// Test the FIR operations

<<<<<<< HEAD
// RUN: tco -emit-fir %s | tco -emit-fir | FileCheck %s
=======
// RUN: fir-opt %s | fir-opt | FileCheck %s
>>>>>>> 2e412c55

// CHECK-LABEL: func private @it1() -> !fir.int<4>
// CHECK: func private @box1() -> !fir.boxchar<2>
// CHECK: func private @box2() -> !fir.boxproc<(i32, i32) -> i64>
// CHECK: func private @box3() -> !fir.box<!fir.type<derived3{f:f32}>>
func private @it1() -> !fir.int<4>
func private @box1() -> !fir.boxchar<2>
func private @box2() -> !fir.boxproc<(i32, i32) -> i64>
func private @box3() -> !fir.box<!fir.type<derived3{f:f32}>>

// Fortran SUBROUTINE and FUNCTION
// CHECK-LABEL: func private @print_index3(index, index, index)
// CHECK: func private @user_i64(i64)
// CHECK: func private @user_tdesc(!fir.tdesc<!fir.type<x>>)
func private @print_index3(index, index, index)
func private @user_i64(i64)
func private @user_tdesc(!fir.tdesc<!fir.type<x>>)

// expect the void return to be omitted
// CHECK-LABEL: func private @store_tuple(tuple<!fir.type<qq1{f1:i32}>>)
// CHECK: func private @get_method_box() -> !fir.box<!fir.type<derived3{f:f32}>>
// CHECK: func private @method_impl(!fir.box<!fir.type<derived3{f:f32}>>)
func private @store_tuple(tuple<!fir.type<qq1{f1:i32}>>) -> ()
func private @get_method_box() -> !fir.box<!fir.type<derived3{f:f32}>>
func private @method_impl(!fir.box<!fir.type<derived3{f:f32}>>)

// CHECK-LABEL: func private @nop()
// CHECK-LABEL: func private @get_func() -> (() -> ())
func private @nop()
func private @get_func() -> (() -> ())

// CHECK-LABEL: func private @attr1() -> none attributes {a = #fir.opaque<>, b = #fir.opaque<>}
func private @attr1() -> none attributes {a = #fir.opaque<>, b = #fir.opaque<>}

// CHECK-LABEL:       func @instructions() {
func @instructions() {
// CHECK: [[VAL_0:%.*]] = fir.alloca !fir.array<10xi32>
// CHECK: [[VAL_1:%.*]] = fir.load [[VAL_0]] : !fir.ref<!fir.array<10xi32>>
// CHECK: [[VAL_2:%.*]] = fir.alloca i32
// CHECK: [[VAL_3:%.*]] = constant 22 : i32
  %0 = fir.alloca !fir.array<10xi32>
  %1 = fir.load %0 : !fir.ref<!fir.array<10xi32>>
  %2 = fir.alloca i32
  %3 = constant 22 : i32

// CHECK: fir.store [[VAL_3]] to [[VAL_2]] : !fir.ref<i32>
// CHECK: [[VAL_4:%.*]] = fir.undefined i32
// CHECK: [[VAL_5:%.*]] = fir.allocmem !fir.array<100xf32>
// CHECK: [[VAL_6:%.*]] = fir.embox [[VAL_5]] : (!fir.heap<!fir.array<100xf32>>) -> !fir.box<!fir.array<100xf32>>
  fir.store %3 to %2 : !fir.ref<i32>
  %4 = fir.undefined i32
  %5 = fir.allocmem !fir.array<100xf32>
  %6 = fir.embox %5 : (!fir.heap<!fir.array<100xf32>>) -> !fir.box<!fir.array<100xf32>>

// CHECK: [[VAL_7:%.*]] = fir.box_addr [[VAL_6]] : (!fir.box<!fir.array<100xf32>>) -> !fir.ref<!fir.array<100xf32>>
// CHECK: [[VAL_8:%.*]] = constant 0 : index
// CHECK: [[VAL_9:%.*]]:3 = fir.box_dims [[VAL_6]], [[VAL_8]] : (!fir.box<!fir.array<100xf32>>, index) -> (index, index, index)
// CHECK: fir.call @print_index3([[VAL_9]]#0, [[VAL_9]]#1, [[VAL_9]]#2) : (index, index, index) -> ()
// CHECK: [[VAL_10:%.*]] = fir.call @it1() : () -> !fir.int<4>
  %7 = fir.box_addr %6 : (!fir.box<!fir.array<100xf32>>) -> !fir.ref<!fir.array<100xf32>>
  %c0 = constant 0 : index
  %d1:3 = fir.box_dims %6, %c0 : (!fir.box<!fir.array<100xf32>>, index) -> (index, index, index)
  fir.call @print_index3(%d1#0, %d1#1, %d1#2) : (index, index, index) -> ()
  %8 = fir.call @it1() : () -> !fir.int<4>

// CHECK: [[VAL_11:%.*]] = fir.box_elesize [[VAL_6]] : (!fir.box<!fir.array<100xf32>>) -> i64
// CHECK: [[VAL_12:%.*]] = fir.box_isalloc [[VAL_6]] : (!fir.box<!fir.array<100xf32>>) -> i1
// CHECK: [[VAL_13:%.*]] = fir.box_isarray [[VAL_6]] : (!fir.box<!fir.array<100xf32>>) -> i1
// CHECK: [[VAL_14:%.*]] = fir.box_isptr [[VAL_6]] : (!fir.box<!fir.array<100xf32>>) -> i1
// CHECK: [[VAL_15:%.*]] = fir.box_rank [[VAL_6]] : (!fir.box<!fir.array<100xf32>>) -> i64
  %9 = fir.box_elesize %6 : (!fir.box<!fir.array<100xf32>>) -> i64
  %10 = fir.box_isalloc %6 : (!fir.box<!fir.array<100xf32>>) -> i1
  %11 = fir.box_isarray %6 : (!fir.box<!fir.array<100xf32>>) -> i1
  %12 = fir.box_isptr %6 : (!fir.box<!fir.array<100xf32>>) -> i1
  %13 = fir.box_rank %6 : (!fir.box<!fir.array<100xf32>>) -> i64

// CHECK: [[VAL_16:%.*]] = fir.box_tdesc [[VAL_6]] : (!fir.box<!fir.array<100xf32>>) -> !fir.tdesc<!fir.array<100xf32>>
// CHECK: [[VAL_17:%.*]] = fir.call @box1() : () -> !fir.boxchar<2>
// CHECK: [[VAL_18:%.*]] = fir.boxchar_len [[VAL_17]] : (!fir.boxchar<2>) -> i32
// CHECK: [[VAL_19:%.*]] = fir.call @box2() : () -> !fir.boxproc<(i32, i32) -> i64>
// CHECK: [[VAL_20:%.*]] = fir.boxproc_host [[VAL_19]] : (!fir.boxproc<(i32, i32) -> i64>) -> !fir.ref<i32>
  %14 = fir.box_tdesc %6 : (!fir.box<!fir.array<100xf32>>) -> !fir.tdesc<!fir.array<100xf32>>
  %15 = fir.call @box1() : () -> !fir.boxchar<2>
  %16 = fir.boxchar_len %15 : (!fir.boxchar<2>) -> i32
  %17 = fir.call @box2() : () -> !fir.boxproc<(i32, i32) -> i64>
  %18 = fir.boxproc_host %17 : (!fir.boxproc<(i32, i32) -> i64>) -> !fir.ref<i32>

// CHECK: [[VAL_21:%.*]] = constant 10 : i32
// CHECK: [[VAL_22:%.*]] = fir.coordinate_of [[VAL_5]], [[VAL_21]] : (!fir.heap<!fir.array<100xf32>>, i32) -> !fir.ref<f32>
// CHECK: [[VAL_23:%.*]] = fir.field_index f, !fir.type<derived{f:f32}>
// CHECK: [[VAL_24:%.*]] = fir.undefined !fir.type<derived{f:f32}>
// CHECK: [[VAL_25:%.*]] = fir.extract_value [[VAL_24]], [[VAL_23]] : (!fir.type<derived{f:f32}>, !fir.field) -> f32
  %19 = constant 10 : i32
  %20 = fir.coordinate_of %5, %19 : (!fir.heap<!fir.array<100xf32>>, i32) -> !fir.ref<f32>
  %21 = fir.field_index f, !fir.type<derived{f:f32}>
  %22 = fir.undefined !fir.type<derived{f:f32}>
  %23 = fir.extract_value %22, %21 : (!fir.type<derived{f:f32}>, !fir.field) -> f32

// CHECK: [[VAL_26:%.*]] = constant 1 : i32
<<<<<<< HEAD
=======
// CHECK: [[VAL_27:%.*]] = fir.shape [[VAL_21]] : (i32) -> !fir.shape<1>
>>>>>>> 2e412c55
// CHECK: [[VAL_28:%.*]] = constant 1.0
// CHECK: [[VAL_29:%.*]] = fir.insert_value [[VAL_24]], [[VAL_28]], [[VAL_23]] : (!fir.type<derived{f:f32}>, f32, !fir.field) -> !fir.type<derived{f:f32}>
// CHECK: [[VAL_30:%.*]] = fir.len_param_index f, !fir.type<derived3{f:f32}>
  %c1 = constant 1 : i32
<<<<<<< HEAD
=======
  %24 = fir.shape %19 : (i32) -> !fir.shape<1>
>>>>>>> 2e412c55
  %cf1 = constant 1.0 : f32
  %25 = fir.insert_value %22, %cf1, %21 : (!fir.type<derived{f:f32}>, f32, !fir.field) -> !fir.type<derived{f:f32}>
  %26 = fir.len_param_index f, !fir.type<derived3{f:f32}>

// CHECK: [[VAL_31:%.*]] = fir.call @box3() : () -> !fir.box<!fir.type<derived3{f:f32}>>
// CHECK: [[VAL_32:%.*]] = fir.dispatch "method"([[VAL_31]]) : (!fir.box<!fir.type<derived3{f:f32}>>) -> i32
// CHECK: [[VAL_33:%.*]] = fir.convert [[VAL_32]] : (i32) -> i64
// CHECK: [[VAL_34:%.*]] = fir.gentypedesc !fir.type<x>
// CHECK: fir.call @user_tdesc([[VAL_34]]) : (!fir.tdesc<!fir.type<x>>) -> ()
// CHECK: [[VAL_35:%.*]] = fir.no_reassoc [[VAL_33]] : i64
  %27 = fir.call @box3() : () -> !fir.box<!fir.type<derived3{f:f32}>>
  %28 = fir.dispatch "method"(%27) : (!fir.box<!fir.type<derived3{f:f32}>>) -> i32
  %29 = fir.convert %28 : (i32) -> i64
  %30 = fir.gentypedesc !fir.type<x>
  fir.call @user_tdesc(%30) : (!fir.tdesc<!fir.type<x>>) -> ()
  %31 = fir.no_reassoc %29 : i64

// CHECK: fir.call @user_i64([[VAL_35]]) : (i64) -> ()
// CHECK: fir.freemem [[VAL_5]] : !fir.heap<!fir.array<100xf32>>
// CHECK: [[VAL_36:%.*]] = fir.call @get_func() : () -> (() -> ())
// CHECK: fir.call [[VAL_36]]() : () -> ()
// CHECK: [[VAL_37:%.*]] = fir.address_of(@it1) : !fir.ref<() -> !fir.int<4>>
// CHECK: return
// CHECK: }
  fir.call @user_i64(%31) : (i64) -> ()
  fir.freemem %5 : !fir.heap<!fir.array<100xf32>>
  %32 = fir.call @get_func() : () -> (() -> ())
  fir.call %32() : () -> ()
  %33 = fir.address_of (@it1) : !fir.ref<() -> !fir.int<4>>
  return
}

// CHECK-LABEL: func @boxing_match() {
func @boxing_match() {
// CHECK: [[VAL_38:%.*]] = fir.alloca i32
// CHECK: [[VAL_39:%.*]] = fir.alloca !fir.type<qq2{f1:i32,f2:f64}>
// CHECK: [[VAL_40:%.*]] = fir.alloca !fir.char<1>
// CHECK: [[VAL_41:%.*]] = fir.alloca tuple<i32, f64>
// CHECK: [[VAL_42:%.*]] = fir.embox [[VAL_38]] : (!fir.ref<i32>) -> !fir.box<i32>
// CHECK: [[VAL_43:%.*]]:6 = fir.unbox [[VAL_42]] : (!fir.box<i32>) -> (!fir.ref<i32>, i32, i32, !fir.tdesc<i32>, i32, !fir.array<3x?xindex>)
// CHECK: [[VAL_44:%.*]] = constant 8 : i32
// CHECK: [[VAL_45:%.*]] = fir.undefined !fir.char<1>
// CHECK: [[VAL_46:%.*]] = fir.emboxchar [[VAL_40]], [[VAL_44]] : (!fir.ref<!fir.char<1>>, i32) -> !fir.boxchar<1>
// CHECK: [[VAL_47:%.*]]:2 = fir.unboxchar [[VAL_46]] : (!fir.boxchar<1>) -> (!fir.ref<!fir.char<1>>, i32)
// CHECK: [[VAL_48:%.*]] = fir.undefined !fir.type<qq2{f1:i32,f2:f64}>
// CHECK: [[VAL_49:%.*]] = constant 0 : i32
// CHECK: [[VAL_50:%.*]] = constant 12 : i32
// CHECK: [[VAL_51:%.*]] = fir.insert_value [[VAL_48]], [[VAL_50]], [[VAL_49]] : (!fir.type<qq2{f1:i32,f2:f64}>, i32, i32) -> !fir.type<qq2{f1:i32,f2:f64}>
// CHECK: [[VAL_52:%.*]] = constant 1 : i32
// CHECK: [[VAL_53:%.*]] = constant 4.213000e+01 : f64
// CHECK: [[VAL_54:%.*]] = fir.insert_value [[VAL_48]], [[VAL_53]], [[VAL_52]] : (!fir.type<qq2{f1:i32,f2:f64}>, f64, i32) -> !fir.type<qq2{f1:i32,f2:f64}>
// CHECK: fir.store [[VAL_54]] to [[VAL_39]] : !fir.ref<!fir.type<qq2{f1:i32,f2:f64}>>
// CHECK: [[VAL_55:%.*]] = fir.emboxproc @method_impl, [[VAL_41]] : ((!fir.box<!fir.type<derived3{f:f32}>>) -> (), !fir.ref<tuple<i32, f64>>) -> !fir.boxproc<(!fir.box<!fir.type<derived3{f:f32}>>) -> ()>
// CHECK: [[VAL_56:%.*]], [[VAL_57:%.*]] = fir.unboxproc [[VAL_55]] : (!fir.boxproc<(!fir.box<!fir.type<derived3{f:f32}>>) -> ()>) -> ((!fir.box<!fir.type<derived3{f:f32}>>) -> (), !fir.ref<tuple<!fir.type<qq2{f1:i32,f2:f64}>>>)
// CHECK: [[VAL_58:%.*]] = fir.call @box2() : () -> !fir.boxproc<(i32, i32) -> i64>
// CHECK: [[VAL_59:%.*]], [[VAL_60:%.*]] = fir.unboxproc [[VAL_58]] : (!fir.boxproc<(i32, i32) -> i64>) -> ((i32, i32) -> i64, !fir.ref<tuple<!fir.type<qq1{f1:i32}>>>)
// CHECK: [[VAL_61:%.*]] = fir.load [[VAL_60]] : !fir.ref<tuple<!fir.type<qq1{f1:i32}>>>
// CHECK: fir.call @store_tuple([[VAL_61]]) : (tuple<!fir.type<qq1{f1:i32}>>) -> ()
// CHECK: return
// CHECK: }
  %0 = fir.alloca i32
  %d6 = fir.alloca !fir.type<qq2{f1:i32,f2:f64}>
  %d3 = fir.alloca !fir.char<1>
  %e6 = fir.alloca tuple<i32,f64>
  %1 = fir.embox %0 : (!fir.ref<i32>) -> !fir.box<i32>
  %2:6 = fir.unbox %1 : (!fir.box<i32>) -> (!fir.ref<i32>,i32,i32,!fir.tdesc<i32>,i32,!fir.array<3x?xindex>)
  %c8 = constant 8 : i32
  %3 = fir.undefined !fir.char<1>
  %4 = fir.emboxchar %d3, %c8 : (!fir.ref<!fir.char<1>>, i32) -> !fir.boxchar<1>
  %5:2 = fir.unboxchar %4 : (!fir.boxchar<1>) -> (!fir.ref<!fir.char<1>>, i32)
  %6 = fir.undefined !fir.type<qq2{f1:i32,f2:f64}>
  %z = constant 0 : i32
  %c12 = constant 12 : i32
  %a2 = fir.insert_value %6, %c12, %z : (!fir.type<qq2{f1:i32,f2:f64}>, i32, i32) -> !fir.type<qq2{f1:i32,f2:f64}>
  %z1 = constant 1 : i32
  %c42 = constant 42.13 : f64
  %a3 = fir.insert_value %6, %c42, %z1 : (!fir.type<qq2{f1:i32,f2:f64}>, f64, i32) -> !fir.type<qq2{f1:i32,f2:f64}>
  fir.store %a3 to %d6 : !fir.ref<!fir.type<qq2{f1:i32,f2:f64}>>
  %7 = fir.emboxproc @method_impl, %e6 : ((!fir.box<!fir.type<derived3{f:f32}>>) -> (), !fir.ref<tuple<i32,f64>>) -> !fir.boxproc<(!fir.box<!fir.type<derived3{f:f32}>>) -> ()>
  %8:2 = fir.unboxproc %7 : (!fir.boxproc<(!fir.box<!fir.type<derived3{f:f32}>>) -> ()>) -> ((!fir.box<!fir.type<derived3{f:f32}>>) -> (), !fir.ref<tuple<!fir.type<qq2{f1:i32,f2:f64}>>>)
  %9 = fir.call @box2() : () -> !fir.boxproc<(i32, i32) -> i64>
  %10:2 = fir.unboxproc %9 : (!fir.boxproc<(i32, i32) -> i64>) -> ((i32, i32) -> i64, !fir.ref<tuple<!fir.type<qq1{f1:i32}>>>)
  %11 = fir.load %10#1 : !fir.ref<tuple<!fir.type<qq1{f1:i32}>>>
  fir.call @store_tuple(%11) : (tuple<!fir.type<qq1{f1:i32}>>) -> ()
  return
}

// CHECK-LABEL: func @loop() {
func @loop() {
// CHECK: [[VAL_62:%.*]] = constant 1 : index
// CHECK: [[VAL_63:%.*]] = constant 10 : index
// CHECK: [[VAL_64:%.*]] = constant true
  %c1 = constant 1 : index
  %c10 = constant 10 : index
  %ct = constant true

// CHECK: fir.do_loop [[VAL_65:%.*]] = [[VAL_62]] to [[VAL_63]] step [[VAL_62]] {
// CHECK: fir.if [[VAL_64]] {
// CHECK: fir.call @nop() : () -> ()
// CHECK: } else {
// CHECK: fir.call @nop() : () -> ()
// CHECK: }
// CHECK: }
// CHECK: fir.unreachable
// CHECK: }
  fir.do_loop %i = %c1 to %c10 step %c1 {
    fir.if %ct {
      fir.call @nop() : () -> ()
    } else {
      fir.call @nop() : () -> ()
    }
  }
  fir.unreachable
}

// CHECK: func @bar_select([[VAL_66:%.*]]: i32, [[VAL_67:%.*]]: i32) -> i32 {
func @bar_select(%arg : i32, %arg2 : i32) -> i32 {
// CHECK: [[VAL_68:%.*]] = constant 1 : i32
// CHECK: [[VAL_69:%.*]] = constant 2 : i32
// CHECK: [[VAL_70:%.*]] = constant 3 : i32
// CHECK: [[VAL_71:%.*]] = constant 4 : i32
  %0 = constant 1 : i32
  %1 = constant 2 : i32
  %2 = constant 3 : i32
  %3 = constant 4 : i32

// CHECK: fir.select [[VAL_66]] : i32 [1, ^bb1([[VAL_68]] : i32), 2, ^bb2([[VAL_70]], [[VAL_66]], [[VAL_67]] : i32, i32, i32), -3, ^bb3([[VAL_67]], [[VAL_70]] : i32, i32), 4, ^bb4([[VAL_69]] : i32), unit, ^bb5]
// CHECK: ^bb1([[VAL_72:%.*]]: i32):
// CHECK: return [[VAL_72]] : i32
// CHECK: ^bb2([[VAL_73:%.*]]: i32, [[VAL_74:%.*]]: i32, [[VAL_75:%.*]]: i32):
// CHECK: [[VAL_76:%.*]] = addi [[VAL_73]], [[VAL_74]] : i32
// CHECK: [[VAL_77:%.*]] = addi [[VAL_76]], [[VAL_75]] : i32
// CHECK: return [[VAL_77]] : i32
// CHECK: ^bb3([[VAL_78:%.*]]: i32, [[VAL_79:%.*]]: i32):
// CHECK: [[VAL_80:%.*]] = addi [[VAL_78]], [[VAL_79]] : i32
// CHECK: return [[VAL_80]] : i32
// CHECK: ^bb4([[VAL_81:%.*]]: i32):
// CHECK: return [[VAL_81]] : i32
// CHECK: ^bb5:
// CHECK: [[VAL_82:%.*]] = constant 0 : i32
// CHECK: return [[VAL_82]] : i32
// CHECK: }
  fir.select %arg:i32 [ 1,^bb1(%0:i32), 2,^bb2(%2,%arg,%arg2:i32,i32,i32), -3,^bb3(%arg2,%2:i32,i32), 4,^bb4(%1:i32), unit,^bb5 ]
^bb1(%a : i32) :
  return %a : i32
^bb2(%b : i32, %b2 : i32, %b3:i32) :
  %4 = addi %b, %b2 : i32
  %5 = addi %4, %b3 : i32
  return %5 : i32
^bb3(%c:i32, %c2:i32) :
  %6 = addi %c, %c2 : i32
  return %6 : i32
^bb4(%d : i32) :
  return %d : i32
^bb5 :
  %zero = constant 0 : i32
  return %zero : i32
}

// CHECK-LABEL: func @bar_select_rank(
// CHECK-SAME: [[VAL_83:%.*]]: i32, [[VAL_84:%.*]]: i32) -> i32 {
func @bar_select_rank(%arg : i32, %arg2 : i32) -> i32 {
// CHECK: [[VAL_85:%.*]] = constant 1 : i32
// CHECK: [[VAL_86:%.*]] = constant 2 : i32
// CHECK: [[VAL_87:%.*]] = constant 3 : i32
// CHECK: [[VAL_88:%.*]] = constant 4 : i32
  %0 = constant 1 : i32
  %1 = constant 2 : i32
  %2 = constant 3 : i32
  %3 = constant 4 : i32

// CHECK: fir.select_rank [[VAL_83]] : i32 [1, ^bb1([[VAL_85]] : i32), 2, ^bb2([[VAL_87]], [[VAL_83]], [[VAL_84]] : i32, i32, i32), 3, ^bb3([[VAL_84]], [[VAL_87]] : i32, i32), -1, ^bb4([[VAL_86]] : i32), unit, ^bb5]
// CHECK: ^bb1([[VAL_89:%.*]]: i32):
// CHECK: return [[VAL_89]] : i32
// CHECK: ^bb2([[VAL_90:%.*]]: i32, [[VAL_91:%.*]]: i32, [[VAL_92:%.*]]: i32):
// CHECK: [[VAL_93:%.*]] = addi [[VAL_90]], [[VAL_91]] : i32
// CHECK: [[VAL_94:%.*]] = addi [[VAL_93]], [[VAL_92]] : i32
// CHECK: return [[VAL_94]] : i32
  fir.select_rank %arg:i32 [ 1,^bb1(%0:i32), 2,^bb2(%2,%arg,%arg2:i32,i32,i32), 3,^bb3(%arg2,%2:i32,i32), -1,^bb4(%1:i32), unit,^bb5 ]
^bb1(%a : i32) :
  return %a : i32
^bb2(%b : i32, %b2 : i32, %b3:i32) :
  %4 = addi %b, %b2 : i32
  %5 = addi %4, %b3 : i32
  return %5 : i32

// CHECK: ^bb3([[VAL_95:%.*]]: i32, [[VAL_96:%.*]]: i32):
// CHECK: [[VAL_97:%.*]] = addi [[VAL_95]], [[VAL_96]] : i32
// CHECK: return [[VAL_97]] : i32
// CHECK: ^bb4([[VAL_98:%.*]]: i32):
// CHECK: return [[VAL_98]] : i32
^bb3(%c:i32, %c2:i32) :
  %6 = addi %c, %c2 : i32
  return %6 : i32
^bb4(%d : i32) :
  return %d : i32

// CHECK: ^bb5:
// CHECK: [[VAL_99:%.*]] = constant 0 : i32
// CHECK: [[VAL_100:%.*]] = fir.call @get_method_box() : () -> !fir.box<!fir.type<derived3{f:f32}>>
// CHECK: fir.dispatch "method"([[VAL_100]]) : (!fir.box<!fir.type<derived3{f:f32}>>) -> ()
^bb5 :
  %zero = constant 0 : i32
  %7 = fir.call @get_method_box() : () -> !fir.box<!fir.type<derived3{f:f32}>>
  fir.dispatch method(%7) : (!fir.box<!fir.type<derived3{f:f32}>>) -> ()

// CHECK: return [[VAL_99]] : i32
// CHECK: }
  return %zero : i32
}

// CHECK-LABEL: func @bar_select_type(
// CHECK-SAME: [[VAL_101:%.*]]: !fir.box<!fir.type<name(param1:i32){fld:!fir.char<1>}>>) -> i32 {
func @bar_select_type(%arg : !fir.box<!fir.type<name(param1:i32){fld:!fir.char<1>}>>) -> i32 {

// CHECK: [[VAL_102:%.*]] = constant 1 : i32
// CHECK: [[VAL_103:%.*]] = constant 2 : i32
// CHECK: [[VAL_104:%.*]] = constant 3 : i32
// CHECK: [[VAL_105:%.*]] = constant 4 : i32
  %0 = constant 1 : i32
  %1 = constant 2 : i32
  %2 = constant 3 : i32
  %3 = constant 4 : i32

// CHECK: fir.select_type [[VAL_101]] : !fir.box<!fir.type<name(param1:i32){fld:!fir.char<1>}>> [#fir.instance<!fir.int<4>>, ^bb1([[VAL_102]] : i32), #fir.instance<!fir.int<8>>, ^bb2([[VAL_104]] : i32), #fir.subsumed<!fir.int<2>>, ^bb3([[VAL_104]] : i32), #fir.instance<!fir.int<1>>, ^bb4([[VAL_103]] : i32), unit, ^bb5]
  fir.select_type %arg : !fir.box<!fir.type<name(param1:i32){fld:!fir.char<1>}>> [ #fir.instance<!fir.int<4>>,^bb1(%0:i32), #fir.instance<!fir.int<8>>,^bb2(%2:i32), #fir.subsumed<!fir.int<2>>,^bb3(%2:i32), #fir.instance<!fir.int<1>>,^bb4(%1:i32), unit,^bb5 ]

// CHECK: ^bb1([[VAL_106:%.*]]: i32):
// CHECK: return [[VAL_106]] : i32
// CHECK: ^bb2([[VAL_107:%.*]]: i32):
// CHECK: return [[VAL_107]] : i32
// CHECK: ^bb3([[VAL_108:%.*]]: i32):
// CHECK: return [[VAL_108]] : i32
// CHECK: ^bb4([[VAL_109:%.*]]: i32):
// CHECK: return [[VAL_109]] : i32
^bb1(%a : i32) :
  return %a : i32
^bb2(%b : i32) :
  return %b : i32
^bb3(%c : i32) :
  return %c : i32
^bb4(%d : i32) :
  return %d : i32

// CHECK: ^bb5:
// CHECK: [[VAL_110:%.*]] = constant 0 : i32
// CHECK: return [[VAL_110]] : i32
// CHECK: }
^bb5 :
  %zero = constant 0 : i32
  return %zero : i32
}

// CHECK-LABEL: func @bar_select_case(
// CHECK-SAME: [[VAL_111:%.*]]: i32, [[VAL_112:%.*]]: i32) -> i32 {
// CHECK: [[VAL_113:%.*]] = constant 1 : i32
// CHECK: [[VAL_114:%.*]] = constant 2 : i32
// CHECK: [[VAL_115:%.*]] = constant 3 : i32
// CHECK: [[VAL_116:%.*]] = constant 4 : i32
func @bar_select_case(%arg : i32, %arg2 : i32) -> i32 {
  %0 = constant 1 : i32
  %1 = constant 2 : i32
  %2 = constant 3 : i32
  %3 = constant 4 : i32

// CHECK: fir.select_case [[VAL_111]] : i32 [#fir.point, [[VAL_113]], ^bb1([[VAL_113]] : i32), #fir.lower, [[VAL_114]], ^bb2([[VAL_115]], [[VAL_111]], [[VAL_112]], [[VAL_114]] : i32, i32, i32, i32), #fir.interval, [[VAL_115]], [[VAL_116]], ^bb3([[VAL_115]], [[VAL_112]] : i32, i32), #fir.upper, [[VAL_111]], ^bb4([[VAL_114]] : i32), unit, ^bb5]
  fir.select_case %arg : i32 [#fir.point, %0, ^bb1(%0:i32), #fir.lower, %1, ^bb2(%2,%arg,%arg2,%1:i32,i32,i32,i32), #fir.interval, %2, %3, ^bb3(%2,%arg2:i32,i32), #fir.upper, %arg, ^bb4(%1:i32), unit, ^bb5]

// CHECK: ^bb1([[VAL_117:%.*]]: i32):
// CHECK: return [[VAL_117]] : i32
// CHECK: ^bb2([[VAL_118:%.*]]: i32, [[VAL_119:%.*]]: i32, [[VAL_120:%.*]]: i32, [[VAL_121:%.*]]: i32):
// CHECK: [[VAL_122:%.*]] = addi [[VAL_118]], [[VAL_119]] : i32
// CHECK: [[VAL_123:%.*]] = muli [[VAL_122]], [[VAL_120]] : i32
// CHECK: [[VAL_124:%.*]] = addi [[VAL_123]], [[VAL_121]] : i32
// CHECK: return [[VAL_124]] : i32
// CHECK: ^bb3([[VAL_125:%.*]]: i32, [[VAL_126:%.*]]: i32):
// CHECK: [[VAL_127:%.*]] = addi [[VAL_125]], [[VAL_126]] : i32
// CHECK: return [[VAL_127]] : i32
// CHECK: ^bb4([[VAL_128:%.*]]: i32):
// CHECK: return [[VAL_128]] : i32
^bb1(%a : i32) :
  return %a : i32
^bb2(%b : i32, %b2:i32, %b3:i32, %b4:i32) :
  %4 = addi %b, %b2 : i32
  %5 = muli %4, %b3 : i32
  %6 = addi %5, %b4 : i32
  return %6 : i32
^bb3(%c : i32, %c2 : i32) :
  %7 = addi %c, %c2 : i32
  return %7 : i32
^bb4(%d : i32) :
  return %d : i32

// CHECK: ^bb5:
// CHECK: [[VAL_129:%.*]] = constant 0 : i32
// CHECK: return [[VAL_129]] : i32
// CHECK: }
^bb5 :
  %zero = constant 0 : i32
  return %zero : i32
}

// CHECK-LABEL: fir.global @global_var : i32 {
// CHECK: [[VAL_130:%.*]] = constant 1 : i32
// CHECK: fir.has_value [[VAL_130]] : i32
// CHECK: }
fir.global @global_var : i32 {
  %0 = constant 1 : i32
  fir.has_value %0 : i32
}

// CHECK-LABEL: fir.global @global_constant constant : i32 {
// CHECK: [[VAL_131:%.*]] = constant 934 : i32
// CHECK: fir.has_value [[VAL_131]] : i32
// CHECK: }
fir.global @global_constant constant : i32 {
  %0 = constant 934 : i32
  fir.has_value %0 : i32
}

// CHECK-LABEL: fir.global @global_derived : !fir.type<minez(f:i32)> {
// CHECK: fir.global_len "f", 1 : i32
// CHECK: [[VAL_132:%.*]] = fir.undefined !fir.type<minez(f:i32)>
// CHECK: fir.has_value [[VAL_132]] : !fir.type<minez(f:i32)>
// CHECK: }
fir.global @global_derived : !fir.type<minez(f:i32)> {
  fir.global_len f, 1 : i32
  %0 = fir.undefined !fir.type<minez>
  fir.has_value %0 : !fir.type<minez>
}

// CHECK-LABEL: fir.dispatch_table @dispatch_tbl {
// CHECK: fir.dt_entry "method", @method_impl
// CHECK: }
fir.dispatch_table @dispatch_tbl {
  fir.dt_entry "method", @method_impl
}

// CHECK-LABEL: func @compare_real(
// CHECK-SAME: [[VAL_133:%.*]]: !fir.real<16>, [[VAL_134:%.*]]: !fir.real<16>) {
func @compare_real(%a : !fir.real<16>, %b : !fir.real<16>) {

// CHECK: [[VAL_135:%.*]] = fir.cmpf "false", [[VAL_133]], [[VAL_134]] : !fir.real<16>
// CHECK: [[VAL_136:%.*]] = fir.cmpf "oeq", [[VAL_133]], [[VAL_134]] : !fir.real<16>
// CHECK: [[VAL_137:%.*]] = fir.cmpf "ogt", [[VAL_133]], [[VAL_134]] : !fir.real<16>
// CHECK: [[VAL_138:%.*]] = fir.cmpf "oge", [[VAL_133]], [[VAL_134]] : !fir.real<16>
  %d0 = fir.cmpf "false", %a, %b : !fir.real<16>
  %d1 = fir.cmpf "oeq", %a, %b : !fir.real<16>
  %d2 = fir.cmpf "ogt", %a, %b : !fir.real<16>
  %d3 = fir.cmpf "oge", %a, %b : !fir.real<16>

// CHECK: [[VAL_139:%.*]] = fir.cmpf "olt", [[VAL_133]], [[VAL_134]] : !fir.real<16>
// CHECK: [[VAL_140:%.*]] = fir.cmpf "ole", [[VAL_133]], [[VAL_134]] : !fir.real<16>
// CHECK: [[VAL_141:%.*]] = fir.cmpf "one", [[VAL_133]], [[VAL_134]] : !fir.real<16>
// CHECK: [[VAL_142:%.*]] = fir.cmpf "ord", [[VAL_133]], [[VAL_134]] : !fir.real<16>
  %a0 = fir.cmpf "olt", %a, %b : !fir.real<16>
  %a1 = fir.cmpf "ole", %a, %b : !fir.real<16>
  %a2 = fir.cmpf "one", %a, %b : !fir.real<16>
  %a3 = fir.cmpf "ord", %a, %b : !fir.real<16>

// CHECK: [[VAL_143:%.*]] = fir.cmpf "ueq", [[VAL_133]], [[VAL_134]] : !fir.real<16>
// CHECK: [[VAL_144:%.*]] = fir.cmpf "ugt", [[VAL_133]], [[VAL_134]] : !fir.real<16>
// CHECK: [[VAL_145:%.*]] = fir.cmpf "uge", [[VAL_133]], [[VAL_134]] : !fir.real<16>
// CHECK: [[VAL_146:%.*]] = fir.cmpf "ult", [[VAL_133]], [[VAL_134]] : !fir.real<16>
  %b0 = fir.cmpf "ueq", %a, %b : !fir.real<16>
  %b1 = fir.cmpf "ugt", %a, %b : !fir.real<16>
  %b2 = fir.cmpf "uge", %a, %b : !fir.real<16>
  %b3 = fir.cmpf "ult", %a, %b : !fir.real<16>

// CHECK: [[VAL_147:%.*]] = fir.cmpf "ule", [[VAL_133]], [[VAL_134]] : !fir.real<16>
// CHECK: [[VAL_148:%.*]] = fir.cmpf "une", [[VAL_133]], [[VAL_134]] : !fir.real<16>
// CHECK: [[VAL_149:%.*]] = fir.cmpf "uno", [[VAL_133]], [[VAL_134]] : !fir.real<16>
// CHECK: [[VAL_150:%.*]] = fir.cmpf "true", [[VAL_133]], [[VAL_134]] : !fir.real<16>
  %c0 = fir.cmpf "ule", %a, %b : !fir.real<16>
  %c1 = fir.cmpf "une", %a, %b : !fir.real<16>
  %c2 = fir.cmpf "uno", %a, %b : !fir.real<16>
  %c3 = fir.cmpf "true", %a, %b : !fir.real<16>

// CHECK: return
// CHECK: }
  return
}

// CHECK-LABEL: func @compare_complex(
// CHECK-SAME: [[VAL_151:%.*]]: !fir.complex<16>, [[VAL_152:%.*]]: !fir.complex<16>) {
func @compare_complex(%a : !fir.complex<16>, %b : !fir.complex<16>) {

// CHECK: [[VAL_153:%.*]] = fir.cmpc "false", [[VAL_151]], [[VAL_152]] : !fir.complex<16>
// CHECK: [[VAL_154:%.*]] = fir.cmpc "oeq", [[VAL_151]], [[VAL_152]] : !fir.complex<16>
// CHECK: [[VAL_155:%.*]] = fir.cmpc "ogt", [[VAL_151]], [[VAL_152]] : !fir.complex<16>
// CHECK: [[VAL_156:%.*]] = fir.cmpc "oge", [[VAL_151]], [[VAL_152]] : !fir.complex<16>
  %d0 = fir.cmpc "false", %a, %b : !fir.complex<16>
  %d1 = fir.cmpc "oeq", %a, %b : !fir.complex<16>
  %d2 = fir.cmpc "ogt", %a, %b : !fir.complex<16>
  %d3 = fir.cmpc "oge", %a, %b : !fir.complex<16>

// CHECK: [[VAL_157:%.*]] = fir.cmpc "olt", [[VAL_151]], [[VAL_152]] : !fir.complex<16>
// CHECK: [[VAL_158:%.*]] = fir.cmpc "ole", [[VAL_151]], [[VAL_152]] : !fir.complex<16>
// CHECK: [[VAL_159:%.*]] = fir.cmpc "one", [[VAL_151]], [[VAL_152]] : !fir.complex<16>
// CHECK: [[VAL_160:%.*]] = fir.cmpc "ord", [[VAL_151]], [[VAL_152]] : !fir.complex<16>
  %a0 = fir.cmpc "olt", %a, %b : !fir.complex<16>
  %a1 = fir.cmpc "ole", %a, %b : !fir.complex<16>
  %a2 = fir.cmpc "one", %a, %b : !fir.complex<16>
  %a3 = fir.cmpc "ord", %a, %b : !fir.complex<16>

// CHECK: [[VAL_161:%.*]] = fir.cmpc "ueq", [[VAL_151]], [[VAL_152]] : !fir.complex<16>
// CHECK: [[VAL_162:%.*]] = fir.cmpc "ugt", [[VAL_151]], [[VAL_152]] : !fir.complex<16>
// CHECK: [[VAL_163:%.*]] = fir.cmpc "uge", [[VAL_151]], [[VAL_152]] : !fir.complex<16>
// CHECK: [[VAL_164:%.*]] = fir.cmpc "ult", [[VAL_151]], [[VAL_152]] : !fir.complex<16>
  %b0 = fir.cmpc "ueq", %a, %b : !fir.complex<16>
  %b1 = fir.cmpc "ugt", %a, %b : !fir.complex<16>
  %b2 = fir.cmpc "uge", %a, %b : !fir.complex<16>
  %b3 = fir.cmpc "ult", %a, %b : !fir.complex<16>

// CHECK: [[VAL_165:%.*]] = fir.cmpc "ule", [[VAL_151]], [[VAL_152]] : !fir.complex<16>
// CHECK: [[VAL_166:%.*]] = fir.cmpc "une", [[VAL_151]], [[VAL_152]] : !fir.complex<16>
// CHECK: [[VAL_167:%.*]] = fir.cmpc "uno", [[VAL_151]], [[VAL_152]] : !fir.complex<16>
// CHECK: [[VAL_168:%.*]] = fir.cmpc "true", [[VAL_151]], [[VAL_152]] : !fir.complex<16>
  %c0 = fir.cmpc "ule", %a, %b : !fir.complex<16>
  %c1 = fir.cmpc "une", %a, %b : !fir.complex<16>
  %c2 = fir.cmpc "uno", %a, %b : !fir.complex<16>
  %c3 = fir.cmpc "true", %a, %b : !fir.complex<16>
// CHECK: return
// CHECK: }
  return
}

// CHECK-LABEL: func @arith_real(
// CHECK-SAME: [[VAL_169:%.*]]: !fir.real<16>, [[VAL_170:%.*]]: !fir.real<16>) -> !fir.real<16> {
func @arith_real(%a : !fir.real<16>, %b : !fir.real<16>) -> !fir.real<16> {

// CHECK: [[VAL_171:%.*]] = constant 1.0
// CHECK: [[VAL_172:%.*]] = fir.convert [[VAL_171]] : (f32) -> !fir.real<16>
// CHECK: [[VAL_173:%.*]] = fir.negf [[VAL_169]] : !fir.real<16>
// CHECK: [[VAL_174:%.*]] = fir.addf [[VAL_172]], [[VAL_173]] : !fir.real<16>
// CHECK: [[VAL_175:%.*]] = fir.subf [[VAL_174]], [[VAL_170]] : !fir.real<16>
// CHECK: [[VAL_176:%.*]] = fir.mulf [[VAL_173]], [[VAL_175]] : !fir.real<16>
// CHECK: [[VAL_177:%.*]] = fir.divf [[VAL_176]], [[VAL_169]] : !fir.real<16>
// CHECK: [[VAL_178:%.*]] = fir.modf [[VAL_177]], [[VAL_170]] : !fir.real<16>
  %c1 = constant 1.0 : f32
  %0 = fir.convert %c1 : (f32) -> !fir.real<16>
  %1 = fir.negf %a : !fir.real<16>
  %2 = fir.addf %0, %1 : !fir.real<16>
  %3 = fir.subf %2, %b : !fir.real<16>
  %4 = fir.mulf %1, %3 : !fir.real<16>
  %5 = fir.divf %4, %a : !fir.real<16>
  %6 = fir.modf %5, %b : !fir.real<16>
// CHECK: return [[VAL_178]] : !fir.real<16>
// CHECK: }
  return %6 : !fir.real<16>
}

// CHECK-LABEL: func @arith_complex(
// CHECK-SAME: [[VAL_179:%.*]]: !fir.complex<16>, [[VAL_180:%.*]]: !fir.complex<16>) -> !fir.complex<16> {
func @arith_complex(%a : !fir.complex<16>, %b : !fir.complex<16>) -> !fir.complex<16> {
// CHECK: [[VAL_181:%.*]] = fir.negc [[VAL_179]] : !fir.complex<16>
// CHECK: [[VAL_182:%.*]] = fir.addc [[VAL_180]], [[VAL_181]] : !fir.complex<16>
// CHECK: [[VAL_183:%.*]] = fir.subc [[VAL_182]], [[VAL_180]] : !fir.complex<16>
// CHECK: [[VAL_184:%.*]] = fir.mulc [[VAL_181]], [[VAL_183]] : !fir.complex<16>
// CHECK: [[VAL_185:%.*]] = fir.divc [[VAL_184]], [[VAL_179]] : !fir.complex<16>
  %1 = fir.negc %a : !fir.complex<16>
  %2 = fir.addc %b, %1 : !fir.complex<16>
  %3 = fir.subc %2, %b : !fir.complex<16>
  %4 = fir.mulc %1, %3 : !fir.complex<16>
  %5 = fir.divc %4, %a : !fir.complex<16>
// CHECK: return [[VAL_185]] : !fir.complex<16>
// CHECK: }
  return %5 : !fir.complex<16>
}

// CHECK-LABEL: func @character_literal() -> !fir.char<1,13> {
func @character_literal() -> !fir.char<1,13> {
// CHECK: [[VAL_186:%.*]] = fir.string_lit "Hello, World!"(13) : !fir.char<1,13>
  %0 = fir.string_lit "Hello, World!"(13) : !fir.char<1,13>
// CHECK: return [[VAL_186]] : !fir.char<1,13>
  return %0 : !fir.char<1,13>
// CHECK: }
}

// CHECK-LABEL: func private @earlyexit2(i32) -> i1
func private @earlyexit2(%a : i32) -> i1

// CHECK-LABEL: func @early_exit(
// CHECK-SAME: [[VAL_187:%.*]]: i1, [[VAL_188:%.*]]: i32) -> i1 {
func @early_exit(%ok : i1, %k : i32) -> i1 {
// CHECK: [[VAL_189:%.*]] = constant 1 : index
// CHECK: [[VAL_190:%.*]] = constant 100 : index
  %c1 = constant 1 : index
  %c100 = constant 100 : index

// CHECK: %[[VAL_191:.*]]:2 = fir.iterate_while ([[VAL_192:%.*]] = [[VAL_189]] to [[VAL_190]] step [[VAL_189]]) and ([[VAL_193:%.*]] = [[VAL_187]]) iter_args([[VAL_194:%.*]] = [[VAL_188]]) -> (i32) {
// CHECK: [[VAL_195:%.*]] = call @earlyexit2([[VAL_194]]) : (i32) -> i1
// CHECK: fir.result [[VAL_195]], [[VAL_194]] : i1, i32
// CHECK: }
  %newOk:2 = fir.iterate_while (%i = %c1 to %c100 step %c1) and (%ok_ = %ok) iter_args(%v = %k) -> (i32) {
    %stop = call @earlyexit2(%v) : (i32) -> i1
    fir.result %stop, %v : i1, i32
  }
// CHECK: return %[[VAL_191]]#0 : i1
// CHECK: }
  return %newOk#0 : i1
}

// CHECK-LABEL: @array_access
func @array_access(%arr : !fir.ref<!fir.array<?x?xf32>>) {
  // CHECK-DAG: %[[c1:.*]] = constant 100
  // CHECK-DAG: %[[c2:.*]] = constant 50
  %c100 = constant 100 : index
  %c50 = constant 50 : index
  // CHECK: %[[sh:.*]] = fir.shape %[[c1]], %[[c2]] : {{.*}} -> !fir.shape<2>
  %shape = fir.shape %c100, %c50 : (index, index) -> !fir.shape<2>
  %c47 = constant 47 : index
  %c78 = constant 78 : index
  %c3 = constant 3 : index
  %c18 = constant 18 : index
  %c36 = constant 36 : index
  %c4 = constant 4 : index
  // CHECK: %[[sl:.*]] = fir.slice {{.*}} -> !fir.slice<2>
  %slice = fir.slice %c47, %c78, %c3, %c18, %c36, %c4 : (index,index,index,index,index,index) -> !fir.slice<2>
  %c0 = constant 0 : index
  %c99 = constant 99 : index
  %c1 = constant 1 : index
  fir.do_loop %i = %c0 to %c99 step %c1 {
    %c49 = constant 49 : index
    fir.do_loop %j = %c0 to %c49 step %c1 {
      // CHECK: fir.array_coor %{{.*}}(%[[sh]]) [%[[sl]]] %{{.*}}, %{{.*}} :
      %p = fir.array_coor %arr(%shape)[%slice] %i, %j : (!fir.ref<!fir.array<?x?xf32>>, !fir.shape<2>, !fir.slice<2>, index, index) -> !fir.ref<f32>
      %x = constant 42.0 : f32
      fir.store %x to %p : !fir.ref<f32>
    }
  }
  return
}

// CHECK-LABEL: @test_is_present
func @test_is_present(%arg0: !fir.box<!fir.array<?xf32>>) -> i1 {
  // CHECK: fir.is_present %{{.*}} : (!fir.box<!fir.array<?xf32>>) -> i1
  %0 = fir.is_present %arg0 : (!fir.box<!fir.array<?xf32>>) -> i1
  return %0 : i1
}
// CHECK-LABEL: @test_absent
func @test_absent() -> i1 {
  // CHECK: fir.absent !fir.box<!fir.array<?xf32>>
  %0 = fir.absent !fir.box<!fir.array<?xf32>>
  %1 = fir.call @_QPfoo(%0) : (!fir.box<!fir.array<?xf32>>) -> i1
  return %1 : i1
}

// CHECK-LABEL: @test_misc_ops(
// CHECK-SAME: [[ARR1:%.*]]: !fir.ref<!fir.array<?x?xf32>>, [[INDXM:%.*]]: index, [[INDXN:%.*]]: index, [[INDXO:%.*]]: index, [[INDXP:%.*]]: index)
func @test_misc_ops(%arr1 : !fir.ref<!fir.array<?x?xf32>>, %m : index, %n : index, %o : index, %p : index) {
  // CHECK: [[I10:%.*]] = constant 10 : index
  // CHECK: [[J20:%.*]] = constant 20 : index
  // CHECK: [[C2:%.*]] = constant 2 : index
  // CHECK: [[C9:%.*]] = constant 9 : index
  // CHECK: [[C1_I32:%.*]] = constant 9 : i32
  %i10 = constant 10 : index
  %j20 = constant 20 : index
  %c2 = constant 2 : index
  %c9 = constant 9 : index
  %c1_i32 = constant 9 : i32

  // CHECK: [[ARR2:%.*]] = fir.zero_bits !fir.array<10xi32>
  // CHECK: [[ARR3:%.*]] = fir.insert_on_range [[ARR2]], [[C1_I32]], [[C2]], [[C9]] : (!fir.array<10xi32>, i32, index, index) -> !fir.array<10xi32>
  // CHECK: fir.call @noret1([[ARR3]]) : (!fir.array<10xi32>) -> ()
  %arr2 = fir.zero_bits !fir.array<10xi32>
  %arr3 = fir.insert_on_range %arr2, %c1_i32, %c2, %c9 : (!fir.array<10xi32>, i32, index, index) -> !fir.array<10xi32>
  fir.call @noret1(%arr3) : (!fir.array<10xi32>) -> ()

  // CHECK: [[SHAPE:%.*]] = fir.shape_shift [[INDXM:%.*]], [[INDXN:%.*]], [[INDXO:%.*]], [[INDXP:%.*]] : (index, index, index, index) -> !fir.shapeshift<2>
  // CHECK: [[AV1:%.*]] = fir.array_load [[ARR1]]([[SHAPE]]) : (!fir.ref<!fir.array<?x?xf32>>, !fir.shapeshift<2>) -> !fir.array<?x?xf32>
  // CHECK: [[FVAL:%.*]] = fir.array_fetch [[AV1]], [[I10]], [[J20]] : (!fir.array<?x?xf32>, index, index) -> f32
  // CHECK: [[AV2:%.*]] = fir.array_update [[AV1]], [[FVAL]], [[I10]], [[J20]] : (!fir.array<?x?xf32>, f32, index, index) -> !fir.array<?x?xf32>
  // CHECK: fir.array_merge_store [[AV1]], [[AV2]] to [[ARR1]] : !fir.ref<!fir.array<?x?xf32>>
  %s = fir.shape_shift %m, %n, %o, %p : (index, index, index, index) -> !fir.shapeshift<2>
  %av1 = fir.array_load %arr1(%s) : (!fir.ref<!fir.array<?x?xf32>>, !fir.shapeshift<2>) -> !fir.array<?x?xf32>
  %f = fir.array_fetch %av1, %i10, %j20 : (!fir.array<?x?xf32>, index, index) -> f32
  %av2 = fir.array_update %av1, %f, %i10, %j20 : (!fir.array<?x?xf32>, f32, index, index) -> !fir.array<?x?xf32>
  fir.array_merge_store %av1, %av2 to %arr1 : !fir.ref<!fir.array<?x?xf32>>

  return
}

// CHECK-LABEL: @test_shift
func @test_shift(%arg0: !fir.box<!fir.array<?xf32>>) -> !fir.ref<f32> {
  %c4 = constant 4 : index
  %c100 = constant 100 : index
  // CHECK: fir.shift %{{.*}} : (index) -> !fir.shift<1>
  %0 = fir.shift %c4 : (index) -> !fir.shift<1>
  %1 = fir.array_coor %arg0(%0) %c100 : (!fir.box<!fir.array<?xf32>>, !fir.shift<1>, index) -> !fir.ref<f32>
  return %1 : !fir.ref<f32>
} 

func private @bar_rebox_test(!fir.box<!fir.array<?x?xf32>>)
// CHECK-LABEL: @test_rebox(
func @test_rebox(%arg0: !fir.box<!fir.array<?xf32>>) {
  %c0 = constant 0 : index
  %c1 = constant 1 : index
  %c2 = constant 2 : index
  %c3 = constant 3 : index
  %c4 = constant 4 : index
  %c10 = constant 10 : index
  %c33 = constant 33 : index
  %0 = fir.slice %c10, %c33, %c2 : (index, index, index) -> !fir.slice<1>
  %1 = fir.shift %c0 : (index) -> !fir.shift<1>
  // CHECK: fir.rebox %{{.*}}(%{{.*}}) [%{{.*}}] : (!fir.box<!fir.array<?xf32>>, !fir.shift<1>, !fir.slice<1>) -> !fir.box<!fir.array<?xf32>>
  %2 = fir.rebox %arg0(%1) [%0] : (!fir.box<!fir.array<?xf32>>, !fir.shift<1>, !fir.slice<1>) -> !fir.box<!fir.array<?xf32>>
  %3 = fir.shape %c3, %c4 : (index, index) -> !fir.shape<2>
  // CHECK: fir.rebox %{{.*}}(%{{.*}}) : (!fir.box<!fir.array<?xf32>>, !fir.shape<2>) -> !fir.box<!fir.array<?x?xf32>>
  %4 = fir.rebox %2(%3) : (!fir.box<!fir.array<?xf32>>, !fir.shape<2>) -> !fir.box<!fir.array<?x?xf32>>
  fir.call @bar_rebox_test(%4) : (!fir.box<!fir.array<?x?xf32>>) -> ()
  return
}<|MERGE_RESOLUTION|>--- conflicted
+++ resolved
@@ -1,10 +1,6 @@
 // Test the FIR operations
 
-<<<<<<< HEAD
-// RUN: tco -emit-fir %s | tco -emit-fir | FileCheck %s
-=======
 // RUN: fir-opt %s | fir-opt | FileCheck %s
->>>>>>> 2e412c55
 
 // CHECK-LABEL: func private @it1() -> !fir.int<4>
 // CHECK: func private @box1() -> !fir.boxchar<2>
@@ -35,9 +31,6 @@
 // CHECK-LABEL: func private @get_func() -> (() -> ())
 func private @nop()
 func private @get_func() -> (() -> ())
-
-// CHECK-LABEL: func private @attr1() -> none attributes {a = #fir.opaque<>, b = #fir.opaque<>}
-func private @attr1() -> none attributes {a = #fir.opaque<>, b = #fir.opaque<>}
 
 // CHECK-LABEL:       func @instructions() {
 func @instructions() {
@@ -104,18 +97,12 @@
   %23 = fir.extract_value %22, %21 : (!fir.type<derived{f:f32}>, !fir.field) -> f32
 
 // CHECK: [[VAL_26:%.*]] = constant 1 : i32
-<<<<<<< HEAD
-=======
 // CHECK: [[VAL_27:%.*]] = fir.shape [[VAL_21]] : (i32) -> !fir.shape<1>
->>>>>>> 2e412c55
 // CHECK: [[VAL_28:%.*]] = constant 1.0
 // CHECK: [[VAL_29:%.*]] = fir.insert_value [[VAL_24]], [[VAL_28]], [[VAL_23]] : (!fir.type<derived{f:f32}>, f32, !fir.field) -> !fir.type<derived{f:f32}>
 // CHECK: [[VAL_30:%.*]] = fir.len_param_index f, !fir.type<derived3{f:f32}>
   %c1 = constant 1 : i32
-<<<<<<< HEAD
-=======
   %24 = fir.shape %19 : (i32) -> !fir.shape<1>
->>>>>>> 2e412c55
   %cf1 = constant 1.0 : f32
   %25 = fir.insert_value %22, %cf1, %21 : (!fir.type<derived{f:f32}>, f32, !fir.field) -> !fir.type<derived{f:f32}>
   %26 = fir.len_param_index f, !fir.type<derived3{f:f32}>
