--- conflicted
+++ resolved
@@ -70,22 +70,14 @@
   void Post(const OmpDefaultClause::DataSharingAttribute &c);
   void Post(const OmpDefaultmapClause::ImplicitBehavior &c);
   void Post(const OmpVariableCategory::Value &c);
-<<<<<<< HEAD
-  void Post(const OmpDeviceTypeClause::Type &c);
-=======
   void Post(const OmpDeviceTypeClause::DeviceTypeDescription &c);
->>>>>>> 93e44d24
   void Post(const OmpChunkModifier::Value &c);
   void Post(const OmpLinearModifier::Value &c);
   void Post(const OmpOrderingModifier::Value &c);
   void Post(const OmpTaskDependenceType::Value &c);
   void Post(const OmpMapType::Value &c);
   void Post(const OmpScheduleClause::Kind &c);
-<<<<<<< HEAD
-  void Post(const OmpIfClause::DirectiveNameModifier &c);
-=======
   void Post(const OmpDirectiveNameModifier &c);
->>>>>>> 93e44d24
   void Post(const OmpCancelType::Type &c);
   void Post(const OmpClause &c);
   void PostClauseCommon(const ClauseInfo &ci);
