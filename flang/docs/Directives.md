--- conflicted
+++ resolved
@@ -50,12 +50,9 @@
   integer that specifying the unrolling factor. When `N` is `0` or `1`, the loop 
   should not be unrolled at all. If `N` is omitted the optimizer will
   selects the number of times to unroll the loop.
-<<<<<<< HEAD
-=======
 * `!dir$ novector` disabling vectorization on the following loop.
 * `!dir$ nounroll` disabling unrolling on the following loop.
 * `!dir$ nounroll_and_jam` disabling unrolling and jamming on the following loop.
->>>>>>> d465594a
 
 # Directive Details
 
