--- conflicted
+++ resolved
@@ -910,8 +910,6 @@
   `ALLOCATE` and `DEALLOCATE` statements with error recovery for
   multiple variables.
 
-<<<<<<< HEAD
-=======
 * When a "null" value is encountered in list-directed input, the
   corresponding effective item in the data list is left unchanged,
   even when it has a derived type with a defined `READ(FORMATTED)`
@@ -919,7 +917,6 @@
   and the portable interpretation across the most common Fortran
   compilers.
 
->>>>>>> 35227056
 ## De Facto Standard Features
 
 * `EXTENDS_TYPE_OF()` returns `.TRUE.` if both of its arguments have the
