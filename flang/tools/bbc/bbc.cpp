//===- bbc.cpp - Burnside Bridge Compiler -----------------------*- C++ -*-===//
//
// Part of the LLVM Project, under the Apache License v2.0 with LLVM Exceptions.
// See https://llvm.org/LICENSE.txt for license information.
// SPDX-License-Identifier: Apache-2.0 WITH LLVM-exception
//
//===----------------------------------------------------------------------===//
//
// Coding style: https://mlir.llvm.org/getting_started/DeveloperGuide/
//
//===----------------------------------------------------------------------===//
///
/// This is a tool for translating Fortran sources to the FIR dialect of MLIR.
///
//===----------------------------------------------------------------------===//

#include "flang/Frontend/CodeGenOptions.h"
#include "flang/Frontend/TargetOptions.h"
#include "flang/Lower/Bridge.h"
#include "flang/Lower/PFTBuilder.h"
#include "flang/Lower/Support/Verifier.h"
#include "flang/Optimizer/Dialect/Support/FIRContext.h"
#include "flang/Optimizer/Dialect/Support/KindMapping.h"
#include "flang/Optimizer/Support/InitFIR.h"
#include "flang/Optimizer/Support/InternalNames.h"
#include "flang/Optimizer/Support/Utils.h"
#include "flang/Optimizer/Transforms/Passes.h"
#include "flang/Parser/characters.h"
#include "flang/Parser/dump-parse-tree.h"
#include "flang/Parser/message.h"
#include "flang/Parser/parse-tree-visitor.h"
#include "flang/Parser/parse-tree.h"
#include "flang/Parser/parsing.h"
#include "flang/Parser/provenance.h"
#include "flang/Parser/unparse.h"
#include "flang/Semantics/expression.h"
#include "flang/Semantics/runtime-type-info.h"
#include "flang/Semantics/semantics.h"
#include "flang/Semantics/unparse-with-symbols.h"
#include "flang/Support/Fortran-features.h"
#include "flang/Support/LangOptions.h"
#include "flang/Support/OpenMP-features.h"
#include "flang/Support/Version.h"
#include "flang/Support/default-kinds.h"
#include "flang/Tools/CrossToolHelpers.h"
#include "flang/Tools/TargetSetup.h"
#include "flang/Version.inc"
#include "mlir/Dialect/OpenMP/OpenMPDialect.h"
#include "mlir/IR/AsmState.h"
#include "mlir/IR/BuiltinOps.h"
#include "mlir/IR/MLIRContext.h"
#include "mlir/Parser/Parser.h"
#include "mlir/Pass/Pass.h"
#include "mlir/Pass/PassManager.h"
#include "mlir/Pass/PassRegistry.h"
#include "mlir/Transforms/GreedyPatternRewriteDriver.h"
#include "mlir/Transforms/Passes.h"
#include "llvm/MC/TargetRegistry.h"
#include "llvm/Passes/OptimizationLevel.h"
#include "llvm/Support/CommandLine.h"
#include "llvm/Support/ErrorOr.h"
#include "llvm/Support/FileSystem.h"
#include "llvm/Support/InitLLVM.h"
#include "llvm/Support/MemoryBuffer.h"
#include "llvm/Support/Path.h"
#include "llvm/Support/SourceMgr.h"
#include "llvm/Support/TargetSelect.h"
#include "llvm/Support/ToolOutputFile.h"
#include "llvm/Support/raw_ostream.h"
#include "llvm/TargetParser/Host.h"
#include "llvm/TargetParser/Triple.h"
#include <memory>

//===----------------------------------------------------------------------===//
// Some basic command-line options
//===----------------------------------------------------------------------===//

static llvm::cl::opt<std::string> inputFilename(llvm::cl::Positional,
                                                llvm::cl::Required,
                                                llvm::cl::desc("<input file>"));

static llvm::cl::opt<std::string>
    outputFilename("o", llvm::cl::desc("Specify the output filename"),
                   llvm::cl::value_desc("filename"));

static llvm::cl::list<std::string>
    includeDirs("I", llvm::cl::desc("include module search paths"));

static llvm::cl::alias includeAlias("module-directory",
                                    llvm::cl::desc("module search directory"),
                                    llvm::cl::aliasopt(includeDirs));

static llvm::cl::list<std::string>
    intrinsicIncludeDirs("J", llvm::cl::desc("intrinsic module search paths"));

static llvm::cl::alias
    intrinsicIncludeAlias("intrinsic-module-directory",
                          llvm::cl::desc("intrinsic module directory"),
                          llvm::cl::aliasopt(intrinsicIncludeDirs));

static llvm::cl::opt<std::string>
    moduleDir("module", llvm::cl::desc("module output directory (default .)"),
              llvm::cl::init("."));

static llvm::cl::opt<std::string>
    moduleSuffix("module-suffix", llvm::cl::desc("module file suffix override"),
                 llvm::cl::init(".mod"));

static llvm::cl::opt<bool>
    emitFIR("emit-fir",
            llvm::cl::desc("Dump the FIR created by lowering and exit"),
            llvm::cl::init(false));

static llvm::cl::opt<bool>
    emitHLFIR("emit-hlfir",
              llvm::cl::desc("Dump the HLFIR created by lowering and exit"),
              llvm::cl::init(false));

static llvm::cl::opt<bool> warnStdViolation("Mstandard",
                                            llvm::cl::desc("emit warnings"),
                                            llvm::cl::init(false));

static llvm::cl::opt<bool> warnIsError("Werror",
                                       llvm::cl::desc("warnings are errors"),
                                       llvm::cl::init(false));

static llvm::cl::opt<bool> dumpSymbols("dump-symbols",
                                       llvm::cl::desc("dump the symbol table"),
                                       llvm::cl::init(false));

static llvm::cl::opt<bool> pftDumpTest(
    "pft-test",
    llvm::cl::desc("parse the input, create a PFT, dump it, and exit"),
    llvm::cl::init(false));

static llvm::cl::opt<bool> enableOpenMP("fopenmp",
                                        llvm::cl::desc("enable openmp"),
                                        llvm::cl::init(false));

static llvm::cl::opt<bool>
    enableOpenMPDevice("fopenmp-is-target-device",
                       llvm::cl::desc("enable openmp device compilation"),
                       llvm::cl::init(false));

static llvm::cl::opt<std::string> enableDoConcurrentToOpenMPConversion(
    "fdo-concurrent-to-openmp",
    llvm::cl::desc(
        "Try to map `do concurrent` loops to OpenMP [none|host|device]"),
    llvm::cl::init("none"));

static llvm::cl::opt<bool>
    enableOpenMPGPU("fopenmp-is-gpu",
                    llvm::cl::desc("enable openmp GPU target codegen"),
                    llvm::cl::init(false));

static llvm::cl::opt<bool> enableOpenMPForceUSM(
    "fopenmp-force-usm",
    llvm::cl::desc("force openmp unified shared memory mode"),
    llvm::cl::init(false));

static llvm::cl::list<std::string> targetTriplesOpenMP(
    "fopenmp-targets",
    llvm::cl::desc("comma-separated list of OpenMP offloading triples"),
    llvm::cl::CommaSeparated);

// A simplified subset of the OpenMP RTL Flags from Flang, only the primary
// positive options are available, no negative options e.g. fopen_assume* vs
// fno_open_assume*
static llvm::cl::opt<uint32_t>
    setOpenMPVersion("fopenmp-version",
                     llvm::cl::desc("OpenMP standard version"),
                     llvm::cl::init(31));

static llvm::cl::opt<uint32_t> setOpenMPTargetDebug(
    "fopenmp-target-debug",
    llvm::cl::desc("Enable debugging in the OpenMP offloading device RTL"),
    llvm::cl::init(0));

static llvm::cl::opt<bool> setOpenMPThreadSubscription(
    "fopenmp-assume-threads-oversubscription",
    llvm::cl::desc("Assume work-shared loops do not have more "
                   "iterations than participating threads."),
    llvm::cl::init(false));

static llvm::cl::opt<bool> setOpenMPTeamSubscription(
    "fopenmp-assume-teams-oversubscription",
    llvm::cl::desc("Assume distributed loops do not have more iterations than "
                   "participating teams."),
    llvm::cl::init(false));

static llvm::cl::opt<bool> setOpenMPNoThreadState(
    "fopenmp-assume-no-thread-state",
    llvm::cl::desc(
        "Assume that no thread in a parallel region will modify an ICV."),
    llvm::cl::init(false));

static llvm::cl::opt<bool> setOpenMPNoNestedParallelism(
    "fopenmp-assume-no-nested-parallelism",
    llvm::cl::desc("Assume that no thread in a parallel region will encounter "
                   "a parallel region."),
    llvm::cl::init(false));

static llvm::cl::opt<bool>
    setNoGPULib("nogpulib",
                llvm::cl::desc("Do not link device library for CUDA/HIP device "
                               "compilation"),
                llvm::cl::init(false));

static llvm::cl::opt<bool> enableOpenACC("fopenacc",
                                         llvm::cl::desc("enable openacc"),
                                         llvm::cl::init(false));

static llvm::cl::opt<bool> enableNoPPCNativeVecElemOrder(
    "fno-ppc-native-vector-element-order",
    llvm::cl::desc("no PowerPC native vector element order."),
    llvm::cl::init(false));

static llvm::cl::opt<bool> useHLFIR("hlfir",
                                    llvm::cl::desc("Lower to high level FIR"),
                                    llvm::cl::init(true));

static llvm::cl::opt<bool> enableCUDA("fcuda",
                                      llvm::cl::desc("enable CUDA Fortran"),
                                      llvm::cl::init(false));

static llvm::cl::opt<bool>
<<<<<<< HEAD
=======
    enableDoConcurrentOffload("fdoconcurrent-offload",
                              llvm::cl::desc("enable do concurrent offload"),
                              llvm::cl::init(false));

static llvm::cl::opt<bool>
>>>>>>> 10a576f7
    disableCUDAWarpFunction("fcuda-disable-warp-function",
                            llvm::cl::desc("Disable CUDA Warp Function"),
                            llvm::cl::init(false));

static llvm::cl::opt<std::string>
    enableGPUMode("gpu", llvm::cl::desc("Enable GPU Mode managed|unified"),
                  llvm::cl::init(""));

static llvm::cl::opt<bool> fixedForm("ffixed-form",
                                     llvm::cl::desc("enable fixed form"),
                                     llvm::cl::init(false));
static llvm::cl::opt<std::string>
    targetTripleOverride("target",
                         llvm::cl::desc("Override host target triple"),
                         llvm::cl::init(""));

static llvm::cl::opt<bool> integerWrapAround(
    "fwrapv",
    llvm::cl::desc("Treat signed integer overflow as two's complement"),
    llvm::cl::init(false));

static llvm::cl::opt<bool> initGlobalZero(
    "finit-global-zero",
    llvm::cl::desc("Zero initialize globals without default initialization"),
    llvm::cl::init(true));

static llvm::cl::opt<bool>
    reallocateLHS("frealloc-lhs",
                  llvm::cl::desc("Follow Fortran 2003 rules for (re)allocating "
                                 "the LHS of the intrinsic assignment"),
                  llvm::cl::init(true));

static llvm::cl::opt<bool> stackRepackArrays(
    "fstack-repack-arrays",
    llvm::cl::desc("Allocate temporary arrays for -frepack-arrays "
                   "in stack memory"),
    llvm::cl::init(false));

static llvm::cl::opt<bool>
    repackArrays("frepack-arrays",
                 llvm::cl::desc("Pack non-contiguous assummed shape arrays "
                                "into contiguous memory"),
                 llvm::cl::init(false));

static llvm::cl::opt<bool>
    repackArraysWhole("frepack-arrays-continuity-whole",
                      llvm::cl::desc("Repack arrays that are non-contiguous "
                                     "in any dimension. If set to false, "
                                     "only the arrays non-contiguous in the "
                                     "leading dimension will be repacked"),
                      llvm::cl::init(true));

static llvm::cl::opt<std::string> complexRange(
    "complex-range",
    llvm::cl::desc("Controls the various implementations for complex "
                   "multiplication and division [full|improved|basic]"),
    llvm::cl::init(""));

#define FLANG_EXCLUDE_CODEGEN
#include "flang/Optimizer/Passes/CommandLineOpts.h"
#include "flang/Optimizer/Passes/Pipelines.h"

//===----------------------------------------------------------------------===//

using ProgramName = std::string;

// Print the module with the "module { ... }" wrapper, preventing
// information loss from attribute information appended to the module
static void printModule(mlir::ModuleOp mlirModule, llvm::raw_ostream &out) {
  out << mlirModule << '\n';
}

static void registerAllPasses() {
  fir::support::registerMLIRPassesForFortranTools();
  fir::registerOptTransformPasses();
}

/// Create a target machine that is at least sufficient to get data-layout
/// information required by flang semantics and lowering. Note that it may not
/// contain all the CPU feature information to get optimized assembly generation
/// from LLVM IR. Drivers that needs to generate assembly from LLVM IR should
/// create a target machine according to their specific options.
static std::unique_ptr<llvm::TargetMachine>
createTargetMachine(llvm::StringRef targetTriple, std::string &error) {
  std::string triple{targetTriple};
  if (triple.empty())
    triple = llvm::sys::getDefaultTargetTriple();

  const llvm::Target *theTarget =
      llvm::TargetRegistry::lookupTarget(triple, error);
  if (!theTarget)
    return nullptr;
  return std::unique_ptr<llvm::TargetMachine>{
      theTarget->createTargetMachine(llvm::Triple(triple), /*CPU=*/"",
                                     /*Features=*/"", llvm::TargetOptions(),
                                     /*Reloc::Model=*/std::nullopt)};
}

/// Build and execute the OpenMPFIRPassPipeline with its own instance
/// of the pass manager, allowing it to be invoked as soon as it's
/// required without impacting the main pass pipeline that may be invoked
/// more than once for verification.
static llvm::LogicalResult runOpenMPPasses(mlir::ModuleOp mlirModule) {
  mlir::PassManager pm(mlirModule->getName(),
                       mlir::OpPassManager::Nesting::Implicit);
  using DoConcurrentMappingKind =
      Fortran::frontend::CodeGenOptions::DoConcurrentMappingKind;

  fir::OpenMPFIRPassPipelineOpts opts;
  opts.isTargetDevice = enableOpenMPDevice;
  opts.doConcurrentMappingKind =
      llvm::StringSwitch<DoConcurrentMappingKind>(
          enableDoConcurrentToOpenMPConversion)
          .Case("host", DoConcurrentMappingKind::DCMK_Host)
          .Case("device", DoConcurrentMappingKind::DCMK_Device)
          .Default(DoConcurrentMappingKind::DCMK_None);

  fir::createOpenMPFIRPassPipeline(pm, opts);
  (void)mlir::applyPassManagerCLOptions(pm);
  if (mlir::failed(pm.run(mlirModule))) {
    llvm::errs() << "FATAL: failed to correctly apply OpenMP pass pipeline";
    return mlir::failure();
  }
  return mlir::success();
}

//===----------------------------------------------------------------------===//
// Translate Fortran input to FIR, a dialect of MLIR.
//===----------------------------------------------------------------------===//

static llvm::LogicalResult convertFortranSourceToMLIR(
    std::string path, Fortran::parser::Options options,
    const ProgramName &programPrefix,
    Fortran::semantics::SemanticsContext &semanticsContext,
    const mlir::PassPipelineCLParser &passPipeline,
    const llvm::TargetMachine &targetMachine) {

  // prep for prescan and parse
  Fortran::parser::Parsing parsing{semanticsContext.allCookedSources()};
  parsing.Prescan(path, options);
  if (!parsing.messages().empty() && (parsing.messages().AnyFatalError())) {
    llvm::errs() << programPrefix << "could not scan " << path << '\n';
    parsing.messages().Emit(llvm::errs(), parsing.allCooked());
    return mlir::failure();
  }

  // parse the input Fortran
  parsing.Parse(llvm::outs());
  if (!parsing.consumedWholeFile()) {
    parsing.messages().Emit(llvm::errs(), parsing.allCooked());
    parsing.EmitMessage(llvm::errs(), parsing.finalRestingPlace(),
                        "parser FAIL (final position)",
                        "error: ", llvm::raw_ostream::RED);
    return mlir::failure();
  } else if ((!parsing.messages().empty() &&
              (parsing.messages().AnyFatalError())) ||
             !parsing.parseTree().has_value()) {
    parsing.messages().Emit(llvm::errs(), parsing.allCooked());
    llvm::errs() << programPrefix << "could not parse " << path << '\n';
    return mlir::failure();
  } else {
    semanticsContext.messages().Annex(std::move(parsing.messages()));
  }

  // run semantics
  auto &parseTree = *parsing.parseTree();
  Fortran::semantics::Semantics semantics(semanticsContext, parseTree);
  semantics.Perform();
  semantics.EmitMessages(llvm::errs());
  if (semantics.AnyFatalError()) {
    llvm::errs() << programPrefix << "semantic errors in " << path << '\n';
    return mlir::failure();
  }
  Fortran::semantics::RuntimeDerivedTypeTables tables;
  if (!semantics.AnyFatalError()) {
    tables =
        Fortran::semantics::BuildRuntimeDerivedTypeTables(semanticsContext);
    if (!tables.schemata)
      llvm::errs() << programPrefix
                   << "could not find module file for __fortran_type_info\n";
  }

  if (dumpSymbols) {
    semantics.DumpSymbols(llvm::outs());
    return mlir::success();
  }

  if (pftDumpTest) {
    if (auto ast = Fortran::lower::createPFT(parseTree, semanticsContext)) {
      Fortran::lower::dumpPFT(llvm::outs(), *ast);
      return mlir::success();
    }
    llvm::errs() << "Pre FIR Tree is NULL.\n";
    return mlir::failure();
  }

  // translate to FIR dialect of MLIR
  mlir::DialectRegistry registry;
  fir::support::registerNonCodegenDialects(registry);
  fir::support::addFIRExtensions(registry);
  mlir::MLIRContext ctx(registry);
  fir::support::loadNonCodegenDialects(ctx);
  auto &defKinds = semanticsContext.defaultKinds();
  fir::KindMapping kindMap(
      &ctx, llvm::ArrayRef<fir::KindTy>{fir::fromDefaultKinds(defKinds)});
  std::string targetTriple = targetMachine.getTargetTriple().normalize();
  // Use default lowering options for bbc.
  Fortran::lower::LoweringOptions loweringOptions{};
  loweringOptions.setNoPPCNativeVecElemOrder(enableNoPPCNativeVecElemOrder);
  loweringOptions.setLowerToHighLevelFIR(useHLFIR || emitHLFIR);
  loweringOptions.setIntegerWrapAround(integerWrapAround);
  loweringOptions.setInitGlobalZero(initGlobalZero);
  loweringOptions.setReallocateLHS(reallocateLHS);
  loweringOptions.setStackRepackArrays(stackRepackArrays);
  loweringOptions.setRepackArrays(repackArrays);
  loweringOptions.setRepackArraysWhole(repackArraysWhole);
  loweringOptions.setSkipExternalRttiDefinition(skipExternalRttiDefinition);
  if (enableCUDA)
    loweringOptions.setCUDARuntimeCheck(true);
<<<<<<< HEAD
=======
  if (complexRange == "improved" || complexRange == "basic")
    loweringOptions.setComplexDivisionToRuntime(false);
>>>>>>> 10a576f7
  std::vector<Fortran::lower::EnvironmentDefault> envDefaults = {};
  Fortran::frontend::TargetOptions targetOpts;
  Fortran::frontend::CodeGenOptions cgOpts;
  auto burnside = Fortran::lower::LoweringBridge::create(
      ctx, semanticsContext, defKinds, semanticsContext.intrinsics(),
      semanticsContext.targetCharacteristics(), parsing.allCooked(),
      targetTriple, kindMap, loweringOptions, envDefaults,
      semanticsContext.languageFeatures(), targetMachine, targetOpts, cgOpts);
  mlir::ModuleOp mlirModule = burnside.getModule();
  if (enableOpenMP) {
    if (enableOpenMPGPU && !enableOpenMPDevice) {
      llvm::errs() << "FATAL: -fopenmp-is-gpu can only be set if "
                      "-fopenmp-is-target-device is also set";
      return mlir::failure();
    }
    // Construct offloading target triples vector.
    std::vector<llvm::Triple> targetTriples;
    targetTriples.reserve(targetTriplesOpenMP.size());
    for (llvm::StringRef s : targetTriplesOpenMP)
      targetTriples.emplace_back(s);

    auto offloadModuleOpts = OffloadModuleOpts(
        setOpenMPTargetDebug, setOpenMPTeamSubscription,
        setOpenMPThreadSubscription, setOpenMPNoThreadState,
        setOpenMPNoNestedParallelism, enableOpenMPDevice, enableOpenMPGPU,
        enableOpenMPForceUSM, setOpenMPVersion, "", targetTriples, setNoGPULib);
    setOffloadModuleInterfaceAttributes(mlirModule, offloadModuleOpts);
    setOpenMPVersionAttribute(mlirModule, setOpenMPVersion);
  }
  burnside.lower(parseTree, semanticsContext);
  std::error_code ec;
  std::string outputName = outputFilename;
  if (!outputName.size())
    outputName = llvm::sys::path::stem(inputFilename).str().append(".mlir");
  llvm::raw_fd_ostream out(outputName, ec);
  if (ec)
    return mlir::emitError(mlir::UnknownLoc::get(&ctx),
                           "could not open output file ")
           << outputName;

  // WARNING: This pipeline must be run immediately after the lowering to
  // ensure that the FIR is correct with respect to OpenMP operations/
  // attributes.
  if (enableOpenMP)
    if (mlir::failed(runOpenMPPasses(mlirModule)))
      return mlir::failure();

  // Otherwise run the default passes.
  mlir::PassManager pm(mlirModule->getName(),
                       mlir::OpPassManager::Nesting::Implicit);
  pm.enableVerifier(/*verifyPasses=*/true);
  (void)mlir::applyPassManagerCLOptions(pm);
  if (passPipeline.hasAnyOccurrences()) {
    // run the command-line specified pipeline
    hlfir::registerHLFIRPasses();
    (void)passPipeline.addToPipeline(pm, [&](const llvm::Twine &msg) {
      mlir::emitError(mlir::UnknownLoc::get(&ctx)) << msg;
      return mlir::failure();
    });
  } else if (emitFIR || emitHLFIR) {
    // --emit-fir: Build the IR, verify it, and dump the IR if the IR passes
    // verification. Use --dump-module-on-failure to dump invalid IR.
    pm.addPass(std::make_unique<Fortran::lower::VerifierPass>());
    if (mlir::failed(pm.run(mlirModule))) {
      llvm::errs() << "FATAL: verification of lowering to FIR failed";
      return mlir::failure();
    }

    if (emitFIR && useHLFIR) {
      // lower HLFIR to FIR
      fir::createHLFIRToFIRPassPipeline(pm, enableOpenMP,
                                        llvm::OptimizationLevel::O2);
      if (mlir::failed(pm.run(mlirModule))) {
        llvm::errs() << "FATAL: lowering from HLFIR to FIR failed";
        return mlir::failure();
      }
    }

    printModule(mlirModule, out);
    return mlir::success();
  } else {
    // run the default canned pipeline
    pm.addPass(std::make_unique<Fortran::lower::VerifierPass>());

    // Add O2 optimizer pass pipeline.
    MLIRToLLVMPassPipelineConfig config(llvm::OptimizationLevel::O2);
    if (enableOpenMP)
      config.EnableOpenMP = true;
    config.NSWOnLoopVarInc = !integerWrapAround;
    fir::registerDefaultInlinerPass(config);
    fir::createDefaultFIROptimizerPassPipeline(pm, config);
  }

  if (mlir::succeeded(pm.run(mlirModule))) {
    // Emit MLIR and do not lower to LLVM IR.
    printModule(mlirModule, out);
    return mlir::success();
  }
  // Something went wrong. Try to dump the MLIR module.
  llvm::errs() << "oops, pass manager reported failure\n";
  return mlir::failure();
}

int main(int argc, char **argv) {
  [[maybe_unused]] llvm::InitLLVM y(argc, argv);
  llvm::InitializeAllTargets();
  llvm::InitializeAllTargetMCs();
  registerAllPasses();

  mlir::registerMLIRContextCLOptions();
  mlir::registerAsmPrinterCLOptions();
  mlir::registerPassManagerCLOptions();
  mlir::PassPipelineCLParser passPipe("", "Compiler passes to run");
  llvm::cl::ParseCommandLineOptions(argc, argv, "Burnside Bridge Compiler\n");

  ProgramName programPrefix;
  programPrefix = argv[0] + ": "s;

  if (includeDirs.size() == 0) {
    includeDirs.push_back(".");
    // Default Fortran modules should be installed in include/flang (a sibling
    // to the bin) directory.
    intrinsicIncludeDirs.push_back(
        llvm::sys::path::parent_path(
            llvm::sys::path::parent_path(
                llvm::sys::fs::getMainExecutable(argv[0], nullptr)))
            .str() +
        "/include/flang");
  }

  Fortran::parser::Options options;
  options.predefinitions.emplace_back("__flang__"s, "1"s);
  options.predefinitions.emplace_back("__flang_major__"s,
                                      std::string{FLANG_VERSION_MAJOR_STRING});
  options.predefinitions.emplace_back("__flang_minor__"s,
                                      std::string{FLANG_VERSION_MINOR_STRING});
  options.predefinitions.emplace_back(
      "__flang_patchlevel__"s, std::string{FLANG_VERSION_PATCHLEVEL_STRING});

  Fortran::common::LangOptions langOpts;
  langOpts.NoGPULib = setNoGPULib;
  langOpts.OpenMPVersion = setOpenMPVersion;
  langOpts.OpenMPIsTargetDevice = enableOpenMPDevice;
  langOpts.OpenMPIsGPU = enableOpenMPGPU;
  langOpts.OpenMPForceUSM = enableOpenMPForceUSM;
  langOpts.OpenMPTargetDebug = setOpenMPTargetDebug;
  langOpts.OpenMPThreadSubscription = setOpenMPThreadSubscription;
  langOpts.OpenMPTeamSubscription = setOpenMPTeamSubscription;
  langOpts.OpenMPNoThreadState = setOpenMPNoThreadState;
  langOpts.OpenMPNoNestedParallelism = setOpenMPNoNestedParallelism;
  std::transform(targetTriplesOpenMP.begin(), targetTriplesOpenMP.end(),
                 std::back_inserter(langOpts.OMPTargetTriples),
                 [](const std::string &str) { return llvm::Triple(str); });

  // enable parsing of OpenMP
  if (enableOpenMP) {
    options.features.Enable(Fortran::common::LanguageFeature::OpenMP);
    Fortran::common::setOpenMPMacro(setOpenMPVersion, options.predefinitions);
  }

  // enable parsing of OpenACC
  if (enableOpenACC) {
    options.features.Enable(Fortran::common::LanguageFeature::OpenACC);
    options.predefinitions.emplace_back("_OPENACC", "202211");
  }

  // enable parsing of CUDA Fortran
  if (enableCUDA) {
    options.features.Enable(Fortran::common::LanguageFeature::CUDA);
  }

<<<<<<< HEAD
=======
  if (enableDoConcurrentOffload) {
    options.features.Enable(
        Fortran::common::LanguageFeature::DoConcurrentOffload);
  }

>>>>>>> 10a576f7
  if (disableCUDAWarpFunction) {
    options.features.Enable(
        Fortran::common::LanguageFeature::CudaWarpMatchFunction, false);
  }

  if (enableGPUMode == "managed") {
    options.features.Enable(Fortran::common::LanguageFeature::CudaManaged);
  } else if (enableGPUMode == "unified") {
    options.features.Enable(Fortran::common::LanguageFeature::CudaUnified);
  }

  if (fixedForm) {
    options.isFixedForm = fixedForm;
  }

  Fortran::common::IntrinsicTypeDefaultKinds defaultKinds;
  Fortran::parser::AllSources allSources;
  Fortran::parser::AllCookedSources allCookedSources(allSources);
  Fortran::semantics::SemanticsContext semanticsContext{
      defaultKinds, options.features, langOpts, allCookedSources};
  semanticsContext.set_moduleDirectory(moduleDir)
      .set_moduleFileSuffix(moduleSuffix)
      .set_searchDirectories(includeDirs)
      .set_intrinsicModuleDirectories(intrinsicIncludeDirs)
      .set_warnOnNonstandardUsage(warnStdViolation)
      .set_warningsAreErrors(warnIsError);

  std::string error;
  // Create host target machine.
  std::unique_ptr<llvm::TargetMachine> targetMachine =
      createTargetMachine(targetTripleOverride, error);
  if (!targetMachine) {
    llvm::errs() << "failed to create target machine: " << error << "\n";
    return mlir::failed(mlir::failure());
  }
  std::string compilerVersion = Fortran::common::getFlangToolFullVersion("bbc");
  std::string compilerOptions = "";
  Fortran::tools::setUpTargetCharacteristics(
      semanticsContext.targetCharacteristics(), *targetMachine, {},
      compilerVersion, compilerOptions);

  return mlir::failed(
      convertFortranSourceToMLIR(inputFilename, options, programPrefix,
                                 semanticsContext, passPipe, *targetMachine));
}<|MERGE_RESOLUTION|>--- conflicted
+++ resolved
@@ -224,14 +224,11 @@
                                       llvm::cl::init(false));
 
 static llvm::cl::opt<bool>
-<<<<<<< HEAD
-=======
     enableDoConcurrentOffload("fdoconcurrent-offload",
                               llvm::cl::desc("enable do concurrent offload"),
                               llvm::cl::init(false));
 
 static llvm::cl::opt<bool>
->>>>>>> 10a576f7
     disableCUDAWarpFunction("fcuda-disable-warp-function",
                             llvm::cl::desc("Disable CUDA Warp Function"),
                             llvm::cl::init(false));
@@ -451,11 +448,8 @@
   loweringOptions.setSkipExternalRttiDefinition(skipExternalRttiDefinition);
   if (enableCUDA)
     loweringOptions.setCUDARuntimeCheck(true);
-<<<<<<< HEAD
-=======
   if (complexRange == "improved" || complexRange == "basic")
     loweringOptions.setComplexDivisionToRuntime(false);
->>>>>>> 10a576f7
   std::vector<Fortran::lower::EnvironmentDefault> envDefaults = {};
   Fortran::frontend::TargetOptions targetOpts;
   Fortran::frontend::CodeGenOptions cgOpts;
@@ -627,14 +621,11 @@
     options.features.Enable(Fortran::common::LanguageFeature::CUDA);
   }
 
-<<<<<<< HEAD
-=======
   if (enableDoConcurrentOffload) {
     options.features.Enable(
         Fortran::common::LanguageFeature::DoConcurrentOffload);
   }
 
->>>>>>> 10a576f7
   if (disableCUDAWarpFunction) {
     options.features.Enable(
         Fortran::common::LanguageFeature::CudaWarpMatchFunction, false);
