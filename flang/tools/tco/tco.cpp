--- conflicted
+++ resolved
@@ -75,8 +75,6 @@
     cl::desc("Only translate FIR to MLIR, do not lower to LLVM IR"),
     cl::init(false));
 
-<<<<<<< HEAD
-=======
 static cl::opt<bool>
     simplifyMLIR("simplify-mlir",
                  cl::desc("Run CSE and canonicalization on MLIR output"),
@@ -91,7 +89,6 @@
     "test-gen", cl::desc("-emit-final-mlir -simplify-mlir -enable-aa=false"),
     cl::init(false));
 
->>>>>>> 10a576f7
 #include "flang/Optimizer/Passes/CommandLineOpts.h"
 #include "flang/Optimizer/Passes/Pipelines.h"
 
@@ -171,27 +168,19 @@
       fir::registerDefaultInlinerPass(config);
       fir::createMLIRToLLVMPassPipeline(pm, config);
     }
-<<<<<<< HEAD
-    if (!emitFinalMLIR)
-=======
     if (simplifyMLIR || testGeneratorMode) {
       pm.addPass(mlir::createCanonicalizerPass());
       pm.addPass(mlir::createCSEPass());
     }
     if (!emitFinalMLIR && !testGeneratorMode)
->>>>>>> 10a576f7
       fir::addLLVMDialectToLLVMPass(pm, out.os());
   }
 
   // run the pass manager
   if (mlir::succeeded(pm.run(*owningRef))) {
     // passes ran successfully, so keep the output
-<<<<<<< HEAD
-    if ((emitFir || passPipeline.hasAnyOccurrences() || emitFinalMLIR) &&
-=======
     if ((emitFir || passPipeline.hasAnyOccurrences() || emitFinalMLIR ||
          testGeneratorMode) &&
->>>>>>> 10a576f7
         !codeGenLLVM)
       printModule(*owningRef, out.os());
     out.keep();
