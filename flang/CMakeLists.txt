--- conflicted
+++ resolved
@@ -24,14 +24,11 @@
 
 set(FLANG_SOURCE_DIR ${CMAKE_CURRENT_SOURCE_DIR})
 set(FLANG_RT_SOURCE_DIR "${CMAKE_CURRENT_SOURCE_DIR}/../flang-rt")
-<<<<<<< HEAD
-=======
 
 # Python is needed for symbol extracting tool
 set(LLVM_MINIMUM_PYTHON_VERSION 3.8)
 find_package(Python3 ${LLVM_MINIMUM_PYTHON_VERSION} REQUIRED
     COMPONENTS Interpreter)
->>>>>>> d465594a
 
 if (CMAKE_SOURCE_DIR STREQUAL CMAKE_BINARY_DIR AND NOT MSVC_IDE)
   message(FATAL_ERROR "In-source builds are not allowed. \
