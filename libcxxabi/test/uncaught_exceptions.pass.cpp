//===----------------------------------------------------------------------===//
//
// Part of the LLVM Project, under the Apache License v2.0 with LLVM Exceptions.
// See https://llvm.org/LICENSE.txt for license information.
// SPDX-License-Identifier: Apache-2.0 WITH LLVM-exception
//
//===----------------------------------------------------------------------===//

// UNSUPPORTED: no-exceptions

<<<<<<< HEAD
// __cxa_uncaught_exceptions is not re-exported from libc++ until macOS 10.15.
// XFAIL: stdlib=system && target={{.+}}-apple-macosx10.{{9|10|11|12|13|14}}
=======
// __cxa_uncaught_exceptions is not re-exported from libc++ until LLVM 9.
// XFAIL: using-built-library-before-llvm-9
>>>>>>> 4fe5a3cc

#include <cxxabi.h>
#include <cassert>

// namespace __cxxabiv1 {
//      extern unsigned int __cxa_uncaught_exceptions() throw();
// }

struct A {
    A(unsigned cnt) : data_(cnt) {}
    ~A() { assert( data_ == __cxxabiv1::__cxa_uncaught_exceptions()); }
    unsigned data_;
};

int main () {
    try { A a(1); throw 3; assert(false); }
    catch (int) {}
}<|MERGE_RESOLUTION|>--- conflicted
+++ resolved
@@ -8,13 +8,8 @@
 
 // UNSUPPORTED: no-exceptions
 
-<<<<<<< HEAD
-// __cxa_uncaught_exceptions is not re-exported from libc++ until macOS 10.15.
-// XFAIL: stdlib=system && target={{.+}}-apple-macosx10.{{9|10|11|12|13|14}}
-=======
 // __cxa_uncaught_exceptions is not re-exported from libc++ until LLVM 9.
 // XFAIL: using-built-library-before-llvm-9
->>>>>>> 4fe5a3cc
 
 #include <cxxabi.h>
 #include <cassert>
