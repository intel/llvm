//===----------------------------------------------------------------------===//
//
// Part of the LLVM Project, under the Apache License v2.0 with LLVM Exceptions.
// See https://llvm.org/LICENSE.txt for license information.
// SPDX-License-Identifier: Apache-2.0 WITH LLVM-exception
//
//===----------------------------------------------------------------------===//

<<<<<<< HEAD
// Catching an exception thrown as nullptr was not properly handled before
// 2f984cab4fa7, which landed in macOS 10.13
// XFAIL: stdlib=system && target={{.+}}-apple-macosx10.{{9|10|11|12}}

=======
>>>>>>> 4fe5a3cc
// UNSUPPORTED: c++03
// UNSUPPORTED: no-exceptions

#include <cassert>
#include <cstdlib>

struct A {};

void test1()
{
    try
    {
        throw nullptr;
        assert(false);
    }
    catch (int* p)
    {
        assert(!p);
    }
    catch (long*)
    {
        assert(false);
    }
}

void test2()
{
    try
    {
        throw nullptr;
        assert(false);
    }
    catch (A* p)
    {
        assert(!p);
    }
    catch (int*)
    {
        assert(false);
    }
}

template <class Catch>
void catch_nullptr_test() {
  try {
    throw nullptr;
    assert(false);
  } catch (Catch c) {
    assert(!c);
  } catch (...) {
    assert(false);
  }
}


int main(int, char**)
{
  // catch naked nullptrs
  test1();
  test2();

  catch_nullptr_test<int*>();
  catch_nullptr_test<int**>();
  catch_nullptr_test<int A::*>();
  catch_nullptr_test<const int A::*>();
  catch_nullptr_test<int A::**>();

  return 0;
}<|MERGE_RESOLUTION|>--- conflicted
+++ resolved
@@ -6,13 +6,6 @@
 //
 //===----------------------------------------------------------------------===//
 
-<<<<<<< HEAD
-// Catching an exception thrown as nullptr was not properly handled before
-// 2f984cab4fa7, which landed in macOS 10.13
-// XFAIL: stdlib=system && target={{.+}}-apple-macosx10.{{9|10|11|12}}
-
-=======
->>>>>>> 4fe5a3cc
 // UNSUPPORTED: c++03
 // UNSUPPORTED: no-exceptions
 
