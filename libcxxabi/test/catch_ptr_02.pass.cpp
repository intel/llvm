--- conflicted
+++ resolved
@@ -13,12 +13,6 @@
 // behavior under test.
 // ADDITIONAL_COMPILE_FLAGS: -Wno-exceptions
 
-<<<<<<< HEAD
-// The fix for PR17222 made it in the dylib for macOS 10.10
-// XFAIL: stdlib=system && target={{.+}}-apple-macosx10.9
-
-=======
->>>>>>> 4fe5a3cc
 #include <cassert>
 #include <stdint.h>
 
