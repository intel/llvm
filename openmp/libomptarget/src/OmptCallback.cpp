//===-- OmptCallback.cpp - Target independent OpenMP target RTL --- C++ -*-===//
//
// Part of the LLVM Project, under the Apache License v2.0 with LLVM Exceptions.
// See https://llvm.org/LICENSE.txt for license information.
// SPDX-License-Identifier: Apache-2.0 WITH LLVM-exception
//
//===----------------------------------------------------------------------===//
//
// Implementation of OMPT callback interfaces for target independent layer
//
//===----------------------------------------------------------------------===//

#ifdef OMPT_SUPPORT

#include "llvm/Support/DynamicLibrary.h"

#include <cstdlib>
#include <cstring>
#include <memory>

#include "Debug.h"
#include "OmptCallback.h"
#include "OmptConnector.h"

<<<<<<< HEAD
=======
#undef DEBUG_PREFIX
#define DEBUG_PREFIX "OMPT"

>>>>>>> 6241a64e
using namespace llvm::omp::target::ompt;

// Define OMPT callback functions (bound to actual callbacks later on)
#define defineOmptCallback(Name, Type, Code)                                   \
  Name##_t llvm::omp::target::ompt::Name##_fn = nullptr;
FOREACH_OMPT_NOEMI_EVENT(defineOmptCallback)
FOREACH_OMPT_EMI_EVENT(defineOmptCallback)
#undef defineOmptCallback

/// Used to maintain the finalization functions that are received
/// from the plugins during connect.
/// Note: Currently, there are no plugin-specific finalizations, so each plugin
/// will call the same (empty) function.
class LibomptargetRtlFinalizer {
public:
  LibomptargetRtlFinalizer() {}

  void registerRtl(ompt_finalize_t FinalizationFunction) {
    if (FinalizationFunction) {
      RtlFinalizationFunctions.emplace_back(FinalizationFunction);
    }
  }

  void finalize() {
    for (auto FinalizationFunction : RtlFinalizationFunctions)
      FinalizationFunction(/* tool_data */ nullptr);
    RtlFinalizationFunctions.clear();
  }

private:
  llvm::SmallVector<ompt_finalize_t> RtlFinalizationFunctions;
};

/// Object that will maintain the RTL finalizer from the plugin
LibomptargetRtlFinalizer *LibraryFinalizer = nullptr;

ompt_get_callback_t llvm::omp::target::ompt::lookupCallbackByCode = nullptr;
ompt_function_lookup_t llvm::omp::target::ompt::lookupCallbackByName = nullptr;

int llvm::omp::target::ompt::initializeLibrary(ompt_function_lookup_t lookup,
                                               int initial_device_num,
                                               ompt_data_t *tool_data) {
<<<<<<< HEAD
  DP("OMPT: Executing initializeLibrary (libomp)\n");
#define bindOmptFunctionName(OmptFunction, DestinationFunction)                \
  DestinationFunction = (OmptFunction##_t)lookup(#OmptFunction);               \
  DP("OMPT: initializeLibrary (libomp) bound %s=%p\n", #DestinationFunction,   \
=======
  DP("Executing initializeLibrary (libomp)\n");
#define bindOmptFunctionName(OmptFunction, DestinationFunction)                \
  DestinationFunction = (OmptFunction##_t)lookup(#OmptFunction);               \
  DP("initializeLibrary (libomp) bound %s=%p\n", #DestinationFunction,         \
>>>>>>> 6241a64e
     ((void *)(uint64_t)DestinationFunction));

  bindOmptFunctionName(ompt_get_callback, lookupCallbackByCode);
#undef bindOmptFunctionName

  // Store pointer of 'ompt_libomp_target_fn_lookup' for use by libomptarget
  lookupCallbackByName = lookup;

  assert(lookupCallbackByCode && "lookupCallbackByCode should be non-null");
  assert(lookupCallbackByName && "lookupCallbackByName should be non-null");
  assert(LibraryFinalizer == nullptr &&
         "LibraryFinalizer should not be initialized yet");

  LibraryFinalizer = new LibomptargetRtlFinalizer();

  return 0;
}

void llvm::omp::target::ompt::finalizeLibrary(ompt_data_t *data) {
<<<<<<< HEAD
  DP("OMPT: Executing finalizeLibrary (libomp)\n");
=======
  DP("Executing finalizeLibrary (libomp)\n");
>>>>>>> 6241a64e
  // Before disabling OMPT, call the (plugin) finalizations that were registered
  // with this library
  LibraryFinalizer->finalize();
  delete LibraryFinalizer;
}

void llvm::omp::target::ompt::connectLibrary() {
<<<<<<< HEAD
  DP("OMPT: Entering connectLibrary (libomp)\n");
=======
  DP("Entering connectLibrary (libomp)\n");
>>>>>>> 6241a64e
  // Connect with libomp
  static OmptLibraryConnectorTy LibompConnector("libomp");
  static ompt_start_tool_result_t OmptResult;

  // Initialize OmptResult with the init and fini functions that will be
  // called by the connector
  OmptResult.initialize = ompt::initializeLibrary;
  OmptResult.finalize = ompt::finalizeLibrary;
  OmptResult.tool_data.value = 0;

  // Now call connect that causes the above init/fini functions to be called
  LibompConnector.connect(&OmptResult);

#define bindOmptCallback(Name, Type, Code)                                     \
  if (lookupCallbackByCode)                                                    \
    lookupCallbackByCode(                                                      \
        (ompt_callbacks_t)(Code),                                              \
        (ompt_callback_t *)&(llvm::omp::target::ompt::Name##_fn));
  FOREACH_OMPT_NOEMI_EVENT(bindOmptCallback)
  FOREACH_OMPT_EMI_EVENT(bindOmptCallback)
#undef bindOmptCallback

<<<<<<< HEAD
  DP("OMPT: Exiting connectLibrary (libomp)\n");
=======
  DP("Exiting connectLibrary (libomp)\n");
>>>>>>> 6241a64e
}

extern "C" {
/// Used for connecting libomptarget with a plugin
void ompt_libomptarget_connect(ompt_start_tool_result_t *result) {
<<<<<<< HEAD
  DP("OMPT: Enter ompt_libomptarget_connect\n");
=======
  DP("Enter ompt_libomptarget_connect\n");
>>>>>>> 6241a64e
  if (result && LibraryFinalizer) {
    // Cache each fini function, so that they can be invoked on exit
    LibraryFinalizer->registerRtl(result->finalize);
    // Invoke the provided init function with the lookup function maintained
    // in this library so that callbacks maintained by this library are
    // retrieved.
    result->initialize(lookupCallbackByName,
                       /* initial_device_num */ 0, /* tool_data */ nullptr);
  }
  DP("Leave ompt_libomptarget_connect\n");
}
}
#else
extern "C" {
/// Dummy definition when OMPT is disabled
void ompt_libomptarget_connect() {}
}
#endif // OMPT_SUPPORT<|MERGE_RESOLUTION|>--- conflicted
+++ resolved
@@ -22,12 +22,9 @@
 #include "OmptCallback.h"
 #include "OmptConnector.h"
 
-<<<<<<< HEAD
-=======
 #undef DEBUG_PREFIX
 #define DEBUG_PREFIX "OMPT"
 
->>>>>>> 6241a64e
 using namespace llvm::omp::target::ompt;
 
 // Define OMPT callback functions (bound to actual callbacks later on)
@@ -70,17 +67,10 @@
 int llvm::omp::target::ompt::initializeLibrary(ompt_function_lookup_t lookup,
                                                int initial_device_num,
                                                ompt_data_t *tool_data) {
-<<<<<<< HEAD
-  DP("OMPT: Executing initializeLibrary (libomp)\n");
-#define bindOmptFunctionName(OmptFunction, DestinationFunction)                \
-  DestinationFunction = (OmptFunction##_t)lookup(#OmptFunction);               \
-  DP("OMPT: initializeLibrary (libomp) bound %s=%p\n", #DestinationFunction,   \
-=======
   DP("Executing initializeLibrary (libomp)\n");
 #define bindOmptFunctionName(OmptFunction, DestinationFunction)                \
   DestinationFunction = (OmptFunction##_t)lookup(#OmptFunction);               \
   DP("initializeLibrary (libomp) bound %s=%p\n", #DestinationFunction,         \
->>>>>>> 6241a64e
      ((void *)(uint64_t)DestinationFunction));
 
   bindOmptFunctionName(ompt_get_callback, lookupCallbackByCode);
@@ -100,11 +90,7 @@
 }
 
 void llvm::omp::target::ompt::finalizeLibrary(ompt_data_t *data) {
-<<<<<<< HEAD
-  DP("OMPT: Executing finalizeLibrary (libomp)\n");
-=======
   DP("Executing finalizeLibrary (libomp)\n");
->>>>>>> 6241a64e
   // Before disabling OMPT, call the (plugin) finalizations that were registered
   // with this library
   LibraryFinalizer->finalize();
@@ -112,11 +98,7 @@
 }
 
 void llvm::omp::target::ompt::connectLibrary() {
-<<<<<<< HEAD
-  DP("OMPT: Entering connectLibrary (libomp)\n");
-=======
   DP("Entering connectLibrary (libomp)\n");
->>>>>>> 6241a64e
   // Connect with libomp
   static OmptLibraryConnectorTy LibompConnector("libomp");
   static ompt_start_tool_result_t OmptResult;
@@ -139,21 +121,13 @@
   FOREACH_OMPT_EMI_EVENT(bindOmptCallback)
 #undef bindOmptCallback
 
-<<<<<<< HEAD
-  DP("OMPT: Exiting connectLibrary (libomp)\n");
-=======
   DP("Exiting connectLibrary (libomp)\n");
->>>>>>> 6241a64e
 }
 
 extern "C" {
 /// Used for connecting libomptarget with a plugin
 void ompt_libomptarget_connect(ompt_start_tool_result_t *result) {
-<<<<<<< HEAD
-  DP("OMPT: Enter ompt_libomptarget_connect\n");
-=======
   DP("Enter ompt_libomptarget_connect\n");
->>>>>>> 6241a64e
   if (result && LibraryFinalizer) {
     // Cache each fini function, so that they can be invoked on exit
     LibraryFinalizer->registerRtl(result->finalize);
