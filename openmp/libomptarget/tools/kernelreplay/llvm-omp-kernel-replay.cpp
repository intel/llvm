--- conflicted
+++ resolved
@@ -150,8 +150,6 @@
   std::memcpy(recored_data,
               const_cast<char *>(DeviceMemoryMB.get()->getBuffer().data()),
               DeviceMemoryMB.get()->getBufferSize());
-<<<<<<< HEAD
-=======
 
   // If necessary, adjust pointer arguments.
   if (ReqPtrArgOffset) {
@@ -164,7 +162,6 @@
       Arg = reinterpret_cast<void *>(ArgInt - ReqPtrArgOffset);
     }
   }
->>>>>>> 7ca33737
 
   __tgt_target_kernel_replay(
       /* Loc */ nullptr, DeviceId, KernelEntry.addr, (char *)recored_data,
