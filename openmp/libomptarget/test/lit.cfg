# -*- Python -*- vim: set ft=python ts=4 sw=4 expandtab tw=79:
# Configuration file for the 'lit' test runner.

import os
import lit.formats

# Tell pylint that we know config and lit_config exist somewhere.
if 'PYLINT_IMPORT' in os.environ:
    config = object()
    lit_config = object()

# Use the CUDA device as suggested by the env
if 'CUDA_VISIBLE_DEVICES' in os.environ:
    config.environment['CUDA_VISIBLE_DEVICES'] = os.environ['CUDA_VISIBLE_DEVICES']

# Use the ROCR device as suggested by the env
if 'ROCR_VISIBLE_DEVICES' in os.environ:
    config.environment['ROCR_VISIBLE_DEVICES'] = os.environ['ROCR_VISIBLE_DEVICES']

# Allow running the tests with omptarget debug output
if 'LIBOMPTARGET_DEBUG' in os.environ:
    config.environment['LIBOMPTARGET_DEBUG'] = os.environ['LIBOMPTARGET_DEBUG']

# Allow running the tests with nextgen plugins when available
if 'LIBOMPTARGET_NEXTGEN_PLUGINS' in os.environ:
    config.environment['LIBOMPTARGET_NEXTGEN_PLUGINS'] = os.environ['LIBOMPTARGET_NEXTGEN_PLUGINS']

if 'LIBOMPTARGET_LOCK_MAPPED_HOST_BUFFERS' in os.environ:
    config.environment['LIBOMPTARGET_LOCK_MAPPED_HOST_BUFFERS'] = os.environ['LIBOMPTARGET_LOCK_MAPPED_HOST_BUFFERS']

if 'OMP_TARGET_OFFLOAD' in os.environ:
    config.environment['OMP_TARGET_OFFLOAD'] = os.environ['OMP_TARGET_OFFLOAD']

def append_dynamic_library_path(name, value, sep):
    if name in config.environment:
        config.environment[name] = value + sep + config.environment[name]
    else:
        config.environment[name] = value

# Evalute the environment variable which is a string boolean value.
def evaluate_bool_env(env):
    env = env.lower()
    possible_true_values = ["on", "true", "1"]
    for v in possible_true_values:
        if env == v:
            return True
    return False

# name: The name of this test suite.
config.name = 'libomptarget :: ' + config.libomptarget_current_target

# suffixes: A list of file extensions to treat as test files.
config.suffixes = ['.c', '.cpp', '.cc']

# test_source_root: The root path where tests are located.
config.test_source_root = os.path.dirname(__file__)

# test_exec_root: The root object directory where output is placed
config.test_exec_root = config.libomptarget_obj_root

# test format
config.test_format = lit.formats.ShTest()

# compiler flags
config.test_flags = " -I " + config.test_source_root + \
    " -I " + config.omp_header_directory + \
    " -L " + config.library_dir;

if config.omp_host_rtl_directory:
    config.test_flags = config.test_flags + " -L " + \
        config.omp_host_rtl_directory

config.test_flags = config.test_flags + " " + config.test_extra_flags

# Allow REQUIRES / UNSUPPORTED / XFAIL to work
config.target_triple = [ ]
for feature in config.test_compiler_features:
    config.available_features.add(feature)

if config.libomptarget_debug:
  config.available_features.add('libomptarget-debug')

config.available_features.add(config.libomptarget_current_target)

# Determine whether the test system supports unified memory.
# For CUDA, this is the case with compute capability 70 (Volta) or higher.
# For all other targets, we currently assume it is.
supports_unified_shared_memory = True
if config.libomptarget_current_target.startswith('nvptx'):
  try:
    cuda_arch = int(config.cuda_test_arch[:3])
    if cuda_arch < 70:
      supports_unified_shared_memory = False
  except ValueError:
    # If the architecture is invalid, assume it is supported.
    supports_unified_shared_memory = True
if config.libomptarget_current_target.startswith('amdgcn'):
    supports_unified_shared_memory = False
if supports_unified_shared_memory:
   config.available_features.add('unified_shared_memory')

# Setup environment to find dynamic library at runtime
# Disable the implicit path to increase certainty over which library is picked up
config.test_flags += " -fno-openmp-implicit-rpath"
if config.operating_system == 'Windows':
    append_dynamic_library_path('PATH', config.library_dir, ";")
    append_dynamic_library_path('PATH', config.omp_host_rtl_directory, ";")
elif config.operating_system == 'Darwin':
    append_dynamic_library_path('DYLD_LIBRARY_PATH', config.library_dir, ":")
    append_dynamic_library_path('DYLD_LIBRARY_PATH', \
        config.omp_host_rtl_directory, ";")
    config.test_flags += " -Wl,-rpath," + config.library_dir
    config.test_flags += " -Wl,-rpath," + config.omp_host_rtl_directory
else: # Unices
    config.test_flags += " -Wl,-rpath," + config.library_dir
    config.test_flags += " -Wl,-rpath," + config.omp_host_rtl_directory
    config.test_flags += " -Wl,-rpath," + config.llvm_lib_directory
    if config.cuda_libdir:
        config.test_flags += " -Wl,-rpath," + config.cuda_libdir
<<<<<<< HEAD
    if config.libomptarget_current_target.startswith('amdgcn'):
=======
    if config.libomptarget_current_target.startswith('nvptx'):
>>>>>>> cd74f4a4
        config.test_flags += " --libomptarget-nvptx-bc-path=" + config.library_dir
    if config.libomptarget_current_target.endswith('-oldDriver'):
        config.test_flags += " -fno-openmp-new-driver"
    if config.libomptarget_current_target.endswith('-LTO'):
        config.test_flags += " -foffload-lto"
    if config.libomptarget_current_target.endswith('-JIT-LTO') and evaluate_bool_env(
        config.environment['LIBOMPTARGET_NEXTGEN_PLUGINS']
    ):
        config.test_flags += " -foffload-lto"
        config.test_flags += " -Wl,--embed-bitcode"

def remove_suffix_if_present(name):
    if name.endswith('-oldDriver'):
        return name[:-10]
    if name.endswith('-LTO'):
        return name[:-4]
    elif name.endswith('-JIT-LTO'):
        return name[:-8]
    else:
        return name

# substitutions
# - for targets that exist in the system create the actual command.
# - for valid targets that do not exist in the system, return false, so that the
#   same test can be used for different targets.

# Scan all the valid targets.
for libomptarget_target in config.libomptarget_all_targets:
    # Is this target in the current system? If so create a compile, run and test
    # command. Otherwise create command that return false.
    if libomptarget_target == config.libomptarget_current_target:
        config.substitutions.append(("%libomptarget-compilexx-run-and-check-generic",
            "%libomptarget-compilexx-run-and-check-" + libomptarget_target))
        config.substitutions.append(("%libomptarget-compile-run-and-check-generic",
            "%libomptarget-compile-run-and-check-" + libomptarget_target))
        config.substitutions.append(("%libomptarget-compilexx-and-run-generic",
            "%libomptarget-compilexx-and-run-" + libomptarget_target))
        config.substitutions.append(("%libomptarget-compile-and-run-generic",
            "%libomptarget-compile-and-run-" + libomptarget_target))
        config.substitutions.append(("%libomptarget-compilexx-generic",
            "%libomptarget-compilexx-" + libomptarget_target))
        config.substitutions.append(("%libomptarget-compile-generic",
            "%libomptarget-compile-" + libomptarget_target))
        config.substitutions.append(("%libomptarget-compileoptxx-run-and-check-generic",
            "%libomptarget-compileoptxx-run-and-check-" + libomptarget_target))
        config.substitutions.append(("%libomptarget-compileopt-run-and-check-generic",
            "%libomptarget-compileopt-run-and-check-" + libomptarget_target))
        config.substitutions.append(("%libomptarget-compileoptxx-and-run-generic",
            "%libomptarget-compileoptxx-and-run-" + libomptarget_target))
        config.substitutions.append(("%libomptarget-compileopt-and-run-generic",
            "%libomptarget-compileopt-and-run-" + libomptarget_target))
        config.substitutions.append(("%libomptarget-compileoptxx-generic",
            "%libomptarget-compileoptxx-" + libomptarget_target))
        config.substitutions.append(("%libomptarget-compileopt-generic",
            "%libomptarget-compileopt-" + libomptarget_target))
        config.substitutions.append(("%libomptarget-run-generic",
            "%libomptarget-run-" + libomptarget_target))
        config.substitutions.append(("%libomptarget-run-fail-generic",
            "%libomptarget-run-fail-" + libomptarget_target))
        config.substitutions.append(("%clangxx-generic",
            "%clangxx-" + libomptarget_target))
        config.substitutions.append(("%clang-generic",
            "%clang-" + libomptarget_target))
        config.substitutions.append(("%fcheck-generic",
            config.libomptarget_filecheck + " %s"))


        config.substitutions.append(("%libomptarget-compilexx-run-and-check-" + \
            libomptarget_target, \
            "%libomptarget-compilexx-and-run-" + libomptarget_target + \
            " | " + config.libomptarget_filecheck + " %s"))
        config.substitutions.append(("%libomptarget-compile-run-and-check-" + \
            libomptarget_target, \
            "%libomptarget-compile-and-run-" + libomptarget_target + \
            " | " + config.libomptarget_filecheck + " %s"))
        config.substitutions.append(("%libomptarget-compilexx-and-run-" + \
            libomptarget_target, \
            "%libomptarget-compilexx-" + libomptarget_target + " && " + \
            "%libomptarget-run-" + libomptarget_target))
        config.substitutions.append(("%libomptarget-compile-and-run-" + \
            libomptarget_target, \
            "%libomptarget-compile-" + libomptarget_target + " && " + \
            "%libomptarget-run-" + libomptarget_target))
        config.substitutions.append(("%libomptarget-compilexx-" + \
            libomptarget_target, \
            "%clangxx-" + libomptarget_target + " %s -o %t"))
        config.substitutions.append(("%libomptarget-compile-" + \
            libomptarget_target, \
            "%clang-" + libomptarget_target + " %s -o %t"))
        config.substitutions.append(("%libomptarget-compileoptxx-run-and-check-" + \
            libomptarget_target, \
            "%libomptarget-compileoptxx-and-run-" + libomptarget_target + \
            " | " + config.libomptarget_filecheck + " %s"))
        config.substitutions.append(("%libomptarget-compileopt-run-and-check-" + \
            libomptarget_target, \
            "%libomptarget-compileopt-and-run-" + libomptarget_target + \
            " | " + config.libomptarget_filecheck + " %s"))
        config.substitutions.append(("%libomptarget-compileoptxx-and-run-" + \
            libomptarget_target, \
            "%libomptarget-compileoptxx-" + libomptarget_target + " && " + \
            "%libomptarget-run-" + libomptarget_target))
        config.substitutions.append(("%libomptarget-compileopt-and-run-" + \
            libomptarget_target, \
            "%libomptarget-compileopt-" + libomptarget_target + " && " + \
            "%libomptarget-run-" + libomptarget_target))
        config.substitutions.append(("%libomptarget-compileoptxx-" + \
            libomptarget_target, \
            "%clangxx-" + libomptarget_target + " -O3 %s -o %t"))
        config.substitutions.append(("%libomptarget-compileopt-" + \
            libomptarget_target, \
            "%clang-" + libomptarget_target + " -O3 %s -o %t"))
        config.substitutions.append(("%libomptarget-run-" + \
            libomptarget_target, \
            "%t"))
        config.substitutions.append(("%libomptarget-run-fail-" + \
            libomptarget_target, \
            "%not --crash %t"))
        config.substitutions.append(("%clangxx-" + libomptarget_target, \
                                     "%clangxx %openmp_flags %cuda_flags %flags -fopenmp-targets=" +\
                                     remove_suffix_if_present(libomptarget_target)))
        config.substitutions.append(("%clang-" + libomptarget_target, \
                                     "%clang %openmp_flags %cuda_flags %flags -fopenmp-targets=" +\
                                     remove_suffix_if_present(libomptarget_target)))
        config.substitutions.append(("%fcheck-" + libomptarget_target, \
            config.libomptarget_filecheck + " %s"))
    else:
        config.substitutions.append(("%libomptarget-compile-run-and-check-" + \
            libomptarget_target, \
            "echo ignored-command"))
        config.substitutions.append(("%libomptarget-compilexx-run-and-check-" + \
            libomptarget_target, \
            "echo ignored-command"))
        config.substitutions.append(("%libomptarget-compile-and-run-" + \
            libomptarget_target, \
            "echo ignored-command"))
        config.substitutions.append(("%libomptarget-compilexx-and-run-" + \
            libomptarget_target, \
            "echo ignored-command"))
        config.substitutions.append(("%libomptarget-compilexx-" + \
            libomptarget_target, \
            "echo ignored-command"))
        config.substitutions.append(("%libomptarget-compile-" + \
            libomptarget_target, \
            "echo ignored-command"))
        config.substitutions.append(("%libomptarget-compileopt-run-and-check-" + \
            libomptarget_target, \
            "echo ignored-command"))
        config.substitutions.append(("%libomptarget-compileoptxx-run-and-check-" + \
            libomptarget_target, \
            "echo ignored-command"))
        config.substitutions.append(("%libomptarget-compileopt-and-run-" + \
            libomptarget_target, \
            "echo ignored-command"))
        config.substitutions.append(("%libomptarget-compileoptxx-and-run-" + \
            libomptarget_target, \
            "echo ignored-command"))
        config.substitutions.append(("%libomptarget-compileoptxx-" + \
            libomptarget_target, \
            "echo ignored-command"))
        config.substitutions.append(("%libomptarget-compileopt-" + \
            libomptarget_target, \
            "echo ignored-command"))
        config.substitutions.append(("%libomptarget-run-" + \
            libomptarget_target, \
            "echo ignored-command"))
        config.substitutions.append(("%libomptarget-run-fail-" + \
            libomptarget_target, \
            "echo ignored-command"))
        config.substitutions.append(("%clang-" + libomptarget_target, \
            "echo ignored-command"))
        config.substitutions.append(("%clangxx-" + libomptarget_target, \
            "echo ignored-command"))
        config.substitutions.append(("%fcheck-" + libomptarget_target, \
            "echo ignored-command"))

config.substitutions.append(("%clangxx", config.test_cxx_compiler))
config.substitutions.append(("%clang", config.test_c_compiler))
config.substitutions.append(("%openmp_flags", config.test_openmp_flags))
if config.libomptarget_current_target.startswith('nvptx') and config.cuda_path:
    config.substitutions.append(("%cuda_flags", "--cuda-path=" + config.cuda_path))
else:
    config.substitutions.append(("%cuda_flags", ""))
config.substitutions.append(("%flags", config.test_flags))
config.substitutions.append(("%not", config.libomptarget_not))<|MERGE_RESOLUTION|>--- conflicted
+++ resolved
@@ -117,11 +117,7 @@
     config.test_flags += " -Wl,-rpath," + config.llvm_lib_directory
     if config.cuda_libdir:
         config.test_flags += " -Wl,-rpath," + config.cuda_libdir
-<<<<<<< HEAD
-    if config.libomptarget_current_target.startswith('amdgcn'):
-=======
     if config.libomptarget_current_target.startswith('nvptx'):
->>>>>>> cd74f4a4
         config.test_flags += " --libomptarget-nvptx-bc-path=" + config.library_dir
     if config.libomptarget_current_target.endswith('-oldDriver'):
         config.test_flags += " -fno-openmp-new-driver"
