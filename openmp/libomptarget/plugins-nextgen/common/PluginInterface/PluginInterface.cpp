//===- PluginInterface.cpp - Target independent plugin device interface ---===//
//
// Part of the LLVM Project, under the Apache License v2.0 with LLVM Exceptions.
// See https://llvm.org/LICENSE.txt for license information.
// SPDX-License-Identifier: Apache-2.0 WITH LLVM-exception
//
//===----------------------------------------------------------------------===//
//
//===----------------------------------------------------------------------===//

#include "PluginInterface.h"
#include "Debug.h"
#include "GlobalHandler.h"
#include "JIT.h"
#include "elf_common.h"
#include "omptarget.h"
#include "omptargetplugin.h"

#include "llvm/Frontend/OpenMP/OMPConstants.h"
#include "llvm/Support/Error.h"
#include "llvm/Support/JSON.h"
#include "llvm/Support/MemoryBuffer.h"

#include <cstdint>
#include <limits>

using namespace llvm;
using namespace omp;
using namespace target;
using namespace plugin;

GenericPluginTy *Plugin::SpecificPlugin = nullptr;

// TODO: Fix any thread safety issues for multi-threaded kernel recording.
struct RecordReplayTy {
private:
  // Memory pointers for recording, replaying memory.
  void *MemoryStart;
  void *MemoryPtr;
  size_t MemorySize;
  GenericDeviceTy *Device;
  std::mutex AllocationLock;

  // Environment variables for record and replay.
  // Enables recording kernels if set.
  BoolEnvar OMPX_RecordKernel;
  // Enables replaying a kernel if set.
  BoolEnvar OMPX_ReplayKernel;
  // Enables saving the device memory kernel output post execution if set.
  BoolEnvar OMPX_ReplaySaveOutput;
  // Sets the maximum to pre-allocate device memory.
  UInt32Envar OMPX_DeviceMemorySize;

  // Record/replay pre-allocates the largest possible device memory using the
  // default kind.
  // TODO: Expand allocation to include other kinds (device, host, shared) and
  // possibly use a MemoryManager to track (de-)allocations for
  // storing/retrieving when recording/replaying.
  Error preallocateDeviceMemory() {
    // Pre-allocate memory on device. Starts with 64GB and subtracts in steps
    // of 1GB until allocation succeeds.
    const size_t MAX_MEMORY_ALLOCATION =
        OMPX_DeviceMemorySize * 1024 * 1024 * 1024ULL;
    constexpr size_t STEP = 1024 * 1024 * 1024ULL;
    MemoryStart = nullptr;
    for (size_t Try = MAX_MEMORY_ALLOCATION; Try > 0; Try -= STEP) {
      MemoryStart =
          Device->allocate(Try, /* HstPtr */ nullptr, TARGET_ALLOC_DEFAULT);
      if (MemoryStart)
        break;
    }

    if (!MemoryStart)
      return Plugin::error("Allocating record/replay memory");

    MemoryPtr = MemoryStart;
    MemorySize = 0;

    return Plugin::success();
  }

  void dumpDeviceMemory(StringRef Filename,
                        AsyncInfoWrapperTy &AsyncInfoWrapper) {
    ErrorOr<std::unique_ptr<WritableMemoryBuffer>> DeviceMemoryMB =
        WritableMemoryBuffer::getNewUninitMemBuffer(MemorySize);
    if (!DeviceMemoryMB)
      report_fatal_error("Error creating MemoryBuffer for device memory");

    auto Err = Device->dataRetrieve(DeviceMemoryMB.get()->getBufferStart(),
                                    MemoryStart, MemorySize, AsyncInfoWrapper);
    if (Err)
      report_fatal_error("Error retrieving data for target pointer");

    StringRef DeviceMemory(DeviceMemoryMB.get()->getBufferStart(), MemorySize);
    std::error_code EC;
    raw_fd_ostream OS(Filename, EC);
    if (EC)
      report_fatal_error("Error dumping memory to file " + Filename + " :" +
                         EC.message());
    OS << DeviceMemory;
    OS.close();
  }

public:
  bool isRecording() const { return OMPX_RecordKernel; }
  bool isReplaying() const { return OMPX_ReplayKernel; }
  bool isRecordingOrReplaying() const {
    return (OMPX_RecordKernel || OMPX_ReplayKernel);
  }
  bool isSaveOutputEnabled() const { return OMPX_ReplaySaveOutput; }

  RecordReplayTy()
      : OMPX_RecordKernel("LIBOMPTARGET_RECORD"),
        OMPX_ReplayKernel("LIBOMPTARGET_REPLAY"),
        OMPX_ReplaySaveOutput("LIBOMPTARGET_RR_SAVE_OUTPUT"),
        OMPX_DeviceMemorySize("LIBOMPTARGET_RR_DEVMEM_SIZE",
                              /* Default in GB */ 64) {}

  void saveImage(const char *Name, DeviceImageTy &Image) {
    Twine ImageName = Twine(Name) + Twine(".image");
    std::error_code EC;
    raw_fd_ostream OS(ImageName.str(), EC);
    if (EC)
      report_fatal_error("Error saving image : " + StringRef(EC.message()));
    if (auto TgtImageBitcode = Image.getTgtImageBitcode()) {
      size_t Size =
          getPtrDiff(TgtImageBitcode->ImageEnd, TgtImageBitcode->ImageStart);
      MemoryBufferRef MBR = MemoryBufferRef(
          StringRef((const char *)TgtImageBitcode->ImageStart, Size), "");
      OS << MBR.getBuffer();
    } else {
      OS << Image.getMemoryBuffer().getBuffer();
    }
    OS.close();
  }

  void saveKernelInputInfo(const char *Name, void **ArgPtrs,
                           ptrdiff_t *ArgOffsets, int32_t NumArgs,
                           uint64_t NumTeamsClause, uint32_t ThreadLimitClause,
                           uint64_t LoopTripCount,
                           AsyncInfoWrapperTy &AsyncInfoWrapper) {
    json::Object JsonKernelInfo;
    JsonKernelInfo["Name"] = Name;
    JsonKernelInfo["NumArgs"] = NumArgs;
    JsonKernelInfo["NumTeamsClause"] = NumTeamsClause;
    JsonKernelInfo["ThreadLimitClause"] = ThreadLimitClause;
    JsonKernelInfo["LoopTripCount"] = LoopTripCount;
    JsonKernelInfo["DeviceMemorySize"] = MemorySize;
    JsonKernelInfo["DeviceId"] = Device->getDeviceId();

    json::Array JsonArgPtrs;
    for (int I = 0; I < NumArgs; ++I)
      JsonArgPtrs.push_back((intptr_t)ArgPtrs[I]);
    JsonKernelInfo["ArgPtrs"] = json::Value(std::move(JsonArgPtrs));

    json::Array JsonArgOffsets;
    for (int I = 0; I < NumArgs; ++I)
      JsonArgOffsets.push_back(ArgOffsets[I]);
    JsonKernelInfo["ArgOffsets"] = json::Value(std::move(JsonArgOffsets));

    Twine KernelName(Name);
    Twine MemoryFilename = KernelName + ".memory";
    dumpDeviceMemory(MemoryFilename.str(), AsyncInfoWrapper);

    Twine JsonFilename = KernelName + ".json";
    std::error_code EC;
    raw_fd_ostream JsonOS(JsonFilename.str(), EC);
    if (EC)
      report_fatal_error("Error saving kernel json file : " +
                         StringRef(EC.message()));
    JsonOS << json::Value(std::move(JsonKernelInfo));
    JsonOS.close();
  }

  void saveKernelOutputInfo(const char *Name,
                            AsyncInfoWrapperTy &AsyncInfoWrapper) {
    Twine OutputFilename =
        Twine(Name) + (isRecording() ? ".original.output" : ".replay.output");
    dumpDeviceMemory(OutputFilename.str(), AsyncInfoWrapper);
  }

  void *alloc(uint64_t Size) {
    assert(MemoryStart && "Expected memory has been pre-allocated");
    void *Alloc = nullptr;
    constexpr int Alignment = 16;
    // Assumes alignment is a power of 2.
    int64_t AlignedSize = (Size + (Alignment - 1)) & (~(Alignment - 1));
    std::lock_guard<std::mutex> LG(AllocationLock);
    Alloc = MemoryPtr;
    MemoryPtr = (char *)MemoryPtr + AlignedSize;
    MemorySize += AlignedSize;
    return Alloc;
  }

  Error init(GenericDeviceTy *Device) {
    this->Device = Device;
    return preallocateDeviceMemory();
  }

  void deinit() { Device->free(MemoryStart); }

} RecordReplay;

AsyncInfoWrapperTy::~AsyncInfoWrapperTy() {
  // If we used a local async info object we want synchronous behavior.
  // In that case, and assuming the current status code is OK, we will
  // synchronize explicitly when the object is deleted.
  if (AsyncInfoPtr == &LocalAsyncInfo && LocalAsyncInfo.Queue && !Err)
    Err = Device.synchronize(&LocalAsyncInfo);
}

Error GenericKernelTy::init(GenericDeviceTy &GenericDevice,
                            DeviceImageTy &Image) {
  PreferredNumThreads = getDefaultNumThreads(GenericDevice);

  MaxNumThreads = GenericDevice.getThreadLimit();

  return initImpl(GenericDevice, Image);
}

Error GenericKernelTy::launch(GenericDeviceTy &GenericDevice, void **ArgPtrs,
                              ptrdiff_t *ArgOffsets, KernelArgsTy &KernelArgs,
                              AsyncInfoWrapperTy &AsyncInfoWrapper) const {
  llvm::SmallVector<void *, 16> Args;
  llvm::SmallVector<void *, 16> Ptrs;

  void *KernelArgsPtr =
      prepareArgs(GenericDevice, ArgPtrs, ArgOffsets, KernelArgs.NumArgs, Args,
                  Ptrs, AsyncInfoWrapper);

  uint32_t NumThreads = getNumThreads(GenericDevice, KernelArgs.ThreadLimit);
  uint64_t NumBlocks = getNumBlocks(GenericDevice, KernelArgs.NumTeams,
                                    KernelArgs.Tripcount, NumThreads);

  INFO(OMP_INFOTYPE_PLUGIN_KERNEL, GenericDevice.getDeviceId(),
       "Launching kernel %s with %" PRIu64
       " blocks and %d threads in %s mode\n",
       getName(), NumBlocks, NumThreads, getExecutionModeName());

  return launchImpl(GenericDevice, NumThreads, NumBlocks, KernelArgs,
                    KernelArgsPtr, AsyncInfoWrapper);
}

void *GenericKernelTy::prepareArgs(GenericDeviceTy &GenericDevice,
                                   void **ArgPtrs, ptrdiff_t *ArgOffsets,
                                   int32_t NumArgs,
                                   llvm::SmallVectorImpl<void *> &Args,
                                   llvm::SmallVectorImpl<void *> &Ptrs,
                                   AsyncInfoWrapperTy &AsyncInfoWrapper) const {
  Args.resize(NumArgs);
  Ptrs.resize(NumArgs);

  if (NumArgs == 0)
    return nullptr;

  for (int I = 0; I < NumArgs; ++I) {
    Ptrs[I] = (void *)((intptr_t)ArgPtrs[I] + ArgOffsets[I]);
    Args[I] = &Ptrs[I];
  }
  return &Args[0];
}

uint32_t GenericKernelTy::getNumThreads(GenericDeviceTy &GenericDevice,
                                        uint32_t ThreadLimitClause[3]) const {
  assert(ThreadLimitClause[1] == 0 && ThreadLimitClause[2] == 0 &&
         "Multi dimensional launch not supported yet.");
  if (ThreadLimitClause[0] > 0 && isGenericMode())
    ThreadLimitClause[0] += GenericDevice.getWarpSize();

  return std::min(MaxNumThreads, (ThreadLimitClause[0] > 0)
                                     ? ThreadLimitClause[0]
                                     : PreferredNumThreads);
}

uint64_t GenericKernelTy::getNumBlocks(GenericDeviceTy &GenericDevice,
                                       uint32_t NumTeamsClause[3],
                                       uint64_t LoopTripCount,
                                       uint32_t NumThreads) const {
  assert(NumTeamsClause[1] == 0 && NumTeamsClause[2] == 0 &&
         "Multi dimensional launch not supported yet.");

  if (NumTeamsClause[0] > 0) {
    // TODO: We need to honor any value and consequently allow more than the
    // block limit. For this we might need to start multiple kernels or let the
    // blocks start again until the requested number has been started.
    return std::min(NumTeamsClause[0], GenericDevice.getBlockLimit());
  }

  uint64_t TripCountNumBlocks = std::numeric_limits<uint64_t>::max();
  if (LoopTripCount > 0) {
    if (isSPMDMode()) {
      // We have a combined construct, i.e. `target teams distribute
      // parallel for [simd]`. We launch so many teams so that each thread
      // will execute one iteration of the loop. round up to the nearest
      // integer
      TripCountNumBlocks = ((LoopTripCount - 1) / NumThreads) + 1;
    } else {
      assert((isGenericMode() || isGenericSPMDMode()) &&
             "Unexpected execution mode!");
      // If we reach this point, then we have a non-combined construct, i.e.
      // `teams distribute` with a nested `parallel for` and each team is
      // assigned one iteration of the `distribute` loop. E.g.:
      //
      // #pragma omp target teams distribute
      // for(...loop_tripcount...) {
      //   #pragma omp parallel for
      //   for(...) {}
      // }
      //
      // Threads within a team will execute the iterations of the `parallel`
      // loop.
      TripCountNumBlocks = LoopTripCount;
    }
  }
  // If the loops are long running we rather reuse blocks than spawn too many.
  uint32_t PreferredNumBlocks = std::min(uint32_t(TripCountNumBlocks),
                                         getDefaultNumBlocks(GenericDevice));
  return std::min(PreferredNumBlocks, GenericDevice.getBlockLimit());
}

GenericDeviceTy::GenericDeviceTy(int32_t DeviceId, int32_t NumDevices,
                                 const llvm::omp::GV &OMPGridValues)
    : MemoryManager(nullptr), OMP_TeamLimit("OMP_TEAM_LIMIT"),
      OMP_NumTeams("OMP_NUM_TEAMS"),
      OMP_TeamsThreadLimit("OMP_TEAMS_THREAD_LIMIT"),
      OMPX_DebugKind("LIBOMPTARGET_DEVICE_RTL_DEBUG"),
      OMPX_SharedMemorySize("LIBOMPTARGET_SHARED_MEMORY_SIZE"),
      // Do not initialize the following two envars since they depend on the
      // device initialization. These cannot be consulted until the device is
      // initialized correctly. We intialize them in GenericDeviceTy::init().
      OMPX_TargetStackSize(), OMPX_TargetHeapSize(),
      // By default, the initial number of streams and events are 32.
      OMPX_InitialNumStreams("LIBOMPTARGET_NUM_INITIAL_STREAMS", 32),
      OMPX_InitialNumEvents("LIBOMPTARGET_NUM_INITIAL_EVENTS", 32),
      DeviceId(DeviceId), GridValues(OMPGridValues),
      PeerAccesses(NumDevices, PeerAccessState::PENDING), PeerAccessesLock(),
      PinnedAllocs(*this) {
  if (OMP_NumTeams > 0)
    GridValues.GV_Max_Teams =
        std::min(GridValues.GV_Max_Teams, uint32_t(OMP_NumTeams));

  if (OMP_TeamsThreadLimit > 0)
    GridValues.GV_Max_WG_Size =
        std::min(GridValues.GV_Max_WG_Size, uint32_t(OMP_TeamsThreadLimit));
}

Error GenericDeviceTy::init(GenericPluginTy &Plugin) {
  if (auto Err = initImpl(Plugin))
    return Err;

  // Read and reinitialize the envars that depend on the device initialization.
  // Notice these two envars may change the stack size and heap size of the
  // device, so they need the device properly initialized.
  auto StackSizeEnvarOrErr = UInt64Envar::create(
      "LIBOMPTARGET_STACK_SIZE",
      [this](uint64_t &V) -> Error { return getDeviceStackSize(V); },
      [this](uint64_t V) -> Error { return setDeviceStackSize(V); });
  if (!StackSizeEnvarOrErr)
    return StackSizeEnvarOrErr.takeError();
  OMPX_TargetStackSize = std::move(*StackSizeEnvarOrErr);

  auto HeapSizeEnvarOrErr = UInt64Envar::create(
      "LIBOMPTARGET_HEAP_SIZE",
      [this](uint64_t &V) -> Error { return getDeviceHeapSize(V); },
      [this](uint64_t V) -> Error { return setDeviceHeapSize(V); });
  if (!HeapSizeEnvarOrErr)
    return HeapSizeEnvarOrErr.takeError();
  OMPX_TargetHeapSize = std::move(*HeapSizeEnvarOrErr);

  // Enable the memory manager if required.
  auto [ThresholdMM, EnableMM] = MemoryManagerTy::getSizeThresholdFromEnv();
  if (EnableMM)
    MemoryManager = new MemoryManagerTy(*this, ThresholdMM);

  if (RecordReplay.isRecordingOrReplaying())
    if (auto Err = RecordReplay.init(this))
      return Err;

  return Plugin::success();
}

Error GenericDeviceTy::deinit() {
  // Delete the memory manager before deinitilizing the device. Otherwise,
  // we may delete device allocations after the device is deinitialized.
  if (MemoryManager)
    delete MemoryManager;
  MemoryManager = nullptr;

  if (RecordReplay.isRecordingOrReplaying())
    RecordReplay.deinit();

  return deinitImpl();
}

Expected<__tgt_target_table *>
GenericDeviceTy::loadBinary(GenericPluginTy &Plugin,
                            const __tgt_device_image *InputTgtImage) {
  assert(InputTgtImage && "Expected non-null target image");
  DP("Load data from image " DPxMOD "\n", DPxPTR(InputTgtImage->ImageStart));

  auto PostJITImageOrErr = Plugin.getJIT().process(*InputTgtImage, *this);
  if (!PostJITImageOrErr) {
    auto Err = PostJITImageOrErr.takeError();
    REPORT("Failure to jit IR image %p on device %d: %s\n", InputTgtImage,
           DeviceId, toString(std::move(Err)).data());
    return nullptr;
  }

  // Load the binary and allocate the image object. Use the next available id
  // for the image id, which is the number of previously loaded images.
  auto ImageOrErr =
      loadBinaryImpl(PostJITImageOrErr.get(), LoadedImages.size());
  if (!ImageOrErr)
    return ImageOrErr.takeError();

  DeviceImageTy *Image = *ImageOrErr;
  assert(Image != nullptr && "Invalid image");
  if (InputTgtImage != PostJITImageOrErr.get())
    Image->setTgtImageBitcode(InputTgtImage);

  // Add the image to list.
  LoadedImages.push_back(Image);

  // Setup the device environment if needed.
  if (auto Err = setupDeviceEnvironment(Plugin, *Image))
    return std::move(Err);

  // Register all offload entries of the image.
  if (auto Err = registerOffloadEntries(*Image))
    return std::move(Err);

  // Return the pointer to the table of entries.
  return Image->getOffloadEntryTable();
}

Error GenericDeviceTy::setupDeviceEnvironment(GenericPluginTy &Plugin,
                                              DeviceImageTy &Image) {
  // There are some plugins that do not need this step.
  if (!shouldSetupDeviceEnvironment())
    return Plugin::success();

  DeviceEnvironmentTy DeviceEnvironment;
  DeviceEnvironment.DebugKind = OMPX_DebugKind;
  DeviceEnvironment.NumDevices = Plugin.getNumDevices();
  // TODO: The device ID used here is not the real device ID used by OpenMP.
  DeviceEnvironment.DeviceNum = DeviceId;
  DeviceEnvironment.DynamicMemSize = OMPX_SharedMemorySize;

  // Create the metainfo of the device environment global.
  GlobalTy DevEnvGlobal("__omp_rtl_device_environment",
                        sizeof(DeviceEnvironmentTy), &DeviceEnvironment);

  // Write device environment values to the device.
  GenericGlobalHandlerTy &GHandler = Plugin.getGlobalHandler();
  if (auto Err = GHandler.writeGlobalToDevice(*this, Image, DevEnvGlobal)) {
    DP("Missing symbol %s, continue execution anyway.\n",
       DevEnvGlobal.getName().data());
    consumeError(std::move(Err));
  }
  return Plugin::success();
}

Error GenericDeviceTy::registerOffloadEntries(DeviceImageTy &Image) {
  const __tgt_offload_entry *Begin = Image.getTgtImage()->EntriesBegin;
  const __tgt_offload_entry *End = Image.getTgtImage()->EntriesEnd;
  for (const __tgt_offload_entry *Entry = Begin; Entry != End; ++Entry) {
    // The host should have always something in the address to uniquely
    // identify the entry.
    if (!Entry->addr)
      return Plugin::error("Failure to register entry without address");

    __tgt_offload_entry DeviceEntry = {0};

    if (Entry->size) {
      if (auto Err = registerGlobalOffloadEntry(Image, *Entry, DeviceEntry))
        return Err;
    } else {
      if (auto Err = registerKernelOffloadEntry(Image, *Entry, DeviceEntry))
        return Err;
    }

    assert(DeviceEntry.addr && "Device addr of offload entry cannot be null");

    DP("Entry point " DPxMOD " maps to%s %s (" DPxMOD ")\n",
       DPxPTR(Entry - Begin), (Entry->size) ? " global" : "", Entry->name,
       DPxPTR(DeviceEntry.addr));
  }
  return Plugin::success();
}

Error GenericDeviceTy::registerGlobalOffloadEntry(
    DeviceImageTy &Image, const __tgt_offload_entry &GlobalEntry,
    __tgt_offload_entry &DeviceEntry) {

  GenericPluginTy &Plugin = Plugin::get();

  DeviceEntry = GlobalEntry;

  // Create a metadata object for the device global.
  GlobalTy DeviceGlobal(GlobalEntry.name, GlobalEntry.size);

  // Get the address of the device of the global.
  GenericGlobalHandlerTy &GHandler = Plugin.getGlobalHandler();
  if (auto Err =
          GHandler.getGlobalMetadataFromDevice(*this, Image, DeviceGlobal))
    return Err;

  // Store the device address on the device entry.
  DeviceEntry.addr = DeviceGlobal.getPtr();
  assert(DeviceEntry.addr && "Invalid device global's address");

  // Note: In the current implementation declare target variables
  // can either be link or to. This means that once unified
  // memory is activated via the requires directive, the variable
  // can be used directly from the host in both cases.
  if (Plugin.getRequiresFlags() & OMP_REQ_UNIFIED_SHARED_MEMORY) {
    // If unified memory is present any target link or to variables
    // can access host addresses directly. There is no longer a
    // need for device copies.
    GlobalTy HostGlobal(GlobalEntry);
    if (auto Err = GHandler.writeGlobalToDevice(*this, Image, HostGlobal,
                                                DeviceGlobal))
      return Err;
  }

  // Add the device entry on the entry table.
  Image.getOffloadEntryTable().addEntry(DeviceEntry);

  return Plugin::success();
}

Error GenericDeviceTy::registerKernelOffloadEntry(
    DeviceImageTy &Image, const __tgt_offload_entry &KernelEntry,
    __tgt_offload_entry &DeviceEntry) {
  DeviceEntry = KernelEntry;

  // Create a kernel object.
  auto KernelOrErr = constructKernelEntry(KernelEntry, Image);
  if (!KernelOrErr)
    return KernelOrErr.takeError();

  GenericKernelTy *Kernel = *KernelOrErr;
  assert(Kernel != nullptr && "Invalid kernel");

  // Initialize the kernel.
  if (auto Err = Kernel->init(*this, Image))
    return Err;

  // Set the device entry address to the kernel address and store the entry on
  // the entry table.
  DeviceEntry.addr = (void *)Kernel;
  Image.getOffloadEntryTable().addEntry(DeviceEntry);

  return Plugin::success();
}

Expected<OMPTgtExecModeFlags>
GenericDeviceTy::getExecutionModeForKernel(StringRef Name,
                                           DeviceImageTy &Image) {
  // Create a metadata object for the exec mode global (auto-generated).
  StaticGlobalTy<llvm::omp::OMPTgtExecModeFlags> ExecModeGlobal(Name.data(),
                                                                "_exec_mode");

  // Retrieve execution mode for the kernel. This may fail since some kernels
  // may not have an execution mode.
  GenericGlobalHandlerTy &GHandler = Plugin::get().getGlobalHandler();
  if (auto Err = GHandler.readGlobalFromImage(*this, Image, ExecModeGlobal)) {
    // Consume the error since it is acceptable to fail.
    [[maybe_unused]] std::string ErrStr = toString(std::move(Err));
    DP("Failed to read execution mode for '%s': %s\n"
       "Using default SPMD (2) execution mode\n",
       Name.data(), ErrStr.data());

    return OMP_TGT_EXEC_MODE_SPMD;
  }

  // Check that the retrieved execution mode is valid.
  if (!GenericKernelTy::isValidExecutionMode(ExecModeGlobal.getValue()))
    return Plugin::error("Invalid execution mode %d for '%s'",
                         ExecModeGlobal.getValue(), Name.data());

  return ExecModeGlobal.getValue();
}

<<<<<<< HEAD
Error PinnedAllocationMapTy::registerHostBuffer(void *HstPtr,
                                                void *DevAccessiblePtr,
                                                size_t Size) {
  assert(HstPtr && "Invalid pointer");
  assert(DevAccessiblePtr && "Invalid pointer");

  std::lock_guard<std::shared_mutex> Lock(Mutex);

  // No pinned allocation should intersect.
  auto Res = Allocs.insert({HstPtr, DevAccessiblePtr, Size});
  if (!Res.second)
    return Plugin::error("Cannot register locked buffer");
=======
Error PinnedAllocationMapTy::insertEntry(void *HstPtr, void *DevAccessiblePtr,
                                         size_t Size, bool ExternallyLocked) {
  // Insert the new entry into the map.
  auto Res = Allocs.insert({HstPtr, DevAccessiblePtr, Size, ExternallyLocked});
  if (!Res.second)
    return Plugin::error("Cannot insert locked buffer entry");

  // Check whether the next entry overlaps with the inserted entry.
  auto It = std::next(Res.first);
  if (It == Allocs.end())
    return Plugin::success();

  const EntryTy *NextEntry = &(*It);
  if (intersects(NextEntry->HstPtr, NextEntry->Size, HstPtr, Size))
    return Plugin::error("Partial overlapping not allowed in locked buffers");
>>>>>>> cd74f4a4

  return Plugin::success();
}

<<<<<<< HEAD
Error PinnedAllocationMapTy::unregisterHostBuffer(void *HstPtr) {
  assert(HstPtr && "Invalid pointer");

  std::lock_guard<std::shared_mutex> Lock(Mutex);

  // Find the pinned allocation starting at the host pointer address.
  auto It = Allocs.find({HstPtr});
  if (It == Allocs.end())
    return Plugin::error("Cannot find locked buffer");

  const EntryTy &Entry = *It;

  // There should be no other references to the pinned allocation.
  if (Entry.References > 1)
    return Plugin::error("The locked buffer is still being used");

  // Remove the entry from the map.
  Allocs.erase(It);

  return Plugin::success();
}

Expected<void *> PinnedAllocationMapTy::lockHostBuffer(void *HstPtr,
                                                       size_t Size) {
  assert(HstPtr && "Invalid pointer");

  std::lock_guard<std::shared_mutex> Lock(Mutex);

  auto It = findIntersecting(HstPtr);

  // No intersecting registered allocation found in the map. We must lock and
  // register the memory buffer into the map.
  if (It == Allocs.end()) {
    // First, lock the host buffer and retrieve the device accessible pointer.
    auto PinnedPtrOrErr = Device.dataLockImpl(HstPtr, Size);
    if (!PinnedPtrOrErr)
      return PinnedPtrOrErr.takeError();

    // Then, insert the host buffer entry into the map.
    auto Res = Allocs.insert({HstPtr, *PinnedPtrOrErr, Size});
    if (!Res.second)
      return Plugin::error("Cannot register locked buffer");

    // Return the device accessible pointer.
    return *PinnedPtrOrErr;
  }

  const EntryTy &Entry = *It;

#ifdef OMPTARGET_DEBUG
  // Do not allow partial overlapping among host pinned buffers.
  if (advanceVoidPtr(HstPtr, Size) > advanceVoidPtr(Entry.HstPtr, Entry.Size))
    return Plugin::error("Partial overlapping not allowed in locked memory");
#endif

  // Increase the number of references.
  Entry.References++;

  // Return the device accessible pointer after applying the correct offset.
  return advanceVoidPtr(Entry.DevAccessiblePtr,
                        getPtrDiff(HstPtr, Entry.HstPtr));
}

Error PinnedAllocationMapTy::unlockHostBuffer(void *HstPtr) {
  assert(HstPtr && "Invalid pointer");

  std::lock_guard<std::shared_mutex> Lock(Mutex);

  auto It = findIntersecting(HstPtr);
  if (It == Allocs.end())
    return Plugin::error("Cannot find locked buffer");

  const EntryTy &Entry = *It;

  // Decrease the number of references. No need to do anything if there are
  // others using the allocation.
  if (--Entry.References > 0)
    return Plugin::success();

  // This was the last user of the allocation. Unlock the original locked memory
  // buffer, which is the host pointer stored in the entry.
  if (auto Err = Device.dataUnlockImpl(Entry.HstPtr))
    return Err;

  // Remove the entry from the map.
  size_t Erased = Allocs.erase(Entry);
  if (!Erased)
    return Plugin::error("Cannot find locked buffer");
=======
Error PinnedAllocationMapTy::eraseEntry(const EntryTy &Entry) {
  // Erase the existing entry. Notice this requires an additional map lookup,
  // but this should not be a performance issue. Using iterators would make
  // the code more difficult to read.
  size_t Erased = Allocs.erase({Entry.HstPtr});
  if (!Erased)
    return Plugin::error("Cannot erase locked buffer entry");
  return Plugin::success();
}

Error PinnedAllocationMapTy::registerEntryUse(const EntryTy &Entry,
                                              void *HstPtr, size_t Size) {
  if (!contains(Entry.HstPtr, Entry.Size, HstPtr, Size))
    return Plugin::error("Partial overlapping not allowed in locked buffers");
>>>>>>> cd74f4a4

  ++Entry.References;
  return Plugin::success();
}

Expected<bool> PinnedAllocationMapTy::unregisterEntryUse(const EntryTy &Entry) {
  if (Entry.References == 0)
    return Plugin::error("Invalid number of references");

  // Return whether this was the last user.
  return (--Entry.References == 0);
}

Error PinnedAllocationMapTy::registerHostBuffer(void *HstPtr,
                                                void *DevAccessiblePtr,
                                                size_t Size) {
  assert(HstPtr && "Invalid pointer");
  assert(DevAccessiblePtr && "Invalid pointer");
  assert(Size && "Invalid size");

  std::lock_guard<std::shared_mutex> Lock(Mutex);

  // No pinned allocation should intersect.
  const EntryTy *Entry = findIntersecting(HstPtr);
  if (Entry)
    return Plugin::error("Cannot insert entry due to an existing one");

  // Now insert the new entry.
  return insertEntry(HstPtr, DevAccessiblePtr, Size);
}

Error PinnedAllocationMapTy::unregisterHostBuffer(void *HstPtr) {
  assert(HstPtr && "Invalid pointer");

  std::lock_guard<std::shared_mutex> Lock(Mutex);

  const EntryTy *Entry = findIntersecting(HstPtr);
  if (!Entry)
    return Plugin::error("Cannot find locked buffer");

  // The address in the entry should be the same we are unregistering.
  if (Entry->HstPtr != HstPtr)
    return Plugin::error("Unexpected host pointer in locked buffer entry");

  // Unregister from the entry.
  auto LastUseOrErr = unregisterEntryUse(*Entry);
  if (!LastUseOrErr)
    return LastUseOrErr.takeError();

  // There should be no other references to the pinned allocation.
  if (!(*LastUseOrErr))
    return Plugin::error("The locked buffer is still being used");

  // Erase the entry from the map.
  return eraseEntry(*Entry);
}

Expected<void *> PinnedAllocationMapTy::lockHostBuffer(void *HstPtr,
                                                       size_t Size) {
  assert(HstPtr && "Invalid pointer");
  assert(Size && "Invalid size");

  std::lock_guard<std::shared_mutex> Lock(Mutex);

  const EntryTy *Entry = findIntersecting(HstPtr);

  if (Entry) {
    // An already registered intersecting buffer was found. Register a new use.
    if (auto Err = registerEntryUse(*Entry, HstPtr, Size))
      return Err;

    // Return the device accessible pointer with the correct offset.
    return advanceVoidPtr(Entry->DevAccessiblePtr,
                          getPtrDiff(HstPtr, Entry->HstPtr));
  }

  // No intersecting registered allocation found in the map. First, lock the
  // host buffer and retrieve the device accessible pointer.
  auto DevAccessiblePtrOrErr = Device.dataLockImpl(HstPtr, Size);
  if (!DevAccessiblePtrOrErr)
    return DevAccessiblePtrOrErr.takeError();

  // Now insert the new entry into the map.
  if (auto Err = insertEntry(HstPtr, *DevAccessiblePtrOrErr, Size))
    return Err;

  // Return the device accessible pointer.
  return *DevAccessiblePtrOrErr;
}

Error PinnedAllocationMapTy::unlockHostBuffer(void *HstPtr) {
  assert(HstPtr && "Invalid pointer");

  std::lock_guard<std::shared_mutex> Lock(Mutex);

  const EntryTy *Entry = findIntersecting(HstPtr);
  if (!Entry)
    return Plugin::error("Cannot find locked buffer");

  // Unregister from the locked buffer. No need to do anything if there are
  // others using the allocation.
  auto LastUseOrErr = unregisterEntryUse(*Entry);
  if (!LastUseOrErr)
    return LastUseOrErr.takeError();

  // No need to do anything if there are others using the allocation.
  if (!(*LastUseOrErr))
    return Plugin::success();

  // This was the last user of the allocation. Unlock the original locked buffer
  // if it was locked by the plugin. Do not unlock it if it was locked by an
  // external entity. Unlock the buffer using the host pointer of the entry.
  if (!Entry->ExternallyLocked)
    if (auto Err = Device.dataUnlockImpl(Entry->HstPtr))
      return Err;

  // Erase the entry from the map.
  return eraseEntry(*Entry);
}

Error PinnedAllocationMapTy::lockMappedHostBuffer(void *HstPtr, size_t Size) {
  assert(HstPtr && "Invalid pointer");
  assert(Size && "Invalid size");

  std::lock_guard<std::shared_mutex> Lock(Mutex);

  // If previously registered, just register a new user on the entry.
  const EntryTy *Entry = findIntersecting(HstPtr);
  if (Entry)
    return registerEntryUse(*Entry, HstPtr, Size);

  size_t BaseSize;
  void *BaseHstPtr, *BaseDevAccessiblePtr;

  // Check if it was externally pinned by a vendor-specific API.
  auto IsPinnedOrErr = Device.isPinnedPtrImpl(HstPtr, BaseHstPtr,
                                              BaseDevAccessiblePtr, BaseSize);
  if (!IsPinnedOrErr)
    return IsPinnedOrErr.takeError();

  // If pinned, just insert the entry representing the whole pinned buffer.
  if (*IsPinnedOrErr)
    return insertEntry(BaseHstPtr, BaseDevAccessiblePtr, BaseSize,
                       /* Externally locked */ true);

  // Not externally pinned. Do nothing if locking of mapped buffers is disabled.
  if (!LockMappedBuffers)
    return Plugin::success();

  // Otherwise, lock the buffer and insert the new entry.
  auto DevAccessiblePtrOrErr = Device.dataLockImpl(HstPtr, Size);
  if (!DevAccessiblePtrOrErr) {
    // Errors may be tolerated.
    if (!IgnoreLockMappedFailures)
      return DevAccessiblePtrOrErr.takeError();

    consumeError(DevAccessiblePtrOrErr.takeError());
    return Plugin::success();
  }

  return insertEntry(HstPtr, *DevAccessiblePtrOrErr, Size);
}

Error PinnedAllocationMapTy::unlockUnmappedHostBuffer(void *HstPtr) {
  assert(HstPtr && "Invalid pointer");

  std::lock_guard<std::shared_mutex> Lock(Mutex);

  // Check whether there is any intersecting entry.
  const EntryTy *Entry = findIntersecting(HstPtr);

  // No entry but automatic locking of mapped buffers is disabled, so
  // nothing to do.
  if (!Entry && !LockMappedBuffers)
    return Plugin::success();

  // No entry, automatic locking is enabled, but the locking may have failed, so
  // do nothing.
  if (!Entry && IgnoreLockMappedFailures)
    return Plugin::success();

  // No entry, but the automatic locking is enabled, so this is an error.
  if (!Entry)
    return Plugin::error("Locked buffer not found");

  // There is entry, so unregister a user and check whether it was the last one.
  auto LastUseOrErr = unregisterEntryUse(*Entry);
  if (!LastUseOrErr)
    return LastUseOrErr.takeError();

  // If it is not the last one, there is nothing to do.
  if (!(*LastUseOrErr))
    return Plugin::success();

  // Otherwise, if it was the last and the buffer was locked by the plugin,
  // unlock it.
  if (!Entry->ExternallyLocked)
    if (auto Err = Device.dataUnlockImpl(Entry->HstPtr))
      return Err;

  // Finally erase the entry from the map.
  return eraseEntry(*Entry);
}

Error GenericDeviceTy::synchronize(__tgt_async_info *AsyncInfo) {
  if (!AsyncInfo || !AsyncInfo->Queue)
    return Plugin::error("Invalid async info queue");

  return synchronizeImpl(*AsyncInfo);
}

Error GenericDeviceTy::queryAsync(__tgt_async_info *AsyncInfo) {
  if (!AsyncInfo || !AsyncInfo->Queue)
    return Plugin::error("Invalid async info queue");

  return queryAsyncImpl(*AsyncInfo);
}

Expected<void *> GenericDeviceTy::dataAlloc(int64_t Size, void *HostPtr,
                                            TargetAllocTy Kind) {
  void *Alloc = nullptr;

  if (RecordReplay.isRecordingOrReplaying())
    return RecordReplay.alloc(Size);

  switch (Kind) {
  case TARGET_ALLOC_DEFAULT:
  case TARGET_ALLOC_DEVICE:
    if (MemoryManager) {
      Alloc = MemoryManager->allocate(Size, HostPtr);
      if (!Alloc)
        return Plugin::error("Failed to allocate from memory manager");
      break;
    }
    [[fallthrough]];
  case TARGET_ALLOC_HOST:
  case TARGET_ALLOC_SHARED:
    Alloc = allocate(Size, HostPtr, Kind);
    if (!Alloc)
      return Plugin::error("Failed to allocate from device allocator");
  }

  // Report error if the memory manager or the device allocator did not return
  // any memory buffer.
  if (!Alloc)
    return Plugin::error("Invalid target data allocation kind or requested "
                         "allocator not implemented yet");

  // Register allocated buffer as pinned memory if the type is host memory.
  if (Kind == TARGET_ALLOC_HOST)
    if (auto Err = PinnedAllocs.registerHostBuffer(Alloc, Alloc, Size))
      return Err;

  return Alloc;
}

Error GenericDeviceTy::dataDelete(void *TgtPtr, TargetAllocTy Kind) {
  // Free is a noop when recording or replaying.
  if (RecordReplay.isRecordingOrReplaying())
    return Plugin::success();

  int Res;
  if (MemoryManager)
    Res = MemoryManager->free(TgtPtr);
  else
    Res = free(TgtPtr, Kind);

  if (Res)
    return Plugin::error("Failure to deallocate device pointer %p", TgtPtr);

  // Unregister deallocated pinned memory buffer if the type is host memory.
  if (Kind == TARGET_ALLOC_HOST)
    if (auto Err = PinnedAllocs.unregisterHostBuffer(TgtPtr))
      return Err;

  return Plugin::success();
}

Error GenericDeviceTy::dataSubmit(void *TgtPtr, const void *HstPtr,
                                  int64_t Size, __tgt_async_info *AsyncInfo) {
  auto Err = Plugin::success();
  AsyncInfoWrapperTy AsyncInfoWrapper(Err, *this, AsyncInfo);
  Err = dataSubmitImpl(TgtPtr, HstPtr, Size, AsyncInfoWrapper);
  return Err;
}

Error GenericDeviceTy::dataRetrieve(void *HstPtr, const void *TgtPtr,
                                    int64_t Size, __tgt_async_info *AsyncInfo) {
  auto Err = Plugin::success();
  AsyncInfoWrapperTy AsyncInfoWrapper(Err, *this, AsyncInfo);
  Err = dataRetrieveImpl(HstPtr, TgtPtr, Size, AsyncInfoWrapper);
  return Err;
}

Error GenericDeviceTy::dataExchange(const void *SrcPtr, GenericDeviceTy &DstDev,
                                    void *DstPtr, int64_t Size,
                                    __tgt_async_info *AsyncInfo) {
  auto Err = Plugin::success();
  AsyncInfoWrapperTy AsyncInfoWrapper(Err, *this, AsyncInfo);
  Err = dataExchangeImpl(SrcPtr, DstDev, DstPtr, Size, AsyncInfoWrapper);
  return Err;
}

Error GenericDeviceTy::launchKernel(void *EntryPtr, void **ArgPtrs,
                                    ptrdiff_t *ArgOffsets,
                                    KernelArgsTy &KernelArgs,
                                    __tgt_async_info *AsyncInfo) {
  auto Err = Plugin::success();
  AsyncInfoWrapperTy AsyncInfoWrapper(Err, *this, AsyncInfo);

  GenericKernelTy &GenericKernel =
      *reinterpret_cast<GenericKernelTy *>(EntryPtr);

  if (RecordReplay.isRecording())
    RecordReplay.saveKernelInputInfo(
        GenericKernel.getName(), ArgPtrs, ArgOffsets, KernelArgs.NumArgs,
        KernelArgs.NumTeams[0], KernelArgs.ThreadLimit[0], KernelArgs.Tripcount,
        AsyncInfoWrapper);

  Err = GenericKernel.launch(*this, ArgPtrs, ArgOffsets, KernelArgs,
                             AsyncInfoWrapper);

  if (RecordReplay.isRecordingOrReplaying() &&
      RecordReplay.isSaveOutputEnabled())
    RecordReplay.saveKernelOutputInfo(GenericKernel.getName(),
                                      AsyncInfoWrapper);

  return Err;
}

Error GenericDeviceTy::initAsyncInfo(__tgt_async_info **AsyncInfoPtr) {
  assert(AsyncInfoPtr && "Invalid async info");

  *AsyncInfoPtr = new __tgt_async_info();

  auto Err = Plugin::success();
  AsyncInfoWrapperTy AsyncInfoWrapper(Err, *this, *AsyncInfoPtr);
  Err = initAsyncInfoImpl(AsyncInfoWrapper);
  return Err;
}

Error GenericDeviceTy::initDeviceInfo(__tgt_device_info *DeviceInfo) {
  assert(DeviceInfo && "Invalid device info");

  return initDeviceInfoImpl(DeviceInfo);
}

Error GenericDeviceTy::printInfo() {
  // TODO: Print generic information here
  return printInfoImpl();
}

Error GenericDeviceTy::createEvent(void **EventPtrStorage) {
  return createEventImpl(EventPtrStorage);
}

Error GenericDeviceTy::destroyEvent(void *EventPtr) {
  return destroyEventImpl(EventPtr);
}

Error GenericDeviceTy::recordEvent(void *EventPtr,
                                   __tgt_async_info *AsyncInfo) {
  auto Err = Plugin::success();
  AsyncInfoWrapperTy AsyncInfoWrapper(Err, *this, AsyncInfo);
  Err = recordEventImpl(EventPtr, AsyncInfoWrapper);
  return Err;
}

Error GenericDeviceTy::waitEvent(void *EventPtr, __tgt_async_info *AsyncInfo) {
  auto Err = Plugin::success();
  AsyncInfoWrapperTy AsyncInfoWrapper(Err, *this, AsyncInfo);
  Err = waitEventImpl(EventPtr, AsyncInfoWrapper);
  return Err;
}

Error GenericDeviceTy::syncEvent(void *EventPtr) {
  return syncEventImpl(EventPtr);
}

Error GenericPluginTy::init() {
  auto NumDevicesOrErr = initImpl();
  if (!NumDevicesOrErr)
    return NumDevicesOrErr.takeError();

  NumDevices = *NumDevicesOrErr;
  if (NumDevices == 0)
    return Plugin::success();

  assert(Devices.size() == 0 && "Plugin already initialized");
  Devices.resize(NumDevices, nullptr);

  GlobalHandler = Plugin::createGlobalHandler();
  assert(GlobalHandler && "Invalid global handler");

  return Plugin::success();
}

Error GenericPluginTy::deinit() {
  // There is no global handler if no device is available.
  if (GlobalHandler)
    delete GlobalHandler;

  // Deinitialize all active devices.
  for (int32_t DeviceId = 0; DeviceId < NumDevices; ++DeviceId) {
    if (Devices[DeviceId]) {
      if (auto Err = deinitDevice(DeviceId))
        return Err;
    }
    assert(!Devices[DeviceId] && "Device was not deinitialized");
  }

  // Perform last deinitializations on the plugin.
  return deinitImpl();
}

Error GenericPluginTy::initDevice(int32_t DeviceId) {
  assert(!Devices[DeviceId] && "Device already initialized");

  // Create the device and save the reference.
  GenericDeviceTy *Device = Plugin::createDevice(DeviceId, NumDevices);
  assert(Device && "Invalid device");

  // Save the device reference into the list.
  Devices[DeviceId] = Device;

  // Initialize the device and its resources.
  return Device->init(*this);
}

Error GenericPluginTy::deinitDevice(int32_t DeviceId) {
  // The device may be already deinitialized.
  if (Devices[DeviceId] == nullptr)
    return Plugin::success();

  // Deinitialize the device and release its resources.
  if (auto Err = Devices[DeviceId]->deinit())
    return Err;

  // Delete the device and invalidate its reference.
  delete Devices[DeviceId];
  Devices[DeviceId] = nullptr;

  return Plugin::success();
}

/// Exposed library API function, basically wrappers around the GenericDeviceTy
/// functionality with the same name. All non-async functions are redirected
/// to the async versions right away with a NULL AsyncInfoPtr.
#ifdef __cplusplus
extern "C" {
#endif

int32_t __tgt_rtl_init_plugin() {
  auto Err = Plugin::initIfNeeded();
  if (Err) {
    REPORT("Failure to initialize plugin " GETNAME(TARGET_NAME) ": %s\n",
           toString(std::move(Err)).data());
    return OFFLOAD_FAIL;
  }

  return OFFLOAD_SUCCESS;
}

int32_t __tgt_rtl_deinit_plugin() {
  auto Err = Plugin::deinitIfNeeded();
  if (Err) {
    REPORT("Failure to deinitialize plugin " GETNAME(TARGET_NAME) ": %s\n",
           toString(std::move(Err)).data());
    return OFFLOAD_FAIL;
  }

  return OFFLOAD_SUCCESS;
}

int32_t __tgt_rtl_is_valid_binary(__tgt_device_image *TgtImage) {
  if (!Plugin::isActive())
    return false;

  if (elf_check_machine(TgtImage, Plugin::get().getMagicElfBits()))
    return true;

  return Plugin::get().getJIT().checkBitcodeImage(*TgtImage);
}

int32_t __tgt_rtl_is_valid_binary_info(__tgt_device_image *TgtImage,
                                       __tgt_image_info *Info) {
  if (!Plugin::isActive())
    return false;

  if (!__tgt_rtl_is_valid_binary(TgtImage))
    return false;

  // A subarchitecture was not specified. Assume it is compatible.
  if (!Info->Arch)
    return true;

  // Check the compatibility with all the available devices. Notice the
  // devices may not be initialized yet.
  auto CompatibleOrErr = Plugin::get().isImageCompatible(Info);
  if (!CompatibleOrErr) {
    // This error should not abort the execution, so we just inform the user
    // through the debug system.
    std::string ErrString = toString(CompatibleOrErr.takeError());
    DP("Failure to check whether image %p is valid: %s\n", TgtImage,
       ErrString.data());
    return false;
  }

  bool Compatible = *CompatibleOrErr;
  DP("Image is %scompatible with current environment: %s\n",
     (Compatible) ? "" : "not", Info->Arch);

  return Compatible;
}

int32_t __tgt_rtl_supports_empty_images() {
  return Plugin::get().supportsEmptyImages();
}

int32_t __tgt_rtl_init_device(int32_t DeviceId) {
  auto Err = Plugin::get().initDevice(DeviceId);
  if (Err) {
    REPORT("Failure to initialize device %d: %s\n", DeviceId,
           toString(std::move(Err)).data());
    return OFFLOAD_FAIL;
  }

  return OFFLOAD_SUCCESS;
}

int32_t __tgt_rtl_deinit_device(int32_t DeviceId) {
  auto Err = Plugin::get().deinitDevice(DeviceId);
  if (Err) {
    REPORT("Failure to deinitialize device %d: %s\n", DeviceId,
           toString(std::move(Err)).data());
    return OFFLOAD_FAIL;
  }

  return OFFLOAD_SUCCESS;
}

int32_t __tgt_rtl_number_of_devices() { return Plugin::get().getNumDevices(); }

int64_t __tgt_rtl_init_requires(int64_t RequiresFlags) {
  Plugin::get().setRequiresFlag(RequiresFlags);
  return RequiresFlags;
}

int32_t __tgt_rtl_is_data_exchangable(int32_t SrcDeviceId,
                                      int32_t DstDeviceId) {
  return Plugin::get().isDataExchangable(SrcDeviceId, DstDeviceId);
}

__tgt_target_table *__tgt_rtl_load_binary(int32_t DeviceId,
                                          __tgt_device_image *TgtImage) {
  GenericPluginTy &Plugin = Plugin::get();
  GenericDeviceTy &Device = Plugin.getDevice(DeviceId);


  auto TableOrErr = Device.loadBinary(Plugin, TgtImage);
  if (!TableOrErr) {
    auto Err = TableOrErr.takeError();
    REPORT("Failure to load binary image %p on device %d: %s\n", TgtImage,
           DeviceId, toString(std::move(Err)).data());
    return nullptr;
  }

  __tgt_target_table *Table = *TableOrErr;
  assert(Table != nullptr && "Invalid table");

  return Table;
}

void *__tgt_rtl_data_alloc(int32_t DeviceId, int64_t Size, void *HostPtr,
                           int32_t Kind) {
  auto AllocOrErr = Plugin::get().getDevice(DeviceId).dataAlloc(
      Size, HostPtr, (TargetAllocTy)Kind);
  if (!AllocOrErr) {
    auto Err = AllocOrErr.takeError();
    REPORT("Failure to allocate device memory: %s\n",
           toString(std::move(Err)).data());
    return nullptr;
  }
  assert(*AllocOrErr && "Null pointer upon successful allocation");

  return *AllocOrErr;
}

int32_t __tgt_rtl_data_delete(int32_t DeviceId, void *TgtPtr, int32_t Kind) {
  auto Err =
      Plugin::get().getDevice(DeviceId).dataDelete(TgtPtr, (TargetAllocTy)Kind);
  if (Err) {
    REPORT("Failure to deallocate device pointer %p: %s\n", TgtPtr,
           toString(std::move(Err)).data());
    return OFFLOAD_FAIL;
  }

  return OFFLOAD_SUCCESS;
}

int32_t __tgt_rtl_data_lock(int32_t DeviceId, void *Ptr, int64_t Size,
                            void **LockedPtr) {
  auto LockedPtrOrErr = Plugin::get().getDevice(DeviceId).dataLock(Ptr, Size);
  if (!LockedPtrOrErr) {
    auto Err = LockedPtrOrErr.takeError();
    REPORT("Failure to lock memory %p: %s\n", Ptr,
           toString(std::move(Err)).data());
    return OFFLOAD_FAIL;
  }

  if (!(*LockedPtrOrErr)) {
    REPORT("Failure to lock memory %p: obtained a null locked pointer\n", Ptr);
    return OFFLOAD_FAIL;
  }
  *LockedPtr = *LockedPtrOrErr;

  return OFFLOAD_SUCCESS;
}

int32_t __tgt_rtl_data_unlock(int32_t DeviceId, void *Ptr) {
  auto Err = Plugin::get().getDevice(DeviceId).dataUnlock(Ptr);
  if (Err) {
    REPORT("Failure to unlock memory %p: %s\n", Ptr,
           toString(std::move(Err)).data());
    return OFFLOAD_FAIL;
  }

  return OFFLOAD_SUCCESS;
}

<<<<<<< HEAD
=======
int32_t __tgt_rtl_data_notify_mapped(int32_t DeviceId, void *HstPtr,
                                     int64_t Size) {
  auto Err = Plugin::get().getDevice(DeviceId).notifyDataMapped(HstPtr, Size);
  if (Err) {
    REPORT("Failure to notify data mapped %p: %s\n", HstPtr,
           toString(std::move(Err)).data());
    return OFFLOAD_FAIL;
  }

  return OFFLOAD_SUCCESS;
}

int32_t __tgt_rtl_data_notify_unmapped(int32_t DeviceId, void *HstPtr) {
  auto Err = Plugin::get().getDevice(DeviceId).notifyDataUnmapped(HstPtr);
  if (Err) {
    REPORT("Failure to notify data unmapped %p: %s\n", HstPtr,
           toString(std::move(Err)).data());
    return OFFLOAD_FAIL;
  }

  return OFFLOAD_SUCCESS;
}

>>>>>>> cd74f4a4
int32_t __tgt_rtl_data_submit(int32_t DeviceId, void *TgtPtr, void *HstPtr,
                              int64_t Size) {
  return __tgt_rtl_data_submit_async(DeviceId, TgtPtr, HstPtr, Size,
                                     /* AsyncInfoPtr */ nullptr);
}

int32_t __tgt_rtl_data_submit_async(int32_t DeviceId, void *TgtPtr,
                                    void *HstPtr, int64_t Size,
                                    __tgt_async_info *AsyncInfoPtr) {
  auto Err = Plugin::get().getDevice(DeviceId).dataSubmit(TgtPtr, HstPtr, Size,
                                                          AsyncInfoPtr);
  if (Err) {
    REPORT("Failure to copy data from host to device. Pointers: host "
           "= " DPxMOD ", device = " DPxMOD ", size = %" PRId64 ": %s\n",
           DPxPTR(HstPtr), DPxPTR(TgtPtr), Size,
           toString(std::move(Err)).data());
    return OFFLOAD_FAIL;
  }

  return OFFLOAD_SUCCESS;
}

int32_t __tgt_rtl_data_retrieve(int32_t DeviceId, void *HstPtr, void *TgtPtr,
                                int64_t Size) {
  return __tgt_rtl_data_retrieve_async(DeviceId, HstPtr, TgtPtr, Size,
                                       /* AsyncInfoPtr */ nullptr);
}

int32_t __tgt_rtl_data_retrieve_async(int32_t DeviceId, void *HstPtr,
                                      void *TgtPtr, int64_t Size,
                                      __tgt_async_info *AsyncInfoPtr) {
  auto Err = Plugin::get().getDevice(DeviceId).dataRetrieve(HstPtr, TgtPtr,
                                                            Size, AsyncInfoPtr);
  if (Err) {
    REPORT("Faliure to copy data from device to host. Pointers: host "
           "= " DPxMOD ", device = " DPxMOD ", size = %" PRId64 ": %s\n",
           DPxPTR(HstPtr), DPxPTR(TgtPtr), Size,
           toString(std::move(Err)).data());
    return OFFLOAD_FAIL;
  }

  return OFFLOAD_SUCCESS;
}

int32_t __tgt_rtl_data_exchange(int32_t SrcDeviceId, void *SrcPtr,
                                int32_t DstDeviceId, void *DstPtr,
                                int64_t Size) {
  return __tgt_rtl_data_exchange_async(SrcDeviceId, SrcPtr, DstDeviceId, DstPtr,
                                       Size, /* AsyncInfoPtr */ nullptr);
}

int32_t __tgt_rtl_data_exchange_async(int32_t SrcDeviceId, void *SrcPtr,
                                      int DstDeviceId, void *DstPtr,
                                      int64_t Size,
                                      __tgt_async_info *AsyncInfo) {
  GenericDeviceTy &SrcDevice = Plugin::get().getDevice(SrcDeviceId);
  GenericDeviceTy &DstDevice = Plugin::get().getDevice(DstDeviceId);
  auto Err = SrcDevice.dataExchange(SrcPtr, DstDevice, DstPtr, Size, AsyncInfo);
  if (Err) {
    REPORT("Failure to copy data from device (%d) to device (%d). Pointers: "
           "host = " DPxMOD ", device = " DPxMOD ", size = %" PRId64 ": %s\n",
           SrcDeviceId, DstDeviceId, DPxPTR(SrcPtr), DPxPTR(DstPtr), Size,
           toString(std::move(Err)).data());
    return OFFLOAD_FAIL;
  }

  return OFFLOAD_SUCCESS;
}

int32_t __tgt_rtl_launch_kernel(int32_t DeviceId, void *TgtEntryPtr,
                                void **TgtArgs, ptrdiff_t *TgtOffsets,
                                KernelArgsTy *KernelArgs,
                                __tgt_async_info *AsyncInfoPtr) {
  auto Err = Plugin::get().getDevice(DeviceId).launchKernel(
      TgtEntryPtr, TgtArgs, TgtOffsets, *KernelArgs, AsyncInfoPtr);
  if (Err) {
    REPORT("Failure to run target region " DPxMOD " in device %d: %s\n",
           DPxPTR(TgtEntryPtr), DeviceId, toString(std::move(Err)).data());
    return OFFLOAD_FAIL;
  }

  return OFFLOAD_SUCCESS;
}

int32_t __tgt_rtl_synchronize(int32_t DeviceId,
                              __tgt_async_info *AsyncInfoPtr) {
  auto Err = Plugin::get().getDevice(DeviceId).synchronize(AsyncInfoPtr);
  if (Err) {
    REPORT("Failure to synchronize stream %p: %s\n", AsyncInfoPtr->Queue,
           toString(std::move(Err)).data());
    return OFFLOAD_FAIL;
  }

  return OFFLOAD_SUCCESS;
}

int32_t __tgt_rtl_query_async(int32_t DeviceId,
                              __tgt_async_info *AsyncInfoPtr) {
  auto Err = Plugin::get().getDevice(DeviceId).queryAsync(AsyncInfoPtr);
  if (Err) {
    REPORT("Failure to query stream %p: %s\n", AsyncInfoPtr->Queue,
           toString(std::move(Err)).data());
    return OFFLOAD_FAIL;
  }

  return OFFLOAD_SUCCESS;
}

void __tgt_rtl_print_device_info(int32_t DeviceId) {
  if (auto Err = Plugin::get().getDevice(DeviceId).printInfo())
    REPORT("Failure to print device %d info: %s\n", DeviceId,
           toString(std::move(Err)).data());
}

int32_t __tgt_rtl_create_event(int32_t DeviceId, void **EventPtr) {
  auto Err = Plugin::get().getDevice(DeviceId).createEvent(EventPtr);
  if (Err) {
    REPORT("Failure to create event: %s\n", toString(std::move(Err)).data());
    return OFFLOAD_FAIL;
  }

  return OFFLOAD_SUCCESS;
}

int32_t __tgt_rtl_record_event(int32_t DeviceId, void *EventPtr,
                               __tgt_async_info *AsyncInfoPtr) {
  auto Err =
      Plugin::get().getDevice(DeviceId).recordEvent(EventPtr, AsyncInfoPtr);
  if (Err) {
    REPORT("Failure to record event %p: %s\n", EventPtr,
           toString(std::move(Err)).data());
    return OFFLOAD_FAIL;
  }

  return OFFLOAD_SUCCESS;
}

int32_t __tgt_rtl_wait_event(int32_t DeviceId, void *EventPtr,
                             __tgt_async_info *AsyncInfoPtr) {
  auto Err =
      Plugin::get().getDevice(DeviceId).waitEvent(EventPtr, AsyncInfoPtr);
  if (Err) {
    REPORT("Failure to wait event %p: %s\n", EventPtr,
           toString(std::move(Err)).data());
    return OFFLOAD_FAIL;
  }

  return OFFLOAD_SUCCESS;
}

int32_t __tgt_rtl_sync_event(int32_t DeviceId, void *EventPtr) {
  auto Err = Plugin::get().getDevice(DeviceId).syncEvent(EventPtr);
  if (Err) {
    REPORT("Failure to synchronize event %p: %s\n", EventPtr,
           toString(std::move(Err)).data());
    return OFFLOAD_FAIL;
  }

  return OFFLOAD_SUCCESS;
}

int32_t __tgt_rtl_destroy_event(int32_t DeviceId, void *EventPtr) {
  auto Err = Plugin::get().getDevice(DeviceId).destroyEvent(EventPtr);
  if (Err) {
    REPORT("Failure to destroy event %p: %s\n", EventPtr,
           toString(std::move(Err)).data());
    return OFFLOAD_FAIL;
  }

  return OFFLOAD_SUCCESS;
}

void __tgt_rtl_set_info_flag(uint32_t NewInfoLevel) {
  std::atomic<uint32_t> &InfoLevel = getInfoLevelInternal();
  InfoLevel.store(NewInfoLevel);
}

int32_t __tgt_rtl_init_async_info(int32_t DeviceId,
                                  __tgt_async_info **AsyncInfoPtr) {
  assert(AsyncInfoPtr && "Invalid async info");

  auto Err = Plugin::get().getDevice(DeviceId).initAsyncInfo(AsyncInfoPtr);
  if (Err) {
    REPORT("Failure to initialize async info at " DPxMOD " on device %d: %s\n",
           DPxPTR(*AsyncInfoPtr), DeviceId, toString(std::move(Err)).data());
    return OFFLOAD_FAIL;
  }

  return OFFLOAD_SUCCESS;
}

int32_t __tgt_rtl_init_device_info(int32_t DeviceId,
                                   __tgt_device_info *DeviceInfo,
                                   const char **ErrStr) {
  *ErrStr = "";

  auto Err = Plugin::get().getDevice(DeviceId).initDeviceInfo(DeviceInfo);
  if (Err) {
    REPORT("Failure to initialize device info at " DPxMOD " on device %d: %s\n",
           DPxPTR(DeviceInfo), DeviceId, toString(std::move(Err)).data());
    return OFFLOAD_FAIL;
  }

  return OFFLOAD_SUCCESS;
}

#ifdef __cplusplus
}
#endif<|MERGE_RESOLUTION|>--- conflicted
+++ resolved
@@ -582,20 +582,6 @@
   return ExecModeGlobal.getValue();
 }
 
-<<<<<<< HEAD
-Error PinnedAllocationMapTy::registerHostBuffer(void *HstPtr,
-                                                void *DevAccessiblePtr,
-                                                size_t Size) {
-  assert(HstPtr && "Invalid pointer");
-  assert(DevAccessiblePtr && "Invalid pointer");
-
-  std::lock_guard<std::shared_mutex> Lock(Mutex);
-
-  // No pinned allocation should intersect.
-  auto Res = Allocs.insert({HstPtr, DevAccessiblePtr, Size});
-  if (!Res.second)
-    return Plugin::error("Cannot register locked buffer");
-=======
 Error PinnedAllocationMapTy::insertEntry(void *HstPtr, void *DevAccessiblePtr,
                                          size_t Size, bool ExternallyLocked) {
   // Insert the new entry into the map.
@@ -611,101 +597,10 @@
   const EntryTy *NextEntry = &(*It);
   if (intersects(NextEntry->HstPtr, NextEntry->Size, HstPtr, Size))
     return Plugin::error("Partial overlapping not allowed in locked buffers");
->>>>>>> cd74f4a4
 
   return Plugin::success();
 }
 
-<<<<<<< HEAD
-Error PinnedAllocationMapTy::unregisterHostBuffer(void *HstPtr) {
-  assert(HstPtr && "Invalid pointer");
-
-  std::lock_guard<std::shared_mutex> Lock(Mutex);
-
-  // Find the pinned allocation starting at the host pointer address.
-  auto It = Allocs.find({HstPtr});
-  if (It == Allocs.end())
-    return Plugin::error("Cannot find locked buffer");
-
-  const EntryTy &Entry = *It;
-
-  // There should be no other references to the pinned allocation.
-  if (Entry.References > 1)
-    return Plugin::error("The locked buffer is still being used");
-
-  // Remove the entry from the map.
-  Allocs.erase(It);
-
-  return Plugin::success();
-}
-
-Expected<void *> PinnedAllocationMapTy::lockHostBuffer(void *HstPtr,
-                                                       size_t Size) {
-  assert(HstPtr && "Invalid pointer");
-
-  std::lock_guard<std::shared_mutex> Lock(Mutex);
-
-  auto It = findIntersecting(HstPtr);
-
-  // No intersecting registered allocation found in the map. We must lock and
-  // register the memory buffer into the map.
-  if (It == Allocs.end()) {
-    // First, lock the host buffer and retrieve the device accessible pointer.
-    auto PinnedPtrOrErr = Device.dataLockImpl(HstPtr, Size);
-    if (!PinnedPtrOrErr)
-      return PinnedPtrOrErr.takeError();
-
-    // Then, insert the host buffer entry into the map.
-    auto Res = Allocs.insert({HstPtr, *PinnedPtrOrErr, Size});
-    if (!Res.second)
-      return Plugin::error("Cannot register locked buffer");
-
-    // Return the device accessible pointer.
-    return *PinnedPtrOrErr;
-  }
-
-  const EntryTy &Entry = *It;
-
-#ifdef OMPTARGET_DEBUG
-  // Do not allow partial overlapping among host pinned buffers.
-  if (advanceVoidPtr(HstPtr, Size) > advanceVoidPtr(Entry.HstPtr, Entry.Size))
-    return Plugin::error("Partial overlapping not allowed in locked memory");
-#endif
-
-  // Increase the number of references.
-  Entry.References++;
-
-  // Return the device accessible pointer after applying the correct offset.
-  return advanceVoidPtr(Entry.DevAccessiblePtr,
-                        getPtrDiff(HstPtr, Entry.HstPtr));
-}
-
-Error PinnedAllocationMapTy::unlockHostBuffer(void *HstPtr) {
-  assert(HstPtr && "Invalid pointer");
-
-  std::lock_guard<std::shared_mutex> Lock(Mutex);
-
-  auto It = findIntersecting(HstPtr);
-  if (It == Allocs.end())
-    return Plugin::error("Cannot find locked buffer");
-
-  const EntryTy &Entry = *It;
-
-  // Decrease the number of references. No need to do anything if there are
-  // others using the allocation.
-  if (--Entry.References > 0)
-    return Plugin::success();
-
-  // This was the last user of the allocation. Unlock the original locked memory
-  // buffer, which is the host pointer stored in the entry.
-  if (auto Err = Device.dataUnlockImpl(Entry.HstPtr))
-    return Err;
-
-  // Remove the entry from the map.
-  size_t Erased = Allocs.erase(Entry);
-  if (!Erased)
-    return Plugin::error("Cannot find locked buffer");
-=======
 Error PinnedAllocationMapTy::eraseEntry(const EntryTy &Entry) {
   // Erase the existing entry. Notice this requires an additional map lookup,
   // but this should not be a performance issue. Using iterators would make
@@ -720,7 +615,6 @@
                                               void *HstPtr, size_t Size) {
   if (!contains(Entry.HstPtr, Entry.Size, HstPtr, Size))
     return Plugin::error("Partial overlapping not allowed in locked buffers");
->>>>>>> cd74f4a4
 
   ++Entry.References;
   return Plugin::success();
@@ -1351,8 +1245,6 @@
   return OFFLOAD_SUCCESS;
 }
 
-<<<<<<< HEAD
-=======
 int32_t __tgt_rtl_data_notify_mapped(int32_t DeviceId, void *HstPtr,
                                      int64_t Size) {
   auto Err = Plugin::get().getDevice(DeviceId).notifyDataMapped(HstPtr, Size);
@@ -1376,7 +1268,6 @@
   return OFFLOAD_SUCCESS;
 }
 
->>>>>>> cd74f4a4
 int32_t __tgt_rtl_data_submit(int32_t DeviceId, void *TgtPtr, void *HstPtr,
                               int64_t Size) {
   return __tgt_rtl_data_submit_async(DeviceId, TgtPtr, HstPtr, Size,
