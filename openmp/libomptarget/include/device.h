--- conflicted
+++ resolved
@@ -444,8 +444,6 @@
   int32_t dataExchange(void *SrcPtr, DeviceTy &DstDev, void *DstPtr,
                        int64_t Size, AsyncInfoTy &AsyncInfo);
 
-<<<<<<< HEAD
-=======
   /// Notify the plugin about a new mapping starting at the host address
   /// \p HstPtr and \p Size bytes.
   int32_t notifyDataMapped(void *HstPtr, int64_t Size);
@@ -454,7 +452,6 @@
   /// the host address \p HstPtr.
   int32_t notifyDataUnmapped(void *HstPtr);
 
->>>>>>> cd74f4a4
   // Launch the kernel identified by \p TgtEntryPtr with the given arguments.
   int32_t launchKernel(void *TgtEntryPtr, void **TgtVarsPtr,
                        ptrdiff_t *TgtOffsets, const KernelArgsTy &KernelArgs,
