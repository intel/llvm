--- conflicted
+++ resolved
@@ -594,19 +594,11 @@
 
         subroutine omp_set_teams_thread_limit(thread_limit) bind(c)
           import
-<<<<<<< HEAD
-          use omp_lib_kinds
-=======
->>>>>>> 2e412c55
           integer (kind=omp_integer_kind), value :: thread_limit
         end subroutine omp_set_teams_thread_limit
 
         function omp_get_teams_thread_limit() bind(c)
           import
-<<<<<<< HEAD
-          use omp_lib_kinds
-=======
->>>>>>> 2e412c55
           integer (kind=omp_integer_kind) omp_get_teams_thread_limit
         end function omp_get_teams_thread_limit
 
