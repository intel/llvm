#if USE_ITT_BUILD
/*
 * kmp_itt.h -- ITT Notify interface.
 */

//===----------------------------------------------------------------------===//
//
// Part of the LLVM Project, under the Apache License v2.0 with LLVM Exceptions.
// See https://llvm.org/LICENSE.txt for license information.
// SPDX-License-Identifier: Apache-2.0 WITH LLVM-exception
//
//===----------------------------------------------------------------------===//

#ifndef KMP_ITT_H
#define KMP_ITT_H

#include "kmp_lock.h"

#define INTEL_ITTNOTIFY_API_PRIVATE
#include "ittnotify.h"
#include "legacy/ittnotify.h"

#if KMP_DEBUG
#define __kmp_inline // Turn off inlining in debug mode.
#else
#define __kmp_inline static inline
#endif

#if USE_ITT_NOTIFY
extern kmp_int32 __kmp_itt_prepare_delay;
#ifdef __cplusplus
extern "C" void __kmp_itt_fini_ittlib(void);
#else
extern void __kmp_itt_fini_ittlib(void);
#endif
#endif

// Simplify the handling of an argument that is only required when USE_ITT_BUILD
// is enabled.
#define USE_ITT_BUILD_ARG(x) , x

void __kmp_itt_initialize();
void __kmp_itt_destroy();
void __kmp_itt_reset();

// -----------------------------------------------------------------------------
// New stuff for reporting high-level constructs.

// Note the naming convention:
//     __kmp_itt_xxxing() function should be called before action, while
//     __kmp_itt_xxxed()  function should be called after action.

// --- Parallel region reporting ---
__kmp_inline void
__kmp_itt_region_forking(int gtid, int team_size,
                         int barriers); // Master only, before forking threads.
__kmp_inline void
__kmp_itt_region_joined(int gtid); // Master only, after joining threads.
// (*) Note: A thread may execute tasks after this point, though.

// --- Frame reporting ---
// region=0: no regions, region=1: parallel, region=2: serialized parallel
__kmp_inline void __kmp_itt_frame_submit(int gtid, __itt_timestamp begin,
                                         __itt_timestamp end, int imbalance,
                                         ident_t *loc, int team_size,
                                         int region = 0);

// --- Metadata reporting ---
// begin/end - begin/end timestamps of a barrier frame, imbalance - aggregated
// wait time value, reduction -if this is a reduction barrier
__kmp_inline void __kmp_itt_metadata_imbalance(int gtid, kmp_uint64 begin,
                                               kmp_uint64 end,
                                               kmp_uint64 imbalance,
                                               kmp_uint64 reduction);
// sched_type: 0 - static, 1 - dynamic, 2 - guided, 3 - custom (all others);
// iterations - loop trip count, chunk - chunk size
__kmp_inline void __kmp_itt_metadata_loop(ident_t *loc, kmp_uint64 sched_type,
                                          kmp_uint64 iterations,
                                          kmp_uint64 chunk);
__kmp_inline void __kmp_itt_metadata_single(ident_t *loc);

// --- Barrier reporting ---
__kmp_inline void *__kmp_itt_barrier_object(int gtid, int bt, int set_name = 0,
                                            int delta = 0);
__kmp_inline void __kmp_itt_barrier_starting(int gtid, void *object);
__kmp_inline void __kmp_itt_barrier_middle(int gtid, void *object);
__kmp_inline void __kmp_itt_barrier_finished(int gtid, void *object);

// --- Taskwait reporting ---
__kmp_inline void *__kmp_itt_taskwait_object(int gtid);
__kmp_inline void __kmp_itt_taskwait_starting(int gtid, void *object);
__kmp_inline void __kmp_itt_taskwait_finished(int gtid, void *object);
<<<<<<< HEAD
#define KMP_ITT_TASKWAIT_STARTING(obj) \
    if (UNLIKELY(__itt_sync_create_ptr)) { \
      obj = __kmp_itt_taskwait_object(gtid); \
      if (obj != NULL) { \
        __kmp_itt_taskwait_starting(gtid, obj); \
      } \
    }
#define KMP_ITT_TASKWAIT_FINISHED(obj) \
    if (UNLIKELY(obj != NULL)) \
      __kmp_itt_taskwait_finished(gtid, obj);
=======
#define KMP_ITT_TASKWAIT_STARTING(obj)                                         \
  if (UNLIKELY(__itt_sync_create_ptr)) {                                       \
    obj = __kmp_itt_taskwait_object(gtid);                                     \
    if (obj != NULL) {                                                         \
      __kmp_itt_taskwait_starting(gtid, obj);                                  \
    }                                                                          \
  }
#define KMP_ITT_TASKWAIT_FINISHED(obj)                                         \
  if (UNLIKELY(obj != NULL))                                                   \
    __kmp_itt_taskwait_finished(gtid, obj);
>>>>>>> 2e412c55

// --- Task reporting ---
__kmp_inline void __kmp_itt_task_starting(void *object);
__kmp_inline void __kmp_itt_task_finished(void *object);

// --- Lock reporting ---
#if KMP_USE_DYNAMIC_LOCK
__kmp_inline void __kmp_itt_lock_creating(kmp_user_lock_p lock,
                                          const ident_t *);
#else
__kmp_inline void __kmp_itt_lock_creating(kmp_user_lock_p lock);
#endif
__kmp_inline void __kmp_itt_lock_acquiring(kmp_user_lock_p lock);
__kmp_inline void __kmp_itt_lock_acquired(kmp_user_lock_p lock);
__kmp_inline void __kmp_itt_lock_releasing(kmp_user_lock_p lock);
__kmp_inline void __kmp_itt_lock_cancelled(kmp_user_lock_p lock);
__kmp_inline void __kmp_itt_lock_destroyed(kmp_user_lock_p lock);

// --- Critical reporting ---
#if KMP_USE_DYNAMIC_LOCK
__kmp_inline void __kmp_itt_critical_creating(kmp_user_lock_p lock,
                                              const ident_t *);
#else
__kmp_inline void __kmp_itt_critical_creating(kmp_user_lock_p lock);
#endif
__kmp_inline void __kmp_itt_critical_acquiring(kmp_user_lock_p lock);
__kmp_inline void __kmp_itt_critical_acquired(kmp_user_lock_p lock);
__kmp_inline void __kmp_itt_critical_releasing(kmp_user_lock_p lock);
__kmp_inline void __kmp_itt_critical_destroyed(kmp_user_lock_p lock);

// --- Single reporting ---
__kmp_inline void __kmp_itt_single_start(int gtid);
__kmp_inline void __kmp_itt_single_end(int gtid);

// --- Ordered reporting ---
__kmp_inline void __kmp_itt_ordered_init(int gtid);
__kmp_inline void __kmp_itt_ordered_prep(int gtid);
__kmp_inline void __kmp_itt_ordered_start(int gtid);
__kmp_inline void __kmp_itt_ordered_end(int gtid);

// --- Threads reporting ---
__kmp_inline void __kmp_itt_thread_ignore();
__kmp_inline void __kmp_itt_thread_name(int gtid);

// --- System objects ---
__kmp_inline void __kmp_itt_system_object_created(void *object,
                                                  char const *name);

// --- Stack stitching ---
__kmp_inline __itt_caller __kmp_itt_stack_caller_create(void);
__kmp_inline void __kmp_itt_stack_caller_destroy(__itt_caller);
__kmp_inline void __kmp_itt_stack_callee_enter(__itt_caller);
__kmp_inline void __kmp_itt_stack_callee_leave(__itt_caller);

// -----------------------------------------------------------------------------
// Old stuff for reporting low-level internal synchronization.

#if USE_ITT_NOTIFY

/* Support for SSC marks, which are used by SDE
   http://software.intel.com/en-us/articles/intel-software-development-emulator
   to mark points in instruction traces that represent spin-loops and are
   therefore uninteresting when collecting traces for architecture simulation.
 */
#ifndef INCLUDE_SSC_MARKS
#define INCLUDE_SSC_MARKS (KMP_OS_LINUX && KMP_ARCH_X86_64)
#endif

/* Linux 64 only for now */
#if (INCLUDE_SSC_MARKS && KMP_OS_LINUX && KMP_ARCH_X86_64)
// Portable (at least for gcc and icc) code to insert the necessary instructions
// to set %ebx and execute the unlikely no-op.
#if defined(__INTEL_COMPILER)
#define INSERT_SSC_MARK(tag) __SSC_MARK(tag)
#else
#define INSERT_SSC_MARK(tag)                                                   \
  __asm__ __volatile__("movl %0, %%ebx; .byte 0x64, 0x67, 0x90 " ::"i"(tag)    \
                       : "%ebx")
#endif
#else
#define INSERT_SSC_MARK(tag) ((void)0)
#endif

/* Markers for the start and end of regions that represent polling and are
   therefore uninteresting to architectural simulations 0x4376 and 0x4377 are
   arbitrary numbers that should be unique in the space of SSC tags, but there
   is no central issuing authority rather randomness is expected to work. */
#define SSC_MARK_SPIN_START() INSERT_SSC_MARK(0x4376)
#define SSC_MARK_SPIN_END() INSERT_SSC_MARK(0x4377)

// Markers for architecture simulation.
// FORKING      : Before the master thread forks.
// JOINING      : At the start of the join.
// INVOKING     : Before the threads invoke microtasks.
// DISPATCH_INIT: At the start of dynamically scheduled loop.
// DISPATCH_NEXT: After claming next iteration of dynamically scheduled loop.
#define SSC_MARK_FORKING() INSERT_SSC_MARK(0xd693)
#define SSC_MARK_JOINING() INSERT_SSC_MARK(0xd694)
#define SSC_MARK_INVOKING() INSERT_SSC_MARK(0xd695)
#define SSC_MARK_DISPATCH_INIT() INSERT_SSC_MARK(0xd696)
#define SSC_MARK_DISPATCH_NEXT() INSERT_SSC_MARK(0xd697)

// The object is an address that associates a specific set of the prepare,
// acquire, release, and cancel operations.

/* Sync prepare indicates a thread is going to start waiting for another thread
   to send a release event.  This operation should be done just before the
   thread begins checking for the existence of the release event */

/* Sync cancel indicates a thread is cancelling a wait on another thread and
   continuing execution without waiting for the other thread to release it */

/* Sync acquired indicates a thread has received a release event from another
   thread and has stopped waiting.  This operation must occur only after the
   release event is received. */

/* Sync release indicates a thread is going to send a release event to another
   thread so it will stop waiting and continue execution. This operation must
   just happen before the release event. */

#define KMP_FSYNC_PREPARE(obj) __itt_fsync_prepare((void *)(obj))
#define KMP_FSYNC_CANCEL(obj) __itt_fsync_cancel((void *)(obj))
#define KMP_FSYNC_ACQUIRED(obj) __itt_fsync_acquired((void *)(obj))
#define KMP_FSYNC_RELEASING(obj) __itt_fsync_releasing((void *)(obj))

/* In case of waiting in a spin loop, ITT wants KMP_FSYNC_PREPARE() to be called
   with a delay (and not called at all if waiting time is small). So, in spin
   loops, do not use KMP_FSYNC_PREPARE(), but use KMP_FSYNC_SPIN_INIT() (before
   spin loop), KMP_FSYNC_SPIN_PREPARE() (whithin the spin loop), and
   KMP_FSYNC_SPIN_ACQUIRED(). See KMP_WAIT() for example. */

#undef KMP_FSYNC_SPIN_INIT
#define KMP_FSYNC_SPIN_INIT(obj, spin)                                         \
  int sync_iters = 0;                                                          \
  if (__itt_fsync_prepare_ptr) {                                               \
    if (obj == NULL) {                                                         \
      obj = spin;                                                              \
    } /* if */                                                                 \
  } /* if */                                                                   \
  SSC_MARK_SPIN_START()

#undef KMP_FSYNC_SPIN_PREPARE
#define KMP_FSYNC_SPIN_PREPARE(obj)                                            \
  do {                                                                         \
    if (__itt_fsync_prepare_ptr && sync_iters < __kmp_itt_prepare_delay) {     \
      ++sync_iters;                                                            \
      if (sync_iters >= __kmp_itt_prepare_delay) {                             \
        KMP_FSYNC_PREPARE((void *)obj);                                        \
      } /* if */                                                               \
    } /* if */                                                                 \
  } while (0)
#undef KMP_FSYNC_SPIN_ACQUIRED
#define KMP_FSYNC_SPIN_ACQUIRED(obj)                                           \
  do {                                                                         \
    SSC_MARK_SPIN_END();                                                       \
    if (sync_iters >= __kmp_itt_prepare_delay) {                               \
      KMP_FSYNC_ACQUIRED((void *)obj);                                         \
    } /* if */                                                                 \
  } while (0)

/* ITT will not report objects created within KMP_ITT_IGNORE(), e. g.:
       KMP_ITT_IGNORE(
           ptr = malloc( size );
       );
*/
#define KMP_ITT_IGNORE(statement)                                              \
  do {                                                                         \
    __itt_state_t __itt_state_;                                                \
    if (__itt_state_get_ptr) {                                                 \
      __itt_state_ = __itt_state_get();                                        \
      __itt_obj_mode_set(__itt_obj_prop_ignore, __itt_obj_state_set);          \
    } /* if */                                                                 \
    { statement }                                                              \
    if (__itt_state_get_ptr) {                                                 \
      __itt_state_set(__itt_state_);                                           \
    } /* if */                                                                 \
  } while (0)

const int KMP_MAX_FRAME_DOMAINS =
    512; // Maximum number of frame domains to use (maps to
// different OpenMP regions in the user source code).
extern kmp_int32 __kmp_barrier_domain_count;
extern kmp_int32 __kmp_region_domain_count;
extern __itt_domain *__kmp_itt_barrier_domains[KMP_MAX_FRAME_DOMAINS];
extern __itt_domain *__kmp_itt_region_domains[KMP_MAX_FRAME_DOMAINS];
extern __itt_domain *__kmp_itt_imbalance_domains[KMP_MAX_FRAME_DOMAINS];
extern kmp_int32 __kmp_itt_region_team_size[KMP_MAX_FRAME_DOMAINS];
extern __itt_domain *metadata_domain;
extern __itt_string_handle *string_handle_imbl;
extern __itt_string_handle *string_handle_loop;
extern __itt_string_handle *string_handle_sngl;

#else

// Null definitions of the synchronization tracing functions.
#define KMP_FSYNC_PREPARE(obj) ((void)0)
#define KMP_FSYNC_CANCEL(obj) ((void)0)
#define KMP_FSYNC_ACQUIRED(obj) ((void)0)
#define KMP_FSYNC_RELEASING(obj) ((void)0)

#define KMP_FSYNC_SPIN_INIT(obj, spin) ((void)0)
#define KMP_FSYNC_SPIN_PREPARE(obj) ((void)0)
#define KMP_FSYNC_SPIN_ACQUIRED(obj) ((void)0)

#define KMP_ITT_IGNORE(stmt)                                                   \
  do {                                                                         \
    stmt                                                                       \
  } while (0)

#endif // USE_ITT_NOTIFY

#if !KMP_DEBUG
// In release mode include definitions of inline functions.
#include "kmp_itt.inl"
#endif

#endif // KMP_ITT_H

#else /* USE_ITT_BUILD */

// Null definitions of the synchronization tracing functions.
// If USE_ITT_BULID is not enabled, USE_ITT_NOTIFY cannot be either.
// By defining these we avoid unpleasant ifdef tests in many places.
#define KMP_FSYNC_PREPARE(obj) ((void)0)
#define KMP_FSYNC_CANCEL(obj) ((void)0)
#define KMP_FSYNC_ACQUIRED(obj) ((void)0)
#define KMP_FSYNC_RELEASING(obj) ((void)0)

#define KMP_FSYNC_SPIN_INIT(obj, spin) ((void)0)
#define KMP_FSYNC_SPIN_PREPARE(obj) ((void)0)
#define KMP_FSYNC_SPIN_ACQUIRED(obj) ((void)0)

#define KMP_ITT_IGNORE(stmt)                                                   \
  do {                                                                         \
    stmt                                                                       \
  } while (0)

#define USE_ITT_BUILD_ARG(x)

#endif /* USE_ITT_BUILD */<|MERGE_RESOLUTION|>--- conflicted
+++ resolved
@@ -90,18 +90,6 @@
 __kmp_inline void *__kmp_itt_taskwait_object(int gtid);
 __kmp_inline void __kmp_itt_taskwait_starting(int gtid, void *object);
 __kmp_inline void __kmp_itt_taskwait_finished(int gtid, void *object);
-<<<<<<< HEAD
-#define KMP_ITT_TASKWAIT_STARTING(obj) \
-    if (UNLIKELY(__itt_sync_create_ptr)) { \
-      obj = __kmp_itt_taskwait_object(gtid); \
-      if (obj != NULL) { \
-        __kmp_itt_taskwait_starting(gtid, obj); \
-      } \
-    }
-#define KMP_ITT_TASKWAIT_FINISHED(obj) \
-    if (UNLIKELY(obj != NULL)) \
-      __kmp_itt_taskwait_finished(gtid, obj);
-=======
 #define KMP_ITT_TASKWAIT_STARTING(obj)                                         \
   if (UNLIKELY(__itt_sync_create_ptr)) {                                       \
     obj = __kmp_itt_taskwait_object(gtid);                                     \
@@ -112,7 +100,6 @@
 #define KMP_ITT_TASKWAIT_FINISHED(obj)                                         \
   if (UNLIKELY(obj != NULL))                                                   \
     __kmp_itt_taskwait_finished(gtid, obj);
->>>>>>> 2e412c55
 
 // --- Task reporting ---
 __kmp_inline void __kmp_itt_task_starting(void *object);
