/*
 * kmp_tasking.cpp -- OpenMP 3.0 tasking support.
 */

//===----------------------------------------------------------------------===//
//
// Part of the LLVM Project, under the Apache License v2.0 with LLVM Exceptions.
// See https://llvm.org/LICENSE.txt for license information.
// SPDX-License-Identifier: Apache-2.0 WITH LLVM-exception
//
//===----------------------------------------------------------------------===//

#include "kmp.h"
#include "kmp_i18n.h"
#include "kmp_itt.h"
#include "kmp_stats.h"
#include "kmp_wait_release.h"
#include "kmp_taskdeps.h"

#if OMPT_SUPPORT
#include "ompt-specific.h"
#endif

#if ENABLE_LIBOMPTARGET
static void (*tgt_target_nowait_query)(void **);

void __kmp_init_target_task() {
  *(void **)(&tgt_target_nowait_query) = KMP_DLSYM("__tgt_target_nowait_query");
}
#endif

/* forward declaration */
static void __kmp_enable_tasking(kmp_task_team_t *task_team,
                                 kmp_info_t *this_thr);
static void __kmp_alloc_task_deque(kmp_info_t *thread,
                                   kmp_thread_data_t *thread_data);
static int __kmp_realloc_task_threads_data(kmp_info_t *thread,
                                           kmp_task_team_t *task_team);
static void __kmp_bottom_half_finish_proxy(kmp_int32 gtid, kmp_task_t *ptask);
#if OMPX_TASKGRAPH
static kmp_tdg_info_t *__kmp_find_tdg(kmp_int32 tdg_id);
int __kmp_taskloop_task(int gtid, void *ptask);
#endif

#ifdef BUILD_TIED_TASK_STACK

//  __kmp_trace_task_stack: print the tied tasks from the task stack in order
//  from top do bottom
//
//  gtid: global thread identifier for thread containing stack
//  thread_data: thread data for task team thread containing stack
//  threshold: value above which the trace statement triggers
//  location: string identifying call site of this function (for trace)
static void __kmp_trace_task_stack(kmp_int32 gtid,
                                   kmp_thread_data_t *thread_data,
                                   int threshold, char *location) {
  kmp_task_stack_t *task_stack = &thread_data->td.td_susp_tied_tasks;
  kmp_taskdata_t **stack_top = task_stack->ts_top;
  kmp_int32 entries = task_stack->ts_entries;
  kmp_taskdata_t *tied_task;

  KA_TRACE(
      threshold,
      ("__kmp_trace_task_stack(start): location = %s, gtid = %d, entries = %d, "
       "first_block = %p, stack_top = %p \n",
       location, gtid, entries, task_stack->ts_first_block, stack_top));

  KMP_DEBUG_ASSERT(stack_top != NULL);
  KMP_DEBUG_ASSERT(entries > 0);

  while (entries != 0) {
    KMP_DEBUG_ASSERT(stack_top != &task_stack->ts_first_block.sb_block[0]);
    // fix up ts_top if we need to pop from previous block
    if (entries & TASK_STACK_INDEX_MASK == 0) {
      kmp_stack_block_t *stack_block = (kmp_stack_block_t *)(stack_top);

      stack_block = stack_block->sb_prev;
      stack_top = &stack_block->sb_block[TASK_STACK_BLOCK_SIZE];
    }

    // finish bookkeeping
    stack_top--;
    entries--;

    tied_task = *stack_top;

    KMP_DEBUG_ASSERT(tied_task != NULL);
    KMP_DEBUG_ASSERT(tied_task->td_flags.tasktype == TASK_TIED);

    KA_TRACE(threshold,
             ("__kmp_trace_task_stack(%s):             gtid=%d, entry=%d, "
              "stack_top=%p, tied_task=%p\n",
              location, gtid, entries, stack_top, tied_task));
  }
  KMP_DEBUG_ASSERT(stack_top == &task_stack->ts_first_block.sb_block[0]);

  KA_TRACE(threshold,
           ("__kmp_trace_task_stack(exit): location = %s, gtid = %d\n",
            location, gtid));
}

//  __kmp_init_task_stack: initialize the task stack for the first time
//  after a thread_data structure is created.
//  It should not be necessary to do this again (assuming the stack works).
//
//  gtid: global thread identifier of calling thread
//  thread_data: thread data for task team thread containing stack
static void __kmp_init_task_stack(kmp_int32 gtid,
                                  kmp_thread_data_t *thread_data) {
  kmp_task_stack_t *task_stack = &thread_data->td.td_susp_tied_tasks;
  kmp_stack_block_t *first_block;

  // set up the first block of the stack
  first_block = &task_stack->ts_first_block;
  task_stack->ts_top = (kmp_taskdata_t **)first_block;
  memset((void *)first_block, '\0',
         TASK_STACK_BLOCK_SIZE * sizeof(kmp_taskdata_t *));

  // initialize the stack to be empty
  task_stack->ts_entries = TASK_STACK_EMPTY;
  first_block->sb_next = NULL;
  first_block->sb_prev = NULL;
}

//  __kmp_free_task_stack: free the task stack when thread_data is destroyed.
//
//  gtid: global thread identifier for calling thread
//  thread_data: thread info for thread containing stack
static void __kmp_free_task_stack(kmp_int32 gtid,
                                  kmp_thread_data_t *thread_data) {
  kmp_task_stack_t *task_stack = &thread_data->td.td_susp_tied_tasks;
  kmp_stack_block_t *stack_block = &task_stack->ts_first_block;

  KMP_DEBUG_ASSERT(task_stack->ts_entries == TASK_STACK_EMPTY);
  // free from the second block of the stack
  while (stack_block != NULL) {
    kmp_stack_block_t *next_block = (stack_block) ? stack_block->sb_next : NULL;

    stack_block->sb_next = NULL;
    stack_block->sb_prev = NULL;
    if (stack_block != &task_stack->ts_first_block) {
      __kmp_thread_free(thread,
                        stack_block); // free the block, if not the first
    }
    stack_block = next_block;
  }
  // initialize the stack to be empty
  task_stack->ts_entries = 0;
  task_stack->ts_top = NULL;
}

//  __kmp_push_task_stack: Push the tied task onto the task stack.
//     Grow the stack if necessary by allocating another block.
//
//  gtid: global thread identifier for calling thread
//  thread: thread info for thread containing stack
//  tied_task: the task to push on the stack
static void __kmp_push_task_stack(kmp_int32 gtid, kmp_info_t *thread,
                                  kmp_taskdata_t *tied_task) {
  // GEH - need to consider what to do if tt_threads_data not allocated yet
  kmp_thread_data_t *thread_data =
      &thread->th.th_task_team->tt.tt_threads_data[__kmp_tid_from_gtid(gtid)];
  kmp_task_stack_t *task_stack = &thread_data->td.td_susp_tied_tasks;

  if (tied_task->td_flags.team_serial || tied_task->td_flags.tasking_ser) {
    return; // Don't push anything on stack if team or team tasks are serialized
  }

  KMP_DEBUG_ASSERT(tied_task->td_flags.tasktype == TASK_TIED);
  KMP_DEBUG_ASSERT(task_stack->ts_top != NULL);

  KA_TRACE(20,
           ("__kmp_push_task_stack(enter): GTID: %d; THREAD: %p; TASK: %p\n",
            gtid, thread, tied_task));
  // Store entry
  *(task_stack->ts_top) = tied_task;

  // Do bookkeeping for next push
  task_stack->ts_top++;
  task_stack->ts_entries++;

  if (task_stack->ts_entries & TASK_STACK_INDEX_MASK == 0) {
    // Find beginning of this task block
    kmp_stack_block_t *stack_block =
        (kmp_stack_block_t *)(task_stack->ts_top - TASK_STACK_BLOCK_SIZE);

    // Check if we already have a block
    if (stack_block->sb_next !=
        NULL) { // reset ts_top to beginning of next block
      task_stack->ts_top = &stack_block->sb_next->sb_block[0];
    } else { // Alloc new block and link it up
      kmp_stack_block_t *new_block = (kmp_stack_block_t *)__kmp_thread_calloc(
          thread, sizeof(kmp_stack_block_t));

      task_stack->ts_top = &new_block->sb_block[0];
      stack_block->sb_next = new_block;
      new_block->sb_prev = stack_block;
      new_block->sb_next = NULL;

      KA_TRACE(
          30,
          ("__kmp_push_task_stack(): GTID: %d; TASK: %p; Alloc new block: %p\n",
           gtid, tied_task, new_block));
    }
  }
  KA_TRACE(20, ("__kmp_push_task_stack(exit): GTID: %d; TASK: %p\n", gtid,
                tied_task));
}

//  __kmp_pop_task_stack: Pop the tied task from the task stack.  Don't return
//  the task, just check to make sure it matches the ending task passed in.
//
//  gtid: global thread identifier for the calling thread
//  thread: thread info structure containing stack
//  tied_task: the task popped off the stack
//  ending_task: the task that is ending (should match popped task)
static void __kmp_pop_task_stack(kmp_int32 gtid, kmp_info_t *thread,
                                 kmp_taskdata_t *ending_task) {
  // GEH - need to consider what to do if tt_threads_data not allocated yet
  kmp_thread_data_t *thread_data =
      &thread->th.th_task_team->tt_threads_data[__kmp_tid_from_gtid(gtid)];
  kmp_task_stack_t *task_stack = &thread_data->td.td_susp_tied_tasks;
  kmp_taskdata_t *tied_task;

  if (ending_task->td_flags.team_serial || ending_task->td_flags.tasking_ser) {
    // Don't pop anything from stack if team or team tasks are serialized
    return;
  }

  KMP_DEBUG_ASSERT(task_stack->ts_top != NULL);
  KMP_DEBUG_ASSERT(task_stack->ts_entries > 0);

  KA_TRACE(20, ("__kmp_pop_task_stack(enter): GTID: %d; THREAD: %p\n", gtid,
                thread));

  // fix up ts_top if we need to pop from previous block
  if (task_stack->ts_entries & TASK_STACK_INDEX_MASK == 0) {
    kmp_stack_block_t *stack_block = (kmp_stack_block_t *)(task_stack->ts_top);

    stack_block = stack_block->sb_prev;
    task_stack->ts_top = &stack_block->sb_block[TASK_STACK_BLOCK_SIZE];
  }

  // finish bookkeeping
  task_stack->ts_top--;
  task_stack->ts_entries--;

  tied_task = *(task_stack->ts_top);

  KMP_DEBUG_ASSERT(tied_task != NULL);
  KMP_DEBUG_ASSERT(tied_task->td_flags.tasktype == TASK_TIED);
  KMP_DEBUG_ASSERT(tied_task == ending_task); // If we built the stack correctly

  KA_TRACE(20, ("__kmp_pop_task_stack(exit): GTID: %d; TASK: %p\n", gtid,
                tied_task));
  return;
}
#endif /* BUILD_TIED_TASK_STACK */

// returns 1 if new task is allowed to execute, 0 otherwise
// checks Task Scheduling constraint (if requested) and
// mutexinoutset dependencies if any
static bool __kmp_task_is_allowed(int gtid, const kmp_int32 is_constrained,
                                  const kmp_taskdata_t *tasknew,
                                  const kmp_taskdata_t *taskcurr) {
  if (is_constrained && (tasknew->td_flags.tiedness == TASK_TIED)) {
    // Check if the candidate obeys the Task Scheduling Constraints (TSC)
    // only descendant of all deferred tied tasks can be scheduled, checking
    // the last one is enough, as it in turn is the descendant of all others
    kmp_taskdata_t *current = taskcurr->td_last_tied;
    KMP_DEBUG_ASSERT(current != NULL);
    // check if the task is not suspended on barrier
    if (current->td_flags.tasktype == TASK_EXPLICIT ||
        current->td_taskwait_thread > 0) { // <= 0 on barrier
      kmp_int32 level = current->td_level;
      kmp_taskdata_t *parent = tasknew->td_parent;
      while (parent != current && parent->td_level > level) {
        // check generation up to the level of the current task
        parent = parent->td_parent;
        KMP_DEBUG_ASSERT(parent != NULL);
      }
      if (parent != current)
        return false;
    }
  }
  // Check mutexinoutset dependencies, acquire locks
  kmp_depnode_t *node = tasknew->td_depnode;
#if OMPX_TASKGRAPH
  if (!tasknew->is_taskgraph && UNLIKELY(node && (node->dn.mtx_num_locks > 0))) {
#else
  if (UNLIKELY(node && (node->dn.mtx_num_locks > 0))) {
#endif
    for (int i = 0; i < node->dn.mtx_num_locks; ++i) {
      KMP_DEBUG_ASSERT(node->dn.mtx_locks[i] != NULL);
      if (__kmp_test_lock(node->dn.mtx_locks[i], gtid))
        continue;
      // could not get the lock, release previous locks
      for (int j = i - 1; j >= 0; --j)
        __kmp_release_lock(node->dn.mtx_locks[j], gtid);
      return false;
    }
    // negative num_locks means all locks acquired successfully
    node->dn.mtx_num_locks = -node->dn.mtx_num_locks;
  }
  return true;
}

// __kmp_realloc_task_deque:
// Re-allocates a task deque for a particular thread, copies the content from
// the old deque and adjusts the necessary data structures relating to the
// deque. This operation must be done with the deque_lock being held
static void __kmp_realloc_task_deque(kmp_info_t *thread,
                                     kmp_thread_data_t *thread_data) {
  kmp_int32 size = TASK_DEQUE_SIZE(thread_data->td);
  KMP_DEBUG_ASSERT(TCR_4(thread_data->td.td_deque_ntasks) == size);
  kmp_int32 new_size = 2 * size;

  KE_TRACE(10, ("__kmp_realloc_task_deque: T#%d reallocating deque[from %d to "
                "%d] for thread_data %p\n",
                __kmp_gtid_from_thread(thread), size, new_size, thread_data));

  kmp_taskdata_t **new_deque =
      (kmp_taskdata_t **)__kmp_allocate(new_size * sizeof(kmp_taskdata_t *));

  int i, j;
  for (i = thread_data->td.td_deque_head, j = 0; j < size;
       i = (i + 1) & TASK_DEQUE_MASK(thread_data->td), j++)
    new_deque[j] = thread_data->td.td_deque[i];

  __kmp_free(thread_data->td.td_deque);

  thread_data->td.td_deque_head = 0;
  thread_data->td.td_deque_tail = size;
  thread_data->td.td_deque = new_deque;
  thread_data->td.td_deque_size = new_size;
}

static kmp_task_pri_t *__kmp_alloc_task_pri_list() {
  kmp_task_pri_t *l = (kmp_task_pri_t *)__kmp_allocate(sizeof(kmp_task_pri_t));
  kmp_thread_data_t *thread_data = &l->td;
  __kmp_init_bootstrap_lock(&thread_data->td.td_deque_lock);
  thread_data->td.td_deque_last_stolen = -1;
  KE_TRACE(20, ("__kmp_alloc_task_pri_list: T#%d allocating deque[%d] "
                "for thread_data %p\n",
                __kmp_get_gtid(), INITIAL_TASK_DEQUE_SIZE, thread_data));
  thread_data->td.td_deque = (kmp_taskdata_t **)__kmp_allocate(
      INITIAL_TASK_DEQUE_SIZE * sizeof(kmp_taskdata_t *));
  thread_data->td.td_deque_size = INITIAL_TASK_DEQUE_SIZE;
  return l;
}

// The function finds the deque of priority tasks with given priority, or
// allocates a new deque and put it into sorted (high -> low) list of deques.
// Deques of non-default priority tasks are shared between all threads in team,
// as opposed to per-thread deques of tasks with default priority.
// The function is called under the lock task_team->tt.tt_task_pri_lock.
static kmp_thread_data_t *
__kmp_get_priority_deque_data(kmp_task_team_t *task_team, kmp_int32 pri) {
  kmp_thread_data_t *thread_data;
  kmp_task_pri_t *lst = task_team->tt.tt_task_pri_list;
  if (lst->priority == pri) {
    // Found queue of tasks with given priority.
    thread_data = &lst->td;
  } else if (lst->priority < pri) {
    // All current priority queues contain tasks with lower priority.
    // Allocate new one for given priority tasks.
    kmp_task_pri_t *list = __kmp_alloc_task_pri_list();
    thread_data = &list->td;
    list->priority = pri;
    list->next = lst;
    task_team->tt.tt_task_pri_list = list;
  } else { // task_team->tt.tt_task_pri_list->priority > pri
    kmp_task_pri_t *next_queue = lst->next;
    while (next_queue && next_queue->priority > pri) {
      lst = next_queue;
      next_queue = lst->next;
    }
    // lst->priority > pri && (next == NULL || pri >= next->priority)
    if (next_queue == NULL) {
      // No queue with pri priority, need to allocate new one.
      kmp_task_pri_t *list = __kmp_alloc_task_pri_list();
      thread_data = &list->td;
      list->priority = pri;
      list->next = NULL;
      lst->next = list;
    } else if (next_queue->priority == pri) {
      // Found queue of tasks with given priority.
      thread_data = &next_queue->td;
    } else { // lst->priority > pri > next->priority
      // insert newly allocated between existed queues
      kmp_task_pri_t *list = __kmp_alloc_task_pri_list();
      thread_data = &list->td;
      list->priority = pri;
      list->next = next_queue;
      lst->next = list;
    }
  }
  return thread_data;
}

//  __kmp_push_priority_task: Add a task to the team's priority task deque
static kmp_int32 __kmp_push_priority_task(kmp_int32 gtid, kmp_info_t *thread,
                                          kmp_taskdata_t *taskdata,
                                          kmp_task_team_t *task_team,
                                          kmp_int32 pri) {
  kmp_thread_data_t *thread_data = NULL;
  KA_TRACE(20,
           ("__kmp_push_priority_task: T#%d trying to push task %p, pri %d.\n",
            gtid, taskdata, pri));

  // Find task queue specific to priority value
  kmp_task_pri_t *lst = task_team->tt.tt_task_pri_list;
  if (UNLIKELY(lst == NULL)) {
    __kmp_acquire_bootstrap_lock(&task_team->tt.tt_task_pri_lock);
    if (task_team->tt.tt_task_pri_list == NULL) {
      // List of queues is still empty, allocate one.
      kmp_task_pri_t *list = __kmp_alloc_task_pri_list();
      thread_data = &list->td;
      list->priority = pri;
      list->next = NULL;
      task_team->tt.tt_task_pri_list = list;
    } else {
      // Other thread initialized a queue. Check if it fits and get thread_data.
      thread_data = __kmp_get_priority_deque_data(task_team, pri);
    }
    __kmp_release_bootstrap_lock(&task_team->tt.tt_task_pri_lock);
  } else {
    if (lst->priority == pri) {
      // Found queue of tasks with given priority.
      thread_data = &lst->td;
    } else {
      __kmp_acquire_bootstrap_lock(&task_team->tt.tt_task_pri_lock);
      thread_data = __kmp_get_priority_deque_data(task_team, pri);
      __kmp_release_bootstrap_lock(&task_team->tt.tt_task_pri_lock);
    }
  }
  KMP_DEBUG_ASSERT(thread_data);

  __kmp_acquire_bootstrap_lock(&thread_data->td.td_deque_lock);
  // Check if deque is full
  if (TCR_4(thread_data->td.td_deque_ntasks) >=
      TASK_DEQUE_SIZE(thread_data->td)) {
    if (__kmp_enable_task_throttling &&
        __kmp_task_is_allowed(gtid, __kmp_task_stealing_constraint, taskdata,
                              thread->th.th_current_task)) {
      __kmp_release_bootstrap_lock(&thread_data->td.td_deque_lock);
      KA_TRACE(20, ("__kmp_push_priority_task: T#%d deque is full; returning "
                    "TASK_NOT_PUSHED for task %p\n",
                    gtid, taskdata));
      return TASK_NOT_PUSHED;
    } else {
      // expand deque to push the task which is not allowed to execute
      __kmp_realloc_task_deque(thread, thread_data);
    }
  }
  KMP_DEBUG_ASSERT(TCR_4(thread_data->td.td_deque_ntasks) <
                   TASK_DEQUE_SIZE(thread_data->td));
  // Push taskdata.
  thread_data->td.td_deque[thread_data->td.td_deque_tail] = taskdata;
  // Wrap index.
  thread_data->td.td_deque_tail =
      (thread_data->td.td_deque_tail + 1) & TASK_DEQUE_MASK(thread_data->td);
  TCW_4(thread_data->td.td_deque_ntasks,
        TCR_4(thread_data->td.td_deque_ntasks) + 1); // Adjust task count
  KMP_FSYNC_RELEASING(thread->th.th_current_task); // releasing self
  KMP_FSYNC_RELEASING(taskdata); // releasing child
  KA_TRACE(20, ("__kmp_push_priority_task: T#%d returning "
                "TASK_SUCCESSFULLY_PUSHED: task=%p ntasks=%d head=%u tail=%u\n",
                gtid, taskdata, thread_data->td.td_deque_ntasks,
                thread_data->td.td_deque_head, thread_data->td.td_deque_tail));
  __kmp_release_bootstrap_lock(&thread_data->td.td_deque_lock);
  task_team->tt.tt_num_task_pri++; // atomic inc
  return TASK_SUCCESSFULLY_PUSHED;
}

//  __kmp_push_task: Add a task to the thread's deque
static kmp_int32 __kmp_push_task(kmp_int32 gtid, kmp_task_t *task) {
  kmp_info_t *thread = __kmp_threads[gtid];
  kmp_taskdata_t *taskdata = KMP_TASK_TO_TASKDATA(task);

  // If we encounter a hidden helper task, and the current thread is not a
  // hidden helper thread, we have to give the task to any hidden helper thread
  // starting from its shadow one.
  if (UNLIKELY(taskdata->td_flags.hidden_helper &&
               !KMP_HIDDEN_HELPER_THREAD(gtid))) {
    kmp_int32 shadow_gtid = KMP_GTID_TO_SHADOW_GTID(gtid);
    __kmpc_give_task(task, __kmp_tid_from_gtid(shadow_gtid));
    // Signal the hidden helper threads.
    __kmp_hidden_helper_worker_thread_signal();
    return TASK_SUCCESSFULLY_PUSHED;
  }

  kmp_task_team_t *task_team = thread->th.th_task_team;
  kmp_int32 tid = __kmp_tid_from_gtid(gtid);
  kmp_thread_data_t *thread_data;

  KA_TRACE(20,
           ("__kmp_push_task: T#%d trying to push task %p.\n", gtid, taskdata));

  if (UNLIKELY(taskdata->td_flags.tiedness == TASK_UNTIED)) {
    // untied task needs to increment counter so that the task structure is not
    // freed prematurely
    kmp_int32 counter = 1 + KMP_ATOMIC_INC(&taskdata->td_untied_count);
    KMP_DEBUG_USE_VAR(counter);
    KA_TRACE(
        20,
        ("__kmp_push_task: T#%d untied_count (%d) incremented for task %p\n",
         gtid, counter, taskdata));
  }

  // The first check avoids building task_team thread data if serialized
  if (UNLIKELY(taskdata->td_flags.task_serial)) {
    KA_TRACE(20, ("__kmp_push_task: T#%d team serialized; returning "
                  "TASK_NOT_PUSHED for task %p\n",
                  gtid, taskdata));
    return TASK_NOT_PUSHED;
  }

  // Now that serialized tasks have returned, we can assume that we are not in
  // immediate exec mode
  KMP_DEBUG_ASSERT(__kmp_tasking_mode != tskm_immediate_exec);
  if (UNLIKELY(!KMP_TASKING_ENABLED(task_team))) {
    __kmp_enable_tasking(task_team, thread);
  }
  KMP_DEBUG_ASSERT(TCR_4(task_team->tt.tt_found_tasks) == TRUE);
  KMP_DEBUG_ASSERT(TCR_PTR(task_team->tt.tt_threads_data) != NULL);

  if (taskdata->td_flags.priority_specified && task->data2.priority > 0 &&
      __kmp_max_task_priority > 0) {
    int pri = KMP_MIN(task->data2.priority, __kmp_max_task_priority);
    return __kmp_push_priority_task(gtid, thread, taskdata, task_team, pri);
  }

  // Find tasking deque specific to encountering thread
  thread_data = &task_team->tt.tt_threads_data[tid];

  // No lock needed since only owner can allocate. If the task is hidden_helper,
  // we don't need it either because we have initialized the dequeue for hidden
  // helper thread data.
  if (UNLIKELY(thread_data->td.td_deque == NULL)) {
    __kmp_alloc_task_deque(thread, thread_data);
  }

  int locked = 0;
  // Check if deque is full
  if (TCR_4(thread_data->td.td_deque_ntasks) >=
      TASK_DEQUE_SIZE(thread_data->td)) {
    if (__kmp_enable_task_throttling &&
        __kmp_task_is_allowed(gtid, __kmp_task_stealing_constraint, taskdata,
                              thread->th.th_current_task)) {
      KA_TRACE(20, ("__kmp_push_task: T#%d deque is full; returning "
                    "TASK_NOT_PUSHED for task %p\n",
                    gtid, taskdata));
      return TASK_NOT_PUSHED;
    } else {
      __kmp_acquire_bootstrap_lock(&thread_data->td.td_deque_lock);
      locked = 1;
      if (TCR_4(thread_data->td.td_deque_ntasks) >=
          TASK_DEQUE_SIZE(thread_data->td)) {
        // expand deque to push the task which is not allowed to execute
        __kmp_realloc_task_deque(thread, thread_data);
      }
    }
  }
  // Lock the deque for the task push operation
  if (!locked) {
    __kmp_acquire_bootstrap_lock(&thread_data->td.td_deque_lock);
    // Need to recheck as we can get a proxy task from thread outside of OpenMP
    if (TCR_4(thread_data->td.td_deque_ntasks) >=
        TASK_DEQUE_SIZE(thread_data->td)) {
      if (__kmp_enable_task_throttling &&
          __kmp_task_is_allowed(gtid, __kmp_task_stealing_constraint, taskdata,
                                thread->th.th_current_task)) {
        __kmp_release_bootstrap_lock(&thread_data->td.td_deque_lock);
        KA_TRACE(20, ("__kmp_push_task: T#%d deque is full on 2nd check; "
                      "returning TASK_NOT_PUSHED for task %p\n",
                      gtid, taskdata));
        return TASK_NOT_PUSHED;
      } else {
        // expand deque to push the task which is not allowed to execute
        __kmp_realloc_task_deque(thread, thread_data);
      }
    }
  }
  // Must have room since no thread can add tasks but calling thread
  KMP_DEBUG_ASSERT(TCR_4(thread_data->td.td_deque_ntasks) <
                   TASK_DEQUE_SIZE(thread_data->td));

  thread_data->td.td_deque[thread_data->td.td_deque_tail] =
      taskdata; // Push taskdata
  // Wrap index.
  thread_data->td.td_deque_tail =
      (thread_data->td.td_deque_tail + 1) & TASK_DEQUE_MASK(thread_data->td);
  TCW_4(thread_data->td.td_deque_ntasks,
        TCR_4(thread_data->td.td_deque_ntasks) + 1); // Adjust task count
  KMP_FSYNC_RELEASING(thread->th.th_current_task); // releasing self
  KMP_FSYNC_RELEASING(taskdata); // releasing child
  KA_TRACE(20, ("__kmp_push_task: T#%d returning TASK_SUCCESSFULLY_PUSHED: "
                "task=%p ntasks=%d head=%u tail=%u\n",
                gtid, taskdata, thread_data->td.td_deque_ntasks,
                thread_data->td.td_deque_head, thread_data->td.td_deque_tail));

  __kmp_release_bootstrap_lock(&thread_data->td.td_deque_lock);

  return TASK_SUCCESSFULLY_PUSHED;
}

// __kmp_pop_current_task_from_thread: set up current task from called thread
// when team ends
//
// this_thr: thread structure to set current_task in.
void __kmp_pop_current_task_from_thread(kmp_info_t *this_thr) {
  KF_TRACE(10, ("__kmp_pop_current_task_from_thread(enter): T#%d "
                "this_thread=%p, curtask=%p, "
                "curtask_parent=%p\n",
                0, this_thr, this_thr->th.th_current_task,
                this_thr->th.th_current_task->td_parent));

  this_thr->th.th_current_task = this_thr->th.th_current_task->td_parent;

  KF_TRACE(10, ("__kmp_pop_current_task_from_thread(exit): T#%d "
                "this_thread=%p, curtask=%p, "
                "curtask_parent=%p\n",
                0, this_thr, this_thr->th.th_current_task,
                this_thr->th.th_current_task->td_parent));
}

// __kmp_push_current_task_to_thread: set up current task in called thread for a
// new team
//
// this_thr: thread structure to set up
// team: team for implicit task data
// tid: thread within team to set up
void __kmp_push_current_task_to_thread(kmp_info_t *this_thr, kmp_team_t *team,
                                       int tid) {
  // current task of the thread is a parent of the new just created implicit
  // tasks of new team
  KF_TRACE(10, ("__kmp_push_current_task_to_thread(enter): T#%d this_thread=%p "
                "curtask=%p "
                "parent_task=%p\n",
                tid, this_thr, this_thr->th.th_current_task,
                team->t.t_implicit_task_taskdata[tid].td_parent));

  KMP_DEBUG_ASSERT(this_thr != NULL);

  if (tid == 0) {
    if (this_thr->th.th_current_task != &team->t.t_implicit_task_taskdata[0]) {
      team->t.t_implicit_task_taskdata[0].td_parent =
          this_thr->th.th_current_task;
      this_thr->th.th_current_task = &team->t.t_implicit_task_taskdata[0];
    }
  } else {
    team->t.t_implicit_task_taskdata[tid].td_parent =
        team->t.t_implicit_task_taskdata[0].td_parent;
    this_thr->th.th_current_task = &team->t.t_implicit_task_taskdata[tid];
  }

  KF_TRACE(10, ("__kmp_push_current_task_to_thread(exit): T#%d this_thread=%p "
                "curtask=%p "
                "parent_task=%p\n",
                tid, this_thr, this_thr->th.th_current_task,
                team->t.t_implicit_task_taskdata[tid].td_parent));
}

// __kmp_task_start: bookkeeping for a task starting execution
//
// GTID: global thread id of calling thread
// task: task starting execution
// current_task: task suspending
static void __kmp_task_start(kmp_int32 gtid, kmp_task_t *task,
                             kmp_taskdata_t *current_task) {
  kmp_taskdata_t *taskdata = KMP_TASK_TO_TASKDATA(task);
  kmp_info_t *thread = __kmp_threads[gtid];

  KA_TRACE(10,
           ("__kmp_task_start(enter): T#%d starting task %p: current_task=%p\n",
            gtid, taskdata, current_task));

  KMP_DEBUG_ASSERT(taskdata->td_flags.tasktype == TASK_EXPLICIT);

  // mark currently executing task as suspended
  // TODO: GEH - make sure root team implicit task is initialized properly.
  // KMP_DEBUG_ASSERT( current_task -> td_flags.executing == 1 );
  current_task->td_flags.executing = 0;

// Add task to stack if tied
#ifdef BUILD_TIED_TASK_STACK
  if (taskdata->td_flags.tiedness == TASK_TIED) {
    __kmp_push_task_stack(gtid, thread, taskdata);
  }
#endif /* BUILD_TIED_TASK_STACK */

  // mark starting task as executing and as current task
  thread->th.th_current_task = taskdata;

  KMP_DEBUG_ASSERT(taskdata->td_flags.started == 0 ||
                   taskdata->td_flags.tiedness == TASK_UNTIED);
  KMP_DEBUG_ASSERT(taskdata->td_flags.executing == 0 ||
                   taskdata->td_flags.tiedness == TASK_UNTIED);
  taskdata->td_flags.started = 1;
  taskdata->td_flags.executing = 1;
  KMP_DEBUG_ASSERT(taskdata->td_flags.complete == 0);
  KMP_DEBUG_ASSERT(taskdata->td_flags.freed == 0);

  // GEH TODO: shouldn't we pass some sort of location identifier here?
  // APT: yes, we will pass location here.
  // need to store current thread state (in a thread or taskdata structure)
  // before setting work_state, otherwise wrong state is set after end of task

  KA_TRACE(10, ("__kmp_task_start(exit): T#%d task=%p\n", gtid, taskdata));

  return;
}

#if OMPT_SUPPORT
//------------------------------------------------------------------------------

// __ompt_task_start:
//   Build and trigger task-begin event
static inline void __ompt_task_start(kmp_task_t *task,
                                     kmp_taskdata_t *current_task,
                                     kmp_int32 gtid) {
  kmp_taskdata_t *taskdata = KMP_TASK_TO_TASKDATA(task);
  ompt_task_status_t status = ompt_task_switch;
  if (__kmp_threads[gtid]->th.ompt_thread_info.ompt_task_yielded) {
    status = ompt_task_yield;
    __kmp_threads[gtid]->th.ompt_thread_info.ompt_task_yielded = 0;
  }
  /* let OMPT know that we're about to run this task */
  if (ompt_enabled.ompt_callback_task_schedule) {
    ompt_callbacks.ompt_callback(ompt_callback_task_schedule)(
        &(current_task->ompt_task_info.task_data), status,
        &(taskdata->ompt_task_info.task_data));
  }
  taskdata->ompt_task_info.scheduling_parent = current_task;
}

// __ompt_task_finish:
//   Build and trigger final task-schedule event
static inline void __ompt_task_finish(kmp_task_t *task,
                                      kmp_taskdata_t *resumed_task,
                                      ompt_task_status_t status) {
  if (ompt_enabled.ompt_callback_task_schedule) {
    kmp_taskdata_t *taskdata = KMP_TASK_TO_TASKDATA(task);
    if (__kmp_omp_cancellation && taskdata->td_taskgroup &&
        taskdata->td_taskgroup->cancel_request == cancel_taskgroup) {
      status = ompt_task_cancel;
    }

    /* let OMPT know that we're returning to the callee task */
    ompt_callbacks.ompt_callback(ompt_callback_task_schedule)(
        &(taskdata->ompt_task_info.task_data), status,
        (resumed_task ? &(resumed_task->ompt_task_info.task_data) : NULL));
  }
}
#endif

template <bool ompt>
static void __kmpc_omp_task_begin_if0_template(ident_t *loc_ref, kmp_int32 gtid,
                                               kmp_task_t *task,
                                               void *frame_address,
                                               void *return_address) {
  kmp_taskdata_t *taskdata = KMP_TASK_TO_TASKDATA(task);
  kmp_taskdata_t *current_task = __kmp_threads[gtid]->th.th_current_task;

  KA_TRACE(10, ("__kmpc_omp_task_begin_if0(enter): T#%d loc=%p task=%p "
                "current_task=%p\n",
                gtid, loc_ref, taskdata, current_task));

  if (UNLIKELY(taskdata->td_flags.tiedness == TASK_UNTIED)) {
    // untied task needs to increment counter so that the task structure is not
    // freed prematurely
    kmp_int32 counter = 1 + KMP_ATOMIC_INC(&taskdata->td_untied_count);
    KMP_DEBUG_USE_VAR(counter);
    KA_TRACE(20, ("__kmpc_omp_task_begin_if0: T#%d untied_count (%d) "
                  "incremented for task %p\n",
                  gtid, counter, taskdata));
  }

  taskdata->td_flags.task_serial =
      1; // Execute this task immediately, not deferred.
  __kmp_task_start(gtid, task, current_task);

#if OMPT_SUPPORT
  if (ompt) {
    if (current_task->ompt_task_info.frame.enter_frame.ptr == NULL) {
      current_task->ompt_task_info.frame.enter_frame.ptr =
          taskdata->ompt_task_info.frame.exit_frame.ptr = frame_address;
      current_task->ompt_task_info.frame.enter_frame_flags =
          taskdata->ompt_task_info.frame.exit_frame_flags =
              OMPT_FRAME_FLAGS_APP;
    }
    if (ompt_enabled.ompt_callback_task_create) {
      ompt_task_info_t *parent_info = &(current_task->ompt_task_info);
      ompt_callbacks.ompt_callback(ompt_callback_task_create)(
          &(parent_info->task_data), &(parent_info->frame),
          &(taskdata->ompt_task_info.task_data),
          TASK_TYPE_DETAILS_FORMAT(taskdata), 0, return_address);
    }
    __ompt_task_start(task, current_task, gtid);
  }
#endif // OMPT_SUPPORT

  KA_TRACE(10, ("__kmpc_omp_task_begin_if0(exit): T#%d loc=%p task=%p,\n", gtid,
                loc_ref, taskdata));
}

#if OMPT_SUPPORT
OMPT_NOINLINE
static void __kmpc_omp_task_begin_if0_ompt(ident_t *loc_ref, kmp_int32 gtid,
                                           kmp_task_t *task,
                                           void *frame_address,
                                           void *return_address) {
  __kmpc_omp_task_begin_if0_template<true>(loc_ref, gtid, task, frame_address,
                                           return_address);
}
#endif // OMPT_SUPPORT

// __kmpc_omp_task_begin_if0: report that a given serialized task has started
// execution
//
// loc_ref: source location information; points to beginning of task block.
// gtid: global thread number.
// task: task thunk for the started task.
#ifdef __s390x__
// This is required for OMPT_GET_FRAME_ADDRESS(1) to compile on s390x.
// In order for it to work correctly, the caller also needs to be compiled with
// backchain. If a caller is compiled without backchain,
// OMPT_GET_FRAME_ADDRESS(1) will produce an incorrect value, but will not
// crash.
__attribute__((target("backchain")))
#endif
void __kmpc_omp_task_begin_if0(ident_t *loc_ref, kmp_int32 gtid,
                               kmp_task_t *task) {
#if OMPT_SUPPORT
  if (UNLIKELY(ompt_enabled.enabled)) {
    OMPT_STORE_RETURN_ADDRESS(gtid);
    __kmpc_omp_task_begin_if0_ompt(loc_ref, gtid, task,
                                   OMPT_GET_FRAME_ADDRESS(1),
                                   OMPT_LOAD_RETURN_ADDRESS(gtid));
    return;
  }
#endif
  __kmpc_omp_task_begin_if0_template<false>(loc_ref, gtid, task, NULL, NULL);
}

#ifdef TASK_UNUSED
// __kmpc_omp_task_begin: report that a given task has started execution
// NEVER GENERATED BY COMPILER, DEPRECATED!!!
void __kmpc_omp_task_begin(ident_t *loc_ref, kmp_int32 gtid, kmp_task_t *task) {
  kmp_taskdata_t *current_task = __kmp_threads[gtid]->th.th_current_task;

  KA_TRACE(
      10,
      ("__kmpc_omp_task_begin(enter): T#%d loc=%p task=%p current_task=%p\n",
       gtid, loc_ref, KMP_TASK_TO_TASKDATA(task), current_task));

  __kmp_task_start(gtid, task, current_task);

  KA_TRACE(10, ("__kmpc_omp_task_begin(exit): T#%d loc=%p task=%p,\n", gtid,
                loc_ref, KMP_TASK_TO_TASKDATA(task)));
  return;
}
#endif // TASK_UNUSED

// __kmp_free_task: free the current task space and the space for shareds
//
// gtid: Global thread ID of calling thread
// taskdata: task to free
// thread: thread data structure of caller
static void __kmp_free_task(kmp_int32 gtid, kmp_taskdata_t *taskdata,
                            kmp_info_t *thread) {
  KA_TRACE(30, ("__kmp_free_task: T#%d freeing data from task %p\n", gtid,
                taskdata));

  // Check to make sure all flags and counters have the correct values
  KMP_DEBUG_ASSERT(taskdata->td_flags.tasktype == TASK_EXPLICIT);
  KMP_DEBUG_ASSERT(taskdata->td_flags.executing == 0);
  KMP_DEBUG_ASSERT(taskdata->td_flags.complete == 1);
  KMP_DEBUG_ASSERT(taskdata->td_flags.freed == 0);
  KMP_DEBUG_ASSERT(taskdata->td_allocated_child_tasks == 0 ||
                   taskdata->td_flags.task_serial == 1);
  KMP_DEBUG_ASSERT(taskdata->td_incomplete_child_tasks == 0);
  kmp_task_t *task = KMP_TASKDATA_TO_TASK(taskdata);
  // Clear data to not be re-used later by mistake.
  task->data1.destructors = NULL;
  task->data2.priority = 0;

  taskdata->td_flags.freed = 1;
#if OMPX_TASKGRAPH
  // do not free tasks in taskgraph
  if (!taskdata->is_taskgraph) {
#endif
// deallocate the taskdata and shared variable blocks associated with this task
#if USE_FAST_MEMORY
  __kmp_fast_free(thread, taskdata);
#else /* ! USE_FAST_MEMORY */
  __kmp_thread_free(thread, taskdata);
#endif
#if OMPX_TASKGRAPH
  } else {
    taskdata->td_flags.complete = 0;
    taskdata->td_flags.started = 0;
    taskdata->td_flags.freed = 0;
    taskdata->td_flags.executing = 0;
    taskdata->td_flags.task_serial =
        (taskdata->td_parent->td_flags.final ||
          taskdata->td_flags.team_serial || taskdata->td_flags.tasking_ser);

    // taskdata->td_allow_completion_event.pending_events_count = 1;
    KMP_ATOMIC_ST_RLX(&taskdata->td_untied_count, 0);
    KMP_ATOMIC_ST_RLX(&taskdata->td_incomplete_child_tasks, 0);
    // start at one because counts current task and children
    KMP_ATOMIC_ST_RLX(&taskdata->td_allocated_child_tasks, 1);
  }
#endif

  KA_TRACE(20, ("__kmp_free_task: T#%d freed task %p\n", gtid, taskdata));
}

// __kmp_free_task_and_ancestors: free the current task and ancestors without
// children
//
// gtid: Global thread ID of calling thread
// taskdata: task to free
// thread: thread data structure of caller
static void __kmp_free_task_and_ancestors(kmp_int32 gtid,
                                          kmp_taskdata_t *taskdata,
                                          kmp_info_t *thread) {
  // Proxy tasks must always be allowed to free their parents
  // because they can be run in background even in serial mode.
  kmp_int32 team_serial =
      (taskdata->td_flags.team_serial || taskdata->td_flags.tasking_ser) &&
      !taskdata->td_flags.proxy;
  KMP_DEBUG_ASSERT(taskdata->td_flags.tasktype == TASK_EXPLICIT);

  kmp_int32 children = KMP_ATOMIC_DEC(&taskdata->td_allocated_child_tasks) - 1;
  KMP_DEBUG_ASSERT(children >= 0);

  // Now, go up the ancestor tree to see if any ancestors can now be freed.
  while (children == 0) {
    kmp_taskdata_t *parent_taskdata = taskdata->td_parent;

    KA_TRACE(20, ("__kmp_free_task_and_ancestors(enter): T#%d task %p complete "
                  "and freeing itself\n",
                  gtid, taskdata));

    // --- Deallocate my ancestor task ---
    __kmp_free_task(gtid, taskdata, thread);

    taskdata = parent_taskdata;

    if (team_serial)
      return;
    // Stop checking ancestors at implicit task instead of walking up ancestor
    // tree to avoid premature deallocation of ancestors.
    if (taskdata->td_flags.tasktype == TASK_IMPLICIT) {
      if (taskdata->td_dephash) { // do we need to cleanup dephash?
        int children = KMP_ATOMIC_LD_ACQ(&taskdata->td_incomplete_child_tasks);
        kmp_tasking_flags_t flags_old = taskdata->td_flags;
        if (children == 0 && flags_old.complete == 1) {
          kmp_tasking_flags_t flags_new = flags_old;
          flags_new.complete = 0;
          if (KMP_COMPARE_AND_STORE_ACQ32(
                  RCAST(kmp_int32 *, &taskdata->td_flags),
                  *RCAST(kmp_int32 *, &flags_old),
                  *RCAST(kmp_int32 *, &flags_new))) {
            KA_TRACE(100, ("__kmp_free_task_and_ancestors: T#%d cleans "
                           "dephash of implicit task %p\n",
                           gtid, taskdata));
            // cleanup dephash of finished implicit task
            __kmp_dephash_free_entries(thread, taskdata->td_dephash);
          }
        }
      }
      return;
    }
    // Predecrement simulated by "- 1" calculation
    children = KMP_ATOMIC_DEC(&taskdata->td_allocated_child_tasks) - 1;
    KMP_DEBUG_ASSERT(children >= 0);
  }

  KA_TRACE(
      20, ("__kmp_free_task_and_ancestors(exit): T#%d task %p has %d children; "
           "not freeing it yet\n",
           gtid, taskdata, children));
}

// Only need to keep track of child task counts if any of the following:
// 1. team parallel and tasking not serialized;
// 2. it is a proxy or detachable or hidden helper task
// 3. the children counter of its parent task is greater than 0.
// The reason for the 3rd one is for serialized team that found detached task,
// hidden helper task, T. In this case, the execution of T is still deferred,
// and it is also possible that a regular task depends on T. In this case, if we
// don't track the children, task synchronization will be broken.
static bool __kmp_track_children_task(kmp_taskdata_t *taskdata) {
  kmp_tasking_flags_t flags = taskdata->td_flags;
  bool ret = !(flags.team_serial || flags.tasking_ser);
  ret = ret || flags.proxy == TASK_PROXY ||
        flags.detachable == TASK_DETACHABLE || flags.hidden_helper;
  ret = ret ||
        KMP_ATOMIC_LD_ACQ(&taskdata->td_parent->td_incomplete_child_tasks) > 0;
#if OMPX_TASKGRAPH
  if (taskdata->td_taskgroup && taskdata->is_taskgraph)
    ret = ret || KMP_ATOMIC_LD_ACQ(&taskdata->td_taskgroup->count) > 0;
#endif
  return ret;
}

// __kmp_task_finish: bookkeeping to do when a task finishes execution
//
// gtid: global thread ID for calling thread
// task: task to be finished
// resumed_task: task to be resumed.  (may be NULL if task is serialized)
//
// template<ompt>: effectively ompt_enabled.enabled!=0
// the version with ompt=false is inlined, allowing to optimize away all ompt
// code in this case
template <bool ompt>
static void __kmp_task_finish(kmp_int32 gtid, kmp_task_t *task,
                              kmp_taskdata_t *resumed_task) {
  kmp_taskdata_t *taskdata = KMP_TASK_TO_TASKDATA(task);
  kmp_info_t *thread = __kmp_threads[gtid];
  kmp_task_team_t *task_team =
      thread->th.th_task_team; // might be NULL for serial teams...
#if OMPX_TASKGRAPH
  // to avoid seg fault when we need to access taskdata->td_flags after free when using vanilla taskloop
  bool is_taskgraph;
#endif
#if KMP_DEBUG
  kmp_int32 children = 0;
#endif
  KA_TRACE(10, ("__kmp_task_finish(enter): T#%d finishing task %p and resuming "
                "task %p\n",
                gtid, taskdata, resumed_task));

  KMP_DEBUG_ASSERT(taskdata->td_flags.tasktype == TASK_EXPLICIT);

#if OMPX_TASKGRAPH
  is_taskgraph = taskdata->is_taskgraph;
#endif

// Pop task from stack if tied
#ifdef BUILD_TIED_TASK_STACK
  if (taskdata->td_flags.tiedness == TASK_TIED) {
    __kmp_pop_task_stack(gtid, thread, taskdata);
  }
#endif /* BUILD_TIED_TASK_STACK */

  if (UNLIKELY(taskdata->td_flags.tiedness == TASK_UNTIED)) {
    // untied task needs to check the counter so that the task structure is not
    // freed prematurely
    kmp_int32 counter = KMP_ATOMIC_DEC(&taskdata->td_untied_count) - 1;
    KA_TRACE(
        20,
        ("__kmp_task_finish: T#%d untied_count (%d) decremented for task %p\n",
         gtid, counter, taskdata));
    if (counter > 0) {
      // untied task is not done, to be continued possibly by other thread, do
      // not free it now
      if (resumed_task == NULL) {
        KMP_DEBUG_ASSERT(taskdata->td_flags.task_serial);
        resumed_task = taskdata->td_parent; // In a serialized task, the resumed
        // task is the parent
      }
      thread->th.th_current_task = resumed_task; // restore current_task
      resumed_task->td_flags.executing = 1; // resume previous task
      KA_TRACE(10, ("__kmp_task_finish(exit): T#%d partially done task %p, "
                    "resuming task %p\n",
                    gtid, taskdata, resumed_task));
      return;
    }
  }

  // bookkeeping for resuming task:
  // GEH - note tasking_ser => task_serial
  KMP_DEBUG_ASSERT(
      (taskdata->td_flags.tasking_ser || taskdata->td_flags.task_serial) ==
      taskdata->td_flags.task_serial);
  if (taskdata->td_flags.task_serial) {
    if (resumed_task == NULL) {
      resumed_task = taskdata->td_parent; // In a serialized task, the resumed
      // task is the parent
    }
  } else {
    KMP_DEBUG_ASSERT(resumed_task !=
                     NULL); // verify that resumed task is passed as argument
  }

  /* If the tasks' destructor thunk flag has been set, we need to invoke the
     destructor thunk that has been generated by the compiler. The code is
     placed here, since at this point other tasks might have been released
     hence overlapping the destructor invocations with some other work in the
     released tasks.  The OpenMP spec is not specific on when the destructors
     are invoked, so we should be free to choose. */
  if (UNLIKELY(taskdata->td_flags.destructors_thunk)) {
    kmp_routine_entry_t destr_thunk = task->data1.destructors;
    KMP_ASSERT(destr_thunk);
    destr_thunk(gtid, task);
  }

  KMP_DEBUG_ASSERT(taskdata->td_flags.complete == 0);
  KMP_DEBUG_ASSERT(taskdata->td_flags.started == 1);
  KMP_DEBUG_ASSERT(taskdata->td_flags.freed == 0);

  bool completed = true;
  if (UNLIKELY(taskdata->td_flags.detachable == TASK_DETACHABLE)) {
    if (taskdata->td_allow_completion_event.type ==
        KMP_EVENT_ALLOW_COMPLETION) {
      // event hasn't been fulfilled yet. Try to detach task.
      __kmp_acquire_tas_lock(&taskdata->td_allow_completion_event.lock, gtid);
      if (taskdata->td_allow_completion_event.type ==
          KMP_EVENT_ALLOW_COMPLETION) {
        // task finished execution
        KMP_DEBUG_ASSERT(taskdata->td_flags.executing == 1);
        taskdata->td_flags.executing = 0; // suspend the finishing task

#if OMPT_SUPPORT
        // For a detached task, which is not completed, we switch back
        // the omp_fulfill_event signals completion
        // locking is necessary to avoid a race with ompt_task_late_fulfill
        if (ompt)
          __ompt_task_finish(task, resumed_task, ompt_task_detach);
#endif

        // no access to taskdata after this point!
        // __kmp_fulfill_event might free taskdata at any time from now

        taskdata->td_flags.proxy = TASK_PROXY; // proxify!
        completed = false;
      }
      __kmp_release_tas_lock(&taskdata->td_allow_completion_event.lock, gtid);
    }
  }

  // Tasks with valid target async handles must be re-enqueued.
  if (taskdata->td_target_data.async_handle != NULL) {
    // Note: no need to translate gtid to its shadow. If the current thread is a
    // hidden helper one, then the gtid is already correct. Otherwise, hidden
    // helper threads are disabled, and gtid refers to a OpenMP thread.
#if OMPT_SUPPORT
    if (ompt) {
      __ompt_task_finish(task, resumed_task, ompt_task_switch);
    }
#endif
    __kmpc_give_task(task, __kmp_tid_from_gtid(gtid));
    if (KMP_HIDDEN_HELPER_THREAD(gtid))
      __kmp_hidden_helper_worker_thread_signal();
    completed = false;
  }

  if (completed) {
    taskdata->td_flags.complete = 1; // mark the task as completed
#if OMPX_TASKGRAPH
    taskdata->td_flags.onced = 1; // mark the task as ran once already
#endif

#if OMPT_SUPPORT
    // This is not a detached task, we are done here
    if (ompt)
      __ompt_task_finish(task, resumed_task, ompt_task_complete);
#endif
    // TODO: What would be the balance between the conditions in the function
    // and an atomic operation?
    if (__kmp_track_children_task(taskdata)) {
      __kmp_release_deps(gtid, taskdata);
      // Predecrement simulated by "- 1" calculation
#if KMP_DEBUG
      children = -1 +
#endif
          KMP_ATOMIC_DEC(&taskdata->td_parent->td_incomplete_child_tasks);
      KMP_DEBUG_ASSERT(children >= 0);
#if OMPX_TASKGRAPH
      if (taskdata->td_taskgroup && !taskdata->is_taskgraph)
#else
      if (taskdata->td_taskgroup)
#endif
        KMP_ATOMIC_DEC(&taskdata->td_taskgroup->count);
    } else if (task_team && (task_team->tt.tt_found_proxy_tasks ||
                             task_team->tt.tt_hidden_helper_task_encountered)) {
      // if we found proxy or hidden helper tasks there could exist a dependency
      // chain with the proxy task as origin
      __kmp_release_deps(gtid, taskdata);
    }
    // td_flags.executing must be marked as 0 after __kmp_release_deps has been
    // called. Othertwise, if a task is executed immediately from the
    // release_deps code, the flag will be reset to 1 again by this same
    // function
    KMP_DEBUG_ASSERT(taskdata->td_flags.executing == 1);
    taskdata->td_flags.executing = 0; // suspend the finishing task

    // Decrement the counter of hidden helper tasks to be executed.
    if (taskdata->td_flags.hidden_helper) {
      // Hidden helper tasks can only be executed by hidden helper threads.
      KMP_ASSERT(KMP_HIDDEN_HELPER_THREAD(gtid));
      KMP_ATOMIC_DEC(&__kmp_unexecuted_hidden_helper_tasks);
    }
  }

  KA_TRACE(
      20, ("__kmp_task_finish: T#%d finished task %p, %d incomplete children\n",
           gtid, taskdata, children));

  // Free this task and then ancestor tasks if they have no children.
  // Restore th_current_task first as suggested by John:
  // johnmc: if an asynchronous inquiry peers into the runtime system
  // it doesn't see the freed task as the current task.
  thread->th.th_current_task = resumed_task;
  if (completed)
    __kmp_free_task_and_ancestors(gtid, taskdata, thread);

  // TODO: GEH - make sure root team implicit task is initialized properly.
  // KMP_DEBUG_ASSERT( resumed_task->td_flags.executing == 0 );
  resumed_task->td_flags.executing = 1; // resume previous task

#if OMPX_TASKGRAPH
  if (is_taskgraph && __kmp_track_children_task(taskdata) &&
      taskdata->td_taskgroup) {
    // TDG: we only release taskgroup barrier here because
    // free_task_and_ancestors will call
    // __kmp_free_task, which resets all task parameters such as
    // taskdata->started, etc. If we release the barrier earlier, these
    // parameters could be read before being reset. This is not an issue for
    // non-TDG implementation because we never reuse a task(data) structure
    KMP_ATOMIC_DEC(&taskdata->td_taskgroup->count);
  }
#endif

  KA_TRACE(
      10, ("__kmp_task_finish(exit): T#%d finished task %p, resuming task %p\n",
           gtid, taskdata, resumed_task));

  return;
}

template <bool ompt>
static void __kmpc_omp_task_complete_if0_template(ident_t *loc_ref,
                                                  kmp_int32 gtid,
                                                  kmp_task_t *task) {
  KA_TRACE(10, ("__kmpc_omp_task_complete_if0(enter): T#%d loc=%p task=%p\n",
                gtid, loc_ref, KMP_TASK_TO_TASKDATA(task)));
  KMP_DEBUG_ASSERT(gtid >= 0);
  // this routine will provide task to resume
  __kmp_task_finish<ompt>(gtid, task, NULL);

  KA_TRACE(10, ("__kmpc_omp_task_complete_if0(exit): T#%d loc=%p task=%p\n",
                gtid, loc_ref, KMP_TASK_TO_TASKDATA(task)));

#if OMPT_SUPPORT
  if (ompt) {
    ompt_frame_t *ompt_frame;
    __ompt_get_task_info_internal(0, NULL, NULL, &ompt_frame, NULL, NULL);
    ompt_frame->enter_frame = ompt_data_none;
    ompt_frame->enter_frame_flags = OMPT_FRAME_FLAGS_RUNTIME;
  }
#endif

  return;
}

#if OMPT_SUPPORT
OMPT_NOINLINE
void __kmpc_omp_task_complete_if0_ompt(ident_t *loc_ref, kmp_int32 gtid,
                                       kmp_task_t *task) {
  __kmpc_omp_task_complete_if0_template<true>(loc_ref, gtid, task);
}
#endif // OMPT_SUPPORT

// __kmpc_omp_task_complete_if0: report that a task has completed execution
//
// loc_ref: source location information; points to end of task block.
// gtid: global thread number.
// task: task thunk for the completed task.
void __kmpc_omp_task_complete_if0(ident_t *loc_ref, kmp_int32 gtid,
                                  kmp_task_t *task) {
#if OMPT_SUPPORT
  if (UNLIKELY(ompt_enabled.enabled)) {
    __kmpc_omp_task_complete_if0_ompt(loc_ref, gtid, task);
    return;
  }
#endif
  __kmpc_omp_task_complete_if0_template<false>(loc_ref, gtid, task);
}

#ifdef TASK_UNUSED
// __kmpc_omp_task_complete: report that a task has completed execution
// NEVER GENERATED BY COMPILER, DEPRECATED!!!
void __kmpc_omp_task_complete(ident_t *loc_ref, kmp_int32 gtid,
                              kmp_task_t *task) {
  KA_TRACE(10, ("__kmpc_omp_task_complete(enter): T#%d loc=%p task=%p\n", gtid,
                loc_ref, KMP_TASK_TO_TASKDATA(task)));

  __kmp_task_finish<false>(gtid, task,
                           NULL); // Not sure how to find task to resume

  KA_TRACE(10, ("__kmpc_omp_task_complete(exit): T#%d loc=%p task=%p\n", gtid,
                loc_ref, KMP_TASK_TO_TASKDATA(task)));
  return;
}
#endif // TASK_UNUSED

// __kmp_init_implicit_task: Initialize the appropriate fields in the implicit
// task for a given thread
//
// loc_ref:  reference to source location of parallel region
// this_thr:  thread data structure corresponding to implicit task
// team: team for this_thr
// tid: thread id of given thread within team
// set_curr_task: TRUE if need to push current task to thread
// NOTE: Routine does not set up the implicit task ICVS.  This is assumed to
// have already been done elsewhere.
// TODO: Get better loc_ref.  Value passed in may be NULL
void __kmp_init_implicit_task(ident_t *loc_ref, kmp_info_t *this_thr,
                              kmp_team_t *team, int tid, int set_curr_task) {
  kmp_taskdata_t *task = &team->t.t_implicit_task_taskdata[tid];

  KF_TRACE(
      10,
      ("__kmp_init_implicit_task(enter): T#:%d team=%p task=%p, reinit=%s\n",
       tid, team, task, set_curr_task ? "TRUE" : "FALSE"));

  task->td_task_id = KMP_GEN_TASK_ID();
  task->td_team = team;
  //    task->td_parent   = NULL;  // fix for CQ230101 (broken parent task info
  //    in debugger)
  task->td_ident = loc_ref;
  task->td_taskwait_ident = NULL;
  task->td_taskwait_counter = 0;
  task->td_taskwait_thread = 0;

  task->td_flags.tiedness = TASK_TIED;
  task->td_flags.tasktype = TASK_IMPLICIT;
  task->td_flags.proxy = TASK_FULL;

  // All implicit tasks are executed immediately, not deferred
  task->td_flags.task_serial = 1;
  task->td_flags.tasking_ser = (__kmp_tasking_mode == tskm_immediate_exec);
  task->td_flags.team_serial = (team->t.t_serialized) ? 1 : 0;

  task->td_flags.started = 1;
  task->td_flags.executing = 1;
  task->td_flags.complete = 0;
  task->td_flags.freed = 0;
#if OMPX_TASKGRAPH
  task->td_flags.onced = 0;
#endif

  task->td_depnode = NULL;
  task->td_last_tied = task;
  task->td_allow_completion_event.type = KMP_EVENT_UNINITIALIZED;

  if (set_curr_task) { // only do this init first time thread is created
    KMP_ATOMIC_ST_REL(&task->td_incomplete_child_tasks, 0);
    // Not used: don't need to deallocate implicit task
    KMP_ATOMIC_ST_REL(&task->td_allocated_child_tasks, 0);
    task->td_taskgroup = NULL; // An implicit task does not have taskgroup
    task->td_dephash = NULL;
    __kmp_push_current_task_to_thread(this_thr, team, tid);
  } else {
    KMP_DEBUG_ASSERT(task->td_incomplete_child_tasks == 0);
    KMP_DEBUG_ASSERT(task->td_allocated_child_tasks == 0);
  }

#if OMPT_SUPPORT
  if (UNLIKELY(ompt_enabled.enabled))
    __ompt_task_init(task, tid);
#endif

  KF_TRACE(10, ("__kmp_init_implicit_task(exit): T#:%d team=%p task=%p\n", tid,
                team, task));
}

// __kmp_finish_implicit_task: Release resources associated to implicit tasks
// at the end of parallel regions. Some resources are kept for reuse in the next
// parallel region.
//
// thread:  thread data structure corresponding to implicit task
void __kmp_finish_implicit_task(kmp_info_t *thread) {
  kmp_taskdata_t *task = thread->th.th_current_task;
  if (task->td_dephash) {
    int children;
    task->td_flags.complete = 1;
#if OMPX_TASKGRAPH
    task->td_flags.onced = 1;
#endif
    children = KMP_ATOMIC_LD_ACQ(&task->td_incomplete_child_tasks);
    kmp_tasking_flags_t flags_old = task->td_flags;
    if (children == 0 && flags_old.complete == 1) {
      kmp_tasking_flags_t flags_new = flags_old;
      flags_new.complete = 0;
      if (KMP_COMPARE_AND_STORE_ACQ32(RCAST(kmp_int32 *, &task->td_flags),
                                      *RCAST(kmp_int32 *, &flags_old),
                                      *RCAST(kmp_int32 *, &flags_new))) {
        KA_TRACE(100, ("__kmp_finish_implicit_task: T#%d cleans "
                       "dephash of implicit task %p\n",
                       thread->th.th_info.ds.ds_gtid, task));
        __kmp_dephash_free_entries(thread, task->td_dephash);
      }
    }
  }
}

// __kmp_free_implicit_task: Release resources associated to implicit tasks
// when these are destroyed regions
//
// thread:  thread data structure corresponding to implicit task
void __kmp_free_implicit_task(kmp_info_t *thread) {
  kmp_taskdata_t *task = thread->th.th_current_task;
  if (task && task->td_dephash) {
    __kmp_dephash_free(thread, task->td_dephash);
    task->td_dephash = NULL;
  }
}

// Round up a size to a power of two specified by val: Used to insert padding
// between structures co-allocated using a single malloc() call
static size_t __kmp_round_up_to_val(size_t size, size_t val) {
  if (size & (val - 1)) {
    size &= ~(val - 1);
    if (size <= KMP_SIZE_T_MAX - val) {
      size += val; // Round up if there is no overflow.
    }
  }
  return size;
} // __kmp_round_up_to_va

// __kmp_task_alloc: Allocate the taskdata and task data structures for a task
//
// loc_ref: source location information
// gtid: global thread number.
// flags: include tiedness & task type (explicit vs. implicit) of the ''new''
// task encountered. Converted from kmp_int32 to kmp_tasking_flags_t in routine.
// sizeof_kmp_task_t:  Size in bytes of kmp_task_t data structure including
// private vars accessed in task.
// sizeof_shareds:  Size in bytes of array of pointers to shared vars accessed
// in task.
// task_entry: Pointer to task code entry point generated by compiler.
// returns: a pointer to the allocated kmp_task_t structure (task).
kmp_task_t *__kmp_task_alloc(ident_t *loc_ref, kmp_int32 gtid,
                             kmp_tasking_flags_t *flags,
                             size_t sizeof_kmp_task_t, size_t sizeof_shareds,
                             kmp_routine_entry_t task_entry) {
  kmp_task_t *task;
  kmp_taskdata_t *taskdata;
  kmp_info_t *thread = __kmp_threads[gtid];
  kmp_team_t *team = thread->th.th_team;
  kmp_taskdata_t *parent_task = thread->th.th_current_task;
  size_t shareds_offset;

  if (UNLIKELY(!TCR_4(__kmp_init_middle)))
    __kmp_middle_initialize();

  if (flags->hidden_helper) {
    if (__kmp_enable_hidden_helper) {
      if (!TCR_4(__kmp_init_hidden_helper))
        __kmp_hidden_helper_initialize();
    } else {
      // If the hidden helper task is not enabled, reset the flag to FALSE.
      flags->hidden_helper = FALSE;
    }
  }

  KA_TRACE(10, ("__kmp_task_alloc(enter): T#%d loc=%p, flags=(0x%x) "
                "sizeof_task=%ld sizeof_shared=%ld entry=%p\n",
                gtid, loc_ref, *((kmp_int32 *)flags), sizeof_kmp_task_t,
                sizeof_shareds, task_entry));

  KMP_DEBUG_ASSERT(parent_task);
  if (parent_task->td_flags.final) {
    if (flags->merged_if0) {
    }
    flags->final = 1;
  }

  if (flags->tiedness == TASK_UNTIED && !team->t.t_serialized) {
    // Untied task encountered causes the TSC algorithm to check entire deque of
    // the victim thread. If no untied task encountered, then checking the head
    // of the deque should be enough.
    KMP_CHECK_UPDATE(thread->th.th_task_team->tt.tt_untied_task_encountered, 1);
  }

  // Detachable tasks are not proxy tasks yet but could be in the future. Doing
  // the tasking setup
  // when that happens is too late.
  if (UNLIKELY(flags->proxy == TASK_PROXY ||
               flags->detachable == TASK_DETACHABLE || flags->hidden_helper)) {
    if (flags->proxy == TASK_PROXY) {
      flags->tiedness = TASK_UNTIED;
      flags->merged_if0 = 1;
    }
    /* are we running in a sequential parallel or tskm_immediate_exec... we need
       tasking support enabled */
    if ((thread->th.th_task_team) == NULL) {
      /* This should only happen if the team is serialized
          setup a task team and propagate it to the thread */
      KMP_DEBUG_ASSERT(team->t.t_serialized);
      KA_TRACE(30,
               ("T#%d creating task team in __kmp_task_alloc for proxy task\n",
                gtid));
      __kmp_task_team_setup(thread, team);
      thread->th.th_task_team = team->t.t_task_team[thread->th.th_task_state];
    }
    kmp_task_team_t *task_team = thread->th.th_task_team;

    /* tasking must be enabled now as the task might not be pushed */
    if (!KMP_TASKING_ENABLED(task_team)) {
      KA_TRACE(
          30,
          ("T#%d enabling tasking in __kmp_task_alloc for proxy task\n", gtid));
      __kmp_enable_tasking(task_team, thread);
      kmp_int32 tid = thread->th.th_info.ds.ds_tid;
      kmp_thread_data_t *thread_data = &task_team->tt.tt_threads_data[tid];
      // No lock needed since only owner can allocate
      if (thread_data->td.td_deque == NULL) {
        __kmp_alloc_task_deque(thread, thread_data);
      }
    }

    if ((flags->proxy == TASK_PROXY || flags->detachable == TASK_DETACHABLE) &&
        task_team->tt.tt_found_proxy_tasks == FALSE)
      TCW_4(task_team->tt.tt_found_proxy_tasks, TRUE);
    if (flags->hidden_helper &&
        task_team->tt.tt_hidden_helper_task_encountered == FALSE)
      TCW_4(task_team->tt.tt_hidden_helper_task_encountered, TRUE);
  }

  // Calculate shared structure offset including padding after kmp_task_t struct
  // to align pointers in shared struct
  shareds_offset = sizeof(kmp_taskdata_t) + sizeof_kmp_task_t;
  shareds_offset = __kmp_round_up_to_val(shareds_offset, sizeof(void *));

  // Allocate a kmp_taskdata_t block and a kmp_task_t block.
  KA_TRACE(30, ("__kmp_task_alloc: T#%d First malloc size: %ld\n", gtid,
                shareds_offset));
  KA_TRACE(30, ("__kmp_task_alloc: T#%d Second malloc size: %ld\n", gtid,
                sizeof_shareds));

  // Avoid double allocation here by combining shareds with taskdata
#if USE_FAST_MEMORY
  taskdata = (kmp_taskdata_t *)__kmp_fast_allocate(thread, shareds_offset +
                                                               sizeof_shareds);
#else /* ! USE_FAST_MEMORY */
  taskdata = (kmp_taskdata_t *)__kmp_thread_malloc(thread, shareds_offset +
                                                               sizeof_shareds);
#endif /* USE_FAST_MEMORY */

  task = KMP_TASKDATA_TO_TASK(taskdata);

// Make sure task & taskdata are aligned appropriately
#if KMP_ARCH_X86 || KMP_ARCH_PPC64 || KMP_ARCH_S390X || !KMP_HAVE_QUAD
  KMP_DEBUG_ASSERT((((kmp_uintptr_t)taskdata) & (sizeof(double) - 1)) == 0);
  KMP_DEBUG_ASSERT((((kmp_uintptr_t)task) & (sizeof(double) - 1)) == 0);
#else
  KMP_DEBUG_ASSERT((((kmp_uintptr_t)taskdata) & (sizeof(_Quad) - 1)) == 0);
  KMP_DEBUG_ASSERT((((kmp_uintptr_t)task) & (sizeof(_Quad) - 1)) == 0);
#endif
  if (sizeof_shareds > 0) {
    // Avoid double allocation here by combining shareds with taskdata
    task->shareds = &((char *)taskdata)[shareds_offset];
    // Make sure shareds struct is aligned to pointer size
    KMP_DEBUG_ASSERT((((kmp_uintptr_t)task->shareds) & (sizeof(void *) - 1)) ==
                     0);
  } else {
    task->shareds = NULL;
  }
  task->routine = task_entry;
  task->part_id = 0; // AC: Always start with 0 part id

  taskdata->td_task_id = KMP_GEN_TASK_ID();
  taskdata->td_team = thread->th.th_team;
  taskdata->td_alloc_thread = thread;
  taskdata->td_parent = parent_task;
  taskdata->td_level = parent_task->td_level + 1; // increment nesting level
  KMP_ATOMIC_ST_RLX(&taskdata->td_untied_count, 0);
  taskdata->td_ident = loc_ref;
  taskdata->td_taskwait_ident = NULL;
  taskdata->td_taskwait_counter = 0;
  taskdata->td_taskwait_thread = 0;
  KMP_DEBUG_ASSERT(taskdata->td_parent != NULL);
  // avoid copying icvs for proxy tasks
  if (flags->proxy == TASK_FULL)
    copy_icvs(&taskdata->td_icvs, &taskdata->td_parent->td_icvs);

  taskdata->td_flags = *flags;
  taskdata->td_task_team = thread->th.th_task_team;
  taskdata->td_size_alloc = shareds_offset + sizeof_shareds;
  taskdata->td_flags.tasktype = TASK_EXPLICIT;
  // If it is hidden helper task, we need to set the team and task team
  // correspondingly.
  if (flags->hidden_helper) {
    kmp_info_t *shadow_thread = __kmp_threads[KMP_GTID_TO_SHADOW_GTID(gtid)];
    taskdata->td_team = shadow_thread->th.th_team;
    taskdata->td_task_team = shadow_thread->th.th_task_team;
  }

  // GEH - TODO: fix this to copy parent task's value of tasking_ser flag
  taskdata->td_flags.tasking_ser = (__kmp_tasking_mode == tskm_immediate_exec);

  // GEH - TODO: fix this to copy parent task's value of team_serial flag
  taskdata->td_flags.team_serial = (team->t.t_serialized) ? 1 : 0;

  // GEH - Note we serialize the task if the team is serialized to make sure
  // implicit parallel region tasks are not left until program termination to
  // execute. Also, it helps locality to execute immediately.

  taskdata->td_flags.task_serial =
      (parent_task->td_flags.final || taskdata->td_flags.team_serial ||
       taskdata->td_flags.tasking_ser || flags->merged_if0);

  taskdata->td_flags.started = 0;
  taskdata->td_flags.executing = 0;
  taskdata->td_flags.complete = 0;
  taskdata->td_flags.freed = 0;
#if OMPX_TASKGRAPH
  taskdata->td_flags.onced = 0;
#endif
  KMP_ATOMIC_ST_RLX(&taskdata->td_incomplete_child_tasks, 0);
  // start at one because counts current task and children
  KMP_ATOMIC_ST_RLX(&taskdata->td_allocated_child_tasks, 1);
  taskdata->td_taskgroup =
      parent_task->td_taskgroup; // task inherits taskgroup from the parent task
  taskdata->td_dephash = NULL;
  taskdata->td_depnode = NULL;
  taskdata->td_target_data.async_handle = NULL;
  if (flags->tiedness == TASK_UNTIED)
    taskdata->td_last_tied = NULL; // will be set when the task is scheduled
  else
    taskdata->td_last_tied = taskdata;
  taskdata->td_allow_completion_event.type = KMP_EVENT_UNINITIALIZED;
#if OMPT_SUPPORT
  if (UNLIKELY(ompt_enabled.enabled))
    __ompt_task_init(taskdata, gtid);
#endif
  // TODO: What would be the balance between the conditions in the function and
  // an atomic operation?
  if (__kmp_track_children_task(taskdata)) {
    KMP_ATOMIC_INC(&parent_task->td_incomplete_child_tasks);
    if (parent_task->td_taskgroup)
      KMP_ATOMIC_INC(&parent_task->td_taskgroup->count);
    // Only need to keep track of allocated child tasks for explicit tasks since
    // implicit not deallocated
    if (taskdata->td_parent->td_flags.tasktype == TASK_EXPLICIT) {
      KMP_ATOMIC_INC(&taskdata->td_parent->td_allocated_child_tasks);
    }
    if (flags->hidden_helper) {
      taskdata->td_flags.task_serial = FALSE;
      // Increment the number of hidden helper tasks to be executed
      KMP_ATOMIC_INC(&__kmp_unexecuted_hidden_helper_tasks);
    }
  }

#if OMPX_TASKGRAPH
  kmp_tdg_info_t *tdg = __kmp_curr_tdg;
  if (tdg && __kmp_tdg_is_recording(tdg->tdg_status) &&
      (task_entry != (kmp_routine_entry_t)__kmp_taskloop_task)) {
    taskdata->is_taskgraph = 1;
<<<<<<< HEAD
    taskdata->tdg = tdg;
=======
    taskdata->tdg = __kmp_global_tdgs[__kmp_curr_tdg_idx];
>>>>>>> d465594a
    taskdata->td_task_id = KMP_GEN_TASK_ID();
    taskdata->td_tdg_task_id = KMP_ATOMIC_INC(&__kmp_tdg_task_id);
  }
#endif
  KA_TRACE(20, ("__kmp_task_alloc(exit): T#%d created task %p parent=%p\n",
                gtid, taskdata, taskdata->td_parent));

  return task;
}

kmp_task_t *__kmpc_omp_task_alloc(ident_t *loc_ref, kmp_int32 gtid,
                                  kmp_int32 flags, size_t sizeof_kmp_task_t,
                                  size_t sizeof_shareds,
                                  kmp_routine_entry_t task_entry) {
  kmp_task_t *retval;
  kmp_tasking_flags_t *input_flags = (kmp_tasking_flags_t *)&flags;
  __kmp_assert_valid_gtid(gtid);
  input_flags->native = FALSE;
  // __kmp_task_alloc() sets up all other runtime flags
  KA_TRACE(10, ("__kmpc_omp_task_alloc(enter): T#%d loc=%p, flags=(%s %s %s) "
                "sizeof_task=%ld sizeof_shared=%ld entry=%p\n",
                gtid, loc_ref, input_flags->tiedness ? "tied  " : "untied",
                input_flags->proxy ? "proxy" : "",
                input_flags->detachable ? "detachable" : "", sizeof_kmp_task_t,
                sizeof_shareds, task_entry));

  retval = __kmp_task_alloc(loc_ref, gtid, input_flags, sizeof_kmp_task_t,
                            sizeof_shareds, task_entry);

  KA_TRACE(20, ("__kmpc_omp_task_alloc(exit): T#%d retval %p\n", gtid, retval));

  return retval;
}

kmp_task_t *__kmpc_omp_target_task_alloc(ident_t *loc_ref, kmp_int32 gtid,
                                         kmp_int32 flags,
                                         size_t sizeof_kmp_task_t,
                                         size_t sizeof_shareds,
                                         kmp_routine_entry_t task_entry,
                                         kmp_int64 device_id) {
  auto &input_flags = reinterpret_cast<kmp_tasking_flags_t &>(flags);
  // target task is untied defined in the specification
  input_flags.tiedness = TASK_UNTIED;
  input_flags.target = 1;

  if (__kmp_enable_hidden_helper)
    input_flags.hidden_helper = TRUE;

  return __kmpc_omp_task_alloc(loc_ref, gtid, flags, sizeof_kmp_task_t,
                               sizeof_shareds, task_entry);
}

/*!
@ingroup TASKING
@param loc_ref location of the original task directive
@param gtid Global Thread ID of encountering thread
@param new_task task thunk allocated by __kmpc_omp_task_alloc() for the ''new
task''
@param naffins Number of affinity items
@param affin_list List of affinity items
@return Returns non-zero if registering affinity information was not successful.
 Returns 0 if registration was successful
This entry registers the affinity information attached to a task with the task
thunk structure kmp_taskdata_t.
*/
kmp_int32
__kmpc_omp_reg_task_with_affinity(ident_t *loc_ref, kmp_int32 gtid,
                                  kmp_task_t *new_task, kmp_int32 naffins,
                                  kmp_task_affinity_info_t *affin_list) {
  return 0;
}

//  __kmp_invoke_task: invoke the specified task
//
// gtid: global thread ID of caller
// task: the task to invoke
// current_task: the task to resume after task invocation
#ifdef __s390x__
__attribute__((target("backchain")))
#endif
static void
__kmp_invoke_task(kmp_int32 gtid, kmp_task_t *task,
                  kmp_taskdata_t *current_task) {
  kmp_taskdata_t *taskdata = KMP_TASK_TO_TASKDATA(task);
  kmp_info_t *thread;
  int discard = 0 /* false */;
  KA_TRACE(
      30, ("__kmp_invoke_task(enter): T#%d invoking task %p, current_task=%p\n",
           gtid, taskdata, current_task));
  KMP_DEBUG_ASSERT(task);
  if (UNLIKELY(taskdata->td_flags.proxy == TASK_PROXY &&
               taskdata->td_flags.complete == 1)) {
    // This is a proxy task that was already completed but it needs to run
    // its bottom-half finish
    KA_TRACE(
        30,
        ("__kmp_invoke_task: T#%d running bottom finish for proxy task %p\n",
         gtid, taskdata));

    __kmp_bottom_half_finish_proxy(gtid, task);

    KA_TRACE(30, ("__kmp_invoke_task(exit): T#%d completed bottom finish for "
                  "proxy task %p, resuming task %p\n",
                  gtid, taskdata, current_task));

    return;
  }

#if OMPT_SUPPORT
  // For untied tasks, the first task executed only calls __kmpc_omp_task and
  // does not execute code.
  ompt_thread_info_t oldInfo;
  if (UNLIKELY(ompt_enabled.enabled)) {
    // Store the threads states and restore them after the task
    thread = __kmp_threads[gtid];
    oldInfo = thread->th.ompt_thread_info;
    thread->th.ompt_thread_info.wait_id = 0;
    thread->th.ompt_thread_info.state = (thread->th.th_team_serialized)
                                            ? ompt_state_work_serial
                                            : ompt_state_work_parallel;
    taskdata->ompt_task_info.frame.exit_frame.ptr = OMPT_GET_FRAME_ADDRESS(0);
  }
#endif

  // Proxy tasks are not handled by the runtime
  if (taskdata->td_flags.proxy != TASK_PROXY) {
    __kmp_task_start(gtid, task, current_task); // OMPT only if not discarded
  }

  // TODO: cancel tasks if the parallel region has also been cancelled
  // TODO: check if this sequence can be hoisted above __kmp_task_start
  // if cancellation has been enabled for this run ...
  if (UNLIKELY(__kmp_omp_cancellation)) {
    thread = __kmp_threads[gtid];
    kmp_team_t *this_team = thread->th.th_team;
    kmp_taskgroup_t *taskgroup = taskdata->td_taskgroup;
    if ((taskgroup && taskgroup->cancel_request) ||
        (this_team->t.t_cancel_request == cancel_parallel)) {
#if OMPT_SUPPORT && OMPT_OPTIONAL
      ompt_data_t *task_data;
      if (UNLIKELY(ompt_enabled.ompt_callback_cancel)) {
        __ompt_get_task_info_internal(0, NULL, &task_data, NULL, NULL, NULL);
        ompt_callbacks.ompt_callback(ompt_callback_cancel)(
            task_data,
            ((taskgroup && taskgroup->cancel_request) ? ompt_cancel_taskgroup
                                                      : ompt_cancel_parallel) |
                ompt_cancel_discarded_task,
            NULL);
      }
#endif
      KMP_COUNT_BLOCK(TASK_cancelled);
      // this task belongs to a task group and we need to cancel it
      discard = 1 /* true */;
    }
  }

  // Invoke the task routine and pass in relevant data.
  // Thunks generated by gcc take a different argument list.
  if (!discard) {
    if (taskdata->td_flags.tiedness == TASK_UNTIED) {
      taskdata->td_last_tied = current_task->td_last_tied;
      KMP_DEBUG_ASSERT(taskdata->td_last_tied);
    }
#if KMP_STATS_ENABLED
    KMP_COUNT_BLOCK(TASK_executed);
    switch (KMP_GET_THREAD_STATE()) {
    case FORK_JOIN_BARRIER:
      KMP_PUSH_PARTITIONED_TIMER(OMP_task_join_bar);
      break;
    case PLAIN_BARRIER:
      KMP_PUSH_PARTITIONED_TIMER(OMP_task_plain_bar);
      break;
    case TASKYIELD:
      KMP_PUSH_PARTITIONED_TIMER(OMP_task_taskyield);
      break;
    case TASKWAIT:
      KMP_PUSH_PARTITIONED_TIMER(OMP_task_taskwait);
      break;
    case TASKGROUP:
      KMP_PUSH_PARTITIONED_TIMER(OMP_task_taskgroup);
      break;
    default:
      KMP_PUSH_PARTITIONED_TIMER(OMP_task_immediate);
      break;
    }
#endif // KMP_STATS_ENABLED

// OMPT task begin
#if OMPT_SUPPORT
    if (UNLIKELY(ompt_enabled.enabled))
      __ompt_task_start(task, current_task, gtid);
#endif
#if OMPT_SUPPORT && OMPT_OPTIONAL
    if (UNLIKELY(ompt_enabled.ompt_callback_dispatch &&
                 taskdata->ompt_task_info.dispatch_chunk.iterations > 0)) {
      ompt_data_t instance = ompt_data_none;
      instance.ptr = &(taskdata->ompt_task_info.dispatch_chunk);
      ompt_team_info_t *team_info = __ompt_get_teaminfo(0, NULL);
      ompt_callbacks.ompt_callback(ompt_callback_dispatch)(
          &(team_info->parallel_data), &(taskdata->ompt_task_info.task_data),
          ompt_dispatch_taskloop_chunk, instance);
      taskdata->ompt_task_info.dispatch_chunk = {0, 0};
    }
#endif // OMPT_SUPPORT && OMPT_OPTIONAL

#if OMPD_SUPPORT
    if (ompd_state & OMPD_ENABLE_BP)
      ompd_bp_task_begin();
#endif

#if USE_ITT_BUILD && USE_ITT_NOTIFY
    kmp_uint64 cur_time;
    kmp_int32 kmp_itt_count_task =
        __kmp_forkjoin_frames_mode == 3 && !taskdata->td_flags.task_serial &&
        current_task->td_flags.tasktype == TASK_IMPLICIT;
    if (kmp_itt_count_task) {
      thread = __kmp_threads[gtid];
      // Time outer level explicit task on barrier for adjusting imbalance time
      if (thread->th.th_bar_arrive_time)
        cur_time = __itt_get_timestamp();
      else
        kmp_itt_count_task = 0; // thread is not on a barrier - skip timing
    }
    KMP_FSYNC_ACQUIRED(taskdata); // acquired self (new task)
#endif

#if ENABLE_LIBOMPTARGET
    if (taskdata->td_target_data.async_handle != NULL) {
      // If we have a valid target async handle, that means that we have already
      // executed the task routine once. We must query for the handle completion
      // instead of re-executing the routine.
      KMP_ASSERT(tgt_target_nowait_query);
      tgt_target_nowait_query(&taskdata->td_target_data.async_handle);
    } else
#endif
    if (task->routine != NULL) {
#ifdef KMP_GOMP_COMPAT
      if (taskdata->td_flags.native) {
        ((void (*)(void *))(*(task->routine)))(task->shareds);
      } else
#endif /* KMP_GOMP_COMPAT */
      {
        (*(task->routine))(gtid, task);
      }
    }
    KMP_POP_PARTITIONED_TIMER();

#if USE_ITT_BUILD && USE_ITT_NOTIFY
    if (kmp_itt_count_task) {
      // Barrier imbalance - adjust arrive time with the task duration
      thread->th.th_bar_arrive_time += (__itt_get_timestamp() - cur_time);
    }
    KMP_FSYNC_CANCEL(taskdata); // destroy self (just executed)
    KMP_FSYNC_RELEASING(taskdata->td_parent); // releasing parent
#endif
  }

#if OMPD_SUPPORT
  if (ompd_state & OMPD_ENABLE_BP)
    ompd_bp_task_end();
#endif

  // Proxy tasks are not handled by the runtime
  if (taskdata->td_flags.proxy != TASK_PROXY) {
#if OMPT_SUPPORT
    if (UNLIKELY(ompt_enabled.enabled)) {
      thread->th.ompt_thread_info = oldInfo;
      if (taskdata->td_flags.tiedness == TASK_TIED) {
        taskdata->ompt_task_info.frame.exit_frame = ompt_data_none;
      }
      __kmp_task_finish<true>(gtid, task, current_task);
    } else
#endif
      __kmp_task_finish<false>(gtid, task, current_task);
  }
#if OMPT_SUPPORT
  else if (UNLIKELY(ompt_enabled.enabled && taskdata->td_flags.target)) {
    __ompt_task_finish(task, current_task, ompt_task_switch);
  }
#endif

  KA_TRACE(
      30,
      ("__kmp_invoke_task(exit): T#%d completed task %p, resuming task %p\n",
       gtid, taskdata, current_task));
  return;
}

// __kmpc_omp_task_parts: Schedule a thread-switchable task for execution
//
// loc_ref: location of original task pragma (ignored)
// gtid: Global Thread ID of encountering thread
// new_task: task thunk allocated by __kmp_omp_task_alloc() for the ''new task''
// Returns:
//    TASK_CURRENT_NOT_QUEUED (0) if did not suspend and queue current task to
//    be resumed later.
//    TASK_CURRENT_QUEUED (1) if suspended and queued the current task to be
//    resumed later.
kmp_int32 __kmpc_omp_task_parts(ident_t *loc_ref, kmp_int32 gtid,
                                kmp_task_t *new_task) {
  kmp_taskdata_t *new_taskdata = KMP_TASK_TO_TASKDATA(new_task);

  KA_TRACE(10, ("__kmpc_omp_task_parts(enter): T#%d loc=%p task=%p\n", gtid,
                loc_ref, new_taskdata));

#if OMPT_SUPPORT
  kmp_taskdata_t *parent;
  if (UNLIKELY(ompt_enabled.enabled)) {
    parent = new_taskdata->td_parent;
    if (ompt_enabled.ompt_callback_task_create) {
      ompt_callbacks.ompt_callback(ompt_callback_task_create)(
          &(parent->ompt_task_info.task_data), &(parent->ompt_task_info.frame),
          &(new_taskdata->ompt_task_info.task_data),
          TASK_TYPE_DETAILS_FORMAT(new_taskdata), 0,
          OMPT_GET_RETURN_ADDRESS(0));
    }
  }
#endif

  /* Should we execute the new task or queue it? For now, let's just always try
     to queue it.  If the queue fills up, then we'll execute it.  */

  if (__kmp_push_task(gtid, new_task) == TASK_NOT_PUSHED) // if cannot defer
  { // Execute this task immediately
    kmp_taskdata_t *current_task = __kmp_threads[gtid]->th.th_current_task;
    new_taskdata->td_flags.task_serial = 1;
    __kmp_invoke_task(gtid, new_task, current_task);
  }

  KA_TRACE(
      10,
      ("__kmpc_omp_task_parts(exit): T#%d returning TASK_CURRENT_NOT_QUEUED: "
       "loc=%p task=%p, return: TASK_CURRENT_NOT_QUEUED\n",
       gtid, loc_ref, new_taskdata));

#if OMPT_SUPPORT
  if (UNLIKELY(ompt_enabled.enabled)) {
    parent->ompt_task_info.frame.enter_frame = ompt_data_none;
    parent->ompt_task_info.frame.enter_frame_flags = OMPT_FRAME_FLAGS_RUNTIME;
  }
#endif
  return TASK_CURRENT_NOT_QUEUED;
}

// __kmp_omp_task: Schedule a non-thread-switchable task for execution
//
// gtid: Global Thread ID of encountering thread
// new_task:non-thread-switchable task thunk allocated by __kmp_omp_task_alloc()
// serialize_immediate: if TRUE then if the task is executed immediately its
// execution will be serialized
// Returns:
//    TASK_CURRENT_NOT_QUEUED (0) if did not suspend and queue current task to
//    be resumed later.
//    TASK_CURRENT_QUEUED (1) if suspended and queued the current task to be
//    resumed later.
kmp_int32 __kmp_omp_task(kmp_int32 gtid, kmp_task_t *new_task,
                         bool serialize_immediate) {
  kmp_taskdata_t *new_taskdata = KMP_TASK_TO_TASKDATA(new_task);

#if OMPX_TASKGRAPH
  if (new_taskdata->is_taskgraph &&
      __kmp_tdg_is_recording(new_taskdata->tdg->tdg_status)) {
    kmp_tdg_info_t *tdg = new_taskdata->tdg;
    // extend the record_map if needed
    if (new_taskdata->td_tdg_task_id >= new_taskdata->tdg->map_size) {
      __kmp_acquire_bootstrap_lock(&tdg->graph_lock);
      // map_size could have been updated by another thread if recursive
      // taskloop
      if (new_taskdata->td_tdg_task_id >= tdg->map_size) {
        kmp_uint old_size = tdg->map_size;
        kmp_uint new_size = old_size * 2;
        kmp_node_info_t *old_record = tdg->record_map;
        kmp_node_info_t *new_record = (kmp_node_info_t *)__kmp_allocate(
            new_size * sizeof(kmp_node_info_t));

        KMP_MEMCPY(new_record, old_record, old_size * sizeof(kmp_node_info_t));
        tdg->record_map = new_record;

        __kmp_free(old_record);

        for (kmp_int i = old_size; i < new_size; i++) {
          kmp_int32 *successorsList = (kmp_int32 *)__kmp_allocate(
              __kmp_successors_size * sizeof(kmp_int32));
          new_record[i].task = nullptr;
          new_record[i].successors = successorsList;
          new_record[i].nsuccessors = 0;
          new_record[i].npredecessors = 0;
          new_record[i].successors_size = __kmp_successors_size;
          KMP_ATOMIC_ST_REL(&new_record[i].npredecessors_counter, 0);
        }
        // update the size at the end, so that we avoid other
        // threads use old_record while map_size is already updated
        tdg->map_size = new_size;
      }
      __kmp_release_bootstrap_lock(&tdg->graph_lock);
    }
    // record a task
    if (tdg->record_map[new_taskdata->td_tdg_task_id].task == nullptr) {
      tdg->record_map[new_taskdata->td_tdg_task_id].task = new_task;
      tdg->record_map[new_taskdata->td_tdg_task_id].parent_task =
          new_taskdata->td_parent;
      KMP_ATOMIC_INC(&tdg->num_tasks);
    }
  }
#endif

  /* Should we execute the new task or queue it? For now, let's just always try
     to queue it.  If the queue fills up, then we'll execute it.  */
  if (new_taskdata->td_flags.proxy == TASK_PROXY ||
      __kmp_push_task(gtid, new_task) == TASK_NOT_PUSHED) // if cannot defer
  { // Execute this task immediately
    kmp_taskdata_t *current_task = __kmp_threads[gtid]->th.th_current_task;
    if (serialize_immediate)
      new_taskdata->td_flags.task_serial = 1;
    __kmp_invoke_task(gtid, new_task, current_task);
  } else if (__kmp_dflt_blocktime != KMP_MAX_BLOCKTIME &&
             __kmp_wpolicy_passive) {
    kmp_info_t *this_thr = __kmp_threads[gtid];
    kmp_team_t *team = this_thr->th.th_team;
    kmp_int32 nthreads = this_thr->th.th_team_nproc;
    for (int i = 0; i < nthreads; ++i) {
      kmp_info_t *thread = team->t.t_threads[i];
      if (thread == this_thr)
        continue;
      if (thread->th.th_sleep_loc != NULL) {
        __kmp_null_resume_wrapper(thread);
        break; // awake one thread at a time
      }
    }
  }
  return TASK_CURRENT_NOT_QUEUED;
}

// __kmpc_omp_task: Wrapper around __kmp_omp_task to schedule a
// non-thread-switchable task from the parent thread only!
//
// loc_ref: location of original task pragma (ignored)
// gtid: Global Thread ID of encountering thread
// new_task: non-thread-switchable task thunk allocated by
// __kmp_omp_task_alloc()
// Returns:
//    TASK_CURRENT_NOT_QUEUED (0) if did not suspend and queue current task to
//    be resumed later.
//    TASK_CURRENT_QUEUED (1) if suspended and queued the current task to be
//    resumed later.
kmp_int32 __kmpc_omp_task(ident_t *loc_ref, kmp_int32 gtid,
                          kmp_task_t *new_task) {
  kmp_int32 res;
  KMP_SET_THREAD_STATE_BLOCK(EXPLICIT_TASK);

#if KMP_DEBUG || OMPT_SUPPORT
  kmp_taskdata_t *new_taskdata = KMP_TASK_TO_TASKDATA(new_task);
#endif
  KA_TRACE(10, ("__kmpc_omp_task(enter): T#%d loc=%p task=%p\n", gtid, loc_ref,
                new_taskdata));
  __kmp_assert_valid_gtid(gtid);

#if OMPT_SUPPORT
  kmp_taskdata_t *parent = NULL;
  if (UNLIKELY(ompt_enabled.enabled)) {
    if (!new_taskdata->td_flags.started) {
      OMPT_STORE_RETURN_ADDRESS(gtid);
      parent = new_taskdata->td_parent;
      if (!parent->ompt_task_info.frame.enter_frame.ptr) {
        parent->ompt_task_info.frame.enter_frame.ptr =
            OMPT_GET_FRAME_ADDRESS(0);
      }
      if (ompt_enabled.ompt_callback_task_create) {
        ompt_callbacks.ompt_callback(ompt_callback_task_create)(
            &(parent->ompt_task_info.task_data),
            &(parent->ompt_task_info.frame),
            &(new_taskdata->ompt_task_info.task_data),
            TASK_TYPE_DETAILS_FORMAT(new_taskdata), 0,
            OMPT_LOAD_RETURN_ADDRESS(gtid));
      }
    } else {
      // We are scheduling the continuation of an UNTIED task.
      // Scheduling back to the parent task.
      __ompt_task_finish(new_task,
                         new_taskdata->ompt_task_info.scheduling_parent,
                         ompt_task_switch);
      new_taskdata->ompt_task_info.frame.exit_frame = ompt_data_none;
    }
  }
#endif

  res = __kmp_omp_task(gtid, new_task, true);

  KA_TRACE(10, ("__kmpc_omp_task(exit): T#%d returning "
                "TASK_CURRENT_NOT_QUEUED: loc=%p task=%p\n",
                gtid, loc_ref, new_taskdata));
#if OMPT_SUPPORT
  if (UNLIKELY(ompt_enabled.enabled && parent != NULL)) {
    parent->ompt_task_info.frame.enter_frame = ompt_data_none;
  }
#endif
  return res;
}

// __kmp_omp_taskloop_task: Wrapper around __kmp_omp_task to schedule
// a taskloop task with the correct OMPT return address
//
// loc_ref: location of original task pragma (ignored)
// gtid: Global Thread ID of encountering thread
// new_task: non-thread-switchable task thunk allocated by
// __kmp_omp_task_alloc()
// codeptr_ra: return address for OMPT callback
// Returns:
//    TASK_CURRENT_NOT_QUEUED (0) if did not suspend and queue current task to
//    be resumed later.
//    TASK_CURRENT_QUEUED (1) if suspended and queued the current task to be
//    resumed later.
kmp_int32 __kmp_omp_taskloop_task(ident_t *loc_ref, kmp_int32 gtid,
                                  kmp_task_t *new_task, void *codeptr_ra) {
  kmp_int32 res;
  KMP_SET_THREAD_STATE_BLOCK(EXPLICIT_TASK);

#if KMP_DEBUG || OMPT_SUPPORT
  kmp_taskdata_t *new_taskdata = KMP_TASK_TO_TASKDATA(new_task);
#endif
  KA_TRACE(10, ("__kmpc_omp_task(enter): T#%d loc=%p task=%p\n", gtid, loc_ref,
                new_taskdata));

#if OMPT_SUPPORT
  kmp_taskdata_t *parent = NULL;
  if (UNLIKELY(ompt_enabled.enabled && !new_taskdata->td_flags.started)) {
    parent = new_taskdata->td_parent;
    if (!parent->ompt_task_info.frame.enter_frame.ptr)
      parent->ompt_task_info.frame.enter_frame.ptr = OMPT_GET_FRAME_ADDRESS(0);
    if (ompt_enabled.ompt_callback_task_create) {
      ompt_callbacks.ompt_callback(ompt_callback_task_create)(
          &(parent->ompt_task_info.task_data), &(parent->ompt_task_info.frame),
          &(new_taskdata->ompt_task_info.task_data),
          TASK_TYPE_DETAILS_FORMAT(new_taskdata), 0, codeptr_ra);
    }
  }
#endif

  res = __kmp_omp_task(gtid, new_task, true);

  KA_TRACE(10, ("__kmpc_omp_task(exit): T#%d returning "
                "TASK_CURRENT_NOT_QUEUED: loc=%p task=%p\n",
                gtid, loc_ref, new_taskdata));
#if OMPT_SUPPORT
  if (UNLIKELY(ompt_enabled.enabled && parent != NULL)) {
    parent->ompt_task_info.frame.enter_frame = ompt_data_none;
  }
#endif
  return res;
}

template <bool ompt>
static kmp_int32 __kmpc_omp_taskwait_template(ident_t *loc_ref, kmp_int32 gtid,
                                              void *frame_address,
                                              void *return_address) {
  kmp_taskdata_t *taskdata = nullptr;
  kmp_info_t *thread;
  int thread_finished = FALSE;
  KMP_SET_THREAD_STATE_BLOCK(TASKWAIT);

  KA_TRACE(10, ("__kmpc_omp_taskwait(enter): T#%d loc=%p\n", gtid, loc_ref));
  KMP_DEBUG_ASSERT(gtid >= 0);

  if (__kmp_tasking_mode != tskm_immediate_exec) {
    thread = __kmp_threads[gtid];
    taskdata = thread->th.th_current_task;

#if OMPT_SUPPORT && OMPT_OPTIONAL
    ompt_data_t *my_task_data;
    ompt_data_t *my_parallel_data;

    if (ompt) {
      my_task_data = &(taskdata->ompt_task_info.task_data);
      my_parallel_data = OMPT_CUR_TEAM_DATA(thread);

      taskdata->ompt_task_info.frame.enter_frame.ptr = frame_address;

      if (ompt_enabled.ompt_callback_sync_region) {
        ompt_callbacks.ompt_callback(ompt_callback_sync_region)(
            ompt_sync_region_taskwait, ompt_scope_begin, my_parallel_data,
            my_task_data, return_address);
      }

      if (ompt_enabled.ompt_callback_sync_region_wait) {
        ompt_callbacks.ompt_callback(ompt_callback_sync_region_wait)(
            ompt_sync_region_taskwait, ompt_scope_begin, my_parallel_data,
            my_task_data, return_address);
      }
    }
#endif // OMPT_SUPPORT && OMPT_OPTIONAL

// Debugger: The taskwait is active. Store location and thread encountered the
// taskwait.
#if USE_ITT_BUILD
// Note: These values are used by ITT events as well.
#endif /* USE_ITT_BUILD */
    taskdata->td_taskwait_counter += 1;
    taskdata->td_taskwait_ident = loc_ref;
    taskdata->td_taskwait_thread = gtid + 1;

#if USE_ITT_BUILD
    void *itt_sync_obj = NULL;
#if USE_ITT_NOTIFY
    KMP_ITT_TASKWAIT_STARTING(itt_sync_obj);
#endif /* USE_ITT_NOTIFY */
#endif /* USE_ITT_BUILD */

    bool must_wait =
        !taskdata->td_flags.team_serial && !taskdata->td_flags.final;

    must_wait = must_wait || (thread->th.th_task_team != NULL &&
                              thread->th.th_task_team->tt.tt_found_proxy_tasks);
    // If hidden helper thread is encountered, we must enable wait here.
    must_wait =
        must_wait ||
        (__kmp_enable_hidden_helper && thread->th.th_task_team != NULL &&
         thread->th.th_task_team->tt.tt_hidden_helper_task_encountered);

    if (must_wait) {
      kmp_flag_32<false, false> flag(
          RCAST(std::atomic<kmp_uint32> *,
                &(taskdata->td_incomplete_child_tasks)),
          0U);
      while (KMP_ATOMIC_LD_ACQ(&taskdata->td_incomplete_child_tasks) != 0) {
        flag.execute_tasks(thread, gtid, FALSE,
                           &thread_finished USE_ITT_BUILD_ARG(itt_sync_obj),
                           __kmp_task_stealing_constraint);
      }
    }
#if USE_ITT_BUILD
    KMP_ITT_TASKWAIT_FINISHED(itt_sync_obj);
    KMP_FSYNC_ACQUIRED(taskdata); // acquire self - sync with children
#endif /* USE_ITT_BUILD */

    // Debugger:  The taskwait is completed. Location remains, but thread is
    // negated.
    taskdata->td_taskwait_thread = -taskdata->td_taskwait_thread;

#if OMPT_SUPPORT && OMPT_OPTIONAL
    if (ompt) {
      if (ompt_enabled.ompt_callback_sync_region_wait) {
        ompt_callbacks.ompt_callback(ompt_callback_sync_region_wait)(
            ompt_sync_region_taskwait, ompt_scope_end, my_parallel_data,
            my_task_data, return_address);
      }
      if (ompt_enabled.ompt_callback_sync_region) {
        ompt_callbacks.ompt_callback(ompt_callback_sync_region)(
            ompt_sync_region_taskwait, ompt_scope_end, my_parallel_data,
            my_task_data, return_address);
      }
      taskdata->ompt_task_info.frame.enter_frame = ompt_data_none;
    }
#endif // OMPT_SUPPORT && OMPT_OPTIONAL
  }

  KA_TRACE(10, ("__kmpc_omp_taskwait(exit): T#%d task %p finished waiting, "
                "returning TASK_CURRENT_NOT_QUEUED\n",
                gtid, taskdata));

  return TASK_CURRENT_NOT_QUEUED;
}

#if OMPT_SUPPORT && OMPT_OPTIONAL
OMPT_NOINLINE
static kmp_int32 __kmpc_omp_taskwait_ompt(ident_t *loc_ref, kmp_int32 gtid,
                                          void *frame_address,
                                          void *return_address) {
  return __kmpc_omp_taskwait_template<true>(loc_ref, gtid, frame_address,
                                            return_address);
}
#endif // OMPT_SUPPORT && OMPT_OPTIONAL

// __kmpc_omp_taskwait: Wait until all tasks generated by the current task are
// complete
kmp_int32 __kmpc_omp_taskwait(ident_t *loc_ref, kmp_int32 gtid) {
#if OMPT_SUPPORT && OMPT_OPTIONAL
  if (UNLIKELY(ompt_enabled.enabled)) {
    OMPT_STORE_RETURN_ADDRESS(gtid);
    return __kmpc_omp_taskwait_ompt(loc_ref, gtid, OMPT_GET_FRAME_ADDRESS(0),
                                    OMPT_LOAD_RETURN_ADDRESS(gtid));
  }
#endif
  return __kmpc_omp_taskwait_template<false>(loc_ref, gtid, NULL, NULL);
}

// __kmpc_omp_taskyield: switch to a different task
kmp_int32 __kmpc_omp_taskyield(ident_t *loc_ref, kmp_int32 gtid, int end_part) {
  kmp_taskdata_t *taskdata = NULL;
  kmp_info_t *thread;
  int thread_finished = FALSE;

  KMP_COUNT_BLOCK(OMP_TASKYIELD);
  KMP_SET_THREAD_STATE_BLOCK(TASKYIELD);

  KA_TRACE(10, ("__kmpc_omp_taskyield(enter): T#%d loc=%p end_part = %d\n",
                gtid, loc_ref, end_part));
  __kmp_assert_valid_gtid(gtid);

  if (__kmp_tasking_mode != tskm_immediate_exec && __kmp_init_parallel) {
    thread = __kmp_threads[gtid];
    taskdata = thread->th.th_current_task;
// Should we model this as a task wait or not?
// Debugger: The taskwait is active. Store location and thread encountered the
// taskwait.
#if USE_ITT_BUILD
// Note: These values are used by ITT events as well.
#endif /* USE_ITT_BUILD */
    taskdata->td_taskwait_counter += 1;
    taskdata->td_taskwait_ident = loc_ref;
    taskdata->td_taskwait_thread = gtid + 1;

#if USE_ITT_BUILD
    void *itt_sync_obj = NULL;
#if USE_ITT_NOTIFY
    KMP_ITT_TASKWAIT_STARTING(itt_sync_obj);
#endif /* USE_ITT_NOTIFY */
#endif /* USE_ITT_BUILD */
    if (!taskdata->td_flags.team_serial) {
      kmp_task_team_t *task_team = thread->th.th_task_team;
      if (task_team != NULL) {
        if (KMP_TASKING_ENABLED(task_team)) {
#if OMPT_SUPPORT
          if (UNLIKELY(ompt_enabled.enabled))
            thread->th.ompt_thread_info.ompt_task_yielded = 1;
#endif
          __kmp_execute_tasks_32(
              thread, gtid, (kmp_flag_32<> *)NULL, FALSE,
              &thread_finished USE_ITT_BUILD_ARG(itt_sync_obj),
              __kmp_task_stealing_constraint);
#if OMPT_SUPPORT
          if (UNLIKELY(ompt_enabled.enabled))
            thread->th.ompt_thread_info.ompt_task_yielded = 0;
#endif
        }
      }
    }
#if USE_ITT_BUILD
    KMP_ITT_TASKWAIT_FINISHED(itt_sync_obj);
#endif /* USE_ITT_BUILD */

    // Debugger:  The taskwait is completed. Location remains, but thread is
    // negated.
    taskdata->td_taskwait_thread = -taskdata->td_taskwait_thread;
  }

  KA_TRACE(10, ("__kmpc_omp_taskyield(exit): T#%d task %p resuming, "
                "returning TASK_CURRENT_NOT_QUEUED\n",
                gtid, taskdata));

  return TASK_CURRENT_NOT_QUEUED;
}

// Task Reduction implementation
//
// Note: initial implementation didn't take into account the possibility
// to specify omp_orig for initializer of the UDR (user defined reduction).
// Corrected implementation takes into account the omp_orig object.
// Compiler is free to use old implementation if omp_orig is not specified.

/*!
@ingroup BASIC_TYPES
@{
*/

/*!
Flags for special info per task reduction item.
*/
typedef struct kmp_taskred_flags {
  /*! 1 - use lazy alloc/init (e.g. big objects, num tasks < num threads) */
  unsigned lazy_priv : 1;
  unsigned reserved31 : 31;
} kmp_taskred_flags_t;

/*!
Internal struct for reduction data item related info set up by compiler.
*/
typedef struct kmp_task_red_input {
  void *reduce_shar; /**< shared between tasks item to reduce into */
  size_t reduce_size; /**< size of data item in bytes */
  // three compiler-generated routines (init, fini are optional):
  void *reduce_init; /**< data initialization routine (single parameter) */
  void *reduce_fini; /**< data finalization routine */
  void *reduce_comb; /**< data combiner routine */
  kmp_taskred_flags_t flags; /**< flags for additional info from compiler */
} kmp_task_red_input_t;

/*!
Internal struct for reduction data item related info saved by the library.
*/
typedef struct kmp_taskred_data {
  void *reduce_shar; /**< shared between tasks item to reduce into */
  size_t reduce_size; /**< size of data item */
  kmp_taskred_flags_t flags; /**< flags for additional info from compiler */
  void *reduce_priv; /**< array of thread specific items */
  void *reduce_pend; /**< end of private data for faster comparison op */
  // three compiler-generated routines (init, fini are optional):
  void *reduce_comb; /**< data combiner routine */
  void *reduce_init; /**< data initialization routine (two parameters) */
  void *reduce_fini; /**< data finalization routine */
  void *reduce_orig; /**< original item (can be used in UDR initializer) */
} kmp_taskred_data_t;

/*!
Internal struct for reduction data item related info set up by compiler.

New interface: added reduce_orig field to provide omp_orig for UDR initializer.
*/
typedef struct kmp_taskred_input {
  void *reduce_shar; /**< shared between tasks item to reduce into */
  void *reduce_orig; /**< original reduction item used for initialization */
  size_t reduce_size; /**< size of data item */
  // three compiler-generated routines (init, fini are optional):
  void *reduce_init; /**< data initialization routine (two parameters) */
  void *reduce_fini; /**< data finalization routine */
  void *reduce_comb; /**< data combiner routine */
  kmp_taskred_flags_t flags; /**< flags for additional info from compiler */
} kmp_taskred_input_t;
/*!
@}
*/

template <typename T> void __kmp_assign_orig(kmp_taskred_data_t &item, T &src);
template <>
void __kmp_assign_orig<kmp_task_red_input_t>(kmp_taskred_data_t &item,
                                             kmp_task_red_input_t &src) {
  item.reduce_orig = NULL;
}
template <>
void __kmp_assign_orig<kmp_taskred_input_t>(kmp_taskred_data_t &item,
                                            kmp_taskred_input_t &src) {
  if (src.reduce_orig != NULL) {
    item.reduce_orig = src.reduce_orig;
  } else {
    item.reduce_orig = src.reduce_shar;
  } // non-NULL reduce_orig means new interface used
}

template <typename T> void __kmp_call_init(kmp_taskred_data_t &item, size_t j);
template <>
void __kmp_call_init<kmp_task_red_input_t>(kmp_taskred_data_t &item,
                                           size_t offset) {
  ((void (*)(void *))item.reduce_init)((char *)(item.reduce_priv) + offset);
}
template <>
void __kmp_call_init<kmp_taskred_input_t>(kmp_taskred_data_t &item,
                                          size_t offset) {
  ((void (*)(void *, void *))item.reduce_init)(
      (char *)(item.reduce_priv) + offset, item.reduce_orig);
}

template <typename T>
void *__kmp_task_reduction_init(int gtid, int num, T *data) {
  __kmp_assert_valid_gtid(gtid);
  kmp_info_t *thread = __kmp_threads[gtid];
  kmp_taskgroup_t *tg = thread->th.th_current_task->td_taskgroup;
  kmp_uint32 nth = thread->th.th_team_nproc;
  kmp_taskred_data_t *arr;

  // check input data just in case
  KMP_ASSERT(tg != NULL);
  KMP_ASSERT(data != NULL);
  KMP_ASSERT(num > 0);
  if (nth == 1 && !__kmp_enable_hidden_helper) {
    KA_TRACE(10, ("__kmpc_task_reduction_init: T#%d, tg %p, exiting nth=1\n",
                  gtid, tg));
    return (void *)tg;
  }
  KA_TRACE(10, ("__kmpc_task_reduction_init: T#%d, taskgroup %p, #items %d\n",
                gtid, tg, num));
  arr = (kmp_taskred_data_t *)__kmp_thread_malloc(
      thread, num * sizeof(kmp_taskred_data_t));
  for (int i = 0; i < num; ++i) {
    size_t size = data[i].reduce_size - 1;
    // round the size up to cache line per thread-specific item
    size += CACHE_LINE - size % CACHE_LINE;
    KMP_ASSERT(data[i].reduce_comb != NULL); // combiner is mandatory
    arr[i].reduce_shar = data[i].reduce_shar;
    arr[i].reduce_size = size;
    arr[i].flags = data[i].flags;
    arr[i].reduce_comb = data[i].reduce_comb;
    arr[i].reduce_init = data[i].reduce_init;
    arr[i].reduce_fini = data[i].reduce_fini;
    __kmp_assign_orig<T>(arr[i], data[i]);
    if (!arr[i].flags.lazy_priv) {
      // allocate cache-line aligned block and fill it with zeros
      arr[i].reduce_priv = __kmp_allocate(nth * size);
      arr[i].reduce_pend = (char *)(arr[i].reduce_priv) + nth * size;
      if (arr[i].reduce_init != NULL) {
        // initialize all thread-specific items
        for (size_t j = 0; j < nth; ++j) {
          __kmp_call_init<T>(arr[i], j * size);
        }
      }
    } else {
      // only allocate space for pointers now,
      // objects will be lazily allocated/initialized if/when requested
      // note that __kmp_allocate zeroes the allocated memory
      arr[i].reduce_priv = __kmp_allocate(nth * sizeof(void *));
    }
  }
  tg->reduce_data = (void *)arr;
  tg->reduce_num_data = num;
  return (void *)tg;
}

/*!
@ingroup TASKING
@param gtid      Global thread ID
@param num       Number of data items to reduce
@param data      Array of data for reduction
@return The taskgroup identifier

Initialize task reduction for the taskgroup.

Note: this entry supposes the optional compiler-generated initializer routine
has single parameter - pointer to object to be initialized. That means
the reduction either does not use omp_orig object, or the omp_orig is accessible
without help of the runtime library.
*/
void *__kmpc_task_reduction_init(int gtid, int num, void *data) {
#if OMPX_TASKGRAPH
  kmp_tdg_info_t *tdg = __kmp_curr_tdg;
  if (tdg && __kmp_tdg_is_recording(tdg->tdg_status)) {
    tdg->rec_taskred_data = __kmp_allocate(sizeof(kmp_task_red_input_t) * num);
    tdg->rec_num_taskred = num;
    KMP_MEMCPY(tdg->rec_taskred_data, data, sizeof(kmp_task_red_input_t) * num);
  }
#endif
  return __kmp_task_reduction_init(gtid, num, (kmp_task_red_input_t *)data);
}

/*!
@ingroup TASKING
@param gtid      Global thread ID
@param num       Number of data items to reduce
@param data      Array of data for reduction
@return The taskgroup identifier

Initialize task reduction for the taskgroup.

Note: this entry supposes the optional compiler-generated initializer routine
has two parameters, pointer to object to be initialized and pointer to omp_orig
*/
void *__kmpc_taskred_init(int gtid, int num, void *data) {
#if OMPX_TASKGRAPH
  kmp_tdg_info_t *tdg = __kmp_curr_tdg;
  if (tdg && __kmp_tdg_is_recording(tdg->tdg_status)) {
    tdg->rec_taskred_data = __kmp_allocate(sizeof(kmp_task_red_input_t) * num);
    tdg->rec_num_taskred = num;
    KMP_MEMCPY(tdg->rec_taskred_data, data, sizeof(kmp_task_red_input_t) * num);
  }
#endif
  return __kmp_task_reduction_init(gtid, num, (kmp_taskred_input_t *)data);
}

// Copy task reduction data (except for shared pointers).
template <typename T>
void __kmp_task_reduction_init_copy(kmp_info_t *thr, int num, T *data,
                                    kmp_taskgroup_t *tg, void *reduce_data) {
  kmp_taskred_data_t *arr;
  KA_TRACE(20, ("__kmp_task_reduction_init_copy: Th %p, init taskgroup %p,"
                " from data %p\n",
                thr, tg, reduce_data));
  arr = (kmp_taskred_data_t *)__kmp_thread_malloc(
      thr, num * sizeof(kmp_taskred_data_t));
  // threads will share private copies, thunk routines, sizes, flags, etc.:
  KMP_MEMCPY(arr, reduce_data, num * sizeof(kmp_taskred_data_t));
  for (int i = 0; i < num; ++i) {
    arr[i].reduce_shar = data[i].reduce_shar; // init unique shared pointers
  }
  tg->reduce_data = (void *)arr;
  tg->reduce_num_data = num;
}

/*!
@ingroup TASKING
@param gtid    Global thread ID
@param tskgrp  The taskgroup ID (optional)
@param data    Shared location of the item
@return The pointer to per-thread data

Get thread-specific location of data item
*/
void *__kmpc_task_reduction_get_th_data(int gtid, void *tskgrp, void *data) {
  __kmp_assert_valid_gtid(gtid);
  kmp_info_t *thread = __kmp_threads[gtid];
  kmp_int32 nth = thread->th.th_team_nproc;
  if (nth == 1)
    return data; // nothing to do

  kmp_taskgroup_t *tg = (kmp_taskgroup_t *)tskgrp;
  if (tg == NULL)
    tg = thread->th.th_current_task->td_taskgroup;
  KMP_ASSERT(tg != NULL);
  kmp_taskred_data_t *arr;
  kmp_int32 num;
  kmp_int32 tid = thread->th.th_info.ds.ds_tid;

#if OMPX_TASKGRAPH
  if ((thread->th.th_current_task->is_taskgraph) &&
      (!__kmp_tdg_is_recording(__kmp_curr_tdg->tdg_status))) {
    tg = thread->th.th_current_task->td_taskgroup;
    KMP_ASSERT(tg != NULL);
    KMP_ASSERT(tg->reduce_data != NULL);
    arr = (kmp_taskred_data_t *)(tg->reduce_data);
    num = tg->reduce_num_data;
  }
#endif

  KMP_ASSERT(data != NULL);
  while (tg != NULL) {
    arr = (kmp_taskred_data_t *)(tg->reduce_data);
    num = tg->reduce_num_data;
    for (int i = 0; i < num; ++i) {
      if (!arr[i].flags.lazy_priv) {
        if (data == arr[i].reduce_shar ||
            (data >= arr[i].reduce_priv && data < arr[i].reduce_pend))
          return (char *)(arr[i].reduce_priv) + tid * arr[i].reduce_size;
      } else {
        // check shared location first
        void **p_priv = (void **)(arr[i].reduce_priv);
        if (data == arr[i].reduce_shar)
          goto found;
        // check if we get some thread specific location as parameter
        for (int j = 0; j < nth; ++j)
          if (data == p_priv[j])
            goto found;
        continue; // not found, continue search
      found:
        if (p_priv[tid] == NULL) {
          // allocate thread specific object lazily
          p_priv[tid] = __kmp_allocate(arr[i].reduce_size);
          if (arr[i].reduce_init != NULL) {
            if (arr[i].reduce_orig != NULL) { // new interface
              ((void (*)(void *, void *))arr[i].reduce_init)(
                  p_priv[tid], arr[i].reduce_orig);
            } else { // old interface (single parameter)
              ((void (*)(void *))arr[i].reduce_init)(p_priv[tid]);
            }
          }
        }
        return p_priv[tid];
      }
    }
    KMP_ASSERT(tg->parent);
    tg = tg->parent;
  }
  KMP_ASSERT2(0, "Unknown task reduction item");
  return NULL; // ERROR, this line never executed
}

// Finalize task reduction.
// Called from __kmpc_end_taskgroup()
static void __kmp_task_reduction_fini(kmp_info_t *th, kmp_taskgroup_t *tg) {
  kmp_int32 nth = th->th.th_team_nproc;
  KMP_DEBUG_ASSERT(
      nth > 1 ||
      __kmp_enable_hidden_helper); // should not be called if nth == 1 unless we
                                   // are using hidden helper threads
  kmp_taskred_data_t *arr = (kmp_taskred_data_t *)tg->reduce_data;
  kmp_int32 num = tg->reduce_num_data;
  for (int i = 0; i < num; ++i) {
    void *sh_data = arr[i].reduce_shar;
    void (*f_fini)(void *) = (void (*)(void *))(arr[i].reduce_fini);
    void (*f_comb)(void *, void *) =
        (void (*)(void *, void *))(arr[i].reduce_comb);
    if (!arr[i].flags.lazy_priv) {
      void *pr_data = arr[i].reduce_priv;
      size_t size = arr[i].reduce_size;
      for (int j = 0; j < nth; ++j) {
        void *priv_data = (char *)pr_data + j * size;
        f_comb(sh_data, priv_data); // combine results
        if (f_fini)
          f_fini(priv_data); // finalize if needed
      }
    } else {
      void **pr_data = (void **)(arr[i].reduce_priv);
      for (int j = 0; j < nth; ++j) {
        if (pr_data[j] != NULL) {
          f_comb(sh_data, pr_data[j]); // combine results
          if (f_fini)
            f_fini(pr_data[j]); // finalize if needed
          __kmp_free(pr_data[j]);
        }
      }
    }
    __kmp_free(arr[i].reduce_priv);
  }
  __kmp_thread_free(th, arr);
  tg->reduce_data = NULL;
  tg->reduce_num_data = 0;
}

// Cleanup task reduction data for parallel or worksharing,
// do not touch task private data other threads still working with.
// Called from __kmpc_end_taskgroup()
static void __kmp_task_reduction_clean(kmp_info_t *th, kmp_taskgroup_t *tg) {
  __kmp_thread_free(th, tg->reduce_data);
  tg->reduce_data = NULL;
  tg->reduce_num_data = 0;
}

template <typename T>
void *__kmp_task_reduction_modifier_init(ident_t *loc, int gtid, int is_ws,
                                         int num, T *data) {
  __kmp_assert_valid_gtid(gtid);
  kmp_info_t *thr = __kmp_threads[gtid];
  kmp_int32 nth = thr->th.th_team_nproc;
  __kmpc_taskgroup(loc, gtid); // form new taskgroup first
  if (nth == 1) {
    KA_TRACE(10,
             ("__kmpc_reduction_modifier_init: T#%d, tg %p, exiting nth=1\n",
              gtid, thr->th.th_current_task->td_taskgroup));
    return (void *)thr->th.th_current_task->td_taskgroup;
  }
  kmp_team_t *team = thr->th.th_team;
  void *reduce_data;
  kmp_taskgroup_t *tg;
  reduce_data = KMP_ATOMIC_LD_RLX(&team->t.t_tg_reduce_data[is_ws]);
  if (reduce_data == NULL &&
      __kmp_atomic_compare_store(&team->t.t_tg_reduce_data[is_ws], reduce_data,
                                 (void *)1)) {
    // single thread enters this block to initialize common reduction data
    KMP_DEBUG_ASSERT(reduce_data == NULL);
    // first initialize own data, then make a copy other threads can use
    tg = (kmp_taskgroup_t *)__kmp_task_reduction_init<T>(gtid, num, data);
    reduce_data = __kmp_thread_malloc(thr, num * sizeof(kmp_taskred_data_t));
    KMP_MEMCPY(reduce_data, tg->reduce_data, num * sizeof(kmp_taskred_data_t));
    // fini counters should be 0 at this point
    KMP_DEBUG_ASSERT(KMP_ATOMIC_LD_RLX(&team->t.t_tg_fini_counter[0]) == 0);
    KMP_DEBUG_ASSERT(KMP_ATOMIC_LD_RLX(&team->t.t_tg_fini_counter[1]) == 0);
    KMP_ATOMIC_ST_REL(&team->t.t_tg_reduce_data[is_ws], reduce_data);
  } else {
    while (
        (reduce_data = KMP_ATOMIC_LD_ACQ(&team->t.t_tg_reduce_data[is_ws])) ==
        (void *)1) { // wait for task reduction initialization
      KMP_CPU_PAUSE();
    }
    KMP_DEBUG_ASSERT(reduce_data > (void *)1); // should be valid pointer here
    tg = thr->th.th_current_task->td_taskgroup;
    __kmp_task_reduction_init_copy<T>(thr, num, data, tg, reduce_data);
  }
  return tg;
}

/*!
@ingroup TASKING
@param loc       Source location info
@param gtid      Global thread ID
@param is_ws     Is 1 if the reduction is for worksharing, 0 otherwise
@param num       Number of data items to reduce
@param data      Array of data for reduction
@return The taskgroup identifier

Initialize task reduction for a parallel or worksharing.

Note: this entry supposes the optional compiler-generated initializer routine
has single parameter - pointer to object to be initialized. That means
the reduction either does not use omp_orig object, or the omp_orig is accessible
without help of the runtime library.
*/
void *__kmpc_task_reduction_modifier_init(ident_t *loc, int gtid, int is_ws,
                                          int num, void *data) {
  return __kmp_task_reduction_modifier_init(loc, gtid, is_ws, num,
                                            (kmp_task_red_input_t *)data);
}

/*!
@ingroup TASKING
@param loc       Source location info
@param gtid      Global thread ID
@param is_ws     Is 1 if the reduction is for worksharing, 0 otherwise
@param num       Number of data items to reduce
@param data      Array of data for reduction
@return The taskgroup identifier

Initialize task reduction for a parallel or worksharing.

Note: this entry supposes the optional compiler-generated initializer routine
has two parameters, pointer to object to be initialized and pointer to omp_orig
*/
void *__kmpc_taskred_modifier_init(ident_t *loc, int gtid, int is_ws, int num,
                                   void *data) {
  return __kmp_task_reduction_modifier_init(loc, gtid, is_ws, num,
                                            (kmp_taskred_input_t *)data);
}

/*!
@ingroup TASKING
@param loc       Source location info
@param gtid      Global thread ID
@param is_ws     Is 1 if the reduction is for worksharing, 0 otherwise

Finalize task reduction for a parallel or worksharing.
*/
void __kmpc_task_reduction_modifier_fini(ident_t *loc, int gtid, int is_ws) {
  __kmpc_end_taskgroup(loc, gtid);
}

// __kmpc_taskgroup: Start a new taskgroup
void __kmpc_taskgroup(ident_t *loc, int gtid) {
  __kmp_assert_valid_gtid(gtid);
  kmp_info_t *thread = __kmp_threads[gtid];
  kmp_taskdata_t *taskdata = thread->th.th_current_task;
  kmp_taskgroup_t *tg_new =
      (kmp_taskgroup_t *)__kmp_thread_malloc(thread, sizeof(kmp_taskgroup_t));
  KA_TRACE(10, ("__kmpc_taskgroup: T#%d loc=%p group=%p\n", gtid, loc, tg_new));
  KMP_ATOMIC_ST_RLX(&tg_new->count, 0);
  KMP_ATOMIC_ST_RLX(&tg_new->cancel_request, cancel_noreq);
  tg_new->parent = taskdata->td_taskgroup;
  tg_new->reduce_data = NULL;
  tg_new->reduce_num_data = 0;
  tg_new->gomp_data = NULL;
  taskdata->td_taskgroup = tg_new;

#if OMPT_SUPPORT && OMPT_OPTIONAL
  if (UNLIKELY(ompt_enabled.ompt_callback_sync_region)) {
    void *codeptr = OMPT_LOAD_RETURN_ADDRESS(gtid);
    if (!codeptr)
      codeptr = OMPT_GET_RETURN_ADDRESS(0);
    kmp_team_t *team = thread->th.th_team;
    ompt_data_t my_task_data = taskdata->ompt_task_info.task_data;
    // FIXME: I think this is wrong for lwt!
    ompt_data_t my_parallel_data = team->t.ompt_team_info.parallel_data;

    ompt_callbacks.ompt_callback(ompt_callback_sync_region)(
        ompt_sync_region_taskgroup, ompt_scope_begin, &(my_parallel_data),
        &(my_task_data), codeptr);
  }
#endif
}

// __kmpc_end_taskgroup: Wait until all tasks generated by the current task
//                       and its descendants are complete
void __kmpc_end_taskgroup(ident_t *loc, int gtid) {
  __kmp_assert_valid_gtid(gtid);
  kmp_info_t *thread = __kmp_threads[gtid];
  kmp_taskdata_t *taskdata = thread->th.th_current_task;
  kmp_taskgroup_t *taskgroup = taskdata->td_taskgroup;
  int thread_finished = FALSE;

#if OMPT_SUPPORT && OMPT_OPTIONAL
  kmp_team_t *team;
  ompt_data_t my_task_data;
  ompt_data_t my_parallel_data;
  void *codeptr = nullptr;
  if (UNLIKELY(ompt_enabled.enabled)) {
    team = thread->th.th_team;
    my_task_data = taskdata->ompt_task_info.task_data;
    // FIXME: I think this is wrong for lwt!
    my_parallel_data = team->t.ompt_team_info.parallel_data;
    codeptr = OMPT_LOAD_RETURN_ADDRESS(gtid);
    if (!codeptr)
      codeptr = OMPT_GET_RETURN_ADDRESS(0);
  }
#endif

  KA_TRACE(10, ("__kmpc_end_taskgroup(enter): T#%d loc=%p\n", gtid, loc));
  KMP_DEBUG_ASSERT(taskgroup != NULL);
  KMP_SET_THREAD_STATE_BLOCK(TASKGROUP);

  if (__kmp_tasking_mode != tskm_immediate_exec) {
    // mark task as waiting not on a barrier
    taskdata->td_taskwait_counter += 1;
    taskdata->td_taskwait_ident = loc;
    taskdata->td_taskwait_thread = gtid + 1;
#if USE_ITT_BUILD
    // For ITT the taskgroup wait is similar to taskwait until we need to
    // distinguish them
    void *itt_sync_obj = NULL;
#if USE_ITT_NOTIFY
    KMP_ITT_TASKWAIT_STARTING(itt_sync_obj);
#endif /* USE_ITT_NOTIFY */
#endif /* USE_ITT_BUILD */

#if OMPT_SUPPORT && OMPT_OPTIONAL
    if (UNLIKELY(ompt_enabled.ompt_callback_sync_region_wait)) {
      ompt_callbacks.ompt_callback(ompt_callback_sync_region_wait)(
          ompt_sync_region_taskgroup, ompt_scope_begin, &(my_parallel_data),
          &(my_task_data), codeptr);
    }
#endif

    if (!taskdata->td_flags.team_serial ||
        (thread->th.th_task_team != NULL &&
         (thread->th.th_task_team->tt.tt_found_proxy_tasks ||
          thread->th.th_task_team->tt.tt_hidden_helper_task_encountered))) {
      kmp_flag_32<false, false> flag(
          RCAST(std::atomic<kmp_uint32> *, &(taskgroup->count)), 0U);
      while (KMP_ATOMIC_LD_ACQ(&taskgroup->count) != 0) {
        flag.execute_tasks(thread, gtid, FALSE,
                           &thread_finished USE_ITT_BUILD_ARG(itt_sync_obj),
                           __kmp_task_stealing_constraint);
      }
    }
    taskdata->td_taskwait_thread = -taskdata->td_taskwait_thread; // end waiting

#if OMPT_SUPPORT && OMPT_OPTIONAL
    if (UNLIKELY(ompt_enabled.ompt_callback_sync_region_wait)) {
      ompt_callbacks.ompt_callback(ompt_callback_sync_region_wait)(
          ompt_sync_region_taskgroup, ompt_scope_end, &(my_parallel_data),
          &(my_task_data), codeptr);
    }
#endif

#if USE_ITT_BUILD
    KMP_ITT_TASKWAIT_FINISHED(itt_sync_obj);
    KMP_FSYNC_ACQUIRED(taskdata); // acquire self - sync with descendants
#endif /* USE_ITT_BUILD */
  }
  KMP_DEBUG_ASSERT(taskgroup->count == 0);

  if (taskgroup->reduce_data != NULL &&
      !taskgroup->gomp_data) { // need to reduce?
    int cnt;
    void *reduce_data;
    kmp_team_t *t = thread->th.th_team;
    kmp_taskred_data_t *arr = (kmp_taskred_data_t *)taskgroup->reduce_data;
    // check if <priv> data of the first reduction variable shared for the team
    void *priv0 = arr[0].reduce_priv;
    if ((reduce_data = KMP_ATOMIC_LD_ACQ(&t->t.t_tg_reduce_data[0])) != NULL &&
        ((kmp_taskred_data_t *)reduce_data)[0].reduce_priv == priv0) {
      // finishing task reduction on parallel
      cnt = KMP_ATOMIC_INC(&t->t.t_tg_fini_counter[0]);
      if (cnt == thread->th.th_team_nproc - 1) {
        // we are the last thread passing __kmpc_reduction_modifier_fini()
        // finalize task reduction:
        __kmp_task_reduction_fini(thread, taskgroup);
        // cleanup fields in the team structure:
        // TODO: is relaxed store enough here (whole barrier should follow)?
        __kmp_thread_free(thread, reduce_data);
        KMP_ATOMIC_ST_REL(&t->t.t_tg_reduce_data[0], NULL);
        KMP_ATOMIC_ST_REL(&t->t.t_tg_fini_counter[0], 0);
      } else {
        // we are not the last thread passing __kmpc_reduction_modifier_fini(),
        // so do not finalize reduction, just clean own copy of the data
        __kmp_task_reduction_clean(thread, taskgroup);
      }
    } else if ((reduce_data = KMP_ATOMIC_LD_ACQ(&t->t.t_tg_reduce_data[1])) !=
                   NULL &&
               ((kmp_taskred_data_t *)reduce_data)[0].reduce_priv == priv0) {
      // finishing task reduction on worksharing
      cnt = KMP_ATOMIC_INC(&t->t.t_tg_fini_counter[1]);
      if (cnt == thread->th.th_team_nproc - 1) {
        // we are the last thread passing __kmpc_reduction_modifier_fini()
        __kmp_task_reduction_fini(thread, taskgroup);
        // cleanup fields in team structure:
        // TODO: is relaxed store enough here (whole barrier should follow)?
        __kmp_thread_free(thread, reduce_data);
        KMP_ATOMIC_ST_REL(&t->t.t_tg_reduce_data[1], NULL);
        KMP_ATOMIC_ST_REL(&t->t.t_tg_fini_counter[1], 0);
      } else {
        // we are not the last thread passing __kmpc_reduction_modifier_fini(),
        // so do not finalize reduction, just clean own copy of the data
        __kmp_task_reduction_clean(thread, taskgroup);
      }
    } else {
      // finishing task reduction on taskgroup
      __kmp_task_reduction_fini(thread, taskgroup);
    }
  }
  // Restore parent taskgroup for the current task
  taskdata->td_taskgroup = taskgroup->parent;
  __kmp_thread_free(thread, taskgroup);

  KA_TRACE(10, ("__kmpc_end_taskgroup(exit): T#%d task %p finished waiting\n",
                gtid, taskdata));

#if OMPT_SUPPORT && OMPT_OPTIONAL
  if (UNLIKELY(ompt_enabled.ompt_callback_sync_region)) {
    ompt_callbacks.ompt_callback(ompt_callback_sync_region)(
        ompt_sync_region_taskgroup, ompt_scope_end, &(my_parallel_data),
        &(my_task_data), codeptr);
  }
#endif
}

static kmp_task_t *__kmp_get_priority_task(kmp_int32 gtid,
                                           kmp_task_team_t *task_team,
                                           kmp_int32 is_constrained) {
  kmp_task_t *task = NULL;
  kmp_taskdata_t *taskdata;
  kmp_taskdata_t *current;
  kmp_thread_data_t *thread_data;
  int ntasks = task_team->tt.tt_num_task_pri;
  if (ntasks == 0) {
    KA_TRACE(
        20, ("__kmp_get_priority_task(exit #1): T#%d No tasks to get\n", gtid));
    return NULL;
  }
  do {
    // decrement num_tasks to "reserve" one task to get for execution
    if (__kmp_atomic_compare_store(&task_team->tt.tt_num_task_pri, ntasks,
                                   ntasks - 1))
      break;
    ntasks = task_team->tt.tt_num_task_pri;
  } while (ntasks > 0);
  if (ntasks == 0) {
    KA_TRACE(20, ("__kmp_get_priority_task(exit #2): T#%d No tasks to get\n",
                  __kmp_get_gtid()));
    return NULL;
  }
  // We got a "ticket" to get a "reserved" priority task
  int deque_ntasks;
  kmp_task_pri_t *list = task_team->tt.tt_task_pri_list;
  do {
    KMP_ASSERT(list != NULL);
    thread_data = &list->td;
    __kmp_acquire_bootstrap_lock(&thread_data->td.td_deque_lock);
    deque_ntasks = thread_data->td.td_deque_ntasks;
    if (deque_ntasks == 0) {
      __kmp_release_bootstrap_lock(&thread_data->td.td_deque_lock);
      KA_TRACE(20, ("__kmp_get_priority_task: T#%d No tasks to get from %p\n",
                    __kmp_get_gtid(), thread_data));
      list = list->next;
    }
  } while (deque_ntasks == 0);
  KMP_DEBUG_ASSERT(deque_ntasks);
  int target = thread_data->td.td_deque_head;
  current = __kmp_threads[gtid]->th.th_current_task;
  taskdata = thread_data->td.td_deque[target];
  if (__kmp_task_is_allowed(gtid, is_constrained, taskdata, current)) {
    // Bump head pointer and Wrap.
    thread_data->td.td_deque_head =
        (target + 1) & TASK_DEQUE_MASK(thread_data->td);
  } else {
    if (!task_team->tt.tt_untied_task_encountered) {
      // The TSC does not allow to steal victim task
      __kmp_release_bootstrap_lock(&thread_data->td.td_deque_lock);
      KA_TRACE(20, ("__kmp_get_priority_task(exit #3): T#%d could not get task "
                    "from %p: task_team=%p ntasks=%d head=%u tail=%u\n",
                    gtid, thread_data, task_team, deque_ntasks, target,
                    thread_data->td.td_deque_tail));
      task_team->tt.tt_num_task_pri++; // atomic inc, restore value
      return NULL;
    }
    int i;
    // walk through the deque trying to steal any task
    taskdata = NULL;
    for (i = 1; i < deque_ntasks; ++i) {
      target = (target + 1) & TASK_DEQUE_MASK(thread_data->td);
      taskdata = thread_data->td.td_deque[target];
      if (__kmp_task_is_allowed(gtid, is_constrained, taskdata, current)) {
        break; // found task to execute
      } else {
        taskdata = NULL;
      }
    }
    if (taskdata == NULL) {
      // No appropriate candidate found to execute
      __kmp_release_bootstrap_lock(&thread_data->td.td_deque_lock);
      KA_TRACE(
          10, ("__kmp_get_priority_task(exit #4): T#%d could not get task from "
               "%p: task_team=%p ntasks=%d head=%u tail=%u\n",
               gtid, thread_data, task_team, deque_ntasks,
               thread_data->td.td_deque_head, thread_data->td.td_deque_tail));
      task_team->tt.tt_num_task_pri++; // atomic inc, restore value
      return NULL;
    }
    int prev = target;
    for (i = i + 1; i < deque_ntasks; ++i) {
      // shift remaining tasks in the deque left by 1
      target = (target + 1) & TASK_DEQUE_MASK(thread_data->td);
      thread_data->td.td_deque[prev] = thread_data->td.td_deque[target];
      prev = target;
    }
    KMP_DEBUG_ASSERT(
        thread_data->td.td_deque_tail ==
        (kmp_uint32)((target + 1) & TASK_DEQUE_MASK(thread_data->td)));
    thread_data->td.td_deque_tail = target; // tail -= 1 (wrapped))
  }
  thread_data->td.td_deque_ntasks = deque_ntasks - 1;
  __kmp_release_bootstrap_lock(&thread_data->td.td_deque_lock);
  task = KMP_TASKDATA_TO_TASK(taskdata);
  return task;
}

// __kmp_remove_my_task: remove a task from my own deque
static kmp_task_t *__kmp_remove_my_task(kmp_info_t *thread, kmp_int32 gtid,
                                        kmp_task_team_t *task_team,
                                        kmp_int32 is_constrained) {
  kmp_task_t *task;
  kmp_taskdata_t *taskdata;
  kmp_thread_data_t *thread_data;
  kmp_uint32 tail;

  KMP_DEBUG_ASSERT(__kmp_tasking_mode != tskm_immediate_exec);
  KMP_DEBUG_ASSERT(task_team->tt.tt_threads_data !=
                   NULL); // Caller should check this condition

  thread_data = &task_team->tt.tt_threads_data[__kmp_tid_from_gtid(gtid)];

  KA_TRACE(10, ("__kmp_remove_my_task(enter): T#%d ntasks=%d head=%u tail=%u\n",
                gtid, thread_data->td.td_deque_ntasks,
                thread_data->td.td_deque_head, thread_data->td.td_deque_tail));

  if (TCR_4(thread_data->td.td_deque_ntasks) == 0) {
    KA_TRACE(10,
             ("__kmp_remove_my_task(exit #1): T#%d No tasks to remove: "
              "ntasks=%d head=%u tail=%u\n",
              gtid, thread_data->td.td_deque_ntasks,
              thread_data->td.td_deque_head, thread_data->td.td_deque_tail));
    return NULL;
  }

  __kmp_acquire_bootstrap_lock(&thread_data->td.td_deque_lock);

  if (TCR_4(thread_data->td.td_deque_ntasks) == 0) {
    __kmp_release_bootstrap_lock(&thread_data->td.td_deque_lock);
    KA_TRACE(10,
             ("__kmp_remove_my_task(exit #2): T#%d No tasks to remove: "
              "ntasks=%d head=%u tail=%u\n",
              gtid, thread_data->td.td_deque_ntasks,
              thread_data->td.td_deque_head, thread_data->td.td_deque_tail));
    return NULL;
  }

  tail = (thread_data->td.td_deque_tail - 1) &
         TASK_DEQUE_MASK(thread_data->td); // Wrap index.
  taskdata = thread_data->td.td_deque[tail];

  if (!__kmp_task_is_allowed(gtid, is_constrained, taskdata,
                             thread->th.th_current_task)) {
    // The TSC does not allow to steal victim task
    __kmp_release_bootstrap_lock(&thread_data->td.td_deque_lock);
    KA_TRACE(10,
             ("__kmp_remove_my_task(exit #3): T#%d TSC blocks tail task: "
              "ntasks=%d head=%u tail=%u\n",
              gtid, thread_data->td.td_deque_ntasks,
              thread_data->td.td_deque_head, thread_data->td.td_deque_tail));
    return NULL;
  }

  thread_data->td.td_deque_tail = tail;
  TCW_4(thread_data->td.td_deque_ntasks, thread_data->td.td_deque_ntasks - 1);

  __kmp_release_bootstrap_lock(&thread_data->td.td_deque_lock);

  KA_TRACE(10, ("__kmp_remove_my_task(exit #4): T#%d task %p removed: "
                "ntasks=%d head=%u tail=%u\n",
                gtid, taskdata, thread_data->td.td_deque_ntasks,
                thread_data->td.td_deque_head, thread_data->td.td_deque_tail));

  task = KMP_TASKDATA_TO_TASK(taskdata);
  return task;
}

// __kmp_steal_task: remove a task from another thread's deque
// Assume that calling thread has already checked existence of
// task_team thread_data before calling this routine.
static kmp_task_t *__kmp_steal_task(kmp_int32 victim_tid, kmp_int32 gtid,
                                    kmp_task_team_t *task_team,
                                    std::atomic<kmp_int32> *unfinished_threads,
                                    int *thread_finished,
                                    kmp_int32 is_constrained) {
  kmp_task_t *task;
  kmp_taskdata_t *taskdata;
  kmp_taskdata_t *current;
  kmp_thread_data_t *victim_td, *threads_data;
  kmp_int32 target;
  kmp_info_t *victim_thr;

  KMP_DEBUG_ASSERT(__kmp_tasking_mode != tskm_immediate_exec);

  threads_data = task_team->tt.tt_threads_data;
  KMP_DEBUG_ASSERT(threads_data != NULL); // Caller should check this condition
  KMP_DEBUG_ASSERT(victim_tid >= 0);
  KMP_DEBUG_ASSERT(victim_tid < task_team->tt.tt_max_threads);

  victim_td = &threads_data[victim_tid];
  victim_thr = victim_td->td.td_thr;
  (void)victim_thr; // Use in TRACE messages which aren't always enabled.

  KA_TRACE(10, ("__kmp_steal_task(enter): T#%d try to steal from T#%d: "
                "task_team=%p ntasks=%d head=%u tail=%u\n",
                gtid, __kmp_gtid_from_thread(victim_thr), task_team,
                victim_td->td.td_deque_ntasks, victim_td->td.td_deque_head,
                victim_td->td.td_deque_tail));

  if (TCR_4(victim_td->td.td_deque_ntasks) == 0) {
    KA_TRACE(10, ("__kmp_steal_task(exit #1): T#%d could not steal from T#%d: "
                  "task_team=%p ntasks=%d head=%u tail=%u\n",
                  gtid, __kmp_gtid_from_thread(victim_thr), task_team,
                  victim_td->td.td_deque_ntasks, victim_td->td.td_deque_head,
                  victim_td->td.td_deque_tail));
    return NULL;
  }

  __kmp_acquire_bootstrap_lock(&victim_td->td.td_deque_lock);

  int ntasks = TCR_4(victim_td->td.td_deque_ntasks);
  // Check again after we acquire the lock
  if (ntasks == 0) {
    __kmp_release_bootstrap_lock(&victim_td->td.td_deque_lock);
    KA_TRACE(10, ("__kmp_steal_task(exit #2): T#%d could not steal from T#%d: "
                  "task_team=%p ntasks=%d head=%u tail=%u\n",
                  gtid, __kmp_gtid_from_thread(victim_thr), task_team, ntasks,
                  victim_td->td.td_deque_head, victim_td->td.td_deque_tail));
    return NULL;
  }

  KMP_DEBUG_ASSERT(victim_td->td.td_deque != NULL);
  current = __kmp_threads[gtid]->th.th_current_task;
  taskdata = victim_td->td.td_deque[victim_td->td.td_deque_head];
  if (__kmp_task_is_allowed(gtid, is_constrained, taskdata, current)) {
    // Bump head pointer and Wrap.
    victim_td->td.td_deque_head =
        (victim_td->td.td_deque_head + 1) & TASK_DEQUE_MASK(victim_td->td);
  } else {
    if (!task_team->tt.tt_untied_task_encountered) {
      // The TSC does not allow to steal victim task
      __kmp_release_bootstrap_lock(&victim_td->td.td_deque_lock);
      KA_TRACE(10, ("__kmp_steal_task(exit #3): T#%d could not steal from "
                    "T#%d: task_team=%p ntasks=%d head=%u tail=%u\n",
                    gtid, __kmp_gtid_from_thread(victim_thr), task_team, ntasks,
                    victim_td->td.td_deque_head, victim_td->td.td_deque_tail));
      return NULL;
    }
    int i;
    // walk through victim's deque trying to steal any task
    target = victim_td->td.td_deque_head;
    taskdata = NULL;
    for (i = 1; i < ntasks; ++i) {
      target = (target + 1) & TASK_DEQUE_MASK(victim_td->td);
      taskdata = victim_td->td.td_deque[target];
      if (__kmp_task_is_allowed(gtid, is_constrained, taskdata, current)) {
        break; // found victim task
      } else {
        taskdata = NULL;
      }
    }
    if (taskdata == NULL) {
      // No appropriate candidate to steal found
      __kmp_release_bootstrap_lock(&victim_td->td.td_deque_lock);
      KA_TRACE(10, ("__kmp_steal_task(exit #4): T#%d could not steal from "
                    "T#%d: task_team=%p ntasks=%d head=%u tail=%u\n",
                    gtid, __kmp_gtid_from_thread(victim_thr), task_team, ntasks,
                    victim_td->td.td_deque_head, victim_td->td.td_deque_tail));
      return NULL;
    }
    int prev = target;
    for (i = i + 1; i < ntasks; ++i) {
      // shift remaining tasks in the deque left by 1
      target = (target + 1) & TASK_DEQUE_MASK(victim_td->td);
      victim_td->td.td_deque[prev] = victim_td->td.td_deque[target];
      prev = target;
    }
    KMP_DEBUG_ASSERT(
        victim_td->td.td_deque_tail ==
        (kmp_uint32)((target + 1) & TASK_DEQUE_MASK(victim_td->td)));
    victim_td->td.td_deque_tail = target; // tail -= 1 (wrapped))
  }
  if (*thread_finished) {
    // We need to un-mark this victim as a finished victim.  This must be done
    // before releasing the lock, or else other threads (starting with the
    // primary thread victim) might be prematurely released from the barrier!!!
#if KMP_DEBUG
    kmp_int32 count =
#endif
        KMP_ATOMIC_INC(unfinished_threads);
    KA_TRACE(
        20,
        ("__kmp_steal_task: T#%d inc unfinished_threads to %d: task_team=%p\n",
         gtid, count + 1, task_team));
    *thread_finished = FALSE;
  }
  TCW_4(victim_td->td.td_deque_ntasks, ntasks - 1);

  __kmp_release_bootstrap_lock(&victim_td->td.td_deque_lock);

  KMP_COUNT_BLOCK(TASK_stolen);
  KA_TRACE(10,
           ("__kmp_steal_task(exit #5): T#%d stole task %p from T#%d: "
            "task_team=%p ntasks=%d head=%u tail=%u\n",
            gtid, taskdata, __kmp_gtid_from_thread(victim_thr), task_team,
            ntasks, victim_td->td.td_deque_head, victim_td->td.td_deque_tail));

  task = KMP_TASKDATA_TO_TASK(taskdata);
  return task;
}

// __kmp_execute_tasks_template: Choose and execute tasks until either the
// condition is statisfied (return true) or there are none left (return false).
//
// final_spin is TRUE if this is the spin at the release barrier.
// thread_finished indicates whether the thread is finished executing all
// the tasks it has on its deque, and is at the release barrier.
// spinner is the location on which to spin.
// spinner == NULL means only execute a single task and return.
// checker is the value to check to terminate the spin.
template <class C>
static inline int __kmp_execute_tasks_template(
    kmp_info_t *thread, kmp_int32 gtid, C *flag, int final_spin,
    int *thread_finished USE_ITT_BUILD_ARG(void *itt_sync_obj),
    kmp_int32 is_constrained) {
  kmp_task_team_t *task_team = thread->th.th_task_team;
  kmp_thread_data_t *threads_data;
  kmp_task_t *task;
  kmp_info_t *other_thread;
  kmp_taskdata_t *current_task = thread->th.th_current_task;
  std::atomic<kmp_int32> *unfinished_threads;
  kmp_int32 nthreads, victim_tid = -2, use_own_tasks = 1, new_victim = 0,
                      tid = thread->th.th_info.ds.ds_tid;

  KMP_DEBUG_ASSERT(__kmp_tasking_mode != tskm_immediate_exec);
  KMP_DEBUG_ASSERT(thread == __kmp_threads[gtid]);

  if (task_team == NULL || current_task == NULL)
    return FALSE;

  KA_TRACE(15, ("__kmp_execute_tasks_template(enter): T#%d final_spin=%d "
                "*thread_finished=%d\n",
                gtid, final_spin, *thread_finished));

  thread->th.th_reap_state = KMP_NOT_SAFE_TO_REAP;
  threads_data = (kmp_thread_data_t *)TCR_PTR(task_team->tt.tt_threads_data);

  KMP_DEBUG_ASSERT(threads_data != NULL);

  nthreads = task_team->tt.tt_nproc;
  unfinished_threads = &(task_team->tt.tt_unfinished_threads);
  KMP_DEBUG_ASSERT(*unfinished_threads >= 0);

  while (1) { // Outer loop keeps trying to find tasks in case of single thread
    // getting tasks from target constructs
    while (1) { // Inner loop to find a task and execute it
      task = NULL;
      if (task_team->tt.tt_num_task_pri) { // get priority task first
        task = __kmp_get_priority_task(gtid, task_team, is_constrained);
      }
      if (task == NULL && use_own_tasks) { // check own queue next
        task = __kmp_remove_my_task(thread, gtid, task_team, is_constrained);
      }
      if ((task == NULL) && (nthreads > 1)) { // Steal a task finally
        int asleep = 1;
        use_own_tasks = 0;
        // Try to steal from the last place I stole from successfully.
        if (victim_tid == -2) { // haven't stolen anything yet
          victim_tid = threads_data[tid].td.td_deque_last_stolen;
          if (victim_tid !=
              -1) // if we have a last stolen from victim, get the thread
            other_thread = threads_data[victim_tid].td.td_thr;
        }
        if (victim_tid != -1) { // found last victim
          asleep = 0;
        } else if (!new_victim) { // no recent steals and we haven't already
          // used a new victim; select a random thread
          do { // Find a different thread to steal work from.
            // Pick a random thread. Initial plan was to cycle through all the
            // threads, and only return if we tried to steal from every thread,
            // and failed.  Arch says that's not such a great idea.
            victim_tid = __kmp_get_random(thread) % (nthreads - 1);
            if (victim_tid >= tid) {
              ++victim_tid; // Adjusts random distribution to exclude self
            }
            // Found a potential victim
            other_thread = threads_data[victim_tid].td.td_thr;
            // There is a slight chance that __kmp_enable_tasking() did not wake
            // up all threads waiting at the barrier.  If victim is sleeping,
            // then wake it up. Since we were going to pay the cache miss
            // penalty for referencing another thread's kmp_info_t struct
            // anyway,
            // the check shouldn't cost too much performance at this point. In
            // extra barrier mode, tasks do not sleep at the separate tasking
            // barrier, so this isn't a problem.
            asleep = 0;
            if ((__kmp_tasking_mode == tskm_task_teams) &&
                (__kmp_dflt_blocktime != KMP_MAX_BLOCKTIME) &&
                (TCR_PTR(CCAST(void *, other_thread->th.th_sleep_loc)) !=
                 NULL)) {
              asleep = 1;
              __kmp_null_resume_wrapper(other_thread);
              // A sleeping thread should not have any tasks on it's queue.
              // There is a slight possibility that it resumes, steals a task
              // from another thread, which spawns more tasks, all in the time
              // that it takes this thread to check => don't write an assertion
              // that the victim's queue is empty.  Try stealing from a
              // different thread.
            }
          } while (asleep);
        }

        if (!asleep) {
          // We have a victim to try to steal from
          task =
              __kmp_steal_task(victim_tid, gtid, task_team, unfinished_threads,
                               thread_finished, is_constrained);
        }
        if (task != NULL) { // set last stolen to victim
          if (threads_data[tid].td.td_deque_last_stolen != victim_tid) {
            threads_data[tid].td.td_deque_last_stolen = victim_tid;
            // The pre-refactored code did not try more than 1 successful new
            // vicitm, unless the last one generated more local tasks;
            // new_victim keeps track of this
            new_victim = 1;
          }
        } else { // No tasks found; unset last_stolen
          KMP_CHECK_UPDATE(threads_data[tid].td.td_deque_last_stolen, -1);
          victim_tid = -2; // no successful victim found
        }
      }

      if (task == NULL)
        break; // break out of tasking loop

// Found a task; execute it
#if USE_ITT_BUILD && USE_ITT_NOTIFY
      if (__itt_sync_create_ptr || KMP_ITT_DEBUG) {
        if (itt_sync_obj == NULL) { // we are at fork barrier where we could not
          // get the object reliably
          itt_sync_obj = __kmp_itt_barrier_object(gtid, bs_forkjoin_barrier);
        }
        __kmp_itt_task_starting(itt_sync_obj);
      }
#endif /* USE_ITT_BUILD && USE_ITT_NOTIFY */
      __kmp_invoke_task(gtid, task, current_task);
#if USE_ITT_BUILD
      if (itt_sync_obj != NULL)
        __kmp_itt_task_finished(itt_sync_obj);
#endif /* USE_ITT_BUILD */
      // If this thread is only partway through the barrier and the condition is
      // met, then return now, so that the barrier gather/release pattern can
      // proceed. If this thread is in the last spin loop in the barrier,
      // waiting to be released, we know that the termination condition will not
      // be satisfied, so don't waste any cycles checking it.
      if (flag == NULL || (!final_spin && flag->done_check())) {
        KA_TRACE(
            15,
            ("__kmp_execute_tasks_template: T#%d spin condition satisfied\n",
             gtid));
        return TRUE;
      }
      if (thread->th.th_task_team == NULL) {
        break;
      }
      KMP_YIELD(__kmp_library == library_throughput); // Yield before next task
      // If execution of a stolen task results in more tasks being placed on our
      // run queue, reset use_own_tasks
      if (!use_own_tasks && TCR_4(threads_data[tid].td.td_deque_ntasks) != 0) {
        KA_TRACE(20, ("__kmp_execute_tasks_template: T#%d stolen task spawned "
                      "other tasks, restart\n",
                      gtid));
        use_own_tasks = 1;
        new_victim = 0;
      }
    }

    // The task source has been exhausted. If in final spin loop of barrier,
    // check if termination condition is satisfied. The work queue may be empty
    // but there might be proxy tasks still executing.
    if (final_spin &&
        KMP_ATOMIC_LD_ACQ(&current_task->td_incomplete_child_tasks) == 0) {
      // First, decrement the #unfinished threads, if that has not already been
      // done.  This decrement might be to the spin location, and result in the
      // termination condition being satisfied.
      if (!*thread_finished) {
#if KMP_DEBUG
        kmp_int32 count = -1 +
#endif
            KMP_ATOMIC_DEC(unfinished_threads);
        KA_TRACE(20, ("__kmp_execute_tasks_template: T#%d dec "
                      "unfinished_threads to %d task_team=%p\n",
                      gtid, count, task_team));
        *thread_finished = TRUE;
      }

      // It is now unsafe to reference thread->th.th_team !!!
      // Decrementing task_team->tt.tt_unfinished_threads can allow the primary
      // thread to pass through the barrier, where it might reset each thread's
      // th.th_team field for the next parallel region. If we can steal more
      // work, we know that this has not happened yet.
      if (flag != NULL && flag->done_check()) {
        KA_TRACE(
            15,
            ("__kmp_execute_tasks_template: T#%d spin condition satisfied\n",
             gtid));
        return TRUE;
      }
    }

    // If this thread's task team is NULL, primary thread has recognized that
    // there are no more tasks; bail out
    if (thread->th.th_task_team == NULL) {
      KA_TRACE(15,
               ("__kmp_execute_tasks_template: T#%d no more tasks\n", gtid));
      return FALSE;
    }

    // Check the flag again to see if it has already done in case to be trapped
    // into infinite loop when a if0 task depends on a hidden helper task
    // outside any parallel region. Detached tasks are not impacted in this case
    // because the only thread executing this function has to execute the proxy
    // task so it is in another code path that has the same check.
    if (flag == NULL || (!final_spin && flag->done_check())) {
      KA_TRACE(15,
               ("__kmp_execute_tasks_template: T#%d spin condition satisfied\n",
                gtid));
      return TRUE;
    }

    // We could be getting tasks from target constructs; if this is the only
    // thread, keep trying to execute tasks from own queue
    if (nthreads == 1 &&
        KMP_ATOMIC_LD_ACQ(&current_task->td_incomplete_child_tasks))
      use_own_tasks = 1;
    else {
      KA_TRACE(15,
               ("__kmp_execute_tasks_template: T#%d can't find work\n", gtid));
      return FALSE;
    }
  }
}

template <bool C, bool S>
int __kmp_execute_tasks_32(
    kmp_info_t *thread, kmp_int32 gtid, kmp_flag_32<C, S> *flag, int final_spin,
    int *thread_finished USE_ITT_BUILD_ARG(void *itt_sync_obj),
    kmp_int32 is_constrained) {
  return __kmp_execute_tasks_template(
      thread, gtid, flag, final_spin,
      thread_finished USE_ITT_BUILD_ARG(itt_sync_obj), is_constrained);
}

template <bool C, bool S>
int __kmp_execute_tasks_64(
    kmp_info_t *thread, kmp_int32 gtid, kmp_flag_64<C, S> *flag, int final_spin,
    int *thread_finished USE_ITT_BUILD_ARG(void *itt_sync_obj),
    kmp_int32 is_constrained) {
  return __kmp_execute_tasks_template(
      thread, gtid, flag, final_spin,
      thread_finished USE_ITT_BUILD_ARG(itt_sync_obj), is_constrained);
}

template <bool C, bool S>
int __kmp_atomic_execute_tasks_64(
    kmp_info_t *thread, kmp_int32 gtid, kmp_atomic_flag_64<C, S> *flag,
    int final_spin, int *thread_finished USE_ITT_BUILD_ARG(void *itt_sync_obj),
    kmp_int32 is_constrained) {
  return __kmp_execute_tasks_template(
      thread, gtid, flag, final_spin,
      thread_finished USE_ITT_BUILD_ARG(itt_sync_obj), is_constrained);
}

int __kmp_execute_tasks_oncore(
    kmp_info_t *thread, kmp_int32 gtid, kmp_flag_oncore *flag, int final_spin,
    int *thread_finished USE_ITT_BUILD_ARG(void *itt_sync_obj),
    kmp_int32 is_constrained) {
  return __kmp_execute_tasks_template(
      thread, gtid, flag, final_spin,
      thread_finished USE_ITT_BUILD_ARG(itt_sync_obj), is_constrained);
}

template int
__kmp_execute_tasks_32<false, false>(kmp_info_t *, kmp_int32,
                                     kmp_flag_32<false, false> *, int,
                                     int *USE_ITT_BUILD_ARG(void *), kmp_int32);

template int __kmp_execute_tasks_64<false, true>(kmp_info_t *, kmp_int32,
                                                 kmp_flag_64<false, true> *,
                                                 int,
                                                 int *USE_ITT_BUILD_ARG(void *),
                                                 kmp_int32);

template int __kmp_execute_tasks_64<true, false>(kmp_info_t *, kmp_int32,
                                                 kmp_flag_64<true, false> *,
                                                 int,
                                                 int *USE_ITT_BUILD_ARG(void *),
                                                 kmp_int32);

template int __kmp_atomic_execute_tasks_64<false, true>(
    kmp_info_t *, kmp_int32, kmp_atomic_flag_64<false, true> *, int,
    int *USE_ITT_BUILD_ARG(void *), kmp_int32);

template int __kmp_atomic_execute_tasks_64<true, false>(
    kmp_info_t *, kmp_int32, kmp_atomic_flag_64<true, false> *, int,
    int *USE_ITT_BUILD_ARG(void *), kmp_int32);

// __kmp_enable_tasking: Allocate task team and resume threads sleeping at the
// next barrier so they can assist in executing enqueued tasks.
// First thread in allocates the task team atomically.
static void __kmp_enable_tasking(kmp_task_team_t *task_team,
                                 kmp_info_t *this_thr) {
  kmp_thread_data_t *threads_data;
  int nthreads, i, is_init_thread;

  KA_TRACE(10, ("__kmp_enable_tasking(enter): T#%d\n",
                __kmp_gtid_from_thread(this_thr)));

  KMP_DEBUG_ASSERT(task_team != NULL);
  KMP_DEBUG_ASSERT(this_thr->th.th_team != NULL);

  nthreads = task_team->tt.tt_nproc;
  KMP_DEBUG_ASSERT(nthreads > 0);
  KMP_DEBUG_ASSERT(nthreads == this_thr->th.th_team->t.t_nproc);

  // Allocate or increase the size of threads_data if necessary
  is_init_thread = __kmp_realloc_task_threads_data(this_thr, task_team);

  if (!is_init_thread) {
    // Some other thread already set up the array.
    KA_TRACE(
        20,
        ("__kmp_enable_tasking(exit): T#%d: threads array already set up.\n",
         __kmp_gtid_from_thread(this_thr)));
    return;
  }
  threads_data = (kmp_thread_data_t *)TCR_PTR(task_team->tt.tt_threads_data);
  KMP_DEBUG_ASSERT(threads_data != NULL);

  if (__kmp_tasking_mode == tskm_task_teams &&
      (__kmp_dflt_blocktime != KMP_MAX_BLOCKTIME)) {
    // Release any threads sleeping at the barrier, so that they can steal
    // tasks and execute them.  In extra barrier mode, tasks do not sleep
    // at the separate tasking barrier, so this isn't a problem.
    for (i = 0; i < nthreads; i++) {
      void *sleep_loc;
      kmp_info_t *thread = threads_data[i].td.td_thr;

      if (i == this_thr->th.th_info.ds.ds_tid) {
        continue;
      }
      // Since we haven't locked the thread's suspend mutex lock at this
      // point, there is a small window where a thread might be putting
      // itself to sleep, but hasn't set the th_sleep_loc field yet.
      // To work around this, __kmp_execute_tasks_template() periodically checks
      // see if other threads are sleeping (using the same random mechanism that
      // is used for task stealing) and awakens them if they are.
      if ((sleep_loc = TCR_PTR(CCAST(void *, thread->th.th_sleep_loc))) !=
          NULL) {
        KF_TRACE(50, ("__kmp_enable_tasking: T#%d waking up thread T#%d\n",
                      __kmp_gtid_from_thread(this_thr),
                      __kmp_gtid_from_thread(thread)));
        __kmp_null_resume_wrapper(thread);
      } else {
        KF_TRACE(50, ("__kmp_enable_tasking: T#%d don't wake up thread T#%d\n",
                      __kmp_gtid_from_thread(this_thr),
                      __kmp_gtid_from_thread(thread)));
      }
    }
  }

  KA_TRACE(10, ("__kmp_enable_tasking(exit): T#%d\n",
                __kmp_gtid_from_thread(this_thr)));
}

/* // TODO: Check the comment consistency
 * Utility routines for "task teams".  A task team (kmp_task_t) is kind of
 * like a shadow of the kmp_team_t data struct, with a different lifetime.
 * After a child * thread checks into a barrier and calls __kmp_release() from
 * the particular variant of __kmp_<barrier_kind>_barrier_gather(), it can no
 * longer assume that the kmp_team_t structure is intact (at any moment, the
 * primary thread may exit the barrier code and free the team data structure,
 * and return the threads to the thread pool).
 *
 * This does not work with the tasking code, as the thread is still
 * expected to participate in the execution of any tasks that may have been
 * spawned my a member of the team, and the thread still needs access to all
 * to each thread in the team, so that it can steal work from it.
 *
 * Enter the existence of the kmp_task_team_t struct.  It employs a reference
 * counting mechanism, and is allocated by the primary thread before calling
 * __kmp_<barrier_kind>_release, and then is release by the last thread to
 * exit __kmp_<barrier_kind>_release at the next barrier.  I.e. the lifetimes
 * of the kmp_task_team_t structs for consecutive barriers can overlap
 * (and will, unless the primary thread is the last thread to exit the barrier
 * release phase, which is not typical). The existence of such a struct is
 * useful outside the context of tasking.
 *
 * We currently use the existence of the threads array as an indicator that
 * tasks were spawned since the last barrier.  If the structure is to be
 * useful outside the context of tasking, then this will have to change, but
 * not setting the field minimizes the performance impact of tasking on
 * barriers, when no explicit tasks were spawned (pushed, actually).
 */

static kmp_task_team_t *__kmp_free_task_teams =
    NULL; // Free list for task_team data structures
// Lock for task team data structures
kmp_bootstrap_lock_t __kmp_task_team_lock =
    KMP_BOOTSTRAP_LOCK_INITIALIZER(__kmp_task_team_lock);

// __kmp_alloc_task_deque:
// Allocates a task deque for a particular thread, and initialize the necessary
// data structures relating to the deque.  This only happens once per thread
// per task team since task teams are recycled. No lock is needed during
// allocation since each thread allocates its own deque.
static void __kmp_alloc_task_deque(kmp_info_t *thread,
                                   kmp_thread_data_t *thread_data) {
  __kmp_init_bootstrap_lock(&thread_data->td.td_deque_lock);
  KMP_DEBUG_ASSERT(thread_data->td.td_deque == NULL);

  // Initialize last stolen task field to "none"
  thread_data->td.td_deque_last_stolen = -1;

  KMP_DEBUG_ASSERT(TCR_4(thread_data->td.td_deque_ntasks) == 0);
  KMP_DEBUG_ASSERT(thread_data->td.td_deque_head == 0);
  KMP_DEBUG_ASSERT(thread_data->td.td_deque_tail == 0);

  KE_TRACE(
      10,
      ("__kmp_alloc_task_deque: T#%d allocating deque[%d] for thread_data %p\n",
       __kmp_gtid_from_thread(thread), INITIAL_TASK_DEQUE_SIZE, thread_data));
  // Allocate space for task deque, and zero the deque
  // Cannot use __kmp_thread_calloc() because threads not around for
  // kmp_reap_task_team( ).
  thread_data->td.td_deque = (kmp_taskdata_t **)__kmp_allocate(
      INITIAL_TASK_DEQUE_SIZE * sizeof(kmp_taskdata_t *));
  thread_data->td.td_deque_size = INITIAL_TASK_DEQUE_SIZE;
}

// __kmp_free_task_deque:
// Deallocates a task deque for a particular thread. Happens at library
// deallocation so don't need to reset all thread data fields.
static void __kmp_free_task_deque(kmp_thread_data_t *thread_data) {
  if (thread_data->td.td_deque != NULL) {
    __kmp_acquire_bootstrap_lock(&thread_data->td.td_deque_lock);
    TCW_4(thread_data->td.td_deque_ntasks, 0);
    __kmp_free(thread_data->td.td_deque);
    thread_data->td.td_deque = NULL;
    __kmp_release_bootstrap_lock(&thread_data->td.td_deque_lock);
  }

#ifdef BUILD_TIED_TASK_STACK
  // GEH: Figure out what to do here for td_susp_tied_tasks
  if (thread_data->td.td_susp_tied_tasks.ts_entries != TASK_STACK_EMPTY) {
    __kmp_free_task_stack(__kmp_thread_from_gtid(gtid), thread_data);
  }
#endif // BUILD_TIED_TASK_STACK
}

// __kmp_realloc_task_threads_data:
// Allocates a threads_data array for a task team, either by allocating an
// initial array or enlarging an existing array.  Only the first thread to get
// the lock allocs or enlarges the array and re-initializes the array elements.
// That thread returns "TRUE", the rest return "FALSE".
// Assumes that the new array size is given by task_team -> tt.tt_nproc.
// The current size is given by task_team -> tt.tt_max_threads.
static int __kmp_realloc_task_threads_data(kmp_info_t *thread,
                                           kmp_task_team_t *task_team) {
  kmp_thread_data_t **threads_data_p;
  kmp_int32 nthreads, maxthreads;
  int is_init_thread = FALSE;

  if (TCR_4(task_team->tt.tt_found_tasks)) {
    // Already reallocated and initialized.
    return FALSE;
  }

  threads_data_p = &task_team->tt.tt_threads_data;
  nthreads = task_team->tt.tt_nproc;
  maxthreads = task_team->tt.tt_max_threads;

  // All threads must lock when they encounter the first task of the implicit
  // task region to make sure threads_data fields are (re)initialized before
  // used.
  __kmp_acquire_bootstrap_lock(&task_team->tt.tt_threads_lock);

  if (!TCR_4(task_team->tt.tt_found_tasks)) {
    // first thread to enable tasking
    kmp_team_t *team = thread->th.th_team;
    int i;

    is_init_thread = TRUE;
    if (maxthreads < nthreads) {

      if (*threads_data_p != NULL) {
        kmp_thread_data_t *old_data = *threads_data_p;
        kmp_thread_data_t *new_data = NULL;

        KE_TRACE(
            10,
            ("__kmp_realloc_task_threads_data: T#%d reallocating "
             "threads data for task_team %p, new_size = %d, old_size = %d\n",
             __kmp_gtid_from_thread(thread), task_team, nthreads, maxthreads));
        // Reallocate threads_data to have more elements than current array
        // Cannot use __kmp_thread_realloc() because threads not around for
        // kmp_reap_task_team( ).  Note all new array entries are initialized
        // to zero by __kmp_allocate().
        new_data = (kmp_thread_data_t *)__kmp_allocate(
            nthreads * sizeof(kmp_thread_data_t));
        // copy old data to new data
        KMP_MEMCPY_S((void *)new_data, nthreads * sizeof(kmp_thread_data_t),
                     (void *)old_data, maxthreads * sizeof(kmp_thread_data_t));

#ifdef BUILD_TIED_TASK_STACK
        // GEH: Figure out if this is the right thing to do
        for (i = maxthreads; i < nthreads; i++) {
          kmp_thread_data_t *thread_data = &(*threads_data_p)[i];
          __kmp_init_task_stack(__kmp_gtid_from_thread(thread), thread_data);
        }
#endif // BUILD_TIED_TASK_STACK
       // Install the new data and free the old data
        (*threads_data_p) = new_data;
        __kmp_free(old_data);
      } else {
        KE_TRACE(10, ("__kmp_realloc_task_threads_data: T#%d allocating "
                      "threads data for task_team %p, size = %d\n",
                      __kmp_gtid_from_thread(thread), task_team, nthreads));
        // Make the initial allocate for threads_data array, and zero entries
        // Cannot use __kmp_thread_calloc() because threads not around for
        // kmp_reap_task_team( ).
        *threads_data_p = (kmp_thread_data_t *)__kmp_allocate(
            nthreads * sizeof(kmp_thread_data_t));
#ifdef BUILD_TIED_TASK_STACK
        // GEH: Figure out if this is the right thing to do
        for (i = 0; i < nthreads; i++) {
          kmp_thread_data_t *thread_data = &(*threads_data_p)[i];
          __kmp_init_task_stack(__kmp_gtid_from_thread(thread), thread_data);
        }
#endif // BUILD_TIED_TASK_STACK
      }
      task_team->tt.tt_max_threads = nthreads;
    } else {
      // If array has (more than) enough elements, go ahead and use it
      KMP_DEBUG_ASSERT(*threads_data_p != NULL);
    }

    // initialize threads_data pointers back to thread_info structures
    for (i = 0; i < nthreads; i++) {
      kmp_thread_data_t *thread_data = &(*threads_data_p)[i];
      thread_data->td.td_thr = team->t.t_threads[i];

      if (thread_data->td.td_deque_last_stolen >= nthreads) {
        // The last stolen field survives across teams / barrier, and the number
        // of threads may have changed.  It's possible (likely?) that a new
        // parallel region will exhibit the same behavior as previous region.
        thread_data->td.td_deque_last_stolen = -1;
      }
    }

    KMP_MB();
    TCW_SYNC_4(task_team->tt.tt_found_tasks, TRUE);
  }

  __kmp_release_bootstrap_lock(&task_team->tt.tt_threads_lock);
  return is_init_thread;
}

// __kmp_free_task_threads_data:
// Deallocates a threads_data array for a task team, including any attached
// tasking deques.  Only occurs at library shutdown.
static void __kmp_free_task_threads_data(kmp_task_team_t *task_team) {
  __kmp_acquire_bootstrap_lock(&task_team->tt.tt_threads_lock);
  if (task_team->tt.tt_threads_data != NULL) {
    int i;
    for (i = 0; i < task_team->tt.tt_max_threads; i++) {
      __kmp_free_task_deque(&task_team->tt.tt_threads_data[i]);
    }
    __kmp_free(task_team->tt.tt_threads_data);
    task_team->tt.tt_threads_data = NULL;
  }
  __kmp_release_bootstrap_lock(&task_team->tt.tt_threads_lock);
}

// __kmp_free_task_pri_list:
// Deallocates tasking deques used for priority tasks.
// Only occurs at library shutdown.
static void __kmp_free_task_pri_list(kmp_task_team_t *task_team) {
  __kmp_acquire_bootstrap_lock(&task_team->tt.tt_task_pri_lock);
  if (task_team->tt.tt_task_pri_list != NULL) {
    kmp_task_pri_t *list = task_team->tt.tt_task_pri_list;
    while (list != NULL) {
      kmp_task_pri_t *next = list->next;
      __kmp_free_task_deque(&list->td);
      __kmp_free(list);
      list = next;
    }
    task_team->tt.tt_task_pri_list = NULL;
  }
  __kmp_release_bootstrap_lock(&task_team->tt.tt_task_pri_lock);
}

static inline void __kmp_task_team_init(kmp_task_team_t *task_team,
                                        kmp_team_t *team) {
  int team_nth = team->t.t_nproc;
  // Only need to init if task team is isn't active or team size changed
  if (!task_team->tt.tt_active || team_nth != task_team->tt.tt_nproc) {
    TCW_4(task_team->tt.tt_found_tasks, FALSE);
    TCW_4(task_team->tt.tt_found_proxy_tasks, FALSE);
    TCW_4(task_team->tt.tt_hidden_helper_task_encountered, FALSE);
    TCW_4(task_team->tt.tt_nproc, team_nth);
    KMP_ATOMIC_ST_REL(&task_team->tt.tt_unfinished_threads, team_nth);
    TCW_4(task_team->tt.tt_active, TRUE);
  }
}

// __kmp_allocate_task_team:
// Allocates a task team associated with a specific team, taking it from
// the global task team free list if possible.  Also initializes data
// structures.
static kmp_task_team_t *__kmp_allocate_task_team(kmp_info_t *thread,
                                                 kmp_team_t *team) {
  kmp_task_team_t *task_team = NULL;

  KA_TRACE(20, ("__kmp_allocate_task_team: T#%d entering; team = %p\n",
                (thread ? __kmp_gtid_from_thread(thread) : -1), team));

  if (TCR_PTR(__kmp_free_task_teams) != NULL) {
    // Take a task team from the task team pool
    __kmp_acquire_bootstrap_lock(&__kmp_task_team_lock);
    if (__kmp_free_task_teams != NULL) {
      task_team = __kmp_free_task_teams;
      TCW_PTR(__kmp_free_task_teams, task_team->tt.tt_next);
      task_team->tt.tt_next = NULL;
    }
    __kmp_release_bootstrap_lock(&__kmp_task_team_lock);
  }

  if (task_team == NULL) {
    KE_TRACE(10, ("__kmp_allocate_task_team: T#%d allocating "
                  "task team for team %p\n",
                  __kmp_gtid_from_thread(thread), team));
    // Allocate a new task team if one is not available. Cannot use
    // __kmp_thread_malloc because threads not around for kmp_reap_task_team.
    task_team = (kmp_task_team_t *)__kmp_allocate(sizeof(kmp_task_team_t));
    __kmp_init_bootstrap_lock(&task_team->tt.tt_threads_lock);
    __kmp_init_bootstrap_lock(&task_team->tt.tt_task_pri_lock);
#if USE_ITT_BUILD && USE_ITT_NOTIFY && KMP_DEBUG
    // suppress race conditions detection on synchronization flags in debug mode
    // this helps to analyze library internals eliminating false positives
    __itt_suppress_mark_range(
        __itt_suppress_range, __itt_suppress_threading_errors,
        &task_team->tt.tt_found_tasks, sizeof(task_team->tt.tt_found_tasks));
    __itt_suppress_mark_range(__itt_suppress_range,
                              __itt_suppress_threading_errors,
                              CCAST(kmp_uint32 *, &task_team->tt.tt_active),
                              sizeof(task_team->tt.tt_active));
#endif /* USE_ITT_BUILD && USE_ITT_NOTIFY && KMP_DEBUG */
    // Note: __kmp_allocate zeroes returned memory, othewise we would need:
    // task_team->tt.tt_threads_data = NULL;
    // task_team->tt.tt_max_threads = 0;
    // task_team->tt.tt_next = NULL;
  }

  __kmp_task_team_init(task_team, team);

  KA_TRACE(20, ("__kmp_allocate_task_team: T#%d exiting; task_team = %p "
                "unfinished_threads init'd to %d\n",
                (thread ? __kmp_gtid_from_thread(thread) : -1), task_team,
                KMP_ATOMIC_LD_RLX(&task_team->tt.tt_unfinished_threads)));
  return task_team;
}

// __kmp_free_task_team:
// Frees the task team associated with a specific thread, and adds it
// to the global task team free list.
void __kmp_free_task_team(kmp_info_t *thread, kmp_task_team_t *task_team) {
  KA_TRACE(20, ("__kmp_free_task_team: T#%d task_team = %p\n",
                thread ? __kmp_gtid_from_thread(thread) : -1, task_team));

  // Put task team back on free list
  __kmp_acquire_bootstrap_lock(&__kmp_task_team_lock);

  KMP_DEBUG_ASSERT(task_team->tt.tt_next == NULL);
  task_team->tt.tt_next = __kmp_free_task_teams;
  TCW_PTR(__kmp_free_task_teams, task_team);

  __kmp_release_bootstrap_lock(&__kmp_task_team_lock);
}

// __kmp_reap_task_teams:
// Free all the task teams on the task team free list.
// Should only be done during library shutdown.
// Cannot do anything that needs a thread structure or gtid since they are
// already gone.
void __kmp_reap_task_teams(void) {
  kmp_task_team_t *task_team;

  if (TCR_PTR(__kmp_free_task_teams) != NULL) {
    // Free all task_teams on the free list
    __kmp_acquire_bootstrap_lock(&__kmp_task_team_lock);
    while ((task_team = __kmp_free_task_teams) != NULL) {
      __kmp_free_task_teams = task_team->tt.tt_next;
      task_team->tt.tt_next = NULL;

      // Free threads_data if necessary
      if (task_team->tt.tt_threads_data != NULL) {
        __kmp_free_task_threads_data(task_team);
      }
      if (task_team->tt.tt_task_pri_list != NULL) {
        __kmp_free_task_pri_list(task_team);
      }
      __kmp_free(task_team);
    }
    __kmp_release_bootstrap_lock(&__kmp_task_team_lock);
  }
}

// View the array of two task team pointers as a pair of pointers:
//  1) a single task_team pointer
//  2) next pointer for stack
// Serial teams can create a stack of task teams for nested serial teams.
void __kmp_push_task_team_node(kmp_info_t *thread, kmp_team_t *team) {
  KMP_DEBUG_ASSERT(team->t.t_nproc == 1);
  kmp_task_team_list_t *current =
      (kmp_task_team_list_t *)(&team->t.t_task_team[0]);
  kmp_task_team_list_t *node =
      (kmp_task_team_list_t *)__kmp_allocate(sizeof(kmp_task_team_list_t));
  node->task_team = current->task_team;
  node->next = current->next;
  thread->th.th_task_team = current->task_team = NULL;
  current->next = node;
}

// Serial team pops a task team off the stack
void __kmp_pop_task_team_node(kmp_info_t *thread, kmp_team_t *team) {
  KMP_DEBUG_ASSERT(team->t.t_nproc == 1);
  kmp_task_team_list_t *current =
      (kmp_task_team_list_t *)(&team->t.t_task_team[0]);
  if (current->task_team) {
    __kmp_free_task_team(thread, current->task_team);
  }
  kmp_task_team_list_t *next = current->next;
  if (next) {
    current->task_team = next->task_team;
    current->next = next->next;
    KMP_DEBUG_ASSERT(next != current);
    __kmp_free(next);
    thread->th.th_task_team = current->task_team;
  }
}

// __kmp_wait_to_unref_task_teams:
// Some threads could still be in the fork barrier release code, possibly
// trying to steal tasks.  Wait for each thread to unreference its task team.
void __kmp_wait_to_unref_task_teams(void) {
  kmp_info_t *thread;
  kmp_uint32 spins;
  kmp_uint64 time;
  int done;

  KMP_INIT_YIELD(spins);
  KMP_INIT_BACKOFF(time);

  for (;;) {
    done = TRUE;

    // TODO: GEH - this may be is wrong because some sync would be necessary
    // in case threads are added to the pool during the traversal. Need to
    // verify that lock for thread pool is held when calling this routine.
    for (thread = CCAST(kmp_info_t *, __kmp_thread_pool); thread != NULL;
         thread = thread->th.th_next_pool) {
#if KMP_OS_WINDOWS
      DWORD exit_val;
#endif
      if (TCR_PTR(thread->th.th_task_team) == NULL) {
        KA_TRACE(10, ("__kmp_wait_to_unref_task_team: T#%d task_team == NULL\n",
                      __kmp_gtid_from_thread(thread)));
        continue;
      }
#if KMP_OS_WINDOWS
      // TODO: GEH - add this check for Linux* OS / OS X* as well?
      if (!__kmp_is_thread_alive(thread, &exit_val)) {
        thread->th.th_task_team = NULL;
        continue;
      }
#endif

      done = FALSE; // Because th_task_team pointer is not NULL for this thread

      KA_TRACE(10, ("__kmp_wait_to_unref_task_team: Waiting for T#%d to "
                    "unreference task_team\n",
                    __kmp_gtid_from_thread(thread)));

      if (__kmp_dflt_blocktime != KMP_MAX_BLOCKTIME) {
        void *sleep_loc;
        // If the thread is sleeping, awaken it.
        if ((sleep_loc = TCR_PTR(CCAST(void *, thread->th.th_sleep_loc))) !=
            NULL) {
          KA_TRACE(
              10,
              ("__kmp_wait_to_unref_task_team: T#%d waking up thread T#%d\n",
               __kmp_gtid_from_thread(thread), __kmp_gtid_from_thread(thread)));
          __kmp_null_resume_wrapper(thread);
        }
      }
    }
    if (done) {
      break;
    }

    // If oversubscribed or have waited a bit, yield.
    KMP_YIELD_OVERSUB_ELSE_SPIN(spins, time);
  }
}

// __kmp_task_team_setup:  Create a task_team for the current team, but use
// an already created, unused one if it already exists.
void __kmp_task_team_setup(kmp_info_t *this_thr, kmp_team_t *team) {
  KMP_DEBUG_ASSERT(__kmp_tasking_mode != tskm_immediate_exec);

  // For the serial and root teams, setup the first task team pointer to point
  // to task team. The other pointer is a stack of task teams from previous
  // serial levels.
  if (team == this_thr->th.th_serial_team ||
      team == this_thr->th.th_root->r.r_root_team) {
    KMP_DEBUG_ASSERT(team->t.t_nproc == 1);
    if (team->t.t_task_team[0] == NULL) {
      team->t.t_task_team[0] = __kmp_allocate_task_team(this_thr, team);
      KA_TRACE(
          20, ("__kmp_task_team_setup: Primary T#%d created new task_team %p"
               " for serial/root team %p\n",
               __kmp_gtid_from_thread(this_thr), team->t.t_task_team[0], team));

    } else
      __kmp_task_team_init(team->t.t_task_team[0], team);
    return;
  }

  // If this task_team hasn't been created yet, allocate it. It will be used in
  // the region after the next.
  // If it exists, it is the current task team and shouldn't be touched yet as
  // it may still be in use.
  if (team->t.t_task_team[this_thr->th.th_task_state] == NULL) {
    team->t.t_task_team[this_thr->th.th_task_state] =
        __kmp_allocate_task_team(this_thr, team);
    KA_TRACE(20, ("__kmp_task_team_setup: Primary T#%d created new task_team %p"
                  " for team %d at parity=%d\n",
                  __kmp_gtid_from_thread(this_thr),
                  team->t.t_task_team[this_thr->th.th_task_state], team->t.t_id,
                  this_thr->th.th_task_state));
  }

  // After threads exit the release, they will call sync, and then point to this
  // other task_team; make sure it is allocated and properly initialized. As
  // threads spin in the barrier release phase, they will continue to use the
  // previous task_team struct(above), until they receive the signal to stop
  // checking for tasks (they can't safely reference the kmp_team_t struct,
  // which could be reallocated by the primary thread).
  int other_team = 1 - this_thr->th.th_task_state;
  KMP_DEBUG_ASSERT(other_team >= 0 && other_team < 2);
  if (team->t.t_task_team[other_team] == NULL) { // setup other team as well
    team->t.t_task_team[other_team] = __kmp_allocate_task_team(this_thr, team);
    KA_TRACE(20, ("__kmp_task_team_setup: Primary T#%d created second new "
                  "task_team %p for team %d at parity=%d\n",
                  __kmp_gtid_from_thread(this_thr),
                  team->t.t_task_team[other_team], team->t.t_id, other_team));
  } else { // Leave the old task team struct in place for the upcoming region;
    // adjust as needed
    kmp_task_team_t *task_team = team->t.t_task_team[other_team];
    __kmp_task_team_init(task_team, team);
    // if team size has changed, the first thread to enable tasking will
    // realloc threads_data if necessary
    KA_TRACE(20, ("__kmp_task_team_setup: Primary T#%d reset next task_team "
                  "%p for team %d at parity=%d\n",
                  __kmp_gtid_from_thread(this_thr),
                  team->t.t_task_team[other_team], team->t.t_id, other_team));
  }

  // For regular thread, task enabling should be called when the task is going
  // to be pushed to a dequeue. However, for the hidden helper thread, we need
  // it ahead of time so that some operations can be performed without race
  // condition.
  if (this_thr == __kmp_hidden_helper_main_thread) {
    for (int i = 0; i < 2; ++i) {
      kmp_task_team_t *task_team = team->t.t_task_team[i];
      if (KMP_TASKING_ENABLED(task_team)) {
        continue;
      }
      __kmp_enable_tasking(task_team, this_thr);
      for (int j = 0; j < task_team->tt.tt_nproc; ++j) {
        kmp_thread_data_t *thread_data = &task_team->tt.tt_threads_data[j];
        if (thread_data->td.td_deque == NULL) {
          __kmp_alloc_task_deque(__kmp_hidden_helper_threads[j], thread_data);
        }
      }
    }
  }
}

// __kmp_task_team_sync: Propagation of task team data from team to threads
// which happens just after the release phase of a team barrier.  This may be
// called by any thread. This is not called for serial or root teams.
void __kmp_task_team_sync(kmp_info_t *this_thr, kmp_team_t *team) {
  KMP_DEBUG_ASSERT(__kmp_tasking_mode != tskm_immediate_exec);
  KMP_DEBUG_ASSERT(team != this_thr->th.th_serial_team);
  KMP_DEBUG_ASSERT(team != this_thr->th.th_root->r.r_root_team);

  // Toggle the th_task_state field, to switch which task_team this thread
  // refers to
  this_thr->th.th_task_state = (kmp_uint8)(1 - this_thr->th.th_task_state);

  // It is now safe to propagate the task team pointer from the team struct to
  // the current thread.
  TCW_PTR(this_thr->th.th_task_team,
          team->t.t_task_team[this_thr->th.th_task_state]);
  KA_TRACE(20,
           ("__kmp_task_team_sync: Thread T#%d task team switched to task_team "
            "%p from Team #%d (parity=%d)\n",
            __kmp_gtid_from_thread(this_thr), this_thr->th.th_task_team,
            team->t.t_id, this_thr->th.th_task_state));
}

// __kmp_task_team_wait: Primary thread waits for outstanding tasks after the
// barrier gather phase. Only called by the primary thread.
//
// wait is a flag that defaults to 1 (see kmp.h), but waiting can be turned off
// by passing in 0 optionally as the last argument. When wait is zero, primary
// thread does not wait for unfinished_threads to reach 0.
void __kmp_task_team_wait(
    kmp_info_t *this_thr,
    kmp_team_t *team USE_ITT_BUILD_ARG(void *itt_sync_obj), int wait) {
  kmp_task_team_t *task_team = team->t.t_task_team[this_thr->th.th_task_state];

  KMP_DEBUG_ASSERT(__kmp_tasking_mode != tskm_immediate_exec);
  KMP_DEBUG_ASSERT(task_team == this_thr->th.th_task_team);

  if ((task_team != NULL) && KMP_TASKING_ENABLED(task_team)) {
    if (wait) {
      KA_TRACE(20, ("__kmp_task_team_wait: Primary T#%d waiting for all tasks "
                    "(for unfinished_threads to reach 0) on task_team = %p\n",
                    __kmp_gtid_from_thread(this_thr), task_team));
      // Worker threads may have dropped through to release phase, but could
      // still be executing tasks. Wait here for tasks to complete. To avoid
      // memory contention, only primary thread checks termination condition.
      kmp_flag_32<false, false> flag(
          RCAST(std::atomic<kmp_uint32> *,
                &task_team->tt.tt_unfinished_threads),
          0U);
      flag.wait(this_thr, TRUE USE_ITT_BUILD_ARG(itt_sync_obj));
    }
    // Deactivate the old task team, so that the worker threads will stop
    // referencing it while spinning.
    KA_TRACE(
        20,
        ("__kmp_task_team_wait: Primary T#%d deactivating task_team %p: "
         "setting active to false, setting local and team's pointer to NULL\n",
         __kmp_gtid_from_thread(this_thr), task_team));
    TCW_SYNC_4(task_team->tt.tt_found_proxy_tasks, FALSE);
    TCW_SYNC_4(task_team->tt.tt_hidden_helper_task_encountered, FALSE);
    KMP_CHECK_UPDATE(task_team->tt.tt_untied_task_encountered, 0);
    TCW_SYNC_4(task_team->tt.tt_active, FALSE);
    KMP_MB();

    TCW_PTR(this_thr->th.th_task_team, NULL);
  }
}

// __kmp_tasking_barrier:
// This routine is called only when __kmp_tasking_mode == tskm_extra_barrier.
// Internal function to execute all tasks prior to a regular barrier or a join
// barrier. It is a full barrier itself, which unfortunately turns regular
// barriers into double barriers and join barriers into 1 1/2 barriers.
void __kmp_tasking_barrier(kmp_team_t *team, kmp_info_t *thread, int gtid) {
  std::atomic<kmp_uint32> *spin = RCAST(
      std::atomic<kmp_uint32> *,
      &team->t.t_task_team[thread->th.th_task_state]->tt.tt_unfinished_threads);
  int flag = FALSE;
  KMP_DEBUG_ASSERT(__kmp_tasking_mode == tskm_extra_barrier);

#if USE_ITT_BUILD
  KMP_FSYNC_SPIN_INIT(spin, NULL);
#endif /* USE_ITT_BUILD */
  kmp_flag_32<false, false> spin_flag(spin, 0U);
  while (!spin_flag.execute_tasks(thread, gtid, TRUE,
                                  &flag USE_ITT_BUILD_ARG(NULL), 0)) {
#if USE_ITT_BUILD
    // TODO: What about itt_sync_obj??
    KMP_FSYNC_SPIN_PREPARE(RCAST(void *, spin));
#endif /* USE_ITT_BUILD */

    if (TCR_4(__kmp_global.g.g_done)) {
      if (__kmp_global.g.g_abort)
        __kmp_abort_thread();
      break;
    }
    KMP_YIELD(TRUE);
  }
#if USE_ITT_BUILD
  KMP_FSYNC_SPIN_ACQUIRED(RCAST(void *, spin));
#endif /* USE_ITT_BUILD */
}

// __kmp_give_task puts a task into a given thread queue if:
//  - the queue for that thread was created
//  - there's space in that queue
// Because of this, __kmp_push_task needs to check if there's space after
// getting the lock
static bool __kmp_give_task(kmp_info_t *thread, kmp_int32 tid, kmp_task_t *task,
                            kmp_int32 pass) {
  kmp_taskdata_t *taskdata = KMP_TASK_TO_TASKDATA(task);
  kmp_task_team_t *task_team = taskdata->td_task_team;

  KA_TRACE(20, ("__kmp_give_task: trying to give task %p to thread %d.\n",
                taskdata, tid));

  // If task_team is NULL something went really bad...
  KMP_DEBUG_ASSERT(task_team != NULL);

  bool result = false;
  kmp_thread_data_t *thread_data = &task_team->tt.tt_threads_data[tid];

  if (thread_data->td.td_deque == NULL) {
    // There's no queue in this thread, go find another one
    // We're guaranteed that at least one thread has a queue
    KA_TRACE(30,
             ("__kmp_give_task: thread %d has no queue while giving task %p.\n",
              tid, taskdata));
    return result;
  }

  if (TCR_4(thread_data->td.td_deque_ntasks) >=
      TASK_DEQUE_SIZE(thread_data->td)) {
    KA_TRACE(
        30,
        ("__kmp_give_task: queue is full while giving task %p to thread %d.\n",
         taskdata, tid));

    // if this deque is bigger than the pass ratio give a chance to another
    // thread
    if (TASK_DEQUE_SIZE(thread_data->td) / INITIAL_TASK_DEQUE_SIZE >= pass)
      return result;

    __kmp_acquire_bootstrap_lock(&thread_data->td.td_deque_lock);
    if (TCR_4(thread_data->td.td_deque_ntasks) >=
        TASK_DEQUE_SIZE(thread_data->td)) {
      // expand deque to push the task which is not allowed to execute
      __kmp_realloc_task_deque(thread, thread_data);
    }

  } else {

    __kmp_acquire_bootstrap_lock(&thread_data->td.td_deque_lock);

    if (TCR_4(thread_data->td.td_deque_ntasks) >=
        TASK_DEQUE_SIZE(thread_data->td)) {
      KA_TRACE(30, ("__kmp_give_task: queue is full while giving task %p to "
                    "thread %d.\n",
                    taskdata, tid));

      // if this deque is bigger than the pass ratio give a chance to another
      // thread
      if (TASK_DEQUE_SIZE(thread_data->td) / INITIAL_TASK_DEQUE_SIZE >= pass)
        goto release_and_exit;

      __kmp_realloc_task_deque(thread, thread_data);
    }
  }

  // lock is held here, and there is space in the deque

  thread_data->td.td_deque[thread_data->td.td_deque_tail] = taskdata;
  // Wrap index.
  thread_data->td.td_deque_tail =
      (thread_data->td.td_deque_tail + 1) & TASK_DEQUE_MASK(thread_data->td);
  TCW_4(thread_data->td.td_deque_ntasks,
        TCR_4(thread_data->td.td_deque_ntasks) + 1);

  result = true;
  KA_TRACE(30, ("__kmp_give_task: successfully gave task %p to thread %d.\n",
                taskdata, tid));

release_and_exit:
  __kmp_release_bootstrap_lock(&thread_data->td.td_deque_lock);

  return result;
}

#define PROXY_TASK_FLAG 0x40000000
/* The finish of the proxy tasks is divided in two pieces:
    - the top half is the one that can be done from a thread outside the team
    - the bottom half must be run from a thread within the team

   In order to run the bottom half the task gets queued back into one of the
   threads of the team. Once the td_incomplete_child_task counter of the parent
   is decremented the threads can leave the barriers. So, the bottom half needs
   to be queued before the counter is decremented. The top half is therefore
   divided in two parts:
    - things that can be run before queuing the bottom half
    - things that must be run after queuing the bottom half

   This creates a second race as the bottom half can free the task before the
   second top half is executed. To avoid this we use the
   td_incomplete_child_task of the proxy task to synchronize the top and bottom
   half. */
static void __kmp_first_top_half_finish_proxy(kmp_taskdata_t *taskdata) {
  KMP_DEBUG_ASSERT(taskdata->td_flags.tasktype == TASK_EXPLICIT);
  KMP_DEBUG_ASSERT(taskdata->td_flags.proxy == TASK_PROXY);
  KMP_DEBUG_ASSERT(taskdata->td_flags.complete == 0);
  KMP_DEBUG_ASSERT(taskdata->td_flags.freed == 0);

  taskdata->td_flags.complete = 1; // mark the task as completed
#if OMPX_TASKGRAPH
  taskdata->td_flags.onced = 1;
#endif

  if (taskdata->td_taskgroup)
    KMP_ATOMIC_DEC(&taskdata->td_taskgroup->count);

  // Create an imaginary children for this task so the bottom half cannot
  // release the task before we have completed the second top half
  KMP_ATOMIC_OR(&taskdata->td_incomplete_child_tasks, PROXY_TASK_FLAG);
}

static void __kmp_second_top_half_finish_proxy(kmp_taskdata_t *taskdata) {
#if KMP_DEBUG
  kmp_int32 children = 0;
  // Predecrement simulated by "- 1" calculation
  children = -1 +
#endif
      KMP_ATOMIC_DEC(&taskdata->td_parent->td_incomplete_child_tasks);
  KMP_DEBUG_ASSERT(children >= 0);

  // Remove the imaginary children
  KMP_ATOMIC_AND(&taskdata->td_incomplete_child_tasks, ~PROXY_TASK_FLAG);
}

static void __kmp_bottom_half_finish_proxy(kmp_int32 gtid, kmp_task_t *ptask) {
  kmp_taskdata_t *taskdata = KMP_TASK_TO_TASKDATA(ptask);
  kmp_info_t *thread = __kmp_threads[gtid];

  KMP_DEBUG_ASSERT(taskdata->td_flags.proxy == TASK_PROXY);
  KMP_DEBUG_ASSERT(taskdata->td_flags.complete ==
                   1); // top half must run before bottom half

  // We need to wait to make sure the top half is finished
  // Spinning here should be ok as this should happen quickly
  while ((KMP_ATOMIC_LD_ACQ(&taskdata->td_incomplete_child_tasks) &
          PROXY_TASK_FLAG) > 0)
    ;

  __kmp_release_deps(gtid, taskdata);
  __kmp_free_task_and_ancestors(gtid, taskdata, thread);
}

/*!
@ingroup TASKING
@param gtid Global Thread ID of encountering thread
@param ptask Task which execution is completed

Execute the completion of a proxy task from a thread of that is part of the
team. Run first and bottom halves directly.
*/
void __kmpc_proxy_task_completed(kmp_int32 gtid, kmp_task_t *ptask) {
  KMP_DEBUG_ASSERT(ptask != NULL);
  kmp_taskdata_t *taskdata = KMP_TASK_TO_TASKDATA(ptask);
  KA_TRACE(
      10, ("__kmp_proxy_task_completed(enter): T#%d proxy task %p completing\n",
           gtid, taskdata));
  __kmp_assert_valid_gtid(gtid);
  KMP_DEBUG_ASSERT(taskdata->td_flags.proxy == TASK_PROXY);

  __kmp_first_top_half_finish_proxy(taskdata);
  __kmp_second_top_half_finish_proxy(taskdata);
  __kmp_bottom_half_finish_proxy(gtid, ptask);

  KA_TRACE(10,
           ("__kmp_proxy_task_completed(exit): T#%d proxy task %p completing\n",
            gtid, taskdata));
}

void __kmpc_give_task(kmp_task_t *ptask, kmp_int32 start = 0) {
  KMP_DEBUG_ASSERT(ptask != NULL);
  kmp_taskdata_t *taskdata = KMP_TASK_TO_TASKDATA(ptask);

  // Enqueue task to complete bottom half completion from a thread within the
  // corresponding team
  kmp_team_t *team = taskdata->td_team;
  kmp_int32 nthreads = team->t.t_nproc;
  kmp_info_t *thread;

  // This should be similar to start_k = __kmp_get_random( thread ) % nthreads
  // but we cannot use __kmp_get_random here
  kmp_int32 start_k = start % nthreads;
  kmp_int32 pass = 1;
  kmp_int32 k = start_k;

  do {
    // For now we're just linearly trying to find a thread
    thread = team->t.t_threads[k];
    k = (k + 1) % nthreads;

    // we did a full pass through all the threads
    if (k == start_k)
      pass = pass << 1;

  } while (!__kmp_give_task(thread, k, ptask, pass));

  if (__kmp_dflt_blocktime != KMP_MAX_BLOCKTIME && __kmp_wpolicy_passive) {
    // awake at least one thread to execute given task
    for (int i = 0; i < nthreads; ++i) {
      thread = team->t.t_threads[i];
      if (thread->th.th_sleep_loc != NULL) {
        __kmp_null_resume_wrapper(thread);
        break;
      }
    }
  }
}

/*!
@ingroup TASKING
@param ptask Task which execution is completed

Execute the completion of a proxy task from a thread that could not belong to
the team.
*/
void __kmpc_proxy_task_completed_ooo(kmp_task_t *ptask) {
  KMP_DEBUG_ASSERT(ptask != NULL);
  kmp_taskdata_t *taskdata = KMP_TASK_TO_TASKDATA(ptask);

  KA_TRACE(
      10,
      ("__kmp_proxy_task_completed_ooo(enter): proxy task completing ooo %p\n",
       taskdata));

  KMP_DEBUG_ASSERT(taskdata->td_flags.proxy == TASK_PROXY);

  __kmp_first_top_half_finish_proxy(taskdata);

  __kmpc_give_task(ptask);

  __kmp_second_top_half_finish_proxy(taskdata);

  KA_TRACE(
      10,
      ("__kmp_proxy_task_completed_ooo(exit): proxy task completing ooo %p\n",
       taskdata));
}

kmp_event_t *__kmpc_task_allow_completion_event(ident_t *loc_ref, int gtid,
                                                kmp_task_t *task) {
  kmp_taskdata_t *td = KMP_TASK_TO_TASKDATA(task);
  if (td->td_allow_completion_event.type == KMP_EVENT_UNINITIALIZED) {
    td->td_allow_completion_event.type = KMP_EVENT_ALLOW_COMPLETION;
    td->td_allow_completion_event.ed.task = task;
    __kmp_init_tas_lock(&td->td_allow_completion_event.lock);
  }
  return &td->td_allow_completion_event;
}

void __kmp_fulfill_event(kmp_event_t *event) {
  if (event->type == KMP_EVENT_ALLOW_COMPLETION) {
    kmp_task_t *ptask = event->ed.task;
    kmp_taskdata_t *taskdata = KMP_TASK_TO_TASKDATA(ptask);
    bool detached = false;
    int gtid = __kmp_get_gtid();

    // The associated task might have completed or could be completing at this
    // point.
    // We need to take the lock to avoid races
    __kmp_acquire_tas_lock(&event->lock, gtid);
    if (taskdata->td_flags.proxy == TASK_PROXY) {
      detached = true;
    } else {
#if OMPT_SUPPORT
      // The OMPT event must occur under mutual exclusion,
      // otherwise the tool might access ptask after free
      if (UNLIKELY(ompt_enabled.enabled))
        __ompt_task_finish(ptask, NULL, ompt_task_early_fulfill);
#endif
    }
    event->type = KMP_EVENT_UNINITIALIZED;
    __kmp_release_tas_lock(&event->lock, gtid);

    if (detached) {
#if OMPT_SUPPORT
      // We free ptask afterwards and know the task is finished,
      // so locking is not necessary
      if (UNLIKELY(ompt_enabled.enabled))
        __ompt_task_finish(ptask, NULL, ompt_task_late_fulfill);
#endif
      // If the task detached complete the proxy task
      if (gtid >= 0) {
        kmp_team_t *team = taskdata->td_team;
        kmp_info_t *thread = __kmp_get_thread();
        if (thread->th.th_team == team) {
          __kmpc_proxy_task_completed(gtid, ptask);
          return;
        }
      }

      // fallback
      __kmpc_proxy_task_completed_ooo(ptask);
    }
  }
}

// __kmp_task_dup_alloc: Allocate the taskdata and make a copy of source task
// for taskloop
//
// thread:   allocating thread
// task_src: pointer to source task to be duplicated
// taskloop_recur: used only when dealing with taskgraph,
//      indicating whether we need to update task->td_task_id
// returns:  a pointer to the allocated kmp_task_t structure (task).
kmp_task_t *__kmp_task_dup_alloc(kmp_info_t *thread, kmp_task_t *task_src
#if OMPX_TASKGRAPH
                                 , int taskloop_recur
#endif
) {
  kmp_task_t *task;
  kmp_taskdata_t *taskdata;
  kmp_taskdata_t *taskdata_src = KMP_TASK_TO_TASKDATA(task_src);
  kmp_taskdata_t *parent_task = taskdata_src->td_parent; // same parent task
  size_t shareds_offset;
  size_t task_size;

  KA_TRACE(10, ("__kmp_task_dup_alloc(enter): Th %p, source task %p\n", thread,
                task_src));
  KMP_DEBUG_ASSERT(taskdata_src->td_flags.proxy ==
                   TASK_FULL); // it should not be proxy task
  KMP_DEBUG_ASSERT(taskdata_src->td_flags.tasktype == TASK_EXPLICIT);
  task_size = taskdata_src->td_size_alloc;

  // Allocate a kmp_taskdata_t block and a kmp_task_t block.
  KA_TRACE(30, ("__kmp_task_dup_alloc: Th %p, malloc size %ld\n", thread,
                task_size));
#if USE_FAST_MEMORY
  taskdata = (kmp_taskdata_t *)__kmp_fast_allocate(thread, task_size);
#else
  taskdata = (kmp_taskdata_t *)__kmp_thread_malloc(thread, task_size);
#endif /* USE_FAST_MEMORY */
  KMP_MEMCPY(taskdata, taskdata_src, task_size);

  task = KMP_TASKDATA_TO_TASK(taskdata);

  // Initialize new task (only specific fields not affected by memcpy)
#if OMPX_TASKGRAPH
  if (taskdata->is_taskgraph && !taskloop_recur &&
      __kmp_tdg_is_recording(taskdata_src->tdg->tdg_status))
    taskdata->td_tdg_task_id = KMP_ATOMIC_INC(&__kmp_tdg_task_id);
#endif
  taskdata->td_task_id = KMP_GEN_TASK_ID();
  if (task->shareds != NULL) { // need setup shareds pointer
    shareds_offset = (char *)task_src->shareds - (char *)taskdata_src;
    task->shareds = &((char *)taskdata)[shareds_offset];
    KMP_DEBUG_ASSERT((((kmp_uintptr_t)task->shareds) & (sizeof(void *) - 1)) ==
                     0);
  }
  taskdata->td_alloc_thread = thread;
  taskdata->td_parent = parent_task;
  // task inherits the taskgroup from the parent task
  taskdata->td_taskgroup = parent_task->td_taskgroup;
  // tied task needs to initialize the td_last_tied at creation,
  // untied one does this when it is scheduled for execution
  if (taskdata->td_flags.tiedness == TASK_TIED)
    taskdata->td_last_tied = taskdata;

  // Only need to keep track of child task counts if team parallel and tasking
  // not serialized
  if (!(taskdata->td_flags.team_serial || taskdata->td_flags.tasking_ser)) {
    KMP_ATOMIC_INC(&parent_task->td_incomplete_child_tasks);
    if (parent_task->td_taskgroup)
      KMP_ATOMIC_INC(&parent_task->td_taskgroup->count);
    // Only need to keep track of allocated child tasks for explicit tasks since
    // implicit not deallocated
    if (taskdata->td_parent->td_flags.tasktype == TASK_EXPLICIT)
      KMP_ATOMIC_INC(&taskdata->td_parent->td_allocated_child_tasks);
  }

  KA_TRACE(20,
           ("__kmp_task_dup_alloc(exit): Th %p, created task %p, parent=%p\n",
            thread, taskdata, taskdata->td_parent));
#if OMPT_SUPPORT
  if (UNLIKELY(ompt_enabled.enabled))
    __ompt_task_init(taskdata, thread->th.th_info.ds.ds_gtid);
#endif
  return task;
}

// Routine optionally generated by the compiler for setting the lastprivate flag
// and calling needed constructors for private/firstprivate objects
// (used to form taskloop tasks from pattern task)
// Parameters: dest task, src task, lastprivate flag.
typedef void (*p_task_dup_t)(kmp_task_t *, kmp_task_t *, kmp_int32);

KMP_BUILD_ASSERT(sizeof(long) == 4 || sizeof(long) == 8);

// class to encapsulate manipulating loop bounds in a taskloop task.
// this abstracts away the Intel vs GOMP taskloop interface for setting/getting
// the loop bound variables.
class kmp_taskloop_bounds_t {
  kmp_task_t *task;
  const kmp_taskdata_t *taskdata;
  size_t lower_offset;
  size_t upper_offset;

public:
  kmp_taskloop_bounds_t(kmp_task_t *_task, kmp_uint64 *lb, kmp_uint64 *ub)
      : task(_task), taskdata(KMP_TASK_TO_TASKDATA(task)),
        lower_offset((char *)lb - (char *)task),
        upper_offset((char *)ub - (char *)task) {
    KMP_DEBUG_ASSERT((char *)lb > (char *)_task);
    KMP_DEBUG_ASSERT((char *)ub > (char *)_task);
  }
  kmp_taskloop_bounds_t(kmp_task_t *_task, const kmp_taskloop_bounds_t &bounds)
      : task(_task), taskdata(KMP_TASK_TO_TASKDATA(_task)),
        lower_offset(bounds.lower_offset), upper_offset(bounds.upper_offset) {}
  size_t get_lower_offset() const { return lower_offset; }
  size_t get_upper_offset() const { return upper_offset; }
  kmp_uint64 get_lb() const {
    kmp_int64 retval;
#if defined(KMP_GOMP_COMPAT)
    // Intel task just returns the lower bound normally
    if (!taskdata->td_flags.native) {
      retval = *(kmp_int64 *)((char *)task + lower_offset);
    } else {
      // GOMP task has to take into account the sizeof(long)
      if (taskdata->td_size_loop_bounds == 4) {
        kmp_int32 *lb = RCAST(kmp_int32 *, task->shareds);
        retval = (kmp_int64)*lb;
      } else {
        kmp_int64 *lb = RCAST(kmp_int64 *, task->shareds);
        retval = (kmp_int64)*lb;
      }
    }
#else
    (void)taskdata;
    retval = *(kmp_int64 *)((char *)task + lower_offset);
#endif // defined(KMP_GOMP_COMPAT)
    return retval;
  }
  kmp_uint64 get_ub() const {
    kmp_int64 retval;
#if defined(KMP_GOMP_COMPAT)
    // Intel task just returns the upper bound normally
    if (!taskdata->td_flags.native) {
      retval = *(kmp_int64 *)((char *)task + upper_offset);
    } else {
      // GOMP task has to take into account the sizeof(long)
      if (taskdata->td_size_loop_bounds == 4) {
        kmp_int32 *ub = RCAST(kmp_int32 *, task->shareds) + 1;
        retval = (kmp_int64)*ub;
      } else {
        kmp_int64 *ub = RCAST(kmp_int64 *, task->shareds) + 1;
        retval = (kmp_int64)*ub;
      }
    }
#else
    retval = *(kmp_int64 *)((char *)task + upper_offset);
#endif // defined(KMP_GOMP_COMPAT)
    return retval;
  }
  void set_lb(kmp_uint64 lb) {
#if defined(KMP_GOMP_COMPAT)
    // Intel task just sets the lower bound normally
    if (!taskdata->td_flags.native) {
      *(kmp_uint64 *)((char *)task + lower_offset) = lb;
    } else {
      // GOMP task has to take into account the sizeof(long)
      if (taskdata->td_size_loop_bounds == 4) {
        kmp_uint32 *lower = RCAST(kmp_uint32 *, task->shareds);
        *lower = (kmp_uint32)lb;
      } else {
        kmp_uint64 *lower = RCAST(kmp_uint64 *, task->shareds);
        *lower = (kmp_uint64)lb;
      }
    }
#else
    *(kmp_uint64 *)((char *)task + lower_offset) = lb;
#endif // defined(KMP_GOMP_COMPAT)
  }
  void set_ub(kmp_uint64 ub) {
#if defined(KMP_GOMP_COMPAT)
    // Intel task just sets the upper bound normally
    if (!taskdata->td_flags.native) {
      *(kmp_uint64 *)((char *)task + upper_offset) = ub;
    } else {
      // GOMP task has to take into account the sizeof(long)
      if (taskdata->td_size_loop_bounds == 4) {
        kmp_uint32 *upper = RCAST(kmp_uint32 *, task->shareds) + 1;
        *upper = (kmp_uint32)ub;
      } else {
        kmp_uint64 *upper = RCAST(kmp_uint64 *, task->shareds) + 1;
        *upper = (kmp_uint64)ub;
      }
    }
#else
    *(kmp_uint64 *)((char *)task + upper_offset) = ub;
#endif // defined(KMP_GOMP_COMPAT)
  }
};

// __kmp_taskloop_linear: Start tasks of the taskloop linearly
//
// loc        Source location information
// gtid       Global thread ID
// task       Pattern task, exposes the loop iteration range
// lb         Pointer to loop lower bound in task structure
// ub         Pointer to loop upper bound in task structure
// st         Loop stride
// ub_glob    Global upper bound (used for lastprivate check)
// num_tasks  Number of tasks to execute
// grainsize  Number of loop iterations per task
// extras     Number of chunks with grainsize+1 iterations
// last_chunk Reduction of grainsize for last task
// tc         Iterations count
// task_dup   Tasks duplication routine
// codeptr_ra Return address for OMPT events
void __kmp_taskloop_linear(ident_t *loc, int gtid, kmp_task_t *task,
                           kmp_uint64 *lb, kmp_uint64 *ub, kmp_int64 st,
                           kmp_uint64 ub_glob, kmp_uint64 num_tasks,
                           kmp_uint64 grainsize, kmp_uint64 extras,
                           kmp_int64 last_chunk, kmp_uint64 tc,
#if OMPT_SUPPORT
                           void *codeptr_ra,
#endif
                           void *task_dup) {
  KMP_COUNT_BLOCK(OMP_TASKLOOP);
  KMP_TIME_PARTITIONED_BLOCK(OMP_taskloop_scheduling);
  p_task_dup_t ptask_dup = (p_task_dup_t)task_dup;
  // compiler provides global bounds here
  kmp_taskloop_bounds_t task_bounds(task, lb, ub);
  kmp_uint64 lower = task_bounds.get_lb();
  kmp_uint64 upper = task_bounds.get_ub();
  kmp_uint64 i;
  kmp_info_t *thread = __kmp_threads[gtid];
  kmp_taskdata_t *current_task = thread->th.th_current_task;
  kmp_task_t *next_task;
  kmp_int32 lastpriv = 0;

  KMP_DEBUG_ASSERT(tc == num_tasks * grainsize +
                             (last_chunk < 0 ? last_chunk : extras));
  KMP_DEBUG_ASSERT(num_tasks > extras);
  KMP_DEBUG_ASSERT(num_tasks > 0);
  KA_TRACE(20, ("__kmp_taskloop_linear: T#%d: %lld tasks, grainsize %lld, "
                "extras %lld, last_chunk %lld, i=%lld,%lld(%d)%lld, dup %p\n",
                gtid, num_tasks, grainsize, extras, last_chunk, lower, upper,
                ub_glob, st, task_dup));

  // Launch num_tasks tasks, assign grainsize iterations each task
  for (i = 0; i < num_tasks; ++i) {
    kmp_uint64 chunk_minus_1;
    if (extras == 0) {
      chunk_minus_1 = grainsize - 1;
    } else {
      chunk_minus_1 = grainsize;
      --extras; // first extras iterations get bigger chunk (grainsize+1)
    }
    upper = lower + st * chunk_minus_1;
    if (upper > *ub) {
      upper = *ub;
    }
    if (i == num_tasks - 1) {
      // schedule the last task, set lastprivate flag if needed
      if (st == 1) { // most common case
        KMP_DEBUG_ASSERT(upper == *ub);
        if (upper == ub_glob)
          lastpriv = 1;
      } else if (st > 0) { // positive loop stride
        KMP_DEBUG_ASSERT((kmp_uint64)st > *ub - upper);
        if ((kmp_uint64)st > ub_glob - upper)
          lastpriv = 1;
      } else { // negative loop stride
        KMP_DEBUG_ASSERT(upper + st < *ub);
        if (upper - ub_glob < (kmp_uint64)(-st))
          lastpriv = 1;
      }
    }

#if OMPX_TASKGRAPH
    next_task = __kmp_task_dup_alloc(thread, task, /* taskloop_recur */ 0);
#else
    next_task = __kmp_task_dup_alloc(thread, task); // allocate new task
#endif

    kmp_taskdata_t *next_taskdata = KMP_TASK_TO_TASKDATA(next_task);
    kmp_taskloop_bounds_t next_task_bounds =
        kmp_taskloop_bounds_t(next_task, task_bounds);

    // adjust task-specific bounds
    next_task_bounds.set_lb(lower);
    if (next_taskdata->td_flags.native) {
      next_task_bounds.set_ub(upper + (st > 0 ? 1 : -1));
    } else {
      next_task_bounds.set_ub(upper);
    }
    if (ptask_dup != NULL) // set lastprivate flag, construct firstprivates,
                           // etc.
      ptask_dup(next_task, task, lastpriv);
    KA_TRACE(40,
             ("__kmp_taskloop_linear: T#%d; task #%llu: task %p: lower %lld, "
              "upper %lld stride %lld, (offsets %p %p)\n",
              gtid, i, next_task, lower, upper, st,
              next_task_bounds.get_lower_offset(),
              next_task_bounds.get_upper_offset()));
#if OMPT_SUPPORT
    __kmp_omp_taskloop_task(NULL, gtid, next_task,
                            codeptr_ra); // schedule new task
#if OMPT_OPTIONAL
    if (ompt_enabled.ompt_callback_dispatch) {
      OMPT_GET_DISPATCH_CHUNK(next_taskdata->ompt_task_info.dispatch_chunk,
                              lower, upper, st);
    }
#endif // OMPT_OPTIONAL
#else
    __kmp_omp_task(gtid, next_task, true); // schedule new task
#endif
    lower = upper + st; // adjust lower bound for the next iteration
  }
  // free the pattern task and exit
  __kmp_task_start(gtid, task, current_task); // make internal bookkeeping
  // do not execute the pattern task, just do internal bookkeeping
  __kmp_task_finish<false>(gtid, task, current_task);
}

// Structure to keep taskloop parameters for auxiliary task
// kept in the shareds of the task structure.
typedef struct __taskloop_params {
  kmp_task_t *task;
  kmp_uint64 *lb;
  kmp_uint64 *ub;
  void *task_dup;
  kmp_int64 st;
  kmp_uint64 ub_glob;
  kmp_uint64 num_tasks;
  kmp_uint64 grainsize;
  kmp_uint64 extras;
  kmp_int64 last_chunk;
  kmp_uint64 tc;
  kmp_uint64 num_t_min;
#if OMPT_SUPPORT
  void *codeptr_ra;
#endif
} __taskloop_params_t;

void __kmp_taskloop_recur(ident_t *, int, kmp_task_t *, kmp_uint64 *,
                          kmp_uint64 *, kmp_int64, kmp_uint64, kmp_uint64,
                          kmp_uint64, kmp_uint64, kmp_int64, kmp_uint64,
                          kmp_uint64,
#if OMPT_SUPPORT
                          void *,
#endif
                          void *);

// Execute part of the taskloop submitted as a task.
int __kmp_taskloop_task(int gtid, void *ptask) {
  __taskloop_params_t *p =
      (__taskloop_params_t *)((kmp_task_t *)ptask)->shareds;
  kmp_task_t *task = p->task;
  kmp_uint64 *lb = p->lb;
  kmp_uint64 *ub = p->ub;
  void *task_dup = p->task_dup;
  //  p_task_dup_t ptask_dup = (p_task_dup_t)task_dup;
  kmp_int64 st = p->st;
  kmp_uint64 ub_glob = p->ub_glob;
  kmp_uint64 num_tasks = p->num_tasks;
  kmp_uint64 grainsize = p->grainsize;
  kmp_uint64 extras = p->extras;
  kmp_int64 last_chunk = p->last_chunk;
  kmp_uint64 tc = p->tc;
  kmp_uint64 num_t_min = p->num_t_min;
#if OMPT_SUPPORT
  void *codeptr_ra = p->codeptr_ra;
#endif
#if KMP_DEBUG
  kmp_taskdata_t *taskdata = KMP_TASK_TO_TASKDATA(task);
  KMP_DEBUG_ASSERT(task != NULL);
  KA_TRACE(20,
           ("__kmp_taskloop_task: T#%d, task %p: %lld tasks, grainsize"
            " %lld, extras %lld, last_chunk %lld, i=%lld,%lld(%d), dup %p\n",
            gtid, taskdata, num_tasks, grainsize, extras, last_chunk, *lb, *ub,
            st, task_dup));
#endif
  KMP_DEBUG_ASSERT(num_tasks * 2 + 1 > num_t_min);
  if (num_tasks > num_t_min)
    __kmp_taskloop_recur(NULL, gtid, task, lb, ub, st, ub_glob, num_tasks,
                         grainsize, extras, last_chunk, tc, num_t_min,
#if OMPT_SUPPORT
                         codeptr_ra,
#endif
                         task_dup);
  else
    __kmp_taskloop_linear(NULL, gtid, task, lb, ub, st, ub_glob, num_tasks,
                          grainsize, extras, last_chunk, tc,
#if OMPT_SUPPORT
                          codeptr_ra,
#endif
                          task_dup);

  KA_TRACE(40, ("__kmp_taskloop_task(exit): T#%d\n", gtid));
  return 0;
}

// Schedule part of the taskloop as a task,
// execute the rest of the taskloop.
//
// loc        Source location information
// gtid       Global thread ID
// task       Pattern task, exposes the loop iteration range
// lb         Pointer to loop lower bound in task structure
// ub         Pointer to loop upper bound in task structure
// st         Loop stride
// ub_glob    Global upper bound (used for lastprivate check)
// num_tasks  Number of tasks to execute
// grainsize  Number of loop iterations per task
// extras     Number of chunks with grainsize+1 iterations
// last_chunk Reduction of grainsize for last task
// tc         Iterations count
// num_t_min  Threshold to launch tasks recursively
// task_dup   Tasks duplication routine
// codeptr_ra Return address for OMPT events
void __kmp_taskloop_recur(ident_t *loc, int gtid, kmp_task_t *task,
                          kmp_uint64 *lb, kmp_uint64 *ub, kmp_int64 st,
                          kmp_uint64 ub_glob, kmp_uint64 num_tasks,
                          kmp_uint64 grainsize, kmp_uint64 extras,
                          kmp_int64 last_chunk, kmp_uint64 tc,
                          kmp_uint64 num_t_min,
#if OMPT_SUPPORT
                          void *codeptr_ra,
#endif
                          void *task_dup) {
  kmp_taskdata_t *taskdata = KMP_TASK_TO_TASKDATA(task);
  KMP_DEBUG_ASSERT(task != NULL);
  KMP_DEBUG_ASSERT(num_tasks > num_t_min);
  KA_TRACE(20,
           ("__kmp_taskloop_recur: T#%d, task %p: %lld tasks, grainsize"
            " %lld, extras %lld, last_chunk %lld, i=%lld,%lld(%d), dup %p\n",
            gtid, taskdata, num_tasks, grainsize, extras, last_chunk, *lb, *ub,
            st, task_dup));
  p_task_dup_t ptask_dup = (p_task_dup_t)task_dup;
  kmp_uint64 lower = *lb;
  kmp_info_t *thread = __kmp_threads[gtid];
  //  kmp_taskdata_t *current_task = thread->th.th_current_task;
  kmp_task_t *next_task;
  size_t lower_offset =
      (char *)lb - (char *)task; // remember offset of lb in the task structure
  size_t upper_offset =
      (char *)ub - (char *)task; // remember offset of ub in the task structure

  KMP_DEBUG_ASSERT(tc == num_tasks * grainsize +
                             (last_chunk < 0 ? last_chunk : extras));
  KMP_DEBUG_ASSERT(num_tasks > extras);
  KMP_DEBUG_ASSERT(num_tasks > 0);

  // split the loop in two halves
  kmp_uint64 lb1, ub0, tc0, tc1, ext0, ext1;
  kmp_int64 last_chunk0 = 0, last_chunk1 = 0;
  kmp_uint64 gr_size0 = grainsize;
  kmp_uint64 n_tsk0 = num_tasks >> 1; // num_tasks/2 to execute
  kmp_uint64 n_tsk1 = num_tasks - n_tsk0; // to schedule as a task
  if (last_chunk < 0) {
    ext0 = ext1 = 0;
    last_chunk1 = last_chunk;
    tc0 = grainsize * n_tsk0;
    tc1 = tc - tc0;
  } else if (n_tsk0 <= extras) {
    gr_size0++; // integrate extras into grainsize
    ext0 = 0; // no extra iters in 1st half
    ext1 = extras - n_tsk0; // remaining extras
    tc0 = gr_size0 * n_tsk0;
    tc1 = tc - tc0;
  } else { // n_tsk0 > extras
    ext1 = 0; // no extra iters in 2nd half
    ext0 = extras;
    tc1 = grainsize * n_tsk1;
    tc0 = tc - tc1;
  }
  ub0 = lower + st * (tc0 - 1);
  lb1 = ub0 + st;

  // create pattern task for 2nd half of the loop
#if OMPX_TASKGRAPH
  next_task = __kmp_task_dup_alloc(thread, task,
                                   /* taskloop_recur */ 1);
#else
  next_task = __kmp_task_dup_alloc(thread, task); // duplicate the task
#endif
  // adjust lower bound (upper bound is not changed) for the 2nd half
  *(kmp_uint64 *)((char *)next_task + lower_offset) = lb1;
  if (ptask_dup != NULL) // construct firstprivates, etc.
    ptask_dup(next_task, task, 0);
  *ub = ub0; // adjust upper bound for the 1st half

  // create auxiliary task for 2nd half of the loop
  // make sure new task has same parent task as the pattern task
  kmp_taskdata_t *current_task = thread->th.th_current_task;
  thread->th.th_current_task = taskdata->td_parent;
  kmp_task_t *new_task =
      __kmpc_omp_task_alloc(loc, gtid, 1, 3 * sizeof(void *),
                            sizeof(__taskloop_params_t), &__kmp_taskloop_task);
  // restore current task
  thread->th.th_current_task = current_task;
  __taskloop_params_t *p = (__taskloop_params_t *)new_task->shareds;
  p->task = next_task;
  p->lb = (kmp_uint64 *)((char *)next_task + lower_offset);
  p->ub = (kmp_uint64 *)((char *)next_task + upper_offset);
  p->task_dup = task_dup;
  p->st = st;
  p->ub_glob = ub_glob;
  p->num_tasks = n_tsk1;
  p->grainsize = grainsize;
  p->extras = ext1;
  p->last_chunk = last_chunk1;
  p->tc = tc1;
  p->num_t_min = num_t_min;
#if OMPT_SUPPORT
  p->codeptr_ra = codeptr_ra;
#endif

#if OMPX_TASKGRAPH
  kmp_taskdata_t *new_task_data = KMP_TASK_TO_TASKDATA(new_task);
  new_task_data->tdg = taskdata->tdg;
  new_task_data->is_taskgraph = 0;
#endif

#if OMPT_SUPPORT
  // schedule new task with correct return address for OMPT events
  __kmp_omp_taskloop_task(NULL, gtid, new_task, codeptr_ra);
#else
  __kmp_omp_task(gtid, new_task, true); // schedule new task
#endif

  // execute the 1st half of current subrange
  if (n_tsk0 > num_t_min)
    __kmp_taskloop_recur(loc, gtid, task, lb, ub, st, ub_glob, n_tsk0, gr_size0,
                         ext0, last_chunk0, tc0, num_t_min,
#if OMPT_SUPPORT
                         codeptr_ra,
#endif
                         task_dup);
  else
    __kmp_taskloop_linear(loc, gtid, task, lb, ub, st, ub_glob, n_tsk0,
                          gr_size0, ext0, last_chunk0, tc0,
#if OMPT_SUPPORT
                          codeptr_ra,
#endif
                          task_dup);

  KA_TRACE(40, ("__kmp_taskloop_recur(exit): T#%d\n", gtid));
}

static void __kmp_taskloop(ident_t *loc, int gtid, kmp_task_t *task, int if_val,
                           kmp_uint64 *lb, kmp_uint64 *ub, kmp_int64 st,
                           int nogroup, int sched, kmp_uint64 grainsize,
                           int modifier, void *task_dup) {
  kmp_taskdata_t *taskdata = KMP_TASK_TO_TASKDATA(task);
  KMP_DEBUG_ASSERT(task != NULL);
  if (nogroup == 0) {
#if OMPT_SUPPORT && OMPT_OPTIONAL
    OMPT_STORE_RETURN_ADDRESS(gtid);
#endif
    __kmpc_taskgroup(loc, gtid);
  }

#if OMPX_TASKGRAPH
  KMP_ATOMIC_DEC(&__kmp_tdg_task_id);
#endif
  // =========================================================================
  // calculate loop parameters
  kmp_taskloop_bounds_t task_bounds(task, lb, ub);
  kmp_uint64 tc;
  // compiler provides global bounds here
  kmp_uint64 lower = task_bounds.get_lb();
  kmp_uint64 upper = task_bounds.get_ub();
  kmp_uint64 ub_glob = upper; // global upper used to calc lastprivate flag
  kmp_uint64 num_tasks = 0, extras = 0;
  kmp_int64 last_chunk =
      0; // reduce grainsize of last task by last_chunk in strict mode
  kmp_uint64 num_tasks_min = __kmp_taskloop_min_tasks;
  kmp_info_t *thread = __kmp_threads[gtid];
  kmp_taskdata_t *current_task = thread->th.th_current_task;

  KA_TRACE(20, ("__kmp_taskloop: T#%d, task %p, lb %lld, ub %lld, st %lld, "
                "grain %llu(%d, %d), dup %p\n",
                gtid, taskdata, lower, upper, st, grainsize, sched, modifier,
                task_dup));

  // compute trip count
  if (st == 1) { // most common case
    tc = upper - lower + 1;
  } else if (st < 0) {
    tc = (lower - upper) / (-st) + 1;
  } else { // st > 0
    tc = (upper - lower) / st + 1;
  }
  if (tc == 0) {
    KA_TRACE(20, ("__kmp_taskloop(exit): T#%d zero-trip loop\n", gtid));
    // free the pattern task and exit
    __kmp_task_start(gtid, task, current_task);
    // do not execute anything for zero-trip loop
    __kmp_task_finish<false>(gtid, task, current_task);
    return;
  }

#if OMPT_SUPPORT && OMPT_OPTIONAL
  ompt_team_info_t *team_info = __ompt_get_teaminfo(0, NULL);
  ompt_task_info_t *task_info = __ompt_get_task_info_object(0);
  if (ompt_enabled.ompt_callback_work) {
    ompt_callbacks.ompt_callback(ompt_callback_work)(
        ompt_work_taskloop, ompt_scope_begin, &(team_info->parallel_data),
        &(task_info->task_data), tc, OMPT_GET_RETURN_ADDRESS(0));
  }
#endif

  if (num_tasks_min == 0)
    // TODO: can we choose better default heuristic?
    num_tasks_min =
        KMP_MIN(thread->th.th_team_nproc * 10, INITIAL_TASK_DEQUE_SIZE);

  // compute num_tasks/grainsize based on the input provided
  switch (sched) {
  case 0: // no schedule clause specified, we can choose the default
    // let's try to schedule (team_size*10) tasks
    grainsize = thread->th.th_team_nproc * static_cast<kmp_uint64>(10);
    KMP_FALLTHROUGH();
  case 2: // num_tasks provided
    if (grainsize > tc) {
      num_tasks = tc; // too big num_tasks requested, adjust values
      grainsize = 1;
      extras = 0;
    } else {
      num_tasks = grainsize;
      grainsize = tc / num_tasks;
      extras = tc % num_tasks;
    }
    break;
  case 1: // grainsize provided
    if (grainsize > tc) {
      num_tasks = 1;
      grainsize = tc; // too big grainsize requested, adjust values
      extras = 0;
    } else {
      if (modifier) {
        num_tasks = (tc + grainsize - 1) / grainsize;
        last_chunk = tc - (num_tasks * grainsize);
        extras = 0;
      } else {
        num_tasks = tc / grainsize;
        // adjust grainsize for balanced distribution of iterations
        grainsize = tc / num_tasks;
        extras = tc % num_tasks;
      }
    }
    break;
  default:
    KMP_ASSERT2(0, "unknown scheduling of taskloop");
  }

  KMP_DEBUG_ASSERT(tc == num_tasks * grainsize +
                             (last_chunk < 0 ? last_chunk : extras));
  KMP_DEBUG_ASSERT(num_tasks > extras);
  KMP_DEBUG_ASSERT(num_tasks > 0);
  // =========================================================================

  // check if clause value first
  // Also require GOMP_taskloop to reduce to linear (taskdata->td_flags.native)
  if (if_val == 0) { // if(0) specified, mark task as serial
    taskdata->td_flags.task_serial = 1;
    taskdata->td_flags.tiedness = TASK_TIED; // AC: serial task cannot be untied
    // always start serial tasks linearly
    __kmp_taskloop_linear(loc, gtid, task, lb, ub, st, ub_glob, num_tasks,
                          grainsize, extras, last_chunk, tc,
#if OMPT_SUPPORT
                          OMPT_GET_RETURN_ADDRESS(0),
#endif
                          task_dup);
    // !taskdata->td_flags.native => currently force linear spawning of tasks
    // for GOMP_taskloop
  } else if (num_tasks > num_tasks_min && !taskdata->td_flags.native) {
    KA_TRACE(20, ("__kmp_taskloop: T#%d, go recursive: tc %llu, #tasks %llu"
                  "(%lld), grain %llu, extras %llu, last_chunk %lld\n",
                  gtid, tc, num_tasks, num_tasks_min, grainsize, extras,
                  last_chunk));
    __kmp_taskloop_recur(loc, gtid, task, lb, ub, st, ub_glob, num_tasks,
                         grainsize, extras, last_chunk, tc, num_tasks_min,
#if OMPT_SUPPORT
                         OMPT_GET_RETURN_ADDRESS(0),
#endif
                         task_dup);
  } else {
    KA_TRACE(20, ("__kmp_taskloop: T#%d, go linear: tc %llu, #tasks %llu"
                  "(%lld), grain %llu, extras %llu, last_chunk %lld\n",
                  gtid, tc, num_tasks, num_tasks_min, grainsize, extras,
                  last_chunk));
    __kmp_taskloop_linear(loc, gtid, task, lb, ub, st, ub_glob, num_tasks,
                          grainsize, extras, last_chunk, tc,
#if OMPT_SUPPORT
                          OMPT_GET_RETURN_ADDRESS(0),
#endif
                          task_dup);
  }

#if OMPT_SUPPORT && OMPT_OPTIONAL
  if (ompt_enabled.ompt_callback_work) {
    ompt_callbacks.ompt_callback(ompt_callback_work)(
        ompt_work_taskloop, ompt_scope_end, &(team_info->parallel_data),
        &(task_info->task_data), tc, OMPT_GET_RETURN_ADDRESS(0));
  }
#endif

  if (nogroup == 0) {
#if OMPT_SUPPORT && OMPT_OPTIONAL
    OMPT_STORE_RETURN_ADDRESS(gtid);
#endif
    __kmpc_end_taskgroup(loc, gtid);
  }
  KA_TRACE(20, ("__kmp_taskloop(exit): T#%d\n", gtid));
}

/*!
@ingroup TASKING
@param loc       Source location information
@param gtid      Global thread ID
@param task      Task structure
@param if_val    Value of the if clause
@param lb        Pointer to loop lower bound in task structure
@param ub        Pointer to loop upper bound in task structure
@param st        Loop stride
@param nogroup   Flag, 1 if nogroup clause specified, 0 otherwise
@param sched     Schedule specified 0/1/2 for none/grainsize/num_tasks
@param grainsize Schedule value if specified
@param task_dup  Tasks duplication routine

Execute the taskloop construct.
*/
void __kmpc_taskloop(ident_t *loc, int gtid, kmp_task_t *task, int if_val,
                     kmp_uint64 *lb, kmp_uint64 *ub, kmp_int64 st, int nogroup,
                     int sched, kmp_uint64 grainsize, void *task_dup) {
  __kmp_assert_valid_gtid(gtid);
  KA_TRACE(20, ("__kmpc_taskloop(enter): T#%d\n", gtid));
  __kmp_taskloop(loc, gtid, task, if_val, lb, ub, st, nogroup, sched, grainsize,
                 0, task_dup);
  KA_TRACE(20, ("__kmpc_taskloop(exit): T#%d\n", gtid));
}

/*!
@ingroup TASKING
@param loc       Source location information
@param gtid      Global thread ID
@param task      Task structure
@param if_val    Value of the if clause
@param lb        Pointer to loop lower bound in task structure
@param ub        Pointer to loop upper bound in task structure
@param st        Loop stride
@param nogroup   Flag, 1 if nogroup clause specified, 0 otherwise
@param sched     Schedule specified 0/1/2 for none/grainsize/num_tasks
@param grainsize Schedule value if specified
@param modifier  Modifier 'strict' for sched, 1 if present, 0 otherwise
@param task_dup  Tasks duplication routine

Execute the taskloop construct.
*/
void __kmpc_taskloop_5(ident_t *loc, int gtid, kmp_task_t *task, int if_val,
                       kmp_uint64 *lb, kmp_uint64 *ub, kmp_int64 st,
                       int nogroup, int sched, kmp_uint64 grainsize,
                       int modifier, void *task_dup) {
  __kmp_assert_valid_gtid(gtid);
  KA_TRACE(20, ("__kmpc_taskloop_5(enter): T#%d\n", gtid));
  __kmp_taskloop(loc, gtid, task, if_val, lb, ub, st, nogroup, sched, grainsize,
                 modifier, task_dup);
  KA_TRACE(20, ("__kmpc_taskloop_5(exit): T#%d\n", gtid));
}

/*!
@ingroup TASKING
@param gtid Global Thread ID of current thread
@return Returns a pointer to the thread's current task async handle. If no task
is present or gtid is invalid, returns NULL.

Acqurires a pointer to the target async handle from the current task.
*/
void **__kmpc_omp_get_target_async_handle_ptr(kmp_int32 gtid) {
  if (gtid == KMP_GTID_DNE)
    return NULL;

  kmp_info_t *thread = __kmp_thread_from_gtid(gtid);
  kmp_taskdata_t *taskdata = thread->th.th_current_task;

  if (!taskdata)
    return NULL;

  return &taskdata->td_target_data.async_handle;
}

/*!
@ingroup TASKING
@param gtid Global Thread ID of current thread
@return Returns TRUE if the current task being executed of the given thread has
a task team allocated to it. Otherwise, returns FALSE.

Checks if the current thread has a task team.
*/
bool __kmpc_omp_has_task_team(kmp_int32 gtid) {
  if (gtid == KMP_GTID_DNE)
    return FALSE;

  kmp_info_t *thread = __kmp_thread_from_gtid(gtid);
  kmp_taskdata_t *taskdata = thread->th.th_current_task;

  if (!taskdata)
    return FALSE;

  return taskdata->td_task_team != NULL;
}

#if OMPX_TASKGRAPH
// __kmp_find_tdg: identify a TDG through its ID
// tdg_id: ID of the TDG
// returns: If a TDG corresponding to this ID is found and not
// its initial state, return the pointer to it, otherwise nullptr
static kmp_tdg_info_t *__kmp_find_tdg(kmp_int32 tdg_id) {
  kmp_tdg_info_t *res = nullptr;
  if (__kmp_max_tdgs == 0)
    return res;

  if (__kmp_global_tdgs == NULL)
    __kmp_global_tdgs = (kmp_tdg_info_t **)__kmp_allocate(
        sizeof(kmp_tdg_info_t *) * __kmp_max_tdgs);

  for (kmp_int32 tdg_idx = 0; tdg_idx < __kmp_max_tdgs; tdg_idx++) {
    if (__kmp_global_tdgs[tdg_idx] &&
        __kmp_global_tdgs[tdg_idx]->tdg_id == tdg_id) {
      if (__kmp_global_tdgs[tdg_idx]->tdg_status != KMP_TDG_NONE)
        res = __kmp_global_tdgs[tdg_idx];
      break;
    }
  }
  return res;
}

// __kmp_alloc_tdg: Allocates a TDG if it doesn't already exist.
// tdg_id: ID of the TDG.
// returns: A pointer to the TDG if it already exists. Otherwise,
// allocates a new TDG if the maximum limit has not been reached.
// Returns nullptr if no TDG can be allocated.
static kmp_tdg_info_t *__kmp_alloc_tdg(kmp_int32 tdg_id) {
  kmp_tdg_info_t *res = nullptr;
  if ((res = __kmp_find_tdg(tdg_id)))
    return res;

  if (__kmp_num_tdg > __kmp_max_tdgs)
    return res;

  for (kmp_int32 tdg_idx = 0; tdg_idx < __kmp_max_tdgs; tdg_idx++) {
    if (!__kmp_global_tdgs[tdg_idx]) {
      kmp_tdg_info_t *tdg =
          (kmp_tdg_info_t *)__kmp_allocate(sizeof(kmp_tdg_info_t));
      __kmp_global_tdgs[tdg_idx] = tdg;
      __kmp_curr_tdg = tdg;
      res = __kmp_global_tdgs[tdg_idx];
      break;
    }
  }
  return res;
}

// __kmp_free_tdg: Frees a TDG if it exists.
// tdg_id:  ID of the TDG to be freed.
// returns: true if a TDG with the given ID was found and successfully freed,
// false if no such TDG exists.
static bool __kmp_free_tdg(kmp_int32 tdg_id) {
  kmp_tdg_info_t *tdg = nullptr;
  if (__kmp_global_tdgs == NULL)
    return false;

  for (kmp_int32 tdg_idx = 0; tdg_idx < __kmp_max_tdgs; tdg_idx++) {
    if (__kmp_global_tdgs[tdg_idx] &&
        __kmp_global_tdgs[tdg_idx]->tdg_id == tdg_id) {
      tdg = __kmp_global_tdgs[tdg_idx];
      for (kmp_int map_idx = 0; map_idx < tdg->map_size; map_idx++) {
        __kmp_free(tdg->record_map[map_idx].successors);
      }
      __kmp_free(tdg->record_map);
      if (tdg->root_tasks)
        __kmp_free(tdg->root_tasks);

      __kmp_free(tdg);
      __kmp_global_tdgs[tdg_idx] = NULL;
      return true;
    }
  }
  return false;
}

// __kmp_print_tdg_dot: prints the TDG to a dot file
// tdg:    ID of the TDG
// gtid:   Global Thread ID
void __kmp_print_tdg_dot(kmp_tdg_info_t *tdg, kmp_int32 gtid) {
  kmp_int32 tdg_id = tdg->tdg_id;
  KA_TRACE(10, ("__kmp_print_tdg_dot(enter): T#%d tdg_id=%d \n", gtid, tdg_id));

  char file_name[20];
  sprintf(file_name, "tdg_%d.dot", tdg_id);
  kmp_safe_raii_file_t tdg_file(file_name, "w");

  kmp_int32 num_tasks = KMP_ATOMIC_LD_RLX(&tdg->num_tasks);
  fprintf(tdg_file,
          "digraph TDG {\n"
          "   compound=true\n"
          "   subgraph cluster {\n"
          "      label=TDG_%d\n",
          tdg_id);
  for (kmp_int32 i = 0; i < num_tasks; i++) {
    fprintf(tdg_file, "      %d[style=bold]\n", i);
  }
  fprintf(tdg_file, "   }\n");
  for (kmp_int32 i = 0; i < num_tasks; i++) {
    kmp_int32 nsuccessors = tdg->record_map[i].nsuccessors;
    kmp_int32 *successors = tdg->record_map[i].successors;
    if (nsuccessors > 0) {
      for (kmp_int32 j = 0; j < nsuccessors; j++)
        fprintf(tdg_file, "   %d -> %d \n", i, successors[j]);
    }
  }
  fprintf(tdg_file, "}");
  KA_TRACE(10, ("__kmp_print_tdg_dot(exit): T#%d tdg_id=%d \n", gtid, tdg_id));
}

// __kmp_exec_tdg: launch the execution of a previous
// recorded TDG
// gtid:   Global Thread ID
// tdg:    ID of the TDG
void __kmp_exec_tdg(kmp_int32 gtid, kmp_tdg_info_t *tdg) {
  KMP_DEBUG_ASSERT(tdg->tdg_status == KMP_TDG_READY);
  KA_TRACE(10, ("__kmp_exec_tdg(enter): T#%d tdg_id=%d num_roots=%d\n", gtid,
                tdg->tdg_id, tdg->num_roots));
  kmp_node_info_t *this_record_map = tdg->record_map;
  kmp_int32 *this_root_tasks = tdg->root_tasks;
  kmp_int32 this_num_roots = tdg->num_roots;
  kmp_int32 this_num_tasks = KMP_ATOMIC_LD_RLX(&tdg->num_tasks);

  kmp_info_t *thread = __kmp_threads[gtid];
  kmp_taskdata_t *parent_task = thread->th.th_current_task;

  if (tdg->rec_taskred_data) {
    __kmpc_taskred_init(gtid, tdg->rec_num_taskred, tdg->rec_taskred_data);
  }

  for (kmp_int32 j = 0; j < this_num_tasks; j++) {
    kmp_taskdata_t *td = KMP_TASK_TO_TASKDATA(this_record_map[j].task);

    td->td_parent = parent_task;
    this_record_map[j].parent_task = parent_task;

    kmp_taskgroup_t *parent_taskgroup =
        this_record_map[j].parent_task->td_taskgroup;

    KMP_ATOMIC_ST_RLX(&this_record_map[j].npredecessors_counter,
                      this_record_map[j].npredecessors);
    KMP_ATOMIC_INC(&this_record_map[j].parent_task->td_incomplete_child_tasks);

    if (parent_taskgroup) {
      KMP_ATOMIC_INC(&parent_taskgroup->count);
      // The taskgroup is different so we must update it
      td->td_taskgroup = parent_taskgroup;
    } else if (td->td_taskgroup != nullptr) {
      // If the parent doesnt have a taskgroup, remove it from the task
      td->td_taskgroup = nullptr;
    }
    if (this_record_map[j].parent_task->td_flags.tasktype == TASK_EXPLICIT)
      KMP_ATOMIC_INC(&this_record_map[j].parent_task->td_allocated_child_tasks);
  }

  for (kmp_int32 j = 0; j < this_num_roots; ++j) {
    __kmp_omp_task(gtid, this_record_map[this_root_tasks[j]].task, true);
  }
  KA_TRACE(10, ("__kmp_exec_tdg(exit): T#%d tdg_id=%d num_roots=%d\n", gtid,
                tdg->tdg_id, tdg->num_roots));
}

// __kmp_start_record: set up a TDG structure and turn the
// recording flag to true
// gtid:        Global Thread ID of the encountering thread
// input_flags: Flags associated with the TDG
// tdg_id:      ID of the TDG to record
static inline void __kmp_start_record(kmp_int32 gtid,
                                      kmp_taskgraph_flags_t *flags,
                                      kmp_int32 tdg_id) {
  kmp_tdg_info_t *tdg = __kmp_alloc_tdg(tdg_id);
  // Initializing the TDG structure
  tdg->tdg_id = tdg_id;
  tdg->map_size = INIT_MAPSIZE;
  tdg->num_roots = -1;
  tdg->root_tasks = nullptr;
  tdg->tdg_status = KMP_TDG_RECORDING;
  tdg->rec_num_taskred = 0;
  tdg->rec_taskred_data = nullptr;
  KMP_ATOMIC_ST_RLX(&tdg->num_tasks, 0);

  // Initializing the list of nodes in this TDG
  kmp_node_info_t *this_record_map =
      (kmp_node_info_t *)__kmp_allocate(INIT_MAPSIZE * sizeof(kmp_node_info_t));
  for (kmp_int32 i = 0; i < INIT_MAPSIZE; i++) {
    kmp_int32 *successorsList =
        (kmp_int32 *)__kmp_allocate(__kmp_successors_size * sizeof(kmp_int32));
    this_record_map[i].task = nullptr;
    this_record_map[i].successors = successorsList;
    this_record_map[i].nsuccessors = 0;
    this_record_map[i].npredecessors = 0;
    this_record_map[i].successors_size = __kmp_successors_size;
    KMP_ATOMIC_ST_RLX(&this_record_map[i].npredecessors_counter, 0);
  }

  tdg->record_map = this_record_map;
}

// __kmpc_start_record_task: Wrapper around __kmp_start_record to mark
// the beginning of the record process of a task region
// loc_ref:     Location of TDG, not used yet
// gtid:        Global Thread ID of the encountering thread
// input_flags: Flags associated with the TDG
// tdg_id:      ID of the TDG to record
// returns:     1 if we record, otherwise, 0
kmp_int32 __kmpc_start_record_task(ident_t *loc_ref, kmp_int32 gtid,
                                   kmp_int32 input_flags, kmp_int32 tdg_id) {
  kmp_int32 res;
  kmp_taskgraph_flags_t *flags = (kmp_taskgraph_flags_t *)&input_flags;
  KA_TRACE(10, ("__kmpc_start_record_task(enter): T#%d loc=%p flags=%d "
                "tdg_id=%d\n",
                gtid, loc_ref, input_flags, tdg_id));

  if (__kmp_max_tdgs == 0) {
    KA_TRACE(10, ("__kmpc_start_record_task(abandon): T#%d loc=%p flags=%d "
                  "tdg_id = %d, __kmp_max_tdgs = 0\n",
                  gtid, loc_ref, input_flags, tdg_id));
    return 1;
  }

  __kmpc_taskgroup(loc_ref, gtid);
  if (flags->graph_reset) {
    __kmp_free_tdg(tdg_id);
    __kmp_num_tdg--;
  }
  if (kmp_tdg_info_t *tdg = __kmp_find_tdg(tdg_id)) {
    // TODO: use re_record flag
    __kmp_exec_tdg(gtid, tdg);
    res = 0;
  } else {
    KMP_DEBUG_ASSERT(__kmp_num_tdg < __kmp_max_tdgs);
    __kmp_start_record(gtid, flags, tdg_id);
    __kmp_num_tdg++;
    res = 1;
  }
  KA_TRACE(10, ("__kmpc_start_record_task(exit): T#%d TDG %d starts to %s\n",
                gtid, tdg_id, res ? "record" : "execute"));
  return res;
}

// __kmp_end_record: set up a TDG after recording it
// gtid:   Global thread ID
// tdg:    Pointer to the TDG
void __kmp_end_record(kmp_int32 gtid, kmp_tdg_info_t *tdg) {
  // Store roots
  kmp_node_info_t *this_record_map = tdg->record_map;
  kmp_int32 this_num_tasks = KMP_ATOMIC_LD_RLX(&tdg->num_tasks);
  kmp_int32 *this_root_tasks =
      (kmp_int32 *)__kmp_allocate(this_num_tasks * sizeof(kmp_int32));
  kmp_int32 this_map_size = tdg->map_size;
  kmp_int32 this_num_roots = 0;
  kmp_info_t *thread = __kmp_threads[gtid];

  for (kmp_int32 i = 0; i < this_num_tasks; i++) {
    if (this_record_map[i].npredecessors == 0) {
      this_root_tasks[this_num_roots++] = i;
    }
  }

  // Update with roots info and mapsize
  tdg->map_size = this_map_size;
  tdg->num_roots = this_num_roots;
  tdg->root_tasks = this_root_tasks;
  KMP_DEBUG_ASSERT(tdg->tdg_status == KMP_TDG_RECORDING);
  tdg->tdg_status = KMP_TDG_READY;

  if (thread->th.th_current_task->td_dephash) {
    __kmp_dephash_free(thread, thread->th.th_current_task->td_dephash);
    thread->th.th_current_task->td_dephash = NULL;
  }

  // Reset predecessor counter
  for (kmp_int32 i = 0; i < this_num_tasks; i++) {
    KMP_ATOMIC_ST_RLX(&this_record_map[i].npredecessors_counter,
                      this_record_map[i].npredecessors);
  }
  KMP_ATOMIC_ST_RLX(&__kmp_tdg_task_id, 0);

  if (__kmp_tdg_dot)
    __kmp_print_tdg_dot(tdg, gtid);
}

// __kmpc_end_record_task: wrapper around __kmp_end_record to mark
// the end of recording phase
//
// loc_ref:      Source location information
// gtid:         Global thread ID
// input_flags:  Flags attached to the graph
// tdg_id:       ID of the TDG just finished recording
void __kmpc_end_record_task(ident_t *loc_ref, kmp_int32 gtid,
                            kmp_int32 input_flags, kmp_int32 tdg_id) {
  kmp_tdg_info_t *tdg = __kmp_find_tdg(tdg_id);

  KMP_DEBUG_ASSERT(tdg != NULL);
  KA_TRACE(10, ("__kmpc_end_record_task(enter): T#%d loc=%p finishes recording"
                " tdg=%d with flags=%d\n",
                gtid, loc_ref, tdg_id, input_flags));
  if (__kmp_max_tdgs && tdg) {
    // TODO: use input_flags->nowait
    __kmpc_end_taskgroup(loc_ref, gtid);
    if (__kmp_tdg_is_recording(tdg->tdg_status))
      __kmp_end_record(gtid, tdg);
  }
  KA_TRACE(10, ("__kmpc_end_record_task(exit): T#%d loc=%p finished recording"
                " tdg=%d, its status is now READY\n",
                gtid, loc_ref, tdg_id));
}
#endif<|MERGE_RESOLUTION|>--- conflicted
+++ resolved
@@ -1651,15 +1651,11 @@
   }
 
 #if OMPX_TASKGRAPH
-  kmp_tdg_info_t *tdg = __kmp_curr_tdg;
+  kmp_tdg_info_t *tdg = __kmp_find_tdg(__kmp_curr_tdg_idx);
   if (tdg && __kmp_tdg_is_recording(tdg->tdg_status) &&
       (task_entry != (kmp_routine_entry_t)__kmp_taskloop_task)) {
     taskdata->is_taskgraph = 1;
-<<<<<<< HEAD
-    taskdata->tdg = tdg;
-=======
     taskdata->tdg = __kmp_global_tdgs[__kmp_curr_tdg_idx];
->>>>>>> d465594a
     taskdata->td_task_id = KMP_GEN_TASK_ID();
     taskdata->td_tdg_task_id = KMP_ATOMIC_INC(&__kmp_tdg_task_id);
   }
@@ -2581,11 +2577,14 @@
 */
 void *__kmpc_task_reduction_init(int gtid, int num, void *data) {
 #if OMPX_TASKGRAPH
-  kmp_tdg_info_t *tdg = __kmp_curr_tdg;
+  kmp_tdg_info_t *tdg = __kmp_find_tdg(__kmp_curr_tdg_idx);
   if (tdg && __kmp_tdg_is_recording(tdg->tdg_status)) {
-    tdg->rec_taskred_data = __kmp_allocate(sizeof(kmp_task_red_input_t) * num);
-    tdg->rec_num_taskred = num;
-    KMP_MEMCPY(tdg->rec_taskred_data, data, sizeof(kmp_task_red_input_t) * num);
+    kmp_tdg_info_t *this_tdg = __kmp_global_tdgs[__kmp_curr_tdg_idx];
+    this_tdg->rec_taskred_data =
+        __kmp_allocate(sizeof(kmp_task_red_input_t) * num);
+    this_tdg->rec_num_taskred = num;
+    KMP_MEMCPY(this_tdg->rec_taskred_data, data,
+               sizeof(kmp_task_red_input_t) * num);
   }
 #endif
   return __kmp_task_reduction_init(gtid, num, (kmp_task_red_input_t *)data);
@@ -2605,11 +2604,14 @@
 */
 void *__kmpc_taskred_init(int gtid, int num, void *data) {
 #if OMPX_TASKGRAPH
-  kmp_tdg_info_t *tdg = __kmp_curr_tdg;
+  kmp_tdg_info_t *tdg = __kmp_find_tdg(__kmp_curr_tdg_idx);
   if (tdg && __kmp_tdg_is_recording(tdg->tdg_status)) {
-    tdg->rec_taskred_data = __kmp_allocate(sizeof(kmp_task_red_input_t) * num);
-    tdg->rec_num_taskred = num;
-    KMP_MEMCPY(tdg->rec_taskred_data, data, sizeof(kmp_task_red_input_t) * num);
+    kmp_tdg_info_t *this_tdg = __kmp_global_tdgs[__kmp_curr_tdg_idx];
+    this_tdg->rec_taskred_data =
+        __kmp_allocate(sizeof(kmp_task_red_input_t) * num);
+    this_tdg->rec_num_taskred = num;
+    KMP_MEMCPY(this_tdg->rec_taskred_data, data,
+               sizeof(kmp_task_red_input_t) * num);
   }
 #endif
   return __kmp_task_reduction_init(gtid, num, (kmp_taskred_input_t *)data);
@@ -2660,7 +2662,8 @@
 
 #if OMPX_TASKGRAPH
   if ((thread->th.th_current_task->is_taskgraph) &&
-      (!__kmp_tdg_is_recording(__kmp_curr_tdg->tdg_status))) {
+      (!__kmp_tdg_is_recording(
+          __kmp_global_tdgs[__kmp_curr_tdg_idx]->tdg_status))) {
     tg = thread->th.th_current_task->td_taskgroup;
     KMP_ASSERT(tg != NULL);
     KMP_ASSERT(tg->reduce_data != NULL);
@@ -5449,6 +5452,7 @@
 
 #if OMPX_TASKGRAPH
 // __kmp_find_tdg: identify a TDG through its ID
+// gtid:   Global Thread ID
 // tdg_id: ID of the TDG
 // returns: If a TDG corresponding to this ID is found and not
 // its initial state, return the pointer to it, otherwise nullptr
@@ -5461,69 +5465,10 @@
     __kmp_global_tdgs = (kmp_tdg_info_t **)__kmp_allocate(
         sizeof(kmp_tdg_info_t *) * __kmp_max_tdgs);
 
-  for (kmp_int32 tdg_idx = 0; tdg_idx < __kmp_max_tdgs; tdg_idx++) {
-    if (__kmp_global_tdgs[tdg_idx] &&
-        __kmp_global_tdgs[tdg_idx]->tdg_id == tdg_id) {
-      if (__kmp_global_tdgs[tdg_idx]->tdg_status != KMP_TDG_NONE)
-        res = __kmp_global_tdgs[tdg_idx];
-      break;
-    }
-  }
+  if ((__kmp_global_tdgs[tdg_id]) &&
+      (__kmp_global_tdgs[tdg_id]->tdg_status != KMP_TDG_NONE))
+    res = __kmp_global_tdgs[tdg_id];
   return res;
-}
-
-// __kmp_alloc_tdg: Allocates a TDG if it doesn't already exist.
-// tdg_id: ID of the TDG.
-// returns: A pointer to the TDG if it already exists. Otherwise,
-// allocates a new TDG if the maximum limit has not been reached.
-// Returns nullptr if no TDG can be allocated.
-static kmp_tdg_info_t *__kmp_alloc_tdg(kmp_int32 tdg_id) {
-  kmp_tdg_info_t *res = nullptr;
-  if ((res = __kmp_find_tdg(tdg_id)))
-    return res;
-
-  if (__kmp_num_tdg > __kmp_max_tdgs)
-    return res;
-
-  for (kmp_int32 tdg_idx = 0; tdg_idx < __kmp_max_tdgs; tdg_idx++) {
-    if (!__kmp_global_tdgs[tdg_idx]) {
-      kmp_tdg_info_t *tdg =
-          (kmp_tdg_info_t *)__kmp_allocate(sizeof(kmp_tdg_info_t));
-      __kmp_global_tdgs[tdg_idx] = tdg;
-      __kmp_curr_tdg = tdg;
-      res = __kmp_global_tdgs[tdg_idx];
-      break;
-    }
-  }
-  return res;
-}
-
-// __kmp_free_tdg: Frees a TDG if it exists.
-// tdg_id:  ID of the TDG to be freed.
-// returns: true if a TDG with the given ID was found and successfully freed,
-// false if no such TDG exists.
-static bool __kmp_free_tdg(kmp_int32 tdg_id) {
-  kmp_tdg_info_t *tdg = nullptr;
-  if (__kmp_global_tdgs == NULL)
-    return false;
-
-  for (kmp_int32 tdg_idx = 0; tdg_idx < __kmp_max_tdgs; tdg_idx++) {
-    if (__kmp_global_tdgs[tdg_idx] &&
-        __kmp_global_tdgs[tdg_idx]->tdg_id == tdg_id) {
-      tdg = __kmp_global_tdgs[tdg_idx];
-      for (kmp_int map_idx = 0; map_idx < tdg->map_size; map_idx++) {
-        __kmp_free(tdg->record_map[map_idx].successors);
-      }
-      __kmp_free(tdg->record_map);
-      if (tdg->root_tasks)
-        __kmp_free(tdg->root_tasks);
-
-      __kmp_free(tdg);
-      __kmp_global_tdgs[tdg_idx] = NULL;
-      return true;
-    }
-  }
-  return false;
 }
 
 // __kmp_print_tdg_dot: prints the TDG to a dot file
@@ -5560,7 +5505,7 @@
   KA_TRACE(10, ("__kmp_print_tdg_dot(exit): T#%d tdg_id=%d \n", gtid, tdg_id));
 }
 
-// __kmp_exec_tdg: launch the execution of a previous
+// __kmp_start_record: launch the execution of a previous
 // recorded TDG
 // gtid:   Global Thread ID
 // tdg:    ID of the TDG
@@ -5620,7 +5565,9 @@
 static inline void __kmp_start_record(kmp_int32 gtid,
                                       kmp_taskgraph_flags_t *flags,
                                       kmp_int32 tdg_id) {
-  kmp_tdg_info_t *tdg = __kmp_alloc_tdg(tdg_id);
+  kmp_tdg_info_t *tdg =
+      (kmp_tdg_info_t *)__kmp_allocate(sizeof(kmp_tdg_info_t));
+  __kmp_global_tdgs[__kmp_curr_tdg_idx] = tdg;
   // Initializing the TDG structure
   tdg->tdg_id = tdg_id;
   tdg->map_size = INIT_MAPSIZE;
@@ -5645,7 +5592,7 @@
     KMP_ATOMIC_ST_RLX(&this_record_map[i].npredecessors_counter, 0);
   }
 
-  tdg->record_map = this_record_map;
+  __kmp_global_tdgs[__kmp_curr_tdg_idx]->record_map = this_record_map;
 }
 
 // __kmpc_start_record_task: Wrapper around __kmp_start_record to mark
@@ -5653,34 +5600,34 @@
 // loc_ref:     Location of TDG, not used yet
 // gtid:        Global Thread ID of the encountering thread
 // input_flags: Flags associated with the TDG
-// tdg_id:      ID of the TDG to record
+// tdg_id:      ID of the TDG to record, for now, incremental integer
 // returns:     1 if we record, otherwise, 0
 kmp_int32 __kmpc_start_record_task(ident_t *loc_ref, kmp_int32 gtid,
                                    kmp_int32 input_flags, kmp_int32 tdg_id) {
+
   kmp_int32 res;
   kmp_taskgraph_flags_t *flags = (kmp_taskgraph_flags_t *)&input_flags;
-  KA_TRACE(10, ("__kmpc_start_record_task(enter): T#%d loc=%p flags=%d "
-                "tdg_id=%d\n",
-                gtid, loc_ref, input_flags, tdg_id));
+  KA_TRACE(10,
+           ("__kmpc_start_record_task(enter): T#%d loc=%p flags=%d tdg_id=%d\n",
+            gtid, loc_ref, input_flags, tdg_id));
 
   if (__kmp_max_tdgs == 0) {
-    KA_TRACE(10, ("__kmpc_start_record_task(abandon): T#%d loc=%p flags=%d "
-                  "tdg_id = %d, __kmp_max_tdgs = 0\n",
-                  gtid, loc_ref, input_flags, tdg_id));
+    KA_TRACE(
+        10,
+        ("__kmpc_start_record_task(abandon): T#%d loc=%p flags=%d tdg_id = %d, "
+         "__kmp_max_tdgs = 0\n",
+         gtid, loc_ref, input_flags, tdg_id));
     return 1;
   }
 
   __kmpc_taskgroup(loc_ref, gtid);
-  if (flags->graph_reset) {
-    __kmp_free_tdg(tdg_id);
-    __kmp_num_tdg--;
-  }
   if (kmp_tdg_info_t *tdg = __kmp_find_tdg(tdg_id)) {
     // TODO: use re_record flag
     __kmp_exec_tdg(gtid, tdg);
     res = 0;
   } else {
-    KMP_DEBUG_ASSERT(__kmp_num_tdg < __kmp_max_tdgs);
+    __kmp_curr_tdg_idx = tdg_id;
+    KMP_DEBUG_ASSERT(__kmp_curr_tdg_idx < __kmp_max_tdgs);
     __kmp_start_record(gtid, flags, tdg_id);
     __kmp_num_tdg++;
     res = 1;
@@ -5743,11 +5690,10 @@
                             kmp_int32 input_flags, kmp_int32 tdg_id) {
   kmp_tdg_info_t *tdg = __kmp_find_tdg(tdg_id);
 
-  KMP_DEBUG_ASSERT(tdg != NULL);
   KA_TRACE(10, ("__kmpc_end_record_task(enter): T#%d loc=%p finishes recording"
                 " tdg=%d with flags=%d\n",
                 gtid, loc_ref, tdg_id, input_flags));
-  if (__kmp_max_tdgs && tdg) {
+  if (__kmp_max_tdgs) {
     // TODO: use input_flags->nowait
     __kmpc_end_taskgroup(loc_ref, gtid);
     if (__kmp_tdg_is_recording(tdg->tdg_status))
