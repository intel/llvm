//===- Symbols.h ------------------------------------------------*- C++ -*-===//
//
// Part of the LLVM Project, under the Apache License v2.0 with LLVM Exceptions.
// See https://llvm.org/LICENSE.txt for license information.
// SPDX-License-Identifier: Apache-2.0 WITH LLVM-exception
//
//===----------------------------------------------------------------------===//
//
// This file defines various types of Symbols.
//
//===----------------------------------------------------------------------===//

#ifndef LLD_ELF_SYMBOLS_H
#define LLD_ELF_SYMBOLS_H

#include "Config.h"
#include "lld/Common/LLVM.h"
#include "lld/Common/Memory.h"
#include "llvm/ADT/DenseMap.h"
#include "llvm/Object/ELF.h"
#include "llvm/Support/Compiler.h"
#include <tuple>

namespace lld::elf {
class CommonSymbol;
class Defined;
class OutputSection;
class SectionBase;
class InputSectionBase;
class SharedSymbol;
class Symbol;
class Undefined;
class LazySymbol;
class InputFile;

<<<<<<< HEAD
=======
// Returns a string representation for a symbol for diagnostics.
std::string toStr(Ctx &, const Symbol &);
>>>>>>> a8d96e15
const ELFSyncStream &operator<<(const ELFSyncStream &, const Symbol *);

void printTraceSymbol(const Symbol &sym, StringRef name);

enum {
  NEEDS_GOT = 1 << 0,
  NEEDS_PLT = 1 << 1,
  HAS_DIRECT_RELOC = 1 << 2,
  // True if this symbol needs a canonical PLT entry, or (during
  // postScanRelocations) a copy relocation.
  NEEDS_COPY = 1 << 3,
  NEEDS_TLSDESC = 1 << 4,
  NEEDS_TLSGD = 1 << 5,
  NEEDS_TLSGD_TO_IE = 1 << 6,
  NEEDS_GOT_DTPREL = 1 << 7,
  NEEDS_TLSIE = 1 << 8,
};

// The base class for real symbol classes.
class Symbol {
public:
  enum Kind {
    PlaceholderKind,
    DefinedKind,
    CommonKind,
    SharedKind,
    UndefinedKind,
    LazyKind,
  };

  Kind kind() const { return static_cast<Kind>(symbolKind); }

  // The file from which this symbol was created.
  InputFile *file;

  // The default copy constructor is deleted due to atomic flags. Define one for
  // places where no atomic is needed.
  Symbol(const Symbol &o) { memcpy(static_cast<void *>(this), &o, sizeof(o)); }

protected:
  const char *nameData;
  // 32-bit size saves space.
  uint32_t nameSize;

public:
  // The next three fields have the same meaning as the ELF symbol attributes.
  // type and binding are placed in this order to optimize generating st_info,
  // which is defined as (binding << 4) + (type & 0xf), on a little-endian
  // system.
  uint8_t type : 4; // symbol type

  // Symbol binding. This is not overwritten by replace() to track
  // changes during resolution. In particular:
  //  - An undefined weak is still weak when it resolves to a shared library.
  //  - An undefined weak will not extract archive members, but we have to
  //    remember it is weak.
  uint8_t binding : 4;

  uint8_t stOther; // st_other field value

  uint8_t symbolKind;

  // The partition whose dynamic symbol table contains this symbol's definition.
  uint8_t partition;

  // True if this symbol is preemptible at load time.
  LLVM_PREFERRED_TYPE(bool)
  uint8_t isPreemptible : 1;

  // True if the symbol was used for linking and thus need to be added to the
  // output file's symbol table. This is true for all symbols except for
  // unreferenced DSO symbols, lazy (archive) symbols, and bitcode symbols that
  // are unreferenced except by other bitcode objects.
  LLVM_PREFERRED_TYPE(bool)
  uint8_t isUsedInRegularObj : 1;

  // True if an undefined or shared symbol is used from a live section.
  //
  // NOTE: In Writer.cpp the field is used to mark local defined symbols
  // which are referenced by relocations when -r or --emit-relocs is given.
  LLVM_PREFERRED_TYPE(bool)
  uint8_t used : 1;

  // Used by a Defined symbol with protected or default visibility, to record
  // whether it is required to be exported into .dynsym. This is set when any of
  // the following conditions hold:
  //
  // - If there is an interposable symbol from a DSO. Note: We also do this for
  //   STV_PROTECTED symbols which can't be interposed (to match BFD behavior).
  // - If -shared or --export-dynamic is specified, any symbol in an object
  //   file/bitcode sets this property, unless suppressed by LTO
  //   canBeOmittedFromSymbolTable().
  LLVM_PREFERRED_TYPE(bool)
  uint8_t exportDynamic : 1;

  // True if the symbol is in the --dynamic-list file. A Defined symbol with
  // protected or default visibility with this property is required to be
  // exported into .dynsym.
  LLVM_PREFERRED_TYPE(bool)
  uint8_t inDynamicList : 1;

  // Used to track if there has been at least one undefined reference to the
  // symbol. For Undefined and SharedSymbol, the binding may change to STB_WEAK
  // if the first undefined reference from a non-shared object is weak.
  LLVM_PREFERRED_TYPE(bool)
  uint8_t referenced : 1;

  // Used to track if this symbol will be referenced after wrapping is performed
  // (i.e. this will be true for foo if __real_foo is referenced, and will be
  // true for __wrap_foo if foo is referenced).
  LLVM_PREFERRED_TYPE(bool)
  uint8_t referencedAfterWrap : 1;

  // True if this symbol is specified by --trace-symbol option.
  LLVM_PREFERRED_TYPE(bool)
  uint8_t traced : 1;

  // True if the name contains '@'.
  LLVM_PREFERRED_TYPE(bool)
  uint8_t hasVersionSuffix : 1;

  // Symbol visibility. This is the computed minimum visibility of all
  // observed non-DSO symbols.
  uint8_t visibility() const { return stOther & 3; }
  void setVisibility(uint8_t visibility) {
    stOther = (stOther & ~3) | visibility;
  }

  bool includeInDynsym(Ctx &) const;
  uint8_t computeBinding(Ctx &) const;
  bool isGlobal() const { return binding == llvm::ELF::STB_GLOBAL; }
  bool isWeak() const { return binding == llvm::ELF::STB_WEAK; }

  bool isUndefined() const { return symbolKind == UndefinedKind; }
  bool isCommon() const { return symbolKind == CommonKind; }
  bool isDefined() const { return symbolKind == DefinedKind; }
  bool isShared() const { return symbolKind == SharedKind; }
  bool isPlaceholder() const { return symbolKind == PlaceholderKind; }

  bool isLocal() const { return binding == llvm::ELF::STB_LOCAL; }

  bool isLazy() const { return symbolKind == LazyKind; }

  // True if this is an undefined weak symbol. This only works once
  // all input files have been added.
  bool isUndefWeak() const { return isWeak() && isUndefined(); }

  StringRef getName() const { return {nameData, nameSize}; }

  void setName(StringRef s) {
    nameData = s.data();
    nameSize = s.size();
  }

  void parseSymbolVersion(Ctx &);

  // Get the NUL-terminated version suffix ("", "@...", or "@@...").
  //
  // For @@, the name has been truncated by insert(). For @, the name has been
  // truncated by Symbol::parseSymbolVersion(ctx).
  const char *getVersionSuffix() const { return nameData + nameSize; }

  uint32_t getGotIdx(Ctx &ctx) const { return ctx.symAux[auxIdx].gotIdx; }
  uint32_t getPltIdx(Ctx &ctx) const { return ctx.symAux[auxIdx].pltIdx; }
  uint32_t getTlsDescIdx(Ctx &ctx) const {
    return ctx.symAux[auxIdx].tlsDescIdx;
  }
  uint32_t getTlsGdIdx(Ctx &ctx) const { return ctx.symAux[auxIdx].tlsGdIdx; }

  bool isInGot(Ctx &ctx) const { return getGotIdx(ctx) != uint32_t(-1); }
  bool isInPlt(Ctx &ctx) const { return getPltIdx(ctx) != uint32_t(-1); }

  uint64_t getVA(Ctx &, int64_t addend = 0) const;

  uint64_t getGotOffset(Ctx &) const;
  uint64_t getGotVA(Ctx &) const;
  uint64_t getGotPltOffset(Ctx &) const;
  uint64_t getGotPltVA(Ctx &) const;
  uint64_t getPltVA(Ctx &) const;
  uint64_t getSize() const;
  OutputSection *getOutputSection() const;

  // The following two functions are used for symbol resolution.
  //
  // You are expected to call mergeProperties for all symbols in input
  // files so that attributes that are attached to names rather than
  // indivisual symbol (such as visibility) are merged together.
  //
  // Every time you read a new symbol from an input, you are supposed
  // to call resolve() with the new symbol. That function replaces
  // "this" object as a result of name resolution if the new symbol is
  // more appropriate to be included in the output.
  //
  // For example, if "this" is an undefined symbol and a new symbol is
  // a defined symbol, "this" is replaced with the new symbol.
  void mergeProperties(const Symbol &other);
  void resolve(Ctx &, const Undefined &other);
  void resolve(Ctx &, const CommonSymbol &other);
  void resolve(Ctx &, const Defined &other);
  void resolve(Ctx &, const LazySymbol &other);
  void resolve(Ctx &, const SharedSymbol &other);

  // If this is a lazy symbol, extract an input file and add the symbol
  // in the file to the symbol table. Calling this function on
  // non-lazy object causes a runtime error.
  void extract(Ctx &) const;

  void checkDuplicate(Ctx &, const Defined &other) const;

private:
  bool shouldReplace(Ctx &, const Defined &other) const;

protected:
  Symbol(Kind k, InputFile *file, StringRef name, uint8_t binding,
         uint8_t stOther, uint8_t type)
      : file(file), nameData(name.data()), nameSize(name.size()), type(type),
        binding(binding), stOther(stOther), symbolKind(k), exportDynamic(false),
        archSpecificBit(false) {}

  void overwrite(Symbol &sym, Kind k) const {
    if (sym.traced)
      printTraceSymbol(*this, sym.getName());
    sym.file = file;
    sym.type = type;
    sym.binding = binding;
    sym.stOther = (stOther & ~3) | sym.visibility();
    sym.symbolKind = k;
  }

public:
  // True if this symbol is in the Iplt sub-section of the Plt and the Igot
  // sub-section of the .got.plt or .got.
  LLVM_PREFERRED_TYPE(bool)
  uint8_t isInIplt : 1;

  // True if this symbol needs a GOT entry and its GOT entry is actually in
  // Igot. This will be true only for certain non-preemptible ifuncs.
  LLVM_PREFERRED_TYPE(bool)
  uint8_t gotInIgot : 1;

  // True if defined relative to a section discarded by ICF.
  LLVM_PREFERRED_TYPE(bool)
  uint8_t folded : 1;

  // Allow reuse of a bit between architecture-exclusive symbol flags.
  // - needsTocRestore(): On PPC64, true if a call to this symbol needs to be
  //   followed by a restore of the toc pointer.
  // - isTagged(): On AArch64, true if the symbol needs special relocation and
  //   metadata semantics because it's tagged, under the AArch64 MemtagABI.
  LLVM_PREFERRED_TYPE(bool)
  uint8_t archSpecificBit : 1;
  bool needsTocRestore() const { return archSpecificBit; }
  bool isTagged() const { return archSpecificBit; }
  void setNeedsTocRestore(bool v) { archSpecificBit = v; }
  void setIsTagged(bool v) {
    archSpecificBit = v;
  }

  // True if this symbol is defined by a symbol assignment or wrapped by --wrap.
  //
  // LTO shouldn't inline the symbol because it doesn't know the final content
  // of the symbol.
  LLVM_PREFERRED_TYPE(bool)
  uint8_t scriptDefined : 1;

  // True if defined in a DSO. There may also be a definition in a relocatable
  // object file.
  LLVM_PREFERRED_TYPE(bool)
  uint8_t dsoDefined : 1;

  // True if defined in a DSO as protected visibility.
  LLVM_PREFERRED_TYPE(bool)
  uint8_t dsoProtected : 1;

  // Temporary flags used to communicate which symbol entries need PLT and GOT
  // entries during postScanRelocations();
  std::atomic<uint16_t> flags;

  // A ctx.symAux index used to access GOT/PLT entry indexes. This is allocated
  // in postScanRelocations().
  uint32_t auxIdx;
  uint32_t dynsymIndex;

  // If `file` is SharedFile (for SharedSymbol or copy-relocated Defined), this
  // represents the Verdef index within the input DSO, which will be converted
  // to a Verneed index in the output. Otherwise, this represents the Verdef
  // index (VER_NDX_LOCAL, VER_NDX_GLOBAL, or a named version).
  uint16_t versionId;
  LLVM_PREFERRED_TYPE(bool)
  uint8_t versionScriptAssigned : 1;

  // True if targeted by a range extension thunk.
  LLVM_PREFERRED_TYPE(bool)
  uint8_t thunkAccessed : 1;

  void setFlags(uint16_t bits) {
    flags.fetch_or(bits, std::memory_order_relaxed);
  }
  bool hasFlag(uint16_t bit) const {
    assert(bit && (bit & (bit - 1)) == 0 && "bit must be a power of 2");
    return flags.load(std::memory_order_relaxed) & bit;
  }

  bool needsDynReloc() const {
    return flags.load(std::memory_order_relaxed) &
           (NEEDS_COPY | NEEDS_GOT | NEEDS_PLT | NEEDS_TLSDESC | NEEDS_TLSGD |
            NEEDS_TLSGD_TO_IE | NEEDS_GOT_DTPREL | NEEDS_TLSIE);
  }
  void allocateAux(Ctx &ctx) {
    assert(auxIdx == 0);
    auxIdx = ctx.symAux.size();
    ctx.symAux.emplace_back();
  }

  bool isSection() const { return type == llvm::ELF::STT_SECTION; }
  bool isTls() const { return type == llvm::ELF::STT_TLS; }
  bool isFunc() const { return type == llvm::ELF::STT_FUNC; }
  bool isGnuIFunc() const { return type == llvm::ELF::STT_GNU_IFUNC; }
  bool isObject() const { return type == llvm::ELF::STT_OBJECT; }
  bool isFile() const { return type == llvm::ELF::STT_FILE; }
};

// Represents a symbol that is defined in the current output file.
class Defined : public Symbol {
public:
  Defined(Ctx &ctx, InputFile *file, StringRef name, uint8_t binding,
          uint8_t stOther, uint8_t type, uint64_t value, uint64_t size,
          SectionBase *section)
      : Symbol(DefinedKind, file, name, binding, stOther, type), value(value),
        size(size), section(section) {
    exportDynamic = ctx.arg.exportDynamic;
  }
  void overwrite(Symbol &sym) const;

  static bool classof(const Symbol *s) { return s->isDefined(); }

  uint64_t value;
  uint64_t size;
  SectionBase *section;
};

// Represents a common symbol.
//
// On Unix, it is traditionally allowed to write variable definitions
// without initialization expressions (such as "int foo;") to header
// files. Such definition is called "tentative definition".
//
// Using tentative definition is usually considered a bad practice
// because you should write only declarations (such as "extern int
// foo;") to header files. Nevertheless, the linker and the compiler
// have to do something to support bad code by allowing duplicate
// definitions for this particular case.
//
// Common symbols represent variable definitions without initializations.
// The compiler creates common symbols when it sees variable definitions
// without initialization (you can suppress this behavior and let the
// compiler create a regular defined symbol by -fno-common).
//
// The linker allows common symbols to be replaced by regular defined
// symbols. If there are remaining common symbols after name resolution is
// complete, they are converted to regular defined symbols in a .bss
// section. (Therefore, the later passes don't see any CommonSymbols.)
class CommonSymbol : public Symbol {
public:
  CommonSymbol(Ctx &ctx, InputFile *file, StringRef name, uint8_t binding,
               uint8_t stOther, uint8_t type, uint64_t alignment, uint64_t size)
      : Symbol(CommonKind, file, name, binding, stOther, type),
        alignment(alignment), size(size) {
    exportDynamic = ctx.arg.exportDynamic;
  }
  void overwrite(Symbol &sym) const {
    Symbol::overwrite(sym, CommonKind);
    auto &s = static_cast<CommonSymbol &>(sym);
    s.alignment = alignment;
    s.size = size;
  }

  static bool classof(const Symbol *s) { return s->isCommon(); }

  uint32_t alignment;
  uint64_t size;
};

class Undefined : public Symbol {
public:
  Undefined(InputFile *file, StringRef name, uint8_t binding, uint8_t stOther,
            uint8_t type, uint32_t discardedSecIdx = 0)
      : Symbol(UndefinedKind, file, name, binding, stOther, type),
        discardedSecIdx(discardedSecIdx) {}
  void overwrite(Symbol &sym) const {
    Symbol::overwrite(sym, UndefinedKind);
    auto &s = static_cast<Undefined &>(sym);
    s.discardedSecIdx = discardedSecIdx;
    s.nonPrevailing = nonPrevailing;
  }

  static bool classof(const Symbol *s) { return s->kind() == UndefinedKind; }

  // The section index if in a discarded section, 0 otherwise.
  uint32_t discardedSecIdx;
  bool nonPrevailing = false;
};

class SharedSymbol : public Symbol {
public:
  static bool classof(const Symbol *s) { return s->kind() == SharedKind; }

  SharedSymbol(InputFile &file, StringRef name, uint8_t binding,
               uint8_t stOther, uint8_t type, uint64_t value, uint64_t size,
               uint32_t alignment)
      : Symbol(SharedKind, &file, name, binding, stOther, type), value(value),
        size(size), alignment(alignment) {
    exportDynamic = true;
    dsoProtected = visibility() == llvm::ELF::STV_PROTECTED;
    // GNU ifunc is a mechanism to allow user-supplied functions to
    // resolve PLT slot values at load-time. This is contrary to the
    // regular symbol resolution scheme in which symbols are resolved just
    // by name. Using this hook, you can program how symbols are solved
    // for you program. For example, you can make "memcpy" to be resolved
    // to a SSE-enabled version of memcpy only when a machine running the
    // program supports the SSE instruction set.
    //
    // Naturally, such symbols should always be called through their PLT
    // slots. What GNU ifunc symbols point to are resolver functions, and
    // calling them directly doesn't make sense (unless you are writing a
    // loader).
    //
    // For DSO symbols, we always call them through PLT slots anyway.
    // So there's no difference between GNU ifunc and regular function
    // symbols if they are in DSOs. So we can handle GNU_IFUNC as FUNC.
    if (this->type == llvm::ELF::STT_GNU_IFUNC)
      this->type = llvm::ELF::STT_FUNC;
  }
  void overwrite(Symbol &sym) const {
    Symbol::overwrite(sym, SharedKind);
    auto &s = static_cast<SharedSymbol &>(sym);
    s.dsoProtected = dsoProtected;
    s.value = value;
    s.size = size;
    s.alignment = alignment;
  }

  uint64_t value; // st_value
  uint64_t size;  // st_size
  uint32_t alignment;
};

// LazySymbol symbols represent symbols in object files between --start-lib and
// --end-lib options. LLD also handles traditional archives as if all the files
// in the archive are surrounded by --start-lib and --end-lib.
//
// A special complication is the handling of weak undefined symbols. They should
// not load a file, but we have to remember we have seen both the weak undefined
// and the lazy. We represent that with a lazy symbol with a weak binding. This
// means that code looking for undefined symbols normally also has to take lazy
// symbols into consideration.
class LazySymbol : public Symbol {
public:
  LazySymbol(InputFile &file)
      : Symbol(LazyKind, &file, {}, llvm::ELF::STB_GLOBAL,
               llvm::ELF::STV_DEFAULT, llvm::ELF::STT_NOTYPE) {}
  void overwrite(Symbol &sym) const { Symbol::overwrite(sym, LazyKind); }

  static bool classof(const Symbol *s) { return s->kind() == LazyKind; }
};

// A buffer class that is large enough to hold any Symbol-derived
// object. We allocate memory using this class and instantiate a symbol
// using the placement new.

// It is important to keep the size of SymbolUnion small for performance and
// memory usage reasons. 64 bytes is a soft limit based on the size of Defined
// on a 64-bit system. This is enforced by a static_assert in Symbols.cpp.
union SymbolUnion {
  alignas(Defined) char a[sizeof(Defined)];
  alignas(CommonSymbol) char b[sizeof(CommonSymbol)];
  alignas(Undefined) char c[sizeof(Undefined)];
  alignas(SharedSymbol) char d[sizeof(SharedSymbol)];
  alignas(LazySymbol) char e[sizeof(LazySymbol)];
};

template <typename... T> Defined *makeDefined(T &&...args) {
  auto *sym = getSpecificAllocSingleton<SymbolUnion>().Allocate();
  memset(sym, 0, sizeof(Symbol));
  auto &s = *new (reinterpret_cast<Defined *>(sym)) Defined(std::forward<T>(args)...);
  return &s;
}

void reportDuplicate(Ctx &, const Symbol &sym, const InputFile *newFile,
                     InputSectionBase *errSec, uint64_t errOffset);
void maybeWarnUnorderableSymbol(Ctx &, const Symbol *sym);
bool computeIsPreemptible(Ctx &, const Symbol &sym);

} // namespace lld::elf

#endif<|MERGE_RESOLUTION|>--- conflicted
+++ resolved
@@ -33,11 +33,8 @@
 class LazySymbol;
 class InputFile;
 
-<<<<<<< HEAD
-=======
 // Returns a string representation for a symbol for diagnostics.
 std::string toStr(Ctx &, const Symbol &);
->>>>>>> a8d96e15
 const ELFSyncStream &operator<<(const ELFSyncStream &, const Symbol *);
 
 void printTraceSymbol(const Symbol &sym, StringRef name);
