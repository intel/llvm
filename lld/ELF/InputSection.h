//===- InputSection.h -------------------------------------------*- C++ -*-===//
//
// Part of the LLVM Project, under the Apache License v2.0 with LLVM Exceptions.
// See https://llvm.org/LICENSE.txt for license information.
// SPDX-License-Identifier: Apache-2.0 WITH LLVM-exception
//
//===----------------------------------------------------------------------===//

#ifndef LLD_ELF_INPUT_SECTION_H
#define LLD_ELF_INPUT_SECTION_H

#include "Config.h"
#include "Relocations.h"
#include "lld/Common/CommonLinkerContext.h"
#include "lld/Common/LLVM.h"
#include "lld/Common/Memory.h"
#include "llvm/ADT/CachedHashString.h"
#include "llvm/ADT/DenseSet.h"
#include "llvm/ADT/StringExtras.h"
#include "llvm/ADT/TinyPtrVector.h"
#include "llvm/Object/ELF.h"
#include "llvm/Support/Compiler.h"

namespace lld {
namespace elf {

class InputFile;
class Symbol;

class Defined;
struct Partition;
class SyntheticSection;
template <class ELFT> class ObjFile;
class OutputSection;

// Returned by InputSectionBase::relsOrRelas. At most one member is empty.
template <class ELFT> struct RelsOrRelas {
  Relocs<typename ELFT::Rel> rels;
  Relocs<typename ELFT::Rela> relas;
  Relocs<typename ELFT::Crel> crels;
  bool areRelocsRel() const { return rels.size(); }
  bool areRelocsCrel() const { return crels.size(); }
};

#define invokeOnRelocs(sec, f, ...)                                            \
  {                                                                            \
    const RelsOrRelas<ELFT> rs = (sec).template relsOrRelas<ELFT>();           \
    if (rs.areRelocsCrel())                                                    \
      f(__VA_ARGS__, rs.crels);                                                \
    else if (rs.areRelocsRel())                                                \
      f(__VA_ARGS__, rs.rels);                                                 \
    else                                                                       \
      f(__VA_ARGS__, rs.relas);                                                \
  }

// This is the base class of all sections that lld handles. Some are sections in
// input files, some are sections in the produced output file and some exist
// just as a convenience for implementing special ways of combining some
// sections.
class SectionBase {
public:
  enum Kind : uint8_t {
    Regular,
    Synthetic,
    Spill,
    EHFrame,
    Merge,
    Output,
    Class,
  };

  Kind kind() const { return sectionKind; }

  // The file which contains this section. For InputSectionBase, its dynamic
  // type is usually ObjFile<ELFT>, but may be an InputFile of InternalKind
  // (for a synthetic section).
  InputFile *file;

  StringRef name;

  // The 1-indexed partition that this section is assigned to by the garbage
  // collector, or 0 if this section is dead. Normally there is only one
  // partition, so this will either be 0 or 1.
  elf::Partition &getPartition(Ctx &) const;

  // These corresponds to the fields in Elf_Shdr.
  uint64_t flags;
  uint32_t type;
  uint32_t link;
  uint32_t info;
  uint32_t addralign;
  uint32_t entsize;

  Kind sectionKind;
  uint8_t partition = 1;

  // The next two bit fields are only used by InputSectionBase, but we
  // put them here so the struct packs better.

  Ctx &getCtx() const;
  OutputSection *getOutputSection();
  const OutputSection *getOutputSection() const {
    return const_cast<SectionBase *>(this)->getOutputSection();
  }

  // Translate an offset in the input section to an offset in the output
  // section.
  uint64_t getOffset(uint64_t offset) const;

  uint64_t getVA(uint64_t offset = 0) const;

  bool isLive() const { return partition != 0; }
  void markLive() { partition = 1; }
  void markDead() { partition = 0; }

protected:
  constexpr SectionBase(Kind sectionKind, InputFile *file, StringRef name,
                        uint32_t type, uint64_t flags, uint32_t link,
                        uint32_t info, uint32_t addralign, uint32_t entsize)
      : file(file), name(name), flags(flags), type(type), link(link),
        info(info), addralign(addralign), entsize(entsize),
        sectionKind(sectionKind) {}
};

struct SymbolAnchor {
  uint64_t offset;
  Defined *d;
  bool end; // true for the anchor of st_value+st_size
};

struct RelaxAux {
  // This records symbol start and end offsets which will be adjusted according
  // to the nearest relocDeltas element.
  SmallVector<SymbolAnchor, 0> anchors;
  // For relocations[i], the actual offset is
  //   r_offset - (i ? relocDeltas[i-1] : 0).
  std::unique_ptr<uint32_t[]> relocDeltas;
  // For relocations[i], the actual type is relocTypes[i].
  std::unique_ptr<RelType[]> relocTypes;
  SmallVector<uint32_t, 0> writes;
};

// This corresponds to a section of an input file.
class InputSectionBase : public SectionBase {
public:
  template <class ELFT>
  InputSectionBase(ObjFile<ELFT> &file, const typename ELFT::Shdr &header,
                   StringRef name, Kind sectionKind);

  InputSectionBase(InputFile *file, StringRef name, uint32_t type,
                   uint64_t flags, uint32_t link, uint32_t info,
                   uint32_t addralign, uint32_t entsize, ArrayRef<uint8_t> data,
                   Kind sectionKind);

  static bool classof(const SectionBase *s) {
    return s->kind() != Output && s->kind() != Class;
  }

  LLVM_PREFERRED_TYPE(bool)
  uint8_t bss : 1;

  // Whether this section is SHT_CREL and has been decoded to RELA by
  // relsOrRelas.
  LLVM_PREFERRED_TYPE(bool)
  uint8_t decodedCrel : 1;

  // Set for sections that should not be folded by ICF.
  LLVM_PREFERRED_TYPE(bool)
  uint8_t keepUnique : 1;

  // Whether the section needs to be padded with a NOP filler due to
  // deleteFallThruJmpInsn.
  LLVM_PREFERRED_TYPE(bool)
  uint8_t nopFiller : 1;

  mutable bool compressed = false;

  // Input sections are part of an output section. Special sections
  // like .eh_frame and merge sections are first combined into a
  // synthetic section that is then added to an output section. In all
  // cases this points one level up.
  SectionBase *parent = nullptr;

  // Section index of the relocation section if exists.
  uint32_t relSecIdx = 0;

  // Getter when the dynamic type is ObjFile<ELFT>.
  template <class ELFT> ObjFile<ELFT> *getFile() const {
    return cast<ObjFile<ELFT>>(file);
  }

  // Used by --optimize-bb-jumps and RISC-V linker relaxation temporarily to
  // indicate the number of bytes which is not counted in the size. This should
  // be reset to zero after uses.
  uint32_t bytesDropped = 0;

  void drop_back(unsigned num) {
    assert(bytesDropped + num < 256);
    bytesDropped += num;
  }

  void push_back(uint64_t num) {
    assert(bytesDropped >= num);
    bytesDropped -= num;
  }

  mutable const uint8_t *content_;
  uint64_t size;

  void trim() {
    if (bytesDropped) {
      size -= bytesDropped;
      bytesDropped = 0;
    }
  }

  ArrayRef<uint8_t> content() const {
    return ArrayRef<uint8_t>(content_, size);
  }
  ArrayRef<uint8_t> contentMaybeDecompress() const {
    if (compressed)
      decompress();
    return content();
  }

  // The next member in the section group if this section is in a group. This is
  // used by --gc-sections.
  InputSectionBase *nextInSectionGroup = nullptr;

  template <class ELFT>
  RelsOrRelas<ELFT> relsOrRelas(bool supportsCrel = true) const;

  // InputSections that are dependent on us (reverse dependency for GC)
  llvm::TinyPtrVector<InputSection *> dependentSections;

  // Returns the size of this section (even if this is a common or BSS.)
  size_t getSize() const;

  InputSection *getLinkOrderDep() const;

  // Get a symbol that encloses this offset from within the section. If type is
  // not zero, return a symbol with the specified type.
  Defined *getEnclosingSymbol(uint64_t offset, uint8_t type = 0) const;
  Defined *getEnclosingFunction(uint64_t offset) const {
    return getEnclosingSymbol(offset, llvm::ELF::STT_FUNC);
  }

  // Returns a source location string. Used to construct an error message.
  std::string getLocation(uint64_t offset) const;
  std::string getSrcMsg(const Symbol &sym, uint64_t offset) const;
  std::string getObjMsg(uint64_t offset) const;

  // Each section knows how to relocate itself. These functions apply
  // relocations, assuming that Buf points to this section's copy in
  // the mmap'ed output buffer.
  template <class ELFT> void relocate(Ctx &, uint8_t *buf, uint8_t *bufEnd);
  uint64_t getRelocTargetVA(Ctx &, const Relocation &r, uint64_t p) const;

  // The native ELF reloc data type is not very convenient to handle.
  // So we convert ELF reloc records to our own records in Relocations.cpp.
  // This vector contains such "cooked" relocations.
  SmallVector<Relocation, 0> relocations;

  void addReloc(const Relocation &r) { relocations.push_back(r); }
  MutableArrayRef<Relocation> relocs() { return relocations; }
  ArrayRef<Relocation> relocs() const { return relocations; }

  union {
    // These are modifiers to jump instructions that are necessary when basic
    // block sections are enabled.  Basic block sections creates opportunities
    // to relax jump instructions at basic block boundaries after reordering the
    // basic blocks.
    JumpInstrMod *jumpInstrMod = nullptr;

    // Auxiliary information for RISC-V and LoongArch linker relaxation.
    // They do not use jumpInstrMod.
    RelaxAux *relaxAux;

    // The compressed content size when `compressed` is true.
    size_t compressedSize;
  };

  // A function compiled with -fsplit-stack calling a function
  // compiled without -fsplit-stack needs its prologue adjusted. Find
  // such functions and adjust their prologues.  This is very similar
  // to relocation. See https://gcc.gnu.org/wiki/SplitStacks for more
  // information.
  template <typename ELFT>
  void adjustSplitStackFunctionPrologues(Ctx &, uint8_t *buf, uint8_t *end);

  template <typename T> llvm::ArrayRef<T> getDataAs() const {
    size_t s = content().size();
    assert(s % sizeof(T) == 0);
    return llvm::ArrayRef<T>((const T *)content().data(), s / sizeof(T));
  }

protected:
  template <typename ELFT> void parseCompressedHeader(Ctx &);
  void decompress() const;
};

// SectionPiece represents a piece of splittable section contents.
// We allocate a lot of these and binary search on them. This means that they
// have to be as compact as possible, which is why we don't store the size (can
// be found by looking at the next one).
struct SectionPiece {
  SectionPiece() = default;
  SectionPiece(size_t off, uint32_t hash, bool live)
      : inputOff(off), live(live), hash(hash >> 1) {}

  uint32_t inputOff;
  LLVM_PREFERRED_TYPE(bool)
  uint32_t live : 1;
  uint32_t hash : 31;
  uint64_t outputOff = 0;
};

static_assert(sizeof(SectionPiece) == 16, "SectionPiece is too big");

// This corresponds to a SHF_MERGE section of an input file.
class MergeInputSection : public InputSectionBase {
public:
  template <class ELFT>
  MergeInputSection(ObjFile<ELFT> &f, const typename ELFT::Shdr &header,
                    StringRef name);
  MergeInputSection(Ctx &, StringRef name, uint32_t type, uint64_t flags,
                    uint64_t entsize, ArrayRef<uint8_t> data);

  static bool classof(const SectionBase *s) { return s->kind() == Merge; }
  void splitIntoPieces();

  // Translate an offset in the input section to an offset in the parent
  // MergeSyntheticSection.
  uint64_t getParentOffset(uint64_t offset) const;

  // Splittable sections are handled as a sequence of data
  // rather than a single large blob of data.
  SmallVector<SectionPiece, 0> pieces;

  // Returns I'th piece's data. This function is very hot when
  // string merging is enabled, so we want to inline.
  LLVM_ATTRIBUTE_ALWAYS_INLINE
  llvm::CachedHashStringRef getData(size_t i) const {
    size_t begin = pieces[i].inputOff;
    size_t end =
        (pieces.size() - 1 == i) ? content().size() : pieces[i + 1].inputOff;
    return {toStringRef(content().slice(begin, end - begin)), pieces[i].hash};
  }

  // Returns the SectionPiece at a given input section offset.
  SectionPiece &getSectionPiece(uint64_t offset);
  const SectionPiece &getSectionPiece(uint64_t offset) const {
    return const_cast<MergeInputSection *>(this)->getSectionPiece(offset);
  }

  SyntheticSection *getParent() const {
    return cast_or_null<SyntheticSection>(parent);
  }

private:
  void splitStrings(StringRef s, size_t size);
  void splitNonStrings(ArrayRef<uint8_t> a, size_t size);
};

struct EhSectionPiece {
  EhSectionPiece(size_t off, InputSectionBase *sec, uint32_t size,
                 unsigned firstRelocation)
      : inputOff(off), sec(sec), size(size), firstRelocation(firstRelocation) {}

  ArrayRef<uint8_t> data() const {
    return {sec->content().data() + this->inputOff, size};
  }

  size_t inputOff;
  ssize_t outputOff = -1;
  InputSectionBase *sec;
  uint32_t size;
  unsigned firstRelocation;
};

// This corresponds to a .eh_frame section of an input file.
class EhInputSection : public InputSectionBase {
public:
  template <class ELFT>
  EhInputSection(ObjFile<ELFT> &f, const typename ELFT::Shdr &header,
                 StringRef name);
  static bool classof(const SectionBase *s) { return s->kind() == EHFrame; }
  template <class ELFT> void split();
  template <class ELFT, class RelTy> void split(ArrayRef<RelTy> rels);

  // Splittable sections are handled as a sequence of data
  // rather than a single large blob of data.
  SmallVector<EhSectionPiece, 0> cies, fdes;

  SyntheticSection *getParent() const;
  uint64_t getParentOffset(uint64_t offset) const;
};

// This is a section that is added directly to an output section
// instead of needing special combination via a synthetic section. This
// includes all input sections with the exceptions of SHF_MERGE and
// .eh_frame. It also includes the synthetic sections themselves.
class InputSection : public InputSectionBase {
public:
  InputSection(InputFile *f, StringRef name, uint32_t type, uint64_t flags,
               uint32_t addralign, uint32_t entsize, ArrayRef<uint8_t> data,
               Kind k = Regular);
  template <class ELFT>
  InputSection(ObjFile<ELFT> &f, const typename ELFT::Shdr &header,
               StringRef name);

  static bool classof(const SectionBase *s) {
    return s->kind() == SectionBase::Regular ||
           s->kind() == SectionBase::Synthetic ||
           s->kind() == SectionBase::Spill;
  }

  // Write this section to a mmap'ed file, assuming Buf is pointing to
  // beginning of the output section.
  template <class ELFT> void writeTo(Ctx &, uint8_t *buf);

  OutputSection *getParent() const {
    return reinterpret_cast<OutputSection *>(parent);
  }

  // This variable has two usages. Initially, it represents an index in the
  // OutputSection's InputSection list, and is used when ordering SHF_LINK_ORDER
  // sections. After assignAddresses is called, it represents the offset from
  // the beginning of the output section this section was assigned to.
  uint64_t outSecOff = 0;

  InputSectionBase *getRelocatedSection() const;

  template <class ELFT, class RelTy>
  void relocateNonAlloc(Ctx &, uint8_t *buf, Relocs<RelTy> rels);

  // Points to the canonical section. If ICF folds two sections, repl pointer of
  // one section points to the other.
  InputSection *repl = this;

  // Used by ICF.
  uint32_t eqClass[2] = {0, 0};

  // Called by ICF to merge two input sections.
  void replace(InputSection *other);

  static InputSection discarded;

private:
  template <class ELFT, class RelTy> void copyRelocations(Ctx &, uint8_t *buf);

  template <class ELFT, class RelTy, class RelIt>
  void copyRelocations(Ctx &, uint8_t *buf, llvm::iterator_range<RelIt> rels);

  template <class ELFT> void copyShtGroup(uint8_t *buf);
};

// A marker for a potential spill location for another input section. This
// broadly acts as if it were the original section until address assignment.
// Then it is either replaced with the real input section or removed.
class PotentialSpillSection : public InputSection {
public:
  // The containing input section description; used to quickly replace this stub
  // with the actual section.
  InputSectionDescription *isd;

  // Next potential spill location for the same source input section.
  PotentialSpillSection *next = nullptr;

  PotentialSpillSection(const InputSectionBase &source,
                        InputSectionDescription &isd);

  static bool classof(const SectionBase *sec) {
    return sec->kind() == InputSectionBase::Spill;
  }
};

#ifndef _WIN32
static_assert(sizeof(InputSection) <= 152, "InputSection is too big");
#endif

class SyntheticSection : public InputSection {
public:
  Ctx &ctx;
  SyntheticSection(Ctx &ctx, StringRef name, uint32_t type, uint64_t flags,
                   uint32_t addralign)
      : InputSection(ctx.internalFile, name, type, flags, addralign,
                     /*entsize=*/0, {}, InputSectionBase::Synthetic),
        ctx(ctx) {}

  virtual ~SyntheticSection() = default;
  virtual size_t getSize() const = 0;
  virtual bool updateAllocSize(Ctx &) { return false; }
  // If the section has the SHF_ALLOC flag and the size may be changed if
  // thunks are added, update the section size.
  virtual bool isNeeded() const { return true; }
  virtual void finalizeContents() {}
  virtual void writeTo(uint8_t *buf) = 0;

  static bool classof(const SectionBase *sec) {
    return sec->kind() == InputSectionBase::Synthetic;
  }
};

inline bool isStaticRelSecType(uint32_t type) {
  return type == llvm::ELF::SHT_RELA || type == llvm::ELF::SHT_CREL ||
         type == llvm::ELF::SHT_REL;
}

inline bool isDebugSection(const InputSectionBase &sec) {
  return (sec.flags & llvm::ELF::SHF_ALLOC) == 0 &&
         sec.name.starts_with(".debug");
}
<<<<<<< HEAD

const ELFSyncStream &operator<<(const ELFSyncStream &,
                                const InputSectionBase *);
} // namespace elf
=======
>>>>>>> a8d96e15

std::string toStr(elf::Ctx &, const elf::InputSectionBase *);
const ELFSyncStream &operator<<(const ELFSyncStream &,
                                const InputSectionBase *);
} // namespace elf
} // namespace lld

#endif<|MERGE_RESOLUTION|>--- conflicted
+++ resolved
@@ -511,13 +511,6 @@
   return (sec.flags & llvm::ELF::SHF_ALLOC) == 0 &&
          sec.name.starts_with(".debug");
 }
-<<<<<<< HEAD
-
-const ELFSyncStream &operator<<(const ELFSyncStream &,
-                                const InputSectionBase *);
-} // namespace elf
-=======
->>>>>>> a8d96e15
 
 std::string toStr(elf::Ctx &, const elf::InputSectionBase *);
 const ELFSyncStream &operator<<(const ELFSyncStream &,
