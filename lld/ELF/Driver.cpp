--- conflicted
+++ resolved
@@ -82,87 +82,20 @@
 static void setConfigs(Ctx &ctx, opt::InputArgList &args);
 static void readConfigs(Ctx &ctx, opt::InputArgList &args);
 
-<<<<<<< HEAD
-void elf::errorOrWarn(const Twine &msg) {
-  if (ctx.arg.noinhibitExec)
-    Warn(ctx) << msg;
-  else
-    ErrAlways(ctx) << msg;
-=======
 ELFSyncStream elf::Log(Ctx &ctx) { return {ctx, DiagLevel::Log}; }
 ELFSyncStream elf::Msg(Ctx &ctx) { return {ctx, DiagLevel::Msg}; }
 ELFSyncStream elf::Warn(Ctx &ctx) { return {ctx, DiagLevel::Warn}; }
 ELFSyncStream elf::Err(Ctx &ctx) {
   return {ctx, ctx.arg.noinhibitExec ? DiagLevel::Warn : DiagLevel::Err};
->>>>>>> a8d96e15
 }
 ELFSyncStream elf::ErrAlways(Ctx &ctx) { return {ctx, DiagLevel::Err}; }
 ELFSyncStream elf::Fatal(Ctx &ctx) { return {ctx, DiagLevel::Fatal}; }
 uint64_t elf::errCount(Ctx &ctx) { return ctx.e.errorCount; }
 
-<<<<<<< HEAD
-ELFSyncStream elf::Log(Ctx &ctx) { return {ctx, DiagLevel::Log}; }
-ELFSyncStream elf::Warn(Ctx &ctx) { return {ctx, DiagLevel::Warn}; }
-ELFSyncStream elf::Err(Ctx &ctx) {
-  return {ctx, ctx.arg.noinhibitExec ? DiagLevel::Warn : DiagLevel::Err};
-}
-ELFSyncStream elf::ErrAlways(Ctx &ctx) { return {ctx, DiagLevel::Err}; }
-ELFSyncStream elf::Fatal(Ctx &ctx) { return {ctx, DiagLevel::Fatal}; }
-uint64_t elf::errCount(Ctx &ctx) { return ctx.errHandler->errorCount; }
-
-Ctx::Ctx() : driver(*this) {}
-
-void Ctx::reset() {
-  arg.~Config();
-  new (&arg) Config();
-  driver.~LinkerDriver();
-  new (&driver) LinkerDriver(*this);
-  script = nullptr;
-  target.reset();
-
-  errHandler = nullptr;
-
-  bufferStart = nullptr;
-  mainPart = nullptr;
-  tlsPhdr = nullptr;
-  out = OutSections{};
-  outputSections.clear();
-  partitions.clear();
-
-  in.reset();
-  sym = ElfSym{};
-  symtab = std::make_unique<SymbolTable>(*this);
-
-  memoryBuffers.clear();
-  objectFiles.clear();
-  sharedFiles.clear();
-  binaryFiles.clear();
-  bitcodeFiles.clear();
-  lazyBitcodeFiles.clear();
-  inputSections.clear();
-  ehInputSections.clear();
-
-  symAux.clear();
-  duplicates.clear();
-  nonPrevailingSyms.clear();
-  whyExtractRecords.clear();
-  backwardReferences.clear();
-  auxiliaryFiles.clear();
-  tar.reset();
-  internalFile = nullptr;
-  hasSympart.store(false, std::memory_order_relaxed);
-  hasTlsIe.store(false, std::memory_order_relaxed);
-  needsTlsLd.store(false, std::memory_order_relaxed);
-  scriptSymOrderCounter = 1;
-  scriptSymOrder.clear();
-  ppc64noTocRelax.clear();
-  ltoAllVtablesHaveTypeInfos = false;
-=======
 ELFSyncStream elf::InternalErr(Ctx &ctx, const uint8_t *buf) {
   ELFSyncStream s(ctx, DiagLevel::Err);
   s << "internal linker error: ";
   return s;
->>>>>>> a8d96e15
 }
 
 Ctx::Ctx() : driver(*this) {}
@@ -191,7 +124,6 @@
 
   LinkerScript script(ctx);
   ctx.script = &script;
-  ctx.errHandler = &context->e;
   ctx.symAux.emplace_back();
   ctx.symtab = std::make_unique<SymbolTable>(ctx);
 
@@ -698,11 +630,7 @@
       if (!ltoSampleProfile.empty())
         readFile(ctx, ltoSampleProfile);
     } else {
-<<<<<<< HEAD
-      ErrAlways(ctx) << "--reproduce: " << toString(errOrWriter.takeError());
-=======
       ErrAlways(ctx) << "--reproduce: " << errOrWriter.takeError();
->>>>>>> a8d96e15
     }
   }
 
@@ -1159,12 +1087,7 @@
           << knownSafeName;
     Expected<GlobPattern> pat = GlobPattern::create(knownSafeName);
     if (!pat)
-<<<<<<< HEAD
-      ErrAlways(ctx) << "--lto-known-safe-vtables=: "
-                     << toString(pat.takeError());
-=======
       ErrAlways(ctx) << "--lto-known-safe-vtables=: " << pat.takeError();
->>>>>>> a8d96e15
     vtableSymbolsWithNoRTTI.remove_if(
         [&](StringRef s) { return pat->match(s); });
   }
@@ -1294,12 +1217,7 @@
   else if (Expected<GlobPattern> pat = GlobPattern::create(fields[0]))
     ctx.arg.remapInputsWildcards.emplace_back(std::move(*pat), fields[1]);
   else {
-<<<<<<< HEAD
-    ErrAlways(ctx) << location << ": " << toString(pat.takeError()) << ": "
-                   << fields[0];
-=======
     ErrAlways(ctx) << location << ": " << pat.takeError() << ": " << fields[0];
->>>>>>> a8d96e15
     return true;
   }
   return false;
@@ -1409,23 +1327,13 @@
                    OPT_no_lto_validate_all_vtables_have_type_infos, false);
   ctx.arg.ltoo = args::getInteger(args, OPT_lto_O, 2);
   if (ctx.arg.ltoo > 3)
-<<<<<<< HEAD
-    ErrAlways(ctx) << "invalid optimization level for LTO: "
-                   << Twine(ctx.arg.ltoo);
-=======
     ErrAlways(ctx) << "invalid optimization level for LTO: " << ctx.arg.ltoo;
->>>>>>> a8d96e15
   unsigned ltoCgo =
       args::getInteger(args, OPT_lto_CGO, args::getCGOptLevel(ctx.arg.ltoo));
   if (auto level = CodeGenOpt::getLevel(ltoCgo))
     ctx.arg.ltoCgo = *level;
   else
-<<<<<<< HEAD
-    ErrAlways(ctx) << "invalid codegen optimization level for LTO: "
-                   << Twine(ltoCgo);
-=======
     ErrAlways(ctx) << "invalid codegen optimization level for LTO: " << ltoCgo;
->>>>>>> a8d96e15
   ctx.arg.ltoObjPath = args.getLastArgValue(OPT_lto_obj_path_eq);
   ctx.arg.ltoPartitions = args::getInteger(args, OPT_lto_partitions, 1);
   ctx.arg.ltoSampleProfile = args.getLastArgValue(OPT_lto_sample_profile);
@@ -1634,12 +1542,7 @@
     else if (Expected<GlobPattern> pat = GlobPattern::create(kv.first))
       ctx.arg.shuffleSections.emplace_back(std::move(*pat), uint32_t(v));
     else
-<<<<<<< HEAD
-      ErrAlways(ctx) << errPrefix << toString(pat.takeError()) << ": "
-                     << kv.first;
-=======
       ErrAlways(ctx) << errPrefix << pat.takeError() << ": " << kv.first;
->>>>>>> a8d96e15
   }
 
   auto reports = {std::make_pair("bti-report", &ctx.arg.zBtiReport),
@@ -1654,11 +1557,7 @@
         continue;
       arg->claim();
       if (!isValidReportString(option.second)) {
-<<<<<<< HEAD
-        ErrAlways(ctx) << Twine("-z ") << reportArg.first << "= parameter "
-=======
         ErrAlways(ctx) << "-z " << reportArg.first << "= parameter "
->>>>>>> a8d96e15
                        << option.second << " is not recognized";
         continue;
       }
@@ -1687,11 +1586,7 @@
     if (Expected<GlobPattern> pat = GlobPattern::create(fields[0])) {
       ctx.arg.compressSections.emplace_back(std::move(*pat), type, level);
     } else {
-<<<<<<< HEAD
-      ErrAlways(ctx) << arg->getSpelling() << ": " << toString(pat.takeError());
-=======
       ErrAlways(ctx) << arg->getSpelling() << ": " << pat.takeError();
->>>>>>> a8d96e15
       continue;
     }
   }
@@ -1907,11 +1802,7 @@
       if (std::optional<MemoryBufferRef> buffer = readFile(ctx, *path))
         readVersionScript(ctx, *buffer);
     } else {
-<<<<<<< HEAD
-      ErrAlways(ctx) << Twine("cannot find version script ") << arg->getValue();
-=======
       ErrAlways(ctx) << "cannot find version script " << arg->getValue();
->>>>>>> a8d96e15
     }
 }
 
@@ -2056,11 +1947,7 @@
         }
         break;
       }
-<<<<<<< HEAD
-      ErrAlways(ctx) << Twine("cannot find linker script ") << arg->getValue();
-=======
       ErrAlways(ctx) << "cannot find linker script " << arg->getValue();
->>>>>>> a8d96e15
       break;
     case OPT_as_needed:
       ctx.arg.asNeeded = true;
@@ -2142,11 +2029,7 @@
 
   if (defaultScript && !hasScript)
     readLinkerScript(ctx, *defaultScript);
-<<<<<<< HEAD
-  if (files.empty() && !hasInput && errorCount() == 0)
-=======
   if (files.empty() && !hasInput && errCount(ctx) == 0)
->>>>>>> a8d96e15
     ErrAlways(ctx) << "no input files";
 }
 
@@ -2817,22 +2700,6 @@
     ctx.symtab->wrap(w.sym, w.real, w.wrap);
 }
 
-<<<<<<< HEAD
-static void reportMissingFeature(StringRef config, const Twine &report) {
-  if (config == "error")
-    ErrAlways(ctx) << report;
-  else if (config == "warning")
-    Warn(ctx) << report;
-}
-
-static void checkAndReportMissingFeature(StringRef config, uint32_t features,
-                                         uint32_t mask, const Twine &report) {
-  if (!(features & mask))
-    reportMissingFeature(config, report);
-}
-
-=======
->>>>>>> a8d96e15
 // To enable CET (x86's hardware-assisted control flow enforcement), each
 // source file must be compiled with -fcf-protection. Object files compiled
 // with the flag contain feature flags indicating that they are compatible
@@ -2917,19 +2784,12 @@
                      "GNU_PROPERTY_X86_FEATURE_1_IBT property";
       features |= GNU_PROPERTY_X86_FEATURE_1_IBT;
     }
-<<<<<<< HEAD
-    if (ctx.arg.zPacPlt && !(features & GNU_PROPERTY_AARCH64_FEATURE_1_PAC)) {
-      Warn(ctx) << f
-                << ": -z pac-plt: file does not have "
-                   "GNU_PROPERTY_AARCH64_FEATURE_1_PAC property";
-=======
     if (ctx.arg.zPacPlt && !(hasValidPauthAbiCoreInfo ||
                              (features & GNU_PROPERTY_AARCH64_FEATURE_1_PAC))) {
       Warn(ctx) << f
                 << ": -z pac-plt: file does not have "
                    "GNU_PROPERTY_AARCH64_FEATURE_1_PAC property and no valid "
                    "PAuth core info present for this link job";
->>>>>>> a8d96e15
       features |= GNU_PROPERTY_AARCH64_FEATURE_1_PAC;
     }
     ctx.arg.andFeatures &= features;
