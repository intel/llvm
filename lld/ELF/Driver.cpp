//===- Driver.cpp ---------------------------------------------------------===//
//
// Part of the LLVM Project, under the Apache License v2.0 with LLVM Exceptions.
// See https://llvm.org/LICENSE.txt for license information.
// SPDX-License-Identifier: Apache-2.0 WITH LLVM-exception
//
//===----------------------------------------------------------------------===//
//
// The driver drives the entire linking process. It is responsible for
// parsing command line options and doing whatever it is instructed to do.
//
// One notable thing in the LLD's driver when compared to other linkers is
// that the LLD's driver is agnostic on the host operating system.
// Other linkers usually have implicit default values (such as a dynamic
// linker path or library paths) for each host OS.
//
// I don't think implicit default values are useful because they are
// usually explicitly specified by the compiler ctx.driver. They can even
// be harmful when you are doing cross-linking. Therefore, in LLD, we
// simply trust the compiler driver to pass all required options and
// don't try to make effort on our side.
//
//===----------------------------------------------------------------------===//

#include "Driver.h"
#include "Config.h"
#include "ICF.h"
#include "InputFiles.h"
#include "InputSection.h"
#include "LTO.h"
#include "LinkerScript.h"
#include "MarkLive.h"
#include "OutputSections.h"
#include "ScriptParser.h"
#include "SymbolTable.h"
#include "Symbols.h"
#include "SyntheticSections.h"
#include "Target.h"
#include "Writer.h"
#include "lld/Common/Args.h"
#include "lld/Common/CommonLinkerContext.h"
#include "lld/Common/Driver.h"
#include "lld/Common/ErrorHandler.h"
#include "lld/Common/Filesystem.h"
#include "lld/Common/Memory.h"
#include "lld/Common/Strings.h"
#include "lld/Common/TargetOptionsCommandFlags.h"
#include "lld/Common/Version.h"
#include "llvm/ADT/STLExtras.h"
#include "llvm/ADT/SetVector.h"
#include "llvm/ADT/StringExtras.h"
#include "llvm/ADT/StringSwitch.h"
#include "llvm/Config/llvm-config.h"
#include "llvm/LTO/LTO.h"
#include "llvm/Object/Archive.h"
#include "llvm/Object/IRObjectFile.h"
#include "llvm/Remarks/HotnessThresholdParser.h"
#include "llvm/Support/CommandLine.h"
#include "llvm/Support/Compression.h"
#include "llvm/Support/FileSystem.h"
#include "llvm/Support/GlobPattern.h"
#include "llvm/Support/LEB128.h"
#include "llvm/Support/Parallel.h"
#include "llvm/Support/Path.h"
#include "llvm/Support/TarWriter.h"
#include "llvm/Support/TargetSelect.h"
#include "llvm/Support/TimeProfiler.h"
#include "llvm/Support/raw_ostream.h"
#include <cstdlib>
#include <tuple>
#include <utility>

using namespace llvm;
using namespace llvm::ELF;
using namespace llvm::object;
using namespace llvm::sys;
using namespace llvm::support;
using namespace lld;
using namespace lld::elf;

ConfigWrapper elf::config;
Ctx elf::ctx;

static void setConfigs(Ctx &ctx, opt::InputArgList &args);
static void readConfigs(Ctx &ctx, opt::InputArgList &args);

void elf::errorOrWarn(const Twine &msg) {
  if (config->noinhibitExec)
    warn(msg);
  else
    error(msg);
}

Ctx::Ctx() : arg(config.c), driver(*this) {}

void Ctx::reset() {
<<<<<<< HEAD
  driver = LinkerDriver();
=======
  driver.~LinkerDriver();
  new (&driver) LinkerDriver(*this);
>>>>>>> 4b409fa5
  script = nullptr;
  target = nullptr;

  bufferStart = nullptr;
  mainPart = nullptr;
  tlsPhdr = nullptr;
  out = OutSections{};
  outputSections.clear();
  partitions.clear();

  in.reset();
  sym = ElfSym{};

  memoryBuffers.clear();
  objectFiles.clear();
  sharedFiles.clear();
  binaryFiles.clear();
  bitcodeFiles.clear();
  lazyBitcodeFiles.clear();
  inputSections.clear();
  ehInputSections.clear();

  symAux.clear();
  duplicates.clear();
  nonPrevailingSyms.clear();
  whyExtractRecords.clear();
  backwardReferences.clear();
  auxiliaryFiles.clear();
  tar.reset();
  internalFile = nullptr;
  hasSympart.store(false, std::memory_order_relaxed);
  hasTlsIe.store(false, std::memory_order_relaxed);
  needsTlsLd.store(false, std::memory_order_relaxed);
  scriptSymOrderCounter = 1;
  scriptSymOrder.clear();
  ppc64noTocRelax.clear();
  ltoAllVtablesHaveTypeInfos = false;
}

llvm::raw_fd_ostream Ctx::openAuxiliaryFile(llvm::StringRef filename,
                                            std::error_code &ec) {
  using namespace llvm::sys::fs;
  OpenFlags flags =
      auxiliaryFiles.insert(filename).second ? OF_None : OF_Append;
  return {filename, ec, flags};
}

namespace lld {
namespace elf {
bool link(ArrayRef<const char *> args, llvm::raw_ostream &stdoutOS,
          llvm::raw_ostream &stderrOS, bool exitEarly, bool disableOutput) {
  // This driver-specific context will be freed later by unsafeLldMain().
  auto *ctx = new CommonLinkerContext;

  ctx->e.initialize(stdoutOS, stderrOS, exitEarly, disableOutput);
  ctx->e.cleanupCallback = []() {
    elf::ctx.reset();
    elf::ctx.partitions.emplace_back();
    symtab = SymbolTable();

    SharedFile::vernauxNum = 0;
  };
  ctx->e.logName = args::getFilenameWithoutExe(args[0]);
  ctx->e.errorLimitExceededMsg = "too many errors emitted, stopping now (use "
                                 "--error-limit=0 to see all errors)";

  config = ConfigWrapper();

  LinkerScript script;
  elf::ctx.script = &script;
  elf::ctx.symAux.emplace_back();

  elf::ctx.partitions.clear();
  elf::ctx.partitions.emplace_back();

  config->progName = args[0];

  elf::ctx.driver.linkerMain(args);

  return errorCount() == 0;
}
} // namespace elf
} // namespace lld

// Parses a linker -m option.
static std::tuple<ELFKind, uint16_t, uint8_t> parseEmulation(StringRef emul) {
  uint8_t osabi = 0;
  StringRef s = emul;
  if (s.ends_with("_fbsd")) {
    s = s.drop_back(5);
    osabi = ELFOSABI_FREEBSD;
  }

  std::pair<ELFKind, uint16_t> ret =
      StringSwitch<std::pair<ELFKind, uint16_t>>(s)
          .Cases("aarch64elf", "aarch64linux", {ELF64LEKind, EM_AARCH64})
          .Cases("aarch64elfb", "aarch64linuxb", {ELF64BEKind, EM_AARCH64})
          .Cases("armelf", "armelf_linux_eabi", {ELF32LEKind, EM_ARM})
          .Cases("armelfb", "armelfb_linux_eabi", {ELF32BEKind, EM_ARM})
          .Case("elf32_x86_64", {ELF32LEKind, EM_X86_64})
          .Cases("elf32btsmip", "elf32btsmipn32", {ELF32BEKind, EM_MIPS})
          .Cases("elf32ltsmip", "elf32ltsmipn32", {ELF32LEKind, EM_MIPS})
          .Case("elf32lriscv", {ELF32LEKind, EM_RISCV})
          .Cases("elf32ppc", "elf32ppclinux", {ELF32BEKind, EM_PPC})
          .Cases("elf32lppc", "elf32lppclinux", {ELF32LEKind, EM_PPC})
          .Case("elf32loongarch", {ELF32LEKind, EM_LOONGARCH})
          .Case("elf64btsmip", {ELF64BEKind, EM_MIPS})
          .Case("elf64ltsmip", {ELF64LEKind, EM_MIPS})
          .Case("elf64lriscv", {ELF64LEKind, EM_RISCV})
          .Case("elf64ppc", {ELF64BEKind, EM_PPC64})
          .Case("elf64lppc", {ELF64LEKind, EM_PPC64})
          .Cases("elf_amd64", "elf_x86_64", {ELF64LEKind, EM_X86_64})
          .Case("elf_i386", {ELF32LEKind, EM_386})
          .Case("elf_iamcu", {ELF32LEKind, EM_IAMCU})
          .Case("elf64_sparc", {ELF64BEKind, EM_SPARCV9})
          .Case("msp430elf", {ELF32LEKind, EM_MSP430})
          .Case("elf64_amdgpu", {ELF64LEKind, EM_AMDGPU})
          .Case("elf64loongarch", {ELF64LEKind, EM_LOONGARCH})
          .Case("elf64_s390", {ELF64BEKind, EM_S390})
          .Case("hexagonelf", {ELF32LEKind, EM_HEXAGON})
          .Default({ELFNoneKind, EM_NONE});

  if (ret.first == ELFNoneKind)
    error("unknown emulation: " + emul);
  if (ret.second == EM_MSP430)
    osabi = ELFOSABI_STANDALONE;
  else if (ret.second == EM_AMDGPU)
    osabi = ELFOSABI_AMDGPU_HSA;
  return std::make_tuple(ret.first, ret.second, osabi);
}

// Returns slices of MB by parsing MB as an archive file.
// Each slice consists of a member file in the archive.
std::vector<std::pair<MemoryBufferRef, uint64_t>> static getArchiveMembers(
    MemoryBufferRef mb) {
  std::unique_ptr<Archive> file =
      CHECK(Archive::create(mb),
            mb.getBufferIdentifier() + ": failed to parse archive");

  std::vector<std::pair<MemoryBufferRef, uint64_t>> v;
  Error err = Error::success();
  bool addToTar = file->isThin() && ctx.tar;
  for (const Archive::Child &c : file->children(err)) {
    MemoryBufferRef mbref =
        CHECK(c.getMemoryBufferRef(),
              mb.getBufferIdentifier() +
                  ": could not get the buffer for a child of the archive");
    if (addToTar)
      ctx.tar->append(relativeToRoot(check(c.getFullName())),
                      mbref.getBuffer());
    v.push_back(std::make_pair(mbref, c.getChildOffset()));
  }
  if (err)
    fatal(mb.getBufferIdentifier() + ": Archive::children failed: " +
          toString(std::move(err)));

  // Take ownership of memory buffers created for members of thin archives.
  std::vector<std::unique_ptr<MemoryBuffer>> mbs = file->takeThinBuffers();
  std::move(mbs.begin(), mbs.end(), std::back_inserter(ctx.memoryBuffers));

  return v;
}

static bool isBitcode(MemoryBufferRef mb) {
  return identify_magic(mb.getBuffer()) == llvm::file_magic::bitcode;
}

bool LinkerDriver::tryAddFatLTOFile(MemoryBufferRef mb, StringRef archiveName,
                                    uint64_t offsetInArchive, bool lazy) {
  if (!ctx.arg.fatLTOObjects)
    return false;
  Expected<MemoryBufferRef> fatLTOData =
      IRObjectFile::findBitcodeInMemBuffer(mb);
  if (errorToBool(fatLTOData.takeError()))
    return false;
  files.push_back(
      make<BitcodeFile>(*fatLTOData, archiveName, offsetInArchive, lazy));
  return true;
}

// Opens a file and create a file object. Path has to be resolved already.
void LinkerDriver::addFile(StringRef path, bool withLOption) {
  using namespace sys::fs;

  std::optional<MemoryBufferRef> buffer = readFile(path);
  if (!buffer)
    return;
  MemoryBufferRef mbref = *buffer;

  if (ctx.arg.formatBinary) {
    files.push_back(make<BinaryFile>(mbref));
    return;
  }

  switch (identify_magic(mbref.getBuffer())) {
  case file_magic::unknown:
    readLinkerScript(mbref);
    return;
  case file_magic::archive: {
    auto members = getArchiveMembers(mbref);
    if (inWholeArchive) {
      for (const std::pair<MemoryBufferRef, uint64_t> &p : members) {
        if (isBitcode(p.first))
          files.push_back(make<BitcodeFile>(p.first, path, p.second, false));
        else if (!tryAddFatLTOFile(p.first, path, p.second, false))
          files.push_back(createObjFile(p.first, path));
      }
      return;
    }

    archiveFiles.emplace_back(path, members.size());

    // Handle archives and --start-lib/--end-lib using the same code path. This
    // scans all the ELF relocatable object files and bitcode files in the
    // archive rather than just the index file, with the benefit that the
    // symbols are only loaded once. For many projects archives see high
    // utilization rates and it is a net performance win. --start-lib scans
    // symbols in the same order that llvm-ar adds them to the index, so in the
    // common case the semantics are identical. If the archive symbol table was
    // created in a different order, or is incomplete, this strategy has
    // different semantics. Such output differences are considered user error.
    //
    // All files within the archive get the same group ID to allow mutual
    // references for --warn-backrefs.
    bool saved = InputFile::isInGroup;
    InputFile::isInGroup = true;
    for (const std::pair<MemoryBufferRef, uint64_t> &p : members) {
      auto magic = identify_magic(p.first.getBuffer());
      if (magic == file_magic::elf_relocatable) {
        if (!tryAddFatLTOFile(p.first, path, p.second, true))
          files.push_back(createObjFile(p.first, path, true));
      } else if (magic == file_magic::bitcode)
        files.push_back(make<BitcodeFile>(p.first, path, p.second, true));
      else
        warn(path + ": archive member '" + p.first.getBufferIdentifier() +
             "' is neither ET_REL nor LLVM bitcode");
    }
    InputFile::isInGroup = saved;
    if (!saved)
      ++InputFile::nextGroupId;
    return;
  }
  case file_magic::elf_shared_object: {
    if (ctx.arg.isStatic) {
      error("attempted static link of dynamic object " + path);
      return;
    }

    // Shared objects are identified by soname. soname is (if specified)
    // DT_SONAME and falls back to filename. If a file was specified by -lfoo,
    // the directory part is ignored. Note that path may be a temporary and
    // cannot be stored into SharedFile::soName.
    path = mbref.getBufferIdentifier();
    auto *f =
        make<SharedFile>(mbref, withLOption ? path::filename(path) : path);
    f->init();
    files.push_back(f);
    return;
  }
  case file_magic::bitcode:
    files.push_back(make<BitcodeFile>(mbref, "", 0, inLib));
    break;
  case file_magic::elf_relocatable:
    if (!tryAddFatLTOFile(mbref, "", 0, inLib))
      files.push_back(createObjFile(mbref, "", inLib));
    break;
  default:
    error(path + ": unknown file type");
  }
}

// Add a given library by searching it from input search paths.
void LinkerDriver::addLibrary(StringRef name) {
  if (std::optional<std::string> path = searchLibrary(name))
    addFile(saver().save(*path), /*withLOption=*/true);
  else
    error("unable to find library -l" + name, ErrorTag::LibNotFound, {name});
}

// This function is called on startup. We need this for LTO since
// LTO calls LLVM functions to compile bitcode files to native code.
// Technically this can be delayed until we read bitcode files, but
// we don't bother to do lazily because the initialization is fast.
static void initLLVM() {
  InitializeAllTargets();
  InitializeAllTargetMCs();
  InitializeAllAsmPrinters();
  InitializeAllAsmParsers();
}

// Some command line options or some combinations of them are not allowed.
// This function checks for such errors.
static void checkOptions(Ctx &ctx) {
  // The MIPS ABI as of 2016 does not support the GNU-style symbol lookup
  // table which is a relatively new feature.
  if (ctx.arg.emachine == EM_MIPS && ctx.arg.gnuHash)
    error("the .gnu.hash section is not compatible with the MIPS target");

  if (ctx.arg.emachine == EM_ARM) {
    if (!ctx.arg.cmseImplib) {
      if (!ctx.arg.cmseInputLib.empty())
        error("--in-implib may not be used without --cmse-implib");
      if (!ctx.arg.cmseOutputLib.empty())
        error("--out-implib may not be used without --cmse-implib");
    }
  } else {
    if (ctx.arg.cmseImplib)
      error("--cmse-implib is only supported on ARM targets");
    if (!ctx.arg.cmseInputLib.empty())
      error("--in-implib is only supported on ARM targets");
    if (!ctx.arg.cmseOutputLib.empty())
      error("--out-implib is only supported on ARM targets");
  }

  if (ctx.arg.fixCortexA53Errata843419 && ctx.arg.emachine != EM_AARCH64)
    error("--fix-cortex-a53-843419 is only supported on AArch64 targets");

  if (ctx.arg.fixCortexA8 && ctx.arg.emachine != EM_ARM)
    error("--fix-cortex-a8 is only supported on ARM targets");

  if (ctx.arg.armBe8 && ctx.arg.emachine != EM_ARM)
    error("--be8 is only supported on ARM targets");

  if (ctx.arg.fixCortexA8 && !ctx.arg.isLE)
    error("--fix-cortex-a8 is not supported on big endian targets");

  if (ctx.arg.tocOptimize && ctx.arg.emachine != EM_PPC64)
    error("--toc-optimize is only supported on PowerPC64 targets");

  if (ctx.arg.pcRelOptimize && ctx.arg.emachine != EM_PPC64)
    error("--pcrel-optimize is only supported on PowerPC64 targets");

  if (ctx.arg.relaxGP && ctx.arg.emachine != EM_RISCV)
    error("--relax-gp is only supported on RISC-V targets");

  if (ctx.arg.pie && ctx.arg.shared)
    error("-shared and -pie may not be used together");

  if (!ctx.arg.shared && !ctx.arg.filterList.empty())
    error("-F may not be used without -shared");

  if (!ctx.arg.shared && !ctx.arg.auxiliaryList.empty())
    error("-f may not be used without -shared");

  if (ctx.arg.strip == StripPolicy::All && ctx.arg.emitRelocs)
    error("--strip-all and --emit-relocs may not be used together");

  if (ctx.arg.zText && ctx.arg.zIfuncNoplt)
    error("-z text and -z ifunc-noplt may not be used together");

  if (ctx.arg.relocatable) {
    if (ctx.arg.shared)
      error("-r and -shared may not be used together");
    if (ctx.arg.gdbIndex)
      error("-r and --gdb-index may not be used together");
    if (ctx.arg.icf != ICFLevel::None)
      error("-r and --icf may not be used together");
    if (ctx.arg.pie)
      error("-r and -pie may not be used together");
    if (ctx.arg.exportDynamic)
      error("-r and --export-dynamic may not be used together");
    if (ctx.arg.debugNames)
      error("-r and --debug-names may not be used together");
    if (!ctx.arg.zSectionHeader)
      error("-r and -z nosectionheader may not be used together");
  }

  if (ctx.arg.executeOnly) {
    if (ctx.arg.emachine != EM_AARCH64)
      error("--execute-only is only supported on AArch64 targets");

<<<<<<< HEAD
    if (config->singleRoRx && !ctx.script->hasSectionsCommand)
=======
    if (ctx.arg.singleRoRx && !ctx.script->hasSectionsCommand)
>>>>>>> 4b409fa5
      error("--execute-only and --no-rosegment cannot be used together");
  }

  if (ctx.arg.zRetpolineplt && ctx.arg.zForceIbt)
    error("-z force-ibt may not be used with -z retpolineplt");

  if (ctx.arg.emachine != EM_AARCH64) {
    if (ctx.arg.zPacPlt)
      error("-z pac-plt only supported on AArch64");
    if (ctx.arg.zForceBti)
      error("-z force-bti only supported on AArch64");
    if (ctx.arg.zBtiReport != "none")
      error("-z bti-report only supported on AArch64");
    if (ctx.arg.zPauthReport != "none")
      error("-z pauth-report only supported on AArch64");
    if (ctx.arg.zGcsReport != "none")
      error("-z gcs-report only supported on AArch64");
    if (ctx.arg.zGcs != GcsPolicy::Implicit)
      error("-z gcs only supported on AArch64");
  }

  if (ctx.arg.emachine != EM_386 && ctx.arg.emachine != EM_X86_64 &&
      ctx.arg.zCetReport != "none")
    error("-z cet-report only supported on X86 and X86_64");
}

static const char *getReproduceOption(opt::InputArgList &args) {
  if (auto *arg = args.getLastArg(OPT_reproduce))
    return arg->getValue();
  return getenv("LLD_REPRODUCE");
}

static bool hasZOption(opt::InputArgList &args, StringRef key) {
  bool ret = false;
  for (auto *arg : args.filtered(OPT_z))
    if (key == arg->getValue()) {
      ret = true;
      arg->claim();
    }
  return ret;
}

static bool getZFlag(opt::InputArgList &args, StringRef k1, StringRef k2,
                     bool defaultValue) {
  for (auto *arg : args.filtered(OPT_z)) {
    StringRef v = arg->getValue();
    if (k1 == v)
      defaultValue = true;
    else if (k2 == v)
      defaultValue = false;
    else
      continue;
    arg->claim();
  }
  return defaultValue;
}

static SeparateSegmentKind getZSeparate(opt::InputArgList &args) {
  auto ret = SeparateSegmentKind::None;
  for (auto *arg : args.filtered(OPT_z)) {
    StringRef v = arg->getValue();
    if (v == "noseparate-code")
      ret = SeparateSegmentKind::None;
    else if (v == "separate-code")
      ret = SeparateSegmentKind::Code;
    else if (v == "separate-loadable-segments")
      ret = SeparateSegmentKind::Loadable;
    else
      continue;
    arg->claim();
  }
  return ret;
}

static GnuStackKind getZGnuStack(opt::InputArgList &args) {
  auto ret = GnuStackKind::NoExec;
  for (auto *arg : args.filtered(OPT_z)) {
    StringRef v = arg->getValue();
    if (v == "execstack")
      ret = GnuStackKind::Exec;
    else if (v == "noexecstack")
      ret = GnuStackKind::NoExec;
    else if (v == "nognustack")
      ret = GnuStackKind::None;
    else
      continue;
    arg->claim();
  }
  return ret;
}

static uint8_t getZStartStopVisibility(opt::InputArgList &args) {
  uint8_t ret = STV_PROTECTED;
  for (auto *arg : args.filtered(OPT_z)) {
    std::pair<StringRef, StringRef> kv = StringRef(arg->getValue()).split('=');
    if (kv.first == "start-stop-visibility") {
      arg->claim();
      if (kv.second == "default")
        ret = STV_DEFAULT;
      else if (kv.second == "internal")
        ret = STV_INTERNAL;
      else if (kv.second == "hidden")
        ret = STV_HIDDEN;
      else if (kv.second == "protected")
        ret = STV_PROTECTED;
      else
        error("unknown -z start-stop-visibility= value: " +
              StringRef(kv.second));
    }
  }
  return ret;
}

static GcsPolicy getZGcs(opt::InputArgList &args) {
  GcsPolicy ret = GcsPolicy::Implicit;
  for (auto *arg : args.filtered(OPT_z)) {
    std::pair<StringRef, StringRef> kv = StringRef(arg->getValue()).split('=');
    if (kv.first == "gcs") {
      arg->claim();
      if (kv.second == "implicit")
        ret = GcsPolicy::Implicit;
      else if (kv.second == "never")
        ret = GcsPolicy::Never;
      else if (kv.second == "always")
        ret = GcsPolicy::Always;
      else
        error("unknown -z gcs= value: " + kv.second);
    }
  }
  return ret;
}

// Report a warning for an unknown -z option.
static void checkZOptions(opt::InputArgList &args) {
  // This function is called before getTarget(), when certain options are not
  // initialized yet. Claim them here.
  args::getZOptionValue(args, OPT_z, "max-page-size", 0);
  args::getZOptionValue(args, OPT_z, "common-page-size", 0);
  getZFlag(args, "rel", "rela", false);
  for (auto *arg : args.filtered(OPT_z))
    if (!arg->isClaimed())
      warn("unknown -z value: " + StringRef(arg->getValue()));
}

constexpr const char *saveTempsValues[] = {
    "resolution", "preopt",     "promote", "internalize",  "import",
    "opt",        "precodegen", "prelink", "combinedindex"};

LinkerDriver::LinkerDriver(Ctx &ctx) : ctx(ctx) {}

void LinkerDriver::linkerMain(ArrayRef<const char *> argsArr) {
  ELFOptTable parser;
  opt::InputArgList args = parser.parse(argsArr.slice(1));

  // Interpret these flags early because error()/warn() depend on them.
  errorHandler().errorLimit = args::getInteger(args, OPT_error_limit, 20);
  errorHandler().fatalWarnings =
      args.hasFlag(OPT_fatal_warnings, OPT_no_fatal_warnings, false) &&
      !args.hasArg(OPT_no_warnings);
  errorHandler().suppressWarnings = args.hasArg(OPT_no_warnings);

  // Handle -help
  if (args.hasArg(OPT_help)) {
    printHelp();
    return;
  }

  // Handle -v or -version.
  //
  // A note about "compatible with GNU linkers" message: this is a hack for
  // scripts generated by GNU Libtool up to 2021-10 to recognize LLD as
  // a GNU compatible linker. See
  // <https://lists.gnu.org/archive/html/libtool/2017-01/msg00007.html>.
  //
  // This is somewhat ugly hack, but in reality, we had no choice other
  // than doing this. Considering the very long release cycle of Libtool,
  // it is not easy to improve it to recognize LLD as a GNU compatible
  // linker in a timely manner. Even if we can make it, there are still a
  // lot of "configure" scripts out there that are generated by old version
  // of Libtool. We cannot convince every software developer to migrate to
  // the latest version and re-generate scripts. So we have this hack.
  if (args.hasArg(OPT_v) || args.hasArg(OPT_version))
    message(getLLDVersion() + " (compatible with GNU linkers)");

  if (const char *path = getReproduceOption(args)) {
    // Note that --reproduce is a debug option so you can ignore it
    // if you are trying to understand the whole picture of the code.
    Expected<std::unique_ptr<TarWriter>> errOrWriter =
        TarWriter::create(path, path::stem(path));
    if (errOrWriter) {
      ctx.tar = std::move(*errOrWriter);
      ctx.tar->append("response.txt", createResponseFile(args));
      ctx.tar->append("version.txt", getLLDVersion() + "\n");
      StringRef ltoSampleProfile = args.getLastArgValue(OPT_lto_sample_profile);
      if (!ltoSampleProfile.empty())
        readFile(ltoSampleProfile);
    } else {
      error("--reproduce: " + toString(errOrWriter.takeError()));
    }
  }

  readConfigs(ctx, args);
  checkZOptions(args);

  // The behavior of -v or --version is a bit strange, but this is
  // needed for compatibility with GNU linkers.
  if (args.hasArg(OPT_v) && !args.hasArg(OPT_INPUT))
    return;
  if (args.hasArg(OPT_version))
    return;

  // Initialize time trace profiler.
  if (ctx.arg.timeTraceEnabled)
    timeTraceProfilerInitialize(ctx.arg.timeTraceGranularity, ctx.arg.progName);

  {
    llvm::TimeTraceScope timeScope("ExecuteLinker");

    initLLVM();
    createFiles(args);
    if (errorCount())
      return;

    inferMachineType();
    setConfigs(ctx, args);
    checkOptions(ctx);
    if (errorCount())
      return;

    invokeELFT(link, args);
  }

  if (ctx.arg.timeTraceEnabled) {
    checkError(timeTraceProfilerWrite(
        args.getLastArgValue(OPT_time_trace_eq).str(), ctx.arg.outputFile));
    timeTraceProfilerCleanup();
  }
}

static std::string getRpath(opt::InputArgList &args) {
  SmallVector<StringRef, 0> v = args::getStrings(args, OPT_rpath);
  return llvm::join(v.begin(), v.end(), ":");
}

// Determines what we should do if there are remaining unresolved
// symbols after the name resolution.
static void setUnresolvedSymbolPolicy(Ctx &ctx, opt::InputArgList &args) {
  UnresolvedPolicy errorOrWarn = args.hasFlag(OPT_error_unresolved_symbols,
                                              OPT_warn_unresolved_symbols, true)
                                     ? UnresolvedPolicy::ReportError
                                     : UnresolvedPolicy::Warn;
  // -shared implies --unresolved-symbols=ignore-all because missing
  // symbols are likely to be resolved at runtime.
  bool diagRegular = !ctx.arg.shared, diagShlib = !ctx.arg.shared;

  for (const opt::Arg *arg : args) {
    switch (arg->getOption().getID()) {
    case OPT_unresolved_symbols: {
      StringRef s = arg->getValue();
      if (s == "ignore-all") {
        diagRegular = false;
        diagShlib = false;
      } else if (s == "ignore-in-object-files") {
        diagRegular = false;
        diagShlib = true;
      } else if (s == "ignore-in-shared-libs") {
        diagRegular = true;
        diagShlib = false;
      } else if (s == "report-all") {
        diagRegular = true;
        diagShlib = true;
      } else {
        error("unknown --unresolved-symbols value: " + s);
      }
      break;
    }
    case OPT_no_undefined:
      diagRegular = true;
      break;
    case OPT_z:
      if (StringRef(arg->getValue()) == "defs")
        diagRegular = true;
      else if (StringRef(arg->getValue()) == "undefs")
        diagRegular = false;
      else
        break;
      arg->claim();
      break;
    case OPT_allow_shlib_undefined:
      diagShlib = false;
      break;
    case OPT_no_allow_shlib_undefined:
      diagShlib = true;
      break;
    }
  }

  ctx.arg.unresolvedSymbols =
      diagRegular ? errorOrWarn : UnresolvedPolicy::Ignore;
  ctx.arg.unresolvedSymbolsInShlib =
      diagShlib ? errorOrWarn : UnresolvedPolicy::Ignore;
}

static Target2Policy getTarget2(opt::InputArgList &args) {
  StringRef s = args.getLastArgValue(OPT_target2, "got-rel");
  if (s == "rel")
    return Target2Policy::Rel;
  if (s == "abs")
    return Target2Policy::Abs;
  if (s == "got-rel")
    return Target2Policy::GotRel;
  error("unknown --target2 option: " + s);
  return Target2Policy::GotRel;
}

static bool isOutputFormatBinary(opt::InputArgList &args) {
  StringRef s = args.getLastArgValue(OPT_oformat, "elf");
  if (s == "binary")
    return true;
  if (!s.starts_with("elf"))
    error("unknown --oformat value: " + s);
  return false;
}

static DiscardPolicy getDiscard(opt::InputArgList &args) {
  auto *arg =
      args.getLastArg(OPT_discard_all, OPT_discard_locals, OPT_discard_none);
  if (!arg)
    return DiscardPolicy::Default;
  if (arg->getOption().getID() == OPT_discard_all)
    return DiscardPolicy::All;
  if (arg->getOption().getID() == OPT_discard_locals)
    return DiscardPolicy::Locals;
  return DiscardPolicy::None;
}

static StringRef getDynamicLinker(Ctx &ctx, opt::InputArgList &args) {
  auto *arg = args.getLastArg(OPT_dynamic_linker, OPT_no_dynamic_linker);
  if (!arg)
    return "";
  if (arg->getOption().getID() == OPT_no_dynamic_linker) {
    // --no-dynamic-linker suppresses undefined weak symbols in .dynsym
    ctx.arg.noDynamicLinker = true;
    return "";
  }
  return arg->getValue();
}

static int getMemtagMode(Ctx &ctx, opt::InputArgList &args) {
  StringRef memtagModeArg = args.getLastArgValue(OPT_android_memtag_mode);
  if (memtagModeArg.empty()) {
    if (ctx.arg.androidMemtagStack)
      warn("--android-memtag-mode is unspecified, leaving "
           "--android-memtag-stack a no-op");
    else if (ctx.arg.androidMemtagHeap)
      warn("--android-memtag-mode is unspecified, leaving "
           "--android-memtag-heap a no-op");
    return ELF::NT_MEMTAG_LEVEL_NONE;
  }

  if (memtagModeArg == "sync")
    return ELF::NT_MEMTAG_LEVEL_SYNC;
  if (memtagModeArg == "async")
    return ELF::NT_MEMTAG_LEVEL_ASYNC;
  if (memtagModeArg == "none")
    return ELF::NT_MEMTAG_LEVEL_NONE;

  error("unknown --android-memtag-mode value: \"" + memtagModeArg +
        "\", should be one of {async, sync, none}");
  return ELF::NT_MEMTAG_LEVEL_NONE;
}

static ICFLevel getICF(opt::InputArgList &args) {
  auto *arg = args.getLastArg(OPT_icf_none, OPT_icf_safe, OPT_icf_all);
  if (!arg || arg->getOption().getID() == OPT_icf_none)
    return ICFLevel::None;
  if (arg->getOption().getID() == OPT_icf_safe)
    return ICFLevel::Safe;
  return ICFLevel::All;
}

static StripPolicy getStrip(opt::InputArgList &args) {
  if (args.hasArg(OPT_relocatable))
    return StripPolicy::None;
  if (!config->zSectionHeader)
    return StripPolicy::All;

  auto *arg = args.getLastArg(OPT_strip_all, OPT_strip_debug);
  if (!arg)
    return StripPolicy::None;
  if (arg->getOption().getID() == OPT_strip_all)
    return StripPolicy::All;
  return StripPolicy::Debug;
}

static uint64_t parseSectionAddress(StringRef s, opt::InputArgList &args,
                                    const opt::Arg &arg) {
  uint64_t va = 0;
  if (s.starts_with("0x"))
    s = s.drop_front(2);
  if (!to_integer(s, va, 16))
    error("invalid argument: " + arg.getAsString(args));
  return va;
}

static StringMap<uint64_t> getSectionStartMap(opt::InputArgList &args) {
  StringMap<uint64_t> ret;
  for (auto *arg : args.filtered(OPT_section_start)) {
    StringRef name;
    StringRef addr;
    std::tie(name, addr) = StringRef(arg->getValue()).split('=');
    ret[name] = parseSectionAddress(addr, args, *arg);
  }

  if (auto *arg = args.getLastArg(OPT_Ttext))
    ret[".text"] = parseSectionAddress(arg->getValue(), args, *arg);
  if (auto *arg = args.getLastArg(OPT_Tdata))
    ret[".data"] = parseSectionAddress(arg->getValue(), args, *arg);
  if (auto *arg = args.getLastArg(OPT_Tbss))
    ret[".bss"] = parseSectionAddress(arg->getValue(), args, *arg);
  return ret;
}

static SortSectionPolicy getSortSection(opt::InputArgList &args) {
  StringRef s = args.getLastArgValue(OPT_sort_section);
  if (s == "alignment")
    return SortSectionPolicy::Alignment;
  if (s == "name")
    return SortSectionPolicy::Name;
  if (!s.empty())
    error("unknown --sort-section rule: " + s);
  return SortSectionPolicy::Default;
}

static OrphanHandlingPolicy getOrphanHandling(opt::InputArgList &args) {
  StringRef s = args.getLastArgValue(OPT_orphan_handling, "place");
  if (s == "warn")
    return OrphanHandlingPolicy::Warn;
  if (s == "error")
    return OrphanHandlingPolicy::Error;
  if (s != "place")
    error("unknown --orphan-handling mode: " + s);
  return OrphanHandlingPolicy::Place;
}

// Parse --build-id or --build-id=<style>. We handle "tree" as a
// synonym for "sha1" because all our hash functions including
// --build-id=sha1 are actually tree hashes for performance reasons.
static std::pair<BuildIdKind, SmallVector<uint8_t, 0>>
getBuildId(opt::InputArgList &args) {
  auto *arg = args.getLastArg(OPT_build_id);
  if (!arg)
    return {BuildIdKind::None, {}};

  StringRef s = arg->getValue();
  if (s == "fast")
    return {BuildIdKind::Fast, {}};
  if (s == "md5")
    return {BuildIdKind::Md5, {}};
  if (s == "sha1" || s == "tree")
    return {BuildIdKind::Sha1, {}};
  if (s == "uuid")
    return {BuildIdKind::Uuid, {}};
  if (s.starts_with("0x"))
    return {BuildIdKind::Hexstring, parseHex(s.substr(2))};

  if (s != "none")
    error("unknown --build-id style: " + s);
  return {BuildIdKind::None, {}};
}

static std::pair<bool, bool> getPackDynRelocs(opt::InputArgList &args) {
  StringRef s = args.getLastArgValue(OPT_pack_dyn_relocs, "none");
  if (s == "android")
    return {true, false};
  if (s == "relr")
    return {false, true};
  if (s == "android+relr")
    return {true, true};

  if (s != "none")
    error("unknown --pack-dyn-relocs format: " + s);
  return {false, false};
}

static void readCallGraph(MemoryBufferRef mb) {
  // Build a map from symbol name to section
  DenseMap<StringRef, Symbol *> map;
  for (ELFFileBase *file : ctx.objectFiles)
    for (Symbol *sym : file->getSymbols())
      map[sym->getName()] = sym;

  auto findSection = [&](StringRef name) -> InputSectionBase * {
    Symbol *sym = map.lookup(name);
    if (!sym) {
      if (config->warnSymbolOrdering)
        warn(mb.getBufferIdentifier() + ": no such symbol: " + name);
      return nullptr;
    }
    maybeWarnUnorderableSymbol(sym);

    if (Defined *dr = dyn_cast_or_null<Defined>(sym))
      return dyn_cast_or_null<InputSectionBase>(dr->section);
    return nullptr;
  };

  for (StringRef line : args::getLines(mb)) {
    SmallVector<StringRef, 3> fields;
    line.split(fields, ' ');
    uint64_t count;

    if (fields.size() != 3 || !to_integer(fields[2], count)) {
      error(mb.getBufferIdentifier() + ": parse error");
      return;
    }

    if (InputSectionBase *from = findSection(fields[0]))
      if (InputSectionBase *to = findSection(fields[1]))
        config->callGraphProfile[std::make_pair(from, to)] += count;
  }
}

// If SHT_LLVM_CALL_GRAPH_PROFILE and its relocation section exist, returns
// true and populates cgProfile and symbolIndices.
template <class ELFT>
static bool
processCallGraphRelocations(SmallVector<uint32_t, 32> &symbolIndices,
                            ArrayRef<typename ELFT::CGProfile> &cgProfile,
                            ObjFile<ELFT> *inputObj) {
  if (inputObj->cgProfileSectionIndex == SHN_UNDEF)
    return false;

  ArrayRef<Elf_Shdr_Impl<ELFT>> objSections =
      inputObj->template getELFShdrs<ELFT>();
  symbolIndices.clear();
  const ELFFile<ELFT> &obj = inputObj->getObj();
  cgProfile =
      check(obj.template getSectionContentsAsArray<typename ELFT::CGProfile>(
          objSections[inputObj->cgProfileSectionIndex]));

  for (size_t i = 0, e = objSections.size(); i < e; ++i) {
    const Elf_Shdr_Impl<ELFT> &sec = objSections[i];
    if (sec.sh_info == inputObj->cgProfileSectionIndex) {
      if (sec.sh_type == SHT_CREL) {
        auto crels =
            CHECK(obj.crels(sec), "could not retrieve cg profile rela section");
        for (const auto &rel : crels.first)
          symbolIndices.push_back(rel.getSymbol(false));
        for (const auto &rel : crels.second)
          symbolIndices.push_back(rel.getSymbol(false));
        break;
      }
      if (sec.sh_type == SHT_RELA) {
        ArrayRef<typename ELFT::Rela> relas =
            CHECK(obj.relas(sec), "could not retrieve cg profile rela section");
        for (const typename ELFT::Rela &rel : relas)
          symbolIndices.push_back(rel.getSymbol(config->isMips64EL));
        break;
      }
      if (sec.sh_type == SHT_REL) {
        ArrayRef<typename ELFT::Rel> rels =
            CHECK(obj.rels(sec), "could not retrieve cg profile rel section");
        for (const typename ELFT::Rel &rel : rels)
          symbolIndices.push_back(rel.getSymbol(config->isMips64EL));
        break;
      }
    }
  }
  if (symbolIndices.empty())
    warn("SHT_LLVM_CALL_GRAPH_PROFILE exists, but relocation section doesn't");
  return !symbolIndices.empty();
}

template <class ELFT> static void readCallGraphsFromObjectFiles() {
  SmallVector<uint32_t, 32> symbolIndices;
  ArrayRef<typename ELFT::CGProfile> cgProfile;
  for (auto file : ctx.objectFiles) {
    auto *obj = cast<ObjFile<ELFT>>(file);
    if (!processCallGraphRelocations(symbolIndices, cgProfile, obj))
      continue;

    if (symbolIndices.size() != cgProfile.size() * 2)
      fatal("number of relocations doesn't match Weights");

    for (uint32_t i = 0, size = cgProfile.size(); i < size; ++i) {
      const Elf_CGProfile_Impl<ELFT> &cgpe = cgProfile[i];
      uint32_t fromIndex = symbolIndices[i * 2];
      uint32_t toIndex = symbolIndices[i * 2 + 1];
      auto *fromSym = dyn_cast<Defined>(&obj->getSymbol(fromIndex));
      auto *toSym = dyn_cast<Defined>(&obj->getSymbol(toIndex));
      if (!fromSym || !toSym)
        continue;

      auto *from = dyn_cast_or_null<InputSectionBase>(fromSym->section);
      auto *to = dyn_cast_or_null<InputSectionBase>(toSym->section);
      if (from && to)
        config->callGraphProfile[{from, to}] += cgpe.cgp_weight;
    }
  }
}

template <class ELFT>
static void ltoValidateAllVtablesHaveTypeInfos(opt::InputArgList &args) {
  DenseSet<StringRef> typeInfoSymbols;
  SmallSetVector<StringRef, 0> vtableSymbols;
  auto processVtableAndTypeInfoSymbols = [&](StringRef name) {
    if (name.consume_front("_ZTI"))
      typeInfoSymbols.insert(name);
    else if (name.consume_front("_ZTV"))
      vtableSymbols.insert(name);
  };

  // Examine all native symbol tables.
  for (ELFFileBase *f : ctx.objectFiles) {
    using Elf_Sym = typename ELFT::Sym;
    for (const Elf_Sym &s : f->template getGlobalELFSyms<ELFT>()) {
      if (s.st_shndx != SHN_UNDEF) {
        StringRef name = check(s.getName(f->getStringTable()));
        processVtableAndTypeInfoSymbols(name);
      }
    }
  }

  for (SharedFile *f : ctx.sharedFiles) {
    using Elf_Sym = typename ELFT::Sym;
    for (const Elf_Sym &s : f->template getELFSyms<ELFT>()) {
      if (s.st_shndx != SHN_UNDEF) {
        StringRef name = check(s.getName(f->getStringTable()));
        processVtableAndTypeInfoSymbols(name);
      }
    }
  }

  SmallSetVector<StringRef, 0> vtableSymbolsWithNoRTTI;
  for (StringRef s : vtableSymbols)
    if (!typeInfoSymbols.count(s))
      vtableSymbolsWithNoRTTI.insert(s);

  // Remove known safe symbols.
  for (auto *arg : args.filtered(OPT_lto_known_safe_vtables)) {
    StringRef knownSafeName = arg->getValue();
    if (!knownSafeName.consume_front("_ZTV"))
      error("--lto-known-safe-vtables=: expected symbol to start with _ZTV, "
            "but got " +
            knownSafeName);
    Expected<GlobPattern> pat = GlobPattern::create(knownSafeName);
    if (!pat)
      error("--lto-known-safe-vtables=: " + toString(pat.takeError()));
    vtableSymbolsWithNoRTTI.remove_if(
        [&](StringRef s) { return pat->match(s); });
  }

  ctx.ltoAllVtablesHaveTypeInfos = vtableSymbolsWithNoRTTI.empty();
  // Check for unmatched RTTI symbols
  for (StringRef s : vtableSymbolsWithNoRTTI) {
    message(
        "--lto-validate-all-vtables-have-type-infos: RTTI missing for vtable "
        "_ZTV" +
        s + ", --lto-whole-program-visibility disabled");
  }
}

static CGProfileSortKind getCGProfileSortKind(opt::InputArgList &args) {
  StringRef s = args.getLastArgValue(OPT_call_graph_profile_sort, "cdsort");
  if (s == "hfsort")
    return CGProfileSortKind::Hfsort;
  if (s == "cdsort")
    return CGProfileSortKind::Cdsort;
  if (s != "none")
    error("unknown --call-graph-profile-sort= value: " + s);
  return CGProfileSortKind::None;
}

static DebugCompressionType getCompressionType(StringRef s, StringRef option) {
  DebugCompressionType type = StringSwitch<DebugCompressionType>(s)
                                  .Case("zlib", DebugCompressionType::Zlib)
                                  .Case("zstd", DebugCompressionType::Zstd)
                                  .Default(DebugCompressionType::None);
  if (type == DebugCompressionType::None) {
    if (s != "none")
      error("unknown " + option + " value: " + s);
  } else if (const char *reason = compression::getReasonIfUnsupported(
                 compression::formatFor(type))) {
    error(option + ": " + reason);
  }
  return type;
}

static StringRef getAliasSpelling(opt::Arg *arg) {
  if (const opt::Arg *alias = arg->getAlias())
    return alias->getSpelling();
  return arg->getSpelling();
}

static std::pair<StringRef, StringRef> getOldNewOptions(opt::InputArgList &args,
                                                        unsigned id) {
  auto *arg = args.getLastArg(id);
  if (!arg)
    return {"", ""};

  StringRef s = arg->getValue();
  std::pair<StringRef, StringRef> ret = s.split(';');
  if (ret.second.empty())
    error(getAliasSpelling(arg) + " expects 'old;new' format, but got " + s);
  return ret;
}

// Parse options of the form "old;new[;extra]".
static std::tuple<StringRef, StringRef, StringRef>
getOldNewOptionsExtra(opt::InputArgList &args, unsigned id) {
  auto [oldDir, second] = getOldNewOptions(args, id);
  auto [newDir, extraDir] = second.split(';');
  return {oldDir, newDir, extraDir};
}

// Parse the symbol ordering file and warn for any duplicate entries.
static SmallVector<StringRef, 0> getSymbolOrderingFile(MemoryBufferRef mb) {
  SetVector<StringRef, SmallVector<StringRef, 0>> names;
  for (StringRef s : args::getLines(mb))
    if (!names.insert(s) && config->warnSymbolOrdering)
      warn(mb.getBufferIdentifier() + ": duplicate ordered symbol: " + s);

  return names.takeVector();
}

static bool getIsRela(opt::InputArgList &args) {
  // The psABI specifies the default relocation entry format.
  bool rela = is_contained({EM_AARCH64, EM_AMDGPU, EM_HEXAGON, EM_LOONGARCH,
                            EM_PPC, EM_PPC64, EM_RISCV, EM_S390, EM_X86_64},
                           config->emachine);
  // If -z rel or -z rela is specified, use the last option.
  for (auto *arg : args.filtered(OPT_z)) {
    StringRef s(arg->getValue());
    if (s == "rel")
      rela = false;
    else if (s == "rela")
      rela = true;
    else
      continue;
    arg->claim();
  }
  return rela;
}

static void parseClangOption(StringRef opt, const Twine &msg) {
  std::string err;
  raw_string_ostream os(err);

  const char *argv[] = {config->progName.data(), opt.data()};
  if (cl::ParseCommandLineOptions(2, argv, "", &os))
    return;
  error(msg + ": " + StringRef(err).trim());
}

// Checks the parameter of the bti-report and cet-report options.
static bool isValidReportString(StringRef arg) {
  return arg == "none" || arg == "warning" || arg == "error";
}

// Process a remap pattern 'from-glob=to-file'.
static bool remapInputs(StringRef line, const Twine &location) {
  SmallVector<StringRef, 0> fields;
  line.split(fields, '=');
  if (fields.size() != 2 || fields[1].empty()) {
    error(location + ": parse error, not 'from-glob=to-file'");
    return true;
  }
  if (!hasWildcard(fields[0]))
    config->remapInputs[fields[0]] = fields[1];
  else if (Expected<GlobPattern> pat = GlobPattern::create(fields[0]))
    config->remapInputsWildcards.emplace_back(std::move(*pat), fields[1]);
  else {
    error(location + ": " + toString(pat.takeError()) + ": " + fields[0]);
    return true;
  }
  return false;
}

// Initializes Config members by the command line options.
static void readConfigs(Ctx &ctx, opt::InputArgList &args) {
  errorHandler().verbose = args.hasArg(OPT_verbose);
  errorHandler().vsDiagnostics =
      args.hasArg(OPT_visual_studio_diagnostics_format, false);

  ctx.arg.allowMultipleDefinition =
      hasZOption(args, "muldefs") ||
      args.hasFlag(OPT_allow_multiple_definition,
                   OPT_no_allow_multiple_definition, false);
  ctx.arg.androidMemtagHeap =
      args.hasFlag(OPT_android_memtag_heap, OPT_no_android_memtag_heap, false);
  ctx.arg.androidMemtagStack = args.hasFlag(OPT_android_memtag_stack,
                                            OPT_no_android_memtag_stack, false);
  ctx.arg.fatLTOObjects =
      args.hasFlag(OPT_fat_lto_objects, OPT_no_fat_lto_objects, false);
  ctx.arg.androidMemtagMode = getMemtagMode(ctx, args);
  ctx.arg.auxiliaryList = args::getStrings(args, OPT_auxiliary);
  ctx.arg.armBe8 = args.hasArg(OPT_be8);
  if (opt::Arg *arg = args.getLastArg(
          OPT_Bno_symbolic, OPT_Bsymbolic_non_weak_functions,
          OPT_Bsymbolic_functions, OPT_Bsymbolic_non_weak, OPT_Bsymbolic)) {
    if (arg->getOption().matches(OPT_Bsymbolic_non_weak_functions))
      ctx.arg.bsymbolic = BsymbolicKind::NonWeakFunctions;
    else if (arg->getOption().matches(OPT_Bsymbolic_functions))
      ctx.arg.bsymbolic = BsymbolicKind::Functions;
    else if (arg->getOption().matches(OPT_Bsymbolic_non_weak))
      ctx.arg.bsymbolic = BsymbolicKind::NonWeak;
    else if (arg->getOption().matches(OPT_Bsymbolic))
      ctx.arg.bsymbolic = BsymbolicKind::All;
  }
  ctx.arg.callGraphProfileSort = getCGProfileSortKind(args);
  ctx.arg.checkSections =
      args.hasFlag(OPT_check_sections, OPT_no_check_sections, true);
  ctx.arg.chroot = args.getLastArgValue(OPT_chroot);
  if (auto *arg = args.getLastArg(OPT_compress_debug_sections)) {
    ctx.arg.compressDebugSections =
        getCompressionType(arg->getValue(), "--compress-debug-sections");
  }
  ctx.arg.cref = args.hasArg(OPT_cref);
  ctx.arg.optimizeBBJumps =
      args.hasFlag(OPT_optimize_bb_jumps, OPT_no_optimize_bb_jumps, false);
  ctx.arg.debugNames = args.hasFlag(OPT_debug_names, OPT_no_debug_names, false);
  ctx.arg.demangle = args.hasFlag(OPT_demangle, OPT_no_demangle, true);
  ctx.arg.dependencyFile = args.getLastArgValue(OPT_dependency_file);
  ctx.arg.dependentLibraries =
      args.hasFlag(OPT_dependent_libraries, OPT_no_dependent_libraries, true);
  ctx.arg.disableVerify = args.hasArg(OPT_disable_verify);
  ctx.arg.discard = getDiscard(args);
  ctx.arg.dwoDir = args.getLastArgValue(OPT_plugin_opt_dwo_dir_eq);
  ctx.arg.dynamicLinker = getDynamicLinker(ctx, args);
  ctx.arg.ehFrameHdr =
      args.hasFlag(OPT_eh_frame_hdr, OPT_no_eh_frame_hdr, false);
  ctx.arg.emitLLVM = args.hasArg(OPT_lto_emit_llvm);
  ctx.arg.emitRelocs = args.hasArg(OPT_emit_relocs);
  ctx.arg.enableNewDtags =
      args.hasFlag(OPT_enable_new_dtags, OPT_disable_new_dtags, true);
  ctx.arg.enableNonContiguousRegions =
      args.hasArg(OPT_enable_non_contiguous_regions);
  ctx.arg.entry = args.getLastArgValue(OPT_entry);

  errorHandler().errorHandlingScript =
      args.getLastArgValue(OPT_error_handling_script);

  ctx.arg.executeOnly =
      args.hasFlag(OPT_execute_only, OPT_no_execute_only, false);
  ctx.arg.exportDynamic =
      args.hasFlag(OPT_export_dynamic, OPT_no_export_dynamic, false) ||
      args.hasArg(OPT_shared);
  ctx.arg.filterList = args::getStrings(args, OPT_filter);
  ctx.arg.fini = args.getLastArgValue(OPT_fini, "_fini");
  ctx.arg.fixCortexA53Errata843419 =
      args.hasArg(OPT_fix_cortex_a53_843419) && !args.hasArg(OPT_relocatable);
  ctx.arg.cmseImplib = args.hasArg(OPT_cmse_implib);
  ctx.arg.cmseInputLib = args.getLastArgValue(OPT_in_implib);
  ctx.arg.cmseOutputLib = args.getLastArgValue(OPT_out_implib);
  ctx.arg.fixCortexA8 =
      args.hasArg(OPT_fix_cortex_a8) && !args.hasArg(OPT_relocatable);
  ctx.arg.fortranCommon =
      args.hasFlag(OPT_fortran_common, OPT_no_fortran_common, false);
  ctx.arg.gcSections = args.hasFlag(OPT_gc_sections, OPT_no_gc_sections, false);
  ctx.arg.gnuUnique = args.hasFlag(OPT_gnu_unique, OPT_no_gnu_unique, true);
  ctx.arg.gdbIndex = args.hasFlag(OPT_gdb_index, OPT_no_gdb_index, false);
  ctx.arg.icf = getICF(args);
  ctx.arg.ignoreDataAddressEquality =
      args.hasArg(OPT_ignore_data_address_equality);
  ctx.arg.ignoreFunctionAddressEquality =
      args.hasArg(OPT_ignore_function_address_equality);
  ctx.arg.init = args.getLastArgValue(OPT_init, "_init");
  ctx.arg.ltoAAPipeline = args.getLastArgValue(OPT_lto_aa_pipeline);
  ctx.arg.ltoCSProfileGenerate = args.hasArg(OPT_lto_cs_profile_generate);
  ctx.arg.ltoCSProfileFile = args.getLastArgValue(OPT_lto_cs_profile_file);
  ctx.arg.ltoPGOWarnMismatch = args.hasFlag(OPT_lto_pgo_warn_mismatch,
                                            OPT_no_lto_pgo_warn_mismatch, true);
  ctx.arg.ltoDebugPassManager = args.hasArg(OPT_lto_debug_pass_manager);
  ctx.arg.ltoEmitAsm = args.hasArg(OPT_lto_emit_asm);
  ctx.arg.ltoNewPmPasses = args.getLastArgValue(OPT_lto_newpm_passes);
  ctx.arg.ltoWholeProgramVisibility =
      args.hasFlag(OPT_lto_whole_program_visibility,
                   OPT_no_lto_whole_program_visibility, false);
  ctx.arg.ltoValidateAllVtablesHaveTypeInfos =
      args.hasFlag(OPT_lto_validate_all_vtables_have_type_infos,
                   OPT_no_lto_validate_all_vtables_have_type_infos, false);
  ctx.arg.ltoo = args::getInteger(args, OPT_lto_O, 2);
  if (ctx.arg.ltoo > 3)
    error("invalid optimization level for LTO: " + Twine(ctx.arg.ltoo));
  unsigned ltoCgo =
      args::getInteger(args, OPT_lto_CGO, args::getCGOptLevel(ctx.arg.ltoo));
  if (auto level = CodeGenOpt::getLevel(ltoCgo))
    ctx.arg.ltoCgo = *level;
  else
    error("invalid codegen optimization level for LTO: " + Twine(ltoCgo));
  ctx.arg.ltoObjPath = args.getLastArgValue(OPT_lto_obj_path_eq);
  ctx.arg.ltoPartitions = args::getInteger(args, OPT_lto_partitions, 1);
  ctx.arg.ltoSampleProfile = args.getLastArgValue(OPT_lto_sample_profile);
  ctx.arg.ltoBBAddrMap =
      args.hasFlag(OPT_lto_basic_block_address_map,
                   OPT_no_lto_basic_block_address_map, false);
  ctx.arg.ltoBasicBlockSections =
      args.getLastArgValue(OPT_lto_basic_block_sections);
  ctx.arg.ltoUniqueBasicBlockSectionNames =
      args.hasFlag(OPT_lto_unique_basic_block_section_names,
                   OPT_no_lto_unique_basic_block_section_names, false);
  ctx.arg.mapFile = args.getLastArgValue(OPT_Map);
  ctx.arg.mipsGotSize = args::getInteger(args, OPT_mips_got_size, 0xfff0);
  ctx.arg.mergeArmExidx =
      args.hasFlag(OPT_merge_exidx_entries, OPT_no_merge_exidx_entries, true);
  ctx.arg.mmapOutputFile =
      args.hasFlag(OPT_mmap_output_file, OPT_no_mmap_output_file, true);
  ctx.arg.nmagic = args.hasFlag(OPT_nmagic, OPT_no_nmagic, false);
  ctx.arg.noinhibitExec = args.hasArg(OPT_noinhibit_exec);
  ctx.arg.nostdlib = args.hasArg(OPT_nostdlib);
  ctx.arg.oFormatBinary = isOutputFormatBinary(args);
  ctx.arg.omagic = args.hasFlag(OPT_omagic, OPT_no_omagic, false);
  ctx.arg.optRemarksFilename = args.getLastArgValue(OPT_opt_remarks_filename);
  ctx.arg.optStatsFilename = args.getLastArgValue(OPT_plugin_opt_stats_file);

  // Parse remarks hotness threshold. Valid value is either integer or 'auto'.
  if (auto *arg = args.getLastArg(OPT_opt_remarks_hotness_threshold)) {
    auto resultOrErr = remarks::parseHotnessThresholdOption(arg->getValue());
    if (!resultOrErr)
      error(arg->getSpelling() + ": invalid argument '" + arg->getValue() +
            "', only integer or 'auto' is supported");
    else
      ctx.arg.optRemarksHotnessThreshold = *resultOrErr;
  }

  ctx.arg.optRemarksPasses = args.getLastArgValue(OPT_opt_remarks_passes);
  ctx.arg.optRemarksWithHotness = args.hasArg(OPT_opt_remarks_with_hotness);
  ctx.arg.optRemarksFormat = args.getLastArgValue(OPT_opt_remarks_format);
  ctx.arg.optimize = args::getInteger(args, OPT_O, 1);
  ctx.arg.orphanHandling = getOrphanHandling(args);
  ctx.arg.outputFile = args.getLastArgValue(OPT_o);
  ctx.arg.packageMetadata = args.getLastArgValue(OPT_package_metadata);
  ctx.arg.pie = args.hasFlag(OPT_pie, OPT_no_pie, false);
  ctx.arg.printIcfSections =
      args.hasFlag(OPT_print_icf_sections, OPT_no_print_icf_sections, false);
  ctx.arg.printGcSections =
      args.hasFlag(OPT_print_gc_sections, OPT_no_print_gc_sections, false);
  ctx.arg.printMemoryUsage = args.hasArg(OPT_print_memory_usage);
  ctx.arg.printArchiveStats = args.getLastArgValue(OPT_print_archive_stats);
  ctx.arg.printSymbolOrder = args.getLastArgValue(OPT_print_symbol_order);
  ctx.arg.rejectMismatch = !args.hasArg(OPT_no_warn_mismatch);
  ctx.arg.relax = args.hasFlag(OPT_relax, OPT_no_relax, true);
  ctx.arg.relaxGP = args.hasFlag(OPT_relax_gp, OPT_no_relax_gp, false);
  ctx.arg.rpath = getRpath(args);
  ctx.arg.relocatable = args.hasArg(OPT_relocatable);
  ctx.arg.resolveGroups =
      !args.hasArg(OPT_relocatable) || args.hasArg(OPT_force_group_allocation);

  if (args.hasArg(OPT_save_temps)) {
    // --save-temps implies saving all temps.
    for (const char *s : saveTempsValues)
      ctx.arg.saveTempsArgs.insert(s);
  } else {
    for (auto *arg : args.filtered(OPT_save_temps_eq)) {
      StringRef s = arg->getValue();
      if (llvm::is_contained(saveTempsValues, s))
        ctx.arg.saveTempsArgs.insert(s);
      else
        error("unknown --save-temps value: " + s);
    }
  }

  ctx.arg.searchPaths = args::getStrings(args, OPT_library_path);
  ctx.arg.sectionStartMap = getSectionStartMap(args);
  ctx.arg.shared = args.hasArg(OPT_shared);
  ctx.arg.singleRoRx = !args.hasFlag(OPT_rosegment, OPT_no_rosegment, true);
  ctx.arg.soName = args.getLastArgValue(OPT_soname);
  ctx.arg.sortSection = getSortSection(args);
  ctx.arg.splitStackAdjustSize =
      args::getInteger(args, OPT_split_stack_adjust_size, 16384);
  ctx.arg.zSectionHeader =
      getZFlag(args, "sectionheader", "nosectionheader", true);
  ctx.arg.strip = getStrip(args); // needs zSectionHeader
  ctx.arg.sysroot = args.getLastArgValue(OPT_sysroot);
  ctx.arg.target1Rel = args.hasFlag(OPT_target1_rel, OPT_target1_abs, false);
  ctx.arg.target2 = getTarget2(args);
  ctx.arg.thinLTOCacheDir = args.getLastArgValue(OPT_thinlto_cache_dir);
  ctx.arg.thinLTOCachePolicy = CHECK(
      parseCachePruningPolicy(args.getLastArgValue(OPT_thinlto_cache_policy)),
      "--thinlto-cache-policy: invalid cache policy");
  ctx.arg.thinLTOEmitImportsFiles = args.hasArg(OPT_thinlto_emit_imports_files);
  ctx.arg.thinLTOEmitIndexFiles = args.hasArg(OPT_thinlto_emit_index_files) ||
                                  args.hasArg(OPT_thinlto_index_only) ||
                                  args.hasArg(OPT_thinlto_index_only_eq);
  ctx.arg.thinLTOIndexOnly = args.hasArg(OPT_thinlto_index_only) ||
                             args.hasArg(OPT_thinlto_index_only_eq);
  ctx.arg.thinLTOIndexOnlyArg = args.getLastArgValue(OPT_thinlto_index_only_eq);
  ctx.arg.thinLTOObjectSuffixReplace =
      getOldNewOptions(args, OPT_thinlto_object_suffix_replace_eq);
  std::tie(ctx.arg.thinLTOPrefixReplaceOld, ctx.arg.thinLTOPrefixReplaceNew,
           ctx.arg.thinLTOPrefixReplaceNativeObject) =
      getOldNewOptionsExtra(args, OPT_thinlto_prefix_replace_eq);
  if (ctx.arg.thinLTOEmitIndexFiles && !ctx.arg.thinLTOIndexOnly) {
    if (args.hasArg(OPT_thinlto_object_suffix_replace_eq))
      error("--thinlto-object-suffix-replace is not supported with "
            "--thinlto-emit-index-files");
    else if (args.hasArg(OPT_thinlto_prefix_replace_eq))
      error("--thinlto-prefix-replace is not supported with "
            "--thinlto-emit-index-files");
  }
  if (!ctx.arg.thinLTOPrefixReplaceNativeObject.empty() &&
      ctx.arg.thinLTOIndexOnlyArg.empty()) {
    error("--thinlto-prefix-replace=old_dir;new_dir;obj_dir must be used with "
          "--thinlto-index-only=");
  }
  ctx.arg.thinLTOModulesToCompile =
      args::getStrings(args, OPT_thinlto_single_module_eq);
  ctx.arg.timeTraceEnabled = args.hasArg(OPT_time_trace_eq);
  ctx.arg.timeTraceGranularity =
      args::getInteger(args, OPT_time_trace_granularity, 500);
  ctx.arg.trace = args.hasArg(OPT_trace);
  ctx.arg.undefined = args::getStrings(args, OPT_undefined);
  ctx.arg.undefinedVersion =
      args.hasFlag(OPT_undefined_version, OPT_no_undefined_version, false);
  ctx.arg.unique = args.hasArg(OPT_unique);
  ctx.arg.useAndroidRelrTags = args.hasFlag(
      OPT_use_android_relr_tags, OPT_no_use_android_relr_tags, false);
  ctx.arg.warnBackrefs =
      args.hasFlag(OPT_warn_backrefs, OPT_no_warn_backrefs, false);
  ctx.arg.warnCommon = args.hasFlag(OPT_warn_common, OPT_no_warn_common, false);
  ctx.arg.warnSymbolOrdering =
      args.hasFlag(OPT_warn_symbol_ordering, OPT_no_warn_symbol_ordering, true);
  ctx.arg.whyExtract = args.getLastArgValue(OPT_why_extract);
  ctx.arg.zCombreloc = getZFlag(args, "combreloc", "nocombreloc", true);
  ctx.arg.zCopyreloc = getZFlag(args, "copyreloc", "nocopyreloc", true);
  ctx.arg.zForceBti = hasZOption(args, "force-bti");
  ctx.arg.zForceIbt = hasZOption(args, "force-ibt");
  ctx.arg.zGcs = getZGcs(args);
  ctx.arg.zGlobal = hasZOption(args, "global");
  ctx.arg.zGnustack = getZGnuStack(args);
  ctx.arg.zHazardplt = hasZOption(args, "hazardplt");
  ctx.arg.zIfuncNoplt = hasZOption(args, "ifunc-noplt");
  ctx.arg.zInitfirst = hasZOption(args, "initfirst");
  ctx.arg.zInterpose = hasZOption(args, "interpose");
  ctx.arg.zKeepTextSectionPrefix = getZFlag(
      args, "keep-text-section-prefix", "nokeep-text-section-prefix", false);
  ctx.arg.zLrodataAfterBss =
      getZFlag(args, "lrodata-after-bss", "nolrodata-after-bss", false);
  ctx.arg.zNodefaultlib = hasZOption(args, "nodefaultlib");
  ctx.arg.zNodelete = hasZOption(args, "nodelete");
  ctx.arg.zNodlopen = hasZOption(args, "nodlopen");
  ctx.arg.zNow = getZFlag(args, "now", "lazy", false);
  ctx.arg.zOrigin = hasZOption(args, "origin");
  ctx.arg.zPacPlt = hasZOption(args, "pac-plt");
  ctx.arg.zRelro = getZFlag(args, "relro", "norelro", true);
  ctx.arg.zRetpolineplt = hasZOption(args, "retpolineplt");
  ctx.arg.zRodynamic = hasZOption(args, "rodynamic");
  ctx.arg.zSeparate = getZSeparate(args);
  ctx.arg.zShstk = hasZOption(args, "shstk");
  ctx.arg.zStackSize = args::getZOptionValue(args, OPT_z, "stack-size", 0);
  ctx.arg.zStartStopGC =
      getZFlag(args, "start-stop-gc", "nostart-stop-gc", true);
  ctx.arg.zStartStopVisibility = getZStartStopVisibility(args);
  ctx.arg.zText = getZFlag(args, "text", "notext", true);
  ctx.arg.zWxneeded = hasZOption(args, "wxneeded");
  setUnresolvedSymbolPolicy(ctx, args);
  ctx.arg.power10Stubs = args.getLastArgValue(OPT_power10_stubs_eq) != "no";

  if (opt::Arg *arg = args.getLastArg(OPT_eb, OPT_el)) {
    if (arg->getOption().matches(OPT_eb))
      ctx.arg.optEB = true;
    else
      ctx.arg.optEL = true;
  }

  for (opt::Arg *arg : args.filtered(OPT_remap_inputs)) {
    StringRef value(arg->getValue());
    remapInputs(value, arg->getSpelling());
  }
  for (opt::Arg *arg : args.filtered(OPT_remap_inputs_file)) {
    StringRef filename(arg->getValue());
    std::optional<MemoryBufferRef> buffer = readFile(filename);
    if (!buffer)
      continue;
    // Parse 'from-glob=to-file' lines, ignoring #-led comments.
    for (auto [lineno, line] : llvm::enumerate(args::getLines(*buffer)))
      if (remapInputs(line, filename + ":" + Twine(lineno + 1)))
        break;
  }

  for (opt::Arg *arg : args.filtered(OPT_shuffle_sections)) {
    constexpr StringRef errPrefix = "--shuffle-sections=: ";
    std::pair<StringRef, StringRef> kv = StringRef(arg->getValue()).split('=');
    if (kv.first.empty() || kv.second.empty()) {
      error(errPrefix + "expected <section_glob>=<seed>, but got '" +
            arg->getValue() + "'");
      continue;
    }
    // Signed so that <section_glob>=-1 is allowed.
    int64_t v;
    if (!to_integer(kv.second, v))
      error(errPrefix + "expected an integer, but got '" + kv.second + "'");
    else if (Expected<GlobPattern> pat = GlobPattern::create(kv.first))
      ctx.arg.shuffleSections.emplace_back(std::move(*pat), uint32_t(v));
    else
      error(errPrefix + toString(pat.takeError()) + ": " + kv.first);
  }

  auto reports = {std::make_pair("bti-report", &ctx.arg.zBtiReport),
                  std::make_pair("cet-report", &ctx.arg.zCetReport),
                  std::make_pair("gcs-report", &ctx.arg.zGcsReport),
                  std::make_pair("pauth-report", &ctx.arg.zPauthReport)};
  for (opt::Arg *arg : args.filtered(OPT_z)) {
    std::pair<StringRef, StringRef> option =
        StringRef(arg->getValue()).split('=');
    for (auto reportArg : reports) {
      if (option.first != reportArg.first)
        continue;
      arg->claim();
      if (!isValidReportString(option.second)) {
        error(Twine("-z ") + reportArg.first + "= parameter " + option.second +
              " is not recognized");
        continue;
      }
      *reportArg.second = option.second;
    }
  }

  for (opt::Arg *arg : args.filtered(OPT_compress_sections)) {
    SmallVector<StringRef, 0> fields;
    StringRef(arg->getValue()).split(fields, '=');
    if (fields.size() != 2 || fields[1].empty()) {
      error(arg->getSpelling() +
            ": parse error, not 'section-glob=[none|zlib|zstd]'");
      continue;
    }
    auto [typeStr, levelStr] = fields[1].split(':');
    auto type = getCompressionType(typeStr, arg->getSpelling());
    unsigned level = 0;
    if (fields[1].size() != typeStr.size() &&
        !llvm::to_integer(levelStr, level)) {
      error(arg->getSpelling() +
            ": expected a non-negative integer compression level, but got '" +
            levelStr + "'");
    }
    if (Expected<GlobPattern> pat = GlobPattern::create(fields[0])) {
      ctx.arg.compressSections.emplace_back(std::move(*pat), type, level);
    } else {
      error(arg->getSpelling() + ": " + toString(pat.takeError()));
      continue;
    }
  }

  for (opt::Arg *arg : args.filtered(OPT_z)) {
    std::pair<StringRef, StringRef> option =
        StringRef(arg->getValue()).split('=');
    if (option.first != "dead-reloc-in-nonalloc")
      continue;
    arg->claim();
    constexpr StringRef errPrefix = "-z dead-reloc-in-nonalloc=: ";
    std::pair<StringRef, StringRef> kv = option.second.split('=');
    if (kv.first.empty() || kv.second.empty()) {
      error(errPrefix + "expected <section_glob>=<value>");
      continue;
    }
    uint64_t v;
    if (!to_integer(kv.second, v))
      error(errPrefix + "expected a non-negative integer, but got '" +
            kv.second + "'");
    else if (Expected<GlobPattern> pat = GlobPattern::create(kv.first))
      ctx.arg.deadRelocInNonAlloc.emplace_back(std::move(*pat), v);
    else
      error(errPrefix + toString(pat.takeError()) + ": " + kv.first);
  }

  cl::ResetAllOptionOccurrences();

  // Parse LTO options.
  if (auto *arg = args.getLastArg(OPT_plugin_opt_mcpu_eq))
    parseClangOption(saver().save("-mcpu=" + StringRef(arg->getValue())),
                     arg->getSpelling());

  for (opt::Arg *arg : args.filtered(OPT_plugin_opt_eq_minus))
    parseClangOption(std::string("-") + arg->getValue(), arg->getSpelling());

  // GCC collect2 passes -plugin-opt=path/to/lto-wrapper with an absolute or
  // relative path. Just ignore. If not ended with "lto-wrapper" (or
  // "lto-wrapper.exe" for GCC cross-compiled for Windows), consider it an
  // unsupported LLVMgold.so option and error.
  for (opt::Arg *arg : args.filtered(OPT_plugin_opt_eq)) {
    StringRef v(arg->getValue());
    if (!v.ends_with("lto-wrapper") && !v.ends_with("lto-wrapper.exe"))
      error(arg->getSpelling() + ": unknown plugin option '" + arg->getValue() +
            "'");
  }

  ctx.arg.passPlugins = args::getStrings(args, OPT_load_pass_plugins);

  // Parse -mllvm options.
  for (const auto *arg : args.filtered(OPT_mllvm)) {
    parseClangOption(arg->getValue(), arg->getSpelling());
    ctx.arg.mllvmOpts.emplace_back(arg->getValue());
  }

  ctx.arg.ltoKind = LtoKind::Default;
  if (auto *arg = args.getLastArg(OPT_lto)) {
    StringRef s = arg->getValue();
    if (s == "thin")
      ctx.arg.ltoKind = LtoKind::UnifiedThin;
    else if (s == "full")
      ctx.arg.ltoKind = LtoKind::UnifiedRegular;
    else if (s == "default")
      ctx.arg.ltoKind = LtoKind::Default;
    else
      error("unknown LTO mode: " + s);
  }

  // --threads= takes a positive integer and provides the default value for
  // --thinlto-jobs=. If unspecified, cap the number of threads since
  // overhead outweighs optimization for used parallel algorithms for the
  // non-LTO parts.
  if (auto *arg = args.getLastArg(OPT_threads)) {
    StringRef v(arg->getValue());
    unsigned threads = 0;
    if (!llvm::to_integer(v, threads, 0) || threads == 0)
      error(arg->getSpelling() + ": expected a positive integer, but got '" +
            arg->getValue() + "'");
    parallel::strategy = hardware_concurrency(threads);
    ctx.arg.thinLTOJobs = v;
  } else if (parallel::strategy.compute_thread_count() > 16) {
    log("set maximum concurrency to 16, specify --threads= to change");
    parallel::strategy = hardware_concurrency(16);
  }
  if (auto *arg = args.getLastArg(OPT_thinlto_jobs_eq))
    ctx.arg.thinLTOJobs = arg->getValue();
  ctx.arg.threadCount = parallel::strategy.compute_thread_count();

  if (ctx.arg.ltoPartitions == 0)
    error("--lto-partitions: number of threads must be > 0");
  if (!get_threadpool_strategy(ctx.arg.thinLTOJobs))
    error("--thinlto-jobs: invalid job count: " + ctx.arg.thinLTOJobs);

  if (ctx.arg.splitStackAdjustSize < 0)
    error("--split-stack-adjust-size: size must be >= 0");

  // The text segment is traditionally the first segment, whose address equals
  // the base address. However, lld places the R PT_LOAD first. -Ttext-segment
  // is an old-fashioned option that does not play well with lld's layout.
  // Suggest --image-base as a likely alternative.
  if (args.hasArg(OPT_Ttext_segment))
    error("-Ttext-segment is not supported. Use --image-base if you "
          "intend to set the base address");

  // Parse ELF{32,64}{LE,BE} and CPU type.
  if (auto *arg = args.getLastArg(OPT_m)) {
    StringRef s = arg->getValue();
    std::tie(ctx.arg.ekind, ctx.arg.emachine, ctx.arg.osabi) =
        parseEmulation(s);
    ctx.arg.mipsN32Abi =
        (s.starts_with("elf32btsmipn32") || s.starts_with("elf32ltsmipn32"));
    ctx.arg.emulation = s;
  }

  // Parse --hash-style={sysv,gnu,both}.
  if (auto *arg = args.getLastArg(OPT_hash_style)) {
    StringRef s = arg->getValue();
    if (s == "sysv")
      ctx.arg.sysvHash = true;
    else if (s == "gnu")
      ctx.arg.gnuHash = true;
    else if (s == "both")
      ctx.arg.sysvHash = ctx.arg.gnuHash = true;
    else
      error("unknown --hash-style: " + s);
  }

  if (args.hasArg(OPT_print_map))
    ctx.arg.mapFile = "-";

  // Page alignment can be disabled by the -n (--nmagic) and -N (--omagic).
  // As PT_GNU_RELRO relies on Paging, do not create it when we have disabled
  // it. Also disable RELRO for -r.
  if (ctx.arg.nmagic || ctx.arg.omagic || ctx.arg.relocatable)
    ctx.arg.zRelro = false;

  std::tie(ctx.arg.buildId, ctx.arg.buildIdVector) = getBuildId(args);

  if (getZFlag(args, "pack-relative-relocs", "nopack-relative-relocs", false)) {
    ctx.arg.relrGlibc = true;
    ctx.arg.relrPackDynRelocs = true;
  } else {
    std::tie(ctx.arg.androidPackDynRelocs, ctx.arg.relrPackDynRelocs) =
        getPackDynRelocs(args);
  }

  if (auto *arg = args.getLastArg(OPT_symbol_ordering_file)){
    if (args.hasArg(OPT_call_graph_ordering_file))
      error("--symbol-ordering-file and --call-graph-order-file "
            "may not be used together");
    if (std::optional<MemoryBufferRef> buffer = readFile(arg->getValue())) {
      ctx.arg.symbolOrderingFile = getSymbolOrderingFile(*buffer);
      // Also need to disable CallGraphProfileSort to prevent
      // LLD order symbols with CGProfile
      ctx.arg.callGraphProfileSort = CGProfileSortKind::None;
    }
  }

  assert(ctx.arg.versionDefinitions.empty());
  ctx.arg.versionDefinitions.push_back(
      {"local", (uint16_t)VER_NDX_LOCAL, {}, {}});
  ctx.arg.versionDefinitions.push_back(
      {"global", (uint16_t)VER_NDX_GLOBAL, {}, {}});

  // If --retain-symbol-file is used, we'll keep only the symbols listed in
  // the file and discard all others.
  if (auto *arg = args.getLastArg(OPT_retain_symbols_file)) {
    ctx.arg.versionDefinitions[VER_NDX_LOCAL].nonLocalPatterns.push_back(
        {"*", /*isExternCpp=*/false, /*hasWildcard=*/true});
    if (std::optional<MemoryBufferRef> buffer = readFile(arg->getValue()))
      for (StringRef s : args::getLines(*buffer))
        ctx.arg.versionDefinitions[VER_NDX_GLOBAL].nonLocalPatterns.push_back(
            {s, /*isExternCpp=*/false, /*hasWildcard=*/false});
  }

  for (opt::Arg *arg : args.filtered(OPT_warn_backrefs_exclude)) {
    StringRef pattern(arg->getValue());
    if (Expected<GlobPattern> pat = GlobPattern::create(pattern))
      ctx.arg.warnBackrefsExclude.push_back(std::move(*pat));
    else
      error(arg->getSpelling() + ": " + toString(pat.takeError()) + ": " +
            pattern);
  }

  // For -no-pie and -pie, --export-dynamic-symbol specifies defined symbols
  // which should be exported. For -shared, references to matched non-local
  // STV_DEFAULT symbols are not bound to definitions within the shared object,
  // even if other options express a symbolic intention: -Bsymbolic,
  // -Bsymbolic-functions (if STT_FUNC), --dynamic-list.
  for (auto *arg : args.filtered(OPT_export_dynamic_symbol))
    ctx.arg.dynamicList.push_back(
        {arg->getValue(), /*isExternCpp=*/false,
         /*hasWildcard=*/hasWildcard(arg->getValue())});

  // --export-dynamic-symbol-list specifies a list of --export-dynamic-symbol
  // patterns. --dynamic-list is --export-dynamic-symbol-list plus -Bsymbolic
  // like semantics.
  ctx.arg.symbolic =
      ctx.arg.bsymbolic == BsymbolicKind::All || args.hasArg(OPT_dynamic_list);
  for (auto *arg :
       args.filtered(OPT_dynamic_list, OPT_export_dynamic_symbol_list))
    if (std::optional<MemoryBufferRef> buffer = readFile(arg->getValue()))
      readDynamicList(*buffer);

  for (auto *arg : args.filtered(OPT_version_script))
    if (std::optional<std::string> path = searchScript(arg->getValue())) {
      if (std::optional<MemoryBufferRef> buffer = readFile(*path))
        readVersionScript(*buffer);
    } else {
      error(Twine("cannot find version script ") + arg->getValue());
    }
}

// Some Config members do not directly correspond to any particular
// command line options, but computed based on other Config values.
// This function initialize such members. See Config.h for the details
// of these values.
static void setConfigs(Ctx &ctx, opt::InputArgList &args) {
  ELFKind k = ctx.arg.ekind;
  uint16_t m = ctx.arg.emachine;

  ctx.arg.copyRelocs = (ctx.arg.relocatable || ctx.arg.emitRelocs);
  ctx.arg.is64 = (k == ELF64LEKind || k == ELF64BEKind);
  ctx.arg.isLE = (k == ELF32LEKind || k == ELF64LEKind);
  ctx.arg.endianness = ctx.arg.isLE ? endianness::little : endianness::big;
  ctx.arg.isMips64EL = (k == ELF64LEKind && m == EM_MIPS);
  ctx.arg.isPic = ctx.arg.pie || ctx.arg.shared;
  ctx.arg.picThunk = args.hasArg(OPT_pic_veneer, ctx.arg.isPic);
  ctx.arg.wordsize = ctx.arg.is64 ? 8 : 4;

  // ELF defines two different ways to store relocation addends as shown below:
  //
  //  Rel: Addends are stored to the location where relocations are applied. It
  //  cannot pack the full range of addend values for all relocation types, but
  //  this only affects relocation types that we don't support emitting as
  //  dynamic relocations (see getDynRel).
  //  Rela: Addends are stored as part of relocation entry.
  //
  // In other words, Rela makes it easy to read addends at the price of extra
  // 4 or 8 byte for each relocation entry.
  //
  // We pick the format for dynamic relocations according to the psABI for each
  // processor, but a contrary choice can be made if the dynamic loader
  // supports.
  ctx.arg.isRela = getIsRela(args);

  // If the output uses REL relocations we must store the dynamic relocation
  // addends to the output sections. We also store addends for RELA relocations
  // if --apply-dynamic-relocs is used.
  // We default to not writing the addends when using RELA relocations since
  // any standard conforming tool can find it in r_addend.
  ctx.arg.writeAddends = args.hasFlag(OPT_apply_dynamic_relocs,
                                      OPT_no_apply_dynamic_relocs, false) ||
                         !ctx.arg.isRela;
  // Validation of dynamic relocation addends is on by default for assertions
  // builds and disabled otherwise. This check is enabled when writeAddends is
  // true.
#ifndef NDEBUG
  bool checkDynamicRelocsDefault = true;
#else
  bool checkDynamicRelocsDefault = false;
#endif
  ctx.arg.checkDynamicRelocs =
      args.hasFlag(OPT_check_dynamic_relocations,
                   OPT_no_check_dynamic_relocations, checkDynamicRelocsDefault);
  ctx.arg.tocOptimize =
      args.hasFlag(OPT_toc_optimize, OPT_no_toc_optimize, m == EM_PPC64);
  ctx.arg.pcRelOptimize =
      args.hasFlag(OPT_pcrel_optimize, OPT_no_pcrel_optimize, m == EM_PPC64);

  if (!args.hasArg(OPT_hash_style)) {
    if (ctx.arg.emachine == EM_MIPS)
      ctx.arg.sysvHash = true;
    else
      ctx.arg.sysvHash = ctx.arg.gnuHash = true;
  }

  // Set default entry point and output file if not specified by command line or
  // linker scripts.
  ctx.arg.warnMissingEntry =
      (!ctx.arg.entry.empty() || (!ctx.arg.shared && !ctx.arg.relocatable));
  if (ctx.arg.entry.empty() && !ctx.arg.relocatable)
    ctx.arg.entry = ctx.arg.emachine == EM_MIPS ? "__start" : "_start";
  if (ctx.arg.outputFile.empty())
    ctx.arg.outputFile = "a.out";

  // Fail early if the output file or map file is not writable. If a user has a
  // long link, e.g. due to a large LTO link, they do not wish to run it and
  // find that it failed because there was a mistake in their command-line.
  {
    llvm::TimeTraceScope timeScope("Create output files");
    if (auto e = tryCreateFile(ctx.arg.outputFile))
      error("cannot open output file " + ctx.arg.outputFile + ": " +
            e.message());
    if (auto e = tryCreateFile(ctx.arg.mapFile))
      error("cannot open map file " + ctx.arg.mapFile + ": " + e.message());
    if (auto e = tryCreateFile(ctx.arg.whyExtract))
      error("cannot open --why-extract= file " + ctx.arg.whyExtract + ": " +
            e.message());
  }
}

static bool isFormatBinary(StringRef s) {
  if (s == "binary")
    return true;
  if (s == "elf" || s == "default")
    return false;
  error("unknown --format value: " + s +
        " (supported formats: elf, default, binary)");
  return false;
}

void LinkerDriver::createFiles(opt::InputArgList &args) {
  llvm::TimeTraceScope timeScope("Load input files");
  // For --{push,pop}-state.
  std::vector<std::tuple<bool, bool, bool>> stack;

  // -r implies -Bstatic and has precedence over -Bdynamic.
  ctx.arg.isStatic = ctx.arg.relocatable;

  // Iterate over argv to process input files and positional arguments.
  std::optional<MemoryBufferRef> defaultScript;
  InputFile::isInGroup = false;
  bool hasInput = false, hasScript = false;
  for (auto *arg : args) {
    switch (arg->getOption().getID()) {
    case OPT_library:
      addLibrary(arg->getValue());
      hasInput = true;
      break;
    case OPT_INPUT:
      addFile(arg->getValue(), /*withLOption=*/false);
      hasInput = true;
      break;
    case OPT_defsym: {
      readDefsym(MemoryBufferRef(arg->getValue(), "--defsym"));
      break;
    }
    case OPT_script:
    case OPT_default_script:
      if (std::optional<std::string> path = searchScript(arg->getValue())) {
        if (std::optional<MemoryBufferRef> mb = readFile(*path)) {
          if (arg->getOption().matches(OPT_default_script)) {
            defaultScript = mb;
          } else {
            readLinkerScript(*mb);
            hasScript = true;
          }
        }
        break;
      }
      error(Twine("cannot find linker script ") + arg->getValue());
      break;
    case OPT_as_needed:
      ctx.arg.asNeeded = true;
      break;
    case OPT_format:
      ctx.arg.formatBinary = isFormatBinary(arg->getValue());
      break;
    case OPT_no_as_needed:
      ctx.arg.asNeeded = false;
      break;
    case OPT_Bstatic:
    case OPT_omagic:
    case OPT_nmagic:
      ctx.arg.isStatic = true;
      break;
    case OPT_Bdynamic:
      if (!ctx.arg.relocatable)
        ctx.arg.isStatic = false;
      break;
    case OPT_whole_archive:
      inWholeArchive = true;
      break;
    case OPT_no_whole_archive:
      inWholeArchive = false;
      break;
    case OPT_just_symbols:
      if (std::optional<MemoryBufferRef> mb = readFile(arg->getValue())) {
        files.push_back(createObjFile(*mb));
        files.back()->justSymbols = true;
      }
      break;
    case OPT_in_implib:
      if (armCmseImpLib)
        error("multiple CMSE import libraries not supported");
      else if (std::optional<MemoryBufferRef> mb = readFile(arg->getValue()))
        armCmseImpLib = createObjFile(*mb);
      break;
    case OPT_start_group:
      if (InputFile::isInGroup)
        error("nested --start-group");
      InputFile::isInGroup = true;
      break;
    case OPT_end_group:
      if (!InputFile::isInGroup)
        error("stray --end-group");
      InputFile::isInGroup = false;
      ++InputFile::nextGroupId;
      break;
    case OPT_start_lib:
      if (inLib)
        error("nested --start-lib");
      if (InputFile::isInGroup)
        error("may not nest --start-lib in --start-group");
      inLib = true;
      InputFile::isInGroup = true;
      break;
    case OPT_end_lib:
      if (!inLib)
        error("stray --end-lib");
      inLib = false;
      InputFile::isInGroup = false;
      ++InputFile::nextGroupId;
      break;
    case OPT_push_state:
      stack.emplace_back(ctx.arg.asNeeded, ctx.arg.isStatic, inWholeArchive);
      break;
    case OPT_pop_state:
      if (stack.empty()) {
        error("unbalanced --push-state/--pop-state");
        break;
      }
      std::tie(ctx.arg.asNeeded, ctx.arg.isStatic, inWholeArchive) =
          stack.back();
      stack.pop_back();
      break;
    }
  }

  if (defaultScript && !hasScript)
    readLinkerScript(*defaultScript);
  if (files.empty() && !hasInput && errorCount() == 0)
    error("no input files");
}

// If -m <machine_type> was not given, infer it from object files.
void LinkerDriver::inferMachineType() {
  if (ctx.arg.ekind != ELFNoneKind)
    return;

  bool inferred = false;
  for (InputFile *f : files) {
    if (f->ekind == ELFNoneKind)
      continue;
    if (!inferred) {
      inferred = true;
      ctx.arg.ekind = f->ekind;
      ctx.arg.emachine = f->emachine;
      ctx.arg.mipsN32Abi = ctx.arg.emachine == EM_MIPS && isMipsN32Abi(f);
    }
    ctx.arg.osabi = f->osabi;
    if (f->osabi != ELFOSABI_NONE)
      return;
  }
  if (!inferred)
    error("target emulation unknown: -m or at least one .o file required");
}

// Parse -z max-page-size=<value>. The default value is defined by
// each target.
static uint64_t getMaxPageSize(Ctx &ctx, opt::InputArgList &args) {
  uint64_t val = args::getZOptionValue(args, OPT_z, "max-page-size",
                                       ctx.target->defaultMaxPageSize);
  if (!isPowerOf2_64(val)) {
    error("max-page-size: value isn't a power of 2");
    return ctx.target->defaultMaxPageSize;
  }
<<<<<<< HEAD
  if (config->nmagic || config->omagic) {
=======
  if (ctx.arg.nmagic || ctx.arg.omagic) {
>>>>>>> 4b409fa5
    if (val != ctx.target->defaultMaxPageSize)
      warn("-z max-page-size set, but paging disabled by omagic or nmagic");
    return 1;
  }
  return val;
}

// Parse -z common-page-size=<value>. The default value is defined by
// each target.
static uint64_t getCommonPageSize(Ctx &ctx, opt::InputArgList &args) {
  uint64_t val = args::getZOptionValue(args, OPT_z, "common-page-size",
                                       ctx.target->defaultCommonPageSize);
  if (!isPowerOf2_64(val)) {
    error("common-page-size: value isn't a power of 2");
    return ctx.target->defaultCommonPageSize;
  }
  if (config->nmagic || config->omagic) {
    if (val != ctx.target->defaultCommonPageSize)
      warn("-z common-page-size set, but paging disabled by omagic or nmagic");
    return 1;
  }
  // commonPageSize can't be larger than maxPageSize.
  if (val > config->maxPageSize)
    val = config->maxPageSize;
  return val;
}

// Parses --image-base option.
static std::optional<uint64_t> getImageBase(Ctx &ctx, opt::InputArgList &args) {
  // Because we are using "Config->maxPageSize" here, this function has to be
  // called after the variable is initialized.
  auto *arg = args.getLastArg(OPT_image_base);
  if (!arg)
    return std::nullopt;

  StringRef s = arg->getValue();
  uint64_t v;
  if (!to_integer(s, v)) {
    error("--image-base: number expected, but got " + s);
    return 0;
  }
  if ((v % ctx.arg.maxPageSize) != 0)
    warn("--image-base: address isn't multiple of page size: " + s);
  return v;
}

// Parses `--exclude-libs=lib,lib,...`.
// The library names may be delimited by commas or colons.
static DenseSet<StringRef> getExcludeLibs(opt::InputArgList &args) {
  DenseSet<StringRef> ret;
  for (auto *arg : args.filtered(OPT_exclude_libs)) {
    StringRef s = arg->getValue();
    for (;;) {
      size_t pos = s.find_first_of(",:");
      if (pos == StringRef::npos)
        break;
      ret.insert(s.substr(0, pos));
      s = s.substr(pos + 1);
    }
    ret.insert(s);
  }
  return ret;
}

// Handles the --exclude-libs option. If a static library file is specified
// by the --exclude-libs option, all public symbols from the archive become
// private unless otherwise specified by version scripts or something.
// A special library name "ALL" means all archive files.
//
// This is not a popular option, but some programs such as bionic libc use it.
static void excludeLibs(opt::InputArgList &args) {
  DenseSet<StringRef> libs = getExcludeLibs(args);
  bool all = libs.count("ALL");

  auto visit = [&](InputFile *file) {
    if (file->archiveName.empty() ||
        !(all || libs.count(path::filename(file->archiveName))))
      return;
    ArrayRef<Symbol *> symbols = file->getSymbols();
    if (isa<ELFFileBase>(file))
      symbols = cast<ELFFileBase>(file)->getGlobalSymbols();
    for (Symbol *sym : symbols)
      if (!sym->isUndefined() && sym->file == file)
        sym->versionId = VER_NDX_LOCAL;
  };

  for (ELFFileBase *file : ctx.objectFiles)
    visit(file);

  for (BitcodeFile *file : ctx.bitcodeFiles)
    visit(file);
}

// Force Sym to be entered in the output.
static void handleUndefined(Ctx &ctx, Symbol *sym, const char *option) {
  // Since a symbol may not be used inside the program, LTO may
  // eliminate it. Mark the symbol as "used" to prevent it.
  sym->isUsedInRegularObj = true;

  if (!sym->isLazy())
    return;
  sym->extract();
  if (!ctx.arg.whyExtract.empty())
    ctx.whyExtractRecords.emplace_back(option, sym->file, *sym);
}

// As an extension to GNU linkers, lld supports a variant of `-u`
// which accepts wildcard patterns. All symbols that match a given
// pattern are handled as if they were given by `-u`.
static void handleUndefinedGlob(Ctx &ctx, StringRef arg) {
  Expected<GlobPattern> pat = GlobPattern::create(arg);
  if (!pat) {
    error("--undefined-glob: " + toString(pat.takeError()) + ": " + arg);
    return;
  }

  // Calling sym->extract() in the loop is not safe because it may add new
  // symbols to the symbol table, invalidating the current iterator.
  SmallVector<Symbol *, 0> syms;
  for (Symbol *sym : symtab.getSymbols())
    if (!sym->isPlaceholder() && pat->match(sym->getName()))
      syms.push_back(sym);

  for (Symbol *sym : syms)
    handleUndefined(ctx, sym, "--undefined-glob");
}

static void handleLibcall(Ctx &ctx, StringRef name) {
  Symbol *sym = symtab.find(name);
  if (sym && sym->isLazy() && isa<BitcodeFile>(sym->file)) {
    if (!ctx.arg.whyExtract.empty())
      ctx.whyExtractRecords.emplace_back("<libcall>", sym->file, *sym);
    sym->extract();
  }
}

static void writeArchiveStats(Ctx &ctx) {
  if (ctx.arg.printArchiveStats.empty())
    return;

  std::error_code ec;
  raw_fd_ostream os = ctx.openAuxiliaryFile(ctx.arg.printArchiveStats, ec);
  if (ec) {
    error("--print-archive-stats=: cannot open " + ctx.arg.printArchiveStats +
          ": " + ec.message());
    return;
  }

  os << "members\textracted\tarchive\n";

  SmallVector<StringRef, 0> archives;
  DenseMap<CachedHashStringRef, unsigned> all, extracted;
  for (ELFFileBase *file : ctx.objectFiles)
    if (file->archiveName.size())
      ++extracted[CachedHashStringRef(file->archiveName)];
  for (BitcodeFile *file : ctx.bitcodeFiles)
    if (file->archiveName.size())
      ++extracted[CachedHashStringRef(file->archiveName)];
  for (std::pair<StringRef, unsigned> f : ctx.driver.archiveFiles) {
    unsigned &v = extracted[CachedHashString(f.first)];
    os << f.second << '\t' << v << '\t' << f.first << '\n';
    // If the archive occurs multiple times, other instances have a count of 0.
    v = 0;
  }
}

static void writeWhyExtract(Ctx &ctx) {
  if (ctx.arg.whyExtract.empty())
    return;

  std::error_code ec;
  raw_fd_ostream os = ctx.openAuxiliaryFile(ctx.arg.whyExtract, ec);
  if (ec) {
    error("cannot open --why-extract= file " + ctx.arg.whyExtract + ": " +
          ec.message());
    return;
  }

  os << "reference\textracted\tsymbol\n";
  for (auto &entry : ctx.whyExtractRecords) {
    os << std::get<0>(entry) << '\t' << toString(std::get<1>(entry)) << '\t'
       << toString(std::get<2>(entry)) << '\n';
  }
}

static void reportBackrefs(Ctx &ctx) {
  for (auto &ref : ctx.backwardReferences) {
    const Symbol &sym = *ref.first;
    std::string to = toString(ref.second.second);
    // Some libraries have known problems and can cause noise. Filter them out
    // with --warn-backrefs-exclude=. The value may look like (for --start-lib)
    // *.o or (archive member) *.a(*.o).
    bool exclude = false;
    for (const llvm::GlobPattern &pat : ctx.arg.warnBackrefsExclude)
      if (pat.match(to)) {
        exclude = true;
        break;
      }
    if (!exclude)
      warn("backward reference detected: " + sym.getName() + " in " +
           toString(ref.second.first) + " refers to " + to);
  }
}

// Handle --dependency-file=<path>. If that option is given, lld creates a
// file at a given path with the following contents:
//
//   <output-file>: <input-file> ...
//
//   <input-file>:
//
// where <output-file> is a pathname of an output file and <input-file>
// ... is a list of pathnames of all input files. `make` command can read a
// file in the above format and interpret it as a dependency info. We write
// phony targets for every <input-file> to avoid an error when that file is
// removed.
//
// This option is useful if you want to make your final executable to depend
// on all input files including system libraries. Here is why.
//
// When you write a Makefile, you usually write it so that the final
// executable depends on all user-generated object files. Normally, you
// don't make your executable to depend on system libraries (such as libc)
// because you don't know the exact paths of libraries, even though system
// libraries that are linked to your executable statically are technically a
// part of your program. By using --dependency-file option, you can make
// lld to dump dependency info so that you can maintain exact dependencies
// easily.
static void writeDependencyFile(Ctx &ctx) {
  std::error_code ec;
  raw_fd_ostream os = ctx.openAuxiliaryFile(ctx.arg.dependencyFile, ec);
  if (ec) {
    error("cannot open " + ctx.arg.dependencyFile + ": " + ec.message());
    return;
  }

  // We use the same escape rules as Clang/GCC which are accepted by Make/Ninja:
  // * A space is escaped by a backslash which itself must be escaped.
  // * A hash sign is escaped by a single backslash.
  // * $ is escapes as $$.
  auto printFilename = [](raw_fd_ostream &os, StringRef filename) {
    llvm::SmallString<256> nativePath;
    llvm::sys::path::native(filename.str(), nativePath);
    llvm::sys::path::remove_dots(nativePath, /*remove_dot_dot=*/true);
    for (unsigned i = 0, e = nativePath.size(); i != e; ++i) {
      if (nativePath[i] == '#') {
        os << '\\';
      } else if (nativePath[i] == ' ') {
        os << '\\';
        unsigned j = i;
        while (j > 0 && nativePath[--j] == '\\')
          os << '\\';
      } else if (nativePath[i] == '$') {
        os << '$';
      }
      os << nativePath[i];
    }
  };

  os << ctx.arg.outputFile << ":";
  for (StringRef path : ctx.arg.dependencyFiles) {
    os << " \\\n ";
    printFilename(os, path);
  }
  os << "\n";

  for (StringRef path : ctx.arg.dependencyFiles) {
    os << "\n";
    printFilename(os, path);
    os << ":\n";
  }
}

// Replaces common symbols with defined symbols reside in .bss sections.
// This function is called after all symbol names are resolved. As a
// result, the passes after the symbol resolution won't see any
// symbols of type CommonSymbol.
static void replaceCommonSymbols(Ctx &ctx) {
  llvm::TimeTraceScope timeScope("Replace common symbols");
  for (ELFFileBase *file : ctx.objectFiles) {
    if (!file->hasCommonSyms)
      continue;
    for (Symbol *sym : file->getGlobalSymbols()) {
      auto *s = dyn_cast<CommonSymbol>(sym);
      if (!s)
        continue;

      auto *bss = make<BssSection>("COMMON", s->size, s->alignment);
      bss->file = s->file;
      ctx.inputSections.push_back(bss);
      Defined(s->file, StringRef(), s->binding, s->stOther, s->type,
              /*value=*/0, s->size, bss)
          .overwrite(*s);
    }
  }
}

// The section referred to by `s` is considered address-significant. Set the
// keepUnique flag on the section if appropriate.
static void markAddrsig(Symbol *s) {
  if (auto *d = dyn_cast_or_null<Defined>(s))
    if (d->section)
      // We don't need to keep text sections unique under --icf=all even if they
      // are address-significant.
      if (config->icf == ICFLevel::Safe || !(d->section->flags & SHF_EXECINSTR))
        d->section->keepUnique = true;
}

// Record sections that define symbols mentioned in --keep-unique <symbol>
// and symbols referred to by address-significance tables. These sections are
// ineligible for ICF.
template <class ELFT>
static void findKeepUniqueSections(Ctx &ctx, opt::InputArgList &args) {
  for (auto *arg : args.filtered(OPT_keep_unique)) {
    StringRef name = arg->getValue();
    auto *d = dyn_cast_or_null<Defined>(symtab.find(name));
    if (!d || !d->section) {
      warn("could not find symbol " + name + " to keep unique");
      continue;
    }
    d->section->keepUnique = true;
  }

  // --icf=all --ignore-data-address-equality means that we can ignore
  // the dynsym and address-significance tables entirely.
  if (ctx.arg.icf == ICFLevel::All && ctx.arg.ignoreDataAddressEquality)
    return;

  // Symbols in the dynsym could be address-significant in other executables
  // or DSOs, so we conservatively mark them as address-significant.
  for (Symbol *sym : symtab.getSymbols())
    if (sym->includeInDynsym())
      markAddrsig(sym);

  // Visit the address-significance table in each object file and mark each
  // referenced symbol as address-significant.
  for (InputFile *f : ctx.objectFiles) {
    auto *obj = cast<ObjFile<ELFT>>(f);
    ArrayRef<Symbol *> syms = obj->getSymbols();
    if (obj->addrsigSec) {
      ArrayRef<uint8_t> contents =
          check(obj->getObj().getSectionContents(*obj->addrsigSec));
      const uint8_t *cur = contents.begin();
      while (cur != contents.end()) {
        unsigned size;
        const char *err = nullptr;
        uint64_t symIndex = decodeULEB128(cur, &size, contents.end(), &err);
        if (err)
          fatal(toString(f) + ": could not decode addrsig section: " + err);
        markAddrsig(syms[symIndex]);
        cur += size;
      }
    } else {
      // If an object file does not have an address-significance table,
      // conservatively mark all of its symbols as address-significant.
      for (Symbol *s : syms)
        markAddrsig(s);
    }
  }
}

// This function reads a symbol partition specification section. These sections
// are used to control which partition a symbol is allocated to. See
// https://lld.llvm.org/Partitions.html for more details on partitions.
template <typename ELFT>
static void readSymbolPartitionSection(InputSectionBase *s) {
  // Read the relocation that refers to the partition's entry point symbol.
  Symbol *sym;
  const RelsOrRelas<ELFT> rels = s->template relsOrRelas<ELFT>();
  auto readEntry = [](InputFile *file, const auto &rels) -> Symbol * {
    for (const auto &rel : rels)
      return &file->getRelocTargetSym(rel);
    return nullptr;
  };
  if (rels.areRelocsCrel())
    sym = readEntry(s->file, rels.crels);
  else if (rels.areRelocsRel())
    sym = readEntry(s->file, rels.rels);
  else
    sym = readEntry(s->file, rels.relas);
  if (!isa_and_nonnull<Defined>(sym) || !sym->includeInDynsym())
    return;

  StringRef partName = reinterpret_cast<const char *>(s->content().data());
  for (Partition &part : ctx.partitions) {
    if (part.name == partName) {
      sym->partition = part.getNumber();
      return;
    }
  }

  // Forbid partitions from being used on incompatible targets, and forbid them
  // from being used together with various linker features that assume a single
  // set of output sections.
  if (ctx.script->hasSectionsCommand)
    error(toString(s->file) +
          ": partitions cannot be used with the SECTIONS command");
  if (ctx.script->hasPhdrsCommands())
    error(toString(s->file) +
          ": partitions cannot be used with the PHDRS command");
  if (!config->sectionStartMap.empty())
    error(toString(s->file) + ": partitions cannot be used with "
                              "--section-start, -Ttext, -Tdata or -Tbss");
  if (config->emachine == EM_MIPS)
    error(toString(s->file) + ": partitions cannot be used on this target");

  // Impose a limit of no more than 254 partitions. This limit comes from the
  // sizes of the Partition fields in InputSectionBase and Symbol, as well as
  // the amount of space devoted to the partition number in RankFlags.
  if (ctx.partitions.size() == 254)
    fatal("may not have more than 254 partitions");

  ctx.partitions.emplace_back();
  Partition &newPart = ctx.partitions.back();
  newPart.name = partName;
  sym->partition = newPart.getNumber();
}

static void markBuffersAsDontNeed(bool skipLinkedOutput) {
  // With --thinlto-index-only, all buffers are nearly unused from now on
  // (except symbol/section names used by infrequent passes). Mark input file
  // buffers as MADV_DONTNEED so that these pages can be reused by the expensive
  // thin link, saving memory.
  if (skipLinkedOutput) {
    for (MemoryBuffer &mb : llvm::make_pointee_range(ctx.memoryBuffers))
      mb.dontNeedIfMmap();
    return;
  }

  // Otherwise, just mark MemoryBuffers backing BitcodeFiles.
  DenseSet<const char *> bufs;
  for (BitcodeFile *file : ctx.bitcodeFiles)
    bufs.insert(file->mb.getBufferStart());
  for (BitcodeFile *file : ctx.lazyBitcodeFiles)
    bufs.insert(file->mb.getBufferStart());
  for (MemoryBuffer &mb : llvm::make_pointee_range(ctx.memoryBuffers))
    if (bufs.count(mb.getBufferStart()))
      mb.dontNeedIfMmap();
}

// This function is where all the optimizations of link-time
// optimization takes place. When LTO is in use, some input files are
// not in native object file format but in the LLVM bitcode format.
// This function compiles bitcode files into a few big native files
// using LLVM functions and replaces bitcode symbols with the results.
// Because all bitcode files that the program consists of are passed to
// the compiler at once, it can do a whole-program optimization.
template <class ELFT>
void LinkerDriver::compileBitcodeFiles(bool skipLinkedOutput) {
  llvm::TimeTraceScope timeScope("LTO");
  // Compile bitcode files and replace bitcode symbols.
  lto.reset(new BitcodeCompiler);
  for (BitcodeFile *file : ctx.bitcodeFiles)
    lto->add(*file);

  if (!ctx.bitcodeFiles.empty())
    markBuffersAsDontNeed(skipLinkedOutput);

  for (InputFile *file : lto->compile()) {
    auto *obj = cast<ObjFile<ELFT>>(file);
    obj->parse(/*ignoreComdats=*/true);

    // Parse '@' in symbol names for non-relocatable output.
    if (!ctx.arg.relocatable)
      for (Symbol *sym : obj->getGlobalSymbols())
        if (sym->hasVersionSuffix)
          sym->parseSymbolVersion();
    ctx.objectFiles.push_back(obj);
  }
}

// The --wrap option is a feature to rename symbols so that you can write
// wrappers for existing functions. If you pass `--wrap=foo`, all
// occurrences of symbol `foo` are resolved to `__wrap_foo` (so, you are
// expected to write `__wrap_foo` function as a wrapper). The original
// symbol becomes accessible as `__real_foo`, so you can call that from your
// wrapper.
//
// This data structure is instantiated for each --wrap option.
struct WrappedSymbol {
  Symbol *sym;
  Symbol *real;
  Symbol *wrap;
};

// Handles --wrap option.
//
// This function instantiates wrapper symbols. At this point, they seem
// like they are not being used at all, so we explicitly set some flags so
// that LTO won't eliminate them.
static std::vector<WrappedSymbol> addWrappedSymbols(opt::InputArgList &args) {
  std::vector<WrappedSymbol> v;
  DenseSet<StringRef> seen;

  for (auto *arg : args.filtered(OPT_wrap)) {
    StringRef name = arg->getValue();
    if (!seen.insert(name).second)
      continue;

    Symbol *sym = symtab.find(name);
    if (!sym)
      continue;

    Symbol *wrap =
        symtab.addUnusedUndefined(saver().save("__wrap_" + name), sym->binding);

    // If __real_ is referenced, pull in the symbol if it is lazy. Do this after
    // processing __wrap_ as that may have referenced __real_.
    StringRef realName = saver().save("__real_" + name);
    if (Symbol *real = symtab.find(realName)) {
      symtab.addUnusedUndefined(name, sym->binding);
      // Update sym's binding, which will replace real's later in
      // SymbolTable::wrap.
      sym->binding = real->binding;
    }

    Symbol *real = symtab.addUnusedUndefined(realName);
    v.push_back({sym, real, wrap});

    // We want to tell LTO not to inline symbols to be overwritten
    // because LTO doesn't know the final symbol contents after renaming.
    real->scriptDefined = true;
    sym->scriptDefined = true;

    // If a symbol is referenced in any object file, bitcode file or shared
    // object, mark its redirection target (foo for __real_foo and __wrap_foo
    // for foo) as referenced after redirection, which will be used to tell LTO
    // to not eliminate the redirection target. If the object file defining the
    // symbol also references it, we cannot easily distinguish the case from
    // cases where the symbol is not referenced. Retain the redirection target
    // in this case because we choose to wrap symbol references regardless of
    // whether the symbol is defined
    // (https://sourceware.org/bugzilla/show_bug.cgi?id=26358).
    if (real->referenced || real->isDefined())
      sym->referencedAfterWrap = true;
    if (sym->referenced || sym->isDefined())
      wrap->referencedAfterWrap = true;
  }
  return v;
}

static void combineVersionedSymbol(Symbol &sym,
                                   DenseMap<Symbol *, Symbol *> &map) {
  const char *suffix1 = sym.getVersionSuffix();
  if (suffix1[0] != '@' || suffix1[1] == '@')
    return;

  // Check the existing symbol foo. We have two special cases to handle:
  //
  // * There is a definition of foo@v1 and foo@@v1.
  // * There is a definition of foo@v1 and foo.
  Defined *sym2 = dyn_cast_or_null<Defined>(symtab.find(sym.getName()));
  if (!sym2)
    return;
  const char *suffix2 = sym2->getVersionSuffix();
  if (suffix2[0] == '@' && suffix2[1] == '@' &&
      strcmp(suffix1 + 1, suffix2 + 2) == 0) {
    // foo@v1 and foo@@v1 should be merged, so redirect foo@v1 to foo@@v1.
    map.try_emplace(&sym, sym2);
    // If both foo@v1 and foo@@v1 are defined and non-weak, report a
    // duplicate definition error.
    if (sym.isDefined()) {
      sym2->checkDuplicate(cast<Defined>(sym));
      sym2->resolve(cast<Defined>(sym));
    } else if (sym.isUndefined()) {
      sym2->resolve(cast<Undefined>(sym));
    } else {
      sym2->resolve(cast<SharedSymbol>(sym));
    }
    // Eliminate foo@v1 from the symbol table.
    sym.symbolKind = Symbol::PlaceholderKind;
    sym.isUsedInRegularObj = false;
  } else if (auto *sym1 = dyn_cast<Defined>(&sym)) {
    if (sym2->versionId > VER_NDX_GLOBAL
            ? config->versionDefinitions[sym2->versionId].name == suffix1 + 1
            : sym1->section == sym2->section && sym1->value == sym2->value) {
      // Due to an assembler design flaw, if foo is defined, .symver foo,
      // foo@v1 defines both foo and foo@v1. Unless foo is bound to a
      // different version, GNU ld makes foo@v1 canonical and eliminates
      // foo. Emulate its behavior, otherwise we would have foo or foo@@v1
      // beside foo@v1. foo@v1 and foo combining does not apply if they are
      // not defined in the same place.
      map.try_emplace(sym2, &sym);
      sym2->symbolKind = Symbol::PlaceholderKind;
      sym2->isUsedInRegularObj = false;
    }
  }
}

// Do renaming for --wrap and foo@v1 by updating pointers to symbols.
//
// When this function is executed, only InputFiles and symbol table
// contain pointers to symbol objects. We visit them to replace pointers,
// so that wrapped symbols are swapped as instructed by the command line.
static void redirectSymbols(Ctx &ctx, ArrayRef<WrappedSymbol> wrapped) {
  llvm::TimeTraceScope timeScope("Redirect symbols");
  DenseMap<Symbol *, Symbol *> map;
  for (const WrappedSymbol &w : wrapped) {
    map[w.sym] = w.wrap;
    map[w.real] = w.sym;
  }

  // If there are version definitions (versionDefinitions.size() > 2), enumerate
  // symbols with a non-default version (foo@v1) and check whether it should be
  // combined with foo or foo@@v1.
  if (ctx.arg.versionDefinitions.size() > 2)
    for (Symbol *sym : symtab.getSymbols())
      if (sym->hasVersionSuffix)
        combineVersionedSymbol(*sym, map);

  if (map.empty())
    return;

  // Update pointers in input files.
  parallelForEach(ctx.objectFiles, [&](ELFFileBase *file) {
    for (Symbol *&sym : file->getMutableGlobalSymbols())
      if (Symbol *s = map.lookup(sym))
        sym = s;
  });

  // Update pointers in the symbol table.
  for (const WrappedSymbol &w : wrapped)
    symtab.wrap(w.sym, w.real, w.wrap);
}

static void reportMissingFeature(StringRef config, const Twine &report) {
  if (config == "error")
    error(report);
  else if (config == "warning")
    warn(report);
}

static void checkAndReportMissingFeature(StringRef config, uint32_t features,
                                         uint32_t mask, const Twine &report) {
  if (!(features & mask))
    reportMissingFeature(config, report);
}

// To enable CET (x86's hardware-assisted control flow enforcement), each
// source file must be compiled with -fcf-protection. Object files compiled
// with the flag contain feature flags indicating that they are compatible
// with CET. We enable the feature only when all object files are compatible
// with CET.
//
// This is also the case with AARCH64's BTI and PAC which use the similar
// GNU_PROPERTY_AARCH64_FEATURE_1_AND mechanism.
//
// For AArch64 PAuth-enabled object files, the core info of all of them must
// match. Missing info for some object files with matching info for remaining
// ones can be allowed (see -z pauth-report).
static void readSecurityNotes() {
  if (config->emachine != EM_386 && config->emachine != EM_X86_64 &&
      config->emachine != EM_AARCH64)
    return;

  config->andFeatures = -1;

  StringRef referenceFileName;
  if (config->emachine == EM_AARCH64) {
    auto it = llvm::find_if(ctx.objectFiles, [](const ELFFileBase *f) {
      return !f->aarch64PauthAbiCoreInfo.empty();
    });
    if (it != ctx.objectFiles.end()) {
      ctx.aarch64PauthAbiCoreInfo = (*it)->aarch64PauthAbiCoreInfo;
      referenceFileName = (*it)->getName();
    }
  }

  for (ELFFileBase *f : ctx.objectFiles) {
    uint32_t features = f->andFeatures;

    checkAndReportMissingFeature(
        config->zBtiReport, features, GNU_PROPERTY_AARCH64_FEATURE_1_BTI,
        toString(f) + ": -z bti-report: file does not have "
                      "GNU_PROPERTY_AARCH64_FEATURE_1_BTI property");

    checkAndReportMissingFeature(
        config->zGcsReport, features, GNU_PROPERTY_AARCH64_FEATURE_1_GCS,
        toString(f) + ": -z gcs-report: file does not have "
                      "GNU_PROPERTY_AARCH64_FEATURE_1_GCS property");

    checkAndReportMissingFeature(
        config->zCetReport, features, GNU_PROPERTY_X86_FEATURE_1_IBT,
        toString(f) + ": -z cet-report: file does not have "
                      "GNU_PROPERTY_X86_FEATURE_1_IBT property");

    checkAndReportMissingFeature(
        config->zCetReport, features, GNU_PROPERTY_X86_FEATURE_1_SHSTK,
        toString(f) + ": -z cet-report: file does not have "
                      "GNU_PROPERTY_X86_FEATURE_1_SHSTK property");

    if (config->zForceBti && !(features & GNU_PROPERTY_AARCH64_FEATURE_1_BTI)) {
      features |= GNU_PROPERTY_AARCH64_FEATURE_1_BTI;
      if (config->zBtiReport == "none")
        warn(toString(f) + ": -z force-bti: file does not have "
                           "GNU_PROPERTY_AARCH64_FEATURE_1_BTI property");
    } else if (config->zForceIbt &&
               !(features & GNU_PROPERTY_X86_FEATURE_1_IBT)) {
      if (config->zCetReport == "none")
        warn(toString(f) + ": -z force-ibt: file does not have "
                           "GNU_PROPERTY_X86_FEATURE_1_IBT property");
      features |= GNU_PROPERTY_X86_FEATURE_1_IBT;
    }
    if (config->zPacPlt && !(features & GNU_PROPERTY_AARCH64_FEATURE_1_PAC)) {
      warn(toString(f) + ": -z pac-plt: file does not have "
                         "GNU_PROPERTY_AARCH64_FEATURE_1_PAC property");
      features |= GNU_PROPERTY_AARCH64_FEATURE_1_PAC;
    }
    config->andFeatures &= features;

    if (ctx.aarch64PauthAbiCoreInfo.empty())
      continue;

    if (f->aarch64PauthAbiCoreInfo.empty()) {
      reportMissingFeature(config->zPauthReport,
                           toString(f) +
                               ": -z pauth-report: file does not have AArch64 "
                               "PAuth core info while '" +
                               referenceFileName + "' has one");
      continue;
    }

    if (ctx.aarch64PauthAbiCoreInfo != f->aarch64PauthAbiCoreInfo)
      errorOrWarn("incompatible values of AArch64 PAuth core info found\n>>> " +
                  referenceFileName + ": 0x" +
                  toHex(ctx.aarch64PauthAbiCoreInfo, /*LowerCase=*/true) +
                  "\n>>> " + toString(f) + ": 0x" +
                  toHex(f->aarch64PauthAbiCoreInfo, /*LowerCase=*/true));
  }

  // Force enable Shadow Stack.
  if (config->zShstk)
    config->andFeatures |= GNU_PROPERTY_X86_FEATURE_1_SHSTK;

  // Force enable/disable GCS
  if (config->zGcs == GcsPolicy::Always)
    config->andFeatures |= GNU_PROPERTY_AARCH64_FEATURE_1_GCS;
  else if (config->zGcs == GcsPolicy::Never)
    config->andFeatures &= ~GNU_PROPERTY_AARCH64_FEATURE_1_GCS;
}

static void initSectionsAndLocalSyms(ELFFileBase *file, bool ignoreComdats) {
  switch (file->ekind) {
  case ELF32LEKind:
    cast<ObjFile<ELF32LE>>(file)->initSectionsAndLocalSyms(ignoreComdats);
    break;
  case ELF32BEKind:
    cast<ObjFile<ELF32BE>>(file)->initSectionsAndLocalSyms(ignoreComdats);
    break;
  case ELF64LEKind:
    cast<ObjFile<ELF64LE>>(file)->initSectionsAndLocalSyms(ignoreComdats);
    break;
  case ELF64BEKind:
    cast<ObjFile<ELF64BE>>(file)->initSectionsAndLocalSyms(ignoreComdats);
    break;
  default:
    llvm_unreachable("");
  }
}

static void postParseObjectFile(ELFFileBase *file) {
  switch (file->ekind) {
  case ELF32LEKind:
    cast<ObjFile<ELF32LE>>(file)->postParse();
    break;
  case ELF32BEKind:
    cast<ObjFile<ELF32BE>>(file)->postParse();
    break;
  case ELF64LEKind:
    cast<ObjFile<ELF64LE>>(file)->postParse();
    break;
  case ELF64BEKind:
    cast<ObjFile<ELF64BE>>(file)->postParse();
    break;
  default:
    llvm_unreachable("");
  }
}

// Do actual linking. Note that when this function is called,
// all linker scripts have already been parsed.
template <class ELFT> void LinkerDriver::link(opt::InputArgList &args) {
  llvm::TimeTraceScope timeScope("Link", StringRef("LinkerDriver::Link"));

  // Handle --trace-symbol.
  for (auto *arg : args.filtered(OPT_trace_symbol))
    symtab.insert(arg->getValue())->traced = true;

  ctx.internalFile = createInternalFile("<internal>");

  // Handle -u/--undefined before input files. If both a.a and b.so define foo,
  // -u foo a.a b.so will extract a.a.
  for (StringRef name : config->undefined)
    symtab.addUnusedUndefined(name)->referenced = true;

  parseFiles(files, armCmseImpLib);

  // Create dynamic sections for dynamic linking and static PIE.
  ctx.arg.hasDynSymTab = !ctx.sharedFiles.empty() || ctx.arg.isPic;

  // If an entry symbol is in a static archive, pull out that file now.
  if (Symbol *sym = symtab.find(ctx.arg.entry))
    handleUndefined(ctx, sym, "--entry");

  // Handle the `--undefined-glob <pattern>` options.
  for (StringRef pat : args::getStrings(args, OPT_undefined_glob))
    handleUndefinedGlob(ctx, pat);

  // After potential archive member extraction involving ENTRY and
  // -u/--undefined-glob, check whether PROVIDE symbols should be defined (the
  // RHS may refer to definitions in just extracted object files).
  ctx.script->addScriptReferencedSymbolsToSymTable();

  // Prevent LTO from removing any definition referenced by -u.
  for (StringRef name : ctx.arg.undefined)
    if (Defined *sym = dyn_cast_or_null<Defined>(symtab.find(name)))
      sym->isUsedInRegularObj = true;

  // Mark -init and -fini symbols so that the LTO doesn't eliminate them.
  if (Symbol *sym = dyn_cast_or_null<Defined>(symtab.find(ctx.arg.init)))
    sym->isUsedInRegularObj = true;
  if (Symbol *sym = dyn_cast_or_null<Defined>(symtab.find(ctx.arg.fini)))
    sym->isUsedInRegularObj = true;

  // If any of our inputs are bitcode files, the LTO code generator may create
  // references to certain library functions that might not be explicit in the
  // bitcode file's symbol table. If any of those library functions are defined
  // in a bitcode file in an archive member, we need to arrange to use LTO to
  // compile those archive members by adding them to the link beforehand.
  //
  // However, adding all libcall symbols to the link can have undesired
  // consequences. For example, the libgcc implementation of
  // __sync_val_compare_and_swap_8 on 32-bit ARM pulls in an .init_array entry
  // that aborts the program if the Linux kernel does not support 64-bit
  // atomics, which would prevent the program from running even if it does not
  // use 64-bit atomics.
  //
  // Therefore, we only add libcall symbols to the link before LTO if we have
  // to, i.e. if the symbol's definition is in bitcode. Any other required
  // libcall symbols will be added to the link after LTO when we add the LTO
  // object file to the link.
  if (!ctx.bitcodeFiles.empty()) {
    llvm::Triple TT(ctx.bitcodeFiles.front()->obj->getTargetTriple());
    for (auto *s : lto::LTO::getRuntimeLibcallSymbols(TT))
      handleLibcall(ctx, s);
  }

  // Archive members defining __wrap symbols may be extracted.
  std::vector<WrappedSymbol> wrapped = addWrappedSymbols(args);

  // No more lazy bitcode can be extracted at this point. Do post parse work
  // like checking duplicate symbols.
  parallelForEach(ctx.objectFiles, [](ELFFileBase *file) {
    initSectionsAndLocalSyms(file, /*ignoreComdats=*/false);
  });
  parallelForEach(ctx.objectFiles, postParseObjectFile);
  parallelForEach(ctx.bitcodeFiles,
                  [](BitcodeFile *file) { file->postParse(); });
  for (auto &it : ctx.nonPrevailingSyms) {
    Symbol &sym = *it.first;
    Undefined(sym.file, sym.getName(), sym.binding, sym.stOther, sym.type,
              it.second)
        .overwrite(sym);
    cast<Undefined>(sym).nonPrevailing = true;
  }
  ctx.nonPrevailingSyms.clear();
  for (const DuplicateSymbol &d : ctx.duplicates)
    reportDuplicate(*d.sym, d.file, d.section, d.value);
  ctx.duplicates.clear();

  // Return if there were name resolution errors.
  if (errorCount())
    return;

  // We want to declare linker script's symbols early,
  // so that we can version them.
  // They also might be exported if referenced by DSOs.
  ctx.script->declareSymbols();

  // Handle --exclude-libs. This is before scanVersionScript() due to a
  // workaround for Android ndk: for a defined versioned symbol in an archive
  // without a version node in the version script, Android does not expect a
  // 'has undefined version' error in -shared --exclude-libs=ALL mode (PR36295).
  // GNU ld errors in this case.
  if (args.hasArg(OPT_exclude_libs))
    excludeLibs(args);

  // Create elfHeader early. We need a dummy section in
  // addReservedSymbols to mark the created symbols as not absolute.
  ctx.out.elfHeader = make<OutputSection>("", 0, SHF_ALLOC);

  // We need to create some reserved symbols such as _end. Create them.
  if (!ctx.arg.relocatable)
    addReservedSymbols();

  // Apply version scripts.
  //
  // For a relocatable output, version scripts don't make sense, and
  // parsing a symbol version string (e.g. dropping "@ver1" from a symbol
  // name "foo@ver1") rather do harm, so we don't call this if -r is given.
  if (!ctx.arg.relocatable) {
    llvm::TimeTraceScope timeScope("Process symbol versions");
    symtab.scanVersionScript();
  }

  // Skip the normal linked output if some LTO options are specified.
  //
  // For --thinlto-index-only, index file creation is performed in
  // compileBitcodeFiles, so we are done afterwards. --plugin-opt=emit-llvm and
  // --plugin-opt=emit-asm create output files in bitcode or assembly code,
  // respectively. When only certain thinLTO modules are specified for
  // compilation, the intermediate object file are the expected output.
  const bool skipLinkedOutput = ctx.arg.thinLTOIndexOnly || ctx.arg.emitLLVM ||
                                ctx.arg.ltoEmitAsm ||
                                !ctx.arg.thinLTOModulesToCompile.empty();

  // Handle --lto-validate-all-vtables-have-type-infos.
  if (ctx.arg.ltoValidateAllVtablesHaveTypeInfos)
    ltoValidateAllVtablesHaveTypeInfos<ELFT>(args);

  // Do link-time optimization if given files are LLVM bitcode files.
  // This compiles bitcode files into real object files.
  //
  // With this the symbol table should be complete. After this, no new names
  // except a few linker-synthesized ones will be added to the symbol table.
  const size_t numObjsBeforeLTO = ctx.objectFiles.size();
  const size_t numInputFilesBeforeLTO = ctx.driver.files.size();
  compileBitcodeFiles<ELFT>(skipLinkedOutput);

  // Symbol resolution finished. Report backward reference problems,
  // --print-archive-stats=, and --why-extract=.
  reportBackrefs(ctx);
  writeArchiveStats(ctx);
  writeWhyExtract(ctx);
  if (errorCount())
    return;

  // Bail out if normal linked output is skipped due to LTO.
  if (skipLinkedOutput)
    return;

  // compileBitcodeFiles may have produced lto.tmp object files. After this, no
  // more file will be added.
  auto newObjectFiles = ArrayRef(ctx.objectFiles).slice(numObjsBeforeLTO);
  parallelForEach(newObjectFiles, [](ELFFileBase *file) {
    initSectionsAndLocalSyms(file, /*ignoreComdats=*/true);
  });
  parallelForEach(newObjectFiles, postParseObjectFile);
  for (const DuplicateSymbol &d : ctx.duplicates)
    reportDuplicate(*d.sym, d.file, d.section, d.value);

  // ELF dependent libraries may have introduced new input files after LTO has
  // completed. This is an error if the files haven't already been parsed, since
  // changing the symbol table could break the semantic assumptions of LTO.
  auto newInputFiles = ArrayRef(ctx.driver.files).slice(numInputFilesBeforeLTO);
  if (!newInputFiles.empty()) {
    DenseSet<StringRef> oldFilenames;
    for (InputFile *f :
         ArrayRef(ctx.driver.files).slice(0, numInputFilesBeforeLTO))
      oldFilenames.insert(f->getName());
    for (InputFile *newFile : newInputFiles)
      if (!oldFilenames.contains(newFile->getName()))
        errorOrWarn("input file '" + newFile->getName() + "' added after LTO");
  }

  // Handle --exclude-libs again because lto.tmp may reference additional
  // libcalls symbols defined in an excluded archive. This may override
  // versionId set by scanVersionScript().
  if (args.hasArg(OPT_exclude_libs))
    excludeLibs(args);

  // Record [__acle_se_<sym>, <sym>] pairs for later processing.
  processArmCmseSymbols();

  // Apply symbol renames for --wrap and combine foo@v1 and foo@@v1.
  redirectSymbols(ctx, wrapped);

  // Replace common symbols with regular symbols.
  replaceCommonSymbols(ctx);

  {
    llvm::TimeTraceScope timeScope("Aggregate sections");
    // Now that we have a complete list of input files.
    // Beyond this point, no new files are added.
    // Aggregate all input sections into one place.
    for (InputFile *f : ctx.objectFiles) {
      for (InputSectionBase *s : f->getSections()) {
        if (!s || s == &InputSection::discarded)
          continue;
        if (LLVM_UNLIKELY(isa<EhInputSection>(s)))
          ctx.ehInputSections.push_back(cast<EhInputSection>(s));
        else
          ctx.inputSections.push_back(s);
      }
    }
    for (BinaryFile *f : ctx.binaryFiles)
      for (InputSectionBase *s : f->getSections())
        ctx.inputSections.push_back(cast<InputSection>(s));
  }

  {
    llvm::TimeTraceScope timeScope("Strip sections");
    if (ctx.hasSympart.load(std::memory_order_relaxed)) {
      llvm::erase_if(ctx.inputSections, [](InputSectionBase *s) {
        if (s->type != SHT_LLVM_SYMPART)
          return false;
        readSymbolPartitionSection<ELFT>(s);
        return true;
      });
    }
    // We do not want to emit debug sections if --strip-all
    // or --strip-debug are given.
    if (ctx.arg.strip != StripPolicy::None) {
      llvm::erase_if(ctx.inputSections, [](InputSectionBase *s) {
        if (isDebugSection(*s))
          return true;
        if (auto *isec = dyn_cast<InputSection>(s))
          if (InputSectionBase *rel = isec->getRelocatedSection())
            if (isDebugSection(*rel))
              return true;

        return false;
      });
    }
  }

  // Since we now have a complete set of input files, we can create
  // a .d file to record build dependencies.
  if (!ctx.arg.dependencyFile.empty())
    writeDependencyFile(ctx);

  // Now that the number of partitions is fixed, save a pointer to the main
  // partition.
<<<<<<< HEAD
  ctx.mainPart = &partitions[0];
=======
  ctx.mainPart = &ctx.partitions[0];
>>>>>>> 4b409fa5

  // Read .note.gnu.property sections from input object files which
  // contain a hint to tweak linker's and loader's behaviors.
  readSecurityNotes();

  // The Target instance handles target-specific stuff, such as applying
  // relocations or writing a PLT section. It also contains target-dependent
  // values such as a default image base address.
  ctx.target = getTarget();

<<<<<<< HEAD
  config->eflags = ctx.target->calcEFlags();
=======
  ctx.arg.eflags = ctx.target->calcEFlags();
>>>>>>> 4b409fa5
  // maxPageSize (sometimes called abi page size) is the maximum page size that
  // the output can be run on. For example if the OS can use 4k or 64k page
  // sizes then maxPageSize must be 64k for the output to be useable on both.
  // All important alignment decisions must use this value.
  ctx.arg.maxPageSize = getMaxPageSize(ctx, args);
  // commonPageSize is the most common page size that the output will be run on.
  // For example if an OS can use 4k or 64k page sizes and 4k is more common
  // than 64k then commonPageSize is set to 4k. commonPageSize can be used for
  // optimizations such as DATA_SEGMENT_ALIGN in linker scripts. LLD's use of it
  // is limited to writing trap instructions on the last executable segment.
  ctx.arg.commonPageSize = getCommonPageSize(ctx, args);

  ctx.arg.imageBase = getImageBase(ctx, args);

  // This adds a .comment section containing a version string.
  if (!ctx.arg.relocatable)
    ctx.inputSections.push_back(createCommentSection());

  // Split SHF_MERGE and .eh_frame sections into pieces in preparation for garbage collection.
  splitSections<ELFT>();

  // Garbage collection and removal of shared symbols from unused shared objects.
  markLive<ELFT>();

  // Make copies of any input sections that need to be copied into each
  // partition.
  copySectionsIntoPartitions();

  if (canHaveMemtagGlobals()) {
    llvm::TimeTraceScope timeScope("Process memory tagged symbols");
    createTaggedSymbols(ctx.objectFiles);
  }

  // Create synthesized sections such as .got and .plt. This is called before
  // processSectionCommands() so that they can be placed by SECTIONS commands.
  createSyntheticSections<ELFT>();

  // Some input sections that are used for exception handling need to be moved
  // into synthetic sections. Do that now so that they aren't assigned to
  // output sections in the usual way.
  if (!ctx.arg.relocatable)
    combineEhSections();

  // Merge .riscv.attributes sections.
  if (ctx.arg.emachine == EM_RISCV)
    mergeRISCVAttributesSections();

  {
    llvm::TimeTraceScope timeScope("Assign sections");

    // Create output sections described by SECTIONS commands.
    ctx.script->processSectionCommands();

    // Linker scripts control how input sections are assigned to output
    // sections. Input sections that were not handled by scripts are called
    // "orphans", and they are assigned to output sections by the default rule.
    // Process that.
    ctx.script->addOrphanSections();
  }

  {
    llvm::TimeTraceScope timeScope("Merge/finalize input sections");

    // Migrate InputSectionDescription::sectionBases to sections. This includes
    // merging MergeInputSections into a single MergeSyntheticSection. From this
    // point onwards InputSectionDescription::sections should be used instead of
    // sectionBases.
    for (SectionCommand *cmd : ctx.script->sectionCommands)
      if (auto *osd = dyn_cast<OutputDesc>(cmd))
        osd->osec.finalizeInputSections(ctx.script);
  }

  // Two input sections with different output sections should not be folded.
  // ICF runs after processSectionCommands() so that we know the output sections.
  if (ctx.arg.icf != ICFLevel::None) {
    findKeepUniqueSections<ELFT>(ctx, args);
    doIcf<ELFT>();
  }

  // Read the callgraph now that we know what was gced or icfed
  if (ctx.arg.callGraphProfileSort != CGProfileSortKind::None) {
    if (auto *arg = args.getLastArg(OPT_call_graph_ordering_file))
      if (std::optional<MemoryBufferRef> buffer = readFile(arg->getValue()))
        readCallGraph(*buffer);
    readCallGraphsFromObjectFiles<ELFT>();
  }

  // Write the result to the file.
  writeResult<ELFT>();
}<|MERGE_RESOLUTION|>--- conflicted
+++ resolved
@@ -94,12 +94,8 @@
 Ctx::Ctx() : arg(config.c), driver(*this) {}
 
 void Ctx::reset() {
-<<<<<<< HEAD
-  driver = LinkerDriver();
-=======
   driver.~LinkerDriver();
   new (&driver) LinkerDriver(*this);
->>>>>>> 4b409fa5
   script = nullptr;
   target = nullptr;
 
@@ -471,11 +467,7 @@
     if (ctx.arg.emachine != EM_AARCH64)
       error("--execute-only is only supported on AArch64 targets");
 
-<<<<<<< HEAD
-    if (config->singleRoRx && !ctx.script->hasSectionsCommand)
-=======
     if (ctx.arg.singleRoRx && !ctx.script->hasSectionsCommand)
->>>>>>> 4b409fa5
       error("--execute-only and --no-rosegment cannot be used together");
   }
 
@@ -2083,11 +2075,7 @@
     error("max-page-size: value isn't a power of 2");
     return ctx.target->defaultMaxPageSize;
   }
-<<<<<<< HEAD
-  if (config->nmagic || config->omagic) {
-=======
   if (ctx.arg.nmagic || ctx.arg.omagic) {
->>>>>>> 4b409fa5
     if (val != ctx.target->defaultMaxPageSize)
       warn("-z max-page-size set, but paging disabled by omagic or nmagic");
     return 1;
@@ -3121,11 +3109,7 @@
 
   // Now that the number of partitions is fixed, save a pointer to the main
   // partition.
-<<<<<<< HEAD
-  ctx.mainPart = &partitions[0];
-=======
   ctx.mainPart = &ctx.partitions[0];
->>>>>>> 4b409fa5
 
   // Read .note.gnu.property sections from input object files which
   // contain a hint to tweak linker's and loader's behaviors.
@@ -3136,11 +3120,7 @@
   // values such as a default image base address.
   ctx.target = getTarget();
 
-<<<<<<< HEAD
-  config->eflags = ctx.target->calcEFlags();
-=======
   ctx.arg.eflags = ctx.target->calcEFlags();
->>>>>>> 4b409fa5
   // maxPageSize (sometimes called abi page size) is the maximum page size that
   // the output can be run on. For example if the OS can use 4k or 64k page
   // sizes then maxPageSize must be 64k for the output to be useable on both.
