--- conflicted
+++ resolved
@@ -1400,11 +1400,8 @@
   ctx.arg.dtltoDistributorArgs =
       args::getStrings(args, OPT_thinlto_distributor_arg);
   ctx.arg.dtltoCompiler = args.getLastArgValue(OPT_thinlto_remote_compiler_eq);
-<<<<<<< HEAD
-=======
   ctx.arg.dtltoCompilerPrependArgs =
       args::getStrings(args, OPT_thinlto_remote_compiler_prepend_arg);
->>>>>>> 54c4ef26
   ctx.arg.dtltoCompilerArgs =
       args::getStrings(args, OPT_thinlto_remote_compiler_arg);
   ctx.arg.dwoDir = args.getLastArgValue(OPT_plugin_opt_dwo_dir_eq);
