//===- InputFiles.cpp -----------------------------------------------------===//
//
// Part of the LLVM Project, under the Apache License v2.0 with LLVM Exceptions.
// See https://llvm.org/LICENSE.txt for license information.
// SPDX-License-Identifier: Apache-2.0 WITH LLVM-exception
//
//===----------------------------------------------------------------------===//

#include "InputFiles.h"
#include "Config.h"
#include "DWARF.h"
#include "Driver.h"
#include "InputSection.h"
#include "LinkerScript.h"
#include "SymbolTable.h"
#include "Symbols.h"
#include "SyntheticSections.h"
#include "Target.h"
#include "lld/Common/CommonLinkerContext.h"
#include "lld/Common/DWARF.h"
#include "llvm/ADT/CachedHashString.h"
#include "llvm/ADT/STLExtras.h"
#include "llvm/LTO/LTO.h"
#include "llvm/Object/IRObjectFile.h"
#include "llvm/Support/ARMAttributeParser.h"
#include "llvm/Support/ARMBuildAttributes.h"
#include "llvm/Support/Endian.h"
#include "llvm/Support/FileSystem.h"
#include "llvm/Support/Path.h"
#include "llvm/Support/RISCVAttributeParser.h"
#include "llvm/Support/TimeProfiler.h"
#include "llvm/Support/raw_ostream.h"
#include <optional>

using namespace llvm;
using namespace llvm::ELF;
using namespace llvm::object;
using namespace llvm::sys;
using namespace llvm::sys::fs;
using namespace llvm::support::endian;
using namespace lld;
using namespace lld::elf;

// This function is explicitly instantiated in ARM.cpp, don't do it here to
// avoid warnings with MSVC.
extern template void ObjFile<ELF32LE>::importCmseSymbols();
extern template void ObjFile<ELF32BE>::importCmseSymbols();
extern template void ObjFile<ELF64LE>::importCmseSymbols();
extern template void ObjFile<ELF64BE>::importCmseSymbols();

// Returns "<internal>", "foo.a(bar.o)" or "baz.o".
std::string elf::toStr(Ctx &ctx, const InputFile *f) {
  static std::mutex mu;
  if (!f)
    return "<internal>";

  {
    std::lock_guard<std::mutex> lock(mu);
    if (f->toStringCache.empty()) {
      if (f->archiveName.empty())
        f->toStringCache = f->getName();
      else
        (f->archiveName + "(" + f->getName() + ")").toVector(f->toStringCache);
    }
  }
  return std::string(f->toStringCache);
}

const ELFSyncStream &elf::operator<<(const ELFSyncStream &s,
                                     const InputFile *f) {
  return s << toStr(s.ctx, f);
}

static ELFKind getELFKind(Ctx &ctx, MemoryBufferRef mb, StringRef archiveName) {
  unsigned char size;
  unsigned char endian;
  std::tie(size, endian) = getElfArchType(mb.getBuffer());

  auto report = [&](StringRef msg) {
    StringRef filename = mb.getBufferIdentifier();
    if (archiveName.empty())
      Fatal(ctx) << filename << ": " << msg;
    else
      Fatal(ctx) << archiveName << "(" << filename << "): " << msg;
  };

  if (!mb.getBuffer().starts_with(ElfMagic))
    report("not an ELF file");
  if (endian != ELFDATA2LSB && endian != ELFDATA2MSB)
    report("corrupted ELF file: invalid data encoding");
  if (size != ELFCLASS32 && size != ELFCLASS64)
    report("corrupted ELF file: invalid file class");

  size_t bufSize = mb.getBuffer().size();
  if ((size == ELFCLASS32 && bufSize < sizeof(Elf32_Ehdr)) ||
      (size == ELFCLASS64 && bufSize < sizeof(Elf64_Ehdr)))
    report("corrupted ELF file: file is too short");

  if (size == ELFCLASS32)
    return (endian == ELFDATA2LSB) ? ELF32LEKind : ELF32BEKind;
  return (endian == ELFDATA2LSB) ? ELF64LEKind : ELF64BEKind;
}

// For ARM only, to set the EF_ARM_ABI_FLOAT_SOFT or EF_ARM_ABI_FLOAT_HARD
// flag in the ELF Header we need to look at Tag_ABI_VFP_args to find out how
// the input objects have been compiled.
static void updateARMVFPArgs(Ctx &ctx, const ARMAttributeParser &attributes,
                             const InputFile *f) {
  std::optional<unsigned> attr =
      attributes.getAttributeValue(ARMBuildAttrs::ABI_VFP_args);
  if (!attr)
    // If an ABI tag isn't present then it is implicitly given the value of 0
    // which maps to ARMBuildAttrs::BaseAAPCS. However many assembler files,
    // including some in glibc that don't use FP args (and should have value 3)
    // don't have the attribute so we do not consider an implicit value of 0
    // as a clash.
    return;

  unsigned vfpArgs = *attr;
  ARMVFPArgKind arg;
  switch (vfpArgs) {
  case ARMBuildAttrs::BaseAAPCS:
    arg = ARMVFPArgKind::Base;
    break;
  case ARMBuildAttrs::HardFPAAPCS:
    arg = ARMVFPArgKind::VFP;
    break;
  case ARMBuildAttrs::ToolChainFPPCS:
    // Tool chain specific convention that conforms to neither AAPCS variant.
    arg = ARMVFPArgKind::ToolChain;
    break;
  case ARMBuildAttrs::CompatibleFPAAPCS:
    // Object compatible with all conventions.
    return;
  default:
    ErrAlways(ctx) << f << ": unknown Tag_ABI_VFP_args value: " << vfpArgs;
    return;
  }
  // Follow ld.bfd and error if there is a mix of calling conventions.
  if (ctx.arg.armVFPArgs != arg && ctx.arg.armVFPArgs != ARMVFPArgKind::Default)
    ErrAlways(ctx) << f << ": incompatible Tag_ABI_VFP_args";
  else
    ctx.arg.armVFPArgs = arg;
}

// The ARM support in lld makes some use of instructions that are not available
// on all ARM architectures. Namely:
// - Use of BLX instruction for interworking between ARM and Thumb state.
// - Use of the extended Thumb branch encoding in relocation.
// - Use of the MOVT/MOVW instructions in Thumb Thunks.
// The ARM Attributes section contains information about the architecture chosen
// at compile time. We follow the convention that if at least one input object
// is compiled with an architecture that supports these features then lld is
// permitted to use them.
static void updateSupportedARMFeatures(Ctx &ctx,
                                       const ARMAttributeParser &attributes) {
  std::optional<unsigned> attr =
      attributes.getAttributeValue(ARMBuildAttrs::CPU_arch);
  if (!attr)
    return;
  auto arch = *attr;
  switch (arch) {
  case ARMBuildAttrs::Pre_v4:
  case ARMBuildAttrs::v4:
  case ARMBuildAttrs::v4T:
    // Architectures prior to v5 do not support BLX instruction
    break;
  case ARMBuildAttrs::v5T:
  case ARMBuildAttrs::v5TE:
  case ARMBuildAttrs::v5TEJ:
  case ARMBuildAttrs::v6:
  case ARMBuildAttrs::v6KZ:
  case ARMBuildAttrs::v6K:
    ctx.arg.armHasBlx = true;
    // Architectures used in pre-Cortex processors do not support
    // The J1 = 1 J2 = 1 Thumb branch range extension, with the exception
    // of Architecture v6T2 (arm1156t2-s and arm1156t2f-s) that do.
    break;
  default:
    // All other Architectures have BLX and extended branch encoding
    ctx.arg.armHasBlx = true;
    ctx.arg.armJ1J2BranchEncoding = true;
    if (arch != ARMBuildAttrs::v6_M && arch != ARMBuildAttrs::v6S_M)
      // All Architectures used in Cortex processors with the exception
      // of v6-M and v6S-M have the MOVT and MOVW instructions.
      ctx.arg.armHasMovtMovw = true;
    break;
  }

  // Only ARMv8-M or later architectures have CMSE support.
  std::optional<unsigned> profile =
      attributes.getAttributeValue(ARMBuildAttrs::CPU_arch_profile);
  if (!profile)
    return;
  if (arch >= ARMBuildAttrs::CPUArch::v8_M_Base &&
      profile == ARMBuildAttrs::MicroControllerProfile)
    ctx.arg.armCMSESupport = true;

  // The thumb PLT entries require Thumb2 which can be used on multiple archs.
  // For now, let's limit it to ones where ARM isn't available and we know have
  // Thumb2.
  std::optional<unsigned> armISA =
      attributes.getAttributeValue(ARMBuildAttrs::ARM_ISA_use);
  std::optional<unsigned> thumb =
      attributes.getAttributeValue(ARMBuildAttrs::THUMB_ISA_use);
  ctx.arg.armHasArmISA |= armISA && *armISA >= ARMBuildAttrs::Allowed;
  ctx.arg.armHasThumb2ISA |= thumb && *thumb >= ARMBuildAttrs::AllowThumb32;
}

InputFile::InputFile(Ctx &ctx, Kind k, MemoryBufferRef m)
    : ctx(ctx), mb(m), groupId(ctx.driver.nextGroupId), fileKind(k) {
  // All files within the same --{start,end}-group get the same group ID.
  // Otherwise, a new file will get a new group ID.
  if (!ctx.driver.isInGroup)
    ++ctx.driver.nextGroupId;
}

InputFile::~InputFile() {}

std::optional<MemoryBufferRef> elf::readFile(Ctx &ctx, StringRef path) {
  llvm::TimeTraceScope timeScope("Load input files", path);

  // The --chroot option changes our virtual root directory.
  // This is useful when you are dealing with files created by --reproduce.
  if (!ctx.arg.chroot.empty() && path.starts_with("/"))
    path = ctx.saver.save(ctx.arg.chroot + path);

  bool remapped = false;
  auto it = ctx.arg.remapInputs.find(path);
  if (it != ctx.arg.remapInputs.end()) {
    path = it->second;
    remapped = true;
  } else {
    for (const auto &[pat, toFile] : ctx.arg.remapInputsWildcards) {
      if (pat.match(path)) {
        path = toFile;
        remapped = true;
        break;
      }
    }
  }
  if (remapped) {
    // Use /dev/null to indicate an input file that should be ignored. Change
    // the path to NUL on Windows.
#ifdef _WIN32
    if (path == "/dev/null")
      path = "NUL";
#endif
  }

  Log(ctx) << path;
  ctx.arg.dependencyFiles.insert(llvm::CachedHashString(path));

  auto mbOrErr = MemoryBuffer::getFile(path, /*IsText=*/false,
                                       /*RequiresNullTerminator=*/false);
  if (auto ec = mbOrErr.getError()) {
    ErrAlways(ctx) << "cannot open " << path << ": " << ec.message();
    return std::nullopt;
  }

  MemoryBufferRef mbref = (*mbOrErr)->getMemBufferRef();
  ctx.memoryBuffers.push_back(std::move(*mbOrErr)); // take MB ownership

  if (ctx.tar)
    ctx.tar->append(relativeToRoot(path), mbref.getBuffer());
  return mbref;
}

// All input object files must be for the same architecture
// (e.g. it does not make sense to link x86 object files with
// MIPS object files.) This function checks for that error.
static bool isCompatible(Ctx &ctx, InputFile *file) {
  if (!file->isElf() && !isa<BitcodeFile>(file))
    return true;

  if (file->ekind == ctx.arg.ekind && file->emachine == ctx.arg.emachine) {
    if (ctx.arg.emachine != EM_MIPS)
      return true;
    if (isMipsN32Abi(ctx, *file) == ctx.arg.mipsN32Abi)
      return true;
  }

  StringRef target =
      !ctx.arg.bfdname.empty() ? ctx.arg.bfdname : ctx.arg.emulation;
  if (!target.empty()) {
    Err(ctx) << file << " is incompatible with " << target;
    return false;
  }

  InputFile *existing = nullptr;
  if (!ctx.objectFiles.empty())
    existing = ctx.objectFiles[0];
  else if (!ctx.sharedFiles.empty())
    existing = ctx.sharedFiles[0];
  else if (!ctx.bitcodeFiles.empty())
    existing = ctx.bitcodeFiles[0];
  auto diag = Err(ctx);
  diag << file << " is incompatible";
  if (existing)
    diag << " with " << existing;
  return false;
}

template <class ELFT> static void doParseFile(Ctx &ctx, InputFile *file) {
  if (!isCompatible(ctx, file))
    return;

  // Lazy object file
  if (file->lazy) {
    if (auto *f = dyn_cast<BitcodeFile>(file)) {
      ctx.lazyBitcodeFiles.push_back(f);
      f->parseLazy();
    } else {
      cast<ObjFile<ELFT>>(file)->parseLazy();
    }
    return;
  }

  if (ctx.arg.trace)
    Msg(ctx) << file;

  if (file->kind() == InputFile::ObjKind) {
    ctx.objectFiles.push_back(cast<ELFFileBase>(file));
    cast<ObjFile<ELFT>>(file)->parse();
  } else if (auto *f = dyn_cast<SharedFile>(file)) {
    f->parse<ELFT>();
  } else if (auto *f = dyn_cast<BitcodeFile>(file)) {
    ctx.bitcodeFiles.push_back(f);
    f->parse();
  } else {
    ctx.binaryFiles.push_back(cast<BinaryFile>(file));
    cast<BinaryFile>(file)->parse();
  }
}

// Add symbols in File to the symbol table.
void elf::parseFile(Ctx &ctx, InputFile *file) {
  invokeELFT(doParseFile, ctx, file);
}

// This function is explicitly instantiated in ARM.cpp. Mark it extern here,
// to avoid warnings when building with MSVC.
extern template void ObjFile<ELF32LE>::importCmseSymbols();
extern template void ObjFile<ELF32BE>::importCmseSymbols();
extern template void ObjFile<ELF64LE>::importCmseSymbols();
extern template void ObjFile<ELF64BE>::importCmseSymbols();

template <class ELFT>
static void
doParseFiles(Ctx &ctx,
             const SmallVector<std::unique_ptr<InputFile>, 0> &files) {
  // Add all files to the symbol table. This will add almost all symbols that we
  // need to the symbol table. This process might add files to the link due to
  // addDependentLibrary.
  for (size_t i = 0; i < files.size(); ++i) {
    llvm::TimeTraceScope timeScope("Parse input files", files[i]->getName());
    doParseFile<ELFT>(ctx, files[i].get());
  }
  if (ctx.driver.armCmseImpLib)
    cast<ObjFile<ELFT>>(*ctx.driver.armCmseImpLib).importCmseSymbols();
}

void elf::parseFiles(Ctx &ctx,
                     const SmallVector<std::unique_ptr<InputFile>, 0> &files) {
  llvm::TimeTraceScope timeScope("Parse input files");
  invokeELFT(doParseFiles, ctx, files);
}

// Concatenates arguments to construct a string representing an error location.
StringRef InputFile::getNameForScript() const {
  if (archiveName.empty())
    return getName();

  if (nameForScriptCache.empty())
    nameForScriptCache = (archiveName + Twine(':') + getName()).str();

  return nameForScriptCache;
}

// An ELF object file may contain a `.deplibs` section. If it exists, the
// section contains a list of library specifiers such as `m` for libm. This
// function resolves a given name by finding the first matching library checking
// the various ways that a library can be specified to LLD. This ELF extension
// is a form of autolinking and is called `dependent libraries`. It is currently
// unique to LLVM and lld.
static void addDependentLibrary(Ctx &ctx, StringRef specifier,
                                const InputFile *f) {
  if (!ctx.arg.dependentLibraries)
    return;
  if (std::optional<std::string> s = searchLibraryBaseName(ctx, specifier))
    ctx.driver.addFile(ctx.saver.save(*s), /*withLOption=*/true);
  else if (std::optional<std::string> s = findFromSearchPaths(ctx, specifier))
    ctx.driver.addFile(ctx.saver.save(*s), /*withLOption=*/true);
  else if (fs::exists(specifier))
    ctx.driver.addFile(specifier, /*withLOption=*/false);
  else
    ErrAlways(ctx)
        << f << ": unable to find library from dependent library specifier: "
        << specifier;
}

// Record the membership of a section group so that in the garbage collection
// pass, section group members are kept or discarded as a unit.
template <class ELFT>
static void handleSectionGroup(ArrayRef<InputSectionBase *> sections,
                               ArrayRef<typename ELFT::Word> entries) {
  bool hasAlloc = false;
  for (uint32_t index : entries.slice(1)) {
    if (index >= sections.size())
      return;
    if (InputSectionBase *s = sections[index])
      if (s != &InputSection::discarded && s->flags & SHF_ALLOC)
        hasAlloc = true;
  }

  // If any member has the SHF_ALLOC flag, the whole group is subject to garbage
  // collection. See the comment in markLive(). This rule retains .debug_types
  // and .rela.debug_types.
  if (!hasAlloc)
    return;

  // Connect the members in a circular doubly-linked list via
  // nextInSectionGroup.
  InputSectionBase *head;
  InputSectionBase *prev = nullptr;
  for (uint32_t index : entries.slice(1)) {
    InputSectionBase *s = sections[index];
    if (!s || s == &InputSection::discarded)
      continue;
    if (prev)
      prev->nextInSectionGroup = s;
    else
      head = s;
    prev = s;
  }
  if (prev)
    prev->nextInSectionGroup = head;
}

<<<<<<< HEAD
template <class ELFT> DWARFCache *ObjFile<ELFT>::getDwarf() {
  llvm::call_once(initDwarf, [this]() {
    dwarf = std::make_unique<DWARFCache>(std::make_unique<DWARFContext>(
        std::make_unique<LLDDwarfObj<ELFT>>(this), "",
        [&](Error err) { Warn(ctx) << getName() + ": " << std::move(err); },
        [&](Error warning) {
          Warn(ctx) << getName() << ": " << std::move(warning);
        }));
  });

  return dwarf.get();
=======
template <class ELFT> void ObjFile<ELFT>::initDwarf() {
  dwarf = std::make_unique<DWARFCache>(std::make_unique<DWARFContext>(
      std::make_unique<LLDDwarfObj<ELFT>>(this), "",
      [&](Error err) { Warn(ctx) << getName() + ": " << std::move(err); },
      [&](Error warning) {
        Warn(ctx) << getName() << ": " << std::move(warning);
      }));
>>>>>>> 93e44d24
}

DWARFCache *ELFFileBase::getDwarf() {
  assert(fileKind == ObjKind);
  llvm::call_once(initDwarf, [this]() {
    switch (ekind) {
    default:
      llvm_unreachable("");
    case ELF32LEKind:
      return cast<ObjFile<ELF32LE>>(this)->initDwarf();
    case ELF32BEKind:
      return cast<ObjFile<ELF32BE>>(this)->initDwarf();
    case ELF64LEKind:
      return cast<ObjFile<ELF64LE>>(this)->initDwarf();
    case ELF64BEKind:
      return cast<ObjFile<ELF64BE>>(this)->initDwarf();
    }
  });
  return dwarf.get();
}

ELFFileBase::ELFFileBase(Ctx &ctx, Kind k, ELFKind ekind, MemoryBufferRef mb)
    : InputFile(ctx, k, mb) {
  this->ekind = ekind;
}

ELFFileBase::~ELFFileBase() {}

template <typename Elf_Shdr>
static const Elf_Shdr *findSection(ArrayRef<Elf_Shdr> sections, uint32_t type) {
  for (const Elf_Shdr &sec : sections)
    if (sec.sh_type == type)
      return &sec;
  return nullptr;
}

void ELFFileBase::init() {
  switch (ekind) {
  case ELF32LEKind:
    init<ELF32LE>(fileKind);
    break;
  case ELF32BEKind:
    init<ELF32BE>(fileKind);
    break;
  case ELF64LEKind:
    init<ELF64LE>(fileKind);
    break;
  case ELF64BEKind:
    init<ELF64BE>(fileKind);
    break;
  default:
    llvm_unreachable("getELFKind");
  }
}

template <class ELFT> void ELFFileBase::init(InputFile::Kind k) {
  using Elf_Shdr = typename ELFT::Shdr;
  using Elf_Sym = typename ELFT::Sym;

  // Initialize trivial attributes.
  const ELFFile<ELFT> &obj = getObj<ELFT>();
  emachine = obj.getHeader().e_machine;
  osabi = obj.getHeader().e_ident[llvm::ELF::EI_OSABI];
  abiVersion = obj.getHeader().e_ident[llvm::ELF::EI_ABIVERSION];

  ArrayRef<Elf_Shdr> sections = CHECK2(obj.sections(), this);
  elfShdrs = sections.data();
  numELFShdrs = sections.size();

  // Find a symbol table.
  const Elf_Shdr *symtabSec =
      findSection(sections, k == SharedKind ? SHT_DYNSYM : SHT_SYMTAB);

  if (!symtabSec)
    return;

  // Initialize members corresponding to a symbol table.
  firstGlobal = symtabSec->sh_info;

  ArrayRef<Elf_Sym> eSyms = CHECK2(obj.symbols(symtabSec), this);
  if (firstGlobal == 0 || firstGlobal > eSyms.size())
    Fatal(ctx) << this << ": invalid sh_info in symbol table";

  elfSyms = reinterpret_cast<const void *>(eSyms.data());
<<<<<<< HEAD
  numELFSyms = uint32_t(eSyms.size());
=======
  numSymbols = eSyms.size();
>>>>>>> 93e44d24
  stringTable = CHECK2(obj.getStringTableForSymtab(*symtabSec, sections), this);
}

template <class ELFT>
uint32_t ObjFile<ELFT>::getSectionIndex(const Elf_Sym &sym) const {
  return CHECK2(
      this->getObj().getSectionIndex(sym, getELFSyms<ELFT>(), shndxTable),
      this);
}

template <class ELFT> void ObjFile<ELFT>::parse(bool ignoreComdats) {
  object::ELFFile<ELFT> obj = this->getObj();
  // Read a section table. justSymbols is usually false.
  if (this->justSymbols) {
    initializeJustSymbols();
    initializeSymbols(obj);
    return;
  }

  // Handle dependent libraries and selection of section groups as these are not
  // done in parallel.
  ArrayRef<Elf_Shdr> objSections = getELFShdrs<ELFT>();
  StringRef shstrtab = CHECK2(obj.getSectionStringTable(objSections), this);
  uint64_t size = objSections.size();
  sections.resize(size);
  for (size_t i = 0; i != size; ++i) {
    const Elf_Shdr &sec = objSections[i];
    if (LLVM_LIKELY(sec.sh_type == SHT_PROGBITS))
      continue;
    if (LLVM_LIKELY(sec.sh_type == SHT_GROUP)) {
      StringRef signature = getShtGroupSignature(objSections, sec);
      ArrayRef<Elf_Word> entries =
          CHECK2(obj.template getSectionContentsAsArray<Elf_Word>(sec), this);
      if (entries.empty())
        Fatal(ctx) << this << ": empty SHT_GROUP";

      Elf_Word flag = entries[0];
      if (flag && flag != GRP_COMDAT)
        Fatal(ctx) << this << ": unsupported SHT_GROUP format";

      bool keepGroup = !flag || ignoreComdats ||
                       ctx.symtab->comdatGroups
                           .try_emplace(CachedHashStringRef(signature), this)
                           .second;
      if (keepGroup) {
        if (!ctx.arg.resolveGroups)
          sections[i] = createInputSection(
              i, sec, check(obj.getSectionName(sec, shstrtab)));
      } else {
        // Otherwise, discard group members.
        for (uint32_t secIndex : entries.slice(1)) {
          if (secIndex >= size)
            Fatal(ctx) << this
                       << ": invalid section index in group: " << secIndex;
          sections[secIndex] = &InputSection::discarded;
        }
      }
      continue;
    }

    if (sec.sh_type == SHT_LLVM_DEPENDENT_LIBRARIES && !ctx.arg.relocatable) {
      StringRef name = check(obj.getSectionName(sec, shstrtab));
      ArrayRef<char> data = CHECK2(
          this->getObj().template getSectionContentsAsArray<char>(sec), this);
      if (!data.empty() && data.back() != '\0') {
        Err(ctx)
            << this
            << ": corrupted dependent libraries section (unterminated string): "
            << name;
      } else {
        for (const char *d = data.begin(), *e = data.end(); d < e;) {
          StringRef s(d);
          addDependentLibrary(ctx, s, this);
          d += s.size() + 1;
        }
      }
      sections[i] = &InputSection::discarded;
      continue;
    }

<<<<<<< HEAD
    if (sec.sh_type == SHT_ARM_ATTRIBUTES && ctx.arg.emachine == EM_ARM) {
      ARMAttributeParser attributes;
      ArrayRef<uint8_t> contents =
          check(this->getObj().getSectionContents(sec));
      StringRef name = check(obj.getSectionName(sec, shstrtab));
      this->sections[i] = &InputSection::discarded;
      if (Error e = attributes.parse(contents, ekind == ELF32LEKind
                                                   ? llvm::endianness::little
                                                   : llvm::endianness::big)) {
        InputSection isec(*this, sec, name);
        Warn(ctx) << &isec << ": " << std::move(e);
      } else {
        updateSupportedARMFeatures(ctx, attributes);
        updateARMVFPArgs(ctx, attributes, this);

        // FIXME: Retain the first attribute section we see. The eglibc ARM
        // dynamic loaders require the presence of an attribute section for
        // dlopen to work. In a full implementation we would merge all attribute
        // sections.
        if (ctx.in.attributes == nullptr) {
          ctx.in.attributes = std::make_unique<InputSection>(*this, sec, name);
          this->sections[i] = ctx.in.attributes.get();
        }
      }
    }

    // Producing a static binary with MTE globals is not currently supported,
    // remove all SHT_AARCH64_MEMTAG_GLOBALS_STATIC sections as they're unused
    // medatada, and we don't want them to end up in the output file for static
    // executables.
    if (sec.sh_type == SHT_AARCH64_MEMTAG_GLOBALS_STATIC &&
        !canHaveMemtagGlobals(ctx)) {
      this->sections[i] = &InputSection::discarded;
      continue;
    }

    if (sec.sh_type != SHT_GROUP)
      continue;
    StringRef signature = getShtGroupSignature(objSections, sec);
    ArrayRef<Elf_Word> entries =
        CHECK2(obj.template getSectionContentsAsArray<Elf_Word>(sec), this);
    if (entries.empty())
      Fatal(ctx) << this << ": empty SHT_GROUP";

    Elf_Word flag = entries[0];
    if (flag && flag != GRP_COMDAT)
      Fatal(ctx) << this << ": unsupported SHT_GROUP format";

    bool keepGroup = (flag & GRP_COMDAT) == 0 || ignoreComdats ||
                     ctx.symtab->comdatGroups
                         .try_emplace(CachedHashStringRef(signature), this)
                         .second;
    if (keepGroup) {
      if (!ctx.arg.resolveGroups)
        this->sections[i] = createInputSection(
            i, sec, check(obj.getSectionName(sec, shstrtab)));
      continue;
    }

    // Otherwise, discard group members.
    for (uint32_t secIndex : entries.slice(1)) {
      if (secIndex >= size)
        Fatal(ctx) << this << ": invalid section index in group: " << secIndex;
      this->sections[secIndex] = &InputSection::discarded;
=======
    switch (ctx.arg.emachine) {
    case EM_ARM:
      if (sec.sh_type == SHT_ARM_ATTRIBUTES) {
        ARMAttributeParser attributes;
        ArrayRef<uint8_t> contents =
            check(this->getObj().getSectionContents(sec));
        StringRef name = check(obj.getSectionName(sec, shstrtab));
        sections[i] = &InputSection::discarded;
        if (Error e = attributes.parse(contents, ekind == ELF32LEKind
                                                     ? llvm::endianness::little
                                                     : llvm::endianness::big)) {
          InputSection isec(*this, sec, name);
          Warn(ctx) << &isec << ": " << std::move(e);
        } else {
          updateSupportedARMFeatures(ctx, attributes);
          updateARMVFPArgs(ctx, attributes, this);

          // FIXME: Retain the first attribute section we see. The eglibc ARM
          // dynamic loaders require the presence of an attribute section for
          // dlopen to work. In a full implementation we would merge all
          // attribute sections.
          if (ctx.in.attributes == nullptr) {
            ctx.in.attributes =
                std::make_unique<InputSection>(*this, sec, name);
            sections[i] = ctx.in.attributes.get();
          }
        }
      }
      break;
    case EM_AARCH64:
      // Producing a static binary with MTE globals is not currently supported,
      // remove all SHT_AARCH64_MEMTAG_GLOBALS_STATIC sections as they're unused
      // medatada, and we don't want them to end up in the output file for
      // static executables.
      if (sec.sh_type == SHT_AARCH64_MEMTAG_GLOBALS_STATIC &&
          !canHaveMemtagGlobals(ctx))
        sections[i] = &InputSection::discarded;
      break;
>>>>>>> 93e44d24
    }
  }

  // Read a symbol table.
  initializeSymbols(obj);
}

// Sections with SHT_GROUP and comdat bits define comdat section groups.
// They are identified and deduplicated by group name. This function
// returns a group name.
template <class ELFT>
StringRef ObjFile<ELFT>::getShtGroupSignature(ArrayRef<Elf_Shdr> sections,
                                              const Elf_Shdr &sec) {
  typename ELFT::SymRange symbols = this->getELFSyms<ELFT>();
  if (sec.sh_info >= symbols.size())
    Fatal(ctx) << this << ": invalid symbol index";
  const typename ELFT::Sym &sym = symbols[sec.sh_info];
  return CHECK2(sym.getName(this->stringTable), this);
}

template <class ELFT>
bool ObjFile<ELFT>::shouldMerge(const Elf_Shdr &sec, StringRef name) {
  // On a regular link we don't merge sections if -O0 (default is -O1). This
  // sometimes makes the linker significantly faster, although the output will
  // be bigger.
  //
  // Doing the same for -r would create a problem as it would combine sections
  // with different sh_entsize. One option would be to just copy every SHF_MERGE
  // section as is to the output. While this would produce a valid ELF file with
  // usable SHF_MERGE sections, tools like (llvm-)?dwarfdump get confused when
  // they see two .debug_str. We could have separate logic for combining
  // SHF_MERGE sections based both on their name and sh_entsize, but that seems
  // to be more trouble than it is worth. Instead, we just use the regular (-O1)
  // logic for -r.
  if (ctx.arg.optimize == 0 && !ctx.arg.relocatable)
    return false;

  // A mergeable section with size 0 is useless because they don't have
  // any data to merge. A mergeable string section with size 0 can be
  // argued as invalid because it doesn't end with a null character.
  // We'll avoid a mess by handling them as if they were non-mergeable.
  if (sec.sh_size == 0)
    return false;

  // Check for sh_entsize. The ELF spec is not clear about the zero
  // sh_entsize. It says that "the member [sh_entsize] contains 0 if
  // the section does not hold a table of fixed-size entries". We know
  // that Rust 1.13 produces a string mergeable section with a zero
  // sh_entsize. Here we just accept it rather than being picky about it.
  uint64_t entSize = sec.sh_entsize;
  if (entSize == 0)
    return false;
  if (sec.sh_size % entSize)
    Fatal(ctx) << this << ":(" << name << "): SHF_MERGE section size ("
               << uint64_t(sec.sh_size)
               << ") must be a multiple of sh_entsize (" << entSize << ")";

  if (sec.sh_flags & SHF_WRITE)
    Fatal(ctx) << this << ":(" << name
               << "): writable SHF_MERGE section is not supported";

  return true;
}

// This is for --just-symbols.
//
// --just-symbols is a very minor feature that allows you to link your
// output against other existing program, so that if you load both your
// program and the other program into memory, your output can refer the
// other program's symbols.
//
// When the option is given, we link "just symbols". The section table is
// initialized with null pointers.
template <class ELFT> void ObjFile<ELFT>::initializeJustSymbols() {
  sections.resize(numELFShdrs);
}

static bool isKnownSpecificSectionType(uint32_t t, uint32_t flags) {
  if (SHT_LOUSER <= t && t <= SHT_HIUSER && !(flags & SHF_ALLOC))
    return true;
  if (SHT_LOOS <= t && t <= SHT_HIOS && !(flags & SHF_OS_NONCONFORMING))
    return true;
  // Allow all processor-specific types. This is different from GNU ld.
  return SHT_LOPROC <= t && t <= SHT_HIPROC;
}

template <class ELFT>
void ObjFile<ELFT>::initializeSections(bool ignoreComdats,
                                       const llvm::object::ELFFile<ELFT> &obj) {
  ArrayRef<Elf_Shdr> objSections = getELFShdrs<ELFT>();
  StringRef shstrtab = CHECK2(obj.getSectionStringTable(objSections), this);
  uint64_t size = objSections.size();
  SmallVector<ArrayRef<Elf_Word>, 0> selectedGroups;
  for (size_t i = 0; i != size; ++i) {
    if (this->sections[i] == &InputSection::discarded)
      continue;
    const Elf_Shdr &sec = objSections[i];
    const uint32_t type = sec.sh_type;

    // SHF_EXCLUDE'ed sections are discarded by the linker. However,
    // if -r is given, we'll let the final link discard such sections.
    // This is compatible with GNU.
    if ((sec.sh_flags & SHF_EXCLUDE) && !ctx.arg.relocatable) {
      if (type == SHT_LLVM_CALL_GRAPH_PROFILE)
        cgProfileSectionIndex = i;
      if (type == SHT_LLVM_ADDRSIG) {
        // We ignore the address-significance table if we know that the object
        // file was created by objcopy or ld -r. This is because these tools
        // will reorder the symbols in the symbol table, invalidating the data
        // in the address-significance table, which refers to symbols by index.
        if (sec.sh_link != 0)
          this->addrsigSec = &sec;
        else if (ctx.arg.icf == ICFLevel::Safe)
          Warn(ctx) << this
                    << ": --icf=safe conservatively ignores "
                       "SHT_LLVM_ADDRSIG [index "
                    << i
                    << "] with sh_link=0 "
                       "(likely created using objcopy or ld -r)";
      }
      this->sections[i] = &InputSection::discarded;
      continue;
    }

    switch (type) {
    case SHT_GROUP: {
      if (!ctx.arg.relocatable)
        sections[i] = &InputSection::discarded;
      StringRef signature =
          cantFail(this->getELFSyms<ELFT>()[sec.sh_info].getName(stringTable));
      ArrayRef<Elf_Word> entries =
          cantFail(obj.template getSectionContentsAsArray<Elf_Word>(sec));
      if ((entries[0] & GRP_COMDAT) == 0 || ignoreComdats ||
          ctx.symtab->comdatGroups.find(CachedHashStringRef(signature))
                  ->second == this)
        selectedGroups.push_back(entries);
      break;
    }
    case SHT_SYMTAB_SHNDX:
      shndxTable = CHECK2(obj.getSHNDXTable(sec, objSections), this);
      break;
    case SHT_SYMTAB:
    case SHT_STRTAB:
    case SHT_REL:
    case SHT_RELA:
    case SHT_CREL:
    case SHT_NULL:
      break;
    case SHT_PROGBITS:
    case SHT_NOTE:
    case SHT_NOBITS:
    case SHT_INIT_ARRAY:
    case SHT_FINI_ARRAY:
    case SHT_PREINIT_ARRAY:
      this->sections[i] =
          createInputSection(i, sec, check(obj.getSectionName(sec, shstrtab)));
      break;
    case SHT_LLVM_LTO:
      // Discard .llvm.lto in a relocatable link that does not use the bitcode.
      // The concatenated output does not properly reflect the linking
      // semantics. In addition, since we do not use the bitcode wrapper format,
      // the concatenated raw bitcode would be invalid.
      if (ctx.arg.relocatable && !ctx.arg.fatLTOObjects) {
        sections[i] = &InputSection::discarded;
        break;
      }
      [[fallthrough]];
    default:
      this->sections[i] =
          createInputSection(i, sec, check(obj.getSectionName(sec, shstrtab)));
      if (type == SHT_LLVM_SYMPART)
        ctx.hasSympart.store(true, std::memory_order_relaxed);
      else if (ctx.arg.rejectMismatch &&
               !isKnownSpecificSectionType(type, sec.sh_flags))
        Err(ctx) << this->sections[i] << ": unknown section type 0x"
                 << Twine::utohexstr(type);
      break;
    }
  }

  // We have a second loop. It is used to:
  // 1) handle SHF_LINK_ORDER sections.
  // 2) create relocation sections. In some cases the section header index of a
  //    relocation section may be smaller than that of the relocated section. In
  //    such cases, the relocation section would attempt to reference a target
  //    section that has not yet been created. For simplicity, delay creation of
  //    relocation sections until now.
  for (size_t i = 0; i != size; ++i) {
    if (this->sections[i] == &InputSection::discarded)
      continue;
    const Elf_Shdr &sec = objSections[i];

    if (isStaticRelSecType(sec.sh_type)) {
      // Find a relocation target section and associate this section with that.
      // Target may have been discarded if it is in a different section group
      // and the group is discarded, even though it's a violation of the spec.
      // We handle that situation gracefully by discarding dangling relocation
      // sections.
      const uint32_t info = sec.sh_info;
      InputSectionBase *s = getRelocTarget(i, info);
      if (!s)
        continue;

      // ELF spec allows mergeable sections with relocations, but they are rare,
      // and it is in practice hard to merge such sections by contents, because
      // applying relocations at end of linking changes section contents. So, we
      // simply handle such sections as non-mergeable ones. Degrading like this
      // is acceptable because section merging is optional.
      if (auto *ms = dyn_cast<MergeInputSection>(s)) {
        s = makeThreadLocal<InputSection>(ms->file, ms->name, ms->type,
                                          ms->flags, ms->addralign, ms->entsize,
                                          ms->contentMaybeDecompress());
        sections[info] = s;
      }

      if (s->relSecIdx != 0)
        ErrAlways(ctx) << s
                       << ": multiple relocation sections to one section are "
                          "not supported";
      s->relSecIdx = i;

      // Relocation sections are usually removed from the output, so return
      // `nullptr` for the normal case. However, if -r or --emit-relocs is
      // specified, we need to copy them to the output. (Some post link analysis
      // tools specify --emit-relocs to obtain the information.)
      if (ctx.arg.copyRelocs) {
        auto *isec = makeThreadLocal<InputSection>(
            *this, sec, check(obj.getSectionName(sec, shstrtab)));
        // If the relocated section is discarded (due to /DISCARD/ or
        // --gc-sections), the relocation section should be discarded as well.
        s->dependentSections.push_back(isec);
        sections[i] = isec;
      }
      continue;
    }

    // A SHF_LINK_ORDER section with sh_link=0 is handled as if it did not have
    // the flag.
    if (!sec.sh_link || !(sec.sh_flags & SHF_LINK_ORDER))
      continue;

    InputSectionBase *linkSec = nullptr;
    if (sec.sh_link < size)
      linkSec = this->sections[sec.sh_link];
    if (!linkSec)
      Fatal(ctx) << this
                 << ": invalid sh_link index: " << uint32_t(sec.sh_link);

    // A SHF_LINK_ORDER section is discarded if its linked-to section is
    // discarded.
    InputSection *isec = cast<InputSection>(this->sections[i]);
    linkSec->dependentSections.push_back(isec);
    if (!isa<InputSection>(linkSec))
      ErrAlways(ctx)
          << "a section " << isec->name
          << " with SHF_LINK_ORDER should not refer a non-regular section: "
          << linkSec;
  }

  for (ArrayRef<Elf_Word> entries : selectedGroups)
    handleSectionGroup<ELFT>(this->sections, entries);
}

// Read the following info from the .note.gnu.property section and write it to
// the corresponding fields in `ObjFile`:
// - Feature flags (32 bits) representing x86 or AArch64 features for
//   hardware-assisted call flow control;
// - AArch64 PAuth ABI core info (16 bytes).
template <class ELFT>
static void readGnuProperty(Ctx &ctx, const InputSection &sec,
                            ObjFile<ELFT> &f) {
  using Elf_Nhdr = typename ELFT::Nhdr;
  using Elf_Note = typename ELFT::Note;

  ArrayRef<uint8_t> data = sec.content();
  auto reportFatal = [&](const uint8_t *place, const Twine &msg) {
    Fatal(ctx) << sec.file << ":(" << sec.name << "+0x"
               << Twine::utohexstr(place - sec.content().data())
               << "): " << msg;
  };
  while (!data.empty()) {
    // Read one NOTE record.
    auto *nhdr = reinterpret_cast<const Elf_Nhdr *>(data.data());
    if (data.size() < sizeof(Elf_Nhdr) ||
        data.size() < nhdr->getSize(sec.addralign))
      reportFatal(data.data(), "data is too short");

    Elf_Note note(*nhdr);
    if (nhdr->n_type != NT_GNU_PROPERTY_TYPE_0 || note.getName() != "GNU") {
      data = data.slice(nhdr->getSize(sec.addralign));
      continue;
    }

    uint32_t featureAndType = ctx.arg.emachine == EM_AARCH64
                                  ? GNU_PROPERTY_AARCH64_FEATURE_1_AND
                                  : GNU_PROPERTY_X86_FEATURE_1_AND;

    // Read a body of a NOTE record, which consists of type-length-value fields.
    ArrayRef<uint8_t> desc = note.getDesc(sec.addralign);
    while (!desc.empty()) {
      const uint8_t *place = desc.data();
      if (desc.size() < 8)
        reportFatal(place, "program property is too short");
      uint32_t type = read32<ELFT::Endianness>(desc.data());
      uint32_t size = read32<ELFT::Endianness>(desc.data() + 4);
      desc = desc.slice(8);
      if (desc.size() < size)
        reportFatal(place, "program property is too short");

      if (type == featureAndType) {
        // We found a FEATURE_1_AND field. There may be more than one of these
        // in a .note.gnu.property section, for a relocatable object we
        // accumulate the bits set.
        if (size < 4)
          reportFatal(place, "FEATURE_1_AND entry is too short");
        f.andFeatures |= read32<ELFT::Endianness>(desc.data());
      } else if (ctx.arg.emachine == EM_AARCH64 &&
                 type == GNU_PROPERTY_AARCH64_FEATURE_PAUTH) {
        if (!f.aarch64PauthAbiCoreInfo.empty()) {
          reportFatal(data.data(),
                      "multiple GNU_PROPERTY_AARCH64_FEATURE_PAUTH entries are "
                      "not supported");
        } else if (size != 16) {
          reportFatal(data.data(), "GNU_PROPERTY_AARCH64_FEATURE_PAUTH entry "
                                   "is invalid: expected 16 bytes, but got " +
                                       Twine(size));
        }
        f.aarch64PauthAbiCoreInfo = desc;
      }

      // Padding is present in the note descriptor, if necessary.
      desc = desc.slice(alignTo<(ELFT::Is64Bits ? 8 : 4)>(size));
    }

    // Go to next NOTE record to look for more FEATURE_1_AND descriptions.
    data = data.slice(nhdr->getSize(sec.addralign));
  }
}

template <class ELFT>
InputSectionBase *ObjFile<ELFT>::getRelocTarget(uint32_t idx, uint32_t info) {
  if (info < this->sections.size()) {
    InputSectionBase *target = this->sections[info];

    // Strictly speaking, a relocation section must be included in the
    // group of the section it relocates. However, LLVM 3.3 and earlier
    // would fail to do so, so we gracefully handle that case.
    if (target == &InputSection::discarded)
      return nullptr;

    if (target != nullptr)
      return target;
  }

  Err(ctx) << this << ": relocation section (index " << idx
           << ") has invalid sh_info (" << info << ')';
  return nullptr;
}

// The function may be called concurrently for different input files. For
// allocation, prefer makeThreadLocal which does not require holding a lock.
template <class ELFT>
InputSectionBase *ObjFile<ELFT>::createInputSection(uint32_t idx,
                                                    const Elf_Shdr &sec,
                                                    StringRef name) {
  if (name.starts_with(".n")) {
    // The GNU linker uses .note.GNU-stack section as a marker indicating
    // that the code in the object file does not expect that the stack is
    // executable (in terms of NX bit). If all input files have the marker,
    // the GNU linker adds a PT_GNU_STACK segment to tells the loader to
    // make the stack non-executable. Most object files have this section as
    // of 2017.
    //
    // But making the stack non-executable is a norm today for security
    // reasons. Failure to do so may result in a serious security issue.
    // Therefore, we make LLD always add PT_GNU_STACK unless it is
    // explicitly told to do otherwise (by -z execstack). Because the stack
    // executable-ness is controlled solely by command line options,
    // .note.GNU-stack sections are simply ignored.
    if (name == ".note.GNU-stack")
      return &InputSection::discarded;

    // Object files that use processor features such as Intel Control-Flow
    // Enforcement (CET) or AArch64 Branch Target Identification BTI, use a
    // .note.gnu.property section containing a bitfield of feature bits like the
    // GNU_PROPERTY_X86_FEATURE_1_IBT flag. Read a bitmap containing the flag.
    //
    // Since we merge bitmaps from multiple object files to create a new
    // .note.gnu.property containing a single AND'ed bitmap, we discard an input
    // file's .note.gnu.property section.
    if (name == ".note.gnu.property") {
      readGnuProperty<ELFT>(ctx, InputSection(*this, sec, name), *this);
      return &InputSection::discarded;
    }

    // Split stacks is a feature to support a discontiguous stack,
    // commonly used in the programming language Go. For the details,
    // see https://gcc.gnu.org/wiki/SplitStacks. An object file compiled
    // for split stack will include a .note.GNU-split-stack section.
    if (name == ".note.GNU-split-stack") {
      if (ctx.arg.relocatable) {
        ErrAlways(ctx) << "cannot mix split-stack and non-split-stack in a "
                          "relocatable link";
        return &InputSection::discarded;
      }
      this->splitStack = true;
      return &InputSection::discarded;
    }

    // An object file compiled for split stack, but where some of the
    // functions were compiled with the no_split_stack_attribute will
    // include a .note.GNU-no-split-stack section.
    if (name == ".note.GNU-no-split-stack") {
      this->someNoSplitStack = true;
      return &InputSection::discarded;
    }

    // Strip existing .note.gnu.build-id sections so that the output won't have
    // more than one build-id. This is not usually a problem because input
    // object files normally don't have .build-id sections, but you can create
    // such files by "ld.{bfd,gold,lld} -r --build-id", and we want to guard
    // against it.
    if (name == ".note.gnu.build-id")
      return &InputSection::discarded;
  }

  // The linker merges EH (exception handling) frames and creates a
  // .eh_frame_hdr section for runtime. So we handle them with a special
  // class. For relocatable outputs, they are just passed through.
  if (name == ".eh_frame" && !ctx.arg.relocatable)
    return makeThreadLocal<EhInputSection>(*this, sec, name);

  if ((sec.sh_flags & SHF_MERGE) && shouldMerge(sec, name))
    return makeThreadLocal<MergeInputSection>(*this, sec, name);
  return makeThreadLocal<InputSection>(*this, sec, name);
}

// Initialize symbols. symbols is a parallel array to the corresponding ELF
// symbol table.
template <class ELFT>
void ObjFile<ELFT>::initializeSymbols(const object::ELFFile<ELFT> &obj) {
  ArrayRef<Elf_Sym> eSyms = this->getELFSyms<ELFT>();
  if (!symbols)
    symbols = std::make_unique<Symbol *[]>(numSymbols);

  // Some entries have been filled by LazyObjFile.
  auto *symtab = ctx.symtab.get();
  for (size_t i = firstGlobal, end = eSyms.size(); i != end; ++i)
    if (!symbols[i])
      symbols[i] = symtab->insert(CHECK2(eSyms[i].getName(stringTable), this));

  // Perform symbol resolution on non-local symbols.
  SmallVector<unsigned, 32> undefineds;
  for (size_t i = firstGlobal, end = eSyms.size(); i != end; ++i) {
    const Elf_Sym &eSym = eSyms[i];
    uint32_t secIdx = eSym.st_shndx;
    if (secIdx == SHN_UNDEF) {
      undefineds.push_back(i);
      continue;
    }

    uint8_t binding = eSym.getBinding();
    uint8_t stOther = eSym.st_other;
    uint8_t type = eSym.getType();
    uint64_t value = eSym.st_value;
    uint64_t size = eSym.st_size;

    Symbol *sym = symbols[i];
    sym->isUsedInRegularObj = true;
    if (LLVM_UNLIKELY(eSym.st_shndx == SHN_COMMON)) {
      if (value == 0 || value >= UINT32_MAX)
        Fatal(ctx) << this << ": common symbol '" << sym->getName()
                   << "' has invalid alignment: " << value;
      hasCommonSyms = true;
      sym->resolve(ctx, CommonSymbol{ctx, this, StringRef(), binding, stOther,
                                     type, value, size});
      continue;
    }

    // Handle global defined symbols. Defined::section will be set in postParse.
    sym->resolve(ctx, Defined{ctx, this, StringRef(), binding, stOther, type,
                              value, size, nullptr});
  }

  // Undefined symbols (excluding those defined relative to non-prevailing
  // sections) can trigger recursive extract. Process defined symbols first so
  // that the relative order between a defined symbol and an undefined symbol
  // does not change the symbol resolution behavior. In addition, a set of
  // interconnected symbols will all be resolved to the same file, instead of
  // being resolved to different files.
  for (unsigned i : undefineds) {
    const Elf_Sym &eSym = eSyms[i];
    Symbol *sym = symbols[i];
    sym->resolve(ctx, Undefined{this, StringRef(), eSym.getBinding(),
                                eSym.st_other, eSym.getType()});
    sym->isUsedInRegularObj = true;
    sym->referenced = true;
  }
}

template <class ELFT>
void ObjFile<ELFT>::initSectionsAndLocalSyms(bool ignoreComdats) {
  if (!justSymbols)
    initializeSections(ignoreComdats, getObj());

  if (!firstGlobal)
    return;
  SymbolUnion *locals = makeThreadLocalN<SymbolUnion>(firstGlobal);
  memset(locals, 0, sizeof(SymbolUnion) * firstGlobal);

  ArrayRef<Elf_Sym> eSyms = this->getELFSyms<ELFT>();
  for (size_t i = 0, end = firstGlobal; i != end; ++i) {
    const Elf_Sym &eSym = eSyms[i];
    uint32_t secIdx = eSym.st_shndx;
    if (LLVM_UNLIKELY(secIdx == SHN_XINDEX))
      secIdx = check(getExtendedSymbolTableIndex<ELFT>(eSym, i, shndxTable));
    else if (secIdx >= SHN_LORESERVE)
      secIdx = 0;
    if (LLVM_UNLIKELY(secIdx >= sections.size()))
      Fatal(ctx) << this << ": invalid section index: " << secIdx;
    if (LLVM_UNLIKELY(eSym.getBinding() != STB_LOCAL))
      ErrAlways(ctx) << this << ": non-local symbol (" << i
                     << ") found at index < .symtab's sh_info (" << end << ")";

    InputSectionBase *sec = sections[secIdx];
    uint8_t type = eSym.getType();
    if (type == STT_FILE)
      sourceFile = CHECK2(eSym.getName(stringTable), this);
    if (LLVM_UNLIKELY(stringTable.size() <= eSym.st_name))
      Fatal(ctx) << this << ": invalid symbol name offset";
    StringRef name(stringTable.data() + eSym.st_name);

    symbols[i] = reinterpret_cast<Symbol *>(locals + i);
    if (eSym.st_shndx == SHN_UNDEF || sec == &InputSection::discarded)
      new (symbols[i]) Undefined(this, name, STB_LOCAL, eSym.st_other, type,
                                 /*discardedSecIdx=*/secIdx);
    else
      new (symbols[i]) Defined(ctx, this, name, STB_LOCAL, eSym.st_other, type,
                               eSym.st_value, eSym.st_size, sec);
    symbols[i]->partition = 1;
    symbols[i]->isUsedInRegularObj = true;
  }
}

// Called after all ObjFile::parse is called for all ObjFiles. This checks
// duplicate symbols and may do symbol property merge in the future.
template <class ELFT> void ObjFile<ELFT>::postParse() {
  static std::mutex mu;
  ArrayRef<Elf_Sym> eSyms = this->getELFSyms<ELFT>();
  for (size_t i = firstGlobal, end = eSyms.size(); i != end; ++i) {
    const Elf_Sym &eSym = eSyms[i];
    Symbol &sym = *symbols[i];
    uint32_t secIdx = eSym.st_shndx;
    uint8_t binding = eSym.getBinding();
    if (LLVM_UNLIKELY(binding != STB_GLOBAL && binding != STB_WEAK &&
                      binding != STB_GNU_UNIQUE))
      Err(ctx) << this << ": symbol (" << i
               << ") has invalid binding: " << (int)binding;

    // st_value of STT_TLS represents the assigned offset, not the actual
    // address which is used by STT_FUNC and STT_OBJECT. STT_TLS symbols can
    // only be referenced by special TLS relocations. It is usually an error if
    // a STT_TLS symbol is replaced by a non-STT_TLS symbol, vice versa.
    if (LLVM_UNLIKELY(sym.isTls()) && eSym.getType() != STT_TLS &&
        eSym.getType() != STT_NOTYPE)
      Err(ctx) << "TLS attribute mismatch: " << &sym << "\n>>> in " << sym.file
               << "\n>>> in " << this;

    // Handle non-COMMON defined symbol below. !sym.file allows a symbol
    // assignment to redefine a symbol without an error.
    if (!sym.isDefined() || secIdx == SHN_UNDEF)
      continue;
    if (LLVM_UNLIKELY(secIdx >= SHN_LORESERVE)) {
      if (secIdx == SHN_COMMON)
        continue;
      if (secIdx == SHN_XINDEX)
        secIdx = check(getExtendedSymbolTableIndex<ELFT>(eSym, i, shndxTable));
      else
        secIdx = 0;
    }

    if (LLVM_UNLIKELY(secIdx >= sections.size()))
      Fatal(ctx) << this << ": invalid section index: " << secIdx;
    InputSectionBase *sec = sections[secIdx];
    if (sec == &InputSection::discarded) {
      if (sym.traced) {
        printTraceSymbol(Undefined{this, sym.getName(), sym.binding,
                                   sym.stOther, sym.type, secIdx},
                         sym.getName());
      }
      if (sym.file == this) {
        std::lock_guard<std::mutex> lock(mu);
        ctx.nonPrevailingSyms.emplace_back(&sym, secIdx);
      }
      continue;
    }

    if (sym.file == this) {
      cast<Defined>(sym).section = sec;
      continue;
    }

    if (sym.binding == STB_WEAK || binding == STB_WEAK)
      continue;
    std::lock_guard<std::mutex> lock(mu);
    ctx.duplicates.push_back({&sym, this, sec, eSym.st_value});
  }
}

// The handling of tentative definitions (COMMON symbols) in archives is murky.
// A tentative definition will be promoted to a global definition if there are
// no non-tentative definitions to dominate it. When we hold a tentative
// definition to a symbol and are inspecting archive members for inclusion
// there are 2 ways we can proceed:
//
// 1) Consider the tentative definition a 'real' definition (ie promotion from
//    tentative to real definition has already happened) and not inspect
//    archive members for Global/Weak definitions to replace the tentative
//    definition. An archive member would only be included if it satisfies some
//    other undefined symbol. This is the behavior Gold uses.
//
// 2) Consider the tentative definition as still undefined (ie the promotion to
//    a real definition happens only after all symbol resolution is done).
//    The linker searches archive members for STB_GLOBAL definitions to
//    replace the tentative definition with. This is the behavior used by
//    GNU ld.
//
//  The second behavior is inherited from SysVR4, which based it on the FORTRAN
//  COMMON BLOCK model. This behavior is needed for proper initialization in old
//  (pre F90) FORTRAN code that is packaged into an archive.
//
//  The following functions search archive members for definitions to replace
//  tentative definitions (implementing behavior 2).
static bool isBitcodeNonCommonDef(MemoryBufferRef mb, StringRef symName,
                                  StringRef archiveName) {
  IRSymtabFile symtabFile = check(readIRSymtab(mb));
  for (const irsymtab::Reader::SymbolRef &sym :
       symtabFile.TheReader.symbols()) {
    if (sym.isGlobal() && sym.getName() == symName)
      return !sym.isUndefined() && !sym.isWeak() && !sym.isCommon();
  }
  return false;
}

template <class ELFT>
static bool isNonCommonDef(Ctx &ctx, ELFKind ekind, MemoryBufferRef mb,
                           StringRef symName, StringRef archiveName) {
  ObjFile<ELFT> *obj = make<ObjFile<ELFT>>(ctx, ekind, mb, archiveName);
  obj->init();
  StringRef stringtable = obj->getStringTable();

  for (auto sym : obj->template getGlobalELFSyms<ELFT>()) {
    Expected<StringRef> name = sym.getName(stringtable);
    if (name && name.get() == symName)
      return sym.isDefined() && sym.getBinding() == STB_GLOBAL &&
             !sym.isCommon();
  }
  return false;
}

static bool isNonCommonDef(Ctx &ctx, MemoryBufferRef mb, StringRef symName,
                           StringRef archiveName) {
  switch (getELFKind(ctx, mb, archiveName)) {
  case ELF32LEKind:
    return isNonCommonDef<ELF32LE>(ctx, ELF32LEKind, mb, symName, archiveName);
  case ELF32BEKind:
    return isNonCommonDef<ELF32BE>(ctx, ELF32BEKind, mb, symName, archiveName);
  case ELF64LEKind:
    return isNonCommonDef<ELF64LE>(ctx, ELF64LEKind, mb, symName, archiveName);
  case ELF64BEKind:
    return isNonCommonDef<ELF64BE>(ctx, ELF64BEKind, mb, symName, archiveName);
  default:
    llvm_unreachable("getELFKind");
  }
}

SharedFile::SharedFile(Ctx &ctx, MemoryBufferRef m, StringRef defaultSoName)
    : ELFFileBase(ctx, SharedKind, getELFKind(ctx, m, ""), m),
      soName(defaultSoName), isNeeded(!ctx.arg.asNeeded) {}

// Parse the version definitions in the object file if present, and return a
// vector whose nth element contains a pointer to the Elf_Verdef for version
// identifier n. Version identifiers that are not definitions map to nullptr.
template <typename ELFT>
static SmallVector<const void *, 0>
parseVerdefs(const uint8_t *base, const typename ELFT::Shdr *sec) {
  if (!sec)
    return {};

  // Build the Verdefs array by following the chain of Elf_Verdef objects
  // from the start of the .gnu.version_d section.
  SmallVector<const void *, 0> verdefs;
  const uint8_t *verdef = base + sec->sh_offset;
  for (unsigned i = 0, e = sec->sh_info; i != e; ++i) {
    auto *curVerdef = reinterpret_cast<const typename ELFT::Verdef *>(verdef);
    verdef += curVerdef->vd_next;
    unsigned verdefIndex = curVerdef->vd_ndx;
    if (verdefIndex >= verdefs.size())
      verdefs.resize(verdefIndex + 1);
    verdefs[verdefIndex] = curVerdef;
  }
  return verdefs;
}

// Parse SHT_GNU_verneed to properly set the name of a versioned undefined
// symbol. We detect fatal issues which would cause vulnerabilities, but do not
// implement sophisticated error checking like in llvm-readobj because the value
// of such diagnostics is low.
template <typename ELFT>
std::vector<uint32_t> SharedFile::parseVerneed(const ELFFile<ELFT> &obj,
                                               const typename ELFT::Shdr *sec) {
  if (!sec)
    return {};
  std::vector<uint32_t> verneeds;
  ArrayRef<uint8_t> data = CHECK2(obj.getSectionContents(*sec), this);
  const uint8_t *verneedBuf = data.begin();
  for (unsigned i = 0; i != sec->sh_info; ++i) {
    if (verneedBuf + sizeof(typename ELFT::Verneed) > data.end())
      Fatal(ctx) << this << " has an invalid Verneed";
    auto *vn = reinterpret_cast<const typename ELFT::Verneed *>(verneedBuf);
    const uint8_t *vernauxBuf = verneedBuf + vn->vn_aux;
    for (unsigned j = 0; j != vn->vn_cnt; ++j) {
      if (vernauxBuf + sizeof(typename ELFT::Vernaux) > data.end())
        Fatal(ctx) << this << " has an invalid Vernaux";
      auto *aux = reinterpret_cast<const typename ELFT::Vernaux *>(vernauxBuf);
      if (aux->vna_name >= this->stringTable.size())
        Fatal(ctx) << this << " has a Vernaux with an invalid vna_name";
      uint16_t version = aux->vna_other & VERSYM_VERSION;
      if (version >= verneeds.size())
        verneeds.resize(version + 1);
      verneeds[version] = aux->vna_name;
      vernauxBuf += aux->vna_next;
    }
    verneedBuf += vn->vn_next;
  }
  return verneeds;
}

// We do not usually care about alignments of data in shared object
// files because the loader takes care of it. However, if we promote a
// DSO symbol to point to .bss due to copy relocation, we need to keep
// the original alignment requirements. We infer it in this function.
template <typename ELFT>
static uint64_t getAlignment(ArrayRef<typename ELFT::Shdr> sections,
                             const typename ELFT::Sym &sym) {
  uint64_t ret = UINT64_MAX;
  if (sym.st_value)
    ret = 1ULL << llvm::countr_zero((uint64_t)sym.st_value);
  if (0 < sym.st_shndx && sym.st_shndx < sections.size())
    ret = std::min<uint64_t>(ret, sections[sym.st_shndx].sh_addralign);
  return (ret > UINT32_MAX) ? 0 : ret;
}

// Fully parse the shared object file.
//
// This function parses symbol versions. If a DSO has version information,
// the file has a ".gnu.version_d" section which contains symbol version
// definitions. Each symbol is associated to one version through a table in
// ".gnu.version" section. That table is a parallel array for the symbol
// table, and each table entry contains an index in ".gnu.version_d".
//
// The special index 0 is reserved for VERF_NDX_LOCAL and 1 is for
// VER_NDX_GLOBAL. There's no table entry for these special versions in
// ".gnu.version_d".
//
// The file format for symbol versioning is perhaps a bit more complicated
// than necessary, but you can easily understand the code if you wrap your
// head around the data structure described above.
template <class ELFT> void SharedFile::parse() {
  using Elf_Dyn = typename ELFT::Dyn;
  using Elf_Shdr = typename ELFT::Shdr;
  using Elf_Sym = typename ELFT::Sym;
  using Elf_Verdef = typename ELFT::Verdef;
  using Elf_Versym = typename ELFT::Versym;

  ArrayRef<Elf_Dyn> dynamicTags;
  const ELFFile<ELFT> obj = this->getObj<ELFT>();
  ArrayRef<Elf_Shdr> sections = getELFShdrs<ELFT>();

  const Elf_Shdr *versymSec = nullptr;
  const Elf_Shdr *verdefSec = nullptr;
  const Elf_Shdr *verneedSec = nullptr;
  symbols = std::make_unique<Symbol *[]>(numSymbols);

  // Search for .dynsym, .dynamic, .symtab, .gnu.version and .gnu.version_d.
  for (const Elf_Shdr &sec : sections) {
    switch (sec.sh_type) {
    default:
      continue;
    case SHT_DYNAMIC:
      dynamicTags =
          CHECK2(obj.template getSectionContentsAsArray<Elf_Dyn>(sec), this);
      break;
    case SHT_GNU_versym:
      versymSec = &sec;
      break;
    case SHT_GNU_verdef:
      verdefSec = &sec;
      break;
    case SHT_GNU_verneed:
      verneedSec = &sec;
      break;
    }
  }

  if (versymSec && numSymbols == 0) {
    ErrAlways(ctx) << "SHT_GNU_versym should be associated with symbol table";
    return;
  }

  // Search for a DT_SONAME tag to initialize this->soName.
  for (const Elf_Dyn &dyn : dynamicTags) {
    if (dyn.d_tag == DT_NEEDED) {
      uint64_t val = dyn.getVal();
      if (val >= this->stringTable.size())
        Fatal(ctx) << this << ": invalid DT_NEEDED entry";
      dtNeeded.push_back(this->stringTable.data() + val);
    } else if (dyn.d_tag == DT_SONAME) {
      uint64_t val = dyn.getVal();
      if (val >= this->stringTable.size())
        Fatal(ctx) << this << ": invalid DT_SONAME entry";
      soName = this->stringTable.data() + val;
    }
  }

  // DSOs are uniquified not by filename but by soname.
  StringSaver &ss = ctx.saver;
  DenseMap<CachedHashStringRef, SharedFile *>::iterator it;
  bool wasInserted;
  std::tie(it, wasInserted) =
      ctx.symtab->soNames.try_emplace(CachedHashStringRef(soName), this);

  // If a DSO appears more than once on the command line with and without
  // --as-needed, --no-as-needed takes precedence over --as-needed because a
  // user can add an extra DSO with --no-as-needed to force it to be added to
  // the dependency list.
  it->second->isNeeded |= isNeeded;
  if (!wasInserted)
    return;

  ctx.sharedFiles.push_back(this);

  verdefs = parseVerdefs<ELFT>(obj.base(), verdefSec);
  std::vector<uint32_t> verneeds = parseVerneed<ELFT>(obj, verneedSec);

  // Parse ".gnu.version" section which is a parallel array for the symbol
  // table. If a given file doesn't have a ".gnu.version" section, we use
  // VER_NDX_GLOBAL.
  size_t size = numSymbols - firstGlobal;
  std::vector<uint16_t> versyms(size, VER_NDX_GLOBAL);
  if (versymSec) {
    ArrayRef<Elf_Versym> versym =
        CHECK2(obj.template getSectionContentsAsArray<Elf_Versym>(*versymSec),
               this)
            .slice(firstGlobal);
    for (size_t i = 0; i < size; ++i)
      versyms[i] = versym[i].vs_index;
  }

  // System libraries can have a lot of symbols with versions. Using a
  // fixed buffer for computing the versions name (foo@ver) can save a
  // lot of allocations.
  SmallString<0> versionedNameBuffer;

  // Add symbols to the symbol table.
  ArrayRef<Elf_Sym> syms = this->getGlobalELFSyms<ELFT>();
  for (size_t i = 0, e = syms.size(); i != e; ++i) {
    const Elf_Sym &sym = syms[i];

    // ELF spec requires that all local symbols precede weak or global
    // symbols in each symbol table, and the index of first non-local symbol
    // is stored to sh_info. If a local symbol appears after some non-local
    // symbol, that's a violation of the spec.
    StringRef name = CHECK2(sym.getName(stringTable), this);
    if (sym.getBinding() == STB_LOCAL) {
      Err(ctx) << this << ": invalid local symbol '" << name
               << "' in global part of symbol table";
      continue;
    }

    const uint16_t ver = versyms[i], idx = ver & ~VERSYM_HIDDEN;
    if (sym.isUndefined()) {
      // For unversioned undefined symbols, VER_NDX_GLOBAL makes more sense but
      // as of binutils 2.34, GNU ld produces VER_NDX_LOCAL.
      if (ver != VER_NDX_LOCAL && ver != VER_NDX_GLOBAL) {
        if (idx >= verneeds.size()) {
          ErrAlways(ctx) << "corrupt input file: version need index " << idx
                         << " for symbol " << name
                         << " is out of bounds\n>>> defined in " << this;
          continue;
        }
        StringRef verName = stringTable.data() + verneeds[idx];
        versionedNameBuffer.clear();
        name = ss.save((name + "@" + verName).toStringRef(versionedNameBuffer));
      }
      Symbol *s = ctx.symtab->addSymbol(
          Undefined{this, name, sym.getBinding(), sym.st_other, sym.getType()});
      s->exportDynamic = true;
      if (sym.getBinding() != STB_WEAK &&
          ctx.arg.unresolvedSymbolsInShlib != UnresolvedPolicy::Ignore)
        requiredSymbols.push_back(s);
      continue;
    }

    if (ver == VER_NDX_LOCAL ||
        (ver != VER_NDX_GLOBAL && idx >= verdefs.size())) {
      // In GNU ld < 2.31 (before 3be08ea4728b56d35e136af4e6fd3086ade17764), the
      // MIPS port puts _gp_disp symbol into DSO files and incorrectly assigns
      // VER_NDX_LOCAL. Workaround this bug.
      if (ctx.arg.emachine == EM_MIPS && name == "_gp_disp")
        continue;
      ErrAlways(ctx) << "corrupt input file: version definition index " << idx
                     << " for symbol " << name
                     << " is out of bounds\n>>> defined in " << this;
      continue;
    }

    uint32_t alignment = getAlignment<ELFT>(sections, sym);
    if (ver == idx) {
      auto *s = ctx.symtab->addSymbol(
          SharedSymbol{*this, name, sym.getBinding(), sym.st_other,
                       sym.getType(), sym.st_value, sym.st_size, alignment});
      s->dsoDefined = true;
      if (s->file == this)
        s->versionId = ver;
    }

    // Also add the symbol with the versioned name to handle undefined symbols
    // with explicit versions.
    if (ver == VER_NDX_GLOBAL)
      continue;

    StringRef verName =
        stringTable.data() +
        reinterpret_cast<const Elf_Verdef *>(verdefs[idx])->getAux()->vda_name;
    versionedNameBuffer.clear();
    name = (name + "@" + verName).toStringRef(versionedNameBuffer);
    auto *s = ctx.symtab->addSymbol(
        SharedSymbol{*this, ss.save(name), sym.getBinding(), sym.st_other,
                     sym.getType(), sym.st_value, sym.st_size, alignment});
    s->dsoDefined = true;
    if (s->file == this)
      s->versionId = idx;
  }
}

static ELFKind getBitcodeELFKind(const Triple &t) {
  if (t.isLittleEndian())
    return t.isArch64Bit() ? ELF64LEKind : ELF32LEKind;
  return t.isArch64Bit() ? ELF64BEKind : ELF32BEKind;
}

static uint16_t getBitcodeMachineKind(Ctx &ctx, StringRef path,
                                      const Triple &t) {
  switch (t.getArch()) {
  case Triple::aarch64:
  case Triple::aarch64_be:
    return EM_AARCH64;
  case Triple::amdgcn:
  case Triple::r600:
    return EM_AMDGPU;
  case Triple::arm:
  case Triple::armeb:
  case Triple::thumb:
  case Triple::thumbeb:
    return EM_ARM;
  case Triple::avr:
    return EM_AVR;
  case Triple::hexagon:
    return EM_HEXAGON;
  case Triple::loongarch32:
  case Triple::loongarch64:
    return EM_LOONGARCH;
  case Triple::mips:
  case Triple::mipsel:
  case Triple::mips64:
  case Triple::mips64el:
    return EM_MIPS;
  case Triple::msp430:
    return EM_MSP430;
  case Triple::ppc:
  case Triple::ppcle:
    return EM_PPC;
  case Triple::ppc64:
  case Triple::ppc64le:
    return EM_PPC64;
  case Triple::riscv32:
  case Triple::riscv64:
    return EM_RISCV;
  case Triple::sparcv9:
    return EM_SPARCV9;
  case Triple::systemz:
    return EM_S390;
  case Triple::x86:
    return t.isOSIAMCU() ? EM_IAMCU : EM_386;
  case Triple::x86_64:
    return EM_X86_64;
  default:
    ErrAlways(ctx) << path
                   << ": could not infer e_machine from bitcode target triple "
                   << t.str();
    return EM_NONE;
  }
}

static uint8_t getOsAbi(const Triple &t) {
  switch (t.getOS()) {
  case Triple::AMDHSA:
    return ELF::ELFOSABI_AMDGPU_HSA;
  case Triple::AMDPAL:
    return ELF::ELFOSABI_AMDGPU_PAL;
  case Triple::Mesa3D:
    return ELF::ELFOSABI_AMDGPU_MESA3D;
  default:
    return ELF::ELFOSABI_NONE;
  }
}

BitcodeFile::BitcodeFile(Ctx &ctx, MemoryBufferRef mb, StringRef archiveName,
                         uint64_t offsetInArchive, bool lazy)
    : InputFile(ctx, BitcodeKind, mb) {
  this->archiveName = archiveName;
  this->lazy = lazy;

  std::string path = mb.getBufferIdentifier().str();
  if (ctx.arg.thinLTOIndexOnly)
    path = replaceThinLTOSuffix(ctx, mb.getBufferIdentifier());

  // ThinLTO assumes that all MemoryBufferRefs given to it have a unique
  // name. If two archives define two members with the same name, this
  // causes a collision which result in only one of the objects being taken
  // into consideration at LTO time (which very likely causes undefined
  // symbols later in the link stage). So we append file offset to make
  // filename unique.
  StringSaver &ss = ctx.saver;
  StringRef name = archiveName.empty()
                       ? ss.save(path)
                       : ss.save(archiveName + "(" + path::filename(path) +
                                 " at " + utostr(offsetInArchive) + ")");
  MemoryBufferRef mbref(mb.getBuffer(), name);

  obj = CHECK2(lto::InputFile::create(mbref), this);

  Triple t(obj->getTargetTriple());
  ekind = getBitcodeELFKind(t);
  emachine = getBitcodeMachineKind(ctx, mb.getBufferIdentifier(), t);
  osabi = getOsAbi(t);
}

static uint8_t mapVisibility(GlobalValue::VisibilityTypes gvVisibility) {
  switch (gvVisibility) {
  case GlobalValue::DefaultVisibility:
    return STV_DEFAULT;
  case GlobalValue::HiddenVisibility:
    return STV_HIDDEN;
  case GlobalValue::ProtectedVisibility:
    return STV_PROTECTED;
  }
  llvm_unreachable("unknown visibility");
}

static void createBitcodeSymbol(Ctx &ctx, Symbol *&sym,
                                const std::vector<bool> &keptComdats,
                                const lto::InputFile::Symbol &objSym,
                                BitcodeFile &f) {
  uint8_t binding = objSym.isWeak() ? STB_WEAK : STB_GLOBAL;
  uint8_t type = objSym.isTLS() ? STT_TLS : STT_NOTYPE;
  uint8_t visibility = mapVisibility(objSym.getVisibility());

  if (!sym) {
    // Symbols can be duplicated in bitcode files because of '#include' and
    // linkonce_odr. Use uniqueSaver to save symbol names for de-duplication.
    // Update objSym.Name to reference (via StringRef) the string saver's copy;
    // this way LTO can reference the same string saver's copy rather than
    // keeping copies of its own.
    objSym.Name = ctx.uniqueSaver.save(objSym.getName());
    sym = ctx.symtab->insert(objSym.getName());
  }

  int c = objSym.getComdatIndex();
  if (objSym.isUndefined() || (c != -1 && !keptComdats[c])) {
    Undefined newSym(&f, StringRef(), binding, visibility, type);
    sym->resolve(ctx, newSym);
    sym->referenced = true;
    return;
  }

  if (objSym.isCommon()) {
    sym->resolve(ctx, CommonSymbol{ctx, &f, StringRef(), binding, visibility,
                                   STT_OBJECT, objSym.getCommonAlignment(),
                                   objSym.getCommonSize()});
  } else {
    Defined newSym(ctx, &f, StringRef(), binding, visibility, type, 0, 0,
                   nullptr);
    // The definition can be omitted if all bitcode definitions satisfy
    // `canBeOmittedFromSymbolTable()` and isUsedInRegularObj is false.
    // The latter condition is tested in Symbol::includeInDynsym.
    sym->ltoCanOmit = objSym.canBeOmittedFromSymbolTable() &&
                      (!sym->isDefined() || sym->ltoCanOmit);
    sym->resolve(ctx, newSym);
  }
}

void BitcodeFile::parse() {
  for (std::pair<StringRef, Comdat::SelectionKind> s : obj->getComdatTable()) {
    keptComdats.push_back(
        s.second == Comdat::NoDeduplicate ||
        ctx.symtab->comdatGroups.try_emplace(CachedHashStringRef(s.first), this)
            .second);
  }

  if (numSymbols == 0) {
    numSymbols = obj->symbols().size();
    symbols = std::make_unique<Symbol *[]>(numSymbols);
  }
  // Process defined symbols first. See the comment in
  // ObjFile<ELFT>::initializeSymbols.
  for (auto [i, irSym] : llvm::enumerate(obj->symbols()))
    if (!irSym.isUndefined())
      createBitcodeSymbol(ctx, symbols[i], keptComdats, irSym, *this);
  for (auto [i, irSym] : llvm::enumerate(obj->symbols()))
    if (irSym.isUndefined())
      createBitcodeSymbol(ctx, symbols[i], keptComdats, irSym, *this);

  for (auto l : obj->getDependentLibraries())
    addDependentLibrary(ctx, l, this);
}

void BitcodeFile::parseLazy() {
  numSymbols = obj->symbols().size();
  symbols = std::make_unique<Symbol *[]>(numSymbols);
  for (auto [i, irSym] : llvm::enumerate(obj->symbols())) {
    // Symbols can be duplicated in bitcode files because of '#include' and
    // linkonce_odr. Use uniqueSaver to save symbol names for de-duplication.
    // Update objSym.Name to reference (via StringRef) the string saver's copy;
    // this way LTO can reference the same string saver's copy rather than
    // keeping copies of its own.
    irSym.Name = ctx.uniqueSaver.save(irSym.getName());
    if (!irSym.isUndefined()) {
      auto *sym = ctx.symtab->insert(irSym.getName());
      sym->resolve(ctx, LazySymbol{*this});
      symbols[i] = sym;
    }
  }
}

void BitcodeFile::postParse() {
  for (auto [i, irSym] : llvm::enumerate(obj->symbols())) {
    const Symbol &sym = *symbols[i];
    if (sym.file == this || !sym.isDefined() || irSym.isUndefined() ||
        irSym.isCommon() || irSym.isWeak())
      continue;
    int c = irSym.getComdatIndex();
    if (c != -1 && !keptComdats[c])
      continue;
    reportDuplicate(ctx, sym, this, nullptr, 0);
  }
}

void BinaryFile::parse() {
  ArrayRef<uint8_t> data = arrayRefFromStringRef(mb.getBuffer());
  auto *section =
      make<InputSection>(this, ".data", SHT_PROGBITS, SHF_ALLOC | SHF_WRITE,
                         /*addralign=*/8, /*entsize=*/0, data);
  sections.push_back(section);

  // For each input file foo that is embedded to a result as a binary
  // blob, we define _binary_foo_{start,end,size} symbols, so that
  // user programs can access blobs by name. Non-alphanumeric
  // characters in a filename are replaced with underscore.
  std::string s = "_binary_" + mb.getBufferIdentifier().str();
  for (char &c : s)
    if (!isAlnum(c))
      c = '_';

  llvm::StringSaver &ss = ctx.saver;
  ctx.symtab->addAndCheckDuplicate(
      ctx, Defined{ctx, this, ss.save(s + "_start"), STB_GLOBAL, STV_DEFAULT,
                   STT_OBJECT, 0, 0, section});
  ctx.symtab->addAndCheckDuplicate(
      ctx, Defined{ctx, this, ss.save(s + "_end"), STB_GLOBAL, STV_DEFAULT,
                   STT_OBJECT, data.size(), 0, section});
  ctx.symtab->addAndCheckDuplicate(
      ctx, Defined{ctx, this, ss.save(s + "_size"), STB_GLOBAL, STV_DEFAULT,
                   STT_OBJECT, data.size(), 0, nullptr});
}

InputFile *elf::createInternalFile(Ctx &ctx, StringRef name) {
  auto *file =
      make<InputFile>(ctx, InputFile::InternalKind, MemoryBufferRef("", name));
  // References from an internal file do not lead to --warn-backrefs
  // diagnostics.
  file->groupId = 0;
  return file;
}

std::unique_ptr<ELFFileBase> elf::createObjFile(Ctx &ctx, MemoryBufferRef mb,
                                                StringRef archiveName,
                                                bool lazy) {
  std::unique_ptr<ELFFileBase> f;
  switch (getELFKind(ctx, mb, archiveName)) {
  case ELF32LEKind:
    f = std::make_unique<ObjFile<ELF32LE>>(ctx, ELF32LEKind, mb, archiveName);
    break;
  case ELF32BEKind:
    f = std::make_unique<ObjFile<ELF32BE>>(ctx, ELF32BEKind, mb, archiveName);
    break;
  case ELF64LEKind:
    f = std::make_unique<ObjFile<ELF64LE>>(ctx, ELF64LEKind, mb, archiveName);
    break;
  case ELF64BEKind:
    f = std::make_unique<ObjFile<ELF64BE>>(ctx, ELF64BEKind, mb, archiveName);
    break;
  default:
    llvm_unreachable("getELFKind");
  }
  f->init();
  f->lazy = lazy;
  return f;
}

template <class ELFT> void ObjFile<ELFT>::parseLazy() {
  const ArrayRef<typename ELFT::Sym> eSyms = this->getELFSyms<ELFT>();
  numSymbols = eSyms.size();
  symbols = std::make_unique<Symbol *[]>(numSymbols);

  // resolve() may trigger this->extract() if an existing symbol is an undefined
  // symbol. If that happens, this function has served its purpose, and we can
  // exit from the loop early.
  auto *symtab = ctx.symtab.get();
  for (size_t i = firstGlobal, end = eSyms.size(); i != end; ++i) {
    if (eSyms[i].st_shndx == SHN_UNDEF)
      continue;
    symbols[i] = symtab->insert(CHECK2(eSyms[i].getName(stringTable), this));
    symbols[i]->resolve(ctx, LazySymbol{*this});
    if (!lazy)
      break;
  }
}

bool InputFile::shouldExtractForCommon(StringRef name) const {
  if (isa<BitcodeFile>(this))
    return isBitcodeNonCommonDef(mb, name, archiveName);

  return isNonCommonDef(ctx, mb, name, archiveName);
}

std::string elf::replaceThinLTOSuffix(Ctx &ctx, StringRef path) {
  auto [suffix, repl] = ctx.arg.thinLTOObjectSuffixReplace;
  if (path.consume_back(suffix))
    return (path + repl).str();
  return std::string(path);
}

template class elf::ObjFile<ELF32LE>;
template class elf::ObjFile<ELF32BE>;
template class elf::ObjFile<ELF64LE>;
template class elf::ObjFile<ELF64BE>;

template void SharedFile::parse<ELF32LE>();
template void SharedFile::parse<ELF32BE>();
template void SharedFile::parse<ELF64LE>();
template void SharedFile::parse<ELF64BE>();<|MERGE_RESOLUTION|>--- conflicted
+++ resolved
@@ -437,19 +437,6 @@
     prev->nextInSectionGroup = head;
 }
 
-<<<<<<< HEAD
-template <class ELFT> DWARFCache *ObjFile<ELFT>::getDwarf() {
-  llvm::call_once(initDwarf, [this]() {
-    dwarf = std::make_unique<DWARFCache>(std::make_unique<DWARFContext>(
-        std::make_unique<LLDDwarfObj<ELFT>>(this), "",
-        [&](Error err) { Warn(ctx) << getName() + ": " << std::move(err); },
-        [&](Error warning) {
-          Warn(ctx) << getName() << ": " << std::move(warning);
-        }));
-  });
-
-  return dwarf.get();
-=======
 template <class ELFT> void ObjFile<ELFT>::initDwarf() {
   dwarf = std::make_unique<DWARFCache>(std::make_unique<DWARFContext>(
       std::make_unique<LLDDwarfObj<ELFT>>(this), "",
@@ -457,7 +444,6 @@
       [&](Error warning) {
         Warn(ctx) << getName() << ": " << std::move(warning);
       }));
->>>>>>> 93e44d24
 }
 
 DWARFCache *ELFFileBase::getDwarf() {
@@ -542,11 +528,7 @@
     Fatal(ctx) << this << ": invalid sh_info in symbol table";
 
   elfSyms = reinterpret_cast<const void *>(eSyms.data());
-<<<<<<< HEAD
-  numELFSyms = uint32_t(eSyms.size());
-=======
   numSymbols = eSyms.size();
->>>>>>> 93e44d24
   stringTable = CHECK2(obj.getStringTableForSymtab(*symtabSec, sections), this);
 }
 
@@ -627,72 +609,6 @@
       continue;
     }
 
-<<<<<<< HEAD
-    if (sec.sh_type == SHT_ARM_ATTRIBUTES && ctx.arg.emachine == EM_ARM) {
-      ARMAttributeParser attributes;
-      ArrayRef<uint8_t> contents =
-          check(this->getObj().getSectionContents(sec));
-      StringRef name = check(obj.getSectionName(sec, shstrtab));
-      this->sections[i] = &InputSection::discarded;
-      if (Error e = attributes.parse(contents, ekind == ELF32LEKind
-                                                   ? llvm::endianness::little
-                                                   : llvm::endianness::big)) {
-        InputSection isec(*this, sec, name);
-        Warn(ctx) << &isec << ": " << std::move(e);
-      } else {
-        updateSupportedARMFeatures(ctx, attributes);
-        updateARMVFPArgs(ctx, attributes, this);
-
-        // FIXME: Retain the first attribute section we see. The eglibc ARM
-        // dynamic loaders require the presence of an attribute section for
-        // dlopen to work. In a full implementation we would merge all attribute
-        // sections.
-        if (ctx.in.attributes == nullptr) {
-          ctx.in.attributes = std::make_unique<InputSection>(*this, sec, name);
-          this->sections[i] = ctx.in.attributes.get();
-        }
-      }
-    }
-
-    // Producing a static binary with MTE globals is not currently supported,
-    // remove all SHT_AARCH64_MEMTAG_GLOBALS_STATIC sections as they're unused
-    // medatada, and we don't want them to end up in the output file for static
-    // executables.
-    if (sec.sh_type == SHT_AARCH64_MEMTAG_GLOBALS_STATIC &&
-        !canHaveMemtagGlobals(ctx)) {
-      this->sections[i] = &InputSection::discarded;
-      continue;
-    }
-
-    if (sec.sh_type != SHT_GROUP)
-      continue;
-    StringRef signature = getShtGroupSignature(objSections, sec);
-    ArrayRef<Elf_Word> entries =
-        CHECK2(obj.template getSectionContentsAsArray<Elf_Word>(sec), this);
-    if (entries.empty())
-      Fatal(ctx) << this << ": empty SHT_GROUP";
-
-    Elf_Word flag = entries[0];
-    if (flag && flag != GRP_COMDAT)
-      Fatal(ctx) << this << ": unsupported SHT_GROUP format";
-
-    bool keepGroup = (flag & GRP_COMDAT) == 0 || ignoreComdats ||
-                     ctx.symtab->comdatGroups
-                         .try_emplace(CachedHashStringRef(signature), this)
-                         .second;
-    if (keepGroup) {
-      if (!ctx.arg.resolveGroups)
-        this->sections[i] = createInputSection(
-            i, sec, check(obj.getSectionName(sec, shstrtab)));
-      continue;
-    }
-
-    // Otherwise, discard group members.
-    for (uint32_t secIndex : entries.slice(1)) {
-      if (secIndex >= size)
-        Fatal(ctx) << this << ": invalid section index in group: " << secIndex;
-      this->sections[secIndex] = &InputSection::discarded;
-=======
     switch (ctx.arg.emachine) {
     case EM_ARM:
       if (sec.sh_type == SHT_ARM_ATTRIBUTES) {
@@ -731,7 +647,6 @@
           !canHaveMemtagGlobals(ctx))
         sections[i] = &InputSection::discarded;
       break;
->>>>>>> 93e44d24
     }
   }
 
