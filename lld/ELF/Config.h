//===- Config.h -------------------------------------------------*- C++ -*-===//
//
// Part of the LLVM Project, under the Apache License v2.0 with LLVM Exceptions.
// See https://llvm.org/LICENSE.txt for license information.
// SPDX-License-Identifier: Apache-2.0 WITH LLVM-exception
//
//===----------------------------------------------------------------------===//

#ifndef LLD_ELF_CONFIG_H
#define LLD_ELF_CONFIG_H

#include "lld/Common/CommonLinkerContext.h"
#include "lld/Common/ErrorHandler.h"
#include "llvm/ADT/CachedHashString.h"
#include "llvm/ADT/DenseSet.h"
#include "llvm/ADT/MapVector.h"
#include "llvm/ADT/SetVector.h"
#include "llvm/ADT/SmallSet.h"
#include "llvm/ADT/StringRef.h"
#include "llvm/ADT/StringSet.h"
#include "llvm/BinaryFormat/ELF.h"
#include "llvm/Option/ArgList.h"
#include "llvm/Support/CachePruning.h"
#include "llvm/Support/CodeGen.h"
#include "llvm/Support/Compiler.h"
#include "llvm/Support/Compression.h"
#include "llvm/Support/Endian.h"
#include "llvm/Support/FileSystem.h"
#include "llvm/Support/GlobPattern.h"
#include "llvm/Support/TarWriter.h"
#include <atomic>
#include <memory>
#include <mutex>
#include <optional>
#include <vector>

namespace lld::elf {

class InputFile;
class BinaryFile;
class BitcodeFile;
class ELFFileBase;
class SharedFile;
class InputSectionBase;
class EhInputSection;
class Defined;
class Undefined;
class Symbol;
class SymbolTable;
class BitcodeCompiler;
class OutputSection;
class LinkerScript;
class TargetInfo;
struct Ctx;
struct Partition;
struct PhdrEntry;

class BssSection;
class GdbIndexSection;
class GotPltSection;
class GotSection;
class IBTPltSection;
class IgotPltSection;
class InputSection;
class IpltSection;
class MipsGotSection;
class MipsRldMapSection;
class PPC32Got2Section;
class PPC64LongBranchTargetSection;
class PltSection;
class RelocationBaseSection;
class RelroPaddingSection;
class StringTableSection;
class SymbolTableBaseSection;
class SymtabShndxSection;
class SyntheticSection;

enum ELFKind : uint8_t {
  ELFNoneKind,
  ELF32LEKind,
  ELF32BEKind,
  ELF64LEKind,
  ELF64BEKind
};

// For -Bno-symbolic, -Bsymbolic-non-weak-functions, -Bsymbolic-functions,
// -Bsymbolic-non-weak, -Bsymbolic.
enum class BsymbolicKind { None, NonWeakFunctions, Functions, NonWeak, All };

// For --build-id.
enum class BuildIdKind { None, Fast, Md5, Sha1, Hexstring, Uuid };

// For --call-graph-profile-sort={none,hfsort,cdsort}.
enum class CGProfileSortKind { None, Hfsort, Cdsort };

// For --discard-{all,locals,none}.
enum class DiscardPolicy { Default, All, Locals, None };

// For --icf={none,safe,all}.
enum class ICFLevel { None, Safe, All };

// For --strip-{all,debug}.
enum class StripPolicy { None, All, Debug };

// For --unresolved-symbols.
enum class UnresolvedPolicy { ReportError, Warn, Ignore };

// For --orphan-handling.
enum class OrphanHandlingPolicy { Place, Warn, Error };

// For --sort-section and linkerscript sorting rules.
enum class SortSectionPolicy {
  Default,
  None,
  Alignment,
  Name,
  Priority,
  Reverse,
};

// For --target2
enum class Target2Policy { Abs, Rel, GotRel };

// For tracking ARM Float Argument PCS
enum class ARMVFPArgKind { Default, Base, VFP, ToolChain };

// For -z noseparate-code, -z separate-code and -z separate-loadable-segments.
enum class SeparateSegmentKind { None, Code, Loadable };

// For -z *stack
enum class GnuStackKind { None, Exec, NoExec };

// For --lto=
enum LtoKind : uint8_t {UnifiedThin, UnifiedRegular, Default};

// For -z gcs=
enum class GcsPolicy { Implicit, Never, Always };

struct SymbolVersion {
  llvm::StringRef name;
  bool isExternCpp;
  bool hasWildcard;
};

// This struct contains symbols version definition that
// can be found in version script if it is used for link.
struct VersionDefinition {
  llvm::StringRef name;
  uint16_t id;
  SmallVector<SymbolVersion, 0> nonLocalPatterns;
  SmallVector<SymbolVersion, 0> localPatterns;
};

class LinkerDriver {
public:
  LinkerDriver(Ctx &ctx);
  LinkerDriver(LinkerDriver &) = delete;
  void linkerMain(ArrayRef<const char *> args);
  void addFile(StringRef path, bool withLOption);
  void addLibrary(StringRef name);

private:
  Ctx &ctx;
  void createFiles(llvm::opt::InputArgList &args);
  void inferMachineType();
  template <class ELFT> void link(llvm::opt::InputArgList &args);
  template <class ELFT> void compileBitcodeFiles(bool skipLinkedOutput);
  bool tryAddFatLTOFile(MemoryBufferRef mb, StringRef archiveName,
                        uint64_t offsetInArchive, bool lazy);
  // True if we are in --whole-archive and --no-whole-archive.
  bool inWholeArchive = false;

  // True if we are in --start-lib and --end-lib.
  bool inLib = false;

  std::unique_ptr<BitcodeCompiler> lto;
  SmallVector<std::unique_ptr<InputFile>, 0> files, ltoObjectFiles;

public:
  // See InputFile::groupId.
  uint32_t nextGroupId;
  bool isInGroup;
  std::unique_ptr<InputFile> armCmseImpLib;
  SmallVector<std::pair<StringRef, unsigned>, 0> archiveFiles;
};

// This struct contains the global configuration for the linker.
// Most fields are direct mapping from the command line options
// and such fields have the same name as the corresponding options.
// Most fields are initialized by the ctx.driver.
struct Config {
  uint8_t osabi = 0;
  uint32_t andFeatures = 0;
  llvm::CachePruningPolicy thinLTOCachePolicy;
  llvm::SetVector<llvm::CachedHashString> dependencyFiles; // for --dependency-file
  llvm::StringMap<uint64_t> sectionStartMap;
  llvm::StringRef bfdname;
  llvm::StringRef chroot;
  llvm::StringRef dependencyFile;
  llvm::StringRef dwoDir;
  llvm::StringRef dynamicLinker;
  llvm::StringRef entry;
  llvm::StringRef emulation;
  llvm::StringRef fini;
  llvm::StringRef init;
  llvm::StringRef ltoAAPipeline;
  llvm::StringRef ltoCSProfileFile;
  llvm::StringRef ltoNewPmPasses;
  llvm::StringRef ltoObjPath;
  llvm::StringRef ltoSampleProfile;
  llvm::StringRef mapFile;
  llvm::StringRef outputFile;
  llvm::StringRef optRemarksFilename;
  std::optional<uint64_t> optRemarksHotnessThreshold = 0;
  llvm::StringRef optRemarksPasses;
  llvm::StringRef optRemarksFormat;
  llvm::StringRef optStatsFilename;
  llvm::StringRef progName;
  llvm::StringRef printArchiveStats;
  llvm::StringRef printSymbolOrder;
  llvm::StringRef soName;
  llvm::StringRef sysroot;
  llvm::StringRef thinLTOCacheDir;
  llvm::StringRef thinLTOIndexOnlyArg;
  llvm::StringRef whyExtract;
  llvm::StringRef cmseInputLib;
  llvm::StringRef cmseOutputLib;
  StringRef zBtiReport = "none";
  StringRef zCetReport = "none";
  StringRef zPauthReport = "none";
  StringRef zGcsReport = "none";
  bool ltoBBAddrMap;
  llvm::StringRef ltoBasicBlockSections;
  std::pair<llvm::StringRef, llvm::StringRef> thinLTOObjectSuffixReplace;
  llvm::StringRef thinLTOPrefixReplaceOld;
  llvm::StringRef thinLTOPrefixReplaceNew;
  llvm::StringRef thinLTOPrefixReplaceNativeObject;
  std::string rpath;
  llvm::SmallVector<VersionDefinition, 0> versionDefinitions;
  llvm::SmallVector<llvm::StringRef, 0> auxiliaryList;
  llvm::SmallVector<llvm::StringRef, 0> filterList;
  llvm::SmallVector<llvm::StringRef, 0> passPlugins;
  llvm::SmallVector<llvm::StringRef, 0> searchPaths;
  llvm::SmallVector<llvm::StringRef, 0> symbolOrderingFile;
  llvm::SmallVector<llvm::StringRef, 0> thinLTOModulesToCompile;
  llvm::SmallVector<llvm::StringRef, 0> undefined;
  llvm::SmallVector<SymbolVersion, 0> dynamicList;
  llvm::SmallVector<uint8_t, 0> buildIdVector;
  llvm::SmallVector<llvm::StringRef, 0> mllvmOpts;
  llvm::MapVector<std::pair<const InputSectionBase *, const InputSectionBase *>,
                  uint64_t>
      callGraphProfile;
  bool cmseImplib = false;
  bool allowMultipleDefinition;
  bool fatLTOObjects;
  bool androidPackDynRelocs = false;
  bool armHasArmISA = false;
  bool armHasThumb2ISA = false;
  bool armHasBlx = false;
  bool armHasMovtMovw = false;
  bool armJ1J2BranchEncoding = false;
  bool armCMSESupport = false;
  bool asNeeded = false;
  bool armBe8 = false;
  BsymbolicKind bsymbolic = BsymbolicKind::None;
  CGProfileSortKind callGraphProfileSort;
  bool checkSections;
  bool checkDynamicRelocs;
  std::optional<llvm::DebugCompressionType> compressDebugSections;
  llvm::SmallVector<
      std::tuple<llvm::GlobPattern, llvm::DebugCompressionType, unsigned>, 0>
      compressSections;
  bool cref;
  llvm::SmallVector<std::pair<llvm::GlobPattern, uint64_t>, 0>
      deadRelocInNonAlloc;
  bool debugNames;
  bool demangle = true;
  bool dependentLibraries;
  bool disableVerify;
  bool ehFrameHdr;
  bool emitLLVM;
  bool emitRelocs;
  bool enableNewDtags;
  bool enableNonContiguousRegions;
  bool executeOnly;
  bool exportDynamic;
  bool fixCortexA53Errata843419;
  bool fixCortexA8;
  bool formatBinary = false;
  bool fortranCommon;
  bool gcSections;
  bool gdbIndex;
  bool gnuHash = false;
  bool gnuUnique;
  bool hasDynSymTab;
  bool ignoreDataAddressEquality;
  bool ignoreFunctionAddressEquality;
  bool ltoCSProfileGenerate;
  bool ltoPGOWarnMismatch;
  bool ltoDebugPassManager;
  bool ltoEmitAsm;
  bool ltoUniqueBasicBlockSectionNames;
  bool ltoValidateAllVtablesHaveTypeInfos;
  bool ltoWholeProgramVisibility;
  bool mergeArmExidx;
  bool mipsN32Abi = false;
  bool mmapOutputFile;
  bool nmagic;
  bool noDynamicLinker = false;
  bool noinhibitExec;
  bool nostdlib;
  bool oFormatBinary;
  bool omagic;
  bool optEB = false;
  bool optEL = false;
  bool optimizeBBJumps;
  bool optRemarksWithHotness;
  bool picThunk;
  bool pie;
  bool printGcSections;
  bool printIcfSections;
  bool printMemoryUsage;
  bool rejectMismatch;
  bool relax;
  bool relaxGP;
  bool relocatable;
  bool resolveGroups;
  bool relrGlibc = false;
  bool relrPackDynRelocs = false;
  llvm::DenseSet<llvm::StringRef> saveTempsArgs;
  llvm::SmallVector<std::pair<llvm::GlobPattern, uint32_t>, 0> shuffleSections;
  bool singleRoRx;
  bool shared;
  bool symbolic;
  bool isStatic = false;
  bool sysvHash = false;
  bool target1Rel;
  bool trace;
  bool thinLTOEmitImportsFiles;
  bool thinLTOEmitIndexFiles;
  bool thinLTOIndexOnly;
  bool timeTraceEnabled;
  bool tocOptimize;
  bool pcRelOptimize;
  bool undefinedVersion;
  bool unique;
  bool useAndroidRelrTags = false;
  bool warnBackrefs;
  llvm::SmallVector<llvm::GlobPattern, 0> warnBackrefsExclude;
  bool warnCommon;
  bool warnMissingEntry;
  bool warnSymbolOrdering;
  bool writeAddends;
  bool zCombreloc;
  bool zCopyreloc;
  bool zForceBti;
  bool zForceIbt;
  bool zGlobal;
  bool zHazardplt;
  bool zIfuncNoplt;
  bool zInitfirst;
  bool zInterpose;
  bool zKeepTextSectionPrefix;
  bool zLrodataAfterBss;
  bool zNodefaultlib;
  bool zNodelete;
  bool zNodlopen;
  bool zNow;
  bool zOrigin;
  bool zPacPlt;
  bool zRelro;
  bool zRodynamic;
  bool zSectionHeader;
  bool zShstk;
  bool zStartStopGC;
  uint8_t zStartStopVisibility;
  bool zText;
  bool zRetpolineplt;
  bool zWxneeded;
  DiscardPolicy discard;
  GnuStackKind zGnustack;
  ICFLevel icf;
  OrphanHandlingPolicy orphanHandling;
  SortSectionPolicy sortSection;
  StripPolicy strip;
  UnresolvedPolicy unresolvedSymbols;
  UnresolvedPolicy unresolvedSymbolsInShlib;
  Target2Policy target2;
  GcsPolicy zGcs;
  bool power10Stubs;
  ARMVFPArgKind armVFPArgs = ARMVFPArgKind::Default;
  BuildIdKind buildId = BuildIdKind::None;
  SeparateSegmentKind zSeparate;
  ELFKind ekind = ELFNoneKind;
  uint16_t emachine = llvm::ELF::EM_NONE;
  std::optional<uint64_t> imageBase;
  uint64_t commonPageSize;
  uint64_t maxPageSize;
  uint64_t mipsGotSize;
  uint64_t zStackSize;
  unsigned ltoPartitions;
  unsigned ltoo;
  llvm::CodeGenOptLevel ltoCgo;
  unsigned optimize;
  StringRef thinLTOJobs;
  unsigned timeTraceGranularity;
  int32_t splitStackAdjustSize;
  StringRef packageMetadata;

  // The following config options do not directly correspond to any
  // particular command line options.

  // True if we need to pass through relocations in input files to the
  // output file. Usually false because we consume relocations.
  bool copyRelocs;

  // True if the target is ELF64. False if ELF32.
  bool is64;

  // True if the target is little-endian. False if big-endian.
  bool isLE;

  // endianness::little if isLE is true. endianness::big otherwise.
  llvm::endianness endianness;

  // True if the target is the little-endian MIPS64.
  //
  // The reason why we have this variable only for the MIPS is because
  // we use this often.  Some ELF headers for MIPS64EL are in a
  // mixed-endian (which is horrible and I'd say that's a serious spec
  // bug), and we need to know whether we are reading MIPS ELF files or
  // not in various places.
  //
  // (Note that MIPS64EL is not a typo for MIPS64LE. This is the official
  // name whatever that means. A fun hypothesis is that "EL" is short for
  // little-endian written in the little-endian order, but I don't know
  // if that's true.)
  bool isMips64EL;

  // True if we need to set the DF_STATIC_TLS flag to an output file, which
  // works as a hint to the dynamic loader that the shared object contains code
  // compiled with the initial-exec TLS model.
  bool hasTlsIe = false;

  // Holds set of ELF header flags for the target.
  uint32_t eflags = 0;

  // The ELF spec defines two types of relocation table entries, RELA and
  // REL. RELA is a triplet of (offset, info, addend) while REL is a
  // tuple of (offset, info). Addends for REL are implicit and read from
  // the location where the relocations are applied. So, REL is more
  // compact than RELA but requires a bit of more work to process.
  //
  // (From the linker writer's view, this distinction is not necessary.
  // If the ELF had chosen whichever and sticked with it, it would have
  // been easier to write code to process relocations, but it's too late
  // to change the spec.)
  //
  // Each ABI defines its relocation type. IsRela is true if target
  // uses RELA. As far as we know, all 64-bit ABIs are using RELA. A
  // few 32-bit ABIs are using RELA too.
  bool isRela;

  // True if we are creating position-independent code.
  bool isPic;

  // 4 for ELF32, 8 for ELF64.
  int wordsize;

  // Mode of MTE to write to the ELF note. Should be one of NT_MEMTAG_ASYNC (for
  // async), NT_MEMTAG_SYNC (for sync), or NT_MEMTAG_LEVEL_NONE (for none). If
  // async or sync is enabled, write the ELF note specifying the default MTE
  // mode.
  int androidMemtagMode;
  // Signal to the dynamic loader to enable heap MTE.
  bool androidMemtagHeap;
  // Signal to the dynamic loader that this binary expects stack MTE. Generally,
  // this means to map the primary and thread stacks as PROT_MTE. Note: This is
  // not supported on Android 11 & 12.
  bool androidMemtagStack;

  // When using a unified pre-link LTO pipeline, specify the backend LTO mode.
  LtoKind ltoKind = LtoKind::Default;

  unsigned threadCount;

  // If an input file equals a key, remap it to the value.
  llvm::DenseMap<llvm::StringRef, llvm::StringRef> remapInputs;
  // If an input file matches a wildcard pattern, remap it to the value.
  llvm::SmallVector<std::pair<llvm::GlobPattern, llvm::StringRef>, 0>
      remapInputsWildcards;
};

// Some index properties of a symbol are stored separately in this auxiliary
// struct to decrease sizeof(SymbolUnion) in the majority of cases.
struct SymbolAux {
  uint32_t gotIdx = -1;
  uint32_t pltIdx = -1;
  uint32_t tlsDescIdx = -1;
  uint32_t tlsGdIdx = -1;
};

struct DuplicateSymbol {
  const Symbol *sym;
  const InputFile *file;
  InputSectionBase *section;
  uint64_t value;
};

struct UndefinedDiag {
  Undefined *sym;
  struct Loc {
    InputSectionBase *sec;
    uint64_t offset;
  };
  SmallVector<Loc, 0> locs;
  bool isWarning;
};

// Linker generated sections which can be used as inputs and are not specific to
// a partition.
struct InStruct {
  std::unique_ptr<InputSection> attributes;
  std::unique_ptr<SyntheticSection> riscvAttributes;
  std::unique_ptr<BssSection> bss;
  std::unique_ptr<BssSection> bssRelRo;
  std::unique_ptr<SyntheticSection> gnuProperty;
  std::unique_ptr<SyntheticSection> gnuStack;
  std::unique_ptr<GotSection> got;
  std::unique_ptr<GotPltSection> gotPlt;
  std::unique_ptr<IgotPltSection> igotPlt;
  std::unique_ptr<RelroPaddingSection> relroPadding;
  std::unique_ptr<SyntheticSection> armCmseSGSection;
  std::unique_ptr<PPC64LongBranchTargetSection> ppc64LongBranchTarget;
  std::unique_ptr<SyntheticSection> mipsAbiFlags;
  std::unique_ptr<MipsGotSection> mipsGot;
  std::unique_ptr<SyntheticSection> mipsOptions;
  std::unique_ptr<SyntheticSection> mipsReginfo;
  std::unique_ptr<MipsRldMapSection> mipsRldMap;
  std::unique_ptr<SyntheticSection> partEnd;
  std::unique_ptr<SyntheticSection> partIndex;
  std::unique_ptr<PltSection> plt;
  std::unique_ptr<IpltSection> iplt;
  std::unique_ptr<PPC32Got2Section> ppc32Got2;
  std::unique_ptr<IBTPltSection> ibtPlt;
  std::unique_ptr<RelocationBaseSection> relaPlt;
  // Non-SHF_ALLOC sections
  std::unique_ptr<SyntheticSection> debugNames;
  std::unique_ptr<GdbIndexSection> gdbIndex;
  std::unique_ptr<StringTableSection> shStrTab;
  std::unique_ptr<StringTableSection> strTab;
  std::unique_ptr<SymbolTableBaseSection> symTab;
  std::unique_ptr<SymtabShndxSection> symTabShndx;
};

struct Ctx : CommonLinkerContext {
  Config arg;
  LinkerDriver driver;
  LinkerScript *script;
  std::unique_ptr<TargetInfo> target;

  ErrorHandler *errHandler;

  // These variables are initialized by Writer and should not be used before
  // Writer is initialized.
  uint8_t *bufferStart = nullptr;
  Partition *mainPart = nullptr;
  PhdrEntry *tlsPhdr = nullptr;
  struct OutSections {
    std::unique_ptr<OutputSection> elfHeader;
    std::unique_ptr<OutputSection> programHeaders;
    OutputSection *preinitArray = nullptr;
    OutputSection *initArray = nullptr;
    OutputSection *finiArray = nullptr;
  };
  OutSections out;
  SmallVector<OutputSection *, 0> outputSections;
  std::vector<Partition> partitions;

  InStruct in;

  // Some linker-generated symbols need to be created as
  // Defined symbols.
  struct ElfSym {
    // __bss_start
    Defined *bss;

    // etext and _etext
    Defined *etext1;
    Defined *etext2;

    // edata and _edata
    Defined *edata1;
    Defined *edata2;

    // end and _end
    Defined *end1;
    Defined *end2;

    // The _GLOBAL_OFFSET_TABLE_ symbol is defined by target convention to
    // be at some offset from the base of the .got section, usually 0 or
    // the end of the .got.
    Defined *globalOffsetTable;

    // _gp, _gp_disp and __gnu_local_gp symbols. Only for MIPS.
    Defined *mipsGp;
    Defined *mipsGpDisp;
    Defined *mipsLocalGp;

    // __global_pointer$ for RISC-V.
    Defined *riscvGlobalPointer;

    // __rel{,a}_iplt_{start,end} symbols.
    Defined *relaIpltStart;
    Defined *relaIpltEnd;

    // _TLS_MODULE_BASE_ on targets that support TLSDESC.
    Defined *tlsModuleBase;
  };
  ElfSym sym{};
  std::unique_ptr<SymbolTable> symtab;

  SmallVector<std::unique_ptr<MemoryBuffer>> memoryBuffers;
  SmallVector<ELFFileBase *, 0> objectFiles;
  SmallVector<SharedFile *, 0> sharedFiles;
  SmallVector<BinaryFile *, 0> binaryFiles;
  SmallVector<BitcodeFile *, 0> bitcodeFiles;
  SmallVector<BitcodeFile *, 0> lazyBitcodeFiles;
  SmallVector<InputSectionBase *, 0> inputSections;
  SmallVector<EhInputSection *, 0> ehInputSections;

  SmallVector<SymbolAux, 0> symAux;
  // Duplicate symbol candidates.
  SmallVector<DuplicateSymbol, 0> duplicates;
  // Undefined diagnostics are collected in a vector and emitted once all of
  // them are known, so that some postprocessing on the list of undefined
  // symbols can happen before lld emits diagnostics.
  std::mutex relocMutex;
  SmallVector<UndefinedDiag, 0> undefErrs;
  // Symbols in a non-prevailing COMDAT group which should be changed to an
  // Undefined.
  SmallVector<std::pair<Symbol *, unsigned>, 0> nonPrevailingSyms;
  // A tuple of (reference, extractedFile, sym). Used by --why-extract=.
  SmallVector<std::tuple<std::string, const InputFile *, const Symbol &>, 0>
      whyExtractRecords;
  // A mapping from a symbol to an InputFile referencing it backward. Used by
  // --warn-backrefs.
  llvm::DenseMap<const Symbol *,
                 std::pair<const InputFile *, const InputFile *>>
      backwardReferences;
  llvm::SmallSet<llvm::StringRef, 0> auxiliaryFiles;
  // If --reproduce is specified, all input files are written to this tar
  // archive.
  std::unique_ptr<llvm::TarWriter> tar;
  // InputFile for linker created symbols with no source location.
  InputFile *internalFile = nullptr;
  // True if SHT_LLVM_SYMPART is used.
  std::atomic<bool> hasSympart{false};
  // True if there are TLS IE relocations. Set DF_STATIC_TLS if -shared.
  std::atomic<bool> hasTlsIe{false};
  // True if we need to reserve two .got entries for local-dynamic TLS model.
  std::atomic<bool> needsTlsLd{false};
  // True if all native vtable symbols have corresponding type info symbols
  // during LTO.
  bool ltoAllVtablesHaveTypeInfos = false;
  // Number of Vernaux entries (needed shared object names).
  uint32_t vernauxNum = 0;

  // Each symbol assignment and DEFINED(sym) reference is assigned an increasing
  // order. Each DEFINED(sym) evaluation checks whether the reference happens
  // before a possible `sym = expr;`.
  unsigned scriptSymOrderCounter = 1;
  llvm::DenseMap<const Symbol *, unsigned> scriptSymOrder;

  // The set of TOC entries (.toc + addend) for which we should not apply
  // toc-indirect to toc-relative relaxation. const Symbol * refers to the
  // STT_SECTION symbol associated to the .toc input section.
  llvm::DenseSet<std::pair<const Symbol *, uint64_t>> ppc64noTocRelax;

  Ctx();

  llvm::raw_fd_ostream openAuxiliaryFile(llvm::StringRef, std::error_code &);

  ArrayRef<uint8_t> aarch64PauthAbiCoreInfo;
};

// The first two elements of versionDefinitions represent VER_NDX_LOCAL and
// VER_NDX_GLOBAL. This helper returns other elements.
static inline ArrayRef<VersionDefinition> namedVersionDefs(Ctx &ctx) {
  return llvm::ArrayRef(ctx.arg.versionDefinitions).slice(2);
}

struct ELFSyncStream : SyncStream {
  Ctx &ctx;
  ELFSyncStream(Ctx &ctx, DiagLevel level)
      : SyncStream(ctx.e, level), ctx(ctx) {}
};

template <typename T>
std::enable_if_t<!std::is_pointer_v<std::remove_reference_t<T>>,
                 const ELFSyncStream &>
operator<<(const ELFSyncStream &s, T &&v) {
  s.os << std::forward<T>(v);
  return s;
}

inline const ELFSyncStream &operator<<(const ELFSyncStream &s, const char *v) {
  s.os << v;
  return s;
}

inline const ELFSyncStream &operator<<(const ELFSyncStream &s, Error v) {
  s.os << llvm::toString(std::move(v));
  return s;
}

<<<<<<< HEAD
struct ELFSyncStream : SyncStream {
  Ctx &ctx;
  ELFSyncStream(Ctx &ctx, DiagLevel level)
      : SyncStream(*ctx.errHandler, level), ctx(ctx) {}
};

template <typename T>
std::enable_if_t<!std::is_pointer_v<std::remove_reference_t<T>>,
                 const ELFSyncStream &>
operator<<(const ELFSyncStream &s, T &&v) {
  s.os << std::forward<T>(v);
  return s;
}

inline const ELFSyncStream &operator<<(const ELFSyncStream &s, const char *v) {
  s.os << v;
  return s;
}

inline const ELFSyncStream &operator<<(const ELFSyncStream &s, Error v) {
  s.os << llvm::toString(std::move(v));
  return s;
}

// Report a log if --verbose is specified.
ELFSyncStream Log(Ctx &ctx);

=======
// Report a log if --verbose is specified.
ELFSyncStream Log(Ctx &ctx);

// Print a message to stdout.
ELFSyncStream Msg(Ctx &ctx);

>>>>>>> a8d96e15
// Report a warning. Upgraded to an error if --fatal-warnings is specified.
ELFSyncStream Warn(Ctx &ctx);

// Report an error that will suppress the output file generation. Downgraded to
// a warning if --noinhibit-exec is specified.
ELFSyncStream Err(Ctx &ctx);

// Report an error regardless of --noinhibit-exec.
ELFSyncStream ErrAlways(Ctx &ctx);

// Report a fatal error that exits immediately. This should generally be avoided
// in favor of Err.
ELFSyncStream Fatal(Ctx &ctx);

uint64_t errCount(Ctx &ctx);

<<<<<<< HEAD
=======
ELFSyncStream InternalErr(Ctx &ctx, const uint8_t *buf);

#define CHECK2(E, S) lld::check2((E), [&] { return toStr(ctx, S); })

>>>>>>> a8d96e15
} // namespace lld::elf

#endif<|MERGE_RESOLUTION|>--- conflicted
+++ resolved
@@ -559,8 +559,6 @@
   LinkerScript *script;
   std::unique_ptr<TargetInfo> target;
 
-  ErrorHandler *errHandler;
-
   // These variables are initialized by Writer and should not be used before
   // Writer is initialized.
   uint8_t *bufferStart = nullptr;
@@ -714,42 +712,12 @@
   return s;
 }
 
-<<<<<<< HEAD
-struct ELFSyncStream : SyncStream {
-  Ctx &ctx;
-  ELFSyncStream(Ctx &ctx, DiagLevel level)
-      : SyncStream(*ctx.errHandler, level), ctx(ctx) {}
-};
-
-template <typename T>
-std::enable_if_t<!std::is_pointer_v<std::remove_reference_t<T>>,
-                 const ELFSyncStream &>
-operator<<(const ELFSyncStream &s, T &&v) {
-  s.os << std::forward<T>(v);
-  return s;
-}
-
-inline const ELFSyncStream &operator<<(const ELFSyncStream &s, const char *v) {
-  s.os << v;
-  return s;
-}
-
-inline const ELFSyncStream &operator<<(const ELFSyncStream &s, Error v) {
-  s.os << llvm::toString(std::move(v));
-  return s;
-}
-
 // Report a log if --verbose is specified.
 ELFSyncStream Log(Ctx &ctx);
 
-=======
-// Report a log if --verbose is specified.
-ELFSyncStream Log(Ctx &ctx);
-
 // Print a message to stdout.
 ELFSyncStream Msg(Ctx &ctx);
 
->>>>>>> a8d96e15
 // Report a warning. Upgraded to an error if --fatal-warnings is specified.
 ELFSyncStream Warn(Ctx &ctx);
 
@@ -766,13 +734,10 @@
 
 uint64_t errCount(Ctx &ctx);
 
-<<<<<<< HEAD
-=======
 ELFSyncStream InternalErr(Ctx &ctx, const uint8_t *buf);
 
 #define CHECK2(E, S) lld::check2((E), [&] { return toStr(ctx, S); })
 
->>>>>>> a8d96e15
 } // namespace lld::elf
 
 #endif