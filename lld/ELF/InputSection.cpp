--- conflicted
+++ resolved
@@ -44,11 +44,6 @@
   return s << toStr(s.ctx, sec);
 }
 
-const ELFSyncStream &elf::operator<<(const ELFSyncStream &s,
-                                     const InputSectionBase *sec) {
-  return s << toString(sec);
-}
-
 template <class ELFT>
 static ArrayRef<uint8_t> getSectionContents(ObjFile<ELFT> &file,
                                             const typename ELFT::Shdr &hdr) {
@@ -70,32 +65,20 @@
   // sections are smaller than 4 GiB, which is not an unreasonable
   // assumption as of 2017.
   if (sectionKind == SectionBase::Merge && content().size() > UINT32_MAX)
-<<<<<<< HEAD
-    ErrAlways(ctx) << this << ": section too large";
-=======
     ErrAlways(getCtx()) << this << ": section too large";
->>>>>>> a8d96e15
 
   // The ELF spec states that a value of 0 means the section has
   // no alignment constraints.
   uint32_t v = std::max<uint32_t>(addralign, 1);
   if (!isPowerOf2_64(v))
-<<<<<<< HEAD
-    Fatal(ctx) << this << ": sh_addralign is not a power of 2";
-=======
     Fatal(getCtx()) << this << ": sh_addralign is not a power of 2";
->>>>>>> a8d96e15
   this->addralign = v;
 
   // If SHF_COMPRESSED is set, parse the header. The legacy .zdebug format is no
   // longer supported.
   if (flags & SHF_COMPRESSED) {
     Ctx &ctx = file->ctx;
-<<<<<<< HEAD
-    invokeELFT(parseCompressedHeader,);
-=======
     invokeELFT(parseCompressedHeader, ctx);
->>>>>>> a8d96e15
   }
 }
 
@@ -121,11 +104,7 @@
   // they are allowed by the spec. I think 4GB is a reasonable limitation.
   // We might want to relax this in the future.
   if (hdr.sh_addralign > UINT32_MAX)
-<<<<<<< HEAD
-    Fatal(ctx) << &file << ": section sh_addralign is too large";
-=======
     Fatal(getCtx()) << &file << ": section sh_addralign is too large";
->>>>>>> a8d96e15
 }
 
 size_t InputSectionBase::getSize() const {
@@ -143,12 +122,7 @@
   if (Error e = hdr->ch_type == ELFCOMPRESS_ZLIB
                     ? compression::zlib::decompress(compressed, out, size)
                     : compression::zstd::decompress(compressed, out, size))
-<<<<<<< HEAD
-    Fatal(ctx) << &sec
-               << ": decompress failed: " << llvm::toString(std::move(e));
-=======
     Fatal(ctx) << &sec << ": decompress failed: " << std::move(e);
->>>>>>> a8d96e15
 }
 
 void InputSectionBase::decompress() const {
@@ -300,11 +274,7 @@
                         "not built with zstd support";
   } else {
     ErrAlways(ctx) << this << ": unsupported compression type ("
-<<<<<<< HEAD
-                   << Twine(hdr->ch_type) << ")";
-=======
                    << uint32_t(hdr->ch_type) << ")";
->>>>>>> a8d96e15
     return;
   }
 
@@ -518,11 +488,7 @@
           uint32_t secIdx = cast<Undefined>(sym).discardedSecIdx;
           Elf_Shdr_Impl<ELFT> sec = file->template getELFShdrs<ELFT>()[secIdx];
           Warn(ctx) << "relocation refers to a discarded section: "
-<<<<<<< HEAD
-                    << CHECK(file->getObj().getSectionName(sec), file)
-=======
                     << CHECK2(file->getObj().getSectionName(sec), file)
->>>>>>> a8d96e15
                     << "\n>>> referenced by " << getObjMsg(p->r_offset);
         }
         p->setSymbolAndType(0, 0, false);
@@ -664,13 +630,8 @@
 static uint64_t getARMStaticBase(const Symbol &sym) {
   OutputSection *os = sym.getOutputSection();
   if (!os || !os->ptLoad || !os->ptLoad->firstSec)
-<<<<<<< HEAD
-    Fatal(ctx) << "SBREL relocation to " << sym.getName()
-               << " without static base";
-=======
     Fatal(os->ctx) << "SBREL relocation to " << sym.getName()
                    << " without static base";
->>>>>>> a8d96e15
   return os->ptLoad->firstSec->addr;
 }
 
@@ -891,11 +852,7 @@
     return getAArch64Page(val) - getAArch64Page(p);
   }
   case R_RISCV_PC_INDIRECT: {
-<<<<<<< HEAD
-    if (const Relocation *hiRel = getRISCVPCRelHi20(this, r))
-=======
     if (const Relocation *hiRel = getRISCVPCRelHi20(ctx, this, r))
->>>>>>> a8d96e15
       return getRelocTargetVA(ctx, *hiRel, r.sym->getVA(ctx));
     return 0;
   }
@@ -1161,12 +1118,6 @@
     // against _GLOBAL_OFFSET_TABLE_ for .debug_info. The bug has been fixed in
     // 2017 (https://gcc.gnu.org/bugzilla/show_bug.cgi?id=82630), but we need to
     // keep this bug-compatible code for a while.
-<<<<<<< HEAD
-    Warn(ctx) << msg;
-    target.relocateNoSym(
-        bufLoc, type,
-        SignExtend64<bits>(sym.getVA(ctx, addend - offset - outSecOff)));
-=======
     bool isErr = expr != R_PC && !(emachine == EM_386 && type == R_386_GOTPC);
     {
       ELFSyncStream diag(ctx, isErr && !ctx.arg.noinhibitExec
@@ -1179,7 +1130,6 @@
       target.relocateNoSym(
           bufLoc, type,
           SignExtend64<bits>(sym.getVA(ctx, addend - offset - outSecOff)));
->>>>>>> a8d96e15
   }
 }
 
@@ -1288,15 +1238,9 @@
                                                        f->stOther))
         continue;
       if (!getFile<ELFT>()->someNoSplitStack)
-<<<<<<< HEAD
-        ErrAlways(ctx)
-            << lld::toString(this) << ": " << f->getName()
-            << " (with -fsplit-stack) calls " << rel.sym->getName()
-=======
         Err(ctx)
             << this << ": " << f->getName() << " (with -fsplit-stack) calls "
             << rel.sym->getName()
->>>>>>> a8d96e15
             << " (without -fsplit-stack), but couldn't adjust its prologue";
     }
   }
@@ -1335,12 +1279,7 @@
     if (Error e = hdr->ch_type == ELFCOMPRESS_ZLIB
                       ? compression::zlib::decompress(compressed, buf, size)
                       : compression::zstd::decompress(compressed, buf, size))
-<<<<<<< HEAD
-      Fatal(ctx) << this
-                 << ": decompress failed: " << llvm::toString(std::move(e));
-=======
       Fatal(ctx) << this << ": decompress failed: " << std::move(e);
->>>>>>> a8d96e15
     uint8_t *bufEnd = buf + size;
     relocate<ELFT>(ctx, buf, bufEnd);
     return;
@@ -1464,11 +1403,7 @@
   const bool live = !(flags & SHF_ALLOC) || !getCtx().arg.gcSections;
   const char *p = s.data(), *end = s.data() + s.size();
   if (!std::all_of(end - entSize, end, [](char c) { return c == 0; }))
-<<<<<<< HEAD
-    Fatal(ctx) << this << ": string is not null terminated";
-=======
     Fatal(getCtx()) << this << ": string is not null terminated";
->>>>>>> a8d96e15
   if (entSize == 1) {
     // Optimize the common case.
     do {
@@ -1529,11 +1464,7 @@
 
 SectionPiece &MergeInputSection::getSectionPiece(uint64_t offset) {
   if (content().size() <= offset)
-<<<<<<< HEAD
-    Fatal(ctx) << this << ": offset is outside the section";
-=======
     Fatal(getCtx()) << this << ": offset is outside the section";
->>>>>>> a8d96e15
   return partition_point(
       pieces, [=](SectionPiece p) { return p.inputOff <= offset; })[-1];
 }
