--- conflicted
+++ resolved
@@ -725,12 +725,9 @@
 def thinlto_remote_compiler_eq: JJ<"thinlto-remote-compiler=">,
   HelpText<"Compiler for the ThinLTO distributor to invoke for ThinLTO backend "
   "compilations">;
-<<<<<<< HEAD
-=======
 defm thinlto_remote_compiler_prepend_arg: EEq<"thinlto-remote-compiler-prepend-arg",
   "Compiler prepend arguments for the ThinLTO distributor to pass for ThinLTO backend "
   "compilations">;
->>>>>>> 54c4ef26
 defm thinlto_remote_compiler_arg: EEq<"thinlto-remote-compiler-arg",
   "Compiler arguments for the ThinLTO distributor to pass for ThinLTO backend "
   "compilations">;
