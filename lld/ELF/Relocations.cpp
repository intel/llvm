--- conflicted
+++ resolved
@@ -927,11 +927,7 @@
 
   // If preemptible, emit a GLOB_DAT relocation.
   if (sym.isPreemptible) {
-<<<<<<< HEAD
-    ctx.mainPart->relaDyn->addReloc({ctx.target->gotRel, in.got.get(), off,
-=======
     ctx.mainPart->relaDyn->addReloc({ctx.target->gotRel, ctx.in.got.get(), off,
->>>>>>> 4b409fa5
                                      DynamicReloc::AgainstSymbol, sym, 0,
                                      R_ABS});
     return;
@@ -940,34 +936,20 @@
   // Otherwise, the value is either a link-time constant or the load base
   // plus a constant.
   if (!config->isPic || isAbsolute(sym))
-<<<<<<< HEAD
-    in.got->addConstant({R_ABS, ctx.target->symbolicRel, off, 0, &sym});
-  else
-    addRelativeReloc(*in.got, off, sym, 0, R_ABS, ctx.target->symbolicRel);
-=======
     ctx.in.got->addConstant({R_ABS, ctx.target->symbolicRel, off, 0, &sym});
   else
     addRelativeReloc(*ctx.in.got, off, sym, 0, R_ABS, ctx.target->symbolicRel);
->>>>>>> 4b409fa5
 }
 
 static void addTpOffsetGotEntry(Symbol &sym) {
   ctx.in.got->addEntry(sym);
   uint64_t off = sym.getGotOffset();
   if (!sym.isPreemptible && !config->shared) {
-<<<<<<< HEAD
-    in.got->addConstant({R_TPREL, ctx.target->symbolicRel, off, 0, &sym});
-    return;
-  }
-  ctx.mainPart->relaDyn->addAddendOnlyRelocIfNonPreemptible(
-      ctx.target->tlsGotRel, *in.got, off, sym, ctx.target->symbolicRel);
-=======
     ctx.in.got->addConstant({R_TPREL, ctx.target->symbolicRel, off, 0, &sym});
     return;
   }
   ctx.mainPart->relaDyn->addAddendOnlyRelocIfNonPreemptible(
       ctx.target->tlsGotRel, *ctx.in.got, off, sym, ctx.target->symbolicRel);
->>>>>>> 4b409fa5
 }
 
 // Return true if we can define a symbol in the executable that
@@ -1750,25 +1732,16 @@
   auto *directSym = makeDefined(cast<Defined>(sym));
   directSym->allocateAux();
   auto &dyn =
-<<<<<<< HEAD
-      config->androidPackDynRelocs ? *in.relaPlt : *ctx.mainPart->relaDyn;
-  addPltEntry(*in.iplt, *in.igotPlt, dyn, ctx.target->iRelativeRel, *directSym);
-=======
       config->androidPackDynRelocs ? *ctx.in.relaPlt : *ctx.mainPart->relaDyn;
   addPltEntry(*ctx.in.iplt, *ctx.in.igotPlt, dyn, ctx.target->iRelativeRel,
               *directSym);
->>>>>>> 4b409fa5
   sym.allocateAux();
   ctx.symAux.back().pltIdx = ctx.symAux[directSym->auxIdx].pltIdx;
 
   if (flags & HAS_DIRECT_RELOC) {
     // Change the value to the IPLT and redirect all references to it.
     auto &d = cast<Defined>(sym);
-<<<<<<< HEAD
-    d.section = in.iplt.get();
-=======
     d.section = ctx.in.iplt.get();
->>>>>>> 4b409fa5
     d.value = d.getPltIdx() * ctx.target->ipltEntrySize;
     d.size = 0;
     // It's important to set the symbol type here so that dynamic loaders
@@ -1800,12 +1773,8 @@
     if (flags & NEEDS_GOT)
       addGotEntry(sym);
     if (flags & NEEDS_PLT)
-<<<<<<< HEAD
-      addPltEntry(*in.plt, *in.gotPlt, *in.relaPlt, ctx.target->pltRel, sym);
-=======
       addPltEntry(*ctx.in.plt, *ctx.in.gotPlt, *ctx.in.relaPlt,
                   ctx.target->pltRel, sym);
->>>>>>> 4b409fa5
     if (flags & NEEDS_COPY) {
       if (sym.isObject()) {
         invokeELFT(addCopyRelSymbol, cast<SharedSymbol>(sym));
@@ -1815,11 +1784,7 @@
       } else {
         assert(sym.isFunc() && sym.hasFlag(NEEDS_PLT));
         if (!sym.isDefined()) {
-<<<<<<< HEAD
-          replaceWithDefined(sym, *in.plt,
-=======
           replaceWithDefined(sym, *ctx.in.plt,
->>>>>>> 4b409fa5
                              ctx.target->pltHeaderSize +
                                  ctx.target->pltEntrySize * sym.getPltIdx(),
                              0);
@@ -2416,11 +2381,7 @@
             if (rel.sym->type == llvm::ELF::STT_TLS && rel.expr == R_PLT_PC) {
               if (needEntry) {
                 sym->allocateAux();
-<<<<<<< HEAD
-                addPltEntry(*in.plt, *in.gotPlt, *in.relaPlt,
-=======
                 addPltEntry(*ctx.in.plt, *ctx.in.gotPlt, *ctx.in.relaPlt,
->>>>>>> 4b409fa5
                             ctx.target->pltRel, *sym);
                 needEntry = false;
               }
