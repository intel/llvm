--- conflicted
+++ resolved
@@ -792,9 +792,6 @@
   if (!mayUseShortThunk)
     return false;
   uint64_t s = getARMThunkDestVA(ctx, destination);
-<<<<<<< HEAD
-  if ((s & 1) == 0 || !ctx.arg.armJ1J2BranchEncoding) {
-=======
   // To use a short thunk the destination must be Thumb and the target must
   // have the wide branch instruction B.w. This instruction is included when
   // Thumb 2 is present, or in v8-M (and above) baseline architectures.
@@ -803,7 +800,6 @@
   // Movt and Movw instructions require Thumb 2 or v8-M baseline.
   if ((s & 1) == 0 || !ctx.arg.armJ1J2BranchEncoding ||
       !ctx.arg.armHasMovtMovw) {
->>>>>>> 93e44d24
     mayUseShortThunk = false;
     addLongMapSyms();
     return false;
