--- conflicted
+++ resolved
@@ -407,11 +407,7 @@
   case R_X86_64_NONE:
     return R_NONE;
   default:
-<<<<<<< HEAD
-    Err(ctx) << getErrorLoc(ctx, loc) << "unknown relocation (" << Twine(type)
-=======
     Err(ctx) << getErrorLoc(ctx, loc) << "unknown relocation (" << type.v
->>>>>>> a8d96e15
              << ") against symbol " << &s;
     return R_NONE;
   }
