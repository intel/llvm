--- conflicted
+++ resolved
@@ -156,16 +156,6 @@
       target |= EF_RISCV_RVC;
 
     if ((eflags & EF_RISCV_FLOAT_ABI) != (target & EF_RISCV_FLOAT_ABI))
-<<<<<<< HEAD
-      ErrAlways(ctx) << f
-                     << ": cannot link object files with different "
-                        "floating-point ABI from "
-                     << ctx.objectFiles[0];
-
-    if ((eflags & EF_RISCV_RVE) != (target & EF_RISCV_RVE))
-      ErrAlways(ctx)
-          << f << ": cannot link object files with different EF_RISCV_RVE";
-=======
       Err(ctx) << f
                << ": cannot link object files with different "
                   "floating-point ABI from "
@@ -173,7 +163,6 @@
 
     if ((eflags & EF_RISCV_RVE) != (target & EF_RISCV_RVE))
       Err(ctx) << f << ": cannot link object files with different EF_RISCV_RVE";
->>>>>>> a8d96e15
   }
 
   return target;
@@ -334,11 +323,7 @@
   case R_RISCV_SUB_ULEB128:
     return R_RISCV_LEB128;
   default:
-<<<<<<< HEAD
-    Err(ctx) << getErrorLoc(ctx, loc) << "unknown relocation (" << Twine(type)
-=======
     Err(ctx) << getErrorLoc(ctx, loc) << "unknown relocation (" << type.v
->>>>>>> a8d96e15
              << ") against symbol " << &s;
     return R_NONE;
   }
@@ -914,11 +899,7 @@
   }
   // Inform assignAddresses that the size has changed.
   if (!isUInt<32>(delta))
-<<<<<<< HEAD
-    Fatal(ctx) << "section size decrease is too large: " << Twine(delta);
-=======
     Fatal(ctx) << "section size decrease is too large: " << delta;
->>>>>>> a8d96e15
   sec.bytesDropped = delta;
   return changed;
 }
@@ -1203,11 +1184,7 @@
   for (const InputSectionBase *sec : sections) {
     RISCVAttributeParser parser;
     if (Error e = parser.parse(sec->content(), llvm::endianness::little))
-<<<<<<< HEAD
-      Warn(ctx) << sec << ": " << llvm::toString(std::move(e));
-=======
       Warn(ctx) << sec << ": " << std::move(e);
->>>>>>> a8d96e15
     for (const auto &tag : attributesTags) {
       switch (RISCVAttrs::AttrType(tag.attr)) {
         // Integer attributes.
