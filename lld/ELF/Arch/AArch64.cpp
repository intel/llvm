--- conflicted
+++ resolved
@@ -213,11 +213,8 @@
   case R_AARCH64_ADR_GOT_PAGE:
   case R_AARCH64_TLSIE_ADR_GOTTPREL_PAGE21:
     return RE_AARCH64_GOT_PAGE_PC;
-<<<<<<< HEAD
-=======
   case R_AARCH64_AUTH_ADR_GOT_PAGE:
     return RE_AARCH64_AUTH_GOT_PAGE_PC;
->>>>>>> 49fd7d4f
   case R_AARCH64_GOTPCREL32:
   case R_AARCH64_GOT_LD_PREL19:
     return R_GOT_PC;
