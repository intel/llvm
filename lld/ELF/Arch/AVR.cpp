--- conflicted
+++ resolved
@@ -93,11 +93,7 @@
   case R_AVR_13_PCREL:
     return R_PC;
   default:
-<<<<<<< HEAD
-    Err(ctx) << getErrorLoc(ctx, loc) << "unknown relocation (" << Twine(type)
-=======
     Err(ctx) << getErrorLoc(ctx, loc) << "unknown relocation (" << type.v
->>>>>>> a8d96e15
              << ") against symbol " << &s;
     return R_NONE;
   }
