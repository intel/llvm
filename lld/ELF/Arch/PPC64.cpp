//===- PPC64.cpp ----------------------------------------------------------===//
//
// Part of the LLVM Project, under the Apache License v2.0 with LLVM Exceptions.
// See https://llvm.org/LICENSE.txt for license information.
// SPDX-License-Identifier: Apache-2.0 WITH LLVM-exception
//
//===----------------------------------------------------------------------===//

#include "InputFiles.h"
#include "OutputSections.h"
#include "SymbolTable.h"
#include "Symbols.h"
#include "SyntheticSections.h"
#include "Target.h"
#include "Thunks.h"
#include "lld/Common/CommonLinkerContext.h"
#include "llvm/Support/Endian.h"

using namespace llvm;
using namespace llvm::object;
using namespace llvm::support::endian;
using namespace llvm::ELF;
using namespace lld;
using namespace lld::elf;

constexpr uint64_t ppc64TocOffset = 0x8000;
constexpr uint64_t dynamicThreadPointerOffset = 0x8000;

namespace {
// The instruction encoding of bits 21-30 from the ISA for the Xform and Dform
// instructions that can be used as part of the initial exec TLS sequence.
enum XFormOpcd {
  LBZX = 87,
  LHZX = 279,
  LWZX = 23,
  LDX = 21,
  STBX = 215,
  STHX = 407,
  STWX = 151,
  STDX = 149,
  LHAX = 343,
  LWAX = 341,
  LFSX = 535,
  LFDX = 599,
  STFSX = 663,
  STFDX = 727,
  ADD = 266,
};

enum DFormOpcd {
  LBZ = 34,
  LBZU = 35,
  LHZ = 40,
  LHZU = 41,
  LHAU = 43,
  LWZ = 32,
  LWZU = 33,
  LFSU = 49,
  LFDU = 51,
  STB = 38,
  STBU = 39,
  STH = 44,
  STHU = 45,
  STW = 36,
  STWU = 37,
  STFSU = 53,
  STFDU = 55,
  LHA = 42,
  LFS = 48,
  LFD = 50,
  STFS = 52,
  STFD = 54,
  ADDI = 14
};

enum DSFormOpcd {
  LD = 58,
  LWA = 58,
  STD = 62
};

constexpr uint32_t NOP = 0x60000000;

enum class PPCLegacyInsn : uint32_t {
  NOINSN = 0,
  // Loads.
  LBZ = 0x88000000,
  LHZ = 0xa0000000,
  LWZ = 0x80000000,
  LHA = 0xa8000000,
  LWA = 0xe8000002,
  LD = 0xe8000000,
  LFS = 0xC0000000,
  LXSSP = 0xe4000003,
  LFD = 0xc8000000,
  LXSD = 0xe4000002,
  LXV = 0xf4000001,
  LXVP = 0x18000000,

  // Stores.
  STB = 0x98000000,
  STH = 0xb0000000,
  STW = 0x90000000,
  STD = 0xf8000000,
  STFS = 0xd0000000,
  STXSSP = 0xf4000003,
  STFD = 0xd8000000,
  STXSD = 0xf4000002,
  STXV = 0xf4000005,
  STXVP = 0x18000001
};
enum class PPCPrefixedInsn : uint64_t {
  NOINSN = 0,
  PREFIX_MLS = 0x0610000000000000,
  PREFIX_8LS = 0x0410000000000000,

  // Loads.
  PLBZ = PREFIX_MLS,
  PLHZ = PREFIX_MLS,
  PLWZ = PREFIX_MLS,
  PLHA = PREFIX_MLS,
  PLWA = PREFIX_8LS | 0xa4000000,
  PLD = PREFIX_8LS | 0xe4000000,
  PLFS = PREFIX_MLS,
  PLXSSP = PREFIX_8LS | 0xac000000,
  PLFD = PREFIX_MLS,
  PLXSD = PREFIX_8LS | 0xa8000000,
  PLXV = PREFIX_8LS | 0xc8000000,
  PLXVP = PREFIX_8LS | 0xe8000000,

  // Stores.
  PSTB = PREFIX_MLS,
  PSTH = PREFIX_MLS,
  PSTW = PREFIX_MLS,
  PSTD = PREFIX_8LS | 0xf4000000,
  PSTFS = PREFIX_MLS,
  PSTXSSP = PREFIX_8LS | 0xbc000000,
  PSTFD = PREFIX_MLS,
  PSTXSD = PREFIX_8LS | 0xb8000000,
  PSTXV = PREFIX_8LS | 0xd8000000,
  PSTXVP = PREFIX_8LS | 0xf8000000
};

static bool checkPPCLegacyInsn(uint32_t encoding) {
  PPCLegacyInsn insn = static_cast<PPCLegacyInsn>(encoding);
  if (insn == PPCLegacyInsn::NOINSN)
    return false;
#define PCREL_OPT(Legacy, PCRel, InsnMask)                                     \
  if (insn == PPCLegacyInsn::Legacy)                                           \
    return true;
#include "PPCInsns.def"
#undef PCREL_OPT
  return false;
}

// Masks to apply to legacy instructions when converting them to prefixed,
// pc-relative versions. For the most part, the primary opcode is shared
// between the legacy instruction and the suffix of its prefixed version.
// However, there are some instances where that isn't the case (DS-Form and
// DQ-form instructions).
enum class LegacyToPrefixMask : uint64_t {
  NOMASK = 0x0,
  OPC_AND_RST = 0xffe00000, // Primary opc (0-5) and R[ST] (6-10).
  ONLY_RST = 0x3e00000,     // [RS]T (6-10).
  ST_STX28_TO5 =
      0x8000000003e00000, // S/T (6-10) - The [S/T]X bit moves from 28 to 5.
};

class PPC64 final : public TargetInfo {
public:
  PPC64(Ctx &);
  int getTlsGdRelaxSkip(RelType type) const override;
  uint32_t calcEFlags() const override;
  RelExpr getRelExpr(RelType type, const Symbol &s,
                     const uint8_t *loc) const override;
  RelType getDynRel(RelType type) const override;
  int64_t getImplicitAddend(const uint8_t *buf, RelType type) const override;
  void writePltHeader(uint8_t *buf) const override;
  void writePlt(uint8_t *buf, const Symbol &sym,
                uint64_t pltEntryAddr) const override;
  void writeIplt(uint8_t *buf, const Symbol &sym,
                 uint64_t pltEntryAddr) const override;
  void relocate(uint8_t *loc, const Relocation &rel,
                uint64_t val) const override;
  void writeGotHeader(uint8_t *buf) const override;
  bool needsThunk(RelExpr expr, RelType type, const InputFile *file,
                  uint64_t branchAddr, const Symbol &s,
                  int64_t a) const override;
  uint32_t getThunkSectionSpacing() const override;
  bool inBranchRange(RelType type, uint64_t src, uint64_t dst) const override;
  RelExpr adjustTlsExpr(RelType type, RelExpr expr) const override;
  RelExpr adjustGotPcExpr(RelType type, int64_t addend,
                          const uint8_t *loc) const override;
  void relaxGot(uint8_t *loc, const Relocation &rel, uint64_t val) const;
  void relocateAlloc(InputSectionBase &sec, uint8_t *buf) const override;

  bool adjustPrologueForCrossSplitStack(uint8_t *loc, uint8_t *end,
                                        uint8_t stOther) const override;

private:
  void relaxTlsGdToIe(uint8_t *loc, const Relocation &rel, uint64_t val) const;
  void relaxTlsGdToLe(uint8_t *loc, const Relocation &rel, uint64_t val) const;
  void relaxTlsLdToLe(uint8_t *loc, const Relocation &rel, uint64_t val) const;
  void relaxTlsIeToLe(uint8_t *loc, const Relocation &rel, uint64_t val) const;
};
} // namespace

uint64_t elf::getPPC64TocBase(Ctx &ctx) {
  // The TOC consists of sections .got, .toc, .tocbss, .plt in that order. The
  // TOC starts where the first of these sections starts. We always create a
  // .got when we see a relocation that uses it, so for us the start is always
  // the .got.
  uint64_t tocVA = ctx.in.got->getVA();

  // Per the ppc64-elf-linux ABI, The TOC base is TOC value plus 0x8000
  // thus permitting a full 64 Kbytes segment. Note that the glibc startup
  // code (crt1.o) assumes that you can get from the TOC base to the
  // start of the .toc section with only a single (signed) 16-bit relocation.
  return tocVA + ppc64TocOffset;
}

unsigned elf::getPPC64GlobalEntryToLocalEntryOffset(Ctx &ctx, uint8_t stOther) {
  // The offset is encoded into the 3 most significant bits of the st_other
  // field, with some special values described in section 3.4.1 of the ABI:
  // 0   --> Zero offset between the GEP and LEP, and the function does NOT use
  //         the TOC pointer (r2). r2 will hold the same value on returning from
  //         the function as it did on entering the function.
  // 1   --> Zero offset between the GEP and LEP, and r2 should be treated as a
  //         caller-saved register for all callers.
  // 2-6 --> The  binary logarithm of the offset eg:
  //         2 --> 2^2 = 4 bytes -->  1 instruction.
  //         6 --> 2^6 = 64 bytes --> 16 instructions.
  // 7   --> Reserved.
  uint8_t gepToLep = (stOther >> 5) & 7;
  if (gepToLep < 2)
    return 0;

  // The value encoded in the st_other bits is the
  // log-base-2(offset).
  if (gepToLep < 7)
    return 1 << gepToLep;

  ErrAlways(ctx)
      << "reserved value of 7 in the 3 most-significant-bits of st_other";
  return 0;
}

void elf::writePrefixedInst(Ctx &ctx, uint8_t *loc, uint64_t insn) {
  insn = ctx.arg.isLE ? insn << 32 | insn >> 32 : insn;
  write64(ctx, loc, insn);
}

static bool addOptional(Ctx &ctx, StringRef name, uint64_t value,
                        std::vector<Defined *> &defined) {
  Symbol *sym = ctx.symtab->find(name);
  if (!sym || sym->isDefined())
    return false;
  sym->resolve(ctx, Defined{ctx, ctx.internalFile, StringRef(), STB_GLOBAL,
                            STV_HIDDEN, STT_FUNC, value,
                            /*size=*/0, /*section=*/nullptr});
  defined.push_back(cast<Defined>(sym));
  return true;
}

// If from is 14, write ${prefix}14: firstInsn; ${prefix}15:
// firstInsn+0x200008; ...; ${prefix}31: firstInsn+(31-14)*0x200008; $tail
// The labels are defined only if they exist in the symbol table.
static void writeSequence(Ctx &ctx, const char *prefix, int from,
                          uint32_t firstInsn, ArrayRef<uint32_t> tail) {
  std::vector<Defined *> defined;
  char name[16];
  int first;
  const size_t size = 32 - from + tail.size();
  MutableArrayRef<uint32_t> buf(ctx.bAlloc.Allocate<uint32_t>(size), size);
  uint32_t *ptr = buf.data();
  for (int r = from; r < 32; ++r) {
    format("%s%d", prefix, r).snprint(name, sizeof(name));
    if (addOptional(ctx, name, 4 * (r - from), defined) && defined.size() == 1)
      first = r - from;
    write32(ctx, ptr++, firstInsn + 0x200008 * (r - from));
  }
  for (uint32_t insn : tail)
    write32(ctx, ptr++, insn);
  assert(ptr == &*buf.end());

  if (defined.empty())
    return;
  // The full section content has the extent of [begin, end). We drop unused
  // instructions and write [first,end).
  auto *sec = make<InputSection>(
      ctx.internalFile, ".text", SHT_PROGBITS, SHF_ALLOC, /*addralign=*/4,
      /*entsize=*/0,
      ArrayRef(reinterpret_cast<uint8_t *>(buf.data() + first),
               4 * (buf.size() - first)));
  ctx.inputSections.push_back(sec);
  for (Defined *sym : defined) {
    sym->section = sec;
    sym->value -= 4 * first;
  }
}

// Implements some save and restore functions as described by ELF V2 ABI to be
// compatible with GCC. With GCC -Os, when the number of call-saved registers
// exceeds a certain threshold, GCC generates _savegpr0_* _restgpr0_* calls and
// expects the linker to define them. See
// https://sourceware.org/pipermail/binutils/2002-February/017444.html and
// https://sourceware.org/pipermail/binutils/2004-August/036765.html . This is
// weird because libgcc.a would be the natural place. The linker generation
// approach has the advantage that the linker can generate multiple copies to
// avoid long branch thunks. However, we don't consider the advantage
// significant enough to complicate our trunk implementation, so we take the
// simple approach and synthesize .text sections providing the implementation.
void elf::addPPC64SaveRestore(Ctx &ctx) {
  constexpr uint32_t blr = 0x4e800020, mtlr_0 = 0x7c0803a6;

  // _restgpr0_14: ld 14, -144(1); _restgpr0_15: ld 15, -136(1); ...
  // Tail: ld 0, 16(1); mtlr 0; blr
  writeSequence(ctx, "_restgpr0_", 14, 0xe9c1ff70, {0xe8010010, mtlr_0, blr});
  // _restgpr1_14: ld 14, -144(12); _restgpr1_15: ld 15, -136(12); ...
  // Tail: blr
  writeSequence(ctx, "_restgpr1_", 14, 0xe9ccff70, {blr});
  // _savegpr0_14: std 14, -144(1); _savegpr0_15: std 15, -136(1); ...
  // Tail: std 0, 16(1); blr
  writeSequence(ctx, "_savegpr0_", 14, 0xf9c1ff70, {0xf8010010, blr});
  // _savegpr1_14: std 14, -144(12); _savegpr1_15: std 15, -136(12); ...
  // Tail: blr
  writeSequence(ctx, "_savegpr1_", 14, 0xf9ccff70, {blr});
}

// Find the R_PPC64_ADDR64 in .rela.toc with matching offset.
template <typename ELFT>
static std::pair<Defined *, int64_t>
getRelaTocSymAndAddend(InputSectionBase *tocSec, uint64_t offset) {
  // .rela.toc contains exclusively R_PPC64_ADDR64 relocations sorted by
  // r_offset: 0, 8, 16, etc. For a given Offset, Offset / 8 gives us the
  // relocation index in most cases.
  //
  // In rare cases a TOC entry may store a constant that doesn't need an
  // R_PPC64_ADDR64, the corresponding r_offset is therefore missing. Offset / 8
  // points to a relocation with larger r_offset. Do a linear probe then.
  // Constants are extremely uncommon in .toc and the extra number of array
  // accesses can be seen as a small constant.
  ArrayRef<typename ELFT::Rela> relas =
      tocSec->template relsOrRelas<ELFT>().relas;
  if (relas.empty())
    return {};
  uint64_t index = std::min<uint64_t>(offset / 8, relas.size() - 1);
  for (;;) {
    if (relas[index].r_offset == offset) {
      Symbol &sym = tocSec->file->getRelocTargetSym(relas[index]);
      return {dyn_cast<Defined>(&sym), getAddend<ELFT>(relas[index])};
    }
    if (relas[index].r_offset < offset || index == 0)
      break;
    --index;
  }
  return {};
}

// When accessing a symbol defined in another translation unit, compilers
// reserve a .toc entry, allocate a local label and generate toc-indirect
// instructions:
//
//   addis 3, 2, .LC0@toc@ha  # R_PPC64_TOC16_HA
//   ld    3, .LC0@toc@l(3)   # R_PPC64_TOC16_LO_DS, load the address from a .toc entry
//   ld/lwa 3, 0(3)           # load the value from the address
//
//   .section .toc,"aw",@progbits
//   .LC0: .tc var[TC],var
//
// If var is defined, non-preemptable and addressable with a 32-bit signed
// offset from the toc base, the address of var can be computed by adding an
// offset to the toc base, saving a load.
//
//   addis 3,2,var@toc@ha     # this may be relaxed to a nop,
//   addi  3,3,var@toc@l      # then this becomes addi 3,2,var@toc
//   ld/lwa 3, 0(3)           # load the value from the address
//
// Returns true if the relaxation is performed.
static bool tryRelaxPPC64TocIndirection(Ctx &ctx, const Relocation &rel,
                                        uint8_t *bufLoc) {
  assert(ctx.arg.tocOptimize);
  if (rel.addend < 0)
    return false;

  // If the symbol is not the .toc section, this isn't a toc-indirection.
  Defined *defSym = dyn_cast<Defined>(rel.sym);
  if (!defSym || !defSym->isSection() || defSym->section->name != ".toc")
    return false;

  Defined *d;
  int64_t addend;
  auto *tocISB = cast<InputSectionBase>(defSym->section);
  std::tie(d, addend) =
      ctx.arg.isLE ? getRelaTocSymAndAddend<ELF64LE>(tocISB, rel.addend)
                   : getRelaTocSymAndAddend<ELF64BE>(tocISB, rel.addend);

  // Only non-preemptable defined symbols can be relaxed.
  if (!d || d->isPreemptible)
    return false;

  // R_PPC64_ADDR64 should have created a canonical PLT for the non-preemptable
  // ifunc and changed its type to STT_FUNC.
  assert(!d->isGnuIFunc());

  // Two instructions can materialize a 32-bit signed offset from the toc base.
  uint64_t tocRelative = d->getVA(ctx, addend) - getPPC64TocBase(ctx);
  if (!isInt<32>(tocRelative))
    return false;

  // Add PPC64TocOffset that will be subtracted by PPC64::relocate().
  static_cast<const PPC64 &>(*ctx.target)
      .relaxGot(bufLoc, rel, tocRelative + ppc64TocOffset);
  return true;
}

// Relocation masks following the #lo(value), #hi(value), #ha(value),
// #higher(value), #highera(value), #highest(value), and #highesta(value)
// macros defined in section 4.5.1. Relocation Types of the PPC-elf64abi
// document.
static uint16_t lo(uint64_t v) { return v; }
static uint16_t hi(uint64_t v) { return v >> 16; }
static uint64_t ha(uint64_t v) { return (v + 0x8000) >> 16; }
static uint16_t higher(uint64_t v) { return v >> 32; }
static uint16_t highera(uint64_t v) { return (v + 0x8000) >> 32; }
static uint16_t highest(uint64_t v) { return v >> 48; }
static uint16_t highesta(uint64_t v) { return (v + 0x8000) >> 48; }

// Extracts the 'PO' field of an instruction encoding.
static uint8_t getPrimaryOpCode(uint32_t encoding) { return (encoding >> 26); }

static bool isDQFormInstruction(uint32_t encoding) {
  switch (getPrimaryOpCode(encoding)) {
  default:
    return false;
  case 6: // Power10 paired loads/stores (lxvp, stxvp).
  case 56:
    // The only instruction with a primary opcode of 56 is `lq`.
    return true;
  case 61:
    // There are both DS and DQ instruction forms with this primary opcode.
    // Namely `lxv` and `stxv` are the DQ-forms that use it.
    // The DS 'XO' bits being set to 01 is restricted to DQ form.
    return (encoding & 3) == 0x1;
  }
}

static bool isDSFormInstruction(PPCLegacyInsn insn) {
  switch (insn) {
  default:
    return false;
  case PPCLegacyInsn::LWA:
  case PPCLegacyInsn::LD:
  case PPCLegacyInsn::LXSD:
  case PPCLegacyInsn::LXSSP:
  case PPCLegacyInsn::STD:
  case PPCLegacyInsn::STXSD:
  case PPCLegacyInsn::STXSSP:
    return true;
  }
}

static PPCLegacyInsn getPPCLegacyInsn(uint32_t encoding) {
  uint32_t opc = encoding & 0xfc000000;

  // If the primary opcode is shared between multiple instructions, we need to
  // fix it up to match the actual instruction we are after.
  if ((opc == 0xe4000000 || opc == 0xe8000000 || opc == 0xf4000000 ||
       opc == 0xf8000000) &&
      !isDQFormInstruction(encoding))
    opc = encoding & 0xfc000003;
  else if (opc == 0xf4000000)
    opc = encoding & 0xfc000007;
  else if (opc == 0x18000000)
    opc = encoding & 0xfc00000f;

  // If the value is not one of the enumerators in PPCLegacyInsn, we want to
  // return PPCLegacyInsn::NOINSN.
  if (!checkPPCLegacyInsn(opc))
    return PPCLegacyInsn::NOINSN;
  return static_cast<PPCLegacyInsn>(opc);
}

static PPCPrefixedInsn getPCRelativeForm(PPCLegacyInsn insn) {
  switch (insn) {
#define PCREL_OPT(Legacy, PCRel, InsnMask)                                     \
  case PPCLegacyInsn::Legacy:                                                  \
    return PPCPrefixedInsn::PCRel
#include "PPCInsns.def"
#undef PCREL_OPT
  }
  return PPCPrefixedInsn::NOINSN;
}

static LegacyToPrefixMask getInsnMask(PPCLegacyInsn insn) {
  switch (insn) {
#define PCREL_OPT(Legacy, PCRel, InsnMask)                                     \
  case PPCLegacyInsn::Legacy:                                                  \
    return LegacyToPrefixMask::InsnMask
#include "PPCInsns.def"
#undef PCREL_OPT
  }
  return LegacyToPrefixMask::NOMASK;
}
static uint64_t getPCRelativeForm(uint32_t encoding) {
  PPCLegacyInsn origInsn = getPPCLegacyInsn(encoding);
  PPCPrefixedInsn pcrelInsn = getPCRelativeForm(origInsn);
  if (pcrelInsn == PPCPrefixedInsn::NOINSN)
    return UINT64_C(-1);
  LegacyToPrefixMask origInsnMask = getInsnMask(origInsn);
  uint64_t pcrelEncoding =
      (uint64_t)pcrelInsn | (encoding & (uint64_t)origInsnMask);

  // If the mask requires moving bit 28 to bit 5, do that now.
  if (origInsnMask == LegacyToPrefixMask::ST_STX28_TO5)
    pcrelEncoding |= (encoding & 0x8) << 23;
  return pcrelEncoding;
}

static bool isInstructionUpdateForm(uint32_t encoding) {
  switch (getPrimaryOpCode(encoding)) {
  default:
    return false;
  case LBZU:
  case LHAU:
  case LHZU:
  case LWZU:
  case LFSU:
  case LFDU:
  case STBU:
  case STHU:
  case STWU:
  case STFSU:
  case STFDU:
    return true;
    // LWA has the same opcode as LD, and the DS bits is what differentiates
    // between LD/LDU/LWA
  case LD:
  case STD:
    return (encoding & 3) == 1;
  }
}

// Compute the total displacement between the prefixed instruction that gets
// to the start of the data and the load/store instruction that has the offset
// into the data structure.
// For example:
// paddi 3, 0, 1000, 1
// lwz 3, 20(3)
// Should add up to 1020 for total displacement.
static int64_t getTotalDisp(uint64_t prefixedInsn, uint32_t accessInsn) {
  int64_t disp34 = llvm::SignExtend64(
      ((prefixedInsn & 0x3ffff00000000) >> 16) | (prefixedInsn & 0xffff), 34);
  int32_t disp16 = llvm::SignExtend32(accessInsn & 0xffff, 16);
  // For DS and DQ form instructions, we need to mask out the XO bits.
  if (isDQFormInstruction(accessInsn))
    disp16 &= ~0xf;
  else if (isDSFormInstruction(getPPCLegacyInsn(accessInsn)))
    disp16 &= ~0x3;
  return disp34 + disp16;
}

// There are a number of places when we either want to read or write an
// instruction when handling a half16 relocation type. On big-endian the buffer
// pointer is pointing into the middle of the word we want to extract, and on
// little-endian it is pointing to the start of the word. These 2 helpers are to
// simplify reading and writing in that context.
static void writeFromHalf16(Ctx &ctx, uint8_t *loc, uint32_t insn) {
  write32(ctx, ctx.arg.isLE ? loc : loc - 2, insn);
}

static uint32_t readFromHalf16(Ctx &ctx, const uint8_t *loc) {
  return read32(ctx, ctx.arg.isLE ? loc : loc - 2);
}

static uint64_t readPrefixedInst(Ctx &ctx, const uint8_t *loc) {
  uint64_t fullInstr = read64(ctx, loc);
  return ctx.arg.isLE ? (fullInstr << 32 | fullInstr >> 32) : fullInstr;
}

PPC64::PPC64(Ctx &ctx) : TargetInfo(ctx) {
  copyRel = R_PPC64_COPY;
  gotRel = R_PPC64_GLOB_DAT;
  pltRel = R_PPC64_JMP_SLOT;
  relativeRel = R_PPC64_RELATIVE;
  iRelativeRel = R_PPC64_IRELATIVE;
  symbolicRel = R_PPC64_ADDR64;
  pltHeaderSize = 60;
  pltEntrySize = 4;
  ipltEntrySize = 16; // PPC64PltCallStub::size
  gotHeaderEntriesNum = 1;
  gotPltHeaderEntriesNum = 2;
  needsThunks = true;

  tlsModuleIndexRel = R_PPC64_DTPMOD64;
  tlsOffsetRel = R_PPC64_DTPREL64;

  tlsGotRel = R_PPC64_TPREL64;

  needsMoreStackNonSplit = false;

  // We need 64K pages (at least under glibc/Linux, the loader won't
  // set different permissions on a finer granularity than that).
  defaultMaxPageSize = 65536;

  // The PPC64 ELF ABI v1 spec, says:
  //
  //   It is normally desirable to put segments with different characteristics
  //   in separate 256 Mbyte portions of the address space, to give the
  //   operating system full paging flexibility in the 64-bit address space.
  //
  // And because the lowest non-zero 256M boundary is 0x10000000, PPC64 linkers
  // use 0x10000000 as the starting address.
  defaultImageBase = 0x10000000;

  write32(ctx, trapInstr.data(), 0x7fe00008);
}

int PPC64::getTlsGdRelaxSkip(RelType type) const {
  // A __tls_get_addr call instruction is marked with 2 relocations:
  //
  //   R_PPC64_TLSGD / R_PPC64_TLSLD: marker relocation
  //   R_PPC64_REL24: __tls_get_addr
  //
  // After the relaxation we no longer call __tls_get_addr and should skip both
  // relocations to not create a false dependence on __tls_get_addr being
  // defined.
  if (type == R_PPC64_TLSGD || type == R_PPC64_TLSLD)
    return 2;
  return 1;
}

static uint32_t getEFlags(InputFile *file) {
  if (file->ekind == ELF64BEKind)
    return cast<ObjFile<ELF64BE>>(file)->getObj().getHeader().e_flags;
  return cast<ObjFile<ELF64LE>>(file)->getObj().getHeader().e_flags;
}

// This file implements v2 ABI. This function makes sure that all
// object files have v2 or an unspecified version as an ABI version.
uint32_t PPC64::calcEFlags() const {
  for (InputFile *f : ctx.objectFiles) {
    uint32_t flag = getEFlags(f);
    if (flag == 1)
      ErrAlways(ctx) << f << ": ABI version 1 is not supported";
    else if (flag > 2)
<<<<<<< HEAD
      ErrAlways(ctx) << f << ": unrecognized e_flags: " << Twine(flag);
=======
      ErrAlways(ctx) << f << ": unrecognized e_flags: " << flag;
>>>>>>> a8d96e15
  }
  return 2;
}

void PPC64::relaxGot(uint8_t *loc, const Relocation &rel, uint64_t val) const {
  switch (rel.type) {
  case R_PPC64_TOC16_HA:
    // Convert "addis reg, 2, .LC0@toc@h" to "addis reg, 2, var@toc@h" or "nop".
    relocate(loc, rel, val);
    break;
  case R_PPC64_TOC16_LO_DS: {
    // Convert "ld reg, .LC0@toc@l(reg)" to "addi reg, reg, var@toc@l" or
    // "addi reg, 2, var@toc".
    uint32_t insn = readFromHalf16(ctx, loc);
    if (getPrimaryOpCode(insn) != LD)
      ErrAlways(ctx)
          << "expected a 'ld' for got-indirect to toc-relative relaxing";
    writeFromHalf16(ctx, loc, (insn & 0x03ffffff) | 0x38000000);
    relocateNoSym(loc, R_PPC64_TOC16_LO, val);
    break;
  }
  case R_PPC64_GOT_PCREL34: {
    // Clear the first 8 bits of the prefix and the first 6 bits of the
    // instruction (the primary opcode).
    uint64_t insn = readPrefixedInst(ctx, loc);
    if ((insn & 0xfc000000) != 0xe4000000)
      ErrAlways(ctx)
          << "expected a 'pld' for got-indirect to pc-relative relaxing";
    insn &= ~0xff000000fc000000;

    // Replace the cleared bits with the values for PADDI (0x600000038000000);
    insn |= 0x600000038000000;
    writePrefixedInst(ctx, loc, insn);
    relocate(loc, rel, val);
    break;
  }
  case R_PPC64_PCREL_OPT: {
    // We can only relax this if the R_PPC64_GOT_PCREL34 at this offset can
    // be relaxed. The eligibility for the relaxation needs to be determined
    // on that relocation since this one does not relocate a symbol.
    uint64_t insn = readPrefixedInst(ctx, loc);
    uint32_t accessInsn = read32(ctx, loc + rel.addend);
    uint64_t pcRelInsn = getPCRelativeForm(accessInsn);

    // This error is not necessary for correctness but is emitted for now
    // to ensure we don't miss these opportunities in real code. It can be
    // removed at a later date.
    if (pcRelInsn == UINT64_C(-1)) {
      Err(ctx)
          << "unrecognized instruction for R_PPC64_PCREL_OPT relaxation: 0x"
          << Twine::utohexstr(accessInsn);
      break;
    }

    int64_t totalDisp = getTotalDisp(insn, accessInsn);
    if (!isInt<34>(totalDisp))
      break; // Displacement doesn't fit.
    // Convert the PADDI to the prefixed version of accessInsn and convert
    // accessInsn to a nop.
    writePrefixedInst(ctx, loc,
                      pcRelInsn | ((totalDisp & 0x3ffff0000) << 16) |
                          (totalDisp & 0xffff));
    write32(ctx, loc + rel.addend, NOP); // nop accessInsn.
    break;
  }
  default:
    llvm_unreachable("unexpected relocation type");
  }
}

void PPC64::relaxTlsGdToLe(uint8_t *loc, const Relocation &rel,
                           uint64_t val) const {
  // Reference: 3.7.4.2 of the 64-bit ELF V2 abi supplement.
  // The general dynamic code sequence for a global `x` will look like:
  // Instruction                    Relocation                Symbol
  // addis r3, r2, x@got@tlsgd@ha   R_PPC64_GOT_TLSGD16_HA      x
  // addi  r3, r3, x@got@tlsgd@l    R_PPC64_GOT_TLSGD16_LO      x
  // bl __tls_get_addr(x@tlsgd)     R_PPC64_TLSGD               x
  //                                R_PPC64_REL24               __tls_get_addr
  // nop                            None                       None

  // Relaxing to local exec entails converting:
  // addis r3, r2, x@got@tlsgd@ha    into      nop
  // addi  r3, r3, x@got@tlsgd@l     into      addis r3, r13, x@tprel@ha
  // bl __tls_get_addr(x@tlsgd)      into      nop
  // nop                             into      addi r3, r3, x@tprel@l

  switch (rel.type) {
  case R_PPC64_GOT_TLSGD16_HA:
    writeFromHalf16(ctx, loc, NOP);
    break;
  case R_PPC64_GOT_TLSGD16:
  case R_PPC64_GOT_TLSGD16_LO:
    writeFromHalf16(ctx, loc, 0x3c6d0000); // addis r3, r13
    relocateNoSym(loc, R_PPC64_TPREL16_HA, val);
    break;
  case R_PPC64_GOT_TLSGD_PCREL34:
    // Relax from paddi r3, 0, x@got@tlsgd@pcrel, 1 to
    //            paddi r3, r13, x@tprel, 0
    writePrefixedInst(ctx, loc, 0x06000000386d0000);
    relocateNoSym(loc, R_PPC64_TPREL34, val);
    break;
  case R_PPC64_TLSGD: {
    // PC Relative Relaxation:
    // Relax from bl __tls_get_addr@notoc(x@tlsgd) to
    //            nop
    // TOC Relaxation:
    // Relax from bl __tls_get_addr(x@tlsgd)
    //            nop
    // to
    //            nop
    //            addi r3, r3, x@tprel@l
    const uintptr_t locAsInt = reinterpret_cast<uintptr_t>(loc);
    if (locAsInt % 4 == 0) {
      write32(ctx, loc, NOP);            // nop
      write32(ctx, loc + 4, 0x38630000); // addi r3, r3
      // Since we are relocating a half16 type relocation and Loc + 4 points to
      // the start of an instruction we need to advance the buffer by an extra
      // 2 bytes on BE.
      relocateNoSym(loc + 4 + (ctx.arg.ekind == ELF64BEKind ? 2 : 0),
                    R_PPC64_TPREL16_LO, val);
    } else if (locAsInt % 4 == 1) {
      write32(ctx, loc - 1, NOP);
    } else {
      Err(ctx) << "R_PPC64_TLSGD has unexpected byte alignment";
    }
    break;
  }
  default:
    llvm_unreachable("unsupported relocation for TLS GD to LE relaxation");
  }
}

void PPC64::relaxTlsLdToLe(uint8_t *loc, const Relocation &rel,
                           uint64_t val) const {
  // Reference: 3.7.4.3 of the 64-bit ELF V2 abi supplement.
  // The local dynamic code sequence for a global `x` will look like:
  // Instruction                    Relocation                Symbol
  // addis r3, r2, x@got@tlsld@ha   R_PPC64_GOT_TLSLD16_HA      x
  // addi  r3, r3, x@got@tlsld@l    R_PPC64_GOT_TLSLD16_LO      x
  // bl __tls_get_addr(x@tlsgd)     R_PPC64_TLSLD               x
  //                                R_PPC64_REL24               __tls_get_addr
  // nop                            None                       None

  // Relaxing to local exec entails converting:
  // addis r3, r2, x@got@tlsld@ha   into      nop
  // addi  r3, r3, x@got@tlsld@l    into      addis r3, r13, 0
  // bl __tls_get_addr(x@tlsgd)     into      nop
  // nop                            into      addi r3, r3, 4096

  switch (rel.type) {
  case R_PPC64_GOT_TLSLD16_HA:
    writeFromHalf16(ctx, loc, NOP);
    break;
  case R_PPC64_GOT_TLSLD16_LO:
    writeFromHalf16(ctx, loc, 0x3c6d0000); // addis r3, r13, 0
    break;
  case R_PPC64_GOT_TLSLD_PCREL34:
    // Relax from paddi r3, 0, x1@got@tlsld@pcrel, 1 to
    //            paddi r3, r13, 0x1000, 0
    writePrefixedInst(ctx, loc, 0x06000000386d1000);
    break;
  case R_PPC64_TLSLD: {
    // PC Relative Relaxation:
    // Relax from bl __tls_get_addr@notoc(x@tlsld)
    // to
    //            nop
    // TOC Relaxation:
    // Relax from bl __tls_get_addr(x@tlsld)
    //            nop
    // to
    //            nop
    //            addi r3, r3, 4096
    const uintptr_t locAsInt = reinterpret_cast<uintptr_t>(loc);
    if (locAsInt % 4 == 0) {
      write32(ctx, loc, NOP);
      write32(ctx, loc + 4, 0x38631000); // addi r3, r3, 4096
    } else if (locAsInt % 4 == 1) {
      write32(ctx, loc - 1, NOP);
    } else {
      Err(ctx) << "R_PPC64_TLSLD has unexpected byte alignment";
    }
    break;
  }
  case R_PPC64_DTPREL16:
  case R_PPC64_DTPREL16_HA:
  case R_PPC64_DTPREL16_HI:
  case R_PPC64_DTPREL16_DS:
  case R_PPC64_DTPREL16_LO:
  case R_PPC64_DTPREL16_LO_DS:
  case R_PPC64_DTPREL34:
    relocate(loc, rel, val);
    break;
  default:
    llvm_unreachable("unsupported relocation for TLS LD to LE relaxation");
  }
}

// Map X-Form instructions to their DS-Form counterparts, if applicable.
// The full encoding is returned here to distinguish between the different
// DS-Form instructions.
unsigned elf::getPPCDSFormOp(unsigned secondaryOp) {
  switch (secondaryOp) {
  case LWAX:
    return (LWA << 26) | 0x2;
  case LDX:
    return LD << 26;
  case STDX:
    return STD << 26;
  default:
    return 0;
  }
}

unsigned elf::getPPCDFormOp(unsigned secondaryOp) {
  switch (secondaryOp) {
  case LBZX:
    return LBZ << 26;
  case LHZX:
    return LHZ << 26;
  case LWZX:
    return LWZ << 26;
  case STBX:
    return STB << 26;
  case STHX:
    return STH << 26;
  case STWX:
    return STW << 26;
  case LHAX:
    return LHA << 26;
  case LFSX:
    return LFS << 26;
  case LFDX:
    return LFD << 26;
  case STFSX:
    return STFS << 26;
  case STFDX:
    return STFD << 26;
  case ADD:
    return ADDI << 26;
  default:
    return 0;
  }
}

void PPC64::relaxTlsIeToLe(uint8_t *loc, const Relocation &rel,
                           uint64_t val) const {
  // The initial exec code sequence for a global `x` will look like:
  // Instruction                    Relocation                Symbol
  // addis r9, r2, x@got@tprel@ha   R_PPC64_GOT_TPREL16_HA      x
  // ld    r9, x@got@tprel@l(r9)    R_PPC64_GOT_TPREL16_LO_DS   x
  // add r9, r9, x@tls              R_PPC64_TLS                 x

  // Relaxing to local exec entails converting:
  // addis r9, r2, x@got@tprel@ha       into        nop
  // ld r9, x@got@tprel@l(r9)           into        addis r9, r13, x@tprel@ha
  // add r9, r9, x@tls                  into        addi r9, r9, x@tprel@l

  // x@tls R_PPC64_TLS is a relocation which does not compute anything,
  // it is replaced with r13 (thread pointer).

  // The add instruction in the initial exec sequence has multiple variations
  // that need to be handled. If we are building an address it will use an add
  // instruction, if we are accessing memory it will use any of the X-form
  // indexed load or store instructions.

  unsigned offset = (ctx.arg.ekind == ELF64BEKind) ? 2 : 0;
  switch (rel.type) {
  case R_PPC64_GOT_TPREL16_HA:
    write32(ctx, loc - offset, NOP);
    break;
  case R_PPC64_GOT_TPREL16_LO_DS:
  case R_PPC64_GOT_TPREL16_DS: {
    uint32_t regNo = read32(ctx, loc - offset) & 0x03e00000; // bits 6-10
    write32(ctx, loc - offset, 0x3c0d0000 | regNo);          // addis RegNo, r13
    relocateNoSym(loc, R_PPC64_TPREL16_HA, val);
    break;
  }
  case R_PPC64_GOT_TPREL_PCREL34: {
    const uint64_t pldRT = readPrefixedInst(ctx, loc) & 0x0000000003e00000;
    // paddi RT(from pld), r13, symbol@tprel, 0
    writePrefixedInst(ctx, loc, 0x06000000380d0000 | pldRT);
    relocateNoSym(loc, R_PPC64_TPREL34, val);
    break;
  }
  case R_PPC64_TLS: {
    const uintptr_t locAsInt = reinterpret_cast<uintptr_t>(loc);
    if (locAsInt % 4 == 0) {
      uint32_t primaryOp = getPrimaryOpCode(read32(ctx, loc));
      if (primaryOp != 31)
        ErrAlways(ctx) << "unrecognized instruction for IE to LE R_PPC64_TLS";
      uint32_t secondaryOp = (read32(ctx, loc) & 0x000007fe) >> 1; // bits 21-30
      uint32_t dFormOp = getPPCDFormOp(secondaryOp);
      uint32_t finalReloc;
      if (dFormOp == 0) { // Expecting a DS-Form instruction.
        dFormOp = getPPCDSFormOp(secondaryOp);
        if (dFormOp == 0)
          ErrAlways(ctx) << "unrecognized instruction for IE to LE R_PPC64_TLS";
        finalReloc = R_PPC64_TPREL16_LO_DS;
      } else
        finalReloc = R_PPC64_TPREL16_LO;
      write32(ctx, loc, dFormOp | (read32(ctx, loc) & 0x03ff0000));
      relocateNoSym(loc + offset, finalReloc, val);
    } else if (locAsInt % 4 == 1) {
      // If the offset is not 4 byte aligned then we have a PCRel type reloc.
      // This version of the relocation is offset by one byte from the
      // instruction it references.
      uint32_t tlsInstr = read32(ctx, loc - 1);
      uint32_t primaryOp = getPrimaryOpCode(tlsInstr);
      if (primaryOp != 31)
        Err(ctx) << "unrecognized instruction for IE to LE R_PPC64_TLS";
      uint32_t secondaryOp = (tlsInstr & 0x000007FE) >> 1; // bits 21-30
      // The add is a special case and should be turned into a nop. The paddi
      // that comes before it will already have computed the address of the
      // symbol.
      if (secondaryOp == 266) {
        // Check if the add uses the same result register as the input register.
        uint32_t rt = (tlsInstr & 0x03E00000) >> 21; // bits 6-10
        uint32_t ra = (tlsInstr & 0x001F0000) >> 16; // bits 11-15
        if (ra == rt) {
          write32(ctx, loc - 1, NOP);
        } else {
          // mr rt, ra
          write32(ctx, loc - 1,
                  0x7C000378 | (rt << 16) | (ra << 21) | (ra << 11));
        }
      } else {
        uint32_t dFormOp = getPPCDFormOp(secondaryOp);
        if (dFormOp == 0) { // Expecting a DS-Form instruction.
          dFormOp = getPPCDSFormOp(secondaryOp);
          if (dFormOp == 0)
            Err(ctx) << "unrecognized instruction for IE to LE R_PPC64_TLS";
        }
        write32(ctx, loc - 1, (dFormOp | (tlsInstr & 0x03ff0000)));
      }
    } else {
      Err(ctx) << "R_PPC64_TLS must be either 4 byte aligned or one byte "
                  "offset from 4 byte aligned";
    }
    break;
  }
  default:
    llvm_unreachable("unknown relocation for IE to LE");
    break;
  }
}

RelExpr PPC64::getRelExpr(RelType type, const Symbol &s,
                          const uint8_t *loc) const {
  switch (type) {
  case R_PPC64_NONE:
    return R_NONE;
  case R_PPC64_ADDR16:
  case R_PPC64_ADDR16_DS:
  case R_PPC64_ADDR16_HA:
  case R_PPC64_ADDR16_HI:
  case R_PPC64_ADDR16_HIGH:
  case R_PPC64_ADDR16_HIGHER:
  case R_PPC64_ADDR16_HIGHERA:
  case R_PPC64_ADDR16_HIGHEST:
  case R_PPC64_ADDR16_HIGHESTA:
  case R_PPC64_ADDR16_LO:
  case R_PPC64_ADDR16_LO_DS:
  case R_PPC64_ADDR32:
  case R_PPC64_ADDR64:
    return R_ABS;
  case R_PPC64_GOT16:
  case R_PPC64_GOT16_DS:
  case R_PPC64_GOT16_HA:
  case R_PPC64_GOT16_HI:
  case R_PPC64_GOT16_LO:
  case R_PPC64_GOT16_LO_DS:
    return R_GOT_OFF;
  case R_PPC64_TOC16:
  case R_PPC64_TOC16_DS:
  case R_PPC64_TOC16_HI:
  case R_PPC64_TOC16_LO:
    return R_GOTREL;
  case R_PPC64_GOT_PCREL34:
  case R_PPC64_GOT_TPREL_PCREL34:
  case R_PPC64_PCREL_OPT:
    return R_GOT_PC;
  case R_PPC64_TOC16_HA:
  case R_PPC64_TOC16_LO_DS:
    return ctx.arg.tocOptimize ? R_PPC64_RELAX_TOC : R_GOTREL;
  case R_PPC64_TOC:
    return R_PPC64_TOCBASE;
  case R_PPC64_REL14:
  case R_PPC64_REL24:
    return R_PPC64_CALL_PLT;
  case R_PPC64_REL24_NOTOC:
    return R_PLT_PC;
  case R_PPC64_REL16_LO:
  case R_PPC64_REL16_HA:
  case R_PPC64_REL16_HI:
  case R_PPC64_REL32:
  case R_PPC64_REL64:
  case R_PPC64_PCREL34:
    return R_PC;
  case R_PPC64_GOT_TLSGD16:
  case R_PPC64_GOT_TLSGD16_HA:
  case R_PPC64_GOT_TLSGD16_HI:
  case R_PPC64_GOT_TLSGD16_LO:
    return R_TLSGD_GOT;
  case R_PPC64_GOT_TLSGD_PCREL34:
    return R_TLSGD_PC;
  case R_PPC64_GOT_TLSLD16:
  case R_PPC64_GOT_TLSLD16_HA:
  case R_PPC64_GOT_TLSLD16_HI:
  case R_PPC64_GOT_TLSLD16_LO:
    return R_TLSLD_GOT;
  case R_PPC64_GOT_TLSLD_PCREL34:
    return R_TLSLD_PC;
  case R_PPC64_GOT_TPREL16_HA:
  case R_PPC64_GOT_TPREL16_LO_DS:
  case R_PPC64_GOT_TPREL16_DS:
  case R_PPC64_GOT_TPREL16_HI:
    return R_GOT_OFF;
  case R_PPC64_GOT_DTPREL16_HA:
  case R_PPC64_GOT_DTPREL16_LO_DS:
  case R_PPC64_GOT_DTPREL16_DS:
  case R_PPC64_GOT_DTPREL16_HI:
    return R_TLSLD_GOT_OFF;
  case R_PPC64_TPREL16:
  case R_PPC64_TPREL16_HA:
  case R_PPC64_TPREL16_LO:
  case R_PPC64_TPREL16_HI:
  case R_PPC64_TPREL16_DS:
  case R_PPC64_TPREL16_LO_DS:
  case R_PPC64_TPREL16_HIGHER:
  case R_PPC64_TPREL16_HIGHERA:
  case R_PPC64_TPREL16_HIGHEST:
  case R_PPC64_TPREL16_HIGHESTA:
  case R_PPC64_TPREL34:
    return R_TPREL;
  case R_PPC64_DTPREL16:
  case R_PPC64_DTPREL16_DS:
  case R_PPC64_DTPREL16_HA:
  case R_PPC64_DTPREL16_HI:
  case R_PPC64_DTPREL16_HIGHER:
  case R_PPC64_DTPREL16_HIGHERA:
  case R_PPC64_DTPREL16_HIGHEST:
  case R_PPC64_DTPREL16_HIGHESTA:
  case R_PPC64_DTPREL16_LO:
  case R_PPC64_DTPREL16_LO_DS:
  case R_PPC64_DTPREL64:
  case R_PPC64_DTPREL34:
    return R_DTPREL;
  case R_PPC64_TLSGD:
    return R_TLSDESC_CALL;
  case R_PPC64_TLSLD:
    return R_TLSLD_HINT;
  case R_PPC64_TLS:
    return R_TLSIE_HINT;
  default:
<<<<<<< HEAD
    Err(ctx) << getErrorLoc(ctx, loc) << "unknown relocation (" << Twine(type)
=======
    Err(ctx) << getErrorLoc(ctx, loc) << "unknown relocation (" << type.v
>>>>>>> a8d96e15
             << ") against symbol " << &s;
    return R_NONE;
  }
}

RelType PPC64::getDynRel(RelType type) const {
  if (type == R_PPC64_ADDR64 || type == R_PPC64_TOC)
    return R_PPC64_ADDR64;
  return R_PPC64_NONE;
}

int64_t PPC64::getImplicitAddend(const uint8_t *buf, RelType type) const {
  switch (type) {
  case R_PPC64_NONE:
  case R_PPC64_GLOB_DAT:
  case R_PPC64_JMP_SLOT:
    return 0;
  case R_PPC64_REL32:
    return SignExtend64<32>(read32(ctx, buf));
  case R_PPC64_ADDR64:
  case R_PPC64_REL64:
  case R_PPC64_RELATIVE:
  case R_PPC64_IRELATIVE:
  case R_PPC64_DTPMOD64:
  case R_PPC64_DTPREL64:
  case R_PPC64_TPREL64:
    return read64(ctx, buf);
  default:
    InternalErr(ctx, buf) << "cannot read addend for relocation " << type;
    return 0;
  }
}

void PPC64::writeGotHeader(uint8_t *buf) const {
  write64(ctx, buf, getPPC64TocBase(ctx));
}

void PPC64::writePltHeader(uint8_t *buf) const {
  // The generic resolver stub goes first.
  write32(ctx, buf + 0, 0x7c0802a6);  // mflr r0
  write32(ctx, buf + 4, 0x429f0005);  // bcl  20,4*cr7+so,8 <_glink+0x8>
  write32(ctx, buf + 8, 0x7d6802a6);  // mflr r11
  write32(ctx, buf + 12, 0x7c0803a6); // mtlr r0
  write32(ctx, buf + 16, 0x7d8b6050); // subf r12, r11, r12
  write32(ctx, buf + 20, 0x380cffcc); // subi r0,r12,52
  write32(ctx, buf + 24, 0x7800f082); // srdi r0,r0,62,2
  write32(ctx, buf + 28, 0xe98b002c); // ld   r12,44(r11)
  write32(ctx, buf + 32, 0x7d6c5a14); // add  r11,r12,r11
  write32(ctx, buf + 36, 0xe98b0000); // ld   r12,0(r11)
  write32(ctx, buf + 40, 0xe96b0008); // ld   r11,8(r11)
  write32(ctx, buf + 44, 0x7d8903a6); // mtctr   r12
  write32(ctx, buf + 48, 0x4e800420); // bctr

  // The 'bcl' instruction will set the link register to the address of the
  // following instruction ('mflr r11'). Here we store the offset from that
  // instruction  to the first entry in the GotPlt section.
  int64_t gotPltOffset = ctx.in.gotPlt->getVA() - (ctx.in.plt->getVA() + 8);
  write64(ctx, buf + 52, gotPltOffset);
}

void PPC64::writePlt(uint8_t *buf, const Symbol &sym,
                     uint64_t /*pltEntryAddr*/) const {
  int32_t offset = pltHeaderSize + sym.getPltIdx(ctx) * pltEntrySize;
  // bl __glink_PLTresolve
  write32(ctx, buf, 0x48000000 | ((-offset) & 0x03fffffc));
}

void PPC64::writeIplt(uint8_t *buf, const Symbol &sym,
                      uint64_t /*pltEntryAddr*/) const {
  writePPC64LoadAndBranch(ctx, buf,
                          sym.getGotPltVA(ctx) - getPPC64TocBase(ctx));
}

static std::pair<RelType, uint64_t> toAddr16Rel(RelType type, uint64_t val) {
  // Relocations relative to the toc-base need to be adjusted by the Toc offset.
  uint64_t tocBiasedVal = val - ppc64TocOffset;
  // Relocations relative to dtv[dtpmod] need to be adjusted by the DTP offset.
  uint64_t dtpBiasedVal = val - dynamicThreadPointerOffset;

  switch (type) {
  // TOC biased relocation.
  case R_PPC64_GOT16:
  case R_PPC64_GOT_TLSGD16:
  case R_PPC64_GOT_TLSLD16:
  case R_PPC64_TOC16:
    return {R_PPC64_ADDR16, tocBiasedVal};
  case R_PPC64_GOT16_DS:
  case R_PPC64_TOC16_DS:
  case R_PPC64_GOT_TPREL16_DS:
  case R_PPC64_GOT_DTPREL16_DS:
    return {R_PPC64_ADDR16_DS, tocBiasedVal};
  case R_PPC64_GOT16_HA:
  case R_PPC64_GOT_TLSGD16_HA:
  case R_PPC64_GOT_TLSLD16_HA:
  case R_PPC64_GOT_TPREL16_HA:
  case R_PPC64_GOT_DTPREL16_HA:
  case R_PPC64_TOC16_HA:
    return {R_PPC64_ADDR16_HA, tocBiasedVal};
  case R_PPC64_GOT16_HI:
  case R_PPC64_GOT_TLSGD16_HI:
  case R_PPC64_GOT_TLSLD16_HI:
  case R_PPC64_GOT_TPREL16_HI:
  case R_PPC64_GOT_DTPREL16_HI:
  case R_PPC64_TOC16_HI:
    return {R_PPC64_ADDR16_HI, tocBiasedVal};
  case R_PPC64_GOT16_LO:
  case R_PPC64_GOT_TLSGD16_LO:
  case R_PPC64_GOT_TLSLD16_LO:
  case R_PPC64_TOC16_LO:
    return {R_PPC64_ADDR16_LO, tocBiasedVal};
  case R_PPC64_GOT16_LO_DS:
  case R_PPC64_TOC16_LO_DS:
  case R_PPC64_GOT_TPREL16_LO_DS:
  case R_PPC64_GOT_DTPREL16_LO_DS:
    return {R_PPC64_ADDR16_LO_DS, tocBiasedVal};

  // Dynamic Thread pointer biased relocation types.
  case R_PPC64_DTPREL16:
    return {R_PPC64_ADDR16, dtpBiasedVal};
  case R_PPC64_DTPREL16_DS:
    return {R_PPC64_ADDR16_DS, dtpBiasedVal};
  case R_PPC64_DTPREL16_HA:
    return {R_PPC64_ADDR16_HA, dtpBiasedVal};
  case R_PPC64_DTPREL16_HI:
    return {R_PPC64_ADDR16_HI, dtpBiasedVal};
  case R_PPC64_DTPREL16_HIGHER:
    return {R_PPC64_ADDR16_HIGHER, dtpBiasedVal};
  case R_PPC64_DTPREL16_HIGHERA:
    return {R_PPC64_ADDR16_HIGHERA, dtpBiasedVal};
  case R_PPC64_DTPREL16_HIGHEST:
    return {R_PPC64_ADDR16_HIGHEST, dtpBiasedVal};
  case R_PPC64_DTPREL16_HIGHESTA:
    return {R_PPC64_ADDR16_HIGHESTA, dtpBiasedVal};
  case R_PPC64_DTPREL16_LO:
    return {R_PPC64_ADDR16_LO, dtpBiasedVal};
  case R_PPC64_DTPREL16_LO_DS:
    return {R_PPC64_ADDR16_LO_DS, dtpBiasedVal};
  case R_PPC64_DTPREL64:
    return {R_PPC64_ADDR64, dtpBiasedVal};

  default:
    return {type, val};
  }
}

static bool isTocOptType(RelType type) {
  switch (type) {
  case R_PPC64_GOT16_HA:
  case R_PPC64_GOT16_LO_DS:
  case R_PPC64_TOC16_HA:
  case R_PPC64_TOC16_LO_DS:
  case R_PPC64_TOC16_LO:
    return true;
  default:
    return false;
  }
}

void PPC64::relocate(uint8_t *loc, const Relocation &rel, uint64_t val) const {
  RelType type = rel.type;
  bool shouldTocOptimize =  isTocOptType(type);
  // For dynamic thread pointer relative, toc-relative, and got-indirect
  // relocations, proceed in terms of the corresponding ADDR16 relocation type.
  std::tie(type, val) = toAddr16Rel(type, val);

  switch (type) {
  case R_PPC64_ADDR14: {
    checkAlignment(ctx, loc, val, 4, rel);
    // Preserve the AA/LK bits in the branch instruction
    uint8_t aalk = loc[3];
    write16(ctx, loc + 2, (aalk & 3) | (val & 0xfffc));
    break;
  }
  case R_PPC64_ADDR16:
    checkIntUInt(ctx, loc, val, 16, rel);
    write16(ctx, loc, val);
    break;
  case R_PPC64_ADDR32:
    checkIntUInt(ctx, loc, val, 32, rel);
    write32(ctx, loc, val);
    break;
  case R_PPC64_ADDR16_DS:
  case R_PPC64_TPREL16_DS: {
    checkInt(ctx, loc, val, 16, rel);
    // DQ-form instructions use bits 28-31 as part of the instruction encoding
    // DS-form instructions only use bits 30-31.
    uint16_t mask = isDQFormInstruction(readFromHalf16(ctx, loc)) ? 0xf : 0x3;
    checkAlignment(ctx, loc, lo(val), mask + 1, rel);
    write16(ctx, loc, (read16(ctx, loc) & mask) | lo(val));
  } break;
  case R_PPC64_ADDR16_HA:
  case R_PPC64_REL16_HA:
  case R_PPC64_TPREL16_HA:
    if (ctx.arg.tocOptimize && shouldTocOptimize && ha(val) == 0)
      writeFromHalf16(ctx, loc, NOP);
    else {
      checkInt(ctx, loc, val + 0x8000, 32, rel);
      write16(ctx, loc, ha(val));
    }
    break;
  case R_PPC64_ADDR16_HI:
  case R_PPC64_REL16_HI:
  case R_PPC64_TPREL16_HI:
    checkInt(ctx, loc, val, 32, rel);
    write16(ctx, loc, hi(val));
    break;
  case R_PPC64_ADDR16_HIGH:
    write16(ctx, loc, hi(val));
    break;
  case R_PPC64_ADDR16_HIGHER:
  case R_PPC64_TPREL16_HIGHER:
    write16(ctx, loc, higher(val));
    break;
  case R_PPC64_ADDR16_HIGHERA:
  case R_PPC64_TPREL16_HIGHERA:
    write16(ctx, loc, highera(val));
    break;
  case R_PPC64_ADDR16_HIGHEST:
  case R_PPC64_TPREL16_HIGHEST:
    write16(ctx, loc, highest(val));
    break;
  case R_PPC64_ADDR16_HIGHESTA:
  case R_PPC64_TPREL16_HIGHESTA:
    write16(ctx, loc, highesta(val));
    break;
  case R_PPC64_ADDR16_LO:
  case R_PPC64_REL16_LO:
  case R_PPC64_TPREL16_LO:
    // When the high-adjusted part of a toc relocation evaluates to 0, it is
    // changed into a nop. The lo part then needs to be updated to use the
    // toc-pointer register r2, as the base register.
    if (ctx.arg.tocOptimize && shouldTocOptimize && ha(val) == 0) {
      uint32_t insn = readFromHalf16(ctx, loc);
      if (isInstructionUpdateForm(insn))
        Err(ctx) << getErrorLoc(ctx, loc)
                 << "can't toc-optimize an update instruction: 0x"
                 << utohexstr(insn);
      writeFromHalf16(ctx, loc, (insn & 0xffe00000) | 0x00020000 | lo(val));
    } else {
      write16(ctx, loc, lo(val));
    }
    break;
  case R_PPC64_ADDR16_LO_DS:
  case R_PPC64_TPREL16_LO_DS: {
    // DQ-form instructions use bits 28-31 as part of the instruction encoding
    // DS-form instructions only use bits 30-31.
    uint32_t insn = readFromHalf16(ctx, loc);
    uint16_t mask = isDQFormInstruction(insn) ? 0xf : 0x3;
    checkAlignment(ctx, loc, lo(val), mask + 1, rel);
    if (ctx.arg.tocOptimize && shouldTocOptimize && ha(val) == 0) {
      // When the high-adjusted part of a toc relocation evaluates to 0, it is
      // changed into a nop. The lo part then needs to be updated to use the toc
      // pointer register r2, as the base register.
      if (isInstructionUpdateForm(insn))
        Err(ctx) << getErrorLoc(ctx, loc)
                 << "Can't toc-optimize an update instruction: 0x"
                 << Twine::utohexstr(insn);
      insn &= 0xffe00000 | mask;
      writeFromHalf16(ctx, loc, insn | 0x00020000 | lo(val));
    } else {
      write16(ctx, loc, (read16(ctx, loc) & mask) | lo(val));
    }
  } break;
  case R_PPC64_TPREL16:
    checkInt(ctx, loc, val, 16, rel);
    write16(ctx, loc, val);
    break;
  case R_PPC64_REL32:
    checkInt(ctx, loc, val, 32, rel);
    write32(ctx, loc, val);
    break;
  case R_PPC64_ADDR64:
  case R_PPC64_REL64:
  case R_PPC64_TOC:
    write64(ctx, loc, val);
    break;
  case R_PPC64_REL14: {
    uint32_t mask = 0x0000FFFC;
    checkInt(ctx, loc, val, 16, rel);
    checkAlignment(ctx, loc, val, 4, rel);
    write32(ctx, loc, (read32(ctx, loc) & ~mask) | (val & mask));
    break;
  }
  case R_PPC64_REL24:
  case R_PPC64_REL24_NOTOC: {
    uint32_t mask = 0x03FFFFFC;
    checkInt(ctx, loc, val, 26, rel);
    checkAlignment(ctx, loc, val, 4, rel);
    write32(ctx, loc, (read32(ctx, loc) & ~mask) | (val & mask));
    break;
  }
  case R_PPC64_DTPREL64:
    write64(ctx, loc, val - dynamicThreadPointerOffset);
    break;
  case R_PPC64_DTPREL34:
    // The Dynamic Thread Vector actually points 0x8000 bytes past the start
    // of the TLS block. Therefore, in the case of R_PPC64_DTPREL34 we first
    // need to subtract that value then fallthrough to the general case.
    val -= dynamicThreadPointerOffset;
    [[fallthrough]];
  case R_PPC64_PCREL34:
  case R_PPC64_GOT_PCREL34:
  case R_PPC64_GOT_TLSGD_PCREL34:
  case R_PPC64_GOT_TLSLD_PCREL34:
  case R_PPC64_GOT_TPREL_PCREL34:
  case R_PPC64_TPREL34: {
    const uint64_t si0Mask = 0x00000003ffff0000;
    const uint64_t si1Mask = 0x000000000000ffff;
    const uint64_t fullMask = 0x0003ffff0000ffff;
    checkInt(ctx, loc, val, 34, rel);

    uint64_t instr = readPrefixedInst(ctx, loc) & ~fullMask;
    writePrefixedInst(ctx, loc,
                      instr | ((val & si0Mask) << 16) | (val & si1Mask));
    break;
  }
  // If we encounter a PCREL_OPT relocation that we won't optimize.
  case R_PPC64_PCREL_OPT:
    break;
  default:
    llvm_unreachable("unknown relocation");
  }
}

bool PPC64::needsThunk(RelExpr expr, RelType type, const InputFile *file,
                       uint64_t branchAddr, const Symbol &s, int64_t a) const {
  if (type != R_PPC64_REL14 && type != R_PPC64_REL24 &&
      type != R_PPC64_REL24_NOTOC)
    return false;

  // If a function is in the Plt it needs to be called with a call-stub.
  if (s.isInPlt(ctx))
    return true;

  // This check looks at the st_other bits of the callee with relocation
  // R_PPC64_REL14 or R_PPC64_REL24. If the value is 1, then the callee
  // clobbers the TOC and we need an R2 save stub.
  if (type != R_PPC64_REL24_NOTOC && (s.stOther >> 5) == 1)
    return true;

  if (type == R_PPC64_REL24_NOTOC && (s.stOther >> 5) > 1)
    return true;

  // An undefined weak symbol not in a PLT does not need a thunk. If it is
  // hidden, its binding has been converted to local, so we just check
  // isUndefined() here. A undefined non-weak symbol has been errored.
  if (s.isUndefined())
    return false;

  // If the offset exceeds the range of the branch type then it will need
  // a range-extending thunk.
  // See the comment in getRelocTargetVA() about R_PPC64_CALL.
<<<<<<< HEAD
  return !inBranchRange(type, branchAddr,
                        s.getVA(ctx, a) +
                            getPPC64GlobalEntryToLocalEntryOffset(s.stOther));
=======
  return !inBranchRange(
      type, branchAddr,
      s.getVA(ctx, a) + getPPC64GlobalEntryToLocalEntryOffset(ctx, s.stOther));
>>>>>>> a8d96e15
}

uint32_t PPC64::getThunkSectionSpacing() const {
  // See comment in Arch/ARM.cpp for a more detailed explanation of
  // getThunkSectionSpacing(). For PPC64 we pick the constant here based on
  // R_PPC64_REL24, which is used by unconditional branch instructions.
  // 0x2000000 = (1 << 24-1) * 4
  return 0x2000000;
}

bool PPC64::inBranchRange(RelType type, uint64_t src, uint64_t dst) const {
  int64_t offset = dst - src;
  if (type == R_PPC64_REL14)
    return isInt<16>(offset);
  if (type == R_PPC64_REL24 || type == R_PPC64_REL24_NOTOC)
    return isInt<26>(offset);
  llvm_unreachable("unsupported relocation type used in branch");
}

RelExpr PPC64::adjustTlsExpr(RelType type, RelExpr expr) const {
  if (type != R_PPC64_GOT_TLSGD_PCREL34 && expr == R_RELAX_TLS_GD_TO_IE)
    return R_RELAX_TLS_GD_TO_IE_GOT_OFF;
  if (expr == R_RELAX_TLS_LD_TO_LE)
    return R_RELAX_TLS_LD_TO_LE_ABS;
  return expr;
}

RelExpr PPC64::adjustGotPcExpr(RelType type, int64_t addend,
                               const uint8_t *loc) const {
  if ((type == R_PPC64_GOT_PCREL34 || type == R_PPC64_PCREL_OPT) &&
      ctx.arg.pcRelOptimize) {
    // It only makes sense to optimize pld since paddi means that the address
    // of the object in the GOT is required rather than the object itself.
    if ((readPrefixedInst(ctx, loc) & 0xfc000000) == 0xe4000000)
      return R_PPC64_RELAX_GOT_PC;
  }
  return R_GOT_PC;
}

// Reference: 3.7.4.1 of the 64-bit ELF V2 abi supplement.
// The general dynamic code sequence for a global `x` uses 4 instructions.
// Instruction                    Relocation                Symbol
// addis r3, r2, x@got@tlsgd@ha   R_PPC64_GOT_TLSGD16_HA      x
// addi  r3, r3, x@got@tlsgd@l    R_PPC64_GOT_TLSGD16_LO      x
// bl __tls_get_addr(x@tlsgd)     R_PPC64_TLSGD               x
//                                R_PPC64_REL24               __tls_get_addr
// nop                            None                       None
//
// Relaxing to initial-exec entails:
// 1) Convert the addis/addi pair that builds the address of the tls_index
//    struct for 'x' to an addis/ld pair that loads an offset from a got-entry.
// 2) Convert the call to __tls_get_addr to a nop.
// 3) Convert the nop following the call to an add of the loaded offset to the
//    thread pointer.
// Since the nop must directly follow the call, the R_PPC64_TLSGD relocation is
// used as the relaxation hint for both steps 2 and 3.
void PPC64::relaxTlsGdToIe(uint8_t *loc, const Relocation &rel,
                           uint64_t val) const {
  switch (rel.type) {
  case R_PPC64_GOT_TLSGD16_HA:
    // This is relaxed from addis rT, r2, sym@got@tlsgd@ha to
    //                      addis rT, r2, sym@got@tprel@ha.
    relocateNoSym(loc, R_PPC64_GOT_TPREL16_HA, val);
    return;
  case R_PPC64_GOT_TLSGD16:
  case R_PPC64_GOT_TLSGD16_LO: {
    // Relax from addi  r3, rA, sym@got@tlsgd@l to
    //            ld r3, sym@got@tprel@l(rA)
    uint32_t ra = (readFromHalf16(ctx, loc) & (0x1f << 16));
    writeFromHalf16(ctx, loc, 0xe8600000 | ra);
    relocateNoSym(loc, R_PPC64_GOT_TPREL16_LO_DS, val);
    return;
  }
  case R_PPC64_GOT_TLSGD_PCREL34: {
    // Relax from paddi r3, 0, sym@got@tlsgd@pcrel, 1 to
    //            pld r3, sym@got@tprel@pcrel
    writePrefixedInst(ctx, loc, 0x04100000e4600000);
    relocateNoSym(loc, R_PPC64_GOT_TPREL_PCREL34, val);
    return;
  }
  case R_PPC64_TLSGD: {
    // PC Relative Relaxation:
    // Relax from bl __tls_get_addr@notoc(x@tlsgd) to
    //            nop
    // TOC Relaxation:
    // Relax from bl __tls_get_addr(x@tlsgd)
    //            nop
    // to
    //            nop
    //            add r3, r3, r13
    const uintptr_t locAsInt = reinterpret_cast<uintptr_t>(loc);
    if (locAsInt % 4 == 0) {
      write32(ctx, loc, NOP);            // bl __tls_get_addr(sym@tlsgd) --> nop
      write32(ctx, loc + 4, 0x7c636a14); // nop --> add r3, r3, r13
    } else if (locAsInt % 4 == 1) {
      // bl __tls_get_addr(sym@tlsgd) --> add r3, r3, r13
      write32(ctx, loc - 1, 0x7c636a14);
    } else {
      Err(ctx) << "R_PPC64_TLSGD has unexpected byte alignment";
    }
    return;
  }
  default:
    llvm_unreachable("unsupported relocation for TLS GD to IE relaxation");
  }
}

void PPC64::relocateAlloc(InputSectionBase &sec, uint8_t *buf) const {
  uint64_t secAddr = sec.getOutputSection()->addr;
  if (auto *s = dyn_cast<InputSection>(&sec))
    secAddr += s->outSecOff;
  else if (auto *ehIn = dyn_cast<EhInputSection>(&sec))
    secAddr += ehIn->getParent()->outSecOff;
  uint64_t lastPPCRelaxedRelocOff = -1;
  for (const Relocation &rel : sec.relocs()) {
    uint8_t *loc = buf + rel.offset;
    const uint64_t val = sec.getRelocTargetVA(ctx, rel, secAddr + rel.offset);
    switch (rel.expr) {
    case R_PPC64_RELAX_GOT_PC: {
      // The R_PPC64_PCREL_OPT relocation must appear immediately after
      // R_PPC64_GOT_PCREL34 in the relocations table at the same offset.
      // We can only relax R_PPC64_PCREL_OPT if we have also relaxed
      // the associated R_PPC64_GOT_PCREL34 since only the latter has an
      // associated symbol. So save the offset when relaxing R_PPC64_GOT_PCREL34
      // and only relax the other if the saved offset matches.
      if (rel.type == R_PPC64_GOT_PCREL34)
        lastPPCRelaxedRelocOff = rel.offset;
      if (rel.type == R_PPC64_PCREL_OPT && rel.offset != lastPPCRelaxedRelocOff)
        break;
      relaxGot(loc, rel, val);
      break;
    }
    case R_PPC64_RELAX_TOC:
      // rel.sym refers to the STT_SECTION symbol associated to the .toc input
      // section. If an R_PPC64_TOC16_LO (.toc + addend) references the TOC
      // entry, there may be R_PPC64_TOC16_HA not paired with
      // R_PPC64_TOC16_LO_DS. Don't relax. This loses some relaxation
      // opportunities but is safe.
      if (ctx.ppc64noTocRelax.count({rel.sym, rel.addend}) ||
          !tryRelaxPPC64TocIndirection(ctx, rel, loc))
        relocate(loc, rel, val);
      break;
    case R_PPC64_CALL:
      // If this is a call to __tls_get_addr, it may be part of a TLS
      // sequence that has been relaxed and turned into a nop. In this
      // case, we don't want to handle it as a call.
      if (read32(ctx, loc) == 0x60000000) // nop
        break;

      // Patch a nop (0x60000000) to a ld.
      if (rel.sym->needsTocRestore()) {
        // gcc/gfortran 5.4, 6.3 and earlier versions do not add nop for
        // recursive calls even if the function is preemptible. This is not
        // wrong in the common case where the function is not preempted at
        // runtime. Just ignore.
        if ((rel.offset + 8 > sec.content().size() ||
             read32(ctx, loc + 4) != 0x60000000) &&
            rel.sym->file != sec.file) {
          // Use substr(6) to remove the "__plt_" prefix.
          Err(ctx) << getErrorLoc(ctx, loc) << "call to "
                   << toStr(ctx, *rel.sym).substr(6)
                   << " lacks nop, can't restore toc";
          break;
        }
        write32(ctx, loc + 4, 0xe8410018); // ld %r2, 24(%r1)
      }
      relocate(loc, rel, val);
      break;
    case R_RELAX_TLS_GD_TO_IE:
    case R_RELAX_TLS_GD_TO_IE_GOT_OFF:
      relaxTlsGdToIe(loc, rel, val);
      break;
    case R_RELAX_TLS_GD_TO_LE:
      relaxTlsGdToLe(loc, rel, val);
      break;
    case R_RELAX_TLS_LD_TO_LE_ABS:
      relaxTlsLdToLe(loc, rel, val);
      break;
    case R_RELAX_TLS_IE_TO_LE:
      relaxTlsIeToLe(loc, rel, val);
      break;
    default:
      relocate(loc, rel, val);
      break;
    }
  }
}

// The prologue for a split-stack function is expected to look roughly
// like this:
//    .Lglobal_entry_point:
//      # TOC pointer initialization.
//      ...
//    .Llocal_entry_point:
//      # load the __private_ss member of the threads tcbhead.
//      ld r0,-0x7000-64(r13)
//      # subtract the functions stack size from the stack pointer.
//      addis r12, r1, ha(-stack-frame size)
//      addi  r12, r12, l(-stack-frame size)
//      # compare needed to actual and branch to allocate_more_stack if more
//      # space is needed, otherwise fallthrough to 'normal' function body.
//      cmpld cr7,r12,r0
//      blt- cr7, .Lallocate_more_stack
//
// -) The allocate_more_stack block might be placed after the split-stack
//    prologue and the `blt-` replaced with a `bge+ .Lnormal_func_body`
//    instead.
// -) If either the addis or addi is not needed due to the stack size being
//    smaller then 32K or a multiple of 64K they will be replaced with a nop,
//    but there will always be 2 instructions the linker can overwrite for the
//    adjusted stack size.
//
// The linkers job here is to increase the stack size used in the addis/addi
// pair by split-stack-size-adjust.
// addis r12, r1, ha(-stack-frame size - split-stack-adjust-size)
// addi  r12, r12, l(-stack-frame size - split-stack-adjust-size)
bool PPC64::adjustPrologueForCrossSplitStack(uint8_t *loc, uint8_t *end,
                                             uint8_t stOther) const {
  // If the caller has a global entry point adjust the buffer past it. The start
  // of the split-stack prologue will be at the local entry point.
  loc += getPPC64GlobalEntryToLocalEntryOffset(ctx, stOther);

  // At the very least we expect to see a load of some split-stack data from the
  // tcb, and 2 instructions that calculate the ending stack address this
  // function will require. If there is not enough room for at least 3
  // instructions it can't be a split-stack prologue.
  if (loc + 12 >= end)
    return false;

  // First instruction must be `ld r0, -0x7000-64(r13)`
  if (read32(ctx, loc) != 0xe80d8fc0)
    return false;

  int16_t hiImm = 0;
  int16_t loImm = 0;
  // First instruction can be either an addis if the frame size is larger then
  // 32K, or an addi if the size is less then 32K.
  int32_t firstInstr = read32(ctx, loc + 4);
  if (getPrimaryOpCode(firstInstr) == 15) {
    hiImm = firstInstr & 0xFFFF;
  } else if (getPrimaryOpCode(firstInstr) == 14) {
    loImm = firstInstr & 0xFFFF;
  } else {
    return false;
  }

  // Second instruction is either an addi or a nop. If the first instruction was
  // an addi then LoImm is set and the second instruction must be a nop.
  uint32_t secondInstr = read32(ctx, loc + 8);
  if (!loImm && getPrimaryOpCode(secondInstr) == 14) {
    loImm = secondInstr & 0xFFFF;
  } else if (secondInstr != NOP) {
    return false;
  }

  // The register operands of the first instruction should be the stack-pointer
  // (r1) as the input (RA) and r12 as the output (RT). If the second
  // instruction is not a nop, then it should use r12 as both input and output.
  auto checkRegOperands = [](uint32_t instr, uint8_t expectedRT,
                             uint8_t expectedRA) {
    return ((instr & 0x3E00000) >> 21 == expectedRT) &&
           ((instr & 0x1F0000) >> 16 == expectedRA);
  };
  if (!checkRegOperands(firstInstr, 12, 1))
    return false;
  if (secondInstr != NOP && !checkRegOperands(secondInstr, 12, 12))
    return false;

  int32_t stackFrameSize = (hiImm * 65536) + loImm;
  // Check that the adjusted size doesn't overflow what we can represent with 2
  // instructions.
  if (stackFrameSize < ctx.arg.splitStackAdjustSize + INT32_MIN) {
    Err(ctx) << getErrorLoc(ctx, loc)
             << "split-stack prologue adjustment overflows";
    return false;
  }

  int32_t adjustedStackFrameSize =
      stackFrameSize - ctx.arg.splitStackAdjustSize;

  loImm = adjustedStackFrameSize & 0xFFFF;
  hiImm = (adjustedStackFrameSize + 0x8000) >> 16;
  if (hiImm) {
    write32(ctx, loc + 4, 0x3d810000 | (uint16_t)hiImm);
    // If the low immediate is zero the second instruction will be a nop.
    secondInstr = loImm ? 0x398C0000 | (uint16_t)loImm : NOP;
    write32(ctx, loc + 8, secondInstr);
  } else {
    // addi r12, r1, imm
    write32(ctx, loc + 4, (0x39810000) | (uint16_t)loImm);
    write32(ctx, loc + 8, NOP);
  }

  return true;
}

void elf::setPPC64TargetInfo(Ctx &ctx) { ctx.target.reset(new PPC64(ctx)); }<|MERGE_RESOLUTION|>--- conflicted
+++ resolved
@@ -644,11 +644,7 @@
     if (flag == 1)
       ErrAlways(ctx) << f << ": ABI version 1 is not supported";
     else if (flag > 2)
-<<<<<<< HEAD
-      ErrAlways(ctx) << f << ": unrecognized e_flags: " << Twine(flag);
-=======
       ErrAlways(ctx) << f << ": unrecognized e_flags: " << flag;
->>>>>>> a8d96e15
   }
   return 2;
 }
@@ -1104,11 +1100,7 @@
   case R_PPC64_TLS:
     return R_TLSIE_HINT;
   default:
-<<<<<<< HEAD
-    Err(ctx) << getErrorLoc(ctx, loc) << "unknown relocation (" << Twine(type)
-=======
     Err(ctx) << getErrorLoc(ctx, loc) << "unknown relocation (" << type.v
->>>>>>> a8d96e15
              << ") against symbol " << &s;
     return R_NONE;
   }
@@ -1461,15 +1453,9 @@
   // If the offset exceeds the range of the branch type then it will need
   // a range-extending thunk.
   // See the comment in getRelocTargetVA() about R_PPC64_CALL.
-<<<<<<< HEAD
-  return !inBranchRange(type, branchAddr,
-                        s.getVA(ctx, a) +
-                            getPPC64GlobalEntryToLocalEntryOffset(s.stOther));
-=======
   return !inBranchRange(
       type, branchAddr,
       s.getVA(ctx, a) + getPPC64GlobalEntryToLocalEntryOffset(ctx, s.stOther));
->>>>>>> a8d96e15
 }
 
 uint32_t PPC64::getThunkSectionSpacing() const {
