--- conflicted
+++ resolved
@@ -54,11 +54,8 @@
   ADDI_W = 0x02800000,
   ADDI_D = 0x02c00000,
   ANDI = 0x03400000,
-<<<<<<< HEAD
-=======
   ORI = 0x03800000,
   LU12I_W = 0x14000000,
->>>>>>> d465594a
   PCADDI = 0x18000000,
   PCADDU12I = 0x1c000000,
   LD_W = 0x28800000,
@@ -772,18 +769,12 @@
 // Relax code sequence.
 // From:
 //   pcalau12i     $a0, %pc_hi20(sym) | %ld_pc_hi20(sym)  | %gd_pc_hi20(sym)
-<<<<<<< HEAD
-//   addi.w/d $a0, $a0, %pc_lo12(sym) | %got_pc_lo12(sym) | %got_pc_lo12(sym)
-// To:
-//   pcaddi $a0, %pc_lo12(sym) | %got_pc_lo12(sym) | %got_pc_lo12(sym)
-=======
 //                    | %desc_pc_hi20(sym)
 //   addi.w/d $a0, $a0, %pc_lo12(sym) | %got_pc_lo12(sym) | %got_pc_lo12(sym)
 //                    | %desc_pc_lo12(sym)
 // To:
 //   pcaddi        $a0, %pc_lo12(sym) | %got_pc_lo12(sym) | %got_pc_lo12(sym)
 //                    | %desc_pcrel_20(sym)
->>>>>>> d465594a
 //
 // From:
 //   pcalau12i $a0, %got_pc_hi20(sym_got)
@@ -801,13 +792,9 @@
         (rHi20.type == R_LARCH_TLS_GD_PC_HI20 &&
          rLo12.type == R_LARCH_GOT_PC_LO12) ||
         (rHi20.type == R_LARCH_TLS_LD_PC_HI20 &&
-<<<<<<< HEAD
-         rLo12.type == R_LARCH_GOT_PC_LO12)))
-=======
          rLo12.type == R_LARCH_GOT_PC_LO12) ||
         (rHi20.type == R_LARCH_TLS_DESC_PC_HI20 &&
          rLo12.type == R_LARCH_TLS_DESC_PC_LO12)))
->>>>>>> d465594a
     return;
 
   // GOT references to absolute symbols can't be relaxed to use pcaddi in
@@ -829,11 +816,8 @@
     dest = rHi20.sym->getVA(ctx);
   else if (rHi20.expr == RE_LOONGARCH_TLSGD_PAGE_PC)
     dest = ctx.in.got->getGlobalDynAddr(*rHi20.sym);
-<<<<<<< HEAD
-=======
   else if (rHi20.expr == RE_LOONGARCH_TLSDESC_PAGE_PC)
     dest = ctx.in.got->getTlsDescAddr(*rHi20.sym);
->>>>>>> d465594a
   else {
     Err(ctx) << getErrorLoc(ctx, (const uint8_t *)loc) << "unknown expr ("
              << rHi20.expr << ") against symbol " << rHi20.sym
@@ -867,11 +851,8 @@
     sec.relaxAux->relocTypes[i + 2] = R_LARCH_TLS_GD_PCREL20_S2;
   else if (rHi20.type == R_LARCH_TLS_LD_PC_HI20)
     sec.relaxAux->relocTypes[i + 2] = R_LARCH_TLS_LD_PCREL20_S2;
-<<<<<<< HEAD
-=======
   else if (rHi20.type == R_LARCH_TLS_DESC_PC_HI20)
     sec.relaxAux->relocTypes[i + 2] = R_LARCH_TLS_DESC_PCREL20_S2;
->>>>>>> d465594a
   else
     sec.relaxAux->relocTypes[i + 2] = R_LARCH_PCREL20_S2;
   sec.relaxAux->writes.push_back(insn(PCADDI, getD5(nextInsn), 0, 0));
@@ -978,10 +959,7 @@
     case R_LARCH_GOT_PC_HI20:
     case R_LARCH_TLS_GD_PC_HI20:
     case R_LARCH_TLS_LD_PC_HI20:
-<<<<<<< HEAD
-=======
     case R_LARCH_TLS_DESC_PC_HI20:
->>>>>>> d465594a
       // The overflow check for i+2 will be carried out in isPairRelaxable.
       if (isPairRelaxable(relocs, i))
         relaxPCHi20Lo12(ctx, sec, i, loc, r, relocs[i + 2], remove);
@@ -1198,14 +1176,11 @@
             write32le(p, aux.writes[writesIdx++]);
             r.expr = R_TLSGD_PC;
             break;
-<<<<<<< HEAD
-=======
           case R_LARCH_TLS_DESC_PCREL20_S2:
             skip = 4;
             write32le(p, aux.writes[writesIdx++]);
             r.expr = R_TLSDESC_PC;
             break;
->>>>>>> d465594a
           default:
             llvm_unreachable("unsupported type");
           }
