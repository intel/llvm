--- conflicted
+++ resolved
@@ -151,11 +151,7 @@
   case R_386_NONE:
     return R_NONE;
   default:
-<<<<<<< HEAD
-    Err(ctx) << getErrorLoc(ctx, loc) << "unknown relocation (" << Twine(type)
-=======
     Err(ctx) << getErrorLoc(ctx, loc) << "unknown relocation (" << type.v
->>>>>>> a8d96e15
              << ") against symbol " << &s;
     return R_NONE;
   }
