--- conflicted
+++ resolved
@@ -191,11 +191,7 @@
   case R_MIPS_NONE:
     return R_NONE;
   default:
-<<<<<<< HEAD
-    Err(ctx) << getErrorLoc(ctx, loc) << "unknown relocation (" << Twine(type)
-=======
     Err(ctx) << getErrorLoc(ctx, loc) << "unknown relocation (" << type.v
->>>>>>> a8d96e15
              << ") against symbol " << &s;
     return R_NONE;
   }
@@ -507,11 +503,7 @@
   if (type2 == R_MIPS_SUB && (type3 == R_MIPS_HI16 || type3 == R_MIPS_LO16))
     return std::make_pair(type3, -val);
   Err(ctx) << getErrorLoc(ctx, loc) << "unsupported relocations combination "
-<<<<<<< HEAD
-           << Twine(type);
-=======
            << type;
->>>>>>> a8d96e15
   return std::make_pair(type & 0xff, val);
 }
 
