//===- SystemZ.cpp --------------------------------------------------------===//
//
// Part of the LLVM Project, under the Apache License v2.0 with LLVM Exceptions.
// See https://llvm.org/LICENSE.txt for license information.
// SPDX-License-Identifier: Apache-2.0 WITH LLVM-exception
//
//===----------------------------------------------------------------------===//

#include "OutputSections.h"
#include "Symbols.h"
#include "SyntheticSections.h"
#include "Target.h"
#include "lld/Common/ErrorHandler.h"
#include "llvm/BinaryFormat/ELF.h"
#include "llvm/Support/Endian.h"

using namespace llvm;
using namespace llvm::support::endian;
using namespace llvm::ELF;
using namespace lld;
using namespace lld::elf;

namespace {
class SystemZ : public TargetInfo {
public:
  SystemZ(Ctx &);
  int getTlsGdRelaxSkip(RelType type) const override;
  RelExpr getRelExpr(RelType type, const Symbol &s,
                     const uint8_t *loc) const override;
  RelType getDynRel(RelType type) const override;
  void writeGotHeader(uint8_t *buf) const override;
  void writeGotPlt(uint8_t *buf, const Symbol &s) const override;
  void writeIgotPlt(uint8_t *buf, const Symbol &s) const override;
  void writePltHeader(uint8_t *buf) const override;
  void addPltHeaderSymbols(InputSection &isd) const override;
  void writePlt(uint8_t *buf, const Symbol &sym,
                uint64_t pltEntryAddr) const override;
  RelExpr adjustTlsExpr(RelType type, RelExpr expr) const override;
  RelExpr adjustGotPcExpr(RelType type, int64_t addend,
                          const uint8_t *loc) const override;
  bool relaxOnce(int pass) const override;
  void relocate(uint8_t *loc, const Relocation &rel,
                uint64_t val) const override;
  int64_t getImplicitAddend(const uint8_t *buf, RelType type) const override;

private:
  void relaxGot(uint8_t *loc, const Relocation &rel, uint64_t val) const;
  void relaxTlsGdToIe(uint8_t *loc, const Relocation &rel, uint64_t val) const;
  void relaxTlsGdToLe(uint8_t *loc, const Relocation &rel, uint64_t val) const;
  void relaxTlsLdToLe(uint8_t *loc, const Relocation &rel, uint64_t val) const;
};
} // namespace

SystemZ::SystemZ(Ctx &ctx) : TargetInfo(ctx) {
  copyRel = R_390_COPY;
  gotRel = R_390_GLOB_DAT;
  pltRel = R_390_JMP_SLOT;
  relativeRel = R_390_RELATIVE;
  iRelativeRel = R_390_IRELATIVE;
  symbolicRel = R_390_64;
  tlsGotRel = R_390_TLS_TPOFF;
  tlsModuleIndexRel = R_390_TLS_DTPMOD;
  tlsOffsetRel = R_390_TLS_DTPOFF;
  gotHeaderEntriesNum = 3;
  gotPltHeaderEntriesNum = 0;
  gotEntrySize = 8;
  pltHeaderSize = 32;
  pltEntrySize = 32;
  ipltEntrySize = 32;

  // This "trap instruction" is used to fill gaps between sections.
  // On SystemZ, the behavior of the GNU ld is to fill those gaps
  // with nop instructions instead - and unfortunately the default
  // glibc crt object files (used to) rely on that behavior since
  // they use an alignment on the .init section fragments that causes
  // gaps which must be filled with nops as they are being executed.
  // Therefore, we provide a nop instruction as "trapInstr" here.
  trapInstr = {0x07, 0x07, 0x07, 0x07};

  defaultImageBase = 0x1000000;
}

RelExpr SystemZ::getRelExpr(RelType type, const Symbol &s,
                            const uint8_t *loc) const {
  switch (type) {
  case R_390_NONE:
    return R_NONE;
  // Relocations targeting the symbol value.
  case R_390_8:
  case R_390_12:
  case R_390_16:
  case R_390_20:
  case R_390_32:
  case R_390_64:
    return R_ABS;
  case R_390_PC16:
  case R_390_PC32:
  case R_390_PC64:
  case R_390_PC12DBL:
  case R_390_PC16DBL:
  case R_390_PC24DBL:
  case R_390_PC32DBL:
    return R_PC;
  case R_390_GOTOFF16:
  case R_390_GOTOFF: // a.k.a. R_390_GOTOFF32
  case R_390_GOTOFF64:
    return R_GOTREL;
  // Relocations targeting the PLT associated with the symbol.
  case R_390_PLT32:
  case R_390_PLT64:
  case R_390_PLT12DBL:
  case R_390_PLT16DBL:
  case R_390_PLT24DBL:
  case R_390_PLT32DBL:
    return R_PLT_PC;
  case R_390_PLTOFF16:
  case R_390_PLTOFF32:
  case R_390_PLTOFF64:
    return R_PLT_GOTREL;
  // Relocations targeting the GOT entry associated with the symbol.
  case R_390_GOTENT:
    return R_GOT_PC;
  case R_390_GOT12:
  case R_390_GOT16:
  case R_390_GOT20:
  case R_390_GOT32:
  case R_390_GOT64:
    return R_GOT_OFF;
  // Relocations targeting the GOTPLT entry associated with the symbol.
  case R_390_GOTPLTENT:
    return R_GOTPLT_PC;
  case R_390_GOTPLT12:
  case R_390_GOTPLT16:
  case R_390_GOTPLT20:
  case R_390_GOTPLT32:
  case R_390_GOTPLT64:
    return R_GOTPLT_GOTREL;
  // Relocations targeting _GLOBAL_OFFSET_TABLE_.
  case R_390_GOTPC:
  case R_390_GOTPCDBL:
    return R_GOTONLY_PC;
  // TLS-related relocations.
  case R_390_TLS_LOAD:
    return R_NONE;
  case R_390_TLS_GDCALL:
    return R_TLSGD_PC;
  case R_390_TLS_LDCALL:
    return R_TLSLD_PC;
  case R_390_TLS_GD32:
  case R_390_TLS_GD64:
    return R_TLSGD_GOT;
  case R_390_TLS_LDM32:
  case R_390_TLS_LDM64:
    return R_TLSLD_GOT;
  case R_390_TLS_LDO32:
  case R_390_TLS_LDO64:
    return R_DTPREL;
  case R_390_TLS_LE32:
  case R_390_TLS_LE64:
    return R_TPREL;
  case R_390_TLS_IE32:
  case R_390_TLS_IE64:
    return R_GOT;
  case R_390_TLS_GOTIE12:
  case R_390_TLS_GOTIE20:
  case R_390_TLS_GOTIE32:
  case R_390_TLS_GOTIE64:
    return R_GOT_OFF;
  case R_390_TLS_IEENT:
    return R_GOT_PC;

  default:
<<<<<<< HEAD
    Err(ctx) << getErrorLoc(ctx, loc) << "unknown relocation (" << Twine(type)
=======
    Err(ctx) << getErrorLoc(ctx, loc) << "unknown relocation (" << type.v
>>>>>>> a8d96e15
             << ") against symbol " << &s;
    return R_NONE;
  }
}

void SystemZ::writeGotHeader(uint8_t *buf) const {
  // _GLOBAL_OFFSET_TABLE_[0] holds the value of _DYNAMIC.
  // _GLOBAL_OFFSET_TABLE_[1] and [2] are reserved.
  write64be(buf, ctx.mainPart->dynamic->getVA());
}

void SystemZ::writeGotPlt(uint8_t *buf, const Symbol &s) const {
  write64be(buf, s.getPltVA(ctx) + 14);
}

void SystemZ::writeIgotPlt(uint8_t *buf, const Symbol &s) const {
  if (ctx.arg.writeAddends)
    write64be(buf, s.getVA(ctx));
}

void SystemZ::writePltHeader(uint8_t *buf) const {
  const uint8_t pltData[] = {
      0xe3, 0x10, 0xf0, 0x38, 0x00, 0x24, // stg     %r1,56(%r15)
      0xc0, 0x10, 0x00, 0x00, 0x00, 0x00, // larl    %r1,_GLOBAL_OFFSET_TABLE_
      0xd2, 0x07, 0xf0, 0x30, 0x10, 0x08, // mvc     48(8,%r15),8(%r1)
      0xe3, 0x10, 0x10, 0x10, 0x00, 0x04, // lg      %r1,16(%r1)
      0x07, 0xf1,                         // br      %r1
      0x07, 0x00,                         // nopr
      0x07, 0x00,                         // nopr
      0x07, 0x00,                         // nopr
  };
  memcpy(buf, pltData, sizeof(pltData));
  uint64_t got = ctx.in.got->getVA();
  uint64_t plt = ctx.in.plt->getVA();
  write32be(buf + 8, (got - plt - 6) >> 1);
}

void SystemZ::addPltHeaderSymbols(InputSection &isec) const {
  // The PLT header needs a reference to _GLOBAL_OFFSET_TABLE_, so we
  // must ensure the .got section is created even if otherwise unused.
  ctx.in.got->hasGotOffRel.store(true, std::memory_order_relaxed);
}

void SystemZ::writePlt(uint8_t *buf, const Symbol &sym,
                       uint64_t pltEntryAddr) const {
  const uint8_t inst[] = {
      0xc0, 0x10, 0x00, 0x00, 0x00, 0x00, // larl    %r1,<.got.plt slot>
      0xe3, 0x10, 0x10, 0x00, 0x00, 0x04, // lg      %r1,0(%r1)
      0x07, 0xf1,                         // br      %r1
      0x0d, 0x10,                         // basr    %r1,%r0
      0xe3, 0x10, 0x10, 0x0c, 0x00, 0x14, // lgf     %r1,12(%r1)
      0xc0, 0xf4, 0x00, 0x00, 0x00, 0x00, // jg      <plt header>
      0x00, 0x00, 0x00, 0x00,             // <relocation offset>
  };
  memcpy(buf, inst, sizeof(inst));

  write32be(buf + 2, (sym.getGotPltVA(ctx) - pltEntryAddr) >> 1);
  write32be(buf + 24, (ctx.in.plt->getVA() - pltEntryAddr - 22) >> 1);
  write32be(buf + 28, ctx.in.relaPlt->entsize * sym.getPltIdx(ctx));
}

int64_t SystemZ::getImplicitAddend(const uint8_t *buf, RelType type) const {
  switch (type) {
  case R_390_8:
    return SignExtend64<8>(*buf);
  case R_390_16:
  case R_390_PC16:
    return SignExtend64<16>(read16be(buf));
  case R_390_PC16DBL:
    return SignExtend64<16>(read16be(buf)) << 1;
  case R_390_32:
  case R_390_PC32:
    return SignExtend64<32>(read32be(buf));
  case R_390_PC32DBL:
    return SignExtend64<32>(read32be(buf)) << 1;
  case R_390_64:
  case R_390_PC64:
  case R_390_TLS_DTPMOD:
  case R_390_TLS_DTPOFF:
  case R_390_TLS_TPOFF:
  case R_390_GLOB_DAT:
  case R_390_RELATIVE:
  case R_390_IRELATIVE:
    return read64be(buf);
  case R_390_COPY:
  case R_390_JMP_SLOT:
  case R_390_NONE:
    // These relocations are defined as not having an implicit addend.
    return 0;
  default:
    InternalErr(ctx, buf) << "cannot read addend for relocation " << type;
    return 0;
  }
}

RelType SystemZ::getDynRel(RelType type) const {
  if (type == R_390_64 || type == R_390_PC64)
    return type;
  return R_390_NONE;
}

RelExpr SystemZ::adjustTlsExpr(RelType type, RelExpr expr) const {
  if (expr == R_RELAX_TLS_GD_TO_IE)
    return R_RELAX_TLS_GD_TO_IE_GOT_OFF;
  return expr;
}

int SystemZ::getTlsGdRelaxSkip(RelType type) const {
  // A __tls_get_offset call instruction is marked with 2 relocations:
  //
  //   R_390_TLS_GDCALL / R_390_TLS_LDCALL: marker relocation
  //   R_390_PLT32DBL: __tls_get_offset
  //
  // After the relaxation we no longer call __tls_get_offset and should skip
  // both relocations to not create a false dependence on __tls_get_offset
  // being defined.
  //
  // Note that this mechanism only works correctly if the R_390_TLS_[GL]DCALL
  // is seen immediately *before* the R_390_PLT32DBL.  Unfortunately, current
  // compilers on the platform will typically generate the inverse sequence.
  // To fix this, we sort relocations by offset in RelocationScanner::scan;
  // this ensures the correct sequence as the R_390_TLS_[GL]DCALL applies to
  // the first byte of the brasl instruction, while the R_390_PLT32DBL applies
  // to its third byte (the relative displacement).

  if (type == R_390_TLS_GDCALL || type == R_390_TLS_LDCALL)
    return 2;
  return 1;
}

void SystemZ::relaxTlsGdToIe(uint8_t *loc, const Relocation &rel,
                             uint64_t val) const {
  // The general-dynamic code sequence for a global `x`:
  //
  // Instruction                      Relocation       Symbol
  // ear %rX,%a0
  // sllg %rX,%rX,32
  // ear %rX,%a1
  // larl %r12,_GLOBAL_OFFSET_TABLE_  R_390_GOTPCDBL   _GLOBAL_OFFSET_TABLE_
  // lgrl %r2,.LC0                    R_390_PC32DBL    .LC0
  // brasl %r14,__tls_get_offset@plt  R_390_TLS_GDCALL x
  //            :tls_gdcall:x         R_390_PLT32DBL   __tls_get_offset
  // la %r2,0(%r2,%rX)
  //
  // .LC0:
  // .quad   x@TLSGD                  R_390_TLS_GD64   x
  //
  // Relaxing to initial-exec entails:
  // 1) Replacing the call by a load from the GOT.
  // 2) Replacing the relocation on the constant LC0 by R_390_TLS_GOTIE64.

  switch (rel.type) {
  case R_390_TLS_GDCALL:
    // brasl %r14,__tls_get_offset@plt -> lg %r2,0(%r2,%r12)
    write16be(loc, 0xe322);
    write32be(loc + 2, 0xc0000004);
    break;
  case R_390_TLS_GD64:
    relocateNoSym(loc, R_390_TLS_GOTIE64, val);
    break;
  default:
    llvm_unreachable("unsupported relocation for TLS GD to IE relaxation");
  }
}

void SystemZ::relaxTlsGdToLe(uint8_t *loc, const Relocation &rel,
                             uint64_t val) const {
  // The general-dynamic code sequence for a global `x`:
  //
  // Instruction                      Relocation       Symbol
  // ear %rX,%a0
  // sllg %rX,%rX,32
  // ear %rX,%a1
  // larl %r12,_GLOBAL_OFFSET_TABLE_  R_390_GOTPCDBL   _GLOBAL_OFFSET_TABLE_
  // lgrl %r2,.LC0                    R_390_PC32DBL    .LC0
  // brasl %r14,__tls_get_offset@plt  R_390_TLS_GDCALL x
  //            :tls_gdcall:x         R_390_PLT32DBL   __tls_get_offset
  // la %r2,0(%r2,%rX)
  //
  // .LC0:
  // .quad   x@tlsgd                  R_390_TLS_GD64   x
  //
  // Relaxing to local-exec entails:
  // 1) Replacing the call by a nop.
  // 2) Replacing the relocation on the constant LC0 by R_390_TLS_LE64.

  switch (rel.type) {
  case R_390_TLS_GDCALL:
    // brasl %r14,__tls_get_offset@plt -> brcl 0,.
    write16be(loc, 0xc004);
    write32be(loc + 2, 0x00000000);
    break;
  case R_390_TLS_GD64:
    relocateNoSym(loc, R_390_TLS_LE64, val);
    break;
  default:
    llvm_unreachable("unsupported relocation for TLS GD to LE relaxation");
  }
}

void SystemZ::relaxTlsLdToLe(uint8_t *loc, const Relocation &rel,
                             uint64_t val) const {
  // The local-dynamic code sequence for a global `x`:
  //
  // Instruction                      Relocation       Symbol
  // ear %rX,%a0
  // sllg %rX,%rX,32
  // ear %rX,%a1
  // larl %r12,_GLOBAL_OFFSET_TABLE_  R_390_GOTPCDBL   _GLOBAL_OFFSET_TABLE_
  // lgrl %r2,.LC0                    R_390_PC32DBL    .LC0
  // brasl %r14,__tls_get_offset@plt  R_390_TLS_LDCALL <sym>
  //            :tls_ldcall:<sym>     R_390_PLT32DBL   __tls_get_offset
  // la %r2,0(%r2,%rX)
  // lgrl %rY,.LC1                    R_390_PC32DBL    .LC1
  // la %r2,0(%r2,%rY)
  //
  // .LC0:
  // .quad   <sym>@tlsldm             R_390_TLS_LDM64  <sym>
  // .LC1:
  // .quad   x@dtpoff                 R_390_TLS_LDO64  x
  //
  // Relaxing to local-exec entails:
  // 1) Replacing the call by a nop.
  // 2) Replacing the constant LC0 by 0 (i.e. ignoring the relocation).
  // 3) Replacing the relocation on the constant LC1 by R_390_TLS_LE64.

  switch (rel.type) {
  case R_390_TLS_LDCALL:
    // brasl %r14,__tls_get_offset@plt -> brcl 0,.
    write16be(loc, 0xc004);
    write32be(loc + 2, 0x00000000);
    break;
  case R_390_TLS_LDM64:
    break;
  case R_390_TLS_LDO64:
    relocateNoSym(loc, R_390_TLS_LE64, val);
    break;
  default:
    llvm_unreachable("unsupported relocation for TLS LD to LE relaxation");
  }
}

RelExpr SystemZ::adjustGotPcExpr(RelType type, int64_t addend,
                                 const uint8_t *loc) const {
  // Only R_390_GOTENT with addend 2 can be relaxed.
  if (!ctx.arg.relax || addend != 2 || type != R_390_GOTENT)
    return R_GOT_PC;
  const uint16_t op = read16be(loc - 2);

  // lgrl rx,sym@GOTENT -> larl rx, sym
  // This relaxation is legal if "sym" binds locally (which was already
  // verified by our caller) and is in-range and properly aligned for a
  // LARL instruction.  We cannot verify the latter constraint here, so
  // we assume it is true and revert the decision later on in relaxOnce
  // if necessary.
  if ((op & 0xff0f) == 0xc408)
    return R_RELAX_GOT_PC;

  return R_GOT_PC;
}

bool SystemZ::relaxOnce(int pass) const {
  // If we decided in adjustGotPcExpr to relax a R_390_GOTENT,
  // we need to validate the target symbol is in-range and aligned.
  SmallVector<InputSection *, 0> storage;
  bool changed = false;
  for (OutputSection *osec : ctx.outputSections) {
    if (!(osec->flags & SHF_EXECINSTR))
      continue;
    for (InputSection *sec : getInputSections(*osec, storage)) {
      for (Relocation &rel : sec->relocs()) {
        if (rel.expr != R_RELAX_GOT_PC)
          continue;

        uint64_t v = sec->getRelocTargetVA(
            ctx, rel, sec->getOutputSection()->addr + rel.offset);
        if (isInt<33>(v) && !(v & 1))
          continue;
        if (rel.sym->auxIdx == 0) {
          rel.sym->allocateAux(ctx);
          addGotEntry(ctx, *rel.sym);
          changed = true;
        }
        rel.expr = R_GOT_PC;
      }
    }
  }
  return changed;
}

void SystemZ::relaxGot(uint8_t *loc, const Relocation &rel,
                       uint64_t val) const {
  assert(isInt<33>(val) &&
         "R_390_GOTENT should not have been relaxed if it overflows");
  assert(!(val & 1) &&
         "R_390_GOTENT should not have been relaxed if it is misaligned");
  const uint16_t op = read16be(loc - 2);

  // lgrl rx,sym@GOTENT -> larl rx, sym
  if ((op & 0xff0f) == 0xc408) {
    write16be(loc - 2, 0xc000 | (op & 0x00f0));
    write32be(loc, val >> 1);
  }
}

void SystemZ::relocate(uint8_t *loc, const Relocation &rel,
                       uint64_t val) const {
  switch (rel.expr) {
  case R_RELAX_GOT_PC:
    return relaxGot(loc, rel, val);
  case R_RELAX_TLS_GD_TO_IE_GOT_OFF:
    return relaxTlsGdToIe(loc, rel, val);
  case R_RELAX_TLS_GD_TO_LE:
    return relaxTlsGdToLe(loc, rel, val);
  case R_RELAX_TLS_LD_TO_LE:
    return relaxTlsLdToLe(loc, rel, val);
  default:
    break;
  }
  switch (rel.type) {
  case R_390_8:
    checkIntUInt(ctx, loc, val, 8, rel);
    *loc = val;
    break;
  case R_390_12:
  case R_390_GOT12:
  case R_390_GOTPLT12:
  case R_390_TLS_GOTIE12:
    checkUInt(ctx, loc, val, 12, rel);
    write16be(loc, (read16be(loc) & 0xF000) | val);
    break;
  case R_390_PC12DBL:
  case R_390_PLT12DBL:
    checkInt(ctx, loc, val, 13, rel);
    checkAlignment(ctx, loc, val, 2, rel);
    write16be(loc, (read16be(loc) & 0xF000) | ((val >> 1) & 0x0FFF));
    break;
  case R_390_16:
  case R_390_GOT16:
  case R_390_GOTPLT16:
  case R_390_GOTOFF16:
  case R_390_PLTOFF16:
    checkIntUInt(ctx, loc, val, 16, rel);
    write16be(loc, val);
    break;
  case R_390_PC16:
    checkInt(ctx, loc, val, 16, rel);
    write16be(loc, val);
    break;
  case R_390_PC16DBL:
  case R_390_PLT16DBL:
    checkInt(ctx, loc, val, 17, rel);
    checkAlignment(ctx, loc, val, 2, rel);
    write16be(loc, val >> 1);
    break;
  case R_390_20:
  case R_390_GOT20:
  case R_390_GOTPLT20:
  case R_390_TLS_GOTIE20:
    checkInt(ctx, loc, val, 20, rel);
    write32be(loc, (read32be(loc) & 0xF00000FF) | ((val & 0xFFF) << 16) |
                       ((val & 0xFF000) >> 4));
    break;
  case R_390_PC24DBL:
  case R_390_PLT24DBL:
    checkInt(ctx, loc, val, 25, rel);
    checkAlignment(ctx, loc, val, 2, rel);
    loc[0] = val >> 17;
    loc[1] = val >> 9;
    loc[2] = val >> 1;
    break;
  case R_390_32:
  case R_390_GOT32:
  case R_390_GOTPLT32:
  case R_390_GOTOFF:
  case R_390_PLTOFF32:
  case R_390_TLS_IE32:
  case R_390_TLS_GOTIE32:
  case R_390_TLS_GD32:
  case R_390_TLS_LDM32:
  case R_390_TLS_LDO32:
  case R_390_TLS_LE32:
    checkIntUInt(ctx, loc, val, 32, rel);
    write32be(loc, val);
    break;
  case R_390_PC32:
  case R_390_PLT32:
    checkInt(ctx, loc, val, 32, rel);
    write32be(loc, val);
    break;
  case R_390_PC32DBL:
  case R_390_PLT32DBL:
  case R_390_GOTPCDBL:
  case R_390_GOTENT:
  case R_390_GOTPLTENT:
  case R_390_TLS_IEENT:
    checkInt(ctx, loc, val, 33, rel);
    checkAlignment(ctx, loc, val, 2, rel);
    write32be(loc, val >> 1);
    break;
  case R_390_64:
  case R_390_PC64:
  case R_390_PLT64:
  case R_390_GOT64:
  case R_390_GOTPLT64:
  case R_390_GOTOFF64:
  case R_390_PLTOFF64:
  case R_390_GOTPC:
  case R_390_TLS_IE64:
  case R_390_TLS_GOTIE64:
  case R_390_TLS_GD64:
  case R_390_TLS_LDM64:
  case R_390_TLS_LDO64:
  case R_390_TLS_LE64:
  case R_390_TLS_DTPMOD:
  case R_390_TLS_DTPOFF:
  case R_390_TLS_TPOFF:
    write64be(loc, val);
    break;
  case R_390_TLS_LOAD:
  case R_390_TLS_GDCALL:
  case R_390_TLS_LDCALL:
    break;
  default:
    llvm_unreachable("unknown relocation");
  }
}

void elf::setSystemZTargetInfo(Ctx &ctx) { ctx.target.reset(new SystemZ(ctx)); }<|MERGE_RESOLUTION|>--- conflicted
+++ resolved
@@ -170,11 +170,7 @@
     return R_GOT_PC;
 
   default:
-<<<<<<< HEAD
-    Err(ctx) << getErrorLoc(ctx, loc) << "unknown relocation (" << Twine(type)
-=======
     Err(ctx) << getErrorLoc(ctx, loc) << "unknown relocation (" << type.v
->>>>>>> a8d96e15
              << ") against symbol " << &s;
     return R_NONE;
   }
