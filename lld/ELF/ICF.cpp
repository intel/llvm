--- conflicted
+++ resolved
@@ -459,14 +459,6 @@
   isec->eqClass[(cnt + 1) % 2] = hash | (1U << 31);
 }
 
-<<<<<<< HEAD
-static void print(Ctx &ctx, const Twine &s) {
-  if (ctx.arg.printIcfSections)
-    Msg(ctx) << s;
-}
-
-=======
->>>>>>> 93e44d24
 // The main function of ICF.
 template <class ELFT> void ICF<ELFT>::run() {
   // Two text sections may have identical content and relocations but different
@@ -547,15 +539,9 @@
   forEachClassRange(0, sections.size(), [&](size_t begin, size_t end) {
     if (end - begin == 1)
       return;
-<<<<<<< HEAD
-    print(ctx, "selected section " + toStr(ctx, sections[begin]));
-    for (size_t i = begin + 1; i < end; ++i) {
-      print(ctx, "  removing identical section " + toStr(ctx, sections[i]));
-=======
     print() << "selected section " << sections[begin];
     for (size_t i = begin + 1; i < end; ++i) {
       print() << "  removing identical section " << sections[i];
->>>>>>> 93e44d24
       sections[begin]->replace(sections[i]);
 
       // At this point we know sections merged are fully identical and hence
