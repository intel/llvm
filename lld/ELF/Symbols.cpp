//===- Symbols.cpp --------------------------------------------------------===//
//
// Part of the LLVM Project, under the Apache License v2.0 with LLVM Exceptions.
// See https://llvm.org/LICENSE.txt for license information.
// SPDX-License-Identifier: Apache-2.0 WITH LLVM-exception
//
//===----------------------------------------------------------------------===//

#include "Symbols.h"
#include "Driver.h"
#include "InputFiles.h"
#include "InputSection.h"
#include "OutputSections.h"
#include "SyntheticSections.h"
#include "Target.h"
#include "Writer.h"
#include "lld/Common/ErrorHandler.h"
#include "llvm/Demangle/Demangle.h"
#include "llvm/Support/Compiler.h"
#include <cstring>

using namespace llvm;
using namespace llvm::object;
using namespace llvm::ELF;
using namespace lld;
using namespace lld::elf;

static_assert(sizeof(SymbolUnion) <= 64, "SymbolUnion too large");

template <typename T> struct AssertSymbol {
  static_assert(std::is_trivially_destructible<T>(),
                "Symbol types must be trivially destructible");
  static_assert(sizeof(T) <= sizeof(SymbolUnion), "SymbolUnion too small");
  static_assert(alignof(T) <= alignof(SymbolUnion),
                "SymbolUnion not aligned enough");
};

LLVM_ATTRIBUTE_UNUSED static inline void assertSymbols() {
  AssertSymbol<Defined>();
  AssertSymbol<CommonSymbol>();
  AssertSymbol<Undefined>();
  AssertSymbol<SharedSymbol>();
  AssertSymbol<LazySymbol>();
}

// Returns a symbol for an error message.
static std::string maybeDemangleSymbol(StringRef symName) {
  return elf::config->demangle ? demangle(symName.str()) : symName.str();
}

std::string lld::toString(const elf::Symbol &sym) {
  StringRef name = sym.getName();
  std::string ret = maybeDemangleSymbol(name);

  const char *suffix = sym.getVersionSuffix();
  if (*suffix == '@')
    ret += suffix;
  return ret;
}

static uint64_t getSymVA(const Symbol &sym, int64_t addend) {
  switch (sym.kind()) {
  case Symbol::DefinedKind: {
    auto &d = cast<Defined>(sym);
    SectionBase *isec = d.section;

    // This is an absolute symbol.
    if (!isec)
      return d.value;

    assert(isec != &InputSection::discarded);

    uint64_t offset = d.value;

    // An object in an SHF_MERGE section might be referenced via a
    // section symbol (as a hack for reducing the number of local
    // symbols).
    // Depending on the addend, the reference via a section symbol
    // refers to a different object in the merge section.
    // Since the objects in the merge section are not necessarily
    // contiguous in the output, the addend can thus affect the final
    // VA in a non-linear way.
    // To make this work, we incorporate the addend into the section
    // offset (and zero out the addend for later processing) so that
    // we find the right object in the section.
    if (d.isSection())
      offset += addend;

    // In the typical case, this is actually very simple and boils
    // down to adding together 3 numbers:
    // 1. The address of the output section.
    // 2. The offset of the input section within the output section.
    // 3. The offset within the input section (this addition happens
    //    inside InputSection::getOffset).
    //
    // If you understand the data structures involved with this next
    // line (and how they get built), then you have a pretty good
    // understanding of the linker.
    uint64_t va = isec->getVA(offset);
    if (d.isSection())
      va -= addend;

    // MIPS relocatable files can mix regular and microMIPS code.
    // Linker needs to distinguish such code. To do so microMIPS
    // symbols has the `STO_MIPS_MICROMIPS` flag in the `st_other`
    // field. Unfortunately, the `MIPS::relocate()` method has
    // a symbol value only. To pass type of the symbol (regular/microMIPS)
    // to that routine as well as other places where we write
    // a symbol value as-is (.dynamic section, `Elf_Ehdr::e_entry`
    // field etc) do the same trick as compiler uses to mark microMIPS
    // for CPU - set the less-significant bit.
    if (config->emachine == EM_MIPS && isMicroMips() &&
        ((sym.stOther & STO_MIPS_MICROMIPS) || sym.hasFlag(NEEDS_COPY)))
      va |= 1;

    if (d.isTls() && !config->relocatable) {
      // Use the address of the TLS segment's first section rather than the
      // segment's address, because segment addresses aren't initialized until
      // after sections are finalized. (e.g. Measuring the size of .rela.dyn
      // for Android relocation packing requires knowing TLS symbol addresses
      // during section finalization.)
      if (!ctx.tlsPhdr || !ctx.tlsPhdr->firstSec) {
        errorOrWarn(toString(d.file) +
                    " has an STT_TLS symbol but doesn't have a PT_TLS segment");
        return 0;
      }
      return va - ctx.tlsPhdr->firstSec->addr;
    }
    return va;
  }
  case Symbol::SharedKind:
  case Symbol::UndefinedKind:
    return 0;
  case Symbol::LazyKind:
    llvm_unreachable("lazy symbol reached writer");
  case Symbol::CommonKind:
    llvm_unreachable("common symbol reached writer");
  case Symbol::PlaceholderKind:
    llvm_unreachable("placeholder symbol reached writer");
  }
  llvm_unreachable("invalid symbol kind");
}

uint64_t Symbol::getVA(int64_t addend) const {
  return getSymVA(*this, addend) + addend;
}

uint64_t Symbol::getGotVA() const {
  if (gotInIgot)
    return ctx.in.igotPlt->getVA() + getGotPltOffset();
  return ctx.in.got->getVA() + getGotOffset();
}

uint64_t Symbol::getGotOffset() const {
  return getGotIdx() * ctx.target->gotEntrySize;
}

uint64_t Symbol::getGotPltVA() const {
  if (isInIplt)
    return ctx.in.igotPlt->getVA() + getGotPltOffset();
  return ctx.in.gotPlt->getVA() + getGotPltOffset();
}

uint64_t Symbol::getGotPltOffset() const {
  if (isInIplt)
    return getPltIdx() * ctx.target->gotEntrySize;
  return (getPltIdx() + ctx.target->gotPltHeaderEntriesNum) *
         ctx.target->gotEntrySize;
}

uint64_t Symbol::getPltVA() const {
  uint64_t outVA =
<<<<<<< HEAD
      isInIplt ? in.iplt->getVA() + getPltIdx() * ctx.target->ipltEntrySize
               : in.plt->getVA() + in.plt->headerSize +
=======
      isInIplt ? ctx.in.iplt->getVA() + getPltIdx() * ctx.target->ipltEntrySize
               : ctx.in.plt->getVA() + ctx.in.plt->headerSize +
>>>>>>> 4b409fa5
                     getPltIdx() * ctx.target->pltEntrySize;

  // While linking microMIPS code PLT code are always microMIPS
  // code. Set the less-significant bit to track that fact.
  // See detailed comment in the `getSymVA` function.
  if (config->emachine == EM_MIPS && isMicroMips())
    outVA |= 1;
  return outVA;
}

uint64_t Symbol::getSize() const {
  if (const auto *dr = dyn_cast<Defined>(this))
    return dr->size;
  return cast<SharedSymbol>(this)->size;
}

OutputSection *Symbol::getOutputSection() const {
  if (auto *s = dyn_cast<Defined>(this)) {
    if (auto *sec = s->section)
      return sec->getOutputSection();
    return nullptr;
  }
  return nullptr;
}

// If a symbol name contains '@', the characters after that is
// a symbol version name. This function parses that.
void Symbol::parseSymbolVersion() {
  // Return if localized by a local: pattern in a version script.
  if (versionId == VER_NDX_LOCAL)
    return;
  StringRef s = getName();
  size_t pos = s.find('@');
  if (pos == StringRef::npos)
    return;
  StringRef verstr = s.substr(pos + 1);

  // Truncate the symbol name so that it doesn't include the version string.
  nameSize = pos;

  if (verstr.empty())
    return;

  // If this is not in this DSO, it is not a definition.
  if (!isDefined())
    return;

  // '@@' in a symbol name means the default version.
  // It is usually the most recent one.
  bool isDefault = (verstr[0] == '@');
  if (isDefault)
    verstr = verstr.substr(1);

  for (const VersionDefinition &ver : namedVersionDefs()) {
    if (ver.name != verstr)
      continue;

    if (isDefault)
      versionId = ver.id;
    else
      versionId = ver.id | VERSYM_HIDDEN;
    return;
  }

  // It is an error if the specified version is not defined.
  // Usually version script is not provided when linking executable,
  // but we may still want to override a versioned symbol from DSO,
  // so we do not report error in this case. We also do not error
  // if the symbol has a local version as it won't be in the dynamic
  // symbol table.
  if (config->shared && versionId != VER_NDX_LOCAL)
    error(toString(file) + ": symbol " + s + " has undefined version " +
          verstr);
}

void Symbol::extract() const {
  if (file->lazy) {
    file->lazy = false;
    parseFile(file);
  }
}

uint8_t Symbol::computeBinding() const {
  auto v = visibility();
  if ((v != STV_DEFAULT && v != STV_PROTECTED) || versionId == VER_NDX_LOCAL)
    return STB_LOCAL;
  if (binding == STB_GNU_UNIQUE && !config->gnuUnique)
    return STB_GLOBAL;
  return binding;
}

bool Symbol::includeInDynsym() const {
  if (computeBinding() == STB_LOCAL)
    return false;
  if (!isDefined() && !isCommon())
    // This should unconditionally return true, unfortunately glibc -static-pie
    // expects undefined weak symbols not to exist in .dynsym, e.g.
    // __pthread_mutex_lock reference in _dl_add_to_namespace_list,
    // __pthread_initialize_minimal reference in csu/libc-start.c.
    return !(isUndefWeak() && config->noDynamicLinker);

  return exportDynamic || inDynamicList;
}

// Print out a log message for --trace-symbol.
void elf::printTraceSymbol(const Symbol &sym, StringRef name) {
  std::string s;
  if (sym.isUndefined())
    s = ": reference to ";
  else if (sym.isLazy())
    s = ": lazy definition of ";
  else if (sym.isShared())
    s = ": shared definition of ";
  else if (sym.isCommon())
    s = ": common definition of ";
  else
    s = ": definition of ";

  message(toString(sym.file) + s + name);
}

static void recordWhyExtract(const InputFile *reference,
                             const InputFile &extracted, const Symbol &sym) {
  ctx.whyExtractRecords.emplace_back(toString(reference), &extracted, sym);
}

void elf::maybeWarnUnorderableSymbol(const Symbol *sym) {
  if (!config->warnSymbolOrdering)
    return;

  // If UnresolvedPolicy::Ignore is used, no "undefined symbol" error/warning is
  // emitted. It makes sense to not warn on undefined symbols (excluding those
  // demoted by demoteSymbols).
  //
  // Note, ld.bfd --symbol-ordering-file= does not warn on undefined symbols,
  // but we don't have to be compatible here.
  if (sym->isUndefined() && !cast<Undefined>(sym)->discardedSecIdx &&
      config->unresolvedSymbols == UnresolvedPolicy::Ignore)
    return;

  const InputFile *file = sym->file;
  auto *d = dyn_cast<Defined>(sym);

  auto report = [&](StringRef s) { warn(toString(file) + s + sym->getName()); };

  if (sym->isUndefined()) {
    if (cast<Undefined>(sym)->discardedSecIdx)
      report(": unable to order discarded symbol: ");
    else
      report(": unable to order undefined symbol: ");
  } else if (sym->isShared())
    report(": unable to order shared symbol: ");
  else if (d && !d->section)
    report(": unable to order absolute symbol: ");
  else if (d && isa<OutputSection>(d->section))
    report(": unable to order synthetic symbol: ");
  else if (d && !d->section->isLive())
    report(": unable to order discarded symbol: ");
}

// Returns true if a symbol can be replaced at load-time by a symbol
// with the same name defined in other ELF executable or DSO.
bool elf::computeIsPreemptible(const Symbol &sym) {
  assert(!sym.isLocal() || sym.isPlaceholder());

  // Only symbols with default visibility that appear in dynsym can be
  // preempted. Symbols with protected visibility cannot be preempted.
  if (!sym.includeInDynsym() || sym.visibility() != STV_DEFAULT)
    return false;

  // At this point copy relocations have not been created yet, so any
  // symbol that is not defined locally is preemptible.
  if (!sym.isDefined())
    return true;

  if (!config->shared)
    return false;

  // If -Bsymbolic or --dynamic-list is specified, or -Bsymbolic-functions is
  // specified and the symbol is STT_FUNC, the symbol is preemptible iff it is
  // in the dynamic list. -Bsymbolic-non-weak-functions is a non-weak subset of
  // -Bsymbolic-functions.
  if (config->symbolic ||
      (config->bsymbolic == BsymbolicKind::NonWeak &&
       sym.binding != STB_WEAK) ||
      (config->bsymbolic == BsymbolicKind::Functions && sym.isFunc()) ||
      (config->bsymbolic == BsymbolicKind::NonWeakFunctions && sym.isFunc() &&
       sym.binding != STB_WEAK))
    return sym.inDynamicList;
  return true;
}

// Merge symbol properties.
//
// When we have many symbols of the same name, we choose one of them,
// and that's the result of symbol resolution. However, symbols that
// were not chosen still affect some symbol properties.
void Symbol::mergeProperties(const Symbol &other) {
  if (other.exportDynamic)
    exportDynamic = true;

  // DSO symbols do not affect visibility in the output.
  if (!other.isShared() && other.visibility() != STV_DEFAULT) {
    uint8_t v = visibility(), ov = other.visibility();
    setVisibility(v == STV_DEFAULT ? ov : std::min(v, ov));
  }
}

void Symbol::resolve(const Undefined &other) {
  if (other.visibility() != STV_DEFAULT) {
    uint8_t v = visibility(), ov = other.visibility();
    setVisibility(v == STV_DEFAULT ? ov : std::min(v, ov));
  }
  // An undefined symbol with non default visibility must be satisfied
  // in the same DSO.
  //
  // If this is a non-weak defined symbol in a discarded section, override the
  // existing undefined symbol for better error message later.
  if (isPlaceholder() || (isShared() && other.visibility() != STV_DEFAULT) ||
      (isUndefined() && other.binding != STB_WEAK && other.discardedSecIdx)) {
    other.overwrite(*this);
    return;
  }

  if (traced)
    printTraceSymbol(other, getName());

  if (isLazy()) {
    // An undefined weak will not extract archive members. See comment on Lazy
    // in Symbols.h for the details.
    if (other.binding == STB_WEAK) {
      binding = STB_WEAK;
      type = other.type;
      return;
    }

    // Do extra check for --warn-backrefs.
    //
    // --warn-backrefs is an option to prevent an undefined reference from
    // extracting an archive member written earlier in the command line. It can
    // be used to keep compatibility with GNU linkers to some degree. I'll
    // explain the feature and why you may find it useful in this comment.
    //
    // lld's symbol resolution semantics is more relaxed than traditional Unix
    // linkers. For example,
    //
    //   ld.lld foo.a bar.o
    //
    // succeeds even if bar.o contains an undefined symbol that has to be
    // resolved by some object file in foo.a. Traditional Unix linkers don't
    // allow this kind of backward reference, as they visit each file only once
    // from left to right in the command line while resolving all undefined
    // symbols at the moment of visiting.
    //
    // In the above case, since there's no undefined symbol when a linker visits
    // foo.a, no files are pulled out from foo.a, and because the linker forgets
    // about foo.a after visiting, it can't resolve undefined symbols in bar.o
    // that could have been resolved otherwise.
    //
    // That lld accepts more relaxed form means that (besides it'd make more
    // sense) you can accidentally write a command line or a build file that
    // works only with lld, even if you have a plan to distribute it to wider
    // users who may be using GNU linkers. With --warn-backrefs, you can detect
    // a library order that doesn't work with other Unix linkers.
    //
    // The option is also useful to detect cyclic dependencies between static
    // archives. Again, lld accepts
    //
    //   ld.lld foo.a bar.a
    //
    // even if foo.a and bar.a depend on each other. With --warn-backrefs, it is
    // handled as an error.
    //
    // Here is how the option works. We assign a group ID to each file. A file
    // with a smaller group ID can pull out object files from an archive file
    // with an equal or greater group ID. Otherwise, it is a reverse dependency
    // and an error.
    //
    // A file outside --{start,end}-group gets a fresh ID when instantiated. All
    // files within the same --{start,end}-group get the same group ID. E.g.
    //
    //   ld.lld A B --start-group C D --end-group E
    //
    // A forms group 0. B form group 1. C and D (including their member object
    // files) form group 2. E forms group 3. I think that you can see how this
    // group assignment rule simulates the traditional linker's semantics.
    bool backref = config->warnBackrefs && other.file &&
                   file->groupId < other.file->groupId;
    extract();

    if (!config->whyExtract.empty())
      recordWhyExtract(other.file, *file, *this);

    // We don't report backward references to weak symbols as they can be
    // overridden later.
    //
    // A traditional linker does not error for -ldef1 -lref -ldef2 (linking
    // sandwich), where def2 may or may not be the same as def1. We don't want
    // to warn for this case, so dismiss the warning if we see a subsequent lazy
    // definition. this->file needs to be saved because in the case of LTO it
    // may be reset to nullptr or be replaced with a file named lto.tmp.
    if (backref && !isWeak())
      ctx.backwardReferences.try_emplace(this,
                                         std::make_pair(other.file, file));
    return;
  }

  // Undefined symbols in a SharedFile do not change the binding.
  if (isa_and_nonnull<SharedFile>(other.file))
    return;

  if (isUndefined() || isShared()) {
    // The binding will be weak if there is at least one reference and all are
    // weak. The binding has one opportunity to change to weak: if the first
    // reference is weak.
    if (other.binding != STB_WEAK || !referenced)
      binding = other.binding;
  }
}

// Compare two symbols. Return true if the new symbol should win.
bool Symbol::shouldReplace(const Defined &other) const {
  if (LLVM_UNLIKELY(isCommon())) {
    if (config->warnCommon)
      warn("common " + getName() + " is overridden");
    return !other.isWeak();
  }
  if (!isDefined())
    return true;

  // Incoming STB_GLOBAL overrides STB_WEAK/STB_GNU_UNIQUE. -fgnu-unique changes
  // some vague linkage data in COMDAT from STB_WEAK to STB_GNU_UNIQUE. Treat
  // STB_GNU_UNIQUE like STB_WEAK so that we prefer the first among all
  // STB_WEAK/STB_GNU_UNIQUE copies. If we prefer an incoming STB_GNU_UNIQUE to
  // an existing STB_WEAK, there may be discarded section errors because the
  // selected copy may be in a non-prevailing COMDAT.
  return !isGlobal() && other.isGlobal();
}

void elf::reportDuplicate(const Symbol &sym, const InputFile *newFile,
                          InputSectionBase *errSec, uint64_t errOffset) {
  if (config->allowMultipleDefinition)
    return;
  // In glibc<2.32, crti.o has .gnu.linkonce.t.__x86.get_pc_thunk.bx, which
  // is sort of proto-comdat. There is actually no duplicate if we have
  // full support for .gnu.linkonce.
  const Defined *d = dyn_cast<Defined>(&sym);
  if (!d || d->getName() == "__x86.get_pc_thunk.bx")
    return;
  // Allow absolute symbols with the same value for GNU ld compatibility.
  if (!d->section && !errSec && errOffset && d->value == errOffset)
    return;
  if (!d->section || !errSec) {
    errorOrWarn("duplicate symbol: " + toString(sym) + "\n>>> defined in " +
                toString(sym.file) + "\n>>> defined in " + toString(newFile));
    return;
  }

  // Construct and print an error message in the form of:
  //
  //   ld.lld: error: duplicate symbol: foo
  //   >>> defined at bar.c:30
  //   >>>            bar.o (/home/alice/src/bar.o)
  //   >>> defined at baz.c:563
  //   >>>            baz.o in archive libbaz.a
  auto *sec1 = cast<InputSectionBase>(d->section);
  std::string src1 = sec1->getSrcMsg(sym, d->value);
  std::string obj1 = sec1->getObjMsg(d->value);
  std::string src2 = errSec->getSrcMsg(sym, errOffset);
  std::string obj2 = errSec->getObjMsg(errOffset);

  std::string msg = "duplicate symbol: " + toString(sym) + "\n>>> defined at ";
  if (!src1.empty())
    msg += src1 + "\n>>>            ";
  msg += obj1 + "\n>>> defined at ";
  if (!src2.empty())
    msg += src2 + "\n>>>            ";
  msg += obj2;
  errorOrWarn(msg);
}

void Symbol::checkDuplicate(const Defined &other) const {
  if (isDefined() && !isWeak() && !other.isWeak())
    reportDuplicate(*this, other.file,
                    dyn_cast_or_null<InputSectionBase>(other.section),
                    other.value);
}

void Symbol::resolve(const CommonSymbol &other) {
  if (other.exportDynamic)
    exportDynamic = true;
  if (other.visibility() != STV_DEFAULT) {
    uint8_t v = visibility(), ov = other.visibility();
    setVisibility(v == STV_DEFAULT ? ov : std::min(v, ov));
  }
  if (isDefined() && !isWeak()) {
    if (config->warnCommon)
      warn("common " + getName() + " is overridden");
    return;
  }

  if (CommonSymbol *oldSym = dyn_cast<CommonSymbol>(this)) {
    if (config->warnCommon)
      warn("multiple common of " + getName());
    oldSym->alignment = std::max(oldSym->alignment, other.alignment);
    if (oldSym->size < other.size) {
      oldSym->file = other.file;
      oldSym->size = other.size;
    }
    return;
  }

  if (auto *s = dyn_cast<SharedSymbol>(this)) {
    // Increase st_size if the shared symbol has a larger st_size. The shared
    // symbol may be created from common symbols. The fact that some object
    // files were linked into a shared object first should not change the
    // regular rule that picks the largest st_size.
    uint64_t size = s->size;
    other.overwrite(*this);
    if (size > cast<CommonSymbol>(this)->size)
      cast<CommonSymbol>(this)->size = size;
  } else {
    other.overwrite(*this);
  }
}

void Symbol::resolve(const Defined &other) {
  if (other.exportDynamic)
    exportDynamic = true;
  if (other.visibility() != STV_DEFAULT) {
    uint8_t v = visibility(), ov = other.visibility();
    setVisibility(v == STV_DEFAULT ? ov : std::min(v, ov));
  }
  if (shouldReplace(other))
    other.overwrite(*this);
}

void Symbol::resolve(const LazySymbol &other) {
  if (isPlaceholder()) {
    other.overwrite(*this);
    return;
  }

  // For common objects, we want to look for global or weak definitions that
  // should be extracted as the canonical definition instead.
  if (LLVM_UNLIKELY(isCommon()) && elf::config->fortranCommon &&
      other.file->shouldExtractForCommon(getName())) {
    ctx.backwardReferences.erase(this);
    other.overwrite(*this);
    other.extract();
    return;
  }

  if (!isUndefined()) {
    // See the comment in resolveUndefined().
    if (isDefined())
      ctx.backwardReferences.erase(this);
    return;
  }

  // An undefined weak will not extract archive members. See comment on Lazy in
  // Symbols.h for the details.
  if (isWeak()) {
    uint8_t ty = type;
    other.overwrite(*this);
    type = ty;
    binding = STB_WEAK;
    return;
  }

  const InputFile *oldFile = file;
  other.extract();
  if (!config->whyExtract.empty())
    recordWhyExtract(oldFile, *file, *this);
}

void Symbol::resolve(const SharedSymbol &other) {
  exportDynamic = true;
  if (isPlaceholder()) {
    other.overwrite(*this);
    return;
  }
  if (isCommon()) {
    // See the comment in resolveCommon() above.
    if (other.size > cast<CommonSymbol>(this)->size)
      cast<CommonSymbol>(this)->size = other.size;
    return;
  }
  if (visibility() == STV_DEFAULT && (isUndefined() || isLazy())) {
    // An undefined symbol with non default visibility must be satisfied
    // in the same DSO.
    uint8_t bind = binding;
    other.overwrite(*this);
    binding = bind;
  } else if (traced)
    printTraceSymbol(other, getName());
}

void Defined::overwrite(Symbol &sym) const {
  if (isa_and_nonnull<SharedFile>(sym.file))
    sym.versionId = VER_NDX_GLOBAL;
  Symbol::overwrite(sym, DefinedKind);
  auto &s = static_cast<Defined &>(sym);
  s.value = value;
  s.size = size;
  s.section = section;
}<|MERGE_RESOLUTION|>--- conflicted
+++ resolved
@@ -170,13 +170,8 @@
 
 uint64_t Symbol::getPltVA() const {
   uint64_t outVA =
-<<<<<<< HEAD
-      isInIplt ? in.iplt->getVA() + getPltIdx() * ctx.target->ipltEntrySize
-               : in.plt->getVA() + in.plt->headerSize +
-=======
       isInIplt ? ctx.in.iplt->getVA() + getPltIdx() * ctx.target->ipltEntrySize
                : ctx.in.plt->getVA() + ctx.in.plt->headerSize +
->>>>>>> 4b409fa5
                      getPltIdx() * ctx.target->pltEntrySize;
 
   // While linking microMIPS code PLT code are always microMIPS
