//===- Symbols.cpp --------------------------------------------------------===//
//
// Part of the LLVM Project, under the Apache License v2.0 with LLVM Exceptions.
// See https://llvm.org/LICENSE.txt for license information.
// SPDX-License-Identifier: Apache-2.0 WITH LLVM-exception
//
//===----------------------------------------------------------------------===//

#include "Symbols.h"
#include "Driver.h"
#include "InputFiles.h"
#include "InputSection.h"
#include "OutputSections.h"
#include "SyntheticSections.h"
#include "Target.h"
#include "Writer.h"
#include "lld/Common/ErrorHandler.h"
#include "llvm/Demangle/Demangle.h"
#include "llvm/Support/Compiler.h"
#include <cstring>

using namespace llvm;
using namespace llvm::object;
using namespace llvm::ELF;
using namespace lld;
using namespace lld::elf;

static_assert(sizeof(SymbolUnion) <= 64, "SymbolUnion too large");

template <typename T> struct AssertSymbol {
  static_assert(std::is_trivially_destructible<T>(),
                "Symbol types must be trivially destructible");
  static_assert(sizeof(T) <= sizeof(SymbolUnion), "SymbolUnion too small");
  static_assert(alignof(T) <= alignof(SymbolUnion),
                "SymbolUnion not aligned enough");
};

LLVM_ATTRIBUTE_UNUSED static inline void assertSymbols() {
  AssertSymbol<Defined>();
  AssertSymbol<CommonSymbol>();
  AssertSymbol<Undefined>();
  AssertSymbol<SharedSymbol>();
  AssertSymbol<LazySymbol>();
}

// Returns a symbol for an error message.
static std::string maybeDemangleSymbol(Ctx &ctx, StringRef symName) {
  return ctx.arg.demangle ? demangle(symName.str()) : symName.str();
}

std::string elf::toStr(Ctx &ctx, const elf::Symbol &sym) {
  StringRef name = sym.getName();
  std::string ret = maybeDemangleSymbol(ctx, name);

  const char *suffix = sym.getVersionSuffix();
  if (*suffix == '@')
    ret += suffix;
  return ret;
}

const ELFSyncStream &elf::operator<<(const ELFSyncStream &s,
                                     const Symbol *sym) {
<<<<<<< HEAD
  return s << toString(*sym);
=======
  return s << toStr(s.ctx, *sym);
>>>>>>> a8d96e15
}

static uint64_t getSymVA(Ctx &ctx, const Symbol &sym, int64_t addend) {
  switch (sym.kind()) {
  case Symbol::DefinedKind: {
    auto &d = cast<Defined>(sym);
    SectionBase *isec = d.section;

    // This is an absolute symbol.
    if (!isec)
      return d.value;

    assert(isec != &InputSection::discarded);

    uint64_t offset = d.value;

    // An object in an SHF_MERGE section might be referenced via a
    // section symbol (as a hack for reducing the number of local
    // symbols).
    // Depending on the addend, the reference via a section symbol
    // refers to a different object in the merge section.
    // Since the objects in the merge section are not necessarily
    // contiguous in the output, the addend can thus affect the final
    // VA in a non-linear way.
    // To make this work, we incorporate the addend into the section
    // offset (and zero out the addend for later processing) so that
    // we find the right object in the section.
    if (d.isSection())
      offset += addend;

    // In the typical case, this is actually very simple and boils
    // down to adding together 3 numbers:
    // 1. The address of the output section.
    // 2. The offset of the input section within the output section.
    // 3. The offset within the input section (this addition happens
    //    inside InputSection::getOffset).
    //
    // If you understand the data structures involved with this next
    // line (and how they get built), then you have a pretty good
    // understanding of the linker.
    uint64_t va = isec->getVA(offset);
    if (d.isSection())
      va -= addend;

    // MIPS relocatable files can mix regular and microMIPS code.
    // Linker needs to distinguish such code. To do so microMIPS
    // symbols has the `STO_MIPS_MICROMIPS` flag in the `st_other`
    // field. Unfortunately, the `MIPS::relocate()` method has
    // a symbol value only. To pass type of the symbol (regular/microMIPS)
    // to that routine as well as other places where we write
    // a symbol value as-is (.dynamic section, `Elf_Ehdr::e_entry`
    // field etc) do the same trick as compiler uses to mark microMIPS
    // for CPU - set the less-significant bit.
    if (ctx.arg.emachine == EM_MIPS && isMicroMips(ctx) &&
        ((sym.stOther & STO_MIPS_MICROMIPS) || sym.hasFlag(NEEDS_COPY)))
      va |= 1;

    if (d.isTls() && !ctx.arg.relocatable) {
      // Use the address of the TLS segment's first section rather than the
      // segment's address, because segment addresses aren't initialized until
      // after sections are finalized. (e.g. Measuring the size of .rela.dyn
      // for Android relocation packing requires knowing TLS symbol addresses
      // during section finalization.)
      if (!ctx.tlsPhdr || !ctx.tlsPhdr->firstSec) {
        Err(ctx) << d.file
                 << " has an STT_TLS symbol but doesn't have a PT_TLS segment";
        return 0;
      }
      return va - ctx.tlsPhdr->firstSec->addr;
    }
    return va;
  }
  case Symbol::SharedKind:
  case Symbol::UndefinedKind:
    return 0;
  case Symbol::LazyKind:
    llvm_unreachable("lazy symbol reached writer");
  case Symbol::CommonKind:
    llvm_unreachable("common symbol reached writer");
  case Symbol::PlaceholderKind:
    llvm_unreachable("placeholder symbol reached writer");
  }
  llvm_unreachable("invalid symbol kind");
}

uint64_t Symbol::getVA(Ctx &ctx, int64_t addend) const {
  return getSymVA(ctx, *this, addend) + addend;
}

uint64_t Symbol::getGotVA(Ctx &ctx) const {
  if (gotInIgot)
    return ctx.in.igotPlt->getVA() + getGotPltOffset(ctx);
  return ctx.in.got->getVA() + getGotOffset(ctx);
}

uint64_t Symbol::getGotOffset(Ctx &ctx) const {
  return getGotIdx(ctx) * ctx.target->gotEntrySize;
}

uint64_t Symbol::getGotPltVA(Ctx &ctx) const {
  if (isInIplt)
    return ctx.in.igotPlt->getVA() + getGotPltOffset(ctx);
  return ctx.in.gotPlt->getVA() + getGotPltOffset(ctx);
}

uint64_t Symbol::getGotPltOffset(Ctx &ctx) const {
  if (isInIplt)
    return getPltIdx(ctx) * ctx.target->gotEntrySize;
  return (getPltIdx(ctx) + ctx.target->gotPltHeaderEntriesNum) *
         ctx.target->gotEntrySize;
}

uint64_t Symbol::getPltVA(Ctx &ctx) const {
  uint64_t outVA = isInIplt ? ctx.in.iplt->getVA() +
                                  getPltIdx(ctx) * ctx.target->ipltEntrySize
                            : ctx.in.plt->getVA() + ctx.in.plt->headerSize +
                                  getPltIdx(ctx) * ctx.target->pltEntrySize;

  // While linking microMIPS code PLT code are always microMIPS
  // code. Set the less-significant bit to track that fact.
  // See detailed comment in the `getSymVA` function.
  if (ctx.arg.emachine == EM_MIPS && isMicroMips(ctx))
    outVA |= 1;
  return outVA;
}

uint64_t Symbol::getSize() const {
  if (const auto *dr = dyn_cast<Defined>(this))
    return dr->size;
  return cast<SharedSymbol>(this)->size;
}

OutputSection *Symbol::getOutputSection() const {
  if (auto *s = dyn_cast<Defined>(this)) {
    if (auto *sec = s->section)
      return sec->getOutputSection();
    return nullptr;
  }
  return nullptr;
}

// If a symbol name contains '@', the characters after that is
// a symbol version name. This function parses that.
void Symbol::parseSymbolVersion(Ctx &ctx) {
  // Return if localized by a local: pattern in a version script.
  if (versionId == VER_NDX_LOCAL)
    return;
  StringRef s = getName();
  size_t pos = s.find('@');
  if (pos == StringRef::npos)
    return;
  StringRef verstr = s.substr(pos + 1);

  // Truncate the symbol name so that it doesn't include the version string.
  nameSize = pos;

  if (verstr.empty())
    return;

  // If this is not in this DSO, it is not a definition.
  if (!isDefined())
    return;

  // '@@' in a symbol name means the default version.
  // It is usually the most recent one.
  bool isDefault = (verstr[0] == '@');
  if (isDefault)
    verstr = verstr.substr(1);

  for (const VersionDefinition &ver : namedVersionDefs(ctx)) {
    if (ver.name != verstr)
      continue;

    if (isDefault)
      versionId = ver.id;
    else
      versionId = ver.id | VERSYM_HIDDEN;
    return;
  }

  // It is an error if the specified version is not defined.
  // Usually version script is not provided when linking executable,
  // but we may still want to override a versioned symbol from DSO,
  // so we do not report error in this case. We also do not error
  // if the symbol has a local version as it won't be in the dynamic
  // symbol table.
  if (ctx.arg.shared && versionId != VER_NDX_LOCAL)
    ErrAlways(ctx) << file << ": symbol " << s << " has undefined version "
                   << verstr;
}

void Symbol::extract(Ctx &ctx) const {
  if (file->lazy) {
    file->lazy = false;
    parseFile(ctx, file);
  }
}

uint8_t Symbol::computeBinding(Ctx &ctx) const {
  auto v = visibility();
  if ((v != STV_DEFAULT && v != STV_PROTECTED) || versionId == VER_NDX_LOCAL)
    return STB_LOCAL;
  if (binding == STB_GNU_UNIQUE && !ctx.arg.gnuUnique)
    return STB_GLOBAL;
  return binding;
}

bool Symbol::includeInDynsym(Ctx &ctx) const {
  if (computeBinding(ctx) == STB_LOCAL)
    return false;
  if (!isDefined() && !isCommon())
    // This should unconditionally return true, unfortunately glibc -static-pie
    // expects undefined weak symbols not to exist in .dynsym, e.g.
    // __pthread_mutex_lock reference in _dl_add_to_namespace_list,
    // __pthread_initialize_minimal reference in csu/libc-start.c.
    return !(isUndefWeak() && ctx.arg.noDynamicLinker);

  return exportDynamic || inDynamicList;
}

// Print out a log message for --trace-symbol.
void elf::printTraceSymbol(const Symbol &sym, StringRef name) {
  std::string s;
  if (sym.isUndefined())
    s = ": reference to ";
  else if (sym.isLazy())
    s = ": lazy definition of ";
  else if (sym.isShared())
    s = ": shared definition of ";
  else if (sym.isCommon())
    s = ": common definition of ";
  else
    s = ": definition of ";

  Msg(sym.file->ctx) << sym.file << s << name;
}

static void recordWhyExtract(Ctx &ctx, const InputFile *reference,
                             const InputFile &extracted, const Symbol &sym) {
  ctx.whyExtractRecords.emplace_back(toStr(ctx, reference), &extracted, sym);
}

void elf::maybeWarnUnorderableSymbol(Ctx &ctx, const Symbol *sym) {
  if (!ctx.arg.warnSymbolOrdering)
    return;

  // If UnresolvedPolicy::Ignore is used, no "undefined symbol" error/warning is
  // emitted. It makes sense to not warn on undefined symbols (excluding those
  // demoted by demoteSymbols).
  //
  // Note, ld.bfd --symbol-ordering-file= does not warn on undefined symbols,
  // but we don't have to be compatible here.
  if (sym->isUndefined() && !cast<Undefined>(sym)->discardedSecIdx &&
      ctx.arg.unresolvedSymbols == UnresolvedPolicy::Ignore)
    return;

  const InputFile *file = sym->file;
  auto *d = dyn_cast<Defined>(sym);

  auto report = [&](StringRef s) { Warn(ctx) << file << s << sym->getName(); };

  if (sym->isUndefined()) {
    if (cast<Undefined>(sym)->discardedSecIdx)
      report(": unable to order discarded symbol: ");
    else
      report(": unable to order undefined symbol: ");
  } else if (sym->isShared())
    report(": unable to order shared symbol: ");
  else if (d && !d->section)
    report(": unable to order absolute symbol: ");
  else if (d && isa<OutputSection>(d->section))
    report(": unable to order synthetic symbol: ");
  else if (d && !d->section->isLive())
    report(": unable to order discarded symbol: ");
}

// Returns true if a symbol can be replaced at load-time by a symbol
// with the same name defined in other ELF executable or DSO.
bool elf::computeIsPreemptible(Ctx &ctx, const Symbol &sym) {
  assert(!sym.isLocal() || sym.isPlaceholder());

  // Only symbols with default visibility that appear in dynsym can be
  // preempted. Symbols with protected visibility cannot be preempted.
  if (!sym.includeInDynsym(ctx) || sym.visibility() != STV_DEFAULT)
    return false;

  // At this point copy relocations have not been created yet, so any
  // symbol that is not defined locally is preemptible.
  if (!sym.isDefined())
    return true;

  if (!ctx.arg.shared)
    return false;

  // If -Bsymbolic or --dynamic-list is specified, or -Bsymbolic-functions is
  // specified and the symbol is STT_FUNC, the symbol is preemptible iff it is
  // in the dynamic list. -Bsymbolic-non-weak-functions is a non-weak subset of
  // -Bsymbolic-functions.
  if (ctx.arg.symbolic ||
      (ctx.arg.bsymbolic == BsymbolicKind::NonWeak &&
       sym.binding != STB_WEAK) ||
      (ctx.arg.bsymbolic == BsymbolicKind::Functions && sym.isFunc()) ||
      (ctx.arg.bsymbolic == BsymbolicKind::NonWeakFunctions && sym.isFunc() &&
       sym.binding != STB_WEAK))
    return sym.inDynamicList;
  return true;
}

// Merge symbol properties.
//
// When we have many symbols of the same name, we choose one of them,
// and that's the result of symbol resolution. However, symbols that
// were not chosen still affect some symbol properties.
void Symbol::mergeProperties(const Symbol &other) {
  if (other.exportDynamic)
    exportDynamic = true;

  // DSO symbols do not affect visibility in the output.
  if (!other.isShared() && other.visibility() != STV_DEFAULT) {
    uint8_t v = visibility(), ov = other.visibility();
    setVisibility(v == STV_DEFAULT ? ov : std::min(v, ov));
  }
}

void Symbol::resolve(Ctx &ctx, const Undefined &other) {
  if (other.visibility() != STV_DEFAULT) {
    uint8_t v = visibility(), ov = other.visibility();
    setVisibility(v == STV_DEFAULT ? ov : std::min(v, ov));
  }
  // An undefined symbol with non default visibility must be satisfied
  // in the same DSO.
  //
  // If this is a non-weak defined symbol in a discarded section, override the
  // existing undefined symbol for better error message later.
  if (isPlaceholder() || (isShared() && other.visibility() != STV_DEFAULT) ||
      (isUndefined() && other.binding != STB_WEAK && other.discardedSecIdx)) {
    other.overwrite(*this);
    return;
  }

  if (traced)
    printTraceSymbol(other, getName());

  if (isLazy()) {
    // An undefined weak will not extract archive members. See comment on Lazy
    // in Symbols.h for the details.
    if (other.binding == STB_WEAK) {
      binding = STB_WEAK;
      type = other.type;
      return;
    }

    // Do extra check for --warn-backrefs.
    //
    // --warn-backrefs is an option to prevent an undefined reference from
    // extracting an archive member written earlier in the command line. It can
    // be used to keep compatibility with GNU linkers to some degree. I'll
    // explain the feature and why you may find it useful in this comment.
    //
    // lld's symbol resolution semantics is more relaxed than traditional Unix
    // linkers. For example,
    //
    //   ld.lld foo.a bar.o
    //
    // succeeds even if bar.o contains an undefined symbol that has to be
    // resolved by some object file in foo.a. Traditional Unix linkers don't
    // allow this kind of backward reference, as they visit each file only once
    // from left to right in the command line while resolving all undefined
    // symbols at the moment of visiting.
    //
    // In the above case, since there's no undefined symbol when a linker visits
    // foo.a, no files are pulled out from foo.a, and because the linker forgets
    // about foo.a after visiting, it can't resolve undefined symbols in bar.o
    // that could have been resolved otherwise.
    //
    // That lld accepts more relaxed form means that (besides it'd make more
    // sense) you can accidentally write a command line or a build file that
    // works only with lld, even if you have a plan to distribute it to wider
    // users who may be using GNU linkers. With --warn-backrefs, you can detect
    // a library order that doesn't work with other Unix linkers.
    //
    // The option is also useful to detect cyclic dependencies between static
    // archives. Again, lld accepts
    //
    //   ld.lld foo.a bar.a
    //
    // even if foo.a and bar.a depend on each other. With --warn-backrefs, it is
    // handled as an error.
    //
    // Here is how the option works. We assign a group ID to each file. A file
    // with a smaller group ID can pull out object files from an archive file
    // with an equal or greater group ID. Otherwise, it is a reverse dependency
    // and an error.
    //
    // A file outside --{start,end}-group gets a fresh ID when instantiated. All
    // files within the same --{start,end}-group get the same group ID. E.g.
    //
    //   ld.lld A B --start-group C D --end-group E
    //
    // A forms group 0. B form group 1. C and D (including their member object
    // files) form group 2. E forms group 3. I think that you can see how this
    // group assignment rule simulates the traditional linker's semantics.
    bool backref = ctx.arg.warnBackrefs && other.file &&
                   file->groupId < other.file->groupId;
    extract(ctx);

    if (!ctx.arg.whyExtract.empty())
      recordWhyExtract(ctx, other.file, *file, *this);

    // We don't report backward references to weak symbols as they can be
    // overridden later.
    //
    // A traditional linker does not error for -ldef1 -lref -ldef2 (linking
    // sandwich), where def2 may or may not be the same as def1. We don't want
    // to warn for this case, so dismiss the warning if we see a subsequent lazy
    // definition. this->file needs to be saved because in the case of LTO it
    // may be reset to nullptr or be replaced with a file named lto.tmp.
    if (backref && !isWeak())
      ctx.backwardReferences.try_emplace(this,
                                         std::make_pair(other.file, file));
    return;
  }

  // Undefined symbols in a SharedFile do not change the binding.
  if (isa_and_nonnull<SharedFile>(other.file))
    return;

  if (isUndefined() || isShared()) {
    // The binding will be weak if there is at least one reference and all are
    // weak. The binding has one opportunity to change to weak: if the first
    // reference is weak.
    if (other.binding != STB_WEAK || !referenced)
      binding = other.binding;
  }
}

// Compare two symbols. Return true if the new symbol should win.
bool Symbol::shouldReplace(Ctx &ctx, const Defined &other) const {
  if (LLVM_UNLIKELY(isCommon())) {
    if (ctx.arg.warnCommon)
      Warn(ctx) << "common " << getName() << " is overridden";
    return !other.isWeak();
  }
  if (!isDefined())
    return true;

  // Incoming STB_GLOBAL overrides STB_WEAK/STB_GNU_UNIQUE. -fgnu-unique changes
  // some vague linkage data in COMDAT from STB_WEAK to STB_GNU_UNIQUE. Treat
  // STB_GNU_UNIQUE like STB_WEAK so that we prefer the first among all
  // STB_WEAK/STB_GNU_UNIQUE copies. If we prefer an incoming STB_GNU_UNIQUE to
  // an existing STB_WEAK, there may be discarded section errors because the
  // selected copy may be in a non-prevailing COMDAT.
  return !isGlobal() && other.isGlobal();
}

void elf::reportDuplicate(Ctx &ctx, const Symbol &sym, const InputFile *newFile,
                          InputSectionBase *errSec, uint64_t errOffset) {
  if (ctx.arg.allowMultipleDefinition)
    return;
  // In glibc<2.32, crti.o has .gnu.linkonce.t.__x86.get_pc_thunk.bx, which
  // is sort of proto-comdat. There is actually no duplicate if we have
  // full support for .gnu.linkonce.
  const Defined *d = dyn_cast<Defined>(&sym);
  if (!d || d->getName() == "__x86.get_pc_thunk.bx")
    return;
  // Allow absolute symbols with the same value for GNU ld compatibility.
  if (!d->section && !errSec && errOffset && d->value == errOffset)
    return;
  if (!d->section || !errSec) {
    Err(ctx) << "duplicate symbol: " << &sym << "\n>>> defined in " << sym.file
             << "\n>>> defined in " << newFile;
    return;
  }

  // Construct and print an error message in the form of:
  //
  //   ld.lld: error: duplicate symbol: foo
  //   >>> defined at bar.c:30
  //   >>>            bar.o (/home/alice/src/bar.o)
  //   >>> defined at baz.c:563
  //   >>>            baz.o in archive libbaz.a
  auto *sec1 = cast<InputSectionBase>(d->section);
  std::string src1 = sec1->getSrcMsg(sym, d->value);
  std::string obj1 = sec1->getObjMsg(d->value);
  std::string src2 = errSec->getSrcMsg(sym, errOffset);
  std::string obj2 = errSec->getObjMsg(errOffset);

  auto diag = Err(ctx);
  diag << "duplicate symbol: " << &sym << "\n>>> defined at ";
  if (!src1.empty())
    diag << src1 << "\n>>>            ";
  diag << obj1 << "\n>>> defined at ";
  if (!src2.empty())
    diag << src2 << "\n>>>            ";
  diag << obj2;
}

void Symbol::checkDuplicate(Ctx &ctx, const Defined &other) const {
  if (isDefined() && !isWeak() && !other.isWeak())
    reportDuplicate(ctx, *this, other.file,
                    dyn_cast_or_null<InputSectionBase>(other.section),
                    other.value);
}

void Symbol::resolve(Ctx &ctx, const CommonSymbol &other) {
  if (other.exportDynamic)
    exportDynamic = true;
  if (other.visibility() != STV_DEFAULT) {
    uint8_t v = visibility(), ov = other.visibility();
    setVisibility(v == STV_DEFAULT ? ov : std::min(v, ov));
  }
  if (isDefined() && !isWeak()) {
    if (ctx.arg.warnCommon)
      Warn(ctx) << "common " << getName() << " is overridden";
    return;
  }

  if (CommonSymbol *oldSym = dyn_cast<CommonSymbol>(this)) {
    if (ctx.arg.warnCommon)
      Warn(ctx) << "multiple common of " << getName();
    oldSym->alignment = std::max(oldSym->alignment, other.alignment);
    if (oldSym->size < other.size) {
      oldSym->file = other.file;
      oldSym->size = other.size;
    }
    return;
  }

  if (auto *s = dyn_cast<SharedSymbol>(this)) {
    // Increase st_size if the shared symbol has a larger st_size. The shared
    // symbol may be created from common symbols. The fact that some object
    // files were linked into a shared object first should not change the
    // regular rule that picks the largest st_size.
    uint64_t size = s->size;
    other.overwrite(*this);
    if (size > cast<CommonSymbol>(this)->size)
      cast<CommonSymbol>(this)->size = size;
  } else {
    other.overwrite(*this);
  }
}

void Symbol::resolve(Ctx &ctx, const Defined &other) {
  if (other.exportDynamic)
    exportDynamic = true;
  if (other.visibility() != STV_DEFAULT) {
    uint8_t v = visibility(), ov = other.visibility();
    setVisibility(v == STV_DEFAULT ? ov : std::min(v, ov));
  }
  if (shouldReplace(ctx, other))
    other.overwrite(*this);
}

void Symbol::resolve(Ctx &ctx, const LazySymbol &other) {
  if (isPlaceholder()) {
    other.overwrite(*this);
    return;
  }

  // For common objects, we want to look for global or weak definitions that
  // should be extracted as the canonical definition instead.
  if (LLVM_UNLIKELY(isCommon()) && ctx.arg.fortranCommon &&
      other.file->shouldExtractForCommon(getName())) {
    ctx.backwardReferences.erase(this);
    other.overwrite(*this);
    other.extract(ctx);
    return;
  }

  if (!isUndefined()) {
    // See the comment in resolveUndefined().
    if (isDefined())
      ctx.backwardReferences.erase(this);
    return;
  }

  // An undefined weak will not extract archive members. See comment on Lazy in
  // Symbols.h for the details.
  if (isWeak()) {
    uint8_t ty = type;
    other.overwrite(*this);
    type = ty;
    binding = STB_WEAK;
    return;
  }

  const InputFile *oldFile = file;
  other.extract(ctx);
  if (!ctx.arg.whyExtract.empty())
    recordWhyExtract(ctx, oldFile, *file, *this);
}

void Symbol::resolve(Ctx &ctx, const SharedSymbol &other) {
  exportDynamic = true;
  if (isPlaceholder()) {
    other.overwrite(*this);
    return;
  }
  if (isCommon()) {
    // See the comment in resolveCommon() above.
    if (other.size > cast<CommonSymbol>(this)->size)
      cast<CommonSymbol>(this)->size = other.size;
    return;
  }
  if (visibility() == STV_DEFAULT && (isUndefined() || isLazy())) {
    // An undefined symbol with non default visibility must be satisfied
    // in the same DSO.
    uint8_t bind = binding;
    other.overwrite(*this);
    binding = bind;
  } else if (traced)
    printTraceSymbol(other, getName());
}

void Defined::overwrite(Symbol &sym) const {
  if (isa_and_nonnull<SharedFile>(sym.file))
    sym.versionId = VER_NDX_GLOBAL;
  Symbol::overwrite(sym, DefinedKind);
  auto &s = static_cast<Defined &>(sym);
  s.value = value;
  s.size = size;
  s.section = section;
}<|MERGE_RESOLUTION|>--- conflicted
+++ resolved
@@ -60,11 +60,7 @@
 
 const ELFSyncStream &elf::operator<<(const ELFSyncStream &s,
                                      const Symbol *sym) {
-<<<<<<< HEAD
-  return s << toString(*sym);
-=======
   return s << toStr(s.ctx, *sym);
->>>>>>> a8d96e15
 }
 
 static uint64_t getSymVA(Ctx &ctx, const Symbol &sym, int64_t addend) {
