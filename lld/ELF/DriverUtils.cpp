//===- DriverUtils.cpp ----------------------------------------------------===//
//
// Part of the LLVM Project, under the Apache License v2.0 with LLVM Exceptions.
// See https://llvm.org/LICENSE.txt for license information.
// SPDX-License-Identifier: Apache-2.0 WITH LLVM-exception
//
//===----------------------------------------------------------------------===//
//
// This file contains utility functions for the ctx.driver. Because there
// are so many small functions, we created this separate file to make
// Driver.cpp less cluttered.
//
//===----------------------------------------------------------------------===//

#include "Config.h"
#include "Driver.h"
#include "lld/Common/CommonLinkerContext.h"
#include "lld/Common/Reproduce.h"
#include "llvm/Option/Option.h"
#include "llvm/Support/CommandLine.h"
#include "llvm/Support/FileSystem.h"
#include "llvm/Support/Path.h"
#include "llvm/Support/TimeProfiler.h"
#include "llvm/TargetParser/Host.h"
#include "llvm/TargetParser/Triple.h"
#include <optional>

using namespace llvm;
using namespace llvm::sys;
using namespace llvm::opt;
using namespace lld;
using namespace lld::elf;

// Create OptTable

// Create prefix string literals used in Options.td
#define PREFIX(NAME, VALUE)                                                    \
  static constexpr StringLiteral NAME##_init[] = VALUE;                        \
  static constexpr ArrayRef<StringLiteral> NAME(NAME##_init,                   \
                                                std::size(NAME##_init) - 1);
#include "Options.inc"
#undef PREFIX

// Create table mapping all options defined in Options.td
static constexpr opt::OptTable::Info optInfo[] = {
#define OPTION(...) LLVM_CONSTRUCT_OPT_INFO(__VA_ARGS__),
#include "Options.inc"
#undef OPTION
};

ELFOptTable::ELFOptTable() : GenericOptTable(optInfo) {}

// Set color diagnostics according to --color-diagnostics={auto,always,never}
// or --no-color-diagnostics flags.
static void handleColorDiagnostics(Ctx &ctx, opt::InputArgList &args) {
  auto *arg = args.getLastArg(OPT_color_diagnostics);
  if (!arg)
    return;
  StringRef s = arg->getValue();
  if (s == "always")
    ctx.e.errs().enable_colors(true);
  else if (s == "never")
    ctx.e.errs().enable_colors(false);
  else if (s != "auto")
    ErrAlways(ctx) << "unknown option: --color-diagnostics=" << s;
}

static cl::TokenizerCallback getQuotingStyle(Ctx &ctx,
                                             opt::InputArgList &args) {
  if (auto *arg = args.getLastArg(OPT_rsp_quoting)) {
    StringRef s = arg->getValue();
    if (s != "windows" && s != "posix")
      ErrAlways(ctx) << "invalid response file quoting: " << s;
    if (s == "windows")
      return cl::TokenizeWindowsCommandLine;
    return cl::TokenizeGNUCommandLine;
  }
  if (Triple(sys::getProcessTriple()).isOSWindows())
    return cl::TokenizeWindowsCommandLine;
  return cl::TokenizeGNUCommandLine;
}

// Gold LTO plugin takes a `--plugin-opt foo=bar` option as an alias for
// `--plugin-opt=foo=bar`. We want to handle `--plugin-opt=foo=` as an
// option name and `bar` as a value. Unfortunately, OptParser cannot
// handle an option with a space in it.
//
// In this function, we concatenate command line arguments so that
// `--plugin-opt <foo>` is converted to `--plugin-opt=<foo>`. This is a
// bit hacky, but looks like it is still better than handling --plugin-opt
// options by hand.
static void concatLTOPluginOptions(Ctx &ctx,
                                   SmallVectorImpl<const char *> &args) {
  SmallVector<const char *, 256> v;
  for (size_t i = 0, e = args.size(); i != e; ++i) {
    StringRef s = args[i];
    if ((s == "-plugin-opt" || s == "--plugin-opt") && i + 1 != e) {
      v.push_back(ctx.saver.save(s + "=" + args[i + 1]).data());
      ++i;
    } else {
      v.push_back(args[i]);
    }
  }
  args = std::move(v);
}

// Parses a given list of options.
opt::InputArgList ELFOptTable::parse(Ctx &ctx, ArrayRef<const char *> argv) {
  // Make InputArgList from string vectors.
  unsigned missingIndex;
  unsigned missingCount;
  SmallVector<const char *, 256> vec(argv.data(), argv.data() + argv.size());

  // We need to get the quoting style for response files before parsing all
  // options so we parse here before and ignore all the options but
  // --rsp-quoting.
  opt::InputArgList args = this->ParseArgs(vec, missingIndex, missingCount);

  // Expand response files (arguments in the form of @<filename>)
  // and then parse the argument again.
  cl::ExpandResponseFiles(ctx.saver, getQuotingStyle(ctx, args), vec);
  concatLTOPluginOptions(ctx, vec);
  args = this->ParseArgs(vec, missingIndex, missingCount);

  handleColorDiagnostics(ctx, args);
  if (missingCount)
<<<<<<< HEAD
    ErrAlways(ctx) << Twine(args.getArgString(missingIndex))
                   << ": missing argument";
=======
    ErrAlways(ctx) << args.getArgString(missingIndex) << ": missing argument";
>>>>>>> a8d96e15

  for (opt::Arg *arg : args.filtered(OPT_UNKNOWN)) {
    std::string nearest;
    if (findNearest(arg->getAsString(args), nearest) > 1)
      ErrAlways(ctx) << "unknown argument '" << arg->getAsString(args) << "'";
    else
      ErrAlways(ctx) << "unknown argument '" << arg->getAsString(args)
                     << "', did you mean '" << nearest << "'";
  }
  return args;
}

void elf::printHelp(Ctx &ctx) {
  auto &outs = ctx.e.outs();
  ELFOptTable().printHelp(
      outs, (ctx.arg.progName + " [options] file...").str().c_str(), "lld",
      false /*ShowHidden*/, true /*ShowAllAliases*/);
  outs << "\n";

  // Scripts generated by Libtool versions up to 2021-10 expect /: supported
  // targets:.* elf/ in a message for the --help option. If it doesn't match,
  // the scripts assume that the linker doesn't support very basic features
  // such as shared libraries. Therefore, we need to print out at least "elf".
  outs << ctx.arg.progName << ": supported targets: elf\n";
}

static std::string rewritePath(StringRef s) {
  if (fs::exists(s))
    return relativeToRoot(s);
  return std::string(s);
}

// Reconstructs command line arguments so that so that you can re-run
// the same command with the same inputs. This is for --reproduce.
std::string elf::createResponseFile(const opt::InputArgList &args) {
  SmallString<0> data;
  raw_svector_ostream os(data);
  os << "--chroot .\n";

  // Copy the command line to the output while rewriting paths.
  for (auto *arg : args) {
    switch (arg->getOption().getID()) {
    case OPT_reproduce:
      break;
    case OPT_INPUT:
      os << quote(rewritePath(arg->getValue())) << "\n";
      break;
    case OPT_o:
    case OPT_Map:
    case OPT_print_archive_stats:
    case OPT_why_extract:
      // If an output path contains directories, "lld @response.txt" will
      // likely fail because the archive we are creating doesn't contain empty
      // directories for the output path (-o doesn't create directories).
      // Strip directories to prevent the issue.
      os << arg->getSpelling();
      if (arg->getOption().getRenderStyle() == opt::Option::RenderSeparateStyle)
        os << ' ';
      os << quote(path::filename(arg->getValue())) << '\n';
      break;
    case OPT_lto_sample_profile:
      os << arg->getSpelling() << quote(rewritePath(arg->getValue())) << "\n";
      break;
    case OPT_call_graph_ordering_file:
    case OPT_default_script:
    case OPT_dynamic_list:
    case OPT_export_dynamic_symbol_list:
    case OPT_just_symbols:
    case OPT_library_path:
    case OPT_remap_inputs_file:
    case OPT_retain_symbols_file:
    case OPT_rpath:
    case OPT_script:
    case OPT_symbol_ordering_file:
    case OPT_sysroot:
    case OPT_version_script:
      os << arg->getSpelling() << " " << quote(rewritePath(arg->getValue()))
         << "\n";
      break;
    default:
      os << toString(*arg) << "\n";
    }
  }
  return std::string(data);
}

// Find a file by concatenating given paths. If a resulting path
// starts with "=", the character is replaced with a --sysroot value.
static std::optional<std::string> findFile(Ctx &ctx, StringRef path1,
                                           const Twine &path2) {
  SmallString<128> s;
  if (path1.starts_with("="))
    path::append(s, ctx.arg.sysroot, path1.substr(1), path2);
  else
    path::append(s, path1, path2);

  if (fs::exists(s))
    return std::string(s);
  return std::nullopt;
}

std::optional<std::string> elf::findFromSearchPaths(Ctx &ctx, StringRef path) {
  for (StringRef dir : ctx.arg.searchPaths)
    if (std::optional<std::string> s = findFile(ctx, dir, path))
      return s;
  return std::nullopt;
}

// This is for -l<basename>. We'll look for lib<basename>.so or lib<basename>.a from
// search paths.
std::optional<std::string> elf::searchLibraryBaseName(Ctx &ctx,
                                                      StringRef name) {
  for (StringRef dir : ctx.arg.searchPaths) {
    if (!ctx.arg.isStatic)
      if (std::optional<std::string> s =
              findFile(ctx, dir, "lib" + name + ".so"))
        return s;
    if (std::optional<std::string> s = findFile(ctx, dir, "lib" + name + ".a"))
      return s;
  }
  return std::nullopt;
}

// This is for -l<namespec>.
std::optional<std::string> elf::searchLibrary(Ctx &ctx, StringRef name) {
  llvm::TimeTraceScope timeScope("Locate library", name);
  if (name.starts_with(":"))
    return findFromSearchPaths(ctx, name.substr(1));
  return searchLibraryBaseName(ctx, name);
}

// If a linker/version script doesn't exist in the current directory, we also
// look for the script in the '-L' search paths. This matches the behaviour of
// '-T', --version-script=, and linker script INPUT() command in ld.bfd.
std::optional<std::string> elf::searchScript(Ctx &ctx, StringRef name) {
  if (fs::exists(name))
    return name.str();
  return findFromSearchPaths(ctx, name);
}<|MERGE_RESOLUTION|>--- conflicted
+++ resolved
@@ -124,12 +124,7 @@
 
   handleColorDiagnostics(ctx, args);
   if (missingCount)
-<<<<<<< HEAD
-    ErrAlways(ctx) << Twine(args.getArgString(missingIndex))
-                   << ": missing argument";
-=======
     ErrAlways(ctx) << args.getArgString(missingIndex) << ": missing argument";
->>>>>>> a8d96e15
 
   for (opt::Arg *arg : args.filtered(OPT_UNKNOWN)) {
     std::string nearest;
