--- conflicted
+++ resolved
@@ -125,27 +125,15 @@
     // .MIPS.abiflags instead of merging. To allow for this case (or potential
     // zero padding) we ignore everything after the first Elf_Mips_ABIFlags
     if (size < sizeof(Elf_Mips_ABIFlags)) {
-<<<<<<< HEAD
-      ErrAlways(ctx) << filename
-                     << ": invalid size of .MIPS.abiflags section: got "
-                     << Twine(size) << " instead of "
-                     << Twine(sizeof(Elf_Mips_ABIFlags));
-=======
       Err(ctx) << sec->file << ": invalid size of .MIPS.abiflags section: got "
                << size << " instead of " << sizeof(Elf_Mips_ABIFlags);
->>>>>>> a8d96e15
       return nullptr;
     }
     auto *s =
         reinterpret_cast<const Elf_Mips_ABIFlags *>(sec->content().data());
     if (s->version != 0) {
-<<<<<<< HEAD
-      ErrAlways(ctx) << filename << ": unexpected .MIPS.abiflags version "
-                     << Twine(s->version);
-=======
       Err(ctx) << sec->file << ": unexpected .MIPS.abiflags version "
                << s->version;
->>>>>>> a8d96e15
       return nullptr;
     }
 
@@ -209,11 +197,7 @@
     ArrayRef<uint8_t> d = sec->content();
     while (!d.empty()) {
       if (d.size() < sizeof(Elf_Mips_Options)) {
-<<<<<<< HEAD
-        ErrAlways(ctx) << filename << ": invalid size of .MIPS.options section";
-=======
         Err(ctx) << sec->file << ": invalid size of .MIPS.options section";
->>>>>>> a8d96e15
         break;
       }
 
@@ -224,15 +208,10 @@
         break;
       }
 
-<<<<<<< HEAD
-      if (!opt->size)
-        Fatal(ctx) << filename << ": zero option descriptor size";
-=======
       if (!opt->size) {
         Err(ctx) << sec->file << ": zero option descriptor size";
         break;
       }
->>>>>>> a8d96e15
       d = d.slice(opt->size);
     }
   };
@@ -274,11 +253,7 @@
     sec->markDead();
 
     if (sec->content().size() != sizeof(Elf_Mips_RegInfo)) {
-<<<<<<< HEAD
-      ErrAlways(ctx) << sec->file << ": invalid size of .reginfo section";
-=======
       Err(ctx) << sec->file << ": invalid size of .reginfo section";
->>>>>>> a8d96e15
       return nullptr;
     }
 
@@ -2986,11 +2961,7 @@
       // ForeignTypeUnitCount are left as 0.
       if (nd.hdr.LocalTypeUnitCount || nd.hdr.ForeignTypeUnitCount)
         Warn(ctx) << inputChunk.section.sec
-<<<<<<< HEAD
-                  << Twine(": type units are not implemented");
-=======
                   << ": type units are not implemented";
->>>>>>> a8d96e15
       // If augmentation strings are not identical, use an empty string.
       if (i == 0) {
         hdr.AugmentationStringSize = nd.hdr.AugmentationStringSize;
@@ -4392,11 +4363,7 @@
     // must be a local-call.
     write64(ctx, buf,
             sym->getVA(ctx, addend) +
-<<<<<<< HEAD
-                getPPC64GlobalEntryToLocalEntryOffset(sym->stOther));
-=======
                 getPPC64GlobalEntryToLocalEntryOffset(ctx, sym->stOther));
->>>>>>> a8d96e15
     buf += 8;
   }
 }
@@ -4424,11 +4391,7 @@
     uint8_t ver = ctx.objectFiles[0]->abiVersion;
     for (InputFile *file : ArrayRef(ctx.objectFiles).slice(1))
       if (file->abiVersion != ver)
-<<<<<<< HEAD
-        ErrAlways(ctx) << "incompatible ABI version: " << file;
-=======
         Err(ctx) << "incompatible ABI version: " << file;
->>>>>>> a8d96e15
     return ver;
   }
 
