//===- Writer.cpp ---------------------------------------------------------===//
//
// Part of the LLVM Project, under the Apache License v2.0 with LLVM Exceptions.
// See https://llvm.org/LICENSE.txt for license information.
// SPDX-License-Identifier: Apache-2.0 WITH LLVM-exception
//
//===----------------------------------------------------------------------===//

#include "Writer.h"
#include "AArch64ErrataFix.h"
#include "ARMErrataFix.h"
#include "CallGraphSort.h"
#include "Config.h"
#include "InputFiles.h"
#include "LinkerScript.h"
#include "MapFile.h"
#include "OutputSections.h"
#include "Relocations.h"
#include "SymbolTable.h"
#include "Symbols.h"
#include "SyntheticSections.h"
#include "Target.h"
#include "lld/Common/Arrays.h"
#include "lld/Common/CommonLinkerContext.h"
#include "lld/Common/Filesystem.h"
#include "lld/Common/Strings.h"
#include "llvm/ADT/STLExtras.h"
#include "llvm/ADT/StringMap.h"
#include "llvm/Support/BLAKE3.h"
#include "llvm/Support/Parallel.h"
#include "llvm/Support/RandomNumberGenerator.h"
#include "llvm/Support/TimeProfiler.h"
#include "llvm/Support/xxhash.h"
#include <climits>

#define DEBUG_TYPE "lld"

using namespace llvm;
using namespace llvm::ELF;
using namespace llvm::object;
using namespace llvm::support;
using namespace llvm::support::endian;
using namespace lld;
using namespace lld::elf;

namespace {
// The writer writes a SymbolTable result to a file.
template <class ELFT> class Writer {
public:
  LLVM_ELF_IMPORT_TYPES_ELFT(ELFT)

  Writer(Ctx &ctx) : ctx(ctx), buffer(ctx.e.outputBuffer), tc(ctx) {}

  void run();

private:
  void addSectionSymbols();
  void sortSections();
  void resolveShfLinkOrder();
  void finalizeAddressDependentContent();
  void optimizeBasicBlockJumps();
  void sortInputSections();
  void sortOrphanSections();
  void finalizeSections();
  void checkExecuteOnly();
  void setReservedSymbolSections();

  SmallVector<std::unique_ptr<PhdrEntry>, 0> createPhdrs(Partition &part);
  void addPhdrForSection(Partition &part, unsigned shType, unsigned pType,
                         unsigned pFlags);
  void assignFileOffsets();
  void assignFileOffsetsBinary();
  void setPhdrs(Partition &part);
  void checkSections();
  void fixSectionAlignments();
  void openFile();
  void writeTrapInstr();
  void writeHeader();
  void writeSections();
  void writeSectionsBinary();
  void writeBuildId();

  Ctx &ctx;
  std::unique_ptr<FileOutputBuffer> &buffer;
  // ThunkCreator holds Thunks that are used at writeTo time.
  ThunkCreator tc;

  void addRelIpltSymbols();
  void addStartEndSymbols();
  void addStartStopSymbols(OutputSection &osec);

  uint64_t fileSize;
  uint64_t sectionHeaderOff;
};
} // anonymous namespace

template <class ELFT> void elf::writeResult(Ctx &ctx) {
  Writer<ELFT>(ctx).run();
}

static void
removeEmptyPTLoad(Ctx &ctx, SmallVector<std::unique_ptr<PhdrEntry>, 0> &phdrs) {
  auto it = std::stable_partition(phdrs.begin(), phdrs.end(), [&](auto &p) {
    if (p->p_type != PT_LOAD)
      return true;
    if (!p->firstSec)
      return false;
    uint64_t size = p->lastSec->addr + p->lastSec->size - p->firstSec->addr;
    return size != 0;
  });

  // Clear OutputSection::ptLoad for sections contained in removed
  // segments.
  DenseSet<PhdrEntry *> removed;
  for (auto it2 = it; it2 != phdrs.end(); ++it2)
    removed.insert(it2->get());
  for (OutputSection *sec : ctx.outputSections)
    if (removed.count(sec->ptLoad))
      sec->ptLoad = nullptr;
  phdrs.erase(it, phdrs.end());
}

void elf::copySectionsIntoPartitions(Ctx &ctx) {
  SmallVector<InputSectionBase *, 0> newSections;
  const size_t ehSize = ctx.ehInputSections.size();
  for (unsigned part = 2; part != ctx.partitions.size() + 1; ++part) {
    for (InputSectionBase *s : ctx.inputSections) {
      if (!(s->flags & SHF_ALLOC) || !s->isLive() || s->type != SHT_NOTE)
        continue;
      auto *copy = make<InputSection>(cast<InputSection>(*s));
      copy->partition = part;
      newSections.push_back(copy);
    }
    for (size_t i = 0; i != ehSize; ++i) {
      assert(ctx.ehInputSections[i]->isLive());
      auto *copy = make<EhInputSection>(*ctx.ehInputSections[i]);
      copy->partition = part;
      ctx.ehInputSections.push_back(copy);
    }
  }

  ctx.inputSections.insert(ctx.inputSections.end(), newSections.begin(),
                           newSections.end());
}

static Defined *addOptionalRegular(Ctx &ctx, StringRef name, SectionBase *sec,
                                   uint64_t val, uint8_t stOther = STV_HIDDEN) {
  Symbol *s = ctx.symtab->find(name);
  if (!s || s->isDefined() || s->isCommon())
    return nullptr;

  s->resolve(ctx, Defined{ctx, ctx.internalFile, StringRef(), STB_GLOBAL,
                          stOther, STT_NOTYPE, val,
                          /*size=*/0, sec});
  s->isUsedInRegularObj = true;
  return cast<Defined>(s);
}

// The linker is expected to define some symbols depending on
// the linking result. This function defines such symbols.
void elf::addReservedSymbols(Ctx &ctx) {
  if (ctx.arg.emachine == EM_MIPS) {
    auto addAbsolute = [&](StringRef name) {
      Symbol *sym =
          ctx.symtab->addSymbol(Defined{ctx, ctx.internalFile, name, STB_GLOBAL,
                                        STV_HIDDEN, STT_NOTYPE, 0, 0, nullptr});
      sym->isUsedInRegularObj = true;
      return cast<Defined>(sym);
    };
    // Define _gp for MIPS. st_value of _gp symbol will be updated by Writer
    // so that it points to an absolute address which by default is relative
    // to GOT. Default offset is 0x7ff0.
    // See "Global Data Symbols" in Chapter 6 in the following document:
    // ftp://www.linux-mips.org/pub/linux/mips/doc/ABI/mipsabi.pdf
    ctx.sym.mipsGp = addAbsolute("_gp");

    // On MIPS O32 ABI, _gp_disp is a magic symbol designates offset between
    // start of function and 'gp' pointer into GOT.
    if (ctx.symtab->find("_gp_disp"))
      ctx.sym.mipsGpDisp = addAbsolute("_gp_disp");

    // The __gnu_local_gp is a magic symbol equal to the current value of 'gp'
    // pointer. This symbol is used in the code generated by .cpload pseudo-op
    // in case of using -mno-shared option.
    // https://sourceware.org/ml/binutils/2004-12/msg00094.html
    if (ctx.symtab->find("__gnu_local_gp"))
      ctx.sym.mipsLocalGp = addAbsolute("__gnu_local_gp");
  } else if (ctx.arg.emachine == EM_PPC) {
    // glibc *crt1.o has a undefined reference to _SDA_BASE_. Since we don't
    // support Small Data Area, define it arbitrarily as 0.
    addOptionalRegular(ctx, "_SDA_BASE_", nullptr, 0, STV_HIDDEN);
  } else if (ctx.arg.emachine == EM_PPC64) {
    addPPC64SaveRestore(ctx);
  }

  // The Power Architecture 64-bit v2 ABI defines a TableOfContents (TOC) which
  // combines the typical ELF GOT with the small data sections. It commonly
  // includes .got .toc .sdata .sbss. The .TOC. symbol replaces both
  // _GLOBAL_OFFSET_TABLE_ and _SDA_BASE_ from the 32-bit ABI. It is used to
  // represent the TOC base which is offset by 0x8000 bytes from the start of
  // the .got section.
  // We do not allow _GLOBAL_OFFSET_TABLE_ to be defined by input objects as the
  // correctness of some relocations depends on its value.
  StringRef gotSymName =
      (ctx.arg.emachine == EM_PPC64) ? ".TOC." : "_GLOBAL_OFFSET_TABLE_";

  if (Symbol *s = ctx.symtab->find(gotSymName)) {
    if (s->isDefined()) {
      ErrAlways(ctx) << s->file << " cannot redefine linker defined symbol '"
                     << gotSymName << "'";
      return;
    }

    uint64_t gotOff = 0;
    if (ctx.arg.emachine == EM_PPC64)
      gotOff = 0x8000;

    s->resolve(ctx, Defined{ctx, ctx.internalFile, StringRef(), STB_GLOBAL,
                            STV_HIDDEN, STT_NOTYPE, gotOff, /*size=*/0,
<<<<<<< HEAD
                            ctx.out.elfHeader});
=======
                            ctx.out.elfHeader.get()});
>>>>>>> a8d96e15
    ctx.sym.globalOffsetTable = cast<Defined>(s);
  }

  // __ehdr_start is the location of ELF file headers. Note that we define
  // this symbol unconditionally even when using a linker script, which
  // differs from the behavior implemented by GNU linker which only define
  // this symbol if ELF headers are in the memory mapped segment.
  addOptionalRegular(ctx, "__ehdr_start", ctx.out.elfHeader.get(), 0,
                     STV_HIDDEN);

  // __executable_start is not documented, but the expectation of at
  // least the Android libc is that it points to the ELF header.
  addOptionalRegular(ctx, "__executable_start", ctx.out.elfHeader.get(), 0,
                     STV_HIDDEN);

  // __dso_handle symbol is passed to cxa_finalize as a marker to identify
  // each DSO. The address of the symbol doesn't matter as long as they are
  // different in different DSOs, so we chose the start address of the DSO.
  addOptionalRegular(ctx, "__dso_handle", ctx.out.elfHeader.get(), 0,
                     STV_HIDDEN);

  // If linker script do layout we do not need to create any standard symbols.
  if (ctx.script->hasSectionsCommand)
    return;

  auto add = [&](StringRef s, int64_t pos) {
    return addOptionalRegular(ctx, s, ctx.out.elfHeader.get(), pos,
                              STV_DEFAULT);
  };

  ctx.sym.bss = add("__bss_start", 0);
  ctx.sym.end1 = add("end", -1);
  ctx.sym.end2 = add("_end", -1);
  ctx.sym.etext1 = add("etext", -1);
  ctx.sym.etext2 = add("_etext", -1);
  ctx.sym.edata1 = add("edata", -1);
  ctx.sym.edata2 = add("_edata", -1);
}

static void demoteDefined(Defined &sym, DenseMap<SectionBase *, size_t> &map) {
  if (map.empty())
    for (auto [i, sec] : llvm::enumerate(sym.file->getSections()))
      map.try_emplace(sec, i);
  // Change WEAK to GLOBAL so that if a scanned relocation references sym,
  // maybeReportUndefined will report an error.
  uint8_t binding = sym.isWeak() ? uint8_t(STB_GLOBAL) : sym.binding;
  Undefined(sym.file, sym.getName(), binding, sym.stOther, sym.type,
            /*discardedSecIdx=*/map.lookup(sym.section))
      .overwrite(sym);
  // Eliminate from the symbol table, otherwise we would leave an undefined
  // symbol if the symbol is unreferenced in the absence of GC.
  sym.isUsedInRegularObj = false;
}

// If all references to a DSO happen to be weak, the DSO is not added to
// DT_NEEDED. If that happens, replace ShardSymbol with Undefined to avoid
// dangling references to an unneeded DSO. Use a weak binding to avoid
// --no-allow-shlib-undefined diagnostics. Similarly, demote lazy symbols.
//
// In addition, demote symbols defined in discarded sections, so that
// references to /DISCARD/ discarded symbols will lead to errors.
static void demoteSymbolsAndComputeIsPreemptible(Ctx &ctx) {
  llvm::TimeTraceScope timeScope("Demote symbols");
  DenseMap<InputFile *, DenseMap<SectionBase *, size_t>> sectionIndexMap;
  for (Symbol *sym : ctx.symtab->getSymbols()) {
    if (auto *d = dyn_cast<Defined>(sym)) {
      if (d->section && !d->section->isLive())
        demoteDefined(*d, sectionIndexMap[d->file]);
    } else {
      auto *s = dyn_cast<SharedSymbol>(sym);
      if (sym->isLazy() || (s && !cast<SharedFile>(s->file)->isNeeded)) {
        uint8_t binding = sym->isLazy() ? sym->binding : uint8_t(STB_WEAK);
        Undefined(ctx.internalFile, sym->getName(), binding, sym->stOther,
                  sym->type)
            .overwrite(*sym);
        sym->versionId = VER_NDX_GLOBAL;
      }
    }

    if (ctx.arg.hasDynSymTab)
      sym->isPreemptible = computeIsPreemptible(ctx, *sym);
  }
}

static OutputSection *findSection(Ctx &ctx, StringRef name,
                                  unsigned partition = 1) {
  for (SectionCommand *cmd : ctx.script->sectionCommands)
    if (auto *osd = dyn_cast<OutputDesc>(cmd))
      if (osd->osec.name == name && osd->osec.partition == partition)
        return &osd->osec;
  return nullptr;
}

// The main function of the writer.
template <class ELFT> void Writer<ELFT>::run() {
  // Now that we have a complete set of output sections. This function
  // completes section contents. For example, we need to add strings
  // to the string table, and add entries to .got and .plt.
  // finalizeSections does that.
  finalizeSections();
  checkExecuteOnly();

  // If --compressed-debug-sections is specified, compress .debug_* sections.
  // Do it right now because it changes the size of output sections.
  for (OutputSection *sec : ctx.outputSections)
    sec->maybeCompress<ELFT>(ctx);

  if (ctx.script->hasSectionsCommand)
    ctx.script->allocateHeaders(ctx.mainPart->phdrs);

  // Remove empty PT_LOAD to avoid causing the dynamic linker to try to mmap a
  // 0 sized region. This has to be done late since only after assignAddresses
  // we know the size of the sections.
  for (Partition &part : ctx.partitions)
    removeEmptyPTLoad(ctx, part.phdrs);

  if (!ctx.arg.oFormatBinary)
    assignFileOffsets();
  else
    assignFileOffsetsBinary();

  for (Partition &part : ctx.partitions)
    setPhdrs(part);

  // Handle --print-map(-M)/--Map and --cref. Dump them before checkSections()
  // because the files may be useful in case checkSections() or openFile()
  // fails, for example, due to an erroneous file size.
  writeMapAndCref(ctx);

  // Handle --print-memory-usage option.
  if (ctx.arg.printMemoryUsage)
    ctx.script->printMemoryUsage(ctx.e.outs());

  if (ctx.arg.checkSections)
    checkSections();

  // It does not make sense try to open the file if we have error already.
  if (errCount(ctx))
    return;

  {
    llvm::TimeTraceScope timeScope("Write output file");
    // Write the result down to a file.
    openFile();
    if (errCount(ctx))
      return;

    if (!ctx.arg.oFormatBinary) {
      if (ctx.arg.zSeparate != SeparateSegmentKind::None)
        writeTrapInstr();
      writeHeader();
      writeSections();
    } else {
      writeSectionsBinary();
    }

    // Backfill .note.gnu.build-id section content. This is done at last
    // because the content is usually a hash value of the entire output file.
    writeBuildId();
    if (errCount(ctx))
      return;

    if (auto e = buffer->commit())
      Err(ctx) << "failed to write output '" << buffer->getPath()
               << "': " << std::move(e);

    if (!ctx.arg.cmseOutputLib.empty())
      writeARMCmseImportLib<ELFT>(ctx);
  }
}

template <class ELFT, class RelTy>
static void markUsedLocalSymbolsImpl(ObjFile<ELFT> *file,
                                     llvm::ArrayRef<RelTy> rels) {
  for (const RelTy &rel : rels) {
    Symbol &sym = file->getRelocTargetSym(rel);
    if (sym.isLocal())
      sym.used = true;
  }
}

// The function ensures that the "used" field of local symbols reflects the fact
// that the symbol is used in a relocation from a live section.
template <class ELFT> static void markUsedLocalSymbols(Ctx &ctx) {
  // With --gc-sections, the field is already filled.
  // See MarkLive<ELFT>::resolveReloc().
  if (ctx.arg.gcSections)
    return;
  for (ELFFileBase *file : ctx.objectFiles) {
    ObjFile<ELFT> *f = cast<ObjFile<ELFT>>(file);
    for (InputSectionBase *s : f->getSections()) {
      InputSection *isec = dyn_cast_or_null<InputSection>(s);
      if (!isec)
        continue;
      if (isec->type == SHT_REL) {
        markUsedLocalSymbolsImpl(f, isec->getDataAs<typename ELFT::Rel>());
      } else if (isec->type == SHT_RELA) {
        markUsedLocalSymbolsImpl(f, isec->getDataAs<typename ELFT::Rela>());
      } else if (isec->type == SHT_CREL) {
        // The is64=true variant also works with ELF32 since only the r_symidx
        // member is used.
        for (Elf_Crel_Impl<true> r : RelocsCrel<true>(isec->content_)) {
          Symbol &sym = file->getSymbol(r.r_symidx);
          if (sym.isLocal())
            sym.used = true;
        }
      }
    }
  }
}

static bool shouldKeepInSymtab(Ctx &ctx, const Defined &sym) {
  if (sym.isSection())
    return false;

  // If --emit-reloc or -r is given, preserve symbols referenced by relocations
  // from live sections.
  if (sym.used && ctx.arg.copyRelocs)
    return true;

  // Exclude local symbols pointing to .ARM.exidx sections.
  // They are probably mapping symbols "$d", which are optional for these
  // sections. After merging the .ARM.exidx sections, some of these symbols
  // may become dangling. The easiest way to avoid the issue is not to add
  // them to the symbol table from the beginning.
  if (ctx.arg.emachine == EM_ARM && sym.section &&
      sym.section->type == SHT_ARM_EXIDX)
    return false;

  if (ctx.arg.discard == DiscardPolicy::None)
    return true;
  if (ctx.arg.discard == DiscardPolicy::All)
    return false;

  // In ELF assembly .L symbols are normally discarded by the assembler.
  // If the assembler fails to do so, the linker discards them if
  // * --discard-locals is used.
  // * The symbol is in a SHF_MERGE section, which is normally the reason for
  //   the assembler keeping the .L symbol.
  if (sym.getName().starts_with(".L") &&
      (ctx.arg.discard == DiscardPolicy::Locals ||
       (sym.section && (sym.section->flags & SHF_MERGE))))
    return false;
  return true;
}

bool elf::includeInSymtab(Ctx &ctx, const Symbol &b) {
  if (auto *d = dyn_cast<Defined>(&b)) {
    // Always include absolute symbols.
    SectionBase *sec = d->section;
    if (!sec)
      return true;
    assert(sec->isLive());

    if (auto *s = dyn_cast<MergeInputSection>(sec))
      return s->getSectionPiece(d->value).live;
    return true;
  }
  return b.used || !ctx.arg.gcSections;
}

// Scan local symbols to:
//
// - demote symbols defined relative to /DISCARD/ discarded input sections so
//   that relocations referencing them will lead to errors.
// - copy eligible symbols to .symTab
static void demoteAndCopyLocalSymbols(Ctx &ctx) {
  llvm::TimeTraceScope timeScope("Add local symbols");
  for (ELFFileBase *file : ctx.objectFiles) {
    DenseMap<SectionBase *, size_t> sectionIndexMap;
    for (Symbol *b : file->getLocalSymbols()) {
      assert(b->isLocal() && "should have been caught in initializeSymbols()");
      auto *dr = dyn_cast<Defined>(b);
      if (!dr)
        continue;

      if (dr->section && !dr->section->isLive())
        demoteDefined(*dr, sectionIndexMap);
      else if (ctx.in.symTab && includeInSymtab(ctx, *b) &&
               shouldKeepInSymtab(ctx, *dr))
        ctx.in.symTab->addSymbol(b);
    }
  }
}

// Create a section symbol for each output section so that we can represent
// relocations that point to the section. If we know that no relocation is
// referring to a section (that happens if the section is a synthetic one), we
// don't create a section symbol for that section.
template <class ELFT> void Writer<ELFT>::addSectionSymbols() {
  for (SectionCommand *cmd : ctx.script->sectionCommands) {
    auto *osd = dyn_cast<OutputDesc>(cmd);
    if (!osd)
      continue;
    OutputSection &osec = osd->osec;
    InputSectionBase *isec = nullptr;
    // Iterate over all input sections and add a STT_SECTION symbol if any input
    // section may be a relocation target.
    for (SectionCommand *cmd : osec.commands) {
      auto *isd = dyn_cast<InputSectionDescription>(cmd);
      if (!isd)
        continue;
      for (InputSectionBase *s : isd->sections) {
        // Relocations are not using REL[A] section symbols.
        if (isStaticRelSecType(s->type))
          continue;

        // Unlike other synthetic sections, mergeable output sections contain
        // data copied from input sections, and there may be a relocation
        // pointing to its contents if -r or --emit-reloc is given.
        if (isa<SyntheticSection>(s) && !(s->flags & SHF_MERGE))
          continue;

        isec = s;
        break;
      }
    }
    if (!isec)
      continue;

    // Set the symbol to be relative to the output section so that its st_value
    // equals the output section address. Note, there may be a gap between the
    // start of the output section and isec.
    ctx.in.symTab->addSymbol(makeDefined(ctx, isec->file, "", STB_LOCAL,
                                         /*stOther=*/0, STT_SECTION,
                                         /*value=*/0, /*size=*/0, &osec));
  }
}

// Today's loaders have a feature to make segments read-only after
// processing dynamic relocations to enhance security. PT_GNU_RELRO
// is defined for that.
//
// This function returns true if a section needs to be put into a
// PT_GNU_RELRO segment.
static bool isRelroSection(Ctx &ctx, const OutputSection *sec) {
  if (!ctx.arg.zRelro)
    return false;
  if (sec->relro)
    return true;

  uint64_t flags = sec->flags;

  // Non-allocatable or non-writable sections don't need RELRO because
  // they are not writable or not even mapped to memory in the first place.
  // RELRO is for sections that are essentially read-only but need to
  // be writable only at process startup to allow dynamic linker to
  // apply relocations.
  if (!(flags & SHF_ALLOC) || !(flags & SHF_WRITE))
    return false;

  // Once initialized, TLS data segments are used as data templates
  // for a thread-local storage. For each new thread, runtime
  // allocates memory for a TLS and copy templates there. No thread
  // are supposed to use templates directly. Thus, it can be in RELRO.
  if (flags & SHF_TLS)
    return true;

  // .init_array, .preinit_array and .fini_array contain pointers to
  // functions that are executed on process startup or exit. These
  // pointers are set by the static linker, and they are not expected
  // to change at runtime. But if you are an attacker, you could do
  // interesting things by manipulating pointers in .fini_array, for
  // example. So they are put into RELRO.
  uint32_t type = sec->type;
  if (type == SHT_INIT_ARRAY || type == SHT_FINI_ARRAY ||
      type == SHT_PREINIT_ARRAY)
    return true;

  // .got contains pointers to external symbols. They are resolved by
  // the dynamic linker when a module is loaded into memory, and after
  // that they are not expected to change. So, it can be in RELRO.
  if (ctx.in.got && sec == ctx.in.got->getParent())
    return true;

  // .toc is a GOT-ish section for PowerPC64. Their contents are accessed
  // through r2 register, which is reserved for that purpose. Since r2 is used
  // for accessing .got as well, .got and .toc need to be close enough in the
  // virtual address space. Usually, .toc comes just after .got. Since we place
  // .got into RELRO, .toc needs to be placed into RELRO too.
  if (sec->name == ".toc")
    return true;

  // .got.plt contains pointers to external function symbols. They are
  // by default resolved lazily, so we usually cannot put it into RELRO.
  // However, if "-z now" is given, the lazy symbol resolution is
  // disabled, which enables us to put it into RELRO.
  if (sec == ctx.in.gotPlt->getParent())
    return ctx.arg.zNow;

  if (ctx.in.relroPadding && sec == ctx.in.relroPadding->getParent())
    return true;

  // .dynamic section contains data for the dynamic linker, and
  // there's no need to write to it at runtime, so it's better to put
  // it into RELRO.
  if (sec->name == ".dynamic")
    return true;

  // Sections with some special names are put into RELRO. This is a
  // bit unfortunate because section names shouldn't be significant in
  // ELF in spirit. But in reality many linker features depend on
  // magic section names.
  StringRef s = sec->name;

  bool abiAgnostic = s == ".data.rel.ro" || s == ".bss.rel.ro" ||
                     s == ".ctors" || s == ".dtors" || s == ".jcr" ||
                     s == ".eh_frame" || s == ".fini_array" ||
                     s == ".init_array" || s == ".preinit_array";

  bool abiSpecific =
      ctx.arg.osabi == ELFOSABI_OPENBSD && s == ".openbsd.randomdata";

  return abiAgnostic || abiSpecific;
}

// We compute a rank for each section. The rank indicates where the
// section should be placed in the file.  Instead of using simple
// numbers (0,1,2...), we use a series of flags. One for each decision
// point when placing the section.
// Using flags has two key properties:
// * It is easy to check if a give branch was taken.
// * It is easy two see how similar two ranks are (see getRankProximity).
enum RankFlags {
  RF_NOT_ADDR_SET = 1 << 27,
  RF_NOT_ALLOC = 1 << 26,
  RF_HIP_FATBIN = 1 << 19,
  RF_PARTITION = 1 << 18, // Partition number (8 bits)
  RF_LARGE_ALT = 1 << 15,
  RF_WRITE = 1 << 14,
  RF_EXEC_WRITE = 1 << 13,
  RF_EXEC = 1 << 12,
  RF_RODATA = 1 << 11,
  RF_LARGE = 1 << 10,
  RF_NOT_RELRO = 1 << 9,
  RF_NOT_TLS = 1 << 8,
  RF_BSS = 1 << 7,
};

unsigned elf::getSectionRank(Ctx &ctx, OutputSection &osec) {
  unsigned rank = osec.partition * RF_PARTITION;

  // We want to put section specified by -T option first, so we
  // can start assigning VA starting from them later.
  if (ctx.arg.sectionStartMap.count(osec.name))
    return rank;
  rank |= RF_NOT_ADDR_SET;

  // Allocatable sections go first to reduce the total PT_LOAD size and
  // so debug info doesn't change addresses in actual code.
  if (!(osec.flags & SHF_ALLOC))
    return rank | RF_NOT_ALLOC;

  // Sort sections based on their access permission in the following
  // order: R, RX, RXW, RW(RELRO), RW(non-RELRO).
  //
  // Read-only sections come first such that they go in the PT_LOAD covering the
  // program headers at the start of the file.
  //
  // The layout for writable sections is PT_LOAD(PT_GNU_RELRO(.data.rel.ro
  // .bss.rel.ro) | .data .bss), where | marks where page alignment happens.
  // An alternative ordering is PT_LOAD(.data | PT_GNU_RELRO( .data.rel.ro
  // .bss.rel.ro) | .bss), but it may waste more bytes due to 2 alignment
  // places.
  bool isExec = osec.flags & SHF_EXECINSTR;
  bool isWrite = osec.flags & SHF_WRITE;

  if (!isWrite && !isExec) {
    // Among PROGBITS sections, place .lrodata further from .text.
    // For -z lrodata-after-bss, place .lrodata after .lbss like GNU ld. This
    // layout has one extra PT_LOAD, but alleviates relocation overflow
    // pressure for absolute relocations referencing small data from -fno-pic
    // relocatable files.
    if (osec.flags & SHF_X86_64_LARGE && ctx.arg.emachine == EM_X86_64)
      rank |= ctx.arg.zLrodataAfterBss ? RF_LARGE_ALT : 0;
    else
      rank |= ctx.arg.zLrodataAfterBss ? 0 : RF_LARGE;

    if (osec.type == SHT_LLVM_PART_EHDR)
      ;
    else if (osec.type == SHT_LLVM_PART_PHDR)
      rank |= 1;
    else if (osec.name == ".interp")
      rank |= 2;
    // Put .note sections at the beginning so that they are likely to be
    // included in a truncate core file. In particular, .note.gnu.build-id, if
    // available, can identify the object file.
    else if (osec.type == SHT_NOTE)
      rank |= 3;
    // Make PROGBITS sections (e.g .rodata .eh_frame) closer to .text to
    // alleviate relocation overflow pressure. Large special sections such as
    // .dynstr and .dynsym can be away from .text.
    else if (osec.type != SHT_PROGBITS)
      rank |= 4;
    else
      rank |= RF_RODATA;
  } else if (isExec) {
    rank |= isWrite ? RF_EXEC_WRITE : RF_EXEC;
  } else {
    rank |= RF_WRITE;
    // The TLS initialization block needs to be a single contiguous block. Place
    // TLS sections directly before the other RELRO sections.
    if (!(osec.flags & SHF_TLS))
      rank |= RF_NOT_TLS;
    if (isRelroSection(ctx, &osec))
      osec.relro = true;
    else
      rank |= RF_NOT_RELRO;
    // Place .ldata and .lbss after .bss. Making .bss closer to .text
    // alleviates relocation overflow pressure.
    // For -z lrodata-after-bss, place .lbss/.lrodata/.ldata after .bss.
    // .bss/.lbss being adjacent reuses the NOBITS size optimization.
    if (osec.flags & SHF_X86_64_LARGE && ctx.arg.emachine == EM_X86_64) {
      rank |= ctx.arg.zLrodataAfterBss
                  ? (osec.type == SHT_NOBITS ? 1 : RF_LARGE_ALT)
                  : RF_LARGE;
    }
  }

  // Within TLS sections, or within other RelRo sections, or within non-RelRo
  // sections, place non-NOBITS sections first.
  if (osec.type == SHT_NOBITS)
    rank |= RF_BSS;

  // Put HIP fatbin related sections further away to avoid wasting relocation
  // range to jump over them.  Make sure .hip_fatbin is the furthest.
  if (osec.name == ".hipFatBinSegment")
    rank |= RF_HIP_FATBIN;
  if (osec.name == ".hip_gpubin_handle")
    rank |= RF_HIP_FATBIN | 2;
  if (osec.name == ".hip_fatbin")
    rank |= RF_HIP_FATBIN | RF_WRITE | 3;

  // Some architectures have additional ordering restrictions for sections
  // within the same PT_LOAD.
  if (ctx.arg.emachine == EM_PPC64) {
    // PPC64 has a number of special SHT_PROGBITS+SHF_ALLOC+SHF_WRITE sections
    // that we would like to make sure appear is a specific order to maximize
    // their coverage by a single signed 16-bit offset from the TOC base
    // pointer.
    StringRef name = osec.name;
    if (name == ".got")
      rank |= 1;
    else if (name == ".toc")
      rank |= 2;
  }

  if (ctx.arg.emachine == EM_MIPS) {
    if (osec.name != ".got")
      rank |= 1;
    // All sections with SHF_MIPS_GPREL flag should be grouped together
    // because data in these sections is addressable with a gp relative address.
    if (osec.flags & SHF_MIPS_GPREL)
      rank |= 2;
  }

  if (ctx.arg.emachine == EM_RISCV) {
    // .sdata and .sbss are placed closer to make GP relaxation more profitable
    // and match GNU ld.
    StringRef name = osec.name;
    if (name == ".sdata" || (osec.type == SHT_NOBITS && name != ".sbss"))
      rank |= 1;
  }

  return rank;
}

static bool compareSections(Ctx &ctx, const SectionCommand *aCmd,
                            const SectionCommand *bCmd) {
  const OutputSection *a = &cast<OutputDesc>(aCmd)->osec;
  const OutputSection *b = &cast<OutputDesc>(bCmd)->osec;

  if (a->sortRank != b->sortRank)
    return a->sortRank < b->sortRank;

  if (!(a->sortRank & RF_NOT_ADDR_SET))
    return ctx.arg.sectionStartMap.lookup(a->name) <
           ctx.arg.sectionStartMap.lookup(b->name);
  return false;
}

void PhdrEntry::add(OutputSection *sec) {
  lastSec = sec;
  if (!firstSec)
    firstSec = sec;
  p_align = std::max(p_align, sec->addralign);
  if (p_type == PT_LOAD)
    sec->ptLoad = this;
}

// A statically linked position-dependent executable should only contain
// IRELATIVE relocations and no other dynamic relocations. Encapsulation symbols
// __rel[a]_iplt_{start,end} will be defined for .rel[a].dyn, to be
// processed by the libc runtime. Other executables or DSOs use dynamic tags
// instead.
template <class ELFT> void Writer<ELFT>::addRelIpltSymbols() {
  if (ctx.arg.isPic)
    return;

  // __rela_iplt_{start,end} are initially defined relative to dummy section 0.
  // We'll override ctx.out.elfHeader with relaDyn later when we are sure that
  // .rela.dyn will be present in the output.
  std::string name = ctx.arg.isRela ? "__rela_iplt_start" : "__rel_iplt_start";
  ctx.sym.relaIpltStart =
      addOptionalRegular(ctx, name, ctx.out.elfHeader.get(), 0, STV_HIDDEN);
  name.replace(name.size() - 5, 5, "end");
  ctx.sym.relaIpltEnd =
      addOptionalRegular(ctx, name, ctx.out.elfHeader.get(), 0, STV_HIDDEN);
}

// This function generates assignments for predefined symbols (e.g. _end or
// _etext) and inserts them into the commands sequence to be processed at the
// appropriate time. This ensures that the value is going to be correct by the
// time any references to these symbols are processed and is equivalent to
// defining these symbols explicitly in the linker script.
template <class ELFT> void Writer<ELFT>::setReservedSymbolSections() {
  if (ctx.sym.globalOffsetTable) {
    // The _GLOBAL_OFFSET_TABLE_ symbol is defined by target convention usually
    // to the start of the .got or .got.plt section.
    InputSection *sec = ctx.in.gotPlt.get();
    if (!ctx.target->gotBaseSymInGotPlt)
      sec = ctx.in.mipsGot ? cast<InputSection>(ctx.in.mipsGot.get())
                           : cast<InputSection>(ctx.in.got.get());
    ctx.sym.globalOffsetTable->section = sec;
  }

  // .rela_iplt_{start,end} mark the start and the end of .rel[a].dyn.
  if (ctx.sym.relaIpltStart && ctx.mainPart->relaDyn->isNeeded()) {
    ctx.sym.relaIpltStart->section = ctx.mainPart->relaDyn.get();
    ctx.sym.relaIpltEnd->section = ctx.mainPart->relaDyn.get();
    ctx.sym.relaIpltEnd->value = ctx.mainPart->relaDyn->getSize();
  }

  PhdrEntry *last = nullptr;
  OutputSection *lastRO = nullptr;
  auto isLarge = [&ctx = ctx](OutputSection *osec) {
    return ctx.arg.emachine == EM_X86_64 && osec->flags & SHF_X86_64_LARGE;
  };
  for (Partition &part : ctx.partitions) {
    for (auto &p : part.phdrs) {
      if (p->p_type != PT_LOAD)
        continue;
      last = p.get();
      if (!(p->p_flags & PF_W) && p->lastSec && !isLarge(p->lastSec))
        lastRO = p->lastSec;
    }
  }

  if (lastRO) {
    // _etext is the first location after the last read-only loadable segment
    // that does not contain large sections.
    if (ctx.sym.etext1)
      ctx.sym.etext1->section = lastRO;
    if (ctx.sym.etext2)
      ctx.sym.etext2->section = lastRO;
  }

  if (last) {
    // _edata points to the end of the last non-large mapped initialized
    // section.
    OutputSection *edata = nullptr;
    for (OutputSection *os : ctx.outputSections) {
      if (os->type != SHT_NOBITS && !isLarge(os))
        edata = os;
      if (os == last->lastSec)
        break;
    }

    if (ctx.sym.edata1)
      ctx.sym.edata1->section = edata;
    if (ctx.sym.edata2)
      ctx.sym.edata2->section = edata;

    // _end is the first location after the uninitialized data region.
    if (ctx.sym.end1)
      ctx.sym.end1->section = last->lastSec;
    if (ctx.sym.end2)
      ctx.sym.end2->section = last->lastSec;
  }

  if (ctx.sym.bss) {
    // On RISC-V, set __bss_start to the start of .sbss if present.
    OutputSection *sbss =
        ctx.arg.emachine == EM_RISCV ? findSection(ctx, ".sbss") : nullptr;
    ctx.sym.bss->section = sbss ? sbss : findSection(ctx, ".bss");
  }

  // Setup MIPS _gp_disp/__gnu_local_gp symbols which should
  // be equal to the _gp symbol's value.
  if (ctx.sym.mipsGp) {
    // Find GP-relative section with the lowest address
    // and use this address to calculate default _gp value.
    for (OutputSection *os : ctx.outputSections) {
      if (os->flags & SHF_MIPS_GPREL) {
        ctx.sym.mipsGp->section = os;
        ctx.sym.mipsGp->value = 0x7ff0;
        break;
      }
    }
  }
}

// We want to find how similar two ranks are.
// The more branches in getSectionRank that match, the more similar they are.
// Since each branch corresponds to a bit flag, we can just use
// countLeadingZeros.
static int getRankProximity(OutputSection *a, SectionCommand *b) {
  auto *osd = dyn_cast<OutputDesc>(b);
  return (osd && osd->osec.hasInputSections)
             ? llvm::countl_zero(a->sortRank ^ osd->osec.sortRank)
             : -1;
}

// When placing orphan sections, we want to place them after symbol assignments
// so that an orphan after
//   begin_foo = .;
//   foo : { *(foo) }
//   end_foo = .;
// doesn't break the intended meaning of the begin/end symbols.
// We don't want to go over sections since findOrphanPos is the
// one in charge of deciding the order of the sections.
// We don't want to go over changes to '.', since doing so in
//  rx_sec : { *(rx_sec) }
//  . = ALIGN(0x1000);
//  /* The RW PT_LOAD starts here*/
//  rw_sec : { *(rw_sec) }
// would mean that the RW PT_LOAD would become unaligned.
static bool shouldSkip(SectionCommand *cmd) {
  if (auto *assign = dyn_cast<SymbolAssignment>(cmd))
    return assign->name != ".";
  return false;
}

// We want to place orphan sections so that they share as much
// characteristics with their neighbors as possible. For example, if
// both are rw, or both are tls.
static SmallVectorImpl<SectionCommand *>::iterator
findOrphanPos(Ctx &ctx, SmallVectorImpl<SectionCommand *>::iterator b,
              SmallVectorImpl<SectionCommand *>::iterator e) {
  // Place non-alloc orphan sections at the end. This matches how we assign file
  // offsets to non-alloc sections.
  OutputSection *sec = &cast<OutputDesc>(*e)->osec;
  if (!(sec->flags & SHF_ALLOC))
    return e;

  // As a special case, place .relro_padding before the SymbolAssignment using
  // DATA_SEGMENT_RELRO_END, if present.
  if (ctx.in.relroPadding && sec == ctx.in.relroPadding->getParent()) {
    auto i = std::find_if(b, e, [=](SectionCommand *a) {
      if (auto *assign = dyn_cast<SymbolAssignment>(a))
        return assign->dataSegmentRelroEnd;
      return false;
    });
    if (i != e)
      return i;
  }

  // Find the most similar output section as the anchor. Rank Proximity is a
  // value in the range [-1, 32] where [0, 32] indicates potential anchors (0:
  // least similar; 32: identical). -1 means not an anchor.
  //
  // In the event of proximity ties, we select the first or last section
  // depending on whether the orphan's rank is smaller.
  int maxP = 0;
  auto i = e;
  for (auto j = b; j != e; ++j) {
    int p = getRankProximity(sec, *j);
    if (p > maxP ||
        (p == maxP && cast<OutputDesc>(*j)->osec.sortRank <= sec->sortRank)) {
      maxP = p;
      i = j;
    }
  }
  if (i == e)
    return e;

  auto isOutputSecWithInputSections = [](SectionCommand *cmd) {
    auto *osd = dyn_cast<OutputDesc>(cmd);
    return osd && osd->osec.hasInputSections;
  };

  // Then, scan backward or forward through the script for a suitable insertion
  // point. If i's rank is larger, the orphan section can be placed before i.
  //
  // However, don't do this if custom program headers are defined. Otherwise,
  // adding the orphan to a previous segment can change its flags, for example,
  // making a read-only segment writable. If memory regions are defined, an
  // orphan section should continue the same region as the found section to
  // better resemble the behavior of GNU ld.
  bool mustAfter =
      ctx.script->hasPhdrsCommands() || !ctx.script->memoryRegions.empty();
  if (cast<OutputDesc>(*i)->osec.sortRank <= sec->sortRank || mustAfter) {
    for (auto j = ++i; j != e; ++j) {
      if (!isOutputSecWithInputSections(*j))
        continue;
      if (getRankProximity(sec, *j) != maxP)
        break;
      i = j + 1;
    }
  } else {
    for (; i != b; --i)
      if (isOutputSecWithInputSections(i[-1]))
        break;
  }

  // As a special case, if the orphan section is the last section, put
  // it at the very end, past any other commands.
  // This matches bfd's behavior and is convenient when the linker script fully
  // specifies the start of the file, but doesn't care about the end (the non
  // alloc sections for example).
  if (std::find_if(i, e, isOutputSecWithInputSections) == e)
    return e;

  while (i != e && shouldSkip(*i))
    ++i;
  return i;
}

// Adds random priorities to sections not already in the map.
static void maybeShuffle(Ctx &ctx,
                         DenseMap<const InputSectionBase *, int> &order) {
  if (ctx.arg.shuffleSections.empty())
    return;

  SmallVector<InputSectionBase *, 0> matched, sections = ctx.inputSections;
  matched.reserve(sections.size());
  for (const auto &patAndSeed : ctx.arg.shuffleSections) {
    matched.clear();
    for (InputSectionBase *sec : sections)
      if (patAndSeed.first.match(sec->name))
        matched.push_back(sec);
    const uint32_t seed = patAndSeed.second;
    if (seed == UINT32_MAX) {
      // If --shuffle-sections <section-glob>=-1, reverse the section order. The
      // section order is stable even if the number of sections changes. This is
      // useful to catch issues like static initialization order fiasco
      // reliably.
      std::reverse(matched.begin(), matched.end());
    } else {
      std::mt19937 g(seed ? seed : std::random_device()());
      llvm::shuffle(matched.begin(), matched.end(), g);
    }
    size_t i = 0;
    for (InputSectionBase *&sec : sections)
      if (patAndSeed.first.match(sec->name))
        sec = matched[i++];
  }

  // Existing priorities are < 0, so use priorities >= 0 for the missing
  // sections.
  int prio = 0;
  for (InputSectionBase *sec : sections) {
    if (order.try_emplace(sec, prio).second)
      ++prio;
  }
}

// Builds section order for handling --symbol-ordering-file.
static DenseMap<const InputSectionBase *, int> buildSectionOrder(Ctx &ctx) {
  DenseMap<const InputSectionBase *, int> sectionOrder;
  // Use the rarely used option --call-graph-ordering-file to sort sections.
  if (!ctx.arg.callGraphProfile.empty())
    return computeCallGraphProfileOrder(ctx);

  if (ctx.arg.symbolOrderingFile.empty())
    return sectionOrder;

  struct SymbolOrderEntry {
    int priority;
    bool present;
  };

  // Build a map from symbols to their priorities. Symbols that didn't
  // appear in the symbol ordering file have the lowest priority 0.
  // All explicitly mentioned symbols have negative (higher) priorities.
  DenseMap<CachedHashStringRef, SymbolOrderEntry> symbolOrder;
  int priority = -ctx.arg.symbolOrderingFile.size();
  for (StringRef s : ctx.arg.symbolOrderingFile)
    symbolOrder.insert({CachedHashStringRef(s), {priority++, false}});

  // Build a map from sections to their priorities.
  auto addSym = [&](Symbol &sym) {
    auto it = symbolOrder.find(CachedHashStringRef(sym.getName()));
    if (it == symbolOrder.end())
      return;
    SymbolOrderEntry &ent = it->second;
    ent.present = true;

    maybeWarnUnorderableSymbol(ctx, &sym);

    if (auto *d = dyn_cast<Defined>(&sym)) {
      if (auto *sec = dyn_cast_or_null<InputSectionBase>(d->section)) {
        int &priority = sectionOrder[cast<InputSectionBase>(sec)];
        priority = std::min(priority, ent.priority);
      }
    }
  };

  // We want both global and local symbols. We get the global ones from the
  // symbol table and iterate the object files for the local ones.
  for (Symbol *sym : ctx.symtab->getSymbols())
    addSym(*sym);

  for (ELFFileBase *file : ctx.objectFiles)
    for (Symbol *sym : file->getLocalSymbols())
      addSym(*sym);

  if (ctx.arg.warnSymbolOrdering)
    for (auto orderEntry : symbolOrder)
      if (!orderEntry.second.present)
        Warn(ctx) << "symbol ordering file: no such symbol: "
                  << orderEntry.first.val();

  return sectionOrder;
}

// Sorts the sections in ISD according to the provided section order.
static void
sortISDBySectionOrder(Ctx &ctx, InputSectionDescription *isd,
                      const DenseMap<const InputSectionBase *, int> &order,
                      bool executableOutputSection) {
  SmallVector<InputSection *, 0> unorderedSections;
  SmallVector<std::pair<InputSection *, int>, 0> orderedSections;
  uint64_t unorderedSize = 0;
  uint64_t totalSize = 0;

  for (InputSection *isec : isd->sections) {
    if (executableOutputSection)
      totalSize += isec->getSize();
    auto i = order.find(isec);
    if (i == order.end()) {
      unorderedSections.push_back(isec);
      unorderedSize += isec->getSize();
      continue;
    }
    orderedSections.push_back({isec, i->second});
  }
  llvm::sort(orderedSections, llvm::less_second());

  // Find an insertion point for the ordered section list in the unordered
  // section list. On targets with limited-range branches, this is the mid-point
  // of the unordered section list. This decreases the likelihood that a range
  // extension thunk will be needed to enter or exit the ordered region. If the
  // ordered section list is a list of hot functions, we can generally expect
  // the ordered functions to be called more often than the unordered functions,
  // making it more likely that any particular call will be within range, and
  // therefore reducing the number of thunks required.
  //
  // For example, imagine that you have 8MB of hot code and 32MB of cold code.
  // If the layout is:
  //
  // 8MB hot
  // 32MB cold
  //
  // only the first 8-16MB of the cold code (depending on which hot function it
  // is actually calling) can call the hot code without a range extension thunk.
  // However, if we use this layout:
  //
  // 16MB cold
  // 8MB hot
  // 16MB cold
  //
  // both the last 8-16MB of the first block of cold code and the first 8-16MB
  // of the second block of cold code can call the hot code without a thunk. So
  // we effectively double the amount of code that could potentially call into
  // the hot code without a thunk.
  //
  // The above is not necessary if total size of input sections in this "isd"
  // is small. Note that we assume all input sections are executable if the
  // output section is executable (which is not always true but supposed to
  // cover most cases).
  size_t insPt = 0;
  if (executableOutputSection && !orderedSections.empty() &&
      ctx.target->getThunkSectionSpacing() &&
      totalSize >= ctx.target->getThunkSectionSpacing()) {
    uint64_t unorderedPos = 0;
    for (; insPt != unorderedSections.size(); ++insPt) {
      unorderedPos += unorderedSections[insPt]->getSize();
      if (unorderedPos > unorderedSize / 2)
        break;
    }
  }

  isd->sections.clear();
  for (InputSection *isec : ArrayRef(unorderedSections).slice(0, insPt))
    isd->sections.push_back(isec);
  for (std::pair<InputSection *, int> p : orderedSections)
    isd->sections.push_back(p.first);
  for (InputSection *isec : ArrayRef(unorderedSections).slice(insPt))
    isd->sections.push_back(isec);
}

static void sortSection(Ctx &ctx, OutputSection &osec,
                        const DenseMap<const InputSectionBase *, int> &order) {
  StringRef name = osec.name;

  // Never sort these.
  if (name == ".init" || name == ".fini")
    return;

  // Sort input sections by priority using the list provided by
  // --symbol-ordering-file or --shuffle-sections=. This is a least significant
  // digit radix sort. The sections may be sorted stably again by a more
  // significant key.
  if (!order.empty())
    for (SectionCommand *b : osec.commands)
      if (auto *isd = dyn_cast<InputSectionDescription>(b))
        sortISDBySectionOrder(ctx, isd, order, osec.flags & SHF_EXECINSTR);

  if (ctx.script->hasSectionsCommand)
    return;

  if (name == ".init_array" || name == ".fini_array") {
    osec.sortInitFini();
  } else if (name == ".ctors" || name == ".dtors") {
    osec.sortCtorsDtors();
  } else if (ctx.arg.emachine == EM_PPC64 && name == ".toc") {
    // .toc is allocated just after .got and is accessed using GOT-relative
    // relocations. Object files compiled with small code model have an
    // addressable range of [.got, .got + 0xFFFC] for GOT-relative relocations.
    // To reduce the risk of relocation overflow, .toc contents are sorted so
    // that sections having smaller relocation offsets are at beginning of .toc
    assert(osec.commands.size() == 1);
    auto *isd = cast<InputSectionDescription>(osec.commands[0]);
    llvm::stable_sort(isd->sections,
                      [](const InputSection *a, const InputSection *b) -> bool {
                        return a->file->ppc64SmallCodeModelTocRelocs &&
                               !b->file->ppc64SmallCodeModelTocRelocs;
                      });
  }
}

// If no layout was provided by linker script, we want to apply default
// sorting for special input sections. This also handles --symbol-ordering-file.
template <class ELFT> void Writer<ELFT>::sortInputSections() {
  // Build the order once since it is expensive.
  DenseMap<const InputSectionBase *, int> order = buildSectionOrder(ctx);
  maybeShuffle(ctx, order);
  for (SectionCommand *cmd : ctx.script->sectionCommands)
    if (auto *osd = dyn_cast<OutputDesc>(cmd))
      sortSection(ctx, osd->osec, order);
}

template <class ELFT> void Writer<ELFT>::sortSections() {
  llvm::TimeTraceScope timeScope("Sort sections");

  // Don't sort if using -r. It is not necessary and we want to preserve the
  // relative order for SHF_LINK_ORDER sections.
  if (ctx.arg.relocatable) {
    ctx.script->adjustOutputSections();
    return;
  }

  sortInputSections();

  for (SectionCommand *cmd : ctx.script->sectionCommands)
    if (auto *osd = dyn_cast<OutputDesc>(cmd))
      osd->osec.sortRank = getSectionRank(ctx, osd->osec);
  if (!ctx.script->hasSectionsCommand) {
    // OutputDescs are mostly contiguous, but may be interleaved with
    // SymbolAssignments in the presence of INSERT commands.
    auto mid = std::stable_partition(
        ctx.script->sectionCommands.begin(), ctx.script->sectionCommands.end(),
        [](SectionCommand *cmd) { return isa<OutputDesc>(cmd); });
    std::stable_sort(
        ctx.script->sectionCommands.begin(), mid,
        [&ctx = ctx](auto *l, auto *r) { return compareSections(ctx, l, r); });
  }

  // Process INSERT commands and update output section attributes. From this
  // point onwards the order of script->sectionCommands is fixed.
  ctx.script->processInsertCommands();
  ctx.script->adjustOutputSections();

  if (ctx.script->hasSectionsCommand)
    sortOrphanSections();

  ctx.script->adjustSectionsAfterSorting();
}

template <class ELFT> void Writer<ELFT>::sortOrphanSections() {
  // Orphan sections are sections present in the input files which are
  // not explicitly placed into the output file by the linker script.
  //
  // The sections in the linker script are already in the correct
  // order. We have to figuere out where to insert the orphan
  // sections.
  //
  // The order of the sections in the script is arbitrary and may not agree with
  // compareSections. This means that we cannot easily define a strict weak
  // ordering. To see why, consider a comparison of a section in the script and
  // one not in the script. We have a two simple options:
  // * Make them equivalent (a is not less than b, and b is not less than a).
  //   The problem is then that equivalence has to be transitive and we can
  //   have sections a, b and c with only b in a script and a less than c
  //   which breaks this property.
  // * Use compareSectionsNonScript. Given that the script order doesn't have
  //   to match, we can end up with sections a, b, c, d where b and c are in the
  //   script and c is compareSectionsNonScript less than b. In which case d
  //   can be equivalent to c, a to b and d < a. As a concrete example:
  //   .a (rx) # not in script
  //   .b (rx) # in script
  //   .c (ro) # in script
  //   .d (ro) # not in script
  //
  // The way we define an order then is:
  // *  Sort only the orphan sections. They are in the end right now.
  // *  Move each orphan section to its preferred position. We try
  //    to put each section in the last position where it can share
  //    a PT_LOAD.
  //
  // There is some ambiguity as to where exactly a new entry should be
  // inserted, because Commands contains not only output section
  // commands but also other types of commands such as symbol assignment
  // expressions. There's no correct answer here due to the lack of the
  // formal specification of the linker script. We use heuristics to
  // determine whether a new output command should be added before or
  // after another commands. For the details, look at shouldSkip
  // function.

  auto i = ctx.script->sectionCommands.begin();
  auto e = ctx.script->sectionCommands.end();
  auto nonScriptI = std::find_if(i, e, [](SectionCommand *cmd) {
    if (auto *osd = dyn_cast<OutputDesc>(cmd))
      return osd->osec.sectionIndex == UINT32_MAX;
    return false;
  });

  // Sort the orphan sections.
  std::stable_sort(nonScriptI, e, [&ctx = ctx](auto *l, auto *r) {
    return compareSections(ctx, l, r);
  });

  // As a horrible special case, skip the first . assignment if it is before any
  // section. We do this because it is common to set a load address by starting
  // the script with ". = 0xabcd" and the expectation is that every section is
  // after that.
  auto firstSectionOrDotAssignment =
      std::find_if(i, e, [](SectionCommand *cmd) { return !shouldSkip(cmd); });
  if (firstSectionOrDotAssignment != e &&
      isa<SymbolAssignment>(**firstSectionOrDotAssignment))
    ++firstSectionOrDotAssignment;
  i = firstSectionOrDotAssignment;

  while (nonScriptI != e) {
    auto pos = findOrphanPos(ctx, i, nonScriptI);
    OutputSection *orphan = &cast<OutputDesc>(*nonScriptI)->osec;

    // As an optimization, find all sections with the same sort rank
    // and insert them with one rotate.
    unsigned rank = orphan->sortRank;
    auto end = std::find_if(nonScriptI + 1, e, [=](SectionCommand *cmd) {
      return cast<OutputDesc>(cmd)->osec.sortRank != rank;
    });
    std::rotate(pos, nonScriptI, end);
    nonScriptI = end;
  }
}

static bool compareByFilePosition(InputSection *a, InputSection *b) {
  InputSection *la = a->flags & SHF_LINK_ORDER ? a->getLinkOrderDep() : nullptr;
  InputSection *lb = b->flags & SHF_LINK_ORDER ? b->getLinkOrderDep() : nullptr;
  // SHF_LINK_ORDER sections with non-zero sh_link are ordered before
  // non-SHF_LINK_ORDER sections and SHF_LINK_ORDER sections with zero sh_link.
  if (!la || !lb)
    return la && !lb;
  OutputSection *aOut = la->getParent();
  OutputSection *bOut = lb->getParent();

  if (aOut == bOut)
    return la->outSecOff < lb->outSecOff;
  if (aOut->addr == bOut->addr)
    return aOut->sectionIndex < bOut->sectionIndex;
  return aOut->addr < bOut->addr;
}

template <class ELFT> void Writer<ELFT>::resolveShfLinkOrder() {
  llvm::TimeTraceScope timeScope("Resolve SHF_LINK_ORDER");
  for (OutputSection *sec : ctx.outputSections) {
    if (!(sec->flags & SHF_LINK_ORDER))
      continue;

    // The ARM.exidx section use SHF_LINK_ORDER, but we have consolidated
    // this processing inside the ARMExidxsyntheticsection::finalizeContents().
    if (!ctx.arg.relocatable && ctx.arg.emachine == EM_ARM &&
        sec->type == SHT_ARM_EXIDX)
      continue;

    // Link order may be distributed across several InputSectionDescriptions.
    // Sorting is performed separately.
    SmallVector<InputSection **, 0> scriptSections;
    SmallVector<InputSection *, 0> sections;
    for (SectionCommand *cmd : sec->commands) {
      auto *isd = dyn_cast<InputSectionDescription>(cmd);
      if (!isd)
        continue;
      bool hasLinkOrder = false;
      scriptSections.clear();
      sections.clear();
      for (InputSection *&isec : isd->sections) {
        if (isec->flags & SHF_LINK_ORDER) {
          InputSection *link = isec->getLinkOrderDep();
          if (link && !link->getParent())
            ErrAlways(ctx) << isec << ": sh_link points to discarded section "
                           << link;
          hasLinkOrder = true;
        }
        scriptSections.push_back(&isec);
        sections.push_back(isec);
      }
      if (hasLinkOrder && errCount(ctx) == 0) {
        llvm::stable_sort(sections, compareByFilePosition);
        for (int i = 0, n = sections.size(); i != n; ++i)
          *scriptSections[i] = sections[i];
      }
    }
  }
}

static void finalizeSynthetic(Ctx &ctx, SyntheticSection *sec) {
  if (sec && sec->isNeeded() && sec->getParent()) {
    llvm::TimeTraceScope timeScope("Finalize synthetic sections", sec->name);
    sec->finalizeContents();
  }
}

// We need to generate and finalize the content that depends on the address of
// InputSections. As the generation of the content may also alter InputSection
// addresses we must converge to a fixed point. We do that here. See the comment
// in Writer<ELFT>::finalizeSections().
template <class ELFT> void Writer<ELFT>::finalizeAddressDependentContent() {
  llvm::TimeTraceScope timeScope("Finalize address dependent content");
  AArch64Err843419Patcher a64p(ctx);
  ARMErr657417Patcher a32p(ctx);
  ctx.script->assignAddresses();

  // .ARM.exidx and SHF_LINK_ORDER do not require precise addresses, but they
  // do require the relative addresses of OutputSections because linker scripts
  // can assign Virtual Addresses to OutputSections that are not monotonically
  // increasing. Anything here must be repeatable, since spilling may change
  // section order.
  const auto finalizeOrderDependentContent = [this] {
    for (Partition &part : ctx.partitions)
      finalizeSynthetic(ctx, part.armExidx.get());
    resolveShfLinkOrder();
  };
  finalizeOrderDependentContent();

  // Converts call x@GDPLT to call __tls_get_addr
  if (ctx.arg.emachine == EM_HEXAGON)
    hexagonTLSSymbolUpdate(ctx);

  uint32_t pass = 0, assignPasses = 0;
  for (;;) {
    bool changed = ctx.target->needsThunks
                       ? tc.createThunks(pass, ctx.outputSections)
                       : ctx.target->relaxOnce(pass);
    bool spilled = ctx.script->spillSections();
    changed |= spilled;
    ++pass;

    // With Thunk Size much smaller than branch range we expect to
    // converge quickly; if we get to 30 something has gone wrong.
    if (changed && pass >= 30) {
      Err(ctx) << (ctx.target->needsThunks ? "thunk creation not converged"
                                           : "relaxation not converged");
      break;
    }

    if (ctx.arg.fixCortexA53Errata843419) {
      if (changed)
        ctx.script->assignAddresses();
      changed |= a64p.createFixes();
    }
    if (ctx.arg.fixCortexA8) {
      if (changed)
        ctx.script->assignAddresses();
      changed |= a32p.createFixes();
    }

    finalizeSynthetic(ctx, ctx.in.got.get());
    if (ctx.in.mipsGot)
      ctx.in.mipsGot->updateAllocSize(ctx);

    for (Partition &part : ctx.partitions) {
      // The R_AARCH64_AUTH_RELATIVE has a smaller addend field as bits [63:32]
      // encode the signing schema. We've put relocations in .relr.auth.dyn
      // during RelocationScanner::processAux, but the target VA for some of
      // them might be wider than 32 bits. We can only know the final VA at this
      // point, so move relocations with large values from .relr.auth.dyn to
      // .rela.dyn. See also AArch64::relocate.
      if (part.relrAuthDyn) {
        auto it = llvm::remove_if(
            part.relrAuthDyn->relocs, [this, &part](const RelativeReloc &elem) {
              const Relocation &reloc = elem.inputSec->relocs()[elem.relocIdx];
              if (isInt<32>(reloc.sym->getVA(ctx, reloc.addend)))
                return false;
              part.relaDyn->addReloc({R_AARCH64_AUTH_RELATIVE, elem.inputSec,
                                      reloc.offset,
                                      DynamicReloc::AddendOnlyWithTargetVA,
                                      *reloc.sym, reloc.addend, R_ABS});
              return true;
            });
        changed |= (it != part.relrAuthDyn->relocs.end());
        part.relrAuthDyn->relocs.erase(it, part.relrAuthDyn->relocs.end());
      }
      if (part.relaDyn)
        changed |= part.relaDyn->updateAllocSize(ctx);
      if (part.relrDyn)
        changed |= part.relrDyn->updateAllocSize(ctx);
      if (part.relrAuthDyn)
        changed |= part.relrAuthDyn->updateAllocSize(ctx);
      if (part.memtagGlobalDescriptors)
        changed |= part.memtagGlobalDescriptors->updateAllocSize(ctx);
    }

    std::pair<const OutputSection *, const Defined *> changes =
        ctx.script->assignAddresses();
    if (!changed) {
      // Some symbols may be dependent on section addresses. When we break the
      // loop, the symbol values are finalized because a previous
      // assignAddresses() finalized section addresses.
      if (!changes.first && !changes.second)
        break;
      if (++assignPasses == 5) {
        if (changes.first)
          Err(ctx) << "address (0x" << Twine::utohexstr(changes.first->addr)
                   << ") of section '" << changes.first->name
                   << "' does not converge";
        if (changes.second)
          Err(ctx) << "assignment to symbol " << changes.second
                   << " does not converge";
        break;
      }
    } else if (spilled) {
      // Spilling can change relative section order.
      finalizeOrderDependentContent();
    }
  }
  if (!ctx.arg.relocatable)
    ctx.target->finalizeRelax(pass);

  if (ctx.arg.relocatable)
    for (OutputSection *sec : ctx.outputSections)
      sec->addr = 0;

  // If addrExpr is set, the address may not be a multiple of the alignment.
  // Warn because this is error-prone.
  for (SectionCommand *cmd : ctx.script->sectionCommands)
    if (auto *osd = dyn_cast<OutputDesc>(cmd)) {
      OutputSection *osec = &osd->osec;
      if (osec->addr % osec->addralign != 0)
        Warn(ctx) << "address (0x" << Twine::utohexstr(osec->addr)
                  << ") of section " << osec->name
<<<<<<< HEAD
                  << " is not a multiple of alignment ("
                  << Twine(osec->addralign) << ")";
=======
                  << " is not a multiple of alignment (" << osec->addralign
                  << ")";
>>>>>>> a8d96e15
    }

  // Sizes are no longer allowed to grow, so all allowable spills have been
  // taken. Remove any leftover potential spills.
  ctx.script->erasePotentialSpillSections();
}

// If Input Sections have been shrunk (basic block sections) then
// update symbol values and sizes associated with these sections.  With basic
// block sections, input sections can shrink when the jump instructions at
// the end of the section are relaxed.
static void fixSymbolsAfterShrinking(Ctx &ctx) {
  for (InputFile *File : ctx.objectFiles) {
    parallelForEach(File->getSymbols(), [&](Symbol *Sym) {
      auto *def = dyn_cast<Defined>(Sym);
      if (!def)
        return;

      const SectionBase *sec = def->section;
      if (!sec)
        return;

      const InputSectionBase *inputSec = dyn_cast<InputSectionBase>(sec);
      if (!inputSec || !inputSec->bytesDropped)
        return;

      const size_t OldSize = inputSec->content().size();
      const size_t NewSize = OldSize - inputSec->bytesDropped;

      if (def->value > NewSize && def->value <= OldSize) {
        LLVM_DEBUG(llvm::dbgs()
                   << "Moving symbol " << Sym->getName() << " from "
                   << def->value << " to "
                   << def->value - inputSec->bytesDropped << " bytes\n");
        def->value -= inputSec->bytesDropped;
        return;
      }

      if (def->value + def->size > NewSize && def->value <= OldSize &&
          def->value + def->size <= OldSize) {
        LLVM_DEBUG(llvm::dbgs()
                   << "Shrinking symbol " << Sym->getName() << " from "
                   << def->size << " to " << def->size - inputSec->bytesDropped
                   << " bytes\n");
        def->size -= inputSec->bytesDropped;
      }
    });
  }
}

// If basic block sections exist, there are opportunities to delete fall thru
// jumps and shrink jump instructions after basic block reordering.  This
// relaxation pass does that.  It is only enabled when --optimize-bb-jumps
// option is used.
template <class ELFT> void Writer<ELFT>::optimizeBasicBlockJumps() {
  assert(ctx.arg.optimizeBBJumps);
  SmallVector<InputSection *, 0> storage;

  ctx.script->assignAddresses();
  // For every output section that has executable input sections, this
  // does the following:
  //   1. Deletes all direct jump instructions in input sections that
  //      jump to the following section as it is not required.
  //   2. If there are two consecutive jump instructions, it checks
  //      if they can be flipped and one can be deleted.
  for (OutputSection *osec : ctx.outputSections) {
    if (!(osec->flags & SHF_EXECINSTR))
      continue;
    ArrayRef<InputSection *> sections = getInputSections(*osec, storage);
    size_t numDeleted = 0;
    // Delete all fall through jump instructions.  Also, check if two
    // consecutive jump instructions can be flipped so that a fall
    // through jmp instruction can be deleted.
    for (size_t i = 0, e = sections.size(); i != e; ++i) {
      InputSection *next = i + 1 < sections.size() ? sections[i + 1] : nullptr;
      InputSection &sec = *sections[i];
      numDeleted += ctx.target->deleteFallThruJmpInsn(sec, sec.file, next);
    }
    if (numDeleted > 0) {
      ctx.script->assignAddresses();
      LLVM_DEBUG(llvm::dbgs()
                 << "Removing " << numDeleted << " fall through jumps\n");
    }
  }

  fixSymbolsAfterShrinking(ctx);

  for (OutputSection *osec : ctx.outputSections)
    for (InputSection *is : getInputSections(*osec, storage))
      is->trim();
}

// In order to allow users to manipulate linker-synthesized sections,
// we had to add synthetic sections to the input section list early,
// even before we make decisions whether they are needed. This allows
// users to write scripts like this: ".mygot : { .got }".
//
// Doing it has an unintended side effects. If it turns out that we
// don't need a .got (for example) at all because there's no
// relocation that needs a .got, we don't want to emit .got.
//
// To deal with the above problem, this function is called after
// scanRelocations is called to remove synthetic sections that turn
// out to be empty.
static void removeUnusedSyntheticSections(Ctx &ctx) {
  // All input synthetic sections that can be empty are placed after
  // all regular ones. Reverse iterate to find the first synthetic section
  // after a non-synthetic one which will be our starting point.
  auto start =
      llvm::find_if(llvm::reverse(ctx.inputSections), [](InputSectionBase *s) {
        return !isa<SyntheticSection>(s);
      }).base();

  // Remove unused synthetic sections from ctx.inputSections;
  DenseSet<InputSectionBase *> unused;
  auto end =
      std::remove_if(start, ctx.inputSections.end(), [&](InputSectionBase *s) {
        auto *sec = cast<SyntheticSection>(s);
        if (sec->getParent() && sec->isNeeded())
          return false;
        // .relr.auth.dyn relocations may be moved to .rela.dyn in
        // finalizeAddressDependentContent, making .rela.dyn no longer empty.
        // Conservatively keep .rela.dyn. .relr.auth.dyn can be made empty, but
        // we would fail to remove it here.
        if (ctx.arg.emachine == EM_AARCH64 && ctx.arg.relrPackDynRelocs &&
            sec == ctx.mainPart->relaDyn.get())
          return false;
        unused.insert(sec);
        return true;
      });
  ctx.inputSections.erase(end, ctx.inputSections.end());

  // Remove unused synthetic sections from the corresponding input section
  // description and orphanSections.
  for (auto *sec : unused)
    if (OutputSection *osec = cast<SyntheticSection>(sec)->getParent())
      for (SectionCommand *cmd : osec->commands)
        if (auto *isd = dyn_cast<InputSectionDescription>(cmd))
          llvm::erase_if(isd->sections, [&](InputSection *isec) {
            return unused.count(isec);
          });
  llvm::erase_if(ctx.script->orphanSections, [&](const InputSectionBase *sec) {
    return unused.count(sec);
  });
}

// Create output section objects and add them to OutputSections.
template <class ELFT> void Writer<ELFT>::finalizeSections() {
  if (!ctx.arg.relocatable) {
    ctx.out.preinitArray = findSection(ctx, ".preinit_array");
    ctx.out.initArray = findSection(ctx, ".init_array");
    ctx.out.finiArray = findSection(ctx, ".fini_array");

    // The linker needs to define SECNAME_start, SECNAME_end and SECNAME_stop
    // symbols for sections, so that the runtime can get the start and end
    // addresses of each section by section name. Add such symbols.
    addStartEndSymbols();
    for (SectionCommand *cmd : ctx.script->sectionCommands)
      if (auto *osd = dyn_cast<OutputDesc>(cmd))
        addStartStopSymbols(osd->osec);

    // Add _DYNAMIC symbol. Unlike GNU gold, our _DYNAMIC symbol has no type.
    // It should be okay as no one seems to care about the type.
    // Even the author of gold doesn't remember why gold behaves that way.
    // https://sourceware.org/ml/binutils/2002-03/msg00360.html
    if (ctx.mainPart->dynamic->parent) {
      Symbol *s = ctx.symtab->addSymbol(Defined{
          ctx, ctx.internalFile, "_DYNAMIC", STB_WEAK, STV_HIDDEN, STT_NOTYPE,
          /*value=*/0, /*size=*/0, ctx.mainPart->dynamic.get()});
      s->isUsedInRegularObj = true;
    }

    // Define __rel[a]_iplt_{start,end} symbols if needed.
    addRelIpltSymbols();

    // RISC-V's gp can address +/- 2 KiB, set it to .sdata + 0x800. This symbol
    // should only be defined in an executable. If .sdata does not exist, its
    // value/section does not matter but it has to be relative, so set its
    // st_shndx arbitrarily to 1 (ctx.out.elfHeader).
    if (ctx.arg.emachine == EM_RISCV) {
      if (!ctx.arg.shared) {
        OutputSection *sec = findSection(ctx, ".sdata");
        addOptionalRegular(ctx, "__global_pointer$",
                           sec ? sec : ctx.out.elfHeader.get(), 0x800,
                           STV_DEFAULT);
        // Set riscvGlobalPointer to be used by the optional global pointer
        // relaxation.
        if (ctx.arg.relaxGP) {
          Symbol *s = ctx.symtab->find("__global_pointer$");
          if (s && s->isDefined())
            ctx.sym.riscvGlobalPointer = cast<Defined>(s);
        }
      }
    }

    if (ctx.arg.emachine == EM_386 || ctx.arg.emachine == EM_X86_64) {
      // On targets that support TLSDESC, _TLS_MODULE_BASE_ is defined in such a
      // way that:
      //
      // 1) Without relaxation: it produces a dynamic TLSDESC relocation that
      // computes 0.
      // 2) With LD->LE relaxation: _TLS_MODULE_BASE_@tpoff = 0 (lowest address
      // in the TLS block).
      //
      // 2) is special cased in @tpoff computation. To satisfy 1), we define it
      // as an absolute symbol of zero. This is different from GNU linkers which
      // define _TLS_MODULE_BASE_ relative to the first TLS section.
      Symbol *s = ctx.symtab->find("_TLS_MODULE_BASE_");
      if (s && s->isUndefined()) {
        s->resolve(ctx, Defined{ctx, ctx.internalFile, StringRef(), STB_GLOBAL,
                                STV_HIDDEN, STT_TLS, /*value=*/0, 0,
                                /*section=*/nullptr});
        ctx.sym.tlsModuleBase = cast<Defined>(s);
      }
    }

    // This responsible for splitting up .eh_frame section into
    // pieces. The relocation scan uses those pieces, so this has to be
    // earlier.
    {
      llvm::TimeTraceScope timeScope("Finalize .eh_frame");
      for (Partition &part : ctx.partitions)
        finalizeSynthetic(ctx, part.ehFrame.get());
    }
  }

  demoteSymbolsAndComputeIsPreemptible(ctx);

  if (ctx.arg.copyRelocs && ctx.arg.discard != DiscardPolicy::None)
    markUsedLocalSymbols<ELFT>(ctx);
  demoteAndCopyLocalSymbols(ctx);

  if (ctx.arg.copyRelocs)
    addSectionSymbols();

  // Change values of linker-script-defined symbols from placeholders (assigned
  // by declareSymbols) to actual definitions.
  ctx.script->processSymbolAssignments();

  if (!ctx.arg.relocatable) {
    llvm::TimeTraceScope timeScope("Scan relocations");
    // Scan relocations. This must be done after every symbol is declared so
    // that we can correctly decide if a dynamic relocation is needed. This is
    // called after processSymbolAssignments() because it needs to know whether
    // a linker-script-defined symbol is absolute.
    scanRelocations<ELFT>(ctx);
    reportUndefinedSymbols(ctx);
    postScanRelocations(ctx);

    if (ctx.in.plt && ctx.in.plt->isNeeded())
      ctx.in.plt->addSymbols();
    if (ctx.in.iplt && ctx.in.iplt->isNeeded())
      ctx.in.iplt->addSymbols();

    if (ctx.arg.unresolvedSymbolsInShlib != UnresolvedPolicy::Ignore) {
      auto diag =
          ctx.arg.unresolvedSymbolsInShlib == UnresolvedPolicy::ReportError &&
                  !ctx.arg.noinhibitExec
              ? DiagLevel::Err
              : DiagLevel::Warn;
      // Error on undefined symbols in a shared object, if all of its DT_NEEDED
      // entries are seen. These cases would otherwise lead to runtime errors
      // reported by the dynamic linker.
      //
      // ld.bfd traces all DT_NEEDED to emulate the logic of the dynamic linker
      // to catch more cases. That is too much for us. Our approach resembles
      // the one used in ld.gold, achieves a good balance to be useful but not
      // too smart.
      //
      // If a DSO reference is resolved by a SharedSymbol, but the SharedSymbol
      // is overridden by a hidden visibility Defined (which is later discarded
      // due to GC), don't report the diagnostic. However, this may indicate an
      // unintended SharedSymbol.
      for (SharedFile *file : ctx.sharedFiles) {
        bool allNeededIsKnown =
            llvm::all_of(file->dtNeeded, [&](StringRef needed) {
              return ctx.symtab->soNames.count(CachedHashStringRef(needed));
            });
        if (!allNeededIsKnown)
          continue;
        for (Symbol *sym : file->requiredSymbols) {
          if (sym->dsoDefined)
            continue;
          if (sym->isUndefined() && !sym->isWeak()) {
            ELFSyncStream(ctx, diag)
                << "undefined reference: " << sym << "\n>>> referenced by "
                << file << " (disallowed by --no-allow-shlib-undefined)";
          } else if (sym->isDefined() &&
                     sym->computeBinding(ctx) == STB_LOCAL) {
            ELFSyncStream(ctx, diag)
                << "non-exported symbol '" << sym << "' in '" << sym->file
                << "' is referenced by DSO '" << file << "'";
          }
        }
      }
    }
  }

  {
    llvm::TimeTraceScope timeScope("Add symbols to symtabs");
    // Now that we have defined all possible global symbols including linker-
    // synthesized ones. Visit all symbols to give the finishing touches.
    for (Symbol *sym : ctx.symtab->getSymbols()) {
      if (!sym->isUsedInRegularObj || !includeInSymtab(ctx, *sym))
        continue;
      if (!ctx.arg.relocatable)
        sym->binding = sym->computeBinding(ctx);
      if (ctx.in.symTab)
        ctx.in.symTab->addSymbol(sym);

      if (sym->includeInDynsym(ctx)) {
        ctx.partitions[sym->partition - 1].dynSymTab->addSymbol(sym);
        if (auto *file = dyn_cast_or_null<SharedFile>(sym->file))
          if (file->isNeeded && !sym->isUndefined())
            addVerneed(ctx, *sym);
      }
    }

    // We also need to scan the dynamic relocation tables of the other
    // partitions and add any referenced symbols to the partition's dynsym.
    for (Partition &part :
         MutableArrayRef<Partition>(ctx.partitions).slice(1)) {
      DenseSet<Symbol *> syms;
      for (const SymbolTableEntry &e : part.dynSymTab->getSymbols())
        syms.insert(e.sym);
      for (DynamicReloc &reloc : part.relaDyn->relocs)
        if (reloc.sym && reloc.needsDynSymIndex() &&
            syms.insert(reloc.sym).second)
          part.dynSymTab->addSymbol(reloc.sym);
    }
  }

  if (ctx.in.mipsGot)
    ctx.in.mipsGot->build();

  removeUnusedSyntheticSections(ctx);
  ctx.script->diagnoseOrphanHandling();
  ctx.script->diagnoseMissingSGSectionAddress();

  sortSections();

  // Create a list of OutputSections, assign sectionIndex, and populate
  // ctx.in.shStrTab. If -z nosectionheader is specified, drop non-ALLOC
  // sections.
  for (SectionCommand *cmd : ctx.script->sectionCommands)
    if (auto *osd = dyn_cast<OutputDesc>(cmd)) {
      OutputSection *osec = &osd->osec;
      if (!ctx.in.shStrTab && !(osec->flags & SHF_ALLOC))
        continue;
      ctx.outputSections.push_back(osec);
      osec->sectionIndex = ctx.outputSections.size();
      if (ctx.in.shStrTab)
        osec->shName = ctx.in.shStrTab->addString(osec->name);
    }

  // Prefer command line supplied address over other constraints.
  for (OutputSection *sec : ctx.outputSections) {
    auto i = ctx.arg.sectionStartMap.find(sec->name);
    if (i != ctx.arg.sectionStartMap.end())
      sec->addrExpr = [=] { return i->second; };
  }

  // With the ctx.outputSections available check for GDPLT relocations
  // and add __tls_get_addr symbol if needed.
  if (ctx.arg.emachine == EM_HEXAGON &&
      hexagonNeedsTLSSymbol(ctx.outputSections)) {
    Symbol *sym =
        ctx.symtab->addSymbol(Undefined{ctx.internalFile, "__tls_get_addr",
                                        STB_GLOBAL, STV_DEFAULT, STT_NOTYPE});
    sym->isPreemptible = true;
    ctx.partitions[0].dynSymTab->addSymbol(sym);
  }

  // This is a bit of a hack. A value of 0 means undef, so we set it
  // to 1 to make __ehdr_start defined. The section number is not
  // particularly relevant.
  ctx.out.elfHeader->sectionIndex = 1;
  ctx.out.elfHeader->size = sizeof(typename ELFT::Ehdr);

  // Binary and relocatable output does not have PHDRS.
  // The headers have to be created before finalize as that can influence the
  // image base and the dynamic section on mips includes the image base.
  if (!ctx.arg.relocatable && !ctx.arg.oFormatBinary) {
    for (Partition &part : ctx.partitions) {
      part.phdrs = ctx.script->hasPhdrsCommands() ? ctx.script->createPhdrs()
                                                  : createPhdrs(part);
      if (ctx.arg.emachine == EM_ARM) {
        // PT_ARM_EXIDX is the ARM EHABI equivalent of PT_GNU_EH_FRAME
        addPhdrForSection(part, SHT_ARM_EXIDX, PT_ARM_EXIDX, PF_R);
      }
      if (ctx.arg.emachine == EM_MIPS) {
        // Add separate segments for MIPS-specific sections.
        addPhdrForSection(part, SHT_MIPS_REGINFO, PT_MIPS_REGINFO, PF_R);
        addPhdrForSection(part, SHT_MIPS_OPTIONS, PT_MIPS_OPTIONS, PF_R);
        addPhdrForSection(part, SHT_MIPS_ABIFLAGS, PT_MIPS_ABIFLAGS, PF_R);
      }
      if (ctx.arg.emachine == EM_RISCV)
        addPhdrForSection(part, SHT_RISCV_ATTRIBUTES, PT_RISCV_ATTRIBUTES,
                          PF_R);
    }
    ctx.out.programHeaders->size =
        sizeof(Elf_Phdr) * ctx.mainPart->phdrs.size();

    // Find the TLS segment. This happens before the section layout loop so that
    // Android relocation packing can look up TLS symbol addresses. We only need
    // to care about the main partition here because all TLS symbols were moved
    // to the main partition (see MarkLive.cpp).
    for (auto &p : ctx.mainPart->phdrs)
      if (p->p_type == PT_TLS)
        ctx.tlsPhdr = p.get();
  }

  // Some symbols are defined in term of program headers. Now that we
  // have the headers, we can find out which sections they point to.
  setReservedSymbolSections();

  if (ctx.script->noCrossRefs.size()) {
    llvm::TimeTraceScope timeScope("Check NOCROSSREFS");
    checkNoCrossRefs<ELFT>(ctx);
  }

  {
    llvm::TimeTraceScope timeScope("Finalize synthetic sections");

    finalizeSynthetic(ctx, ctx.in.bss.get());
    finalizeSynthetic(ctx, ctx.in.bssRelRo.get());
    finalizeSynthetic(ctx, ctx.in.symTabShndx.get());
    finalizeSynthetic(ctx, ctx.in.shStrTab.get());
    finalizeSynthetic(ctx, ctx.in.strTab.get());
    finalizeSynthetic(ctx, ctx.in.got.get());
    finalizeSynthetic(ctx, ctx.in.mipsGot.get());
    finalizeSynthetic(ctx, ctx.in.igotPlt.get());
    finalizeSynthetic(ctx, ctx.in.gotPlt.get());
    finalizeSynthetic(ctx, ctx.in.relaPlt.get());
    finalizeSynthetic(ctx, ctx.in.plt.get());
    finalizeSynthetic(ctx, ctx.in.iplt.get());
    finalizeSynthetic(ctx, ctx.in.ppc32Got2.get());
    finalizeSynthetic(ctx, ctx.in.partIndex.get());

    // Dynamic section must be the last one in this list and dynamic
    // symbol table section (dynSymTab) must be the first one.
    for (Partition &part : ctx.partitions) {
      if (part.relaDyn) {
        part.relaDyn->mergeRels();
        // Compute DT_RELACOUNT to be used by part.dynamic.
        part.relaDyn->partitionRels();
        finalizeSynthetic(ctx, part.relaDyn.get());
      }
      if (part.relrDyn) {
        part.relrDyn->mergeRels();
        finalizeSynthetic(ctx, part.relrDyn.get());
      }
      if (part.relrAuthDyn) {
        part.relrAuthDyn->mergeRels();
        finalizeSynthetic(ctx, part.relrAuthDyn.get());
      }

      finalizeSynthetic(ctx, part.dynSymTab.get());
      finalizeSynthetic(ctx, part.gnuHashTab.get());
      finalizeSynthetic(ctx, part.hashTab.get());
      finalizeSynthetic(ctx, part.verDef.get());
      finalizeSynthetic(ctx, part.ehFrameHdr.get());
      finalizeSynthetic(ctx, part.verSym.get());
      finalizeSynthetic(ctx, part.verNeed.get());
      finalizeSynthetic(ctx, part.dynamic.get());
    }
  }

  if (!ctx.script->hasSectionsCommand && !ctx.arg.relocatable)
    fixSectionAlignments();

  // This is used to:
  // 1) Create "thunks":
  //    Jump instructions in many ISAs have small displacements, and therefore
  //    they cannot jump to arbitrary addresses in memory. For example, RISC-V
  //    JAL instruction can target only +-1 MiB from PC. It is a linker's
  //    responsibility to create and insert small pieces of code between
  //    sections to extend the ranges if jump targets are out of range. Such
  //    code pieces are called "thunks".
  //
  //    We add thunks at this stage. We couldn't do this before this point
  //    because this is the earliest point where we know sizes of sections and
  //    their layouts (that are needed to determine if jump targets are in
  //    range).
  //
  // 2) Update the sections. We need to generate content that depends on the
  //    address of InputSections. For example, MIPS GOT section content or
  //    android packed relocations sections content.
  //
  // 3) Assign the final values for the linker script symbols. Linker scripts
  //    sometimes using forward symbol declarations. We want to set the correct
  //    values. They also might change after adding the thunks.
  finalizeAddressDependentContent();

  // All information needed for OutputSection part of Map file is available.
  if (errCount(ctx))
    return;

  {
    llvm::TimeTraceScope timeScope("Finalize synthetic sections");
    // finalizeAddressDependentContent may have added local symbols to the
    // static symbol table.
    finalizeSynthetic(ctx, ctx.in.symTab.get());
    finalizeSynthetic(ctx, ctx.in.debugNames.get());
    finalizeSynthetic(ctx, ctx.in.ppc64LongBranchTarget.get());
    finalizeSynthetic(ctx, ctx.in.armCmseSGSection.get());
  }

  // Relaxation to delete inter-basic block jumps created by basic block
  // sections. Run after ctx.in.symTab is finalized as optimizeBasicBlockJumps
  // can relax jump instructions based on symbol offset.
  if (ctx.arg.optimizeBBJumps)
    optimizeBasicBlockJumps();

  // Fill other section headers. The dynamic table is finalized
  // at the end because some tags like RELSZ depend on result
  // of finalizing other sections.
  for (OutputSection *sec : ctx.outputSections)
    sec->finalize(ctx);

  ctx.script->checkFinalScriptConditions();

  if (ctx.arg.emachine == EM_ARM && !ctx.arg.isLE && ctx.arg.armBe8) {
    addArmInputSectionMappingSymbols(ctx);
    sortArmMappingSymbols(ctx);
  }
}

// Ensure data sections are not mixed with executable sections when
// --execute-only is used. --execute-only make pages executable but not
// readable.
template <class ELFT> void Writer<ELFT>::checkExecuteOnly() {
  if (!ctx.arg.executeOnly)
    return;

  SmallVector<InputSection *, 0> storage;
  for (OutputSection *osec : ctx.outputSections)
    if (osec->flags & SHF_EXECINSTR)
      for (InputSection *isec : getInputSections(*osec, storage))
        if (!(isec->flags & SHF_EXECINSTR))
          ErrAlways(ctx) << "cannot place " << isec << " into " << osec->name
                         << ": --execute-only does not support intermingling "
                            "data and code";
}

// The linker is expected to define SECNAME_start and SECNAME_end
// symbols for a few sections. This function defines them.
template <class ELFT> void Writer<ELFT>::addStartEndSymbols() {
  // If the associated output section does not exist, there is ambiguity as to
  // how we define _start and _end symbols for an init/fini section. Users
  // expect no "undefined symbol" linker errors and loaders expect equal
  // st_value but do not particularly care whether the symbols are defined or
  // not. We retain the output section so that the section indexes will be
  // correct.
  auto define = [=](StringRef start, StringRef end, OutputSection *os) {
    if (os) {
      Defined *startSym = addOptionalRegular(ctx, start, os, 0);
      Defined *stopSym = addOptionalRegular(ctx, end, os, -1);
      if (startSym || stopSym)
        os->usedInExpression = true;
    } else {
      addOptionalRegular(ctx, start, ctx.out.elfHeader.get(), 0);
      addOptionalRegular(ctx, end, ctx.out.elfHeader.get(), 0);
    }
  };

  define("__preinit_array_start", "__preinit_array_end", ctx.out.preinitArray);
  define("__init_array_start", "__init_array_end", ctx.out.initArray);
  define("__fini_array_start", "__fini_array_end", ctx.out.finiArray);

  // As a special case, don't unnecessarily retain .ARM.exidx, which would
  // create an empty PT_ARM_EXIDX.
  if (OutputSection *sec = findSection(ctx, ".ARM.exidx"))
    define("__exidx_start", "__exidx_end", sec);
}

// If a section name is valid as a C identifier (which is rare because of
// the leading '.'), linkers are expected to define __start_<secname> and
// __stop_<secname> symbols. They are at beginning and end of the section,
// respectively. This is not requested by the ELF standard, but GNU ld and
// gold provide the feature, and used by many programs.
template <class ELFT>
void Writer<ELFT>::addStartStopSymbols(OutputSection &osec) {
  StringRef s = osec.name;
  if (!isValidCIdentifier(s))
    return;
  StringSaver &ss = ctx.saver;
  Defined *startSym = addOptionalRegular(ctx, ss.save("__start_" + s), &osec, 0,
                                         ctx.arg.zStartStopVisibility);
  Defined *stopSym = addOptionalRegular(ctx, ss.save("__stop_" + s), &osec, -1,
                                        ctx.arg.zStartStopVisibility);
  if (startSym || stopSym)
    osec.usedInExpression = true;
}

static bool needsPtLoad(OutputSection *sec) {
  if (!(sec->flags & SHF_ALLOC))
    return false;

  // Don't allocate VA space for TLS NOBITS sections. The PT_TLS PHDR is
  // responsible for allocating space for them, not the PT_LOAD that
  // contains the TLS initialization image.
  if ((sec->flags & SHF_TLS) && sec->type == SHT_NOBITS)
    return false;
  return true;
}

// Adjust phdr flags according to certain options.
static uint64_t computeFlags(Ctx &ctx, uint64_t flags) {
  if (ctx.arg.omagic)
    return PF_R | PF_W | PF_X;
  if (ctx.arg.executeOnly && (flags & PF_X))
    return flags & ~PF_R;
  return flags;
}

// Decide which program headers to create and which sections to include in each
// one.
template <class ELFT>
SmallVector<std::unique_ptr<PhdrEntry>, 0>
Writer<ELFT>::createPhdrs(Partition &part) {
  SmallVector<std::unique_ptr<PhdrEntry>, 0> ret;
  auto addHdr = [&, &ctx = ctx](unsigned type, unsigned flags) -> PhdrEntry * {
    ret.push_back(std::make_unique<PhdrEntry>(ctx, type, flags));
    return ret.back().get();
  };

  unsigned partNo = part.getNumber(ctx);
  bool isMain = partNo == 1;

  // Add the first PT_LOAD segment for regular output sections.
  uint64_t flags = computeFlags(ctx, PF_R);
  PhdrEntry *load = nullptr;

  // nmagic or omagic output does not have PT_PHDR, PT_INTERP, or the readonly
  // PT_LOAD.
  if (!ctx.arg.nmagic && !ctx.arg.omagic) {
    // The first phdr entry is PT_PHDR which describes the program header
    // itself.
    if (isMain)
      addHdr(PT_PHDR, PF_R)->add(ctx.out.programHeaders.get());
    else
      addHdr(PT_PHDR, PF_R)->add(part.programHeaders->getParent());

    // PT_INTERP must be the second entry if exists.
    if (OutputSection *cmd = findSection(ctx, ".interp", partNo))
      addHdr(PT_INTERP, cmd->getPhdrFlags())->add(cmd);

    // Add the headers. We will remove them if they don't fit.
    // In the other partitions the headers are ordinary sections, so they don't
    // need to be added here.
    if (isMain) {
      load = addHdr(PT_LOAD, flags);
      load->add(ctx.out.elfHeader.get());
      load->add(ctx.out.programHeaders.get());
    }
  }

  // PT_GNU_RELRO includes all sections that should be marked as
  // read-only by dynamic linker after processing relocations.
  // Current dynamic loaders only support one PT_GNU_RELRO PHDR, give
  // an error message if more than one PT_GNU_RELRO PHDR is required.
  auto relRo = std::make_unique<PhdrEntry>(ctx, PT_GNU_RELRO, PF_R);
  bool inRelroPhdr = false;
  OutputSection *relroEnd = nullptr;
  for (OutputSection *sec : ctx.outputSections) {
    if (sec->partition != partNo || !needsPtLoad(sec))
      continue;
    if (isRelroSection(ctx, sec)) {
      inRelroPhdr = true;
      if (!relroEnd)
        relRo->add(sec);
      else
        ErrAlways(ctx) << "section: " << sec->name
                       << " is not contiguous with other relro" << " sections";
    } else if (inRelroPhdr) {
      inRelroPhdr = false;
      relroEnd = sec;
    }
  }
  relRo->p_align = 1;

  for (OutputSection *sec : ctx.outputSections) {
    if (!needsPtLoad(sec))
      continue;

    // Normally, sections in partitions other than the current partition are
    // ignored. But partition number 255 is a special case: it contains the
    // partition end marker (.part.end). It needs to be added to the main
    // partition so that a segment is created for it in the main partition,
    // which will cause the dynamic loader to reserve space for the other
    // partitions.
    if (sec->partition != partNo) {
      if (isMain && sec->partition == 255)
        addHdr(PT_LOAD, computeFlags(ctx, sec->getPhdrFlags()))->add(sec);
      continue;
    }

    // Segments are contiguous memory regions that has the same attributes
    // (e.g. executable or writable). There is one phdr for each segment.
    // Therefore, we need to create a new phdr when the next section has
    // incompatible flags or is loaded at a discontiguous address or memory
    // region using AT or AT> linker script command, respectively.
    //
    // As an exception, we don't create a separate load segment for the ELF
    // headers, even if the first "real" output has an AT or AT> attribute.
    //
    // In addition, NOBITS sections should only be placed at the end of a LOAD
    // segment (since it's represented as p_filesz < p_memsz). If we have a
    // not-NOBITS section after a NOBITS, we create a new LOAD for the latter
    // even if flags match, so as not to require actually writing the
    // supposed-to-be-NOBITS section to the output file. (However, we cannot do
    // so when hasSectionsCommand, since we cannot introduce the extra alignment
    // needed to create a new LOAD)
    uint64_t newFlags = computeFlags(ctx, sec->getPhdrFlags());
    // When --no-rosegment is specified, RO and RX sections are compatible.
    uint32_t incompatible = flags ^ newFlags;
    if (ctx.arg.singleRoRx && !(newFlags & PF_W))
      incompatible &= ~PF_X;
    if (incompatible)
      load = nullptr;

    bool sameLMARegion =
        load && !sec->lmaExpr && sec->lmaRegion == load->firstSec->lmaRegion;
    if (load && sec != relroEnd &&
        sec->memRegion == load->firstSec->memRegion &&
        (sameLMARegion || load->lastSec == ctx.out.programHeaders.get()) &&
        (ctx.script->hasSectionsCommand || sec->type == SHT_NOBITS ||
         load->lastSec->type != SHT_NOBITS)) {
      load->p_flags |= newFlags;
    } else {
      load = addHdr(PT_LOAD, newFlags);
      flags = newFlags;
    }

    load->add(sec);
  }

  // Add a TLS segment if any.
  auto tlsHdr = std::make_unique<PhdrEntry>(ctx, PT_TLS, PF_R);
  for (OutputSection *sec : ctx.outputSections)
    if (sec->partition == partNo && sec->flags & SHF_TLS)
      tlsHdr->add(sec);
  if (tlsHdr->firstSec)
    ret.push_back(std::move(tlsHdr));

  // Add an entry for .dynamic.
  if (OutputSection *sec = part.dynamic->getParent())
    addHdr(PT_DYNAMIC, sec->getPhdrFlags())->add(sec);

  if (relRo->firstSec)
    ret.push_back(std::move(relRo));

  // PT_GNU_EH_FRAME is a special section pointing on .eh_frame_hdr.
  if (part.ehFrame->isNeeded() && part.ehFrameHdr &&
      part.ehFrame->getParent() && part.ehFrameHdr->getParent())
    addHdr(PT_GNU_EH_FRAME, part.ehFrameHdr->getParent()->getPhdrFlags())
        ->add(part.ehFrameHdr->getParent());

  if (ctx.arg.osabi == ELFOSABI_OPENBSD) {
    // PT_OPENBSD_MUTABLE makes the dynamic linker fill the segment with
    // zero data, like bss, but it can be treated differently.
    if (OutputSection *cmd = findSection(ctx, ".openbsd.mutable", partNo))
      addHdr(PT_OPENBSD_MUTABLE, cmd->getPhdrFlags())->add(cmd);

    // PT_OPENBSD_RANDOMIZE makes the dynamic linker fill the segment
    // with random data.
    if (OutputSection *cmd = findSection(ctx, ".openbsd.randomdata", partNo))
      addHdr(PT_OPENBSD_RANDOMIZE, cmd->getPhdrFlags())->add(cmd);

    // PT_OPENBSD_SYSCALLS makes the kernel and dynamic linker register
    // system call sites.
    if (OutputSection *cmd = findSection(ctx, ".openbsd.syscalls", partNo))
      addHdr(PT_OPENBSD_SYSCALLS, cmd->getPhdrFlags())->add(cmd);
  }

  if (ctx.arg.zGnustack != GnuStackKind::None) {
    // PT_GNU_STACK is a special section to tell the loader to make the
    // pages for the stack non-executable. If you really want an executable
    // stack, you can pass -z execstack, but that's not recommended for
    // security reasons.
    unsigned perm = PF_R | PF_W;
    if (ctx.arg.zGnustack == GnuStackKind::Exec)
      perm |= PF_X;
    addHdr(PT_GNU_STACK, perm)->p_memsz = ctx.arg.zStackSize;
  }

  // PT_OPENBSD_WXNEEDED is a OpenBSD-specific header to mark the executable
  // is expected to perform W^X violations, such as calling mprotect(2) or
  // mmap(2) with PROT_WRITE | PROT_EXEC, which is prohibited by default on
  // OpenBSD.
  if (ctx.arg.zWxneeded)
    addHdr(PT_OPENBSD_WXNEEDED, PF_X);

  if (OutputSection *cmd = findSection(ctx, ".note.gnu.property", partNo))
    addHdr(PT_GNU_PROPERTY, PF_R)->add(cmd);

  // Create one PT_NOTE per a group of contiguous SHT_NOTE sections with the
  // same alignment.
  PhdrEntry *note = nullptr;
  for (OutputSection *sec : ctx.outputSections) {
    if (sec->partition != partNo)
      continue;
    if (sec->type == SHT_NOTE && (sec->flags & SHF_ALLOC)) {
      if (!note || sec->lmaExpr || note->lastSec->addralign != sec->addralign)
        note = addHdr(PT_NOTE, PF_R);
      note->add(sec);
    } else {
      note = nullptr;
    }
  }
  return ret;
}

template <class ELFT>
void Writer<ELFT>::addPhdrForSection(Partition &part, unsigned shType,
                                     unsigned pType, unsigned pFlags) {
  unsigned partNo = part.getNumber(ctx);
  auto i = llvm::find_if(ctx.outputSections, [=](OutputSection *cmd) {
    return cmd->partition == partNo && cmd->type == shType;
  });
  if (i == ctx.outputSections.end())
    return;

  auto entry = std::make_unique<PhdrEntry>(ctx, pType, pFlags);
  entry->add(*i);
  part.phdrs.push_back(std::move(entry));
}

// Place the first section of each PT_LOAD to a different page (of maxPageSize).
// This is achieved by assigning an alignment expression to addrExpr of each
// such section.
template <class ELFT> void Writer<ELFT>::fixSectionAlignments() {
  const PhdrEntry *prev;
  auto pageAlign = [&, &ctx = this->ctx](const PhdrEntry *p) {
    OutputSection *cmd = p->firstSec;
    if (!cmd)
      return;
    cmd->alignExpr = [align = cmd->addralign]() { return align; };
    if (!cmd->addrExpr) {
      // Prefer advancing to align(dot, maxPageSize) + dot%maxPageSize to avoid
      // padding in the file contents.
      //
      // When -z separate-code is used we must not have any overlap in pages
      // between an executable segment and a non-executable segment. We align to
      // the next maximum page size boundary on transitions between executable
      // and non-executable segments.
      //
      // SHT_LLVM_PART_EHDR marks the start of a partition. The partition
      // sections will be extracted to a separate file. Align to the next
      // maximum page size boundary so that we can find the ELF header at the
      // start. We cannot benefit from overlapping p_offset ranges with the
      // previous segment anyway.
      if (ctx.arg.zSeparate == SeparateSegmentKind::Loadable ||
          (ctx.arg.zSeparate == SeparateSegmentKind::Code && prev &&
           (prev->p_flags & PF_X) != (p->p_flags & PF_X)) ||
          cmd->type == SHT_LLVM_PART_EHDR)
        cmd->addrExpr = [&ctx = this->ctx] {
          return alignToPowerOf2(ctx.script->getDot(), ctx.arg.maxPageSize);
        };
      // PT_TLS is at the start of the first RW PT_LOAD. If `p` includes PT_TLS,
      // it must be the RW. Align to p_align(PT_TLS) to make sure
      // p_vaddr(PT_LOAD)%p_align(PT_LOAD) = 0. Otherwise, if
      // sh_addralign(.tdata) < sh_addralign(.tbss), we will set p_align(PT_TLS)
      // to sh_addralign(.tbss), while p_vaddr(PT_TLS)=p_vaddr(PT_LOAD) may not
      // be congruent to 0 modulo p_align(PT_TLS).
      //
      // Technically this is not required, but as of 2019, some dynamic loaders
      // don't handle p_vaddr%p_align != 0 correctly, e.g. glibc (i386 and
      // x86-64) doesn't make runtime address congruent to p_vaddr modulo
      // p_align for dynamic TLS blocks (PR/24606), FreeBSD rtld has the same
      // bug, musl (TLS Variant 1 architectures) before 1.1.23 handled TLS
      // blocks correctly. We need to keep the workaround for a while.
      else if (ctx.tlsPhdr && ctx.tlsPhdr->firstSec == p->firstSec)
        cmd->addrExpr = [&ctx] {
          return alignToPowerOf2(ctx.script->getDot(), ctx.arg.maxPageSize) +
                 alignToPowerOf2(ctx.script->getDot() % ctx.arg.maxPageSize,
                                 ctx.tlsPhdr->p_align);
        };
      else
        cmd->addrExpr = [&ctx] {
          return alignToPowerOf2(ctx.script->getDot(), ctx.arg.maxPageSize) +
                 ctx.script->getDot() % ctx.arg.maxPageSize;
        };
    }
  };

  for (Partition &part : ctx.partitions) {
    prev = nullptr;
    for (auto &p : part.phdrs)
      if (p->p_type == PT_LOAD && p->firstSec) {
        pageAlign(p.get());
        prev = p.get();
      }
  }
}

// Compute an in-file position for a given section. The file offset must be the
// same with its virtual address modulo the page size, so that the loader can
// load executables without any address adjustment.
static uint64_t computeFileOffset(Ctx &ctx, OutputSection *os, uint64_t off) {
  // The first section in a PT_LOAD has to have congruent offset and address
  // modulo the maximum page size.
  if (os->ptLoad && os->ptLoad->firstSec == os)
    return alignTo(off, os->ptLoad->p_align, os->addr);

  // File offsets are not significant for .bss sections other than the first one
  // in a PT_LOAD/PT_TLS. By convention, we keep section offsets monotonically
  // increasing rather than setting to zero.
  if (os->type == SHT_NOBITS && (!ctx.tlsPhdr || ctx.tlsPhdr->firstSec != os))
    return off;

  // If the section is not in a PT_LOAD, we just have to align it.
  if (!os->ptLoad)
     return alignToPowerOf2(off, os->addralign);

  // If two sections share the same PT_LOAD the file offset is calculated
  // using this formula: Off2 = Off1 + (VA2 - VA1).
  OutputSection *first = os->ptLoad->firstSec;
  return first->offset + os->addr - first->addr;
}

template <class ELFT> void Writer<ELFT>::assignFileOffsetsBinary() {
  // Compute the minimum LMA of all non-empty non-NOBITS sections as minAddr.
  auto needsOffset = [](OutputSection &sec) {
    return sec.type != SHT_NOBITS && (sec.flags & SHF_ALLOC) && sec.size > 0;
  };
  uint64_t minAddr = UINT64_MAX;
  for (OutputSection *sec : ctx.outputSections)
    if (needsOffset(*sec)) {
      sec->offset = sec->getLMA();
      minAddr = std::min(minAddr, sec->offset);
    }

  // Sections are laid out at LMA minus minAddr.
  fileSize = 0;
  for (OutputSection *sec : ctx.outputSections)
    if (needsOffset(*sec)) {
      sec->offset -= minAddr;
      fileSize = std::max(fileSize, sec->offset + sec->size);
    }
}

static std::string rangeToString(uint64_t addr, uint64_t len) {
  return "[0x" + utohexstr(addr) + ", 0x" + utohexstr(addr + len - 1) + "]";
}

// Assign file offsets to output sections.
template <class ELFT> void Writer<ELFT>::assignFileOffsets() {
  ctx.out.programHeaders->offset = ctx.out.elfHeader->size;
  uint64_t off = ctx.out.elfHeader->size + ctx.out.programHeaders->size;

  PhdrEntry *lastRX = nullptr;
  for (Partition &part : ctx.partitions)
    for (auto &p : part.phdrs)
      if (p->p_type == PT_LOAD && (p->p_flags & PF_X))
        lastRX = p.get();

  // Layout SHF_ALLOC sections before non-SHF_ALLOC sections. A non-SHF_ALLOC
  // will not occupy file offsets contained by a PT_LOAD.
  for (OutputSection *sec : ctx.outputSections) {
    if (!(sec->flags & SHF_ALLOC))
      continue;
    off = computeFileOffset(ctx, sec, off);
    sec->offset = off;
    if (sec->type != SHT_NOBITS)
      off += sec->size;

    // If this is a last section of the last executable segment and that
    // segment is the last loadable segment, align the offset of the
    // following section to avoid loading non-segments parts of the file.
    if (ctx.arg.zSeparate != SeparateSegmentKind::None && lastRX &&
        lastRX->lastSec == sec)
      off = alignToPowerOf2(off, ctx.arg.maxPageSize);
  }
  for (OutputSection *osec : ctx.outputSections) {
    if (osec->flags & SHF_ALLOC)
      continue;
    osec->offset = alignToPowerOf2(off, osec->addralign);
    off = osec->offset + osec->size;
  }

  sectionHeaderOff = alignToPowerOf2(off, ctx.arg.wordsize);
  fileSize =
      sectionHeaderOff + (ctx.outputSections.size() + 1) * sizeof(Elf_Shdr);

  // Our logic assumes that sections have rising VA within the same segment.
  // With use of linker scripts it is possible to violate this rule and get file
  // offset overlaps or overflows. That should never happen with a valid script
  // which does not move the location counter backwards and usually scripts do
  // not do that. Unfortunately, there are apps in the wild, for example, Linux
  // kernel, which control segment distribution explicitly and move the counter
  // backwards, so we have to allow doing that to support linking them. We
  // perform non-critical checks for overlaps in checkSectionOverlap(), but here
  // we want to prevent file size overflows because it would crash the linker.
  for (OutputSection *sec : ctx.outputSections) {
    if (sec->type == SHT_NOBITS)
      continue;
    if ((sec->offset > fileSize) || (sec->offset + sec->size > fileSize))
      ErrAlways(ctx) << "unable to place section " << sec->name
                     << " at file offset "
                     << rangeToString(sec->offset, sec->size)
                     << "; check your linker script for overflows";
  }
}

// Finalize the program headers. We call this function after we assign
// file offsets and VAs to all sections.
template <class ELFT> void Writer<ELFT>::setPhdrs(Partition &part) {
  for (std::unique_ptr<PhdrEntry> &p : part.phdrs) {
    OutputSection *first = p->firstSec;
    OutputSection *last = p->lastSec;

    // .ARM.exidx sections may not be within a single .ARM.exidx
    // output section. We always want to describe just the
    // SyntheticSection.
    if (part.armExidx && p->p_type == PT_ARM_EXIDX) {
      p->p_filesz = part.armExidx->getSize();
      p->p_memsz = p->p_filesz;
      p->p_offset = first->offset + part.armExidx->outSecOff;
      p->p_vaddr = first->addr + part.armExidx->outSecOff;
      p->p_align = part.armExidx->addralign;
      if (part.elfHeader)
        p->p_offset -= part.elfHeader->getParent()->offset;

      if (!p->hasLMA)
        p->p_paddr = first->getLMA() + part.armExidx->outSecOff;
      return;
    }

    if (first) {
      p->p_filesz = last->offset - first->offset;
      if (last->type != SHT_NOBITS)
        p->p_filesz += last->size;

      p->p_memsz = last->addr + last->size - first->addr;
      p->p_offset = first->offset;
      p->p_vaddr = first->addr;

      // File offsets in partitions other than the main partition are relative
      // to the offset of the ELF headers. Perform that adjustment now.
      if (part.elfHeader)
        p->p_offset -= part.elfHeader->getParent()->offset;

      if (!p->hasLMA)
        p->p_paddr = first->getLMA();
    }
  }
}

// A helper struct for checkSectionOverlap.
namespace {
struct SectionOffset {
  OutputSection *sec;
  uint64_t offset;
};
} // namespace

// Check whether sections overlap for a specific address range (file offsets,
// load and virtual addresses).
static void checkOverlap(Ctx &ctx, StringRef name,
                         std::vector<SectionOffset> &sections,
                         bool isVirtualAddr) {
  llvm::sort(sections, [=](const SectionOffset &a, const SectionOffset &b) {
    return a.offset < b.offset;
  });

  // Finding overlap is easy given a vector is sorted by start position.
  // If an element starts before the end of the previous element, they overlap.
  for (size_t i = 1, end = sections.size(); i < end; ++i) {
    SectionOffset a = sections[i - 1];
    SectionOffset b = sections[i];
    if (b.offset >= a.offset + a.sec->size)
      continue;

    // If both sections are in OVERLAY we allow the overlapping of virtual
    // addresses, because it is what OVERLAY was designed for.
    if (isVirtualAddr && a.sec->inOverlay && b.sec->inOverlay)
      continue;

    Err(ctx) << "section " << a.sec->name << " " << name
             << " range overlaps with " << b.sec->name << "\n>>> "
             << a.sec->name << " range is "
             << rangeToString(a.offset, a.sec->size) << "\n>>> " << b.sec->name
             << " range is " << rangeToString(b.offset, b.sec->size);
  }
}

// Check for overlapping sections and address overflows.
//
// In this function we check that none of the output sections have overlapping
// file offsets. For SHF_ALLOC sections we also check that the load address
// ranges and the virtual address ranges don't overlap
template <class ELFT> void Writer<ELFT>::checkSections() {
  // First, check that section's VAs fit in available address space for target.
  for (OutputSection *os : ctx.outputSections)
    if ((os->addr + os->size < os->addr) ||
        (!ELFT::Is64Bits && os->addr + os->size > uint64_t(UINT32_MAX) + 1))
      Err(ctx) << "section " << os->name << " at 0x" << utohexstr(os->addr)
               << " of size 0x" << utohexstr(os->size)
               << " exceeds available address space";

  // Check for overlapping file offsets. In this case we need to skip any
  // section marked as SHT_NOBITS. These sections don't actually occupy space in
  // the file so Sec->Offset + Sec->Size can overlap with others. If --oformat
  // binary is specified only add SHF_ALLOC sections are added to the output
  // file so we skip any non-allocated sections in that case.
  std::vector<SectionOffset> fileOffs;
  for (OutputSection *sec : ctx.outputSections)
    if (sec->size > 0 && sec->type != SHT_NOBITS &&
        (!ctx.arg.oFormatBinary || (sec->flags & SHF_ALLOC)))
      fileOffs.push_back({sec, sec->offset});
  checkOverlap(ctx, "file", fileOffs, false);

  // When linking with -r there is no need to check for overlapping virtual/load
  // addresses since those addresses will only be assigned when the final
  // executable/shared object is created.
  if (ctx.arg.relocatable)
    return;

  // Checking for overlapping virtual and load addresses only needs to take
  // into account SHF_ALLOC sections since others will not be loaded.
  // Furthermore, we also need to skip SHF_TLS sections since these will be
  // mapped to other addresses at runtime and can therefore have overlapping
  // ranges in the file.
  std::vector<SectionOffset> vmas;
  for (OutputSection *sec : ctx.outputSections)
    if (sec->size > 0 && (sec->flags & SHF_ALLOC) && !(sec->flags & SHF_TLS))
      vmas.push_back({sec, sec->addr});
  checkOverlap(ctx, "virtual address", vmas, true);

  // Finally, check that the load addresses don't overlap. This will usually be
  // the same as the virtual addresses but can be different when using a linker
  // script with AT().
  std::vector<SectionOffset> lmas;
  for (OutputSection *sec : ctx.outputSections)
    if (sec->size > 0 && (sec->flags & SHF_ALLOC) && !(sec->flags & SHF_TLS))
      lmas.push_back({sec, sec->getLMA()});
  checkOverlap(ctx, "load address", lmas, false);
}

// The entry point address is chosen in the following ways.
//
// 1. the '-e' entry command-line option;
// 2. the ENTRY(symbol) command in a linker control script;
// 3. the value of the symbol _start, if present;
// 4. the number represented by the entry symbol, if it is a number;
// 5. the address 0.
static uint64_t getEntryAddr(Ctx &ctx) {
  // Case 1, 2 or 3
  if (Symbol *b = ctx.symtab->find(ctx.arg.entry))
    return b->getVA(ctx);

  // Case 4
  uint64_t addr;
  if (to_integer(ctx.arg.entry, addr))
    return addr;

  // Case 5
  if (ctx.arg.warnMissingEntry)
    Warn(ctx) << "cannot find entry symbol " << ctx.arg.entry
              << "; not setting start address";
  return 0;
}

static uint16_t getELFType(Ctx &ctx) {
  if (ctx.arg.isPic)
    return ET_DYN;
  if (ctx.arg.relocatable)
    return ET_REL;
  return ET_EXEC;
}

template <class ELFT> void Writer<ELFT>::writeHeader() {
  writeEhdr<ELFT>(ctx, ctx.bufferStart, *ctx.mainPart);
  writePhdrs<ELFT>(ctx.bufferStart + sizeof(Elf_Ehdr), *ctx.mainPart);

  auto *eHdr = reinterpret_cast<Elf_Ehdr *>(ctx.bufferStart);
  eHdr->e_type = getELFType(ctx);
  eHdr->e_entry = getEntryAddr(ctx);

  // If -z nosectionheader is specified, omit the section header table.
  if (!ctx.in.shStrTab)
    return;
  eHdr->e_shoff = sectionHeaderOff;

  // Write the section header table.
  //
  // The ELF header can only store numbers up to SHN_LORESERVE in the e_shnum
  // and e_shstrndx fields. When the value of one of these fields exceeds
  // SHN_LORESERVE ELF requires us to put sentinel values in the ELF header and
  // use fields in the section header at index 0 to store
  // the value. The sentinel values and fields are:
  // e_shnum = 0, SHdrs[0].sh_size = number of sections.
  // e_shstrndx = SHN_XINDEX, SHdrs[0].sh_link = .shstrtab section index.
  auto *sHdrs = reinterpret_cast<Elf_Shdr *>(ctx.bufferStart + eHdr->e_shoff);
  size_t num = ctx.outputSections.size() + 1;
  if (num >= SHN_LORESERVE)
    sHdrs->sh_size = num;
  else
    eHdr->e_shnum = num;

  uint32_t strTabIndex = ctx.in.shStrTab->getParent()->sectionIndex;
  if (strTabIndex >= SHN_LORESERVE) {
    sHdrs->sh_link = strTabIndex;
    eHdr->e_shstrndx = SHN_XINDEX;
  } else {
    eHdr->e_shstrndx = strTabIndex;
  }

  for (OutputSection *sec : ctx.outputSections)
    sec->writeHeaderTo<ELFT>(++sHdrs);
}

// Open a result file.
template <class ELFT> void Writer<ELFT>::openFile() {
  uint64_t maxSize = ctx.arg.is64 ? INT64_MAX : UINT32_MAX;
  if (fileSize != size_t(fileSize) || maxSize < fileSize) {
    std::string msg;
    raw_string_ostream s(msg);
    s << "output file too large: " << fileSize << " bytes\n"
      << "section sizes:\n";
    for (OutputSection *os : ctx.outputSections)
      s << os->name << ' ' << os->size << "\n";
    ErrAlways(ctx) << msg;
    return;
  }

  unlinkAsync(ctx.arg.outputFile);
  unsigned flags = 0;
  if (!ctx.arg.relocatable)
    flags |= FileOutputBuffer::F_executable;
  if (!ctx.arg.mmapOutputFile)
    flags |= FileOutputBuffer::F_no_mmap;
  Expected<std::unique_ptr<FileOutputBuffer>> bufferOrErr =
      FileOutputBuffer::create(ctx.arg.outputFile, fileSize, flags);

  if (!bufferOrErr) {
    ErrAlways(ctx) << "failed to open " << ctx.arg.outputFile << ": "
<<<<<<< HEAD
                   << llvm::toString(bufferOrErr.takeError());
=======
                   << bufferOrErr.takeError();
>>>>>>> a8d96e15
    return;
  }
  buffer = std::move(*bufferOrErr);
  ctx.bufferStart = buffer->getBufferStart();
}

template <class ELFT> void Writer<ELFT>::writeSectionsBinary() {
  parallel::TaskGroup tg;
  for (OutputSection *sec : ctx.outputSections)
    if (sec->flags & SHF_ALLOC)
      sec->writeTo<ELFT>(ctx, ctx.bufferStart + sec->offset, tg);
}

static void fillTrap(std::array<uint8_t, 4> trapInstr, uint8_t *i,
                     uint8_t *end) {
  for (; i + 4 <= end; i += 4)
    memcpy(i, trapInstr.data(), 4);
}

// Fill the last page of executable segments with trap instructions
// instead of leaving them as zero. Even though it is not required by any
// standard, it is in general a good thing to do for security reasons.
//
// We'll leave other pages in segments as-is because the rest will be
// overwritten by output sections.
template <class ELFT> void Writer<ELFT>::writeTrapInstr() {
  for (Partition &part : ctx.partitions) {
    // Fill the last page.
    for (std::unique_ptr<PhdrEntry> &p : part.phdrs)
      if (p->p_type == PT_LOAD && (p->p_flags & PF_X))
        fillTrap(
            ctx.target->trapInstr,
            ctx.bufferStart + alignDown(p->firstSec->offset + p->p_filesz, 4),
            ctx.bufferStart + alignToPowerOf2(p->firstSec->offset + p->p_filesz,
                                              ctx.arg.maxPageSize));

    // Round up the file size of the last segment to the page boundary iff it is
    // an executable segment to ensure that other tools don't accidentally
    // trim the instruction padding (e.g. when stripping the file).
    PhdrEntry *last = nullptr;
    for (std::unique_ptr<PhdrEntry> &p : part.phdrs)
      if (p->p_type == PT_LOAD)
        last = p.get();

    if (last && (last->p_flags & PF_X))
      last->p_memsz = last->p_filesz =
          alignToPowerOf2(last->p_filesz, ctx.arg.maxPageSize);
  }
}

// Write section contents to a mmap'ed file.
template <class ELFT> void Writer<ELFT>::writeSections() {
  llvm::TimeTraceScope timeScope("Write sections");

  {
    // In -r or --emit-relocs mode, write the relocation sections first as in
    // ELf_Rel targets we might find out that we need to modify the relocated
    // section while doing it.
    parallel::TaskGroup tg;
    for (OutputSection *sec : ctx.outputSections)
      if (isStaticRelSecType(sec->type))
        sec->writeTo<ELFT>(ctx, ctx.bufferStart + sec->offset, tg);
  }
  {
    parallel::TaskGroup tg;
    for (OutputSection *sec : ctx.outputSections)
      if (!isStaticRelSecType(sec->type))
        sec->writeTo<ELFT>(ctx, ctx.bufferStart + sec->offset, tg);
  }

  // Finally, check that all dynamic relocation addends were written correctly.
  if (ctx.arg.checkDynamicRelocs && ctx.arg.writeAddends) {
    for (OutputSection *sec : ctx.outputSections)
      if (isStaticRelSecType(sec->type))
        sec->checkDynRelAddends(ctx);
  }
}

// Computes a hash value of Data using a given hash function.
// In order to utilize multiple cores, we first split data into 1MB
// chunks, compute a hash for each chunk, and then compute a hash value
// of the hash values.
static void
computeHash(llvm::MutableArrayRef<uint8_t> hashBuf,
            llvm::ArrayRef<uint8_t> data,
            std::function<void(uint8_t *dest, ArrayRef<uint8_t> arr)> hashFn) {
  std::vector<ArrayRef<uint8_t>> chunks = split(data, 1024 * 1024);
  const size_t hashesSize = chunks.size() * hashBuf.size();
  std::unique_ptr<uint8_t[]> hashes(new uint8_t[hashesSize]);

  // Compute hash values.
  parallelFor(0, chunks.size(), [&](size_t i) {
    hashFn(hashes.get() + i * hashBuf.size(), chunks[i]);
  });

  // Write to the final output buffer.
  hashFn(hashBuf.data(), ArrayRef(hashes.get(), hashesSize));
}

template <class ELFT> void Writer<ELFT>::writeBuildId() {
  if (!ctx.mainPart->buildId || !ctx.mainPart->buildId->getParent())
    return;

  if (ctx.arg.buildId == BuildIdKind::Hexstring) {
    for (Partition &part : ctx.partitions)
      part.buildId->writeBuildId(ctx.arg.buildIdVector);
    return;
  }

  // Compute a hash of all sections of the output file.
  size_t hashSize = ctx.mainPart->buildId->hashSize;
  std::unique_ptr<uint8_t[]> buildId(new uint8_t[hashSize]);
  MutableArrayRef<uint8_t> output(buildId.get(), hashSize);
  llvm::ArrayRef<uint8_t> input{ctx.bufferStart, size_t(fileSize)};

  // Fedora introduced build ID as "approximation of true uniqueness across all
  // binaries that might be used by overlapping sets of people". It does not
  // need some security goals that some hash algorithms strive to provide, e.g.
  // (second-)preimage and collision resistance. In practice people use 'md5'
  // and 'sha1' just for different lengths. Implement them with the more
  // efficient BLAKE3.
  switch (ctx.arg.buildId) {
  case BuildIdKind::Fast:
    computeHash(output, input, [](uint8_t *dest, ArrayRef<uint8_t> arr) {
      write64le(dest, xxh3_64bits(arr));
    });
    break;
  case BuildIdKind::Md5:
    computeHash(output, input, [&](uint8_t *dest, ArrayRef<uint8_t> arr) {
      memcpy(dest, BLAKE3::hash<16>(arr).data(), hashSize);
    });
    break;
  case BuildIdKind::Sha1:
    computeHash(output, input, [&](uint8_t *dest, ArrayRef<uint8_t> arr) {
      memcpy(dest, BLAKE3::hash<20>(arr).data(), hashSize);
    });
    break;
  case BuildIdKind::Uuid:
    if (auto ec = llvm::getRandomBytes(buildId.get(), hashSize))
      ErrAlways(ctx) << "entropy source failure: " << ec.message();
    break;
  default:
    llvm_unreachable("unknown BuildIdKind");
  }
  for (Partition &part : ctx.partitions)
    part.buildId->writeBuildId(output);
}

template void elf::writeResult<ELF32LE>(Ctx &);
template void elf::writeResult<ELF32BE>(Ctx &);
template void elf::writeResult<ELF64LE>(Ctx &);
template void elf::writeResult<ELF64BE>(Ctx &);<|MERGE_RESOLUTION|>--- conflicted
+++ resolved
@@ -217,11 +217,7 @@
 
     s->resolve(ctx, Defined{ctx, ctx.internalFile, StringRef(), STB_GLOBAL,
                             STV_HIDDEN, STT_NOTYPE, gotOff, /*size=*/0,
-<<<<<<< HEAD
-                            ctx.out.elfHeader});
-=======
                             ctx.out.elfHeader.get()});
->>>>>>> a8d96e15
     ctx.sym.globalOffsetTable = cast<Defined>(s);
   }
 
@@ -1576,13 +1572,8 @@
       if (osec->addr % osec->addralign != 0)
         Warn(ctx) << "address (0x" << Twine::utohexstr(osec->addr)
                   << ") of section " << osec->name
-<<<<<<< HEAD
-                  << " is not a multiple of alignment ("
-                  << Twine(osec->addralign) << ")";
-=======
                   << " is not a multiple of alignment (" << osec->addralign
                   << ")";
->>>>>>> a8d96e15
     }
 
   // Sizes are no longer allowed to grow, so all allowable spills have been
@@ -2822,11 +2813,7 @@
 
   if (!bufferOrErr) {
     ErrAlways(ctx) << "failed to open " << ctx.arg.outputFile << ": "
-<<<<<<< HEAD
-                   << llvm::toString(bufferOrErr.takeError());
-=======
                    << bufferOrErr.takeError();
->>>>>>> a8d96e15
     return;
   }
   buffer = std::move(*bufferOrErr);
