--- conflicted
+++ resolved
@@ -1784,11 +1784,7 @@
   if (osecEnd > regionEnd) {
     ErrAlways(ctx) << "section '" << osec->name << "' will not fit in region '"
                    << region->name << "': overflowed by "
-<<<<<<< HEAD
-                   << Twine(osecEnd - regionEnd) << " bytes";
-=======
                    << (osecEnd - regionEnd) << " bytes";
->>>>>>> a8d96e15
   }
 }
 
