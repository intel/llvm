//===- DLL.cpp ------------------------------------------------------------===//
//
// Part of the LLVM Project, under the Apache License v2.0 with LLVM Exceptions.
// See https://llvm.org/LICENSE.txt for license information.
// SPDX-License-Identifier: Apache-2.0 WITH LLVM-exception
//
//===----------------------------------------------------------------------===//
//
// This file defines various types of chunks for the DLL import or export
// descriptor tables. They are inherently Windows-specific.
// You need to read Microsoft PE/COFF spec to understand details
// about the data structures.
//
// If you are not particularly interested in linking against Windows
// DLL, you can skip this file, and you should still be able to
// understand the rest of the linker.
//
//===----------------------------------------------------------------------===//

#include "DLL.h"
#include "COFFLinkerContext.h"
#include "Chunks.h"
#include "SymbolTable.h"
#include "llvm/ADT/STLExtras.h"
#include "llvm/Object/COFF.h"
#include "llvm/Support/Endian.h"
#include "llvm/Support/Path.h"

using namespace llvm;
using namespace llvm::object;
using namespace llvm::support::endian;
using namespace llvm::COFF;

namespace lld::coff {
namespace {

// Import table

// A chunk for the import descriptor table.
class HintNameChunk : public NonSectionChunk {
public:
  HintNameChunk(StringRef n, uint16_t h) : name(n), hint(h) {}

  size_t getSize() const override {
    // Starts with 2 byte Hint field, followed by a null-terminated string,
    // ends with 0 or 1 byte padding.
    return alignTo(name.size() + 3, 2);
  }

  void writeTo(uint8_t *buf) const override {
    memset(buf, 0, getSize());
    write16le(buf, hint);
    memcpy(buf + 2, name.data(), name.size());
  }

private:
  StringRef name;
  uint16_t hint;
};

// A chunk for the import descriptor table.
class LookupChunk : public NonSectionChunk {
public:
  explicit LookupChunk(COFFLinkerContext &ctx, Chunk *c)
      : hintName(c), ctx(ctx) {
    setAlignment(ctx.config.wordsize);
  }
  size_t getSize() const override { return ctx.config.wordsize; }

  void writeTo(uint8_t *buf) const override {
    if (ctx.config.is64())
      write64le(buf, hintName->getRVA());
    else
      write32le(buf, hintName->getRVA());
  }

  Chunk *hintName;

private:
  COFFLinkerContext &ctx;
};

// A chunk for the import descriptor table.
// This chunk represent import-by-ordinal symbols.
// See Microsoft PE/COFF spec 7.1. Import Header for details.
class OrdinalOnlyChunk : public NonSectionChunk {
public:
  explicit OrdinalOnlyChunk(COFFLinkerContext &c, uint16_t v)
      : ordinal(v), ctx(c) {
    setAlignment(ctx.config.wordsize);
  }
  size_t getSize() const override { return ctx.config.wordsize; }

  void writeTo(uint8_t *buf) const override {
    // An import-by-ordinal slot has MSB 1 to indicate that
    // this is import-by-ordinal (and not import-by-name).
    if (ctx.config.is64()) {
      write64le(buf, (1ULL << 63) | ordinal);
    } else {
      write32le(buf, (1ULL << 31) | ordinal);
    }
  }

  uint16_t ordinal;

private:
  COFFLinkerContext &ctx;
};

// A chunk for the import descriptor table.
class ImportDirectoryChunk : public NonSectionChunk {
public:
  explicit ImportDirectoryChunk(Chunk *n) : dllName(n) { setAlignment(4); }
  size_t getSize() const override { return sizeof(ImportDirectoryTableEntry); }

  void writeTo(uint8_t *buf) const override {
    memset(buf, 0, getSize());

    auto *e = (coff_import_directory_table_entry *)(buf);
    e->ImportLookupTableRVA = lookupTab->getRVA();
    e->NameRVA = dllName->getRVA();
    e->ImportAddressTableRVA = addressTab->getRVA();
  }

  Chunk *dllName;
  Chunk *lookupTab;
  Chunk *addressTab;
};

// A chunk representing null terminator in the import table.
// Contents of this chunk is always null bytes.
class NullChunk : public NonSectionChunk {
public:
  explicit NullChunk(size_t n, uint32_t align) : size(n) {
    setAlignment(align);
  }
  explicit NullChunk(COFFLinkerContext &ctx)
      : NullChunk(ctx.config.wordsize, ctx.config.wordsize) {}
  explicit NullChunk(COFFLinkerContext &ctx, size_t n)
      : NullChunk(n, ctx.config.wordsize) {}
  size_t getSize() const override { return size; }

  void writeTo(uint8_t *buf) const override {
    memset(buf, 0, size);
  }

private:
  size_t size;
};

// A chunk for ARM64EC auxiliary IAT.
class AuxImportChunk : public NonSectionChunk {
public:
  explicit AuxImportChunk(ImportFile *file) : file(file) {
    setAlignment(sizeof(uint64_t));
  }
  size_t getSize() const override { return sizeof(uint64_t); }

  void writeTo(uint8_t *buf) const override {
    uint64_t impchkVA = 0;
    if (file->impchkThunk)
      impchkVA =
          file->impchkThunk->getRVA() + file->symtab.ctx.config.imageBase;
    write64le(buf, impchkVA);
  }

  void getBaserels(std::vector<Baserel> *res) override {
    if (file->impchkThunk)
      res->emplace_back(rva, file->symtab.machine);
  }

private:
  ImportFile *file;
};

static std::vector<std::vector<DefinedImportData *>>
binImports(COFFLinkerContext &ctx,
           const std::vector<DefinedImportData *> &imports) {
  // Group DLL-imported symbols by DLL name because that's how
  // symbols are laid out in the import descriptor table.
  auto less = [&ctx](const std::string &a, const std::string &b) {
    return ctx.config.dllOrder[a] < ctx.config.dllOrder[b];
  };
  std::map<std::string, std::vector<DefinedImportData *>, decltype(less)> m(
      less);
  for (DefinedImportData *sym : imports)
    m[sym->getDLLName().lower()].push_back(sym);

  std::vector<std::vector<DefinedImportData *>> v;
  for (auto &kv : m) {
    // Sort symbols by name for each group.
    std::vector<DefinedImportData *> &syms = kv.second;
    llvm::sort(syms, [](DefinedImportData *a, DefinedImportData *b) {
      auto getBaseName = [](DefinedImportData *sym) {
        StringRef name = sym->getName();
        name.consume_front("__imp_");
        // Skip aux_ part of ARM64EC function symbol name.
        if (sym->file->impchkThunk)
          name.consume_front("aux_");
        return name;
      };
      return getBaseName(a) < getBaseName(b);
    });
    v.push_back(std::move(syms));
  }
  return v;
}

// See Microsoft PE/COFF spec 4.3 for details.

// A chunk for the delay import descriptor table etnry.
class DelayDirectoryChunk : public NonSectionChunk {
public:
  explicit DelayDirectoryChunk(Chunk *n) : dllName(n) { setAlignment(4); }

  size_t getSize() const override {
    return sizeof(delay_import_directory_table_entry);
  }

  void writeTo(uint8_t *buf) const override {
    memset(buf, 0, getSize());

    auto *e = (delay_import_directory_table_entry *)(buf);
    e->Attributes = 1;
    e->Name = dllName->getRVA();
    e->ModuleHandle = moduleHandle->getRVA();
    e->DelayImportAddressTable = addressTab->getRVA();
    e->DelayImportNameTable = nameTab->getRVA();
  }

  Chunk *dllName;
  Chunk *moduleHandle;
  Chunk *addressTab;
  Chunk *nameTab;
};

// Initial contents for delay-loaded functions.
// This code calls __delayLoadHelper2 function to resolve a symbol
// which then overwrites its jump table slot with the result
// for subsequent function calls.
static const uint8_t thunkX64[] = {
    0x48, 0x8D, 0x05, 0, 0, 0, 0,       // lea     rax, [__imp_<FUNCNAME>]
    0xE9, 0, 0, 0, 0,                   // jmp     __tailMerge_<lib>
};

static const uint8_t tailMergeX64[] = {
    0x48, 0x89, 0x4C, 0x24, 0x08,          // mov    qword ptr [rsp+8], rcx
    0x48, 0x89, 0x54, 0x24, 0x10,          // mov    qword ptr [rsp+10h], rdx
    0x4C, 0x89, 0x44, 0x24, 0x18,          // mov    qword ptr [rsp+18h], r8
    0x4C, 0x89, 0x4C, 0x24, 0x20,          // mov    qword ptr [rsp+20h], r9
    0x48, 0x83, 0xEC, 0x68,                // sub    rsp, 68h
    0x66, 0x0F, 0x7F, 0x44, 0x24, 0x20,    // movdqa xmmword ptr [rsp+20h], xmm0
    0x66, 0x0F, 0x7F, 0x4C, 0x24, 0x30,    // movdqa xmmword ptr [rsp+30h], xmm1
    0x66, 0x0F, 0x7F, 0x54, 0x24, 0x40,    // movdqa xmmword ptr [rsp+40h], xmm2
    0x66, 0x0F, 0x7F, 0x5C, 0x24, 0x50,    // movdqa xmmword ptr [rsp+50h], xmm3
    0x48, 0x8B, 0xD0,                      // mov    rdx, rax
    0x48, 0x8D, 0x0D, 0, 0, 0, 0,          // lea    rcx, [___DELAY_IMPORT_...]
    0xE8, 0, 0, 0, 0,                      // call   __delayLoadHelper2
    0x66, 0x0F, 0x6F, 0x44, 0x24, 0x20,    // movdqa xmm0, xmmword ptr [rsp+20h]
    0x66, 0x0F, 0x6F, 0x4C, 0x24, 0x30,    // movdqa xmm1, xmmword ptr [rsp+30h]
    0x66, 0x0F, 0x6F, 0x54, 0x24, 0x40,    // movdqa xmm2, xmmword ptr [rsp+40h]
    0x66, 0x0F, 0x6F, 0x5C, 0x24, 0x50,    // movdqa xmm3, xmmword ptr [rsp+50h]
    0x48, 0x8B, 0x4C, 0x24, 0x70,          // mov    rcx, qword ptr [rsp+70h]
    0x48, 0x8B, 0x54, 0x24, 0x78,          // mov    rdx, qword ptr [rsp+78h]
    0x4C, 0x8B, 0x84, 0x24, 0x80, 0, 0, 0, // mov    r8, qword ptr [rsp+80h]
    0x4C, 0x8B, 0x8C, 0x24, 0x88, 0, 0, 0, // mov    r9, qword ptr [rsp+88h]
    0x48, 0x83, 0xC4, 0x68,                // add    rsp, 68h
    0xFF, 0xE0,                            // jmp    rax
};

static const uint8_t tailMergeUnwindInfoX64[] = {
    0x01,       // Version=1, Flags=UNW_FLAG_NHANDLER
    0x18,       // Size of prolog
    0x01,       // Count of unwind codes
    0x00,       // No frame register
    0x18, 0xC2, // Offset 0x18: UWOP_ALLOC_SMALL(0x68)
    0x00, 0x00  // Padding to align on 32-bits
};

static const uint8_t thunkX86[] = {
    0xB8, 0, 0, 0, 0,  // mov   eax, offset ___imp__<FUNCNAME>
    0xE9, 0, 0, 0, 0,  // jmp   __tailMerge_<lib>
};

static const uint8_t tailMergeX86[] = {
    0x51,              // push  ecx
    0x52,              // push  edx
    0x50,              // push  eax
    0x68, 0, 0, 0, 0,  // push  offset ___DELAY_IMPORT_DESCRIPTOR_<DLLNAME>_dll
    0xE8, 0, 0, 0, 0,  // call  ___delayLoadHelper2@8
    0x5A,              // pop   edx
    0x59,              // pop   ecx
    0xFF, 0xE0,        // jmp   eax
};

static const uint8_t thunkARM[] = {
    0x40, 0xf2, 0x00, 0x0c, // mov.w   ip, #0 __imp_<FUNCNAME>
    0xc0, 0xf2, 0x00, 0x0c, // mov.t   ip, #0 __imp_<FUNCNAME>
    0x00, 0xf0, 0x00, 0xb8, // b.w     __tailMerge_<lib>
};

static const uint8_t tailMergeARM[] = {
    0x2d, 0xe9, 0x0f, 0x48, // push.w  {r0, r1, r2, r3, r11, lr}
    0x0d, 0xf2, 0x10, 0x0b, // addw    r11, sp, #16
    0x2d, 0xed, 0x10, 0x0b, // vpush   {d0, d1, d2, d3, d4, d5, d6, d7}
    0x61, 0x46,             // mov     r1, ip
    0x40, 0xf2, 0x00, 0x00, // mov.w   r0, #0 DELAY_IMPORT_DESCRIPTOR
    0xc0, 0xf2, 0x00, 0x00, // mov.t   r0, #0 DELAY_IMPORT_DESCRIPTOR
    0x00, 0xf0, 0x00, 0xd0, // bl      #0 __delayLoadHelper2
    0x84, 0x46,             // mov     ip, r0
    0xbd, 0xec, 0x10, 0x0b, // vpop    {d0, d1, d2, d3, d4, d5, d6, d7}
    0xbd, 0xe8, 0x0f, 0x48, // pop.w   {r0, r1, r2, r3, r11, lr}
    0x60, 0x47,             // bx      ip
};

static const uint8_t thunkARM64[] = {
    0x11, 0x00, 0x00, 0x90, // adrp    x17, #0      __imp_<FUNCNAME>
    0x31, 0x02, 0x00, 0x91, // add     x17, x17, #0 :lo12:__imp_<FUNCNAME>
    0x00, 0x00, 0x00, 0x14, // b       __tailMerge_<lib>
};

static const uint8_t tailMergeARM64[] = {
    0xfd, 0x7b, 0xb2, 0xa9, // stp     x29, x30, [sp, #-224]!
    0xfd, 0x03, 0x00, 0x91, // mov     x29, sp
    0xe0, 0x07, 0x01, 0xa9, // stp     x0, x1, [sp, #16]
    0xe2, 0x0f, 0x02, 0xa9, // stp     x2, x3, [sp, #32]
    0xe4, 0x17, 0x03, 0xa9, // stp     x4, x5, [sp, #48]
    0xe6, 0x1f, 0x04, 0xa9, // stp     x6, x7, [sp, #64]
    0xe8, 0x2b, 0x00, 0xf9, // str     x8,     [sp, #80]
    0xe0, 0x07, 0x03, 0xad, // stp     q0, q1, [sp, #96]
    0xe2, 0x0f, 0x04, 0xad, // stp     q2, q3, [sp, #128]
    0xe4, 0x17, 0x05, 0xad, // stp     q4, q5, [sp, #160]
    0xe6, 0x1f, 0x06, 0xad, // stp     q6, q7, [sp, #192]
    0xe1, 0x03, 0x11, 0xaa, // mov     x1, x17
    0x00, 0x00, 0x00, 0x90, // adrp    x0, #0     DELAY_IMPORT_DESCRIPTOR
    0x00, 0x00, 0x00, 0x91, // add     x0, x0, #0 :lo12:DELAY_IMPORT_DESCRIPTOR
    0x02, 0x00, 0x00, 0x90, // adrp    x2, #0     __delayLoadHelper2
    0x42, 0x00, 0x00, 0x91, // add     x2, x2, #0 :lo12:__delayLoadHelper2
    0x40, 0x00, 0x3f, 0xd6, // blr     x2
    0xf0, 0x03, 0x00, 0xaa, // mov     x16, x0
    0xe6, 0x1f, 0x46, 0xad, // ldp     q6, q7, [sp, #192]
    0xe4, 0x17, 0x45, 0xad, // ldp     q4, q5, [sp, #160]
    0xe2, 0x0f, 0x44, 0xad, // ldp     q2, q3, [sp, #128]
    0xe0, 0x07, 0x43, 0xad, // ldp     q0, q1, [sp, #96]
    0xe8, 0x2b, 0x40, 0xf9, // ldr     x8,     [sp, #80]
    0xe6, 0x1f, 0x44, 0xa9, // ldp     x6, x7, [sp, #64]
    0xe4, 0x17, 0x43, 0xa9, // ldp     x4, x5, [sp, #48]
    0xe2, 0x0f, 0x42, 0xa9, // ldp     x2, x3, [sp, #32]
    0xe0, 0x07, 0x41, 0xa9, // ldp     x0, x1, [sp, #16]
    0xfd, 0x7b, 0xce, 0xa8, // ldp     x29, x30, [sp], #224
    0x00, 0x02, 0x1f, 0xd6, // br      x16
};

// A chunk for the delay import thunk.
class ThunkChunkX64 : public NonSectionCodeChunk {
public:
  ThunkChunkX64(Defined *i, Chunk *tm) : imp(i), tailMerge(tm) {}

  size_t getSize() const override { return sizeof(thunkX64); }
  MachineTypes getMachine() const override { return AMD64; }

  void writeTo(uint8_t *buf) const override {
    memcpy(buf, thunkX64, sizeof(thunkX64));
    write32le(buf + 3, imp->getRVA() - rva - 7);
    write32le(buf + 8, tailMerge->getRVA() - rva - 12);
  }

  Defined *imp = nullptr;
  Chunk *tailMerge = nullptr;
};

class TailMergeChunkX64 : public NonSectionCodeChunk {
public:
  TailMergeChunkX64(Chunk *d, Defined *h) : desc(d), helper(h) {}

  size_t getSize() const override { return sizeof(tailMergeX64); }
  MachineTypes getMachine() const override { return AMD64; }

  void writeTo(uint8_t *buf) const override {
    memcpy(buf, tailMergeX64, sizeof(tailMergeX64));
    write32le(buf + 54, desc->getRVA() - rva - 58);
    write32le(buf + 59, helper->getRVA() - rva - 63);
  }

  Chunk *desc = nullptr;
  Defined *helper = nullptr;
};

class TailMergePDataChunkX64 : public NonSectionChunk {
public:
  TailMergePDataChunkX64(Chunk *tm, Chunk *unwind) : tm(tm), unwind(unwind) {
    // See
    // https://learn.microsoft.com/en-us/cpp/build/exception-handling-x64#struct-runtime_function
    setAlignment(4);
  }

  size_t getSize() const override { return 3 * sizeof(uint32_t); }
  MachineTypes getMachine() const override { return AMD64; }

  void writeTo(uint8_t *buf) const override {
    write32le(buf + 0, tm->getRVA()); // TailMergeChunk start RVA
    write32le(buf + 4, tm->getRVA() + tm->getSize()); // TailMergeChunk stop RVA
    write32le(buf + 8, unwind->getRVA());             // UnwindInfo RVA
  }

  Chunk *tm = nullptr;
  Chunk *unwind = nullptr;
};

class TailMergeUnwindInfoX64 : public NonSectionChunk {
public:
  TailMergeUnwindInfoX64() {
    // See
    // https://learn.microsoft.com/en-us/cpp/build/exception-handling-x64#struct-unwind_info
    setAlignment(4);
  }

  size_t getSize() const override { return sizeof(tailMergeUnwindInfoX64); }
  MachineTypes getMachine() const override { return AMD64; }

  void writeTo(uint8_t *buf) const override {
    memcpy(buf, tailMergeUnwindInfoX64, sizeof(tailMergeUnwindInfoX64));
  }
};

class ThunkChunkX86 : public NonSectionCodeChunk {
public:
  ThunkChunkX86(COFFLinkerContext &ctx, Defined *i, Chunk *tm)
      : imp(i), tailMerge(tm), ctx(ctx) {}

  size_t getSize() const override { return sizeof(thunkX86); }
  MachineTypes getMachine() const override { return I386; }

  void writeTo(uint8_t *buf) const override {
    memcpy(buf, thunkX86, sizeof(thunkX86));
    write32le(buf + 1, imp->getRVA() + ctx.config.imageBase);
    write32le(buf + 6, tailMerge->getRVA() - rva - 10);
  }

  void getBaserels(std::vector<Baserel> *res) override {
    res->emplace_back(rva + 1, ctx.config.machine);
  }

  Defined *imp = nullptr;
  Chunk *tailMerge = nullptr;

private:
  const COFFLinkerContext &ctx;
};

class TailMergeChunkX86 : public NonSectionCodeChunk {
public:
  TailMergeChunkX86(COFFLinkerContext &ctx, Chunk *d, Defined *h)
      : desc(d), helper(h), ctx(ctx) {}

  size_t getSize() const override { return sizeof(tailMergeX86); }
  MachineTypes getMachine() const override { return I386; }

  void writeTo(uint8_t *buf) const override {
    memcpy(buf, tailMergeX86, sizeof(tailMergeX86));
    write32le(buf + 4, desc->getRVA() + ctx.config.imageBase);
    write32le(buf + 9, helper->getRVA() - rva - 13);
  }

  void getBaserels(std::vector<Baserel> *res) override {
    res->emplace_back(rva + 4, ctx.config.machine);
  }

  Chunk *desc = nullptr;
  Defined *helper = nullptr;

private:
  const COFFLinkerContext &ctx;
};

class ThunkChunkARM : public NonSectionCodeChunk {
public:
  ThunkChunkARM(COFFLinkerContext &ctx, Defined *i, Chunk *tm)
      : imp(i), tailMerge(tm), ctx(ctx) {
    setAlignment(2);
  }

  size_t getSize() const override { return sizeof(thunkARM); }
  MachineTypes getMachine() const override { return ARMNT; }

  void writeTo(uint8_t *buf) const override {
    memcpy(buf, thunkARM, sizeof(thunkARM));
    applyMOV32T(buf + 0, imp->getRVA() + ctx.config.imageBase);
    applyBranch24T(buf + 8, tailMerge->getRVA() - rva - 12);
  }

  void getBaserels(std::vector<Baserel> *res) override {
    res->emplace_back(rva + 0, IMAGE_REL_BASED_ARM_MOV32T);
  }

  Defined *imp = nullptr;
  Chunk *tailMerge = nullptr;

private:
  const COFFLinkerContext &ctx;
};

class TailMergeChunkARM : public NonSectionCodeChunk {
public:
  TailMergeChunkARM(COFFLinkerContext &ctx, Chunk *d, Defined *h)
      : desc(d), helper(h), ctx(ctx) {
    setAlignment(2);
  }

  size_t getSize() const override { return sizeof(tailMergeARM); }
  MachineTypes getMachine() const override { return ARMNT; }

  void writeTo(uint8_t *buf) const override {
    memcpy(buf, tailMergeARM, sizeof(tailMergeARM));
    applyMOV32T(buf + 14, desc->getRVA() + ctx.config.imageBase);
    applyBranch24T(buf + 22, helper->getRVA() - rva - 26);
  }

  void getBaserels(std::vector<Baserel> *res) override {
    res->emplace_back(rva + 14, IMAGE_REL_BASED_ARM_MOV32T);
  }

  Chunk *desc = nullptr;
  Defined *helper = nullptr;

private:
  const COFFLinkerContext &ctx;
};

class ThunkChunkARM64 : public NonSectionCodeChunk {
public:
  ThunkChunkARM64(Defined *i, Chunk *tm) : imp(i), tailMerge(tm) {
    setAlignment(4);
  }

  size_t getSize() const override { return sizeof(thunkARM64); }
  MachineTypes getMachine() const override { return ARM64; }

  void writeTo(uint8_t *buf) const override {
    memcpy(buf, thunkARM64, sizeof(thunkARM64));
    applyArm64Addr(buf + 0, imp->getRVA(), rva + 0, 12);
    applyArm64Imm(buf + 4, imp->getRVA() & 0xfff, 0);
    applyArm64Branch26(buf + 8, tailMerge->getRVA() - rva - 8);
  }

  Defined *imp = nullptr;
  Chunk *tailMerge = nullptr;
};

class TailMergeChunkARM64 : public NonSectionCodeChunk {
public:
  TailMergeChunkARM64(Chunk *d, Defined *h) : desc(d), helper(h) {
    setAlignment(4);
  }

  size_t getSize() const override { return sizeof(tailMergeARM64); }
  MachineTypes getMachine() const override { return ARM64; }

  void writeTo(uint8_t *buf) const override {
    memcpy(buf, tailMergeARM64, sizeof(tailMergeARM64));
<<<<<<< HEAD
    applyArm64Addr(buf + 44, desc->getRVA(), rva + 44, 12);
    applyArm64Imm(buf + 48, desc->getRVA() & 0xfff, 0);
    if (helper) {
      applyArm64Addr(buf + 52, helper->getRVA(), rva + 52, 12);
      applyArm64Imm(buf + 56, helper->getRVA() & 0xfff, 0);
=======
    applyArm64Addr(buf + 48, desc->getRVA(), rva + 48, 12);
    applyArm64Imm(buf + 52, desc->getRVA() & 0xfff, 0);
    if (helper) {
      applyArm64Addr(buf + 56, helper->getRVA(), rva + 56, 12);
      applyArm64Imm(buf + 60, helper->getRVA() & 0xfff, 0);
>>>>>>> 54c4ef26
    }
  }

  Chunk *desc = nullptr;
  Defined *helper = nullptr;
};

// A chunk for the import descriptor table.
class DelayAddressChunk : public NonSectionChunk {
public:
  explicit DelayAddressChunk(COFFLinkerContext &ctx, Chunk *c)
      : thunk(c), ctx(ctx) {
    setAlignment(ctx.config.wordsize);
  }
  size_t getSize() const override { return ctx.config.wordsize; }

  void writeTo(uint8_t *buf) const override {
    if (ctx.config.is64()) {
      write64le(buf, thunk->getRVA() + ctx.config.imageBase);
    } else {
      uint32_t bit = 0;
      // Pointer to thumb code must have the LSB set, so adjust it.
      if (ctx.config.machine == ARMNT)
        bit = 1;
      write32le(buf, (thunk->getRVA() + ctx.config.imageBase) | bit);
    }
  }

  void getBaserels(std::vector<Baserel> *res) override {
    res->emplace_back(rva, ctx.config.machine);
  }

  Chunk *thunk;

private:
  const COFFLinkerContext &ctx;
};

// Export table
// Read Microsoft PE/COFF spec 5.3 for details.

// A chunk for the export descriptor table.
class ExportDirectoryChunk : public NonSectionChunk {
public:
  ExportDirectoryChunk(int baseOrdinal, int maxOrdinal, int nameTabSize,
                       Chunk *d, Chunk *a, Chunk *n, Chunk *o)
      : baseOrdinal(baseOrdinal), maxOrdinal(maxOrdinal),
        nameTabSize(nameTabSize), dllName(d), addressTab(a), nameTab(n),
        ordinalTab(o) {}

  size_t getSize() const override {
    return sizeof(export_directory_table_entry);
  }

  void writeTo(uint8_t *buf) const override {
    memset(buf, 0, getSize());

    auto *e = (export_directory_table_entry *)(buf);
    e->NameRVA = dllName->getRVA();
    e->OrdinalBase = baseOrdinal;
    e->AddressTableEntries = (maxOrdinal - baseOrdinal) + 1;
    e->NumberOfNamePointers = nameTabSize;
    e->ExportAddressTableRVA = addressTab->getRVA();
    e->NamePointerRVA = nameTab->getRVA();
    e->OrdinalTableRVA = ordinalTab->getRVA();
  }

  uint16_t baseOrdinal;
  uint16_t maxOrdinal;
  uint16_t nameTabSize;
  Chunk *dllName;
  Chunk *addressTab;
  Chunk *nameTab;
  Chunk *ordinalTab;
};

class AddressTableChunk : public NonSectionChunk {
public:
  explicit AddressTableChunk(SymbolTable &symtab, size_t baseOrdinal,
                             size_t maxOrdinal)
      : baseOrdinal(baseOrdinal), size((maxOrdinal - baseOrdinal) + 1),
        symtab(symtab) {}
  size_t getSize() const override { return size * 4; }

  void writeTo(uint8_t *buf) const override {
    memset(buf, 0, getSize());

    for (const Export &e : symtab.exports) {
      assert(e.ordinal >= baseOrdinal && "Export symbol has invalid ordinal");
      // Subtract the OrdinalBase to get the index.
      uint8_t *p = buf + (e.ordinal - baseOrdinal) * 4;
      uint32_t bit = 0;
      // Pointer to thumb code must have the LSB set, so adjust it.
      if (symtab.machine == ARMNT && !e.data)
        bit = 1;
      if (e.forwardChunk) {
        write32le(p, e.forwardChunk->getRVA() | bit);
      } else {
        assert(cast<Defined>(e.sym)->getRVA() != 0 &&
               "Exported symbol unmapped");
        write32le(p, cast<Defined>(e.sym)->getRVA() | bit);
      }
    }
  }

private:
  size_t baseOrdinal;
  size_t size;
  const SymbolTable &symtab;
};

class NamePointersChunk : public NonSectionChunk {
public:
  explicit NamePointersChunk(std::vector<Chunk *> &v) : chunks(v) {}
  size_t getSize() const override { return chunks.size() * 4; }

  void writeTo(uint8_t *buf) const override {
    for (Chunk *c : chunks) {
      write32le(buf, c->getRVA());
      buf += 4;
    }
  }

private:
  std::vector<Chunk *> chunks;
};

class ExportOrdinalChunk : public NonSectionChunk {
public:
  explicit ExportOrdinalChunk(const SymbolTable &symtab, size_t baseOrdinal,
                              size_t tableSize)
      : baseOrdinal(baseOrdinal), size(tableSize), symtab(symtab) {}
  size_t getSize() const override { return size * 2; }

  void writeTo(uint8_t *buf) const override {
    for (const Export &e : symtab.exports) {
      if (e.noname)
        continue;
      assert(e.ordinal >= baseOrdinal && "Export symbol has invalid ordinal");
      // This table stores unbiased indices, so subtract OrdinalBase.
      write16le(buf, e.ordinal - baseOrdinal);
      buf += 2;
    }
  }

private:
  size_t baseOrdinal;
  size_t size;
  const SymbolTable &symtab;
};

} // anonymous namespace

void IdataContents::create(COFFLinkerContext &ctx) {
  std::vector<std::vector<DefinedImportData *>> v = binImports(ctx, imports);

  // In hybrid images, EC and native code are usually very similar,
  // resulting in a highly similar set of imported symbols. Consequently,
  // their import tables can be shared, with ARM64X relocations handling any
  // differences. Identify matching import files used by EC and native code, and
  // merge them into a single hybrid import entry.
  if (ctx.hybridSymtab) {
    for (std::vector<DefinedImportData *> &syms : v) {
      std::vector<DefinedImportData *> hybridSyms;
      ImportFile *prev = nullptr;
      for (DefinedImportData *sym : syms) {
        ImportFile *file = sym->file;
        // At this stage, symbols are sorted by base name, ensuring that
        // compatible import files, if present, are adjacent. Check if the
        // current symbol's file imports the same symbol as the previously added
        // one (if any and if it was not already merged). Additionally, verify
        // that one of them is native while the other is EC. In rare cases,
        // separate matching import entries may exist within the same namespace,
        // which cannot be merged.
        if (!prev || file->isEC() == prev->isEC() ||
            !file->isSameImport(prev)) {
          // We can't merge the import file, just add it to hybridSyms
          // and set prev to its file so that we can try to match the next
          // symbol.
          hybridSyms.push_back(sym);
          prev = file;
          continue;
        }

        // A matching symbol may appear in syms in any order. The native variant
        // exposes a subset of EC symbols and chunks, so always use the EC
        // variant as the hybrid import file. If the native file was already
        // added, replace it with the EC symbol in hybridSyms. Otherwise, the EC
        // variant is already pushed, so we can simply merge it.
        if (file->isEC()) {
          hybridSyms.pop_back();
          hybridSyms.push_back(sym);
        }

        // Merge import files by storing their hybrid form in the corresponding
        // file class.
        prev->hybridFile = file;
        file->hybridFile = prev;
        prev = nullptr; // A hybrid import file cannot be merged again.
      }

      // Sort symbols by type: native-only files first, followed by merged
      // hybrid files, and then EC-only files.
      llvm::stable_sort(hybridSyms,
                        [](DefinedImportData *a, DefinedImportData *b) {
                          if (a->file->hybridFile)
                            return !b->file->hybridFile && b->file->isEC();
                          return !a->file->isEC() && b->file->isEC();
                        });
      syms = std::move(hybridSyms);
    }
  }

  // Create .idata contents for each DLL.
  for (std::vector<DefinedImportData *> &syms : v) {
    // Create lookup and address tables. If they have external names,
    // we need to create hintName chunks to store the names.
    // If they don't (if they are import-by-ordinals), we store only
    // ordinal values to the table.
    size_t base = lookups.size();
    Chunk *lookupsTerminator = nullptr, *addressesTerminator = nullptr;
    uint32_t nativeOnly = 0;
    for (DefinedImportData *s : syms) {
      uint16_t ord = s->getOrdinal();
      HintNameChunk *hintChunk = nullptr;
      Chunk *lookupsChunk, *addressesChunk;

      if (s->getExternalName().empty()) {
        lookupsChunk = make<OrdinalOnlyChunk>(ctx, ord);
        addressesChunk = make<OrdinalOnlyChunk>(ctx, ord);
      } else {
        hintChunk = make<HintNameChunk>(s->getExternalName(), ord);
        lookupsChunk = make<LookupChunk>(ctx, hintChunk);
        addressesChunk = make<LookupChunk>(ctx, hintChunk);
        hints.push_back(hintChunk);
      }

      // Detect the first EC-only import in the hybrid IAT. Emit null chunk
      // as a terminator for the native view, and add an ARM64X relocation to
      // replace it with the correct import for the EC view.
      //
      // Additionally, for MSVC compatibility, store the lookup and address
      // chunks and append them at the end of EC-only imports, where a null
      // terminator chunk would typically be placed. Since they appear after
      // the native terminator, they will be ignored in the native view.
      // In the EC view, they should act as terminators, so emit ZEROFILL
      // relocations overriding them.
      if (ctx.config.machine == ARM64X && !lookupsTerminator &&
          s->file->isEC() && !s->file->hybridFile) {
        lookupsTerminator = lookupsChunk;
        addressesTerminator = addressesChunk;
        lookupsChunk = make<NullChunk>(ctx);
        addressesChunk = make<NullChunk>(ctx);

        Arm64XRelocVal relocVal = hintChunk;
        if (!hintChunk)
          relocVal = (1ULL << 63) | ord;
        ctx.dynamicRelocs->add(IMAGE_DVRT_ARM64X_FIXUP_TYPE_VALUE,
                               sizeof(uint64_t), lookupsChunk, relocVal);
        ctx.dynamicRelocs->add(IMAGE_DVRT_ARM64X_FIXUP_TYPE_VALUE,
                               sizeof(uint64_t), addressesChunk, relocVal);
        ctx.dynamicRelocs->add(IMAGE_DVRT_ARM64X_FIXUP_TYPE_ZEROFILL,
                               sizeof(uint64_t), lookupsTerminator);
        ctx.dynamicRelocs->add(IMAGE_DVRT_ARM64X_FIXUP_TYPE_ZEROFILL,
                               sizeof(uint64_t), addressesTerminator);
      }

      lookups.push_back(lookupsChunk);
      addresses.push_back(addressesChunk);

      if (s->file->isEC()) {
        auto chunk = make<AuxImportChunk>(s->file);
        auxIat.push_back(chunk);
        s->file->impECSym->setLocation(chunk);

        chunk = make<AuxImportChunk>(s->file);
        auxIatCopy.push_back(chunk);
        s->file->auxImpCopySym->setLocation(chunk);
      } else if (ctx.hybridSymtab) {
        // Fill the auxiliary IAT with null chunks for native-only imports.
        auxIat.push_back(make<NullChunk>(ctx));
        auxIatCopy.push_back(make<NullChunk>(ctx));
        ++nativeOnly;
      }
    }
    // Terminate with null values.
    lookups.push_back(lookupsTerminator ? lookupsTerminator
                                        : make<NullChunk>(ctx));
    addresses.push_back(addressesTerminator ? addressesTerminator
                                            : make<NullChunk>(ctx));
    if (ctx.symtab.isEC()) {
      auxIat.push_back(make<NullChunk>(ctx));
      auxIatCopy.push_back(make<NullChunk>(ctx));
    }

    for (int i = 0, e = syms.size(); i < e; ++i) {
      syms[i]->setLocation(addresses[base + i]);
      if (syms[i]->file->hybridFile)
        syms[i]->file->hybridFile->impSym->setLocation(addresses[base + i]);
    }

    // Create the import table header.
    dllNames.push_back(make<StringChunk>(syms[0]->getDLLName()));
    auto *dir = make<ImportDirectoryChunk>(dllNames.back());

    if (ctx.hybridSymtab && nativeOnly) {
      if (ctx.config.machine != ARM64X)
        // On pure ARM64EC targets, skip native-only imports in the import
        // directory.
        base += nativeOnly;
      else if (nativeOnly) {
        // If native-only imports exist, they will appear as a prefix to all
        // imports. Emit ARM64X relocations to skip them in the EC view.
        ctx.dynamicRelocs->add(
            IMAGE_DVRT_ARM64X_FIXUP_TYPE_DELTA, 0,
            Arm64XRelocVal(
                dir, offsetof(ImportDirectoryTableEntry, ImportLookupTableRVA)),
            nativeOnly * sizeof(uint64_t));
        ctx.dynamicRelocs->add(
            IMAGE_DVRT_ARM64X_FIXUP_TYPE_DELTA, 0,
            Arm64XRelocVal(dir, offsetof(ImportDirectoryTableEntry,
                                         ImportAddressTableRVA)),
            nativeOnly * sizeof(uint64_t));
      }
    }

    dir->lookupTab = lookups[base];
    dir->addressTab = addresses[base];
    dirs.push_back(dir);
  }
  // Add null terminator.
  dirs.push_back(make<NullChunk>(sizeof(ImportDirectoryTableEntry), 4));
}

std::vector<Chunk *> DelayLoadContents::getChunks() {
  std::vector<Chunk *> v;
  v.insert(v.end(), dirs.begin(), dirs.end());
  v.insert(v.end(), names.begin(), names.end());
  v.insert(v.end(), hintNames.begin(), hintNames.end());
  v.insert(v.end(), dllNames.begin(), dllNames.end());
  return v;
}

std::vector<Chunk *> DelayLoadContents::getDataChunks() {
  std::vector<Chunk *> v;
  v.insert(v.end(), moduleHandles.begin(), moduleHandles.end());
  v.insert(v.end(), addresses.begin(), addresses.end());
  return v;
}

uint64_t DelayLoadContents::getDirSize() {
  return dirs.size() * sizeof(delay_import_directory_table_entry);
}

void DelayLoadContents::create() {
  std::vector<std::vector<DefinedImportData *>> v = binImports(ctx, imports);

  // Create .didat contents for each DLL.
  for (std::vector<DefinedImportData *> &syms : v) {
    // Create the delay import table header.
    dllNames.push_back(make<StringChunk>(syms[0]->getDLLName()));
    auto *dir = make<DelayDirectoryChunk>(dllNames.back());

    size_t base = addresses.size();
    ctx.forEachSymtab([&](SymbolTable &symtab) {
      if (symtab.isEC()) {
        if (ctx.config.machine == ARM64X) {
          // For hybrid images, emit null-terminated native import entries
          // followed by null-terminated EC entries. If a view is missing
          // imports for a given module, only terminators are emitted. Emit
          // ARM64X relocations to skip native entries in the EC view.
          ctx.dynamicRelocs->add(
              IMAGE_DVRT_ARM64X_FIXUP_TYPE_DELTA, 0,
              Arm64XRelocVal(dir, offsetof(delay_import_directory_table_entry,
                                           DelayImportAddressTable)),
              (addresses.size() - base) * sizeof(uint64_t));
          ctx.dynamicRelocs->add(
              IMAGE_DVRT_ARM64X_FIXUP_TYPE_DELTA, 0,
              Arm64XRelocVal(dir, offsetof(delay_import_directory_table_entry,
                                           DelayImportNameTable)),
              (addresses.size() - base) * sizeof(uint64_t));
        } else {
          base = addresses.size();
        }
      }

      Chunk *tm = nullptr;

      for (DefinedImportData *s : syms) {
        // Process only the symbols belonging to the current symtab.
        if (symtab.isEC() != s->file->isEC())
          continue;

        if (!tm) {
          tm = newTailMergeChunk(symtab, dir);
          Chunk *pdataChunk = newTailMergePDataChunk(symtab, tm);
          if (pdataChunk)
            pdata.push_back(pdataChunk);
        }

        Chunk *t = newThunkChunk(s, tm);
        auto *a = make<DelayAddressChunk>(ctx, t);
        addresses.push_back(a);
        s->setLocation(a);
        thunks.push_back(t);
        StringRef extName = s->getExternalName();
        if (extName.empty()) {
          names.push_back(make<OrdinalOnlyChunk>(ctx, s->getOrdinal()));
        } else {
          auto *c = make<HintNameChunk>(extName, 0);
          names.push_back(make<LookupChunk>(ctx, c));
          hintNames.push_back(c);
          // Add a synthetic symbol for this load thunk, using the
          // "__imp___load" prefix, in case this thunk needs to be added to the
          // list of valid call targets for Control Flow Guard.
          StringRef symName = saver().save("__imp___load_" + extName);
          s->loadThunkSym =
              cast<DefinedSynthetic>(symtab.addSynthetic(symName, t));
        }

        if (symtab.isEC()) {
          auto chunk = make<AuxImportChunk>(s->file);
          auxIat.push_back(chunk);
          s->file->impECSym->setLocation(chunk);

          chunk = make<AuxImportChunk>(s->file);
          auxIatCopy.push_back(chunk);
          s->file->auxImpCopySym->setLocation(chunk);
        } else if (ctx.config.machine == ARM64X) {
          // Fill the auxiliary IAT with null chunks for native imports.
          auxIat.push_back(make<NullChunk>(ctx));
          auxIatCopy.push_back(make<NullChunk>(ctx));
        }
      }

      if (tm) {
        thunks.push_back(tm);
        StringRef tmName =
            saver().save("__tailMerge_" + syms[0]->getDLLName().lower());
        symtab.addSynthetic(tmName, tm);
      }

      // Skip terminators on pure ARM64EC target if there are no native imports.
      if (!tm && !symtab.isEC() && ctx.config.machine != ARM64X)
        return;

      // Terminate with null values.
      addresses.push_back(make<NullChunk>(ctx, 8));
      names.push_back(make<NullChunk>(ctx, 8));
      if (ctx.symtab.isEC()) {
        auxIat.push_back(make<NullChunk>(ctx, 8));
        auxIatCopy.push_back(make<NullChunk>(ctx, 8));
      }
    });

    auto *mh = make<NullChunk>(8, 8);
    moduleHandles.push_back(mh);

    // Fill the delay import table header fields.
    dir->moduleHandle = mh;
    dir->addressTab = addresses[base];
    dir->nameTab = names[base];
    dirs.push_back(dir);
  }

  ctx.forEachSymtab([&](SymbolTable &symtab) {
    if (symtab.tailMergeUnwindInfoChunk)
      unwindinfo.push_back(symtab.tailMergeUnwindInfoChunk);
  });
  // Add null terminator.
  dirs.push_back(
      make<NullChunk>(sizeof(delay_import_directory_table_entry), 4));
}

Chunk *DelayLoadContents::newTailMergeChunk(SymbolTable &symtab, Chunk *dir) {
  auto helper = cast_or_null<Defined>(symtab.delayLoadHelper);
  switch (symtab.machine) {
  case AMD64:
  case ARM64EC:
    return make<TailMergeChunkX64>(dir, helper);
  case I386:
    return make<TailMergeChunkX86>(ctx, dir, helper);
  case ARMNT:
    return make<TailMergeChunkARM>(ctx, dir, helper);
  case ARM64:
    return make<TailMergeChunkARM64>(dir, helper);
  default:
    llvm_unreachable("unsupported machine type");
  }
}

Chunk *DelayLoadContents::newTailMergePDataChunk(SymbolTable &symtab,
                                                 Chunk *tm) {
  switch (symtab.machine) {
  case AMD64:
  case ARM64EC:
    if (!symtab.tailMergeUnwindInfoChunk)
      symtab.tailMergeUnwindInfoChunk = make<TailMergeUnwindInfoX64>();
    return make<TailMergePDataChunkX64>(tm, symtab.tailMergeUnwindInfoChunk);
    // FIXME: Add support for other architectures.
  default:
    return nullptr; // Just don't generate unwind info.
  }
}

Chunk *DelayLoadContents::newThunkChunk(DefinedImportData *s,
                                        Chunk *tailMerge) {
  switch (s->file->getMachineType()) {
  case AMD64:
  case ARM64EC:
    return make<ThunkChunkX64>(s, tailMerge);
  case I386:
    return make<ThunkChunkX86>(ctx, s, tailMerge);
  case ARMNT:
    return make<ThunkChunkARM>(ctx, s, tailMerge);
  case ARM64:
    return make<ThunkChunkARM64>(s, tailMerge);
  default:
    llvm_unreachable("unsupported machine type");
  }
}

void createEdataChunks(SymbolTable &symtab, std::vector<Chunk *> &chunks) {
  unsigned baseOrdinal = 1 << 16, maxOrdinal = 0;
  for (Export &e : symtab.exports) {
    baseOrdinal = std::min(baseOrdinal, (unsigned)e.ordinal);
    maxOrdinal = std::max(maxOrdinal, (unsigned)e.ordinal);
  }
  // Ordinals must start at 1 as suggested in:
  // https://learn.microsoft.com/en-us/cpp/build/reference/export-exports-a-function?view=msvc-170
  assert(baseOrdinal >= 1);

  auto *dllName =
      make<StringChunk>(sys::path::filename(symtab.ctx.config.outputFile));
  auto *addressTab = make<AddressTableChunk>(symtab, baseOrdinal, maxOrdinal);
  std::vector<Chunk *> names;
  for (Export &e : symtab.exports)
    if (!e.noname)
      names.push_back(make<StringChunk>(e.exportName));

  std::vector<Chunk *> forwards;
  for (Export &e : symtab.exports) {
    if (e.forwardTo.empty())
      continue;
    e.forwardChunk = make<StringChunk>(e.forwardTo);
    forwards.push_back(e.forwardChunk);
  }

  auto *nameTab = make<NamePointersChunk>(names);
  auto *ordinalTab =
      make<ExportOrdinalChunk>(symtab, baseOrdinal, names.size());
  auto *dir =
      make<ExportDirectoryChunk>(baseOrdinal, maxOrdinal, names.size(), dllName,
                                 addressTab, nameTab, ordinalTab);
  chunks.push_back(dir);
  chunks.push_back(dllName);
  chunks.push_back(addressTab);
  chunks.push_back(nameTab);
  chunks.push_back(ordinalTab);
  chunks.insert(chunks.end(), names.begin(), names.end());
  chunks.insert(chunks.end(), forwards.begin(), forwards.end());
}

} // namespace lld::coff<|MERGE_RESOLUTION|>--- conflicted
+++ resolved
@@ -558,19 +558,11 @@
 
   void writeTo(uint8_t *buf) const override {
     memcpy(buf, tailMergeARM64, sizeof(tailMergeARM64));
-<<<<<<< HEAD
-    applyArm64Addr(buf + 44, desc->getRVA(), rva + 44, 12);
-    applyArm64Imm(buf + 48, desc->getRVA() & 0xfff, 0);
-    if (helper) {
-      applyArm64Addr(buf + 52, helper->getRVA(), rva + 52, 12);
-      applyArm64Imm(buf + 56, helper->getRVA() & 0xfff, 0);
-=======
     applyArm64Addr(buf + 48, desc->getRVA(), rva + 48, 12);
     applyArm64Imm(buf + 52, desc->getRVA() & 0xfff, 0);
     if (helper) {
       applyArm64Addr(buf + 56, helper->getRVA(), rva + 56, 12);
       applyArm64Imm(buf + 60, helper->getRVA() & 0xfff, 0);
->>>>>>> 54c4ef26
     }
   }
 
