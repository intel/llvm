//===- PDB.cpp ------------------------------------------------------------===//
//
// Part of the LLVM Project, under the Apache License v2.0 with LLVM Exceptions.
// See https://llvm.org/LICENSE.txt for license information.
// SPDX-License-Identifier: Apache-2.0 WITH LLVM-exception
//
//===----------------------------------------------------------------------===//

#include "PDB.h"
#include "COFFLinkerContext.h"
#include "Chunks.h"
#include "Config.h"
#include "DebugTypes.h"
#include "Driver.h"
#include "SymbolTable.h"
#include "Symbols.h"
#include "TypeMerger.h"
#include "Writer.h"
#include "lld/Common/Timer.h"
#include "llvm/DebugInfo/CodeView/DebugFrameDataSubsection.h"
#include "llvm/DebugInfo/CodeView/DebugInlineeLinesSubsection.h"
#include "llvm/DebugInfo/CodeView/DebugLinesSubsection.h"
#include "llvm/DebugInfo/CodeView/DebugSubsectionRecord.h"
#include "llvm/DebugInfo/CodeView/GlobalTypeTableBuilder.h"
#include "llvm/DebugInfo/CodeView/LazyRandomTypeCollection.h"
#include "llvm/DebugInfo/CodeView/MergingTypeTableBuilder.h"
#include "llvm/DebugInfo/CodeView/RecordName.h"
#include "llvm/DebugInfo/CodeView/SymbolDeserializer.h"
#include "llvm/DebugInfo/CodeView/SymbolRecordHelpers.h"
#include "llvm/DebugInfo/CodeView/SymbolSerializer.h"
#include "llvm/DebugInfo/CodeView/TypeIndexDiscovery.h"
#include "llvm/DebugInfo/MSF/MSFBuilder.h"
#include "llvm/DebugInfo/MSF/MSFCommon.h"
#include "llvm/DebugInfo/MSF/MSFError.h"
#include "llvm/DebugInfo/PDB/GenericError.h"
#include "llvm/DebugInfo/PDB/Native/DbiModuleDescriptorBuilder.h"
#include "llvm/DebugInfo/PDB/Native/DbiStream.h"
#include "llvm/DebugInfo/PDB/Native/DbiStreamBuilder.h"
#include "llvm/DebugInfo/PDB/Native/GSIStreamBuilder.h"
#include "llvm/DebugInfo/PDB/Native/InfoStream.h"
#include "llvm/DebugInfo/PDB/Native/InfoStreamBuilder.h"
#include "llvm/DebugInfo/PDB/Native/NativeSession.h"
#include "llvm/DebugInfo/PDB/Native/PDBFile.h"
#include "llvm/DebugInfo/PDB/Native/PDBFileBuilder.h"
#include "llvm/DebugInfo/PDB/Native/PDBStringTableBuilder.h"
#include "llvm/DebugInfo/PDB/Native/TpiHashing.h"
#include "llvm/DebugInfo/PDB/Native/TpiStream.h"
#include "llvm/DebugInfo/PDB/Native/TpiStreamBuilder.h"
#include "llvm/DebugInfo/PDB/PDB.h"
#include "llvm/Object/COFF.h"
#include "llvm/Object/CVDebugRecord.h"
#include "llvm/Support/BinaryByteStream.h"
#include "llvm/Support/CRC.h"
#include "llvm/Support/Endian.h"
#include "llvm/Support/Errc.h"
#include "llvm/Support/FormatAdapters.h"
#include "llvm/Support/FormatVariadic.h"
#include "llvm/Support/Path.h"
#include "llvm/Support/ScopedPrinter.h"
#include "llvm/Support/TimeProfiler.h"
#include <memory>
#include <optional>

using namespace llvm;
using namespace llvm::codeview;
using namespace lld;
using namespace lld::coff;

using llvm::object::coff_section;
using llvm::pdb::StringTableFixup;

namespace {
class DebugSHandler;

class PDBLinker {
  friend DebugSHandler;

public:
  PDBLinker(COFFLinkerContext &ctx)
      : builder(bAlloc()), tMerger(ctx, bAlloc()), ctx(ctx) {
    // This isn't strictly necessary, but link.exe usually puts an empty string
    // as the first "valid" string in the string table, so we do the same in
    // order to maintain as much byte-for-byte compatibility as possible.
    pdbStrTab.insert("");
  }

  /// Emit the basic PDB structure: initial streams, headers, etc.
  void initialize(llvm::codeview::DebugInfo *buildId);

  /// Add natvis files specified on the command line.
  void addNatvisFiles();

  /// Add named streams specified on the command line.
  void addNamedStreams();

  /// Link CodeView from each object file in the symbol table into the PDB.
  void addObjectsToPDB();

  /// Add every live, defined public symbol to the PDB.
  void addPublicsToPDB();

  /// Link info for each import file in the symbol table into the PDB.
  void addImportFilesToPDB();

  void createModuleDBI(ObjFile *file);

  /// Link CodeView from a single object file into the target (output) PDB.
  /// When a precompiled headers object is linked, its TPI map might be provided
  /// externally.
  void addDebug(TpiSource *source);

  void addDebugSymbols(TpiSource *source);

  // Analyze the symbol records to separate module symbols from global symbols,
  // find string references, and calculate how large the symbol stream will be
  // in the PDB.
  void analyzeSymbolSubsection(SectionChunk *debugChunk,
                               uint32_t &moduleSymOffset,
                               uint32_t &nextRelocIndex,
                               std::vector<StringTableFixup> &stringTableFixups,
                               BinaryStreamRef symData);

  // Write all module symbols from all live debug symbol subsections of the
  // given object file into the given stream writer.
  Error writeAllModuleSymbolRecords(ObjFile *file, BinaryStreamWriter &writer);

  // Callback to copy and relocate debug symbols during PDB file writing.
  static Error commitSymbolsForObject(void *ctx, void *obj,
                                      BinaryStreamWriter &writer);

  // Copy the symbol record, relocate it, and fix the alignment if necessary.
  // Rewrite type indices in the record. Replace unrecognized symbol records
  // with S_SKIP records.
  void writeSymbolRecord(SectionChunk *debugChunk,
                         ArrayRef<uint8_t> sectionContents, CVSymbol sym,
                         size_t alignedSize, uint32_t &nextRelocIndex,
                         std::vector<uint8_t> &storage);

  /// Add the section map and section contributions to the PDB.
  void addSections(ArrayRef<uint8_t> sectionTable);

  /// Write the PDB to disk and store the Guid generated for it in *Guid.
  void commit(codeview::GUID *guid);

  // Print statistics regarding the final PDB
  void printStats();

private:
  void pdbMakeAbsolute(SmallVectorImpl<char> &fileName);
  void translateIdSymbols(MutableArrayRef<uint8_t> &recordData,
                          TpiSource *source);
  void addCommonLinkerModuleSymbols(StringRef path,
                                    pdb::DbiModuleDescriptorBuilder &mod);

  pdb::PDBFileBuilder builder;

  TypeMerger tMerger;

  COFFLinkerContext &ctx;

  /// PDBs use a single global string table for filenames in the file checksum
  /// table.
  DebugStringTableSubsection pdbStrTab;

  llvm::SmallString<128> nativePath;

  // For statistics
  uint64_t globalSymbols = 0;
  uint64_t moduleSymbols = 0;
  uint64_t publicSymbols = 0;
  uint64_t nbTypeRecords = 0;
  uint64_t nbTypeRecordsBytes = 0;
};

/// Represents an unrelocated DEBUG_S_FRAMEDATA subsection.
struct UnrelocatedFpoData {
  SectionChunk *debugChunk = nullptr;
  ArrayRef<uint8_t> subsecData;
  uint32_t relocIndex = 0;
};

/// The size of the magic bytes at the beginning of a symbol section or stream.
enum : uint32_t { kSymbolStreamMagicSize = 4 };

class DebugSHandler {
  COFFLinkerContext &ctx;
  PDBLinker &linker;

  /// The object file whose .debug$S sections we're processing.
  ObjFile &file;

  /// The DEBUG_S_STRINGTABLE subsection.  These strings are referred to by
  /// index from other records in the .debug$S section.  All of these strings
  /// need to be added to the global PDB string table, and all references to
  /// these strings need to have their indices re-written to refer to the
  /// global PDB string table.
  DebugStringTableSubsectionRef cvStrTab;

  /// The DEBUG_S_FILECHKSMS subsection.  As above, these are referred to
  /// by other records in the .debug$S section and need to be merged into the
  /// PDB.
  DebugChecksumsSubsectionRef checksums;

  /// The DEBUG_S_FRAMEDATA subsection(s).  There can be more than one of
  /// these and they need not appear in any specific order.  However, they
  /// contain string table references which need to be re-written, so we
  /// collect them all here and re-write them after all subsections have been
  /// discovered and processed.
  std::vector<UnrelocatedFpoData> frameDataSubsecs;

  /// List of string table references in symbol records. Later they will be
  /// applied to the symbols during PDB writing.
  std::vector<StringTableFixup> stringTableFixups;

  /// Sum of the size of all module symbol records across all .debug$S sections.
  /// Includes record realignment and the size of the symbol stream magic
  /// prefix.
  uint32_t moduleStreamSize = kSymbolStreamMagicSize;

  /// Next relocation index in the current .debug$S section. Resets every
  /// handleDebugS call.
  uint32_t nextRelocIndex = 0;

  void advanceRelocIndex(SectionChunk *debugChunk, ArrayRef<uint8_t> subsec);

  void addUnrelocatedSubsection(SectionChunk *debugChunk,
                                const DebugSubsectionRecord &ss);

  void addFrameDataSubsection(SectionChunk *debugChunk,
                              const DebugSubsectionRecord &ss);

public:
  DebugSHandler(COFFLinkerContext &ctx, PDBLinker &linker, ObjFile &file)
      : ctx(ctx), linker(linker), file(file) {}

  void handleDebugS(SectionChunk *debugChunk);

  void finish();
};
}

// Visual Studio's debugger requires absolute paths in various places in the
// PDB to work without additional configuration:
// https://docs.microsoft.com/en-us/visualstudio/debugger/debug-source-files-common-properties-solution-property-pages-dialog-box
void PDBLinker::pdbMakeAbsolute(SmallVectorImpl<char> &fileName) {
  // The default behavior is to produce paths that are valid within the context
  // of the machine that you perform the link on.  If the linker is running on
  // a POSIX system, we will output absolute POSIX paths.  If the linker is
  // running on a Windows system, we will output absolute Windows paths.  If the
  // user desires any other kind of behavior, they should explicitly pass
  // /pdbsourcepath, in which case we will treat the exact string the user
  // passed in as the gospel and not normalize, canonicalize it.
  if (sys::path::is_absolute(fileName, sys::path::Style::windows) ||
      sys::path::is_absolute(fileName, sys::path::Style::posix))
    return;

  // It's not absolute in any path syntax.  Relative paths necessarily refer to
  // the local file system, so we can make it native without ending up with a
  // nonsensical path.
  if (ctx.config.pdbSourcePath.empty()) {
    sys::path::native(fileName);
    sys::fs::make_absolute(fileName);
    sys::path::remove_dots(fileName, true);
    return;
  }

  // Try to guess whether /PDBSOURCEPATH is a unix path or a windows path.
  // Since PDB's are more of a Windows thing, we make this conservative and only
  // decide that it's a unix path if we're fairly certain.  Specifically, if
  // it starts with a forward slash.
  SmallString<128> absoluteFileName = ctx.config.pdbSourcePath;
  sys::path::Style guessedStyle = absoluteFileName.starts_with("/")
                                      ? sys::path::Style::posix
                                      : sys::path::Style::windows;
  sys::path::append(absoluteFileName, guessedStyle, fileName);
  sys::path::native(absoluteFileName, guessedStyle);
  sys::path::remove_dots(absoluteFileName, true, guessedStyle);

  fileName = std::move(absoluteFileName);
}

static void addTypeInfo(pdb::TpiStreamBuilder &tpiBuilder,
                        TypeCollection &typeTable) {
  // Start the TPI or IPI stream header.
  tpiBuilder.setVersionHeader(pdb::PdbTpiV80);

  // Flatten the in memory type table and hash each type.
  typeTable.ForEachRecord([&](TypeIndex ti, const CVType &type) {
    auto hash = pdb::hashTypeRecord(type);
    if (auto e = hash.takeError())
      fatal("type hashing error");
    tpiBuilder.addTypeRecord(type.RecordData, *hash);
  });
}

static void addGHashTypeInfo(COFFLinkerContext &ctx,
                             pdb::PDBFileBuilder &builder) {
  // Start the TPI or IPI stream header.
  builder.getTpiBuilder().setVersionHeader(pdb::PdbTpiV80);
  builder.getIpiBuilder().setVersionHeader(pdb::PdbTpiV80);
  for (TpiSource *source : ctx.tpiSourceList) {
    builder.getTpiBuilder().addTypeRecords(source->mergedTpi.recs,
                                           source->mergedTpi.recSizes,
                                           source->mergedTpi.recHashes);
    builder.getIpiBuilder().addTypeRecords(source->mergedIpi.recs,
                                           source->mergedIpi.recSizes,
                                           source->mergedIpi.recHashes);
  }
}

static void
recordStringTableReferences(CVSymbol sym, uint32_t symOffset,
                            std::vector<StringTableFixup> &stringTableFixups) {
  // For now we only handle S_FILESTATIC, but we may need the same logic for
  // S_DEFRANGE and S_DEFRANGE_SUBFIELD.  However, I cannot seem to generate any
  // PDBs that contain these types of records, so because of the uncertainty
  // they are omitted here until we can prove that it's necessary.
  switch (sym.kind()) {
  case SymbolKind::S_FILESTATIC: {
    // FileStaticSym::ModFileOffset
    uint32_t ref = *reinterpret_cast<const ulittle32_t *>(&sym.data()[8]);
    stringTableFixups.push_back({ref, symOffset + 8});
    break;
  }
  case SymbolKind::S_DEFRANGE:
  case SymbolKind::S_DEFRANGE_SUBFIELD:
    log("Not fixing up string table reference in S_DEFRANGE / "
        "S_DEFRANGE_SUBFIELD record");
    break;
  default:
    break;
  }
}

static SymbolKind symbolKind(ArrayRef<uint8_t> recordData) {
  const RecordPrefix *prefix =
      reinterpret_cast<const RecordPrefix *>(recordData.data());
  return static_cast<SymbolKind>(uint16_t(prefix->RecordKind));
}

/// MSVC translates S_PROC_ID_END to S_END, and S_[LG]PROC32_ID to S_[LG]PROC32
void PDBLinker::translateIdSymbols(MutableArrayRef<uint8_t> &recordData,
                                   TpiSource *source) {
  RecordPrefix *prefix = reinterpret_cast<RecordPrefix *>(recordData.data());

  SymbolKind kind = symbolKind(recordData);

  if (kind == SymbolKind::S_PROC_ID_END) {
    prefix->RecordKind = SymbolKind::S_END;
    return;
  }

  // In an object file, GPROC32_ID has an embedded reference which refers to the
  // single object file type index namespace.  This has already been translated
  // to the PDB file's ID stream index space, but we need to convert this to a
  // symbol that refers to the type stream index space.  So we remap again from
  // ID index space to type index space.
  if (kind == SymbolKind::S_GPROC32_ID || kind == SymbolKind::S_LPROC32_ID) {
    SmallVector<TiReference, 1> refs;
    auto content = recordData.drop_front(sizeof(RecordPrefix));
    CVSymbol sym(recordData);
    discoverTypeIndicesInSymbol(sym, refs);
    assert(refs.size() == 1);
    assert(refs.front().Count == 1);

    TypeIndex *ti =
        reinterpret_cast<TypeIndex *>(content.data() + refs[0].Offset);
    // `ti` is the index of a FuncIdRecord or MemberFuncIdRecord which lives in
    // the IPI stream, whose `FunctionType` member refers to the TPI stream.
    // Note that LF_FUNC_ID and LF_MFUNC_ID have the same record layout, and
    // in both cases we just need the second type index.
    if (!ti->isSimple() && !ti->isNoneType()) {
      TypeIndex newType = TypeIndex(SimpleTypeKind::NotTranslated);
      if (ctx.config.debugGHashes) {
        auto idToType = tMerger.funcIdToType.find(*ti);
        if (idToType != tMerger.funcIdToType.end())
          newType = idToType->second;
      } else {
        if (tMerger.getIDTable().contains(*ti)) {
          CVType funcIdData = tMerger.getIDTable().getType(*ti);
          if (funcIdData.length() >= 8 && (funcIdData.kind() == LF_FUNC_ID ||
                                           funcIdData.kind() == LF_MFUNC_ID)) {
            newType = *reinterpret_cast<const TypeIndex *>(&funcIdData.data()[8]);
          }
        }
      }
      if (newType == TypeIndex(SimpleTypeKind::NotTranslated)) {
        Warn(ctx) << formatv(
            "procedure symbol record for `{0}` in {1} refers to PDB "
            "item index {2:X} which is not a valid function ID record",
            getSymbolName(CVSymbol(recordData)), source->file->getName(),
            ti->getIndex());
      }
      *ti = newType;
    }

    kind = (kind == SymbolKind::S_GPROC32_ID) ? SymbolKind::S_GPROC32
                                              : SymbolKind::S_LPROC32;
    prefix->RecordKind = uint16_t(kind);
  }
}

namespace {
struct ScopeRecord {
  ulittle32_t ptrParent;
  ulittle32_t ptrEnd;
};
} // namespace

/// Given a pointer to a symbol record that opens a scope, return a pointer to
/// the scope fields.
static ScopeRecord *getSymbolScopeFields(void *sym) {
  return reinterpret_cast<ScopeRecord *>(reinterpret_cast<char *>(sym) +
                                         sizeof(RecordPrefix));
}

// To open a scope, push the offset of the current symbol record onto the
// stack.
static void scopeStackOpen(SmallVectorImpl<uint32_t> &stack,
                           std::vector<uint8_t> &storage) {
  stack.push_back(storage.size());
}

// To close a scope, update the record that opened the scope.
static void scopeStackClose(COFFLinkerContext &ctx,
                            SmallVectorImpl<uint32_t> &stack,
                            std::vector<uint8_t> &storage,
                            uint32_t storageBaseOffset, ObjFile *file) {
  if (stack.empty()) {
    Warn(ctx) << "symbol scopes are not balanced in " << file->getName();
    return;
  }

  // Update ptrEnd of the record that opened the scope to point to the
  // current record, if we are writing into the module symbol stream.
  uint32_t offOpen = stack.pop_back_val();
  uint32_t offEnd = storageBaseOffset + storage.size();
  uint32_t offParent = stack.empty() ? 0 : (stack.back() + storageBaseOffset);
  ScopeRecord *scopeRec = getSymbolScopeFields(&(storage)[offOpen]);
  scopeRec->ptrParent = offParent;
  scopeRec->ptrEnd = offEnd;
}

static bool symbolGoesInModuleStream(const CVSymbol &sym,
                                     unsigned symbolScopeDepth) {
  switch (sym.kind()) {
  case SymbolKind::S_GDATA32:
  case SymbolKind::S_GTHREAD32:
  // We really should not be seeing S_PROCREF and S_LPROCREF in the first place
  // since they are synthesized by the linker in response to S_GPROC32 and
  // S_LPROC32, but if we do see them, don't put them in the module stream I
  // guess.
  case SymbolKind::S_PROCREF:
  case SymbolKind::S_LPROCREF:
    return false;
  // S_UDT and S_CONSTANT records go in the module stream if it is not a global record.
  case SymbolKind::S_UDT:
  case SymbolKind::S_CONSTANT:
    return symbolScopeDepth > 0;
  // S_GDATA32 does not go in the module stream, but S_LDATA32 does.
  case SymbolKind::S_LDATA32:
  case SymbolKind::S_LTHREAD32:
  default:
    return true;
  }
}

static bool symbolGoesInGlobalsStream(const CVSymbol &sym,
                                      unsigned symbolScopeDepth) {
  switch (sym.kind()) {
  case SymbolKind::S_GDATA32:
  case SymbolKind::S_GTHREAD32:
  case SymbolKind::S_GPROC32:
  case SymbolKind::S_LPROC32:
  case SymbolKind::S_GPROC32_ID:
  case SymbolKind::S_LPROC32_ID:
  // We really should not be seeing S_PROCREF and S_LPROCREF in the first place
  // since they are synthesized by the linker in response to S_GPROC32 and
  // S_LPROC32, but if we do see them, copy them straight through.
  case SymbolKind::S_PROCREF:
  case SymbolKind::S_LPROCREF:
    return true;
  // Records that go in the globals stream, unless they are function-local.
  case SymbolKind::S_UDT:
  case SymbolKind::S_LDATA32:
  case SymbolKind::S_LTHREAD32:
  case SymbolKind::S_CONSTANT:
    return symbolScopeDepth == 0;
  default:
    return false;
  }
}

static void addGlobalSymbol(pdb::GSIStreamBuilder &builder, uint16_t modIndex,
                            unsigned symOffset,
                            std::vector<uint8_t> &symStorage) {
  CVSymbol sym{ArrayRef(symStorage)};
  switch (sym.kind()) {
  case SymbolKind::S_CONSTANT:
  case SymbolKind::S_UDT:
  case SymbolKind::S_GDATA32:
  case SymbolKind::S_GTHREAD32:
  case SymbolKind::S_LTHREAD32:
  case SymbolKind::S_LDATA32:
  case SymbolKind::S_PROCREF:
  case SymbolKind::S_LPROCREF: {
    // sym is a temporary object, so we have to copy and reallocate the record
    // to stabilize it.
    uint8_t *mem = bAlloc().Allocate<uint8_t>(sym.length());
    memcpy(mem, sym.data().data(), sym.length());
    builder.addGlobalSymbol(CVSymbol(ArrayRef(mem, sym.length())));
    break;
  }
  case SymbolKind::S_GPROC32:
  case SymbolKind::S_LPROC32: {
    SymbolRecordKind k = SymbolRecordKind::ProcRefSym;
    if (sym.kind() == SymbolKind::S_LPROC32)
      k = SymbolRecordKind::LocalProcRef;
    ProcRefSym ps(k);
    ps.Module = modIndex;
    // For some reason, MSVC seems to add one to this value.
    ++ps.Module;
    ps.Name = getSymbolName(sym);
    ps.SumName = 0;
    ps.SymOffset = symOffset;
    builder.addGlobalSymbol(ps);
    break;
  }
  default:
    llvm_unreachable("Invalid symbol kind!");
  }
}

// Check if the given symbol record was padded for alignment. If so, zero out
// the padding bytes and update the record prefix with the new size.
static void fixRecordAlignment(MutableArrayRef<uint8_t> recordBytes,
                               size_t oldSize) {
  size_t alignedSize = recordBytes.size();
  if (oldSize == alignedSize)
    return;
  reinterpret_cast<RecordPrefix *>(recordBytes.data())->RecordLen =
      alignedSize - 2;
  memset(recordBytes.data() + oldSize, 0, alignedSize - oldSize);
}

// Replace any record with a skip record of the same size. This is useful when
// we have reserved size for a symbol record, but type index remapping fails.
static void replaceWithSkipRecord(MutableArrayRef<uint8_t> recordBytes) {
  memset(recordBytes.data(), 0, recordBytes.size());
  auto *prefix = reinterpret_cast<RecordPrefix *>(recordBytes.data());
  prefix->RecordKind = SymbolKind::S_SKIP;
  prefix->RecordLen = recordBytes.size() - 2;
}

// Copy the symbol record, relocate it, and fix the alignment if necessary.
// Rewrite type indices in the record. Replace unrecognized symbol records with
// S_SKIP records.
void PDBLinker::writeSymbolRecord(SectionChunk *debugChunk,
                                  ArrayRef<uint8_t> sectionContents,
                                  CVSymbol sym, size_t alignedSize,
                                  uint32_t &nextRelocIndex,
                                  std::vector<uint8_t> &storage) {
  // Allocate space for the new record at the end of the storage.
  storage.resize(storage.size() + alignedSize);
  auto recordBytes = MutableArrayRef<uint8_t>(storage).take_back(alignedSize);

  // Copy the symbol record and relocate it.
  debugChunk->writeAndRelocateSubsection(sectionContents, sym.data(),
                                         nextRelocIndex, recordBytes.data());
  fixRecordAlignment(recordBytes, sym.length());

  // Re-map all the type index references.
  TpiSource *source = debugChunk->file->debugTypesObj;
  if (!source->remapTypesInSymbolRecord(recordBytes)) {
    Log(ctx) << "ignoring unknown symbol record with kind 0x"
             << utohexstr(sym.kind());
    replaceWithSkipRecord(recordBytes);
  }

  // An object file may have S_xxx_ID symbols, but these get converted to
  // "real" symbols in a PDB.
  translateIdSymbols(recordBytes, source);
}

void PDBLinker::analyzeSymbolSubsection(
    SectionChunk *debugChunk, uint32_t &moduleSymOffset,
    uint32_t &nextRelocIndex, std::vector<StringTableFixup> &stringTableFixups,
    BinaryStreamRef symData) {
  ObjFile *file = debugChunk->file;
  uint32_t moduleSymStart = moduleSymOffset;

  uint32_t scopeLevel = 0;
  std::vector<uint8_t> storage;
  ArrayRef<uint8_t> sectionContents = debugChunk->getContents();

  ArrayRef<uint8_t> symsBuffer;
  cantFail(symData.readBytes(0, symData.getLength(), symsBuffer));

  if (symsBuffer.empty())
    Warn(ctx) << "empty symbols subsection in " << file->getName();

  Error ec = forEachCodeViewRecord<CVSymbol>(
      symsBuffer, [&](CVSymbol sym) -> llvm::Error {
        // Track the current scope.
        if (symbolOpensScope(sym.kind()))
          ++scopeLevel;
        else if (symbolEndsScope(sym.kind()))
          --scopeLevel;

        uint32_t alignedSize =
            alignTo(sym.length(), alignOf(CodeViewContainer::Pdb));

        // Copy global records. Some global records (mainly procedures)
        // reference the current offset into the module stream.
        if (symbolGoesInGlobalsStream(sym, scopeLevel)) {
          storage.clear();
          writeSymbolRecord(debugChunk, sectionContents, sym, alignedSize,
                            nextRelocIndex, storage);
          addGlobalSymbol(builder.getGsiBuilder(),
                          file->moduleDBI->getModuleIndex(), moduleSymOffset,
                          storage);
          ++globalSymbols;
        }

        // Update the module stream offset and record any string table index
        // references. There are very few of these and they will be rewritten
        // later during PDB writing.
        if (symbolGoesInModuleStream(sym, scopeLevel)) {
          recordStringTableReferences(sym, moduleSymOffset, stringTableFixups);
          moduleSymOffset += alignedSize;
          ++moduleSymbols;
        }

        return Error::success();
      });

  // If we encountered corrupt records, ignore the whole subsection. If we wrote
  // any partial records, undo that. For globals, we just keep what we have and
  // continue.
  if (ec) {
    Warn(ctx) << "corrupt symbol records in " << file->getName();
    moduleSymOffset = moduleSymStart;
    consumeError(std::move(ec));
  }
}

Error PDBLinker::writeAllModuleSymbolRecords(ObjFile *file,
                                             BinaryStreamWriter &writer) {
  ExitOnError exitOnErr;
  std::vector<uint8_t> storage;
  SmallVector<uint32_t, 4> scopes;

  // Visit all live .debug$S sections a second time, and write them to the PDB.
  for (SectionChunk *debugChunk : file->getDebugChunks()) {
    if (!debugChunk->live || debugChunk->getSize() == 0 ||
        debugChunk->getSectionName() != ".debug$S")
      continue;

    ArrayRef<uint8_t> sectionContents = debugChunk->getContents();
    auto contents =
        SectionChunk::consumeDebugMagic(sectionContents, ".debug$S");
    DebugSubsectionArray subsections;
    BinaryStreamReader reader(contents, llvm::endianness::little);
    exitOnErr(reader.readArray(subsections, contents.size()));

    uint32_t nextRelocIndex = 0;
    for (const DebugSubsectionRecord &ss : subsections) {
      if (ss.kind() != DebugSubsectionKind::Symbols)
        continue;

      uint32_t moduleSymStart = writer.getOffset();
      scopes.clear();
      storage.clear();
      ArrayRef<uint8_t> symsBuffer;
      BinaryStreamRef sr = ss.getRecordData();
      cantFail(sr.readBytes(0, sr.getLength(), symsBuffer));
      auto ec = forEachCodeViewRecord<CVSymbol>(
          symsBuffer, [&](CVSymbol sym) -> llvm::Error {
            // Track the current scope. Only update records in the postmerge
            // pass.
            if (symbolOpensScope(sym.kind()))
              scopeStackOpen(scopes, storage);
            else if (symbolEndsScope(sym.kind()))
              scopeStackClose(ctx, scopes, storage, moduleSymStart, file);

            // Copy, relocate, and rewrite each module symbol.
            if (symbolGoesInModuleStream(sym, scopes.size())) {
              uint32_t alignedSize =
                  alignTo(sym.length(), alignOf(CodeViewContainer::Pdb));
              writeSymbolRecord(debugChunk, sectionContents, sym, alignedSize,
                                nextRelocIndex, storage);
            }
            return Error::success();
          });

      // If we encounter corrupt records in the second pass, ignore them. We
      // already warned about them in the first analysis pass.
      if (ec) {
        consumeError(std::move(ec));
        storage.clear();
      }

      // Writing bytes has a very high overhead, so write the entire subsection
      // at once.
      // TODO: Consider buffering symbols for the entire object file to reduce
      // overhead even further.
      if (Error e = writer.writeBytes(storage))
        return e;
    }
  }

  return Error::success();
}

Error PDBLinker::commitSymbolsForObject(void *ctx, void *obj,
                                        BinaryStreamWriter &writer) {
  return static_cast<PDBLinker *>(ctx)->writeAllModuleSymbolRecords(
      static_cast<ObjFile *>(obj), writer);
}

static pdb::SectionContrib createSectionContrib(COFFLinkerContext &ctx,
                                                const Chunk *c, uint32_t modi) {
  OutputSection *os = c ? ctx.getOutputSection(c) : nullptr;
  pdb::SectionContrib sc;
  memset(&sc, 0, sizeof(sc));
  sc.ISect = os ? os->sectionIndex : llvm::pdb::kInvalidStreamIndex;
  sc.Off = c && os ? c->getRVA() - os->getRVA() : 0;
  sc.Size = c ? c->getSize() : -1;
  if (auto *secChunk = dyn_cast_or_null<SectionChunk>(c)) {
    sc.Characteristics = secChunk->header->Characteristics;
    sc.Imod = secChunk->file->moduleDBI->getModuleIndex();
    ArrayRef<uint8_t> contents = secChunk->getContents();
    JamCRC crc(0);
    crc.update(contents);
    sc.DataCrc = crc.getCRC();
  } else {
    sc.Characteristics = os ? os->header.Characteristics : 0;
    sc.Imod = modi;
  }
  sc.RelocCrc = 0; // FIXME

  return sc;
}

static uint32_t
translateStringTableIndex(COFFLinkerContext &ctx, uint32_t objIndex,
                          const DebugStringTableSubsectionRef &objStrTable,
                          DebugStringTableSubsection &pdbStrTable) {
  auto expectedString = objStrTable.getString(objIndex);
  if (!expectedString) {
    Warn(ctx) << "Invalid string table reference";
    consumeError(expectedString.takeError());
    return 0;
  }

  return pdbStrTable.insert(*expectedString);
}

void DebugSHandler::handleDebugS(SectionChunk *debugChunk) {
  // Note that we are processing the *unrelocated* section contents. They will
  // be relocated later during PDB writing.
  ArrayRef<uint8_t> contents = debugChunk->getContents();
  contents = SectionChunk::consumeDebugMagic(contents, ".debug$S");
  DebugSubsectionArray subsections;
  BinaryStreamReader reader(contents, llvm::endianness::little);
  ExitOnError exitOnErr;
  exitOnErr(reader.readArray(subsections, contents.size()));
  debugChunk->sortRelocations();

  // Reset the relocation index, since this is a new section.
  nextRelocIndex = 0;

  for (const DebugSubsectionRecord &ss : subsections) {
    // Ignore subsections with the 'ignore' bit. Some versions of the Visual C++
    // runtime have subsections with this bit set.
    if (uint32_t(ss.kind()) & codeview::SubsectionIgnoreFlag)
      continue;

    switch (ss.kind()) {
    case DebugSubsectionKind::StringTable: {
      assert(!cvStrTab.valid() &&
             "Encountered multiple string table subsections!");
      exitOnErr(cvStrTab.initialize(ss.getRecordData()));
      break;
    }
    case DebugSubsectionKind::FileChecksums:
      assert(!checksums.valid() &&
             "Encountered multiple checksum subsections!");
      exitOnErr(checksums.initialize(ss.getRecordData()));
      break;
    case DebugSubsectionKind::Lines:
    case DebugSubsectionKind::InlineeLines:
      addUnrelocatedSubsection(debugChunk, ss);
      break;
    case DebugSubsectionKind::FrameData:
      addFrameDataSubsection(debugChunk, ss);
      break;
    case DebugSubsectionKind::Symbols:
      linker.analyzeSymbolSubsection(debugChunk, moduleStreamSize,
                                     nextRelocIndex, stringTableFixups,
                                     ss.getRecordData());
      break;

    case DebugSubsectionKind::CrossScopeImports:
    case DebugSubsectionKind::CrossScopeExports:
      // These appear to relate to cross-module optimization, so we might use
      // these for ThinLTO.
      break;

    case DebugSubsectionKind::ILLines:
    case DebugSubsectionKind::FuncMDTokenMap:
    case DebugSubsectionKind::TypeMDTokenMap:
    case DebugSubsectionKind::MergedAssemblyInput:
      // These appear to relate to .Net assembly info.
      break;

    case DebugSubsectionKind::CoffSymbolRVA:
      // Unclear what this is for.
      break;

    case DebugSubsectionKind::XfgHashType:
    case DebugSubsectionKind::XfgHashVirtual:
      break;

    default:
      Warn(ctx) << "ignoring unknown debug$S subsection kind 0x"
                << utohexstr(uint32_t(ss.kind())) << " in file "
                << toString(&file);
      break;
    }
  }
}

void DebugSHandler::advanceRelocIndex(SectionChunk *sc,
                                      ArrayRef<uint8_t> subsec) {
  ptrdiff_t vaBegin = subsec.data() - sc->getContents().data();
  assert(vaBegin > 0);
  auto relocs = sc->getRelocs();
  for (; nextRelocIndex < relocs.size(); ++nextRelocIndex) {
    if (relocs[nextRelocIndex].VirtualAddress >= (uint32_t)vaBegin)
      break;
  }
}

namespace {
/// Wrapper class for unrelocated line and inlinee line subsections, which
/// require only relocation and type index remapping to add to the PDB.
class UnrelocatedDebugSubsection : public DebugSubsection {
public:
  UnrelocatedDebugSubsection(DebugSubsectionKind k, SectionChunk *debugChunk,
                             ArrayRef<uint8_t> subsec, uint32_t relocIndex)
      : DebugSubsection(k), debugChunk(debugChunk), subsec(subsec),
        relocIndex(relocIndex) {}

  Error commit(BinaryStreamWriter &writer) const override;
  uint32_t calculateSerializedSize() const override { return subsec.size(); }

  SectionChunk *debugChunk;
  ArrayRef<uint8_t> subsec;
  uint32_t relocIndex;
};
} // namespace

Error UnrelocatedDebugSubsection::commit(BinaryStreamWriter &writer) const {
  std::vector<uint8_t> relocatedBytes(subsec.size());
  uint32_t tmpRelocIndex = relocIndex;
  debugChunk->writeAndRelocateSubsection(debugChunk->getContents(), subsec,
                                         tmpRelocIndex, relocatedBytes.data());

  // Remap type indices in inlinee line records in place. Skip the remapping if
  // there is no type source info.
  if (kind() == DebugSubsectionKind::InlineeLines &&
      debugChunk->file->debugTypesObj) {
    TpiSource *source = debugChunk->file->debugTypesObj;
    DebugInlineeLinesSubsectionRef inlineeLines;
    BinaryStreamReader storageReader(relocatedBytes, llvm::endianness::little);
    ExitOnError exitOnErr;
    exitOnErr(inlineeLines.initialize(storageReader));
    for (const InlineeSourceLine &line : inlineeLines) {
      TypeIndex &inlinee = *const_cast<TypeIndex *>(&line.Header->Inlinee);
      if (!source->remapTypeIndex(inlinee, TiRefKind::IndexRef)) {
        log("bad inlinee line record in " + debugChunk->file->getName() +
            " with bad inlinee index 0x" + utohexstr(inlinee.getIndex()));
      }
    }
  }

  return writer.writeBytes(relocatedBytes);
}

void DebugSHandler::addUnrelocatedSubsection(SectionChunk *debugChunk,
                                             const DebugSubsectionRecord &ss) {
  ArrayRef<uint8_t> subsec;
  BinaryStreamRef sr = ss.getRecordData();
  cantFail(sr.readBytes(0, sr.getLength(), subsec));
  advanceRelocIndex(debugChunk, subsec);
  file.moduleDBI->addDebugSubsection(
      std::make_shared<UnrelocatedDebugSubsection>(ss.kind(), debugChunk,
                                                   subsec, nextRelocIndex));
}

void DebugSHandler::addFrameDataSubsection(SectionChunk *debugChunk,
                                           const DebugSubsectionRecord &ss) {
  // We need to re-write string table indices here, so save off all
  // frame data subsections until we've processed the entire list of
  // subsections so that we can be sure we have the string table.
  ArrayRef<uint8_t> subsec;
  BinaryStreamRef sr = ss.getRecordData();
  cantFail(sr.readBytes(0, sr.getLength(), subsec));
  advanceRelocIndex(debugChunk, subsec);
  frameDataSubsecs.push_back({debugChunk, subsec, nextRelocIndex});
}

static Expected<StringRef>
getFileName(const DebugStringTableSubsectionRef &strings,
            const DebugChecksumsSubsectionRef &checksums, uint32_t fileID) {
  auto iter = checksums.getArray().at(fileID);
  if (iter == checksums.getArray().end())
    return make_error<CodeViewError>(cv_error_code::no_records);
  uint32_t offset = iter->FileNameOffset;
  return strings.getString(offset);
}

void DebugSHandler::finish() {
  pdb::DbiStreamBuilder &dbiBuilder = linker.builder.getDbiBuilder();

  // If we found any symbol records for the module symbol stream, defer them.
  if (moduleStreamSize > kSymbolStreamMagicSize)
    file.moduleDBI->addUnmergedSymbols(&file, moduleStreamSize -
                                                  kSymbolStreamMagicSize);

  // We should have seen all debug subsections across the entire object file now
  // which means that if a StringTable subsection and Checksums subsection were
  // present, now is the time to handle them.
  if (!cvStrTab.valid()) {
    if (checksums.valid())
      fatal(".debug$S sections with a checksums subsection must also contain a "
            "string table subsection");

    if (!stringTableFixups.empty())
      Warn(ctx)
          << "No StringTable subsection was encountered, but there are string "
             "table references";
    return;
  }

  ExitOnError exitOnErr;

  // Handle FPO data. Each subsection begins with a single image base
  // relocation, which is then added to the RvaStart of each frame data record
  // when it is added to the PDB. The string table indices for the FPO program
  // must also be rewritten to use the PDB string table.
  for (const UnrelocatedFpoData &subsec : frameDataSubsecs) {
    // Relocate the first four bytes of the subection and reinterpret them as a
    // 32 bit little-endian integer.
    SectionChunk *debugChunk = subsec.debugChunk;
    ArrayRef<uint8_t> subsecData = subsec.subsecData;
    uint32_t relocIndex = subsec.relocIndex;
    auto unrelocatedRvaStart = subsecData.take_front(sizeof(uint32_t));
    uint8_t relocatedRvaStart[sizeof(uint32_t)];
    debugChunk->writeAndRelocateSubsection(debugChunk->getContents(),
                                           unrelocatedRvaStart, relocIndex,
                                           &relocatedRvaStart[0]);
    // Use of memcpy here avoids violating type-based aliasing rules.
    support::ulittle32_t rvaStart;
    memcpy(&rvaStart, &relocatedRvaStart[0], sizeof(support::ulittle32_t));

    // Copy each frame data record, add in rvaStart, translate string table
    // indices, and add the record to the PDB.
    DebugFrameDataSubsectionRef fds;
    BinaryStreamReader reader(subsecData, llvm::endianness::little);
    exitOnErr(fds.initialize(reader));
    for (codeview::FrameData fd : fds) {
      fd.RvaStart += rvaStart;
      fd.FrameFunc = translateStringTableIndex(ctx, fd.FrameFunc, cvStrTab,
                                               linker.pdbStrTab);
      dbiBuilder.addNewFpoData(fd);
    }
  }

  // Translate the fixups and pass them off to the module builder so they will
  // be applied during writing.
  for (StringTableFixup &ref : stringTableFixups) {
    ref.StrTabOffset = translateStringTableIndex(ctx, ref.StrTabOffset,
                                                 cvStrTab, linker.pdbStrTab);
  }
  file.moduleDBI->setStringTableFixups(std::move(stringTableFixups));

  // Make a new file checksum table that refers to offsets in the PDB-wide
  // string table. Generally the string table subsection appears after the
  // checksum table, so we have to do this after looping over all the
  // subsections. The new checksum table must have the exact same layout and
  // size as the original. Otherwise, the file references in the line and
  // inlinee line tables will be incorrect.
  auto newChecksums = std::make_unique<DebugChecksumsSubsection>(linker.pdbStrTab);
  for (const FileChecksumEntry &fc : checksums) {
    SmallString<128> filename =
        exitOnErr(cvStrTab.getString(fc.FileNameOffset));
    linker.pdbMakeAbsolute(filename);
    exitOnErr(dbiBuilder.addModuleSourceFile(*file.moduleDBI, filename));
    newChecksums->addChecksum(filename, fc.Kind, fc.Checksum);
  }
  assert(checksums.getArray().getUnderlyingStream().getLength() ==
             newChecksums->calculateSerializedSize() &&
         "file checksum table must have same layout");

  file.moduleDBI->addDebugSubsection(std::move(newChecksums));
}

static void warnUnusable(InputFile *f, Error e, bool shouldWarn) {
  if (!shouldWarn) {
    consumeError(std::move(e));
    return;
  }
<<<<<<< HEAD
  auto diag = Warn(f->ctx);
=======
  auto diag = Warn(f->symtab.ctx);
>>>>>>> 49fd7d4f
  diag << "Cannot use debug info for '" << f << "' [LNK4099]";
  if (e)
    diag << "\n>>> failed to load reference " << std::move(e);
}

// Allocate memory for a .debug$S / .debug$F section and relocate it.
static ArrayRef<uint8_t> relocateDebugChunk(SectionChunk &debugChunk) {
  uint8_t *buffer = bAlloc().Allocate<uint8_t>(debugChunk.getSize());
  assert(debugChunk.getOutputSectionIdx() == 0 &&
         "debug sections should not be in output sections");
  debugChunk.writeTo(buffer);
  return ArrayRef(buffer, debugChunk.getSize());
}

void PDBLinker::addDebugSymbols(TpiSource *source) {
  // If this TpiSource doesn't have an object file, it must be from a type
  // server PDB. Type server PDBs do not contain symbols, so stop here.
  if (!source->file)
    return;

  llvm::TimeTraceScope timeScope("Merge symbols");
  ScopedTimer t(ctx.symbolMergingTimer);
  ExitOnError exitOnErr;
  pdb::DbiStreamBuilder &dbiBuilder = builder.getDbiBuilder();
  DebugSHandler dsh(ctx, *this, *source->file);
  // Now do all live .debug$S and .debug$F sections.
  for (SectionChunk *debugChunk : source->file->getDebugChunks()) {
    if (!debugChunk->live || debugChunk->getSize() == 0)
      continue;

    bool isDebugS = debugChunk->getSectionName() == ".debug$S";
    bool isDebugF = debugChunk->getSectionName() == ".debug$F";
    if (!isDebugS && !isDebugF)
      continue;

    if (isDebugS) {
      dsh.handleDebugS(debugChunk);
    } else if (isDebugF) {
      // Handle old FPO data .debug$F sections. These are relatively rare.
      ArrayRef<uint8_t> relocatedDebugContents =
          relocateDebugChunk(*debugChunk);
      FixedStreamArray<object::FpoData> fpoRecords;
      BinaryStreamReader reader(relocatedDebugContents,
                                llvm::endianness::little);
      uint32_t count = relocatedDebugContents.size() / sizeof(object::FpoData);
      exitOnErr(reader.readArray(fpoRecords, count));

      // These are already relocated and don't refer to the string table, so we
      // can just copy it.
      for (const object::FpoData &fd : fpoRecords)
        dbiBuilder.addOldFpoData(fd);
    }
  }

  // Do any post-processing now that all .debug$S sections have been processed.
  dsh.finish();
}

// Add a module descriptor for every object file. We need to put an absolute
// path to the object into the PDB. If this is a plain object, we make its
// path absolute. If it's an object in an archive, we make the archive path
// absolute.
void PDBLinker::createModuleDBI(ObjFile *file) {
  pdb::DbiStreamBuilder &dbiBuilder = builder.getDbiBuilder();
  SmallString<128> objName;
  ExitOnError exitOnErr;

  bool inArchive = !file->parentName.empty();
  objName = inArchive ? file->parentName : file->getName();
  pdbMakeAbsolute(objName);
  StringRef modName = inArchive ? file->getName() : objName.str();

  file->moduleDBI = &exitOnErr(dbiBuilder.addModuleInfo(modName));
  file->moduleDBI->setObjFileName(objName);
  file->moduleDBI->setMergeSymbolsCallback(this, &commitSymbolsForObject);

  ArrayRef<Chunk *> chunks = file->getChunks();
  uint32_t modi = file->moduleDBI->getModuleIndex();

  for (Chunk *c : chunks) {
    auto *secChunk = dyn_cast<SectionChunk>(c);
    if (!secChunk || !secChunk->live)
      continue;
    pdb::SectionContrib sc = createSectionContrib(ctx, secChunk, modi);
    file->moduleDBI->setFirstSectionContrib(sc);
    break;
  }
}

void PDBLinker::addDebug(TpiSource *source) {
  // Before we can process symbol substreams from .debug$S, we need to process
  // type information, file checksums, and the string table. Add type info to
  // the PDB first, so that we can get the map from object file type and item
  // indices to PDB type and item indices.  If we are using ghashes, types have
  // already been merged.
  if (!ctx.config.debugGHashes) {
    llvm::TimeTraceScope timeScope("Merge types (Non-GHASH)");
    ScopedTimer t(ctx.typeMergingTimer);
    if (Error e = source->mergeDebugT(&tMerger)) {
      // If type merging failed, ignore the symbols.
      warnUnusable(source->file, std::move(e),
                   ctx.config.warnDebugInfoUnusable);
      return;
    }
  }

  // If type merging failed, ignore the symbols.
  Error typeError = std::move(source->typeMergingError);
  if (typeError) {
    warnUnusable(source->file, std::move(typeError),
                 ctx.config.warnDebugInfoUnusable);
    return;
  }

  addDebugSymbols(source);
}

static pdb::BulkPublic createPublic(COFFLinkerContext &ctx, Defined *def) {
  pdb::BulkPublic pub;
  pub.Name = def->getName().data();
  pub.NameLen = def->getName().size();

  PublicSymFlags flags = PublicSymFlags::None;
  if (auto *d = dyn_cast<DefinedCOFF>(def)) {
    if (d->getCOFFSymbol().isFunctionDefinition())
      flags = PublicSymFlags::Function;
  } else if (isa<DefinedImportThunk>(def)) {
    flags = PublicSymFlags::Function;
  }
  pub.setFlags(flags);

  OutputSection *os = ctx.getOutputSection(def->getChunk());
  assert(os && "all publics should be in final image");
  pub.Offset = def->getRVA() - os->getRVA();
  pub.Segment = os->sectionIndex;
  return pub;
}

// Add all object files to the PDB. Merge .debug$T sections into IpiData and
// TpiData.
void PDBLinker::addObjectsToPDB() {
  {
    llvm::TimeTraceScope timeScope("Add objects to PDB");
    ScopedTimer t1(ctx.addObjectsTimer);

    // Create module descriptors
    for (ObjFile *obj : ctx.objFileInstances)
      createModuleDBI(obj);

    // Reorder dependency type sources to come first.
    tMerger.sortDependencies();

    // Merge type information from input files using global type hashing.
    if (ctx.config.debugGHashes)
      tMerger.mergeTypesWithGHash();

    // Merge dependencies and then regular objects.
    {
      llvm::TimeTraceScope timeScope("Merge debug info (dependencies)");
      for (TpiSource *source : tMerger.dependencySources)
        addDebug(source);
    }
    {
      llvm::TimeTraceScope timeScope("Merge debug info (objects)");
      for (TpiSource *source : tMerger.objectSources)
        addDebug(source);
    }

    builder.getStringTableBuilder().setStrings(pdbStrTab);
  }

  // Construct TPI and IPI stream contents.
  {
    llvm::TimeTraceScope timeScope("TPI/IPI stream layout");
    ScopedTimer t2(ctx.tpiStreamLayoutTimer);

    // Collect all the merged types.
    if (ctx.config.debugGHashes) {
      addGHashTypeInfo(ctx, builder);
    } else {
      addTypeInfo(builder.getTpiBuilder(), tMerger.getTypeTable());
      addTypeInfo(builder.getIpiBuilder(), tMerger.getIDTable());
    }
  }

  if (ctx.config.showSummary) {
    for (TpiSource *source : ctx.tpiSourceList) {
      nbTypeRecords += source->nbTypeRecords;
      nbTypeRecordsBytes += source->nbTypeRecordsBytes;
    }
  }
}

void PDBLinker::addPublicsToPDB() {
  llvm::TimeTraceScope timeScope("Publics layout");
  ScopedTimer t3(ctx.publicsLayoutTimer);
  // Compute the public symbols.
  auto &gsiBuilder = builder.getGsiBuilder();
  std::vector<pdb::BulkPublic> publics;
  ctx.symtab.forEachSymbol([&publics, this](Symbol *s) {
    // Only emit external, defined, live symbols that have a chunk. Static,
    // non-external symbols do not appear in the symbol table.
    auto *def = dyn_cast<Defined>(s);
    if (def && def->isLive() && def->getChunk()) {
      // Don't emit a public symbol for coverage data symbols. LLVM code
      // coverage (and PGO) create a __profd_ and __profc_ symbol for every
      // function. C++ mangled names are long, and tend to dominate symbol size.
      // Including these names triples the size of the public stream, which
      // results in bloated PDB files. These symbols generally are not helpful
      // for debugging, so suppress them.
      StringRef name = def->getName();
      if (name.data()[0] == '_' && name.data()[1] == '_') {
        // Drop the '_' prefix for x86.
        if (ctx.config.machine == I386)
          name = name.drop_front(1);
        if (name.starts_with("__profd_") || name.starts_with("__profc_") ||
            name.starts_with("__covrec_")) {
          return;
        }
      }
      publics.push_back(createPublic(ctx, def));
    }
  });

  if (!publics.empty()) {
    publicSymbols = publics.size();
    gsiBuilder.addPublicSymbols(std::move(publics));
  }
}

void PDBLinker::printStats() {
  if (!ctx.config.showSummary)
    return;

  SmallString<256> buffer;
  raw_svector_ostream stream(buffer);

  stream << center_justify("Summary", 80) << '\n'
         << std::string(80, '-') << '\n';

  auto print = [&](uint64_t v, StringRef s) {
    stream << format_decimal(v, 15) << " " << s << '\n';
  };

  print(ctx.objFileInstances.size(),
        "Input OBJ files (expanded from all cmd-line inputs)");
  print(ctx.typeServerSourceMappings.size(), "PDB type server dependencies");
  print(ctx.precompSourceMappings.size(), "Precomp OBJ dependencies");
  print(nbTypeRecords, "Input type records");
  print(nbTypeRecordsBytes, "Input type records bytes");
  print(builder.getTpiBuilder().getRecordCount(), "Merged TPI records");
  print(builder.getIpiBuilder().getRecordCount(), "Merged IPI records");
  print(pdbStrTab.size(), "Output PDB strings");
  print(globalSymbols, "Global symbol records");
  print(moduleSymbols, "Module symbol records");
  print(publicSymbols, "Public symbol records");

  auto printLargeInputTypeRecs = [&](StringRef name,
                                     ArrayRef<uint32_t> recCounts,
                                     TypeCollection &records) {
    // Figure out which type indices were responsible for the most duplicate
    // bytes in the input files. These should be frequently emitted LF_CLASS and
    // LF_FIELDLIST records.
    struct TypeSizeInfo {
      uint32_t typeSize;
      uint32_t dupCount;
      TypeIndex typeIndex;
      uint64_t totalInputSize() const { return uint64_t(dupCount) * typeSize; }
      bool operator<(const TypeSizeInfo &rhs) const {
        if (totalInputSize() == rhs.totalInputSize())
          return typeIndex < rhs.typeIndex;
        return totalInputSize() < rhs.totalInputSize();
      }
    };
    SmallVector<TypeSizeInfo, 0> tsis;
    for (auto e : enumerate(recCounts)) {
      TypeIndex typeIndex = TypeIndex::fromArrayIndex(e.index());
      uint32_t typeSize = records.getType(typeIndex).length();
      uint32_t dupCount = e.value();
      tsis.push_back({typeSize, dupCount, typeIndex});
    }

    if (!tsis.empty()) {
      stream << "\nTop 10 types responsible for the most " << name
             << " input:\n";
      stream << "       index     total bytes   count     size\n";
      llvm::sort(tsis);
      unsigned i = 0;
      for (const auto &tsi : reverse(tsis)) {
        stream << formatv("  {0,10:X}: {1,14:N} = {2,5:N} * {3,6:N}\n",
                          tsi.typeIndex.getIndex(), tsi.totalInputSize(),
                          tsi.dupCount, tsi.typeSize);
        if (++i >= 10)
          break;
      }
      stream
          << "Run llvm-pdbutil to print details about a particular record:\n";
      stream << formatv("llvm-pdbutil dump -{0}s -{0}-index {1:X} {2}\n",
                        (name == "TPI" ? "type" : "id"),
                        tsis.back().typeIndex.getIndex(), ctx.config.pdbPath);
    }
  };

  if (!ctx.config.debugGHashes) {
    // FIXME: Reimplement for ghash.
    printLargeInputTypeRecs("TPI", tMerger.tpiCounts, tMerger.getTypeTable());
    printLargeInputTypeRecs("IPI", tMerger.ipiCounts, tMerger.getIDTable());
  }

  Msg(ctx) << buffer;
}

void PDBLinker::addNatvisFiles() {
  llvm::TimeTraceScope timeScope("Natvis files");
  for (StringRef file : ctx.config.natvisFiles) {
    ErrorOr<std::unique_ptr<MemoryBuffer>> dataOrErr =
        MemoryBuffer::getFile(file);
    if (!dataOrErr) {
      Warn(ctx) << "Cannot open input file: " << file;
      continue;
    }
    std::unique_ptr<MemoryBuffer> data = std::move(*dataOrErr);

    // Can't use takeBuffer() here since addInjectedSource() takes ownership.
    if (ctx.driver.tar)
      ctx.driver.tar->append(relativeToRoot(data->getBufferIdentifier()),
                             data->getBuffer());

    builder.addInjectedSource(file, std::move(data));
  }
}

void PDBLinker::addNamedStreams() {
  llvm::TimeTraceScope timeScope("Named streams");
  ExitOnError exitOnErr;
  for (const auto &streamFile : ctx.config.namedStreams) {
    const StringRef stream = streamFile.getKey(), file = streamFile.getValue();
    ErrorOr<std::unique_ptr<MemoryBuffer>> dataOrErr =
        MemoryBuffer::getFile(file);
    if (!dataOrErr) {
      Warn(ctx) << "Cannot open input file: " << file;
      continue;
    }
    std::unique_ptr<MemoryBuffer> data = std::move(*dataOrErr);
    exitOnErr(builder.addNamedStream(stream, data->getBuffer()));
    ctx.driver.takeBuffer(std::move(data));
  }
}

static codeview::CPUType toCodeViewMachine(COFF::MachineTypes machine) {
  switch (machine) {
  case COFF::IMAGE_FILE_MACHINE_AMD64:
    return codeview::CPUType::X64;
  case COFF::IMAGE_FILE_MACHINE_ARM:
    return codeview::CPUType::ARM7;
  case COFF::IMAGE_FILE_MACHINE_ARM64:
    return codeview::CPUType::ARM64;
  case COFF::IMAGE_FILE_MACHINE_ARM64EC:
    return codeview::CPUType::ARM64EC;
  case COFF::IMAGE_FILE_MACHINE_ARM64X:
    return codeview::CPUType::ARM64X;
  case COFF::IMAGE_FILE_MACHINE_ARMNT:
    return codeview::CPUType::ARMNT;
  case COFF::IMAGE_FILE_MACHINE_I386:
    return codeview::CPUType::Intel80386;
  default:
    llvm_unreachable("Unsupported CPU Type");
  }
}

// Mimic MSVC which surrounds arguments containing whitespace with quotes.
// Double double-quotes are handled, so that the resulting string can be
// executed again on the cmd-line.
static std::string quote(ArrayRef<StringRef> args) {
  std::string r;
  r.reserve(256);
  for (StringRef a : args) {
    if (!r.empty())
      r.push_back(' ');
    bool hasWS = a.contains(' ');
    bool hasQ = a.contains('"');
    if (hasWS || hasQ)
      r.push_back('"');
    if (hasQ) {
      SmallVector<StringRef, 4> s;
      a.split(s, '"');
      r.append(join(s, "\"\""));
    } else {
      r.append(std::string(a));
    }
    if (hasWS || hasQ)
      r.push_back('"');
  }
  return r;
}

static void fillLinkerVerRecord(Compile3Sym &cs, MachineTypes machine) {
  cs.Machine = toCodeViewMachine(machine);
  // Interestingly, if we set the string to 0.0.0.0, then when trying to view
  // local variables WinDbg emits an error that private symbols are not present.
  // By setting this to a valid MSVC linker version string, local variables are
  // displayed properly.   As such, even though it is not representative of
  // LLVM's version information, we need this for compatibility.
  cs.Flags = CompileSym3Flags::None;
  cs.VersionBackendBuild = 25019;
  cs.VersionBackendMajor = 14;
  cs.VersionBackendMinor = 10;
  cs.VersionBackendQFE = 0;

  // MSVC also sets the frontend to 0.0.0.0 since this is specifically for the
  // linker module (which is by definition a backend), so we don't need to do
  // anything here.  Also, it seems we can use "LLVM Linker" for the linker name
  // without any problems.  Only the backend version has to be hardcoded to a
  // magic number.
  cs.VersionFrontendBuild = 0;
  cs.VersionFrontendMajor = 0;
  cs.VersionFrontendMinor = 0;
  cs.VersionFrontendQFE = 0;
  cs.Version = "LLVM Linker";
  cs.setLanguage(SourceLanguage::Link);
}

void PDBLinker::addCommonLinkerModuleSymbols(
    StringRef path, pdb::DbiModuleDescriptorBuilder &mod) {
  ObjNameSym ons(SymbolRecordKind::ObjNameSym);
  EnvBlockSym ebs(SymbolRecordKind::EnvBlockSym);
  Compile3Sym cs(SymbolRecordKind::Compile3Sym);

  MachineTypes machine = ctx.config.machine;
  // MSVC uses the ARM64X machine type for ARM64EC targets in the common linker
  // module record.
  if (isArm64EC(machine))
    machine = ARM64X;
  fillLinkerVerRecord(cs, machine);

  ons.Name = "* Linker *";
  ons.Signature = 0;

  ArrayRef<StringRef> args = ArrayRef(ctx.config.argv).drop_front();
  std::string argStr = quote(args);
  ebs.Fields.push_back("cwd");
  SmallString<64> cwd;
  if (ctx.config.pdbSourcePath.empty())
    sys::fs::current_path(cwd);
  else
    cwd = ctx.config.pdbSourcePath;
  ebs.Fields.push_back(cwd);
  ebs.Fields.push_back("exe");
  SmallString<64> exe = ctx.config.argv[0];
  pdbMakeAbsolute(exe);
  ebs.Fields.push_back(exe);
  ebs.Fields.push_back("pdb");
  ebs.Fields.push_back(path);
  ebs.Fields.push_back("cmd");
  ebs.Fields.push_back(argStr);
  llvm::BumpPtrAllocator &bAlloc = lld::bAlloc();
  mod.addSymbol(codeview::SymbolSerializer::writeOneSymbol(
      ons, bAlloc, CodeViewContainer::Pdb));
  mod.addSymbol(codeview::SymbolSerializer::writeOneSymbol(
      cs, bAlloc, CodeViewContainer::Pdb));
  mod.addSymbol(codeview::SymbolSerializer::writeOneSymbol(
      ebs, bAlloc, CodeViewContainer::Pdb));
}

static void addLinkerModuleCoffGroup(PartialSection *sec,
                                     pdb::DbiModuleDescriptorBuilder &mod,
                                     OutputSection &os) {
  // If there's a section, there's at least one chunk
  assert(!sec->chunks.empty());
  const Chunk *firstChunk = *sec->chunks.begin();
  const Chunk *lastChunk = *sec->chunks.rbegin();

  // Emit COFF group
  CoffGroupSym cgs(SymbolRecordKind::CoffGroupSym);
  cgs.Name = sec->name;
  cgs.Segment = os.sectionIndex;
  cgs.Offset = firstChunk->getRVA() - os.getRVA();
  cgs.Size = lastChunk->getRVA() + lastChunk->getSize() - firstChunk->getRVA();
  cgs.Characteristics = sec->characteristics;

  // Somehow .idata sections & sections groups in the debug symbol stream have
  // the "write" flag set. However the section header for the corresponding
  // .idata section doesn't have it.
  if (cgs.Name.starts_with(".idata"))
    cgs.Characteristics |= llvm::COFF::IMAGE_SCN_MEM_WRITE;

  mod.addSymbol(codeview::SymbolSerializer::writeOneSymbol(
      cgs, bAlloc(), CodeViewContainer::Pdb));
}

static void addLinkerModuleSectionSymbol(pdb::DbiModuleDescriptorBuilder &mod,
                                         OutputSection &os, bool isMinGW) {
  SectionSym sym(SymbolRecordKind::SectionSym);
  sym.Alignment = 12; // 2^12 = 4KB
  sym.Characteristics = os.header.Characteristics;
  sym.Length = os.getVirtualSize();
  sym.Name = os.name;
  sym.Rva = os.getRVA();
  sym.SectionNumber = os.sectionIndex;
  mod.addSymbol(codeview::SymbolSerializer::writeOneSymbol(
      sym, bAlloc(), CodeViewContainer::Pdb));

  // Skip COFF groups in MinGW because it adds a significant footprint to the
  // PDB, due to each function being in its own section
  if (isMinGW)
    return;

  // Output COFF groups for individual chunks of this section.
  for (PartialSection *sec : os.contribSections) {
    addLinkerModuleCoffGroup(sec, mod, os);
  }
}

// Add all import files as modules to the PDB.
void PDBLinker::addImportFilesToPDB() {
  if (ctx.importFileInstances.empty())
    return;

  llvm::TimeTraceScope timeScope("Import files");
  ExitOnError exitOnErr;
  std::map<std::string, llvm::pdb::DbiModuleDescriptorBuilder *> dllToModuleDbi;

  for (ImportFile *file : ctx.importFileInstances) {
    if (!file->live)
      continue;

    if (!file->thunkSym)
      continue;

    if (!file->thunkSym->isLive())
      continue;

    std::string dll = StringRef(file->dllName).lower();
    llvm::pdb::DbiModuleDescriptorBuilder *&mod = dllToModuleDbi[dll];
    if (!mod) {
      pdb::DbiStreamBuilder &dbiBuilder = builder.getDbiBuilder();
      SmallString<128> libPath = file->parentName;
      pdbMakeAbsolute(libPath);
      sys::path::native(libPath);

      // Name modules similar to MSVC's link.exe.
      // The first module is the simple dll filename
      llvm::pdb::DbiModuleDescriptorBuilder &firstMod =
          exitOnErr(dbiBuilder.addModuleInfo(file->dllName));
      firstMod.setObjFileName(libPath);
      pdb::SectionContrib sc =
          createSectionContrib(ctx, nullptr, llvm::pdb::kInvalidStreamIndex);
      firstMod.setFirstSectionContrib(sc);

      // The second module is where the import stream goes.
      mod = &exitOnErr(dbiBuilder.addModuleInfo("Import:" + file->dllName));
      mod->setObjFileName(libPath);
    }

    DefinedImportThunk *thunk = cast<DefinedImportThunk>(file->thunkSym);
    Chunk *thunkChunk = thunk->getChunk();
    OutputSection *thunkOS = ctx.getOutputSection(thunkChunk);

    ObjNameSym ons(SymbolRecordKind::ObjNameSym);
    Compile3Sym cs(SymbolRecordKind::Compile3Sym);
    Thunk32Sym ts(SymbolRecordKind::Thunk32Sym);
    ScopeEndSym es(SymbolRecordKind::ScopeEndSym);

    ons.Name = file->dllName;
    ons.Signature = 0;

    fillLinkerVerRecord(cs, ctx.config.machine);

    ts.Name = thunk->getName();
    ts.Parent = 0;
    ts.End = 0;
    ts.Next = 0;
    ts.Thunk = ThunkOrdinal::Standard;
    ts.Length = thunkChunk->getSize();
    ts.Segment = thunkOS->sectionIndex;
    ts.Offset = thunkChunk->getRVA() - thunkOS->getRVA();

    llvm::BumpPtrAllocator &bAlloc = lld::bAlloc();
    mod->addSymbol(codeview::SymbolSerializer::writeOneSymbol(
        ons, bAlloc, CodeViewContainer::Pdb));
    mod->addSymbol(codeview::SymbolSerializer::writeOneSymbol(
        cs, bAlloc, CodeViewContainer::Pdb));

    CVSymbol newSym = codeview::SymbolSerializer::writeOneSymbol(
        ts, bAlloc, CodeViewContainer::Pdb);

    // Write ptrEnd for the S_THUNK32.
    ScopeRecord *thunkSymScope =
        getSymbolScopeFields(const_cast<uint8_t *>(newSym.data().data()));

    mod->addSymbol(newSym);

    newSym = codeview::SymbolSerializer::writeOneSymbol(es, bAlloc,
                                                        CodeViewContainer::Pdb);
    thunkSymScope->ptrEnd = mod->getNextSymbolOffset();

    mod->addSymbol(newSym);

    pdb::SectionContrib sc =
        createSectionContrib(ctx, thunk->getChunk(), mod->getModuleIndex());
    mod->setFirstSectionContrib(sc);
  }
}

// Creates a PDB file.
void lld::coff::createPDB(COFFLinkerContext &ctx,
                          ArrayRef<uint8_t> sectionTable,
                          llvm::codeview::DebugInfo *buildId) {
  llvm::TimeTraceScope timeScope("PDB file");
  ScopedTimer t1(ctx.totalPdbLinkTimer);
  {
    PDBLinker pdb(ctx);

    pdb.initialize(buildId);
    pdb.addObjectsToPDB();
    pdb.addImportFilesToPDB();
    pdb.addSections(sectionTable);
    pdb.addNatvisFiles();
    pdb.addNamedStreams();
    pdb.addPublicsToPDB();

    {
      llvm::TimeTraceScope timeScope("Commit PDB file to disk");
      ScopedTimer t2(ctx.diskCommitTimer);
      codeview::GUID guid;
      pdb.commit(&guid);
      memcpy(&buildId->PDB70.Signature, &guid, 16);
    }

    t1.stop();
    pdb.printStats();

    // Manually start this profile point to measure ~PDBLinker().
    if (getTimeTraceProfilerInstance() != nullptr)
      timeTraceProfilerBegin("PDBLinker destructor", StringRef(""));
  }
  // Manually end this profile point to measure ~PDBLinker().
  if (getTimeTraceProfilerInstance() != nullptr)
    timeTraceProfilerEnd();
}

void PDBLinker::initialize(llvm::codeview::DebugInfo *buildId) {
  ExitOnError exitOnErr;
  exitOnErr(builder.initialize(ctx.config.pdbPageSize));

  buildId->Signature.CVSignature = OMF::Signature::PDB70;
  // Signature is set to a hash of the PDB contents when the PDB is done.
  memset(buildId->PDB70.Signature, 0, 16);
  buildId->PDB70.Age = 1;

  // Create streams in MSF for predefined streams, namely
  // PDB, TPI, DBI and IPI.
  for (int i = 0; i < (int)pdb::kSpecialStreamCount; ++i)
    exitOnErr(builder.getMsfBuilder().addStream(0));

  // Add an Info stream.
  auto &infoBuilder = builder.getInfoBuilder();
  infoBuilder.setVersion(pdb::PdbRaw_ImplVer::PdbImplVC70);
  infoBuilder.setHashPDBContentsToGUID(true);

  // Add an empty DBI stream.
  pdb::DbiStreamBuilder &dbiBuilder = builder.getDbiBuilder();
  dbiBuilder.setAge(buildId->PDB70.Age);
  dbiBuilder.setVersionHeader(pdb::PdbDbiV70);
  dbiBuilder.setMachineType(ctx.config.machine);
  // Technically we are not link.exe 14.11, but there are known cases where
  // debugging tools on Windows expect Microsoft-specific version numbers or
  // they fail to work at all.  Since we know we produce PDBs that are
  // compatible with LINK 14.11, we set that version number here.
  dbiBuilder.setBuildNumber(14, 11);
}

void PDBLinker::addSections(ArrayRef<uint8_t> sectionTable) {
  llvm::TimeTraceScope timeScope("PDB output sections");
  ExitOnError exitOnErr;
  // It's not entirely clear what this is, but the * Linker * module uses it.
  pdb::DbiStreamBuilder &dbiBuilder = builder.getDbiBuilder();
  nativePath = ctx.config.pdbPath;
  pdbMakeAbsolute(nativePath);
  uint32_t pdbFilePathNI = dbiBuilder.addECName(nativePath);
  auto &linkerModule = exitOnErr(dbiBuilder.addModuleInfo("* Linker *"));
  linkerModule.setPdbFilePathNI(pdbFilePathNI);
  addCommonLinkerModuleSymbols(nativePath, linkerModule);

  // Add section contributions. They must be ordered by ascending RVA.
  for (OutputSection *os : ctx.outputSections) {
    addLinkerModuleSectionSymbol(linkerModule, *os, ctx.config.mingw);
    for (Chunk *c : os->chunks) {
      pdb::SectionContrib sc =
          createSectionContrib(ctx, c, linkerModule.getModuleIndex());
      builder.getDbiBuilder().addSectionContrib(sc);
    }
  }

  // The * Linker * first section contrib is only used along with /INCREMENTAL,
  // to provide trampolines thunks for incremental function patching. Set this
  // as "unused" because LLD doesn't support /INCREMENTAL link.
  pdb::SectionContrib sc =
      createSectionContrib(ctx, nullptr, llvm::pdb::kInvalidStreamIndex);
  linkerModule.setFirstSectionContrib(sc);

  // Add Section Map stream.
  ArrayRef<object::coff_section> sections = {
      (const object::coff_section *)sectionTable.data(),
      sectionTable.size() / sizeof(object::coff_section)};
  dbiBuilder.createSectionMap(sections);

  // Add COFF section header stream.
  exitOnErr(
      dbiBuilder.addDbgStream(pdb::DbgHeaderType::SectionHdr, sectionTable));
}

void PDBLinker::commit(codeview::GUID *guid) {
  // Print an error and continue if PDB writing fails. This is done mainly so
  // the user can see the output of /time and /summary, which is very helpful
  // when trying to figure out why a PDB file is too large.
  if (Error e = builder.commit(ctx.config.pdbPath, guid)) {
    e = handleErrors(std::move(e), [&](const llvm::msf::MSFError &me) {
      Err(ctx) << me.message();
      if (me.isPageOverflow())
        Err(ctx) << "try setting a larger /pdbpagesize";
    });
    checkError(std::move(e));
    Err(ctx) << "failed to write PDB file " << Twine(ctx.config.pdbPath);
  }
}

static uint32_t getSecrelReloc(Triple::ArchType arch) {
  switch (arch) {
  case Triple::x86_64:
    return COFF::IMAGE_REL_AMD64_SECREL;
  case Triple::x86:
    return COFF::IMAGE_REL_I386_SECREL;
  case Triple::thumb:
    return COFF::IMAGE_REL_ARM_SECREL;
  case Triple::aarch64:
    return COFF::IMAGE_REL_ARM64_SECREL;
  default:
    llvm_unreachable("unknown machine type");
  }
}

// Try to find a line table for the given offset Addr into the given chunk C.
// If a line table was found, the line table, the string and checksum tables
// that are used to interpret the line table, and the offset of Addr in the line
// table are stored in the output arguments. Returns whether a line table was
// found.
static bool findLineTable(const SectionChunk *c, uint32_t addr,
                          DebugStringTableSubsectionRef &cvStrTab,
                          DebugChecksumsSubsectionRef &checksums,
                          DebugLinesSubsectionRef &lines,
                          uint32_t &offsetInLinetable) {
  ExitOnError exitOnErr;
  const uint32_t secrelReloc = getSecrelReloc(c->getArch());

  for (SectionChunk *dbgC : c->file->getDebugChunks()) {
    if (dbgC->getSectionName() != ".debug$S")
      continue;

    // Build a mapping of SECREL relocations in dbgC that refer to `c`.
    DenseMap<uint32_t, uint32_t> secrels;
    for (const coff_relocation &r : dbgC->getRelocs()) {
      if (r.Type != secrelReloc)
        continue;

      if (auto *s = dyn_cast_or_null<DefinedRegular>(
              c->file->getSymbols()[r.SymbolTableIndex]))
        if (s->getChunk() == c)
          secrels[r.VirtualAddress] = s->getValue();
    }

    ArrayRef<uint8_t> contents =
        SectionChunk::consumeDebugMagic(dbgC->getContents(), ".debug$S");
    DebugSubsectionArray subsections;
    BinaryStreamReader reader(contents, llvm::endianness::little);
    exitOnErr(reader.readArray(subsections, contents.size()));

    for (const DebugSubsectionRecord &ss : subsections) {
      switch (ss.kind()) {
      case DebugSubsectionKind::StringTable: {
        assert(!cvStrTab.valid() &&
               "Encountered multiple string table subsections!");
        exitOnErr(cvStrTab.initialize(ss.getRecordData()));
        break;
      }
      case DebugSubsectionKind::FileChecksums:
        assert(!checksums.valid() &&
               "Encountered multiple checksum subsections!");
        exitOnErr(checksums.initialize(ss.getRecordData()));
        break;
      case DebugSubsectionKind::Lines: {
        ArrayRef<uint8_t> bytes;
        auto ref = ss.getRecordData();
        exitOnErr(ref.readLongestContiguousChunk(0, bytes));
        size_t offsetInDbgC = bytes.data() - dbgC->getContents().data();

        // Check whether this line table refers to C.
        auto i = secrels.find(offsetInDbgC);
        if (i == secrels.end())
          break;

        // Check whether this line table covers Addr in C.
        DebugLinesSubsectionRef linesTmp;
        exitOnErr(linesTmp.initialize(BinaryStreamReader(ref)));
        uint32_t offsetInC = i->second + linesTmp.header()->RelocOffset;
        if (addr < offsetInC || addr >= offsetInC + linesTmp.header()->CodeSize)
          break;

        assert(!lines.header() &&
               "Encountered multiple line tables for function!");
        exitOnErr(lines.initialize(BinaryStreamReader(ref)));
        offsetInLinetable = addr - offsetInC;
        break;
      }
      default:
        break;
      }

      if (cvStrTab.valid() && checksums.valid() && lines.header())
        return true;
    }
  }

  return false;
}

// Use CodeView line tables to resolve a file and line number for the given
// offset into the given chunk and return them, or std::nullopt if a line table
// was not found.
std::optional<std::pair<StringRef, uint32_t>>
lld::coff::getFileLineCodeView(const SectionChunk *c, uint32_t addr) {
  ExitOnError exitOnErr;

  DebugStringTableSubsectionRef cvStrTab;
  DebugChecksumsSubsectionRef checksums;
  DebugLinesSubsectionRef lines;
  uint32_t offsetInLinetable;

  if (!findLineTable(c, addr, cvStrTab, checksums, lines, offsetInLinetable))
    return std::nullopt;

  std::optional<uint32_t> nameIndex;
  std::optional<uint32_t> lineNumber;
  for (const LineColumnEntry &entry : lines) {
    for (const LineNumberEntry &ln : entry.LineNumbers) {
      LineInfo li(ln.Flags);
      if (ln.Offset > offsetInLinetable) {
        if (!nameIndex) {
          nameIndex = entry.NameIndex;
          lineNumber = li.getStartLine();
        }
        StringRef filename =
            exitOnErr(getFileName(cvStrTab, checksums, *nameIndex));
        return std::make_pair(filename, *lineNumber);
      }
      nameIndex = entry.NameIndex;
      lineNumber = li.getStartLine();
    }
  }
  if (!nameIndex)
    return std::nullopt;
  StringRef filename = exitOnErr(getFileName(cvStrTab, checksums, *nameIndex));
  return std::make_pair(filename, *lineNumber);
}<|MERGE_RESOLUTION|>--- conflicted
+++ resolved
@@ -1012,11 +1012,7 @@
     consumeError(std::move(e));
     return;
   }
-<<<<<<< HEAD
-  auto diag = Warn(f->ctx);
-=======
   auto diag = Warn(f->symtab.ctx);
->>>>>>> 49fd7d4f
   diag << "Cannot use debug info for '" << f << "' [LNK4099]";
   if (e)
     diag << "\n>>> failed to load reference " << std::move(e);
