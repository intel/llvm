//===- Driver.cpp ---------------------------------------------------------===//
//
// Part of the LLVM Project, under the Apache License v2.0 with LLVM Exceptions.
// See https://llvm.org/LICENSE.txt for license information.
// SPDX-License-Identifier: Apache-2.0 WITH LLVM-exception
//
//===----------------------------------------------------------------------===//

#include "Driver.h"
#include "COFFLinkerContext.h"
#include "Config.h"
#include "DebugTypes.h"
#include "ICF.h"
#include "InputFiles.h"
#include "MarkLive.h"
#include "MinGW.h"
#include "SymbolTable.h"
#include "Symbols.h"
#include "Writer.h"
#include "lld/Common/Args.h"
#include "lld/Common/CommonLinkerContext.h"
#include "lld/Common/Driver.h"
#include "lld/Common/Filesystem.h"
#include "lld/Common/Timer.h"
#include "lld/Common/Version.h"
#include "llvm/ADT/IntrusiveRefCntPtr.h"
#include "llvm/ADT/StringSwitch.h"
#include "llvm/BinaryFormat/Magic.h"
#include "llvm/Config/llvm-config.h"
#include "llvm/LTO/LTO.h"
#include "llvm/Object/ArchiveWriter.h"
#include "llvm/Object/COFFImportFile.h"
#include "llvm/Object/COFFModuleDefinition.h"
#include "llvm/Option/Arg.h"
#include "llvm/Option/ArgList.h"
#include "llvm/Option/Option.h"
#include "llvm/Support/BinaryStreamReader.h"
#include "llvm/Support/CommandLine.h"
#include "llvm/Support/Debug.h"
#include "llvm/Support/GlobPattern.h"
#include "llvm/Support/LEB128.h"
#include "llvm/Support/MathExtras.h"
#include "llvm/Support/Parallel.h"
#include "llvm/Support/Path.h"
#include "llvm/Support/Process.h"
#include "llvm/Support/TarWriter.h"
#include "llvm/Support/TargetSelect.h"
#include "llvm/Support/TimeProfiler.h"
#include "llvm/Support/VirtualFileSystem.h"
#include "llvm/Support/raw_ostream.h"
#include "llvm/TargetParser/Triple.h"
#include "llvm/ToolDrivers/llvm-lib/LibDriver.h"
#include <algorithm>
#include <future>
#include <memory>
#include <optional>
#include <tuple>

using namespace lld;
using namespace lld::coff;
using namespace llvm;
using namespace llvm::object;
using namespace llvm::COFF;
using namespace llvm::sys;

COFFSyncStream::COFFSyncStream(COFFLinkerContext &ctx, DiagLevel level)
    : SyncStream(ctx.e, level), ctx(ctx) {}

COFFSyncStream coff::Log(COFFLinkerContext &ctx) {
  return {ctx, DiagLevel::Log};
}
COFFSyncStream coff::Msg(COFFLinkerContext &ctx) {
  return {ctx, DiagLevel::Msg};
}
COFFSyncStream coff::Warn(COFFLinkerContext &ctx) {
  return {ctx, DiagLevel::Warn};
}
COFFSyncStream coff::Err(COFFLinkerContext &ctx) {
  return {ctx, DiagLevel::Err};
}
COFFSyncStream coff::Fatal(COFFLinkerContext &ctx) {
  return {ctx, DiagLevel::Fatal};
}
uint64_t coff::errCount(COFFLinkerContext &ctx) { return ctx.e.errorCount; }

namespace lld::coff {

bool link(ArrayRef<const char *> args, llvm::raw_ostream &stdoutOS,
          llvm::raw_ostream &stderrOS, bool exitEarly, bool disableOutput) {
  // This driver-specific context will be freed later by unsafeLldMain().
  auto *ctx = new COFFLinkerContext;

  ctx->e.initialize(stdoutOS, stderrOS, exitEarly, disableOutput);
  ctx->e.logName = args::getFilenameWithoutExe(args[0]);
  ctx->e.errorLimitExceededMsg = "too many errors emitted, stopping now"
                                 " (use /errorlimit:0 to see all errors)";

  ctx->driver.linkerMain(args);

  return errCount(*ctx) == 0;
}

// Parse options of the form "old;new".
static std::pair<StringRef, StringRef>
getOldNewOptions(COFFLinkerContext &ctx, opt::InputArgList &args, unsigned id) {
  auto *arg = args.getLastArg(id);
  if (!arg)
    return {"", ""};

  StringRef s = arg->getValue();
  std::pair<StringRef, StringRef> ret = s.split(';');
  if (ret.second.empty())
    Err(ctx) << arg->getSpelling() << " expects 'old;new' format, but got "
             << s;
  return ret;
}

// Parse options of the form "old;new[;extra]".
static std::tuple<StringRef, StringRef, StringRef>
getOldNewOptionsExtra(COFFLinkerContext &ctx, opt::InputArgList &args,
                      unsigned id) {
  auto [oldDir, second] = getOldNewOptions(ctx, args, id);
  auto [newDir, extraDir] = second.split(';');
  return {oldDir, newDir, extraDir};
}

// Drop directory components and replace extension with
// ".exe", ".dll" or ".sys".
static std::string getOutputPath(StringRef path, bool isDll, bool isDriver) {
  StringRef ext = ".exe";
  if (isDll)
    ext = ".dll";
  else if (isDriver)
    ext = ".sys";

  return (sys::path::stem(path) + ext).str();
}

// Returns true if S matches /crtend.?\.o$/.
static bool isCrtend(StringRef s) {
  if (!s.consume_back(".o"))
    return false;
  if (s.ends_with("crtend"))
    return true;
  return !s.empty() && s.drop_back().ends_with("crtend");
}

// ErrorOr is not default constructible, so it cannot be used as the type
// parameter of a future.
// FIXME: We could open the file in createFutureForFile and avoid needing to
// return an error here, but for the moment that would cost us a file descriptor
// (a limited resource on Windows) for the duration that the future is pending.
using MBErrPair = std::pair<std::unique_ptr<MemoryBuffer>, std::error_code>;

// Create a std::future that opens and maps a file using the best strategy for
// the host platform.
static std::future<MBErrPair> createFutureForFile(std::string path) {
#if _WIN64
  // On Windows, file I/O is relatively slow so it is best to do this
  // asynchronously.  But 32-bit has issues with potentially launching tons
  // of threads
  auto strategy = std::launch::async;
#else
  auto strategy = std::launch::deferred;
#endif
  return std::async(strategy, [=]() {
    auto mbOrErr = MemoryBuffer::getFile(path, /*IsText=*/false,
                                         /*RequiresNullTerminator=*/false);
    if (!mbOrErr)
      return MBErrPair{nullptr, mbOrErr.getError()};
    return MBErrPair{std::move(*mbOrErr), std::error_code()};
  });
}

// Symbol names are mangled by prepending "_" on x86.
StringRef LinkerDriver::mangle(StringRef sym) {
  assert(ctx.config.machine != IMAGE_FILE_MACHINE_UNKNOWN);
  if (ctx.config.machine == I386)
    return saver().save("_" + sym);
  return sym;
}

llvm::Triple::ArchType LinkerDriver::getArch() {
  return getMachineArchType(ctx.config.machine);
}

bool LinkerDriver::findUnderscoreMangle(StringRef sym) {
  Symbol *s = ctx.symtab.findMangle(mangle(sym));
  return s && !isa<Undefined>(s);
}

MemoryBufferRef LinkerDriver::takeBuffer(std::unique_ptr<MemoryBuffer> mb) {
  MemoryBufferRef mbref = *mb;
  make<std::unique_ptr<MemoryBuffer>>(std::move(mb)); // take ownership

  if (ctx.driver.tar)
    ctx.driver.tar->append(relativeToRoot(mbref.getBufferIdentifier()),
                           mbref.getBuffer());
  return mbref;
}

void LinkerDriver::addBuffer(std::unique_ptr<MemoryBuffer> mb,
                             bool wholeArchive, bool lazy) {
  StringRef filename = mb->getBufferIdentifier();

  MemoryBufferRef mbref = takeBuffer(std::move(mb));
  filePaths.push_back(filename);

  // File type is detected by contents, not by file extension.
  switch (identify_magic(mbref.getBuffer())) {
  case file_magic::windows_resource:
    resources.push_back(mbref);
    break;
  case file_magic::archive:
    if (wholeArchive) {
      std::unique_ptr<Archive> file =
          CHECK(Archive::create(mbref), filename + ": failed to parse archive");
      Archive *archive = file.get();
      make<std::unique_ptr<Archive>>(std::move(file)); // take ownership

      int memberIndex = 0;
      for (MemoryBufferRef m : getArchiveMembers(ctx, archive))
        addArchiveBuffer(m, "<whole-archive>", filename, memberIndex++);
      return;
    }
    ctx.symtab.addFile(make<ArchiveFile>(ctx, mbref));
    break;
  case file_magic::bitcode:
    ctx.symtab.addFile(make<BitcodeFile>(ctx, mbref, "", 0, lazy));
    break;
  case file_magic::coff_object:
  case file_magic::coff_import_library:
    ctx.symtab.addFile(make<ObjFile>(ctx, mbref, lazy));
    break;
  case file_magic::pdb:
    ctx.symtab.addFile(make<PDBInputFile>(ctx, mbref));
    break;
  case file_magic::coff_cl_gl_object:
    Err(ctx) << filename
             << ": is not a native COFF file. Recompile without /GL";
    break;
  case file_magic::pecoff_executable:
    if (ctx.config.mingw) {
      ctx.symtab.addFile(make<DLLFile>(ctx, mbref));
      break;
    }
    if (filename.ends_with_insensitive(".dll")) {
      Err(ctx) << filename
               << ": bad file type. Did you specify a DLL instead of an "
                  "import library?";
      break;
    }
    [[fallthrough]];
  default:
    Err(ctx) << mbref.getBufferIdentifier() << ": unknown file type";
    break;
  }
}

void LinkerDriver::enqueuePath(StringRef path, bool wholeArchive, bool lazy) {
  auto future = std::make_shared<std::future<MBErrPair>>(
      createFutureForFile(std::string(path)));
  std::string pathStr = std::string(path);
  enqueueTask([=]() {
    llvm::TimeTraceScope timeScope("File: ", path);
    auto [mb, ec] = future->get();
    if (ec) {
      // Retry reading the file (synchronously) now that we may have added
      // winsysroot search paths from SymbolTable::addFile().
      // Retrying synchronously is important for keeping the order of inputs
      // consistent.
      // This makes it so that if the user passes something in the winsysroot
      // before something we can find with an architecture, we won't find the
      // winsysroot file.
      if (std::optional<StringRef> retryPath = findFileIfNew(pathStr)) {
        auto retryMb = MemoryBuffer::getFile(*retryPath, /*IsText=*/false,
                                             /*RequiresNullTerminator=*/false);
        ec = retryMb.getError();
        if (!ec)
          mb = std::move(*retryMb);
      } else {
        // We've already handled this file.
        return;
      }
    }
    if (ec) {
      std::string msg = "could not open '" + pathStr + "': " + ec.message();
      // Check if the filename is a typo for an option flag. OptTable thinks
      // that all args that are not known options and that start with / are
      // filenames, but e.g. `/nodefaultlibs` is more likely a typo for
      // the option `/nodefaultlib` than a reference to a file in the root
      // directory.
      std::string nearest;
      if (ctx.optTable.findNearest(pathStr, nearest) > 1)
        Err(ctx) << msg;
      else
        Err(ctx) << msg << "; did you mean '" << nearest << "'";
    } else
      ctx.driver.addBuffer(std::move(mb), wholeArchive, lazy);
  });
}

void LinkerDriver::addArchiveBuffer(MemoryBufferRef mb, StringRef symName,
                                    StringRef parentName,
                                    uint64_t offsetInArchive) {
  file_magic magic = identify_magic(mb.getBuffer());
  if (magic == file_magic::coff_import_library) {
    InputFile *imp = make<ImportFile>(ctx, mb);
    imp->parentName = parentName;
    ctx.symtab.addFile(imp);
    return;
  }

  InputFile *obj;
  if (magic == file_magic::coff_object) {
    obj = make<ObjFile>(ctx, mb);
  } else if (magic == file_magic::bitcode) {
    obj =
        make<BitcodeFile>(ctx, mb, parentName, offsetInArchive, /*lazy=*/false);
  } else if (magic == file_magic::coff_cl_gl_object) {
    Err(ctx) << mb.getBufferIdentifier()
             << ": is not a native COFF file. Recompile without /GL?";
    return;
  } else {
    Err(ctx) << "unknown file type: " << mb.getBufferIdentifier();
    return;
  }

  obj->parentName = parentName;
  ctx.symtab.addFile(obj);
  Log(ctx) << "Loaded " << obj << " for " << symName;
}

void LinkerDriver::enqueueArchiveMember(const Archive::Child &c,
                                        const Archive::Symbol &sym,
                                        StringRef parentName) {

  auto reportBufferError = [=](Error &&e, StringRef childName) {
    Fatal(ctx) << "could not get the buffer for the member defining symbol "
               << &sym << ": " << parentName << "(" << childName
               << "): " << std::move(e);
  };

  if (!c.getParent()->isThin()) {
    uint64_t offsetInArchive = c.getChildOffset();
    Expected<MemoryBufferRef> mbOrErr = c.getMemoryBufferRef();
    if (!mbOrErr)
      reportBufferError(mbOrErr.takeError(), check(c.getFullName()));
    MemoryBufferRef mb = mbOrErr.get();
    enqueueTask([=]() {
      llvm::TimeTraceScope timeScope("Archive: ", mb.getBufferIdentifier());
      ctx.driver.addArchiveBuffer(mb, toCOFFString(ctx, sym), parentName,
                                  offsetInArchive);
    });
    return;
  }

  std::string childName =
      CHECK(c.getFullName(),
            "could not get the filename for the member defining symbol " +
                toCOFFString(ctx, sym));
  auto future =
      std::make_shared<std::future<MBErrPair>>(createFutureForFile(childName));
  enqueueTask([=]() {
    auto mbOrErr = future->get();
    if (mbOrErr.second)
      reportBufferError(errorCodeToError(mbOrErr.second), childName);
    llvm::TimeTraceScope timeScope("Archive: ",
                                   mbOrErr.first->getBufferIdentifier());
    // Pass empty string as archive name so that the original filename is
    // used as the buffer identifier.
    ctx.driver.addArchiveBuffer(takeBuffer(std::move(mbOrErr.first)),
                                toCOFFString(ctx, sym), "",
                                /*OffsetInArchive=*/0);
  });
}

bool LinkerDriver::isDecorated(StringRef sym) {
  return sym.starts_with("@") || sym.contains("@@") || sym.starts_with("?") ||
         (!ctx.config.mingw && sym.contains('@'));
}

// Parses .drectve section contents and returns a list of files
// specified by /defaultlib.
void LinkerDriver::parseDirectives(InputFile *file) {
  StringRef s = file->getDirectives();
  if (s.empty())
    return;

  Log(ctx) << "Directives: " << file << ": " << s;

  ArgParser parser(ctx);
  // .drectve is always tokenized using Windows shell rules.
  // /EXPORT: option can appear too many times, processing in fastpath.
  ParsedDirectives directives = parser.parseDirectives(s);

  for (StringRef e : directives.exports) {
    // If a common header file contains dllexported function
    // declarations, many object files may end up with having the
    // same /EXPORT options. In order to save cost of parsing them,
    // we dedup them first.
    if (!directivesExports.insert(e).second)
      continue;

    Export exp = parseExport(e);
    if (ctx.config.machine == I386 && ctx.config.mingw) {
      if (!isDecorated(exp.name))
        exp.name = saver().save("_" + exp.name);
      if (!exp.extName.empty() && !isDecorated(exp.extName))
        exp.extName = saver().save("_" + exp.extName);
    }
    exp.source = ExportSource::Directives;
    ctx.config.exports.push_back(exp);
  }

  // Handle /include: in bulk.
  for (StringRef inc : directives.includes)
    addUndefined(inc);

  // Handle /exclude-symbols: in bulk.
  for (StringRef e : directives.excludes) {
    SmallVector<StringRef, 2> vec;
    e.split(vec, ',');
    for (StringRef sym : vec)
      excludedSymbols.insert(mangle(sym));
  }

  // https://docs.microsoft.com/en-us/cpp/preprocessor/comment-c-cpp?view=msvc-160
  for (auto *arg : directives.args) {
    switch (arg->getOption().getID()) {
    case OPT_aligncomm:
      parseAligncomm(arg->getValue());
      break;
    case OPT_alternatename:
      parseAlternateName(arg->getValue());
      break;
    case OPT_defaultlib:
      if (std::optional<StringRef> path = findLibIfNew(arg->getValue()))
        enqueuePath(*path, false, false);
      break;
    case OPT_entry:
      if (!arg->getValue()[0])
        Fatal(ctx) << "missing entry point symbol name";
      ctx.config.entry = addUndefined(mangle(arg->getValue()), true);
      break;
    case OPT_failifmismatch:
      checkFailIfMismatch(arg->getValue(), file);
      break;
    case OPT_incl:
      addUndefined(arg->getValue());
      break;
    case OPT_manifestdependency:
      ctx.config.manifestDependencies.insert(arg->getValue());
      break;
    case OPT_merge:
      parseMerge(arg->getValue());
      break;
    case OPT_nodefaultlib:
      ctx.config.noDefaultLibs.insert(findLib(arg->getValue()).lower());
      break;
    case OPT_release:
      ctx.config.writeCheckSum = true;
      break;
    case OPT_section:
      parseSection(arg->getValue());
      break;
    case OPT_stack:
      parseNumbers(arg->getValue(), &ctx.config.stackReserve,
                   &ctx.config.stackCommit);
      break;
    case OPT_subsystem: {
      bool gotVersion = false;
      parseSubsystem(arg->getValue(), &ctx.config.subsystem,
                     &ctx.config.majorSubsystemVersion,
                     &ctx.config.minorSubsystemVersion, &gotVersion);
      if (gotVersion) {
        ctx.config.majorOSVersion = ctx.config.majorSubsystemVersion;
        ctx.config.minorOSVersion = ctx.config.minorSubsystemVersion;
      }
      break;
    }
    // Only add flags here that link.exe accepts in
    // `#pragma comment(linker, "/flag")`-generated sections.
    case OPT_editandcontinue:
    case OPT_guardsym:
    case OPT_throwingnew:
    case OPT_inferasanlibs:
    case OPT_inferasanlibs_no:
      break;
    default:
      Err(ctx) << arg->getSpelling() << " is not allowed in .drectve ("
               << toString(file) << ")";
    }
  }
}

// Find file from search paths. You can omit ".obj", this function takes
// care of that. Note that the returned path is not guaranteed to exist.
StringRef LinkerDriver::findFile(StringRef filename) {
  auto getFilename = [this](StringRef filename) -> StringRef {
    if (ctx.config.vfs)
      if (auto statOrErr = ctx.config.vfs->status(filename))
        return saver().save(statOrErr->getName());
    return filename;
  };

  if (sys::path::is_absolute(filename))
    return getFilename(filename);
  bool hasExt = filename.contains('.');
  for (StringRef dir : searchPaths) {
    SmallString<128> path = dir;
    sys::path::append(path, filename);
    path = SmallString<128>{getFilename(path.str())};
    if (sys::fs::exists(path.str()))
      return saver().save(path.str());
    if (!hasExt) {
      path.append(".obj");
      path = SmallString<128>{getFilename(path.str())};
      if (sys::fs::exists(path.str()))
        return saver().save(path.str());
    }
  }
  return filename;
}

static std::optional<sys::fs::UniqueID> getUniqueID(StringRef path) {
  sys::fs::UniqueID ret;
  if (sys::fs::getUniqueID(path, ret))
    return std::nullopt;
  return ret;
}

// Resolves a file path. This never returns the same path
// (in that case, it returns std::nullopt).
std::optional<StringRef> LinkerDriver::findFileIfNew(StringRef filename) {
  StringRef path = findFile(filename);

  if (std::optional<sys::fs::UniqueID> id = getUniqueID(path)) {
    bool seen = !visitedFiles.insert(*id).second;
    if (seen)
      return std::nullopt;
  }

  if (path.ends_with_insensitive(".lib"))
    visitedLibs.insert(std::string(sys::path::filename(path).lower()));
  return path;
}

// MinGW specific. If an embedded directive specified to link to
// foo.lib, but it isn't found, try libfoo.a instead.
StringRef LinkerDriver::findLibMinGW(StringRef filename) {
  if (filename.contains('/') || filename.contains('\\'))
    return filename;

  SmallString<128> s = filename;
  sys::path::replace_extension(s, ".a");
  StringRef libName = saver().save("lib" + s.str());
  return findFile(libName);
}

// Find library file from search path.
StringRef LinkerDriver::findLib(StringRef filename) {
  // Add ".lib" to Filename if that has no file extension.
  bool hasExt = filename.contains('.');
  if (!hasExt)
    filename = saver().save(filename + ".lib");
  StringRef ret = findFile(filename);
  // For MinGW, if the find above didn't turn up anything, try
  // looking for a MinGW formatted library name.
  if (ctx.config.mingw && ret == filename)
    return findLibMinGW(filename);
  return ret;
}

// Resolves a library path. /nodefaultlib options are taken into
// consideration. This never returns the same path (in that case,
// it returns std::nullopt).
std::optional<StringRef> LinkerDriver::findLibIfNew(StringRef filename) {
  if (ctx.config.noDefaultLibAll)
    return std::nullopt;
  if (!visitedLibs.insert(filename.lower()).second)
    return std::nullopt;

  StringRef path = findLib(filename);
  if (ctx.config.noDefaultLibs.count(path.lower()))
    return std::nullopt;

  if (std::optional<sys::fs::UniqueID> id = getUniqueID(path))
    if (!visitedFiles.insert(*id).second)
      return std::nullopt;
  return path;
}

void LinkerDriver::detectWinSysRoot(const opt::InputArgList &Args) {
  IntrusiveRefCntPtr<vfs::FileSystem> VFS = vfs::getRealFileSystem();

  // Check the command line first, that's the user explicitly telling us what to
  // use. Check the environment next, in case we're being invoked from a VS
  // command prompt. Failing that, just try to find the newest Visual Studio
  // version we can and use its default VC toolchain.
  std::optional<StringRef> VCToolsDir, VCToolsVersion, WinSysRoot;
  if (auto *A = Args.getLastArg(OPT_vctoolsdir))
    VCToolsDir = A->getValue();
  if (auto *A = Args.getLastArg(OPT_vctoolsversion))
    VCToolsVersion = A->getValue();
  if (auto *A = Args.getLastArg(OPT_winsysroot))
    WinSysRoot = A->getValue();
  if (!findVCToolChainViaCommandLine(*VFS, VCToolsDir, VCToolsVersion,
                                     WinSysRoot, vcToolChainPath, vsLayout) &&
      (Args.hasArg(OPT_lldignoreenv) ||
       !findVCToolChainViaEnvironment(*VFS, vcToolChainPath, vsLayout)) &&
      !findVCToolChainViaSetupConfig(*VFS, {}, vcToolChainPath, vsLayout) &&
      !findVCToolChainViaRegistry(vcToolChainPath, vsLayout))
    return;

  // If the VC environment hasn't been configured (perhaps because the user did
  // not run vcvarsall), try to build a consistent link environment.  If the
  // environment variable is set however, assume the user knows what they're
  // doing. If the user passes /vctoolsdir or /winsdkdir, trust that over env
  // vars.
  if (const auto *A = Args.getLastArg(OPT_diasdkdir, OPT_winsysroot)) {
    diaPath = A->getValue();
    if (A->getOption().getID() == OPT_winsysroot)
      path::append(diaPath, "DIA SDK");
  }
  useWinSysRootLibPath = Args.hasArg(OPT_lldignoreenv) ||
                         !Process::GetEnv("LIB") ||
                         Args.getLastArg(OPT_vctoolsdir, OPT_winsysroot);
  if (Args.hasArg(OPT_lldignoreenv) || !Process::GetEnv("LIB") ||
      Args.getLastArg(OPT_winsdkdir, OPT_winsysroot)) {
    std::optional<StringRef> WinSdkDir, WinSdkVersion;
    if (auto *A = Args.getLastArg(OPT_winsdkdir))
      WinSdkDir = A->getValue();
    if (auto *A = Args.getLastArg(OPT_winsdkversion))
      WinSdkVersion = A->getValue();

    if (useUniversalCRT(vsLayout, vcToolChainPath, getArch(), *VFS)) {
      std::string UniversalCRTSdkPath;
      std::string UCRTVersion;
      if (getUniversalCRTSdkDir(*VFS, WinSdkDir, WinSdkVersion, WinSysRoot,
                                UniversalCRTSdkPath, UCRTVersion)) {
        universalCRTLibPath = UniversalCRTSdkPath;
        path::append(universalCRTLibPath, "Lib", UCRTVersion, "ucrt");
      }
    }

    std::string sdkPath;
    std::string windowsSDKIncludeVersion;
    std::string windowsSDKLibVersion;
    if (getWindowsSDKDir(*VFS, WinSdkDir, WinSdkVersion, WinSysRoot, sdkPath,
                         sdkMajor, windowsSDKIncludeVersion,
                         windowsSDKLibVersion)) {
      windowsSdkLibPath = sdkPath;
      path::append(windowsSdkLibPath, "Lib");
      if (sdkMajor >= 8)
        path::append(windowsSdkLibPath, windowsSDKLibVersion, "um");
    }
  }
}

void LinkerDriver::addClangLibSearchPaths(const std::string &argv0) {
  std::string lldBinary = sys::fs::getMainExecutable(argv0.c_str(), nullptr);
  SmallString<128> binDir(lldBinary);
  sys::path::remove_filename(binDir);                 // remove lld-link.exe
  StringRef rootDir = sys::path::parent_path(binDir); // remove 'bin'

  SmallString<128> libDir(rootDir);
  sys::path::append(libDir, "lib");

  // Add the resource dir library path
  SmallString<128> runtimeLibDir(rootDir);
  sys::path::append(runtimeLibDir, "lib", "clang",
                    std::to_string(LLVM_VERSION_MAJOR), "lib");
  // Resource dir + osname, which is hardcoded to windows since we are in the
  // COFF driver.
  SmallString<128> runtimeLibDirWithOS(runtimeLibDir);
  sys::path::append(runtimeLibDirWithOS, "windows");

  searchPaths.push_back(saver().save(runtimeLibDirWithOS.str()));
  searchPaths.push_back(saver().save(runtimeLibDir.str()));
  searchPaths.push_back(saver().save(libDir.str()));
}

void LinkerDriver::addWinSysRootLibSearchPaths() {
  if (!diaPath.empty()) {
    // The DIA SDK always uses the legacy vc arch, even in new MSVC versions.
    path::append(diaPath, "lib", archToLegacyVCArch(getArch()));
    searchPaths.push_back(saver().save(diaPath.str()));
  }
  if (useWinSysRootLibPath) {
    searchPaths.push_back(saver().save(getSubDirectoryPath(
        SubDirectoryType::Lib, vsLayout, vcToolChainPath, getArch())));
    searchPaths.push_back(saver().save(
        getSubDirectoryPath(SubDirectoryType::Lib, vsLayout, vcToolChainPath,
                            getArch(), "atlmfc")));
  }
  if (!universalCRTLibPath.empty()) {
    StringRef ArchName = archToWindowsSDKArch(getArch());
    if (!ArchName.empty()) {
      path::append(universalCRTLibPath, ArchName);
      searchPaths.push_back(saver().save(universalCRTLibPath.str()));
    }
  }
  if (!windowsSdkLibPath.empty()) {
    std::string path;
    if (appendArchToWindowsSDKLibPath(sdkMajor, windowsSdkLibPath, getArch(),
                                      path))
      searchPaths.push_back(saver().save(path));
  }
}

// Parses LIB environment which contains a list of search paths.
void LinkerDriver::addLibSearchPaths() {
  std::optional<std::string> envOpt = Process::GetEnv("LIB");
  if (!envOpt)
    return;
  StringRef env = saver().save(*envOpt);
  while (!env.empty()) {
    StringRef path;
    std::tie(path, env) = env.split(';');
    searchPaths.push_back(path);
  }
}

Symbol *LinkerDriver::addUndefined(StringRef name, bool aliasEC) {
  Symbol *b = ctx.symtab.addUndefined(name);
  if (!b->isGCRoot) {
    b->isGCRoot = true;
    ctx.config.gcroot.push_back(b);
  }

  // On ARM64EC, a symbol may be defined in either its mangled or demangled form
  // (or both). Define an anti-dependency symbol that binds both forms, similar
  // to how compiler-generated code references external functions.
  if (aliasEC && isArm64EC(ctx.config.machine)) {
    if (std::optional<std::string> mangledName =
            getArm64ECMangledFunctionName(name)) {
      auto u = dyn_cast<Undefined>(b);
      if (u && !u->weakAlias) {
        Symbol *t = ctx.symtab.addUndefined(saver().save(*mangledName));
        u->setWeakAlias(t, true);
      }
    } else if (std::optional<std::string> demangledName =
                   getArm64ECDemangledFunctionName(name)) {
      Symbol *us = ctx.symtab.addUndefined(saver().save(*demangledName));
      auto u = dyn_cast<Undefined>(us);
      if (u && !u->weakAlias)
        u->setWeakAlias(b, true);
    }
  }
  return b;
}

void LinkerDriver::addUndefinedGlob(StringRef arg) {
  Expected<GlobPattern> pat = GlobPattern::create(arg);
  if (!pat) {
    Err(ctx) << "/includeglob: " << toString(pat.takeError());
    return;
  }

  SmallVector<Symbol *, 0> syms;
  ctx.symtab.forEachSymbol([&syms, &pat](Symbol *sym) {
    if (pat->match(sym->getName())) {
      syms.push_back(sym);
    }
  });

  for (Symbol *sym : syms)
    addUndefined(sym->getName());
}

StringRef LinkerDriver::mangleMaybe(Symbol *s) {
  // If the plain symbol name has already been resolved, do nothing.
  Undefined *unmangled = dyn_cast<Undefined>(s);
  if (!unmangled)
    return "";

  // Otherwise, see if a similar, mangled symbol exists in the symbol table.
  Symbol *mangled = ctx.symtab.findMangle(unmangled->getName());
  if (!mangled)
    return "";

  // If we find a similar mangled symbol, make this an alias to it and return
  // its name.
  Log(ctx) << unmangled->getName() << " aliased to " << mangled->getName();
  unmangled->setWeakAlias(ctx.symtab.addUndefined(mangled->getName()));
  return mangled->getName();
}

// Windows specific -- find default entry point name.
//
// There are four different entry point functions for Windows executables,
// each of which corresponds to a user-defined "main" function. This function
// infers an entry point from a user-defined "main" function.
StringRef LinkerDriver::findDefaultEntry() {
  assert(ctx.config.subsystem != IMAGE_SUBSYSTEM_UNKNOWN &&
         "must handle /subsystem before calling this");

  if (ctx.config.mingw)
    return mangle(ctx.config.subsystem == IMAGE_SUBSYSTEM_WINDOWS_GUI
                      ? "WinMainCRTStartup"
                      : "mainCRTStartup");

  if (ctx.config.subsystem == IMAGE_SUBSYSTEM_WINDOWS_GUI) {
    if (findUnderscoreMangle("wWinMain")) {
      if (!findUnderscoreMangle("WinMain"))
        return mangle("wWinMainCRTStartup");
      Warn(ctx) << "found both wWinMain and WinMain; using latter";
    }
    return mangle("WinMainCRTStartup");
  }
  if (findUnderscoreMangle("wmain")) {
    if (!findUnderscoreMangle("main"))
      return mangle("wmainCRTStartup");
    Warn(ctx) << "found both wmain and main; using latter";
  }
  return mangle("mainCRTStartup");
}

WindowsSubsystem LinkerDriver::inferSubsystem() {
  if (ctx.config.dll)
    return IMAGE_SUBSYSTEM_WINDOWS_GUI;
  if (ctx.config.mingw)
    return IMAGE_SUBSYSTEM_WINDOWS_CUI;
  // Note that link.exe infers the subsystem from the presence of these
  // functions even if /entry: or /nodefaultlib are passed which causes them
  // to not be called.
  bool haveMain = findUnderscoreMangle("main");
  bool haveWMain = findUnderscoreMangle("wmain");
  bool haveWinMain = findUnderscoreMangle("WinMain");
  bool haveWWinMain = findUnderscoreMangle("wWinMain");
  if (haveMain || haveWMain) {
    if (haveWinMain || haveWWinMain) {
      Warn(ctx) << "found " << (haveMain ? "main" : "wmain") << " and "
                << (haveWinMain ? "WinMain" : "wWinMain")
                << "; defaulting to /subsystem:console";
    }
    return IMAGE_SUBSYSTEM_WINDOWS_CUI;
  }
  if (haveWinMain || haveWWinMain)
    return IMAGE_SUBSYSTEM_WINDOWS_GUI;
  return IMAGE_SUBSYSTEM_UNKNOWN;
}

uint64_t LinkerDriver::getDefaultImageBase() {
  if (ctx.config.is64())
    return ctx.config.dll ? 0x180000000 : 0x140000000;
  return ctx.config.dll ? 0x10000000 : 0x400000;
}

static std::string rewritePath(StringRef s) {
  if (fs::exists(s))
    return relativeToRoot(s);
  return std::string(s);
}

// Reconstructs command line arguments so that so that you can re-run
// the same command with the same inputs. This is for --reproduce.
static std::string createResponseFile(const opt::InputArgList &args,
                                      ArrayRef<StringRef> filePaths,
                                      ArrayRef<StringRef> searchPaths) {
  SmallString<0> data;
  raw_svector_ostream os(data);

  for (auto *arg : args) {
    switch (arg->getOption().getID()) {
    case OPT_linkrepro:
    case OPT_reproduce:
    case OPT_INPUT:
    case OPT_defaultlib:
    case OPT_libpath:
    case OPT_winsysroot:
      break;
    case OPT_call_graph_ordering_file:
    case OPT_deffile:
    case OPT_manifestinput:
    case OPT_natvis:
      os << arg->getSpelling() << quote(rewritePath(arg->getValue())) << '\n';
      break;
    case OPT_order: {
      StringRef orderFile = arg->getValue();
      orderFile.consume_front("@");
      os << arg->getSpelling() << '@' << quote(rewritePath(orderFile)) << '\n';
      break;
    }
    case OPT_pdbstream: {
      const std::pair<StringRef, StringRef> nameFile =
          StringRef(arg->getValue()).split("=");
      os << arg->getSpelling() << nameFile.first << '='
         << quote(rewritePath(nameFile.second)) << '\n';
      break;
    }
    case OPT_implib:
    case OPT_manifestfile:
    case OPT_pdb:
    case OPT_pdbstripped:
    case OPT_out:
      os << arg->getSpelling() << sys::path::filename(arg->getValue()) << "\n";
      break;
    default:
      os << toString(*arg) << "\n";
    }
  }

  for (StringRef path : searchPaths) {
    std::string relPath = relativeToRoot(path);
    os << "/libpath:" << quote(relPath) << "\n";
  }

  for (StringRef path : filePaths)
    os << quote(relativeToRoot(path)) << "\n";

  return std::string(data);
}

static unsigned parseDebugTypes(COFFLinkerContext &ctx,
                                const opt::InputArgList &args) {
  unsigned debugTypes = static_cast<unsigned>(DebugType::None);

  if (auto *a = args.getLastArg(OPT_debugtype)) {
    SmallVector<StringRef, 3> types;
    StringRef(a->getValue())
        .split(types, ',', /*MaxSplit=*/-1, /*KeepEmpty=*/false);

    for (StringRef type : types) {
      unsigned v = StringSwitch<unsigned>(type.lower())
                       .Case("cv", static_cast<unsigned>(DebugType::CV))
                       .Case("pdata", static_cast<unsigned>(DebugType::PData))
                       .Case("fixup", static_cast<unsigned>(DebugType::Fixup))
                       .Default(0);
      if (v == 0) {
        Warn(ctx) << "/debugtype: unknown option '" << type << "'";
        continue;
      }
      debugTypes |= v;
    }
    return debugTypes;
  }

  // Default debug types
  debugTypes = static_cast<unsigned>(DebugType::CV);
  if (args.hasArg(OPT_driver))
    debugTypes |= static_cast<unsigned>(DebugType::PData);
  if (args.hasArg(OPT_profile))
    debugTypes |= static_cast<unsigned>(DebugType::Fixup);

  return debugTypes;
}

std::string LinkerDriver::getMapFile(const opt::InputArgList &args,
                                     opt::OptSpecifier os,
                                     opt::OptSpecifier osFile) {
  auto *arg = args.getLastArg(os, osFile);
  if (!arg)
    return "";
  if (arg->getOption().getID() == osFile.getID())
    return arg->getValue();

  assert(arg->getOption().getID() == os.getID());
  StringRef outFile = ctx.config.outputFile;
  return (outFile.substr(0, outFile.rfind('.')) + ".map").str();
}

std::string LinkerDriver::getImplibPath() {
  if (!ctx.config.implib.empty())
    return std::string(ctx.config.implib);
  SmallString<128> out = StringRef(ctx.config.outputFile);
  sys::path::replace_extension(out, ".lib");
  return std::string(out);
}

// The import name is calculated as follows:
//
//        | LIBRARY w/ ext |   LIBRARY w/o ext   | no LIBRARY
//   -----+----------------+---------------------+------------------
//   LINK | {value}        | {value}.{.dll/.exe} | {output name}
//    LIB | {value}        | {value}.dll         | {output name}.dll
//
std::string LinkerDriver::getImportName(bool asLib) {
  SmallString<128> out;

  if (ctx.config.importName.empty()) {
    out.assign(sys::path::filename(ctx.config.outputFile));
    if (asLib)
      sys::path::replace_extension(out, ".dll");
  } else {
    out.assign(ctx.config.importName);
    if (!sys::path::has_extension(out))
      sys::path::replace_extension(out,
                                   (ctx.config.dll || asLib) ? ".dll" : ".exe");
  }

  return std::string(out);
}

void LinkerDriver::createImportLibrary(bool asLib) {
  llvm::TimeTraceScope timeScope("Create import library");
  std::vector<COFFShortExport> exports;
  for (Export &e1 : ctx.config.exports) {
    COFFShortExport e2;
    e2.Name = std::string(e1.name);
    e2.SymbolName = std::string(e1.symbolName);
    e2.ExtName = std::string(e1.extName);
    e2.ExportAs = std::string(e1.exportAs);
    e2.ImportName = std::string(e1.importName);
    e2.Ordinal = e1.ordinal;
    e2.Noname = e1.noname;
    e2.Data = e1.data;
    e2.Private = e1.isPrivate;
    e2.Constant = e1.constant;
    exports.push_back(e2);
  }

  std::string libName = getImportName(asLib);
  std::string path = getImplibPath();

  if (!ctx.config.incremental) {
    checkError(writeImportLibrary(libName, path, exports, ctx.config.machine,
                                  ctx.config.mingw));
    return;
  }

  // If the import library already exists, replace it only if the contents
  // have changed.
  ErrorOr<std::unique_ptr<MemoryBuffer>> oldBuf = MemoryBuffer::getFile(
      path, /*IsText=*/false, /*RequiresNullTerminator=*/false);
  if (!oldBuf) {
    checkError(writeImportLibrary(libName, path, exports, ctx.config.machine,
                                  ctx.config.mingw));
    return;
  }

  SmallString<128> tmpName;
  if (std::error_code ec =
          sys::fs::createUniqueFile(path + ".tmp-%%%%%%%%.lib", tmpName))
    Fatal(ctx) << "cannot create temporary file for import library " << path
               << ": " << ec.message();

  if (Error e = writeImportLibrary(libName, tmpName, exports,
                                   ctx.config.machine, ctx.config.mingw)) {
    checkError(std::move(e));
    return;
  }

  std::unique_ptr<MemoryBuffer> newBuf = check(MemoryBuffer::getFile(
      tmpName, /*IsText=*/false, /*RequiresNullTerminator=*/false));
  if ((*oldBuf)->getBuffer() != newBuf->getBuffer()) {
    oldBuf->reset();
    checkError(errorCodeToError(sys::fs::rename(tmpName, path)));
  } else {
    sys::fs::remove(tmpName);
  }
}

void LinkerDriver::parseModuleDefs(StringRef path) {
  llvm::TimeTraceScope timeScope("Parse def file");
  std::unique_ptr<MemoryBuffer> mb =
      CHECK(MemoryBuffer::getFile(path, /*IsText=*/false,
                                  /*RequiresNullTerminator=*/false,
                                  /*IsVolatile=*/true),
            "could not open " + path);
  COFFModuleDefinition m = check(parseCOFFModuleDefinition(
      mb->getMemBufferRef(), ctx.config.machine, ctx.config.mingw));

  // Include in /reproduce: output if applicable.
  ctx.driver.takeBuffer(std::move(mb));

  if (ctx.config.outputFile.empty())
    ctx.config.outputFile = std::string(saver().save(m.OutputFile));
  ctx.config.importName = std::string(saver().save(m.ImportName));
  if (m.ImageBase)
    ctx.config.imageBase = m.ImageBase;
  if (m.StackReserve)
    ctx.config.stackReserve = m.StackReserve;
  if (m.StackCommit)
    ctx.config.stackCommit = m.StackCommit;
  if (m.HeapReserve)
    ctx.config.heapReserve = m.HeapReserve;
  if (m.HeapCommit)
    ctx.config.heapCommit = m.HeapCommit;
  if (m.MajorImageVersion)
    ctx.config.majorImageVersion = m.MajorImageVersion;
  if (m.MinorImageVersion)
    ctx.config.minorImageVersion = m.MinorImageVersion;
  if (m.MajorOSVersion)
    ctx.config.majorOSVersion = m.MajorOSVersion;
  if (m.MinorOSVersion)
    ctx.config.minorOSVersion = m.MinorOSVersion;

  for (COFFShortExport e1 : m.Exports) {
    Export e2;
    // Renamed exports are parsed and set as "ExtName = Name". If Name has
    // the form "OtherDll.Func", it shouldn't be a normal exported
    // function but a forward to another DLL instead. This is supported
    // by both MS and GNU linkers.
    if (!e1.ExtName.empty() && e1.ExtName != e1.Name &&
        StringRef(e1.Name).contains('.')) {
      e2.name = saver().save(e1.ExtName);
      e2.forwardTo = saver().save(e1.Name);
    } else {
      e2.name = saver().save(e1.Name);
      e2.extName = saver().save(e1.ExtName);
    }
    e2.exportAs = saver().save(e1.ExportAs);
    e2.importName = saver().save(e1.ImportName);
    e2.ordinal = e1.Ordinal;
    e2.noname = e1.Noname;
    e2.data = e1.Data;
    e2.isPrivate = e1.Private;
    e2.constant = e1.Constant;
    e2.source = ExportSource::ModuleDefinition;
    ctx.config.exports.push_back(e2);
  }
}

void LinkerDriver::enqueueTask(std::function<void()> task) {
  taskQueue.push_back(std::move(task));
}

bool LinkerDriver::run() {
  llvm::TimeTraceScope timeScope("Read input files");
  ScopedTimer t(ctx.inputFileTimer);

  bool didWork = !taskQueue.empty();
  while (!taskQueue.empty()) {
    taskQueue.front()();
    taskQueue.pop_front();
  }
  return didWork;
}

// Parse an /order file. If an option is given, the linker places
// COMDAT sections in the same order as their names appear in the
// given file.
void LinkerDriver::parseOrderFile(StringRef arg) {
  // For some reason, the MSVC linker requires a filename to be
  // preceded by "@".
  if (!arg.starts_with("@")) {
    Err(ctx) << "malformed /order option: '@' missing";
    return;
  }

  // Get a list of all comdat sections for error checking.
  DenseSet<StringRef> set;
  for (Chunk *c : ctx.symtab.getChunks())
    if (auto *sec = dyn_cast<SectionChunk>(c))
      if (sec->sym)
        set.insert(sec->sym->getName());

  // Open a file.
  StringRef path = arg.substr(1);
  std::unique_ptr<MemoryBuffer> mb =
      CHECK(MemoryBuffer::getFile(path, /*IsText=*/false,
                                  /*RequiresNullTerminator=*/false,
                                  /*IsVolatile=*/true),
            "could not open " + path);

  // Parse a file. An order file contains one symbol per line.
  // All symbols that were not present in a given order file are
  // considered to have the lowest priority 0 and are placed at
  // end of an output section.
  for (StringRef arg : args::getLines(mb->getMemBufferRef())) {
    std::string s(arg);
    if (ctx.config.machine == I386 && !isDecorated(s))
      s = "_" + s;

    if (set.count(s) == 0) {
      if (ctx.config.warnMissingOrderSymbol)
        Warn(ctx) << "/order:" << arg << ": missing symbol: " << s
                  << " [LNK4037]";
    } else
      ctx.config.order[s] = INT_MIN + ctx.config.order.size();
  }

  // Include in /reproduce: output if applicable.
  ctx.driver.takeBuffer(std::move(mb));
}

void LinkerDriver::parseCallGraphFile(StringRef path) {
  std::unique_ptr<MemoryBuffer> mb =
      CHECK(MemoryBuffer::getFile(path, /*IsText=*/false,
                                  /*RequiresNullTerminator=*/false,
                                  /*IsVolatile=*/true),
            "could not open " + path);

  // Build a map from symbol name to section.
  DenseMap<StringRef, Symbol *> map;
  for (ObjFile *file : ctx.objFileInstances)
    for (Symbol *sym : file->getSymbols())
      if (sym)
        map[sym->getName()] = sym;

  auto findSection = [&](StringRef name) -> SectionChunk * {
    Symbol *sym = map.lookup(name);
    if (!sym) {
      if (ctx.config.warnMissingOrderSymbol)
        Warn(ctx) << path << ": no such symbol: " << name;
      return nullptr;
    }

    if (DefinedCOFF *dr = dyn_cast_or_null<DefinedCOFF>(sym))
      return dyn_cast_or_null<SectionChunk>(dr->getChunk());
    return nullptr;
  };

  for (StringRef line : args::getLines(*mb)) {
    SmallVector<StringRef, 3> fields;
    line.split(fields, ' ');
    uint64_t count;

    if (fields.size() != 3 || !to_integer(fields[2], count)) {
      Err(ctx) << path << ": parse error";
      return;
    }

    if (SectionChunk *from = findSection(fields[0]))
      if (SectionChunk *to = findSection(fields[1]))
        ctx.config.callGraphProfile[{from, to}] += count;
  }

  // Include in /reproduce: output if applicable.
  ctx.driver.takeBuffer(std::move(mb));
}

static void readCallGraphsFromObjectFiles(COFFLinkerContext &ctx) {
  for (ObjFile *obj : ctx.objFileInstances) {
    if (obj->callgraphSec) {
      ArrayRef<uint8_t> contents;
      cantFail(
          obj->getCOFFObj()->getSectionContents(obj->callgraphSec, contents));
      BinaryStreamReader reader(contents, llvm::endianness::little);
      while (!reader.empty()) {
        uint32_t fromIndex, toIndex;
        uint64_t count;
        if (Error err = reader.readInteger(fromIndex))
          Fatal(ctx) << toString(obj) << ": Expected 32-bit integer";
        if (Error err = reader.readInteger(toIndex))
          Fatal(ctx) << toString(obj) << ": Expected 32-bit integer";
        if (Error err = reader.readInteger(count))
          Fatal(ctx) << toString(obj) << ": Expected 64-bit integer";
        auto *fromSym = dyn_cast_or_null<Defined>(obj->getSymbol(fromIndex));
        auto *toSym = dyn_cast_or_null<Defined>(obj->getSymbol(toIndex));
        if (!fromSym || !toSym)
          continue;
        auto *from = dyn_cast_or_null<SectionChunk>(fromSym->getChunk());
        auto *to = dyn_cast_or_null<SectionChunk>(toSym->getChunk());
        if (from && to)
          ctx.config.callGraphProfile[{from, to}] += count;
      }
    }
  }
}

static void markAddrsig(Symbol *s) {
  if (auto *d = dyn_cast_or_null<Defined>(s))
    if (SectionChunk *c = dyn_cast_or_null<SectionChunk>(d->getChunk()))
      c->keepUnique = true;
}

static void findKeepUniqueSections(COFFLinkerContext &ctx) {
  llvm::TimeTraceScope timeScope("Find keep unique sections");

  // Exported symbols could be address-significant in other executables or DSOs,
  // so we conservatively mark them as address-significant.
  for (Export &r : ctx.config.exports)
    markAddrsig(r.sym);

  // Visit the address-significance table in each object file and mark each
  // referenced symbol as address-significant.
  for (ObjFile *obj : ctx.objFileInstances) {
    ArrayRef<Symbol *> syms = obj->getSymbols();
    if (obj->addrsigSec) {
      ArrayRef<uint8_t> contents;
      cantFail(
          obj->getCOFFObj()->getSectionContents(obj->addrsigSec, contents));
      const uint8_t *cur = contents.begin();
      while (cur != contents.end()) {
        unsigned size;
        const char *err = nullptr;
        uint64_t symIndex = decodeULEB128(cur, &size, contents.end(), &err);
        if (err)
          Fatal(ctx) << toString(obj)
                     << ": could not decode addrsig section: " << err;
        if (symIndex >= syms.size())
          Fatal(ctx) << toString(obj)
                     << ": invalid symbol index in addrsig section";
        markAddrsig(syms[symIndex]);
        cur += size;
      }
    } else {
      // If an object file does not have an address-significance table,
      // conservatively mark all of its symbols as address-significant.
      for (Symbol *s : syms)
        markAddrsig(s);
    }
  }
}

// link.exe replaces each %foo% in altPath with the contents of environment
// variable foo, and adds the two magic env vars _PDB (expands to the basename
// of pdb's output path) and _EXT (expands to the extension of the output
// binary).
// lld only supports %_PDB% and %_EXT% and warns on references to all other env
// vars.
void LinkerDriver::parsePDBAltPath() {
  SmallString<128> buf;
  StringRef pdbBasename =
      sys::path::filename(ctx.config.pdbPath, sys::path::Style::windows);
  StringRef binaryExtension =
      sys::path::extension(ctx.config.outputFile, sys::path::Style::windows);
  if (!binaryExtension.empty())
    binaryExtension = binaryExtension.substr(1); // %_EXT% does not include '.'.

  // Invariant:
  //   +--------- cursor ('a...' might be the empty string).
  //   |   +----- firstMark
  //   |   |   +- secondMark
  //   v   v   v
  //   a...%...%...
  size_t cursor = 0;
  while (cursor < ctx.config.pdbAltPath.size()) {
    size_t firstMark, secondMark;
    if ((firstMark = ctx.config.pdbAltPath.find('%', cursor)) ==
            StringRef::npos ||
        (secondMark = ctx.config.pdbAltPath.find('%', firstMark + 1)) ==
            StringRef::npos) {
      // Didn't find another full fragment, treat rest of string as literal.
      buf.append(ctx.config.pdbAltPath.substr(cursor));
      break;
    }

    // Found a full fragment. Append text in front of first %, and interpret
    // text between first and second % as variable name.
    buf.append(ctx.config.pdbAltPath.substr(cursor, firstMark - cursor));
    StringRef var =
        ctx.config.pdbAltPath.substr(firstMark, secondMark - firstMark + 1);
    if (var.equals_insensitive("%_pdb%"))
      buf.append(pdbBasename);
    else if (var.equals_insensitive("%_ext%"))
      buf.append(binaryExtension);
    else {
      Warn(ctx) << "only %_PDB% and %_EXT% supported in /pdbaltpath:, keeping "
                << var << " as literal";
      buf.append(var);
    }

    cursor = secondMark + 1;
  }

  ctx.config.pdbAltPath = buf;
}

/// Convert resource files and potentially merge input resource object
/// trees into one resource tree.
/// Call after ObjFile::Instances is complete.
void LinkerDriver::convertResources() {
  llvm::TimeTraceScope timeScope("Convert resources");
  std::vector<ObjFile *> resourceObjFiles;

  for (ObjFile *f : ctx.objFileInstances) {
    if (f->isResourceObjFile())
      resourceObjFiles.push_back(f);
  }

  if (!ctx.config.mingw &&
      (resourceObjFiles.size() > 1 ||
       (resourceObjFiles.size() == 1 && !resources.empty()))) {
    Err(ctx) << (!resources.empty()
                     ? "internal .obj file created from .res files"
                     : toString(resourceObjFiles[1]))
             << ": more than one resource obj file not allowed, already got "
             << resourceObjFiles.front();
    return;
  }

  if (resources.empty() && resourceObjFiles.size() <= 1) {
    // No resources to convert, and max one resource object file in
    // the input. Keep that preconverted resource section as is.
    for (ObjFile *f : resourceObjFiles)
      f->includeResourceChunks();
    return;
  }
  ObjFile *f =
      make<ObjFile>(ctx, convertResToCOFF(resources, resourceObjFiles));
  ctx.symtab.addFile(f);
  f->includeResourceChunks();
}

void LinkerDriver::maybeCreateECExportThunk(StringRef name, Symbol *&sym) {
  Defined *def;
  if (!sym)
    return;
  if (auto undef = dyn_cast<Undefined>(sym))
    def = undef->getDefinedWeakAlias();
  else
    def = dyn_cast<Defined>(sym);
  if (!def)
    return;

  if (def->getChunk()->getArm64ECRangeType() != chpe_range_type::Arm64EC)
    return;
  StringRef expName;
  if (auto mangledName = getArm64ECMangledFunctionName(name))
    expName = saver().save("EXP+" + *mangledName);
  else
    expName = saver().save("EXP+" + name);
  sym = addUndefined(expName);
  if (auto undef = dyn_cast<Undefined>(sym)) {
    if (!undef->getWeakAlias()) {
      auto thunk = make<ECExportThunkChunk>(def);
      replaceSymbol<DefinedSynthetic>(undef, undef->getName(), thunk);
    }
  }
}

void LinkerDriver::createECExportThunks() {
  // Check if EXP+ symbols have corresponding $hp_target symbols and use them
  // to create export thunks when available.
  for (Symbol *s : ctx.symtab.expSymbols) {
    if (!s->isUsedInRegularObj)
      continue;
    assert(s->getName().starts_with("EXP+"));
    std::string targetName =
        (s->getName().substr(strlen("EXP+")) + "$hp_target").str();
    Symbol *sym = ctx.symtab.find(targetName);
    if (!sym)
      continue;
    Defined *targetSym;
    if (auto undef = dyn_cast<Undefined>(sym))
      targetSym = undef->getDefinedWeakAlias();
    else
      targetSym = dyn_cast<Defined>(sym);
    if (!targetSym)
      continue;

    auto *undef = dyn_cast<Undefined>(s);
    if (undef && !undef->getWeakAlias()) {
      auto thunk = make<ECExportThunkChunk>(targetSym);
      replaceSymbol<DefinedSynthetic>(undef, undef->getName(), thunk);
    }
    if (!targetSym->isGCRoot) {
      targetSym->isGCRoot = true;
      ctx.config.gcroot.push_back(targetSym);
    }
  }

  if (ctx.config.entry)
    maybeCreateECExportThunk(ctx.config.entry->getName(), ctx.config.entry);
  for (Export &e : ctx.config.exports) {
    if (!e.data)
      maybeCreateECExportThunk(e.extName.empty() ? e.name : e.extName, e.sym);
  }
}

void LinkerDriver::pullArm64ECIcallHelper() {
  if (!ctx.config.arm64ECIcallHelper)
    ctx.config.arm64ECIcallHelper = addUndefined("__icall_helper_arm64ec");
}

// In MinGW, if no symbols are chosen to be exported, then all symbols are
// automatically exported by default. This behavior can be forced by the
// -export-all-symbols option, so that it happens even when exports are
// explicitly specified. The automatic behavior can be disabled using the
// -exclude-all-symbols option, so that lld-link behaves like link.exe rather
// than MinGW in the case that nothing is explicitly exported.
void LinkerDriver::maybeExportMinGWSymbols(const opt::InputArgList &args) {
  if (!args.hasArg(OPT_export_all_symbols)) {
    if (!ctx.config.dll)
      return;

    if (!ctx.config.exports.empty())
      return;
    if (args.hasArg(OPT_exclude_all_symbols))
      return;
  }

  AutoExporter exporter(ctx, excludedSymbols);

  for (auto *arg : args.filtered(OPT_wholearchive_file))
    if (std::optional<StringRef> path = findFile(arg->getValue()))
      exporter.addWholeArchive(*path);

  for (auto *arg : args.filtered(OPT_exclude_symbols)) {
    SmallVector<StringRef, 2> vec;
    StringRef(arg->getValue()).split(vec, ',');
    for (StringRef sym : vec)
      exporter.addExcludedSymbol(mangle(sym));
  }

  ctx.symtab.forEachSymbol([&](Symbol *s) {
    auto *def = dyn_cast<Defined>(s);
    if (!exporter.shouldExport(def))
      return;

    if (!def->isGCRoot) {
      def->isGCRoot = true;
      ctx.config.gcroot.push_back(def);
    }

    Export e;
    e.name = def->getName();
    e.sym = def;
    if (Chunk *c = def->getChunk())
      if (!(c->getOutputCharacteristics() & IMAGE_SCN_MEM_EXECUTE))
        e.data = true;
    s->isUsedInRegularObj = true;
    ctx.config.exports.push_back(e);
  });
}

// lld has a feature to create a tar file containing all input files as well as
// all command line options, so that other people can run lld again with exactly
// the same inputs. This feature is accessible via /linkrepro and /reproduce.
//
// /linkrepro and /reproduce are very similar, but /linkrepro takes a directory
// name while /reproduce takes a full path. We have /linkrepro for compatibility
// with Microsoft link.exe.
std::optional<std::string> getReproduceFile(const opt::InputArgList &args) {
  if (auto *arg = args.getLastArg(OPT_reproduce))
    return std::string(arg->getValue());

  if (auto *arg = args.getLastArg(OPT_linkrepro)) {
    SmallString<64> path = StringRef(arg->getValue());
    sys::path::append(path, "repro.tar");
    return std::string(path);
  }

  // This is intentionally not guarded by OPT_lldignoreenv since writing
  // a repro tar file doesn't affect the main output.
  if (auto *path = getenv("LLD_REPRODUCE"))
    return std::string(path);

  return std::nullopt;
}

static std::unique_ptr<llvm::vfs::FileSystem>
getVFS(COFFLinkerContext &ctx, const opt::InputArgList &args) {
  using namespace llvm::vfs;

  const opt::Arg *arg = args.getLastArg(OPT_vfsoverlay);
  if (!arg)
    return nullptr;

  auto bufOrErr = llvm::MemoryBuffer::getFile(arg->getValue());
  if (!bufOrErr) {
    checkError(errorCodeToError(bufOrErr.getError()));
    return nullptr;
  }

  if (auto ret = vfs::getVFSFromYAML(std::move(*bufOrErr),
                                     /*DiagHandler*/ nullptr, arg->getValue()))
    return ret;

  Err(ctx) << "Invalid vfs overlay";
  return nullptr;
}

constexpr const char *lldsaveTempsValues[] = {
    "resolution", "preopt",     "promote", "internalize",  "import",
    "opt",        "precodegen", "prelink", "combinedindex"};

void LinkerDriver::linkerMain(ArrayRef<const char *> argsArr) {
  ScopedTimer rootTimer(ctx.rootTimer);
  Configuration *config = &ctx.config;

  // Needed for LTO.
  InitializeAllTargetInfos();
  InitializeAllTargets();
  InitializeAllTargetMCs();
  InitializeAllAsmParsers();
  InitializeAllAsmPrinters();

  // If the first command line argument is "/lib", link.exe acts like lib.exe.
  // We call our own implementation of lib.exe that understands bitcode files.
  if (argsArr.size() > 1 &&
      (StringRef(argsArr[1]).equals_insensitive("/lib") ||
       StringRef(argsArr[1]).equals_insensitive("-lib"))) {
    if (llvm::libDriverMain(argsArr.slice(1)) != 0)
      Fatal(ctx) << "lib failed";
    return;
  }

  // Parse command line options.
  ArgParser parser(ctx);
  opt::InputArgList args = parser.parse(argsArr);

  // Initialize time trace profiler.
  config->timeTraceEnabled = args.hasArg(OPT_time_trace_eq);
  config->timeTraceGranularity =
      args::getInteger(args, OPT_time_trace_granularity_eq, 500);

  if (config->timeTraceEnabled)
    timeTraceProfilerInitialize(config->timeTraceGranularity, argsArr[0]);

  llvm::TimeTraceScope timeScope("COFF link");

  // Parse and evaluate -mllvm options.
  std::vector<const char *> v;
  v.push_back("lld-link (LLVM option parsing)");
  for (const auto *arg : args.filtered(OPT_mllvm)) {
    v.push_back(arg->getValue());
    config->mllvmOpts.emplace_back(arg->getValue());
  }
  {
    llvm::TimeTraceScope timeScope2("Parse cl::opt");
    cl::ResetAllOptionOccurrences();
    cl::ParseCommandLineOptions(v.size(), v.data());
  }

  // Handle /errorlimit early, because error() depends on it.
  if (auto *arg = args.getLastArg(OPT_errorlimit)) {
    int n = 20;
    StringRef s = arg->getValue();
    if (s.getAsInteger(10, n))
<<<<<<< HEAD
      error(arg->getSpelling() + " number expected, but got " + s);
=======
      Err(ctx) << arg->getSpelling() << " number expected, but got " << s;
>>>>>>> 93e44d24
    ctx.e.errorLimit = n;
  }

  config->vfs = getVFS(ctx, args);

  // Handle /help
  if (args.hasArg(OPT_help)) {
    printHelp(argsArr[0]);
    return;
  }

  // /threads: takes a positive integer and provides the default value for
  // /opt:lldltojobs=.
  if (auto *arg = args.getLastArg(OPT_threads)) {
    StringRef v(arg->getValue());
    unsigned threads = 0;
    if (!llvm::to_integer(v, threads, 0) || threads == 0)
      Err(ctx) << arg->getSpelling()
               << ": expected a positive integer, but got '" << arg->getValue()
               << "'";
    parallel::strategy = hardware_concurrency(threads);
    config->thinLTOJobs = v.str();
  }

  if (args.hasArg(OPT_show_timing))
    config->showTiming = true;

  config->showSummary = args.hasArg(OPT_summary);
  config->printSearchPaths = args.hasArg(OPT_print_search_paths);

  // Handle --version, which is an lld extension. This option is a bit odd
  // because it doesn't start with "/", but we deliberately chose "--" to
  // avoid conflict with /version and for compatibility with clang-cl.
  if (args.hasArg(OPT_dash_dash_version)) {
    Msg(ctx) << getLLDVersion();
    return;
  }

  // Handle /lldmingw early, since it can potentially affect how other
  // options are handled.
  config->mingw = args.hasArg(OPT_lldmingw);
  if (config->mingw)
    ctx.e.errorLimitExceededMsg = "too many errors emitted, stopping now"
                                  " (use --error-limit=0 to see all errors)";

  // Handle /linkrepro and /reproduce.
  {
    llvm::TimeTraceScope timeScope2("Reproducer");
    if (std::optional<std::string> path = getReproduceFile(args)) {
      Expected<std::unique_ptr<TarWriter>> errOrWriter =
          TarWriter::create(*path, sys::path::stem(*path));

      if (errOrWriter) {
        tar = std::move(*errOrWriter);
      } else {
        Err(ctx) << "/linkrepro: failed to open " << *path << ": "
                 << toString(errOrWriter.takeError());
      }
    }
  }

  if (!args.hasArg(OPT_INPUT, OPT_wholearchive_file)) {
    if (args.hasArg(OPT_deffile))
      config->noEntry = true;
    else
      Fatal(ctx) << "no input files";
  }

  // Construct search path list.
  {
    llvm::TimeTraceScope timeScope2("Search paths");
    searchPaths.emplace_back("");
    for (auto *arg : args.filtered(OPT_libpath))
      searchPaths.push_back(arg->getValue());
    if (!config->mingw) {
      // Prefer the Clang provided builtins over the ones bundled with MSVC.
      // In MinGW mode, the compiler driver passes the necessary libpath
      // options explicitly.
      addClangLibSearchPaths(argsArr[0]);
      // Don't automatically deduce the lib path from the environment or MSVC
      // installations when operating in mingw mode. (This also makes LLD ignore
      // winsysroot and vctoolsdir arguments.)
      detectWinSysRoot(args);
      if (!args.hasArg(OPT_lldignoreenv) && !args.hasArg(OPT_winsysroot))
        addLibSearchPaths();
    } else {
      if (args.hasArg(OPT_vctoolsdir, OPT_winsysroot))
        Warn(ctx) << "ignoring /vctoolsdir or /winsysroot flags in MinGW mode";
    }
  }

  // Handle /ignore
  for (auto *arg : args.filtered(OPT_ignore)) {
    SmallVector<StringRef, 8> vec;
    StringRef(arg->getValue()).split(vec, ',');
    for (StringRef s : vec) {
      if (s == "4037")
        config->warnMissingOrderSymbol = false;
      else if (s == "4099")
        config->warnDebugInfoUnusable = false;
      else if (s == "4217")
        config->warnLocallyDefinedImported = false;
      else if (s == "longsections")
        config->warnLongSectionNames = false;
      // Other warning numbers are ignored.
    }
  }

  // Handle /out
  if (auto *arg = args.getLastArg(OPT_out))
    config->outputFile = arg->getValue();

  // Handle /verbose
  if (args.hasArg(OPT_verbose))
    config->verbose = true;
  ctx.e.verbose = config->verbose;

  // Handle /force or /force:unresolved
  if (args.hasArg(OPT_force, OPT_force_unresolved))
    config->forceUnresolved = true;

  // Handle /force or /force:multiple
  if (args.hasArg(OPT_force, OPT_force_multiple))
    config->forceMultiple = true;

  // Handle /force or /force:multipleres
  if (args.hasArg(OPT_force, OPT_force_multipleres))
    config->forceMultipleRes = true;

  // Don't warn about long section names, such as .debug_info, for mingw (or
  // when -debug:dwarf is requested, handled below).
  if (config->mingw)
    config->warnLongSectionNames = false;

  bool doGC = true;

  // Handle /debug
  bool shouldCreatePDB = false;
  for (auto *arg : args.filtered(OPT_debug, OPT_debug_opt)) {
    std::string str;
    if (arg->getOption().getID() == OPT_debug)
      str = "full";
    else
      str = StringRef(arg->getValue()).lower();
    SmallVector<StringRef, 1> vec;
    StringRef(str).split(vec, ',');
    for (StringRef s : vec) {
      if (s == "fastlink") {
        Warn(ctx) << "/debug:fastlink unsupported; using /debug:full";
        s = "full";
      }
      if (s == "none") {
        config->debug = false;
        config->incremental = false;
        config->includeDwarfChunks = false;
        config->debugGHashes = false;
        config->writeSymtab = false;
        shouldCreatePDB = false;
        doGC = true;
      } else if (s == "full" || s == "ghash" || s == "noghash") {
        config->debug = true;
        config->incremental = true;
        config->includeDwarfChunks = true;
        if (s == "full" || s == "ghash")
          config->debugGHashes = true;
        shouldCreatePDB = true;
        doGC = false;
      } else if (s == "dwarf") {
        config->debug = true;
        config->incremental = true;
        config->includeDwarfChunks = true;
        config->writeSymtab = true;
        config->warnLongSectionNames = false;
        doGC = false;
      } else if (s == "nodwarf") {
        config->includeDwarfChunks = false;
      } else if (s == "symtab") {
        config->writeSymtab = true;
        doGC = false;
      } else if (s == "nosymtab") {
        config->writeSymtab = false;
      } else {
        Err(ctx) << "/debug: unknown option: " << s;
      }
    }
  }

  // Handle /demangle
  config->demangle = args.hasFlag(OPT_demangle, OPT_demangle_no, true);

  // Handle /debugtype
  config->debugTypes = parseDebugTypes(ctx, args);

  // Handle /driver[:uponly|:wdm].
  config->driverUponly = args.hasArg(OPT_driver_uponly) ||
                         args.hasArg(OPT_driver_uponly_wdm) ||
                         args.hasArg(OPT_driver_wdm_uponly);
  config->driverWdm = args.hasArg(OPT_driver_wdm) ||
                      args.hasArg(OPT_driver_uponly_wdm) ||
                      args.hasArg(OPT_driver_wdm_uponly);
  config->driver =
      config->driverUponly || config->driverWdm || args.hasArg(OPT_driver);

  // Handle /pdb
  if (shouldCreatePDB) {
    if (auto *arg = args.getLastArg(OPT_pdb))
      config->pdbPath = arg->getValue();
    if (auto *arg = args.getLastArg(OPT_pdbaltpath))
      config->pdbAltPath = arg->getValue();
    if (auto *arg = args.getLastArg(OPT_pdbpagesize))
      parsePDBPageSize(arg->getValue());
    if (args.hasArg(OPT_natvis))
      config->natvisFiles = args.getAllArgValues(OPT_natvis);
    if (args.hasArg(OPT_pdbstream)) {
      for (const StringRef value : args.getAllArgValues(OPT_pdbstream)) {
        const std::pair<StringRef, StringRef> nameFile = value.split("=");
        const StringRef name = nameFile.first;
        const std::string file = nameFile.second.str();
        config->namedStreams[name] = file;
      }
    }

    if (auto *arg = args.getLastArg(OPT_pdb_source_path))
      config->pdbSourcePath = arg->getValue();
  }

  // Handle /pdbstripped
  if (args.hasArg(OPT_pdbstripped))
    Warn(ctx) << "ignoring /pdbstripped flag, it is not yet supported";

  // Handle /noentry
  if (args.hasArg(OPT_noentry)) {
    if (args.hasArg(OPT_dll))
      config->noEntry = true;
    else
      Err(ctx) << "/noentry must be specified with /dll";
  }

  // Handle /dll
  if (args.hasArg(OPT_dll)) {
    config->dll = true;
    config->manifestID = 2;
  }

  // Handle /dynamicbase and /fixed. We can't use hasFlag for /dynamicbase
  // because we need to explicitly check whether that option or its inverse was
  // present in the argument list in order to handle /fixed.
  auto *dynamicBaseArg = args.getLastArg(OPT_dynamicbase, OPT_dynamicbase_no);
  if (dynamicBaseArg &&
      dynamicBaseArg->getOption().getID() == OPT_dynamicbase_no)
    config->dynamicBase = false;

  // MSDN claims "/FIXED:NO is the default setting for a DLL, and /FIXED is the
  // default setting for any other project type.", but link.exe defaults to
  // /FIXED:NO for exe outputs as well. Match behavior, not docs.
  bool fixed = args.hasFlag(OPT_fixed, OPT_fixed_no, false);
  if (fixed) {
    if (dynamicBaseArg &&
        dynamicBaseArg->getOption().getID() == OPT_dynamicbase) {
      Err(ctx) << "/fixed must not be specified with /dynamicbase";
    } else {
      config->relocatable = false;
      config->dynamicBase = false;
    }
  }

  // Handle /appcontainer
  config->appContainer =
      args.hasFlag(OPT_appcontainer, OPT_appcontainer_no, false);

  // Handle /machine
  {
    llvm::TimeTraceScope timeScope2("Machine arg");
    if (auto *arg = args.getLastArg(OPT_machine)) {
      config->machine = getMachineType(arg->getValue());
      if (config->machine == IMAGE_FILE_MACHINE_UNKNOWN)
        Fatal(ctx) << "unknown /machine argument: " << arg->getValue();
      addWinSysRootLibSearchPaths();
    }
  }

  // Handle /nodefaultlib:<filename>
  {
    llvm::TimeTraceScope timeScope2("Nodefaultlib");
    for (auto *arg : args.filtered(OPT_nodefaultlib))
      config->noDefaultLibs.insert(findLib(arg->getValue()).lower());
  }

  // Handle /nodefaultlib
  if (args.hasArg(OPT_nodefaultlib_all))
    config->noDefaultLibAll = true;

  // Handle /base
  if (auto *arg = args.getLastArg(OPT_base))
    parseNumbers(arg->getValue(), &config->imageBase);

  // Handle /filealign
  if (auto *arg = args.getLastArg(OPT_filealign)) {
    parseNumbers(arg->getValue(), &config->fileAlign);
    if (!isPowerOf2_64(config->fileAlign))
      Err(ctx) << "/filealign: not a power of two: " << config->fileAlign;
  }

  // Handle /stack
  if (auto *arg = args.getLastArg(OPT_stack))
    parseNumbers(arg->getValue(), &config->stackReserve, &config->stackCommit);

  // Handle /guard:cf
  if (auto *arg = args.getLastArg(OPT_guard))
    parseGuard(arg->getValue());

  // Handle /heap
  if (auto *arg = args.getLastArg(OPT_heap))
    parseNumbers(arg->getValue(), &config->heapReserve, &config->heapCommit);

  // Handle /version
  if (auto *arg = args.getLastArg(OPT_version))
    parseVersion(arg->getValue(), &config->majorImageVersion,
                 &config->minorImageVersion);

  // Handle /subsystem
  if (auto *arg = args.getLastArg(OPT_subsystem))
    parseSubsystem(arg->getValue(), &config->subsystem,
                   &config->majorSubsystemVersion,
                   &config->minorSubsystemVersion);

  // Handle /osversion
  if (auto *arg = args.getLastArg(OPT_osversion)) {
    parseVersion(arg->getValue(), &config->majorOSVersion,
                 &config->minorOSVersion);
  } else {
    config->majorOSVersion = config->majorSubsystemVersion;
    config->minorOSVersion = config->minorSubsystemVersion;
  }

  // Handle /timestamp
  if (llvm::opt::Arg *arg = args.getLastArg(OPT_timestamp, OPT_repro)) {
    if (arg->getOption().getID() == OPT_repro) {
      config->timestamp = 0;
      config->repro = true;
    } else {
      config->repro = false;
      StringRef value(arg->getValue());
      if (value.getAsInteger(0, config->timestamp))
        Fatal(ctx) << "invalid timestamp: " << value
                   << ".  Expected 32-bit integer";
    }
  } else {
    config->repro = false;
    if (std::optional<std::string> epoch =
            Process::GetEnv("SOURCE_DATE_EPOCH")) {
      StringRef value(*epoch);
      if (value.getAsInteger(0, config->timestamp))
        Fatal(ctx) << "invalid SOURCE_DATE_EPOCH timestamp: " << value
                   << ".  Expected 32-bit integer";
    } else {
      config->timestamp = time(nullptr);
    }
  }

  // Handle /alternatename
  for (auto *arg : args.filtered(OPT_alternatename))
    parseAlternateName(arg->getValue());

  // Handle /include
  for (auto *arg : args.filtered(OPT_incl))
    addUndefined(arg->getValue());

  // Handle /implib
  if (auto *arg = args.getLastArg(OPT_implib))
    config->implib = arg->getValue();

  config->noimplib = args.hasArg(OPT_noimplib);

  if (args.hasArg(OPT_profile))
    doGC = true;
  // Handle /opt.
  std::optional<ICFLevel> icfLevel;
  if (args.hasArg(OPT_profile))
    icfLevel = ICFLevel::None;
  unsigned tailMerge = 1;
  bool ltoDebugPM = false;
  for (auto *arg : args.filtered(OPT_opt)) {
    std::string str = StringRef(arg->getValue()).lower();
    SmallVector<StringRef, 1> vec;
    StringRef(str).split(vec, ',');
    for (StringRef s : vec) {
      if (s == "ref") {
        doGC = true;
      } else if (s == "noref") {
        doGC = false;
      } else if (s == "icf" || s.starts_with("icf=")) {
        icfLevel = ICFLevel::All;
      } else if (s == "safeicf") {
        icfLevel = ICFLevel::Safe;
      } else if (s == "noicf") {
        icfLevel = ICFLevel::None;
      } else if (s == "lldtailmerge") {
        tailMerge = 2;
      } else if (s == "nolldtailmerge") {
        tailMerge = 0;
      } else if (s == "ltodebugpassmanager") {
        ltoDebugPM = true;
      } else if (s == "noltodebugpassmanager") {
        ltoDebugPM = false;
      } else if (s.consume_front("lldlto=")) {
        if (s.getAsInteger(10, config->ltoo) || config->ltoo > 3)
          Err(ctx) << "/opt:lldlto: invalid optimization level: " << s;
      } else if (s.consume_front("lldltocgo=")) {
        config->ltoCgo.emplace();
        if (s.getAsInteger(10, *config->ltoCgo) || *config->ltoCgo > 3)
          Err(ctx) << "/opt:lldltocgo: invalid codegen optimization level: "
                   << s;
      } else if (s.consume_front("lldltojobs=")) {
        if (!get_threadpool_strategy(s))
          Err(ctx) << "/opt:lldltojobs: invalid job count: " << s;
        config->thinLTOJobs = s.str();
      } else if (s.consume_front("lldltopartitions=")) {
        if (s.getAsInteger(10, config->ltoPartitions) ||
            config->ltoPartitions == 0)
          Err(ctx) << "/opt:lldltopartitions: invalid partition count: " << s;
      } else if (s != "lbr" && s != "nolbr")
        Err(ctx) << "/opt: unknown option: " << s;
    }
  }

  if (!icfLevel)
    icfLevel = doGC ? ICFLevel::All : ICFLevel::None;
  config->doGC = doGC;
  config->doICF = *icfLevel;
  config->tailMerge =
      (tailMerge == 1 && config->doICF != ICFLevel::None) || tailMerge == 2;
  config->ltoDebugPassManager = ltoDebugPM;

  // Handle /lldsavetemps
  if (args.hasArg(OPT_lldsavetemps)) {
    for (const char *s : lldsaveTempsValues)
      config->saveTempsArgs.insert(s);
  } else {
    for (auto *arg : args.filtered(OPT_lldsavetemps_colon)) {
      StringRef s = arg->getValue();
      if (llvm::is_contained(lldsaveTempsValues, s))
        config->saveTempsArgs.insert(s);
      else
<<<<<<< HEAD
        error("unknown /lldsavetemps value: " + s);
=======
        Err(ctx) << "unknown /lldsavetemps value: " << s;
>>>>>>> 93e44d24
    }
  }

  // Handle /lldemit
  if (auto *arg = args.getLastArg(OPT_lldemit)) {
    StringRef s = arg->getValue();
    if (s == "obj")
      config->emit = EmitKind::Obj;
    else if (s == "llvm")
      config->emit = EmitKind::LLVM;
    else if (s == "asm")
      config->emit = EmitKind::ASM;
    else
      Err(ctx) << "/lldemit: unknown option: " << s;
  }

  // Handle /kill-at
  if (args.hasArg(OPT_kill_at))
    config->killAt = true;

  // Handle /lldltocache
  if (auto *arg = args.getLastArg(OPT_lldltocache))
    config->ltoCache = arg->getValue();

  // Handle /lldsavecachepolicy
  if (auto *arg = args.getLastArg(OPT_lldltocachepolicy))
    config->ltoCachePolicy = CHECK(
        parseCachePruningPolicy(arg->getValue()),
        Twine("/lldltocachepolicy: invalid cache policy: ") + arg->getValue());

  // Handle /failifmismatch
  for (auto *arg : args.filtered(OPT_failifmismatch))
    checkFailIfMismatch(arg->getValue(), nullptr);

  // Handle /merge
  for (auto *arg : args.filtered(OPT_merge))
    parseMerge(arg->getValue());

  // Add default section merging rules after user rules. User rules take
  // precedence, but we will emit a warning if there is a conflict.
  parseMerge(".idata=.rdata");
  parseMerge(".didat=.rdata");
  parseMerge(".edata=.rdata");
  parseMerge(".xdata=.rdata");
  parseMerge(".00cfg=.rdata");
  parseMerge(".bss=.data");

  if (isArm64EC(config->machine))
    parseMerge(".wowthk=.text");

  if (config->mingw) {
    parseMerge(".ctors=.rdata");
    parseMerge(".dtors=.rdata");
    parseMerge(".CRT=.rdata");
  }

  // Handle /section
  for (auto *arg : args.filtered(OPT_section))
    parseSection(arg->getValue());

  // Handle /align
  if (auto *arg = args.getLastArg(OPT_align)) {
    parseNumbers(arg->getValue(), &config->align);
    if (!isPowerOf2_64(config->align))
      Err(ctx) << "/align: not a power of two: " << StringRef(arg->getValue());
    if (!args.hasArg(OPT_driver))
      Warn(ctx) << "/align specified without /driver; image may not run";
  }

  // Handle /aligncomm
  for (auto *arg : args.filtered(OPT_aligncomm))
    parseAligncomm(arg->getValue());

  // Handle /manifestdependency.
  for (auto *arg : args.filtered(OPT_manifestdependency))
    config->manifestDependencies.insert(arg->getValue());

  // Handle /manifest and /manifest:
  if (auto *arg = args.getLastArg(OPT_manifest, OPT_manifest_colon)) {
    if (arg->getOption().getID() == OPT_manifest)
      config->manifest = Configuration::SideBySide;
    else
      parseManifest(arg->getValue());
  }

  // Handle /manifestuac
  if (auto *arg = args.getLastArg(OPT_manifestuac))
    parseManifestUAC(arg->getValue());

  // Handle /manifestfile
  if (auto *arg = args.getLastArg(OPT_manifestfile))
    config->manifestFile = arg->getValue();

  // Handle /manifestinput
  for (auto *arg : args.filtered(OPT_manifestinput))
    config->manifestInput.push_back(arg->getValue());

  if (!config->manifestInput.empty() &&
      config->manifest != Configuration::Embed) {
    Fatal(ctx) << "/manifestinput: requires /manifest:embed";
  }

  // Handle /dwodir
  config->dwoDir = args.getLastArgValue(OPT_dwodir);

  config->thinLTOEmitImportsFiles = args.hasArg(OPT_thinlto_emit_imports_files);
  config->thinLTOIndexOnly = args.hasArg(OPT_thinlto_index_only) ||
                             args.hasArg(OPT_thinlto_index_only_arg);
  config->thinLTOIndexOnlyArg =
      args.getLastArgValue(OPT_thinlto_index_only_arg);
  std::tie(config->thinLTOPrefixReplaceOld, config->thinLTOPrefixReplaceNew,
           config->thinLTOPrefixReplaceNativeObject) =
      getOldNewOptionsExtra(ctx, args, OPT_thinlto_prefix_replace);
  config->thinLTOObjectSuffixReplace =
      getOldNewOptions(ctx, args, OPT_thinlto_object_suffix_replace);
  config->ltoObjPath = args.getLastArgValue(OPT_lto_obj_path);
  config->ltoCSProfileGenerate = args.hasArg(OPT_lto_cs_profile_generate);
  config->ltoCSProfileFile = args.getLastArgValue(OPT_lto_cs_profile_file);
  config->ltoSampleProfileName = args.getLastArgValue(OPT_lto_sample_profile);
  // Handle miscellaneous boolean flags.
  config->ltoPGOWarnMismatch = args.hasFlag(OPT_lto_pgo_warn_mismatch,
                                            OPT_lto_pgo_warn_mismatch_no, true);
  config->allowBind = args.hasFlag(OPT_allowbind, OPT_allowbind_no, true);
  config->allowIsolation =
      args.hasFlag(OPT_allowisolation, OPT_allowisolation_no, true);
  config->incremental =
      args.hasFlag(OPT_incremental, OPT_incremental_no,
                   !config->doGC && config->doICF == ICFLevel::None &&
                       !args.hasArg(OPT_order) && !args.hasArg(OPT_profile));
  config->integrityCheck =
      args.hasFlag(OPT_integritycheck, OPT_integritycheck_no, false);
  config->cetCompat = args.hasFlag(OPT_cetcompat, OPT_cetcompat_no, false);
  config->nxCompat = args.hasFlag(OPT_nxcompat, OPT_nxcompat_no, true);
  for (auto *arg : args.filtered(OPT_swaprun))
    parseSwaprun(arg->getValue());
  config->terminalServerAware =
      !config->dll && args.hasFlag(OPT_tsaware, OPT_tsaware_no, true);
  config->autoImport =
      args.hasFlag(OPT_auto_import, OPT_auto_import_no, config->mingw);
  config->pseudoRelocs = args.hasFlag(
      OPT_runtime_pseudo_reloc, OPT_runtime_pseudo_reloc_no, config->mingw);
  config->callGraphProfileSort = args.hasFlag(
      OPT_call_graph_profile_sort, OPT_call_graph_profile_sort_no, true);
  config->stdcallFixup =
      args.hasFlag(OPT_stdcall_fixup, OPT_stdcall_fixup_no, config->mingw);
  config->warnStdcallFixup = !args.hasArg(OPT_stdcall_fixup);
  config->allowDuplicateWeak =
      args.hasFlag(OPT_lld_allow_duplicate_weak,
                   OPT_lld_allow_duplicate_weak_no, config->mingw);

  if (args.hasFlag(OPT_inferasanlibs, OPT_inferasanlibs_no, false))
    Warn(ctx) << "ignoring '/inferasanlibs', this flag is not supported";

  if (config->incremental && args.hasArg(OPT_profile)) {
    Warn(ctx) << "ignoring '/incremental' due to '/profile' specification";
    config->incremental = false;
  }

  if (config->incremental && args.hasArg(OPT_order)) {
    Warn(ctx) << "ignoring '/incremental' due to '/order' specification";
    config->incremental = false;
  }

  if (config->incremental && config->doGC) {
    Warn(ctx) << "ignoring '/incremental' because REF is enabled; use "
                 "'/opt:noref' to "
                 "disable";
    config->incremental = false;
  }

  if (config->incremental && config->doICF != ICFLevel::None) {
    Warn(ctx) << "ignoring '/incremental' because ICF is enabled; use "
                 "'/opt:noicf' to "
                 "disable";
    config->incremental = false;
  }

  if (errCount(ctx))
    return;

  std::set<sys::fs::UniqueID> wholeArchives;
  for (auto *arg : args.filtered(OPT_wholearchive_file))
    if (std::optional<StringRef> path = findFile(arg->getValue()))
      if (std::optional<sys::fs::UniqueID> id = getUniqueID(*path))
        wholeArchives.insert(*id);

  // A predicate returning true if a given path is an argument for
  // /wholearchive:, or /wholearchive is enabled globally.
  // This function is a bit tricky because "foo.obj /wholearchive:././foo.obj"
  // needs to be handled as "/wholearchive:foo.obj foo.obj".
  auto isWholeArchive = [&](StringRef path) -> bool {
    if (args.hasArg(OPT_wholearchive_flag))
      return true;
    if (std::optional<sys::fs::UniqueID> id = getUniqueID(path))
      return wholeArchives.count(*id);
    return false;
  };

  // Create a list of input files. These can be given as OPT_INPUT options
  // and OPT_wholearchive_file options, and we also need to track OPT_start_lib
  // and OPT_end_lib.
  {
    llvm::TimeTraceScope timeScope2("Parse & queue inputs");
    bool inLib = false;
    for (auto *arg : args) {
      switch (arg->getOption().getID()) {
      case OPT_end_lib:
        if (!inLib)
          Err(ctx) << "stray " << arg->getSpelling();
        inLib = false;
        break;
      case OPT_start_lib:
        if (inLib)
          Err(ctx) << "nested " << arg->getSpelling();
        inLib = true;
        break;
      case OPT_wholearchive_file:
        if (std::optional<StringRef> path = findFileIfNew(arg->getValue()))
          enqueuePath(*path, true, inLib);
        break;
      case OPT_INPUT:
        if (std::optional<StringRef> path = findFileIfNew(arg->getValue()))
          enqueuePath(*path, isWholeArchive(*path), inLib);
        break;
      default:
        // Ignore other options.
        break;
      }
    }
  }

  // Read all input files given via the command line.
  run();
  if (errorCount())
    return;

  // We should have inferred a machine type by now from the input files, but if
  // not we assume x64.
  if (config->machine == IMAGE_FILE_MACHINE_UNKNOWN) {
    Warn(ctx) << "/machine is not specified. x64 is assumed";
    config->machine = AMD64;
    addWinSysRootLibSearchPaths();
  }
  config->wordsize = config->is64() ? 8 : 4;

  if (config->printSearchPaths) {
    SmallString<256> buffer;
    raw_svector_ostream stream(buffer);
    stream << "Library search paths:\n";

    for (StringRef path : searchPaths) {
      if (path == "")
        path = "(cwd)";
      stream << "  " << path << "\n";
    }

    Msg(ctx) << buffer;
  }

  // Process files specified as /defaultlib. These must be processed after
  // addWinSysRootLibSearchPaths(), which is why they are in a separate loop.
  for (auto *arg : args.filtered(OPT_defaultlib))
    if (std::optional<StringRef> path = findLibIfNew(arg->getValue()))
      enqueuePath(*path, false, false);
  run();
  if (errorCount())
    return;

  // Handle /RELEASE
  if (args.hasArg(OPT_release))
    config->writeCheckSum = true;

  // Handle /safeseh, x86 only, on by default, except for mingw.
  if (config->machine == I386) {
    config->safeSEH = args.hasFlag(OPT_safeseh, OPT_safeseh_no, !config->mingw);
    config->noSEH = args.hasArg(OPT_noseh);
  }

  // Handle /functionpadmin
  for (auto *arg : args.filtered(OPT_functionpadmin, OPT_functionpadmin_opt))
    parseFunctionPadMin(arg);

  // Handle /dependentloadflag
  for (auto *arg :
       args.filtered(OPT_dependentloadflag, OPT_dependentloadflag_opt))
    parseDependentLoadFlags(arg);

  if (tar) {
    llvm::TimeTraceScope timeScope("Reproducer: response file");
    tar->append("response.txt",
                createResponseFile(args, filePaths,
                                   ArrayRef<StringRef>(searchPaths).slice(1)));
  }

  // Handle /largeaddressaware
  config->largeAddressAware = args.hasFlag(
      OPT_largeaddressaware, OPT_largeaddressaware_no, config->is64());

  // Handle /highentropyva
  config->highEntropyVA =
      config->is64() &&
      args.hasFlag(OPT_highentropyva, OPT_highentropyva_no, true);

  if (!config->dynamicBase &&
      (config->machine == ARMNT || isAnyArm64(config->machine)))
    Err(ctx) << "/dynamicbase:no is not compatible with "
             << machineToStr(config->machine);

  // Handle /export
  {
    llvm::TimeTraceScope timeScope("Parse /export");
    for (auto *arg : args.filtered(OPT_export)) {
      Export e = parseExport(arg->getValue());
      if (config->machine == I386) {
        if (!isDecorated(e.name))
          e.name = saver().save("_" + e.name);
        if (!e.extName.empty() && !isDecorated(e.extName))
          e.extName = saver().save("_" + e.extName);
      }
      config->exports.push_back(e);
    }
  }

  // Handle /def
  if (auto *arg = args.getLastArg(OPT_deffile)) {
    // parseModuleDefs mutates Config object.
    parseModuleDefs(arg->getValue());
  }

  // Handle generation of import library from a def file.
  if (!args.hasArg(OPT_INPUT, OPT_wholearchive_file)) {
    fixupExports();
    if (!config->noimplib)
      createImportLibrary(/*asLib=*/true);
    return;
  }

  // Windows specific -- if no /subsystem is given, we need to infer
  // that from entry point name.  Must happen before /entry handling,
  // and after the early return when just writing an import library.
  if (config->subsystem == IMAGE_SUBSYSTEM_UNKNOWN) {
    llvm::TimeTraceScope timeScope("Infer subsystem");
    config->subsystem = inferSubsystem();
    if (config->subsystem == IMAGE_SUBSYSTEM_UNKNOWN)
      Fatal(ctx) << "subsystem must be defined";
  }

  // Handle /entry and /dll
  {
    llvm::TimeTraceScope timeScope("Entry point");
    if (auto *arg = args.getLastArg(OPT_entry)) {
      if (!arg->getValue()[0])
        Fatal(ctx) << "missing entry point symbol name";
      config->entry = addUndefined(mangle(arg->getValue()), true);
    } else if (!config->entry && !config->noEntry) {
      if (args.hasArg(OPT_dll)) {
        StringRef s = (config->machine == I386) ? "__DllMainCRTStartup@12"
                                                : "_DllMainCRTStartup";
        config->entry = addUndefined(s, true);
      } else if (config->driverWdm) {
        // /driver:wdm implies /entry:_NtProcessStartup
        config->entry = addUndefined(mangle("_NtProcessStartup"), true);
      } else {
        // Windows specific -- If entry point name is not given, we need to
        // infer that from user-defined entry name.
        StringRef s = findDefaultEntry();
        if (s.empty())
          Fatal(ctx) << "entry point must be defined";
        config->entry = addUndefined(s, true);
        Log(ctx) << "Entry name inferred: " << s;
      }
    }
  }

  // Handle /delayload
  {
    llvm::TimeTraceScope timeScope("Delay load");
    for (auto *arg : args.filtered(OPT_delayload)) {
      config->delayLoads.insert(StringRef(arg->getValue()).lower());
      if (config->machine == I386) {
        config->delayLoadHelper = addUndefined("___delayLoadHelper2@8");
      } else {
        config->delayLoadHelper = addUndefined("__delayLoadHelper2", true);
      }
    }
  }

  // Set default image name if neither /out or /def set it.
  if (config->outputFile.empty()) {
    config->outputFile = getOutputPath(
        (*args.filtered(OPT_INPUT, OPT_wholearchive_file).begin())->getValue(),
        config->dll, config->driver);
  }

  // Fail early if an output file is not writable.
  if (auto e = tryCreateFile(config->outputFile)) {
    Err(ctx) << "cannot open output file " << config->outputFile << ": "
             << e.message();
    return;
  }

  config->lldmapFile = getMapFile(args, OPT_lldmap, OPT_lldmap_file);
  config->mapFile = getMapFile(args, OPT_map, OPT_map_file);

  if (config->mapFile != "" && args.hasArg(OPT_map_info)) {
    for (auto *arg : args.filtered(OPT_map_info)) {
      std::string s = StringRef(arg->getValue()).lower();
      if (s == "exports")
        config->mapInfo = true;
      else
        Err(ctx) << "unknown option: /mapinfo:" << s;
    }
  }

  if (config->lldmapFile != "" && config->lldmapFile == config->mapFile) {
    Warn(ctx) << "/lldmap and /map have the same output file '"
              << config->mapFile << "'.\n>>> ignoring /lldmap";
    config->lldmapFile.clear();
  }

  // If should create PDB, use the hash of PDB content for build id. Otherwise,
  // generate using the hash of executable content.
  if (args.hasFlag(OPT_build_id, OPT_build_id_no, false))
    config->buildIDHash = BuildIDHash::Binary;

  if (shouldCreatePDB) {
    // Put the PDB next to the image if no /pdb flag was passed.
    if (config->pdbPath.empty()) {
      config->pdbPath = config->outputFile;
      sys::path::replace_extension(config->pdbPath, ".pdb");
    }

    // The embedded PDB path should be the absolute path to the PDB if no
    // /pdbaltpath flag was passed.
    if (config->pdbAltPath.empty()) {
      config->pdbAltPath = config->pdbPath;

      // It's important to make the path absolute and remove dots.  This path
      // will eventually be written into the PE header, and certain Microsoft
      // tools won't work correctly if these assumptions are not held.
      sys::fs::make_absolute(config->pdbAltPath);
      sys::path::remove_dots(config->pdbAltPath);
    } else {
      // Don't do this earlier, so that ctx.OutputFile is ready.
      parsePDBAltPath();
    }
    config->buildIDHash = BuildIDHash::PDB;
  }

  // Set default image base if /base is not given.
  if (config->imageBase == uint64_t(-1))
    config->imageBase = getDefaultImageBase();

  ctx.symtab.addSynthetic(mangle("__ImageBase"), nullptr);
  if (config->machine == I386) {
    ctx.symtab.addAbsolute("___safe_se_handler_table", 0);
    ctx.symtab.addAbsolute("___safe_se_handler_count", 0);
  }

  ctx.symtab.addAbsolute(mangle("__guard_fids_count"), 0);
  ctx.symtab.addAbsolute(mangle("__guard_fids_table"), 0);
  ctx.symtab.addAbsolute(mangle("__guard_flags"), 0);
  ctx.symtab.addAbsolute(mangle("__guard_iat_count"), 0);
  ctx.symtab.addAbsolute(mangle("__guard_iat_table"), 0);
  ctx.symtab.addAbsolute(mangle("__guard_longjmp_count"), 0);
  ctx.symtab.addAbsolute(mangle("__guard_longjmp_table"), 0);
  // Needed for MSVC 2017 15.5 CRT.
  ctx.symtab.addAbsolute(mangle("__enclave_config"), 0);
  // Needed for MSVC 2019 16.8 CRT.
  ctx.symtab.addAbsolute(mangle("__guard_eh_cont_count"), 0);
  ctx.symtab.addAbsolute(mangle("__guard_eh_cont_table"), 0);

  if (isArm64EC(config->machine)) {
    ctx.symtab.addAbsolute("__arm64x_extra_rfe_table", 0);
    ctx.symtab.addAbsolute("__arm64x_extra_rfe_table_size", 0);
    ctx.symtab.addAbsolute("__arm64x_redirection_metadata", 0);
    ctx.symtab.addAbsolute("__arm64x_redirection_metadata_count", 0);
    ctx.symtab.addAbsolute("__hybrid_auxiliary_delayload_iat_copy", 0);
    ctx.symtab.addAbsolute("__hybrid_auxiliary_delayload_iat", 0);
    ctx.symtab.addAbsolute("__hybrid_auxiliary_iat", 0);
    ctx.symtab.addAbsolute("__hybrid_auxiliary_iat_copy", 0);
    ctx.symtab.addAbsolute("__hybrid_code_map", 0);
    ctx.symtab.addAbsolute("__hybrid_code_map_count", 0);
    ctx.symtab.addAbsolute("__hybrid_image_info_bitfield", 0);
    ctx.symtab.addAbsolute("__x64_code_ranges_to_entry_points", 0);
    ctx.symtab.addAbsolute("__x64_code_ranges_to_entry_points_count", 0);
    ctx.symtab.addSynthetic("__guard_check_icall_a64n_fptr", nullptr);
    ctx.symtab.addSynthetic("__arm64x_native_entrypoint", nullptr);
  }

  if (config->pseudoRelocs) {
    ctx.symtab.addAbsolute(mangle("__RUNTIME_PSEUDO_RELOC_LIST__"), 0);
    ctx.symtab.addAbsolute(mangle("__RUNTIME_PSEUDO_RELOC_LIST_END__"), 0);
  }
  if (config->mingw) {
    ctx.symtab.addAbsolute(mangle("__CTOR_LIST__"), 0);
    ctx.symtab.addAbsolute(mangle("__DTOR_LIST__"), 0);
  }
  if (config->debug || config->buildIDHash != BuildIDHash::None)
    if (ctx.symtab.findUnderscore("__buildid"))
      ctx.symtab.addUndefined(mangle("__buildid"));

  // This code may add new undefined symbols to the link, which may enqueue more
  // symbol resolution tasks, so we need to continue executing tasks until we
  // converge.
  {
    llvm::TimeTraceScope timeScope("Add unresolved symbols");
    do {
      // Windows specific -- if entry point is not found,
      // search for its mangled names.
      if (config->entry)
        mangleMaybe(config->entry);

      // Windows specific -- Make sure we resolve all dllexported symbols.
      for (Export &e : config->exports) {
        if (!e.forwardTo.empty())
          continue;
        e.sym = addUndefined(e.name, !e.data);
        if (e.source != ExportSource::Directives)
          e.symbolName = mangleMaybe(e.sym);
      }

      // Add weak aliases. Weak aliases is a mechanism to give remaining
      // undefined symbols final chance to be resolved successfully.
      for (auto pair : config->alternateNames) {
        StringRef from = pair.first;
        StringRef to = pair.second;
        Symbol *sym = ctx.symtab.find(from);
        if (!sym)
          continue;
        if (auto *u = dyn_cast<Undefined>(sym)) {
          if (u->weakAlias) {
            // On ARM64EC, anti-dependency aliases are treated as undefined
            // symbols unless a demangled symbol aliases a defined one, which is
            // part of the implementation.
            if (!isArm64EC(ctx.config.machine) || !u->isAntiDep)
              continue;
            if (!isa<Undefined>(u->weakAlias) &&
                !isArm64ECMangledFunctionName(u->getName()))
              continue;
          }
          u->setWeakAlias(ctx.symtab.addUndefined(to));
        }
      }

      // If any inputs are bitcode files, the LTO code generator may create
      // references to library functions that are not explicit in the bitcode
      // file's symbol table. If any of those library functions are defined in a
      // bitcode file in an archive member, we need to arrange to use LTO to
      // compile those archive members by adding them to the link beforehand.
      if (!ctx.bitcodeFileInstances.empty()) {
        llvm::Triple TT(
            ctx.bitcodeFileInstances.front()->obj->getTargetTriple());
        for (auto *s : lto::LTO::getRuntimeLibcallSymbols(TT))
          ctx.symtab.addLibcall(s);
      }

      // Windows specific -- if __load_config_used can be resolved, resolve it.
      if (ctx.symtab.findUnderscore("_load_config_used"))
        addUndefined(mangle("_load_config_used"));

      if (args.hasArg(OPT_include_optional)) {
        // Handle /includeoptional
        for (auto *arg : args.filtered(OPT_include_optional))
          if (isa_and_nonnull<LazyArchive>(ctx.symtab.find(arg->getValue())))
            addUndefined(arg->getValue());
      }
    } while (run());
  }

  // Handle /includeglob
  for (StringRef pat : args::getStrings(args, OPT_incl_glob))
    addUndefinedGlob(pat);

  // Create wrapped symbols for -wrap option.
  std::vector<WrappedSymbol> wrapped = addWrappedSymbols(ctx, args);
  // Load more object files that might be needed for wrapped symbols.
  if (!wrapped.empty())
    while (run())
      ;

  if (config->autoImport || config->stdcallFixup) {
    // MinGW specific.
    // Load any further object files that might be needed for doing automatic
    // imports, and do stdcall fixups.
    //
    // For cases with no automatically imported symbols, this iterates once
    // over the symbol table and doesn't do anything.
    //
    // For the normal case with a few automatically imported symbols, this
    // should only need to be run once, since each new object file imported
    // is an import library and wouldn't add any new undefined references,
    // but there's nothing stopping the __imp_ symbols from coming from a
    // normal object file as well (although that won't be used for the
    // actual autoimport later on). If this pass adds new undefined references,
    // we won't iterate further to resolve them.
    //
    // If stdcall fixups only are needed for loading import entries from
    // a DLL without import library, this also just needs running once.
    // If it ends up pulling in more object files from static libraries,
    // (and maybe doing more stdcall fixups along the way), this would need
    // to loop these two calls.
    ctx.symtab.loadMinGWSymbols();
    run();
  }

  // At this point, we should not have any symbols that cannot be resolved.
  // If we are going to do codegen for link-time optimization, check for
  // unresolvable symbols first, so we don't spend time generating code that
  // will fail to link anyway.
  if (!ctx.bitcodeFileInstances.empty() && !config->forceUnresolved)
    ctx.symtab.reportUnresolvable();
  if (errorCount())
    return;

  config->hadExplicitExports = !config->exports.empty();
  if (config->mingw) {
    // In MinGW, all symbols are automatically exported if no symbols
    // are chosen to be exported.
    maybeExportMinGWSymbols(args);
  }

  // Do LTO by compiling bitcode input files to a set of native COFF files then
  // link those files (unless -thinlto-index-only was given, in which case we
  // resolve symbols and write indices, but don't generate native code or link).
  ctx.symtab.compileBitcodeFiles();

  if (Defined *d =
          dyn_cast_or_null<Defined>(ctx.symtab.findUnderscore("_tls_used")))
    config->gcroot.push_back(d);

  // If -thinlto-index-only is given, we should create only "index
  // files" and not object files. Index file creation is already done
  // in addCombinedLTOObject, so we are done if that's the case.
  // Likewise, don't emit object files for other /lldemit options.
  if (config->emit != EmitKind::Obj || config->thinLTOIndexOnly)
    return;

  // If we generated native object files from bitcode files, this resolves
  // references to the symbols we use from them.
  run();

  // Apply symbol renames for -wrap.
  if (!wrapped.empty())
    wrapSymbols(ctx, wrapped);

  if (isArm64EC(config->machine))
    createECExportThunks();

  // Resolve remaining undefined symbols and warn about imported locals.
  while (ctx.symtab.resolveRemainingUndefines())
    run();

  if (errorCount())
    return;

  if (config->mingw) {
    // Make sure the crtend.o object is the last object file. This object
    // file can contain terminating section chunks that need to be placed
    // last. GNU ld processes files and static libraries explicitly in the
    // order provided on the command line, while lld will pull in needed
    // files from static libraries only after the last object file on the
    // command line.
    for (auto i = ctx.objFileInstances.begin(), e = ctx.objFileInstances.end();
         i != e; i++) {
      ObjFile *file = *i;
      if (isCrtend(file->getName())) {
        ctx.objFileInstances.erase(i);
        ctx.objFileInstances.push_back(file);
        break;
      }
    }
  }

  // Windows specific -- when we are creating a .dll file, we also
  // need to create a .lib file. In MinGW mode, we only do that when the
  // -implib option is given explicitly, for compatibility with GNU ld.
  if (!config->exports.empty() || config->dll) {
    llvm::TimeTraceScope timeScope("Create .lib exports");
    fixupExports();
    if (!config->noimplib && (!config->mingw || !config->implib.empty()))
      createImportLibrary(/*asLib=*/false);
    assignExportOrdinals();
  }

  // Handle /output-def (MinGW specific).
  if (auto *arg = args.getLastArg(OPT_output_def))
    writeDefFile(ctx, arg->getValue(), config->exports);

  // Set extra alignment for .comm symbols
  for (auto pair : config->alignComm) {
    StringRef name = pair.first;
    uint32_t alignment = pair.second;

    Symbol *sym = ctx.symtab.find(name);
    if (!sym) {
      Warn(ctx) << "/aligncomm symbol " << name << " not found";
      continue;
    }

    // If the symbol isn't common, it must have been replaced with a regular
    // symbol, which will carry its own alignment.
    auto *dc = dyn_cast<DefinedCommon>(sym);
    if (!dc)
      continue;

    CommonChunk *c = dc->getChunk();
    c->setAlignment(std::max(c->getAlignment(), alignment));
  }

  // Windows specific -- Create an embedded or side-by-side manifest.
  // /manifestdependency: enables /manifest unless an explicit /manifest:no is
  // also passed.
  if (config->manifest == Configuration::Embed)
    addBuffer(createManifestRes(), false, false);
  else if (config->manifest == Configuration::SideBySide ||
           (config->manifest == Configuration::Default &&
            !config->manifestDependencies.empty()))
    createSideBySideManifest();

  // Handle /order. We want to do this at this moment because we
  // need a complete list of comdat sections to warn on nonexistent
  // functions.
  if (auto *arg = args.getLastArg(OPT_order)) {
    if (args.hasArg(OPT_call_graph_ordering_file))
      Err(ctx) << "/order and /call-graph-order-file may not be used together";
    parseOrderFile(arg->getValue());
    config->callGraphProfileSort = false;
  }

  // Handle /call-graph-ordering-file and /call-graph-profile-sort (default on).
  if (config->callGraphProfileSort) {
    llvm::TimeTraceScope timeScope("Call graph");
    if (auto *arg = args.getLastArg(OPT_call_graph_ordering_file)) {
      parseCallGraphFile(arg->getValue());
    }
    readCallGraphsFromObjectFiles(ctx);
  }

  // Handle /print-symbol-order.
  if (auto *arg = args.getLastArg(OPT_print_symbol_order))
    config->printSymbolOrder = arg->getValue();

  ctx.symtab.initializeECThunks();

  // Identify unreferenced COMDAT sections.
  if (config->doGC) {
    if (config->mingw) {
      // markLive doesn't traverse .eh_frame, but the personality function is
      // only reached that way. The proper solution would be to parse and
      // traverse the .eh_frame section, like the ELF linker does.
      // For now, just manually try to retain the known possible personality
      // functions. This doesn't bring in more object files, but only marks
      // functions that already have been included to be retained.
      for (const char *n : {"__gxx_personality_v0", "__gcc_personality_v0",
                            "rust_eh_personality"}) {
        Defined *d = dyn_cast_or_null<Defined>(ctx.symtab.findUnderscore(n));
        if (d && !d->isGCRoot) {
          d->isGCRoot = true;
          config->gcroot.push_back(d);
        }
      }
    }

    markLive(ctx);
  }

  // Needs to happen after the last call to addFile().
  convertResources();

  // Identify identical COMDAT sections to merge them.
  if (config->doICF != ICFLevel::None) {
    findKeepUniqueSections(ctx);
    doICF(ctx);
  }

  // Write the result.
  writeResult(ctx);

  // Stop early so we can print the results.
  rootTimer.stop();
  if (config->showTiming)
    ctx.rootTimer.print();

  if (config->timeTraceEnabled) {
    // Manually stop the topmost "COFF link" scope, since we're shutting down.
    timeTraceProfilerEnd();

    checkError(timeTraceProfilerWrite(
        args.getLastArgValue(OPT_time_trace_eq).str(), config->outputFile));
    timeTraceProfilerCleanup();
  }
}

} // namespace lld::coff<|MERGE_RESOLUTION|>--- conflicted
+++ resolved
@@ -1612,11 +1612,7 @@
     int n = 20;
     StringRef s = arg->getValue();
     if (s.getAsInteger(10, n))
-<<<<<<< HEAD
-      error(arg->getSpelling() + " number expected, but got " + s);
-=======
       Err(ctx) << arg->getSpelling() << " number expected, but got " << s;
->>>>>>> 93e44d24
     ctx.e.errorLimit = n;
   }
 
@@ -2061,11 +2057,7 @@
       if (llvm::is_contained(lldsaveTempsValues, s))
         config->saveTempsArgs.insert(s);
       else
-<<<<<<< HEAD
-        error("unknown /lldsavetemps value: " + s);
-=======
         Err(ctx) << "unknown /lldsavetemps value: " << s;
->>>>>>> 93e44d24
     }
   }
 
