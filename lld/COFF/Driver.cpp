//===- Driver.cpp ---------------------------------------------------------===//
//
// Part of the LLVM Project, under the Apache License v2.0 with LLVM Exceptions.
// See https://llvm.org/LICENSE.txt for license information.
// SPDX-License-Identifier: Apache-2.0 WITH LLVM-exception
//
//===----------------------------------------------------------------------===//

#include "Driver.h"
#include "COFFLinkerContext.h"
#include "Config.h"
#include "DebugTypes.h"
#include "ICF.h"
#include "InputFiles.h"
#include "MarkLive.h"
#include "MinGW.h"
#include "SymbolTable.h"
#include "Symbols.h"
#include "Writer.h"
#include "lld/Common/Args.h"
#include "lld/Common/CommonLinkerContext.h"
#include "lld/Common/Driver.h"
#include "lld/Common/Filesystem.h"
#include "lld/Common/Timer.h"
#include "lld/Common/Version.h"
#include "llvm/ADT/IntrusiveRefCntPtr.h"
#include "llvm/ADT/StringSwitch.h"
#include "llvm/BinaryFormat/Magic.h"
#include "llvm/Config/llvm-config.h"
#include "llvm/LTO/LTO.h"
#include "llvm/Object/ArchiveWriter.h"
#include "llvm/Object/COFFImportFile.h"
#include "llvm/Object/COFFModuleDefinition.h"
#include "llvm/Option/Arg.h"
#include "llvm/Option/ArgList.h"
#include "llvm/Option/Option.h"
#include "llvm/Support/BinaryStreamReader.h"
#include "llvm/Support/CommandLine.h"
#include "llvm/Support/Debug.h"
#include "llvm/Support/LEB128.h"
#include "llvm/Support/MathExtras.h"
#include "llvm/Support/Parallel.h"
#include "llvm/Support/Path.h"
#include "llvm/Support/Process.h"
#include "llvm/Support/TarWriter.h"
#include "llvm/Support/TargetSelect.h"
#include "llvm/Support/TimeProfiler.h"
#include "llvm/Support/VirtualFileSystem.h"
#include "llvm/Support/raw_ostream.h"
#include "llvm/TargetParser/Triple.h"
#include "llvm/ToolDrivers/llvm-lib/LibDriver.h"
#include <algorithm>
#include <future>
#include <memory>
#include <optional>
#include <tuple>

using namespace llvm;
using namespace llvm::object;
using namespace llvm::COFF;
using namespace llvm::sys;

namespace lld::coff {

bool link(ArrayRef<const char *> args, llvm::raw_ostream &stdoutOS,
          llvm::raw_ostream &stderrOS, bool exitEarly, bool disableOutput) {
  // This driver-specific context will be freed later by unsafeLldMain().
  auto *ctx = new COFFLinkerContext;

  ctx->e.initialize(stdoutOS, stderrOS, exitEarly, disableOutput);
  ctx->e.logName = args::getFilenameWithoutExe(args[0]);
  ctx->e.errorLimitExceededMsg = "too many errors emitted, stopping now"
                                 " (use /errorlimit:0 to see all errors)";

  ctx->driver.linkerMain(args);

  return errorCount() == 0;
}

// Parse options of the form "old;new".
static std::pair<StringRef, StringRef> getOldNewOptions(opt::InputArgList &args,
                                                        unsigned id) {
  auto *arg = args.getLastArg(id);
  if (!arg)
    return {"", ""};

  StringRef s = arg->getValue();
  std::pair<StringRef, StringRef> ret = s.split(';');
  if (ret.second.empty())
    error(arg->getSpelling() + " expects 'old;new' format, but got " + s);
  return ret;
}

// Parse options of the form "old;new[;extra]".
static std::tuple<StringRef, StringRef, StringRef>
getOldNewOptionsExtra(opt::InputArgList &args, unsigned id) {
  auto [oldDir, second] = getOldNewOptions(args, id);
  auto [newDir, extraDir] = second.split(';');
  return {oldDir, newDir, extraDir};
}

// Drop directory components and replace extension with
// ".exe", ".dll" or ".sys".
static std::string getOutputPath(StringRef path, bool isDll, bool isDriver) {
  StringRef ext = ".exe";
  if (isDll)
    ext = ".dll";
  else if (isDriver)
    ext = ".sys";

  return (sys::path::stem(path) + ext).str();
}

// Returns true if S matches /crtend.?\.o$/.
static bool isCrtend(StringRef s) {
  if (!s.ends_with(".o"))
    return false;
  s = s.drop_back(2);
  if (s.ends_with("crtend"))
    return true;
  return !s.empty() && s.drop_back().ends_with("crtend");
}

// ErrorOr is not default constructible, so it cannot be used as the type
// parameter of a future.
// FIXME: We could open the file in createFutureForFile and avoid needing to
// return an error here, but for the moment that would cost us a file descriptor
// (a limited resource on Windows) for the duration that the future is pending.
using MBErrPair = std::pair<std::unique_ptr<MemoryBuffer>, std::error_code>;

// Create a std::future that opens and maps a file using the best strategy for
// the host platform.
static std::future<MBErrPair> createFutureForFile(std::string path) {
#if _WIN64
  // On Windows, file I/O is relatively slow so it is best to do this
  // asynchronously.  But 32-bit has issues with potentially launching tons
  // of threads
  auto strategy = std::launch::async;
#else
  auto strategy = std::launch::deferred;
#endif
  return std::async(strategy, [=]() {
    auto mbOrErr = MemoryBuffer::getFile(path, /*IsText=*/false,
                                         /*RequiresNullTerminator=*/false);
    if (!mbOrErr)
      return MBErrPair{nullptr, mbOrErr.getError()};
    return MBErrPair{std::move(*mbOrErr), std::error_code()};
  });
}

// Symbol names are mangled by prepending "_" on x86.
StringRef LinkerDriver::mangle(StringRef sym) {
  assert(ctx.config.machine != IMAGE_FILE_MACHINE_UNKNOWN);
  if (ctx.config.machine == I386)
    return saver().save("_" + sym);
  return sym;
}

llvm::Triple::ArchType LinkerDriver::getArch() {
  return getMachineArchType(ctx.config.machine);
}

bool LinkerDriver::findUnderscoreMangle(StringRef sym) {
  Symbol *s = ctx.symtab.findMangle(mangle(sym));
  return s && !isa<Undefined>(s);
}

MemoryBufferRef LinkerDriver::takeBuffer(std::unique_ptr<MemoryBuffer> mb) {
  MemoryBufferRef mbref = *mb;
  make<std::unique_ptr<MemoryBuffer>>(std::move(mb)); // take ownership

  if (ctx.driver.tar)
    ctx.driver.tar->append(relativeToRoot(mbref.getBufferIdentifier()),
                           mbref.getBuffer());
  return mbref;
}

void LinkerDriver::addBuffer(std::unique_ptr<MemoryBuffer> mb,
                             bool wholeArchive, bool lazy) {
  StringRef filename = mb->getBufferIdentifier();

  MemoryBufferRef mbref = takeBuffer(std::move(mb));
  filePaths.push_back(filename);

  // File type is detected by contents, not by file extension.
  switch (identify_magic(mbref.getBuffer())) {
  case file_magic::windows_resource:
    resources.push_back(mbref);
    break;
  case file_magic::archive:
    if (wholeArchive) {
      std::unique_ptr<Archive> file =
          CHECK(Archive::create(mbref), filename + ": failed to parse archive");
      Archive *archive = file.get();
      make<std::unique_ptr<Archive>>(std::move(file)); // take ownership

      int memberIndex = 0;
      for (MemoryBufferRef m : getArchiveMembers(archive))
        addArchiveBuffer(m, "<whole-archive>", filename, memberIndex++);
      return;
    }
    ctx.symtab.addFile(make<ArchiveFile>(ctx, mbref));
    break;
  case file_magic::bitcode:
    ctx.symtab.addFile(make<BitcodeFile>(ctx, mbref, "", 0, lazy));
    break;
  case file_magic::coff_object:
  case file_magic::coff_import_library:
    ctx.symtab.addFile(make<ObjFile>(ctx, mbref, lazy));
    break;
  case file_magic::pdb:
    ctx.symtab.addFile(make<PDBInputFile>(ctx, mbref));
    break;
  case file_magic::coff_cl_gl_object:
    error(filename + ": is not a native COFF file. Recompile without /GL");
    break;
  case file_magic::pecoff_executable:
    if (ctx.config.mingw) {
      ctx.symtab.addFile(make<DLLFile>(ctx, mbref));
      break;
    }
    if (filename.ends_with_insensitive(".dll")) {
      error(filename + ": bad file type. Did you specify a DLL instead of an "
                       "import library?");
      break;
    }
    [[fallthrough]];
  default:
    error(mbref.getBufferIdentifier() + ": unknown file type");
    break;
  }
}

void LinkerDriver::enqueuePath(StringRef path, bool wholeArchive, bool lazy) {
  auto future = std::make_shared<std::future<MBErrPair>>(
      createFutureForFile(std::string(path)));
  std::string pathStr = std::string(path);
  enqueueTask([=]() {
    llvm::TimeTraceScope timeScope("File: ", path);
    auto [mb, ec] = future->get();
    if (ec) {
      // Retry reading the file (synchronously) now that we may have added
      // winsysroot search paths from SymbolTable::addFile().
      // Retrying synchronously is important for keeping the order of inputs
      // consistent.
      // This makes it so that if the user passes something in the winsysroot
      // before something we can find with an architecture, we won't find the
      // winsysroot file.
      if (std::optional<StringRef> retryPath = findFileIfNew(pathStr)) {
        auto retryMb = MemoryBuffer::getFile(*retryPath, /*IsText=*/false,
                                             /*RequiresNullTerminator=*/false);
        ec = retryMb.getError();
        if (!ec)
          mb = std::move(*retryMb);
      } else {
        // We've already handled this file.
        return;
      }
    }
    if (ec) {
      std::string msg = "could not open '" + pathStr + "': " + ec.message();
      // Check if the filename is a typo for an option flag. OptTable thinks
      // that all args that are not known options and that start with / are
      // filenames, but e.g. `/nodefaultlibs` is more likely a typo for
      // the option `/nodefaultlib` than a reference to a file in the root
      // directory.
      std::string nearest;
      if (ctx.optTable.findNearest(pathStr, nearest) > 1)
        error(msg);
      else
        error(msg + "; did you mean '" + nearest + "'");
    } else
      ctx.driver.addBuffer(std::move(mb), wholeArchive, lazy);
  });
}

void LinkerDriver::addArchiveBuffer(MemoryBufferRef mb, StringRef symName,
                                    StringRef parentName,
                                    uint64_t offsetInArchive) {
  file_magic magic = identify_magic(mb.getBuffer());
  if (magic == file_magic::coff_import_library) {
    InputFile *imp = make<ImportFile>(ctx, mb);
    imp->parentName = parentName;
    ctx.symtab.addFile(imp);
    return;
  }

  InputFile *obj;
  if (magic == file_magic::coff_object) {
    obj = make<ObjFile>(ctx, mb);
  } else if (magic == file_magic::bitcode) {
    obj =
        make<BitcodeFile>(ctx, mb, parentName, offsetInArchive, /*lazy=*/false);
  } else if (magic == file_magic::coff_cl_gl_object) {
    error(mb.getBufferIdentifier() +
          ": is not a native COFF file. Recompile without /GL?");
    return;
  } else {
    error("unknown file type: " + mb.getBufferIdentifier());
    return;
  }

  obj->parentName = parentName;
  ctx.symtab.addFile(obj);
  log("Loaded " + toString(obj) + " for " + symName);
}

void LinkerDriver::enqueueArchiveMember(const Archive::Child &c,
                                        const Archive::Symbol &sym,
                                        StringRef parentName) {

  auto reportBufferError = [=](Error &&e, StringRef childName) {
    fatal("could not get the buffer for the member defining symbol " +
          toCOFFString(ctx, sym) + ": " + parentName + "(" + childName +
          "): " + toString(std::move(e)));
  };

  if (!c.getParent()->isThin()) {
    uint64_t offsetInArchive = c.getChildOffset();
    Expected<MemoryBufferRef> mbOrErr = c.getMemoryBufferRef();
    if (!mbOrErr)
      reportBufferError(mbOrErr.takeError(), check(c.getFullName()));
    MemoryBufferRef mb = mbOrErr.get();
    enqueueTask([=]() {
      llvm::TimeTraceScope timeScope("Archive: ", mb.getBufferIdentifier());
      ctx.driver.addArchiveBuffer(mb, toCOFFString(ctx, sym), parentName,
                                  offsetInArchive);
    });
    return;
  }

  std::string childName =
      CHECK(c.getFullName(),
            "could not get the filename for the member defining symbol " +
                toCOFFString(ctx, sym));
  auto future =
      std::make_shared<std::future<MBErrPair>>(createFutureForFile(childName));
  enqueueTask([=]() {
    auto mbOrErr = future->get();
    if (mbOrErr.second)
      reportBufferError(errorCodeToError(mbOrErr.second), childName);
    llvm::TimeTraceScope timeScope("Archive: ",
                                   mbOrErr.first->getBufferIdentifier());
    // Pass empty string as archive name so that the original filename is
    // used as the buffer identifier.
    ctx.driver.addArchiveBuffer(takeBuffer(std::move(mbOrErr.first)),
                                toCOFFString(ctx, sym), "",
                                /*OffsetInArchive=*/0);
  });
}

bool LinkerDriver::isDecorated(StringRef sym) {
  return sym.starts_with("@") || sym.contains("@@") || sym.starts_with("?") ||
         (!ctx.config.mingw && sym.contains('@'));
}

// Parses .drectve section contents and returns a list of files
// specified by /defaultlib.
void LinkerDriver::parseDirectives(InputFile *file) {
  StringRef s = file->getDirectives();
  if (s.empty())
    return;

  log("Directives: " + toString(file) + ": " + s);

  ArgParser parser(ctx);
  // .drectve is always tokenized using Windows shell rules.
  // /EXPORT: option can appear too many times, processing in fastpath.
  ParsedDirectives directives = parser.parseDirectives(s);

  for (StringRef e : directives.exports) {
    // If a common header file contains dllexported function
    // declarations, many object files may end up with having the
    // same /EXPORT options. In order to save cost of parsing them,
    // we dedup them first.
    if (!directivesExports.insert(e).second)
      continue;

    Export exp = parseExport(e);
    if (ctx.config.machine == I386 && ctx.config.mingw) {
      if (!isDecorated(exp.name))
        exp.name = saver().save("_" + exp.name);
      if (!exp.extName.empty() && !isDecorated(exp.extName))
        exp.extName = saver().save("_" + exp.extName);
    }
    exp.source = ExportSource::Directives;
    ctx.config.exports.push_back(exp);
  }

  // Handle /include: in bulk.
  for (StringRef inc : directives.includes)
    addUndefined(inc);

  // Handle /exclude-symbols: in bulk.
  for (StringRef e : directives.excludes) {
    SmallVector<StringRef, 2> vec;
    e.split(vec, ',');
    for (StringRef sym : vec)
      excludedSymbols.insert(mangle(sym));
  }

  // https://docs.microsoft.com/en-us/cpp/preprocessor/comment-c-cpp?view=msvc-160
  for (auto *arg : directives.args) {
    switch (arg->getOption().getID()) {
    case OPT_aligncomm:
      parseAligncomm(arg->getValue());
      break;
    case OPT_alternatename:
      parseAlternateName(arg->getValue());
      break;
    case OPT_defaultlib:
      if (std::optional<StringRef> path = findLibIfNew(arg->getValue()))
        enqueuePath(*path, false, false);
      break;
    case OPT_entry:
      if (!arg->getValue()[0])
        fatal("missing entry point symbol name");
      ctx.config.entry = addUndefined(mangle(arg->getValue()));
      break;
    case OPT_failifmismatch:
      checkFailIfMismatch(arg->getValue(), file);
      break;
    case OPT_incl:
      addUndefined(arg->getValue());
      break;
    case OPT_manifestdependency:
      ctx.config.manifestDependencies.insert(arg->getValue());
      break;
    case OPT_merge:
      parseMerge(arg->getValue());
      break;
    case OPT_nodefaultlib:
      ctx.config.noDefaultLibs.insert(findLib(arg->getValue()).lower());
      break;
    case OPT_release:
      ctx.config.writeCheckSum = true;
      break;
    case OPT_section:
      parseSection(arg->getValue());
      break;
    case OPT_stack:
      parseNumbers(arg->getValue(), &ctx.config.stackReserve,
                   &ctx.config.stackCommit);
      break;
    case OPT_subsystem: {
      bool gotVersion = false;
      parseSubsystem(arg->getValue(), &ctx.config.subsystem,
                     &ctx.config.majorSubsystemVersion,
                     &ctx.config.minorSubsystemVersion, &gotVersion);
      if (gotVersion) {
        ctx.config.majorOSVersion = ctx.config.majorSubsystemVersion;
        ctx.config.minorOSVersion = ctx.config.minorSubsystemVersion;
      }
      break;
    }
    // Only add flags here that link.exe accepts in
    // `#pragma comment(linker, "/flag")`-generated sections.
    case OPT_editandcontinue:
    case OPT_guardsym:
    case OPT_throwingnew:
    case OPT_inferasanlibs:
    case OPT_inferasanlibs_no:
      break;
    default:
      error(arg->getSpelling() + " is not allowed in .drectve (" +
            toString(file) + ")");
    }
  }
}

// Find file from search paths. You can omit ".obj", this function takes
// care of that. Note that the returned path is not guaranteed to exist.
StringRef LinkerDriver::findFile(StringRef filename) {
  auto getFilename = [this](StringRef filename) -> StringRef {
    if (ctx.config.vfs)
      if (auto statOrErr = ctx.config.vfs->status(filename))
        return saver().save(statOrErr->getName());
    return filename;
  };

  if (sys::path::is_absolute(filename))
    return getFilename(filename);
  bool hasExt = filename.contains('.');
  for (StringRef dir : searchPaths) {
    SmallString<128> path = dir;
    sys::path::append(path, filename);
    path = SmallString<128>{getFilename(path.str())};
    if (sys::fs::exists(path.str()))
      return saver().save(path.str());
    if (!hasExt) {
      path.append(".obj");
      path = SmallString<128>{getFilename(path.str())};
      if (sys::fs::exists(path.str()))
        return saver().save(path.str());
    }
  }
  return filename;
}

static std::optional<sys::fs::UniqueID> getUniqueID(StringRef path) {
  sys::fs::UniqueID ret;
  if (sys::fs::getUniqueID(path, ret))
    return std::nullopt;
  return ret;
}

// Resolves a file path. This never returns the same path
// (in that case, it returns std::nullopt).
std::optional<StringRef> LinkerDriver::findFileIfNew(StringRef filename) {
  StringRef path = findFile(filename);

  if (std::optional<sys::fs::UniqueID> id = getUniqueID(path)) {
    bool seen = !visitedFiles.insert(*id).second;
    if (seen)
      return std::nullopt;
  }

  if (path.ends_with_insensitive(".lib"))
    visitedLibs.insert(std::string(sys::path::filename(path).lower()));
  return path;
}

// MinGW specific. If an embedded directive specified to link to
// foo.lib, but it isn't found, try libfoo.a instead.
StringRef LinkerDriver::findLibMinGW(StringRef filename) {
  if (filename.contains('/') || filename.contains('\\'))
    return filename;

  SmallString<128> s = filename;
  sys::path::replace_extension(s, ".a");
  StringRef libName = saver().save("lib" + s.str());
  return findFile(libName);
}

// Find library file from search path.
StringRef LinkerDriver::findLib(StringRef filename) {
  // Add ".lib" to Filename if that has no file extension.
  bool hasExt = filename.contains('.');
  if (!hasExt)
    filename = saver().save(filename + ".lib");
  StringRef ret = findFile(filename);
  // For MinGW, if the find above didn't turn up anything, try
  // looking for a MinGW formatted library name.
  if (ctx.config.mingw && ret == filename)
    return findLibMinGW(filename);
  return ret;
}

// Resolves a library path. /nodefaultlib options are taken into
// consideration. This never returns the same path (in that case,
// it returns std::nullopt).
std::optional<StringRef> LinkerDriver::findLibIfNew(StringRef filename) {
  if (ctx.config.noDefaultLibAll)
    return std::nullopt;
  if (!visitedLibs.insert(filename.lower()).second)
    return std::nullopt;

  StringRef path = findLib(filename);
  if (ctx.config.noDefaultLibs.count(path.lower()))
    return std::nullopt;

  if (std::optional<sys::fs::UniqueID> id = getUniqueID(path))
    if (!visitedFiles.insert(*id).second)
      return std::nullopt;
  return path;
}

void LinkerDriver::detectWinSysRoot(const opt::InputArgList &Args) {
  IntrusiveRefCntPtr<vfs::FileSystem> VFS = vfs::getRealFileSystem();

  // Check the command line first, that's the user explicitly telling us what to
  // use. Check the environment next, in case we're being invoked from a VS
  // command prompt. Failing that, just try to find the newest Visual Studio
  // version we can and use its default VC toolchain.
  std::optional<StringRef> VCToolsDir, VCToolsVersion, WinSysRoot;
  if (auto *A = Args.getLastArg(OPT_vctoolsdir))
    VCToolsDir = A->getValue();
  if (auto *A = Args.getLastArg(OPT_vctoolsversion))
    VCToolsVersion = A->getValue();
  if (auto *A = Args.getLastArg(OPT_winsysroot))
    WinSysRoot = A->getValue();
  if (!findVCToolChainViaCommandLine(*VFS, VCToolsDir, VCToolsVersion,
                                     WinSysRoot, vcToolChainPath, vsLayout) &&
      (Args.hasArg(OPT_lldignoreenv) ||
       !findVCToolChainViaEnvironment(*VFS, vcToolChainPath, vsLayout)) &&
      !findVCToolChainViaSetupConfig(*VFS, {}, vcToolChainPath, vsLayout) &&
      !findVCToolChainViaRegistry(vcToolChainPath, vsLayout))
    return;

  // If the VC environment hasn't been configured (perhaps because the user did
  // not run vcvarsall), try to build a consistent link environment.  If the
  // environment variable is set however, assume the user knows what they're
  // doing. If the user passes /vctoolsdir or /winsdkdir, trust that over env
  // vars.
  if (const auto *A = Args.getLastArg(OPT_diasdkdir, OPT_winsysroot)) {
    diaPath = A->getValue();
    if (A->getOption().getID() == OPT_winsysroot)
      path::append(diaPath, "DIA SDK");
  }
  useWinSysRootLibPath = Args.hasArg(OPT_lldignoreenv) ||
                         !Process::GetEnv("LIB") ||
                         Args.getLastArg(OPT_vctoolsdir, OPT_winsysroot);
  if (Args.hasArg(OPT_lldignoreenv) || !Process::GetEnv("LIB") ||
      Args.getLastArg(OPT_winsdkdir, OPT_winsysroot)) {
    std::optional<StringRef> WinSdkDir, WinSdkVersion;
    if (auto *A = Args.getLastArg(OPT_winsdkdir))
      WinSdkDir = A->getValue();
    if (auto *A = Args.getLastArg(OPT_winsdkversion))
      WinSdkVersion = A->getValue();

    if (useUniversalCRT(vsLayout, vcToolChainPath, getArch(), *VFS)) {
      std::string UniversalCRTSdkPath;
      std::string UCRTVersion;
      if (getUniversalCRTSdkDir(*VFS, WinSdkDir, WinSdkVersion, WinSysRoot,
                                UniversalCRTSdkPath, UCRTVersion)) {
        universalCRTLibPath = UniversalCRTSdkPath;
        path::append(universalCRTLibPath, "Lib", UCRTVersion, "ucrt");
      }
    }

    std::string sdkPath;
    std::string windowsSDKIncludeVersion;
    std::string windowsSDKLibVersion;
    if (getWindowsSDKDir(*VFS, WinSdkDir, WinSdkVersion, WinSysRoot, sdkPath,
                         sdkMajor, windowsSDKIncludeVersion,
                         windowsSDKLibVersion)) {
      windowsSdkLibPath = sdkPath;
      path::append(windowsSdkLibPath, "Lib");
      if (sdkMajor >= 8)
        path::append(windowsSdkLibPath, windowsSDKLibVersion, "um");
    }
  }
}

void LinkerDriver::addClangLibSearchPaths(const std::string &argv0) {
  std::string lldBinary = sys::fs::getMainExecutable(argv0.c_str(), nullptr);
  SmallString<128> binDir(lldBinary);
  sys::path::remove_filename(binDir);                 // remove lld-link.exe
  StringRef rootDir = sys::path::parent_path(binDir); // remove 'bin'

  SmallString<128> libDir(rootDir);
  sys::path::append(libDir, "lib");

  // Add the resource dir library path
  SmallString<128> runtimeLibDir(rootDir);
  sys::path::append(runtimeLibDir, "lib", "clang",
                    std::to_string(LLVM_VERSION_MAJOR), "lib");
  // Resource dir + osname, which is hardcoded to windows since we are in the
  // COFF driver.
  SmallString<128> runtimeLibDirWithOS(runtimeLibDir);
  sys::path::append(runtimeLibDirWithOS, "windows");

  searchPaths.push_back(saver().save(runtimeLibDirWithOS.str()));
  searchPaths.push_back(saver().save(runtimeLibDir.str()));
  searchPaths.push_back(saver().save(libDir.str()));
}

void LinkerDriver::addWinSysRootLibSearchPaths() {
  if (!diaPath.empty()) {
    // The DIA SDK always uses the legacy vc arch, even in new MSVC versions.
    path::append(diaPath, "lib", archToLegacyVCArch(getArch()));
    searchPaths.push_back(saver().save(diaPath.str()));
  }
  if (useWinSysRootLibPath) {
    searchPaths.push_back(saver().save(getSubDirectoryPath(
        SubDirectoryType::Lib, vsLayout, vcToolChainPath, getArch())));
    searchPaths.push_back(saver().save(
        getSubDirectoryPath(SubDirectoryType::Lib, vsLayout, vcToolChainPath,
                            getArch(), "atlmfc")));
  }
  if (!universalCRTLibPath.empty()) {
    StringRef ArchName = archToWindowsSDKArch(getArch());
    if (!ArchName.empty()) {
      path::append(universalCRTLibPath, ArchName);
      searchPaths.push_back(saver().save(universalCRTLibPath.str()));
    }
  }
  if (!windowsSdkLibPath.empty()) {
    std::string path;
    if (appendArchToWindowsSDKLibPath(sdkMajor, windowsSdkLibPath, getArch(),
                                      path))
      searchPaths.push_back(saver().save(path));
  }
}

// Parses LIB environment which contains a list of search paths.
void LinkerDriver::addLibSearchPaths() {
  std::optional<std::string> envOpt = Process::GetEnv("LIB");
  if (!envOpt)
    return;
  StringRef env = saver().save(*envOpt);
  while (!env.empty()) {
    StringRef path;
    std::tie(path, env) = env.split(';');
    searchPaths.push_back(path);
  }
}

Symbol *LinkerDriver::addUndefined(StringRef name) {
  Symbol *b = ctx.symtab.addUndefined(name);
  if (!b->isGCRoot) {
    b->isGCRoot = true;
    ctx.config.gcroot.push_back(b);
  }
  return b;
}

StringRef LinkerDriver::mangleMaybe(Symbol *s) {
  // If the plain symbol name has already been resolved, do nothing.
  Undefined *unmangled = dyn_cast<Undefined>(s);
  if (!unmangled)
    return "";

  // Otherwise, see if a similar, mangled symbol exists in the symbol table.
  Symbol *mangled = ctx.symtab.findMangle(unmangled->getName());
  if (!mangled)
    return "";

  // If we find a similar mangled symbol, make this an alias to it and return
  // its name.
  log(unmangled->getName() + " aliased to " + mangled->getName());
  unmangled->weakAlias = ctx.symtab.addUndefined(mangled->getName());
  return mangled->getName();
}

// Windows specific -- find default entry point name.
//
// There are four different entry point functions for Windows executables,
// each of which corresponds to a user-defined "main" function. This function
// infers an entry point from a user-defined "main" function.
StringRef LinkerDriver::findDefaultEntry() {
  assert(ctx.config.subsystem != IMAGE_SUBSYSTEM_UNKNOWN &&
         "must handle /subsystem before calling this");

  if (ctx.config.mingw)
    return mangle(ctx.config.subsystem == IMAGE_SUBSYSTEM_WINDOWS_GUI
                      ? "WinMainCRTStartup"
                      : "mainCRTStartup");

  if (ctx.config.subsystem == IMAGE_SUBSYSTEM_WINDOWS_GUI) {
    if (findUnderscoreMangle("wWinMain")) {
      if (!findUnderscoreMangle("WinMain"))
        return mangle("wWinMainCRTStartup");
      warn("found both wWinMain and WinMain; using latter");
    }
    return mangle("WinMainCRTStartup");
  }
  if (findUnderscoreMangle("wmain")) {
    if (!findUnderscoreMangle("main"))
      return mangle("wmainCRTStartup");
    warn("found both wmain and main; using latter");
  }
  return mangle("mainCRTStartup");
}

WindowsSubsystem LinkerDriver::inferSubsystem() {
  if (ctx.config.dll)
    return IMAGE_SUBSYSTEM_WINDOWS_GUI;
  if (ctx.config.mingw)
    return IMAGE_SUBSYSTEM_WINDOWS_CUI;
  // Note that link.exe infers the subsystem from the presence of these
  // functions even if /entry: or /nodefaultlib are passed which causes them
  // to not be called.
  bool haveMain = findUnderscoreMangle("main");
  bool haveWMain = findUnderscoreMangle("wmain");
  bool haveWinMain = findUnderscoreMangle("WinMain");
  bool haveWWinMain = findUnderscoreMangle("wWinMain");
  if (haveMain || haveWMain) {
    if (haveWinMain || haveWWinMain) {
      warn(std::string("found ") + (haveMain ? "main" : "wmain") + " and " +
           (haveWinMain ? "WinMain" : "wWinMain") +
           "; defaulting to /subsystem:console");
    }
    return IMAGE_SUBSYSTEM_WINDOWS_CUI;
  }
  if (haveWinMain || haveWWinMain)
    return IMAGE_SUBSYSTEM_WINDOWS_GUI;
  return IMAGE_SUBSYSTEM_UNKNOWN;
}

uint64_t LinkerDriver::getDefaultImageBase() {
  if (ctx.config.is64())
    return ctx.config.dll ? 0x180000000 : 0x140000000;
  return ctx.config.dll ? 0x10000000 : 0x400000;
}

static std::string rewritePath(StringRef s) {
  if (fs::exists(s))
    return relativeToRoot(s);
  return std::string(s);
}

// Reconstructs command line arguments so that so that you can re-run
// the same command with the same inputs. This is for --reproduce.
static std::string createResponseFile(const opt::InputArgList &args,
                                      ArrayRef<StringRef> filePaths,
                                      ArrayRef<StringRef> searchPaths) {
  SmallString<0> data;
  raw_svector_ostream os(data);

  for (auto *arg : args) {
    switch (arg->getOption().getID()) {
    case OPT_linkrepro:
    case OPT_reproduce:
    case OPT_INPUT:
    case OPT_defaultlib:
    case OPT_libpath:
    case OPT_winsysroot:
      break;
    case OPT_call_graph_ordering_file:
    case OPT_deffile:
    case OPT_manifestinput:
    case OPT_natvis:
      os << arg->getSpelling() << quote(rewritePath(arg->getValue())) << '\n';
      break;
    case OPT_order: {
      StringRef orderFile = arg->getValue();
      orderFile.consume_front("@");
      os << arg->getSpelling() << '@' << quote(rewritePath(orderFile)) << '\n';
      break;
    }
    case OPT_pdbstream: {
      const std::pair<StringRef, StringRef> nameFile =
          StringRef(arg->getValue()).split("=");
      os << arg->getSpelling() << nameFile.first << '='
         << quote(rewritePath(nameFile.second)) << '\n';
      break;
    }
    case OPT_implib:
    case OPT_manifestfile:
    case OPT_pdb:
    case OPT_pdbstripped:
    case OPT_out:
      os << arg->getSpelling() << sys::path::filename(arg->getValue()) << "\n";
      break;
    default:
      os << toString(*arg) << "\n";
    }
  }

  for (StringRef path : searchPaths) {
    std::string relPath = relativeToRoot(path);
    os << "/libpath:" << quote(relPath) << "\n";
  }

  for (StringRef path : filePaths)
    os << quote(relativeToRoot(path)) << "\n";

  return std::string(data);
}

static unsigned parseDebugTypes(const opt::InputArgList &args) {
  unsigned debugTypes = static_cast<unsigned>(DebugType::None);

  if (auto *a = args.getLastArg(OPT_debugtype)) {
    SmallVector<StringRef, 3> types;
    StringRef(a->getValue())
        .split(types, ',', /*MaxSplit=*/-1, /*KeepEmpty=*/false);

    for (StringRef type : types) {
      unsigned v = StringSwitch<unsigned>(type.lower())
                       .Case("cv", static_cast<unsigned>(DebugType::CV))
                       .Case("pdata", static_cast<unsigned>(DebugType::PData))
                       .Case("fixup", static_cast<unsigned>(DebugType::Fixup))
                       .Default(0);
      if (v == 0) {
        warn("/debugtype: unknown option '" + type + "'");
        continue;
      }
      debugTypes |= v;
    }
    return debugTypes;
  }

  // Default debug types
  debugTypes = static_cast<unsigned>(DebugType::CV);
  if (args.hasArg(OPT_driver))
    debugTypes |= static_cast<unsigned>(DebugType::PData);
  if (args.hasArg(OPT_profile))
    debugTypes |= static_cast<unsigned>(DebugType::Fixup);

  return debugTypes;
}

std::string LinkerDriver::getMapFile(const opt::InputArgList &args,
                                     opt::OptSpecifier os,
                                     opt::OptSpecifier osFile) {
  auto *arg = args.getLastArg(os, osFile);
  if (!arg)
    return "";
  if (arg->getOption().getID() == osFile.getID())
    return arg->getValue();

  assert(arg->getOption().getID() == os.getID());
  StringRef outFile = ctx.config.outputFile;
  return (outFile.substr(0, outFile.rfind('.')) + ".map").str();
}

std::string LinkerDriver::getImplibPath() {
  if (!ctx.config.implib.empty())
    return std::string(ctx.config.implib);
  SmallString<128> out = StringRef(ctx.config.outputFile);
  sys::path::replace_extension(out, ".lib");
  return std::string(out);
}

// The import name is calculated as follows:
//
//        | LIBRARY w/ ext |   LIBRARY w/o ext   | no LIBRARY
//   -----+----------------+---------------------+------------------
//   LINK | {value}        | {value}.{.dll/.exe} | {output name}
//    LIB | {value}        | {value}.dll         | {output name}.dll
//
std::string LinkerDriver::getImportName(bool asLib) {
  SmallString<128> out;

  if (ctx.config.importName.empty()) {
    out.assign(sys::path::filename(ctx.config.outputFile));
    if (asLib)
      sys::path::replace_extension(out, ".dll");
  } else {
    out.assign(ctx.config.importName);
    if (!sys::path::has_extension(out))
      sys::path::replace_extension(out,
                                   (ctx.config.dll || asLib) ? ".dll" : ".exe");
  }

  return std::string(out);
}

void LinkerDriver::createImportLibrary(bool asLib) {
  llvm::TimeTraceScope timeScope("Create import library");
  std::vector<COFFShortExport> exports;
  for (Export &e1 : ctx.config.exports) {
    COFFShortExport e2;
    e2.Name = std::string(e1.name);
    e2.SymbolName = std::string(e1.symbolName);
    e2.ExtName = std::string(e1.extName);
    e2.ExportAs = std::string(e1.exportAs);
    e2.ImportName = std::string(e1.importName);
    e2.Ordinal = e1.ordinal;
    e2.Noname = e1.noname;
    e2.Data = e1.data;
    e2.Private = e1.isPrivate;
    e2.Constant = e1.constant;
    exports.push_back(e2);
  }

  std::string libName = getImportName(asLib);
  std::string path = getImplibPath();

  if (!ctx.config.incremental) {
    checkError(writeImportLibrary(libName, path, exports, ctx.config.machine,
                                  ctx.config.mingw));
    return;
  }

  // If the import library already exists, replace it only if the contents
  // have changed.
  ErrorOr<std::unique_ptr<MemoryBuffer>> oldBuf = MemoryBuffer::getFile(
      path, /*IsText=*/false, /*RequiresNullTerminator=*/false);
  if (!oldBuf) {
    checkError(writeImportLibrary(libName, path, exports, ctx.config.machine,
                                  ctx.config.mingw));
    return;
  }

  SmallString<128> tmpName;
  if (std::error_code ec =
          sys::fs::createUniqueFile(path + ".tmp-%%%%%%%%.lib", tmpName))
    fatal("cannot create temporary file for import library " + path + ": " +
          ec.message());

  if (Error e = writeImportLibrary(libName, tmpName, exports,
                                   ctx.config.machine, ctx.config.mingw)) {
    checkError(std::move(e));
    return;
  }

  std::unique_ptr<MemoryBuffer> newBuf = check(MemoryBuffer::getFile(
      tmpName, /*IsText=*/false, /*RequiresNullTerminator=*/false));
  if ((*oldBuf)->getBuffer() != newBuf->getBuffer()) {
    oldBuf->reset();
    checkError(errorCodeToError(sys::fs::rename(tmpName, path)));
  } else {
    sys::fs::remove(tmpName);
  }
}

void LinkerDriver::parseModuleDefs(StringRef path) {
  llvm::TimeTraceScope timeScope("Parse def file");
  std::unique_ptr<MemoryBuffer> mb =
      CHECK(MemoryBuffer::getFile(path, /*IsText=*/false,
                                  /*RequiresNullTerminator=*/false,
                                  /*IsVolatile=*/true),
            "could not open " + path);
  COFFModuleDefinition m = check(parseCOFFModuleDefinition(
      mb->getMemBufferRef(), ctx.config.machine, ctx.config.mingw));

  // Include in /reproduce: output if applicable.
  ctx.driver.takeBuffer(std::move(mb));

  if (ctx.config.outputFile.empty())
    ctx.config.outputFile = std::string(saver().save(m.OutputFile));
  ctx.config.importName = std::string(saver().save(m.ImportName));
  if (m.ImageBase)
    ctx.config.imageBase = m.ImageBase;
  if (m.StackReserve)
    ctx.config.stackReserve = m.StackReserve;
  if (m.StackCommit)
    ctx.config.stackCommit = m.StackCommit;
  if (m.HeapReserve)
    ctx.config.heapReserve = m.HeapReserve;
  if (m.HeapCommit)
    ctx.config.heapCommit = m.HeapCommit;
  if (m.MajorImageVersion)
    ctx.config.majorImageVersion = m.MajorImageVersion;
  if (m.MinorImageVersion)
    ctx.config.minorImageVersion = m.MinorImageVersion;
  if (m.MajorOSVersion)
    ctx.config.majorOSVersion = m.MajorOSVersion;
  if (m.MinorOSVersion)
    ctx.config.minorOSVersion = m.MinorOSVersion;

  for (COFFShortExport e1 : m.Exports) {
    Export e2;
    // Renamed exports are parsed and set as "ExtName = Name". If Name has
    // the form "OtherDll.Func", it shouldn't be a normal exported
    // function but a forward to another DLL instead. This is supported
    // by both MS and GNU linkers.
    if (!e1.ExtName.empty() && e1.ExtName != e1.Name &&
        StringRef(e1.Name).contains('.')) {
      e2.name = saver().save(e1.ExtName);
      e2.forwardTo = saver().save(e1.Name);
    } else {
      e2.name = saver().save(e1.Name);
      e2.extName = saver().save(e1.ExtName);
    }
    e2.exportAs = saver().save(e1.ExportAs);
    e2.importName = saver().save(e1.ImportName);
    e2.ordinal = e1.Ordinal;
    e2.noname = e1.Noname;
    e2.data = e1.Data;
    e2.isPrivate = e1.Private;
    e2.constant = e1.Constant;
    e2.source = ExportSource::ModuleDefinition;
    ctx.config.exports.push_back(e2);
  }
}

void LinkerDriver::enqueueTask(std::function<void()> task) {
  taskQueue.push_back(std::move(task));
}

bool LinkerDriver::run() {
  llvm::TimeTraceScope timeScope("Read input files");
  ScopedTimer t(ctx.inputFileTimer);

  bool didWork = !taskQueue.empty();
  while (!taskQueue.empty()) {
    taskQueue.front()();
    taskQueue.pop_front();
  }
  return didWork;
}

// Parse an /order file. If an option is given, the linker places
// COMDAT sections in the same order as their names appear in the
// given file.
void LinkerDriver::parseOrderFile(StringRef arg) {
  // For some reason, the MSVC linker requires a filename to be
  // preceded by "@".
  if (!arg.starts_with("@")) {
    error("malformed /order option: '@' missing");
    return;
  }

  // Get a list of all comdat sections for error checking.
  DenseSet<StringRef> set;
  for (Chunk *c : ctx.symtab.getChunks())
    if (auto *sec = dyn_cast<SectionChunk>(c))
      if (sec->sym)
        set.insert(sec->sym->getName());

  // Open a file.
  StringRef path = arg.substr(1);
  std::unique_ptr<MemoryBuffer> mb =
      CHECK(MemoryBuffer::getFile(path, /*IsText=*/false,
                                  /*RequiresNullTerminator=*/false,
                                  /*IsVolatile=*/true),
            "could not open " + path);

  // Parse a file. An order file contains one symbol per line.
  // All symbols that were not present in a given order file are
  // considered to have the lowest priority 0 and are placed at
  // end of an output section.
  for (StringRef arg : args::getLines(mb->getMemBufferRef())) {
    std::string s(arg);
    if (ctx.config.machine == I386 && !isDecorated(s))
      s = "_" + s;

    if (set.count(s) == 0) {
      if (ctx.config.warnMissingOrderSymbol)
        warn("/order:" + arg + ": missing symbol: " + s + " [LNK4037]");
    } else
      ctx.config.order[s] = INT_MIN + ctx.config.order.size();
  }

  // Include in /reproduce: output if applicable.
  ctx.driver.takeBuffer(std::move(mb));
}

void LinkerDriver::parseCallGraphFile(StringRef path) {
  std::unique_ptr<MemoryBuffer> mb =
      CHECK(MemoryBuffer::getFile(path, /*IsText=*/false,
                                  /*RequiresNullTerminator=*/false,
                                  /*IsVolatile=*/true),
            "could not open " + path);

  // Build a map from symbol name to section.
  DenseMap<StringRef, Symbol *> map;
  for (ObjFile *file : ctx.objFileInstances)
    for (Symbol *sym : file->getSymbols())
      if (sym)
        map[sym->getName()] = sym;

  auto findSection = [&](StringRef name) -> SectionChunk * {
    Symbol *sym = map.lookup(name);
    if (!sym) {
      if (ctx.config.warnMissingOrderSymbol)
        warn(path + ": no such symbol: " + name);
      return nullptr;
    }

    if (DefinedCOFF *dr = dyn_cast_or_null<DefinedCOFF>(sym))
      return dyn_cast_or_null<SectionChunk>(dr->getChunk());
    return nullptr;
  };

  for (StringRef line : args::getLines(*mb)) {
    SmallVector<StringRef, 3> fields;
    line.split(fields, ' ');
    uint64_t count;

    if (fields.size() != 3 || !to_integer(fields[2], count)) {
      error(path + ": parse error");
      return;
    }

    if (SectionChunk *from = findSection(fields[0]))
      if (SectionChunk *to = findSection(fields[1]))
        ctx.config.callGraphProfile[{from, to}] += count;
  }

  // Include in /reproduce: output if applicable.
  ctx.driver.takeBuffer(std::move(mb));
}

static void readCallGraphsFromObjectFiles(COFFLinkerContext &ctx) {
  for (ObjFile *obj : ctx.objFileInstances) {
    if (obj->callgraphSec) {
      ArrayRef<uint8_t> contents;
      cantFail(
          obj->getCOFFObj()->getSectionContents(obj->callgraphSec, contents));
      BinaryStreamReader reader(contents, llvm::endianness::little);
      while (!reader.empty()) {
        uint32_t fromIndex, toIndex;
        uint64_t count;
        if (Error err = reader.readInteger(fromIndex))
          fatal(toString(obj) + ": Expected 32-bit integer");
        if (Error err = reader.readInteger(toIndex))
          fatal(toString(obj) + ": Expected 32-bit integer");
        if (Error err = reader.readInteger(count))
          fatal(toString(obj) + ": Expected 64-bit integer");
        auto *fromSym = dyn_cast_or_null<Defined>(obj->getSymbol(fromIndex));
        auto *toSym = dyn_cast_or_null<Defined>(obj->getSymbol(toIndex));
        if (!fromSym || !toSym)
          continue;
        auto *from = dyn_cast_or_null<SectionChunk>(fromSym->getChunk());
        auto *to = dyn_cast_or_null<SectionChunk>(toSym->getChunk());
        if (from && to)
          ctx.config.callGraphProfile[{from, to}] += count;
      }
    }
  }
}

static void markAddrsig(Symbol *s) {
  if (auto *d = dyn_cast_or_null<Defined>(s))
    if (SectionChunk *c = dyn_cast_or_null<SectionChunk>(d->getChunk()))
      c->keepUnique = true;
}

static void findKeepUniqueSections(COFFLinkerContext &ctx) {
  llvm::TimeTraceScope timeScope("Find keep unique sections");

  // Exported symbols could be address-significant in other executables or DSOs,
  // so we conservatively mark them as address-significant.
  for (Export &r : ctx.config.exports)
    markAddrsig(r.sym);

  // Visit the address-significance table in each object file and mark each
  // referenced symbol as address-significant.
  for (ObjFile *obj : ctx.objFileInstances) {
    ArrayRef<Symbol *> syms = obj->getSymbols();
    if (obj->addrsigSec) {
      ArrayRef<uint8_t> contents;
      cantFail(
          obj->getCOFFObj()->getSectionContents(obj->addrsigSec, contents));
      const uint8_t *cur = contents.begin();
      while (cur != contents.end()) {
        unsigned size;
        const char *err = nullptr;
        uint64_t symIndex = decodeULEB128(cur, &size, contents.end(), &err);
        if (err)
          fatal(toString(obj) + ": could not decode addrsig section: " + err);
        if (symIndex >= syms.size())
          fatal(toString(obj) + ": invalid symbol index in addrsig section");
        markAddrsig(syms[symIndex]);
        cur += size;
      }
    } else {
      // If an object file does not have an address-significance table,
      // conservatively mark all of its symbols as address-significant.
      for (Symbol *s : syms)
        markAddrsig(s);
    }
  }
}

// link.exe replaces each %foo% in altPath with the contents of environment
// variable foo, and adds the two magic env vars _PDB (expands to the basename
// of pdb's output path) and _EXT (expands to the extension of the output
// binary).
// lld only supports %_PDB% and %_EXT% and warns on references to all other env
// vars.
void LinkerDriver::parsePDBAltPath() {
  SmallString<128> buf;
  StringRef pdbBasename =
      sys::path::filename(ctx.config.pdbPath, sys::path::Style::windows);
  StringRef binaryExtension =
      sys::path::extension(ctx.config.outputFile, sys::path::Style::windows);
  if (!binaryExtension.empty())
    binaryExtension = binaryExtension.substr(1); // %_EXT% does not include '.'.

  // Invariant:
  //   +--------- cursor ('a...' might be the empty string).
  //   |   +----- firstMark
  //   |   |   +- secondMark
  //   v   v   v
  //   a...%...%...
  size_t cursor = 0;
  while (cursor < ctx.config.pdbAltPath.size()) {
    size_t firstMark, secondMark;
    if ((firstMark = ctx.config.pdbAltPath.find('%', cursor)) ==
            StringRef::npos ||
        (secondMark = ctx.config.pdbAltPath.find('%', firstMark + 1)) ==
            StringRef::npos) {
      // Didn't find another full fragment, treat rest of string as literal.
      buf.append(ctx.config.pdbAltPath.substr(cursor));
      break;
    }

    // Found a full fragment. Append text in front of first %, and interpret
    // text between first and second % as variable name.
    buf.append(ctx.config.pdbAltPath.substr(cursor, firstMark - cursor));
    StringRef var =
        ctx.config.pdbAltPath.substr(firstMark, secondMark - firstMark + 1);
    if (var.equals_insensitive("%_pdb%"))
      buf.append(pdbBasename);
    else if (var.equals_insensitive("%_ext%"))
      buf.append(binaryExtension);
    else {
      warn("only %_PDB% and %_EXT% supported in /pdbaltpath:, keeping " + var +
           " as literal");
      buf.append(var);
    }

    cursor = secondMark + 1;
  }

  ctx.config.pdbAltPath = buf;
}

/// Convert resource files and potentially merge input resource object
/// trees into one resource tree.
/// Call after ObjFile::Instances is complete.
void LinkerDriver::convertResources() {
  llvm::TimeTraceScope timeScope("Convert resources");
  std::vector<ObjFile *> resourceObjFiles;

  for (ObjFile *f : ctx.objFileInstances) {
    if (f->isResourceObjFile())
      resourceObjFiles.push_back(f);
  }

  if (!ctx.config.mingw &&
      (resourceObjFiles.size() > 1 ||
       (resourceObjFiles.size() == 1 && !resources.empty()))) {
    error((!resources.empty() ? "internal .obj file created from .res files"
                              : toString(resourceObjFiles[1])) +
          ": more than one resource obj file not allowed, already got " +
          toString(resourceObjFiles.front()));
    return;
  }

  if (resources.empty() && resourceObjFiles.size() <= 1) {
    // No resources to convert, and max one resource object file in
    // the input. Keep that preconverted resource section as is.
    for (ObjFile *f : resourceObjFiles)
      f->includeResourceChunks();
    return;
  }
  ObjFile *f =
      make<ObjFile>(ctx, convertResToCOFF(resources, resourceObjFiles));
  ctx.symtab.addFile(f);
  f->includeResourceChunks();
}

void LinkerDriver::maybeCreateECExportThunk(StringRef name, Symbol *&sym) {
  Defined *def;
  if (!sym)
    return;
  if (auto undef = dyn_cast<Undefined>(sym))
    def = undef->getWeakAlias();
  else
    def = dyn_cast<Defined>(sym);
  if (!def)
    return;

  if (def->getChunk()->getArm64ECRangeType() != chpe_range_type::Arm64EC)
    return;
  StringRef expName;
  if (auto mangledName = getArm64ECMangledFunctionName(name))
    expName = saver().save("EXP+" + *mangledName);
  else
    expName = saver().save("EXP+" + name);
  sym = addUndefined(expName);
  if (auto undef = dyn_cast<Undefined>(sym)) {
    if (!undef->getWeakAlias()) {
      auto thunk = make<ECExportThunkChunk>(def);
      replaceSymbol<DefinedSynthetic>(undef, undef->getName(), thunk);
    }
  }
}

void LinkerDriver::createECExportThunks() {
  // Check if EXP+ symbols have corresponding $hp_target symbols and use them
  // to create export thunks when available.
  for (Symbol *s : ctx.symtab.expSymbols) {
    if (!s->isUsedInRegularObj)
      continue;
    assert(s->getName().starts_with("EXP+"));
    std::string targetName =
        (s->getName().substr(strlen("EXP+")) + "$hp_target").str();
    Symbol *sym = ctx.symtab.find(targetName);
    if (!sym)
      continue;
    Defined *targetSym;
    if (auto undef = dyn_cast<Undefined>(sym))
      targetSym = undef->getWeakAlias();
    else
      targetSym = dyn_cast<Defined>(sym);
    if (!targetSym)
      continue;

    auto *undef = dyn_cast<Undefined>(s);
    if (undef && !undef->getWeakAlias()) {
      auto thunk = make<ECExportThunkChunk>(targetSym);
      replaceSymbol<DefinedSynthetic>(undef, undef->getName(), thunk);
    }
    if (!targetSym->isGCRoot) {
      targetSym->isGCRoot = true;
      ctx.config.gcroot.push_back(targetSym);
    }
  }

  if (ctx.config.entry)
    maybeCreateECExportThunk(ctx.config.entry->getName(), ctx.config.entry);
  for (Export &e : ctx.config.exports) {
    if (!e.data)
      maybeCreateECExportThunk(e.extName.empty() ? e.name : e.extName, e.sym);
  }
}

<<<<<<< HEAD
=======
void LinkerDriver::pullArm64ECIcallHelper() {
  if (!ctx.config.arm64ECIcallHelper)
    ctx.config.arm64ECIcallHelper = addUndefined("__icall_helper_arm64ec");
}

>>>>>>> 4b409fa5
// In MinGW, if no symbols are chosen to be exported, then all symbols are
// automatically exported by default. This behavior can be forced by the
// -export-all-symbols option, so that it happens even when exports are
// explicitly specified. The automatic behavior can be disabled using the
// -exclude-all-symbols option, so that lld-link behaves like link.exe rather
// than MinGW in the case that nothing is explicitly exported.
void LinkerDriver::maybeExportMinGWSymbols(const opt::InputArgList &args) {
  if (!args.hasArg(OPT_export_all_symbols)) {
    if (!ctx.config.dll)
      return;

    if (!ctx.config.exports.empty())
      return;
    if (args.hasArg(OPT_exclude_all_symbols))
      return;
  }

  AutoExporter exporter(ctx, excludedSymbols);

  for (auto *arg : args.filtered(OPT_wholearchive_file))
    if (std::optional<StringRef> path = findFile(arg->getValue()))
      exporter.addWholeArchive(*path);

  for (auto *arg : args.filtered(OPT_exclude_symbols)) {
    SmallVector<StringRef, 2> vec;
    StringRef(arg->getValue()).split(vec, ',');
    for (StringRef sym : vec)
      exporter.addExcludedSymbol(mangle(sym));
  }

  ctx.symtab.forEachSymbol([&](Symbol *s) {
    auto *def = dyn_cast<Defined>(s);
    if (!exporter.shouldExport(def))
      return;

    if (!def->isGCRoot) {
      def->isGCRoot = true;
      ctx.config.gcroot.push_back(def);
    }

    Export e;
    e.name = def->getName();
    e.sym = def;
    if (Chunk *c = def->getChunk())
      if (!(c->getOutputCharacteristics() & IMAGE_SCN_MEM_EXECUTE))
        e.data = true;
    s->isUsedInRegularObj = true;
    ctx.config.exports.push_back(e);
  });
}

// lld has a feature to create a tar file containing all input files as well as
// all command line options, so that other people can run lld again with exactly
// the same inputs. This feature is accessible via /linkrepro and /reproduce.
//
// /linkrepro and /reproduce are very similar, but /linkrepro takes a directory
// name while /reproduce takes a full path. We have /linkrepro for compatibility
// with Microsoft link.exe.
std::optional<std::string> getReproduceFile(const opt::InputArgList &args) {
  if (auto *arg = args.getLastArg(OPT_reproduce))
    return std::string(arg->getValue());

  if (auto *arg = args.getLastArg(OPT_linkrepro)) {
    SmallString<64> path = StringRef(arg->getValue());
    sys::path::append(path, "repro.tar");
    return std::string(path);
  }

  // This is intentionally not guarded by OPT_lldignoreenv since writing
  // a repro tar file doesn't affect the main output.
  if (auto *path = getenv("LLD_REPRODUCE"))
    return std::string(path);

  return std::nullopt;
}

static std::unique_ptr<llvm::vfs::FileSystem>
getVFS(const opt::InputArgList &args) {
  using namespace llvm::vfs;

  const opt::Arg *arg = args.getLastArg(OPT_vfsoverlay);
  if (!arg)
    return nullptr;

  auto bufOrErr = llvm::MemoryBuffer::getFile(arg->getValue());
  if (!bufOrErr) {
    checkError(errorCodeToError(bufOrErr.getError()));
    return nullptr;
  }

  if (auto ret = vfs::getVFSFromYAML(std::move(*bufOrErr),
                                     /*DiagHandler*/ nullptr, arg->getValue()))
    return ret;

  error("Invalid vfs overlay");
  return nullptr;
}

void LinkerDriver::linkerMain(ArrayRef<const char *> argsArr) {
  ScopedTimer rootTimer(ctx.rootTimer);
  Configuration *config = &ctx.config;

  // Needed for LTO.
  InitializeAllTargetInfos();
  InitializeAllTargets();
  InitializeAllTargetMCs();
  InitializeAllAsmParsers();
  InitializeAllAsmPrinters();

  // If the first command line argument is "/lib", link.exe acts like lib.exe.
  // We call our own implementation of lib.exe that understands bitcode files.
  if (argsArr.size() > 1 &&
      (StringRef(argsArr[1]).equals_insensitive("/lib") ||
       StringRef(argsArr[1]).equals_insensitive("-lib"))) {
    if (llvm::libDriverMain(argsArr.slice(1)) != 0)
      fatal("lib failed");
    return;
  }

  // Parse command line options.
  ArgParser parser(ctx);
  opt::InputArgList args = parser.parse(argsArr);

  // Initialize time trace profiler.
  config->timeTraceEnabled = args.hasArg(OPT_time_trace_eq);
  config->timeTraceGranularity =
      args::getInteger(args, OPT_time_trace_granularity_eq, 500);

  if (config->timeTraceEnabled)
    timeTraceProfilerInitialize(config->timeTraceGranularity, argsArr[0]);

  llvm::TimeTraceScope timeScope("COFF link");

  // Parse and evaluate -mllvm options.
  std::vector<const char *> v;
  v.push_back("lld-link (LLVM option parsing)");
  for (const auto *arg : args.filtered(OPT_mllvm)) {
    v.push_back(arg->getValue());
    config->mllvmOpts.emplace_back(arg->getValue());
  }
  {
    llvm::TimeTraceScope timeScope2("Parse cl::opt");
    cl::ResetAllOptionOccurrences();
    cl::ParseCommandLineOptions(v.size(), v.data());
  }

  // Handle /errorlimit early, because error() depends on it.
  if (auto *arg = args.getLastArg(OPT_errorlimit)) {
    int n = 20;
    StringRef s = arg->getValue();
    if (s.getAsInteger(10, n))
      error(arg->getSpelling() + " number expected, but got " + s);
    errorHandler().errorLimit = n;
  }

  config->vfs = getVFS(args);

  // Handle /help
  if (args.hasArg(OPT_help)) {
    printHelp(argsArr[0]);
    return;
  }

  // /threads: takes a positive integer and provides the default value for
  // /opt:lldltojobs=.
  if (auto *arg = args.getLastArg(OPT_threads)) {
    StringRef v(arg->getValue());
    unsigned threads = 0;
    if (!llvm::to_integer(v, threads, 0) || threads == 0)
      error(arg->getSpelling() + ": expected a positive integer, but got '" +
            arg->getValue() + "'");
    parallel::strategy = hardware_concurrency(threads);
    config->thinLTOJobs = v.str();
  }

  if (args.hasArg(OPT_show_timing))
    config->showTiming = true;

  config->showSummary = args.hasArg(OPT_summary);
  config->printSearchPaths = args.hasArg(OPT_print_search_paths);

  // Handle --version, which is an lld extension. This option is a bit odd
  // because it doesn't start with "/", but we deliberately chose "--" to
  // avoid conflict with /version and for compatibility with clang-cl.
  if (args.hasArg(OPT_dash_dash_version)) {
    message(getLLDVersion());
    return;
  }

  // Handle /lldmingw early, since it can potentially affect how other
  // options are handled.
  config->mingw = args.hasArg(OPT_lldmingw);
  if (config->mingw)
    ctx.e.errorLimitExceededMsg = "too many errors emitted, stopping now"
                                  " (use --error-limit=0 to see all errors)";

  // Handle /linkrepro and /reproduce.
  {
    llvm::TimeTraceScope timeScope2("Reproducer");
    if (std::optional<std::string> path = getReproduceFile(args)) {
      Expected<std::unique_ptr<TarWriter>> errOrWriter =
          TarWriter::create(*path, sys::path::stem(*path));

      if (errOrWriter) {
        tar = std::move(*errOrWriter);
      } else {
        error("/linkrepro: failed to open " + *path + ": " +
              toString(errOrWriter.takeError()));
      }
    }
  }

  if (!args.hasArg(OPT_INPUT, OPT_wholearchive_file)) {
    if (args.hasArg(OPT_deffile))
      config->noEntry = true;
    else
      fatal("no input files");
  }

  // Construct search path list.
  {
    llvm::TimeTraceScope timeScope2("Search paths");
    searchPaths.emplace_back("");
    for (auto *arg : args.filtered(OPT_libpath))
      searchPaths.push_back(arg->getValue());
    if (!config->mingw) {
      // Prefer the Clang provided builtins over the ones bundled with MSVC.
      // In MinGW mode, the compiler driver passes the necessary libpath
      // options explicitly.
      addClangLibSearchPaths(argsArr[0]);
      // Don't automatically deduce the lib path from the environment or MSVC
      // installations when operating in mingw mode. (This also makes LLD ignore
      // winsysroot and vctoolsdir arguments.)
      detectWinSysRoot(args);
      if (!args.hasArg(OPT_lldignoreenv) && !args.hasArg(OPT_winsysroot))
        addLibSearchPaths();
    } else {
      if (args.hasArg(OPT_vctoolsdir, OPT_winsysroot))
        warn("ignoring /vctoolsdir or /winsysroot flags in MinGW mode");
    }
  }

  // Handle /ignore
  for (auto *arg : args.filtered(OPT_ignore)) {
    SmallVector<StringRef, 8> vec;
    StringRef(arg->getValue()).split(vec, ',');
    for (StringRef s : vec) {
      if (s == "4037")
        config->warnMissingOrderSymbol = false;
      else if (s == "4099")
        config->warnDebugInfoUnusable = false;
      else if (s == "4217")
        config->warnLocallyDefinedImported = false;
      else if (s == "longsections")
        config->warnLongSectionNames = false;
      // Other warning numbers are ignored.
    }
  }

  // Handle /out
  if (auto *arg = args.getLastArg(OPT_out))
    config->outputFile = arg->getValue();

  // Handle /verbose
  if (args.hasArg(OPT_verbose))
    config->verbose = true;
  errorHandler().verbose = config->verbose;

  // Handle /force or /force:unresolved
  if (args.hasArg(OPT_force, OPT_force_unresolved))
    config->forceUnresolved = true;

  // Handle /force or /force:multiple
  if (args.hasArg(OPT_force, OPT_force_multiple))
    config->forceMultiple = true;

  // Handle /force or /force:multipleres
  if (args.hasArg(OPT_force, OPT_force_multipleres))
    config->forceMultipleRes = true;

  // Don't warn about long section names, such as .debug_info, for mingw (or
  // when -debug:dwarf is requested, handled below).
  if (config->mingw)
    config->warnLongSectionNames = false;

  bool doGC = true;

  // Handle /debug
  bool shouldCreatePDB = false;
  for (auto *arg : args.filtered(OPT_debug, OPT_debug_opt)) {
    std::string str;
    if (arg->getOption().getID() == OPT_debug)
      str = "full";
    else
      str = StringRef(arg->getValue()).lower();
    SmallVector<StringRef, 1> vec;
    StringRef(str).split(vec, ',');
    for (StringRef s : vec) {
      if (s == "fastlink") {
        warn("/debug:fastlink unsupported; using /debug:full");
        s = "full";
      }
      if (s == "none") {
        config->debug = false;
        config->incremental = false;
        config->includeDwarfChunks = false;
        config->debugGHashes = false;
        config->writeSymtab = false;
        shouldCreatePDB = false;
        doGC = true;
      } else if (s == "full" || s == "ghash" || s == "noghash") {
        config->debug = true;
        config->incremental = true;
        config->includeDwarfChunks = true;
        if (s == "full" || s == "ghash")
          config->debugGHashes = true;
        shouldCreatePDB = true;
        doGC = false;
      } else if (s == "dwarf") {
        config->debug = true;
        config->incremental = true;
        config->includeDwarfChunks = true;
        config->writeSymtab = true;
        config->warnLongSectionNames = false;
        doGC = false;
      } else if (s == "nodwarf") {
        config->includeDwarfChunks = false;
      } else if (s == "symtab") {
        config->writeSymtab = true;
        doGC = false;
      } else if (s == "nosymtab") {
        config->writeSymtab = false;
      } else {
        error("/debug: unknown option: " + s);
      }
    }
  }

  // Handle /demangle
  config->demangle = args.hasFlag(OPT_demangle, OPT_demangle_no, true);

  // Handle /debugtype
  config->debugTypes = parseDebugTypes(args);

  // Handle /driver[:uponly|:wdm].
  config->driverUponly = args.hasArg(OPT_driver_uponly) ||
                         args.hasArg(OPT_driver_uponly_wdm) ||
                         args.hasArg(OPT_driver_wdm_uponly);
  config->driverWdm = args.hasArg(OPT_driver_wdm) ||
                      args.hasArg(OPT_driver_uponly_wdm) ||
                      args.hasArg(OPT_driver_wdm_uponly);
  config->driver =
      config->driverUponly || config->driverWdm || args.hasArg(OPT_driver);

  // Handle /pdb
  if (shouldCreatePDB) {
    if (auto *arg = args.getLastArg(OPT_pdb))
      config->pdbPath = arg->getValue();
    if (auto *arg = args.getLastArg(OPT_pdbaltpath))
      config->pdbAltPath = arg->getValue();
    if (auto *arg = args.getLastArg(OPT_pdbpagesize))
      parsePDBPageSize(arg->getValue());
    if (args.hasArg(OPT_natvis))
      config->natvisFiles = args.getAllArgValues(OPT_natvis);
    if (args.hasArg(OPT_pdbstream)) {
      for (const StringRef value : args.getAllArgValues(OPT_pdbstream)) {
        const std::pair<StringRef, StringRef> nameFile = value.split("=");
        const StringRef name = nameFile.first;
        const std::string file = nameFile.second.str();
        config->namedStreams[name] = file;
      }
    }

    if (auto *arg = args.getLastArg(OPT_pdb_source_path))
      config->pdbSourcePath = arg->getValue();
  }

  // Handle /pdbstripped
  if (args.hasArg(OPT_pdbstripped))
    warn("ignoring /pdbstripped flag, it is not yet supported");

  // Handle /noentry
  if (args.hasArg(OPT_noentry)) {
    if (args.hasArg(OPT_dll))
      config->noEntry = true;
    else
      error("/noentry must be specified with /dll");
  }

  // Handle /dll
  if (args.hasArg(OPT_dll)) {
    config->dll = true;
    config->manifestID = 2;
  }

  // Handle /dynamicbase and /fixed. We can't use hasFlag for /dynamicbase
  // because we need to explicitly check whether that option or its inverse was
  // present in the argument list in order to handle /fixed.
  auto *dynamicBaseArg = args.getLastArg(OPT_dynamicbase, OPT_dynamicbase_no);
  if (dynamicBaseArg &&
      dynamicBaseArg->getOption().getID() == OPT_dynamicbase_no)
    config->dynamicBase = false;

  // MSDN claims "/FIXED:NO is the default setting for a DLL, and /FIXED is the
  // default setting for any other project type.", but link.exe defaults to
  // /FIXED:NO for exe outputs as well. Match behavior, not docs.
  bool fixed = args.hasFlag(OPT_fixed, OPT_fixed_no, false);
  if (fixed) {
    if (dynamicBaseArg &&
        dynamicBaseArg->getOption().getID() == OPT_dynamicbase) {
      error("/fixed must not be specified with /dynamicbase");
    } else {
      config->relocatable = false;
      config->dynamicBase = false;
    }
  }

  // Handle /appcontainer
  config->appContainer =
      args.hasFlag(OPT_appcontainer, OPT_appcontainer_no, false);

  // Handle /machine
  {
    llvm::TimeTraceScope timeScope2("Machine arg");
    if (auto *arg = args.getLastArg(OPT_machine)) {
      config->machine = getMachineType(arg->getValue());
      if (config->machine == IMAGE_FILE_MACHINE_UNKNOWN)
        fatal(Twine("unknown /machine argument: ") + arg->getValue());
      addWinSysRootLibSearchPaths();
    }
  }

  // Handle /nodefaultlib:<filename>
  {
    llvm::TimeTraceScope timeScope2("Nodefaultlib");
    for (auto *arg : args.filtered(OPT_nodefaultlib))
      config->noDefaultLibs.insert(findLib(arg->getValue()).lower());
  }

  // Handle /nodefaultlib
  if (args.hasArg(OPT_nodefaultlib_all))
    config->noDefaultLibAll = true;

  // Handle /base
  if (auto *arg = args.getLastArg(OPT_base))
    parseNumbers(arg->getValue(), &config->imageBase);

  // Handle /filealign
  if (auto *arg = args.getLastArg(OPT_filealign)) {
    parseNumbers(arg->getValue(), &config->fileAlign);
    if (!isPowerOf2_64(config->fileAlign))
      error("/filealign: not a power of two: " + Twine(config->fileAlign));
  }

  // Handle /stack
  if (auto *arg = args.getLastArg(OPT_stack))
    parseNumbers(arg->getValue(), &config->stackReserve, &config->stackCommit);

  // Handle /guard:cf
  if (auto *arg = args.getLastArg(OPT_guard))
    parseGuard(arg->getValue());

  // Handle /heap
  if (auto *arg = args.getLastArg(OPT_heap))
    parseNumbers(arg->getValue(), &config->heapReserve, &config->heapCommit);

  // Handle /version
  if (auto *arg = args.getLastArg(OPT_version))
    parseVersion(arg->getValue(), &config->majorImageVersion,
                 &config->minorImageVersion);

  // Handle /subsystem
  if (auto *arg = args.getLastArg(OPT_subsystem))
    parseSubsystem(arg->getValue(), &config->subsystem,
                   &config->majorSubsystemVersion,
                   &config->minorSubsystemVersion);

  // Handle /osversion
  if (auto *arg = args.getLastArg(OPT_osversion)) {
    parseVersion(arg->getValue(), &config->majorOSVersion,
                 &config->minorOSVersion);
  } else {
    config->majorOSVersion = config->majorSubsystemVersion;
    config->minorOSVersion = config->minorSubsystemVersion;
  }

  // Handle /timestamp
  if (llvm::opt::Arg *arg = args.getLastArg(OPT_timestamp, OPT_repro)) {
    if (arg->getOption().getID() == OPT_repro) {
      config->timestamp = 0;
      config->repro = true;
    } else {
      config->repro = false;
      StringRef value(arg->getValue());
      if (value.getAsInteger(0, config->timestamp))
        fatal(Twine("invalid timestamp: ") + value +
              ".  Expected 32-bit integer");
    }
  } else {
    config->repro = false;
    if (std::optional<std::string> epoch =
            Process::GetEnv("SOURCE_DATE_EPOCH")) {
      StringRef value(*epoch);
      if (value.getAsInteger(0, config->timestamp))
        fatal(Twine("invalid SOURCE_DATE_EPOCH timestamp: ") + value +
              ".  Expected 32-bit integer");
    } else {
      config->timestamp = time(nullptr);
    }
  }

  // Handle /alternatename
  for (auto *arg : args.filtered(OPT_alternatename))
    parseAlternateName(arg->getValue());

  // Handle /include
  for (auto *arg : args.filtered(OPT_incl))
    addUndefined(arg->getValue());

  // Handle /implib
  if (auto *arg = args.getLastArg(OPT_implib))
    config->implib = arg->getValue();

  config->noimplib = args.hasArg(OPT_noimplib);

  if (args.hasArg(OPT_profile))
    doGC = true;
  // Handle /opt.
  std::optional<ICFLevel> icfLevel;
  if (args.hasArg(OPT_profile))
    icfLevel = ICFLevel::None;
  unsigned tailMerge = 1;
  bool ltoDebugPM = false;
  for (auto *arg : args.filtered(OPT_opt)) {
    std::string str = StringRef(arg->getValue()).lower();
    SmallVector<StringRef, 1> vec;
    StringRef(str).split(vec, ',');
    for (StringRef s : vec) {
      if (s == "ref") {
        doGC = true;
      } else if (s == "noref") {
        doGC = false;
      } else if (s == "icf" || s.starts_with("icf=")) {
        icfLevel = ICFLevel::All;
      } else if (s == "safeicf") {
        icfLevel = ICFLevel::Safe;
      } else if (s == "noicf") {
        icfLevel = ICFLevel::None;
      } else if (s == "lldtailmerge") {
        tailMerge = 2;
      } else if (s == "nolldtailmerge") {
        tailMerge = 0;
      } else if (s == "ltodebugpassmanager") {
        ltoDebugPM = true;
      } else if (s == "noltodebugpassmanager") {
        ltoDebugPM = false;
      } else if (s.consume_front("lldlto=")) {
        if (s.getAsInteger(10, config->ltoo) || config->ltoo > 3)
          error("/opt:lldlto: invalid optimization level: " + s);
      } else if (s.consume_front("lldltocgo=")) {
        config->ltoCgo.emplace();
        if (s.getAsInteger(10, *config->ltoCgo) || *config->ltoCgo > 3)
          error("/opt:lldltocgo: invalid codegen optimization level: " + s);
      } else if (s.consume_front("lldltojobs=")) {
        if (!get_threadpool_strategy(s))
          error("/opt:lldltojobs: invalid job count: " + s);
        config->thinLTOJobs = s.str();
      } else if (s.consume_front("lldltopartitions=")) {
        if (s.getAsInteger(10, config->ltoPartitions) ||
            config->ltoPartitions == 0)
          error("/opt:lldltopartitions: invalid partition count: " + s);
      } else if (s != "lbr" && s != "nolbr")
        error("/opt: unknown option: " + s);
    }
  }

  if (!icfLevel)
    icfLevel = doGC ? ICFLevel::All : ICFLevel::None;
  config->doGC = doGC;
  config->doICF = *icfLevel;
  config->tailMerge =
      (tailMerge == 1 && config->doICF != ICFLevel::None) || tailMerge == 2;
  config->ltoDebugPassManager = ltoDebugPM;

  // Handle /lldsavetemps
  if (args.hasArg(OPT_lldsavetemps))
    config->saveTemps = true;

  // Handle /lldemit
  if (auto *arg = args.getLastArg(OPT_lldemit)) {
    StringRef s = arg->getValue();
    if (s == "obj")
      config->emit = EmitKind::Obj;
    else if (s == "llvm")
      config->emit = EmitKind::LLVM;
    else if (s == "asm")
      config->emit = EmitKind::ASM;
    else
      error("/lldemit: unknown option: " + s);
  }

  // Handle /kill-at
  if (args.hasArg(OPT_kill_at))
    config->killAt = true;

  // Handle /lldltocache
  if (auto *arg = args.getLastArg(OPT_lldltocache))
    config->ltoCache = arg->getValue();

  // Handle /lldsavecachepolicy
  if (auto *arg = args.getLastArg(OPT_lldltocachepolicy))
    config->ltoCachePolicy = CHECK(
        parseCachePruningPolicy(arg->getValue()),
        Twine("/lldltocachepolicy: invalid cache policy: ") + arg->getValue());

  // Handle /failifmismatch
  for (auto *arg : args.filtered(OPT_failifmismatch))
    checkFailIfMismatch(arg->getValue(), nullptr);

  // Handle /merge
  for (auto *arg : args.filtered(OPT_merge))
    parseMerge(arg->getValue());

  // Add default section merging rules after user rules. User rules take
  // precedence, but we will emit a warning if there is a conflict.
  parseMerge(".idata=.rdata");
  parseMerge(".didat=.rdata");
  parseMerge(".edata=.rdata");
  parseMerge(".xdata=.rdata");
  parseMerge(".00cfg=.rdata");
  parseMerge(".bss=.data");

  if (isArm64EC(config->machine))
    parseMerge(".wowthk=.text");

  if (config->mingw) {
    parseMerge(".ctors=.rdata");
    parseMerge(".dtors=.rdata");
    parseMerge(".CRT=.rdata");
  }

  // Handle /section
  for (auto *arg : args.filtered(OPT_section))
    parseSection(arg->getValue());

  // Handle /align
  if (auto *arg = args.getLastArg(OPT_align)) {
    parseNumbers(arg->getValue(), &config->align);
    if (!isPowerOf2_64(config->align))
      error("/align: not a power of two: " + StringRef(arg->getValue()));
    if (!args.hasArg(OPT_driver))
      warn("/align specified without /driver; image may not run");
  }

  // Handle /aligncomm
  for (auto *arg : args.filtered(OPT_aligncomm))
    parseAligncomm(arg->getValue());

  // Handle /manifestdependency.
  for (auto *arg : args.filtered(OPT_manifestdependency))
    config->manifestDependencies.insert(arg->getValue());

  // Handle /manifest and /manifest:
  if (auto *arg = args.getLastArg(OPT_manifest, OPT_manifest_colon)) {
    if (arg->getOption().getID() == OPT_manifest)
      config->manifest = Configuration::SideBySide;
    else
      parseManifest(arg->getValue());
  }

  // Handle /manifestuac
  if (auto *arg = args.getLastArg(OPT_manifestuac))
    parseManifestUAC(arg->getValue());

  // Handle /manifestfile
  if (auto *arg = args.getLastArg(OPT_manifestfile))
    config->manifestFile = arg->getValue();

  // Handle /manifestinput
  for (auto *arg : args.filtered(OPT_manifestinput))
    config->manifestInput.push_back(arg->getValue());

  if (!config->manifestInput.empty() &&
      config->manifest != Configuration::Embed) {
    fatal("/manifestinput: requires /manifest:embed");
  }

  // Handle /dwodir
  config->dwoDir = args.getLastArgValue(OPT_dwodir);

  config->thinLTOEmitImportsFiles = args.hasArg(OPT_thinlto_emit_imports_files);
  config->thinLTOIndexOnly = args.hasArg(OPT_thinlto_index_only) ||
                             args.hasArg(OPT_thinlto_index_only_arg);
  config->thinLTOIndexOnlyArg =
      args.getLastArgValue(OPT_thinlto_index_only_arg);
  std::tie(config->thinLTOPrefixReplaceOld, config->thinLTOPrefixReplaceNew,
           config->thinLTOPrefixReplaceNativeObject) =
      getOldNewOptionsExtra(args, OPT_thinlto_prefix_replace);
  config->thinLTOObjectSuffixReplace =
      getOldNewOptions(args, OPT_thinlto_object_suffix_replace);
  config->ltoObjPath = args.getLastArgValue(OPT_lto_obj_path);
  config->ltoCSProfileGenerate = args.hasArg(OPT_lto_cs_profile_generate);
  config->ltoCSProfileFile = args.getLastArgValue(OPT_lto_cs_profile_file);
  config->ltoSampleProfileName = args.getLastArgValue(OPT_lto_sample_profile);
  // Handle miscellaneous boolean flags.
  config->ltoPGOWarnMismatch = args.hasFlag(OPT_lto_pgo_warn_mismatch,
                                            OPT_lto_pgo_warn_mismatch_no, true);
  config->allowBind = args.hasFlag(OPT_allowbind, OPT_allowbind_no, true);
  config->allowIsolation =
      args.hasFlag(OPT_allowisolation, OPT_allowisolation_no, true);
  config->incremental =
      args.hasFlag(OPT_incremental, OPT_incremental_no,
                   !config->doGC && config->doICF == ICFLevel::None &&
                       !args.hasArg(OPT_order) && !args.hasArg(OPT_profile));
  config->integrityCheck =
      args.hasFlag(OPT_integritycheck, OPT_integritycheck_no, false);
  config->cetCompat = args.hasFlag(OPT_cetcompat, OPT_cetcompat_no, false);
  config->nxCompat = args.hasFlag(OPT_nxcompat, OPT_nxcompat_no, true);
  for (auto *arg : args.filtered(OPT_swaprun))
    parseSwaprun(arg->getValue());
  config->terminalServerAware =
      !config->dll && args.hasFlag(OPT_tsaware, OPT_tsaware_no, true);
  config->autoImport =
      args.hasFlag(OPT_auto_import, OPT_auto_import_no, config->mingw);
  config->pseudoRelocs = args.hasFlag(
      OPT_runtime_pseudo_reloc, OPT_runtime_pseudo_reloc_no, config->mingw);
  config->callGraphProfileSort = args.hasFlag(
      OPT_call_graph_profile_sort, OPT_call_graph_profile_sort_no, true);
  config->stdcallFixup =
      args.hasFlag(OPT_stdcall_fixup, OPT_stdcall_fixup_no, config->mingw);
  config->warnStdcallFixup = !args.hasArg(OPT_stdcall_fixup);
  config->allowDuplicateWeak =
      args.hasFlag(OPT_lld_allow_duplicate_weak,
                   OPT_lld_allow_duplicate_weak_no, config->mingw);

  if (args.hasFlag(OPT_inferasanlibs, OPT_inferasanlibs_no, false))
    warn("ignoring '/inferasanlibs', this flag is not supported");

  if (config->incremental && args.hasArg(OPT_profile)) {
    warn("ignoring '/incremental' due to '/profile' specification");
    config->incremental = false;
  }

  if (config->incremental && args.hasArg(OPT_order)) {
    warn("ignoring '/incremental' due to '/order' specification");
    config->incremental = false;
  }

  if (config->incremental && config->doGC) {
    warn("ignoring '/incremental' because REF is enabled; use '/opt:noref' to "
         "disable");
    config->incremental = false;
  }

  if (config->incremental && config->doICF != ICFLevel::None) {
    warn("ignoring '/incremental' because ICF is enabled; use '/opt:noicf' to "
         "disable");
    config->incremental = false;
  }

  if (errorCount())
    return;

  std::set<sys::fs::UniqueID> wholeArchives;
  for (auto *arg : args.filtered(OPT_wholearchive_file))
    if (std::optional<StringRef> path = findFile(arg->getValue()))
      if (std::optional<sys::fs::UniqueID> id = getUniqueID(*path))
        wholeArchives.insert(*id);

  // A predicate returning true if a given path is an argument for
  // /wholearchive:, or /wholearchive is enabled globally.
  // This function is a bit tricky because "foo.obj /wholearchive:././foo.obj"
  // needs to be handled as "/wholearchive:foo.obj foo.obj".
  auto isWholeArchive = [&](StringRef path) -> bool {
    if (args.hasArg(OPT_wholearchive_flag))
      return true;
    if (std::optional<sys::fs::UniqueID> id = getUniqueID(path))
      return wholeArchives.count(*id);
    return false;
  };

  // Create a list of input files. These can be given as OPT_INPUT options
  // and OPT_wholearchive_file options, and we also need to track OPT_start_lib
  // and OPT_end_lib.
  {
    llvm::TimeTraceScope timeScope2("Parse & queue inputs");
    bool inLib = false;
    for (auto *arg : args) {
      switch (arg->getOption().getID()) {
      case OPT_end_lib:
        if (!inLib)
          error("stray " + arg->getSpelling());
        inLib = false;
        break;
      case OPT_start_lib:
        if (inLib)
          error("nested " + arg->getSpelling());
        inLib = true;
        break;
      case OPT_wholearchive_file:
        if (std::optional<StringRef> path = findFileIfNew(arg->getValue()))
          enqueuePath(*path, true, inLib);
        break;
      case OPT_INPUT:
        if (std::optional<StringRef> path = findFileIfNew(arg->getValue()))
          enqueuePath(*path, isWholeArchive(*path), inLib);
        break;
      default:
        // Ignore other options.
        break;
      }
    }
  }

  // Read all input files given via the command line.
  run();
  if (errorCount())
    return;

  // We should have inferred a machine type by now from the input files, but if
  // not we assume x64.
  if (config->machine == IMAGE_FILE_MACHINE_UNKNOWN) {
    warn("/machine is not specified. x64 is assumed");
    config->machine = AMD64;
    addWinSysRootLibSearchPaths();
  }
  config->wordsize = config->is64() ? 8 : 4;

  if (config->printSearchPaths) {
    SmallString<256> buffer;
    raw_svector_ostream stream(buffer);
    stream << "Library search paths:\n";

    for (StringRef path : searchPaths) {
      if (path == "")
        path = "(cwd)";
      stream << "  " << path << "\n";
    }

    message(buffer);
  }

  // Process files specified as /defaultlib. These must be processed after
  // addWinSysRootLibSearchPaths(), which is why they are in a separate loop.
  for (auto *arg : args.filtered(OPT_defaultlib))
    if (std::optional<StringRef> path = findLibIfNew(arg->getValue()))
      enqueuePath(*path, false, false);
  run();
  if (errorCount())
    return;

  // Handle /RELEASE
  if (args.hasArg(OPT_release))
    config->writeCheckSum = true;

  // Handle /safeseh, x86 only, on by default, except for mingw.
  if (config->machine == I386) {
    config->safeSEH = args.hasFlag(OPT_safeseh, OPT_safeseh_no, !config->mingw);
    config->noSEH = args.hasArg(OPT_noseh);
  }

  // Handle /functionpadmin
  for (auto *arg : args.filtered(OPT_functionpadmin, OPT_functionpadmin_opt))
    parseFunctionPadMin(arg);

  // Handle /dependentloadflag
  for (auto *arg :
       args.filtered(OPT_dependentloadflag, OPT_dependentloadflag_opt))
    parseDependentLoadFlags(arg);

  if (tar) {
    llvm::TimeTraceScope timeScope("Reproducer: response file");
    tar->append("response.txt",
                createResponseFile(args, filePaths,
                                   ArrayRef<StringRef>(searchPaths).slice(1)));
  }

  // Handle /largeaddressaware
  config->largeAddressAware = args.hasFlag(
      OPT_largeaddressaware, OPT_largeaddressaware_no, config->is64());

  // Handle /highentropyva
  config->highEntropyVA =
      config->is64() &&
      args.hasFlag(OPT_highentropyva, OPT_highentropyva_no, true);

  if (!config->dynamicBase &&
      (config->machine == ARMNT || isAnyArm64(config->machine)))
    error("/dynamicbase:no is not compatible with " +
          machineToStr(config->machine));

  // Handle /export
  {
    llvm::TimeTraceScope timeScope("Parse /export");
    for (auto *arg : args.filtered(OPT_export)) {
      Export e = parseExport(arg->getValue());
      if (config->machine == I386) {
        if (!isDecorated(e.name))
          e.name = saver().save("_" + e.name);
        if (!e.extName.empty() && !isDecorated(e.extName))
          e.extName = saver().save("_" + e.extName);
      }
      config->exports.push_back(e);
    }
  }

  // Handle /def
  if (auto *arg = args.getLastArg(OPT_deffile)) {
    // parseModuleDefs mutates Config object.
    parseModuleDefs(arg->getValue());
  }

  // Handle generation of import library from a def file.
  if (!args.hasArg(OPT_INPUT, OPT_wholearchive_file)) {
    fixupExports();
    if (!config->noimplib)
      createImportLibrary(/*asLib=*/true);
    return;
  }

  // Windows specific -- if no /subsystem is given, we need to infer
  // that from entry point name.  Must happen before /entry handling,
  // and after the early return when just writing an import library.
  if (config->subsystem == IMAGE_SUBSYSTEM_UNKNOWN) {
    llvm::TimeTraceScope timeScope("Infer subsystem");
    config->subsystem = inferSubsystem();
    if (config->subsystem == IMAGE_SUBSYSTEM_UNKNOWN)
      fatal("subsystem must be defined");
  }

  // Handle /entry and /dll
  {
    llvm::TimeTraceScope timeScope("Entry point");
    if (auto *arg = args.getLastArg(OPT_entry)) {
      if (!arg->getValue()[0])
        fatal("missing entry point symbol name");
      config->entry = addUndefined(mangle(arg->getValue()));
    } else if (!config->entry && !config->noEntry) {
      if (args.hasArg(OPT_dll)) {
        StringRef s = (config->machine == I386) ? "__DllMainCRTStartup@12"
                                                : "_DllMainCRTStartup";
        config->entry = addUndefined(s);
      } else if (config->driverWdm) {
        // /driver:wdm implies /entry:_NtProcessStartup
        config->entry = addUndefined(mangle("_NtProcessStartup"));
      } else {
        // Windows specific -- If entry point name is not given, we need to
        // infer that from user-defined entry name.
        StringRef s = findDefaultEntry();
        if (s.empty())
          fatal("entry point must be defined");
        config->entry = addUndefined(s);
        log("Entry name inferred: " + s);
      }
    }
  }

  // Handle /delayload
  {
    llvm::TimeTraceScope timeScope("Delay load");
    for (auto *arg : args.filtered(OPT_delayload)) {
      config->delayLoads.insert(StringRef(arg->getValue()).lower());
      if (config->machine == I386) {
        config->delayLoadHelper = addUndefined("___delayLoadHelper2@8");
      } else {
        config->delayLoadHelper = addUndefined("__delayLoadHelper2");
      }
    }
  }

  // Set default image name if neither /out or /def set it.
  if (config->outputFile.empty()) {
    config->outputFile = getOutputPath(
        (*args.filtered(OPT_INPUT, OPT_wholearchive_file).begin())->getValue(),
        config->dll, config->driver);
  }

  // Fail early if an output file is not writable.
  if (auto e = tryCreateFile(config->outputFile)) {
    error("cannot open output file " + config->outputFile + ": " + e.message());
    return;
  }

  config->lldmapFile = getMapFile(args, OPT_lldmap, OPT_lldmap_file);
  config->mapFile = getMapFile(args, OPT_map, OPT_map_file);

  if (config->mapFile != "" && args.hasArg(OPT_map_info)) {
    for (auto *arg : args.filtered(OPT_map_info)) {
      std::string s = StringRef(arg->getValue()).lower();
      if (s == "exports")
        config->mapInfo = true;
      else
        error("unknown option: /mapinfo:" + s);
    }
  }

  if (config->lldmapFile != "" && config->lldmapFile == config->mapFile) {
    warn("/lldmap and /map have the same output file '" + config->mapFile +
         "'.\n>>> ignoring /lldmap");
    config->lldmapFile.clear();
  }

  // If should create PDB, use the hash of PDB content for build id. Otherwise,
  // generate using the hash of executable content.
  if (args.hasFlag(OPT_build_id, OPT_build_id_no, false))
    config->buildIDHash = BuildIDHash::Binary;

  if (shouldCreatePDB) {
    // Put the PDB next to the image if no /pdb flag was passed.
    if (config->pdbPath.empty()) {
      config->pdbPath = config->outputFile;
      sys::path::replace_extension(config->pdbPath, ".pdb");
    }

    // The embedded PDB path should be the absolute path to the PDB if no
    // /pdbaltpath flag was passed.
    if (config->pdbAltPath.empty()) {
      config->pdbAltPath = config->pdbPath;

      // It's important to make the path absolute and remove dots.  This path
      // will eventually be written into the PE header, and certain Microsoft
      // tools won't work correctly if these assumptions are not held.
      sys::fs::make_absolute(config->pdbAltPath);
      sys::path::remove_dots(config->pdbAltPath);
    } else {
      // Don't do this earlier, so that ctx.OutputFile is ready.
      parsePDBAltPath();
    }
    config->buildIDHash = BuildIDHash::PDB;
  }

  // Set default image base if /base is not given.
  if (config->imageBase == uint64_t(-1))
    config->imageBase = getDefaultImageBase();

  ctx.symtab.addSynthetic(mangle("__ImageBase"), nullptr);
  if (config->machine == I386) {
    ctx.symtab.addAbsolute("___safe_se_handler_table", 0);
    ctx.symtab.addAbsolute("___safe_se_handler_count", 0);
  }

  ctx.symtab.addAbsolute(mangle("__guard_fids_count"), 0);
  ctx.symtab.addAbsolute(mangle("__guard_fids_table"), 0);
  ctx.symtab.addAbsolute(mangle("__guard_flags"), 0);
  ctx.symtab.addAbsolute(mangle("__guard_iat_count"), 0);
  ctx.symtab.addAbsolute(mangle("__guard_iat_table"), 0);
  ctx.symtab.addAbsolute(mangle("__guard_longjmp_count"), 0);
  ctx.symtab.addAbsolute(mangle("__guard_longjmp_table"), 0);
  // Needed for MSVC 2017 15.5 CRT.
  ctx.symtab.addAbsolute(mangle("__enclave_config"), 0);
  // Needed for MSVC 2019 16.8 CRT.
  ctx.symtab.addAbsolute(mangle("__guard_eh_cont_count"), 0);
  ctx.symtab.addAbsolute(mangle("__guard_eh_cont_table"), 0);

  if (isArm64EC(config->machine)) {
    ctx.symtab.addAbsolute("__arm64x_extra_rfe_table", 0);
    ctx.symtab.addAbsolute("__arm64x_extra_rfe_table_size", 0);
    ctx.symtab.addAbsolute("__arm64x_redirection_metadata", 0);
    ctx.symtab.addAbsolute("__arm64x_redirection_metadata_count", 0);
<<<<<<< HEAD
=======
    ctx.symtab.addAbsolute("__hybrid_auxiliary_iat", 0);
    ctx.symtab.addAbsolute("__hybrid_auxiliary_iat_copy", 0);
>>>>>>> 4b409fa5
    ctx.symtab.addAbsolute("__hybrid_code_map", 0);
    ctx.symtab.addAbsolute("__hybrid_code_map_count", 0);
    ctx.symtab.addAbsolute("__x64_code_ranges_to_entry_points", 0);
    ctx.symtab.addAbsolute("__x64_code_ranges_to_entry_points_count", 0);
  }

  if (config->pseudoRelocs) {
    ctx.symtab.addAbsolute(mangle("__RUNTIME_PSEUDO_RELOC_LIST__"), 0);
    ctx.symtab.addAbsolute(mangle("__RUNTIME_PSEUDO_RELOC_LIST_END__"), 0);
  }
  if (config->mingw) {
    ctx.symtab.addAbsolute(mangle("__CTOR_LIST__"), 0);
    ctx.symtab.addAbsolute(mangle("__DTOR_LIST__"), 0);
  }
  if (config->debug || config->buildIDHash != BuildIDHash::None)
    if (ctx.symtab.findUnderscore("__buildid"))
      ctx.symtab.addUndefined(mangle("__buildid"));

  // This code may add new undefined symbols to the link, which may enqueue more
  // symbol resolution tasks, so we need to continue executing tasks until we
  // converge.
  {
    llvm::TimeTraceScope timeScope("Add unresolved symbols");
    do {
      // Windows specific -- if entry point is not found,
      // search for its mangled names.
      if (config->entry)
        mangleMaybe(config->entry);

      // Windows specific -- Make sure we resolve all dllexported symbols.
      for (Export &e : config->exports) {
        if (!e.forwardTo.empty())
          continue;
        e.sym = addUndefined(e.name);
        if (e.source != ExportSource::Directives)
          e.symbolName = mangleMaybe(e.sym);
      }

      // Add weak aliases. Weak aliases is a mechanism to give remaining
      // undefined symbols final chance to be resolved successfully.
      for (auto pair : config->alternateNames) {
        StringRef from = pair.first;
        StringRef to = pair.second;
        Symbol *sym = ctx.symtab.find(from);
        if (!sym)
          continue;
        if (auto *u = dyn_cast<Undefined>(sym))
          if (!u->weakAlias)
            u->weakAlias = ctx.symtab.addUndefined(to);
      }

      // If any inputs are bitcode files, the LTO code generator may create
      // references to library functions that are not explicit in the bitcode
      // file's symbol table. If any of those library functions are defined in a
      // bitcode file in an archive member, we need to arrange to use LTO to
      // compile those archive members by adding them to the link beforehand.
      if (!ctx.bitcodeFileInstances.empty()) {
        llvm::Triple TT(
            ctx.bitcodeFileInstances.front()->obj->getTargetTriple());
        for (auto *s : lto::LTO::getRuntimeLibcallSymbols(TT))
          ctx.symtab.addLibcall(s);
      }

      // Windows specific -- if __load_config_used can be resolved, resolve it.
      if (ctx.symtab.findUnderscore("_load_config_used"))
        addUndefined(mangle("_load_config_used"));

      if (args.hasArg(OPT_include_optional)) {
        // Handle /includeoptional
        for (auto *arg : args.filtered(OPT_include_optional))
          if (isa_and_nonnull<LazyArchive>(ctx.symtab.find(arg->getValue())))
            addUndefined(arg->getValue());
      }
    } while (run());
  }

  // Create wrapped symbols for -wrap option.
  std::vector<WrappedSymbol> wrapped = addWrappedSymbols(ctx, args);
  // Load more object files that might be needed for wrapped symbols.
  if (!wrapped.empty())
    while (run())
      ;

  if (config->autoImport || config->stdcallFixup) {
    // MinGW specific.
    // Load any further object files that might be needed for doing automatic
    // imports, and do stdcall fixups.
    //
    // For cases with no automatically imported symbols, this iterates once
    // over the symbol table and doesn't do anything.
    //
    // For the normal case with a few automatically imported symbols, this
    // should only need to be run once, since each new object file imported
    // is an import library and wouldn't add any new undefined references,
    // but there's nothing stopping the __imp_ symbols from coming from a
    // normal object file as well (although that won't be used for the
    // actual autoimport later on). If this pass adds new undefined references,
    // we won't iterate further to resolve them.
    //
    // If stdcall fixups only are needed for loading import entries from
    // a DLL without import library, this also just needs running once.
    // If it ends up pulling in more object files from static libraries,
    // (and maybe doing more stdcall fixups along the way), this would need
    // to loop these two calls.
    ctx.symtab.loadMinGWSymbols();
    run();
  }

  // At this point, we should not have any symbols that cannot be resolved.
  // If we are going to do codegen for link-time optimization, check for
  // unresolvable symbols first, so we don't spend time generating code that
  // will fail to link anyway.
  if (!ctx.bitcodeFileInstances.empty() && !config->forceUnresolved)
    ctx.symtab.reportUnresolvable();
  if (errorCount())
    return;

  config->hadExplicitExports = !config->exports.empty();
  if (config->mingw) {
    // In MinGW, all symbols are automatically exported if no symbols
    // are chosen to be exported.
    maybeExportMinGWSymbols(args);
  }

  // Do LTO by compiling bitcode input files to a set of native COFF files then
  // link those files (unless -thinlto-index-only was given, in which case we
  // resolve symbols and write indices, but don't generate native code or link).
  ctx.symtab.compileBitcodeFiles();

  if (Defined *d =
          dyn_cast_or_null<Defined>(ctx.symtab.findUnderscore("_tls_used")))
    config->gcroot.push_back(d);

  // If -thinlto-index-only is given, we should create only "index
  // files" and not object files. Index file creation is already done
  // in addCombinedLTOObject, so we are done if that's the case.
  // Likewise, don't emit object files for other /lldemit options.
  if (config->emit != EmitKind::Obj || config->thinLTOIndexOnly)
    return;

  // If we generated native object files from bitcode files, this resolves
  // references to the symbols we use from them.
  run();

  // Apply symbol renames for -wrap.
  if (!wrapped.empty())
    wrapSymbols(ctx, wrapped);

  if (isArm64EC(config->machine))
    createECExportThunks();

  // Resolve remaining undefined symbols and warn about imported locals.
  ctx.symtab.resolveRemainingUndefines();
  if (errorCount())
    return;

  if (config->mingw) {
    // Make sure the crtend.o object is the last object file. This object
    // file can contain terminating section chunks that need to be placed
    // last. GNU ld processes files and static libraries explicitly in the
    // order provided on the command line, while lld will pull in needed
    // files from static libraries only after the last object file on the
    // command line.
    for (auto i = ctx.objFileInstances.begin(), e = ctx.objFileInstances.end();
         i != e; i++) {
      ObjFile *file = *i;
      if (isCrtend(file->getName())) {
        ctx.objFileInstances.erase(i);
        ctx.objFileInstances.push_back(file);
        break;
      }
    }
  }

  // Windows specific -- when we are creating a .dll file, we also
  // need to create a .lib file. In MinGW mode, we only do that when the
  // -implib option is given explicitly, for compatibility with GNU ld.
  if (!config->exports.empty() || config->dll) {
    llvm::TimeTraceScope timeScope("Create .lib exports");
    fixupExports();
    if (!config->noimplib && (!config->mingw || !config->implib.empty()))
      createImportLibrary(/*asLib=*/false);
    assignExportOrdinals();
  }

  // Handle /output-def (MinGW specific).
  if (auto *arg = args.getLastArg(OPT_output_def))
    writeDefFile(arg->getValue(), config->exports);

  // Set extra alignment for .comm symbols
  for (auto pair : config->alignComm) {
    StringRef name = pair.first;
    uint32_t alignment = pair.second;

    Symbol *sym = ctx.symtab.find(name);
    if (!sym) {
      warn("/aligncomm symbol " + name + " not found");
      continue;
    }

    // If the symbol isn't common, it must have been replaced with a regular
    // symbol, which will carry its own alignment.
    auto *dc = dyn_cast<DefinedCommon>(sym);
    if (!dc)
      continue;

    CommonChunk *c = dc->getChunk();
    c->setAlignment(std::max(c->getAlignment(), alignment));
  }

  // Windows specific -- Create an embedded or side-by-side manifest.
  // /manifestdependency: enables /manifest unless an explicit /manifest:no is
  // also passed.
  if (config->manifest == Configuration::Embed)
    addBuffer(createManifestRes(), false, false);
  else if (config->manifest == Configuration::SideBySide ||
           (config->manifest == Configuration::Default &&
            !config->manifestDependencies.empty()))
    createSideBySideManifest();

  // Handle /order. We want to do this at this moment because we
  // need a complete list of comdat sections to warn on nonexistent
  // functions.
  if (auto *arg = args.getLastArg(OPT_order)) {
    if (args.hasArg(OPT_call_graph_ordering_file))
      error("/order and /call-graph-order-file may not be used together");
    parseOrderFile(arg->getValue());
    config->callGraphProfileSort = false;
  }

  // Handle /call-graph-ordering-file and /call-graph-profile-sort (default on).
  if (config->callGraphProfileSort) {
    llvm::TimeTraceScope timeScope("Call graph");
    if (auto *arg = args.getLastArg(OPT_call_graph_ordering_file)) {
      parseCallGraphFile(arg->getValue());
    }
    readCallGraphsFromObjectFiles(ctx);
  }

  // Handle /print-symbol-order.
  if (auto *arg = args.getLastArg(OPT_print_symbol_order))
    config->printSymbolOrder = arg->getValue();

  ctx.symtab.initializeECThunks();

  // Identify unreferenced COMDAT sections.
  if (config->doGC) {
    if (config->mingw) {
      // markLive doesn't traverse .eh_frame, but the personality function is
      // only reached that way. The proper solution would be to parse and
      // traverse the .eh_frame section, like the ELF linker does.
      // For now, just manually try to retain the known possible personality
      // functions. This doesn't bring in more object files, but only marks
      // functions that already have been included to be retained.
      for (const char *n : {"__gxx_personality_v0", "__gcc_personality_v0",
                            "rust_eh_personality"}) {
        Defined *d = dyn_cast_or_null<Defined>(ctx.symtab.findUnderscore(n));
        if (d && !d->isGCRoot) {
          d->isGCRoot = true;
          config->gcroot.push_back(d);
        }
      }
    }

    markLive(ctx);
  }

  // Needs to happen after the last call to addFile().
  convertResources();

  // Identify identical COMDAT sections to merge them.
  if (config->doICF != ICFLevel::None) {
    findKeepUniqueSections(ctx);
    doICF(ctx);
  }

  // Write the result.
  writeResult(ctx);

  // Stop early so we can print the results.
  rootTimer.stop();
  if (config->showTiming)
    ctx.rootTimer.print();

  if (config->timeTraceEnabled) {
    // Manually stop the topmost "COFF link" scope, since we're shutting down.
    timeTraceProfilerEnd();

    checkError(timeTraceProfilerWrite(
        args.getLastArgValue(OPT_time_trace_eq).str(), config->outputFile));
    timeTraceProfilerCleanup();
  }
}

} // namespace lld::coff<|MERGE_RESOLUTION|>--- conflicted
+++ resolved
@@ -1383,14 +1383,11 @@
   }
 }
 
-<<<<<<< HEAD
-=======
 void LinkerDriver::pullArm64ECIcallHelper() {
   if (!ctx.config.arm64ECIcallHelper)
     ctx.config.arm64ECIcallHelper = addUndefined("__icall_helper_arm64ec");
 }
 
->>>>>>> 4b409fa5
 // In MinGW, if no symbols are chosen to be exported, then all symbols are
 // automatically exported by default. This behavior can be forced by the
 // -export-all-symbols option, so that it happens even when exports are
@@ -2450,11 +2447,8 @@
     ctx.symtab.addAbsolute("__arm64x_extra_rfe_table_size", 0);
     ctx.symtab.addAbsolute("__arm64x_redirection_metadata", 0);
     ctx.symtab.addAbsolute("__arm64x_redirection_metadata_count", 0);
-<<<<<<< HEAD
-=======
     ctx.symtab.addAbsolute("__hybrid_auxiliary_iat", 0);
     ctx.symtab.addAbsolute("__hybrid_auxiliary_iat_copy", 0);
->>>>>>> 4b409fa5
     ctx.symtab.addAbsolute("__hybrid_code_map", 0);
     ctx.symtab.addAbsolute("__hybrid_code_map_count", 0);
     ctx.symtab.addAbsolute("__x64_code_ranges_to_entry_points", 0);
