--- conflicted
+++ resolved
@@ -45,15 +45,6 @@
 const TargetInfo::RelocAttrs &X86_64::getRelocAttrs(uint8_t type) const {
   static const std::array<TargetInfo::RelocAttrs, 10> relocAttrsArray{{
 #define B(x) RelocAttrBits::x
-<<<<<<< HEAD
-      {"UNSIGNED", B(TLV) | B(ABSOLUTE) | B(EXTERN) | B(LOCAL) | B(DYSYM8) |
-                       B(BYTE4) | B(BYTE8)},
-      {"SIGNED", B(PCREL) | B(EXTERN) | B(LOCAL) | B(BYTE4)},
-      {"BRANCH", B(PCREL) | B(EXTERN) | B(BRANCH) | B(BYTE4)},
-      {"GOT_LOAD", B(PCREL) | B(EXTERN) | B(GOT) | B(LOAD) | B(BYTE4)},
-      {"GOT", B(PCREL) | B(EXTERN) | B(GOT) | B(BYTE4)},
-      {"SUBTRACTOR", B(SUBTRAHEND)},
-=======
       {"UNSIGNED", B(UNSIGNED) | B(ABSOLUTE) | B(EXTERN) | B(LOCAL) |
                        B(DYSYM8) | B(BYTE4) | B(BYTE8)},
       {"SIGNED", B(PCREL) | B(EXTERN) | B(LOCAL) | B(BYTE4)},
@@ -61,21 +52,14 @@
       {"GOT_LOAD", B(PCREL) | B(EXTERN) | B(GOT) | B(LOAD) | B(BYTE4)},
       {"GOT", B(PCREL) | B(EXTERN) | B(GOT) | B(POINTER) | B(BYTE4)},
       {"SUBTRACTOR", B(SUBTRAHEND) | B(BYTE4) | B(BYTE8)},
->>>>>>> 2e412c55
       {"SIGNED_1", B(PCREL) | B(EXTERN) | B(LOCAL) | B(BYTE4)},
       {"SIGNED_2", B(PCREL) | B(EXTERN) | B(LOCAL) | B(BYTE4)},
       {"SIGNED_4", B(PCREL) | B(EXTERN) | B(LOCAL) | B(BYTE4)},
       {"TLV", B(PCREL) | B(EXTERN) | B(TLV) | B(LOAD) | B(BYTE4)},
 #undef B
   }};
-<<<<<<< HEAD
-  assert(type >= 0 && type < relocAttrsArray.size() &&
-         "invalid relocation type");
-  if (type < 0 || type >= relocAttrsArray.size())
-=======
   assert(type < relocAttrsArray.size() && "invalid relocation type");
   if (type >= relocAttrsArray.size())
->>>>>>> 2e412c55
     return TargetInfo::invalidRelocAttrs;
   return relocAttrsArray[type];
 }
