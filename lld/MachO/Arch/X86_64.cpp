//===- X86_64.cpp ---------------------------------------------------------===//
//
// Part of the LLVM Project, under the Apache License v2.0 with LLVM Exceptions.
// See https://llvm.org/LICENSE.txt for license information.
// SPDX-License-Identifier: Apache-2.0 WITH LLVM-exception
//
//===----------------------------------------------------------------------===//

#include "InputFiles.h"
#include "Symbols.h"
#include "SyntheticSections.h"
#include "Target.h"

#include "lld/Common/ErrorHandler.h"
#include "mach-o/compact_unwind_encoding.h"
#include "llvm/BinaryFormat/MachO.h"
#include "llvm/Support/Endian.h"

using namespace llvm::MachO;
using namespace llvm::support::endian;
using namespace lld;
using namespace lld::macho;

namespace {

struct X86_64 : TargetInfo {
  X86_64();

  int64_t getEmbeddedAddend(MemoryBufferRef, uint64_t offset,
                            const relocation_info) const override;
  void relocateOne(uint8_t *loc, const Reloc &, uint64_t va,
                   uint64_t relocVA) const override;

  void writeStub(uint8_t *buf, const Symbol &,
                 uint64_t pointerVA) const override;
  void writeStubHelperHeader(uint8_t *buf) const override;
  void writeStubHelperEntry(uint8_t *buf, const Symbol &,
                            uint64_t entryAddr) const override;

  void writeObjCMsgSendStub(uint8_t *buf, Symbol *sym, uint64_t stubsAddr,
                            uint64_t &stubOffset, uint64_t selrefVA,
                            Symbol *objcMsgSend) const override;

  void relaxGotLoad(uint8_t *loc, uint8_t type) const override;
  uint64_t getPageSize() const override { return 4 * 1024; }

  void handleDtraceReloc(const Symbol *sym, const Reloc &r,
                         uint8_t *loc) const override;
};
} // namespace

static constexpr std::array<RelocAttrs, 10> relocAttrsArray{{
#define B(x) RelocAttrBits::x
    {"UNSIGNED", B(UNSIGNED) | B(ABSOLUTE) | B(EXTERN) | B(LOCAL) | B(BYTE1) |
                     B(BYTE4) | B(BYTE8)},
    {"SIGNED", B(PCREL) | B(EXTERN) | B(LOCAL) | B(BYTE4)},
    {"BRANCH", B(PCREL) | B(EXTERN) | B(BRANCH) | B(BYTE1) | B(BYTE4)},
    {"GOT_LOAD", B(PCREL) | B(EXTERN) | B(GOT) | B(LOAD) | B(BYTE4)},
    {"GOT", B(PCREL) | B(EXTERN) | B(GOT) | B(POINTER) | B(BYTE4)},
    {"SUBTRACTOR", B(SUBTRAHEND) | B(EXTERN) | B(BYTE4) | B(BYTE8)},
    {"SIGNED_1", B(PCREL) | B(EXTERN) | B(LOCAL) | B(BYTE4)},
    {"SIGNED_2", B(PCREL) | B(EXTERN) | B(LOCAL) | B(BYTE4)},
    {"SIGNED_4", B(PCREL) | B(EXTERN) | B(LOCAL) | B(BYTE4)},
    {"TLV", B(PCREL) | B(EXTERN) | B(TLV) | B(LOAD) | B(BYTE4)},
#undef B
}};

static int pcrelOffset(uint8_t type) {
  switch (type) {
  case X86_64_RELOC_SIGNED_1:
    return 1;
  case X86_64_RELOC_SIGNED_2:
    return 2;
  case X86_64_RELOC_SIGNED_4:
    return 4;
  default:
    return 0;
  }
}

int64_t X86_64::getEmbeddedAddend(MemoryBufferRef mb, uint64_t offset,
                                  relocation_info rel) const {
  auto *buf = reinterpret_cast<const uint8_t *>(mb.getBufferStart());
  const uint8_t *loc = buf + offset + rel.r_address;
  int64_t addend;

  switch (rel.r_length) {
  case 0:
    addend = static_cast<int8_t>(*loc);
    break;
  case 2:
    addend = static_cast<int32_t>(read32le(loc));
    break;
  case 3:
    addend = read64le(loc);
    break;
  default:
    llvm_unreachable("invalid r_length");
  }

  return addend + pcrelOffset(rel.r_type);
}

void X86_64::relocateOne(uint8_t *loc, const Reloc &r, uint64_t value,
                         uint64_t relocVA) const {
  if (r.pcrel) {
<<<<<<< HEAD
    uint64_t pc = relocVA + (1 << r.length) + pcrelOffset(r.type);
=======
    uint64_t pc = relocVA + (1ull << r.length) + pcrelOffset(r.type);
>>>>>>> 811fe024
    value -= pc;
  }

  switch (r.length) {
  case 0:
    if (r.type == X86_64_RELOC_UNSIGNED)
      checkUInt(loc, r, value, 8);
    else
      checkInt(loc, r, value, 8);
    *loc = value;
    break;
  case 2:
    if (r.type == X86_64_RELOC_UNSIGNED)
      checkUInt(loc, r, value, 32);
    else
      checkInt(loc, r, value, 32);
    write32le(loc, value);
    break;
  case 3:
    write64le(loc, value);
    break;
  default:
    llvm_unreachable("invalid r_length");
  }
}

// The following methods emit a number of assembly sequences with RIP-relative
// addressing. Note that RIP-relative addressing on X86-64 has the RIP pointing
// to the next instruction, not the current instruction, so we always have to
// account for the current instruction's size when calculating offsets.
// writeRipRelative helps with that.
//
// bufAddr:  The virtual address corresponding to buf[0].
// bufOff:   The offset within buf of the next instruction.
// destAddr: The destination address that the current instruction references.
static void writeRipRelative(SymbolDiagnostic d, uint8_t *buf, uint64_t bufAddr,
                             uint64_t bufOff, uint64_t destAddr) {
  uint64_t rip = bufAddr + bufOff;
  checkInt(buf, d, destAddr - rip, 32);
  // For the instructions we care about, the RIP-relative address is always
  // stored in the last 4 bytes of the instruction.
  write32le(buf + bufOff - 4, destAddr - rip);
}

static constexpr uint8_t stub[] = {
    0xff, 0x25, 0, 0, 0, 0, // jmpq *__la_symbol_ptr(%rip)
};

void X86_64::writeStub(uint8_t *buf, const Symbol &sym,
                       uint64_t pointerVA) const {
  memcpy(buf, stub, 2); // just copy the two nonzero bytes
  uint64_t stubAddr = in.stubs->addr + sym.stubsIndex * sizeof(stub);
  writeRipRelative({&sym, "stub"}, buf, stubAddr, sizeof(stub), pointerVA);
}

static constexpr uint8_t stubHelperHeader[] = {
    0x4c, 0x8d, 0x1d, 0, 0, 0, 0, // 0x0: leaq ImageLoaderCache(%rip), %r11
    0x41, 0x53,                   // 0x7: pushq %r11
    0xff, 0x25, 0,    0, 0, 0,    // 0x9: jmpq *dyld_stub_binder@GOT(%rip)
    0x90,                         // 0xf: nop
};

void X86_64::writeStubHelperHeader(uint8_t *buf) const {
  memcpy(buf, stubHelperHeader, sizeof(stubHelperHeader));
  SymbolDiagnostic d = {nullptr, "stub helper header"};
  writeRipRelative(d, buf, in.stubHelper->addr, 7,
                   in.imageLoaderCache->getVA());
  writeRipRelative(d, buf, in.stubHelper->addr, 0xf,
                   in.got->addr +
                       in.stubHelper->stubBinder->gotIndex * LP64::wordSize);
}

static constexpr uint8_t stubHelperEntry[] = {
    0x68, 0, 0, 0, 0, // 0x0: pushq <bind offset>
    0xe9, 0, 0, 0, 0, // 0x5: jmp <__stub_helper>
};

void X86_64::writeStubHelperEntry(uint8_t *buf, const Symbol &sym,
                                  uint64_t entryAddr) const {
  memcpy(buf, stubHelperEntry, sizeof(stubHelperEntry));
  write32le(buf + 1, sym.lazyBindOffset);
  writeRipRelative({&sym, "stub helper"}, buf, entryAddr,
                   sizeof(stubHelperEntry), in.stubHelper->addr);
}

static constexpr uint8_t objcStubsFastCode[] = {
    0x48, 0x8b, 0x35, 0, 0, 0, 0, // 0x0: movq selrefs@selector(%rip), %rsi
    0xff, 0x25, 0,    0, 0, 0,    // 0x7: jmpq *_objc_msgSend@GOT(%rip)
};

void X86_64::writeObjCMsgSendStub(uint8_t *buf, Symbol *sym, uint64_t stubsAddr,
                                  uint64_t &stubOffset, uint64_t selrefVA,
                                  Symbol *objcMsgSend) const {
  uint64_t objcMsgSendAddr = in.got->addr;
  uint64_t objcMsgSendIndex = objcMsgSend->gotIndex;

  memcpy(buf, objcStubsFastCode, sizeof(objcStubsFastCode));
  SymbolDiagnostic d = {sym, sym->getName()};
  uint64_t stubAddr = stubsAddr + stubOffset;
  writeRipRelative(d, buf, stubAddr, 7, selrefVA);
  writeRipRelative(d, buf, stubAddr, 0xd,
                   objcMsgSendAddr + objcMsgSendIndex * LP64::wordSize);
  stubOffset += target->objcStubsFastSize;
}

void X86_64::relaxGotLoad(uint8_t *loc, uint8_t type) const {
  // Convert MOVQ to LEAQ
  if (loc[-2] != 0x8b)
    error(getRelocAttrs(type).name + " reloc requires MOVQ instruction");
  loc[-2] = 0x8d;
}

X86_64::X86_64() : TargetInfo(LP64()) {
  cpuType = CPU_TYPE_X86_64;
  cpuSubtype = CPU_SUBTYPE_X86_64_ALL;

  modeDwarfEncoding = UNWIND_X86_MODE_DWARF;
  subtractorRelocType = X86_64_RELOC_SUBTRACTOR;
  unsignedRelocType = X86_64_RELOC_UNSIGNED;

  stubSize = sizeof(stub);
  stubHelperHeaderSize = sizeof(stubHelperHeader);
  stubHelperEntrySize = sizeof(stubHelperEntry);

  objcStubsFastSize = sizeof(objcStubsFastCode);
  objcStubsFastAlignment = 1;

  relocAttrs = {relocAttrsArray.data(), relocAttrsArray.size()};
}

TargetInfo *macho::createX86_64TargetInfo() {
  static X86_64 t;
  return &t;
}

void X86_64::handleDtraceReloc(const Symbol *sym, const Reloc &r,
                               uint8_t *loc) const {
  assert(r.type == X86_64_RELOC_BRANCH);

  if (config->outputType == MH_OBJECT)
    return;

  if (sym->getName().starts_with("___dtrace_probe")) {
    // change call site to a NOP
    loc[-1] = 0x90;
    write32le(loc, 0x00401F0F);
  } else if (sym->getName().starts_with("___dtrace_isenabled")) {
    // change call site to a clear eax
    loc[-1] = 0x33;
    write32le(loc, 0x909090C0);
  } else {
    error("Unrecognized dtrace symbol prefix: " + toString(*sym));
  }
}<|MERGE_RESOLUTION|>--- conflicted
+++ resolved
@@ -104,11 +104,7 @@
 void X86_64::relocateOne(uint8_t *loc, const Reloc &r, uint64_t value,
                          uint64_t relocVA) const {
   if (r.pcrel) {
-<<<<<<< HEAD
-    uint64_t pc = relocVA + (1 << r.length) + pcrelOffset(r.type);
-=======
     uint64_t pc = relocVA + (1ull << r.length) + pcrelOffset(r.type);
->>>>>>> 811fe024
     value -= pc;
   }
 
