//===- SyntheticSections.cpp ---------------------------------------------===//
//
// Part of the LLVM Project, under the Apache License v2.0 with LLVM Exceptions.
// See https://llvm.org/LICENSE.txt for license information.
// SPDX-License-Identifier: Apache-2.0 WITH LLVM-exception
//
//===----------------------------------------------------------------------===//

#include "SyntheticSections.h"
#include "Config.h"
#include "ExportTrie.h"
#include "InputFiles.h"
#include "MachOStructs.h"
#include "MergedOutputSection.h"
#include "OutputSegment.h"
#include "SymbolTable.h"
#include "Symbols.h"
#include "Writer.h"

#include "lld/Common/ErrorHandler.h"
#include "lld/Common/Memory.h"
#include "llvm/ADT/STLExtras.h"
#include "llvm/Support/EndianStream.h"
#include "llvm/Support/FileSystem.h"
#include "llvm/Support/LEB128.h"
#include "llvm/Support/Path.h"
#include "llvm/Support/SHA256.h"

#if defined(__APPLE__)
#include <sys/mman.h>
#endif

using namespace llvm;
using namespace llvm::support;
using namespace llvm::support::endian;
using namespace lld;
using namespace lld::macho;

InStruct macho::in;
std::vector<SyntheticSection *> macho::syntheticSections;

SyntheticSection::SyntheticSection(const char *segname, const char *name)
    : OutputSection(SyntheticKind, name), segname(segname) {
  syntheticSections.push_back(this);
}

// dyld3's MachOLoaded::getSlide() assumes that the __TEXT segment starts
// from the beginning of the file (i.e. the header).
MachHeaderSection::MachHeaderSection()
    : SyntheticSection(segment_names::text, section_names::header) {}

void MachHeaderSection::addLoadCommand(LoadCommand *lc) {
  loadCommands.push_back(lc);
  sizeOfCmds += lc->getSize();
}

uint64_t MachHeaderSection::getSize() const {
  return sizeof(MachO::mach_header_64) + sizeOfCmds + config->headerPad;
}

static uint32_t cpuSubtype() {
  uint32_t subtype = target->cpuSubtype;

  if (config->outputType == MachO::MH_EXECUTE && !config->staticLink &&
      target->cpuSubtype == MachO::CPU_SUBTYPE_X86_64_ALL &&
      config->platform.kind == MachO::PlatformKind::macOS &&
      config->platform.minimum >= VersionTuple(10, 5))
    subtype |= MachO::CPU_SUBTYPE_LIB64;

  return subtype;
}

void MachHeaderSection::writeTo(uint8_t *buf) const {
  auto *hdr = reinterpret_cast<MachO::mach_header_64 *>(buf);
  hdr->magic = MachO::MH_MAGIC_64;
  hdr->cputype = target->cpuType;
<<<<<<< HEAD
  hdr->cpusubtype = target->cpuSubtype | MachO::CPU_SUBTYPE_LIB64;
=======
  hdr->cpusubtype = cpuSubtype();
>>>>>>> 2e412c55
  hdr->filetype = config->outputType;
  hdr->ncmds = loadCommands.size();
  hdr->sizeofcmds = sizeOfCmds;
  hdr->flags = MachO::MH_DYLDLINK;

  if (config->namespaceKind == NamespaceKind::twolevel)
    hdr->flags |= MachO::MH_NOUNDEFS | MachO::MH_TWOLEVEL;

  if (config->outputType == MachO::MH_DYLIB && !config->hasReexports)
    hdr->flags |= MachO::MH_NO_REEXPORTED_DYLIBS;

  if (config->outputType == MachO::MH_EXECUTE && config->isPic)
    hdr->flags |= MachO::MH_PIE;

  if (in.exports->hasWeakSymbol || in.weakBinding->hasNonWeakDefinition())
    hdr->flags |= MachO::MH_WEAK_DEFINES;

  if (in.exports->hasWeakSymbol || in.weakBinding->hasEntry())
    hdr->flags |= MachO::MH_BINDS_TO_WEAK;

  for (OutputSegment *seg : outputSegments) {
    for (OutputSection *osec : seg->getSections()) {
      if (isThreadLocalVariables(osec->flags)) {
        hdr->flags |= MachO::MH_HAS_TLV_DESCRIPTORS;
        break;
      }
    }
  }

  uint8_t *p = reinterpret_cast<uint8_t *>(hdr + 1);
  for (LoadCommand *lc : loadCommands) {
    lc->writeTo(p);
    p += lc->getSize();
  }
}

PageZeroSection::PageZeroSection()
    : SyntheticSection(segment_names::pageZero, section_names::pageZero) {}

uint64_t Location::getVA() const {
  if (const auto *isec = section.dyn_cast<const InputSection *>())
    return isec->getVA() + offset;
  return section.get<const OutputSection *>()->addr + offset;
}

RebaseSection::RebaseSection()
    : LinkEditSection(segment_names::linkEdit, section_names::rebase) {}

namespace {
struct Rebase {
  OutputSegment *segment = nullptr;
  uint64_t offset = 0;
  uint64_t consecutiveCount = 0;
};
} // namespace

// Rebase opcodes allow us to describe a contiguous sequence of rebase location
// using a single DO_REBASE opcode. To take advantage of it, we delay emitting
// `DO_REBASE` until we have reached the end of a contiguous sequence.
static void encodeDoRebase(Rebase &rebase, raw_svector_ostream &os) {
  using namespace llvm::MachO;
  assert(rebase.consecutiveCount != 0);
  if (rebase.consecutiveCount <= REBASE_IMMEDIATE_MASK) {
    os << static_cast<uint8_t>(REBASE_OPCODE_DO_REBASE_IMM_TIMES |
                               rebase.consecutiveCount);
  } else {
    os << static_cast<uint8_t>(REBASE_OPCODE_DO_REBASE_ULEB_TIMES);
    encodeULEB128(rebase.consecutiveCount, os);
  }
  rebase.consecutiveCount = 0;
}

static void encodeRebase(const OutputSection *osec, uint64_t outSecOff,
                         Rebase &lastRebase, raw_svector_ostream &os) {
  using namespace llvm::MachO;
  OutputSegment *seg = osec->parent;
  uint64_t offset = osec->getSegmentOffset() + outSecOff;
  if (lastRebase.segment != seg || lastRebase.offset != offset) {
    if (lastRebase.consecutiveCount != 0)
      encodeDoRebase(lastRebase, os);

    if (lastRebase.segment != seg) {
      os << static_cast<uint8_t>(REBASE_OPCODE_SET_SEGMENT_AND_OFFSET_ULEB |
                                 seg->index);
      encodeULEB128(offset, os);
      lastRebase.segment = seg;
      lastRebase.offset = offset;
    } else {
      assert(lastRebase.offset != offset);
      os << static_cast<uint8_t>(REBASE_OPCODE_ADD_ADDR_ULEB);
      encodeULEB128(offset - lastRebase.offset, os);
      lastRebase.offset = offset;
    }
  }
  ++lastRebase.consecutiveCount;
  // DO_REBASE causes dyld to both perform the binding and increment the offset
  lastRebase.offset += WordSize;
}

void RebaseSection::finalizeContents() {
  using namespace llvm::MachO;
  if (locations.empty())
    return;

  raw_svector_ostream os{contents};
  Rebase lastRebase;

  os << static_cast<uint8_t>(REBASE_OPCODE_SET_TYPE_IMM | REBASE_TYPE_POINTER);

  llvm::sort(locations, [](const Location &a, const Location &b) {
    return a.getVA() < b.getVA();
  });
  for (const Location &loc : locations) {
    if (const auto *isec = loc.section.dyn_cast<const InputSection *>()) {
      encodeRebase(isec->parent, isec->outSecOff + loc.offset, lastRebase, os);
    } else {
      const auto *osec = loc.section.get<const OutputSection *>();
      encodeRebase(osec, loc.offset, lastRebase, os);
    }
  }
  if (lastRebase.consecutiveCount != 0)
    encodeDoRebase(lastRebase, os);

  os << static_cast<uint8_t>(REBASE_OPCODE_DONE);
}

void RebaseSection::writeTo(uint8_t *buf) const {
  memcpy(buf, contents.data(), contents.size());
}

NonLazyPointerSectionBase::NonLazyPointerSectionBase(const char *segname,
                                                     const char *name)
    : SyntheticSection(segname, name) {
<<<<<<< HEAD
  align = WordSize; // vector of pointers / mimic ld64
=======
  align = WordSize;
>>>>>>> 2e412c55
  flags = MachO::S_NON_LAZY_SYMBOL_POINTERS;
}

void NonLazyPointerSectionBase::addEntry(Symbol *sym) {
  if (entries.insert(sym)) {
    assert(!sym->isInGot());
    sym->gotIndex = entries.size() - 1;

    addNonLazyBindingEntries(sym, this, sym->gotIndex * WordSize);
  }
}

void NonLazyPointerSectionBase::writeTo(uint8_t *buf) const {
  for (size_t i = 0, n = entries.size(); i < n; ++i)
    if (auto *defined = dyn_cast<Defined>(entries[i]))
      write64le(&buf[i * WordSize], defined->getVA());
}

BindingSection::BindingSection()
    : LinkEditSection(segment_names::linkEdit, section_names::binding) {}

namespace {
struct Binding {
  OutputSegment *segment = nullptr;
  uint64_t offset = 0;
  int64_t addend = 0;
  int16_t ordinal = 0;
};
} // namespace

// Encode a sequence of opcodes that tell dyld to write the address of symbol +
// addend at osec->addr + outSecOff.
//
// The bind opcode "interpreter" remembers the values of each binding field, so
// we only need to encode the differences between bindings. Hence the use of
// lastBinding.
static void encodeBinding(const Symbol *sym, const OutputSection *osec,
                          uint64_t outSecOff, int64_t addend,
                          bool isWeakBinding, Binding &lastBinding,
                          raw_svector_ostream &os) {
  using namespace llvm::MachO;
  OutputSegment *seg = osec->parent;
  uint64_t offset = osec->getSegmentOffset() + outSecOff;
  if (lastBinding.segment != seg) {
    os << static_cast<uint8_t>(BIND_OPCODE_SET_SEGMENT_AND_OFFSET_ULEB |
                               seg->index);
    encodeULEB128(offset, os);
    lastBinding.segment = seg;
    lastBinding.offset = offset;
  } else if (lastBinding.offset != offset) {
    os << static_cast<uint8_t>(BIND_OPCODE_ADD_ADDR_ULEB);
    encodeULEB128(offset - lastBinding.offset, os);
    lastBinding.offset = offset;
  }

  if (lastBinding.addend != addend) {
    os << static_cast<uint8_t>(BIND_OPCODE_SET_ADDEND_SLEB);
    encodeSLEB128(addend, os);
    lastBinding.addend = addend;
  }

  uint8_t flags = BIND_OPCODE_SET_SYMBOL_TRAILING_FLAGS_IMM;
  if (!isWeakBinding && sym->isWeakRef())
    flags |= BIND_SYMBOL_FLAGS_WEAK_IMPORT;

  os << flags << sym->getName() << '\0'
     << static_cast<uint8_t>(BIND_OPCODE_SET_TYPE_IMM | BIND_TYPE_POINTER)
     << static_cast<uint8_t>(BIND_OPCODE_DO_BIND);
  // DO_BIND causes dyld to both perform the binding and increment the offset
  lastBinding.offset += WordSize;
}

// Non-weak bindings need to have their dylib ordinal encoded as well.
static int16_t ordinalForDylibSymbol(const DylibSymbol &dysym) {
  return config->namespaceKind == NamespaceKind::flat || dysym.isDynamicLookup()
             ? MachO::BIND_SPECIAL_DYLIB_FLAT_LOOKUP
             : dysym.getFile()->ordinal;
}

static void encodeDylibOrdinal(int16_t ordinal, raw_svector_ostream &os) {
  using namespace llvm::MachO;
<<<<<<< HEAD
  if (lastBinding.ordinal != dysym->getFile()->ordinal) {
    if (dysym->getFile()->ordinal <= BIND_IMMEDIATE_MASK) {
      os << static_cast<uint8_t>(BIND_OPCODE_SET_DYLIB_ORDINAL_IMM |
                                 dysym->getFile()->ordinal);
    } else {
      os << static_cast<uint8_t>(BIND_OPCODE_SET_DYLIB_ORDINAL_ULEB);
      encodeULEB128(dysym->getFile()->ordinal, os);
    }
    lastBinding.ordinal = dysym->getFile()->ordinal;
=======
  if (ordinal <= 0) {
    os << static_cast<uint8_t>(BIND_OPCODE_SET_DYLIB_SPECIAL_IMM |
                               (ordinal & BIND_IMMEDIATE_MASK));
  } else if (ordinal <= BIND_IMMEDIATE_MASK) {
    os << static_cast<uint8_t>(BIND_OPCODE_SET_DYLIB_ORDINAL_IMM | ordinal);
  } else {
    os << static_cast<uint8_t>(BIND_OPCODE_SET_DYLIB_ORDINAL_ULEB);
    encodeULEB128(ordinal, os);
>>>>>>> 2e412c55
  }
}

static void encodeWeakOverride(const Defined *defined,
                               raw_svector_ostream &os) {
  using namespace llvm::MachO;
  os << static_cast<uint8_t>(BIND_OPCODE_SET_SYMBOL_TRAILING_FLAGS_IMM |
                             BIND_SYMBOL_FLAGS_NON_WEAK_DEFINITION)
     << defined->getName() << '\0';
}

// Emit bind opcodes, which are a stream of byte-sized opcodes that dyld
// interprets to update a record with the following fields:
//  * segment index (of the segment to write the symbol addresses to, typically
//    the __DATA_CONST segment which contains the GOT)
//  * offset within the segment, indicating the next location to write a binding
//  * symbol type
//  * symbol library ordinal (the index of its library's LC_LOAD_DYLIB command)
//  * symbol name
//  * addend
// When dyld sees BIND_OPCODE_DO_BIND, it uses the current record state to bind
// a symbol in the GOT, and increments the segment offset to point to the next
// entry. It does *not* clear the record state after doing the bind, so
// subsequent opcodes only need to encode the differences between bindings.
void BindingSection::finalizeContents() {
  raw_svector_ostream os{contents};
  Binding lastBinding;

  // Since bindings are delta-encoded, sorting them allows for a more compact
  // result. Note that sorting by address alone ensures that bindings for the
  // same segment / section are located together.
  llvm::sort(bindings, [](const BindingEntry &a, const BindingEntry &b) {
    return a.target.getVA() < b.target.getVA();
  });
  for (const BindingEntry &b : bindings) {
    int16_t ordinal = ordinalForDylibSymbol(*b.dysym);
    if (ordinal != lastBinding.ordinal) {
      encodeDylibOrdinal(ordinal, os);
      lastBinding.ordinal = ordinal;
    }
    if (auto *isec = b.target.section.dyn_cast<const InputSection *>()) {
      encodeBinding(b.dysym, isec->parent, isec->outSecOff + b.target.offset,
                    b.addend, /*isWeakBinding=*/false, lastBinding, os);
    } else {
      auto *osec = b.target.section.get<const OutputSection *>();
      encodeBinding(b.dysym, osec, b.target.offset, b.addend,
                    /*isWeakBinding=*/false, lastBinding, os);
    }
  }
  if (!bindings.empty())
    os << static_cast<uint8_t>(MachO::BIND_OPCODE_DONE);
}

void BindingSection::writeTo(uint8_t *buf) const {
  memcpy(buf, contents.data(), contents.size());
}

WeakBindingSection::WeakBindingSection()
    : LinkEditSection(segment_names::linkEdit, section_names::weakBinding) {}

void WeakBindingSection::finalizeContents() {
  raw_svector_ostream os{contents};
  Binding lastBinding;

  for (const Defined *defined : definitions)
    encodeWeakOverride(defined, os);

  // Since bindings are delta-encoded, sorting them allows for a more compact
  // result.
  llvm::sort(bindings,
             [](const WeakBindingEntry &a, const WeakBindingEntry &b) {
               return a.target.getVA() < b.target.getVA();
             });
  for (const WeakBindingEntry &b : bindings) {
    if (auto *isec = b.target.section.dyn_cast<const InputSection *>()) {
      encodeBinding(b.symbol, isec->parent, isec->outSecOff + b.target.offset,
                    b.addend, /*isWeakBinding=*/true, lastBinding, os);
    } else {
      auto *osec = b.target.section.get<const OutputSection *>();
      encodeBinding(b.symbol, osec, b.target.offset, b.addend,
                    /*isWeakBinding=*/true, lastBinding, os);
    }
  }
  if (!bindings.empty() || !definitions.empty())
    os << static_cast<uint8_t>(MachO::BIND_OPCODE_DONE);
}

void WeakBindingSection::writeTo(uint8_t *buf) const {
  memcpy(buf, contents.data(), contents.size());
}

bool macho::needsBinding(const Symbol *sym) {
  if (isa<DylibSymbol>(sym))
    return true;
  if (const auto *defined = dyn_cast<Defined>(sym))
    return defined->isExternalWeakDef();
  return false;
}

void macho::addNonLazyBindingEntries(const Symbol *sym,
                                     SectionPointerUnion section,
                                     uint64_t offset, int64_t addend) {
  if (auto *dysym = dyn_cast<DylibSymbol>(sym)) {
    in.binding->addEntry(dysym, section, offset, addend);
    if (dysym->isWeakDef())
      in.weakBinding->addEntry(sym, section, offset, addend);
  } else if (auto *defined = dyn_cast<Defined>(sym)) {
    in.rebase->addEntry(section, offset);
    if (defined->isExternalWeakDef())
      in.weakBinding->addEntry(sym, section, offset, addend);
  } else if (!isa<DSOHandle>(sym)) {
    // Undefined symbols are filtered out in scanRelocations(); we should never
    // get here
    llvm_unreachable("cannot bind to an undefined symbol");
  }
  // TODO: understand the DSOHandle case better.
  // Is it bindable?  Add a new test?
}

StubsSection::StubsSection()
    : SyntheticSection(segment_names::text, "__stubs") {
  flags = MachO::S_SYMBOL_STUBS | MachO::S_ATTR_SOME_INSTRUCTIONS |
          MachO::S_ATTR_PURE_INSTRUCTIONS;
<<<<<<< HEAD
  align = 4; // machine instructions / mimic ld64
=======
  // The stubs section comprises machine instructions, which are aligned to
  // 4 bytes on the archs we care about.
  align = 4;
>>>>>>> 2e412c55
  reserved2 = target->stubSize;
}

uint64_t StubsSection::getSize() const {
  return entries.size() * target->stubSize;
}

void StubsSection::writeTo(uint8_t *buf) const {
  size_t off = 0;
  for (const Symbol *sym : entries) {
    target->writeStub(buf + off, *sym);
    off += target->stubSize;
  }
}

bool StubsSection::addEntry(Symbol *sym) {
  bool inserted = entries.insert(sym);
  if (inserted)
    sym->stubsIndex = entries.size() - 1;
  return inserted;
}

StubHelperSection::StubHelperSection()
    : SyntheticSection(segment_names::text, "__stub_helper") {
  flags = MachO::S_ATTR_SOME_INSTRUCTIONS | MachO::S_ATTR_PURE_INSTRUCTIONS;
<<<<<<< HEAD
  align = 4; // machine instructions / mimic ld64
=======
  align = 4; // This section comprises machine instructions
>>>>>>> 2e412c55
}

uint64_t StubHelperSection::getSize() const {
  return target->stubHelperHeaderSize +
         in.lazyBinding->getEntries().size() * target->stubHelperEntrySize;
}

bool StubHelperSection::isNeeded() const { return in.lazyBinding->isNeeded(); }

void StubHelperSection::writeTo(uint8_t *buf) const {
  target->writeStubHelperHeader(buf);
  size_t off = target->stubHelperHeaderSize;
  for (const DylibSymbol *sym : in.lazyBinding->getEntries()) {
    target->writeStubHelperEntry(buf + off, *sym, addr + off);
    off += target->stubHelperEntrySize;
  }
}

void StubHelperSection::setup() {
  stubBinder = dyn_cast_or_null<DylibSymbol>(symtab->find("dyld_stub_binder"));
  if (stubBinder == nullptr) {
    error("symbol dyld_stub_binder not found (normally in libSystem.dylib). "
          "Needed to perform lazy binding.");
    return;
  }
  stubBinder->refState = RefState::Strong;
  in.got->addEntry(stubBinder);

  inputSections.push_back(in.imageLoaderCache);
  dyldPrivate = make<Defined>("__dyld_private", nullptr, in.imageLoaderCache, 0,
                              /*isWeakDef=*/false,
                              /*isExternal=*/false, /*isPrivateExtern=*/false);
}

ImageLoaderCacheSection::ImageLoaderCacheSection() {
  segname = segment_names::data;
  name = "__data";
  uint8_t *arr = bAlloc.Allocate<uint8_t>(WordSize);
  memset(arr, 0, WordSize);
  data = {arr, WordSize};
<<<<<<< HEAD
  align = WordSize; // pointer / mimic ld64
=======
  align = WordSize;
>>>>>>> 2e412c55
}

LazyPointerSection::LazyPointerSection()
    : SyntheticSection(segment_names::data, "__la_symbol_ptr") {
<<<<<<< HEAD
  align = WordSize; // vector of pointers / mimic ld64
=======
  align = WordSize;
>>>>>>> 2e412c55
  flags = MachO::S_LAZY_SYMBOL_POINTERS;
}

uint64_t LazyPointerSection::getSize() const {
  return in.stubs->getEntries().size() * WordSize;
}

bool LazyPointerSection::isNeeded() const {
  return !in.stubs->getEntries().empty();
}

void LazyPointerSection::writeTo(uint8_t *buf) const {
  size_t off = 0;
  for (const Symbol *sym : in.stubs->getEntries()) {
    if (const auto *dysym = dyn_cast<DylibSymbol>(sym)) {
      if (dysym->hasStubsHelper()) {
        uint64_t stubHelperOffset =
            target->stubHelperHeaderSize +
            dysym->stubsHelperIndex * target->stubHelperEntrySize;
        write64le(buf + off, in.stubHelper->addr + stubHelperOffset);
      }
    } else {
      write64le(buf + off, sym->getVA());
    }
    off += WordSize;
  }
}

LazyBindingSection::LazyBindingSection()
    : LinkEditSection(segment_names::linkEdit, section_names::lazyBinding) {}

void LazyBindingSection::finalizeContents() {
  // TODO: Just precompute output size here instead of writing to a temporary
  // buffer
  for (DylibSymbol *sym : entries)
    sym->lazyBindOffset = encode(*sym);
}

void LazyBindingSection::writeTo(uint8_t *buf) const {
  memcpy(buf, contents.data(), contents.size());
}

void LazyBindingSection::addEntry(DylibSymbol *dysym) {
  if (entries.insert(dysym)) {
    dysym->stubsHelperIndex = entries.size() - 1;
    in.rebase->addEntry(in.lazyPointers, dysym->stubsIndex * WordSize);
  }
}

// Unlike the non-lazy binding section, the bind opcodes in this section aren't
// interpreted all at once. Rather, dyld will start interpreting opcodes at a
// given offset, typically only binding a single symbol before it finds a
// BIND_OPCODE_DONE terminator. As such, unlike in the non-lazy-binding case,
// we cannot encode just the differences between symbols; we have to emit the
// complete bind information for each symbol.
uint32_t LazyBindingSection::encode(const DylibSymbol &sym) {
  uint32_t opstreamOffset = contents.size();
  OutputSegment *dataSeg = in.lazyPointers->parent;
  os << static_cast<uint8_t>(MachO::BIND_OPCODE_SET_SEGMENT_AND_OFFSET_ULEB |
                             dataSeg->index);
  uint64_t offset = in.lazyPointers->addr - dataSeg->firstSection()->addr +
                    sym.stubsIndex * WordSize;
  encodeULEB128(offset, os);
<<<<<<< HEAD
  if (sym.getFile()->ordinal <= MachO::BIND_IMMEDIATE_MASK) {
    os << static_cast<uint8_t>(MachO::BIND_OPCODE_SET_DYLIB_ORDINAL_IMM |
                               sym.getFile()->ordinal);
  } else {
    os << static_cast<uint8_t>(MachO::BIND_OPCODE_SET_DYLIB_ORDINAL_ULEB);
    encodeULEB128(sym.getFile()->ordinal, os);
  }
=======
  encodeDylibOrdinal(ordinalForDylibSymbol(sym), os);
>>>>>>> 2e412c55

  uint8_t flags = MachO::BIND_OPCODE_SET_SYMBOL_TRAILING_FLAGS_IMM;
  if (sym.isWeakRef())
    flags |= MachO::BIND_SYMBOL_FLAGS_WEAK_IMPORT;

  os << flags << sym.getName() << '\0'
     << static_cast<uint8_t>(MachO::BIND_OPCODE_DO_BIND)
     << static_cast<uint8_t>(MachO::BIND_OPCODE_DONE);
  return opstreamOffset;
}

void macho::prepareBranchTarget(Symbol *sym) {
  if (auto *dysym = dyn_cast<DylibSymbol>(sym)) {
    if (in.stubs->addEntry(dysym)) {
      if (sym->isWeakDef()) {
        in.binding->addEntry(dysym, in.lazyPointers,
                             sym->stubsIndex * WordSize);
        in.weakBinding->addEntry(sym, in.lazyPointers,
                                 sym->stubsIndex * WordSize);
      } else {
        in.lazyBinding->addEntry(dysym);
      }
    }
  } else if (auto *defined = dyn_cast<Defined>(sym)) {
    if (defined->isExternalWeakDef()) {
      if (in.stubs->addEntry(sym)) {
        in.rebase->addEntry(in.lazyPointers, sym->stubsIndex * WordSize);
        in.weakBinding->addEntry(sym, in.lazyPointers,
                                 sym->stubsIndex * WordSize);
      }
    }
  }
}

ExportSection::ExportSection()
    : LinkEditSection(segment_names::linkEdit, section_names::export_) {}

void ExportSection::finalizeContents() {
  trieBuilder.setImageBase(in.header->addr);
  for (const Symbol *sym : symtab->getSymbols()) {
    if (const auto *defined = dyn_cast<Defined>(sym)) {
      if (defined->privateExtern)
        continue;
      trieBuilder.addSymbol(*defined);
      hasWeakSymbol = hasWeakSymbol || sym->isWeakDef();
    }
  }
  size = trieBuilder.build();
}

void ExportSection::writeTo(uint8_t *buf) const { trieBuilder.writeTo(buf); }

SymtabSection::SymtabSection(StringTableSection &stringTableSection)
    : LinkEditSection(segment_names::linkEdit, section_names::symbolTable),
      stringTableSection(stringTableSection) {}

uint64_t SymtabSection::getRawSize() const {
  return getNumSymbols() * sizeof(structs::nlist_64);
}

void SymtabSection::emitBeginSourceStab(DWARFUnit *compileUnit) {
  StabsEntry stab(MachO::N_SO);
  SmallString<261> dir(compileUnit->getCompilationDir());
  StringRef sep = sys::path::get_separator();
  // We don't use `path::append` here because we want an empty `dir` to result
  // in an absolute path. `append` would give us a relative path for that case.
  if (!dir.endswith(sep))
    dir += sep;
  stab.strx = stringTableSection.addString(
      saver.save(dir + compileUnit->getUnitDIE().getShortName()));
  stabs.emplace_back(std::move(stab));
}

void SymtabSection::emitEndSourceStab() {
  StabsEntry stab(MachO::N_SO);
  stab.sect = 1;
  stabs.emplace_back(std::move(stab));
}

void SymtabSection::emitObjectFileStab(ObjFile *file) {
  StabsEntry stab(MachO::N_OSO);
  stab.sect = target->cpuSubtype;
  SmallString<261> path(!file->archiveName.empty() ? file->archiveName
                                                   : file->getName());
  std::error_code ec = sys::fs::make_absolute(path);
  if (ec)
    fatal("failed to get absolute path for " + path);

  if (!file->archiveName.empty())
    path.append({"(", file->getName(), ")"});

  stab.strx = stringTableSection.addString(saver.save(path.str()));
  stab.desc = 1;
  stab.value = file->modTime;
  stabs.emplace_back(std::move(stab));
}

void SymtabSection::emitEndFunStab(Defined *defined) {
  StabsEntry stab(MachO::N_FUN);
  // FIXME this should be the size of the symbol. Using the section size in
  // lieu is only correct if .subsections_via_symbols is set.
  stab.value = defined->isec->getSize();
  stabs.emplace_back(std::move(stab));
}

void SymtabSection::emitStabs() {
  std::vector<Defined *> symbolsNeedingStabs;
  for (const SymtabEntry &entry :
       concat<SymtabEntry>(localSymbols, externalSymbols)) {
    Symbol *sym = entry.sym;
    if (auto *defined = dyn_cast<Defined>(sym)) {
      if (defined->isAbsolute())
        continue;
      InputSection *isec = defined->isec;
      ObjFile *file = dyn_cast_or_null<ObjFile>(isec->file);
      if (!file || !file->compileUnit)
        continue;
      symbolsNeedingStabs.push_back(defined);
    }
  }

  llvm::stable_sort(symbolsNeedingStabs, [&](Defined *a, Defined *b) {
    return a->isec->file->id < b->isec->file->id;
  });

  // Emit STABS symbols so that dsymutil and/or the debugger can map address
  // regions in the final binary to the source and object files from which they
  // originated.
  InputFile *lastFile = nullptr;
  for (Defined *defined : symbolsNeedingStabs) {
    InputSection *isec = defined->isec;
    ObjFile *file = dyn_cast<ObjFile>(isec->file);
    assert(file);

    if (lastFile == nullptr || lastFile != file) {
      if (lastFile != nullptr)
        emitEndSourceStab();
      lastFile = file;

      emitBeginSourceStab(file->compileUnit);
      emitObjectFileStab(file);
    }

    StabsEntry symStab;
    symStab.sect = defined->isec->parent->index;
    symStab.strx = stringTableSection.addString(defined->getName());
    symStab.value = defined->getVA();

    if (isCodeSection(isec)) {
      symStab.type = MachO::N_FUN;
      stabs.emplace_back(std::move(symStab));
      emitEndFunStab(defined);
    } else {
      symStab.type = defined->isExternal() ? MachO::N_GSYM : MachO::N_STSYM;
      stabs.emplace_back(std::move(symStab));
    }
  }

  if (!stabs.empty())
    emitEndSourceStab();
}

void SymtabSection::finalizeContents() {
  auto addSymbol = [&](std::vector<SymtabEntry> &symbols, Symbol *sym) {
    uint32_t strx = stringTableSection.addString(sym->getName());
    symbols.push_back({sym, strx});
  };

  // Local symbols aren't in the SymbolTable, so we walk the list of object
  // files to gather them.
  for (InputFile *file : inputFiles) {
    if (auto *objFile = dyn_cast<ObjFile>(file)) {
      for (Symbol *sym : objFile->symbols) {
        // TODO: when we implement -dead_strip, we should filter out symbols
        // that belong to dead sections.
        if (auto *defined = dyn_cast<Defined>(sym)) {
          if (!defined->isExternal()) {
            StringRef name = defined->getName();
            if (!name.startswith("l") && !name.startswith("L"))
              addSymbol(localSymbols, sym);
          }
        }
      }
    }
  }

  // __dyld_private is a local symbol too. It's linker-created and doesn't
  // exist in any object file.
  if (Defined* dyldPrivate = in.stubHelper->dyldPrivate)
    addSymbol(localSymbols, dyldPrivate);

  for (Symbol *sym : symtab->getSymbols()) {
    if (auto *defined = dyn_cast<Defined>(sym)) {
      assert(defined->isExternal());
      (void)defined;
      addSymbol(externalSymbols, sym);
    } else if (auto *dysym = dyn_cast<DylibSymbol>(sym)) {
      if (dysym->isReferenced())
        addSymbol(undefinedSymbols, sym);
    }
  }

  emitStabs();
  uint32_t symtabIndex = stabs.size();
  for (const SymtabEntry &entry :
       concat<SymtabEntry>(localSymbols, externalSymbols, undefinedSymbols)) {
    entry.sym->symtabIndex = symtabIndex++;
  }
}

uint32_t SymtabSection::getNumSymbols() const {
  return stabs.size() + localSymbols.size() + externalSymbols.size() +
         undefinedSymbols.size();
}

void SymtabSection::writeTo(uint8_t *buf) const {
  auto *nList = reinterpret_cast<structs::nlist_64 *>(buf);
  // Emit the stabs entries before the "real" symbols. We cannot emit them
  // after as that would render Symbol::symtabIndex inaccurate.
  for (const StabsEntry &entry : stabs) {
    nList->n_strx = entry.strx;
    nList->n_type = entry.type;
    nList->n_sect = entry.sect;
    nList->n_desc = entry.desc;
    nList->n_value = entry.value;
    ++nList;
  }

  for (const SymtabEntry &entry : concat<const SymtabEntry>(
           localSymbols, externalSymbols, undefinedSymbols)) {
    nList->n_strx = entry.strx;
    // TODO populate n_desc with more flags
    if (auto *defined = dyn_cast<Defined>(entry.sym)) {
      uint8_t scope = 0;
      if (defined->privateExtern) {
        // Private external -- dylib scoped symbol.
        // Promote to non-external at link time.
        assert(defined->isExternal() && "invalid input file");
        scope = MachO::N_PEXT;
      } else if (defined->isExternal()) {
        // Normal global symbol.
        scope = MachO::N_EXT;
      } else {
        // TU-local symbol from localSymbols.
        scope = 0;
      }

      if (defined->isAbsolute()) {
        nList->n_type = scope | MachO::N_ABS;
        nList->n_sect = MachO::NO_SECT;
        nList->n_value = defined->value;
      } else {
        nList->n_type = scope | MachO::N_SECT;
        nList->n_sect = defined->isec->parent->index;
        // For the N_SECT symbol type, n_value is the address of the symbol
        nList->n_value = defined->getVA();
      }
      nList->n_desc |= defined->isExternalWeakDef() ? MachO::N_WEAK_DEF : 0;
    } else if (auto *dysym = dyn_cast<DylibSymbol>(entry.sym)) {
      uint16_t n_desc = nList->n_desc;
<<<<<<< HEAD
      MachO::SET_LIBRARY_ORDINAL(n_desc, dysym->getFile()->ordinal);
=======
      int16_t ordinal = ordinalForDylibSymbol(*dysym);
      if (ordinal == MachO::BIND_SPECIAL_DYLIB_FLAT_LOOKUP)
        MachO::SET_LIBRARY_ORDINAL(n_desc, MachO::DYNAMIC_LOOKUP_ORDINAL);
      else if (ordinal == MachO::BIND_SPECIAL_DYLIB_MAIN_EXECUTABLE)
        MachO::SET_LIBRARY_ORDINAL(n_desc, MachO::EXECUTABLE_ORDINAL);
      else {
        assert(ordinal > 0);
        MachO::SET_LIBRARY_ORDINAL(n_desc, static_cast<uint8_t>(ordinal));
      }

>>>>>>> 2e412c55
      nList->n_type = MachO::N_EXT;
      n_desc |= dysym->isWeakDef() ? MachO::N_WEAK_DEF : 0;
      n_desc |= dysym->isWeakRef() ? MachO::N_WEAK_REF : 0;
      nList->n_desc = n_desc;
    }
    ++nList;
  }
}

IndirectSymtabSection::IndirectSymtabSection()
    : LinkEditSection(segment_names::linkEdit,
                      section_names::indirectSymbolTable) {}

uint32_t IndirectSymtabSection::getNumSymbols() const {
  return in.got->getEntries().size() + in.tlvPointers->getEntries().size() +
         in.stubs->getEntries().size();
}

bool IndirectSymtabSection::isNeeded() const {
  return in.got->isNeeded() || in.tlvPointers->isNeeded() ||
         in.stubs->isNeeded();
}

void IndirectSymtabSection::finalizeContents() {
  uint32_t off = 0;
  in.got->reserved1 = off;
  off += in.got->getEntries().size();
  in.tlvPointers->reserved1 = off;
  off += in.tlvPointers->getEntries().size();
  // There is a 1:1 correspondence between stubs and LazyPointerSection
  // entries, so they can share the same sub-array in the table.
  in.stubs->reserved1 = in.lazyPointers->reserved1 = off;
}

static uint32_t indirectValue(const Symbol *sym) {
  return sym->symtabIndex != UINT32_MAX ? sym->symtabIndex
                                        : MachO::INDIRECT_SYMBOL_LOCAL;
}

void IndirectSymtabSection::writeTo(uint8_t *buf) const {
  uint32_t off = 0;
  for (const Symbol *sym : in.got->getEntries()) {
    write32le(buf + off * sizeof(uint32_t), indirectValue(sym));
    ++off;
  }
  for (const Symbol *sym : in.tlvPointers->getEntries()) {
    write32le(buf + off * sizeof(uint32_t), indirectValue(sym));
    ++off;
  }
  for (const Symbol *sym : in.stubs->getEntries()) {
    write32le(buf + off * sizeof(uint32_t), indirectValue(sym));
    ++off;
  }
}

StringTableSection::StringTableSection()
    : LinkEditSection(segment_names::linkEdit, section_names::stringTable) {}

uint32_t StringTableSection::addString(StringRef str) {
  uint32_t strx = size;
  strings.push_back(str); // TODO: consider deduplicating strings
  size += str.size() + 1; // account for null terminator
  return strx;
}

void StringTableSection::writeTo(uint8_t *buf) const {
  uint32_t off = 0;
  for (StringRef str : strings) {
    memcpy(buf + off, str.data(), str.size());
    off += str.size() + 1; // account for null terminator
  }
}

CodeSignatureSection::CodeSignatureSection()
    : LinkEditSection(segment_names::linkEdit, section_names::codeSignature) {
  align = 16; // required by libstuff
  fileName = config->outputFile;
  size_t slashIndex = fileName.rfind("/");
  if (slashIndex != std::string::npos)
    fileName = fileName.drop_front(slashIndex + 1);
  allHeadersSize = alignTo<16>(fixedHeadersSize + fileName.size() + 1);
  fileNamePad = allHeadersSize - fixedHeadersSize - fileName.size();
}

uint32_t CodeSignatureSection::getBlockCount() const {
  return (fileOff + blockSize - 1) / blockSize;
}

uint64_t CodeSignatureSection::getRawSize() const {
  return allHeadersSize + getBlockCount() * hashSize;
}

void CodeSignatureSection::writeHashes(uint8_t *buf) const {
  uint8_t *code = buf;
  uint8_t *codeEnd = buf + fileOff;
  uint8_t *hashes = codeEnd + allHeadersSize;
  while (code < codeEnd) {
    StringRef block(reinterpret_cast<char *>(code),
                    std::min(codeEnd - code, static_cast<ssize_t>(blockSize)));
    SHA256 hasher;
    hasher.update(block);
    StringRef hash = hasher.final();
    assert(hash.size() == hashSize);
    memcpy(hashes, hash.data(), hashSize);
    code += blockSize;
    hashes += hashSize;
  }
#if defined(__APPLE__)
  // This is macOS-specific work-around and makes no sense for any
  // other host OS. See https://openradar.appspot.com/FB8914231
  //
  // The macOS kernel maintains a signature-verification cache to
  // quickly validate applications at time of execve(2).  The trouble
  // is that for the kernel creates the cache entry at the time of the
  // mmap(2) call, before we have a chance to write either the code to
  // sign or the signature header+hashes.  The fix is to invalidate
  // all cached data associated with the output file, thus discarding
  // the bogus prematurely-cached signature.
  msync(buf, fileOff + getSize(), MS_INVALIDATE);
#endif
}

void CodeSignatureSection::writeTo(uint8_t *buf) const {
  using namespace llvm::MachO;
  uint32_t signatureSize = static_cast<uint32_t>(getSize());
  auto *superBlob = reinterpret_cast<CS_SuperBlob *>(buf);
  write32be(&superBlob->magic, CSMAGIC_EMBEDDED_SIGNATURE);
  write32be(&superBlob->length, signatureSize);
  write32be(&superBlob->count, 1);
  auto *blobIndex = reinterpret_cast<CS_BlobIndex *>(&superBlob[1]);
  write32be(&blobIndex->type, CSSLOT_CODEDIRECTORY);
  write32be(&blobIndex->offset, blobHeadersSize);
  auto *codeDirectory =
      reinterpret_cast<CS_CodeDirectory *>(buf + blobHeadersSize);
  write32be(&codeDirectory->magic, CSMAGIC_CODEDIRECTORY);
  write32be(&codeDirectory->length, signatureSize - blobHeadersSize);
  write32be(&codeDirectory->version, CS_SUPPORTSEXECSEG);
  write32be(&codeDirectory->flags, CS_ADHOC | CS_LINKER_SIGNED);
  write32be(&codeDirectory->hashOffset,
            sizeof(CS_CodeDirectory) + fileName.size() + fileNamePad);
  write32be(&codeDirectory->identOffset, sizeof(CS_CodeDirectory));
  codeDirectory->nSpecialSlots = 0;
  write32be(&codeDirectory->nCodeSlots, getBlockCount());
  write32be(&codeDirectory->codeLimit, fileOff);
  codeDirectory->hashSize = static_cast<uint8_t>(hashSize);
  codeDirectory->hashType = kSecCodeSignatureHashSHA256;
  codeDirectory->platform = 0;
  codeDirectory->pageSize = blockSizeShift;
  codeDirectory->spare2 = 0;
  codeDirectory->scatterOffset = 0;
  codeDirectory->teamOffset = 0;
  codeDirectory->spare3 = 0;
  codeDirectory->codeLimit64 = 0;
  OutputSegment *textSeg = getOrCreateOutputSegment(segment_names::text);
  write64be(&codeDirectory->execSegBase, textSeg->fileOff);
  write64be(&codeDirectory->execSegLimit, textSeg->fileSize);
  write64be(&codeDirectory->execSegFlags,
            config->outputType == MH_EXECUTE ? CS_EXECSEG_MAIN_BINARY : 0);
  auto *id = reinterpret_cast<char *>(&codeDirectory[1]);
  memcpy(id, fileName.begin(), fileName.size());
  memset(id + fileName.size(), 0, fileNamePad);
}<|MERGE_RESOLUTION|>--- conflicted
+++ resolved
@@ -74,11 +74,7 @@
   auto *hdr = reinterpret_cast<MachO::mach_header_64 *>(buf);
   hdr->magic = MachO::MH_MAGIC_64;
   hdr->cputype = target->cpuType;
-<<<<<<< HEAD
-  hdr->cpusubtype = target->cpuSubtype | MachO::CPU_SUBTYPE_LIB64;
-=======
   hdr->cpusubtype = cpuSubtype();
->>>>>>> 2e412c55
   hdr->filetype = config->outputType;
   hdr->ncmds = loadCommands.size();
   hdr->sizeofcmds = sizeOfCmds;
@@ -212,11 +208,7 @@
 NonLazyPointerSectionBase::NonLazyPointerSectionBase(const char *segname,
                                                      const char *name)
     : SyntheticSection(segname, name) {
-<<<<<<< HEAD
-  align = WordSize; // vector of pointers / mimic ld64
-=======
   align = WordSize;
->>>>>>> 2e412c55
   flags = MachO::S_NON_LAZY_SYMBOL_POINTERS;
 }
 
@@ -298,17 +290,6 @@
 
 static void encodeDylibOrdinal(int16_t ordinal, raw_svector_ostream &os) {
   using namespace llvm::MachO;
-<<<<<<< HEAD
-  if (lastBinding.ordinal != dysym->getFile()->ordinal) {
-    if (dysym->getFile()->ordinal <= BIND_IMMEDIATE_MASK) {
-      os << static_cast<uint8_t>(BIND_OPCODE_SET_DYLIB_ORDINAL_IMM |
-                                 dysym->getFile()->ordinal);
-    } else {
-      os << static_cast<uint8_t>(BIND_OPCODE_SET_DYLIB_ORDINAL_ULEB);
-      encodeULEB128(dysym->getFile()->ordinal, os);
-    }
-    lastBinding.ordinal = dysym->getFile()->ordinal;
-=======
   if (ordinal <= 0) {
     os << static_cast<uint8_t>(BIND_OPCODE_SET_DYLIB_SPECIAL_IMM |
                                (ordinal & BIND_IMMEDIATE_MASK));
@@ -317,7 +298,6 @@
   } else {
     os << static_cast<uint8_t>(BIND_OPCODE_SET_DYLIB_ORDINAL_ULEB);
     encodeULEB128(ordinal, os);
->>>>>>> 2e412c55
   }
 }
 
@@ -441,13 +421,9 @@
     : SyntheticSection(segment_names::text, "__stubs") {
   flags = MachO::S_SYMBOL_STUBS | MachO::S_ATTR_SOME_INSTRUCTIONS |
           MachO::S_ATTR_PURE_INSTRUCTIONS;
-<<<<<<< HEAD
-  align = 4; // machine instructions / mimic ld64
-=======
   // The stubs section comprises machine instructions, which are aligned to
   // 4 bytes on the archs we care about.
   align = 4;
->>>>>>> 2e412c55
   reserved2 = target->stubSize;
 }
 
@@ -473,11 +449,7 @@
 StubHelperSection::StubHelperSection()
     : SyntheticSection(segment_names::text, "__stub_helper") {
   flags = MachO::S_ATTR_SOME_INSTRUCTIONS | MachO::S_ATTR_PURE_INSTRUCTIONS;
-<<<<<<< HEAD
-  align = 4; // machine instructions / mimic ld64
-=======
   align = 4; // This section comprises machine instructions
->>>>>>> 2e412c55
 }
 
 uint64_t StubHelperSection::getSize() const {
@@ -518,20 +490,12 @@
   uint8_t *arr = bAlloc.Allocate<uint8_t>(WordSize);
   memset(arr, 0, WordSize);
   data = {arr, WordSize};
-<<<<<<< HEAD
-  align = WordSize; // pointer / mimic ld64
-=======
   align = WordSize;
->>>>>>> 2e412c55
 }
 
 LazyPointerSection::LazyPointerSection()
     : SyntheticSection(segment_names::data, "__la_symbol_ptr") {
-<<<<<<< HEAD
-  align = WordSize; // vector of pointers / mimic ld64
-=======
   align = WordSize;
->>>>>>> 2e412c55
   flags = MachO::S_LAZY_SYMBOL_POINTERS;
 }
 
@@ -595,17 +559,7 @@
   uint64_t offset = in.lazyPointers->addr - dataSeg->firstSection()->addr +
                     sym.stubsIndex * WordSize;
   encodeULEB128(offset, os);
-<<<<<<< HEAD
-  if (sym.getFile()->ordinal <= MachO::BIND_IMMEDIATE_MASK) {
-    os << static_cast<uint8_t>(MachO::BIND_OPCODE_SET_DYLIB_ORDINAL_IMM |
-                               sym.getFile()->ordinal);
-  } else {
-    os << static_cast<uint8_t>(MachO::BIND_OPCODE_SET_DYLIB_ORDINAL_ULEB);
-    encodeULEB128(sym.getFile()->ordinal, os);
-  }
-=======
   encodeDylibOrdinal(ordinalForDylibSymbol(sym), os);
->>>>>>> 2e412c55
 
   uint8_t flags = MachO::BIND_OPCODE_SET_SYMBOL_TRAILING_FLAGS_IMM;
   if (sym.isWeakRef())
@@ -866,9 +820,6 @@
       nList->n_desc |= defined->isExternalWeakDef() ? MachO::N_WEAK_DEF : 0;
     } else if (auto *dysym = dyn_cast<DylibSymbol>(entry.sym)) {
       uint16_t n_desc = nList->n_desc;
-<<<<<<< HEAD
-      MachO::SET_LIBRARY_ORDINAL(n_desc, dysym->getFile()->ordinal);
-=======
       int16_t ordinal = ordinalForDylibSymbol(*dysym);
       if (ordinal == MachO::BIND_SPECIAL_DYLIB_FLAT_LOOKUP)
         MachO::SET_LIBRARY_ORDINAL(n_desc, MachO::DYNAMIC_LOOKUP_ORDINAL);
@@ -879,7 +830,6 @@
         MachO::SET_LIBRARY_ORDINAL(n_desc, static_cast<uint8_t>(ordinal));
       }
 
->>>>>>> 2e412c55
       nList->n_type = MachO::N_EXT;
       n_desc |= dysym->isWeakDef() ? MachO::N_WEAK_DEF : 0;
       n_desc |= dysym->isWeakRef() ? MachO::N_WEAK_REF : 0;
