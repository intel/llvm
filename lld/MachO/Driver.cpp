//===- Driver.cpp ---------------------------------------------------------===//
//
// Part of the LLVM Project, under the Apache License v2.0 with LLVM Exceptions.
// See https://llvm.org/LICENSE.txt for license information.
// SPDX-License-Identifier: Apache-2.0 WITH LLVM-exception
//
//===----------------------------------------------------------------------===//

#include "Driver.h"
#include "Config.h"
#include "InputFiles.h"
#include "LTO.h"
#include "ObjC.h"
#include "OutputSection.h"
#include "OutputSegment.h"
#include "SymbolTable.h"
#include "Symbols.h"
#include "SyntheticSections.h"
#include "Target.h"
#include "Writer.h"

#include "lld/Common/Args.h"
#include "lld/Common/Driver.h"
#include "lld/Common/ErrorHandler.h"
#include "lld/Common/LLVM.h"
#include "lld/Common/Memory.h"
#include "lld/Common/Reproduce.h"
#include "lld/Common/Version.h"
#include "llvm/ADT/DenseSet.h"
#include "llvm/ADT/StringExtras.h"
#include "llvm/ADT/StringRef.h"
#include "llvm/BinaryFormat/MachO.h"
#include "llvm/BinaryFormat/Magic.h"
#include "llvm/LTO/LTO.h"
#include "llvm/Object/Archive.h"
#include "llvm/Option/ArgList.h"
#include "llvm/Support/CommandLine.h"
#include "llvm/Support/FileSystem.h"
#include "llvm/Support/Host.h"
#include "llvm/Support/MemoryBuffer.h"
#include "llvm/Support/Path.h"
#include "llvm/Support/TarWriter.h"
#include "llvm/Support/TargetSelect.h"
#include "llvm/TextAPI/MachO/PackedVersion.h"

#include <algorithm>

using namespace llvm;
using namespace llvm::MachO;
using namespace llvm::object;
using namespace llvm::opt;
using namespace llvm::sys;
using namespace lld;
using namespace lld::macho;

Configuration *lld::macho::config;

static HeaderFileType getOutputType(const opt::InputArgList &args) {
  // TODO: -r, -dylinker, -preload...
  opt::Arg *outputArg = args.getLastArg(OPT_bundle, OPT_dylib, OPT_execute);
  if (outputArg == nullptr)
    return MH_EXECUTE;

  switch (outputArg->getOption().getID()) {
  case OPT_bundle:
    return MH_BUNDLE;
  case OPT_dylib:
    return MH_DYLIB;
  case OPT_execute:
    return MH_EXECUTE;
  default:
    llvm_unreachable("internal error");
  }
}

static Optional<std::string>
findAlongPathsWithExtensions(StringRef name, ArrayRef<StringRef> extensions) {
  SmallString<261> base;
  for (StringRef dir : config->librarySearchPaths) {
    base = dir;
    path::append(base, Twine("lib") + name);
    for (StringRef ext : extensions) {
      Twine location = base + ext;
      if (fs::exists(location))
        return location.str();
    }
  }
  return {};
}

static Optional<std::string> findLibrary(StringRef name) {
  if (config->searchDylibsFirst) {
    if (Optional<std::string> path =
            findAlongPathsWithExtensions(name, {".tbd", ".dylib"}))
      return path;
    return findAlongPathsWithExtensions(name, {".a"});
  }
  return findAlongPathsWithExtensions(name, {".tbd", ".dylib", ".a"});
}

static Optional<std::string> findFramework(StringRef name) {
  SmallString<260> symlink;
  StringRef suffix;
  std::tie(name, suffix) = name.split(",");
  for (StringRef dir : config->frameworkSearchPaths) {
    symlink = dir;
    path::append(symlink, name + ".framework", name);

    if (!suffix.empty()) {
      // NOTE: we must resolve the symlink before trying the suffixes, because
      // there are no symlinks for the suffixed paths.
      SmallString<260> location;
      if (!fs::real_path(symlink, location)) {
        // only append suffix if realpath() succeeds
        Twine suffixed = location + suffix;
        if (fs::exists(suffixed))
          return suffixed.str();
      }
      // Suffix lookup failed, fall through to the no-suffix case.
    }

    if (Optional<std::string> path = resolveDylibPath(symlink))
      return path;
  }
  return {};
}

static TargetInfo *createTargetInfo(opt::InputArgList &args) {
  // TODO: should unspecified arch be an error rather than defaulting?
  // Jez: ld64 seems to make unspecified arch an error when LTO is
  // being used. I'm not sure why though. Feels like we should be able
  // to infer the arch from our input files regardless
  StringRef archName = args.getLastArgValue(OPT_arch, "x86_64");
  config->arch = MachO::getArchitectureFromName(archName);
  switch (MachO::getCPUTypeFromArchitecture(config->arch).first) {
  case MachO::CPU_TYPE_X86_64:
    return createX86_64TargetInfo();
  case MachO::CPU_TYPE_ARM64:
    return createARM64TargetInfo();
  default:
    fatal("missing or unsupported -arch " + archName);
  }
}

static bool warnIfNotDirectory(StringRef option, StringRef path) {
  if (!fs::exists(path)) {
    warn("directory not found for option -" + option + path);
    return false;
  } else if (!fs::is_directory(path)) {
    warn("option -" + option + path + " references a non-directory path");
    return false;
  }
  return true;
}

static std::vector<StringRef>
getSearchPaths(unsigned optionCode, opt::InputArgList &args,
               const std::vector<StringRef> &roots,
               const SmallVector<StringRef, 2> &systemPaths) {
  std::vector<StringRef> paths;
  StringRef optionLetter{optionCode == OPT_F ? "F" : "L"};
  for (StringRef path : args::getStrings(args, optionCode)) {
    // NOTE: only absolute paths are re-rooted to syslibroot(s)
    bool found = false;
    if (path::is_absolute(path, path::Style::posix)) {
      for (StringRef root : roots) {
        SmallString<261> buffer(root);
        path::append(buffer, path);
        // Do not warn about paths that are computed via the syslib roots
        if (fs::is_directory(buffer)) {
          paths.push_back(saver.save(buffer.str()));
          found = true;
        }
      }
    }
    if (!found && warnIfNotDirectory(optionLetter, path))
      paths.push_back(path);
  }

  // `-Z` suppresses the standard "system" search paths.
  if (args.hasArg(OPT_Z))
    return paths;

  for (auto const &path : systemPaths) {
    for (auto root : roots) {
      SmallString<261> buffer(root);
      path::append(buffer, path);
      if (fs::is_directory(buffer))
        paths.push_back(saver.save(buffer.str()));
    }
  }
  return paths;
}

static std::vector<StringRef> getSystemLibraryRoots(opt::InputArgList &args) {
  std::vector<StringRef> roots;
  for (const Arg *arg : args.filtered(OPT_syslibroot))
    roots.push_back(arg->getValue());
  // NOTE: the final `-syslibroot` being `/` will ignore all roots
  if (roots.size() && roots.back() == "/")
    roots.clear();
  // NOTE: roots can never be empty - add an empty root to simplify the library
  // and framework search path computation.
  if (roots.empty())
    roots.emplace_back("");
  return roots;
}

static std::vector<StringRef>
getLibrarySearchPaths(opt::InputArgList &args,
                      const std::vector<StringRef> &roots) {
  return getSearchPaths(OPT_L, args, roots, {"/usr/lib", "/usr/local/lib"});
}

static std::vector<StringRef>
getFrameworkSearchPaths(opt::InputArgList &args,
                        const std::vector<StringRef> &roots) {
  return getSearchPaths(OPT_F, args, roots,
                        {"/Library/Frameworks", "/System/Library/Frameworks"});
}

namespace {
struct ArchiveMember {
  MemoryBufferRef mbref;
  uint32_t modTime;
};
} // namespace

// Returns slices of MB by parsing MB as an archive file.
// Each slice consists of a member file in the archive.
static std::vector<ArchiveMember> getArchiveMembers(MemoryBufferRef mb) {
  std::unique_ptr<Archive> file =
      CHECK(Archive::create(mb),
            mb.getBufferIdentifier() + ": failed to parse archive");
  Archive *archive = file.get();
  make<std::unique_ptr<Archive>>(std::move(file)); // take ownership

  std::vector<ArchiveMember> v;
  Error err = Error::success();

  // Thin archives refer to .o files, so --reproduces needs the .o files too.
  bool addToTar = archive->isThin() && tar;

  for (const Archive::Child &c : archive->children(err)) {
    MemoryBufferRef mbref =
        CHECK(c.getMemoryBufferRef(),
              mb.getBufferIdentifier() +
                  ": could not get the buffer for a child of the archive");
    if (addToTar)
      tar->append(relativeToRoot(check(c.getFullName())), mbref.getBuffer());
    uint32_t modTime = toTimeT(
        CHECK(c.getLastModified(), mb.getBufferIdentifier() +
                                       ": could not get the modification "
                                       "time for a child of the archive"));
    v.push_back({mbref, modTime});
  }
  if (err)
    fatal(mb.getBufferIdentifier() +
          ": Archive::children failed: " + toString(std::move(err)));

  return v;
}

static InputFile *addFile(StringRef path, bool forceLoadArchive,
                          bool isBundleLoader = false) {
  Optional<MemoryBufferRef> buffer = readLinkableFile(path);
  if (!buffer)
    return nullptr;
  MemoryBufferRef mbref = *buffer;
  InputFile *newFile = nullptr;

  auto magic = identify_magic(mbref.getBuffer());
  switch (magic) {
  case file_magic::archive: {
    std::unique_ptr<object::Archive> file = CHECK(
        object::Archive::create(mbref), path + ": failed to parse archive");

    if (!file->isEmpty() && !file->hasSymbolTable())
      error(path + ": archive has no index; run ranlib to add one");

    if (config->allLoad || forceLoadArchive) {
      if (Optional<MemoryBufferRef> buffer = readLinkableFile(path)) {
        for (const ArchiveMember &member : getArchiveMembers(*buffer)) {
          if (Optional<InputFile *> file = loadArchiveMember(
                  member.mbref, member.modTime, path, /*objCOnly=*/false)) {
            inputFiles.insert(*file);
            printArchiveMemberLoad(
                (forceLoadArchive ? "-force_load" : "-all_load"),
                inputFiles.back());
          }
        }
      }
    } else if (config->forceLoadObjC) {
      for (const object::Archive::Symbol &sym : file->symbols())
        if (sym.getName().startswith(objc::klass))
          symtab->addUndefined(sym.getName(), /*file=*/nullptr,
                               /*isWeakRef=*/false);

      // TODO: no need to look for ObjC sections for a given archive member if
      // we already found that it contains an ObjC symbol. We should also
      // consider creating a LazyObjFile class in order to avoid double-loading
      // these files here and below (as part of the ArchiveFile).
      if (Optional<MemoryBufferRef> buffer = readLinkableFile(path)) {
        for (const ArchiveMember &member : getArchiveMembers(*buffer)) {
          if (Optional<InputFile *> file = loadArchiveMember(
                  member.mbref, member.modTime, path, /*objCOnly=*/true)) {
            inputFiles.insert(*file);
            printArchiveMemberLoad("-ObjC", inputFiles.back());
          }
        }
      }
    }

    newFile = make<ArchiveFile>(std::move(file));
    break;
  }
  case file_magic::macho_object:
    newFile = make<ObjFile>(mbref, getModTime(path), "");
    break;
  case file_magic::macho_dynamically_linked_shared_lib:
  case file_magic::macho_dynamically_linked_shared_lib_stub:
  case file_magic::tapi_file:
    if (Optional<DylibFile *> dylibFile = loadDylib(mbref))
      newFile = *dylibFile;
    break;
  case file_magic::bitcode:
    newFile = make<BitcodeFile>(mbref);
    break;
  case file_magic::macho_executable:
  case file_magic::macho_bundle:
    // We only allow executable and bundle type here if it is used
    // as a bundle loader.
    if (!isBundleLoader)
      error(path + ": unhandled file type");
    if (Optional<DylibFile *> dylibFile =
            loadDylib(mbref, nullptr, isBundleLoader))
      newFile = *dylibFile;
    break;
  default:
    error(path + ": unhandled file type");
  }
  if (newFile) {
    // printArchiveMemberLoad() prints both .a and .o names, so no need to
    // print the .a name here.
    if (config->printEachFile && magic != file_magic::archive)
      message(toString(newFile));
    inputFiles.insert(newFile);
  }
  return newFile;
}

static void addLibrary(StringRef name, bool isWeak) {
  if (Optional<std::string> path = findLibrary(name)) {
    auto *dylibFile = dyn_cast_or_null<DylibFile>(addFile(*path, false));
    if (isWeak && dylibFile)
      dylibFile->forceWeakImport = true;
    return;
  }
  error("library not found for -l" + name);
}

static void addFramework(StringRef name, bool isWeak) {
  if (Optional<std::string> path = findFramework(name)) {
    auto *dylibFile = dyn_cast_or_null<DylibFile>(addFile(*path, false));
    if (isWeak && dylibFile)
      dylibFile->forceWeakImport = true;
    return;
  }
  error("framework not found for -framework " + name);
}

// Parses LC_LINKER_OPTION contents, which can add additional command line flags.
void macho::parseLCLinkerOption(InputFile* f, unsigned argc, StringRef data) {
  SmallVector<const char *, 4> argv;
  size_t offset = 0;
  for (unsigned i = 0; i < argc && offset < data.size(); ++i) {
    argv.push_back(data.data() + offset);
    offset += strlen(data.data() + offset) + 1;
  }
  if (argv.size() != argc || offset > data.size())
    fatal(toString(f) + ": invalid LC_LINKER_OPTION");

  MachOOptTable table;
  unsigned missingIndex, missingCount;
  opt::InputArgList args = table.ParseArgs(argv, missingIndex, missingCount);
  if (missingCount)
    fatal(Twine(args.getArgString(missingIndex)) + ": missing argument");
  for (auto *arg : args.filtered(OPT_UNKNOWN))
    error("unknown argument: " + arg->getAsString(args));

  for (auto *arg : args) {
    switch (arg->getOption().getID()) {
    case OPT_l:
      addLibrary(arg->getValue(), false);
      break;
    case OPT_framework:
      addFramework(arg->getValue(), false);
      break;
    default:
      error(arg->getSpelling() + " is not allowed in LC_LINKER_OPTION");
    }
  }
}

static void addFileList(StringRef path) {
  Optional<MemoryBufferRef> buffer = readRawFile(path);
  if (!buffer)
    return;
  MemoryBufferRef mbref = *buffer;
  for (StringRef path : args::getLines(mbref))
    addFile(path, false);
}

// An order file has one entry per line, in the following format:
//
//   <cpu>:<object file>:<symbol name>
//
// <cpu> and <object file> are optional. If not specified, then that entry
// matches any symbol of that name. Parsing this format is not quite
// straightforward because the symbol name itself can contain colons, so when
// encountering a colon, we consider the preceding characters to decide if it
// can be a valid CPU type or file path.
//
// If a symbol is matched by multiple entries, then it takes the lowest-ordered
// entry (the one nearest to the front of the list.)
//
// The file can also have line comments that start with '#'.
static void parseOrderFile(StringRef path) {
  Optional<MemoryBufferRef> buffer = readRawFile(path);
  if (!buffer) {
    error("Could not read order file at " + path);
    return;
  }

  MemoryBufferRef mbref = *buffer;
  size_t priority = std::numeric_limits<size_t>::max();
  for (StringRef line : args::getLines(mbref)) {
    StringRef objectFile, symbol;
    line = line.take_until([](char c) { return c == '#'; }); // ignore comments
    line = line.ltrim();

    CPUType cpuType = StringSwitch<CPUType>(line)
                          .StartsWith("i386:", CPU_TYPE_I386)
                          .StartsWith("x86_64:", CPU_TYPE_X86_64)
                          .StartsWith("arm:", CPU_TYPE_ARM)
                          .StartsWith("arm64:", CPU_TYPE_ARM64)
                          .StartsWith("ppc:", CPU_TYPE_POWERPC)
                          .StartsWith("ppc64:", CPU_TYPE_POWERPC64)
                          .Default(CPU_TYPE_ANY);
    // Drop the CPU type as well as the colon
    if (cpuType != CPU_TYPE_ANY)
      line = line.drop_until([](char c) { return c == ':'; }).drop_front();
    // TODO: Update when we extend support for other CPUs
    if (cpuType != CPU_TYPE_ANY && cpuType != CPU_TYPE_X86_64 &&
        cpuType != CPU_TYPE_ARM64)
      continue;

    constexpr std::array<StringRef, 2> fileEnds = {".o:", ".o):"};
    for (StringRef fileEnd : fileEnds) {
      size_t pos = line.find(fileEnd);
      if (pos != StringRef::npos) {
        // Split the string around the colon
        objectFile = line.take_front(pos + fileEnd.size() - 1);
        line = line.drop_front(pos + fileEnd.size());
        break;
      }
    }
    symbol = line.trim();

    if (!symbol.empty()) {
      SymbolPriorityEntry &entry = config->priorities[symbol];
      if (!objectFile.empty())
        entry.objectFiles.insert(std::make_pair(objectFile, priority));
      else
        entry.anyObjectFile = std::max(entry.anyObjectFile, priority);
    }

    --priority;
  }
}

// We expect sub-library names of the form "libfoo", which will match a dylib
// with a path of .*/libfoo.{dylib, tbd}.
// XXX ld64 seems to ignore the extension entirely when matching sub-libraries;
// I'm not sure what the use case for that is.
static bool markReexport(StringRef searchName, ArrayRef<StringRef> extensions) {
  for (InputFile *file : inputFiles) {
    if (auto *dylibFile = dyn_cast<DylibFile>(file)) {
      StringRef filename = path::filename(dylibFile->getName());
      if (filename.consume_front(searchName) &&
          (filename.empty() ||
           find(extensions, filename) != extensions.end())) {
        dylibFile->reexport = true;
        return true;
      }
    }
  }
  return false;
}

// This function is called on startup. We need this for LTO since
// LTO calls LLVM functions to compile bitcode files to native code.
// Technically this can be delayed until we read bitcode files, but
// we don't bother to do lazily because the initialization is fast.
static void initLLVM() {
  InitializeAllTargets();
  InitializeAllTargetMCs();
  InitializeAllAsmPrinters();
  InitializeAllAsmParsers();
}

static void compileBitcodeFiles() {
  auto lto = make<BitcodeCompiler>();
  for (InputFile *file : inputFiles)
    if (auto *bitcodeFile = dyn_cast<BitcodeFile>(file))
      lto->add(*bitcodeFile);

  for (ObjFile *file : lto->compile())
    inputFiles.insert(file);
}

// Replaces common symbols with defined symbols residing in __common sections.
// This function must be called after all symbol names are resolved (i.e. after
// all InputFiles have been loaded.) As a result, later operations won't see
// any CommonSymbols.
static void replaceCommonSymbols() {
  for (macho::Symbol *sym : symtab->getSymbols()) {
    auto *common = dyn_cast<CommonSymbol>(sym);
    if (common == nullptr)
      continue;

    auto *isec = make<InputSection>();
    isec->file = common->getFile();
    isec->name = section_names::common;
    isec->segname = segment_names::data;
    isec->align = common->align;
    // Casting to size_t will truncate large values on 32-bit architectures,
    // but it's not really worth supporting the linking of 64-bit programs on
    // 32-bit archs.
    isec->data = {nullptr, static_cast<size_t>(common->size)};
    isec->flags = S_ZEROFILL;
    inputSections.push_back(isec);

    replaceSymbol<Defined>(sym, sym->getName(), isec->file, isec, /*value=*/0,
                           /*isWeakDef=*/false,
                           /*isExternal=*/true, common->privateExtern);
  }
}

static inline char toLowerDash(char x) {
  if (x >= 'A' && x <= 'Z')
    return x - 'A' + 'a';
  else if (x == ' ')
    return '-';
  return x;
}

static std::string lowerDash(StringRef s) {
  return std::string(map_iterator(s.begin(), toLowerDash),
                     map_iterator(s.end(), toLowerDash));
}

static void handlePlatformVersion(const opt::Arg *arg) {
  StringRef platformStr = arg->getValue(0);
  StringRef minVersionStr = arg->getValue(1);
  StringRef sdkVersionStr = arg->getValue(2);

  // TODO(compnerd) see if we can generate this case list via XMACROS
  config->platform.kind =
      StringSwitch<PlatformKind>(lowerDash(platformStr))
          .Cases("macos", "1", PlatformKind::macOS)
          .Cases("ios", "2", PlatformKind::iOS)
          .Cases("tvos", "3", PlatformKind::tvOS)
          .Cases("watchos", "4", PlatformKind::watchOS)
          .Cases("bridgeos", "5", PlatformKind::bridgeOS)
          .Cases("mac-catalyst", "6", PlatformKind::macCatalyst)
          .Cases("ios-simulator", "7", PlatformKind::iOSSimulator)
          .Cases("tvos-simulator", "8", PlatformKind::tvOSSimulator)
          .Cases("watchos-simulator", "9", PlatformKind::watchOSSimulator)
          .Cases("driverkit", "10", PlatformKind::driverKit)
          .Default(PlatformKind::unknown);
  if (config->platform.kind == PlatformKind::unknown)
    error(Twine("malformed platform: ") + platformStr);
  // TODO: check validity of version strings, which varies by platform
  // NOTE: ld64 accepts version strings with 5 components
  // llvm::VersionTuple accepts no more than 4 components
  // Has Apple ever published version strings with 5 components?
  if (config->platform.minimum.tryParse(minVersionStr))
    error(Twine("malformed minimum version: ") + minVersionStr);
  if (config->platform.sdk.tryParse(sdkVersionStr))
    error(Twine("malformed sdk version: ") + sdkVersionStr);
}

static void handleUndefined(const opt::Arg *arg) {
  StringRef treatmentStr = arg->getValue(0);
  auto treatment =
      StringSwitch<UndefinedSymbolTreatment>(treatmentStr)
          .Case("error", UndefinedSymbolTreatment::error)
          .Case("warning", UndefinedSymbolTreatment::warning)
          .Case("suppress", UndefinedSymbolTreatment::suppress)
          .Case("dynamic_lookup", UndefinedSymbolTreatment::dynamic_lookup)
          .Default(UndefinedSymbolTreatment::unknown);
  if (treatment == UndefinedSymbolTreatment::unknown) {
    warn(Twine("unknown -undefined TREATMENT '") + treatmentStr +
         "', defaulting to 'error'");
    treatment = UndefinedSymbolTreatment::error;
  } else if (config->namespaceKind == NamespaceKind::twolevel &&
             (treatment == UndefinedSymbolTreatment::warning ||
              treatment == UndefinedSymbolTreatment::suppress)) {
    if (treatment == UndefinedSymbolTreatment::warning)
      error("'-undefined warning' only valid with '-flat_namespace'");
    else
      error("'-undefined suppress' only valid with '-flat_namespace'");
    treatment = UndefinedSymbolTreatment::error;
  }
  config->undefinedSymbolTreatment = treatment;
}

static void warnIfDeprecatedOption(const opt::Option &opt) {
  if (!opt.getGroup().isValid())
    return;
  if (opt.getGroup().getID() == OPT_grp_deprecated) {
    warn("Option `" + opt.getPrefixedName() + "' is deprecated in ld64:");
    warn(opt.getHelpText());
  }
}

static void warnIfUnimplementedOption(const opt::Option &opt) {
  if (!opt.getGroup().isValid() || !opt.hasFlag(DriverFlag::HelpHidden))
    return;
  switch (opt.getGroup().getID()) {
  case OPT_grp_deprecated:
    // warn about deprecated options elsewhere
    break;
  case OPT_grp_undocumented:
    warn("Option `" + opt.getPrefixedName() +
         "' is undocumented. Should lld implement it?");
    break;
  case OPT_grp_obsolete:
    warn("Option `" + opt.getPrefixedName() +
         "' is obsolete. Please modernize your usage.");
    break;
  case OPT_grp_ignored:
    warn("Option `" + opt.getPrefixedName() + "' is ignored.");
    break;
  default:
    warn("Option `" + opt.getPrefixedName() +
         "' is not yet implemented. Stay tuned...");
    break;
  }
}

static const char *getReproduceOption(opt::InputArgList &args) {
  if (auto *arg = args.getLastArg(OPT_reproduce))
    return arg->getValue();
  return getenv("LLD_REPRODUCE");
}

static bool isPie(opt::InputArgList &args) {
  if (config->outputType != MH_EXECUTE || args.hasArg(OPT_no_pie))
    return false;
  if (config->arch == AK_arm64 || config->arch == AK_arm64e)
    return true;

  // TODO: add logic here as we support more archs. E.g. i386 should default
  // to PIE from 10.7
  assert(config->arch == AK_x86_64 || config->arch == AK_x86_64h);

  PlatformKind kind = config->platform.kind;
  if (kind == PlatformKind::macOS &&
      config->platform.minimum >= VersionTuple(10, 6))
    return true;

  if (kind == PlatformKind::iOSSimulator || kind == PlatformKind::driverKit)
    return true;

  return args.hasArg(OPT_pie);
}

static void parseClangOption(StringRef opt, const Twine &msg) {
  std::string err;
  raw_string_ostream os(err);

  const char *argv[] = {"lld", opt.data()};
  if (cl::ParseCommandLineOptions(2, argv, "", &os))
    return;
  os.flush();
  error(msg + ": " + StringRef(err).trim());
}

static uint32_t parseDylibVersion(const opt::ArgList& args, unsigned id) {
  const opt::Arg *arg = args.getLastArg(id);
  if (!arg)
    return 0;

  if (config->outputType != MH_DYLIB) {
    error(arg->getAsString(args) + ": only valid with -dylib");
    return 0;
  }

  PackedVersion version;
  if (!version.parse32(arg->getValue())) {
    error(arg->getAsString(args) + ": malformed version");
    return 0;
  }

  return version.rawValue();
}

bool macho::link(ArrayRef<const char *> argsArr, bool canExitEarly,
                 raw_ostream &stdoutOS, raw_ostream &stderrOS) {
  lld::stdoutOS = &stdoutOS;
  lld::stderrOS = &stderrOS;

  errorHandler().cleanupCallback = []() { freeArena(); };

  errorHandler().logName = args::getFilenameWithoutExe(argsArr[0]);
  stderrOS.enable_colors(stderrOS.has_colors());
  // TODO: Set up error handler properly, e.g. the errorLimitExceededMsg


  MachOOptTable parser;
  opt::InputArgList args = parser.parse(argsArr.slice(1));

  if (args.hasArg(OPT_help_hidden)) {
    parser.printHelp(argsArr[0], /*showHidden=*/true);
    return true;
  }
  if (args.hasArg(OPT_help)) {
    parser.printHelp(argsArr[0], /*showHidden=*/false);
    return true;
  }
  if (args.hasArg(OPT_version)) {
    message(getLLDVersion());
    return true;
  }

  if (const char *path = getReproduceOption(args)) {
    // Note that --reproduce is a debug option so you can ignore it
    // if you are trying to understand the whole picture of the code.
    Expected<std::unique_ptr<TarWriter>> errOrWriter =
        TarWriter::create(path, path::stem(path));
    if (errOrWriter) {
      tar = std::move(*errOrWriter);
      tar->append("response.txt", createResponseFile(args));
      tar->append("version.txt", getLLDVersion() + "\n");
    } else {
      error("--reproduce: " + toString(errOrWriter.takeError()));
    }
  }

  config = make<Configuration>();
  symtab = make<SymbolTable>();
  target = createTargetInfo(args);

  config->entry = symtab->addUndefined(args.getLastArgValue(OPT_e, "_main"),
                                       /*file=*/nullptr,
                                       /*isWeakRef=*/false);
  for (auto *arg : args.filtered(OPT_u)) {
    config->explicitUndefineds.push_back(symtab->addUndefined(
        arg->getValue(), /*file=*/nullptr, /*isWeakRef=*/false));
  }
<<<<<<< HEAD
=======

  for (auto *arg : args.filtered(OPT_U))
    symtab->addDynamicLookup(arg->getValue());

>>>>>>> 2e412c55
  config->outputFile = args.getLastArgValue(OPT_o, "a.out");
  config->installName =
      args.getLastArgValue(OPT_install_name, config->outputFile);
  config->headerPad = args::getHex(args, OPT_headerpad, /*Default=*/32);
  config->headerPadMaxInstallNames =
      args.hasArg(OPT_headerpad_max_install_names);
  config->printEachFile = args.hasArg(OPT_t);
  config->printWhyLoad = args.hasArg(OPT_why_load);
  config->outputType = getOutputType(args);
  if (const opt::Arg *arg = args.getLastArg(OPT_bundle_loader)) {
    if (config->outputType != MH_BUNDLE)
      error("-bundle_loader can only be used with MachO bundle output");
    addFile(arg->getValue(), false, true);
  }
  config->ltoObjPath = args.getLastArgValue(OPT_object_path_lto);
  config->ltoNewPassManager =
      args.hasFlag(OPT_no_lto_legacy_pass_manager, OPT_lto_legacy_pass_manager,
                   LLVM_ENABLE_NEW_PASS_MANAGER);
  config->runtimePaths = args::getStrings(args, OPT_rpath);
  config->allLoad = args.hasArg(OPT_all_load);
  config->forceLoadObjC = args.hasArg(OPT_ObjC);
  config->demangle = args.hasArg(OPT_demangle);
  config->implicitDylibs = !args.hasArg(OPT_no_implicit_dylibs);

  if (const opt::Arg *arg = args.getLastArg(OPT_static, OPT_dynamic))
    config->staticLink = (arg->getOption().getID() == OPT_static);

  if (const opt::Arg *arg =
          args.getLastArg(OPT_flat_namespace, OPT_twolevel_namespace)) {
    config->namespaceKind = arg->getOption().getID() == OPT_twolevel_namespace
                                ? NamespaceKind::twolevel
                                : NamespaceKind::flat;
  }

  config->systemLibraryRoots = getSystemLibraryRoots(args);
  config->librarySearchPaths =
      getLibrarySearchPaths(args, config->systemLibraryRoots);
  config->frameworkSearchPaths =
      getFrameworkSearchPaths(args, config->systemLibraryRoots);
  if (const opt::Arg *arg =
          args.getLastArg(OPT_search_paths_first, OPT_search_dylibs_first))
    config->searchDylibsFirst =
        arg->getOption().getID() == OPT_search_dylibs_first;

  config->dylibCompatibilityVersion =
      parseDylibVersion(args, OPT_compatibility_version);
  config->dylibCurrentVersion = parseDylibVersion(args, OPT_current_version);

  // Reject every special character except '.' and '$'
  // TODO(gkm): verify that this is the proper set of invalid chars
  StringRef invalidNameChars("!\"#%&'()*+,-/:;<=>?@[\\]^`{|}~");
  auto validName = [invalidNameChars](StringRef s) {
    if (s.find_first_of(invalidNameChars) != StringRef::npos)
      error("invalid name for segment or section: " + s);
    return s;
  };
  for (opt::Arg *arg : args.filtered(OPT_rename_section)) {
    config->sectionRenameMap[{validName(arg->getValue(0)),
                              validName(arg->getValue(1))}] = {
        validName(arg->getValue(2)), validName(arg->getValue(3))};
  }
  for (opt::Arg *arg : args.filtered(OPT_rename_segment)) {
    config->segmentRenameMap[validName(arg->getValue(0))] =
        validName(arg->getValue(1));
  }

  config->saveTemps = args.hasArg(OPT_save_temps);

  if (args.hasArg(OPT_v)) {
    message(getLLDVersion());
    message(StringRef("Library search paths:") +
            (config->librarySearchPaths.size()
                 ? "\n\t" + join(config->librarySearchPaths, "\n\t")
                 : ""));
    message(StringRef("Framework search paths:") +
            (config->frameworkSearchPaths.size()
                 ? "\n\t" + join(config->frameworkSearchPaths, "\n\t")
                 : ""));
  }

  initLLVM(); // must be run before any call to addFile()

  for (const auto &arg : args) {
    const auto &opt = arg->getOption();
    warnIfDeprecatedOption(opt);
    warnIfUnimplementedOption(opt);

    // TODO: are any of these better handled via filtered() or getLastArg()?
    switch (opt.getID()) {
    case OPT_INPUT:
      addFile(arg->getValue(), false);
      break;
    case OPT_weak_library:
      if (auto *dylibFile =
              dyn_cast_or_null<DylibFile>(addFile(arg->getValue(), false)))
        dylibFile->forceWeakImport = true;
      break;
    case OPT_filelist:
      addFileList(arg->getValue());
      break;
    case OPT_force_load:
      addFile(arg->getValue(), true);
      break;
    case OPT_l:
    case OPT_weak_l:
      addLibrary(arg->getValue(), opt.getID() == OPT_weak_l);
      break;
    case OPT_framework:
    case OPT_weak_framework:
      addFramework(arg->getValue(), opt.getID() == OPT_weak_framework);
      break;
    case OPT_platform_version:
      handlePlatformVersion(arg);
      break;
    case OPT_undefined:
      handleUndefined(arg);
      break;
    default:
      break;
    }
  }

  config->isPic = config->outputType == MH_DYLIB ||
                  config->outputType == MH_BUNDLE || isPie(args);

  // Now that all dylibs have been loaded, search for those that should be
  // re-exported.
  for (opt::Arg *arg : args.filtered(OPT_sub_library, OPT_sub_umbrella)) {
    config->hasReexports = true;
    StringRef searchName = arg->getValue();
    std::vector<StringRef> extensions;
    if (arg->getOption().getID() == OPT_sub_library)
      extensions = {".dylib", ".tbd"};
    else
      extensions = {".tbd"};
    if (!markReexport(searchName, extensions))
      error(arg->getSpelling() + " " + searchName +
            " does not match a supplied dylib");
  }

  // Parse LTO options.
  if (auto *arg = args.getLastArg(OPT_mcpu))
    parseClangOption(saver.save("-mcpu=" + StringRef(arg->getValue())),
                     arg->getSpelling());

  for (auto *arg : args.filtered(OPT_mllvm))
    parseClangOption(arg->getValue(), arg->getSpelling());

  compileBitcodeFiles();
  replaceCommonSymbols();

  StringRef orderFile = args.getLastArgValue(OPT_order_file);
  if (!orderFile.empty())
    parseOrderFile(orderFile);

  if (config->outputType == MH_EXECUTE && isa<Undefined>(config->entry)) {
    error("undefined symbol: " + toString(*config->entry));
    return false;
  }
  // FIXME: This prints symbols that are undefined both in input files and
  // via -u flag twice.
  for (const auto *undefined : config->explicitUndefineds) {
    if (isa<Undefined>(undefined)) {
      error("undefined symbol: " + toString(*undefined) +
            "\n>>> referenced by flag -u " + toString(*undefined));
      return false;
    }
  }

  createSyntheticSections();
  symtab->addDSOHandle(in.header);

  for (opt::Arg *arg : args.filtered(OPT_sectcreate)) {
    StringRef segName = arg->getValue(0);
    StringRef sectName = arg->getValue(1);
    StringRef fileName = arg->getValue(2);
    Optional<MemoryBufferRef> buffer = readRawFile(fileName);
    if (buffer)
      inputFiles.insert(make<OpaqueFile>(*buffer, segName, sectName));
  }

  // Initialize InputSections.
  for (InputFile *file : inputFiles) {
    for (SubsectionMap &map : file->subsections) {
      for (auto &p : map) {
        InputSection *isec = p.second;
        inputSections.push_back(isec);
      }
    }
  }

  // Write to an output file.
  writeResult();

  if (canExitEarly)
    exitLld(errorCount() ? 1 : 0);

  return !errorCount();
}<|MERGE_RESOLUTION|>--- conflicted
+++ resolved
@@ -760,13 +760,10 @@
     config->explicitUndefineds.push_back(symtab->addUndefined(
         arg->getValue(), /*file=*/nullptr, /*isWeakRef=*/false));
   }
-<<<<<<< HEAD
-=======
 
   for (auto *arg : args.filtered(OPT_U))
     symtab->addDynamicLookup(arg->getValue());
 
->>>>>>> 2e412c55
   config->outputFile = args.getLastArgValue(OPT_o, "a.out");
   config->installName =
       args.getLastArgValue(OPT_install_name, config->outputFile);
