//===- Driver.cpp ---------------------------------------------------------===//
//
// Part of the LLVM Project, under the Apache License v2.0 with LLVM Exceptions.
// See https://llvm.org/LICENSE.txt for license information.
// SPDX-License-Identifier: Apache-2.0 WITH LLVM-exception
//
//===----------------------------------------------------------------------===//

#include "lld/Common/Driver.h"
#include "Config.h"
#include "InputChunks.h"
#include "InputElement.h"
#include "MarkLive.h"
#include "SymbolTable.h"
#include "Writer.h"
#include "lld/Common/Args.h"
#include "lld/Common/ErrorHandler.h"
#include "lld/Common/Filesystem.h"
#include "lld/Common/Memory.h"
#include "lld/Common/Reproduce.h"
#include "lld/Common/Strings.h"
#include "lld/Common/Version.h"
#include "llvm/ADT/Twine.h"
#include "llvm/Config/llvm-config.h"
#include "llvm/Object/Wasm.h"
#include "llvm/Option/Arg.h"
#include "llvm/Option/ArgList.h"
#include "llvm/Support/CommandLine.h"
#include "llvm/Support/Host.h"
#include "llvm/Support/Parallel.h"
#include "llvm/Support/Path.h"
#include "llvm/Support/Process.h"
#include "llvm/Support/TarWriter.h"
#include "llvm/Support/TargetSelect.h"

#define DEBUG_TYPE "lld"

using namespace llvm;
using namespace llvm::object;
using namespace llvm::sys;
using namespace llvm::wasm;

namespace lld {
namespace wasm {
Configuration *config;

namespace {

// Create enum with OPT_xxx values for each option in Options.td
enum {
  OPT_INVALID = 0,
#define OPTION(_1, _2, ID, _4, _5, _6, _7, _8, _9, _10, _11, _12) OPT_##ID,
#include "Options.inc"
#undef OPTION
};

// This function is called on startup. We need this for LTO since
// LTO calls LLVM functions to compile bitcode files to native code.
// Technically this can be delayed until we read bitcode files, but
// we don't bother to do lazily because the initialization is fast.
static void initLLVM() {
  InitializeAllTargets();
  InitializeAllTargetMCs();
  InitializeAllAsmPrinters();
  InitializeAllAsmParsers();
}

class LinkerDriver {
public:
  void linkerMain(ArrayRef<const char *> argsArr);

private:
  void createFiles(opt::InputArgList &args);
  void addFile(StringRef path);
  void addLibrary(StringRef name);

  // True if we are in --whole-archive and --no-whole-archive.
  bool inWholeArchive = false;

  std::vector<InputFile *> files;
};
} // anonymous namespace

bool link(ArrayRef<const char *> args, bool canExitEarly, raw_ostream &stdoutOS,
          raw_ostream &stderrOS) {
  lld::stdoutOS = &stdoutOS;
  lld::stderrOS = &stderrOS;

  errorHandler().cleanupCallback = []() { freeArena(); };

  errorHandler().logName = args::getFilenameWithoutExe(args[0]);
  errorHandler().errorLimitExceededMsg =
      "too many errors emitted, stopping now (use "
      "-error-limit=0 to see all errors)";
  stderrOS.enable_colors(stderrOS.has_colors());

  config = make<Configuration>();
  symtab = make<SymbolTable>();

  initLLVM();
  LinkerDriver().linkerMain(args);

  // Exit immediately if we don't need to return to the caller.
  // This saves time because the overhead of calling destructors
  // for all globally-allocated objects is not negligible.
  if (canExitEarly)
    exitLld(errorCount() ? 1 : 0);

  return !errorCount();
}

// Create prefix string literals used in Options.td
#define PREFIX(NAME, VALUE) const char *const NAME[] = VALUE;
#include "Options.inc"
#undef PREFIX

// Create table mapping all options defined in Options.td
static const opt::OptTable::Info optInfo[] = {
#define OPTION(X1, X2, ID, KIND, GROUP, ALIAS, X7, X8, X9, X10, X11, X12)      \
  {X1, X2, X10,         X11,         OPT_##ID, opt::Option::KIND##Class,       \
   X9, X8, OPT_##GROUP, OPT_##ALIAS, X7,       X12},
#include "Options.inc"
#undef OPTION
};

namespace {
class WasmOptTable : public llvm::opt::OptTable {
public:
  WasmOptTable() : OptTable(optInfo) {}
  opt::InputArgList parse(ArrayRef<const char *> argv);
};
} // namespace

// Set color diagnostics according to -color-diagnostics={auto,always,never}
// or -no-color-diagnostics flags.
static void handleColorDiagnostics(opt::InputArgList &args) {
  auto *arg = args.getLastArg(OPT_color_diagnostics, OPT_color_diagnostics_eq,
                              OPT_no_color_diagnostics);
  if (!arg)
    return;
  if (arg->getOption().getID() == OPT_color_diagnostics) {
    lld::errs().enable_colors(true);
  } else if (arg->getOption().getID() == OPT_no_color_diagnostics) {
    lld::errs().enable_colors(false);
  } else {
    StringRef s = arg->getValue();
    if (s == "always")
      lld::errs().enable_colors(true);
    else if (s == "never")
      lld::errs().enable_colors(false);
    else if (s != "auto")
      error("unknown option: --color-diagnostics=" + s);
  }
}

static cl::TokenizerCallback getQuotingStyle(opt::InputArgList &args) {
  if (auto *arg = args.getLastArg(OPT_rsp_quoting)) {
    StringRef s = arg->getValue();
    if (s != "windows" && s != "posix")
      error("invalid response file quoting: " + s);
    if (s == "windows")
      return cl::TokenizeWindowsCommandLine;
    return cl::TokenizeGNUCommandLine;
  }
  if (Triple(sys::getProcessTriple()).isOSWindows())
    return cl::TokenizeWindowsCommandLine;
  return cl::TokenizeGNUCommandLine;
}

// Find a file by concatenating given paths.
static Optional<std::string> findFile(StringRef path1, const Twine &path2) {
  SmallString<128> s;
  path::append(s, path1, path2);
  if (fs::exists(s))
    return std::string(s);
  return None;
}

opt::InputArgList WasmOptTable::parse(ArrayRef<const char *> argv) {
  SmallVector<const char *, 256> vec(argv.data(), argv.data() + argv.size());

  unsigned missingIndex;
  unsigned missingCount;

  // We need to get the quoting style for response files before parsing all
  // options so we parse here before and ignore all the options but
  // --rsp-quoting.
  opt::InputArgList args = this->ParseArgs(vec, missingIndex, missingCount);

  // Expand response files (arguments in the form of @<filename>)
  // and then parse the argument again.
  cl::ExpandResponseFiles(saver, getQuotingStyle(args), vec);
  args = this->ParseArgs(vec, missingIndex, missingCount);

  handleColorDiagnostics(args);
  for (auto *arg : args.filtered(OPT_UNKNOWN))
    error("unknown argument: " + arg->getAsString(args));
  return args;
}

// Currently we allow a ".imports" to live alongside a library. This can
// be used to specify a list of symbols which can be undefined at link
// time (imported from the environment.  For example libc.a include an
// import file that lists the syscall functions it relies on at runtime.
// In the long run this information would be better stored as a symbol
// attribute/flag in the object file itself.
// See: https://github.com/WebAssembly/tool-conventions/issues/35
static void readImportFile(StringRef filename) {
  if (Optional<MemoryBufferRef> buf = readFile(filename))
    for (StringRef sym : args::getLines(*buf))
      config->allowUndefinedSymbols.insert(sym);
}

// Returns slices of MB by parsing MB as an archive file.
// Each slice consists of a member file in the archive.
std::vector<MemoryBufferRef> static getArchiveMembers(MemoryBufferRef mb) {
  std::unique_ptr<Archive> file =
      CHECK(Archive::create(mb),
            mb.getBufferIdentifier() + ": failed to parse archive");

  std::vector<MemoryBufferRef> v;
  Error err = Error::success();
  for (const Archive::Child &c : file->children(err)) {
    MemoryBufferRef mbref =
        CHECK(c.getMemoryBufferRef(),
              mb.getBufferIdentifier() +
                  ": could not get the buffer for a child of the archive");
    v.push_back(mbref);
  }
  if (err)
    fatal(mb.getBufferIdentifier() +
          ": Archive::children failed: " + toString(std::move(err)));

  // Take ownership of memory buffers created for members of thin archives.
  for (std::unique_ptr<MemoryBuffer> &mb : file->takeThinBuffers())
    make<std::unique_ptr<MemoryBuffer>>(std::move(mb));

  return v;
}

void LinkerDriver::addFile(StringRef path) {
  Optional<MemoryBufferRef> buffer = readFile(path);
  if (!buffer.hasValue())
    return;
  MemoryBufferRef mbref = *buffer;

  switch (identify_magic(mbref.getBuffer())) {
  case file_magic::archive: {
    SmallString<128> importFile = path;
    path::replace_extension(importFile, ".imports");
    if (fs::exists(importFile))
      readImportFile(importFile.str());

    // Handle -whole-archive.
    if (inWholeArchive) {
      for (MemoryBufferRef &m : getArchiveMembers(mbref)) {
        auto *object = createObjectFile(m, path);
        // Mark object as live; object members are normally not
        // live by default but -whole-archive is designed to treat
        // them as such.
        object->markLive();
        files.push_back(object);
      }

      return;
    }

    std::unique_ptr<Archive> file =
        CHECK(Archive::create(mbref), path + ": failed to parse archive");

    if (!file->isEmpty() && !file->hasSymbolTable()) {
      error(mbref.getBufferIdentifier() +
            ": archive has no index; run ranlib to add one");
    }

    files.push_back(make<ArchiveFile>(mbref));
    return;
  }
  case file_magic::bitcode:
  case file_magic::wasm_object:
    files.push_back(createObjectFile(mbref));
    break;
  default:
    error("unknown file type: " + mbref.getBufferIdentifier());
  }
}

// Add a given library by searching it from input search paths.
void LinkerDriver::addLibrary(StringRef name) {
  for (StringRef dir : config->searchPaths) {
    if (Optional<std::string> s = findFile(dir, "lib" + name + ".a")) {
      addFile(*s);
      return;
    }
  }

  error("unable to find library -l" + name);
}

void LinkerDriver::createFiles(opt::InputArgList &args) {
  for (auto *arg : args) {
    switch (arg->getOption().getID()) {
    case OPT_l:
      addLibrary(arg->getValue());
      break;
    case OPT_INPUT:
      addFile(arg->getValue());
      break;
    case OPT_whole_archive:
      inWholeArchive = true;
      break;
    case OPT_no_whole_archive:
      inWholeArchive = false;
      break;
    }
  }
  if (files.empty() && errorCount() == 0)
    error("no input files");
}

static StringRef getEntry(opt::InputArgList &args) {
  auto *arg = args.getLastArg(OPT_entry, OPT_no_entry);
  if (!arg) {
    if (args.hasArg(OPT_relocatable))
      return "";
    if (args.hasArg(OPT_shared))
      return "__wasm_call_ctors";
    return "_start";
  }
  if (arg->getOption().getID() == OPT_no_entry)
    return "";
  return arg->getValue();
}

// Determines what we should do if there are remaining unresolved
// symbols after the name resolution.
static UnresolvedPolicy getUnresolvedSymbolPolicy(opt::InputArgList &args) {
  UnresolvedPolicy errorOrWarn = args.hasFlag(OPT_error_unresolved_symbols,
                                              OPT_warn_unresolved_symbols, true)
                                     ? UnresolvedPolicy::ReportError
                                     : UnresolvedPolicy::Warn;

  if (auto *arg = args.getLastArg(OPT_unresolved_symbols)) {
    StringRef s = arg->getValue();
    if (s == "ignore-all")
      return UnresolvedPolicy::Ignore;
    if (s == "import-functions")
      return UnresolvedPolicy::ImportFuncs;
    if (s == "report-all")
      return errorOrWarn;
    error("unknown --unresolved-symbols value: " + s);
  }

  // Legacy --allow-undefined flag which is equivalent to
  // --unresolve-symbols=ignore-all
  if (args.hasArg(OPT_allow_undefined))
    return UnresolvedPolicy::ImportFuncs;

  return errorOrWarn;
}

// Initializes Config members by the command line options.
static void readConfigs(opt::InputArgList &args) {
  config->bsymbolic = args.hasArg(OPT_Bsymbolic);
  config->checkFeatures =
      args.hasFlag(OPT_check_features, OPT_no_check_features, true);
  config->compressRelocations = args.hasArg(OPT_compress_relocations);
  config->demangle = args.hasFlag(OPT_demangle, OPT_no_demangle, true);
  config->disableVerify = args.hasArg(OPT_disable_verify);
  config->emitRelocs = args.hasArg(OPT_emit_relocs);
  config->experimentalPic = args.hasArg(OPT_experimental_pic);
  config->entry = getEntry(args);
  config->exportAll = args.hasArg(OPT_export_all);
  config->exportTable = args.hasArg(OPT_export_table);
  config->growableTable = args.hasArg(OPT_growable_table);
  errorHandler().fatalWarnings =
      args.hasFlag(OPT_fatal_warnings, OPT_no_fatal_warnings, false);
  config->importMemory = args.hasArg(OPT_import_memory);
  config->sharedMemory = args.hasArg(OPT_shared_memory);
  config->importTable = args.hasArg(OPT_import_table);
  config->ltoo = args::getInteger(args, OPT_lto_O, 2);
  config->ltoPartitions = args::getInteger(args, OPT_lto_partitions, 1);
  config->ltoNewPassManager =
      args.hasFlag(OPT_no_lto_legacy_pass_manager, OPT_lto_legacy_pass_manager,
                   LLVM_ENABLE_NEW_PASS_MANAGER);
  config->ltoDebugPassManager = args.hasArg(OPT_lto_debug_pass_manager);
  config->mapFile = args.getLastArgValue(OPT_Map);
  config->optimize = args::getInteger(args, OPT_O, 0);
  config->outputFile = args.getLastArgValue(OPT_o);
  config->relocatable = args.hasArg(OPT_relocatable);
  config->gcSections =
      args.hasFlag(OPT_gc_sections, OPT_no_gc_sections, !config->relocatable);
  config->mergeDataSegments =
      args.hasFlag(OPT_merge_data_segments, OPT_no_merge_data_segments,
                   !config->relocatable);
  config->pie = args.hasFlag(OPT_pie, OPT_no_pie, false);
  config->printGcSections =
      args.hasFlag(OPT_print_gc_sections, OPT_no_print_gc_sections, false);
  config->saveTemps = args.hasArg(OPT_save_temps);
  config->searchPaths = args::getStrings(args, OPT_L);
  config->shared = args.hasArg(OPT_shared);
  config->stripAll = args.hasArg(OPT_strip_all);
  config->stripDebug = args.hasArg(OPT_strip_debug);
  config->stackFirst = args.hasArg(OPT_stack_first);
  config->trace = args.hasArg(OPT_trace);
  config->thinLTOCacheDir = args.getLastArgValue(OPT_thinlto_cache_dir);
  config->thinLTOCachePolicy = CHECK(
      parseCachePruningPolicy(args.getLastArgValue(OPT_thinlto_cache_policy)),
      "--thinlto-cache-policy: invalid cache policy");
  config->unresolvedSymbols = getUnresolvedSymbolPolicy(args);
  errorHandler().verbose = args.hasArg(OPT_verbose);
  LLVM_DEBUG(errorHandler().verbose = true);

  config->initialMemory = args::getInteger(args, OPT_initial_memory, 0);
  config->globalBase = args::getInteger(args, OPT_global_base, 1024);
  config->maxMemory = args::getInteger(args, OPT_max_memory, 0);
  config->zStackSize =
      args::getZOptionValue(args, OPT_z, "stack-size", WasmPageSize);

  // Default value of exportDynamic depends on `-shared`
  config->exportDynamic =
      args.hasFlag(OPT_export_dynamic, OPT_no_export_dynamic, config->shared);

  // Parse wasm32/64.
  if (auto *arg = args.getLastArg(OPT_m)) {
    StringRef s = arg->getValue();
    if (s == "wasm32")
      config->is64 = false;
    else if (s == "wasm64")
      config->is64 = true;
    else
      error("invalid target architecture: " + s);
  }

  // --threads= takes a positive integer and provides the default value for
  // --thinlto-jobs=.
  if (auto *arg = args.getLastArg(OPT_threads)) {
    StringRef v(arg->getValue());
    unsigned threads = 0;
    if (!llvm::to_integer(v, threads, 0) || threads == 0)
      error(arg->getSpelling() + ": expected a positive integer, but got '" +
            arg->getValue() + "'");
    parallel::strategy = hardware_concurrency(threads);
    config->thinLTOJobs = v;
  }
  if (auto *arg = args.getLastArg(OPT_thinlto_jobs))
    config->thinLTOJobs = arg->getValue();

  if (auto *arg = args.getLastArg(OPT_features)) {
    config->features =
        llvm::Optional<std::vector<std::string>>(std::vector<std::string>());
    for (StringRef s : arg->getValues())
      config->features->push_back(std::string(s));
  }

  if (args.hasArg(OPT_print_map))
    config->mapFile = "-";
}

// Some Config members do not directly correspond to any particular
// command line options, but computed based on other Config values.
// This function initialize such members. See Config.h for the details
// of these values.
static void setConfigs() {
  config->isPic = config->pie || config->shared;

  if (config->isPic) {
    if (config->exportTable)
      error("-shared/-pie is incompatible with --export-table");
    config->importTable = true;
  }

  if (config->relocatable) {
    if (config->exportTable)
      error("--relocatable is incompatible with --export-table");
    if (config->growableTable)
      error("--relocatable is incompatible with --growable-table");
    // Ignore any --import-table, as it's redundant.
    config->importTable = true;
  }

  if (config->shared) {
    config->importMemory = true;
    config->unresolvedSymbols = UnresolvedPolicy::ImportFuncs;
  }
}

// Some command line options or some combinations of them are not allowed.
// This function checks for such errors.
static void checkOptions(opt::InputArgList &args) {
  if (!config->stripDebug && !config->stripAll && config->compressRelocations)
    error("--compress-relocations is incompatible with output debug"
          " information. Please pass --strip-debug or --strip-all");

  if (config->ltoo > 3)
    error("invalid optimization level for LTO: " + Twine(config->ltoo));
  if (config->ltoPartitions == 0)
    error("--lto-partitions: number of threads must be > 0");
  if (!get_threadpool_strategy(config->thinLTOJobs))
    error("--thinlto-jobs: invalid job count: " + config->thinLTOJobs);

  if (config->pie && config->shared)
    error("-shared and -pie may not be used together");

  if (config->outputFile.empty())
    error("no output file specified");

  if (config->importTable && config->exportTable)
    error("--import-table and --export-table may not be used together");

  if (config->relocatable) {
    if (!config->entry.empty())
      error("entry point specified for relocatable output file");
    if (config->gcSections)
      error("-r and --gc-sections may not be used together");
    if (config->compressRelocations)
      error("-r -and --compress-relocations may not be used together");
    if (args.hasArg(OPT_undefined))
      error("-r -and --undefined may not be used together");
    if (config->pie)
      error("-r and -pie may not be used together");
    if (config->sharedMemory)
      error("-r and --shared-memory may not be used together");
  }

  // To begin to prepare for Module Linking-style shared libraries, start
  // warning about uses of `-shared` and related flags outside of Experimental
  // mode, to give anyone using them a heads-up that they will be changing.
  //
  // Also, warn about flags which request explicit exports.
  if (!config->experimentalPic) {
    // -shared will change meaning when Module Linking is implemented.
    if (config->shared) {
      warn("creating shared libraries, with -shared, is not yet stable");
    }

    // -pie will change meaning when Module Linking is implemented.
    if (config->pie) {
      warn("creating PIEs, with -pie, is not yet stable");
    }
  }

  if (config->bsymbolic && !config->shared) {
    warn("-Bsymbolic is only meaningful when combined with -shared");
  }
}

// Force Sym to be entered in the output. Used for -u or equivalent.
static Symbol *handleUndefined(StringRef name) {
  Symbol *sym = symtab->find(name);
  if (!sym)
    return nullptr;

  // Since symbol S may not be used inside the program, LTO may
  // eliminate it. Mark the symbol as "used" to prevent it.
  sym->isUsedInRegularObj = true;

  if (auto *lazySym = dyn_cast<LazySymbol>(sym))
    lazySym->fetch();

  return sym;
}

static void handleLibcall(StringRef name) {
  Symbol *sym = symtab->find(name);
  if (!sym)
    return;

  if (auto *lazySym = dyn_cast<LazySymbol>(sym)) {
    MemoryBufferRef mb = lazySym->getMemberBuffer();
    if (isBitcode(mb))
      lazySym->fetch();
  }
}

static UndefinedGlobal *
createUndefinedGlobal(StringRef name, llvm::wasm::WasmGlobalType *type) {
  auto *sym = cast<UndefinedGlobal>(symtab->addUndefinedGlobal(
      name, None, None, WASM_SYMBOL_UNDEFINED, nullptr, type));
  config->allowUndefinedSymbols.insert(sym->getName());
  sym->isUsedInRegularObj = true;
  return sym;
}

static InputGlobal *createGlobal(StringRef name, bool isMutable) {
  llvm::wasm::WasmGlobal wasmGlobal;
  if (config->is64.getValueOr(false)) {
    wasmGlobal.Type = {WASM_TYPE_I64, isMutable};
    wasmGlobal.InitExpr.Opcode = WASM_OPCODE_I64_CONST;
    wasmGlobal.InitExpr.Value.Int64 = 0;
  } else {
    wasmGlobal.Type = {WASM_TYPE_I32, isMutable};
    wasmGlobal.InitExpr.Opcode = WASM_OPCODE_I32_CONST;
    wasmGlobal.InitExpr.Value.Int32 = 0;
  }
  wasmGlobal.SymbolName = name;
  return make<InputGlobal>(wasmGlobal, nullptr);
}

static GlobalSymbol *createGlobalVariable(StringRef name, bool isMutable) {
  InputGlobal *g = createGlobal(name, isMutable);
  return symtab->addSyntheticGlobal(name, WASM_SYMBOL_VISIBILITY_HIDDEN, g);
}

static GlobalSymbol *createOptionalGlobal(StringRef name, bool isMutable) {
  InputGlobal *g = createGlobal(name, isMutable);
  return symtab->addOptionalGlobalSymbol(name, g);
}

// Create ABI-defined synthetic symbols
static void createSyntheticSymbols() {
  if (config->relocatable)
    return;

  static WasmSignature nullSignature = {{}, {}};
  static WasmSignature i32ArgSignature = {{}, {ValType::I32}};
  static WasmSignature i64ArgSignature = {{}, {ValType::I64}};
  static llvm::wasm::WasmGlobalType globalTypeI32 = {WASM_TYPE_I32, false};
  static llvm::wasm::WasmGlobalType globalTypeI64 = {WASM_TYPE_I64, false};
  static llvm::wasm::WasmGlobalType mutableGlobalTypeI32 = {WASM_TYPE_I32,
                                                            true};
  static llvm::wasm::WasmGlobalType mutableGlobalTypeI64 = {WASM_TYPE_I64,
                                                            true};
  WasmSym::callCtors = symtab->addSyntheticFunction(
      "__wasm_call_ctors", WASM_SYMBOL_VISIBILITY_HIDDEN,
      make<SyntheticFunction>(nullSignature, "__wasm_call_ctors"));

  if (config->isPic) {
    WasmSym::stackPointer =
        createUndefinedGlobal("__stack_pointer", config->is64.getValueOr(false)
                                                     ? &mutableGlobalTypeI64
                                                     : &mutableGlobalTypeI32);
    // For PIC code, we import two global variables (__memory_base and
    // __table_base) from the environment and use these as the offset at
    // which to load our static data and function table.
    // See:
    // https://github.com/WebAssembly/tool-conventions/blob/master/DynamicLinking.md
    WasmSym::memoryBase = createUndefinedGlobal(
        "__memory_base",
        config->is64.getValueOr(false) ? &globalTypeI64 : &globalTypeI32);
    WasmSym::tableBase = createUndefinedGlobal("__table_base", &globalTypeI32);
    WasmSym::memoryBase->markLive();
    WasmSym::tableBase->markLive();
  } else {
    // For non-PIC code
    WasmSym::stackPointer = createGlobalVariable("__stack_pointer", true);
    WasmSym::stackPointer->markLive();
  }

  if (config->sharedMemory && !config->relocatable) {
    WasmSym::tlsBase = createGlobalVariable("__tls_base", true);
    WasmSym::tlsSize = createGlobalVariable("__tls_size", false);
    WasmSym::tlsAlign = createGlobalVariable("__tls_align", false);
    WasmSym::initTLS = symtab->addSyntheticFunction(
        "__wasm_init_tls", WASM_SYMBOL_VISIBILITY_HIDDEN,
        make<SyntheticFunction>(
            config->is64.getValueOr(false) ? i64ArgSignature : i32ArgSignature,
            "__wasm_init_tls"));
  }
}

static void createOptionalSymbols() {
  if (config->relocatable)
    return;

  WasmSym::dsoHandle = symtab->addOptionalDataSymbol("__dso_handle");

  if (!config->shared)
    WasmSym::dataEnd = symtab->addOptionalDataSymbol("__data_end");

  if (!config->isPic) {
    WasmSym::globalBase = symtab->addOptionalDataSymbol("__global_base");
    WasmSym::heapBase = symtab->addOptionalDataSymbol("__heap_base");
    WasmSym::definedMemoryBase = symtab->addOptionalDataSymbol("__memory_base");
    WasmSym::definedTableBase = symtab->addOptionalDataSymbol("__table_base");
  }

  // For non-shared memory programs we still need to define __tls_base since we
  // allow object files built with TLS to be linked into single threaded
  // programs, and such object files can contains refernced to this symbol.
  //
  // However, in this case __tls_base is immutable and points directly to the
  // start of the `.tdata` static segment.
  //
  // __tls_size and __tls_align are not needed in this case since they are only
  // needed for __wasm_init_tls (which we do not create in this case).
  if (!config->sharedMemory)
    WasmSym::tlsBase = createOptionalGlobal("__tls_base", false);
}

// Reconstructs command line arguments so that so that you can re-run
// the same command with the same inputs. This is for --reproduce.
static std::string createResponseFile(const opt::InputArgList &args) {
  SmallString<0> data;
  raw_svector_ostream os(data);

  // Copy the command line to the output while rewriting paths.
  for (auto *arg : args) {
    switch (arg->getOption().getID()) {
    case OPT_reproduce:
      break;
    case OPT_INPUT:
      os << quote(relativeToRoot(arg->getValue())) << "\n";
      break;
    case OPT_o:
      // If -o path contains directories, "lld @response.txt" will likely
      // fail because the archive we are creating doesn't contain empty
      // directories for the output path (-o doesn't create directories).
      // Strip directories to prevent the issue.
      os << "-o " << quote(sys::path::filename(arg->getValue())) << "\n";
      break;
    default:
      os << toString(*arg) << "\n";
    }
  }
  return std::string(data.str());
}

// The --wrap option is a feature to rename symbols so that you can write
// wrappers for existing functions. If you pass `-wrap=foo`, all
// occurrences of symbol `foo` are resolved to `wrap_foo` (so, you are
// expected to write `wrap_foo` function as a wrapper). The original
// symbol becomes accessible as `real_foo`, so you can call that from your
// wrapper.
//
// This data structure is instantiated for each -wrap option.
struct WrappedSymbol {
  Symbol *sym;
  Symbol *real;
  Symbol *wrap;
};

static Symbol *addUndefined(StringRef name) {
  return symtab->addUndefinedFunction(name, None, None, WASM_SYMBOL_UNDEFINED,
                                      nullptr, nullptr, false);
}

// Handles -wrap option.
//
// This function instantiates wrapper symbols. At this point, they seem
// like they are not being used at all, so we explicitly set some flags so
// that LTO won't eliminate them.
static std::vector<WrappedSymbol> addWrappedSymbols(opt::InputArgList &args) {
  std::vector<WrappedSymbol> v;
  DenseSet<StringRef> seen;

  for (auto *arg : args.filtered(OPT_wrap)) {
    StringRef name = arg->getValue();
    if (!seen.insert(name).second)
      continue;

    Symbol *sym = symtab->find(name);
    if (!sym)
      continue;

    Symbol *real = addUndefined(saver.save("__real_" + name));
    Symbol *wrap = addUndefined(saver.save("__wrap_" + name));
    v.push_back({sym, real, wrap});

    // We want to tell LTO not to inline symbols to be overwritten
    // because LTO doesn't know the final symbol contents after renaming.
    real->canInline = false;
    sym->canInline = false;

    // Tell LTO not to eliminate these symbols.
    sym->isUsedInRegularObj = true;
    wrap->isUsedInRegularObj = true;
    real->isUsedInRegularObj = false;
  }
  return v;
}

// Do renaming for -wrap by updating pointers to symbols.
//
// When this function is executed, only InputFiles and symbol table
// contain pointers to symbol objects. We visit them to replace pointers,
// so that wrapped symbols are swapped as instructed by the command line.
static void wrapSymbols(ArrayRef<WrappedSymbol> wrapped) {
  DenseMap<Symbol *, Symbol *> map;
  for (const WrappedSymbol &w : wrapped) {
    map[w.sym] = w.wrap;
    map[w.real] = w.sym;
  }

  // Update pointers in input files.
  parallelForEach(symtab->objectFiles, [&](InputFile *file) {
    MutableArrayRef<Symbol *> syms = file->getMutableSymbols();
    for (size_t i = 0, e = syms.size(); i != e; ++i)
      if (Symbol *s = map.lookup(syms[i]))
        syms[i] = s;
  });

  // Update pointers in the symbol table.
  for (const WrappedSymbol &w : wrapped)
    symtab->wrap(w.sym, w.real, w.wrap);
}

static TableSymbol *createDefinedIndirectFunctionTable(StringRef name) {
  const uint32_t invalidIndex = -1;
  WasmLimits limits{0, 0, 0}; // Set by the writer.
  WasmTableType type{uint8_t(ValType::FUNCREF), limits};
  WasmTable desc{invalidIndex, type, name};
  InputTable *table = make<InputTable>(desc, nullptr);
  uint32_t flags = config->exportTable ? 0 : WASM_SYMBOL_VISIBILITY_HIDDEN;
  TableSymbol *sym = symtab->addSyntheticTable(name, flags, table);
  sym->markLive();
  sym->forceExport = config->exportTable;
  return sym;
}

static TableSymbol *resolveIndirectFunctionTable() {
  Symbol *existing = symtab->find(functionTableName);
  if (existing) {
    if (!isa<TableSymbol>(existing)) {
      error(Twine("reserved symbol must be of type table: `") +
            functionTableName + "`");
      return nullptr;
    }
    if (existing->isDefined()) {
      error(Twine("reserved symbol must not be defined in input files: `") +
            functionTableName + "`");
      return nullptr;
    }
  }

  if (config->importTable) {
<<<<<<< HEAD
    if (existing)
      return cast<TableSymbol>(existing);
    else
      return createUndefinedIndirectFunctionTable(functionTableName);
=======
    return cast_or_null<TableSymbol>(existing);
>>>>>>> 2e412c55
  } else if ((existing && existing->isLive()) || config->exportTable) {
    // A defined table is required.  Either because the user request an exported
    // table or because the table symbol is already live.  The existing table is
    // guaranteed to be undefined due to the check above.
    return createDefinedIndirectFunctionTable(functionTableName);
  }

  // An indirect function table will only be present in the symbol table if
  // needed by a reloc; if we get here, we don't need one.
  return nullptr;
}

void LinkerDriver::linkerMain(ArrayRef<const char *> argsArr) {
  WasmOptTable parser;
  opt::InputArgList args = parser.parse(argsArr.slice(1));

  // Handle --help
  if (args.hasArg(OPT_help)) {
    parser.PrintHelp(lld::outs(),
                     (std::string(argsArr[0]) + " [options] file...").c_str(),
                     "LLVM Linker", false);
    return;
  }

  // Handle --version
  if (args.hasArg(OPT_version) || args.hasArg(OPT_v)) {
    lld::outs() << getLLDVersion() << "\n";
    return;
  }

  // Handle --reproduce
  if (auto *arg = args.getLastArg(OPT_reproduce)) {
    StringRef path = arg->getValue();
    Expected<std::unique_ptr<TarWriter>> errOrWriter =
        TarWriter::create(path, path::stem(path));
    if (errOrWriter) {
      tar = std::move(*errOrWriter);
      tar->append("response.txt", createResponseFile(args));
      tar->append("version.txt", getLLDVersion() + "\n");
    } else {
      error("--reproduce: " + toString(errOrWriter.takeError()));
    }
  }

  // Parse and evaluate -mllvm options.
  std::vector<const char *> v;
  v.push_back("wasm-ld (LLVM option parsing)");
  for (auto *arg : args.filtered(OPT_mllvm))
    v.push_back(arg->getValue());
  cl::ResetAllOptionOccurrences();
  cl::ParseCommandLineOptions(v.size(), v.data());

  errorHandler().errorLimit = args::getInteger(args, OPT_error_limit, 20);

  readConfigs(args);

  createFiles(args);
  if (errorCount())
    return;

  setConfigs();
  checkOptions(args);
  if (errorCount())
    return;

  if (auto *arg = args.getLastArg(OPT_allow_undefined_file))
    readImportFile(arg->getValue());

  // Fail early if the output file or map file is not writable. If a user has a
  // long link, e.g. due to a large LTO link, they do not wish to run it and
  // find that it failed because there was a mistake in their command-line.
  if (auto e = tryCreateFile(config->outputFile))
    error("cannot open output file " + config->outputFile + ": " + e.message());
  if (auto e = tryCreateFile(config->mapFile))
    error("cannot open map file " + config->mapFile + ": " + e.message());
  if (errorCount())
    return;

  // Handle --trace-symbol.
  for (auto *arg : args.filtered(OPT_trace_symbol))
    symtab->trace(arg->getValue());

  for (auto *arg : args.filtered(OPT_export))
    config->exportedSymbols.insert(arg->getValue());

  createSyntheticSymbols();

  // Add all files to the symbol table. This will add almost all
  // symbols that we need to the symbol table.
  for (InputFile *f : files)
    symtab->addFile(f);
  if (errorCount())
    return;

  // Handle the `--undefined <sym>` options.
  for (auto *arg : args.filtered(OPT_undefined))
    handleUndefined(arg->getValue());

  // Handle the `--export <sym>` options
  // This works like --undefined but also exports the symbol if its found
  for (auto *arg : args.filtered(OPT_export))
    handleUndefined(arg->getValue());

  Symbol *entrySym = nullptr;
  if (!config->relocatable && !config->entry.empty()) {
    entrySym = handleUndefined(config->entry);
    if (entrySym && entrySym->isDefined())
      entrySym->forceExport = true;
    else
      error("entry symbol not defined (pass --no-entry to suppress): " +
            config->entry);
  }

  // If the user code defines a `__wasm_call_dtors` function, remember it so
  // that we can call it from the command export wrappers. Unlike
  // `__wasm_call_ctors` which we synthesize, `__wasm_call_dtors` is defined
  // by libc/etc., because destructors are registered dynamically with
  // `__cxa_atexit` and friends.
  if (!config->relocatable && !config->shared &&
      !WasmSym::callCtors->isUsedInRegularObj &&
      WasmSym::callCtors->getName() != config->entry &&
      !config->exportedSymbols.count(WasmSym::callCtors->getName())) {
    if (Symbol *callDtors = handleUndefined("__wasm_call_dtors")) {
      if (auto *callDtorsFunc = dyn_cast<DefinedFunction>(callDtors)) {
        if (callDtorsFunc->signature &&
            (!callDtorsFunc->signature->Params.empty() ||
             !callDtorsFunc->signature->Returns.empty())) {
          error("__wasm_call_dtors must have no argument or return values");
        }
        WasmSym::callDtors = callDtorsFunc;
      } else {
        error("__wasm_call_dtors must be a function");
      }
    }
  }

  createOptionalSymbols();

  if (errorCount())
    return;

  // Create wrapped symbols for -wrap option.
  std::vector<WrappedSymbol> wrapped = addWrappedSymbols(args);

  // If any of our inputs are bitcode files, the LTO code generator may create
  // references to certain library functions that might not be explicit in the
  // bitcode file's symbol table. If any of those library functions are defined
  // in a bitcode file in an archive member, we need to arrange to use LTO to
  // compile those archive members by adding them to the link beforehand.
  //
  // We only need to add libcall symbols to the link before LTO if the symbol's
  // definition is in bitcode. Any other required libcall symbols will be added
  // to the link after LTO when we add the LTO object file to the link.
  if (!symtab->bitcodeFiles.empty())
    for (auto *s : lto::LTO::getRuntimeLibcallSymbols())
      handleLibcall(s);
  if (errorCount())
    return;

  // Do link-time optimization if given files are LLVM bitcode files.
  // This compiles bitcode files into real object files.
  symtab->addCombinedLTOObject();
  if (errorCount())
    return;

  // Resolve any variant symbols that were created due to signature
  // mismatchs.
  symtab->handleSymbolVariants();
  if (errorCount())
    return;

  // Apply symbol renames for -wrap.
  if (!wrapped.empty())
    wrapSymbols(wrapped);

  for (auto *arg : args.filtered(OPT_export)) {
    Symbol *sym = symtab->find(arg->getValue());
    if (sym && sym->isDefined())
      sym->forceExport = true;
  }

  if (!config->relocatable && !config->isPic) {
    // Add synthetic dummies for weak undefined functions.  Must happen
    // after LTO otherwise functions may not yet have signatures.
    symtab->handleWeakUndefines();
  }

  if (entrySym)
    entrySym->setHidden(false);

  if (errorCount())
    return;

  // Do size optimizations: garbage collection
  markLive();

  // Provide the indirect funciton table if needed.
  WasmSym::indirectFunctionTable = resolveIndirectFunctionTable();

  if (errorCount())
    return;

  // Write the result to the file.
  writeResult();
}

} // namespace wasm
} // namespace lld<|MERGE_RESOLUTION|>--- conflicted
+++ resolved
@@ -824,14 +824,7 @@
   }
 
   if (config->importTable) {
-<<<<<<< HEAD
-    if (existing)
-      return cast<TableSymbol>(existing);
-    else
-      return createUndefinedIndirectFunctionTable(functionTableName);
-=======
     return cast_or_null<TableSymbol>(existing);
->>>>>>> 2e412c55
   } else if ((existing && existing->isLive()) || config->exportTable) {
     // A defined table is required.  Either because the user request an exported
     // table or because the table symbol is already live.  The existing table is
