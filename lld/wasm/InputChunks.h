--- conflicted
+++ resolved
@@ -112,11 +112,7 @@
   uint32_t getInputSectionOffset() const override {
     return segment.SectionOffset;
   }
-<<<<<<< HEAD
-  uint64_t getVA() const;
-=======
   uint64_t getVA(uint64_t offset = 0) const;
->>>>>>> 2e412c55
 
   const OutputSegment *outputSeg = nullptr;
   uint32_t outputSegmentOffset = 0;
