//===- Symbols.cpp --------------------------------------------------------===//
//
// Part of the LLVM Project, under the Apache License v2.0 with LLVM Exceptions.
// See https://llvm.org/LICENSE.txt for license information.
// SPDX-License-Identifier: Apache-2.0 WITH LLVM-exception
//
//===----------------------------------------------------------------------===//

#include "Symbols.h"
#include "Config.h"
#include "InputChunks.h"
#include "InputElement.h"
#include "InputFiles.h"
#include "OutputSections.h"
#include "OutputSegment.h"
#include "lld/Common/ErrorHandler.h"
#include "lld/Common/Memory.h"
#include "lld/Common/Strings.h"

#define DEBUG_TYPE "lld"

using namespace llvm;
using namespace llvm::object;
using namespace llvm::wasm;

namespace lld {
std::string toString(const wasm::Symbol &sym) {
  return maybeDemangleSymbol(sym.getName());
}

std::string maybeDemangleSymbol(StringRef name) {
  // WebAssembly requires caller and callee signatures to match, so we mangle
  // `main` in the case where we need to pass it arguments.
  if (name == "__main_argc_argv")
    return "main";
  if (wasm::config->demangle)
    return demangleItanium(name);
  return std::string(name);
}

std::string toString(wasm::Symbol::Kind kind) {
  switch (kind) {
  case wasm::Symbol::DefinedFunctionKind:
    return "DefinedFunction";
  case wasm::Symbol::DefinedDataKind:
    return "DefinedData";
  case wasm::Symbol::DefinedGlobalKind:
    return "DefinedGlobal";
  case wasm::Symbol::DefinedTableKind:
    return "DefinedTable";
  case wasm::Symbol::DefinedEventKind:
    return "DefinedEvent";
  case wasm::Symbol::UndefinedFunctionKind:
    return "UndefinedFunction";
  case wasm::Symbol::UndefinedDataKind:
    return "UndefinedData";
  case wasm::Symbol::UndefinedGlobalKind:
    return "UndefinedGlobal";
  case wasm::Symbol::UndefinedTableKind:
    return "UndefinedTable";
  case wasm::Symbol::LazyKind:
    return "LazyKind";
  case wasm::Symbol::SectionKind:
    return "SectionKind";
  case wasm::Symbol::OutputSectionKind:
    return "OutputSectionKind";
  }
  llvm_unreachable("invalid symbol kind");
}

namespace wasm {
DefinedFunction *WasmSym::callCtors;
DefinedFunction *WasmSym::callDtors;
DefinedFunction *WasmSym::initMemory;
DefinedFunction *WasmSym::applyDataRelocs;
DefinedFunction *WasmSym::applyGlobalRelocs;
DefinedFunction *WasmSym::initTLS;
DefinedFunction *WasmSym::startFunction;
DefinedData *WasmSym::dsoHandle;
DefinedData *WasmSym::dataEnd;
DefinedData *WasmSym::globalBase;
DefinedData *WasmSym::heapBase;
DefinedData *WasmSym::initMemoryFlag;
GlobalSymbol *WasmSym::stackPointer;
GlobalSymbol *WasmSym::tlsBase;
GlobalSymbol *WasmSym::tlsSize;
GlobalSymbol *WasmSym::tlsAlign;
UndefinedGlobal *WasmSym::tableBase;
DefinedData *WasmSym::definedTableBase;
UndefinedGlobal *WasmSym::memoryBase;
DefinedData *WasmSym::definedMemoryBase;
TableSymbol *WasmSym::indirectFunctionTable;

WasmSymbolType Symbol::getWasmType() const {
  if (isa<FunctionSymbol>(this))
    return WASM_SYMBOL_TYPE_FUNCTION;
  if (isa<DataSymbol>(this))
    return WASM_SYMBOL_TYPE_DATA;
  if (isa<GlobalSymbol>(this))
    return WASM_SYMBOL_TYPE_GLOBAL;
  if (isa<EventSymbol>(this))
    return WASM_SYMBOL_TYPE_EVENT;
  if (isa<TableSymbol>(this))
    return WASM_SYMBOL_TYPE_TABLE;
  if (isa<SectionSymbol>(this) || isa<OutputSectionSymbol>(this))
    return WASM_SYMBOL_TYPE_SECTION;
  llvm_unreachable("invalid symbol kind");
}

const WasmSignature *Symbol::getSignature() const {
  if (auto* f = dyn_cast<FunctionSymbol>(this))
    return f->signature;
  if (auto *l = dyn_cast<LazySymbol>(this))
    return l->signature;
  return nullptr;
}

InputChunk *Symbol::getChunk() const {
  if (auto *f = dyn_cast<DefinedFunction>(this))
    return f->function;
  if (auto *f = dyn_cast<UndefinedFunction>(this))
    if (f->stubFunction)
      return f->stubFunction->function;
  if (auto *d = dyn_cast<DefinedData>(this))
    return d->segment;
  return nullptr;
}

bool Symbol::isDiscarded() const {
  if (InputChunk *c = getChunk())
    return c->discarded;
  return false;
}

bool Symbol::isLive() const {
  if (auto *g = dyn_cast<DefinedGlobal>(this))
    return g->global->live;
  if (auto *e = dyn_cast<DefinedEvent>(this))
    return e->event->live;
  if (auto *t = dyn_cast<DefinedTable>(this))
    return t->table->live;
  if (InputChunk *c = getChunk())
    return c->live;
  return referenced;
}

void Symbol::markLive() {
  assert(!isDiscarded());
  referenced = true;
  if (file != NULL && isDefined())
    file->markLive();
  if (auto *g = dyn_cast<DefinedGlobal>(this))
    g->global->live = true;
  if (auto *e = dyn_cast<DefinedEvent>(this))
    e->event->live = true;
  if (auto *t = dyn_cast<DefinedTable>(this))
    t->table->live = true;
  if (InputChunk *c = getChunk()) {
    // Usually, a whole chunk is marked as live or dead, but in mergeable
    // (splittable) sections, each piece of data has independent liveness bit.
    // So we explicitly tell it which offset is in use.
    if (auto *d = dyn_cast<DefinedData>(this)) {
<<<<<<< HEAD
      if (auto *ms = dyn_cast<MergeInputSegment>(c)) {
        ms->getSegmentPiece(d->value)->live = true;
=======
      if (auto *ms = dyn_cast<MergeInputChunk>(c)) {
        ms->getSectionPiece(d->value)->live = true;
>>>>>>> 86645b40
      }
    }
    c->live = true;
  }
}

uint32_t Symbol::getOutputSymbolIndex() const {
  assert(outputSymbolIndex != INVALID_INDEX);
  return outputSymbolIndex;
}

void Symbol::setOutputSymbolIndex(uint32_t index) {
  LLVM_DEBUG(dbgs() << "setOutputSymbolIndex " << name << " -> " << index
                    << "\n");
  assert(outputSymbolIndex == INVALID_INDEX);
  outputSymbolIndex = index;
}

void Symbol::setGOTIndex(uint32_t index) {
  LLVM_DEBUG(dbgs() << "setGOTIndex " << name << " -> " << index << "\n");
  assert(gotIndex == INVALID_INDEX);
  if (config->isPic) {
    // Any symbol that is assigned a GOT entry must be exported otherwise the
    // dynamic linker won't be able create the entry that contains it.
    forceExport = true;
  }
  gotIndex = index;
}

bool Symbol::isWeak() const {
  return (flags & WASM_SYMBOL_BINDING_MASK) == WASM_SYMBOL_BINDING_WEAK;
}

bool Symbol::isLocal() const {
  return (flags & WASM_SYMBOL_BINDING_MASK) == WASM_SYMBOL_BINDING_LOCAL;
}

bool Symbol::isHidden() const {
  return (flags & WASM_SYMBOL_VISIBILITY_MASK) == WASM_SYMBOL_VISIBILITY_HIDDEN;
}

void Symbol::setHidden(bool isHidden) {
  LLVM_DEBUG(dbgs() << "setHidden: " << name << " -> " << isHidden << "\n");
  flags &= ~WASM_SYMBOL_VISIBILITY_MASK;
  if (isHidden)
    flags |= WASM_SYMBOL_VISIBILITY_HIDDEN;
  else
    flags |= WASM_SYMBOL_VISIBILITY_DEFAULT;
}

bool Symbol::isExported() const {
  if (!isDefined() || isLocal())
    return false;

  if (config->exportAll || (config->exportDynamic && !isHidden()))
    return true;

  return isExportedExplicit();
}

bool Symbol::isExportedExplicit() const {
  return forceExport || flags & WASM_SYMBOL_EXPORTED;
}

bool Symbol::isNoStrip() const {
  return flags & WASM_SYMBOL_NO_STRIP;
}

uint32_t FunctionSymbol::getFunctionIndex() const {
  if (auto *f = dyn_cast<DefinedFunction>(this))
    return f->function->getFunctionIndex();
  if (const auto *u = dyn_cast<UndefinedFunction>(this)) {
    if (u->stubFunction) {
      return u->stubFunction->getFunctionIndex();
    }
  }
  assert(functionIndex != INVALID_INDEX);
  return functionIndex;
}

void FunctionSymbol::setFunctionIndex(uint32_t index) {
  LLVM_DEBUG(dbgs() << "setFunctionIndex " << name << " -> " << index << "\n");
  assert(functionIndex == INVALID_INDEX);
  functionIndex = index;
}

bool FunctionSymbol::hasFunctionIndex() const {
  if (auto *f = dyn_cast<DefinedFunction>(this))
    return f->function->hasFunctionIndex();
  return functionIndex != INVALID_INDEX;
}

uint32_t FunctionSymbol::getTableIndex() const {
  if (auto *f = dyn_cast<DefinedFunction>(this))
    return f->function->getTableIndex();
  assert(tableIndex != INVALID_INDEX);
  return tableIndex;
}

bool FunctionSymbol::hasTableIndex() const {
  if (auto *f = dyn_cast<DefinedFunction>(this))
    return f->function->hasTableIndex();
  return tableIndex != INVALID_INDEX;
}

void FunctionSymbol::setTableIndex(uint32_t index) {
  // For imports, we set the table index here on the Symbol; for defined
  // functions we set the index on the InputFunction so that we don't export
  // the same thing twice (keeps the table size down).
  if (auto *f = dyn_cast<DefinedFunction>(this)) {
    f->function->setTableIndex(index);
    return;
  }
  LLVM_DEBUG(dbgs() << "setTableIndex " << name << " -> " << index << "\n");
  assert(tableIndex == INVALID_INDEX);
  tableIndex = index;
}

DefinedFunction::DefinedFunction(StringRef name, uint32_t flags, InputFile *f,
                                 InputFunction *function)
    : FunctionSymbol(name, DefinedFunctionKind, flags, f,
                     function ? &function->signature : nullptr),
      function(function) {}

uint64_t DefinedData::getVA() const {
  LLVM_DEBUG(dbgs() << "getVA: " << getName() << "\n");
  if (segment)
    return segment->getVA(value);
  return value;
}

void DefinedData::setVA(uint64_t value_) {
  LLVM_DEBUG(dbgs() << "setVA " << name << " -> " << value_ << "\n");
  assert(!segment);
  value = value_;
}

uint64_t DefinedData::getOutputSegmentOffset() const {
  LLVM_DEBUG(dbgs() << "getOutputSegmentOffset: " << getName() << "\n");
<<<<<<< HEAD
  return segment->getOffset(value);
=======
  return segment->getChunkOffset(value);
>>>>>>> 86645b40
}

uint64_t DefinedData::getOutputSegmentIndex() const {
  LLVM_DEBUG(dbgs() << "getOutputSegmentIndex: " << getName() << "\n");
  return segment->outputSeg->index;
}

uint32_t GlobalSymbol::getGlobalIndex() const {
  if (auto *f = dyn_cast<DefinedGlobal>(this))
    return f->global->getAssignedIndex();
  assert(globalIndex != INVALID_INDEX);
  return globalIndex;
}

void GlobalSymbol::setGlobalIndex(uint32_t index) {
  LLVM_DEBUG(dbgs() << "setGlobalIndex " << name << " -> " << index << "\n");
  assert(globalIndex == INVALID_INDEX);
  globalIndex = index;
}

bool GlobalSymbol::hasGlobalIndex() const {
  if (auto *f = dyn_cast<DefinedGlobal>(this))
    return f->global->hasAssignedIndex();
  return globalIndex != INVALID_INDEX;
}

DefinedGlobal::DefinedGlobal(StringRef name, uint32_t flags, InputFile *file,
                             InputGlobal *global)
    : GlobalSymbol(name, DefinedGlobalKind, flags, file,
                   global ? &global->getType() : nullptr),
      global(global) {}

uint32_t EventSymbol::getEventIndex() const {
  if (auto *f = dyn_cast<DefinedEvent>(this))
    return f->event->getAssignedIndex();
  assert(eventIndex != INVALID_INDEX);
  return eventIndex;
}

void EventSymbol::setEventIndex(uint32_t index) {
  LLVM_DEBUG(dbgs() << "setEventIndex " << name << " -> " << index << "\n");
  assert(eventIndex == INVALID_INDEX);
  eventIndex = index;
}

bool EventSymbol::hasEventIndex() const {
  if (auto *f = dyn_cast<DefinedEvent>(this))
    return f->event->hasAssignedIndex();
  return eventIndex != INVALID_INDEX;
}

DefinedEvent::DefinedEvent(StringRef name, uint32_t flags, InputFile *file,
                           InputEvent *event)
    : EventSymbol(name, DefinedEventKind, flags, file,
                  event ? &event->getType() : nullptr,
                  event ? &event->signature : nullptr),
      event(event) {}

void TableSymbol::setLimits(const WasmLimits &limits) {
  if (auto *t = dyn_cast<DefinedTable>(this))
    t->table->setLimits(limits);
  auto *newType = make<WasmTableType>(*tableType);
  newType->Limits = limits;
  tableType = newType;
}

uint32_t TableSymbol::getTableNumber() const {
  if (const auto *t = dyn_cast<DefinedTable>(this))
    return t->table->getAssignedIndex();
  assert(tableNumber != INVALID_INDEX);
  return tableNumber;
}

void TableSymbol::setTableNumber(uint32_t number) {
  if (const auto *t = dyn_cast<DefinedTable>(this))
    return t->table->assignIndex(number);
  LLVM_DEBUG(dbgs() << "setTableNumber " << name << " -> " << number << "\n");
  assert(tableNumber == INVALID_INDEX);
  tableNumber = number;
}

bool TableSymbol::hasTableNumber() const {
  if (const auto *t = dyn_cast<DefinedTable>(this))
    return t->table->hasAssignedIndex();
  return tableNumber != INVALID_INDEX;
}

DefinedTable::DefinedTable(StringRef name, uint32_t flags, InputFile *file,
                           InputTable *table)
    : TableSymbol(name, DefinedTableKind, flags, file,
                  table ? &table->getType() : nullptr),
      table(table) {}

const OutputSectionSymbol *SectionSymbol::getOutputSectionSymbol() const {
  assert(section->outputSec && section->outputSec->sectionSym);
  return section->outputSec->sectionSym;
}

void LazySymbol::fetch() { cast<ArchiveFile>(file)->addMember(&archiveSymbol); }

void LazySymbol::setWeak() {
  flags |= (flags & ~WASM_SYMBOL_BINDING_MASK) | WASM_SYMBOL_BINDING_WEAK;
}

MemoryBufferRef LazySymbol::getMemberBuffer() {
  Archive::Child c =
      CHECK(archiveSymbol.getMember(),
            "could not get the member for symbol " + toString(*this));

  return CHECK(c.getMemoryBufferRef(),
               "could not get the buffer for the member defining symbol " +
                   toString(*this));
}

void printTraceSymbolUndefined(StringRef name, const InputFile* file) {
  message(toString(file) + ": reference to " + name);
}

// Print out a log message for --trace-symbol.
void printTraceSymbol(Symbol *sym) {
  // Undefined symbols are traced via printTraceSymbolUndefined
  if (sym->isUndefined())
    return;

  std::string s;
  if (sym->isLazy())
    s = ": lazy definition of ";
  else
    s = ": definition of ";

  message(toString(sym->getFile()) + s + sym->getName());
}

const char *defaultModule = "env";
const char *functionTableName = "__indirect_function_table";

} // namespace wasm
} // namespace lld<|MERGE_RESOLUTION|>--- conflicted
+++ resolved
@@ -160,13 +160,8 @@
     // (splittable) sections, each piece of data has independent liveness bit.
     // So we explicitly tell it which offset is in use.
     if (auto *d = dyn_cast<DefinedData>(this)) {
-<<<<<<< HEAD
-      if (auto *ms = dyn_cast<MergeInputSegment>(c)) {
-        ms->getSegmentPiece(d->value)->live = true;
-=======
       if (auto *ms = dyn_cast<MergeInputChunk>(c)) {
         ms->getSectionPiece(d->value)->live = true;
->>>>>>> 86645b40
       }
     }
     c->live = true;
@@ -306,11 +301,7 @@
 
 uint64_t DefinedData::getOutputSegmentOffset() const {
   LLVM_DEBUG(dbgs() << "getOutputSegmentOffset: " << getName() << "\n");
-<<<<<<< HEAD
-  return segment->getOffset(value);
-=======
   return segment->getChunkOffset(value);
->>>>>>> 86645b40
 }
 
 uint64_t DefinedData::getOutputSegmentIndex() const {
