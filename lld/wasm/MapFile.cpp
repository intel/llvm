//===- MapFile.cpp --------------------------------------------------------===//
//
// Part of the LLVM Project, under the Apache License v2.0 with LLVM Exceptions.
// See https://llvm.org/LICENSE.txt for license information.
// SPDX-License-Identifier: Apache-2.0 WITH LLVM-exception
//
//===----------------------------------------------------------------------===//
//
// This file implements the -Map option. It shows lists in order and
// hierarchically the output sections, input sections, input files and
// symbol:
//
//       Addr      Off   Size    Out     In      Symbol
//          - 00000015     10    .text
//          - 0000000e     10            test.o:(.text)
//          - 00000000      5                    local
//          - 00000000      5                    f(int)
//
//===----------------------------------------------------------------------===//

#include "MapFile.h"
#include "InputElement.h"
#include "InputFiles.h"
#include "OutputSections.h"
#include "OutputSegment.h"
#include "SymbolTable.h"
#include "Symbols.h"
#include "SyntheticSections.h"
#include "lld/Common/Strings.h"
#include "llvm/ADT/MapVector.h"
#include "llvm/ADT/SetVector.h"
#include "llvm/Support/Parallel.h"
#include "llvm/Support/raw_ostream.h"

using namespace llvm;
using namespace llvm::object;
using namespace lld;
using namespace lld::wasm;

using SymbolMapTy = DenseMap<const InputChunk *, SmallVector<Symbol *, 4>>;

// Print out the first three columns of a line.
static void writeHeader(raw_ostream &os, int64_t vma, uint64_t lma,
                        uint64_t size) {
  // Not all entries in the map has a virtual memory address (e.g. functions)
  if (vma == -1)
    os << format("       - %8llx %8llx ", lma, size);
  else
    os << format("%8llx %8llx %8llx ", vma, lma, size);
}

// Returns a list of all symbols that we want to print out.
static std::vector<Symbol *> getSymbols() {
  std::vector<Symbol *> v;
  for (InputFile *file : symtab->objectFiles)
    for (Symbol *b : file->getSymbols())
      if (auto *dr = dyn_cast<Symbol>(b))
        if ((!isa<SectionSymbol>(dr)) && dr->isLive() &&
            (dr->getFile() == file))
          v.push_back(dr);
  return v;
}

// Returns a map from sections to their symbols.
static SymbolMapTy getSectionSyms(ArrayRef<Symbol *> syms) {
  SymbolMapTy ret;
  for (Symbol *dr : syms)
    ret[dr->getChunk()].push_back(dr);
  return ret;
}

// Construct a map from symbols to their stringified representations.
// Demangling symbols (which is what toString() does) is slow, so
// we do that in batch using parallel-for.
static DenseMap<Symbol *, std::string>
getSymbolStrings(ArrayRef<Symbol *> syms) {
  std::vector<std::string> str(syms.size());
  parallelForEachN(0, syms.size(), [&](size_t i) {
    raw_string_ostream os(str[i]);
    auto *chunk = syms[i]->getChunk();
    if (chunk == nullptr)
      return;
<<<<<<< HEAD
    uint64_t fileOffset = chunk->outputSec->getOffset() + chunk->outputOffset;
=======
    uint64_t fileOffset = chunk->outputSec->getOffset() + chunk->outSecOff;
>>>>>>> 2e412c55
    uint64_t vma = -1;
    uint64_t size = 0;
    if (auto *DD = dyn_cast<DefinedData>(syms[i])) {
      vma = DD->getVA();
      size = DD->getSize();
      fileOffset += DD->value;
    }
    if (auto *DF = dyn_cast<DefinedFunction>(syms[i])) {
      size = DF->function->getSize();
    }
    writeHeader(os, vma, fileOffset, size);
    os.indent(16) << toString(*syms[i]);
  });

  DenseMap<Symbol *, std::string> ret;
  for (size_t i = 0, e = syms.size(); i < e; ++i)
    ret[syms[i]] = std::move(str[i]);
  return ret;
}

void lld::wasm::writeMapFile(ArrayRef<OutputSection *> outputSections) {
  if (config->mapFile.empty())
    return;

  // Open a map file for writing.
  std::error_code ec;
  raw_fd_ostream os(config->mapFile, ec, sys::fs::OF_None);
  if (ec) {
    error("cannot open " + config->mapFile + ": " + ec.message());
    return;
  }

  // Collect symbol info that we want to print out.
  std::vector<Symbol *> syms = getSymbols();
  SymbolMapTy sectionSyms = getSectionSyms(syms);
  DenseMap<Symbol *, std::string> symStr = getSymbolStrings(syms);

  // Print out the header line.
  os << "    Addr      Off     Size Out     In      Symbol\n";

  for (OutputSection *osec : outputSections) {
    writeHeader(os, -1, osec->getOffset(), osec->getSize());
    os << toString(*osec) << '\n';
    if (auto *code = dyn_cast<CodeSection>(osec)) {
      for (auto *chunk : code->functions) {
        writeHeader(os, -1, chunk->outputSec->getOffset() + chunk->outSecOff,
                    chunk->getSize());
        os.indent(8) << toString(chunk) << '\n';
        for (Symbol *sym : sectionSyms[chunk])
          os << symStr[sym] << '\n';
      }
    } else if (auto *data = dyn_cast<DataSection>(osec)) {
      for (auto *oseg : data->segments) {
        writeHeader(os, oseg->startVA, data->getOffset() + oseg->sectionOffset,
                    oseg->size);
        os << oseg->name << '\n';
        for (auto *chunk : oseg->inputSegments) {
          writeHeader(os, chunk->getVA(),
<<<<<<< HEAD
                      chunk->outputSec->getOffset() + chunk->outputOffset,
=======
                      chunk->outputSec->getOffset() + chunk->outSecOff,
>>>>>>> 2e412c55
                      chunk->getSize());
          os.indent(8) << toString(chunk) << '\n';
          for (Symbol *sym : sectionSyms[chunk])
            os << symStr[sym] << '\n';
        }
      }
    } else if (auto *globals = dyn_cast<GlobalSection>(osec)) {
      for (auto *global : globals->inputGlobals) {
        writeHeader(os, global->getAssignedIndex(), 0, 0);
        os.indent(8) << global->getName() << '\n';
      }
    }
    // TODO: other section/symbol types
  }
}<|MERGE_RESOLUTION|>--- conflicted
+++ resolved
@@ -80,11 +80,7 @@
     auto *chunk = syms[i]->getChunk();
     if (chunk == nullptr)
       return;
-<<<<<<< HEAD
-    uint64_t fileOffset = chunk->outputSec->getOffset() + chunk->outputOffset;
-=======
     uint64_t fileOffset = chunk->outputSec->getOffset() + chunk->outSecOff;
->>>>>>> 2e412c55
     uint64_t vma = -1;
     uint64_t size = 0;
     if (auto *DD = dyn_cast<DefinedData>(syms[i])) {
@@ -143,11 +139,7 @@
         os << oseg->name << '\n';
         for (auto *chunk : oseg->inputSegments) {
           writeHeader(os, chunk->getVA(),
-<<<<<<< HEAD
-                      chunk->outputSec->getOffset() + chunk->outputOffset,
-=======
                       chunk->outputSec->getOffset() + chunk->outSecOff,
->>>>>>> 2e412c55
                       chunk->getSize());
           os.indent(8) << toString(chunk) << '\n';
           for (Symbol *sym : sectionSyms[chunk])
