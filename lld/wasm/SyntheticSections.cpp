//===- SyntheticSections.cpp ----------------------------------------------===//
//
// Part of the LLVM Project, under the Apache License v2.0 with LLVM Exceptions.
// See https://llvm.org/LICENSE.txt for license information.
// SPDX-License-Identifier: Apache-2.0 WITH LLVM-exception
//
//===----------------------------------------------------------------------===//
//
// This file contains linker-synthesized sections.
//
//===----------------------------------------------------------------------===//

#include "SyntheticSections.h"

#include "InputChunks.h"
#include "InputElement.h"
#include "OutputSegment.h"
#include "SymbolTable.h"
#include "llvm/Support/Path.h"

using namespace llvm;
using namespace llvm::wasm;

namespace lld {
namespace wasm {

OutStruct out;

namespace {

// Some synthetic sections (e.g. "name" and "linking") have subsections.
// Just like the synthetic sections themselves these need to be created before
// they can be written out (since they are preceded by their length). This
// class is used to create subsections and then write them into the stream
// of the parent section.
class SubSection {
public:
  explicit SubSection(uint32_t type) : type(type) {}

  void writeTo(raw_ostream &to) {
    os.flush();
    writeUleb128(to, type, "subsection type");
    writeUleb128(to, body.size(), "subsection size");
    to.write(body.data(), body.size());
  }

private:
  uint32_t type;
  std::string body;

public:
  raw_string_ostream os{body};
};

} // namespace

void DylinkSection::writeBody() {
  raw_ostream &os = bodyOutputStream;

  writeUleb128(os, memSize, "MemSize");
  writeUleb128(os, memAlign, "MemAlign");
  writeUleb128(os, out.elemSec->numEntries(), "TableSize");
  writeUleb128(os, 0, "TableAlign");
  writeUleb128(os, symtab->sharedFiles.size(), "Needed");
  for (auto *so : symtab->sharedFiles)
    writeStr(os, llvm::sys::path::filename(so->getName()), "so name");
}

uint32_t TypeSection::registerType(const WasmSignature &sig) {
  auto pair = typeIndices.insert(std::make_pair(sig, types.size()));
  if (pair.second) {
    LLVM_DEBUG(llvm::dbgs() << "type " << toString(sig) << "\n");
    types.push_back(&sig);
  }
  return pair.first->second;
}

uint32_t TypeSection::lookupType(const WasmSignature &sig) {
  auto it = typeIndices.find(sig);
  if (it == typeIndices.end()) {
    error("type not found: " + toString(sig));
    return 0;
  }
  return it->second;
}

void TypeSection::writeBody() {
  writeUleb128(bodyOutputStream, types.size(), "type count");
  for (const WasmSignature *sig : types)
    writeSig(bodyOutputStream, *sig);
}

uint32_t ImportSection::getNumImports() const {
  assert(isSealed);
  uint32_t numImports = importedSymbols.size() + gotSymbols.size();
  if (config->importMemory)
    ++numImports;
  return numImports;
}

void ImportSection::addGOTEntry(Symbol *sym) {
  assert(!isSealed);
  if (sym->hasGOTIndex())
    return;
  LLVM_DEBUG(dbgs() << "addGOTEntry: " << toString(*sym) << "\n");
  sym->setGOTIndex(numImportedGlobals++);
  gotSymbols.push_back(sym);
}

void ImportSection::addImport(Symbol *sym) {
  assert(!isSealed);
  importedSymbols.emplace_back(sym);
  if (auto *f = dyn_cast<FunctionSymbol>(sym))
    f->setFunctionIndex(numImportedFunctions++);
  else if (auto *g = dyn_cast<GlobalSymbol>(sym))
    g->setGlobalIndex(numImportedGlobals++);
  else if (auto *e = dyn_cast<EventSymbol>(sym))
    e->setEventIndex(numImportedEvents++);
  else
    cast<TableSymbol>(sym)->setTableNumber(numImportedTables++);
}

void ImportSection::writeBody() {
  raw_ostream &os = bodyOutputStream;

  writeUleb128(os, getNumImports(), "import count");

  if (config->importMemory) {
    WasmImport import;
    import.Module = defaultModule;
    import.Field = "memory";
    import.Kind = WASM_EXTERNAL_MEMORY;
    import.Memory.Flags = 0;
    import.Memory.Initial = out.memorySec->numMemoryPages;
    if (out.memorySec->maxMemoryPages != 0 || config->sharedMemory) {
      import.Memory.Flags |= WASM_LIMITS_FLAG_HAS_MAX;
      import.Memory.Maximum = out.memorySec->maxMemoryPages;
    }
    if (config->sharedMemory)
      import.Memory.Flags |= WASM_LIMITS_FLAG_IS_SHARED;
    if (config->is64.getValueOr(false))
      import.Memory.Flags |= WASM_LIMITS_FLAG_IS_64;
    writeImport(os, import);
  }

  for (const Symbol *sym : importedSymbols) {
    WasmImport import;
    if (auto *f = dyn_cast<UndefinedFunction>(sym)) {
      import.Field = f->importName ? *f->importName : sym->getName();
      import.Module = f->importModule ? *f->importModule : defaultModule;
    } else if (auto *g = dyn_cast<UndefinedGlobal>(sym)) {
      import.Field = g->importName ? *g->importName : sym->getName();
      import.Module = g->importModule ? *g->importModule : defaultModule;
    } else if (auto *t = dyn_cast<UndefinedTable>(sym)) {
      import.Field = t->importName ? *t->importName : sym->getName();
      import.Module = t->importModule ? *t->importModule : defaultModule;
    } else {
      import.Field = sym->getName();
      import.Module = defaultModule;
    }

    if (auto *functionSym = dyn_cast<FunctionSymbol>(sym)) {
      import.Kind = WASM_EXTERNAL_FUNCTION;
      import.SigIndex = out.typeSec->lookupType(*functionSym->signature);
    } else if (auto *globalSym = dyn_cast<GlobalSymbol>(sym)) {
      import.Kind = WASM_EXTERNAL_GLOBAL;
      import.Global = *globalSym->getGlobalType();
    } else if (auto *eventSym = dyn_cast<EventSymbol>(sym)) {
      import.Kind = WASM_EXTERNAL_EVENT;
      import.Event.Attribute = eventSym->getEventType()->Attribute;
      import.Event.SigIndex = out.typeSec->lookupType(*eventSym->signature);
    } else {
      auto *tableSym = cast<TableSymbol>(sym);
      import.Kind = WASM_EXTERNAL_TABLE;
      import.Table = *tableSym->getTableType();
    }
    writeImport(os, import);
  }

  for (const Symbol *sym : gotSymbols) {
    WasmImport import;
    import.Kind = WASM_EXTERNAL_GLOBAL;
    import.Global = {WASM_TYPE_I32, true};
    if (isa<DataSymbol>(sym))
      import.Module = "GOT.mem";
    else
      import.Module = "GOT.func";
    import.Field = sym->getName();
    writeImport(os, import);
  }
}

void FunctionSection::writeBody() {
  raw_ostream &os = bodyOutputStream;

  writeUleb128(os, inputFunctions.size(), "function count");
  for (const InputFunction *func : inputFunctions)
    writeUleb128(os, out.typeSec->lookupType(func->signature), "sig index");
}

void FunctionSection::addFunction(InputFunction *func) {
  if (!func->live)
    return;
  uint32_t functionIndex =
      out.importSec->getNumImportedFunctions() + inputFunctions.size();
  inputFunctions.emplace_back(func);
  func->setFunctionIndex(functionIndex);
}

void TableSection::writeBody() {
  raw_ostream &os = bodyOutputStream;

  writeUleb128(os, inputTables.size(), "table count");
  for (const InputTable *table : inputTables)
    writeTableType(os, table->getType());
}

void TableSection::addTable(InputTable *table) {
  if (!table->live)
    return;
  // Some inputs require that the indirect function table be assigned to table
  // number 0.
  if (config->legacyFunctionTable &&
      isa<DefinedTable>(WasmSym::indirectFunctionTable) &&
      cast<DefinedTable>(WasmSym::indirectFunctionTable)->table == table) {
    if (out.importSec->getNumImportedTables()) {
      // Alack!  Some other input imported a table, meaning that we are unable
      // to assign table number 0 to the indirect function table.
      for (const auto *culprit : out.importSec->importedSymbols) {
        if (isa<UndefinedTable>(culprit)) {
          error("object file not built with 'reference-types' feature "
                "conflicts with import of table " +
                culprit->getName() + "by file " + toString(culprit->getFile()));
          return;
        }
      }
      llvm_unreachable("failed to find conflicting table import");
    }
    inputTables.insert(inputTables.begin(), table);
    return;
  }
  inputTables.push_back(table);
}

void TableSection::assignIndexes() {
  uint32_t tableNumber = out.importSec->getNumImportedTables();
  for (InputTable *t : inputTables)
    t->assignIndex(tableNumber++);
}

void MemorySection::writeBody() {
  raw_ostream &os = bodyOutputStream;

  bool hasMax = maxMemoryPages != 0 || config->sharedMemory;
  writeUleb128(os, 1, "memory count");
  unsigned flags = 0;
  if (hasMax)
    flags |= WASM_LIMITS_FLAG_HAS_MAX;
  if (config->sharedMemory)
    flags |= WASM_LIMITS_FLAG_IS_SHARED;
  if (config->is64.getValueOr(false))
    flags |= WASM_LIMITS_FLAG_IS_64;
  writeUleb128(os, flags, "memory limits flags");
  writeUleb128(os, numMemoryPages, "initial pages");
  if (hasMax)
    writeUleb128(os, maxMemoryPages, "max pages");
}

void EventSection::writeBody() {
  raw_ostream &os = bodyOutputStream;

  writeUleb128(os, inputEvents.size(), "event count");
  for (InputEvent *e : inputEvents) {
    WasmEventType type = e->getType();
    type.SigIndex = out.typeSec->lookupType(e->signature);
    writeEventType(os, type);
  }
}

void EventSection::addEvent(InputEvent *event) {
  if (!event->live)
    return;
  uint32_t eventIndex =
      out.importSec->getNumImportedEvents() + inputEvents.size();
  LLVM_DEBUG(dbgs() << "addEvent: " << eventIndex << "\n");
  event->assignIndex(eventIndex);
  inputEvents.push_back(event);
}

void GlobalSection::assignIndexes() {
  uint32_t globalIndex = out.importSec->getNumImportedGlobals();
  for (InputGlobal *g : inputGlobals)
    g->assignIndex(globalIndex++);
  for (Symbol *sym : internalGotSymbols)
    sym->setGOTIndex(globalIndex++);
  isSealed = true;
}

void GlobalSection::addInternalGOTEntry(Symbol *sym) {
  assert(!isSealed);
  if (sym->requiresGOT)
    return;
  LLVM_DEBUG(dbgs() << "addInternalGOTEntry: " << sym->getName() << " "
                    << toString(sym->kind()) << "\n");
  sym->requiresGOT = true;
  if (auto *F = dyn_cast<FunctionSymbol>(sym))
    out.elemSec->addEntry(F);
  internalGotSymbols.push_back(sym);
}

void GlobalSection::generateRelocationCode(raw_ostream &os) const {
  unsigned opcode_ptr_const = config->is64.getValueOr(false)
                                  ? WASM_OPCODE_I64_CONST
                                  : WASM_OPCODE_I32_CONST;
  unsigned opcode_ptr_add = config->is64.getValueOr(false)
                                ? WASM_OPCODE_I64_ADD
                                : WASM_OPCODE_I32_ADD;

  for (const Symbol *sym : internalGotSymbols) {
    if (auto *d = dyn_cast<DefinedData>(sym)) {
      // Get __memory_base
      writeU8(os, WASM_OPCODE_GLOBAL_GET, "GLOBAL_GET");
      writeUleb128(os, WasmSym::memoryBase->getGlobalIndex(), "__memory_base");

      // Add the virtual address of the data symbol
      writeU8(os, opcode_ptr_const, "CONST");
      writeSleb128(os, d->getVA(), "offset");
    } else if (auto *f = dyn_cast<FunctionSymbol>(sym)) {
      if (f->isStub)
        continue;
      // Get __table_base
      writeU8(os, WASM_OPCODE_GLOBAL_GET, "GLOBAL_GET");
      writeUleb128(os, WasmSym::tableBase->getGlobalIndex(), "__table_base");

      // Add the table index to __table_base
      writeU8(os, opcode_ptr_const, "CONST");
      writeSleb128(os, f->getTableIndex(), "offset");
    } else {
      assert(isa<UndefinedData>(sym));
      continue;
    }
    writeU8(os, opcode_ptr_add, "ADD");
    writeU8(os, WASM_OPCODE_GLOBAL_SET, "GLOBAL_SET");
    writeUleb128(os, sym->getGOTIndex(), "got_entry");
  }
}

void GlobalSection::writeBody() {
  raw_ostream &os = bodyOutputStream;

  writeUleb128(os, numGlobals(), "global count");
  for (InputGlobal *g : inputGlobals) {
    writeGlobalType(os, g->getType());
    writeInitExpr(os, g->getInitExpr());
  }
  // TODO(wvo): when do these need I64_CONST?
  for (const Symbol *sym : internalGotSymbols) {
    // In the case of dynamic linking, internal GOT entries
    // need to be mutable since they get updated to the correct
    // runtime value during `__wasm_apply_global_relocs`.
    bool mutable_ = config->isPic & !sym->isStub;
    WasmGlobalType type{WASM_TYPE_I32, mutable_};
    WasmInitExpr initExpr;
    initExpr.Opcode = WASM_OPCODE_I32_CONST;
    if (auto *d = dyn_cast<DefinedData>(sym))
<<<<<<< HEAD
      initExpr.Value.Int32 = d->getVirtualAddress();
=======
      initExpr.Value.Int32 = d->getVA();
>>>>>>> 2e412c55
    else if (auto *f = dyn_cast<FunctionSymbol>(sym))
      initExpr.Value.Int32 = f->isStub ? 0 : f->getTableIndex();
    else {
      assert(isa<UndefinedData>(sym));
      initExpr.Value.Int32 = 0;
    }
    writeGlobalType(os, type);
    writeInitExpr(os, initExpr);
  }
  for (const DefinedData *sym : dataAddressGlobals) {
    WasmGlobalType type{WASM_TYPE_I32, false};
    WasmInitExpr initExpr;
    initExpr.Opcode = WASM_OPCODE_I32_CONST;
<<<<<<< HEAD
    initExpr.Value.Int32 = sym->getVirtualAddress();
=======
    initExpr.Value.Int32 = sym->getVA();
>>>>>>> 2e412c55
    writeGlobalType(os, type);
    writeInitExpr(os, initExpr);
  }
}

void GlobalSection::addGlobal(InputGlobal *global) {
  assert(!isSealed);
  if (!global->live)
    return;
  inputGlobals.push_back(global);
}

void ExportSection::writeBody() {
  raw_ostream &os = bodyOutputStream;

  writeUleb128(os, exports.size(), "export count");
  for (const WasmExport &export_ : exports)
    writeExport(os, export_);
}

bool StartSection::isNeeded() const {
  return WasmSym::startFunction != nullptr;
}

void StartSection::writeBody() {
  raw_ostream &os = bodyOutputStream;
  writeUleb128(os, WasmSym::startFunction->getFunctionIndex(),
               "function index");
}

void ElemSection::addEntry(FunctionSymbol *sym) {
  // Don't add stub functions to the wasm table.  The address of all stub
  // functions should be zero and they should they don't appear in the table.
  // They only exist so that the calls to missing functions can validate.
  if (sym->hasTableIndex() || sym->isStub)
    return;
  sym->setTableIndex(config->tableBase + indirectFunctions.size());
  indirectFunctions.emplace_back(sym);
}

void ElemSection::writeBody() {
  raw_ostream &os = bodyOutputStream;

  writeUleb128(os, 1, "segment count");
  writeUleb128(os, 0, "table index");
  WasmInitExpr initExpr;
  if (config->isPic) {
    initExpr.Opcode = WASM_OPCODE_GLOBAL_GET;
    initExpr.Value.Global = WasmSym::tableBase->getGlobalIndex();
  } else {
    initExpr.Opcode = WASM_OPCODE_I32_CONST;
    initExpr.Value.Int32 = config->tableBase;
  }
  writeInitExpr(os, initExpr);
  writeUleb128(os, indirectFunctions.size(), "elem count");

  uint32_t tableIndex = config->tableBase;
  for (const FunctionSymbol *sym : indirectFunctions) {
    assert(sym->getTableIndex() == tableIndex);
    writeUleb128(os, sym->getFunctionIndex(), "function index");
    ++tableIndex;
  }
}

DataCountSection::DataCountSection(ArrayRef<OutputSegment *> segments)
    : SyntheticSection(llvm::wasm::WASM_SEC_DATACOUNT),
      numSegments(std::count_if(
          segments.begin(), segments.end(),
          [](OutputSegment *const segment) { return !segment->isBss; })) {}

void DataCountSection::writeBody() {
  writeUleb128(bodyOutputStream, numSegments, "data count");
}

bool DataCountSection::isNeeded() const {
  return numSegments && config->sharedMemory;
}

void LinkingSection::writeBody() {
  raw_ostream &os = bodyOutputStream;

  writeUleb128(os, WasmMetadataVersion, "Version");

  if (!symtabEntries.empty()) {
    SubSection sub(WASM_SYMBOL_TABLE);
    writeUleb128(sub.os, symtabEntries.size(), "num symbols");

    for (const Symbol *sym : symtabEntries) {
      assert(sym->isDefined() || sym->isUndefined());
      WasmSymbolType kind = sym->getWasmType();
      uint32_t flags = sym->flags;

      writeU8(sub.os, kind, "sym kind");
      writeUleb128(sub.os, flags, "sym flags");

      if (auto *f = dyn_cast<FunctionSymbol>(sym)) {
        writeUleb128(sub.os, f->getFunctionIndex(), "index");
        if (sym->isDefined() || (flags & WASM_SYMBOL_EXPLICIT_NAME) != 0)
          writeStr(sub.os, sym->getName(), "sym name");
      } else if (auto *g = dyn_cast<GlobalSymbol>(sym)) {
        writeUleb128(sub.os, g->getGlobalIndex(), "index");
        if (sym->isDefined() || (flags & WASM_SYMBOL_EXPLICIT_NAME) != 0)
          writeStr(sub.os, sym->getName(), "sym name");
      } else if (auto *e = dyn_cast<EventSymbol>(sym)) {
        writeUleb128(sub.os, e->getEventIndex(), "index");
        if (sym->isDefined() || (flags & WASM_SYMBOL_EXPLICIT_NAME) != 0)
          writeStr(sub.os, sym->getName(), "sym name");
      } else if (auto *t = dyn_cast<TableSymbol>(sym)) {
        writeUleb128(sub.os, t->getTableNumber(), "table number");
        if (sym->isDefined() || (flags & WASM_SYMBOL_EXPLICIT_NAME) != 0)
          writeStr(sub.os, sym->getName(), "sym name");
      } else if (isa<DataSymbol>(sym)) {
        writeStr(sub.os, sym->getName(), "sym name");
        if (auto *dataSym = dyn_cast<DefinedData>(sym)) {
          writeUleb128(sub.os, dataSym->getOutputSegmentIndex(), "index");
          writeUleb128(sub.os, dataSym->getOutputSegmentOffset(),
                       "data offset");
          writeUleb128(sub.os, dataSym->getSize(), "data size");
        }
      } else {
        auto *s = cast<OutputSectionSymbol>(sym);
        writeUleb128(sub.os, s->section->sectionIndex, "sym section index");
      }
    }

    sub.writeTo(os);
  }

  if (dataSegments.size()) {
    SubSection sub(WASM_SEGMENT_INFO);
    writeUleb128(sub.os, dataSegments.size(), "num data segments");
    for (const OutputSegment *s : dataSegments) {
      writeStr(sub.os, s->name, "segment name");
      writeUleb128(sub.os, s->alignment, "alignment");
      writeUleb128(sub.os, 0, "flags");
    }
    sub.writeTo(os);
  }

  if (!initFunctions.empty()) {
    SubSection sub(WASM_INIT_FUNCS);
    writeUleb128(sub.os, initFunctions.size(), "num init functions");
    for (const WasmInitEntry &f : initFunctions) {
      writeUleb128(sub.os, f.priority, "priority");
      writeUleb128(sub.os, f.sym->getOutputSymbolIndex(), "function index");
    }
    sub.writeTo(os);
  }

  struct ComdatEntry {
    unsigned kind;
    uint32_t index;
  };
  std::map<StringRef, std::vector<ComdatEntry>> comdats;

  for (const InputFunction *f : out.functionSec->inputFunctions) {
    StringRef comdat = f->getComdatName();
    if (!comdat.empty())
      comdats[comdat].emplace_back(
          ComdatEntry{WASM_COMDAT_FUNCTION, f->getFunctionIndex()});
  }
  for (uint32_t i = 0; i < dataSegments.size(); ++i) {
    const auto &inputSegments = dataSegments[i]->inputSegments;
    if (inputSegments.empty())
      continue;
    StringRef comdat = inputSegments[0]->getComdatName();
#ifndef NDEBUG
    for (const InputSegment *isec : inputSegments)
      assert(isec->getComdatName() == comdat);
#endif
    if (!comdat.empty())
      comdats[comdat].emplace_back(ComdatEntry{WASM_COMDAT_DATA, i});
  }

  if (!comdats.empty()) {
    SubSection sub(WASM_COMDAT_INFO);
    writeUleb128(sub.os, comdats.size(), "num comdats");
    for (const auto &c : comdats) {
      writeStr(sub.os, c.first, "comdat name");
      writeUleb128(sub.os, 0, "comdat flags"); // flags for future use
      writeUleb128(sub.os, c.second.size(), "num entries");
      for (const ComdatEntry &entry : c.second) {
        writeU8(sub.os, entry.kind, "entry kind");
        writeUleb128(sub.os, entry.index, "entry index");
      }
    }
    sub.writeTo(os);
  }
}

void LinkingSection::addToSymtab(Symbol *sym) {
  sym->setOutputSymbolIndex(symtabEntries.size());
  symtabEntries.emplace_back(sym);
}

unsigned NameSection::numNamedFunctions() const {
  unsigned numNames = out.importSec->getNumImportedFunctions();

  for (const InputFunction *f : out.functionSec->inputFunctions)
    if (!f->getName().empty() || !f->getDebugName().empty())
      ++numNames;

  return numNames;
}

unsigned NameSection::numNamedGlobals() const {
  unsigned numNames = out.importSec->getNumImportedGlobals();

  for (const InputGlobal *g : out.globalSec->inputGlobals)
    if (!g->getName().empty())
      ++numNames;

  numNames += out.globalSec->internalGotSymbols.size();
  return numNames;
}

unsigned NameSection::numNamedDataSegments() const {
  unsigned numNames = 0;

  for (const OutputSegment *s : segments)
    if (!s->name.empty() && !s->isBss)
      ++numNames;

  return numNames;
}

// Create the custom "name" section containing debug symbol names.
void NameSection::writeBody() {
  unsigned count = numNamedFunctions();
  if (count) {
    SubSection sub(WASM_NAMES_FUNCTION);
    writeUleb128(sub.os, count, "name count");

    // Function names appear in function index order.  As it happens
    // importedSymbols and inputFunctions are numbered in order with imported
    // functions coming first.
    for (const Symbol *s : out.importSec->importedSymbols) {
      if (auto *f = dyn_cast<FunctionSymbol>(s)) {
        writeUleb128(sub.os, f->getFunctionIndex(), "func index");
        writeStr(sub.os, toString(*s), "symbol name");
      }
    }
    for (const InputFunction *f : out.functionSec->inputFunctions) {
      if (!f->getName().empty()) {
        writeUleb128(sub.os, f->getFunctionIndex(), "func index");
        if (!f->getDebugName().empty()) {
          writeStr(sub.os, f->getDebugName(), "symbol name");
        } else {
          writeStr(sub.os, maybeDemangleSymbol(f->getName()), "symbol name");
        }
      }
    }
    sub.writeTo(bodyOutputStream);
  }

  count = numNamedGlobals();
  if (count) {
    SubSection sub(WASM_NAMES_GLOBAL);
    writeUleb128(sub.os, count, "name count");

    for (const Symbol *s : out.importSec->importedSymbols) {
      if (auto *g = dyn_cast<GlobalSymbol>(s)) {
        writeUleb128(sub.os, g->getGlobalIndex(), "global index");
        writeStr(sub.os, toString(*s), "symbol name");
      }
    }
    for (const Symbol *s : out.importSec->gotSymbols) {
      writeUleb128(sub.os, s->getGOTIndex(), "global index");
      writeStr(sub.os, toString(*s), "symbol name");
    }
    for (const InputGlobal *g : out.globalSec->inputGlobals) {
      if (!g->getName().empty()) {
        writeUleb128(sub.os, g->getAssignedIndex(), "global index");
        writeStr(sub.os, maybeDemangleSymbol(g->getName()), "symbol name");
      }
    }
    for (Symbol *s : out.globalSec->internalGotSymbols) {
      writeUleb128(sub.os, s->getGOTIndex(), "global index");
      if (isa<FunctionSymbol>(s))
        writeStr(sub.os, "GOT.func.internal." + toString(*s), "symbol name");
      else
        writeStr(sub.os, "GOT.data.internal." + toString(*s), "symbol name");
    }

    sub.writeTo(bodyOutputStream);
  }

  count = numNamedDataSegments();
  if (count) {
    SubSection sub(WASM_NAMES_DATA_SEGMENT);
    writeUleb128(sub.os, count, "name count");

    for (OutputSegment *s : segments) {
      if (!s->name.empty() && !s->isBss) {
        writeUleb128(sub.os, s->index, "global index");
        writeStr(sub.os, s->name, "segment name");
      }
    }

    sub.writeTo(bodyOutputStream);
  }
}

void ProducersSection::addInfo(const WasmProducerInfo &info) {
  for (auto &producers :
       {std::make_pair(&info.Languages, &languages),
        std::make_pair(&info.Tools, &tools), std::make_pair(&info.SDKs, &sDKs)})
    for (auto &producer : *producers.first)
      if (producers.second->end() ==
          llvm::find_if(*producers.second,
                        [&](std::pair<std::string, std::string> seen) {
                          return seen.first == producer.first;
                        }))
        producers.second->push_back(producer);
}

void ProducersSection::writeBody() {
  auto &os = bodyOutputStream;
  writeUleb128(os, fieldCount(), "field count");
  for (auto &field :
       {std::make_pair("language", languages),
        std::make_pair("processed-by", tools), std::make_pair("sdk", sDKs)}) {
    if (field.second.empty())
      continue;
    writeStr(os, field.first, "field name");
    writeUleb128(os, field.second.size(), "number of entries");
    for (auto &entry : field.second) {
      writeStr(os, entry.first, "producer name");
      writeStr(os, entry.second, "producer version");
    }
  }
}

void TargetFeaturesSection::writeBody() {
  SmallVector<std::string, 8> emitted(features.begin(), features.end());
  llvm::sort(emitted);
  auto &os = bodyOutputStream;
  writeUleb128(os, emitted.size(), "feature count");
  for (auto &feature : emitted) {
    writeU8(os, WASM_FEATURE_PREFIX_USED, "feature used prefix");
    writeStr(os, feature, "feature name");
  }
}

void RelocSection::writeBody() {
  uint32_t count = sec->getNumRelocations();
  assert(sec->sectionIndex != UINT32_MAX);
  writeUleb128(bodyOutputStream, sec->sectionIndex, "reloc section");
  writeUleb128(bodyOutputStream, count, "reloc count");
  sec->writeRelocations(bodyOutputStream);
}

} // namespace wasm
} // namespace lld<|MERGE_RESOLUTION|>--- conflicted
+++ resolved
@@ -363,11 +363,7 @@
     WasmInitExpr initExpr;
     initExpr.Opcode = WASM_OPCODE_I32_CONST;
     if (auto *d = dyn_cast<DefinedData>(sym))
-<<<<<<< HEAD
-      initExpr.Value.Int32 = d->getVirtualAddress();
-=======
       initExpr.Value.Int32 = d->getVA();
->>>>>>> 2e412c55
     else if (auto *f = dyn_cast<FunctionSymbol>(sym))
       initExpr.Value.Int32 = f->isStub ? 0 : f->getTableIndex();
     else {
@@ -381,11 +377,7 @@
     WasmGlobalType type{WASM_TYPE_I32, false};
     WasmInitExpr initExpr;
     initExpr.Opcode = WASM_OPCODE_I32_CONST;
-<<<<<<< HEAD
-    initExpr.Value.Int32 = sym->getVirtualAddress();
-=======
     initExpr.Value.Int32 = sym->getVA();
->>>>>>> 2e412c55
     writeGlobalType(os, type);
     writeInitExpr(os, initExpr);
   }
