//===- ErrorHandler.cpp ---------------------------------------------------===//
//
// Part of the LLVM Project, under the Apache License v2.0 with LLVM Exceptions.
// See https://llvm.org/LICENSE.txt for license information.
// SPDX-License-Identifier: Apache-2.0 WITH LLVM-exception
//
//===----------------------------------------------------------------------===//

#include "lld/Common/ErrorHandler.h"

#include "llvm/Support/Parallel.h"

#include "lld/Common/CommonLinkerContext.h"
#include "llvm/ADT/Twine.h"
#include "llvm/IR/DiagnosticInfo.h"
#include "llvm/IR/DiagnosticPrinter.h"
#include "llvm/Support/CrashRecoveryContext.h"
#include "llvm/Support/ManagedStatic.h"
#include "llvm/Support/Process.h"
#include "llvm/Support/Program.h"
#include "llvm/Support/raw_ostream.h"
#include <regex>

using namespace llvm;
using namespace lld;

static StringRef getSeparator(const Twine &msg) {
  if (StringRef(msg.str()).contains('\n'))
    return "\n";
  return "";
}

ErrorHandler::~ErrorHandler() {
  if (cleanupCallback)
    cleanupCallback();
}

void ErrorHandler::initialize(llvm::raw_ostream &stdoutOS,
                              llvm::raw_ostream &stderrOS, bool exitEarly,
                              bool disableOutput) {
  this->stdoutOS = &stdoutOS;
  this->stderrOS = &stderrOS;
  stderrOS.enable_colors(stderrOS.has_colors());
  this->exitEarly = exitEarly;
  this->disableOutput = disableOutput;
}

void ErrorHandler::flushStreams() {
  std::lock_guard<std::mutex> lock(mu);
  outs().flush();
  errs().flush();
}

ErrorHandler &lld::errorHandler() { return context().e; }

void lld::error(const Twine &msg) { errorHandler().error(msg); }
void lld::error(const Twine &msg, ErrorTag tag, ArrayRef<StringRef> args) {
  errorHandler().error(msg, tag, args);
}
void lld::fatal(const Twine &msg) { errorHandler().fatal(msg); }
void lld::log(const Twine &msg) { errorHandler().log(msg); }
void lld::message(const Twine &msg, llvm::raw_ostream &s) {
  errorHandler().message(msg, s);
}
void lld::warn(const Twine &msg) { errorHandler().warn(msg); }
uint64_t lld::errorCount() { return errorHandler().errorCount; }

raw_ostream &lld::outs() {
  ErrorHandler &e = errorHandler();
  return e.outs();
}

raw_ostream &ErrorHandler::outs() {
  if (disableOutput)
    return llvm::nulls();
  return stdoutOS ? *stdoutOS : llvm::outs();
}

raw_ostream &ErrorHandler::errs() {
  if (disableOutput)
    return llvm::nulls();
  return stderrOS ? *stderrOS : llvm::errs();
}

void lld::exitLld(int val) {
  if (hasContext()) {
    ErrorHandler &e = errorHandler();
    // Delete any temporary file, while keeping the memory mapping open.
    if (e.outputBuffer)
      e.outputBuffer->discard();
  }

  // Re-throw a possible signal or exception once/if it was caught by
  // safeLldMain().
  CrashRecoveryContext::throwIfCrash(val);

  // Dealloc/destroy ManagedStatic variables before calling _exit().
  // In an LTO build, allows us to get the output of -time-passes.
  // Ensures that the thread pool for the parallel algorithms is stopped to
  // avoid intermittent crashes on Windows when exiting.
  if (!CrashRecoveryContext::GetCurrent())
    llvm_shutdown();

  if (hasContext())
    lld::errorHandler().flushStreams();

  // When running inside safeLldMain(), restore the control flow back to the
  // CrashRecoveryContext. Otherwise simply use _exit(), meanning no cleanup,
  // since we want to avoid further crashes on shutdown.
  llvm::sys::Process::Exit(val, /*NoCleanup=*/true);
}

void lld::diagnosticHandler(const DiagnosticInfo &di) {
  SmallString<128> s;
  raw_svector_ostream os(s);
  DiagnosticPrinterRawOStream dp(os);

  // For an inline asm diagnostic, prepend the module name to get something like
  // "$module <inline asm>:1:5: ".
  if (auto *dism = dyn_cast<DiagnosticInfoSrcMgr>(&di))
    if (dism->isInlineAsmDiag())
      os << dism->getModuleName() << ' ';

  di.print(dp);
  switch (di.getSeverity()) {
  case DS_Error:
    error(s);
    break;
  case DS_Warning:
    warn(s);
    break;
  case DS_Remark:
  case DS_Note:
    message(s);
    break;
  }
}

void lld::checkError(Error e) {
  handleAllErrors(std::move(e),
                  [&](ErrorInfoBase &eib) { error(eib.message()); });
}

void lld::checkError(ErrorHandler &eh, Error e) {
  handleAllErrors(std::move(e),
                  [&](ErrorInfoBase &eib) { eh.error(eib.message()); });
}

// This is for --vs-diagnostics.
//
// Normally, lld's error message starts with argv[0]. Therefore, it usually
// looks like this:
//
//   ld.lld: error: ...
//
// This error message style is unfortunately unfriendly to Visual Studio
// IDE. VS interprets the first word of the first line as an error location
// and make it clickable, thus "ld.lld" in the above message would become a
// clickable text. When you click it, VS opens "ld.lld" executable file with
// a binary editor.
//
// As a workaround, we print out an error location instead of "ld.lld" if
// lld is running in VS diagnostics mode. As a result, error message will
// look like this:
//
//   src/foo.c(35): error: ...
//
// This function returns an error location string. An error location is
// extracted from an error message using regexps.
std::string ErrorHandler::getLocation(const Twine &msg) {
  if (!vsDiagnostics)
    return std::string(logName);

  static std::regex regexes[] = {
      std::regex(
          R"(^undefined (?:\S+ )?symbol:.*\n)"
          R"(>>> referenced by .+\((\S+):(\d+)\))"),
      std::regex(
          R"(^undefined (?:\S+ )?symbol:.*\n>>> referenced by (\S+):(\d+))"),
      std::regex(R"(^undefined symbol:.*\n>>> referenced by (.*):)"),
      std::regex(
          R"(^duplicate symbol: .*\n>>> defined in (\S+)\n>>> defined in.*)"),
      std::regex(
          R"(^duplicate symbol: .*\n>>> defined at .+\((\S+):(\d+)\))"),
      std::regex(R"(^duplicate symbol: .*\n>>> defined at (\S+):(\d+))"),
      std::regex(
          R"(.*\n>>> defined in .*\n>>> referenced by .+\((\S+):(\d+)\))"),
      std::regex(R"(.*\n>>> defined in .*\n>>> referenced by (\S+):(\d+))"),
      std::regex(R"((\S+):(\d+): unclosed quote)"),
  };

  std::string str = msg.str();
  for (std::regex &re : regexes) {
    std::smatch m;
    if (!std::regex_search(str, m, re))
      continue;

    assert(m.size() == 2 || m.size() == 3);
    if (m.size() == 2)
      return m.str(1);
    return m.str(1) + "(" + m.str(2) + ")";
  }

  return std::string(logName);
}

void ErrorHandler::reportDiagnostic(StringRef location, Colors c,
                                    StringRef diagKind, const Twine &msg) {
  SmallString<256> buf;
  raw_svector_ostream os(buf);
  os << sep << location << ": ";
  if (!diagKind.empty()) {
    if (errs().colors_enabled()) {
      os.enable_colors(true);
      os << c << diagKind << ": " << Colors::RESET;
    } else {
      os << diagKind << ": ";
    }
  }
  os << msg << '\n';
  errs() << buf;
}

void ErrorHandler::log(const Twine &msg) {
  if (!verbose || disableOutput)
    return;
  std::lock_guard<std::mutex> lock(mu);
  reportDiagnostic(logName, Colors::RESET, "", msg);
}

void ErrorHandler::message(const Twine &msg, llvm::raw_ostream &s) {
  if (disableOutput)
    return;
  std::lock_guard<std::mutex> lock(mu);
  s << msg << "\n";
  s.flush();
}

void ErrorHandler::warn(const Twine &msg) {
  if (fatalWarnings) {
    error(msg);
    return;
  }

  if (suppressWarnings)
    return;

  std::lock_guard<std::mutex> lock(mu);
  reportDiagnostic(getLocation(msg), Colors::MAGENTA, "warning", msg);
  sep = getSeparator(msg);
}

void ErrorHandler::error(const Twine &msg) {
  // If Visual Studio-style error message mode is enabled,
  // this particular error is printed out as two errors.
  if (vsDiagnostics) {
    static std::regex re(R"(^(duplicate symbol: .*))"
                         R"((\n>>> defined at \S+:\d+.*\n>>>.*))"
                         R"((\n>>> defined at \S+:\d+.*\n>>>.*))");
    std::string str = msg.str();
    std::smatch m;

    if (std::regex_match(str, m, re)) {
      error(m.str(1) + m.str(2));
      error(m.str(1) + m.str(3));
      return;
    }
  }

  bool exit = false;
  {
    std::lock_guard<std::mutex> lock(mu);

    if (errorLimit == 0 || errorCount < errorLimit) {
      reportDiagnostic(getLocation(msg), Colors::RED, "error", msg);
    } else if (errorCount == errorLimit) {
      reportDiagnostic(logName, Colors::RED, "error", errorLimitExceededMsg);
      exit = exitEarly;
    }

    sep = getSeparator(msg);
    ++errorCount;
  }

  if (exit)
    exitLld(1);
}

void ErrorHandler::error(const Twine &msg, ErrorTag tag,
                         ArrayRef<StringRef> args) {
  if (errorHandlingScript.empty()) {
    error(msg);
    return;
  }
  SmallVector<StringRef, 4> scriptArgs;
  scriptArgs.push_back(errorHandlingScript);
  switch (tag) {
  case ErrorTag::LibNotFound:
    scriptArgs.push_back("missing-lib");
    break;
  case ErrorTag::SymbolNotFound:
    scriptArgs.push_back("undefined-symbol");
    break;
  }
  scriptArgs.insert(scriptArgs.end(), args.begin(), args.end());
  int res = llvm::sys::ExecuteAndWait(errorHandlingScript, scriptArgs);
  if (res == 0) {
    return error(msg);
  } else {
    // Temporarily disable error limit to make sure the two calls to error(...)
    // only count as one.
    uint64_t currentErrorLimit = errorLimit;
    errorLimit = 0;
    error(msg);
    errorLimit = currentErrorLimit;
    --errorCount;

    switch (res) {
    case -1:
      error("error handling script '" + errorHandlingScript +
            "' failed to execute");
      break;
    case -2:
      error("error handling script '" + errorHandlingScript +
            "' crashed or timeout");
      break;
    default:
      error("error handling script '" + errorHandlingScript +
            "' exited with code " + Twine(res));
    }
  }
}

void ErrorHandler::fatal(const Twine &msg) {
  error(msg);
  exitLld(1);
}

SyncStream::~SyncStream() {
<<<<<<< HEAD
  os.flush();
  switch (level) {
  case DiagLevel::Log:
    e.log(buf);
    break;
=======
  switch (level) {
  case DiagLevel::None:
    break;
  case DiagLevel::Log:
    e.log(buf);
    break;
  case DiagLevel::Msg:
    e.message(buf, e.outs());
    break;
>>>>>>> a8d96e15
  case DiagLevel::Warn:
    e.warn(buf);
    break;
  case DiagLevel::Err:
    e.error(buf);
    break;
  case DiagLevel::Fatal:
    e.fatal(buf);
    break;
  }
}<|MERGE_RESOLUTION|>--- conflicted
+++ resolved
@@ -337,23 +337,15 @@
 }
 
 SyncStream::~SyncStream() {
-<<<<<<< HEAD
-  os.flush();
   switch (level) {
+  case DiagLevel::None:
+    break;
   case DiagLevel::Log:
     e.log(buf);
     break;
-=======
-  switch (level) {
-  case DiagLevel::None:
-    break;
-  case DiagLevel::Log:
-    e.log(buf);
-    break;
   case DiagLevel::Msg:
     e.message(buf, e.outs());
     break;
->>>>>>> a8d96e15
   case DiagLevel::Warn:
     e.warn(buf);
     break;
