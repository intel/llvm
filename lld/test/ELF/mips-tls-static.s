--- conflicted
+++ resolved
@@ -7,11 +7,7 @@
 # RUN: llvm-objdump -s -t %t.exe | FileCheck %s
 
 # CHECK: SYMBOL TABLE:
-<<<<<<< HEAD
-# CHECK:           00000000 g    O .tdata          00000000 tls1
-=======
 # CHECK:           00000000 g      .tdata          00000000 tls1
->>>>>>> 2e412c55
 # CHECK:  [[TGA:[0-9a-f]+]] g      .text           00000000 __tls_get_addr
 #
 # CHECK:      Contents of section .data:
