// REQUIRES: x86

// RUN: llvm-mc -filetype=obj -triple=x86_64-pc-linux %s -o %t.o
// RUN: ld.lld -shared --pack-dyn-relocs=android %t.o -o %t.so
// RUN: llvm-readobj -r %t.so | FileCheck %s

// Bug 37841: Symbol::getVA must work on TLS symbols during the layout loop in
// finalizeSections. This test uses an atypical IE access in a shared object to
// access a local TLS symbol, because a more typical access would avoid the
// bug.

    .globl  foo
foo:
    movq    tlsvar@GOTTPOFF(%rip), %rcx
    movq    tlsvar2@GOTTPOFF(%rip), %r31
<<<<<<< HEAD
=======
    addq    tlsvar3@GOTTPOFF(%rip), %rcx, %r16
>>>>>>> 93e44d24


    .section    .tdata,"awT",@progbits
    .space 0x1234
tlsvar:
    .word   42
tlsvar2:
    .word   42
<<<<<<< HEAD
// CHECK:          Section ({{.+}}) .rela.dyn {
// CHECK-NEXT:     R_X86_64_TPOFF64 - 0x1234
// CHECK-NEXT:     R_X86_64_TPOFF64 - 0x1236
=======
tlsvar3:
    .word   42

// CHECK:          Section ({{.+}}) .rela.dyn {
// CHECK-NEXT:     R_X86_64_TPOFF64 - 0x1234
// CHECK-NEXT:     R_X86_64_TPOFF64 - 0x1236
// CHECK-NEXT:     R_X86_64_TPOFF64 - 0x1238
>>>>>>> 93e44d24
// CHECK-NEXT:     }<|MERGE_RESOLUTION|>--- conflicted
+++ resolved
@@ -13,10 +13,7 @@
 foo:
     movq    tlsvar@GOTTPOFF(%rip), %rcx
     movq    tlsvar2@GOTTPOFF(%rip), %r31
-<<<<<<< HEAD
-=======
     addq    tlsvar3@GOTTPOFF(%rip), %rcx, %r16
->>>>>>> 93e44d24
 
 
     .section    .tdata,"awT",@progbits
@@ -25,11 +22,6 @@
     .word   42
 tlsvar2:
     .word   42
-<<<<<<< HEAD
-// CHECK:          Section ({{.+}}) .rela.dyn {
-// CHECK-NEXT:     R_X86_64_TPOFF64 - 0x1234
-// CHECK-NEXT:     R_X86_64_TPOFF64 - 0x1236
-=======
 tlsvar3:
     .word   42
 
@@ -37,5 +29,4 @@
 // CHECK-NEXT:     R_X86_64_TPOFF64 - 0x1234
 // CHECK-NEXT:     R_X86_64_TPOFF64 - 0x1236
 // CHECK-NEXT:     R_X86_64_TPOFF64 - 0x1238
->>>>>>> 93e44d24
 // CHECK-NEXT:     }