# REQUIRES: x86
<<<<<<< HEAD
# RUN: llvm-mc -filetype=obj -triple=x86_64-pc-linux %s -o %t.o
# RUN: ld.lld %t.o -o %t --export-dynamic
# RUN: llvm-readelf -r --hex-dump=.data %t | FileCheck %s --check-prefix=STATIC
# RUN: ld.lld %t.o -o %t.pie -pie
# RUN: llvm-readelf -r --hex-dump=.data %t.pie | FileCheck %s --check-prefix=STATIC
# RUN: ld.lld %t.o -o %t.so -shared
# RUN: llvm-readobj -r %t.so | FileCheck %s --check-prefix=PIC
=======
# RUN: rm -rf %t && split-file %s %t && cd %t
# RUN: llvm-mc -filetype=obj -triple=x86_64 a.s -o a.o
# RUN: llvm-mc -filetype=obj -triple=x86_64 b.s -o b.o
# RUN: llvm-mc -filetype=obj -triple=x86_64 c.s -o c.o
# RUN: ld.lld a.o -o nopie --export-dynamic
# RUN: llvm-readelf -r --hex-dump=.data nopie | FileCheck %s --check-prefix=STATIC
# RUN: ld.lld a.o -o out.pie -pie
# RUN: llvm-readelf -r --hex-dump=.data out.pie | FileCheck %s --check-prefix=STATIC
# RUN: ld.lld a.o -o out.so -shared
# RUN: llvm-readobj -r out.so | FileCheck %s --check-prefix=PIC
>>>>>>> d465594a

## gABI leaves the behavior of weak undefined references implementation defined.
## We choose to resolve them statically for static linking and produce dynamic relocations
## for dynamic linking (-shared or at least one input DSO).
##
## Note: Some ports of GNU ld support -z nodynamic-undefined-weak that we don't
## implement.

# STATIC:      no relocations
# STATIC:      Hex dump of section '.data':
# STATIC-NEXT: {{.*}} 00000000 00000000 .
# STATIC-EMPTY:

# PIC:      .rela.dyn {
# PIC-NEXT:   R_X86_64_64 foobar 0x0
# PIC-NEXT: }

# RUN: ld.lld a.o b.o -o out1 -z undefs
# RUN: llvm-readelf -r -x .data out1 | FileCheck %s --check-prefix=STATIC1
# RUN: ld.lld a.o b.o -o out1.pie -pie -z undefs
# RUN: llvm-readelf -r -x .data out1.pie | FileCheck %s --check-prefix=STATIC1

# STATIC1:      no relocations
# STATIC1:      Hex dump of section '.data':
# STATIC1-NEXT: {{.*}} 00000000 00000000 00000000 00000000 .
# STATIC1-EMPTY:

# RUN: ld.lld a.o b.o c.o -pie -z undefs 2>&1 | count 0

#--- a.s
        .global _start
_start:
        .data
        .weak foobar
        .quad foobar

#--- b.s
.data
.quad undef

#--- c.s
call undef<|MERGE_RESOLUTION|>--- conflicted
+++ resolved
@@ -1,13 +1,4 @@
 # REQUIRES: x86
-<<<<<<< HEAD
-# RUN: llvm-mc -filetype=obj -triple=x86_64-pc-linux %s -o %t.o
-# RUN: ld.lld %t.o -o %t --export-dynamic
-# RUN: llvm-readelf -r --hex-dump=.data %t | FileCheck %s --check-prefix=STATIC
-# RUN: ld.lld %t.o -o %t.pie -pie
-# RUN: llvm-readelf -r --hex-dump=.data %t.pie | FileCheck %s --check-prefix=STATIC
-# RUN: ld.lld %t.o -o %t.so -shared
-# RUN: llvm-readobj -r %t.so | FileCheck %s --check-prefix=PIC
-=======
 # RUN: rm -rf %t && split-file %s %t && cd %t
 # RUN: llvm-mc -filetype=obj -triple=x86_64 a.s -o a.o
 # RUN: llvm-mc -filetype=obj -triple=x86_64 b.s -o b.o
@@ -18,7 +9,6 @@
 # RUN: llvm-readelf -r --hex-dump=.data out.pie | FileCheck %s --check-prefix=STATIC
 # RUN: ld.lld a.o -o out.so -shared
 # RUN: llvm-readobj -r out.so | FileCheck %s --check-prefix=PIC
->>>>>>> d465594a
 
 ## gABI leaves the behavior of weak undefined references implementation defined.
 ## We choose to resolve them statically for static linking and produce dynamic relocations
