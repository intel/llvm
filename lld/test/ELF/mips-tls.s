--- conflicted
+++ resolved
@@ -21,15 +21,9 @@
 # RUN:   | FileCheck -check-prefix=DIS-SO %s
 # RUN: llvm-readobj -r -A %t-out.so | FileCheck -check-prefix=SO %s
 
-<<<<<<< HEAD
-# DIS: 00000000 l    O .tdata          00000000 loc
-# DIS: 00000000      O *UND*           00000000 foo
-# DIS: 00000004 g    O .tdata          00000000 bar
-=======
 # DIS: 00000000 l      .tdata          00000000 loc
 # DIS: 00000000        *UND*           00000000 foo
 # DIS: 00000004 g      .tdata          00000000 bar
->>>>>>> 2e412c55
 
 # DIS:      Contents of section .got:
 # DIS-NEXT:  30000 00000000 80000000 00000000 ffff9004
