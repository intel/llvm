--- conflicted
+++ resolved
@@ -56,28 +56,19 @@
 
 @use_baz = global ptr @baz
 
-<<<<<<< HEAD
-=======
 ;; Test comdat symbols that are prevailing in this module and non-prevailing in the other module.
->>>>>>> 49fd7d4f
 define void @ext_and_ext() local_unnamed_addr comdat {
   call void @foo(i64 1)
   ret void
 }
 
-<<<<<<< HEAD
-=======
 ;; linkonce_odr in this module and external in the other module.
->>>>>>> 49fd7d4f
 define linkonce_odr void @lo_and_ext() local_unnamed_addr comdat {
   call void @foo(i64 1)
   ret void
 }
 
-<<<<<<< HEAD
-=======
 ;; linkonce_odr in this module and weak_odr in the other module.
->>>>>>> 49fd7d4f
 define linkonce_odr void @lo_and_wo() local_unnamed_addr comdat {
   ret void
 }
@@ -104,11 +95,7 @@
 ; CHECK-NEXT: call void @foo(i64 1)
 ; CHECK: define internal void @lo_and_ext() comdat
 ; CHECK-NEXT: call void @foo(i64 1)
-<<<<<<< HEAD
-; CHECK: define internal void @lo_and_wo() comdat
-=======
 ; CHECK: define weak_odr dso_local void @lo_and_wo() comdat
->>>>>>> 49fd7d4f
 ; CHECK: define weak_odr dso_local void @wo_and_lo() comdat
 
 ; DSO: @c = weak_odr constant i32 1
@@ -126,11 +113,7 @@
 ; DSO: define weak_odr void @baz()
 ; DSO: define void @ext_and_ext() comdat
 ; DSO: define internal void @lo_and_ext() comdat
-<<<<<<< HEAD
-; DSO: define internal void @lo_and_wo() comdat
-=======
 ; DSO: define weak_odr void @lo_and_wo() comdat
->>>>>>> 49fd7d4f
 ; DSO: define weak_odr void @wo_and_lo() comdat
 
 ;--- lib.s
