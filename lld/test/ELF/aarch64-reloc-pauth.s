--- conflicted
+++ resolved
@@ -1,12 +1,13 @@
 # REQUIRES: aarch64
 
-# RUN: rm -rf %t
-# RUN: llvm-mc -filetype=obj -triple=aarch64 %p/Inputs/shared2.s -o %t.a.o
-# RUN: ld.lld -shared %t.a.o -soname=so -o %t.a.so
-# RUN: llvm-mc -filetype=obj -triple=aarch64 %s -o %t.o
-
-# RUN: ld.lld -pie %t.o %t.a.so -o %t
-# RUN: llvm-readobj -r %t | FileCheck --check-prefix=UNPACKED %s
+# RUN: rm -rf %t && split-file %s %t && cd %t
+
+# RUN: llvm-mc -filetype=obj -triple=aarch64 %p/Inputs/shared2.s -o a.o
+# RUN: ld.lld -shared a.o -soname=so -o a.so
+# RUN: llvm-mc -filetype=obj -triple=aarch64 main.s -o main.o
+
+# RUN: ld.lld -pie main.o a.so -o main
+# RUN: llvm-readobj -r main | FileCheck --check-prefix=UNPACKED %s
 
 # UNPACKED:          Section ({{.+}}) .rela.dyn {
 # UNPACKED-NEXT:       0x30470 R_AARCH64_AUTH_RELATIVE - 0x1
@@ -22,8 +23,8 @@
 # UNPACKED-NEXT:       0x304B0 R_AARCH64_AUTH_ABS64 bar2 0x0
 # UNPACKED-NEXT:     }
 
-# RUN: ld.lld %t.o %t.a.so -o %t.nopie
-# RUN: llvm-readobj -r %t.nopie | FileCheck --check-prefix=NOPIE %s
+# RUN: ld.lld main.o a.so -o main.nopie
+# RUN: llvm-readobj -r main.nopie | FileCheck --check-prefix=NOPIE %s
 
 # NOPIE:      Section ({{.+}}) .rela.dyn {
 # NOPIE:        0x230460 R_AARCH64_AUTH_RELATIVE - 0x200001
@@ -39,58 +40,83 @@
 # NOPIE-NEXT:   0x2304A0 R_AARCH64_AUTH_ABS64 bar2 0x0
 # NOPIE-NEXT: }
 
-# RUN: ld.lld -pie %t.o %t.a.so -o %t.pie
-# RUN: llvm-readelf -S -d -r -x .test %t.pie | FileCheck --check-prefixes=PIE,HEX %s
-
-# PIE:      Section Headers:
-# PIE-NEXT: Name Type Address Off Size ES Flg Lk Inf Al
-# PIE:      .rela.dyn RELA {{0*}}[[#%x,ADDR1:]]
-# PIE-SAME:                                     {{0*}}[[#ADDR1]] 000108 18 A 1 0 8
-
-# PIE:      Relocation section '.rela.dyn' at offset 0x[[#ADDR1]] contains 11 entries:
-# PIE-NEXT:     Offset             Info             Type               Symbol's Value  Symbol's Name + Addend
-# PIE-NEXT: 0000000000030470  0000000000000411 R_AARCH64_AUTH_RELATIVE 1
-# PIE-NEXT: 0000000000030478  0000000000000411 R_AARCH64_AUTH_RELATIVE 30472
-# PIE-NEXT: 0000000000030480  0000000000000411 R_AARCH64_AUTH_RELATIVE fffffffffffffffd
-# PIE-NEXT: 0000000000030488  0000000000000411 R_AARCH64_AUTH_RELATIVE 12345678
-# PIE-NEXT: 0000000000030490  0000000000000411 R_AARCH64_AUTH_RELATIVE 123456789a
-# PIE-NEXT: 0000000000030498  0000000000000411 R_AARCH64_AUTH_RELATIVE ffffffedcba98766
-# PIE-NEXT: 00000000000304a0  0000000000000411 R_AARCH64_AUTH_RELATIVE 8003046f
-# PIE-NEXT: 00000000000304b9  0000000000000411 R_AARCH64_AUTH_RELATIVE 4
-# PIE-NEXT: 00000000000304c2  0000000000000411 R_AARCH64_AUTH_RELATIVE 30475
-# PIE-NEXT: 00000000000304a8  0000000100000244 R_AARCH64_AUTH_ABS64   0000000000000000 zed2 + 1111
-# PIE-NEXT: 00000000000304b0  0000000200000244 R_AARCH64_AUTH_ABS64   0000000000000000 bar2 + 0
+# RUN: ld.lld -pie -z pack-relative-relocs main.o a.so -o main.pie
+# RUN: llvm-readelf -S -d -r -x .test main.pie | FileCheck --check-prefixes=RELR,HEX %s
+
+# RELR:      Section Headers:
+# RELR-NEXT: Name Type Address Off Size ES Flg Lk Inf Al
+# RELR:      .rela.dyn RELA {{0*}}[[ADDR1:.+]] {{0*}}[[ADDR1]] 000090 18 A 1 0 8
+# RELR:      .relr.auth.dyn AARCH64_AUTH_RELR {{0*}}[[ADDR2:.+]] {{0*}}[[ADDR2]] 000018 08 A 0 0 8
+
+# RELR:      Dynamic section at offset {{.+}} contains 16 entries
+# RELR:      0x0000000070000012 (AARCH64_AUTH_RELR) 0x[[ADDR2]]
+# RELR-NEXT: 0x0000000070000011 (AARCH64_AUTH_RELRSZ) 24 (bytes)
+# RELR-NEXT: 0x0000000070000013 (AARCH64_AUTH_RELRENT) 8 (bytes)
+
+## Decoded SHT_RELR section is same as UNPACKED,
+## but contains only the relative relocations.
+## Any relative relocations with odd offset or value wider than 32 bits stay in SHT_RELA.
+
+# RELR:      Relocation section '.rela.dyn' at offset 0x[[ADDR1]] contains 6 entries:
+# RELR-NEXT:     Offset             Info             Type               Symbol's Value  Symbol's Name + Addend
+# RELR-NEXT: 0000000000030460  0000000000000411 R_AARCH64_AUTH_RELATIVE           123456789a
+# RELR-NEXT: 0000000000030468  0000000000000411 R_AARCH64_AUTH_RELATIVE           ffffffedcba98766
+# RELR-NEXT: 0000000000030470  0000000000000411 R_AARCH64_AUTH_RELATIVE           8003043f
+# RELR-NEXT: 0000000000030489  0000000000000411 R_AARCH64_AUTH_RELATIVE           4
+# RELR-NEXT: 0000000000030478  0000000100000244 R_AARCH64_AUTH_ABS64   0000000000000000 zed2 + 1111
+# RELR-NEXT: 0000000000030480  0000000200000244 R_AARCH64_AUTH_ABS64   0000000000000000 bar2 + 0
+# RELR-EMPTY:
+# RELR-NEXT: Relocation section '.relr.auth.dyn' at offset 0x[[ADDR2]] contains 5 entries:
+# RELR-NEXT: Index: Entry Address Symbolic Address
+# RELR-NEXT: 0000: 0000000000030440 0000000000030440 $d.0
+# RELR-NEXT: 0001: 000000000000000f 0000000000030448 $d.0 + 0x8
+# RELR-NEXT:  0000000000030450 $d.0 + 0x10
+# RELR-NEXT:  0000000000030458 $d.0 + 0x18
+# RELR-NEXT: 0002: 0000000000030492 0000000000030492 $d.0 + 0x52
 
 # HEX:      Hex dump of section '.test':
-# HEX-NEXT: 0x00030470 00000000 2a000020 00000000 2b000000
+# HEX-NEXT: 0x00030440 01000000 2a000020 42040300 2b000000
+##                     ^^^^^^^^ Implicit val = 1 = __ehdr_start + 1
 ##                              ^^^^ Discr = 42
 ##                                    ^^ Key (bits 5..6) = DA
+##                                       ^^^^^^^^ Implicit val = 0x30442 = 0x30440 + 2 = .test + 2
 ##                                                ^^^^ Discr = 43
 ##                                                      ^^ Key (bits 5..6) = IA
-# HEX-NEXT: 0x00030480 00000000 2c000080 00000000 2d000020
+# HEX-NEXT: 0x00030450 fdffffff 2c000080 78563412 2d000020
+##                     ^^^^^^^^ Implicit val = -3 = __ehdr_start - 3
 ##                              ^^^^ Discr = 44
 ##                                    ^^ Key (bits 5..6) = IA
 ##                                    ^^ Addr diversity (bit 7) = true
+##                                       ^^^^^^^^ Implicit val = 0x12345678 = __ehdr_start + 0x12345678
 ##                                                ^^^^ Discr = 45
 ##                                                      ^^ Key (bits 5..6) = DA
-# HEX-NEXT: 0x00030490 00000000 2e000020 00000000 2f000020
+# HEX-NEXT: 0x00030460 00000000 2e000020 00000000 2f000020
+##                     ^^^^^^^^ No implicit val (rela reloc due val wider than 32 bits)
 ##                              ^^^^ Discr = 46
 ##                                    ^^ Key (bits 5..6) = DA
+##                                       ^^^^^^^^ No implicit val (rela reloc due to val wider than 32 bits)
 ##                                                ^^^^ Discr = 47
 ##                                                      ^^ Key (bits 5..6) = DA
-# HEX-NEXT: 0x000304a0 00000000 30000020 00000000 31000020
+# HEX-NEXT: 0x00030470 00000000 30000020 00000000 31000020
+##                     ^^^^^^^^ No implicit val (rela reloc due val wider than 32 bits)
 ##                              ^^^^ Discr = 48
 ##                                    ^^ Key (bits 5..6) = DA
+##                                       ^^^^^^^^ No implicit val (rela reloc due to a preemptible symbol)
 ##                                                ^^^^ Discr = 49
 ##                                                      ^^ Key (bits 5..6) = DA
-# HEX-NEXT: 0x000304b0 00000000 32000000 77000000 00330000
+# HEX-NEXT: 0x00030480 00000000 32000000 77000000 00330000
+##                     ^^^^^^^^ No implicit val (rela reloc due to a preemptible symbol)
 ##                              ^^^^ Discr = 50
 ##                                    ^^ Key (bits 5..6) = IA
+##                                         ^^^^^^ ^^ No implicit val (rela reloc due to odd offset)
 ##                                                  ^^^^ Discr = 51
-# HEX-NEXT: 0x000304c0 20770000 00003400 0020{{\ }}
+# HEX-NEXT: 0x00030490 20774504 03003400 0020{{\ }}
 ##                     ^^ Key (bits 5..6) = DA
+##                         ^^^^ ^^^^ Implicit val = 0x30445 = 0x30440 + 5 = .test + 5
 ##                                  ^^^^ Discr = 52
 ##                                         ^^ Key (bits 5..6) = DA
+
+#--- main.s
 
 .section .test, "aw"
 .p2align 3
@@ -98,17 +124,17 @@
 .quad (.test + 2)@AUTH(ia,43)
 .quad (__ehdr_start - 3)@AUTH(ia,44,addr)
 .quad (__ehdr_start + 0x12345678)@AUTH(da,45)
+## Addend wider than 32 bits, not enough room for storing implicitly, would go to rela
 .quad (__ehdr_start + 0x123456789A)@AUTH(da,46)
+## Negative addend wider than 32 bits, not enough room for storing implicitly, would go to rela
 .quad (__ehdr_start - 0x123456789A)@AUTH(da,47)
+## INT32_MAX plus non-zero .test is wider than 32 bits, not enough room for storing implicitly, would go to rela
 .quad (.test + 0x7FFFFFFF)@AUTH(da,48)
 .quad (zed2 + 0x1111)@AUTH(da,49)
 .quad bar2@AUTH(ia,50)
 .byte 0x77
 .quad (__ehdr_start + 4)@AUTH(da,51)
 .byte 0x77
-<<<<<<< HEAD
-.quad (.test + 5)@AUTH(da,52)
-=======
 .quad (.test + 5)@AUTH(da,52)
 
 #--- empty-relr.s
@@ -181,5 +207,4 @@
 
 .section .test, "aw"
 .p2align 3
-.quad (.test + 0x12345678)@AUTH(da,42)
->>>>>>> 4fe5a3cc
+.quad (.test + 0x12345678)@AUTH(da,42)