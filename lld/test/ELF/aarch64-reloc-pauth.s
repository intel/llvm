# REQUIRES: aarch64

# RUN: rm -rf %t && split-file %s %t && cd %t

# RUN: llvm-mc -filetype=obj -triple=aarch64 %p/Inputs/shared2.s -o a.o
# RUN: ld.lld -shared a.o -soname=so -o a.so
# RUN: llvm-mc -filetype=obj -triple=aarch64 main.s -o main.o

# RUN: ld.lld -pie main.o a.so -o main
# RUN: llvm-readobj -r main | FileCheck --check-prefix=UNPACKED %s

# UNPACKED:          Section ({{.+}}) .rela.dyn {
# UNPACKED-NEXT:       0x30470 R_AARCH64_AUTH_RELATIVE - 0x1
# UNPACKED-NEXT:       0x30478 R_AARCH64_AUTH_RELATIVE - 0x30472
# UNPACKED-NEXT:       0x30480 R_AARCH64_AUTH_RELATIVE - 0xFFFFFFFFFFFFFFFD
# UNPACKED-NEXT:       0x30488 R_AARCH64_AUTH_RELATIVE - 0x12345678
# UNPACKED-NEXT:       0x30490 R_AARCH64_AUTH_RELATIVE - 0x123456789A
# UNPACKED-NEXT:       0x30498 R_AARCH64_AUTH_RELATIVE - 0xFFFFFFEDCBA98766
# UNPACKED-NEXT:       0x304A0 R_AARCH64_AUTH_RELATIVE - 0x8003046F
# UNPACKED-NEXT:       0x304B9 R_AARCH64_AUTH_RELATIVE - 0x4
# UNPACKED-NEXT:       0x304C2 R_AARCH64_AUTH_RELATIVE - 0x30475
# UNPACKED-NEXT:       0x304A8 R_AARCH64_AUTH_ABS64 zed2 0x1111
# UNPACKED-NEXT:       0x304B0 R_AARCH64_AUTH_ABS64 bar2 0x0
# UNPACKED-NEXT:     }

# RUN: ld.lld main.o a.so -o main.nopie
# RUN: llvm-readobj -r main.nopie | FileCheck --check-prefix=NOPIE %s

# NOPIE:      Section ({{.+}}) .rela.dyn {
# NOPIE:        0x230460 R_AARCH64_AUTH_RELATIVE - 0x200001
# NOPIE-NEXT:   0x230468 R_AARCH64_AUTH_RELATIVE - 0x230462
# NOPIE-NEXT:   0x230470 R_AARCH64_AUTH_RELATIVE - 0x1FFFFD
# NOPIE-NEXT:   0x230478 R_AARCH64_AUTH_RELATIVE - 0x12545678
# NOPIE-NEXT:   0x230480 R_AARCH64_AUTH_RELATIVE - 0x123476789A
# NOPIE-NEXT:   0x230488 R_AARCH64_AUTH_RELATIVE - 0xFFFFFFEDCBC98766
# NOPIE-NEXT:   0x230490 R_AARCH64_AUTH_RELATIVE - 0x8023045F
# NOPIE-NEXT:   0x2304A9 R_AARCH64_AUTH_RELATIVE - 0x200004
# NOPIE-NEXT:   0x2304B2 R_AARCH64_AUTH_RELATIVE - 0x230465
# NOPIE-NEXT:   0x230498 R_AARCH64_AUTH_ABS64 zed2 0x1111
# NOPIE-NEXT:   0x2304A0 R_AARCH64_AUTH_ABS64 bar2 0x0
# NOPIE-NEXT: }

# RUN: ld.lld -pie -z pack-relative-relocs main.o a.so -o main.pie
# RUN: llvm-readelf -S -d -r -x .test main.pie | FileCheck --check-prefixes=RELR,HEX %s

# RELR:      Section Headers:
# RELR-NEXT: Name Type Address Off Size ES Flg Lk Inf Al
# RELR:      .rela.dyn RELA {{0*}}[[ADDR1:.+]] {{0*}}[[ADDR1]] 000090 18 A 1 0 8
# RELR:      .relr.auth.dyn AARCH64_AUTH_RELR {{0*}}[[ADDR2:.+]] {{0*}}[[ADDR2]] 000018 08 A 0 0 8

# RELR:      Dynamic section at offset {{.+}} contains 16 entries
# RELR:      0x0000000070000012 (AARCH64_AUTH_RELR) 0x[[ADDR2]]
# RELR-NEXT: 0x0000000070000011 (AARCH64_AUTH_RELRSZ) 24 (bytes)
# RELR-NEXT: 0x0000000070000013 (AARCH64_AUTH_RELRENT) 8 (bytes)

## Decoded SHT_RELR section is same as UNPACKED,
## but contains only the relative relocations.
## Any relative relocations with odd offset or value wider than 32 bits stay in SHT_RELA.

# RELR:      Relocation section '.rela.dyn' at offset 0x[[ADDR1]] contains 6 entries:
# RELR-NEXT:     Offset             Info             Type               Symbol's Value  Symbol's Name + Addend
# RELR-NEXT: 0000000000030460  0000000000000411 R_AARCH64_AUTH_RELATIVE           123456789a
# RELR-NEXT: 0000000000030468  0000000000000411 R_AARCH64_AUTH_RELATIVE           ffffffedcba98766
# RELR-NEXT: 0000000000030470  0000000000000411 R_AARCH64_AUTH_RELATIVE           8003043f
# RELR-NEXT: 0000000000030489  0000000000000411 R_AARCH64_AUTH_RELATIVE           4
# RELR-NEXT: 0000000000030478  0000000100000244 R_AARCH64_AUTH_ABS64   0000000000000000 zed2 + 1111
# RELR-NEXT: 0000000000030480  0000000200000244 R_AARCH64_AUTH_ABS64   0000000000000000 bar2 + 0
# RELR-EMPTY:
# RELR-NEXT: Relocation section '.relr.auth.dyn' at offset 0x[[ADDR2]] contains 5 entries:
# RELR-NEXT: Index: Entry Address Symbolic Address
<<<<<<< HEAD
# RELR-NEXT: 0000: 0000000000030440 0000000000030440 $d.0
# RELR-NEXT: 0001: 000000000000000f 0000000000030448 $d.0 + 0x8
# RELR-NEXT:  0000000000030450 $d.0 + 0x10
# RELR-NEXT:  0000000000030458 $d.0 + 0x18
# RELR-NEXT: 0002: 0000000000030492 0000000000030492 $d.0 + 0x52
=======
# RELR-NEXT: 0000: 0000000000030440 0000000000030440 $d
# RELR-NEXT: 0001: 000000000000000f 0000000000030448 $d + 0x8
# RELR-NEXT:  0000000000030450 $d + 0x10
# RELR-NEXT:  0000000000030458 $d + 0x18
# RELR-NEXT: 0002: 0000000000030492 0000000000030492 $d + 0x52
>>>>>>> 9c4aab8c

# HEX:      Hex dump of section '.test':
# HEX-NEXT: 0x00030440 01000000 2a000020 42040300 2b000000
##                     ^^^^^^^^ Implicit val = 1 = __ehdr_start + 1
##                              ^^^^ Discr = 42
##                                    ^^ Key (bits 5..6) = DA
##                                       ^^^^^^^^ Implicit val = 0x30442 = 0x30440 + 2 = .test + 2
##                                                ^^^^ Discr = 43
##                                                      ^^ Key (bits 5..6) = IA
# HEX-NEXT: 0x00030450 fdffffff 2c000080 78563412 2d000020
##                     ^^^^^^^^ Implicit val = -3 = __ehdr_start - 3
##                              ^^^^ Discr = 44
##                                    ^^ Key (bits 5..6) = IA
##                                    ^^ Addr diversity (bit 7) = true
##                                       ^^^^^^^^ Implicit val = 0x12345678 = __ehdr_start + 0x12345678
##                                                ^^^^ Discr = 45
##                                                      ^^ Key (bits 5..6) = DA
# HEX-NEXT: 0x00030460 00000000 2e000020 00000000 2f000020
##                     ^^^^^^^^ No implicit val (rela reloc due val wider than 32 bits)
##                              ^^^^ Discr = 46
##                                    ^^ Key (bits 5..6) = DA
##                                       ^^^^^^^^ No implicit val (rela reloc due to val wider than 32 bits)
##                                                ^^^^ Discr = 47
##                                                      ^^ Key (bits 5..6) = DA
# HEX-NEXT: 0x00030470 00000000 30000020 00000000 31000020
##                     ^^^^^^^^ No implicit val (rela reloc due val wider than 32 bits)
##                              ^^^^ Discr = 48
##                                    ^^ Key (bits 5..6) = DA
##                                       ^^^^^^^^ No implicit val (rela reloc due to a preemptible symbol)
##                                                ^^^^ Discr = 49
##                                                      ^^ Key (bits 5..6) = DA
# HEX-NEXT: 0x00030480 00000000 32000000 77000000 00330000
##                     ^^^^^^^^ No implicit val (rela reloc due to a preemptible symbol)
##                              ^^^^ Discr = 50
##                                    ^^ Key (bits 5..6) = IA
##                                         ^^^^^^ ^^ No implicit val (rela reloc due to odd offset)
##                                                  ^^^^ Discr = 51
# HEX-NEXT: 0x00030490 20774504 03003400 0020{{\ }}
##                     ^^ Key (bits 5..6) = DA
##                         ^^^^ ^^^^ Implicit val = 0x30445 = 0x30440 + 5 = .test + 5
##                                  ^^^^ Discr = 52
##                                         ^^ Key (bits 5..6) = DA

#--- main.s

.section .test, "aw"
.p2align 3
.quad (__ehdr_start + 1)@AUTH(da,42)
.quad (.test + 2)@AUTH(ia,43)
.quad (__ehdr_start - 3)@AUTH(ia,44,addr)
.quad (__ehdr_start + 0x12345678)@AUTH(da,45)
## Addend wider than 32 bits, not enough room for storing implicitly, would go to rela
.quad (__ehdr_start + 0x123456789A)@AUTH(da,46)
## Negative addend wider than 32 bits, not enough room for storing implicitly, would go to rela
.quad (__ehdr_start - 0x123456789A)@AUTH(da,47)
## INT32_MAX plus non-zero .test is wider than 32 bits, not enough room for storing implicitly, would go to rela
.quad (.test + 0x7FFFFFFF)@AUTH(da,48)
.quad (zed2 + 0x1111)@AUTH(da,49)
.quad bar2@AUTH(ia,50)
.byte 0x77
.quad (__ehdr_start + 4)@AUTH(da,51)
.byte 0x77
.quad (.test + 5)@AUTH(da,52)

#--- empty-relr.s

## .relr.auth.dyn relocations that do not fit 32 bits are moved to .rela.dyn.
## In this case .relr.auth.dyn will be made empty, but
## removeUnusedSyntheticSections fails to remove the section.

# RUN: llvm-mc -filetype=obj -triple=aarch64 empty-relr.s -o empty-relr.o
# RUN: ld.lld -pie -z pack-relative-relocs empty-relr.o -o empty-relr
# RUN: llvm-readelf -S -d -r empty-relr | FileCheck --check-prefixes=EMPTY-RELR %s

# EMPTY-RELR:      Section Headers:
# EMPTY-RELR-NEXT: Name Type Address Off Size ES Flg Lk Inf Al
# EMPTY-RELR:      .rela.dyn RELA {{0*}}[[ADDR1:.+]] {{0*}}[[ADDR1]] 000018 18 A 0 0 8
# EMPTY-RELR:      .relr.auth.dyn AARCH64_AUTH_RELR {{0*}}[[ADDR2:.+]] {{0*}}[[ADDR2]] 000000 08 A 0 0 8

# EMPTY-RELR:      Dynamic section at offset {{.+}} contains 12 entries
# EMPTY-RELR-NOT:  (AARCH64_AUTH_RELR)
# EMPTY-RELR-NOT:  (AARCH64_AUTH_RELRSZ)
# EMPTY-RELR-NOT:  (AARCH64_AUTH_RELRENT)
# EMPTY-RELR:      0x0000000000000007 (RELA) 0x[[ADDR1]]
# EMPTY-RELR-NEXT: 0x0000000000000008 (RELASZ) 24 (bytes)
# EMPTY-RELR-NEXT: 0x0000000000000009 (RELAENT) 24 (bytes)

# EMPTY-RELR:      Relocation section '.rela.dyn' at offset {{.+}} contains 1 entries:
# EMPTY-RELR-NEXT:     Offset             Info             Type               Symbol's Value  Symbol's Name + Addend
# EMPTY-RELR-NEXT: 0000000000030320  0000000000000411 R_AARCH64_AUTH_RELATIVE           8003031f
# EMPTY-RELR-EMPTY:
# EMPTY-RELR-NEXT: Relocation section '.relr.auth.dyn' at offset {{.+}} contains 0 entries:
# EMPTY-RELR-NEXT: Index: Entry Address Symbolic Address

.section .test, "aw"
.p2align 3
.quad (.test + 0x7FFFFFFF)@AUTH(da,42)

#--- empty-rela.s

## .relr.auth.dyn relocations that do not fit 32 bits are moved to .rela.dyn.
## If this scenario does not happen, .rela.dyn will remain empty,
## but removeUnusedSyntheticSections fails to remove the section.

# RUN: llvm-mc -filetype=obj -triple=aarch64 empty-rela.s -o empty-rela.o
# RUN: ld.lld -pie -z pack-relative-relocs empty-rela.o -o empty-rela
# RUN: llvm-readelf -S -d -r empty-rela | FileCheck --check-prefixes=EMPTY-RELA %s
# RUN: ld.lld -r -z pack-relative-relocs empty-rela.o -o empty-rela.ro
# RUN: llvm-readelf -S empty-rela.ro | FileCheck --check-prefixes=EMPTY-RELA-RO %s

# EMPTY-RELA:      Section Headers:
# EMPTY-RELA-NEXT: Name Type Address Off Size ES Flg Lk Inf Al
# EMPTY-RELA:      .rela.dyn RELA {{0*}}[[ADDR1:.+]] {{0*}}[[ADDR1]] 000000 18 A 0 0 8
# EMPTY-RELA:      .relr.auth.dyn AARCH64_AUTH_RELR {{0*}}[[ADDR2:.+]] {{0*}}[[ADDR2]] 000008 08 A 0 0 8

# EMPTY-RELA:      Dynamic section at offset {{.+}} contains 12 entries
# EMPTY-RELA-NOT:  (RELR)
# EMPTY-RELA-NOT:  (RELRSZ)
# EMPTY-RELA-NOT:  (RELRENT)
# EMPTY-RELA:      0x0000000070000012 (AARCH64_AUTH_RELR) 0x[[ADDR2]]
# EMPTY-RELA-NEXT: 0x0000000070000011 (AARCH64_AUTH_RELRSZ) 8 (bytes)
# EMPTY-RELA-NEXT: 0x0000000070000013 (AARCH64_AUTH_RELRENT) 8 (bytes)

# EMPTY-RELA:      Relocation section '.rela.dyn' at offset {{.+}} contains 0 entries:
# EMPTY-RELA-NEXT:     Offset             Info             Type               Symbol's Value  Symbol's Name
# EMPTY-RELA-EMPTY:
# EMPTY-RELA-NEXT: Relocation section '.relr.auth.dyn' at offset {{.+}} contains 1 entries:
# EMPTY-RELA-NEXT: Index: Entry Address Symbolic Address
<<<<<<< HEAD
# EMPTY-RELA-NEXT: 0000: 0000000000030310 0000000000030310 $d.0
=======
# EMPTY-RELA-NEXT: 0000: 0000000000030310 0000000000030310 $d
>>>>>>> 9c4aab8c

# EMPTY-RELA-RO-NOT: .rela.dyn

.section .test, "aw"
.p2align 3
.quad (.test + 0x12345678)@AUTH(da,42)<|MERGE_RESOLUTION|>--- conflicted
+++ resolved
@@ -68,19 +68,11 @@
 # RELR-EMPTY:
 # RELR-NEXT: Relocation section '.relr.auth.dyn' at offset 0x[[ADDR2]] contains 5 entries:
 # RELR-NEXT: Index: Entry Address Symbolic Address
-<<<<<<< HEAD
-# RELR-NEXT: 0000: 0000000000030440 0000000000030440 $d.0
-# RELR-NEXT: 0001: 000000000000000f 0000000000030448 $d.0 + 0x8
-# RELR-NEXT:  0000000000030450 $d.0 + 0x10
-# RELR-NEXT:  0000000000030458 $d.0 + 0x18
-# RELR-NEXT: 0002: 0000000000030492 0000000000030492 $d.0 + 0x52
-=======
 # RELR-NEXT: 0000: 0000000000030440 0000000000030440 $d
 # RELR-NEXT: 0001: 000000000000000f 0000000000030448 $d + 0x8
 # RELR-NEXT:  0000000000030450 $d + 0x10
 # RELR-NEXT:  0000000000030458 $d + 0x18
 # RELR-NEXT: 0002: 0000000000030492 0000000000030492 $d + 0x52
->>>>>>> 9c4aab8c
 
 # HEX:      Hex dump of section '.test':
 # HEX-NEXT: 0x00030440 01000000 2a000020 42040300 2b000000
@@ -209,11 +201,7 @@
 # EMPTY-RELA-EMPTY:
 # EMPTY-RELA-NEXT: Relocation section '.relr.auth.dyn' at offset {{.+}} contains 1 entries:
 # EMPTY-RELA-NEXT: Index: Entry Address Symbolic Address
-<<<<<<< HEAD
-# EMPTY-RELA-NEXT: 0000: 0000000000030310 0000000000030310 $d.0
-=======
 # EMPTY-RELA-NEXT: 0000: 0000000000030310 0000000000030310 $d
->>>>>>> 9c4aab8c
 
 # EMPTY-RELA-RO-NOT: .rela.dyn
 
