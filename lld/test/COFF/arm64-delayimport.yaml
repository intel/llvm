# REQUIRES: aarch64

# RUN: yaml2obj %s -o %t.obj
# RUN: lld-link /entry:main /subsystem:console /out:%t.exe %t.obj %p/Inputs/library-arm64.lib /alternatename:__delayLoadHelper2=main /delayload:library.dll
# RUN: llvm-objdump --no-print-imm-hex -d %t.exe | FileCheck %s --check-prefix DISASM
# RUN: llvm-readobj --coff-imports %t.exe | FileCheck %s -check-prefix IMPORTS

# DISASM:  140001014:      d0000011        adrp    x17, 0x140003000
# DISASM:  140001018:      91002231        add     x17, x17, #8
# DISASM:  14000101c:      14000001        b       0x140001020 <.text+0x20>
# DISASM:  140001020:      a9b27bfd        stp     x29, x30, [sp, #-224]!
# DISASM:  140001024:      910003fd        mov     x29, sp
# DISASM:  140001028:      a90107e0        stp     x0, x1, [sp, #16]
# DISASM:  14000102c:      a9020fe2        stp     x2, x3, [sp, #32]
# DISASM:  140001030:      a90317e4        stp     x4, x5, [sp, #48]
# DISASM:  140001034:      a9041fe6        stp     x6, x7, [sp, #64]
<<<<<<< HEAD
# DISASM:  140001038:      ad0287e0        stp     q0, q1, [sp, #80]
# DISASM:  14000103c:      ad038fe2        stp     q2, q3, [sp, #112]
# DISASM:  140001040:      ad0497e4        stp     q4, q5, [sp, #144]
# DISASM:  140001044:      ad059fe6        stp     q6, q7, [sp, #176]
# DISASM:  140001048:      aa1103e1        mov     x1, x17
# DISASM:  14000104c:      b0000000        adrp    x0, 0x140002000
# DISASM:  140001050:      91000000        add     x0, x0, #0
# DISASM:  140001054:      90000002        adrp    x2, 0x140001000 <.text>
# DISASM:  140001058:      91000042        add     x2, x2, #0
# DISASM:  14000105c:      d63f0040        blr     x2
# DISASM:  140001060:      aa0003f0        mov     x16, x0
# DISASM:  140001064:      ad459fe6        ldp     q6, q7, [sp, #176]
# DISASM:  140001068:      ad4497e4        ldp     q4, q5, [sp, #144]
# DISASM:  14000106c:      ad438fe2        ldp     q2, q3, [sp, #112]
# DISASM:  140001070:      ad4287e0        ldp     q0, q1, [sp, #80]
# DISASM:  140001074:      a9441fe6        ldp     x6, x7, [sp, #64]
# DISASM:  140001078:      a94317e4        ldp     x4, x5, [sp, #48]
# DISASM:  14000107c:      a9420fe2        ldp     x2, x3, [sp, #32]
# DISASM:  140001080:      a94107e0        ldp     x0, x1, [sp, #16]
# DISASM:  140001084:      a8cd7bfd        ldp     x29, x30, [sp], #208
# DISASM:  140001088:      d61f0200        br      x16
=======
# DISASM:  140001038:      f9002be8        str     x8,     [sp, #80]
# DISASM:  14000103c:      ad0307e0        stp     q0, q1, [sp, #96]
# DISASM:  140001040:      ad040fe2        stp     q2, q3, [sp, #128]
# DISASM:  140001044:      ad0517e4        stp     q4, q5, [sp, #160]
# DISASM:  140001048:      ad061fe6        stp     q6, q7, [sp, #192]
# DISASM:  14000104c:      aa1103e1        mov     x1, x17
# DISASM:  140001050:      b0000000        adrp    x0, 0x140002000
# DISASM:  140001054:      91000000        add     x0, x0, #0
# DISASM:  140001058:      90000002        adrp    x2, 0x140001000 <.text>
# DISASM:  14000105c:      91000042        add     x2, x2, #0
# DISASM:  140001060:      d63f0040        blr     x2
# DISASM:  140001064:      aa0003f0        mov     x16, x0
# DISASM:  140001068:      ad461fe6        ldp     q6, q7, [sp, #192]
# DISASM:  14000106c:      ad4517e4        ldp     q4, q5, [sp, #160]
# DISASM:  140001070:      ad440fe2        ldp     q2, q3, [sp, #128]
# DISASM:  140001074:      ad4307e0        ldp     q0, q1, [sp, #96]
# DISASM:  140001078:      f9402be8        ldr     x8,     [sp, #80]
# DISASM:  14000107c:      a9441fe6        ldp     x6, x7, [sp, #64]
# DISASM:  140001080:      a94317e4        ldp     x4, x5, [sp, #48]
# DISASM:  140001084:      a9420fe2        ldp     x2, x3, [sp, #32]
# DISASM:  140001088:      a94107e0        ldp     x0, x1, [sp, #16]
# DISASM:  14000108c:      a8ce7bfd        ldp     x29, x30, [sp], #224
# DISASM:  140001090:      d61f0200        br      x16
>>>>>>> 54c4ef26

# IMPORTS: Format: COFF-ARM64
# IMPORTS: Arch: aarch64
# IMPORTS: AddressSize: 64bit
# IMPORTS: DelayImport {
# IMPORTS:   Name: library.dll
# IMPORTS:   Attributes: 0x1
# IMPORTS:   ModuleHandle: 0x3000
# IMPORTS:   ImportAddressTable: 0x3008
# IMPORTS:   ImportNameTable: 0x2040
# IMPORTS:   BoundDelayImportTable: 0x0
# IMPORTS:   UnloadDelayImportTable: 0x0
# IMPORTS:   Import {
# IMPORTS:     Symbol: function (0)
# IMPORTS:     Address: 0x140001014
# IMPORTS:   }
# IMPORTS: }

--- !COFF
header:
  Machine:         IMAGE_FILE_MACHINE_ARM64
  Characteristics: [  ]
sections:
  - Name:            .text
    Characteristics: [ IMAGE_SCN_CNT_CODE, IMAGE_SCN_MEM_EXECUTE, IMAGE_SCN_MEM_READ ]
    Alignment:       4
    SectionData:     00000094C0035FD6
    Relocations:
      - VirtualAddress:  0
        SymbolName:      function
        Type:            IMAGE_REL_ARM64_BRANCH26
symbols:
  - Name:            .text
    Value:           0
    SectionNumber:   1
    SimpleType:      IMAGE_SYM_TYPE_NULL
    ComplexType:     IMAGE_SYM_DTYPE_NULL
    StorageClass:    IMAGE_SYM_CLASS_STATIC
    SectionDefinition:
      Length:          8
      NumberOfRelocations: 1
      NumberOfLinenumbers: 0
      CheckSum:        0
      Number:          1
  - Name:            main
    Value:           0
    SectionNumber:   1
    SimpleType:      IMAGE_SYM_TYPE_NULL
    ComplexType:     IMAGE_SYM_DTYPE_NULL
    StorageClass:    IMAGE_SYM_CLASS_EXTERNAL
  - Name:            function
    Value:           0
    SectionNumber:   0
    SimpleType:      IMAGE_SYM_TYPE_NULL
    ComplexType:     IMAGE_SYM_DTYPE_NULL
    StorageClass:    IMAGE_SYM_CLASS_EXTERNAL
...<|MERGE_RESOLUTION|>--- conflicted
+++ resolved
@@ -14,29 +14,6 @@
 # DISASM:  14000102c:      a9020fe2        stp     x2, x3, [sp, #32]
 # DISASM:  140001030:      a90317e4        stp     x4, x5, [sp, #48]
 # DISASM:  140001034:      a9041fe6        stp     x6, x7, [sp, #64]
-<<<<<<< HEAD
-# DISASM:  140001038:      ad0287e0        stp     q0, q1, [sp, #80]
-# DISASM:  14000103c:      ad038fe2        stp     q2, q3, [sp, #112]
-# DISASM:  140001040:      ad0497e4        stp     q4, q5, [sp, #144]
-# DISASM:  140001044:      ad059fe6        stp     q6, q7, [sp, #176]
-# DISASM:  140001048:      aa1103e1        mov     x1, x17
-# DISASM:  14000104c:      b0000000        adrp    x0, 0x140002000
-# DISASM:  140001050:      91000000        add     x0, x0, #0
-# DISASM:  140001054:      90000002        adrp    x2, 0x140001000 <.text>
-# DISASM:  140001058:      91000042        add     x2, x2, #0
-# DISASM:  14000105c:      d63f0040        blr     x2
-# DISASM:  140001060:      aa0003f0        mov     x16, x0
-# DISASM:  140001064:      ad459fe6        ldp     q6, q7, [sp, #176]
-# DISASM:  140001068:      ad4497e4        ldp     q4, q5, [sp, #144]
-# DISASM:  14000106c:      ad438fe2        ldp     q2, q3, [sp, #112]
-# DISASM:  140001070:      ad4287e0        ldp     q0, q1, [sp, #80]
-# DISASM:  140001074:      a9441fe6        ldp     x6, x7, [sp, #64]
-# DISASM:  140001078:      a94317e4        ldp     x4, x5, [sp, #48]
-# DISASM:  14000107c:      a9420fe2        ldp     x2, x3, [sp, #32]
-# DISASM:  140001080:      a94107e0        ldp     x0, x1, [sp, #16]
-# DISASM:  140001084:      a8cd7bfd        ldp     x29, x30, [sp], #208
-# DISASM:  140001088:      d61f0200        br      x16
-=======
 # DISASM:  140001038:      f9002be8        str     x8,     [sp, #80]
 # DISASM:  14000103c:      ad0307e0        stp     q0, q1, [sp, #96]
 # DISASM:  140001040:      ad040fe2        stp     q2, q3, [sp, #128]
@@ -60,7 +37,6 @@
 # DISASM:  140001088:      a94107e0        ldp     x0, x1, [sp, #16]
 # DISASM:  14000108c:      a8ce7bfd        ldp     x29, x30, [sp], #224
 # DISASM:  140001090:      d61f0200        br      x16
->>>>>>> 54c4ef26
 
 # IMPORTS: Format: COFF-ARM64
 # IMPORTS: Arch: aarch64
