--- conflicted
+++ resolved
@@ -167,10 +167,7 @@
   SyncStream(SyncStream &&o) : e(o.e), level(o.level), buf(std::move(o.buf)) {}
   ~SyncStream();
   StringRef str() { return os.str(); }
-<<<<<<< HEAD
-=======
   uint64_t tell() { return os.tell(); }
->>>>>>> 93e44d24
 };
 
 [[noreturn]] void exitLld(int val);
