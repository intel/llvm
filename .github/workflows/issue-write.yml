name: Comment on an issue

on:
  workflow_run:
    workflows:
      - "Check code formatting"
      - "Check for private emails used in PRs"
      - "PR Request Release Note"
    types:
      - completed

permissions:
  contents: read

jobs:
  pr-comment:
    runs-on: ubuntu-latest
    permissions:
      pull-requests: write
    if: >
      github.event.workflow_run.event == 'pull_request' &&
      (
        github.event.workflow_run.conclusion == 'success' ||
        github.event.workflow_run.conclusion == 'failure'
      )
    steps:
      - name: Fetch Sources
        uses: actions/checkout@11bd71901bbe5b1630ceea73d27597364c9af683 # v4.2.2
        with:
          sparse-checkout: |
            .github/workflows/unprivileged-download-artifact/action.yml
          sparse-checkout-cone-mode: false
      - name: 'Download artifact'
        uses: ./.github/workflows/unprivileged-download-artifact
        id: download-artifact
        with:
          run-id: ${{ github.event.workflow_run.id }}
          artifact-name: workflow-args

      - name: 'Comment on PR'
        if: steps.download-artifact.outputs.artifact-id != ''
<<<<<<< HEAD
        uses: actions/github-script@v7
=======
        uses: actions/github-script@ffc2c79a5b2490bd33e0a41c1de74b877714d736 # v3.2.0
>>>>>>> 705decc8
        with:
          github-token: ${{ secrets.GITHUB_TOKEN }}
          script: |
            var fs = require('fs');
            const comments = JSON.parse(fs.readFileSync('./comments'));
            if (!comments || comments.length == 0) {
              return;
            }

            let runInfo = await github.actions.getWorkflowRun({
              owner: context.repo.owner,
              repo: context.repo.repo,
              run_id: context.payload.workflow_run.id
            });

            console.log(runInfo);


            // Query to find the number of the pull request that triggered this job.
            // The associated pull requests are based off of the branch name, so if
            // you create a pull request for a branch, close it, and then create
            // another pull request with the same branch, then this query will return
            // two associated pull requests.  This is why we have to fetch all the
            // associated pull requests and then iterate through them to find the
            // one that is open.
            const gql_query = `
              query($repo_owner : String!, $repo_name : String!, $branch: String!) {
                repository(owner: $repo_owner, name: $repo_name) {
                  ref (qualifiedName: $branch) {
                    associatedPullRequests(first: 100) {
                      nodes {
                        baseRepository {
                          owner {
                            login
                          }
                        }
                        number
                        state
                      }
                    }
                  }
                }
              }
            `
            const gql_variables = {
              repo_owner: runInfo.data.head_repository.owner.login,
              repo_name: runInfo.data.head_repository.name,
              branch: runInfo.data.head_branch
            }
            const gql_result = await github.graphql(gql_query, gql_variables);
            console.log(gql_result);
            // If the branch for the PR was deleted before this job has a chance
            // to run, then the ref will be null.  This can happen if someone:
            // 1. Rebase the PR, which triggers some workflow.
            // 2. Immediately merges the PR and deletes the branch.
            // 3. The workflow finishes and triggers this job.
            if (!gql_result.repository.ref) {
              console.log("Ref has been deleted");
              return;
            }
            console.log(gql_result.repository.ref.associatedPullRequests.nodes);

            var pr_number = 0;
            gql_result.repository.ref.associatedPullRequests.nodes.forEach((pr) => {

              // The largest PR number is the one we care about.  The only way
              // to have more than one associated pull requests is if all the
              // old pull requests are in the closed state.
              if (pr.baseRepository.owner.login = context.repo.owner && pr.number > pr_number) {
                pr_number = pr.number;
              }
            });
            if (pr_number == 0) {
              console.log("Error retrieving pull request number");
              return;
            }
            
            await comments.forEach(function (comment) {
              if (comment.id) {
                // Security check: Ensure that this comment was created by
                // the github-actions bot, so a malicious input won't overwrite
                // a user's comment.
                github.issues.getComment({
                  owner: context.repo.owner,
                  repo: context.repo.repo,
                  comment_id: comment.id
                }).then((old_comment) => {
                  console.log(old_comment);
                  if (old_comment.data.user.login != "github-actions[bot]") {
                    console.log("Invalid comment id: " + comment.id);
                    return;
                  }
                  github.issues.updateComment({
                    owner: context.repo.owner,
                    repo: context.repo.repo,
                    issue_number: pr_number,
                    comment_id: comment.id,
                    body: comment.body
                  });
                });
              } else {
                github.issues.createComment({
                  owner: context.repo.owner,
                  repo: context.repo.repo,
                  issue_number: pr_number,
                  body: comment.body
                });
              }
            });

      - name: Dump comments file
        if: >-
          always() &&
          steps.download-artifact.outputs.artifact-id != ''
        run: cat comments<|MERGE_RESOLUTION|>--- conflicted
+++ resolved
@@ -39,11 +39,7 @@
 
       - name: 'Comment on PR'
         if: steps.download-artifact.outputs.artifact-id != ''
-<<<<<<< HEAD
         uses: actions/github-script@v7
-=======
-        uses: actions/github-script@ffc2c79a5b2490bd33e0a41c1de74b877714d736 # v3.2.0
->>>>>>> 705decc8
         with:
           github-token: ${{ secrets.GITHUB_TOKEN }}
           script: |
