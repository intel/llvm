name: Comment on an issue

on:
  workflow_run:
    workflows:
      - "Check code formatting"
      - "Check for private emails used in PRs"
      - "PR Request Release Note"
    types:
      - completed

permissions:
  contents: read

jobs:
  pr-comment:
    runs-on: ubuntu-24.04
    permissions:
      pull-requests: write
    if: >
      github.event.workflow_run.event == 'pull_request' &&
      (
        github.event.workflow_run.conclusion == 'success' ||
        github.event.workflow_run.conclusion == 'failure'
      )
    steps:
      - name: Fetch Sources
        uses: actions/checkout@11bd71901bbe5b1630ceea73d27597364c9af683 # v4.2.2
        with:
          sparse-checkout: |
            .github/workflows/unprivileged-download-artifact/action.yml
          sparse-checkout-cone-mode: false
      - name: 'Download artifact'
        uses: ./.github/workflows/unprivileged-download-artifact
        id: download-artifact
        with:
          run-id: ${{ github.event.workflow_run.id }}
          artifact-name: workflow-args

      - name: 'Comment on PR'
        if: steps.download-artifact.outputs.artifact-id != ''
<<<<<<< HEAD
        uses: actions/github-script@ffc2c79a5b2490bd33e0a41c1de74b877714d736 # v3.2.0
=======
        uses: actions/github-script@60a0d83039c74a4aee543508d2ffcb1c3799cdea # v7.0.1
>>>>>>> d465594a
        with:
          github-token: ${{ secrets.GITHUB_TOKEN }}
          script: |
            var fs = require('fs');
            const comments = JSON.parse(fs.readFileSync('./comments'));
            if (!comments || comments.length == 0) {
              return;
            }

            let runInfo = await github.rest.actions.getWorkflowRun({
              owner: context.repo.owner,
              repo: context.repo.repo,
              run_id: context.payload.workflow_run.id
            });

            console.log(runInfo);


            // Query to find the number of the pull request that triggered this job.
            // The associated pull requests are based off of the branch name, so if
            // you create a pull request for a branch, close it, and then create
            // another pull request with the same branch, then this query will return
            // two associated pull requests.  This is why we have to fetch all the
            // associated pull requests and then iterate through them to find the
            // one that is open.
            const gql_query = `
              query($repo_owner : String!, $repo_name : String!, $branch: String!) {
                repository(owner: $repo_owner, name: $repo_name) {
                  ref (qualifiedName: $branch) {
                    associatedPullRequests(first: 100) {
                      nodes {
                        baseRepository {
                          owner {
                            login
                          }
                        }
                        number
                        state
                      }
                    }
                  }
                }
              }
            `
            const gql_variables = {
              repo_owner: runInfo.data.head_repository.owner.login,
              repo_name: runInfo.data.head_repository.name,
              branch: runInfo.data.head_branch
            }
            const gql_result = await github.graphql(gql_query, gql_variables);
            console.log(gql_result);
            // If the branch for the PR was deleted before this job has a chance
            // to run, then the ref will be null.  This can happen if someone:
            // 1. Rebase the PR, which triggers some workflow.
            // 2. Immediately merges the PR and deletes the branch.
            // 3. The workflow finishes and triggers this job.
            if (!gql_result.repository.ref) {
              console.log("Ref has been deleted");
              return;
            }
            console.log(gql_result.repository.ref.associatedPullRequests.nodes);

            var pr_number = 0;
            gql_result.repository.ref.associatedPullRequests.nodes.forEach((pr) => {

              // The largest PR number is the one we care about.  The only way
              // to have more than one associated pull requests is if all the
              // old pull requests are in the closed state.
              if (pr.baseRepository.owner.login = context.repo.owner && pr.number > pr_number) {
                pr_number = pr.number;
              }
            });
            if (pr_number == 0) {
              console.log("Error retrieving pull request number");
              return;
            }
            
            await comments.forEach(function (comment) {
              if (comment.id) {
                // Security check: Ensure that this comment was created by
                // the github-actions bot, so a malicious input won't overwrite
                // a user's comment.
                github.rest.issues.getComment({
                  owner: context.repo.owner,
                  repo: context.repo.repo,
                  comment_id: comment.id
                }).then((old_comment) => {
                  console.log(old_comment);
                  if (old_comment.data.user.login != "github-actions[bot]") {
                    console.log("Invalid comment id: " + comment.id);
                    return;
                  }
                  github.rest.issues.updateComment({
                    owner: context.repo.owner,
                    repo: context.repo.repo,
                    issue_number: pr_number,
                    comment_id: comment.id,
                    body: comment.body
                  });
                });
              } else {
                github.rest.issues.createComment({
                  owner: context.repo.owner,
                  repo: context.repo.repo,
                  issue_number: pr_number,
                  body: comment.body
                });
              }
            });

      - name: Dump comments file
        if: >-
          always() &&
          steps.download-artifact.outputs.artifact-id != ''
        run: cat comments<|MERGE_RESOLUTION|>--- conflicted
+++ resolved
@@ -39,11 +39,7 @@
 
       - name: 'Comment on PR'
         if: steps.download-artifact.outputs.artifact-id != ''
-<<<<<<< HEAD
-        uses: actions/github-script@ffc2c79a5b2490bd33e0a41c1de74b877714d736 # v3.2.0
-=======
         uses: actions/github-script@60a0d83039c74a4aee543508d2ffcb1c3799cdea # v7.0.1
->>>>>>> d465594a
         with:
           github-token: ${{ secrets.GITHUB_TOKEN }}
           script: |
