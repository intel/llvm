name: Reusable SYCL Windows build workflow

on:
  workflow_call:
    inputs:
      build_cache_suffix:
        type: string
        required: false
        default: "default"
      build_configure_extra_args:
        type: string
        required: false
      build_target:
        type: string
        required: false
        default: sycl-toolchain
      changes:
        type: string
        description: 'Filter matches for the changed files in the PR'
        default: '[llvm, clang, sycl, llvm_spirv, xptifw, libclc, libdevice]'
        required: false
      ref:
        type: string
        required: False
      artifact_archive_name:
        type: string
        default: llvm_sycl.tar.gz
      retention-days:
        description: 'Artifacts retention period'
        type: string
        default: 3
      e2e_binaries_artifact:
        type: string
        required: false
      cxx:
        type: string
        required: false
        default: "cl"
      pack_release:
        type: string
        required: false

    outputs:
      build_conclusion:
        value: ${{ jobs.build.outputs.build_conclusion }}
      artifact_archive_name:
        value: ${{ inputs.artifact_archive_name }}

  workflow_dispatch:
    inputs:
      changes:
        description: 'Filter matches for the changed files in the PR'
        type: choice
        options:
          - "[]"
          - '[sycl]'
          - '[llvm, clang, sycl, llvm_spirv, xptifw, libclc, libdevice]'
      build_cache_suffix:
        type: choice
        options:
          - "default"
      build_configure_extra_args:
        type: string
        required: false
      build_target:
        type: choice
        options:
          - "sycl-toolchain"
          - "all"
      artifact_archive_name:
        type: choice
        options:
          - 'llvm_sycl.tar.gz'
        default:
      retention-days:
        type: choice
        options:
          - 3
      cxx:
        type: choice
        options:
          - cl
          - icx
      pack_release:
        type: string
        required: false
          
permissions: read-all

jobs:
  build:
    name: Build + LIT
    runs-on: [Windows, build]
    environment: WindowsCILock
    outputs:
      build_conclusion: ${{ steps.build.conclusion }}
    steps:
    - name:  Detect hung tests
      if: always()
      shell: powershell
      run: |
        Invoke-WebRequest -Uri "https://raw.githubusercontent.com/intel/llvm/refs/heads/sycl/devops/scripts/windows_detect_hung_tests.ps1" -OutFile "windows_detect_hung_tests.ps1" -Headers @{Authorization = "Bearer ${{ github.token }}"}
        powershell.exe -File windows_detect_hung_tests.ps1
        $exitCode = $LASTEXITCODE
        Remove-Item -Path "windows_detect_hung_tests.ps1"
        exit $exitCode
    - uses: actions/checkout@v4
      with:
        sparse-checkout: |
          devops/actions
    - uses: ilammy/msvc-dev-cmd@0b201ec74fa43914dc39ae48a89fd1d8cb592756
      with:
        arch: amd64
    - name: Setup oneAPI env
      uses: ./devops/actions/setup_windows_oneapi_env
      if: ${{ always() && !cancelled() && inputs.cxx == 'icx' }}
    - name: Set env
      run: |
        git config --system core.longpaths true
        git config --global core.autocrlf false
        echo "C:\Program Files\Git\usr\bin" | Out-File -FilePath $env:GITHUB_PATH -Encoding utf8 -Append
        echo "CCACHE_DIR=D:\github\_work\cache\${{ inputs.build_cache_suffix }}" | Out-File -FilePath $env:GITHUB_ENV -Encoding utf8 -Append
        echo "CCACHE_MAXSIZE=10G" | Out-File -FilePath $env:GITHUB_ENV -Encoding utf8 -Append
        echo "LIT_OPTS='-j$env:NUMBER_OF_PROCESSORS $LIT_OPTS'" | Out-File -FilePath $env:GITHUB_ENV -Encoding utf8 -Append
    - name: Register cleanup after job is finished
      uses: ./devops/actions/cleanup
    - uses: ./devops/actions/cached_checkout
      with:
        path: src
        ref: ${{ inputs.ref || github.sha }}
        cache_path: "D:\\\\github\\\\_work\\\\repo_cache\\\\"
    - name: Configure
      shell: cmd
      env:
         ARGS: ${{ inputs.build_configure_extra_args }}
      # TODO switch to clang-cl and lld when this is fixed https://github.com/oneapi-src/level-zero/issues/83
      run: |
        mkdir build
        mkdir install
        IF NOT EXIST D:\github\_work\cache MKDIR D:\github\_work\cache
        IF NOT EXIST D:\github\_work\cache\${{inputs.build_cache_suffix}} MKDIR D:\github\_work\cache\${{inputs.build_cache_suffix}}
        python.exe src/buildbot/configure.py -o build ^
          --ci-defaults %ARGS% ^
<<<<<<< HEAD
          --cmake-opt="-DCMAKE_C_COMPILER=${{inputs.compiler}}" ^
          --cmake-opt="-DCMAKE_CXX_COMPILER=${{inputs.compiler}}" ^
          --cmake-opt="-DCMAKE_INSTALL_PREFIX=%GITHUB_WORKSPACE%\install" ^
          --cmake-opt="-DCMAKE_CXX_COMPILER_LAUNCHER=ccache" ^
          --cmake-opt="-DCMAKE_C_COMPILER_LAUNCHER=ccache" ^
          --cmake-opt="-DLLVM_INSTALL_UTILS=ON" ^
          --cmake-opt="-DLLVM_EXPERIMENTAL_TARGETS_TO_BUILD=SPIRV" ^
          --cmake-opt="-DSYCL_INSTALL_DEVICE_CONFIG_FILE=ON"
=======
          "-DCMAKE_C_COMPILER=${{inputs.cxx}}" ^
          "-DCMAKE_CXX_COMPILER=${{inputs.cxx}}" ^
          "-DCMAKE_INSTALL_PREFIX=%GITHUB_WORKSPACE%\install" ^
          -DCMAKE_CXX_COMPILER_LAUNCHER=ccache ^
          -DCMAKE_C_COMPILER_LAUNCHER=ccache ^
          -DLLVM_INSTALL_UTILS=ON ^
          -DLLVM_EXPERIMENTAL_TARGETS_TO_BUILD=SPIRV
>>>>>>> 3a0acb8f
    - name: Build
      id: build
      shell: bash
      run: |
        cmake --build build --target ${{ inputs.build_target }}
    - name: check-llvm
      if: always() && !cancelled() && contains(inputs.changes, 'llvm')
      shell: bash
      run: |      
        cmake --build build --target check-llvm
    - name: check-clang
      if: always() && !cancelled() && contains(inputs.changes, 'clang')
      run: |
        cmake --build build --target check-clang
    - name: check-sycl
      if: always() && !cancelled() && contains(inputs.changes, 'sycl')
      shell: bash
      run: |        
         cmake --build build --target check-sycl
    - name: check-sycl-unittests
      if: always() && !cancelled() && contains(inputs.changes, 'sycl')
      run: |
        cmake --build build --target check-sycl-unittests
    - name: check-llvm-spirv
      if: always() && !cancelled() && contains(inputs.changes, 'llvm_spirv')
      run: |
        cmake --build build --target check-llvm-spirv
    - name: check-xptifw
      if: always() && !cancelled() && contains(inputs.changes, 'xptifw')
      run: |
        cmake --build build --target check-xptifw
    - name: check-libdevice
      if: always() && !cancelled() && contains(inputs.changes, 'libdevice')
      run: |
        cmake --build build --target check-libdevice
    - name: Generate/diff new ABI symbols
      if: always() && !cancelled() && contains(inputs.changes, 'sycl')
      shell: bash
      run: |
        LLVM_BIN_PATH="build/bin" python.exe src/sycl/tools/abi_check.py --mode dump_symbols --output build/new_sycl_symbols_windows.dump build/bin/sycl?.dll
        diff -Naur src/sycl/test/abi/sycl_symbols_windows.dump build/new_sycl_symbols_windows.dump || true
    - name: Upload new ABI symbols
      if: always() && !cancelled() && contains(inputs.changes, 'sycl')
      uses: actions/upload-artifact@v4
      with:
        name: sycl_windows_abi_symbols
        path: build/new_sycl_symbols_windows.dump
        retention-days: ${{ inputs.retention-days }}
    - name: Install sycl-toolchain
      if: ${{ always() && !cancelled() && steps.build.conclusion == 'success' }}
      run: |
        cmake --build build --target deploy-sycl-toolchain

    - name: Pack toolchain release
      if: ${{ always() && !cancelled() && steps.build.conclusion == 'success' && inputs.pack_release == 'true' }}
      run: tar -czf ${{ inputs.artifact_archive_name }} -C install .
    - name: Upload toolchain release
      if: ${{ always() && !cancelled() && steps.build.conclusion == 'success' && inputs.pack_release == 'true' }}
      uses: actions/upload-artifact@v4
      with:
        name: sycl_windows_release
        path: ${{ inputs.artifact_archive_name }}
        retention-days: ${{ inputs.retention-days }}

    - name: Install utilities
      if: ${{ always() && !cancelled() && steps.build.conclusion == 'success' }}
      shell: bash
      # TODO replace utility installation with a single CMake target
      run: |
        cmake --build build --target utils/FileCheck/install
        cmake --build build --target utils/count/install
        cmake --build build --target utils/not/install
        cmake --build build --target utils/lit/install
        cmake --build build --target utils/llvm-lit/install
        cmake --build build --target install-llvm-size
        cmake --build build --target install-llvm-cov
        cmake --build build --target install-llvm-profdata
        cmake --build build --target install-compiler-rt
    - name: Pack toolchain
      if: ${{ always() && !cancelled() && steps.build.conclusion == 'success' }}
      shell: bash
      run: |
        tar -czf ${{ inputs.artifact_archive_name }} -C install .
    - name: Upload toolchain
      if: ${{ always() && !cancelled() && steps.build.conclusion == 'success' }}
      uses: actions/upload-artifact@v4
      with:
        name: sycl_windows_default
        path: ${{ inputs.artifact_archive_name }}
        retention-days: ${{ inputs.retention-days }}

    - name: Setup SYCL toolchain
      run: |
        echo "PATH=$env:GITHUB_WORKSPACE\\install\\bin;$env:PATH" | Out-File -FilePath $env:GITHUB_ENV -Encoding utf8 -Append
        echo "LIB=$env:GITHUB_WORKSPACE\\install\\lib;$env:LIB" | Out-File -FilePath $env:GITHUB_ENV -Encoding utf8 -Append

    - name: Build E2E tests
      if: ${{ inputs.e2e_binaries_artifact && always() && !cancelled() && steps.build.conclusion == 'success' }}
      uses: ./devops/actions/run-tests/windows/e2e
      with:
        ref: ${{ inputs.ref || github.sha }}
        testing_mode: build-only
        target_devices: all
        binaries_artifact: ${{ inputs.e2e_binaries_artifact }}
        extra_lit_opts: --param sycl_build_targets="spir"
        cxx: ${{ inputs.cxx }}

    - name:  Detect hung tests
      if: always()
      shell: powershell
      run: |
        Invoke-WebRequest -Uri "https://raw.githubusercontent.com/intel/llvm/refs/heads/sycl/devops/scripts/windows_detect_hung_tests.ps1" -OutFile "windows_detect_hung_tests.ps1" -Headers @{Authorization = "Bearer ${{ github.token }}"}
        powershell.exe -File windows_detect_hung_tests.ps1
        $exitCode = $LASTEXITCODE
        Remove-Item -Path "windows_detect_hung_tests.ps1"
        exit $exitCode<|MERGE_RESOLUTION|>--- conflicted
+++ resolved
@@ -141,24 +141,14 @@
         IF NOT EXIST D:\github\_work\cache\${{inputs.build_cache_suffix}} MKDIR D:\github\_work\cache\${{inputs.build_cache_suffix}}
         python.exe src/buildbot/configure.py -o build ^
           --ci-defaults %ARGS% ^
-<<<<<<< HEAD
-          --cmake-opt="-DCMAKE_C_COMPILER=${{inputs.compiler}}" ^
-          --cmake-opt="-DCMAKE_CXX_COMPILER=${{inputs.compiler}}" ^
-          --cmake-opt="-DCMAKE_INSTALL_PREFIX=%GITHUB_WORKSPACE%\install" ^
-          --cmake-opt="-DCMAKE_CXX_COMPILER_LAUNCHER=ccache" ^
-          --cmake-opt="-DCMAKE_C_COMPILER_LAUNCHER=ccache" ^
-          --cmake-opt="-DLLVM_INSTALL_UTILS=ON" ^
-          --cmake-opt="-DLLVM_EXPERIMENTAL_TARGETS_TO_BUILD=SPIRV" ^
-          --cmake-opt="-DSYCL_INSTALL_DEVICE_CONFIG_FILE=ON"
-=======
           "-DCMAKE_C_COMPILER=${{inputs.cxx}}" ^
           "-DCMAKE_CXX_COMPILER=${{inputs.cxx}}" ^
           "-DCMAKE_INSTALL_PREFIX=%GITHUB_WORKSPACE%\install" ^
           -DCMAKE_CXX_COMPILER_LAUNCHER=ccache ^
           -DCMAKE_C_COMPILER_LAUNCHER=ccache ^
           -DLLVM_INSTALL_UTILS=ON ^
-          -DLLVM_EXPERIMENTAL_TARGETS_TO_BUILD=SPIRV
->>>>>>> 3a0acb8f
+          -DLLVM_EXPERIMENTAL_TARGETS_TO_BUILD=SPIRV ^
+          -DSYCL_INSTALL_DEVICE_CONFIG_FILE=ON
     - name: Build
       id: build
       shell: bash
