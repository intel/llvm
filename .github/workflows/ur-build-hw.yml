--- conflicted
+++ resolved
@@ -123,7 +123,6 @@
     #   also, note: I don't think it's needed anywhere now - I guess we can only use the relative paths...?
     - name: Set working directory as environment variable
       run: |
-<<<<<<< HEAD
         pwd
         echo "${{github.workspace}}"
 
@@ -138,13 +137,7 @@
     #     . .venv/bin/activate
     #     echo "${PWD}/.venv/bin" >> $GITHUB_PATH
     #     pip install -r third_party/requirements.txt
-=======
-        python3 -m venv .venv
-        . .venv/bin/activate
-        echo "$PATH" >> $GITHUB_PATH
-        pip install -r third_party/requirements.txt
-        pip install -r third_party/requirements_testing.txt
->>>>>>> 8f7792b1
+    #     pip install -r third_party/requirements_testing.txt
 
     - name: Download DPC++
       run: |
@@ -217,24 +210,17 @@
     - name: Test adapter specific
       env:
         ZE_ENABLE_LOADER_DEBUG_TRACE: 1
-<<<<<<< HEAD
         ZE_DEBUG: 1
       run: ctest -C ${{matrix.build_type}} --test-dir build --output-on-failure -L "adapter-specific" -E "memcheck" --timeout 600
-=======
-      run: ctest -C ${{matrix.build_type}} --test-dir ${{github.workspace}}/build --output-on-failure -L "adapter-specific" -E "memcheck" --timeout 600 -VV
->>>>>>> 8f7792b1
+
       # Don't run adapter specific tests when building multiple adapters
       if: ${{ matrix.adapter.other_name == '' }}
 
     - name: Test adapters
       env:
         ZE_ENABLE_LOADER_DEBUG_TRACE: 1
-<<<<<<< HEAD
         ZE_DEBUG: 1
       run: env UR_CTS_ADAPTER_PLATFORM="${{matrix.adapter.platform}}" ctest -C ${{matrix.build_type}} --test-dir build --output-on-failure -L "conformance" --timeout 600
-=======
-      run: env UR_CTS_ADAPTER_PLATFORM="${{matrix.adapter.platform}}" ctest -C ${{matrix.build_type}} --test-dir ${{github.workspace}}/build --output-on-failure -L "conformance" --timeout 600 -VV
->>>>>>> 8f7792b1
 
     - name: Get information about platform
       if: ${{ always() }}
