# LLVM Documentation CI
# Part of the LLVM Project, under the Apache License v2.0 with LLVM Exceptions.
# See https://llvm.org/LICENSE.txt for license information.
# SPDX-License-Identifier: Apache-2.0 WITH LLVM-exception

name: "Test documentation build"

permissions:
  contents: read

on:
  push:
    branches:
      - 'main'
    paths:
      - 'llvm/docs/**'
      - 'clang/docs/**'
      - 'clang/include/clang/Basic/AttrDocs.td'
      - 'clang/include/clang/Driver/ClangOptionDocs.td'
      - 'clang/include/clang/Basic/DiagnosticDocs.td'
      - 'clang-tools-extra/docs/**'
      - 'lldb/docs/**'
      - 'libunwind/docs/**'
      - 'libcxx/docs/**'
      - 'libc/docs/**'
      - 'lld/docs/**'
      - 'openmp/docs/**'
      - 'polly/docs/**'
      - 'flang/docs/**'
      - 'flang/include/flang/Optimizer/Dialect/FIROps.td'
      - '.github/workflows/docs.yml'
  pull_request:
    paths:
      - 'llvm/docs/**'
      - 'clang/docs/**'
      - 'clang/include/clang/Basic/AttrDocs.td'
      - 'clang/include/clang/Driver/ClangOptionDocs.td'
      - 'clang/include/clang/Basic/DiagnosticDocs.td'
      - 'clang-tools-extra/docs/**'
      - 'lldb/docs/**'
      - 'libunwind/docs/**'
      - 'libcxx/docs/**'
      - 'libc/docs/**'
      - 'lld/docs/**'
      - 'openmp/docs/**'
      - 'polly/docs/**'
      - 'flang/docs/**'
      - 'flang/include/flang/Optimizer/Dialect/FIROps.td'
      - '.github/workflows/docs.yml'

jobs:
  check-docs-build:
    name: "Test documentation build"
    runs-on: ubuntu-latest
    if: github.repository == 'llvm/llvm-project'
    steps:
      # Don't fetch before checking for file changes to force the file changes
      # action to use the Github API in pull requests. If it's a push to a
      # branch we can't use the Github API to get the diff, so we need to have
      # a local checkout beforehand.
      - name: Fetch LLVM sources (Push)
        if: ${{ github.event_name == 'push' }}
        uses: actions/checkout@v4
        with:
          fetch-depth: 1
      - name: Get subprojects that have doc changes
        id: docs-changed-subprojects
        uses: tj-actions/changed-files@v45
        with:
          files_yaml: |
            llvm:
              - 'llvm/docs/**'
            clang:
              - 'clang/docs/**'
              - 'clang/include/clang/Basic/AttrDocs.td'
              - 'clang/include/clang/Driver/ClangOptionDocs.td'
              - 'clang/include/clang/Basic/DiagnosticDocs.td'
            clang-tools-extra:
              - 'clang-tools-extra/docs/**'
            lldb:
              - 'lldb/docs/**'
            libunwind:
              - 'libunwind/docs/**'
            libcxx:
              - 'libcxx/docs/**'
            libc:
              - 'libc/docs/**'
            lld:
              - 'lld/docs/**'
            openmp:
              - 'openmp/docs/**'
            polly:
              - 'polly/docs/**'
            flang:
              - 'flang/docs/**'
              - 'flang/include/flang/Optimizer/Dialect/FIROps.td'
      - name: Fetch LLVM sources (PR)
        if: ${{ github.event_name == 'pull_request' }}
        uses: actions/checkout@v4
        with:
          fetch-depth: 1
      - name: Setup Python env
        uses: actions/setup-python@v5
        with:
          python-version: '3.11'
          cache: 'pip'
          cache-dependency-path: 'llvm/docs/requirements.txt'
      - name: Install python dependencies
        run: pip install -r llvm/docs/requirements.txt
      - name: Install system dependencies
        run: |
          sudo apt-get update
          # swig and graphviz are lldb specific dependencies
<<<<<<< HEAD
          sudo apt-get install -y cmake ninja-build swig graphviz libhwloc-dev
=======
          sudo apt-get install -y cmake ninja-build swig graphviz
      - name: Setup output folder
        run: mkdir built-docs
>>>>>>> 97f94af3
      - name: Build LLVM docs
        if: steps.docs-changed-subprojects.outputs.llvm_any_changed == 'true'
        run: |
          cmake -B llvm-build -GNinja -DCMAKE_BUILD_TYPE=Release -DLLVM_ENABLE_SPHINX=ON ./llvm
          TZ=UTC ninja -C llvm-build docs-llvm-html docs-llvm-man
          mkdir built-docs/llvm
          cp -r llvm-build/docs/* built-docs/llvm/
      - name: Build Clang docs
        if: steps.docs-changed-subprojects.outputs.clang_any_changed == 'true'
        run: |
          cmake -B clang-build -GNinja -DCMAKE_BUILD_TYPE=Release -DLLVM_ENABLE_PROJECTS="clang" -DLLVM_ENABLE_SPHINX=ON ./llvm
          TZ=UTC ninja -C clang-build docs-clang-html docs-clang-man
          mkdir built-docs/clang
          cp -r clang-build/docs/* built-docs/clang/
      - name: Build clang-tools-extra docs
        if: steps.docs-changed-subprojects.outputs.clang-tools-extra_any_changed == 'true'
        run: |
          cmake -B clang-tools-extra-build -GNinja -DCMAKE_BUILD_TYPE=Release -DLLVM_ENABLE_PROJECTS="clang;clang-tools-extra" -DLLVM_ENABLE_SPHINX=ON ./llvm
          TZ=UTC ninja -C clang-tools-extra-build docs-clang-tools-html docs-clang-tools-man
          mkdir built-docs/clang-tools-extra
          cp -r clang-tools-extra-build/docs/* built-docs/clang-tools-extra/
      - name: Build LLDB docs
        if: steps.docs-changed-subprojects.outputs.lldb_any_changed == 'true'
        run: |
          cmake -B lldb-build -GNinja -DCMAKE_BUILD_TYPE=Release -DLLVM_ENABLE_PROJECTS="clang;lldb" -DLLVM_ENABLE_SPHINX=ON ./llvm
          TZ=UTC ninja -C lldb-build docs-lldb-html docs-lldb-man
          mkdir built-docs/lldb
          cp -r lldb-build/docs/* built-docs/lldb/
      - name: Build libunwind docs
        if: steps.docs-changed-subprojects.outputs.libunwind_any_changed == 'true'
        run: |
          cmake -B libunwind-build -GNinja -DCMAKE_BUILD_TYPE=Release -DLLVM_ENABLE_RUNTIMES="libunwind" -DLLVM_ENABLE_SPHINX=ON ./runtimes
          TZ=UTC ninja -C libunwind-build docs-libunwind-html
          mkdir built-docs/libunwind
          cp -r libunwind-build/docs/* built-docs/libunwind
      - name: Build libcxx docs
        if: steps.docs-changed-subprojects.outputs.libcxx_any_changed == 'true'
        run: |
          cmake -B libcxx-build -GNinja -DCMAKE_BUILD_TYPE=Release -DLLVM_ENABLE_RUNTIMES="libcxxabi;libcxx;libunwind" -DLLVM_ENABLE_SPHINX=ON ./runtimes
          TZ=UTC ninja -C libcxx-build docs-libcxx-html
          mkdir built-docs/libcxx
          cp -r libcxx-build/docs/* built-docs/libcxx/
      - name: Build libc docs
        if: steps.docs-changed-subprojects.outputs.libc_any_changed == 'true'
        run: |
          cmake -B libc-build -GNinja -DCMAKE_BUILD_TYPE=Release -DLLVM_ENABLE_RUNTIMES="libc" -DLLVM_ENABLE_SPHINX=ON ./runtimes
          TZ=UTC ninja -C libc-build docs-libc-html
          mkdir built-docs/libc
          cp -r libc-build/docs/* built-docs/libc/
      - name: Build LLD docs
        if: steps.docs-changed-subprojects.outputs.lld_any_changed == 'true'
        run: |
          cmake -B lld-build -GNinja -DCMAKE_BUILD_TYPE=Release -DLLVM_ENABLE_PROJECTS="lld" -DLLVM_ENABLE_SPHINX=ON ./llvm
          TZ=UTC ninja -C lld-build docs-lld-html
          mkdir built-docs/lld
          cp -r lld-build/docs/* built-docs/lld/
      - name: Build OpenMP docs
        if: steps.docs-changed-subprojects.outputs.openmp_any_changed == 'true'
        run: |
          cmake -B openmp-build -GNinja -DCMAKE_BUILD_TYPE=Release -DLLVM_ENABLE_PROJECTS="clang;openmp" -DLLVM_ENABLE_SPHINX=ON ./llvm
          TZ=UTC ninja -C openmp-build docs-openmp-html
          mkdir built-docs/openmp
          cp -r openmp-build/docs/* built-docs/openmp/
      - name: Build Polly docs
        if: steps.docs-changed-subprojects.outputs.polly_any_changed == 'true'
        run: |
          cmake -B polly-build -GNinja -DCMAKE_BUILD_TYPE=Release -DLLVM_ENABLE_PROJECTS="polly" -DLLVM_ENABLE_SPHINX=ON ./llvm
          TZ=UTC ninja -C polly-build docs-polly-html docs-polly-man
          mkdir built-docs/polly
          cp -r polly-build/docs/* built-docs/polly/
      - name: Build Flang docs
        if: steps.docs-changed-subprojects.outputs.flang_any_changed == 'true'
        run: |
          cmake -B flang-build -GNinja -DCMAKE_BUILD_TYPE=Release -DLLVM_ENABLE_PROJECTS="clang;mlir;flang" -DLLVM_ENABLE_SPHINX=ON ./llvm
          TZ=UTC ninja -C flang-build docs-flang-html
          mkdir built-docs/flang
          cp -r flang-build/docs/* built-docs/flang/
      - name: Upload docs
        uses: actions/upload-artifact@v4
        with:
          name: docs-output
          path: built-docs/<|MERGE_RESOLUTION|>--- conflicted
+++ resolved
@@ -111,13 +111,9 @@
         run: |
           sudo apt-get update
           # swig and graphviz are lldb specific dependencies
-<<<<<<< HEAD
           sudo apt-get install -y cmake ninja-build swig graphviz libhwloc-dev
-=======
-          sudo apt-get install -y cmake ninja-build swig graphviz
       - name: Setup output folder
         run: mkdir built-docs
->>>>>>> 97f94af3
       - name: Build LLVM docs
         if: steps.docs-changed-subprojects.outputs.llvm_any_changed == 'true'
         run: |
