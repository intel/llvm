--- conflicted
+++ resolved
@@ -65,11 +65,7 @@
           fetch-depth: 1
       - name: Get subprojects that have doc changes
         id: docs-changed-subprojects
-<<<<<<< HEAD
         uses: tj-actions/changed-files@v45
-=======
-        uses: tj-actions/changed-files@fea790cb660e33aef4bdf07304e28fedd77dfa13 # v39.2.4
->>>>>>> 705decc8
         with:
           files_yaml: |
             llvm:
@@ -106,11 +102,7 @@
         with:
           fetch-depth: 1
       - name: Setup Python env
-<<<<<<< HEAD
-        uses: actions/setup-python@v5.4.0
-=======
         uses: actions/setup-python@42375524e23c412d93fb67b49958b491fce71c38 # v5.4.0
->>>>>>> 705decc8
         with:
           python-version: '3.11'
           cache: 'pip'
