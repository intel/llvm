--- conflicted
+++ resolved
@@ -95,11 +95,7 @@
             workflow:
               - '.github/workflows/docs.yml'
       - name: Setup Python env
-<<<<<<< HEAD
-        uses: actions/setup-python@42375524e23c412d93fb67b49958b491fce71c38 # v5.4.0
-=======
         uses: actions/setup-python@v5.5.0
->>>>>>> 57023592
         with:
           python-version: '3.11'
           cache: 'pip'
