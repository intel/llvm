--- conflicted
+++ resolved
@@ -106,12 +106,8 @@
     uses: ./.github/workflows/sycl-windows-build.yml
     with:
       ref: ${{ inputs.testing_branch || 'sycl-rel-6_1_0'  }}
-<<<<<<< HEAD
-      build_configure_extra_args: '--no-assertions --add_security_flags=sanitize'
+      build_configure_extra_args: '--disable-jit --no-assertions --add_security_flags=sanitize'
       pack_release: 'true'
-=======
-      build_configure_extra_args: '--disable-jit --no-assertions --add_security_flags=sanitize'
->>>>>>> 8b48a80e
 
       # We upload both Linux/Windows build via Github's "Releases"
       # functionality, make sure Linux/Windows names follow the same pattern.
