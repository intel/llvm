--- conflicted
+++ resolved
@@ -50,7 +50,6 @@
         description: 'Artifacts retention period'
         type: string
         default: 3
-<<<<<<< HEAD
       skip_build:
         description: |
           Build is skipped if set to true. This is used to implement building
@@ -64,10 +63,8 @@
           Reason for skipping the build.
         type: string
         default: "inputs.skip-reason set to true."
-=======
       ref:
         type: string
->>>>>>> e412dd03
         required: false
 
     outputs:
