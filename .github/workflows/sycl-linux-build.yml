--- conflicted
+++ resolved
@@ -196,15 +196,6 @@
         mkdir -p $GITHUB_WORKSPACE/build
         cd $GITHUB_WORKSPACE/build
         python3 $GITHUB_WORKSPACE/src/buildbot/configure.py -w $GITHUB_WORKSPACE \
-<<<<<<< HEAD
-          -s $GITHUB_WORKSPACE/src -o $GITHUB_WORKSPACE/build -t Release \
-          --ci-defaults $ARGS \
-          --cmake-opt=-DCMAKE_C_COMPILER_LAUNCHER=ccache \
-          --cmake-opt=-DCMAKE_CXX_COMPILER_LAUNCHER=ccache \
-          --cmake-opt="-DLLVM_INSTALL_UTILS=ON" \
-          --cmake-opt="-DSYCL_PI_TESTS=OFF" \
-          --cmake-opt="-DLLVM_EXPERIMENTAL_TARGETS_TO_BUILD=SPIRV"
-=======
           -s $GITHUB_WORKSPACE/src -o $GITHUB_WORKSPACE/build \
           -DCMAKE_INSTALL_PREFIX=$GITHUB_WORKSPACE/toolchain \
           -t Release \
@@ -212,8 +203,7 @@
           -DCMAKE_C_COMPILER_LAUNCHER=ccache \
           -DCMAKE_CXX_COMPILER_LAUNCHER=ccache \
           -DLLVM_INSTALL_UTILS=ON \
-          -DNATIVECPU_USE_OCK=Off
->>>>>>> 47f90e60
+          -DNATIVECPU_USE_OCK=ON
     - name: Compile
       id: build
       # Emulate default value for manual dispatch as we've run out of available arguments.
