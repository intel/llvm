name: Reusable SYCL Linux build workflow

on:
  workflow_call:
    inputs:
      cc:
        type: string
        required: false
        default: "gcc"
      cxx:
        type: string
        required: false
        default: "g++"
      build_image:
        type: string
        required: false
        default: "ghcr.io/intel/llvm/ubuntu2404_build:latest"
      build_ref:
        type: string
        required: false
      build_cache_root:
        type: string
        required: true
      build_cache_suffix:
        type: string
        required: false
        default: "default"
      build_configure_extra_args:
        type: string
        required: false
        default: "--hip --cuda --native_cpu"
      build_artifact_suffix:
        type: string
        required: true
      artifact_archive_name:
        type: string
        default: llvm_sycl.tar.zst
      changes:
        type: string
        description: 'Filter matches for the changed files in the PR'
        default: '[llvm, clang, sycl, llvm_spirv, xptifw, libclc, libdevice]'
        required: false
      merge_ref:
        description: |
          Commit-ish to merge post-checkout if non-empty. Must be reachable from
          the default_branch input paramter.
        type: string
        default: 'FETCH_HEAD'
      retention-days:
        description: 'Artifacts retention period'
        type: string
        default: 3
<<<<<<< HEAD
      skip_build:
        description: |
          Build is skipped if set to true. This is used to implement building
          based on a condition, as github currently does not provide a way to
          have dynamic `needs` dependencies between jobs.
        type: boolean
        default: false
        required: false
      skip_reason:
        description: |
          Reason for skipping the build.
        type: string
        default: "inputs.skip-reason set to true."
      ref:
        type: string
        required: false
=======
>>>>>>> 73336f33

    outputs:
      build_conclusion:
        value: ${{ jobs.build.outputs.build_conclusion }}
      artifact_archive_name:
        value: ${{ jobs.build.outputs.artifact_archive_name }}
      artifact_decompress_command:
        value: ${{ jobs.build.outputs.artifact_decompress_command }}

  workflow_dispatch:
    inputs:
      changes:
        description: 'Filter matches for the changed files in the PR'
        type: choice
        options:
          - "[]"
          - '[llvm, clang, sycl, llvm_spirv, xptifw, libclc, libdevice]'
      build_image:
        type: choice
        options:
          - "ghcr.io/intel/llvm/sycl_ubuntu2204_nightly:build"
      cc:
        type: choice
        options:
          - gcc
      cxx:
        type: choice
        options:
          - g++
      build_configure_extra_args:
        type: choice
        options:
          - "--hip --cuda --native_cpu"
      # Cache properties need to match CC/CXX/CMake opts. Any additional choices
      # would need extra care.
      build_cache_root:
        type: choice
        options:
          - "/__w/"
      build_cache_suffix:
        type: choice
        options:
          - "default"

      build_artifact_suffix:
        type: choice
        options:
          - "default"
      retention-days:
        type: choice
        options:
          - 3

permissions:
  contents: read

jobs:
  build:
    name: Build + LIT
    runs-on: [Linux, build]
    if: ${{ inputs.skip_build != true }}
    container:
      image: ${{ inputs.build_image }}
      options: -u 1001:1001
    outputs:
      build_conclusion: ${{ steps.build.conclusion }}
      artifact_archive_name: ${{ steps.artifact_info.outputs.ARCHIVE_NAME }}
      artifact_decompress_command: ${{ steps.artifact_info.outputs.DECOMPRESS }}
    env:
      CCACHE_DIR: ${{ inputs.build_cache_root }}/build_cache_${{ inputs.build_cache_suffix }}
      CCACHE_MAXSIZE: 8G
    steps:
    - name: Deduce artifact archive params
      # To reduce number of inputs parameters that is limited for manual triggers.
      id: artifact_info
      run: |
        NAME="${{inputs.artifact_archive_name}}"
        if [ -z "$NAME" ]; then
          NAME=llvm_sycl.tar.zst
        fi
        echo ARCHIVE_NAME="$NAME" >> $GITHUB_OUTPUT
        if [ "${NAME}" != "${NAME%.tar.gz}" ]; then
          echo COMPRESS="gzip" >> $GITHUB_OUTPUT
          echo DECOMPRESS="gunzip" >> $GITHUB_OUTPUT
        elif [ "${NAME}" != "${NAME%.tar.zst}" ]; then
          echo COMPRESS="zstd -9" >> $GITHUB_OUTPUT
          echo DECOMPRESS="zstd" >> $GITHUB_OUTPUT
        else
          echo "Unsupported extension"
          exit 1
        fi
    - uses: actions/checkout@v4
      with:
        sparse-checkout: |
          devops/actions
    # Cleanup will be run after all actions are completed.
    - name: Register cleanup after job is finished
      uses: ./devops/actions/cleanup
    - uses: ./devops/actions/cached_checkout
      with:
        path: src
        ref: ${{ inputs.build_ref || github.sha }}
        merge_ref: ${{ inputs.merge_ref }}
        cache_path: "/__w/repo_cache/"
    - name: Configure
      env:
        CC: ${{ inputs.cc }}
        CXX: ${{ inputs.cxx }}
        ARGS: ${{ inputs.build_configure_extra_args }}
        CUDA_LIB_PATH: "/usr/local/cuda/lib64/stubs"
      run: |
        mkdir -p $CCACHE_DIR
        mkdir -p $GITHUB_WORKSPACE/build
        cd $GITHUB_WORKSPACE/build
        python3 $GITHUB_WORKSPACE/src/buildbot/configure.py -w $GITHUB_WORKSPACE \
          -s $GITHUB_WORKSPACE/src -o $GITHUB_WORKSPACE/build -t Release \
          --ci-defaults $ARGS \
          --cmake-opt=-DCMAKE_C_COMPILER_LAUNCHER=ccache \
          --cmake-opt=-DCMAKE_CXX_COMPILER_LAUNCHER=ccache \
          --cmake-opt="-DLLVM_INSTALL_UTILS=ON" \
          --cmake-opt="-DNATIVECPU_USE_OCK=Off" \
          --cmake-opt="-DLLVM_EXPERIMENTAL_TARGETS_TO_BUILD=SPIRV"
    - name: Compile
      id: build
      run: cmake --build $GITHUB_WORKSPACE/build
    - name: check-llvm
      if: always() && !cancelled() && contains(inputs.changes, 'llvm')
      run: |
        cmake --build $GITHUB_WORKSPACE/build --target check-llvm
    - name: check-clang
      if: always() && !cancelled() && contains(inputs.changes, 'clang')
      run: |
        # Can we move this to Dockerfile? Hopefully, noop on Windows.
        export XDG_CACHE_HOME=$GITHUB_WORKSPACE/os_cache
        cmake --build $GITHUB_WORKSPACE/build --target check-clang
    - name: check-sycl
      if: always() && !cancelled() && contains(inputs.changes, 'sycl')
      run: |
        # TODO consider moving this to Dockerfile.
        export LD_LIBRARY_PATH=/usr/local/cuda/compat/:/usr/local/cuda/lib64:$LD_LIBRARY_PATH
        cmake --build $GITHUB_WORKSPACE/build --target check-sycl
    - name: check-sycl-unittests
      if: always() && !cancelled() && contains(inputs.changes, 'sycl')
      run: |
        # TODO consider moving this to Dockerfile.
        export LD_LIBRARY_PATH=/usr/local/cuda/compat/:/usr/local/cuda/lib64:$LD_LIBRARY_PATH
        cmake --build $GITHUB_WORKSPACE/build --target check-sycl-unittests
    - name: check-llvm-spirv
      if: always() && !cancelled() && contains(inputs.changes, 'llvm_spirv')
      run: |
        cmake --build $GITHUB_WORKSPACE/build --target check-llvm-spirv
    - name: check-xptifw
      if: always() && !cancelled() && contains(inputs.changes, 'xptifw')
      run: |
        cmake --build $GITHUB_WORKSPACE/build --target check-xptifw
    - name: check-libclc
      if: always() && !cancelled() && contains(inputs.changes, 'libclc')
      run: |
        cmake --build $GITHUB_WORKSPACE/build --target check-libclc
    - name: check-libdevice
      if: always() && !cancelled() && contains(inputs.changes, 'libdevice')
      run: |
        cmake --build $GITHUB_WORKSPACE/build --target check-libdevice
    - name: Check E2E test requirements
      if: always() && !cancelled() && !contains(inputs.changes, 'sycl')
      run: |
        # TODO consider moving this to Dockerfile.
        export LD_LIBRARY_PATH=/usr/local/cuda/compat/:/usr/local/cuda/lib64:$LD_LIBRARY_PATH
        LIT_OPTS="--allow-empty-runs" LIT_FILTER="e2e_test_requirements" cmake --build $GITHUB_WORKSPACE/build --target check-sycl
    - name: Install
      if: ${{ always() && !cancelled() && steps.build.conclusion == 'success' }}
      # TODO replace utility installation with a single CMake target
      run: |
        cmake --build $GITHUB_WORKSPACE/build --target deploy-sycl-toolchain
        cmake --build $GITHUB_WORKSPACE/build --target utils/FileCheck/install
        cmake --build $GITHUB_WORKSPACE/build --target utils/count/install
        cmake --build $GITHUB_WORKSPACE/build --target utils/not/install
        cmake --build $GITHUB_WORKSPACE/build --target utils/lit/install
        cmake --build $GITHUB_WORKSPACE/build --target utils/llvm-lit/install
        cmake --build $GITHUB_WORKSPACE/build --target install-llvm-size
        cmake --build $GITHUB_WORKSPACE/build --target install-llvm-cov
        cmake --build $GITHUB_WORKSPACE/build --target install-llvm-profdata
        cmake --build $GITHUB_WORKSPACE/build --target install-compiler-rt
    - name: Additional Install for "--shared-libs" build
      if: ${{ always() && !cancelled() && steps.build.conclusion == 'success' && contains(inputs.build_configure_extra_args, '--shared-libs') }}
      run: |
        cmake --build $GITHUB_WORKSPACE/build --target install-clang-libraries
        cmake --build $GITHUB_WORKSPACE/build --target install-llvm-libraries

    - name: Pack toolchain
      if: ${{ always() && !cancelled() && steps.build.conclusion == 'success' }}
      run: tar -I '${{ steps.artifact_info.outputs.COMPRESS }}' -cf ${{ steps.artifact_info.outputs.ARCHIVE_NAME }} -C $GITHUB_WORKSPACE/build/install .
    - name: Upload toolchain
      if: ${{ always() && !cancelled() && steps.build.conclusion == 'success' }}
      uses: actions/upload-artifact@v4
      with:
        name: sycl_linux_${{ inputs.build_artifact_suffix }}
        path: ${{ steps.artifact_info.outputs.ARCHIVE_NAME }}
        retention-days: ${{ inputs.retention-days }}

  skip_build:
    name: Skipping build
    runs-on: [Linux, aux-tasks]
    if: ${{ inputs.skip_build == true }}
    outputs:
      build_conclusion: "skipped"
      artifact_archive_name: ""
      artifact_decompress_command: ""
    steps:
      - run: echo "Build skipped -- ${{ inputs.skip_reason }}."<|MERGE_RESOLUTION|>--- conflicted
+++ resolved
@@ -50,7 +50,6 @@
         description: 'Artifacts retention period'
         type: string
         default: 3
-<<<<<<< HEAD
       skip_build:
         description: |
           Build is skipped if set to true. This is used to implement building
@@ -67,8 +66,6 @@
       ref:
         type: string
         required: false
-=======
->>>>>>> 73336f33
 
     outputs:
       build_conclusion:
