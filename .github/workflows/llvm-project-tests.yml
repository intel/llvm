--- conflicted
+++ resolved
@@ -82,11 +82,7 @@
       # lldb.  Using this setup-python action to make 3.10 the default
       # python fixes this.
       - name: Setup Python
-<<<<<<< HEAD
-        uses: actions/setup-python@42375524e23c412d93fb67b49958b491fce71c38 # v5.4.0
-=======
         uses: actions/setup-python@v5.5.0
->>>>>>> 57023592
         with:
           python-version: ${{ inputs.python_version }}
       - name: Install Ninja
