# This file defines pre-commit CI for libc++, libc++abi, and libunwind (on Github).
#
# We split the configurations in multiple stages with the intent of saving compute time
# when a job fails early in the pipeline. This is why the jobs are marked as `continue-on-error: false`.
# We try to run the CI configurations with the most signal in the first stage.
#
# Stages 1 & 2 are meant to be "smoke tests", and are meant to catch most build/test failures quickly and without using
# too many resources.
# Stage 3 is "everything else", and is meant to catch breakages on more niche or unique configurations.
#
# Therefore, we "fail-fast" for any failures during stages 1 & 2, meaning any job failing cancels all other running jobs,
# under the assumption that if the "smoke tests" fail, then the other configurations will likely fail in the same way.
# However, stage 3 does not fail fast, as it's more likely that any one job failing is a flake or a configuration-specific
#
name: Build and Test libc++
on:
  pull_request:
    paths:
      - 'libcxx/**'
      - 'libcxxabi/**'
      - 'libunwind/**'
      - 'runtimes/**'
      - 'cmake/**'
      - '.github/workflows/libcxx-build-and-test.yaml'
  schedule:
    # Run nightly at 08:00 UTC (aka 00:00 Pacific, aka 03:00 Eastern)
    - cron: '0 8 * * *'

permissions:
  contents: read # Default everything to read-only

concurrency:
  group: ${{ github.workflow }}-${{ github.event.pull_request.number }}
  cancel-in-progress: true

jobs:
  stage1:
    if: github.repository_owner == 'llvm'
<<<<<<< HEAD
    runs-on: libcxx-runners-set
    container: ghcr.io/libcxx/actions-builder:testing-2024-09-21
=======
    runs-on: libcxx-self-hosted-linux
    container: ghcr.io/llvm/libcxx-linux-builder:0fd6f684b9c84c32d6cbfd9742402e788b2879f1
>>>>>>> a8d96e15
    continue-on-error: false
    strategy:
      fail-fast: false
      matrix:
        config: [
          'generic-cxx03',
          'generic-cxx26',
          'generic-modules'
        ]
        cc: [  'clang-19' ]
        cxx: [ 'clang++-19' ]
        include:
          - config: 'generic-gcc'
            cc: 'gcc-14'
            cxx: 'g++-14'
    steps:
      - uses: actions/checkout@v4
      - name: ${{ matrix.config }}.${{ matrix.cxx }}
        run: libcxx/utils/ci/run-buildbot ${{ matrix.config }}
        env:
          CC: ${{ matrix.cc }}
          CXX: ${{ matrix.cxx }}
      - uses: actions/upload-artifact@26f96dfa697d77e81fd5907df203aa23a56210a8 # v4.3.0
        if: always()
        with:
          name: ${{ matrix.config }}-${{ matrix.cxx }}-results
          path: |
            **/test-results.xml
            **/*.abilist
            **/CMakeConfigureLog.yaml
            **/CMakeError.log
            **/CMakeOutput.log
            **/crash_diagnostics/*
  stage2:
    if: github.repository_owner == 'llvm'
<<<<<<< HEAD
    runs-on: libcxx-runners-set
    container: ghcr.io/libcxx/actions-builder:testing-2024-09-21
=======
    runs-on: libcxx-self-hosted-linux
    container: ghcr.io/llvm/libcxx-linux-builder:0fd6f684b9c84c32d6cbfd9742402e788b2879f1
>>>>>>> a8d96e15
    needs: [ stage1 ]
    continue-on-error: false
    strategy:
      fail-fast: false
      matrix:
        config: [
          'generic-cxx11',
          'generic-cxx14',
          'generic-cxx17',
          'generic-cxx20',
          'generic-cxx23'
        ]
        cc: [ 'clang-19' ]
        cxx: [ 'clang++-19' ]
        include:
          - config: 'generic-gcc-cxx11'
            cc: 'gcc-14'
            cxx: 'g++-14'
          - config: 'generic-cxx23'
            cc: 'clang-17'
            cxx: 'clang++-17'
          - config: 'generic-cxx26'
            cc: 'clang-18'
            cxx: 'clang++-18'
    steps:
      - uses: actions/checkout@v4
      - name: ${{ matrix.config }}
        run: libcxx/utils/ci/run-buildbot ${{ matrix.config }}
        env:
          CC: ${{ matrix.cc }}
          CXX: ${{ matrix.cxx }}
      - uses: actions/upload-artifact@26f96dfa697d77e81fd5907df203aa23a56210a8 # v4.3.0
        if: always()  # Upload artifacts even if the build or test suite fails
        with:
          name: ${{ matrix.config }}-${{ matrix.cxx }}-results
          path: |
            **/test-results.xml
            **/*.abilist
            **/CMakeConfigureLog.yaml
            **/CMakeError.log
            **/CMakeOutput.log
            **/crash_diagnostics/*
  stage3:
    if: github.repository_owner == 'llvm'
    needs: [ stage1, stage2 ]
    continue-on-error: false
    strategy:
      fail-fast: false
      max-parallel: 8
      matrix:
        config: [
          'generic-abi-unstable',
          'generic-hardening-mode-debug',
          'generic-hardening-mode-extensive',
          'generic-hardening-mode-fast',
          'generic-hardening-mode-fast-with-abi-breaks',
          'generic-merged',
          'generic-modules-lsv',
          'generic-no-exceptions',
          'generic-no-experimental',
          'generic-no-filesystem',
          'generic-no-localization',
          'generic-no-terminal',
          'generic-no-random_device',
          'generic-no-threads',
          'generic-no-tzdb',
          'generic-no-unicode',
          'generic-no-wide-characters',
          'generic-no-rtti',
          'generic-optimized-speed',
          'generic-static',
          'bootstrapping-build'
        ]
<<<<<<< HEAD
        machine: [ 'libcxx-runners-set' ]
        include:
        - config: 'generic-cxx26'
          machine: libcxx-runners-set
        - config: 'generic-asan'
          machine: libcxx-runners-set
        - config: 'generic-tsan'
          machine: libcxx-runners-set
        - config: 'generic-ubsan'
          machine: libcxx-runners-set
        # Use a larger machine for MSAN to avoid timeout and memory allocation issues.
        - config: 'generic-msan'
          machine: libcxx-runners-set
    runs-on: ${{ matrix.machine }}
    container: ghcr.io/libcxx/actions-builder:testing-2024-09-21
=======
        machine: [ 'libcxx-self-hosted-linux' ]
        include:
        - config: 'generic-cxx26'
          machine: libcxx-self-hosted-linux
        - config: 'generic-asan'
          machine: libcxx-self-hosted-linux
        - config: 'generic-tsan'
          machine: libcxx-self-hosted-linux
        - config: 'generic-ubsan'
          machine: libcxx-self-hosted-linux
        # Use a larger machine for MSAN to avoid timeout and memory allocation issues.
        - config: 'generic-msan'
          machine: libcxx-self-hosted-linux
    runs-on: ${{ matrix.machine }}
    container: ghcr.io/llvm/libcxx-linux-builder:0fd6f684b9c84c32d6cbfd9742402e788b2879f1
>>>>>>> a8d96e15
    steps:
      - uses: actions/checkout@v4
      - name: ${{ matrix.config }}
        run: libcxx/utils/ci/run-buildbot ${{ matrix.config }}
        env:
          CC: clang-19
          CXX: clang++-19
      - uses: actions/upload-artifact@26f96dfa697d77e81fd5907df203aa23a56210a8 # v4.3.0
        if: always()
        with:
          name: ${{ matrix.config }}-results
          path: |
            **/test-results.xml
            **/*.abilist
            **/CMakeConfigureLog.yaml
            **/CMakeError.log
            **/CMakeOutput.log
            **/crash_diagnostics/*

  macos:
    needs: [ stage1 ]
    strategy:
      fail-fast: false
      matrix:
        include:
        - config: generic-cxx03
          os: macos-15
        - config: generic-cxx23
          os: macos-15
        - config: generic-modules
          os: macos-15
        - config: apple-configuration
          os: macos-15
        - config: apple-system
          os: macos-13
        - config: apple-system-hardened
          os: macos-13
    runs-on: ${{ matrix.os }}
    steps:
      - uses: actions/checkout@v4
      - uses: maxim-lobanov/setup-xcode@v1
        with:
          xcode-version: 'latest'
      - uses: seanmiddleditch/gha-setup-ninja@master
      - name: Build and test
        run: |
          python3 -m venv .venv
          source .venv/bin/activate
          python -m pip install psutil
          bash libcxx/utils/ci/run-buildbot ${{ matrix.config }}
      - uses: actions/upload-artifact@26f96dfa697d77e81fd5907df203aa23a56210a8 # v4.3.0
        if: always()  # Upload artifacts even if the build or test suite fails
        with:
          name: macos-${{ matrix.config }}-results
          path: |
            **/test-results.xml
            **/*.abilist
            **/CMakeConfigureLog.yaml
            **/CMakeError.log
            **/CMakeOutput.log
            **/crash_diagnostics/*

  windows:
    runs-on: windows-2022
    needs: [ stage1 ]
    strategy:
      fail-fast: false
      matrix:
        include:
        - { config: clang-cl-dll, mingw: false }
        - { config: clang-cl-static, mingw: false }
        - { config: clang-cl-no-vcruntime, mingw: false }
        - { config: clang-cl-debug, mingw: false }
        - { config: clang-cl-static-crt, mingw: false }
        - { config: mingw-dll, mingw: true }
        - { config: mingw-static, mingw: true }
        - { config: mingw-dll-i686, mingw: true }
        - { config: mingw-incomplete-sysroot, mingw: true }
    steps:
      - uses: actions/checkout@v4
      - name: Install dependencies
        run: |
          choco install -y ninja
          pip install psutil
      - name: Install a current LLVM
        if: ${{ matrix.mingw != true }}
        run: |
          choco install -y llvm --version=18.1.6 --allow-downgrade
      - name: Install llvm-mingw
        if: ${{ matrix.mingw == true }}
        run: |
          curl -LO https://github.com/mstorsjo/llvm-mingw/releases/download/20240606/llvm-mingw-20240606-ucrt-x86_64.zip
          powershell Expand-Archive llvm-mingw*.zip -DestinationPath .
          del llvm-mingw*.zip
          mv llvm-mingw* c:\llvm-mingw
          echo "c:\llvm-mingw\bin" | Out-File -FilePath $Env:GITHUB_PATH -Encoding utf8 -Append
      - name: Simulate a from-scratch build of llvm-mingw
        if: ${{ matrix.config == 'mingw-incomplete-sysroot' }}
        run: |
          rm -r c:\llvm-mingw\include\c++
          rm -r c:\llvm-mingw\*-w64-mingw32\lib\libc++*
          rm -r c:\llvm-mingw\*-w64-mingw32\lib\libunwind*
      - name: Add Git Bash to the path
        run: |
          echo "c:\Program Files\Git\usr\bin" | Out-File -FilePath $Env:GITHUB_PATH -Encoding utf8 -Append
      - name: Set up the MSVC dev environment
        if: ${{ matrix.mingw != true }}
        uses: ilammy/msvc-dev-cmd@v1
      - name: Build and test
        run: |
          bash libcxx/utils/ci/run-buildbot ${{ matrix.config }}<|MERGE_RESOLUTION|>--- conflicted
+++ resolved
@@ -36,13 +36,8 @@
 jobs:
   stage1:
     if: github.repository_owner == 'llvm'
-<<<<<<< HEAD
-    runs-on: libcxx-runners-set
-    container: ghcr.io/libcxx/actions-builder:testing-2024-09-21
-=======
     runs-on: libcxx-self-hosted-linux
     container: ghcr.io/llvm/libcxx-linux-builder:0fd6f684b9c84c32d6cbfd9742402e788b2879f1
->>>>>>> a8d96e15
     continue-on-error: false
     strategy:
       fail-fast: false
@@ -78,13 +73,8 @@
             **/crash_diagnostics/*
   stage2:
     if: github.repository_owner == 'llvm'
-<<<<<<< HEAD
-    runs-on: libcxx-runners-set
-    container: ghcr.io/libcxx/actions-builder:testing-2024-09-21
-=======
     runs-on: libcxx-self-hosted-linux
     container: ghcr.io/llvm/libcxx-linux-builder:0fd6f684b9c84c32d6cbfd9742402e788b2879f1
->>>>>>> a8d96e15
     needs: [ stage1 ]
     continue-on-error: false
     strategy:
@@ -158,39 +148,21 @@
           'generic-static',
           'bootstrapping-build'
         ]
-<<<<<<< HEAD
-        machine: [ 'libcxx-runners-set' ]
+        machine: [ 'libcxx-self-hosted-linux' ]
         include:
         - config: 'generic-cxx26'
-          machine: libcxx-runners-set
+          machine: libcxx-self-hosted-linux
         - config: 'generic-asan'
-          machine: libcxx-runners-set
+          machine: libcxx-self-hosted-linux
         - config: 'generic-tsan'
-          machine: libcxx-runners-set
+          machine: libcxx-self-hosted-linux
         - config: 'generic-ubsan'
-          machine: libcxx-runners-set
+          machine: libcxx-self-hosted-linux
         # Use a larger machine for MSAN to avoid timeout and memory allocation issues.
         - config: 'generic-msan'
-          machine: libcxx-runners-set
-    runs-on: ${{ matrix.machine }}
-    container: ghcr.io/libcxx/actions-builder:testing-2024-09-21
-=======
-        machine: [ 'libcxx-self-hosted-linux' ]
-        include:
-        - config: 'generic-cxx26'
-          machine: libcxx-self-hosted-linux
-        - config: 'generic-asan'
-          machine: libcxx-self-hosted-linux
-        - config: 'generic-tsan'
-          machine: libcxx-self-hosted-linux
-        - config: 'generic-ubsan'
-          machine: libcxx-self-hosted-linux
-        # Use a larger machine for MSAN to avoid timeout and memory allocation issues.
-        - config: 'generic-msan'
           machine: libcxx-self-hosted-linux
     runs-on: ${{ matrix.machine }}
     container: ghcr.io/llvm/libcxx-linux-builder:0fd6f684b9c84c32d6cbfd9742402e788b2879f1
->>>>>>> a8d96e15
     steps:
       - uses: actions/checkout@v4
       - name: ${{ matrix.config }}
