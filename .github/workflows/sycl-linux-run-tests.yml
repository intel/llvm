--- conflicted
+++ resolved
@@ -190,14 +190,8 @@
   packages: read
 
 jobs:
-  benchmark_aggregate:
-    if: ${{ inputs.tests_selector == 'benchmark' }}
-    name: (Benchmark only) Aggregate benchmark data
-    uses: ./.github/workflows/sycl-benchmark-aggregate.yml
-
   run:
-    if: ${{ always() && ( github.event_name == 'workflow_dispatch' || inputs.skip_run == 'false' ) }}
-    needs: benchmark_aggregate
+    if: github.event_name == 'workflow_dispatch' || inputs.skip_run == 'false'
     name: ${{ inputs.name }}
     runs-on: ${{ fromJSON(inputs.runner) }}
     container:
@@ -298,92 +292,9 @@
             cat /usr/local/lib/igc/IGCTAG.txt
           fi
 
-<<<<<<< HEAD
-    - name: Download E2E Binaries
-      if: inputs.tests_selector == 'e2e' && inputs.e2e_binaries_artifact != ''
-      uses: actions/download-artifact@v4
-      with:
-        name: ${{ inputs.e2e_binaries_artifact }}
-    - name: Extract E2E Binaries
-      if: inputs.tests_selector == 'e2e' && inputs.e2e_binaries_artifact != ''
-      run: |
-        mkdir build-e2e
-        tar -I 'zstd' -xf e2e_binaries.tar.zst -C build-e2e
-
-    - name: Deduce E2E CMake options
-      if: inputs.tests_selector == 'e2e' && inputs.e2e_binaries_artifact == ''
-      id: cmake_opts
-      shell: bash
-      env:
-        CMAKE_EXTRA_ARGS: ${{ inputs.extra_cmake_args }}
-      run: |
-        if [ -n "$CMAKE_EXTRA_ARGS" ]; then
-          echo "opts=$CMAKE_EXTRA_ARGS" >> $GITHUB_OUTPUT
-        fi
-    - name: Configure E2E tests
-      if: inputs.tests_selector == 'e2e' && inputs.e2e_binaries_artifact == ''
-      run: |
-        cmake -GNinja -B./build-e2e -S./llvm/sycl/test-e2e -DCMAKE_CXX_COMPILER="$(which clang++)" -DLLVM_LIT="$PWD/llvm/llvm/utils/lit/lit.py" ${{ steps.cmake_opts.outputs.opts }}
-    - name: SYCL End-to-end tests
-      shell: bash {0}
-      if: inputs.tests_selector == 'e2e'
-      env:
-        LIT_OPTS: -v --no-progress-bar --show-unsupported --show-pass --show-xfail --max-time 3600 --time-tests --param test-mode=${{ inputs.e2e_testing_mode }} --param sycl_devices=${{ inputs.target_devices }} ${{ inputs.extra_lit_opts }}
-      run: |
-        ninja -C build-e2e check-sycl-e2e > e2e.log 2>&1
-        exit_code=$?
-        cat e2e.log
-        if [ $exit_code -ne 0 ]; then
-          awk '/^Failed Tests|Unexpectedly Passed Tests|Unresolved tests|Testing Time/{flag=1}/FAILED: CMakeFiles/{flag=0}flag' e2e.log >> $GITHUB_STEP_SUMMARY
-        fi
-        exit $exit_code
-    - name: Build SYCL CTS tests
-      if: inputs.tests_selector == 'cts' && inputs.sycl_cts_artifact == ''
-      env:
-        CMAKE_EXTRA_ARGS: ${{ inputs.extra_cmake_args }}
-      run: |
-        cts_exclude_filter=""
-        # If CTS_TESTS_TO_BUILD is null - use filter
-        if [ -z "$CTS_TESTS_TO_BUILD" ]; then
-          if [ "${{ contains(inputs.cts_testing_mode, 'build-only')  }}" = "true" ]; then
-            cts_exclude_filter=$PWD/devops/cts_exclude_filter_compfails
-          elif [ "${{ contains(inputs.target_devices, 'opencl:cpu')  }}" = "true" ]; then
-            cts_exclude_filter=$PWD/devops/cts_exclude_filter_OCL_CPU
-          elif [ "${{ contains(inputs.target_devices, 'level_zero:gpu')  }}" = "true" ]; then
-            cts_exclude_filter=$PWD/devops/cts_exclude_filter_L0_GPU
-          fi
-
-          # List excluded SYCL CTS categories:
-          # SYCL_CTS_EXCLUDE_TEST_CATEGORIES - Optional file specifying a list
-          # of test categories to be excluded from the build.
-          echo "::group::Excluded test categories"
-          cat $cts_exclude_filter
-          echo "::endgroup::"
-        fi
-
-        cmake -GNinja -B./build-cts -S./khronos_sycl_cts -DCMAKE_CXX_COMPILER=$(which clang++) \
-        -DSYCL_IMPLEMENTATION=DPCPP \
-        -DSYCL_CTS_EXCLUDE_TEST_CATEGORIES="$cts_exclude_filter" \
-        -DSYCL_CTS_ENABLE_OPENCL_INTEROP_TESTS=OFF \
-        -DDPCPP_INSTALL_DIR="$(dirname $(which clang++))/.." \
-        $CMAKE_EXTRA_ARGS
-        # Ignore errors so that if one category build fails others still have a
-        # chance to finish and be executed at the run stage. Note that
-        # "test_conformance" target skips building "test_all" executable.
-        ninja -C build-cts -k0 $( [ -n "$CTS_TESTS_TO_BUILD" ] && echo "$CTS_TESTS_TO_BUILD" || echo "test_conformance")
-
-    - name: Pack SYCL-CTS binaries
-      if: inputs.tests_selector == 'cts' && always() && !cancelled() && inputs.cts_testing_mode == 'build-only'
-      run: tar -I 'zstd -9' -cf sycl_cts_bin.tar.zst -C ./build-cts/bin .
-
-    - name: Upload SYCL-CTS binaries
-      if: inputs.tests_selector == 'cts' && always() && !cancelled() && inputs.cts_testing_mode == 'build-only'
-      uses: actions/upload-artifact@v4
-=======
     - name: Run E2E Tests
       if: inputs.tests_selector == 'e2e'
       uses: ./devops/actions/run-tests/e2e
->>>>>>> 094e5558
       with:
         ref: ${{ inputs.ref || github.sha }}
         merge_ref: ${{ inputs.merge_ref }}
@@ -395,133 +306,6 @@
         artifact_suffix: ${{ inputs.artifact_suffix }}
         retention-days: ${{ inputs.retention-days }}
 
-<<<<<<< HEAD
-    - name: Download SYCL-CTS binaries
-      if: inputs.tests_selector == 'cts' && inputs.sycl_cts_artifact != ''
-      uses: actions/download-artifact@v4
-      with:
-        name: ${{ inputs.sycl_cts_artifact }}
-
-    - name: Extract SYCL-CTS binaries
-      if: inputs.tests_selector == 'cts' && inputs.sycl_cts_artifact != ''
-      run: |
-        mkdir -p build-cts/bin
-        tar -I 'zstd' -xf sycl_cts_bin.tar.zst -C build-cts/bin
-
-    - name: SYCL CTS List devices
-      # Proceed with execution even if the 'build' step did not succeed.
-      if: inputs.tests_selector == 'cts' && (always() && !cancelled()) && inputs.cts_testing_mode != 'build-only'
-      env:
-        ONEAPI_DEVICE_SELECTOR: ${{ inputs.target_devices }}
-      run: |
-        ./build-cts/bin/* --list-devices
-
-    # If the suite was built on another machine then the build contains the full
-    # set of tests. We have special files to filter out some test categories,
-    # see "devops/cts_exclude_filter_*". Each configuration has its own file, e.g.
-    # there is "cts_exclude_filter_OCL_CPU" for opencl:cpu device. Therefore,
-    # these files may differ from each other, so when there is a pre-built set of
-    # tests, we need to filter it according to the filter-file.
-    - name: Filter SYCL CTS test categories
-      if: inputs.tests_selector == 'cts' && inputs.sycl_cts_artifact != ''
-      shell: bash
-      run: |
-        cts_exclude_filter=""
-        if [ "${{ contains(inputs.target_devices, 'opencl:cpu')  }}" = "true" ]; then
-          cts_exclude_filter=$PWD/devops/cts_exclude_filter_OCL_CPU
-        elif [ "${{ contains(inputs.target_devices, 'level_zero:gpu')  }}" = "true" ]; then
-          cts_exclude_filter=$PWD/devops/cts_exclude_filter_L0_GPU
-        fi
-
-        while IFS= read -r line; do
-          if [[ $line != \#* ]]; then
-            rm "./build-cts/bin/test_$line"
-          fi
-        done < "$cts_exclude_filter"
-
-    - name: Run SYCL CTS tests
-      # Proceed with execution even if the previous two steps did not succeed.
-      if: inputs.tests_selector == 'cts' && (always() && !cancelled()) && inputs.cts_testing_mode != 'build-only'
-      env:
-        ONEAPI_DEVICE_SELECTOR: ${{ inputs.target_devices }}
-      # This job takes ~100min usually. But sometimes some test isn't
-      # responding, so the job reaches the 360min limit. Setting a lower one.
-      timeout-minutes: 150
-      # By-default GitHub actions execute the "run" shell script with -e option,
-      # so the execution terminates if any command returns a non-zero status.
-      # Since we're using a loop to run all test-binaries separately, some test
-      # may fail and terminate the execution. Setting "shell" value to override
-      # the default behavior.
-      # https://docs.github.com/en/actions/using-workflows/workflow-syntax-for-github-actions#custom-shell
-      shell: bash {0}
-      run: |
-        # Run each test category separately so that
-        #  - crash on one would not affect others
-        #  - multiple tests could be run in parallel
-        mkdir logs
-        find build-cts/bin/ -type f -print | \
-          xargs -t -I % -P 8 sh -c 'log=logs/$(basename %).log ; echo % >$log ; date >>$log ; timeout 60m % >>$log 2>&1 ; ret=$? ; echo "exit code: $ret" >>$log ; date >>$log  ; exit $ret'
-        ret=$?
-
-        for f in logs/* ; do
-          echo "::group::$f"
-          cat $f
-          echo "::endgroup::"
-        done
-
-        echo "::group::Fails:"
-        grep 'exit code: [^0]' -r logs
-        echo "::endgroup::"
-
-        grep 'exit code: [^0]' -r logs >> $GITHUB_STEP_SUMMARY
-
-        exit $ret
-    - name: Pack E2E binaries
-      if: inputs.tests_selector == 'e2e' && always() && !cancelled() && inputs.e2e_testing_mode == 'build-only'
-      run: tar -I 'zstd -9' -cf e2e_binaries.tar.zst -C ./build-e2e .
-    - name: Upload E2E binaries
-      if: inputs.tests_selector == 'e2e' && always() && !cancelled() && inputs.e2e_testing_mode == 'build-only'
-      uses: actions/upload-artifact@v4
-      with:
-        name: sycl_e2e_bin_${{ inputs.artifact_suffix }}
-        path: e2e_binaries.tar.zst
-        retention-days: ${{ inputs.retention-days }}
-
-    - name: Run compute-benchmarks
-      if: inputs.tests_selector == 'benchmark'
-      run: |
-        export ONEAPI_DEVICE_SELECTOR="${{ inputs.target_devices }}"
-        export CMPLR_ROOT=$PWD/toolchain
-        sycl-ls
-        ./devops/scripts/benchmarking/benchmark.sh -n '${{ runner.name }}' -s
-    - name: Push compute-benchmarks results
-      if: inputs.tests_selector == 'benchmark'
-      env:
-        GITHUB_TOKEN: ${{ secrets.LLVM_SYCL_BENCHMARK_TOKEN }}
-      run: |
-        # TODO -- waiting on security clearance
-        # Load configuration values
-        . "./devops/scripts/benchmarking/utils.sh"
-        CONFIG_FILE="./devops/scripts/benchmarking/benchmark-ci.conf"
-        load_single_config "$CONFIG_FILE" PERF_RES_PATH
-        load_single_config "$CONFIG_FILE" PERF_RES_GIT_REPO
-        load_single_config "$CONFIG_FILE" PERF_RES_BRANCH
-
-        cd "$PERF_RES_PATH"
-        git config user.name "SYCL Benchmarking Bot"
-        git config user.email "sys_sycl_benchmarks@intel.com"
-        git add .
-        git commit -m "[GHA] Upload compute-benchmarks results from ${{ github.server_url }}/${{ github.repository }}/actions/runs/${{ github.run_id }}"
-        git push "https://$GITHUB_TOKEN@github.com/$PERF_RES_GIT_REPO.git" "$PERF_RES_BRANCH"
-    - name: Archive compute-benchmark results
-      if: inputs.tests_selector == 'benchmark' && always()
-      uses: actions/upload-artifact@v4
-      with:
-        name: Compute-benchmark results (${{runner.name}})
-        path: |
-          ./uncached_res
-          ./success
-=======
     - name: Run SYCL CTS Tests
       if: inputs.tests_selector == 'cts'
       uses: ./devops/actions/run-tests/cts
@@ -531,4 +315,9 @@
         sycl_cts_artifact: ${{ inputs.sycl_cts_artifact }}
         target_devices: ${{ inputs.target_devices }}
         retention-days: ${{ inputs.retention-days }}
->>>>>>> 094e5558
+
+    - name: Run compute-benchmarks on SYCL
+      if: inputs.tests_selector == 'benchmark'
+      uses: ./devops/actions/run-tests/benchmark
+      with:
+        target_devices: ${{ inputs.target_devices }}