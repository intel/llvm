--- conflicted
+++ resolved
@@ -79,11 +79,7 @@
       shell: cmd
       run: |
         mkdir build-e2e
-<<<<<<< HEAD
-        cmake -GNinja -B build-e2e -S.\llvm\sycl\test-e2e -DSYCL_TEST_E2E_TARGETS="level_zero:gpu" -DCMAKE_CXX_COMPILER="clang++" -DLEVEL_ZERO_LIBS_DIR="D:\github\level-zero_win-sdk\lib" -DLLVM_LIT="..\llvm\llvm\utils\lit\lit.py"
-=======
-        cmake -GNinja -B build-e2e -S.\llvm\sycl\test-e2e -DSYCL_TEST_E2E_TARGETS="ext_oneapi_level_zero:gpu" -DCMAKE_CXX_COMPILER="clang++" -DLEVEL_ZERO_LIBS_DIR="D:\github\level-zero_win-sdk\lib" -DLEVEL_ZERO_INCLUDE="D:\github\level-zero_win-sdk\include" -DLLVM_LIT="..\llvm\llvm\utils\lit\lit.py"
->>>>>>> 4bf1fe3a
+        cmake -GNinja -B build-e2e -S.\llvm\sycl\test-e2e -DSYCL_TEST_E2E_TARGETS="level_zero:gpu" -DCMAKE_CXX_COMPILER="clang++" -DLEVEL_ZERO_LIBS_DIR="D:\github\level-zero_win-sdk\lib" -DLEVEL_ZERO_INCLUDE="D:\github\level-zero_win-sdk\include" -DLLVM_LIT="..\llvm\llvm\utils\lit\lit.py"
     - name: Run End-to-End tests
       shell: bash
       run: |
