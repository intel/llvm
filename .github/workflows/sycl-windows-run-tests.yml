--- conflicted
+++ resolved
@@ -113,23 +113,16 @@
         mkdir build-e2e
         cmake -GNinja -B build-e2e -S.\llvm\sycl\test-e2e -DSYCL_TEST_E2E_TARGETS="level_zero:gpu" -DCMAKE_CXX_COMPILER="clang++" -DLEVEL_ZERO_LIBS_DIR="D:\\github\\level-zero_win-sdk\\lib" -DLEVEL_ZERO_INCLUDE="D:\\github\\level-zero_win-sdk\\include" -DLLVM_LIT="..\\llvm\\llvm\\utils\\lit\\lit.py"
     - name: Run End-to-End tests
-<<<<<<< HEAD
-      shell: bash
-=======
       if: inputs.tests_selector == 'e2e'
       shell: bash {0}
       env:
         LIT_OPTS: -v --no-progress-bar --show-unsupported --show-pass --show-xfail --max-time 3600 --time-tests --param print_features=True ${{ inputs.extra_lit_opts }}
->>>>>>> 16a14c93
+
       run: |
         # Run E2E tests.
         if [[ ${{inputs.compiler}} == 'icx' ]]; then
            export LIT_FILTER_OUT="compile_on_win_with_mdd"
         fi
-<<<<<<< HEAD
-        export LIT_OPTS="-v --no-progress-bar --show-unsupported --show-pass --show-xfail --max-time 3600 --time-tests ${{ inputs.extra_lit_opts }}"
-        cmake --build build-e2e --target check-sycl-e2e
-=======
         cmake --build build-e2e --target check-sycl-e2e > e2e.log 2>&1
 
         exit_code=$?
@@ -151,8 +144,6 @@
         sycl_cts_artifact: ${{ inputs.sycl_cts_artifact }}
         target_devices: ${{ inputs.target_devices }}
         retention-days: ${{ inputs.artifact_retention_days }}
-
->>>>>>> 16a14c93
     - name:  Detect hung tests
       if: always()
       shell: powershell
