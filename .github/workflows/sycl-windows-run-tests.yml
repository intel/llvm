--- conflicted
+++ resolved
@@ -179,16 +179,12 @@
       if: inputs.tests_selector == 'e2e'
       shell: bash {0}
       env:
-        LIT_OPTS: -v --no-progress-bar --show-unsupported --show-pass --show-xfail --max-time 3600 --time-tests --param print_features=True ${{ inputs.extra_lit_opts }}
+        LIT_OPTS: -v --no-progress-bar --show-unsupported --show-pass --show-xfail --max-time 3600 --time-tests --param print_features=True --param test-mode=${{ inputs.e2e_testing_mode }} ${{ inputs.extra_lit_opts }}
       run: |
         # Run E2E tests.
         if [[ ${{inputs.compiler}} == 'icx' ]]; then
            export LIT_FILTER_OUT="compile_on_win_with_mdd"
         fi
-<<<<<<< HEAD
-        export LIT_OPTS="-v --no-progress-bar --show-unsupported --show-pass --show-xfail --max-time 3600 --time-tests --param test-mode=${{ inputs.e2e_testing_mode }} ${{ inputs.extra_lit_opts }}"
-=======
->>>>>>> 1d0e1eb1
         cmake --build build-e2e --target check-sycl-e2e > e2e.log 2>&1
 
         exit_code=$?
