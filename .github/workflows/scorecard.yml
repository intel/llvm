# This workflow uses actions that are not certified by GitHub. They are provided
# by a third-party and are governed by separate terms of service, privacy
# policy, and support documentation.

# Check current LLVM-Project results here: https://securityscorecards.dev/viewer/?uri=github.com/llvm/llvm-project

name: Scorecard supply-chain security
on:
  # For Branch-Protection check. Only the default branch is supported. See
  # https://github.com/ossf/scorecard/blob/main/docs/checks.md#branch-protection
  branch_protection_rule:
  # To guarantee Maintained check is occasionally updated. See
  # https://github.com/ossf/scorecard/blob/main/docs/checks.md#maintained
  schedule:
    - cron: '38 20 * * *'

# Declare default permissions as read only.
permissions:
  contents: read

jobs:
  analysis:
    name: Scorecard analysis
    runs-on: ubuntu-24.04
    if: github.repository == 'llvm/llvm-project'
    permissions:
      # Needed to upload the results to code-scanning dashboard.
      security-events: write
      # Needed to publish results and get a badge (see publish_results below).
      id-token: write      

    steps:
      - name: "Checkout code"
        uses: actions/checkout@1af3b93b6815bc44a9784bd300feb67ff0d1eeb3 # v6.0.0
        with:
          persist-credentials: false

      - name: "Run analysis"
        uses: ossf/scorecard-action@4eaacf0543bb3f2c246792bd56e8cdeffafb205a # v2.4.3
        with:
          results_file: results.sarif
          results_format: sarif

          #   - Publish results to OpenSSF REST API for easy access by consumers
          #   - Allows the repository to include the Scorecard badge.
          #   - See https://github.com/ossf/scorecard-action#publishing-results.      
          publish_results: true

      # Upload the results as artifacts (optional). Commenting out will disable uploads of run results in SARIF
      # format to the repository Actions tab.
      - name: "Upload artifact"
        uses: actions/upload-artifact@330a01c490aca151604b8cf639adc76d48f6c5d4 # v5.0.0
        with:
          name: SARIF file
          path: results.sarif
          retention-days: 5

      # Upload the results to GitHub's code scanning dashboard.
      - name: "Upload to code-scanning"
<<<<<<< HEAD
        uses: github/codeql-action/upload-sarif@0499de31b99561a6d14a36a5f662c2a54f91beee # v4.31.2
=======
        uses: github/codeql-action/upload-sarif@e12f0178983d466f2f6028f5cc7a6d786fd97f4b # v4.31.4
>>>>>>> bd04ef6d
        with:
          sarif_file: results.sarif<|MERGE_RESOLUTION|>--- conflicted
+++ resolved
@@ -57,10 +57,6 @@
 
       # Upload the results to GitHub's code scanning dashboard.
       - name: "Upload to code-scanning"
-<<<<<<< HEAD
-        uses: github/codeql-action/upload-sarif@0499de31b99561a6d14a36a5f662c2a54f91beee # v4.31.2
-=======
         uses: github/codeql-action/upload-sarif@e12f0178983d466f2f6028f5cc7a6d786fd97f4b # v4.31.4
->>>>>>> bd04ef6d
         with:
           sarif_file: results.sarif