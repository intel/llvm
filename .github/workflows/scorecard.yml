# This workflow uses actions that are not certified by GitHub. They are provided
# by a third-party and are governed by separate terms of service, privacy
# policy, and support documentation.

# Check current LLVM-Project results here: https://securityscorecards.dev/viewer/?uri=github.com/intel/llvm

name: Scorecard supply-chain security
on:
  # For Branch-Protection check. Only the default branch is supported. See
  # https://github.com/ossf/scorecard/blob/main/docs/checks.md#branch-protection
  branch_protection_rule:
  # To guarantee Maintained check is occasionally updated. See
  # https://github.com/ossf/scorecard/blob/main/docs/checks.md#maintained
  schedule:
    - cron: '30 20 * * *'

# Declare default permissions as read only.
permissions:
  contents: read

jobs:
  analysis:
    name: Scorecard analysis
    runs-on: ubuntu-24.04
    if: github.repository == 'intel/llvm'
    permissions:
      # Needed to upload the results to code-scanning dashboard.
      security-events: write
      # Needed to publish results and get a badge (see publish_results below).
      id-token: write      

    steps:
      - name: "Checkout code"
<<<<<<< HEAD
        uses: actions/checkout@b4ffde65f46336ab88eb53be808477a3936bae11 # v4.1.1
=======
        uses: actions/checkout@11bd71901bbe5b1630ceea73d27597364c9af683 # v4.2.2
>>>>>>> 31205159
        with:
          persist-credentials: false

      - name: "Run analysis"
        uses: ossf/scorecard-action@f49aabe0b5af0936a0987cfb85d86b75731b0186 # v2.4.1
        with:
          results_file: results.sarif
          results_format: sarif

          #   - Publish results to OpenSSF REST API for easy access by consumers
          #   - Allows the repository to include the Scorecard badge.
          #   - See https://github.com/ossf/scorecard-action#publishing-results.      
          publish_results: true

      # Upload the results as artifacts (optional). Commenting out will disable uploads of run results in SARIF
      # format to the repository Actions tab.
      - name: "Upload artifact"
<<<<<<< HEAD
        uses: actions/upload-artifact@26f96dfa697d77e81fd5907df203aa23a56210a8 # v4.3.0
=======
        uses: actions/upload-artifact@65c4c4a1ddee5b72f698fdd19549f0f0fb45cf08 # v4.6.0
>>>>>>> 31205159
        with:
          name: SARIF file
          path: results.sarif
          retention-days: 5

      # Upload the results to GitHub's code scanning dashboard.
      - name: "Upload to code-scanning"
<<<<<<< HEAD
        uses: github/codeql-action/upload-sarif@48ab28a6f5dbc2a99bf1e0131198dd8f1df78169 # v3.28.0
=======
        uses: github/codeql-action/upload-sarif@80f993039571a6de66594ecaa432875a6942e8e0 # v2.20.6
>>>>>>> 31205159
        with:
          sarif_file: results.sarif<|MERGE_RESOLUTION|>--- conflicted
+++ resolved
@@ -31,11 +31,7 @@
 
     steps:
       - name: "Checkout code"
-<<<<<<< HEAD
-        uses: actions/checkout@b4ffde65f46336ab88eb53be808477a3936bae11 # v4.1.1
-=======
         uses: actions/checkout@11bd71901bbe5b1630ceea73d27597364c9af683 # v4.2.2
->>>>>>> 31205159
         with:
           persist-credentials: false
 
@@ -53,11 +49,7 @@
       # Upload the results as artifacts (optional). Commenting out will disable uploads of run results in SARIF
       # format to the repository Actions tab.
       - name: "Upload artifact"
-<<<<<<< HEAD
-        uses: actions/upload-artifact@26f96dfa697d77e81fd5907df203aa23a56210a8 # v4.3.0
-=======
         uses: actions/upload-artifact@65c4c4a1ddee5b72f698fdd19549f0f0fb45cf08 # v4.6.0
->>>>>>> 31205159
         with:
           name: SARIF file
           path: results.sarif
@@ -65,10 +57,6 @@
 
       # Upload the results to GitHub's code scanning dashboard.
       - name: "Upload to code-scanning"
-<<<<<<< HEAD
-        uses: github/codeql-action/upload-sarif@48ab28a6f5dbc2a99bf1e0131198dd8f1df78169 # v3.28.0
-=======
         uses: github/codeql-action/upload-sarif@80f993039571a6de66594ecaa432875a6942e8e0 # v2.20.6
->>>>>>> 31205159
         with:
           sarif_file: results.sarif