--- conflicted
+++ resolved
@@ -21,13 +21,8 @@
 jobs:
   analysis:
     name: Scorecard analysis
-<<<<<<< HEAD
-    runs-on: ubuntu-latest
+    runs-on: ubuntu-24.04
     if: github.repository == 'intel/llvm'
-=======
-    runs-on: ubuntu-24.04
-    if: github.repository == 'llvm/llvm-project'
->>>>>>> 0ce4b685
     permissions:
       # Needed to upload the results to code-scanning dashboard.
       security-events: write
