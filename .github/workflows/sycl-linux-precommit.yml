--- conflicted
+++ resolved
@@ -110,13 +110,8 @@
             use_dev_igc: ${{ contains(needs.detect_changes.outputs.filters, 'devigccfg') }}
             extra_lit_opts: --param matrix-xmx8=True --param gpu-intel-dg2=True
             env: '{"LIT_FILTER":${{ needs.determine_arc_tests.outputs.arc_tests }} }'
-<<<<<<< HEAD
-            # Run only if the PR do not have the 'ci-no-devigc' label.
+            # Run only if the PR does not have the 'ci-no-devigc' label.
             skip_run: ${{ contains(github.event.pull_request.labels.*.name, 'ci-no-devigc') && 'true' || 'false' }}
-=======
-            # Run only if the PR does not have the 'ci-no-devigc' label.
-            run_condition: ${{ contains(github.event.pull_request.labels.*.name, 'ci-no-devigc') && 'false' || 'true' }}
->>>>>>> 61acb638
 
     uses: ./.github/workflows/sycl-linux-run-tests.yml
     with:
