name: SYCL Pre Commit on Linux

on:
  # We rely on "Fork pull request workflows from outside collaborators" -
  # "Require approval for all outside collaborators" at
  # https://github.com/intel/llvm/settings/actions for security.
  pull_request:
    branches:
    - sycl
    - sycl-rel-**
    # Do not run builds if changes are only in the following locations
    paths-ignore:
    - '.github/ISSUE_TEMPLATE/**'
    - '.github/CODEOWNERS'
    - 'sycl/doc/**'
    - 'sycl/gdb/**'
    - 'clang/docs/**'
    - '**.md'
    - '**.rst'
    - '.github/workflows/sycl-windows-*.yml'
    - '.github/workflows/sycl-macos-*.yml'
    - '.github/workflows/sycl-nightly.yml'
    - '.github/workflows/sycl-rel-nightly.yml'
    - 'devops/containers/**'
    - 'devops/actions/build_container/**'

concurrency:
  #  Cancel a currently running workflow from the same PR, branch or tag.
  group: ${{ github.workflow }}-${{ github.event.pull_request.number || github.ref }}
  cancel-in-progress: true

permissions: read-all

jobs:
  detect_changes:
    uses: ./.github/workflows/sycl-detect-changes.yml

  build:
    needs: [detect_changes]
    if: always() && success()
    uses: ./.github/workflows/sycl-linux-build.yml
    with:
      build_ref: ${{ github.sha }}
      build_cache_root: "/__w/"
      build_artifact_suffix: "default"
      build_cache_suffix: "default"
      # Docker image has last nightly pre-installed and added to the PATH
      build_image: "ghcr.io/intel/llvm/sycl_ubuntu2404_nightly:latest"
      cc: clang
      cxx: clang++
      changes: ${{ needs.detect_changes.outputs.filters }}
      e2e_binaries_artifact: sycl_e2e_bin_default

  run_prebuilt_e2e_tests:
    needs: [build, detect_changes]
    if: ${{ always() && !cancelled() && needs.build.outputs.build_conclusion == 'success' }}
    strategy:
      fail-fast: false
      matrix:
        include:
          - name: GEN 12 Integrated
            runner: '["Linux", "gen12"]'
            image_options: -u 1001 --device=/dev/dri -v /dev/dri/by-path:/dev/dri/by-path --privileged --cap-add SYS_ADMIN
            target_devices: level_zero:gpu;opencl:gpu;opencl:cpu
            reset_intel_gpu: true
            extra_lit_opts: --param gpu-intel-gen12=True
          - name: NVIDIA/CUDA
            runner: '["Linux", "cuda"]'
            image_options: -u 1001 --gpus all --cap-add SYS_ADMIN
            target_devices: cuda:gpu
          - name: AMD/HIP
            runner: '["Linux", "amdgpu"]'
            image_options: -u 1001 --device=/dev/dri --device=/dev/kfd
            target_devices: hip:gpu
            reset_intel_gpu: false
            extra_lit_opts: -j 1
          - name: Intel Arc A-Series Graphics
            runner: '["Linux", "arc"]'
            image_options: -u 1001 --device=/dev/dri -v /dev/dri/by-path:/dev/dri/by-path --privileged --cap-add SYS_ADMIN
            target_devices: level_zero:gpu;opencl:gpu;level_zero_v2:gpu
            reset_intel_gpu: true
            extra_lit_opts: --param matrix-xmx8=True
          - name: E2E tests with dev igc on Intel Arc A-Series Graphics
            runner: '["Linux", "arc"]'
            image: ghcr.io/intel/llvm/ubuntu2404_intel_drivers:devigc
            image_options: -u 1001 --device=/dev/dri -v /dev/dri/by-path:/dev/dri/by-path --privileged --cap-add SYS_ADMIN
            target_devices: level_zero:gpu;opencl:gpu
            reset_intel_gpu: true
            extra_lit_opts: --param matrix-xmx8=True
            use_igc_dev: true
          - name: E2E tests on Intel Ponte Vecchio GPU
            runner: '["Linux", "pvc"]'
            image_options: -u 1001 --device=/dev/dri -v /dev/dri/by-path:/dev/dri/by-path --privileged --cap-add SYS_ADMIN
<<<<<<< HEAD
            target_devices: level_zero:gpu;opencl:gpu;opencl:cpu
=======
            target_devices: level_zero:gpu;opencl:gpu
            reset_intel_gpu: true
>>>>>>> a6a1a39e
            extra_lit_opts: -j 50
          - name: Dev IGC on Intel Ponte Vecchio GPU
            runner: '["Linux", "pvc"]'
            image: ghcr.io/intel/llvm/ubuntu2404_intel_drivers:devigc
            image_options: -u 1001 --device=/dev/dri -v /dev/dri/by-path:/dev/dri/by-path --privileged --cap-add SYS_ADMIN
<<<<<<< HEAD
            target_devices: level_zero:gpu
=======
            target_devices: level_zero:gpu;opencl:gpu
            reset_intel_gpu: true
>>>>>>> a6a1a39e
            use_igc_dev: true
            extra_lit_opts: -j 50
          - name: Intel Battlemage Graphics
            runner: '["Linux", "bmg"]'
            image_options: -u 1001 --device=/dev/dri -v /dev/dri/by-path:/dev/dri/by-path --privileged --cap-add SYS_ADMIN
            target_devices: level_zero:gpu
            reset_intel_gpu: true
          - name: SPIR-V Backend / Intel Battlemage Graphics
            runner: '["Linux", "bmg"]'
            image_options: -u 1001 --device=/dev/dri -v /dev/dri/by-path:/dev/dri/by-path --privileged --cap-add SYS_ADMIN
            target_devices: level_zero:gpu;opencl:gpu;opencl:cpu
            reset_intel_gpu: true
            extra_lit_opts: --param spirv-backend=True
            e2e_binaries_artifact: sycl_e2e_bin_default_spirv_backend
    uses: ./.github/workflows/sycl-linux-run-tests.yml
    with:
      name: ${{ matrix.name }}
      runner: ${{ matrix.runner }}
      image: ${{ matrix.image }}
      image_options: ${{ matrix.image_options }}
      target_devices: ${{ matrix.target_devices }}
      extra_lit_opts: ${{ matrix.extra_lit_opts }}
      reset_intel_gpu: ${{ matrix.reset_intel_gpu }}
      repo_ref: ${{ github.sha }}
      sycl_toolchain_artifact: sycl_linux_default
      sycl_toolchain_archive: ${{ needs.build.outputs.artifact_archive_name }}
      sycl_toolchain_decompress_command: ${{ needs.build.outputs.artifact_decompress_command }}
      e2e_binaries_artifact: ${{ matrix.e2e_binaries_artifact || 'sycl_e2e_bin_default' }}
      e2e_testing_mode: 'run-only'

      # Do not install drivers on AMD and CUDA runners.
      install_igc_driver: >-
        ${{ !contains(matrix.target_devices, 'cuda') &&
        !contains(matrix.target_devices, 'hip') &&
        contains(needs.detect_changes.outputs.filters, 'drivers') }}
      install_dev_igc_driver: >-
        ${{ !contains(matrix.target_devices, 'cuda') &&
        !contains(matrix.target_devices, 'hip') &&
        matrix.use_igc_dev &&
        (contains(needs.detect_changes.outputs.filters, 'devigccfg') || contains(needs.detect_changes.outputs.filters, 'drivers')) ||
        'false' }}
      # Run only if the PR does not have the 'ci-no-devigc' label.
      skip_run: ${{matrix.use_igc_dev && contains(github.event.pull_request.labels.*.name, 'ci-no-devigc') || 'false'}}

  test-perf:
    needs: [build, detect_changes]
    if: |
      always() && !cancelled()
      && needs.build.outputs.build_conclusion == 'success'
      && (contains(github.event.pull_request.labels.*.name, 'run-perf-tests')
          || contains(needs.detect_changes.outputs.filters, 'perf-tests'))
    strategy:
      fail-fast: false
      matrix:
        include:
          - name: Intel GEN12 Graphics system
            runner: '["Linux", "gen12"]'
            image_extra_opts: --device=/dev/dri
            reset_intel_gpu: true
          - name: Intel Arc A-Series Graphics system
            runner: '["Linux", "arc"]'
            image_extra_opts: --device=/dev/dri
            reset_intel_gpu: true
          - name: AMD system
            runner: '["Linux", "amdgpu"]'
            image_extra_opts: --device=/dev/dri --device=/dev/kfd
          - name: CUDA system
            runner: '["Linux", "cuda"]'
            image_extra_opts: --gpus all
    uses: ./.github/workflows/sycl-linux-run-tests.yml
    with:
      name: Perf tests on ${{ matrix.name }}
      runner: ${{ matrix. runner }}
      image_options: -u 1001 --privileged --cap-add SYS_ADMIN ${{ matrix.image_extra_opts }}
      target_devices: all
      reset_intel_gpu: ${{ matrix.reset_intel_gpu }}

      env: '{"LIT_FILTER":"PerformanceTests/"}'
      extra_lit_opts: -a -j 1 --param enable-perf-tests=True

      repo_ref: ${{ github.sha }}

      sycl_toolchain_artifact: sycl_linux_default
      sycl_toolchain_archive: ${{ needs.build.outputs.artifact_archive_name }}
      sycl_toolchain_decompress_command: ${{ needs.build.outputs.artifact_decompress_command }}<|MERGE_RESOLUTION|>--- conflicted
+++ resolved
@@ -91,23 +91,15 @@
           - name: E2E tests on Intel Ponte Vecchio GPU
             runner: '["Linux", "pvc"]'
             image_options: -u 1001 --device=/dev/dri -v /dev/dri/by-path:/dev/dri/by-path --privileged --cap-add SYS_ADMIN
-<<<<<<< HEAD
             target_devices: level_zero:gpu;opencl:gpu;opencl:cpu
-=======
-            target_devices: level_zero:gpu;opencl:gpu
             reset_intel_gpu: true
->>>>>>> a6a1a39e
             extra_lit_opts: -j 50
           - name: Dev IGC on Intel Ponte Vecchio GPU
             runner: '["Linux", "pvc"]'
             image: ghcr.io/intel/llvm/ubuntu2404_intel_drivers:devigc
             image_options: -u 1001 --device=/dev/dri -v /dev/dri/by-path:/dev/dri/by-path --privileged --cap-add SYS_ADMIN
-<<<<<<< HEAD
             target_devices: level_zero:gpu
-=======
-            target_devices: level_zero:gpu;opencl:gpu
             reset_intel_gpu: true
->>>>>>> a6a1a39e
             use_igc_dev: true
             extra_lit_opts: -j 50
           - name: Intel Battlemage Graphics
