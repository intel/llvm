--- conflicted
+++ resolved
@@ -75,19 +75,11 @@
       fail-fast: false
       matrix:
         include:
-<<<<<<< HEAD
-          # - name: AMD/HIP
-          #   runner: '["Linux", "amdgpu"]'
-          #   image: ghcr.io/intel/llvm/ubuntu2204_build:latest-0300ac924620a51f76c4929794637b82790f12ab
-          #   image_options: -u 1001 --device=/dev/dri --device=/dev/kfd
-          #   target_devices: ext_oneapi_hip:gpu
-=======
-          - name: NVIDIA/CUDA
-            runner: '["Linux", "cuda"]'
-            image: ghcr.io/intel/llvm/ubuntu2204_build:latest
-            image_options: -u 1001 --gpus all --cap-add SYS_ADMIN
-            target_devices: ext_oneapi_cuda:gpu
->>>>>>> 57eb1298
+          # - name: NVIDIA/CUDA
+          #   runner: '["Linux", "cuda"]'
+          #   image: ghcr.io/intel/llvm/ubuntu2204_build:latest
+          #   image_options: -u 1001 --gpus all --cap-add SYS_ADMIN
+          #   target_devices: ext_oneapi_cuda:gpu
           - name: Intel
             runner: '["Linux", "gen12"]'
             image: ghcr.io/intel/llvm/ubuntu2204_intel_drivers:latest
@@ -96,53 +88,29 @@
             reset_intel_gpu: true
             install_drivers: ${{ contains(needs.detect_changes.outputs.filters, 'drivers') }}
             extra_lit_opts: --param gpu-intel-gen12=True
-<<<<<<< HEAD
           # - name: E2E tests on Intel Arc A-Series Graphics
           #   runner: '["Linux", "arc"]'
           #   image: ghcr.io/intel/llvm/ubuntu2204_intel_drivers:latest
           #   image_options: -u 1001 --device=/dev/dri --privileged --cap-add SYS_ADMIN
-          #   target_devices: ext_oneapi_level_zero:gpu;opencl:gpu
-          #   reset_gpu: true
+          #   target_devices: level_zero:gpu;opencl:gpu
+          #   reset_intel_gpu: true
           #   install_drivers: ${{ contains(needs.detect_changes.outputs.filters, 'drivers') }}
           #   extra_lit_opts: --param matrix-xmx8=True --param gpu-intel-dg2=True
           #   env: '{"LIT_FILTER":${{ needs.determine_arc_tests.outputs.arc_tests }} }'
           # - name: E2E tests with dev igc on Intel Arc A-Series Graphics
           #   runner: '["Linux", "arc"]'
-          #   image: ghcr.io/intel/llvm/ubuntu2204_intel_drivers:${{ contains(github.event.pull_request.labels.*.name, 'ci-no-devigc') && 'latest' || 'devigc' }}
+          #   image: ghcr.io/intel/llvm/ubuntu2204_intel_drivers:devigc
           #   image_options: -u 1001 --device=/dev/dri --privileged --cap-add SYS_ADMIN
-          #   target_devices: ext_oneapi_level_zero:gpu;opencl:gpu
-          #   reset_gpu: true
+          #   target_devices: level_zero:gpu;opencl:gpu
+          #   reset_intel_gpu: true
           #   install_drivers: >-
           #     ${{ contains(needs.detect_changes.outputs.filters, 'drivers') ||
           #     contains(needs.detect_changes.outputs.filters, 'devigccfg') }}
           #   use_dev_igc: ${{ contains(needs.detect_changes.outputs.filters, 'devigccfg') }}
           #   extra_lit_opts: --param matrix-xmx8=True --param gpu-intel-dg2=True
           #   env: '{"LIT_FILTER":${{ needs.determine_arc_tests.outputs.arc_tests }} }'
-=======
-          - name: E2E tests on Intel Arc A-Series Graphics
-            runner: '["Linux", "arc"]'
-            image: ghcr.io/intel/llvm/ubuntu2204_intel_drivers:latest
-            image_options: -u 1001 --device=/dev/dri --privileged --cap-add SYS_ADMIN
-            target_devices: level_zero:gpu;opencl:gpu
-            reset_intel_gpu: true
-            install_drivers: ${{ contains(needs.detect_changes.outputs.filters, 'drivers') }}
-            extra_lit_opts: --param matrix-xmx8=True --param gpu-intel-dg2=True
-            env: '{"LIT_FILTER":${{ needs.determine_arc_tests.outputs.arc_tests }} }'
-          - name: E2E tests with dev igc on Intel Arc A-Series Graphics
-            runner: '["Linux", "arc"]'
-            image: ghcr.io/intel/llvm/ubuntu2204_intel_drivers:devigc
-            image_options: -u 1001 --device=/dev/dri --privileged --cap-add SYS_ADMIN
-            target_devices: level_zero:gpu;opencl:gpu
-            reset_intel_gpu: true
-            install_drivers: >-
-              ${{ contains(needs.detect_changes.outputs.filters, 'drivers') ||
-              contains(needs.detect_changes.outputs.filters, 'devigccfg') }}
-            use_dev_igc: ${{ contains(needs.detect_changes.outputs.filters, 'devigccfg') }}
-            extra_lit_opts: --param matrix-xmx8=True --param gpu-intel-dg2=True
-            env: '{"LIT_FILTER":${{ needs.determine_arc_tests.outputs.arc_tests }} }'
-            # Run only if the PR does not have the 'ci-no-devigc' label.
-            skip_run: ${{ contains(github.event.pull_request.labels.*.name, 'ci-no-devigc') }}
->>>>>>> 57eb1298
+          #   # Run only if the PR does not have the 'ci-no-devigc' label.
+          #   skip_run: ${{ contains(github.event.pull_request.labels.*.name, 'ci-no-devigc') }}
 
     uses: ./.github/workflows/sycl-linux-run-tests.yml
     with:
@@ -156,11 +124,8 @@
       use_dev_igc: ${{ matrix.use_dev_igc }}
       extra_lit_opts: ${{ matrix.extra_lit_opts }}
       env: ${{ matrix.env || '{}' }}
-<<<<<<< HEAD
+      skip_run: ${{ matrix.skip_run || 'false' }}
       tests_selector: "benchmark"
-=======
-      skip_run: ${{ matrix.skip_run || 'false' }}
->>>>>>> 57eb1298
 
       ref: ${{ github.sha }}
       merge_ref: ''
