--- conflicted
+++ resolved
@@ -97,7 +97,7 @@
         include:
           - name: Intel
             runner: '["Linux", "gen12"]'
-            image: ghcr.io/intel/llvm/ubuntu2204_intel_drivers:latest
+            image: ghcr.io/intel/llvm/ubuntu2404_intel_drivers:latest
             image_options: -u 1001 --device=/dev/dri -v /dev/dri/by-path:/dev/dri/by-path --privileged --cap-add SYS_ADMIN
             target_devices: level_zero:gpu;opencl:gpu;opencl:cpu
             reset_intel_gpu: true
@@ -137,16 +137,6 @@
             image_options: -u 1001 --device=/dev/dri --device=/dev/kfd
             target_devices: ext_oneapi_hip:gpu
             reset_intel_gpu: false
-<<<<<<< HEAD
-=======
-          - name: Intel
-            runner: '["Linux", "gen12"]'
-            image: ghcr.io/intel/llvm/ubuntu2404_intel_drivers:latest
-            image_options: -u 1001 --device=/dev/dri -v /dev/dri/by-path:/dev/dri/by-path --privileged --cap-add SYS_ADMIN
-            target_devices: level_zero:gpu;opencl:gpu;opencl:cpu
-            reset_intel_gpu: true
-            extra_lit_opts: --param gpu-intel-gen12=True
->>>>>>> 38b5829e
           - name: E2E tests on Intel Arc A-Series Graphics
             runner: '["Linux", "arc"]'
             image: ghcr.io/intel/llvm/ubuntu2404_intel_drivers:latest
