--- conflicted
+++ resolved
@@ -69,63 +69,6 @@
           else
             echo 'arc_tests="Matrix/"' >> "$GITHUB_OUTPUT"
           fi
-<<<<<<< HEAD
-  # test:
-  #   needs: [build, detect_changes, determine_arc_tests]
-  #   if: ${{ always() && !cancelled() && needs.build.outputs.build_conclusion == 'success' }}
-  #   strategy:
-  #     fail-fast: false
-  #     matrix:
-  #       include:
-  #         # TODO UNDO THIS
-  #         # - name: AMD/HIP
-  #         #   runner: '["Linux", "amdgpu"]'
-  #         #   image: ghcr.io/intel/llvm/ubuntu2204_build:latest-0300ac924620a51f76c4929794637b82790f12ab
-  #         #   image_options: -u 1001 --device=/dev/dri --device=/dev/kfd
-  #         #   target_devices: ext_oneapi_hip:gpu
-  #         - name: Intel
-  #           runner: '["Linux", "gen12"]'
-  #           image: ghcr.io/intel/llvm/ubuntu2204_intel_drivers:latest
-  #           image_options: -u 1001 --device=/dev/dri --privileged --cap-add SYS_ADMIN
-  #           target_devices: ext_oneapi_level_zero:gpu;opencl:gpu;opencl:cpu
-  #           reset_gpu: true
-  #           install_drivers: ${{ contains(needs.detect_changes.outputs.filters, 'drivers') }}
-  #           extra_lit_opts: --param gpu-intel-gen12=True
-  #         # - name: E2E tests on Intel Arc A-Series Graphics
-  #         #   runner: '["Linux", "arc"]'
-  #         #   image: ghcr.io/intel/llvm/ubuntu2204_intel_drivers:latest
-  #         #   image_options: -u 1001 --device=/dev/dri --privileged --cap-add SYS_ADMIN
-  #         #   target_devices: ext_oneapi_level_zero:gpu;opencl:gpu
-  #         #   reset_gpu: true
-  #         #   install_drivers: ${{ contains(needs.detect_changes.outputs.filters, 'drivers') }}
-  #         #   extra_lit_opts: --param matrix-xmx8=True --param gpu-intel-dg2=True
-  #         #   env: '{"LIT_FILTER":${{ needs.determine_arc_tests.outputs.arc_tests }} }'
-  #         # - name: E2E tests with dev igc on Intel Arc A-Series Graphics
-  #         #   runner: '["Linux", "arc"]'
-  #         #   image: ghcr.io/intel/llvm/ubuntu2204_intel_drivers:${{ contains(github.event.pull_request.labels.*.name, 'ci-no-devigc') && 'latest' || 'devigc' }}
-  #         #   image_options: -u 1001 --device=/dev/dri --privileged --cap-add SYS_ADMIN
-  #         #   target_devices: ext_oneapi_level_zero:gpu;opencl:gpu
-  #         #   reset_gpu: true
-  #         #   install_drivers: >-
-  #         #     ${{ contains(needs.detect_changes.outputs.filters, 'drivers') ||
-  #         #     contains(needs.detect_changes.outputs.filters, 'devigccfg') }}
-  #         #   use_dev_igc: ${{ contains(needs.detect_changes.outputs.filters, 'devigccfg') }}
-  #         #   extra_lit_opts: --param matrix-xmx8=True --param gpu-intel-dg2=True
-  #         #   env: '{"LIT_FILTER":${{ needs.determine_arc_tests.outputs.arc_tests }} }'
-
-  #   uses: ./.github/workflows/sycl-linux-run-tests.yml
-  #   with:
-  #     name: ${{ matrix.name }}
-  #     runner: ${{ matrix. runner }}
-  #     image: ${{ matrix.image }}
-  #     image_options: ${{ matrix.image_options }}
-  #     target_devices: ${{ matrix.target_devices }}
-  #     reset_gpu: ${{ matrix.reset_gpu }}
-  #     install_drivers: ${{ matrix.install_drivers }}
-  #     use_dev_igc: ${{ matrix.use_dev_igc }}
-  #     extra_lit_opts: ${{ matrix.extra_lit_opts }}
-  #     env: ${{ matrix.env || '{}' }}
-=======
   test:
     needs: [build, detect_changes, determine_arc_tests]
     if: ${{ always() && !cancelled() && needs.build.outputs.build_conclusion == 'success' }}
@@ -133,11 +76,11 @@
       fail-fast: false
       matrix:
         include:
-          - name: NVIDIA/CUDA
-            runner: '["Linux", "cuda"]'
-            image: ghcr.io/intel/llvm/ubuntu2204_build:latest
-            image_options: -u 1001 --gpus all --cap-add SYS_ADMIN
-            target_devices: ext_oneapi_cuda:gpu
+          # - name: NVIDIA/CUDA
+          #   runner: '["Linux", "cuda"]'
+          #   image: ghcr.io/intel/llvm/ubuntu2204_build:latest
+          #   image_options: -u 1001 --gpus all --cap-add SYS_ADMIN
+          #   target_devices: ext_oneapi_cuda:gpu
           - name: Intel
             runner: '["Linux", "gen12"]'
             image: ghcr.io/intel/llvm/ubuntu2204_intel_drivers:latest
@@ -146,27 +89,27 @@
             reset_intel_gpu: true
             install_drivers: ${{ contains(needs.detect_changes.outputs.filters, 'drivers') }}
             extra_lit_opts: --param gpu-intel-gen12=True
-          - name: E2E tests on Intel Arc A-Series Graphics
-            runner: '["Linux", "arc"]'
-            image: ghcr.io/intel/llvm/ubuntu2204_intel_drivers:latest
-            image_options: -u 1001 --device=/dev/dri --privileged --cap-add SYS_ADMIN
-            target_devices: level_zero:gpu;opencl:gpu
-            reset_intel_gpu: true
-            install_drivers: ${{ contains(needs.detect_changes.outputs.filters, 'drivers') }}
-            extra_lit_opts: --param matrix-xmx8=True --param gpu-intel-dg2=True
-            env: '{"LIT_FILTER":${{ needs.determine_arc_tests.outputs.arc_tests }} }'
-          - name: E2E tests with dev igc on Intel Arc A-Series Graphics
-            runner: '["Linux", "arc"]'
-            image: ghcr.io/intel/llvm/ubuntu2204_intel_drivers:${{ contains(github.event.pull_request.labels.*.name, 'ci-no-devigc') && 'latest' || 'devigc' }}
-            image_options: -u 1001 --device=/dev/dri --privileged --cap-add SYS_ADMIN
-            target_devices: level_zero:gpu;opencl:gpu
-            reset_intel_gpu: true
-            install_drivers: >-
-              ${{ contains(needs.detect_changes.outputs.filters, 'drivers') ||
-              contains(needs.detect_changes.outputs.filters, 'devigccfg') }}
-            use_dev_igc: ${{ contains(needs.detect_changes.outputs.filters, 'devigccfg') }}
-            extra_lit_opts: --param matrix-xmx8=True --param gpu-intel-dg2=True
-            env: '{"LIT_FILTER":${{ needs.determine_arc_tests.outputs.arc_tests }} }'
+          # - name: E2E tests on Intel Arc A-Series Graphics
+          #   runner: '["Linux", "arc"]'
+          #   image: ghcr.io/intel/llvm/ubuntu2204_intel_drivers:latest
+          #   image_options: -u 1001 --device=/dev/dri --privileged --cap-add SYS_ADMIN
+          #   target_devices: level_zero:gpu;opencl:gpu
+          #   reset_intel_gpu: true
+          #   install_drivers: ${{ contains(needs.detect_changes.outputs.filters, 'drivers') }}
+          #   extra_lit_opts: --param matrix-xmx8=True --param gpu-intel-dg2=True
+          #   env: '{"LIT_FILTER":${{ needs.determine_arc_tests.outputs.arc_tests }} }'
+          # - name: E2E tests with dev igc on Intel Arc A-Series Graphics
+          #   runner: '["Linux", "arc"]'
+          #   image: ghcr.io/intel/llvm/ubuntu2204_intel_drivers:${{ contains(github.event.pull_request.labels.*.name, 'ci-no-devigc') && 'latest' || 'devigc' }}
+          #   image_options: -u 1001 --device=/dev/dri --privileged --cap-add SYS_ADMIN
+          #   target_devices: level_zero:gpu;opencl:gpu
+          #   reset_intel_gpu: true
+          #   install_drivers: >-
+          #     ${{ contains(needs.detect_changes.outputs.filters, 'drivers') ||
+          #     contains(needs.detect_changes.outputs.filters, 'devigccfg') }}
+          #   use_dev_igc: ${{ contains(needs.detect_changes.outputs.filters, 'devigccfg') }}
+          #   extra_lit_opts: --param matrix-xmx8=True --param gpu-intel-dg2=True
+          #   env: '{"LIT_FILTER":${{ needs.determine_arc_tests.outputs.arc_tests }} }'
 
     uses: ./.github/workflows/sycl-linux-run-tests.yml
     with:
@@ -180,7 +123,6 @@
       use_dev_igc: ${{ matrix.use_dev_igc }}
       extra_lit_opts: ${{ matrix.extra_lit_opts }}
       env: ${{ matrix.env || '{}' }}
->>>>>>> 404f812e
 
   #     ref: ${{ github.sha }}
   #     merge_ref: ''
