name: Release Documentation

permissions:
  contents: read

on:
  workflow_dispatch:
    inputs:
      release-version:
        description: 'Release Version'
        required: true
        type: string
      upload:
        description: 'Upload documentation'
        required: false
        type: boolean

  workflow_call:
    inputs:
      release-version:
        description: 'Release Version'
        required: true
        type: string
      upload:
        description: 'Upload documentation'
        required: false
        type: boolean

jobs:
  release-documentation:
    name: Build and Upload Release Documentation
    runs-on: ubuntu-24.04
    env:
      upload: ${{ inputs.upload && !contains(inputs.release-version, 'rc') }}
    steps:
      - name: Checkout LLVM
        uses: actions/checkout@b4ffde65f46336ab88eb53be808477a3936bae11 # v4.1.1

      - name: Setup Python env
<<<<<<< HEAD
        uses: actions/setup-python@42375524e23c412d93fb67b49958b491fce71c38 # v5.4.0
=======
        uses: actions/setup-python@v5.5.0
>>>>>>> aa0068bd
        with:
          cache: 'pip'
          cache-dependency-path: './llvm/docs/requirements.txt'

      - name: Install Dependencies
        run: |
          sudo apt-get update
          sudo apt-get install -y \
              graphviz \
              python3-github \
              ninja-build \
              texlive-font-utils \
              libhwloc-dev
          pip3 install --user -r ./llvm/docs/requirements.txt

      - name: Build Documentation
        env:
          GITHUB_TOKEN: ${{ github.token }}
        run: |
          ./llvm/utils/release/build-docs.sh -release "${{ inputs.release-version }}" -no-doxygen

      - name: Create Release Notes Artifact
        uses: actions/upload-artifact@65c4c4a1ddee5b72f698fdd19549f0f0fb45cf08 # 4.6.0
        with:
          name: release-notes
          path: docs-build/html-export/

      - name: Clone www-releases
        if: env.upload
        uses: actions/checkout@b4ffde65f46336ab88eb53be808477a3936bae11 # v4.1.1
        with:
          repository: ${{ github.repository_owner }}/www-releases
          ref: main
          fetch-depth: 0
          path: www-releases
          persist-credentials: false

      - name: Upload Release Notes
        if: env.upload
        env:
          GH_TOKEN: ${{ secrets.WWW_RELEASES_TOKEN }}
        run: |
          mkdir -p www-releases/${{ inputs.release-version }}
          mv ./docs-build/html-export/* www-releases/${{ inputs.release-version }}
          cd www-releases
          git checkout -b ${{ inputs.release-version }}
          git add ${{ inputs.release-version }}
          git config user.email "llvmbot@llvm.org"
          git config user.name "llvmbot"
          git commit -a -m "Add ${{ inputs.release-version }} documentation"
          git push --force  "https://$GH_TOKEN@github.com/llvmbot/www-releases.git" HEAD:refs/heads/${{ inputs.release-version }}
          gh pr create -f -B main -H ${{ inputs.release-version }} -R llvmbot/www-releases<|MERGE_RESOLUTION|>--- conflicted
+++ resolved
@@ -37,11 +37,7 @@
         uses: actions/checkout@b4ffde65f46336ab88eb53be808477a3936bae11 # v4.1.1
 
       - name: Setup Python env
-<<<<<<< HEAD
-        uses: actions/setup-python@42375524e23c412d93fb67b49958b491fce71c38 # v5.4.0
-=======
         uses: actions/setup-python@v5.5.0
->>>>>>> aa0068bd
         with:
           cache: 'pip'
           cache-dependency-path: './llvm/docs/requirements.txt'
