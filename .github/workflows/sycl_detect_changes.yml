name: Identify changed files

on:
  workflow_call:
    outputs:
      filters:
        description: Matched filters
        value: ${{ jobs.need_check.outputs.filters }}

jobs:
  need_check:
    name: Decide which tests could be affected by the changes
    # Github's ubuntu-* runners are slow to allocate. Use our CUDA runner since
    # we don't use it for anything right now.
    runs-on: cuda
    timeout-minutes: 3
    outputs:
      filters: ${{ steps.changes.outputs.changes }}
    steps:
      - name: Check file changes
        uses: dorny/paths-filter@4512585405083f25c027a35db413c2b3b9006d50
        id: changes
        with:
          filters: |
            llvm: &llvm
              - 'llvm/**'
            llvm_spirv: &llvm_spirv
              - *llvm
              - 'llvm-spirv/**'
            clang: &clang
              - *llvm
              - 'clang/**'
            sycl_fusion: &sycl-fusion
              - *llvm
              - 'sycl-fusion/**'
            xptifw: &xptifw
              - 'xptifw/**'
            libclc: &libclc
              - *llvm_spirv
              - *clang
              - 'libclc/**'
            sycl: &sycl
              - *clang
              - *sycl-fusion
              - *llvm_spirv
              - *xptifw
              - *libclc
              - 'sycl/*'
<<<<<<< HEAD
              - 'sycl/!(test-e2e)/**'
            mlir_sycl: &mlir_sycl
              - 'mlir/**'
              - 'mlir-sycl/**'
              - 'polygeist/**'
            polygeist: &polygeist
              - *mlir_sycl
            cgeist:
              - *polygeist
              - *sycl
=======
              - 'sycl/!(test-e2e|doc)/**'
            ci:
              - .github/workflows/**
              - devops/**
>>>>>>> f69dd090
<|MERGE_RESOLUTION|>--- conflicted
+++ resolved
@@ -46,8 +46,10 @@
               - *xptifw
               - *libclc
               - 'sycl/*'
-<<<<<<< HEAD
-              - 'sycl/!(test-e2e)/**'
+              - 'sycl/!(test-e2e|doc)/**'
+            ci:
+              - .github/workflows/**
+              - devops/**
             mlir_sycl: &mlir_sycl
               - 'mlir/**'
               - 'mlir-sycl/**'
@@ -56,10 +58,4 @@
               - *mlir_sycl
             cgeist:
               - *polygeist
-              - *sycl
-=======
-              - 'sycl/!(test-e2e|doc)/**'
-            ci:
-              - .github/workflows/**
-              - devops/**
->>>>>>> f69dd090
+              - *sycl