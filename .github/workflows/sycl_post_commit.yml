--- conflicted
+++ resolved
@@ -26,14 +26,9 @@
     with:
       build_cache_root: "/__w/llvm"
       build_artifact_suffix: "post_commit"
-<<<<<<< HEAD
-      lts_matrix: ${{ needs.resolve_matrix.outputs.lts_matrix }}
-      cts_matrix: ${{ needs.resolve_matrix.outputs.cts_matrix }}
-      lts_aws_matrix: ${{ needs.resolve_matrix.outputs.lts_aws_matrix }}
-=======
       lts_matrix: ${{ needs.test_matrix.outputs.lts_matrix }}
+      cts_matrix: ${{ needs.test_matrix.outputs.cts_matrix }}
       lts_aws_matrix: ${{ needs.test_matrix.outputs.lts_aws_matrix }}
->>>>>>> 295b4fa5
   linux_no_assert:
     name: Linux (no assert)
     uses: ./.github/workflows/sycl_linux_build_and_test.yml
