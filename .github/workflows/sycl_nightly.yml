name: SYCL Nightly

on:
  workflow_dispatch:
  schedule:
    - cron: '0 3 * * *'
  pull_request:
    paths:
      - 'devops/containers/ubuntu2204_preinstalled.Dockerfile'
      - '.github/workflows/sycl_nightly.yml'

jobs:
  test_matrix:
    name: Generate Test Matrix
    uses: ./.github/workflows/sycl_gen_test_matrix.yml
    with:
      lts_config: "ocl_gen9;ocl_x64"

  ubuntu2204_build_test:
    if: github.repository == 'intel/llvm'
    uses: ./.github/workflows/sycl_linux_build_and_test.yml
    needs: test_matrix
    secrets: inherit
    with:
      build_cache_root: "/__w/"
      build_artifact_suffix: default-2204
      build_configure_extra_args: ''
<<<<<<< HEAD
=======
      build_image: "ghcr.io/intel/llvm/ubuntu2204_build:latest"

  ubuntu2004_opaque_pointers_build_test:
    if: github.repository == 'intel/llvm'
    uses: ./.github/workflows/sycl_linux_build_and_test.yml
    needs: test_matrix
    secrets: inherit
    with:
      build_cache_root: "/__w/"
      build_cache_suffix: opaque_pointers
      build_artifact_suffix: opaque_pointers
      build_configure_extra_args: "--hip --cuda --enable-esimd-emulator --cmake-opt=-DSPIRV_ENABLE_OPAQUE_POINTERS=TRUE"
>>>>>>> 64d45142

  ubuntu2204_opaque_pointers_build_test:
    if: github.repository == 'intel/llvm'
    uses: ./.github/workflows/sycl_linux_build_and_test.yml
    needs: test_matrix
    secrets: inherit
    with:
      build_cache_root: "/__w/"
      build_cache_suffix: opaque_pointers
<<<<<<< HEAD
      build_artifact_suffix: opaque_pointers
      build_configure_extra_args: "--hip --cuda --enable-esimd-emulator --cmake-opt=-DDPCPP_ENABLE_OPAQUE_POINTERS=TRUE --cmake-opt=-DSPIRV_ENABLE_OPAQUE_POINTERS=TRUE"
=======
      build_artifact_suffix: opaque_pointers-2204
      build_configure_extra_args: "--hip --cuda --enable-esimd-emulator --cmake-opt=-DSPIRV_ENABLE_OPAQUE_POINTERS=TRUE"
      build_image: "ghcr.io/intel/llvm/ubuntu2204_build:latest"
>>>>>>> 64d45142

  windows_default:
    name: Windows
    if: github.repository == 'intel/llvm'
    uses: ./.github/workflows/sycl_windows_build_and_test.yml

<<<<<<< HEAD
=======
  ubuntu2004_docker_build_push:
    if: github.repository == 'intel/llvm'
    runs-on: ubuntu-20.04
    needs: ubuntu2004_build_test
    steps:
    - uses: actions/checkout@v3
    - uses: actions/download-artifact@v3
      with:
        name: sycl_linux_default
        path: devops/
    - name: Build and Push Container (with drivers)
      uses: ./devops/actions/build_container
      with:
        push: ${{ github.event_name != 'pull_request' }}
        file: ubuntu2004_preinstalled
        username: ${{ github.repository_owner }}
        password: ${{ secrets.GITHUB_TOKEN }}
        build-args: |
          base_image=ghcr.io/intel/llvm/ubuntu2004_intel_drivers
          base_tag=latest
        tags: |
          ghcr.io/${{ github.repository }}/sycl_ubuntu2004_nightly:${{ github.sha }}
          ghcr.io/${{ github.repository }}/sycl_ubuntu2004_nightly:latest
    - name: Build and Push Container (no drivers)
      uses: ./devops/actions/build_container
      with:
        push: ${{ github.event_name != 'pull_request' }}
        file: ubuntu2004_preinstalled
        username: ${{ github.repository_owner }}
        password: ${{ secrets.GITHUB_TOKEN }}
        build-args: |
          base_image=ghcr.io/intel/llvm/ubuntu2004_base
          base_tag=latest
        tags: |
          ghcr.io/${{ github.repository }}/sycl_ubuntu2004_nightly:no-drivers-${{ github.sha }}
          ghcr.io/${{ github.repository }}/sycl_ubuntu2004_nightly:no-drivers

>>>>>>> 64d45142
  ubuntu2204_docker_build_push:
    if: github.repository == 'intel/llvm'
    runs-on: ubuntu-20.04
    needs: ubuntu2204_build_test
    steps:
    - uses: actions/checkout@v3
    - uses: actions/download-artifact@v3
      with:
        name: sycl_linux_default-2204
        path: devops/
    - name: Build and Push Container (with drivers)
      uses: ./devops/actions/build_container
      with:
        push: ${{ github.event_name != 'pull_request' }}
        file: ubuntu2204_preinstalled
        username: ${{ github.repository_owner }}
        password: ${{ secrets.GITHUB_TOKEN }}
        build-args: |
          base_image=ghcr.io/intel/llvm/ubuntu2204_intel_drivers
          base_tag=latest
        tags: |
          ghcr.io/${{ github.repository }}/sycl_ubuntu2204_nightly:${{ github.sha }}
          ghcr.io/${{ github.repository }}/sycl_ubuntu2204_nightly:latest
    - name: Build and Push Container (no drivers)
      uses: ./devops/actions/build_container
      with:
        push: ${{ github.event_name != 'pull_request' }}
        file: ubuntu2204_preinstalled
        username: ${{ github.repository_owner }}
        password: ${{ secrets.GITHUB_TOKEN }}
        build-args: |
          base_image=ghcr.io/intel/llvm/ubuntu2204_base
          base_tag=latest
        tags: |
          ghcr.io/${{ github.repository }}/sycl_ubuntu2204_nightly:no-drivers-${{ github.sha }}
          ghcr.io/${{ github.repository }}/sycl_ubuntu2204_nightly:no-drivers<|MERGE_RESOLUTION|>--- conflicted
+++ resolved
@@ -25,21 +25,6 @@
       build_cache_root: "/__w/"
       build_artifact_suffix: default-2204
       build_configure_extra_args: ''
-<<<<<<< HEAD
-=======
-      build_image: "ghcr.io/intel/llvm/ubuntu2204_build:latest"
-
-  ubuntu2004_opaque_pointers_build_test:
-    if: github.repository == 'intel/llvm'
-    uses: ./.github/workflows/sycl_linux_build_and_test.yml
-    needs: test_matrix
-    secrets: inherit
-    with:
-      build_cache_root: "/__w/"
-      build_cache_suffix: opaque_pointers
-      build_artifact_suffix: opaque_pointers
-      build_configure_extra_args: "--hip --cuda --enable-esimd-emulator --cmake-opt=-DSPIRV_ENABLE_OPAQUE_POINTERS=TRUE"
->>>>>>> 64d45142
 
   ubuntu2204_opaque_pointers_build_test:
     if: github.repository == 'intel/llvm'
@@ -49,63 +34,17 @@
     with:
       build_cache_root: "/__w/"
       build_cache_suffix: opaque_pointers
-<<<<<<< HEAD
-      build_artifact_suffix: opaque_pointers
-      build_configure_extra_args: "--hip --cuda --enable-esimd-emulator --cmake-opt=-DDPCPP_ENABLE_OPAQUE_POINTERS=TRUE --cmake-opt=-DSPIRV_ENABLE_OPAQUE_POINTERS=TRUE"
-=======
       build_artifact_suffix: opaque_pointers-2204
       build_configure_extra_args: "--hip --cuda --enable-esimd-emulator --cmake-opt=-DSPIRV_ENABLE_OPAQUE_POINTERS=TRUE"
-      build_image: "ghcr.io/intel/llvm/ubuntu2204_build:latest"
->>>>>>> 64d45142
 
   windows_default:
     name: Windows
     if: github.repository == 'intel/llvm'
     uses: ./.github/workflows/sycl_windows_build_and_test.yml
 
-<<<<<<< HEAD
-=======
-  ubuntu2004_docker_build_push:
-    if: github.repository == 'intel/llvm'
-    runs-on: ubuntu-20.04
-    needs: ubuntu2004_build_test
-    steps:
-    - uses: actions/checkout@v3
-    - uses: actions/download-artifact@v3
-      with:
-        name: sycl_linux_default
-        path: devops/
-    - name: Build and Push Container (with drivers)
-      uses: ./devops/actions/build_container
-      with:
-        push: ${{ github.event_name != 'pull_request' }}
-        file: ubuntu2004_preinstalled
-        username: ${{ github.repository_owner }}
-        password: ${{ secrets.GITHUB_TOKEN }}
-        build-args: |
-          base_image=ghcr.io/intel/llvm/ubuntu2004_intel_drivers
-          base_tag=latest
-        tags: |
-          ghcr.io/${{ github.repository }}/sycl_ubuntu2004_nightly:${{ github.sha }}
-          ghcr.io/${{ github.repository }}/sycl_ubuntu2004_nightly:latest
-    - name: Build and Push Container (no drivers)
-      uses: ./devops/actions/build_container
-      with:
-        push: ${{ github.event_name != 'pull_request' }}
-        file: ubuntu2004_preinstalled
-        username: ${{ github.repository_owner }}
-        password: ${{ secrets.GITHUB_TOKEN }}
-        build-args: |
-          base_image=ghcr.io/intel/llvm/ubuntu2004_base
-          base_tag=latest
-        tags: |
-          ghcr.io/${{ github.repository }}/sycl_ubuntu2004_nightly:no-drivers-${{ github.sha }}
-          ghcr.io/${{ github.repository }}/sycl_ubuntu2004_nightly:no-drivers
-
->>>>>>> 64d45142
   ubuntu2204_docker_build_push:
     if: github.repository == 'intel/llvm'
-    runs-on: ubuntu-20.04
+    runs-on: ubuntu-22.04
     needs: ubuntu2204_build_test
     steps:
     - uses: actions/checkout@v3
