name: SYCL Nightly Builds

on:
  workflow_dispatch:
  schedule:
    - cron: '0 3 * * *'
  pull_request:
    paths:
      - 'devops/containers/ubuntu2204_preinstalled.Dockerfile'
      - '.github/workflows/sycl_nightly.yml'

jobs:
  test_matrix:
    name: Generate Test Matrix
    uses: ./.github/workflows/sycl_gen_test_matrix.yml
    with:
      lts_config: "ocl_gen9;ocl_x64"

  ubuntu2204_build_test:
    if: github.repository == 'intel/llvm'
    uses: ./.github/workflows/sycl_linux_build_and_test.yml
    needs: test_matrix
    secrets: inherit
    with:
      build_cache_root: "/__w/"
      build_artifact_suffix: default
      build_configure_extra_args: ''
<<<<<<< HEAD
=======
      build_image: "ghcr.io/intel/llvm/ubuntu2204_build:latest"

  ubuntu2004_opaque_pointers_build_test:
    if: github.repository == 'intel/llvm'
    uses: ./.github/workflows/sycl_linux_build_and_test.yml
    needs: test_matrix
    secrets: inherit
    with:
      build_cache_root: "/__w/"
      build_cache_suffix: opaque_pointers
      build_artifact_suffix: opaque_pointers
      build_configure_extra_args: "--hip --cuda --enable-esimd-emulator --cmake-opt=-DDPCPP_ENABLE_OPAQUE_POINTERS=TRUE --cmake-opt=-DSPIRV_ENABLE_OPAQUE_POINTERS=TRUE"
>>>>>>> 5bedd0fb

  ubuntu2204_opaque_pointers_build_test:
    if: github.repository == 'intel/llvm'
    uses: ./.github/workflows/sycl_linux_build_and_test.yml
    needs: test_matrix
    secrets: inherit
    with:
      build_cache_root: "/__w/"
      build_cache_suffix: opaque_pointers
      build_artifact_suffix: opaque_pointers
<<<<<<< HEAD
      build_configure_extra_args: "--hip --cuda --enable-esimd-emulator --cmake-opt=-DDPCPP_ENABLE_OPAQUE_POINTERS=TRUE"
=======
      build_configure_extra_args: "--hip --cuda --enable-esimd-emulator --cmake-opt=-DDPCPP_ENABLE_OPAQUE_POINTERS=TRUE --cmake-opt=-DSPIRV_ENABLE_OPAQUE_POINTERS=TRUE"
      build_image: "ghcr.io/intel/llvm/ubuntu2204_build:latest"
>>>>>>> 5bedd0fb

  windows_default:
    name: Windows
    if: github.repository == 'intel/llvm'
    uses: ./.github/workflows/sycl_windows_build_and_test.yml

  ubuntu2204_docker_build_push:
    if: github.repository == 'intel/llvm'
    runs-on: ubuntu-latest
    needs: ubuntu2204_build_test
    steps:
    - uses: actions/checkout@v3
    - uses: actions/download-artifact@v3
      with:
        name: sycl_linux_default
        path: devops/
    - name: Build and Push Container (with drivers)
      uses: ./devops/actions/build_container
      with:
        push: ${{ github.event_name != 'pull_request' }}
        file: ubuntu2204_preinstalled
        username: ${{ github.repository_owner }}
        password: ${{ secrets.GITHUB_TOKEN }}
        build-args: |
          base_image=ghcr.io/intel/llvm/ubuntu2204_intel_drivers
          base_tag=latest
        tags: |
          ghcr.io/${{ github.repository }}/sycl_ubuntu2204_nightly:${{ github.sha }}
          ghcr.io/${{ github.repository }}/sycl_ubuntu2204_nightly:latest
    - name: Build and Push Container (no drivers)
      uses: ./devops/actions/build_container
      with:
        push: ${{ github.event_name != 'pull_request' }}
        file: ubuntu2204_preinstalled
        username: ${{ github.repository_owner }}
        password: ${{ secrets.GITHUB_TOKEN }}
        build-args: |
          base_image=ghcr.io/intel/llvm/ubuntu2204_base
          base_tag=latest
        tags: |
          ghcr.io/${{ github.repository }}/sycl_ubuntu2204_nightly:no-drivers-${{ github.sha }}
          ghcr.io/${{ github.repository }}/sycl_ubuntu2204_nightly:no-drivers<|MERGE_RESOLUTION|>--- conflicted
+++ resolved
@@ -25,21 +25,6 @@
       build_cache_root: "/__w/"
       build_artifact_suffix: default
       build_configure_extra_args: ''
-<<<<<<< HEAD
-=======
-      build_image: "ghcr.io/intel/llvm/ubuntu2204_build:latest"
-
-  ubuntu2004_opaque_pointers_build_test:
-    if: github.repository == 'intel/llvm'
-    uses: ./.github/workflows/sycl_linux_build_and_test.yml
-    needs: test_matrix
-    secrets: inherit
-    with:
-      build_cache_root: "/__w/"
-      build_cache_suffix: opaque_pointers
-      build_artifact_suffix: opaque_pointers
-      build_configure_extra_args: "--hip --cuda --enable-esimd-emulator --cmake-opt=-DDPCPP_ENABLE_OPAQUE_POINTERS=TRUE --cmake-opt=-DSPIRV_ENABLE_OPAQUE_POINTERS=TRUE"
->>>>>>> 5bedd0fb
 
   ubuntu2204_opaque_pointers_build_test:
     if: github.repository == 'intel/llvm'
@@ -50,12 +35,7 @@
       build_cache_root: "/__w/"
       build_cache_suffix: opaque_pointers
       build_artifact_suffix: opaque_pointers
-<<<<<<< HEAD
-      build_configure_extra_args: "--hip --cuda --enable-esimd-emulator --cmake-opt=-DDPCPP_ENABLE_OPAQUE_POINTERS=TRUE"
-=======
       build_configure_extra_args: "--hip --cuda --enable-esimd-emulator --cmake-opt=-DDPCPP_ENABLE_OPAQUE_POINTERS=TRUE --cmake-opt=-DSPIRV_ENABLE_OPAQUE_POINTERS=TRUE"
-      build_image: "ghcr.io/intel/llvm/ubuntu2204_build:latest"
->>>>>>> 5bedd0fb
 
   windows_default:
     name: Windows
