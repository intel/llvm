--- conflicted
+++ resolved
@@ -119,11 +119,7 @@
       name: Intel GEN12 Graphics with Level Zero
       runner: '["Windows","gen12"]'
       sycl_toolchain_archive: ${{ needs.build-win.outputs.artifact_archive_name }}
-<<<<<<< HEAD
-=======
-      extra_lit_opts: --param gpu-intel-gen12=True
       compiler: icx
->>>>>>> 4fd899ab
 
   macos_default:
     name: macOS
