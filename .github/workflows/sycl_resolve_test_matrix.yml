name: Reusable test matrix generation

on:
  workflow_call:
    inputs:
      intel_drivers_image:
        type: string
        required: false
        default: "ghcr.io/intel/llvm/ubuntu2004_intel_drivers:latest"
      amdgpu_image:
        type: string
        required: false
        default: "ghcr.io/intel/llvm/ubuntu2004_build:latest"
      cuda_image:
        type: string
        required: false
        default: "ghcr.io/intel/llvm/ubuntu2004_build:latest"
      lts_config:
        type: string
        required: true
        default: ""
<<<<<<< HEAD
      cts_config:
        type: string
        required: false
        default: ""
=======
      uniq:
        description: Unique string to name dynamic runners in AWS
        type: string
        required: false
        default: ${{ github.run_id }}-${{ github.run_attempt }}
>>>>>>> bfc7e984
    outputs:
      lts_matrix:
        description: "Generated Matrix"
        value: ${{ jobs.resolve_matrix.outputs.lts_matrix }}
      lts_aws_matrix:
        description: "Generated Matrix AWS subset"
        value: ${{ jobs.resolve_matrix.outputs.lts_aws_matrix }}
jobs:
  resolve_matrix:
    name: Resolve Test Matrix
    runs-on: ubuntu-latest
    outputs:
      lts_matrix: ${{ steps.work.outputs.lts_matrix }}
<<<<<<< HEAD
      cts_matrix: ${{ steps.work.outputs.cts_matrix }}
=======
      lts_aws_matrix: ${{ steps.work.outputs.lts_aws_matrix }}
>>>>>>> bfc7e984
    steps:
    - name: Download scripts and configs
      shell: bash
      run: |
        wget raw.githubusercontent.com/intel/llvm/${{ github.sha }}/devops/scripts/generate_test_matrix.js
        wget raw.githubusercontent.com/intel/llvm/${{ github.sha }}/devops/test_configs.json
        wget raw.githubusercontent.com/intel/llvm/sycl/devops/dependencies.json
        mv dependencies.json dependencies.sycl.json
        wget raw.githubusercontent.com/intel/llvm/${{ github.sha }}/devops/dependencies.json
    - id: work
      uses: actions/github-script@v6
      name: Generate matrix
      env:
        GHA_INPUTS: ${{ toJSON(inputs) }}
      with:
        script: |
          const script = require('./generate_test_matrix.js');
          script({core, process});<|MERGE_RESOLUTION|>--- conflicted
+++ resolved
@@ -19,22 +19,22 @@
         type: string
         required: true
         default: ""
-<<<<<<< HEAD
       cts_config:
         type: string
         required: false
         default: ""
-=======
       uniq:
         description: Unique string to name dynamic runners in AWS
         type: string
         required: false
         default: ${{ github.run_id }}-${{ github.run_attempt }}
->>>>>>> bfc7e984
     outputs:
       lts_matrix:
         description: "Generated Matrix"
         value: ${{ jobs.resolve_matrix.outputs.lts_matrix }}
+      cts_matrix:
+        description: "Generated SYCL CTS Matrix"
+        value: ${{ jobs.resolve_matrix.outputs.cts_matrix }}
       lts_aws_matrix:
         description: "Generated Matrix AWS subset"
         value: ${{ jobs.resolve_matrix.outputs.lts_aws_matrix }}
@@ -44,11 +44,8 @@
     runs-on: ubuntu-latest
     outputs:
       lts_matrix: ${{ steps.work.outputs.lts_matrix }}
-<<<<<<< HEAD
       cts_matrix: ${{ steps.work.outputs.cts_matrix }}
-=======
       lts_aws_matrix: ${{ steps.work.outputs.lts_aws_matrix }}
->>>>>>> bfc7e984
     steps:
     - name: Download scripts and configs
       shell: bash
