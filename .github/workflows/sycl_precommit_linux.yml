--- conflicted
+++ resolved
@@ -1,19 +1,12 @@
 name: SYCL MLIR Pre Commit on Linux
 
 on:
-<<<<<<< HEAD
-  pull_request:
-    branches:
-    - sycl-mlir
-=======
   # We rely on "Fork pull request workflows from outside collaborators" -
   # "Require approval for all outside collaborators" at
   # https://github.com/intel/llvm/settings/actions for security.
   pull_request:
     branches:
-    - sycl
-    - sycl-devops-pr/**
->>>>>>> c4db2511
+    - sycl-mlir
     # Do not run builds if changes are only in the following locations
     paths-ignore:
     - '.github/ISSUE_TEMPLATE/**'
@@ -23,22 +16,12 @@
     - 'clang/docs/**'
     - '**.md'
     - '**.rst'
-<<<<<<< HEAD
-
-permissions:
-  contents: read
-=======
->>>>>>> c4db2511
 
 jobs:
   detect_changes:
     uses: ./.github/workflows/sycl_detect_changes.yml
 
   lint:
-<<<<<<< HEAD
-    needs: [detect_changes]
-=======
->>>>>>> c4db2511
     runs-on: [Linux, build]
     container:
       image: ghcr.io/intel/llvm/sycl_ubuntu2204_nightly:no-drivers
@@ -66,34 +49,12 @@
       with:
         path: src
 
-<<<<<<< HEAD
-  # This job generates matrix of tests for SYCL End-to-End tests
-  test_matrix:
-    needs: [detect_changes]
-    name: Generate Test Matrix
-    uses: ./.github/workflows/sycl_gen_test_matrix.yml
-    with:
-      ref: ${{ github.event.pull_request.head.sha }}
-      lts_config: "lin_intel"
-
-  linux_default:
-    name: Linux
-    # Only build and test patches, that have passed all linter checks, because
-    # the next commit is likely to be a follow-up on that job.
-    needs: [lint, test_matrix, detect_changes]
-    if: |
-      always()
-      && (success() || contains(github.event.pull_request.labels.*.name, 'ignore-lint'))
-    uses: ./.github/workflows/sycl_linux_build_and_test.yml
-    secrets: inherit
-=======
   build:
     needs: [lint, detect_changes]
     if: |
       always()
       && (success() || contains(github.event.pull_request.labels.*.name, 'ignore-lint'))
     uses: ./.github/workflows/sycl_linux_build.yml
->>>>>>> c4db2511
     with:
       build_ref: ${{ github.sha }}
       merge_ref: ''
@@ -108,17 +69,6 @@
       fail-fast: false
       matrix:
         include:
-          - name: ESIMD Emu
-            runner: '["Linux", "x86-cpu"]'
-            image: ghcr.io/intel/llvm/ubuntu2204_build:latest
-            image_options: -u 1001
-            target_devices: ext_intel_esimd_emulator:gpu
-            install_drivers: ${{ contains(needs.detect_changes.outputs.filters, 'drivers') }}
-          - name: AMD/HIP
-            runner: '["Linux", "amdgpu"]'
-            image: ghcr.io/intel/llvm/ubuntu2204_build:latest
-            image_options: -u 1001 --device=/dev/dri --device=/dev/kfd
-            target_devices: ext_oneapi_hip:gpu
           - name: Intel
             runner: '["Linux", "gen12"]'
             image: ghcr.io/intel/llvm/ubuntu2204_intel_drivers:latest
