name: SYCL E2E

on:
  workflow_call:
    inputs:
      name:
        type: string
        required: True

      runner:
        type: string
        required: True
      image:
        type: string
        required: True
      image_options:
        type: string
        required: True

      target_devices:
        type: string
        required: True
      extra_cmake_args:
        description: |
          If empty, then HIP_PLATFORM and AMD_ARCH would be automatically added
          if inputs.target_devices contains 'ext_oneapi_hip'
        type: string
        required: False
      tests_selector:
        description: |
          Two possible options: "e2e" and "cts".
        type: string
        default: "e2e"

      ref:
        type: string
        required: True
      merge_ref:
        description: |
          Commit-ish to merge post-checkout if non-empty. Must be reachable from
          the default_branch input paramter.
        type: string
        default: 'FETCH_HEAD'
        required: False

      sycl_toolchain_artifact:
        type: string
        default: ''
        required: False
      sycl_toolchain_archive:
        type: string
        default: ''
        required: False
      sycl_toolchain_decompress_command:
        type: string
        default: ''
        required: False

      reset_gpu:
        type: string
        required: False
      install_drivers:
        type: string
        required: False
      env:
        type: string
        default: '{}'
        required: False

  workflow_dispatch:
    inputs:
      runner:
        type: choice
        options:
          - '["Linux", "gen12"]'
          - '["amdgpu"]'
      image:
        description: |
          Use option ending with ":build" for AMDGPU, ":latest" for the rest.
        type: choice
        options:
          - 'ghcr.io/intel/llvm/sycl_ubuntu2204_nightly:latest'
          - 'ghcr.io/intel/llvm/sycl_ubuntu2204_nightly:build'
      image_options:
        description: |
          Use option with "--device=/dev/kfd" for AMDGPU, without it for the rest.
        type: choice
        options:
          - '-u 1001 --device=/dev/dri --privileged --cap-add SYS_ADMIN'
          - '-u 1001 --device=/dev/dri --device=/dev/kfd --privileged --cap-add SYS_ADMIN'
      target_devices:
        type: choice
        options:
          - 'opencl:cpu'
          - 'opencl:gpu'
          - 'opencl:acc'
          - 'ext_oneapi_level_zero:gpu'
          - 'ext_oneapi_hip:gpu'
      tests_selector:
        type: choice
        options:
          - e2e
          - cts

      env:
        description: |
          Suggested variables: for E2E tests - LIT_FILTER, LIT_FILTER_OUT.
          LIT_OPTS won't work as we redefine it as part of this workflow.

          For SYCL CTS - CTS_TEST_ARGS that will be passed as an argument to the
          test_all executable.

          Format: '{"VAR1":"VAL1","VAR2":"VAL2",...}'
        default: '{}'

      install_drivers:
        type: choice
        options:
          - false
          - true

jobs:
  run:
    name: ${{ inputs.name }}
    runs-on: ${{ fromJSON(inputs.runner) }}
    container:
      image: ${{ inputs.image }}
      options: ${{ inputs.image_options }}
    env: ${{ fromJSON(inputs.env) }}
    steps:
    - name: Reset GPU
      if: inputs.reset_gpu == 'true'
      run: |
        sudo mount -t debugfs none /sys/kernel/debug
        sudo bash -c 'echo 1 > /sys/kernel/debug/dri/0/i915_wedged'
    - uses: actions/checkout@v3
      with:
        ref: ${{ inputs.ref }}
        sparse-checkout: |
          devops
    - name: Register cleanup after job is finished
      uses: ./devops/actions/cleanup
    - name: Checkout E2E tests
      if: inputs.tests_selector == 'e2e'
      uses: ./devops/actions/cached_checkout
      with:
        path: llvm
        ref: ${{ inputs.ref || github.sha }}
        merge_ref: ${{ inputs.merge_ref }}
        cache_path: "/__w/repo_cache/"
    - name: Checkout SYCL CTS tests
      if: inputs.tests_selector == 'cts'
      uses: ./devops/actions/cached_checkout
      with:
        path: khronos_sycl_cts
        repository: 'KhronosGroup/SYCL-CTS'
        ref: 'SYCL-2020'
        default_branch: 'SYCL-2020'
        cache_path: "/__w/repo_cache/"
    - name: SYCL CTS GIT submodules init
      if: inputs.tests_selector == 'cts'
      run: |
        git -C khronos_sycl_cts submodule update --init
    - name: Install drivers
      if: inputs.install_drivers == 'true'
      run: |
<<<<<<< HEAD
        sudo apt install curl
        echo "$GITHUB_TOKEN" | sudo -E devops/scripts/install_drivers.sh llvm/devops/dependencies.json --all
    - name: Install drivers (deprecated CI interface)
      if: env.compute_runtime_tag != '' && inputs.install_drivers != 'true'
      run: |
        if [ -e /opt/install_drivers.sh ]; then
          # TODO pack this script into container
          sudo cp devops/scripts/get_release.py /opt/
          sudo -E /opt/install_drivers.sh --all
        fi
=======
        sudo cp devops/scripts/get_release.py /opt/
        sudo -E devops/scripts/install_drivers.sh llvm/devops/dependencies.json --all
>>>>>>> d9d5a7d3
    - name: Source OneAPI TBB vars.sh
      shell: bash
      run: |
        # https://github.com/actions/runner/issues/1964 prevents us from using
        # the ENTRYPOINT in the image.
        env | sort > env_before
        if [ -e /runtimes/oneapi-tbb/env/vars.sh ]; then
          source /runtimes/oneapi-tbb/env/vars.sh;
        elif [ -e /opt/runtimes/oneapi-tbb/env/vars.sh ]; then
          source /opt/runtimes/oneapi-tbb/env/vars.sh;
        else
          echo "no TBB vars in /opt/runtimes or /runtimes";
        fi
        env | sort > env_after
        comm -13 env_before env_after >> $GITHUB_ENV
        rm env_before env_after
    - name: Download SYCL toolchain
      if: inputs.sycl_toolchain_artifact != '' && github.event_name != 'workflow_run'
      uses: actions/download-artifact@v3
      with:
        name: ${{ inputs.sycl_toolchain_artifact }}
    - name: Debug prints [workflow_run]
      if: inputs.sycl_toolchain_artifact != '' && github.event_name == 'workflow_run'
      run: |
        pwd
        ls
    - name: Download SYCL toolchain [workflow_run]
      if: inputs.sycl_toolchain_artifact != '' && github.event_name == 'workflow_run'
      uses: actions/github-script@v6
      with:
        script: |
          const name = '${{ inputs.sycl_toolchain_artifact }}'
          let allArtifacts = await github.rest.actions.listWorkflowRunArtifacts({
             owner: context.repo.owner,
             repo: context.repo.repo,
             run_id: context.payload.workflow_run.id,
          });
          let matchArtifact = allArtifacts.data.artifacts.filter((artifact) => {
            return artifact.name == name
          })[0];
          let download = await github.rest.actions.downloadArtifact({
             owner: context.repo.owner,
             repo: context.repo.repo,
             artifact_id: matchArtifact.id,
             archive_format: 'zip',
          });
          let fs = require('fs');
          fs.writeFileSync(`${process.env.GITHUB_WORKSPACE}/` + name + '.zip', Buffer.from(download.data));
    - name: Unzip artifact [workflow_run]
      if: inputs.sycl_toolchain_artifact != '' && github.event_name == 'workflow_run'
      run: |
        pwd
        ls
        unzip ${{ inputs.sycl_toolchain_artifact }}.zip
        rm ${{ inputs.sycl_toolchain_artifact }}.zip
    - name: Extract/Setup SYCL toolchain
      if: inputs.sycl_toolchain_artifact != ''
      run: |
        mkdir toolchain
        tar -I '${{ inputs.sycl_toolchain_decompress_command }}' -xf ${{ inputs.sycl_toolchain_archive }} -C toolchain
        rm -f ${{ inputs.sycl_toolchain_archive }}
        echo PATH=$PWD/toolchain/bin/:$PATH >> $GITHUB_ENV
        echo LD_LIBRARY_PATH=$PWD/toolchain/lib/:$LD_LIBRARY_PATH >> $GITHUB_ENV
    - run: which clang++ sycl-ls
    - run: sycl-ls --verbose
    - run: SYCL_PI_TRACE=-1 sycl-ls

    - name: Deduce E2E CMake options
      if: inputs.tests_selector == 'e2e'
      id: cmake_opts
      shell: bash
      env:
        CMAKE_EXTRA_ARGS: ${{ inputs.extra_cmake_args }}
      run: |
        if [ -n "$CMAKE_EXTRA_ARGS" ]; then
          echo "opts=$CMAKE_EXTRA_ARGS" >> $GITHUB_OUTPUT
        else
          if [ "${{ contains(inputs.target_devices, 'ext_oneapi_hip')  }}" == "true" ]; then
            echo 'opts=-DHIP_PLATFORM="AMD" -DAMD_ARCH="gfx1031"' >> $GITHUB_OUTPUT
          else
            echo 'opts=' >> $GITHUB_OUTPUT
          fi
        fi
    - name: Configure E2E tests
      if: inputs.tests_selector == 'e2e'
      run: |
        cmake -GNinja -B./build-e2e -S./llvm/sycl/test-e2e -DSYCL_TEST_E2E_TARGETS="${{ inputs.target_devices }}" -DCMAKE_CXX_COMPILER="$(which clang++)" -DLLVM_LIT="$PWD/llvm/llvm/utils/lit/lit.py" ${{ steps.cmake_opts.outputs.opts }}
    - name: SYCL End-to-end tests
      if: inputs.tests_selector == 'e2e'
      env:
        LIT_OPTS: -v --no-progress-bar --show-unsupported --show-pass --show-xfail --max-time 3600 --time-tests
      run: |
        ninja -C build-e2e check-sycl-e2e

    - name: Build SYCL CTS tests
      if: inputs.tests_selector == 'cts'
      env:
        CMAKE_EXTRA_ARGS: ${{ inputs.extra_cmake_args }}
      run: |
        cmake -GNinja -B./build-cts -S./khronos_sycl_cts -DCMAKE_CXX_COMPILER=$(which clang++) \
        -DSYCL_IMPLEMENTATION=DPCPP \
        -DSYCL_CTS_EXCLUDE_TEST_CATEGORIES="$PWD/devops/cts_exclude_filter" \
        -DSYCL_CTS_ENABLE_OPENCL_INTEROP_TESTS=OFF \
        -DSYCL_CTS_MEASURE_BUILD_TIMES=ON \
        -DDPCPP_INSTALL_DIR="$$(dirname (which clang++))/.." \
        $CMAKE_EXTRA_ARGS
        ninja -C build-cts
    - name: Run SYCL CTS tests
      if: inputs.tests_selector == 'cts'
      env:
        ONEAPI_DEVICE_SELECTOR: ${{ inputs.target_devices }}
      run: |
        ./build-cts/bin/test_all --list-devices
        ./build-cts/bin/test_all $CTS_TEST_ARGS<|MERGE_RESOLUTION|>--- conflicted
+++ resolved
@@ -164,21 +164,8 @@
     - name: Install drivers
       if: inputs.install_drivers == 'true'
       run: |
-<<<<<<< HEAD
         sudo apt install curl
         echo "$GITHUB_TOKEN" | sudo -E devops/scripts/install_drivers.sh llvm/devops/dependencies.json --all
-    - name: Install drivers (deprecated CI interface)
-      if: env.compute_runtime_tag != '' && inputs.install_drivers != 'true'
-      run: |
-        if [ -e /opt/install_drivers.sh ]; then
-          # TODO pack this script into container
-          sudo cp devops/scripts/get_release.py /opt/
-          sudo -E /opt/install_drivers.sh --all
-        fi
-=======
-        sudo cp devops/scripts/get_release.py /opt/
-        sudo -E devops/scripts/install_drivers.sh llvm/devops/dependencies.json --all
->>>>>>> d9d5a7d3
     - name: Source OneAPI TBB vars.sh
       shell: bash
       run: |
