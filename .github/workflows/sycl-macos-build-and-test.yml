--- conflicted
+++ resolved
@@ -52,10 +52,6 @@
           --ci-defaults $ARGS \
           --cmake-opt=-DCMAKE_C_COMPILER_LAUNCHER=ccache \
           --cmake-opt=-DCMAKE_CXX_COMPILER_LAUNCHER=ccache \
-<<<<<<< HEAD
-          --cmake-opt="-DLLVM_INSTALL_UTILS=ON" \
-=======
           --cmake-opt="-DLLVM_INSTALL_UTILS=ON"
->>>>>>> a4a28bd4
     - name: Compile
       run: cmake --build $GITHUB_WORKSPACE/build --target deploy-sycl-toolchain