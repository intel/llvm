--- conflicted
+++ resolved
@@ -27,15 +27,9 @@
           # The arch names should match the names used on dockerhub.
           # See https://github.com/docker-library/official-images#architectures-other-than-amd64
           - arch: amd64
-<<<<<<< HEAD
-            runs-on: depot-ubuntu-22.04-16
-          - arch: arm64v8
-            runs-on: depot-ubuntu-22.04-arm-16
-=======
             runs-on: depot-ubuntu-24.04-16
           - arch: arm64v8
             runs-on: depot-ubuntu-24.04-arm-16
->>>>>>> d465594a
     steps:
       - name: Checkout LLVM
         uses: actions/checkout@11bd71901bbe5b1630ceea73d27597364c9af683 # v4.2.2
@@ -50,11 +44,7 @@
         id: vars
         run: |
           tag=$(git rev-parse --short=12 HEAD)
-<<<<<<< HEAD
-          container_name="ghcr.io/$GITHUB_REPOSITORY_OWNER/${{ matrix.arch }}/ci-ubuntu-22.04"
-=======
           container_name="ghcr.io/$GITHUB_REPOSITORY_OWNER/${{ matrix.arch }}/ci-ubuntu-24.04"
->>>>>>> d465594a
           echo "container-name=$container_name" >> $GITHUB_OUTPUT
           echo "container-name-agent=$container_name-agent" >> $GITHUB_OUTPUT
           echo "container-name-tag=$container_name:$tag" >> $GITHUB_OUTPUT
