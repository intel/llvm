--- conflicted
+++ resolved
@@ -67,11 +67,7 @@
       github.event.pull_request.draft == false &&
       github.event.pull_request.commits < 10
     steps:
-<<<<<<< HEAD
       - uses: actions/labeler@v5
-=======
-      - uses: actions/labeler@ac9175f8a1f3625fd0d4fb234536d26811351594 # v4.3.0
->>>>>>> 705decc8
         with:
           configuration-path: .github/new-prs-labeler.yml
           # workaround for https://github.com/actions/labeler/issues/112
