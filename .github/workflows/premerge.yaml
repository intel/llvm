--- conflicted
+++ resolved
@@ -135,48 +135,15 @@
         uses: llvm/actions/install-ninja@main
       - name: Build and Test
         run: |
-<<<<<<< HEAD
-          modified_files=$(git diff --name-only HEAD~1...HEAD)
-          modified_dirs=$(echo "$modified_files" | cut -d'/' -f1 | sort -u)
-
-          echo $modified_files
-          echo $modified_dirs
-
-          . ./.ci/compute-projects.sh
-
-          all_projects="clang clang-tools-extra lld lldb llvm mlir"
-          modified_projects="$(keep-modified-projects ${all_projects})"
-
-          # We have to disable the runtimes builds due to https://github.com/llvm/llvm-project/issues/90568
-          # and the lldb tests depend on libcxx, so we need to skip them.
-          mac_check_targets=$(check-targets ${modified_projects} | sort | uniq | tr '\n' ' ' | sed -e 's/check-lldb //g')
-          mac_projects=$(add-dependencies ${modified_projects} | sort | uniq | tr '\n' ' ')
-
-          mac_runtimes_to_test=$(compute-runtimes-to-test ${modified_projects})
-          mac_runtime_check_targets=$(check-targets ${mac_runtimes_to_test} | sort | uniq | tr '\n' ' ')
-          mac_runtimes=$(echo ${mac_runtimes_to_test} | tr ' ' '\n' | sort | uniq | tr '\n' ' ')
-
-          if [[ "${mac_projects}" == "" ]]; then
-=======
           source <(git diff --name-only HEAD~2..HEAD | python3 .ci/compute_projects.py)
 
           if [[ "${projects_to_build}" == "" ]]; then
->>>>>>> 5eee2751
             echo "No projects to build"
             exit 0
           fi
 
-<<<<<<< HEAD
-          echo "Projects to test: ${modified_projects}"
-          echo "Runtimes to test: ${mac_runtimes_to_test}"
-          echo "Building projects: ${mac_projects}"
-          echo "Running project checks targets: ${mac_check_targets}"
-          echo "Building runtimes: ${mac_runtimes}"
-          echo "Running runtimes checks targets: ${mac_runtime_check_targets}"
-=======
           echo "Building projects: ${projects_to_build}"
           echo "Running project checks targets: ${project_check_targets}"
->>>>>>> 5eee2751
 
           # -DLLVM_DISABLE_ASSEMBLY_FILES=ON is for
           # https://github.com/llvm/llvm-project/issues/81967
@@ -184,11 +151,7 @@
           cmake -G Ninja \
                 -B build \
                 -S llvm \
-<<<<<<< HEAD
-                -DLLVM_ENABLE_PROJECTS="$(echo ${mac_projects} | tr ' ' ';')" \
-=======
                 -DLLVM_ENABLE_PROJECTS="${projects_to_build}" \
->>>>>>> 5eee2751
                 -DLLVM_DISABLE_ASSEMBLY_FILES=ON \
                 -DCMAKE_BUILD_TYPE=Release \
                 -DLLDB_INCLUDE_TESTS=OFF \
@@ -197,8 +160,4 @@
                 -DCMAKE_CXX_COMPILER_LAUNCHER=ccache
 
           # The libcxx tests fail, so we are skipping the runtime targets.
-<<<<<<< HEAD
-          ninja -C build  $mac_check_targets
-=======
-          ninja -C build ${project_check_targets}
->>>>>>> 5eee2751
+          ninja -C build ${project_check_targets}