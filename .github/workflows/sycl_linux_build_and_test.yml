--- conflicted
+++ resolved
@@ -52,7 +52,7 @@
         type: number
         required: false
         default: 4
-      cts_config:
+      cts_matrix:
         type: string
         required: false
         default: ""
@@ -167,34 +167,6 @@
         name: sycl_lit_${{ inputs.build_artifact_suffix }}
         path: lit.tar.xz
 
-<<<<<<< HEAD
-  # This job generates matrix of tests for LLVM Test Suite
-  resolve_matrix:
-    name: Resolve Test Matrix
-    runs-on: ubuntu-latest
-    outputs:
-      lts: ${{ steps.work.outputs.lts }}
-      cts: ${{ steps.work.outputs.cts }}
-    steps:
-    - name: Download scripts and configs
-      run: |
-        wget raw.githubusercontent.com/intel/llvm/${{ github.sha }}/devops/scripts/generate_test_matrix.js
-        wget raw.githubusercontent.com/intel/llvm/${{ github.sha }}/devops/test_configs.json
-        wget raw.githubusercontent.com/intel/llvm/sycl/devops/dependencies.json
-        mv dependencies.json dependencies.sycl.json
-        wget raw.githubusercontent.com/intel/llvm/${{ github.sha }}/devops/dependencies.json
-    - id: work
-      uses: actions/github-script@v6
-      name: Generate matrix
-      env:
-        GHA_INPUTS: ${{ toJSON(inputs) }}
-      with:
-        script: |
-          const script = require('./generate_test_matrix.js');
-          script({core, process});
-
-=======
->>>>>>> 40d08c23
   llvm_test_suite:
     needs: build
     if: ${{ inputs.lts_matrix != '' }}
@@ -242,17 +214,16 @@
         lit_archive: lit.tar.xz
         check_sycl_all: ${{ matrix.check_sycl_all }}
         results_name_suffix: ${{ matrix.config }}_${{ inputs.build_artifact_suffix }}
-<<<<<<< HEAD
-        cmake_args: '${{ matrix.cmake_args }} ${{ inputs.lts_cmake_extra_args }}' 
+        cmake_args: '${{ matrix.cmake_args }} ${{ inputs.lts_cmake_extra_args }}'
   
   khronos_sycl_cts:
-    needs: [build, resolve_matrix]
-    if: ${{ inputs.cts_config != '' }}
+    needs: build
+    if: ${{ inputs.cts_matrix != '' }}
     strategy:
       fail-fast: false
       max-parallel: ${{ inputs.max_parallel }}
       matrix:
-        include: ${{ fromJSON(needs.resolve_matrix.outputs.cts) }}
+        include: ${{ fromJSON(inputs.cts_matrix) }}
     name: ${{ matrix.name }}
     runs-on: ${{ matrix.runs-on }}
     env: ${{ matrix.env }}
@@ -290,7 +261,4 @@
         sycl_archive: llvm_sycl.tar.xz
         sycl_device_filter: ${{ matrix.sycl_device_filter }}
         results_name_suffix: $cts_{{ matrix.config }}_${{ inputs.build_artifact_suffix }}
-        cmake_args: '${{ matrix.cmake_args }} ${{ inputs.cts_cmake_extra_args }}'
-=======
-        cmake_args: '${{ matrix.cmake_args }} ${{ inputs.lts_cmake_extra_args }}'
->>>>>>> 40d08c23
+        cmake_args: '${{ matrix.cmake_args }} ${{ inputs.cts_cmake_extra_args }}'