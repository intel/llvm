--- conflicted
+++ resolved
@@ -160,40 +160,15 @@
         name: sycl_lit_${{ inputs.build_artifact_suffix }}
         path: lit.tar.xz
 
-<<<<<<< HEAD
-  # This job generates matrix of tests for LLVM Test Suite
-  resolve_matrix:
-    name: Resolve Test Matrix
-    runs-on: ubuntu-latest
-    outputs:
-      lts: ${{ steps.work.outputs.lts }}
-    steps:
-    - name: Download scripts and configs
-      run: |
-        wget raw.githubusercontent.com/intel/llvm/${{ github.sha }}/devops/scripts/generate_test_matrix.js
-        wget raw.githubusercontent.com/intel/llvm/${{ github.sha }}/devops/test_configs.json
-        wget raw.githubusercontent.com/intel/llvm/sycl/devops/dependencies.json
-        mv dependencies.json dependencies.sycl.json
-        wget raw.githubusercontent.com/intel/llvm/${{ github.sha }}/devops/dependencies.json
-    - id: work
-      uses: actions/github-script@v6
-      name: Generate matrix
-      env:
-        GHA_INPUTS: ${{ toJSON(inputs) }}
-      with:
-        script: |
-          const script = require('./generate_test_matrix.js');
-          script({core, process});
-
   aws-start-matrix:
     name: Start AWS Matrix
-    needs: [ build, resolve_matrix ]
-    if: ${{ inputs.lts_config != '' }}
+    needs: build
+    if: ${{ inputs.lts_matrix != '' }}
     strategy:
       fail-fast: false
       max-parallel: ${{ inputs.max_parallel }}
       matrix:
-        include: ${{ fromJSON(needs.resolve_matrix.outputs.lts) }}
+        include: ${{ fromJSON(inputs.lts_matrix) }}
     runs-on: ubuntu-latest
     environment: aws
     steps:
@@ -218,13 +193,8 @@
           one-job:  ${{ matrix.one-job }}
           
   llvm_test_suite:
-    needs: [build, resolve_matrix, aws-start-matrix]
-    if: ${{ inputs.lts_config != '' }}
-=======
-  llvm_test_suite:
-    needs: build
+    needs: [build, aws-start-matrix]
     if: ${{ inputs.lts_matrix != '' }}
->>>>>>> 73d33f61
     strategy:
       fail-fast: false
       max-parallel: ${{ inputs.max_parallel }}
@@ -269,18 +239,17 @@
         lit_archive: lit.tar.xz
         check_sycl_all: ${{ matrix.check_sycl_all }}
         results_name_suffix: ${{ matrix.config }}_${{ inputs.build_artifact_suffix }}
-<<<<<<< HEAD
         cmake_args: '${{ matrix.cmake_args }} ${{ inputs.lts_cmake_extra_args }}'
 
-  aws-stop-matrix:
+aws-stop-matrix:
     name: Stop AWS Matrix
-    needs: [ aws-start-matrix, resolve_matrix, llvm_test_suite ]
-    if: ${{ always() && inputs.lts_config != '' }}
+    needs: [ aws-start-matrix, llvm_test_suite ]
+    if: ${{ always() && inputs.lts_matrix != '' }}
     strategy:
       fail-fast: false
       max-parallel: ${{ inputs.max_parallel }}
       matrix:
-        include: ${{ fromJSON(needs.resolve_matrix.outputs.lts) }}
+        include: ${{ fromJSON(inputs.lts_matrix) }}
     runs-on: ubuntu-latest
     environment: aws
     steps:
@@ -298,7 +267,4 @@
           mode: stop
           GH_PERSONAL_ACCESS_TOKEN: ${{ secrets.GH_PERSONAL_ACCESS_TOKEN }}
           AWS_ACCESS_KEY: ${{ secrets.AWS_ACCESS_KEY }}
-          AWS_SECRET_KEY: ${{ secrets.AWS_SECRET_KEY }}
-=======
-        cmake_args: '${{ matrix.cmake_args }} ${{ inputs.lts_cmake_extra_args }}'
->>>>>>> 73d33f61
+          AWS_SECRET_KEY: ${{ secrets.AWS_SECRET_KEY }}