--- conflicted
+++ resolved
@@ -59,59 +59,17 @@
       lts_ref:
         type: string
         required: false
-<<<<<<< HEAD
-        default: "amdgpu"
-      cts_config:
-        type: string
-        required: false
-        default: ""
-
-jobs:
-  configure:
-    name: Pre-build configuration
-    runs-on: ubuntu-latest
-    outputs:
-      params: ${{ steps.input-parameters.outputs.params }}
-    steps:
-      - id: input-parameters
-        env:
-          INPUTS: ${{ toJSON(inputs) }}
-        run: |
-          if [[ "$GITHUB_WORKFLOW" == "Reusable SYCL Linux build and test workflow" ]]; then
-            INPUTS="{
-              \"cc\":\"gcc\",
-              \"cxx\":\"g++\",
-              \"build_runs_on\":\"build\",
-              \"build_image\":\"ghcr.io/intel/llvm/ubuntu2004_build:latest\",
-              \"build_github_cache\":\"false\",
-              \"build_cache_root\":\"/__w/\",
-              \"build_cache_suffix\":\"default\",
-              \"build_cache_size\":\"8G\",
-              \"build_configure_extra_args\":\"--hip --hip-amd-arch=gfx906 --cuda\",
-              \"build_artifact_suffix\":\"default\",
-              \"build_upload_artifact\":\"false\",
-              \"intel_drivers_image\":\"ghcr.io/intel/llvm/ubuntu2004_intel_drivers:latest\",
-              \"amdgpu_image\":\"ghcr.io/intel/llvm/ubuntu2004_build:latest\",
-              \"lts_config\":\"ocl_x64;hip_amdgpu\",
-              \"cts_config\":\"ocl_x64\",
-              \"gen9_runs_on\":\"gen9\",
-              \"amdgpu_runs_on\":\"amdgpu\"
-            }"
-          fi
-          INPUTS="${INPUTS//'%'/'%25'}"
-          INPUTS="${INPUTS//$'\n'/'%0A'}"
-          INPUTS="${INPUTS//$'\r'/'%0D'}"
-          echo "::set-output name=params::$INPUTS"
-          echo "$INPUTS"
-=======
         default: 'intel'
       max_parallel:
         type: number
         required: false
         default: 4
+      cts_config:
+        type: string
+        required: false
+        default: ""
 
 jobs:
->>>>>>> ed92c4ca
   build:
     name: Build + LIT
     runs-on: [Linux, build]
@@ -284,10 +242,9 @@
         sycl_archive: llvm_sycl.tar.xz
         lit_artifact: sycl_lit_${{ inputs.build_artifact_suffix }}
         lit_archive: lit.tar.xz
-<<<<<<< HEAD
-        check_sycl_all: 'hip:gpu,host'
-        results_name_suffix: hip_amdgpu_${{ fromJSON(needs.configure.outputs.params).build_artifact_suffix }}
-        cmake_args: '-DHIP_PLATFORM="AMD" -DAMD_ARCH="gfx1031"'
+        check_sycl_all: ${{ matrix.check_sycl_all }}
+        results_name_suffix: ${{ matrix.config }}_${{ inputs.build_artifact_suffix }}
+        cmake_args: '${{ matrix.cmake_args }} ${{ inputs.lts_cmake_extra_args }}'
 
   build_cts:
     name: Build SYCL CTS
@@ -390,9 +347,4 @@
         name: sycl_cts_results_${{ fromJSON(needs.configure.outputs.params).build_artifact_suffix }}
         path: |
           console_${{ matrix.config }}.txt
-          junit_${{ matrix.config }}.xml
-=======
-        check_sycl_all: ${{ matrix.check_sycl_all }}
-        results_name_suffix: ${{ matrix.config }}_${{ inputs.build_artifact_suffix }}
-        cmake_args: '${{ matrix.cmake_args }} ${{ inputs.lts_cmake_extra_args }}'
->>>>>>> ed92c4ca
+          junit_${{ matrix.config }}.xml