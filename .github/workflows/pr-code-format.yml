--- conflicted
+++ resolved
@@ -34,11 +34,7 @@
 
       - name: Get changed files
         id: changed-files
-<<<<<<< HEAD
         uses: tj-actions/changed-files@v45
-=======
-        uses: tj-actions/changed-files@fea790cb660e33aef4bdf07304e28fedd77dfa13 # v39.2.4
->>>>>>> 705decc8
         with:
           separator: ","
           skip_initial_fetch: true
@@ -69,11 +65,7 @@
           clangformat: 19.1.6
 
       - name: Setup Python env
-<<<<<<< HEAD
-        uses: actions/setup-python@v5.4.0
-=======
         uses: actions/setup-python@42375524e23c412d93fb67b49958b491fce71c38 # v5.4.0
->>>>>>> 705decc8
         with:
           python-version: '3.11'
           cache: 'pip'
