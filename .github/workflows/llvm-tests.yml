name: LLVM Tests

permissions:
  contents: read

on:
  workflow_dispatch:
  push:
    branches:
      - 'release/**'
    paths:
      - 'llvm/**'
      - '.github/workflows/llvm-tests.yml'
      - '.github/workflows/llvm-project-tests.yml'
  pull_request:
    branches:
      - 'release/**'
    paths:
      - 'llvm/**'
      - '.github/workflows/llvm-tests.yml'
      - '.github/workflows/llvm-project-tests.yml'

concurrency:
  # Skip intermediate builds: always.
  # Cancel intermediate builds: only if it is a pull request build.
  group: ${{ github.workflow }}-${{ github.ref }}
  cancel-in-progress: ${{ startsWith(github.ref, 'refs/pull/') }}

jobs:
  check-all:
    if: github.repository_owner == 'llvm'
    name: Build and Test
    uses: ./.github/workflows/llvm-project-tests.yml
    with:
      build_target: check-all
      projects: clang;lld;libclc;lldb

  abi-dump-setup:
    if: github.repository_owner == 'llvm'
    runs-on: ubuntu-latest
    outputs:
      BASELINE_REF: ${{ steps.vars.outputs.BASELINE_REF }}
      ABI_HEADERS: ${{ steps.vars.outputs.ABI_HEADERS }}
      BASELINE_VERSION_MAJOR: ${{ steps.vars.outputs.BASELINE_VERSION_MAJOR }}
      BASELINE_VERSION_MINOR: ${{ steps.vars.outputs.BASELINE_VERSION_MINOR }}
      LLVM_VERSION_MAJOR: ${{ steps.version.outputs.major }}
      LLVM_VERSION_MINOR: ${{ steps.version.outputs.minor }}
      LLVM_VERSION_PATCH: ${{ steps.version.outputs.patch }}
    steps:
      - name: Checkout source
        uses: actions/checkout@v4
        with:
          fetch-depth: 250

      - name: Get LLVM version
        id: version
        uses: ./.github/workflows/get-llvm-version

      - name: Setup Variables
        id: vars
        run: |
          # C++ ABI:
          # 18.1.0 we aren't doing ABI checks.
          # 18.1.1 We want to check 18.1.0.
          # C ABI:
          # 18.1.0 We want to check 17.0.x
          # 18.1.1 We want to check 18.1.0
          echo "BASELINE_VERSION_MINOR=1" >> "$GITHUB_OUTPUT"
          if [ ${{ steps.version.outputs.patch }} -eq 0 ]; then
            {
              echo "BASELINE_VERSION_MAJOR=$(( ${{ steps.version.outputs.major }} - 1))"
              echo "ABI_HEADERS=llvm-c"
            } >> "$GITHUB_OUTPUT"
          else
            {
              echo "BASELINE_VERSION_MAJOR=${{ steps.version.outputs.major }}"
              echo "ABI_HEADERS=."
            } >> "$GITHUB_OUTPUT"
          fi

  abi-dump:
    if: github.repository_owner == 'llvm'
    needs: abi-dump-setup
    runs-on: ubuntu-latest
    strategy:
      matrix:
        name:
          - build-baseline
          - build-latest
        include:
          - name: build-baseline
            llvm_version_major: ${{ needs.abi-dump-setup.outputs.BASELINE_VERSION_MAJOR }}
            ref: llvmorg-${{ needs.abi-dump-setup.outputs.BASELINE_VERSION_MAJOR }}.${{ needs.abi-dump-setup.outputs.BASELINE_VERSION_MINOR }}.0
            repo: llvm/llvm-project
          - name: build-latest
            llvm_version_major: ${{ needs.abi-dump-setup.outputs.LLVM_VERSION_MAJOR }}
            ref: ${{ github.sha }}
            repo: ${{ github.repository }}
    steps:
      - name: Install Ninja
        uses: llvm/actions/install-ninja@main
      - name: Install abi-compliance-checker
        run: |
          sudo apt-get install abi-dumper autoconf pkg-config
      - name: Install universal-ctags
        run: |
          git clone https://github.com/universal-ctags/ctags.git
          cd ctags
          ./autogen.sh
          ./configure
          sudo make install
      - name: Download source code
        uses: llvm/actions/get-llvm-project-src@main
        with:
          ref: ${{ matrix.ref }}
          repo: ${{ matrix.repo }}
      - name: Configure
        run: |
          mkdir install
          cmake -B build -G Ninja -DCMAKE_BUILD_TYPE=Debug -DLLVM_TARGETS_TO_BUILD="" -DLLVM_BUILD_LLVM_DYLIB=ON -DCMAKE_C_FLAGS_DEBUG="-g1 -Og" -DCMAKE_CXX_FLAGS_DEBUG="-g1 -Og" -DCMAKE_INSTALL_PREFIX="$(pwd)"/install llvm
      - name: Build
        # Need to run install-LLVM twice to ensure the symlink is installed (this is a bug).
        run: |
          ninja -C build install-LLVM
          ninja -C build install-LLVM
          ninja -C build install-llvm-headers
      - name: Dump ABI
        run: |
          if [ "${{ needs.abi-dump-setup.outputs.ABI_HEADERS }}" = "llvm-c" ]; then
            nm ./install/lib/libLLVM.so | awk "/T _LLVM/ || /T LLVM/ { print $3 }" | sort -u | sed -e "s/^_//g" | cut -d ' ' -f 3 > llvm.symbols
            # Even though the -symbols-list option doesn't seem to filter out the symbols, I believe it speeds up processing, so I'm leaving it in.
            export EXTRA_ARGS="-symbols-list llvm.symbols"
          else
            touch llvm.symbols
          fi
          abi-dumper $EXTRA_ARGS -lver ${{ matrix.ref }} -skip-cxx -public-headers ./install/include/${{ needs.abi-dump-setup.outputs.ABI_HEADERS }} -o ${{ matrix.ref }}.abi ./install/lib/libLLVM.so
          # Remove symbol versioning from dumps, so we can compare across major versions.
          sed -i 's/LLVM_${{ matrix.llvm_version_major }}/LLVM_NOVERSION/' ${{ matrix.ref }}.abi
      - name: Upload ABI file
<<<<<<< HEAD
        uses: actions/upload-artifact@v4
=======
        uses: actions/upload-artifact@65c4c4a1ddee5b72f698fdd19549f0f0fb45cf08 # 4.6.0
>>>>>>> b4576bba
        with:
          name: ${{ matrix.name }}
          path: ${{ matrix.ref }}.abi

      - name: Upload symbol list file
        if: matrix.name == 'build-baseline'
<<<<<<< HEAD
        uses: actions/upload-artifact@v4
=======
        uses: actions/upload-artifact@65c4c4a1ddee5b72f698fdd19549f0f0fb45cf08 # 4.6.0
>>>>>>> b4576bba
        with:
          name: symbol-list
          path: llvm.symbols

  abi-compare:
    if: github.repository_owner == 'llvm'
    runs-on: ubuntu-latest
    needs:
      - abi-dump-setup
      - abi-dump
    steps:
      - name: Download baseline
<<<<<<< HEAD
        uses: actions/download-artifact@v4
=======
        uses: actions/download-artifact@fa0a91b85d4f404e444e00e005971372dc801d16 # 4.1.8
>>>>>>> b4576bba
        with:
          name: build-baseline
          path: build-baseline
      - name: Download latest
<<<<<<< HEAD
        uses: actions/download-artifact@v4
=======
        uses: actions/download-artifact@fa0a91b85d4f404e444e00e005971372dc801d16 # 4.1.8
>>>>>>> b4576bba
        with:
          name: build-latest
          path: build-latest
      - name: Download symbol list
<<<<<<< HEAD
        uses: actions/download-artifact@v4
=======
        uses: actions/download-artifact@fa0a91b85d4f404e444e00e005971372dc801d16 # 4.1.8
>>>>>>> b4576bba
        with:
          name: symbol-list
          path: symbol-list

      - name: Install abi-compliance-checker
        run: sudo apt-get install abi-compliance-checker
      - name: Compare ABI
        run: |
          if [ -s symbol-list/llvm.symbols ]; then
            # This option doesn't seem to work with the ABI dumper, so passing it here.
            export EXTRA_ARGS="-symbols-list symbol-list/llvm.symbols"
          fi
          # FIXME: Reading of gzip'd abi files on the GitHub runners stop
          # working some time in March of 2021, likely due to a change in the
          # runner's environment.
          abi-compliance-checker $EXTRA_ARGS -l libLLVM.so -old build-baseline/*.abi -new build-latest/*.abi || test "${{ needs.abi-dump-setup.outputs.ABI_HEADERS }}" = "llvm-c"
      - name: Upload ABI Comparison
        if: always()
<<<<<<< HEAD
        uses: actions/upload-artifact@v4
=======
        uses: actions/upload-artifact@65c4c4a1ddee5b72f698fdd19549f0f0fb45cf08 # 4.6.0
>>>>>>> b4576bba
        with:
          name: compat-report-${{ github.sha }}
          path: compat_reports/<|MERGE_RESOLUTION|>--- conflicted
+++ resolved
@@ -137,22 +137,14 @@
           # Remove symbol versioning from dumps, so we can compare across major versions.
           sed -i 's/LLVM_${{ matrix.llvm_version_major }}/LLVM_NOVERSION/' ${{ matrix.ref }}.abi
       - name: Upload ABI file
-<<<<<<< HEAD
-        uses: actions/upload-artifact@v4
-=======
         uses: actions/upload-artifact@65c4c4a1ddee5b72f698fdd19549f0f0fb45cf08 # 4.6.0
->>>>>>> b4576bba
         with:
           name: ${{ matrix.name }}
           path: ${{ matrix.ref }}.abi
 
       - name: Upload symbol list file
         if: matrix.name == 'build-baseline'
-<<<<<<< HEAD
-        uses: actions/upload-artifact@v4
-=======
         uses: actions/upload-artifact@65c4c4a1ddee5b72f698fdd19549f0f0fb45cf08 # 4.6.0
->>>>>>> b4576bba
         with:
           name: symbol-list
           path: llvm.symbols
@@ -165,29 +157,17 @@
       - abi-dump
     steps:
       - name: Download baseline
-<<<<<<< HEAD
-        uses: actions/download-artifact@v4
-=======
         uses: actions/download-artifact@fa0a91b85d4f404e444e00e005971372dc801d16 # 4.1.8
->>>>>>> b4576bba
         with:
           name: build-baseline
           path: build-baseline
       - name: Download latest
-<<<<<<< HEAD
-        uses: actions/download-artifact@v4
-=======
         uses: actions/download-artifact@fa0a91b85d4f404e444e00e005971372dc801d16 # 4.1.8
->>>>>>> b4576bba
         with:
           name: build-latest
           path: build-latest
       - name: Download symbol list
-<<<<<<< HEAD
-        uses: actions/download-artifact@v4
-=======
         uses: actions/download-artifact@fa0a91b85d4f404e444e00e005971372dc801d16 # 4.1.8
->>>>>>> b4576bba
         with:
           name: symbol-list
           path: symbol-list
@@ -206,11 +186,7 @@
           abi-compliance-checker $EXTRA_ARGS -l libLLVM.so -old build-baseline/*.abi -new build-latest/*.abi || test "${{ needs.abi-dump-setup.outputs.ABI_HEADERS }}" = "llvm-c"
       - name: Upload ABI Comparison
         if: always()
-<<<<<<< HEAD
-        uses: actions/upload-artifact@v4
-=======
         uses: actions/upload-artifact@65c4c4a1ddee5b72f698fdd19549f0f0fb45cf08 # 4.6.0
->>>>>>> b4576bba
         with:
           name: compat-report-${{ github.sha }}
           path: compat_reports/