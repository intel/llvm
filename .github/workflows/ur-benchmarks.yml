--- conflicted
+++ resolved
@@ -1,59 +1,13 @@
 name: Benchmarks
 
-<<<<<<< HEAD
-on:
-  workflow_dispatch:
-    inputs:
-      str_name:
-        description: Adapter
-        type: choice
-        required: true
-        default: 'level_zero'
-        options:
-          - level_zero
-          - level_zero_v2
-      pr_no:
-        description: PR number (0 is sycl main branch)
-        type: number
-        required: true
-      bench_script_params:
-        description: Benchmark script arguments
-        type: string
-        required: false
-        default: ''
-      sycl_config_params:
-        description: Extra params for SYCL configuration
-        type: string
-        required: false
-        default: ''
-      compute_runtime_commit:
-        description: 'Compute Runtime commit'
-        type: string
-        required: false
-        default: ''
-      upload_report:
-        description: 'Upload HTML report'
-        type: boolean
-        required: false
-        default: false
-=======
 # This workflow is a WIP: this workflow file acts as a placeholder.
 #
 # This workflow is set to be merged into benchmark.yml
->>>>>>> be881605
 
-permissions:
-  contents: read
-  pull-requests: write
+on: [ workflow_dispatch ]
 
 jobs:
-  manual:
-    name: Compute Benchmarks
-    uses: ./.github/workflows/ur-benchmarks-reusable.yml
-    with:
-      str_name: ${{ inputs.str_name }}
-      pr_no: ${{ inputs.pr_no }}
-      bench_script_params: ${{ inputs.bench_script_params }}
-      sycl_config_params: ${{ inputs.sycl_config_params }}
-      compute_runtime_commit: ${{ inputs.compute_runtime_commit }}
-      upload_report: ${{ inputs.upload_report }}+  do-nothing:
+    runs-on: ubuntu-latest
+    steps:
+      - run: echo 'This workflow is a WIP.'
