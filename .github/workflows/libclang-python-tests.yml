--- conflicted
+++ resolved
@@ -36,12 +36,8 @@
     strategy:
       fail-fast: false
       matrix:
-<<<<<<< HEAD
-        # python-version: ["3.7", "3.11"]
+        # python-version: ["3.8", "3.11"]
         python-version: ["3.11"]
-=======
-        python-version: ["3.8", "3.11"]
->>>>>>> 657ec732
     uses: ./.github/workflows/llvm-project-tests.yml
     with:
       build_target: check-clang-python
