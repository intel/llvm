--- conflicted
+++ resolved
@@ -524,7 +524,6 @@
     return()
   endif()
 
-<<<<<<< HEAD
   # Generate remangled variants if requested
   if( ARG_REMANGLE )
     set( dummy_in ${LIBCLC_OUTPUT_LIBRARY_DIR}/libclc_dummy_in.cc )
@@ -593,14 +592,9 @@
     endforeach()
   endif()
 
-  # Add a test for whether or not the libraries contain unresolved calls which
-  # would usually indicate a build problem. Note that we don't perform this
-  # test for all libclc targets:
-=======
   # Add a test for whether or not the libraries contain unresolved functions
   # which would usually indicate a build problem. Note that we don't perform
   # this test for all libclc targets:
->>>>>>> 7d1adab5
   # * nvptx-- targets don't include workitem builtins
   # * clspv targets don't include all OpenCL builtins
   if( NOT ARG_ARCH MATCHES "^(nvptx|clspv)(64)?$" )
