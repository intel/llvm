--- conflicted
+++ resolved
@@ -129,14 +129,14 @@
   endif()
 
   add_custom_command(
-    OUTPUT ${LIBCLC_ARCH_OBJFILE_DIR}/${ARG_TARGET}.bc
-    COMMAND ${llvm-link_exe} ${link_flags} -o ${LIBCLC_ARCH_OBJFILE_DIR}/${ARG_TARGET}.bc ${LINK_INPUT_ARG}
+    OUTPUT ${CMAKE_CURRENT_BINARY_DIR}/${ARG_TARGET}.bc
+    COMMAND ${llvm-link_exe} ${link_flags} -o ${CMAKE_CURRENT_BINARY_DIR}/${ARG_TARGET}.bc ${LINK_INPUT_ARG}
     DEPENDS ${llvm-link_target} ${ARG_DEPENDENCIES} ${ARG_INPUTS} ${RSP_FILE}
   )
 
-  add_custom_target( ${ARG_TARGET} ALL DEPENDS ${LIBCLC_ARCH_OBJFILE_DIR}/${ARG_TARGET}.bc )
+  add_custom_target( ${ARG_TARGET} ALL DEPENDS ${CMAKE_CURRENT_BINARY_DIR}/${ARG_TARGET}.bc )
   set_target_properties( ${ARG_TARGET} PROPERTIES
-    TARGET_FILE ${LIBCLC_ARCH_OBJFILE_DIR}/${ARG_TARGET}.bc
+    TARGET_FILE ${CMAKE_CURRENT_BINARY_DIR}/${ARG_TARGET}.bc
     FOLDER "libclc/Device IR/Linking"
   )
 endfunction()
@@ -596,19 +596,6 @@
   # * clspv targets don't include all OpenCL builtins
   if( NOT ARG_ARCH MATCHES "^(nvptx|clspv)(64)?$" )
     add_test( NAME external-calls-${obj_suffix}
-<<<<<<< HEAD
-      COMMAND ./check_external_calls.sh ${builtins_lib}
-      WORKING_DIRECTORY ${LIBCLC_LIBRARY_OUTPUT_INTDIR} )
-    set_tests_properties( external-calls-${obj_suffix}
-      PROPERTIES ENVIRONMENT "LLVM_CONFIG=${LLVM_CONFIG}" )
-  endif()
-
-  foreach( a ${$ARG_ALIASES} )
-    set( alias_suffix "${ARG_TARGET_ENV}${a}-${ARG_TRIPLE}.bc" )
-    add_libclc_alias( ${alias_suffix}
-      ${arch_suffix}
-      PARENT_TARGET ${ARG_PARENT_TARGET})
-=======
       COMMAND ./check_external_calls.sh ${libclc_builtins_lib} ${LLVM_TOOLS_BINARY_DIR}
       WORKING_DIRECTORY ${CMAKE_CURRENT_SOURCE_DIR} )
   endif()
@@ -630,7 +617,6 @@
       FILES ${LIBCLC_OUTPUT_LIBRARY_DIR}/${alias_suffix}
       DESTINATION "${CMAKE_INSTALL_DATADIR}/clc"
     )
->>>>>>> 81e6552a
   endforeach( a )
 
 endfunction(add_libclc_builtin_set)
