# Compiles an OpenCL C - or assembles an LL file - to bytecode
#
# Arguments:
# * TRIPLE <string>
#     Target triple for which to compile the bytecode file.
# * INPUT <string>
#     File to compile/assemble to bytecode
# * OUTPUT <string>
#     Bytecode file to generate
# * EXTRA_OPTS <string> ...
#     List of compiler options to use. Note that some are added by default.
# * DEPENDENCIES <string> ...
#     List of extra dependencies to inject
#
# Depends on the clang, llvm-as, and llvm-link targets for compiling,
# assembling, and linking, respectively.
function(compile_to_bc)
  cmake_parse_arguments(ARG
    ""
    "TRIPLE;INPUT;OUTPUT"
    "EXTRA_OPTS;DEPENDENCIES"
    ${ARGN}
  )

  # FIXME: Unlike upstream LLVM, passing "-x cl" to these files across the
  # board causes too many changes to the resulting bytecode library. This needs
  # investigation. It's still required for the preprocessor step, though.
  set( XCL_OPT )
  # If this is an LLVM IR file (identified solely by its file suffix),
  # pre-process it with clang to a temp file, then assemble that to bytecode.
  set( TMP_SUFFIX )
  get_filename_component( FILE_EXT ${ARG_INPUT} EXT )
  if( NOT ${FILE_EXT} STREQUAL ".ll" )
    # Pass '-c' when not running the preprocessor
    set( PP_OPTS -c )
    set( EXTRA_OPTS ${ARG_EXTRA_OPTS} )
  else()
    set( PP_OPTS -E;-P )
    set( TMP_SUFFIX .tmp )
    set( XCL_OPT -x;cl )
    string( REPLACE "-Xclang;-fdeclare-opencl-builtins;-Xclang;-finclude-default-header"
      "" EXTRA_OPTS "${ARG_EXTRA_OPTS}"
    )
  endif()


  set( TARGET_ARG )
  if( ARG_TRIPLE )
    set( TARGET_ARG "-target" ${ARG_TRIPLE} )
  endif()

  # Ensure the directory we are told to output to exists
  get_filename_component( ARG_OUTPUT_DIR ${ARG_OUTPUT} DIRECTORY )
  file( MAKE_DIRECTORY ${ARG_OUTPUT_DIR} )

  add_custom_command(
    OUTPUT ${ARG_OUTPUT}${TMP_SUFFIX}
    COMMAND ${clang_exe}
      ${TARGET_ARG}
      ${PP_OPTS}
      ${EXTRA_OPTS}
      -MD -MF ${ARG_OUTPUT}.d -MT ${ARG_OUTPUT}${TMP_SUFFIX}
      # LLVM 13 enables standard includes by default - we don't want
      # those when pre-processing IR. We disable it unconditionally.
      $<$<VERSION_GREATER_EQUAL:${LLVM_PACKAGE_VERSION},13.0.0>:-cl-no-stdinc>
      -emit-llvm
      -o ${ARG_OUTPUT}${TMP_SUFFIX}
      ${XCL_OPT}
      ${ARG_INPUT}
    DEPENDS
      ${clang_target}
      ${ARG_INPUT}
      ${ARG_DEPENDENCIES}
    DEPFILE ${ARG_OUTPUT}.d
  )

  if( ${FILE_EXT} STREQUAL ".ll" )
    add_custom_command(
      OUTPUT ${ARG_OUTPUT}
      COMMAND ${llvm-as_exe} -o ${ARG_OUTPUT} ${ARG_OUTPUT}${TMP_SUFFIX}
      DEPENDS ${llvm-as_target} ${ARG_OUTPUT}${TMP_SUFFIX}
    )
  endif()
endfunction()

# Links together one or more bytecode files
#
# Arguments:
# * INTERNALIZE
#     Set if -internalize flag should be passed when linking
# * TARGET <string>
#     Custom target to create
# * INPUT <string> ...
#     List of bytecode files to link together
# * DEPENDENCIES <string> ...
#     List of extra dependencies to inject
function(link_bc)
  cmake_parse_arguments(ARG
    "INTERNALIZE"
    "TARGET"
    "INPUTS;DEPENDENCIES"
    ${ARGN}
  )

  if( ARG_INTERNALIZE )
    set( inputs_with_flag ${ARG_INPUTS} )
  else()
    # Add the --override flag for non-generic bitcode files so that their
    # symbols can override definitions in generic bitcode files.
    set( inputs_with_flag )
    foreach( file IN LISTS ARG_INPUTS )
      string( FIND ${file} "/generic/" is_generic )
      if( is_generic LESS 0 )
        list( APPEND inputs_with_flag "--override" )
      endif()
      list( APPEND inputs_with_flag ${file} )
    endforeach()
  endif()

  if( WIN32 OR CYGWIN )
    # Create a response file in case the number of inputs exceeds command-line
    # character limits on certain platforms.
    file( TO_CMAKE_PATH ${LIBCLC_ARCH_OBJFILE_DIR}/${ARG_TARGET}.rsp RSP_FILE )
    # Turn it into a space-separate list of input files
    list( JOIN inputs_with_flag " " RSP_INPUT )
    file( GENERATE OUTPUT ${RSP_FILE} CONTENT ${RSP_INPUT} )
    # Ensure that if this file is removed, we re-run CMake
    set_property( DIRECTORY APPEND PROPERTY CMAKE_CONFIGURE_DEPENDS
      ${RSP_FILE}
    )
    set( LINK_INPUT_ARG "@${RSP_FILE}" )
  else()
    set( LINK_INPUT_ARG ${inputs_with_flag} )
  endif()

  if( ARG_INTERNALIZE )
    set( link_flags --internalize --only-needed )
  endif()

  add_custom_command(
    OUTPUT ${LIBCLC_ARCH_OBJFILE_DIR}/${ARG_TARGET}.bc
    COMMAND ${llvm-link_exe} ${link_flags} -o ${LIBCLC_ARCH_OBJFILE_DIR}/${ARG_TARGET}.bc ${LINK_INPUT_ARG}
    DEPENDS ${llvm-link_target} ${ARG_DEPENDENCIES} ${ARG_INPUTS} ${RSP_FILE}
  )

  add_custom_target( ${ARG_TARGET} ALL DEPENDS ${LIBCLC_ARCH_OBJFILE_DIR}/${ARG_TARGET}.bc )
  set_target_properties( ${ARG_TARGET} PROPERTIES
    TARGET_FILE ${LIBCLC_ARCH_OBJFILE_DIR}/${ARG_TARGET}.bc
    FOLDER "libclc/Device IR/Linking"
  )
endfunction()

# Create a custom target for each bitcode file, which is the output of a custom
# command. This is required for parallel compilation of the custom commands that
# generate the bitcode files when using the CMake MSVC generator on Windows.
#
# Arguments:
#  * compile_tgts
#      Output list of compile targets
#  * ARCH_SUFFIX <string>
#      libclc architecture/triple suffix
#  * FILES <string> ...
#     List of bitcode files
function(create_compile_targets compile_tgts)
  cmake_parse_arguments( ARG "" "ARCH_SUFFIX" "FILES" ${ARGN} )

  if( NOT ARG_ARCH_SUFFIX OR NOT ARG_FILES )
    message( FATAL_ERROR "Must provide ARCH_SUFFIX, and FILES" )
  endif()

  set( tgts )
  foreach( file IN LISTS ARG_FILES )
    cmake_path( GET file STEM stem )
    cmake_path( GET file PARENT_PATH parent_path )
    cmake_path( GET parent_path STEM parent_path_stem )
    set( tgt compile-${ARG_ARCH_SUFFIX}-${parent_path_stem}-${stem} )
    add_custom_target( ${tgt} DEPENDS ${file} )
    list( APPEND tgts ${tgt} )
  endforeach()

  set( compile_tgts ${tgts} PARENT_SCOPE )
endfunction()

# Decomposes and returns variables based on a libclc triple and architecture
# combination. Returns data via one or more optional output variables.
#
# Arguments:
# * TRIPLE <string>
#     libclc target triple to query
# * DEVICE <string>
#     libclc device to query
#
# Optional Arguments:
# * CPU <var>
#     Variable name to be set to the target CPU
# * ARCH_SUFFIX <var>
#     Variable name to be set to the triple/architecture suffix
# * CLANG_TRIPLE <var>
#     Variable name to be set to the normalized clang triple
function(get_libclc_device_info)
  cmake_parse_arguments(ARG
    ""
    "TRIPLE;DEVICE;CPU;ARCH_SUFFIX;CLANG_TRIPLE"
    ""
    ${ARGN}
  )

  if( NOT ARG_TRIPLE OR NOT ARG_DEVICE )
    message( FATAL_ERROR "Must provide both TRIPLE and DEVICE" )
  endif()

  string( REPLACE "-" ";" TRIPLE  ${ARG_TRIPLE} )
  list( GET TRIPLE 0 ARCH )

  # Some targets don't have a specific device architecture to target
  if( ARG_DEVICE STREQUAL none
      OR ((ARCH STREQUAL spirv OR ARCH STREQUAL spirv64)
          AND NOT LIBCLC_USE_SPIRV_BACKEND) )
    if( ARCH STREQUAL amdgcn )
      # AMDGCN needs libclc to be compiled to high bc version since all atomic
      # clang builtins need to be accessible
      set( cpu gfx942 )
    else()
      set( cpu )
    endif()
    set( arch_suffix "${ARG_TRIPLE}" )
  else()
    set( cpu "${ARG_DEVICE}" )
    set( arch_suffix "${ARG_DEVICE}-${ARG_TRIPLE}" )
  endif()

  if( ARG_CPU )
    set( ${ARG_CPU} ${cpu} PARENT_SCOPE )
  endif()

  if( ARG_ARCH_SUFFIX )
    set( ${ARG_ARCH_SUFFIX} ${arch_suffix} PARENT_SCOPE )
  endif()

  # Some libclc targets are not real clang triples: return their canonical
  # triples.
  if( ARCH STREQUAL spirv AND LIBCLC_USE_SPIRV_BACKEND )
    set( ARG_TRIPLE "spirv32--" )
  elseif( ARCH STREQUAL spirv64 AND LIBCLC_USE_SPIRV_BACKEND )
    set( ARG_TRIPLE "spirv64--" )
  elseif( ARCH STREQUAL spirv OR ARCH STREQUAL clspv )
    set( ARG_TRIPLE "spir--" )
  elseif( ARCH STREQUAL spirv64 OR ARCH STREQUAL clspv64 )
    set( ARG_TRIPLE "spir64--" )
  endif()

  if( ARG_CLANG_TRIPLE )
    set( ${ARG_CLANG_TRIPLE} ${ARG_TRIPLE} PARENT_SCOPE )
  endif()
endfunction()

# Install libclc artifacts.
#
# Arguments:
#  * COMPONENT <string>
#      Installation component name.
#  * FILES <string> ...
#      List of libclc artifact files to be installed.
function(libclc_install)
  cmake_parse_arguments(ARG "" "COMPONENT" "FILES" ${ARGN})

  if( NOT ARG_FILES )
    message( FATAL_ERROR "Must provide FILES" )
  endif()

  if( NOT CMAKE_CFG_INTDIR STREQUAL "." )
    # Replace CMAKE_CFG_INTDIR with CMAKE_INSTALL_CONFIG_NAME for multiple-
    # configuration generators.
    string( REPLACE ${CMAKE_CFG_INTDIR} "\$\{CMAKE_INSTALL_CONFIG_NAME\}"
            files ${ARG_FILES} )
  else()
    set( files ${ARG_FILES} )
  endif()

  install(
    FILES ${files}
    DESTINATION ${LIBCLC_INSTALL_DIR}
    COMPONENT ${ARG_COMPONENT}
  )
endfunction()

# Compiles a list of library source files (provided by LIB_FILES) and compiles
# them to LLVM bytecode (or SPIR-V), links them together and optimizes them.
#
# For bytecode libraries, a list of ALIASES may optionally be provided to
# produce additional symlinks.
#
# Arguments:
#  * ARCH <string>
#      libclc architecture being built
#  * ARCH_SUFFIX <string>
#      libclc architecture/triple suffix
#  * TRIPLE <string>
#      Triple used to compile
#  * PARENT_TARGET <string>
#      Target into which to group the target builtins
#
# Optional Arguments:
# * CLC_INTERNAL
#     Pass if compiling the internal CLC builtin libraries, which are not
#     optimized and do not have aliases created.
#  * LIB_FILES <string> ...
#      List of files that should be built for this library
#  * COMPILE_FLAGS <string> ...
#      Compilation options (for clang)
#  * OPT_FLAGS <string> ...
#      Optimization options (for opt)
#  * REMANGLE <string>
#      Bool string indicating whether remangler will be run
#  * ALIASES <string> ...
#      List of aliases
#  * INTERNAL_LINK_DEPENDENCIES <target> ...
#      A list of extra bytecode file's targets. The bitcode files will be linked
#      into the builtin library. Symbols from these link dependencies will be
#      internalized during linking.
function(add_libclc_builtin_set)
  cmake_parse_arguments(ARG
    "CLC_INTERNAL"
<<<<<<< HEAD
    "ARCH;TRIPLE;ARCH_SUFFIX;REMANGLE;PARENT_TARGET"
    "LIB_FILES;GEN_FILES;COMPILE_FLAGS;OPT_FLAGS;ALIASES;INTERNAL_LINK_DEPENDENCIES"
=======
    "ARCH;TRIPLE;ARCH_SUFFIX;PARENT_TARGET"
    "LIB_FILES;COMPILE_FLAGS;OPT_FLAGS;ALIASES;INTERNAL_LINK_DEPENDENCIES"
>>>>>>> 776f5933
    ${ARGN}
  )

  if( NOT ARG_ARCH OR NOT ARG_ARCH_SUFFIX OR NOT ARG_TRIPLE )
    message( FATAL_ERROR "Must provide ARCH, ARCH_SUFFIX, and TRIPLE" )
  endif()

  set( bytecode_files )
  set( bytecode_ir_files )
  foreach( file IN LISTS ARG_LIB_FILES )
    # Files are originally relative to each SOURCE file, which are then make
    # relative to the libclc root directory. We must normalize the path
    # (e.g., ironing out any ".."), then make it relative to the root directory
    # again, and use that relative path component for the binary path.
    get_filename_component( abs_path ${file} ABSOLUTE BASE_DIR ${CMAKE_CURRENT_SOURCE_DIR} )
    file( RELATIVE_PATH root_rel_path ${CMAKE_CURRENT_SOURCE_DIR} ${abs_path} )
    set( input_file ${CMAKE_CURRENT_SOURCE_DIR}/${file} )
    set( output_file "${LIBCLC_ARCH_OBJFILE_DIR}/${root_rel_path}.bc" )

    get_filename_component( file_dir ${file} DIRECTORY )

    set( file_specific_compile_options )
    get_source_file_property( compile_opts ${file} COMPILE_OPTIONS)
    if( compile_opts )
      set( file_specific_compile_options "${compile_opts}" )
    endif()

    compile_to_bc(
      TRIPLE ${ARG_TRIPLE}
      INPUT ${input_file}
      OUTPUT ${output_file}
      EXTRA_OPTS -nostdlib "${ARG_COMPILE_FLAGS}"
        "${file_specific_compile_options}"
        -I${CMAKE_CURRENT_SOURCE_DIR}/${file_dir}
    )

    # Collect all files originating in LLVM IR separately
    get_filename_component( file_ext ${file} EXT )
    if( ${file_ext} STREQUAL ".ll" )
      list( APPEND bytecode_ir_files ${output_file} )
    else()
      list( APPEND bytecode_files ${output_file} )
    endif()
  endforeach()

  set( builtins_comp_lib_tgt builtins.comp.${ARG_ARCH_SUFFIX} )
  if ( CMAKE_GENERATOR MATCHES "Visual Studio" )
    # Don't put commands in one custom target to avoid serialized compilation.
    create_compile_targets( compile_tgts
      ARCH_SUFFIX ${ARG_ARCH_SUFFIX}
      FILES ${bytecode_files}
    )
    add_custom_target( ${builtins_comp_lib_tgt} DEPENDS ${bytecode_ir_files} )
    add_dependencies( ${builtins_comp_lib_tgt} ${compile_tgts} )
  else()
    add_custom_target( ${builtins_comp_lib_tgt}
      DEPENDS ${bytecode_files} ${bytecode_ir_files}
    )
  endif()
  set_target_properties( ${builtins_comp_lib_tgt} PROPERTIES FOLDER "libclc/Device IR/Comp" )

  # Prepend all LLVM IR files to the list so they are linked into the final
  # bytecode modules first. This helps to suppress unnecessary warnings
  # regarding different data layouts while linking. Any LLVM IR files without a
  # data layout will (silently) be given the first data layout the linking
  # process comes across.
  list( PREPEND bytecode_files ${bytecode_ir_files} )

  if( NOT bytecode_files )
    message(FATAL_ERROR "Cannot create an empty builtins library for ${ARG_ARCH_SUFFIX}")
  endif()

  set( builtins_link_lib_tgt builtins.link.${ARG_ARCH_SUFFIX} )

  if( NOT ARG_INTERNAL_LINK_DEPENDENCIES )
    link_bc(
      TARGET ${builtins_link_lib_tgt}
      INPUTS ${bytecode_files}
      DEPENDENCIES ${builtins_comp_lib_tgt}
    )
  else()
    # If we have libraries to link while internalizing their symbols, we need
    # two separate link steps; the --internalize flag applies to all link
    # inputs but the first.
    set( builtins_link_lib_tmp_tgt builtins.link.pre-deps.${ARG_ARCH_SUFFIX} )
    link_bc(
      TARGET ${builtins_link_lib_tmp_tgt}
      INPUTS ${bytecode_files}
      DEPENDENCIES ${builtins_comp_lib_tgt}
    )
    set( internal_link_depend_files )
    foreach( tgt ${ARG_INTERNAL_LINK_DEPENDENCIES} )
      list( APPEND internal_link_depend_files $<TARGET_PROPERTY:${tgt},TARGET_FILE> )
    endforeach()
    link_bc(
      INTERNALIZE
      TARGET ${builtins_link_lib_tgt}
      INPUTS $<TARGET_PROPERTY:${builtins_link_lib_tmp_tgt},TARGET_FILE>
        ${internal_link_depend_files}
      DEPENDENCIES ${builtins_link_lib_tmp_tgt} ${ARG_INTERNAL_LINK_DEPENDENCIES}
    )
  endif()

  # For the CLC internal builtins, exit here - we only optimize the targets'
  # entry points once we've linked the CLC buitins into them
  if( ARG_CLC_INTERNAL )
    return()
  endif()

  set( builtins_link_lib $<TARGET_PROPERTY:${builtins_link_lib_tgt},TARGET_FILE> )

  # For SPIR-V targets we diverage at this point and generate SPIR-V using the
  # llvm-spirv tool.
  if( ARG_ARCH STREQUAL spirv OR ARG_ARCH STREQUAL spirv64 )
    set( obj_suffix ${ARG_ARCH_SUFFIX}.spv )
    set( libclc_builtins_lib ${LIBCLC_OUTPUT_LIBRARY_DIR}/${obj_suffix} )
    if ( LIBCLC_USE_SPIRV_BACKEND )
      add_custom_command( OUTPUT ${libclc_builtins_lib}
        COMMAND ${clang_exe} --target=${ARG_TRIPLE} -x ir -o ${libclc_builtins_lib} ${builtins_link_lib}
        DEPENDS ${clang_target} ${builtins_link_lib} ${builtins_link_lib_tgt}
      )
    else()
      add_custom_command( OUTPUT ${libclc_builtins_lib}
        COMMAND ${llvm-spirv_exe} ${spvflags} -o ${libclc_builtins_lib} ${builtins_link_lib}
        DEPENDS ${llvm-spirv_target} ${builtins_link_lib} ${builtins_link_lib_tgt}
      )
    endif()
  else()
    # Non-SPIR-V targets add an extra step to optimize the bytecode
    set( builtins_opt_lib_tgt builtins.opt.${ARG_ARCH_SUFFIX} )

    add_custom_command( OUTPUT ${LIBCLC_ARCH_OBJFILE_DIR}/${builtins_opt_lib_tgt}.bc
      COMMAND ${opt_exe} ${ARG_OPT_FLAGS} -o ${LIBCLC_ARCH_OBJFILE_DIR}/${builtins_opt_lib_tgt}.bc
        ${builtins_link_lib}
      DEPENDS ${opt_target} ${builtins_link_lib} ${builtins_link_lib_tgt}
    )
    add_custom_target( ${builtins_opt_lib_tgt}
      ALL DEPENDS ${LIBCLC_ARCH_OBJFILE_DIR}/${builtins_opt_lib_tgt}.bc
    )
    set_target_properties( ${builtins_opt_lib_tgt} PROPERTIES
      TARGET_FILE ${LIBCLC_ARCH_OBJFILE_DIR}/${builtins_opt_lib_tgt}.bc
      FOLDER "libclc/Device IR/Opt"
    )

    set( builtins_opt_lib $<TARGET_PROPERTY:${builtins_opt_lib_tgt},TARGET_FILE> )

    set( obj_suffix ${ARG_ARCH_SUFFIX}.bc )
    set( libclc_builtins_lib ${LIBCLC_OUTPUT_LIBRARY_DIR}/${obj_suffix} )
    add_custom_command( OUTPUT ${libclc_builtins_lib}
      COMMAND ${prepare_builtins_exe} -o ${libclc_builtins_lib} ${builtins_opt_lib}
      DEPENDS ${builtins_opt_lib} ${builtins_opt_lib_tgt} ${prepare_builtins_target}
    )
  endif()

  # Add a 'prepare' target
  add_custom_target( prepare-${obj_suffix} ALL DEPENDS ${libclc_builtins_lib} )
  set_target_properties( "prepare-${obj_suffix}" PROPERTIES
    TARGET_FILE ${libclc_builtins_lib}
    FOLDER "libclc/Device IR/Prepare"
  )

  # Also add a 'prepare' target for the triple. Since a triple may have
  # multiple devices, ensure we only try to create the triple target once. The
  # triple's target will build all of the bytecode for its constituent devices.
  if( NOT TARGET prepare-${ARG_TRIPLE} )
    add_custom_target( prepare-${ARG_TRIPLE} ALL )
  endif()
  add_dependencies( prepare-${ARG_TRIPLE} prepare-${obj_suffix} )
  # Add dependency to top-level pseudo target to ease making other
  # targets dependent on libclc.
  add_dependencies( ${ARG_PARENT_TARGET} prepare-${ARG_TRIPLE} )

  libclc_install( COMPONENT ${ARG_PARENT_TARGET} FILES ${libclc_builtins_lib} )

  # SPIR-V targets can exit early here
  if( ARG_ARCH STREQUAL spirv OR ARG_ARCH STREQUAL spirv64 )
    return()
  endif()

  # Generate remangled variants if requested
  if( ARG_REMANGLE )
    set( dummy_in ${LIBCLC_OUTPUT_LIBRARY_DIR}/libclc_dummy_in.cc )
    add_custom_command( OUTPUT ${dummy_in}
      COMMAND ${CMAKE_COMMAND} -E touch ${dummy_in}
    )
    set(long_widths l32 l64)
    set(char_signedness signed unsigned)
    if( ${obj_suffix} STREQUAL "libspirv-nvptx64--nvidiacl.bc")
      set( obj_suffix_mangled "libspirv-nvptx64-nvidia-cuda.bc")
    elseif( ${obj_suffix} STREQUAL "libspirv-amdgcn--amdhsa.bc")
      set( obj_suffix_mangled "libspirv-amdgcn-amd-amdhsa.bc")
    else()
      set( obj_suffix_mangled "${obj_suffix}")
    endif()
    # All permutations of [l32, l64] and [signed, unsigned]
    foreach(long_width ${long_widths})
      foreach(signedness ${char_signedness})
        # Remangle
        set( remangled_filename remangled-${long_width}-${signedness}_char.${obj_suffix_mangled} )
        set( builtins_remangle_path "${LIBCLC_OUTPUT_LIBRARY_DIR}/${remangled_filename}" )
        add_custom_command( OUTPUT "${builtins_remangle_path}"
          COMMAND ${libclc-remangler_exe}
          -o "${builtins_remangle_path}"
          --triple=${ARG_TRIPLE}
          --long-width=${long_width}
          --char-signedness=${signedness}
          --input-ir=${libclc_builtins_lib}
          ${dummy_in}
          DEPENDS prepare-${obj_suffix} ${libclc_builtins_lib} ${libclc-remangler_target} ${dummy_in})
        add_custom_target( ${remangled_filename} ALL
          DEPENDS "${builtins_remangle_path}" "${dummy_in}" )
        set_target_properties( ${remangled_filename}
          PROPERTIES TARGET_FILE "${builtins_remangle_path}" )

        # Add dependency to top-level pseudo target to ease making other
        # targets dependent on libclc.
        add_dependencies( ${ARG_PARENT_TARGET} ${remangled_filename} )

        # Keep remangled variants
        libclc_install( COMPONENT ${ARG_PARENT_TARGET} FILES ${builtins_remangle_path} )
      endforeach()
    endforeach()

    # For remangler tests we do not care about long_width, or signedness, as it
    # performs no substitutions.
    # Collect all remangler tests in libclc-remangler-tests to later add
    # dependency against check-libclc.
    set(libclc-remangler-tests)
    set(libclc-remangler-test-no 0)
    foreach(target-ir ${builtins_opt_lib} ${builtins_link_lib} ${libclc_builtins_lib})
      math(EXPR libclc-remangler-test-no "${libclc-remangler-test-no}+1")
      set(current-test "libclc-remangler-test-${obj_suffix}-${libclc-remangler-test-no}")
      add_custom_target(${current-test}
        COMMAND ${libclc-remangler_exe}
        --long-width=l32
        --char-signedness=signed
        --input-ir=${target-ir}
        ${dummy_in} -t -o -
        DEPENDS ${libclc_builtins_lib} "${dummy_in}" ${libclc-remangler_target})
      list(APPEND libclc-remangler-tests ${current-test})
    endforeach()
  endif()

  # Add a test for whether or not the libraries contain unresolved functions
  # which would usually indicate a build problem. Note that we don't perform
  # this test for all libclc targets:
  # * nvptx-- targets don't include workitem builtins
  # * clspv targets don't include all OpenCL builtins
  if( NOT ARG_ARCH MATCHES "^(nvptx|clspv)(64)?$" )
    add_test( NAME external-funcs-${obj_suffix}
      COMMAND ./check_external_funcs.sh ${libclc_builtins_lib} ${LLVM_TOOLS_BINARY_DIR}
      WORKING_DIRECTORY ${CMAKE_CURRENT_SOURCE_DIR} )
  endif()

  foreach( a IN LISTS ARG_ALIASES )
    if(CMAKE_HOST_UNIX OR LLVM_USE_SYMLINKS)
      cmake_path(RELATIVE_PATH libclc_builtins_lib
        BASE_DIRECTORY ${LIBCLC_OUTPUT_LIBRARY_DIR}
        OUTPUT_VARIABLE LIBCLC_LINK_OR_COPY_SOURCE)
      set(LIBCLC_LINK_OR_COPY create_symlink)
    else()
      set(LIBCLC_LINK_OR_COPY_SOURCE ${libclc_builtins_lib})
      set(LIBCLC_LINK_OR_COPY copy)
    endif()

    set( alias_suffix "${a}-${ARG_TRIPLE}.bc" )
    add_custom_command(
      OUTPUT ${LIBCLC_OUTPUT_LIBRARY_DIR}/${alias_suffix}
      COMMAND ${CMAKE_COMMAND} -E ${LIBCLC_LINK_OR_COPY} ${LIBCLC_LINK_OR_COPY_SOURCE} ${LIBCLC_OUTPUT_LIBRARY_DIR}/${alias_suffix}
      DEPENDS prepare-${obj_suffix}
    )
    add_custom_target( alias-${alias_suffix} ALL
      DEPENDS ${LIBCLC_OUTPUT_LIBRARY_DIR}/${alias_suffix}
    )
    add_dependencies( ${ARG_PARENT_TARGET} alias-${alias_suffix} )
    set_target_properties( alias-${alias_suffix}
      PROPERTIES FOLDER "libclc/Device IR/Aliases"
    )
    libclc_install( COMPONENT ${ARG_PARENT_TARGET}
      FILES ${LIBCLC_OUTPUT_LIBRARY_DIR}/${alias_suffix}
    )
  endforeach( a )
endfunction(add_libclc_builtin_set)

# Produces a list of libclc source files by walking over SOURCES files in a
# given directory. Outputs the list of files in LIB_FILE_LIST.
#
# LIB_FILE_LIST may be pre-populated and is appended to.
#
# Arguments:
# * LIB_ROOT_DIR <string>
#     Root directory containing target's lib files, relative to libclc root
#     directory. If not provided, is set to '.'.
# * DIRS <string> ...
#     List of directories under LIB_ROOT_DIR to walk over searching for SOURCES
#     files. Directories earlier in the list have lower priority than
#     subsequent ones.
function(libclc_configure_lib_source LIB_FILE_LIST)
  cmake_parse_arguments(ARG
    ""
    "LIB_ROOT_DIR"
    "DIRS"
    ${ARGN}
  )

  if( NOT ARG_LIB_ROOT_DIR )
    set(ARG_LIB_ROOT_DIR  ".")
  endif()

  # Enumerate SOURCES* files
  set( source_list )
  foreach( l IN LISTS ARG_DIRS )
    foreach( s "SOURCES" "SOURCES_${LLVM_VERSION_MAJOR}.${LLVM_VERSION_MINOR}" )
      file( TO_CMAKE_PATH ${ARG_LIB_ROOT_DIR}/lib/${l}/${s} file_loc )
      file( TO_CMAKE_PATH ${CMAKE_CURRENT_SOURCE_DIR}/${file_loc} loc )
      # Prepend the location to give higher priority to the specialized
      # implementation
      if( EXISTS ${loc} )
        list( PREPEND source_list ${file_loc} )
      endif()
    endforeach()
  endforeach()

  ## Add the generated convert files here to prevent adding the ones listed in
  ## SOURCES
  set( rel_files ${${LIB_FILE_LIST}} ) # Source directory input files, relative to the root dir
  # A "set" of already-added input files
  set( objects )
  foreach( f ${${LIB_FILE_LIST}} )
    get_filename_component( name ${f} NAME )
    list( APPEND objects ${name} )
  endforeach()

  foreach( l ${source_list} )
    file( READ ${l} file_list )
    string( REPLACE "\n" ";" file_list ${file_list} )
    get_filename_component( dir ${l} DIRECTORY )
    foreach( f ${file_list} )
      get_filename_component( name ${f} NAME )
      # Only add each file once, so that targets can 'specialize' builtins
      if( NOT ${name} IN_LIST objects )
        list( APPEND objects ${name} )
        list( APPEND rel_files ${dir}/${f} )
      endif()
    endforeach()
  endforeach()

  set( ${LIB_FILE_LIST} ${rel_files} PARENT_SCOPE )
endfunction(libclc_configure_lib_source LIB_FILE_LIST)<|MERGE_RESOLUTION|>--- conflicted
+++ resolved
@@ -321,13 +321,8 @@
 function(add_libclc_builtin_set)
   cmake_parse_arguments(ARG
     "CLC_INTERNAL"
-<<<<<<< HEAD
     "ARCH;TRIPLE;ARCH_SUFFIX;REMANGLE;PARENT_TARGET"
-    "LIB_FILES;GEN_FILES;COMPILE_FLAGS;OPT_FLAGS;ALIASES;INTERNAL_LINK_DEPENDENCIES"
-=======
-    "ARCH;TRIPLE;ARCH_SUFFIX;PARENT_TARGET"
     "LIB_FILES;COMPILE_FLAGS;OPT_FLAGS;ALIASES;INTERNAL_LINK_DEPENDENCIES"
->>>>>>> 776f5933
     ${ARGN}
   )
 
