# Compiles an OpenCL C - or assembles an LL file - to bytecode
#
# Arguments:
# * TARGET <string>
#     Custom target to create
# * TRIPLE <string>
#     Target triple for which to compile the bytecode file.
# * INPUT <string>
#     File to compile/assemble to bytecode
# * OUTPUT <string>
#     Bytecode file to generate
# * EXTRA_OPTS <string> ...
#     List of compiler options to use. Note that some are added by default.
# * DEPENDENCIES <string> ...
#     List of extra dependencies to inject
#
# Depends on the clang, llvm-as, and llvm-link targets for compiling,
# assembling, and linking, respectively.
function(compile_to_bc)
  cmake_parse_arguments(ARG
    ""
    "TARGET;TRIPLE;INPUT;OUTPUT"
    "EXTRA_OPTS;DEPENDENCIES"
    ${ARGN}
  )

  # FIXME: Unlike upstream LLVM, passing "-x cl" to these files across the
  # board causes too many changes to the resulting bytecode library. This needs
  # investigation. It's still required for the preprocessor step, though.
  set( XCL_OPT )
  # If this is an LLVM IR file (identified solely by its file suffix),
  # pre-process it with clang to a temp file, then assemble that to bytecode.
  set( TMP_SUFFIX )
  get_filename_component( FILE_EXT ${ARG_INPUT} EXT )
  if( NOT ${FILE_EXT} STREQUAL ".ll" )
    # Pass '-c' when not running the preprocessor
    set( PP_OPTS -c )
  else()
    set( PP_OPTS -E;-P )
    set( TMP_SUFFIX .tmp )
    set( XCL_OPT -x;cl )
  endif()


  set( TARGET_ARG )
  if( ARG_TRIPLE )
    set( TARGET_ARG "-target" ${ARG_TRIPLE} )
  endif()

  # Ensure the directory we are told to output to exists
  get_filename_component( ARG_OUTPUT_DIR ${ARG_OUTPUT} DIRECTORY )
  file( MAKE_DIRECTORY ${ARG_OUTPUT_DIR} )

  add_custom_command(
    OUTPUT ${ARG_OUTPUT}${TMP_SUFFIX}
    COMMAND ${clang_exe}
      ${TARGET_ARG}
      ${PP_OPTS}
      ${ARG_EXTRA_OPTS}
      -MD -MF ${ARG_OUTPUT}.d -MT ${ARG_OUTPUT}${TMP_SUFFIX}
      # LLVM 13 enables standard includes by default - we don't want
      # those when pre-processing IR. We disable it unconditionally.
      $<$<VERSION_GREATER_EQUAL:${LLVM_PACKAGE_VERSION},13.0.0>:-cl-no-stdinc>
      -emit-llvm
      -o ${ARG_OUTPUT}${TMP_SUFFIX}
      ${XCL_OPT}
      ${ARG_INPUT}
    DEPENDS
      ${clang_target}
      ${ARG_INPUT}
      ${ARG_DEPENDENCIES}
    DEPFILE ${ARG_OUTPUT}.d
  )
  # FIXME: The target is added to ensure the parallel build of source files.
  # However, this may result in a large number of targets.
  # Starting with CMake 3.27, DEPENDS_EXPLICIT_ONLY can be used with
  # add_custom_command to enable parallel build.
  # Refer to https://gitlab.kitware.com/cmake/cmake/-/issues/17097 for details.
  add_custom_target( ${ARG_TARGET} DEPENDS ${ARG_OUTPUT}${TMP_SUFFIX} )

  if( ${FILE_EXT} STREQUAL ".ll" )
    add_custom_command(
      OUTPUT ${ARG_OUTPUT}
      COMMAND ${llvm-as_exe} -o ${ARG_OUTPUT} ${ARG_OUTPUT}${TMP_SUFFIX}
      DEPENDS ${llvm-as_target} ${ARG_OUTPUT}${TMP_SUFFIX}
    )
  endif()
endfunction()

# Links together one or more bytecode files
#
# Arguments:
# * INTERNALIZE
#     Set if -internalize flag should be passed when linking
# * TARGET <string>
#     Custom target to create
# * INPUT <string> ...
#     List of bytecode files to link together
# * DEPENDENCIES <string> ...
#     List of extra dependencies to inject
function(link_bc)
  cmake_parse_arguments(ARG
    "INTERNALIZE"
    "TARGET"
    "INPUTS;DEPENDENCIES"
    ${ARGN}
  )

  set( LINK_INPUT_ARG ${ARG_INPUTS} )
  if( WIN32 OR CYGWIN )
    # Create a response file in case the number of inputs exceeds command-line
    # character limits on certain platforms.
    file( TO_CMAKE_PATH ${LIBCLC_ARCH_OBJFILE_DIR}/${ARG_TARGET}.rsp RSP_FILE )
    # Turn it into a space-separate list of input files
    list( JOIN ARG_INPUTS " " RSP_INPUT )
    file( GENERATE OUTPUT ${RSP_FILE} CONTENT ${RSP_INPUT} )
    # Ensure that if this file is removed, we re-run CMake
    set_property( DIRECTORY APPEND PROPERTY CMAKE_CONFIGURE_DEPENDS
      ${RSP_FILE}
    )
    set( LINK_INPUT_ARG "@${RSP_FILE}" )
  endif()

  if( ARG_INTERNALIZE )
    set( link_flags --internalize --only-needed )
  endif()

  add_custom_command(
    OUTPUT ${LIBCLC_ARCH_OBJFILE_DIR}/${ARG_TARGET}.bc
    COMMAND ${llvm-link_exe} ${link_flags} -o ${LIBCLC_ARCH_OBJFILE_DIR}/${ARG_TARGET}.bc ${LINK_INPUT_ARG}
    DEPENDS ${llvm-link_target} ${ARG_DEPENDENCIES} ${ARG_INPUTS} ${RSP_FILE}
  )

  add_custom_target( ${ARG_TARGET} ALL DEPENDS ${LIBCLC_ARCH_OBJFILE_DIR}/${ARG_TARGET}.bc )
  set_target_properties( ${ARG_TARGET} PROPERTIES
    TARGET_FILE ${LIBCLC_ARCH_OBJFILE_DIR}/${ARG_TARGET}.bc
    FOLDER "libclc/Device IR/Linking"
  )
endfunction()

# Decomposes and returns variables based on a libclc triple and architecture
# combination. Returns data via one or more optional output variables.
#
# Arguments:
# * TRIPLE <string>
#     libclc target triple to query
# * DEVICE <string>
#     libclc device to query
#
# Optional Arguments:
# * CPU <var>
#     Variable name to be set to the target CPU
# * ARCH_SUFFIX <var>
#     Variable name to be set to the triple/architecture suffix
# * CLANG_TRIPLE <var>
#     Variable name to be set to the normalized clang triple
function(get_libclc_device_info)
  cmake_parse_arguments(ARG
    ""
    "TRIPLE;DEVICE;CPU;ARCH_SUFFIX;CLANG_TRIPLE"
    ""
    ${ARGN}
  )

  if( NOT ARG_TRIPLE OR NOT ARG_DEVICE )
    message( FATAL_ERROR "Must provide both TRIPLE and DEVICE" )
  endif()

  string( REPLACE "-" ";" TRIPLE  ${ARG_TRIPLE} )
  list( GET TRIPLE 0 ARCH )

  # Some targets don't have a specific device architecture to target
  if( ARG_DEVICE STREQUAL none OR ARCH STREQUAL spirv OR ARCH STREQUAL spirv64 )
    if( ARCH STREQUAL amdgcn )
      # AMDGCN needs libclc to be compiled to high bc version since all atomic
      # clang builtins need to be accessible
      set( cpu gfx942 )
    else()
      set( cpu )
    endif()
    set( arch_suffix "${ARG_TRIPLE}" )
  else()
    set( cpu "${ARG_DEVICE}" )
    set( arch_suffix "${ARG_DEVICE}-${ARG_TRIPLE}" )
  endif()

  if( ARG_CPU )
    set( ${ARG_CPU} ${cpu} PARENT_SCOPE )
  endif()

  if( ARG_ARCH_SUFFIX )
    set( ${ARG_ARCH_SUFFIX} ${arch_suffix} PARENT_SCOPE )
  endif()

  # Some libclc targets are not real clang triples: return their canonical
  # triples.
  if( ARCH STREQUAL spirv OR ARCH STREQUAL clspv )
    set( ARG_TRIPLE "spir--" )
  elseif( ARCH STREQUAL spirv64 OR ARCH STREQUAL clspv64 )
    set( ARG_TRIPLE "spir64--" )
  endif()

  if( ARG_CLANG_TRIPLE )
    set( ${ARG_CLANG_TRIPLE} ${ARG_TRIPLE} PARENT_SCOPE )
  endif()
endfunction()

# Compiles a list of library source files (provided by LIB_FILES/GEN_FILES) and
# compiles them to LLVM bytecode (or SPIR-V), links them together and optimizes
# them.
#
# For bytecode libraries, a list of ALIASES may optionally be provided to
# produce additional symlinks.
#
# Arguments:
#  * ARCH <string>
#      libclc architecture being built
#  * ARCH_SUFFIX <string>
#      libclc architecture/triple suffix
#  * TRIPLE <string>
#      Triple used to compile
#
# Optional Arguments:
# * CLC_INTERNAL
#     Pass if compiling the internal CLC builtin libraries, which are not
#     optimized and do not have aliases created.
#  * LIB_FILES <string> ...
#      List of files that should be built for this library
#  * GEN_FILES <string> ...
#      List of generated files (in build dir) that should be built for this library
#  * COMPILE_FLAGS <string> ...
#      Compilation options (for clang)
#  * OPT_FLAGS <string> ...
#      Optimization options (for opt)
#  * REMANGLE <string>
#      Bool string indicating whether remangler will be run
#  * ALIASES <string> ...
#      List of aliases
#  * INTERNAL_LINK_DEPENDENCIES <target> ...
#      A list of extra bytecode file's targets. The bitcode files will be linked
#      into the builtin library. Symbols from these link dependencies will be
#      internalized during linking.
function(add_libclc_builtin_set)
  cmake_parse_arguments(ARG
    "CLC_INTERNAL"
    "ARCH;TRIPLE;ARCH_SUFFIX;REMANGLE;PARENT_TARGET"
    "LIB_FILES;GEN_FILES;COMPILE_FLAGS;OPT_FLAGS;ALIASES;INTERNAL_LINK_DEPENDENCIES"
    ${ARGN}
  )

  if( NOT ARG_ARCH OR NOT ARG_ARCH_SUFFIX OR NOT ARG_TRIPLE )
    message( FATAL_ERROR "Must provide ARCH, ARCH_SUFFIX, and TRIPLE" )
  endif()

  set( bytecode_files )
  set( bytecode_ir_files )
  set( compile_tgts )
  foreach( file IN LISTS ARG_GEN_FILES ARG_LIB_FILES )
    # We need to take each file and produce an absolute input file, as well
    # as a unique architecture-specific output file. We deal with a mix of
    # different input files, which makes this trickier.
    set( input_file_dep )
    if( ${file} IN_LIST ARG_GEN_FILES )
      # Generated files are given just as file names, which we must make
      # absolute to the binary directory.
      set( input_file ${CMAKE_CURRENT_BINARY_DIR}/${file} )
      set( output_file "${LIBCLC_ARCH_OBJFILE_DIR}/${file}.bc" )
      # If a target exists that generates this file, add that as a dependency
      # of the custom command.
      if( TARGET generate-${file} )
        set( input_file_dep generate-${file} )
      endif()
    else()
      # Other files are originally relative to each SOURCE file, which are
      # then make relative to the libclc root directory. We must normalize
      # the path (e.g., ironing out any ".."), then make it relative to the
      # root directory again, and use that relative path component for the
      # binary path.
      get_filename_component( abs_path ${file} ABSOLUTE BASE_DIR ${CMAKE_CURRENT_SOURCE_DIR} )
      file( RELATIVE_PATH root_rel_path ${CMAKE_CURRENT_SOURCE_DIR} ${abs_path} )
      set( input_file ${CMAKE_CURRENT_SOURCE_DIR}/${file} )
      set( output_file "${LIBCLC_ARCH_OBJFILE_DIR}/${root_rel_path}.bc" )
    endif()

    get_filename_component( file_dir ${file} DIRECTORY )

    string( REPLACE "/" "-" replaced ${file} )
    set( tgt compile_tgt-${ARG_ARCH_SUFFIX}${replaced})

    set( file_specific_compile_options )
    get_source_file_property( compile_opts ${file} COMPILE_OPTIONS)
    if( compile_opts )
      set( file_specific_compile_options "${compile_opts}" )
    endif()

    compile_to_bc(
      TARGET ${tgt}
      TRIPLE ${ARG_TRIPLE}
      INPUT ${input_file}
      OUTPUT ${output_file}
      EXTRA_OPTS -fno-builtin -nostdlib "${ARG_COMPILE_FLAGS}"
        "${file_specific_compile_options}"
        -I${CMAKE_CURRENT_SOURCE_DIR}/${file_dir}
      DEPENDENCIES ${input_file_dep}
    )
    list( APPEND compile_tgts ${tgt} )

    # Collect all files originating in LLVM IR separately
    get_filename_component( file_ext ${file} EXT )
    if( ${file_ext} STREQUAL ".ll" )
      list( APPEND bytecode_ir_files ${output_file} )
    else()
      list( APPEND bytecode_files ${output_file} )
    endif()
  endforeach()

  # Prepend all LLVM IR files to the list so they are linked into the final
  # bytecode modules first. This helps to suppress unnecessary warnings
  # regarding different data layouts while linking. Any LLVM IR files without a
  # data layout will (silently) be given the first data layout the linking
  # process comes across.
  list( PREPEND bytecode_files ${bytecode_ir_files} )

  set( builtins_comp_lib_tgt builtins.comp.${ARG_ARCH_SUFFIX} )
  add_custom_target( ${builtins_comp_lib_tgt}
    DEPENDS ${bytecode_files} ${compile_tgts}
  )
  set_target_properties( ${builtins_comp_lib_tgt} PROPERTIES FOLDER "libclc/Device IR/Comp" )

  if( NOT bytecode_files )
    message(FATAL_ERROR "Cannot create an empty builtins library")
  endif()

  set( builtins_link_lib_tgt builtins.link.${ARG_ARCH_SUFFIX} )

  if( NOT ARG_INTERNAL_LINK_DEPENDENCIES )
    link_bc(
      TARGET ${builtins_link_lib_tgt}
      INPUTS ${bytecode_files}
      DEPENDENCIES ${builtins_comp_lib_tgt}
    )
  else()
    # If we have libraries to link while internalizing their symbols, we need
    # two separate link steps; the --internalize flag applies to all link
    # inputs but the first.
    set( builtins_link_lib_tmp_tgt builtins.link.pre-deps.${ARG_ARCH_SUFFIX} )
    link_bc(
      TARGET ${builtins_link_lib_tmp_tgt}
      INPUTS ${bytecode_files}
      DEPENDENCIES ${builtins_comp_lib_tgt}
    )
    set( internal_link_depend_files )
    foreach( tgt ${ARG_INTERNAL_LINK_DEPENDENCIES} )
      list( APPEND internal_link_depend_files $<TARGET_PROPERTY:${tgt},TARGET_FILE> )
    endforeach()
    link_bc(
      INTERNALIZE
      TARGET ${builtins_link_lib_tgt}
      INPUTS $<TARGET_PROPERTY:${builtins_link_lib_tmp_tgt},TARGET_FILE>
        ${internal_link_depend_files}
      DEPENDENCIES ${builtins_link_lib_tmp_tgt} ${ARG_INTERNAL_LINK_DEPENDENCIES}
    )
  endif()

  # For the CLC internal builtins, exit here - we only optimize the targets'
  # entry points once we've linked the CLC buitins into them
  if( ARG_CLC_INTERNAL )
    return()
  endif()

  set( builtins_link_lib $<TARGET_PROPERTY:${builtins_link_lib_tgt},TARGET_FILE> )

  add_custom_command( OUTPUT ${LIBCLC_OUTPUT_LIBRARY_DIR}
    COMMAND ${CMAKE_COMMAND} -E make_directory ${LIBCLC_OUTPUT_LIBRARY_DIR}
    DEPENDS ${builtins_link_lib} prepare_builtins )

  # For SPIR-V targets we diverage at this point and generate SPIR-V using the
  # llvm-spirv tool.
  if( ARG_ARCH STREQUAL spirv OR ARG_ARCH STREQUAL spirv64 )
    set( obj_suffix ${ARG_ARCH_SUFFIX}.spv )
    set( libclc_builtins_lib ${LIBCLC_OUTPUT_LIBRARY_DIR}/${obj_suffix} )
    add_custom_command( OUTPUT ${libclc_builtins_lib}
      COMMAND ${llvm-spirv_exe} ${spvflags} -o ${libclc_builtins_lib} ${builtins_link_lib}
      DEPENDS ${llvm-spirv_target} ${builtins_link_lib} ${builtins_link_lib_tgt}
    )
  else()
    # Non-SPIR-V targets add an extra step to optimize the bytecode
    set( builtins_opt_lib_tgt builtins.opt.${ARG_ARCH_SUFFIX} )

    add_custom_command( OUTPUT ${LIBCLC_ARCH_OBJFILE_DIR}/${builtins_opt_lib_tgt}.bc
      COMMAND ${opt_exe} ${ARG_OPT_FLAGS} -o ${LIBCLC_ARCH_OBJFILE_DIR}/${builtins_opt_lib_tgt}.bc
        ${builtins_link_lib}
      DEPENDS ${opt_target} ${builtins_link_lib} ${builtins_link_lib_tgt}
    )
    add_custom_target( ${builtins_opt_lib_tgt}
      ALL DEPENDS ${LIBCLC_ARCH_OBJFILE_DIR}/${builtins_opt_lib_tgt}.bc
    )
    set_target_properties( ${builtins_opt_lib_tgt} PROPERTIES
      TARGET_FILE ${LIBCLC_ARCH_OBJFILE_DIR}/${builtins_opt_lib_tgt}.bc
      FOLDER "libclc/Device IR/Opt"
    )

    set( builtins_opt_lib $<TARGET_PROPERTY:${builtins_opt_lib_tgt},TARGET_FILE> )

    set( obj_suffix ${ARG_ARCH_SUFFIX}.bc )
    set( libclc_builtins_lib ${LIBCLC_OUTPUT_LIBRARY_DIR}/${obj_suffix} )
    add_custom_command( OUTPUT ${libclc_builtins_lib}
      COMMAND ${prepare_builtins_exe} -o ${libclc_builtins_lib} ${builtins_opt_lib}
      DEPENDS ${builtins_opt_lib} ${builtins_opt_lib_tgt} ${prepare_builtins_target}
    )
  endif()

  # Add a 'prepare' target
  add_custom_target( prepare-${obj_suffix} ALL DEPENDS ${libclc_builtins_lib} )
  set_target_properties( "prepare-${obj_suffix}" PROPERTIES FOLDER "libclc/Device IR/Prepare" )

  # Add dependency to top-level pseudo target to ease making other
  # targets dependent on libclc.
  add_dependencies(${ARG_PARENT_TARGET} prepare-${obj_suffix})

  # Also add a 'prepare' target for the triple. Since a triple may have
  # multiple devices, ensure we only try to create the triple target once. The
  # triple's target will build all of the bytecode for its constituent devices.
  if( NOT TARGET prepare-${ARG_TRIPLE} )
    add_custom_target( prepare-${ARG_TRIPLE} ALL )
  endif()
  add_dependencies( prepare-${ARG_TRIPLE} prepare-${obj_suffix} )

  install(
    FILES ${libclc_builtins_lib}
    DESTINATION "${CMAKE_INSTALL_DATADIR}/clc"
  )

  # SPIR-V targets can exit early here
  if( ARG_ARCH STREQUAL spirv OR ARG_ARCH STREQUAL spirv64 )
    return()
  endif()

  # Generate remangled variants if requested
  if( ARG_REMANGLE )
    set( dummy_in ${LIBCLC_OUTPUT_LIBRARY_DIR}/libclc_dummy_in.cc )
    add_custom_command( OUTPUT ${dummy_in}
      COMMAND ${CMAKE_COMMAND} -E make_directory ${LIBCLC_OUTPUT_LIBRARY_DIR}
      COMMAND ${CMAKE_COMMAND} -E touch ${dummy_in}
    )
    set(long_widths l32 l64)
    set(char_signedness signed unsigned)
    if( ${obj_suffix} STREQUAL "libspirv-nvptx64--nvidiacl.bc")
      set( obj_suffix_mangled "libspirv-nvptx64-nvidia-cuda.bc")
    elseif( ${obj_suffix} STREQUAL "libspirv-amdgcn--amdhsa.bc")
      set( obj_suffix_mangled "libspirv-amdgcn-amd-amdhsa.bc")
    else()
      set( obj_suffix_mangled "${obj_suffix}")
    endif()
    # All permutations of [l32, l64] and [signed, unsigned]
    foreach(long_width ${long_widths})
      foreach(signedness ${char_signedness})
        # Remangle
        set( builtins_remangle_path
            "${LIBCLC_OUTPUT_LIBRARY_DIR}/remangled-${long_width}-${signedness}_char.${obj_suffix_mangled}" )
        add_custom_command( OUTPUT "${builtins_remangle_path}"
          COMMAND ${CMAKE_COMMAND} -E make_directory ${LIBCLC_OUTPUT_LIBRARY_DIR}
          COMMAND ${libclc-remangler_exe}
          -o "${builtins_remangle_path}"
          --triple=${ARG_TRIPLE}
          --long-width=${long_width}
          --char-signedness=${signedness}
          --input-ir=${libclc_builtins_lib}
          ${dummy_in}
          DEPENDS ${libclc_builtins_lib} ${libclc-remangler_target} ${dummy_in})
        add_custom_target( "remangled-${long_width}-${signedness}_char.${obj_suffix_mangled}" ALL
          DEPENDS "${builtins_remangle_path}" "${dummy_in}")
        set_target_properties("remangled-${long_width}-${signedness}_char.${obj_suffix_mangled}"
          PROPERTIES TARGET_FILE "${builtins_remangle_path}")

        # Add dependency to top-level pseudo target to ease making other
        # targets dependent on libclc.
        add_dependencies(${ARG_PARENT_TARGET} "remangled-${long_width}-${signedness}_char.${obj_suffix_mangled}")

        # Keep remangled variants
        install(
          FILES ${builtins_remangle_path}
          DESTINATION ${CMAKE_INSTALL_DATADIR}/clc )
      endforeach()
    endforeach()

    # For remangler tests we do not care about long_width, or signedness, as it
    # performs no substitutions.
    # Collect all remangler tests in libclc-remangler-tests to later add
    # dependency against check-libclc.
    set(libclc-remangler-tests)
    set(libclc-remangler-test-no 0)
    foreach(target-ir ${builtins_opt_lib} ${builtins_link_lib} ${libclc_builtins_lib})
      math(EXPR libclc-remangler-test-no "${libclc-remangler-test-no}+1")
      set(current-test "libclc-remangler-test-${obj_suffix}-${libclc-remangler-test-no}")
      add_custom_target(${current-test}
        COMMAND ${libclc-remangler_exe}
        --long-width=l32
        --char-signedness=signed
        --input-ir=${target-ir}
        ${dummy_in} -t -o -
        DEPENDS ${libclc_builtins_lib} "${dummy_in}" ${libclc-remangler_target})
      list(APPEND libclc-remangler-tests ${current-test})
    endforeach()
  endif()

  # Add a test for whether or not the libraries contain unresolved calls which
  # would usually indicate a build problem. Note that we don't perform this
  # test for all libclc targets:
  # * nvptx-- targets don't include workitem builtins
  # * clspv targets don't include all OpenCL builtins
  if( NOT ARG_ARCH MATCHES "^(nvptx|clspv)(64)?$" )
    add_test( NAME external-calls-${obj_suffix}
      COMMAND ./check_external_calls.sh ${libclc_builtins_lib} ${LLVM_TOOLS_BINARY_DIR}
      WORKING_DIRECTORY ${CMAKE_CURRENT_SOURCE_DIR} )
  endif()

<<<<<<< HEAD
  foreach( a ${ARG_ALIASES} )
    set( alias_suffix "${a}-${ARG_TRIPLE}.bc" )
    add_custom_command(
      OUTPUT ${LIBCLC_OUTPUT_LIBRARY_DIR}/${alias_suffix}
      COMMAND ${CMAKE_COMMAND} -E create_symlink ${libclc_builtins_lib} ${LIBCLC_OUTPUT_LIBRARY_DIR}/${alias_suffix}
=======
  foreach( a IN LISTS ARG_ALIASES )
    if(CMAKE_HOST_UNIX OR LLVM_USE_SYMLINKS)
      cmake_path(RELATIVE_PATH libclc_builtins_lib
        BASE_DIRECTORY ${LIBCLC_OUTPUT_LIBRARY_DIR}
        OUTPUT_VARIABLE LIBCLC_LINK_OR_COPY_SOURCE)
      set(LIBCLC_LINK_OR_COPY create_symlink)
    else()
      set(LIBCLC_LINK_OR_COPY_SOURCE ${libclc_builtins_lib})
      set(LIBCLC_LINK_OR_COPY copy)
    endif()

    set( alias_suffix "${a}-${ARG_TRIPLE}.bc" )
    add_custom_command(
      OUTPUT ${LIBCLC_OUTPUT_LIBRARY_DIR}/${alias_suffix}
      COMMAND ${CMAKE_COMMAND} -E ${LIBCLC_LINK_OR_COPY} ${LIBCLC_LINK_OR_COPY_SOURCE} ${LIBCLC_OUTPUT_LIBRARY_DIR}/${alias_suffix}
>>>>>>> abe93d9d
      DEPENDS prepare-${obj_suffix}
    )
    add_custom_target( alias-${alias_suffix} ALL
      DEPENDS ${LIBCLC_OUTPUT_LIBRARY_DIR}/${alias_suffix}
    )
    set_target_properties( alias-${alias_suffix}
      PROPERTIES FOLDER "libclc/Device IR/Aliases"
    )
    add_dependencies(${ARG_PARENT_TARGET} alias-${alias_suffix})
    install(
      FILES ${LIBCLC_OUTPUT_LIBRARY_DIR}/${alias_suffix}
      DESTINATION "${CMAKE_INSTALL_DATADIR}/clc"
    )
  endforeach( a )
endfunction(add_libclc_builtin_set)

# Produces a list of libclc source files by walking over SOURCES files in a
# given directory. Outputs the list of files in LIB_FILE_LIST.
#
# LIB_FILE_LIST may be pre-populated and is appended to.
#
# Arguments:
# * LIB_ROOT_DIR <string>
#     Root directory containing target's lib files, relative to libclc root
#     directory. If not provided, is set to '.'.
# * DIRS <string> ...
#     List of directories under LIB_ROOT_DIR to walk over searching for SOURCES
#     files. Directories earlier in the list have lower priority than
#     subsequent ones.
function(libclc_configure_lib_source LIB_FILE_LIST)
  cmake_parse_arguments(ARG
    ""
    "LIB_ROOT_DIR"
    "DIRS"
    ${ARGN}
  )

  if( NOT ARG_LIB_ROOT_DIR )
    set(ARG_LIB_ROOT_DIR  ".")
  endif()

  # Enumerate SOURCES* files
  set( source_list )
  foreach( l IN LISTS ARG_DIRS )
    foreach( s "SOURCES" "SOURCES_${LLVM_VERSION_MAJOR}.${LLVM_VERSION_MINOR}" )
      file( TO_CMAKE_PATH ${ARG_LIB_ROOT_DIR}/lib/${l}/${s} file_loc )
      file( TO_CMAKE_PATH ${CMAKE_CURRENT_SOURCE_DIR}/${file_loc} loc )
      # Prepend the location to give higher priority to the specialized
      # implementation
      if( EXISTS ${loc} )
        list( PREPEND source_list ${file_loc} )
      endif()
    endforeach()
  endforeach()

  ## Add the generated convert files here to prevent adding the ones listed in
  ## SOURCES
  set( rel_files ${${LIB_FILE_LIST}} ) # Source directory input files, relative to the root dir
  # A "set" of already-added input files
  set( objects )
  foreach( f ${${LIB_FILE_LIST}} )
    get_filename_component( name ${f} NAME )
    list( APPEND objects ${name} )
  endforeach()

  foreach( l ${source_list} )
    file( READ ${l} file_list )
    string( REPLACE "\n" ";" file_list ${file_list} )
    get_filename_component( dir ${l} DIRECTORY )
    foreach( f ${file_list} )
      get_filename_component( name ${f} NAME )
      # Only add each file once, so that targets can 'specialize' builtins
      if( NOT ${name} IN_LIST objects )
        list( APPEND objects ${name} )
        list( APPEND rel_files ${dir}/${f} )
      endif()
    endforeach()
  endforeach()

  set( ${LIB_FILE_LIST} ${rel_files} PARENT_SCOPE )
endfunction(libclc_configure_lib_source LIB_FILE_LIST)<|MERGE_RESOLUTION|>--- conflicted
+++ resolved
@@ -515,13 +515,6 @@
       WORKING_DIRECTORY ${CMAKE_CURRENT_SOURCE_DIR} )
   endif()
 
-<<<<<<< HEAD
-  foreach( a ${ARG_ALIASES} )
-    set( alias_suffix "${a}-${ARG_TRIPLE}.bc" )
-    add_custom_command(
-      OUTPUT ${LIBCLC_OUTPUT_LIBRARY_DIR}/${alias_suffix}
-      COMMAND ${CMAKE_COMMAND} -E create_symlink ${libclc_builtins_lib} ${LIBCLC_OUTPUT_LIBRARY_DIR}/${alias_suffix}
-=======
   foreach( a IN LISTS ARG_ALIASES )
     if(CMAKE_HOST_UNIX OR LLVM_USE_SYMLINKS)
       cmake_path(RELATIVE_PATH libclc_builtins_lib
@@ -537,7 +530,6 @@
     add_custom_command(
       OUTPUT ${LIBCLC_OUTPUT_LIBRARY_DIR}/${alias_suffix}
       COMMAND ${CMAKE_COMMAND} -E ${LIBCLC_LINK_OR_COPY} ${LIBCLC_LINK_OR_COPY_SOURCE} ${LIBCLC_OUTPUT_LIBRARY_DIR}/${alias_suffix}
->>>>>>> abe93d9d
       DEPENDS prepare-${obj_suffix}
     )
     add_custom_target( alias-${alias_suffix} ALL
