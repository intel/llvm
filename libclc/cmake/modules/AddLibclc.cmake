# Compiles an OpenCL C - or assembles an LL file - to bytecode
#
# Arguments:
# * TARGET <string>
#     Custom target to create
# * TRIPLE <string>
#     Target triple for which to compile the bytecode file.
# * INPUT <string>
#     File to compile/assemble to bytecode
# * OUTPUT <string>
#     Bytecode file to generate
# * EXTRA_OPTS <string> ...
#     List of compiler options to use. Note that some are added by default.
# * DEPENDENCIES <string> ...
#     List of extra dependencies to inject
#
# Depends on the clang, llvm-as, and llvm-link targets for compiling,
# assembling, and linking, respectively.
function(compile_to_bc)
  cmake_parse_arguments(ARG
    ""
    "TARGET;TRIPLE;INPUT;OUTPUT"
    "EXTRA_OPTS;DEPENDENCIES"
    ${ARGN}
  )

  # FIXME: Unlike upstream LLVM, passing "-x cl" to these files across the
  # board causes too many changes to the resulting bytecode library. This needs
  # investigation. It's still required for the preprocessor step, though.
  set( XCL_OPT )
  # If this is an LLVM IR file (identified solely by its file suffix),
  # pre-process it with clang to a temp file, then assemble that to bytecode.
  set( TMP_SUFFIX )
  get_filename_component( FILE_EXT ${ARG_INPUT} EXT )
  if( NOT ${FILE_EXT} STREQUAL ".ll" )
    # Pass '-c' when not running the preprocessor
    set( PP_OPTS -c )
  else()
    set( PP_OPTS -E;-P )
    set( TMP_SUFFIX .tmp )
    set( XCL_OPT -x;cl )
  endif()


  set( TARGET_ARG )
  if( ARG_TRIPLE )
    set( TARGET_ARG "-target" ${ARG_TRIPLE} )
  endif()

  # Ensure the directory we are told to output to exists
  get_filename_component( ARG_OUTPUT_DIR ${ARG_OUTPUT} DIRECTORY )
  file( MAKE_DIRECTORY ${ARG_OUTPUT_DIR} )

  add_custom_command(
    OUTPUT ${ARG_OUTPUT}${TMP_SUFFIX}
    COMMAND ${clang_exe}
      ${TARGET_ARG}
      ${PP_OPTS}
      ${ARG_EXTRA_OPTS}
      -MD -MF ${ARG_OUTPUT}.d -MT ${ARG_OUTPUT}${TMP_SUFFIX}
      # LLVM 13 enables standard includes by default - we don't want
      # those when pre-processing IR. We disable it unconditionally.
      $<$<VERSION_GREATER_EQUAL:${LLVM_PACKAGE_VERSION},13.0.0>:-cl-no-stdinc>
      -emit-llvm
      -o ${ARG_OUTPUT}${TMP_SUFFIX}
      ${XCL_OPT}
      ${ARG_INPUT}
    DEPENDS
      ${clang_target}
      ${ARG_INPUT}
      ${ARG_DEPENDENCIES}
    DEPFILE ${ARG_OUTPUT}.d
  )
  # FIXME: The target is added to ensure the parallel build of source files.
  # However, this may result in a large number of targets.
  # Starting with CMake 3.27, DEPENDS_EXPLICIT_ONLY can be used with
  # add_custom_command to enable parallel build.
  # Refer to https://gitlab.kitware.com/cmake/cmake/-/issues/17097 for details.
  add_custom_target( ${ARG_TARGET} DEPENDS ${ARG_OUTPUT}${TMP_SUFFIX} )

  if( ${FILE_EXT} STREQUAL ".ll" )
    add_custom_command(
      OUTPUT ${ARG_OUTPUT}
      COMMAND ${llvm-as_exe} -o ${ARG_OUTPUT} ${ARG_OUTPUT}${TMP_SUFFIX}
      DEPENDS ${llvm-as_target} ${ARG_OUTPUT}${TMP_SUFFIX}
    )
  endif()
endfunction()

# Links together one or more bytecode files
#
# Arguments:
# * INTERNALIZE
#     Set if -internalize flag should be passed when linking
# * TARGET <string>
#     Custom target to create
# * INPUT <string> ...
#     List of bytecode files to link together
# * RSP_DIR <string>
#     Directory where a response file should be placed
#     (Only needed for WIN32 or CYGWIN)
# * DEPENDENCIES <string> ...
#     List of extra dependencies to inject
function(link_bc)
  cmake_parse_arguments(ARG
    "INTERNALIZE"
    "TARGET;RSP_DIR"
    "INPUTS;DEPENDENCIES"
    ${ARGN}
  )

  set( LINK_INPUT_ARG ${ARG_INPUTS} )
  if( WIN32 OR CYGWIN )
    # Create a response file in case the number of inputs exceeds command-line
    # character limits on certain platforms.
    file( TO_CMAKE_PATH ${ARG_RSP_DIR}/${ARG_TARGET}.rsp RSP_FILE )
    # Turn it into a space-separate list of input files
    list( JOIN ARG_INPUTS " " RSP_INPUT )
    file( GENERATE OUTPUT ${RSP_FILE} CONTENT ${RSP_INPUT} )
    # Ensure that if this file is removed, we re-run CMake
    set_property( DIRECTORY APPEND PROPERTY CMAKE_CONFIGURE_DEPENDS
      ${RSP_FILE}
    )
    set( LINK_INPUT_ARG "@${RSP_FILE}" )
  endif()

  if( ARG_INTERNALIZE )
    set( link_flags --internalize --only-needed )
  endif()

  add_custom_command(
    OUTPUT ${ARG_TARGET}.bc
    COMMAND ${llvm-link_exe} ${link_flags} -o ${ARG_TARGET}.bc ${LINK_INPUT_ARG}
    DEPENDS ${llvm-link_target} ${ARG_DEPENDENCIES} ${ARG_INPUTS} ${RSP_FILE}
  )

  add_custom_target( ${ARG_TARGET} ALL DEPENDS ${ARG_TARGET}.bc )
  set_target_properties( ${ARG_TARGET} PROPERTIES
    TARGET_FILE ${CMAKE_CURRENT_BINARY_DIR}/${ARG_TARGET}.bc
    FOLDER "libclc/Device IR/Linking"
  )
endfunction()

# Decomposes and returns variables based on a libclc triple and architecture
# combination. Returns data via one or more optional output variables.
#
# Arguments:
# * TRIPLE <string>
#     libclc target triple to query
# * DEVICE <string>
#     libclc device to query
#
# Optional Arguments:
# * CPU <var>
#     Variable name to be set to the target CPU
# * ARCH_SUFFIX <var>
#     Variable name to be set to the triple/architecture suffix
# * CLANG_TRIPLE <var>
#     Variable name to be set to the normalized clang triple
function(get_libclc_device_info)
  cmake_parse_arguments(ARG
    ""
    "TRIPLE;DEVICE;CPU;ARCH_SUFFIX;CLANG_TRIPLE"
    ""
    ${ARGN}
  )

  if( NOT ARG_TRIPLE OR NOT ARG_DEVICE )
    message( FATAL_ERROR "Must provide both TRIPLE and DEVICE" )
  endif()

  string( REPLACE "-" ";" TRIPLE  ${ARG_TRIPLE} )
  list( GET TRIPLE 0 ARCH )

  # Some targets don't have a specific device architecture to target
  if( ARG_DEVICE STREQUAL none OR ARCH STREQUAL spirv OR ARCH STREQUAL spirv64 )
    if( ARCH STREQUAL amdgcn )
      # AMDGCN needs libclc to be compiled to high bc version since all atomic
      # clang builtins need to be accessible
      set( cpu gfx942 )
    else()
      set( cpu )
    endif()
    set( arch_suffix "${ARG_TRIPLE}" )
  else()
    set( cpu "${ARG_DEVICE}" )
    set( arch_suffix "${ARG_DEVICE}-${ARG_TRIPLE}" )
  endif()

  if( ARG_CPU )
    set( ${ARG_CPU} ${cpu} PARENT_SCOPE )
  endif()

  if( ARG_ARCH_SUFFIX )
    set( ${ARG_ARCH_SUFFIX} ${arch_suffix} PARENT_SCOPE )
  endif()

  # Some libclc targets are not real clang triples: return their canonical
  # triples.
  if( ARCH STREQUAL spirv OR ARCH STREQUAL clspv )
    set( ARG_TRIPLE "spir--" )
  elseif( ARCH STREQUAL spirv64 OR ARCH STREQUAL clspv64 )
    set( ARG_TRIPLE "spir64--" )
  endif()

  if( ARG_CLANG_TRIPLE )
    set( ${ARG_CLANG_TRIPLE} ${ARG_TRIPLE} PARENT_SCOPE )
  endif()
endfunction()

function(add_libclc_alias alias target)
  cmake_parse_arguments(ARG "" "" PARENT_TARGET "" ${ARGN})

  if(CMAKE_HOST_UNIX AND NOT CMAKE_SYSTEM_NAME STREQUAL Windows)
    set(LIBCLC_LINK_OR_COPY create_symlink)
  else()
    set(LIBCLC_LINK_OR_COPY copy)
  endif()

  add_custom_command(
      OUTPUT ${LIBCLC_LIBRARY_OUTPUT_INTDIR}/${alias_suffix}
      COMMAND ${CMAKE_COMMAND} -E make_directory ${LIBCLC_LIBRARY_OUTPUT_INTDIR}
      COMMAND ${CMAKE_COMMAND} -E
        ${LIBCLC_LINK_OR_COPY} ${target}.bc
        ${alias_suffix}
      WORKING_DIRECTORY
        ${LIBCLC_LIBRARY_OUTPUT_INTDIR}
      DEPENDS "prepare-${target}"
    )
  add_custom_target( alias-${alias_suffix} ALL
    DEPENDS "${LIBCLC_LIBRARY_OUTPUT_INTDIR}/${alias_suffix}" )
  add_dependencies(${ARG_PARENT_TARGET} alias-${alias_suffix})

  install( FILES ${LIBCLC_LIBRARY_OUTPUT_INTDIR}/${alias_suffix}
           DESTINATION ${CMAKE_INSTALL_DATADIR}/clc )

endfunction(add_libclc_alias alias target)

# Runs opt and prepare-builtins on a bitcode file specified by lib_tgt
#
# ARGUMENTS:
# * LIB_TGT string
#     Target name that becomes dependent on the out file named LIB_TGT.bc
# * IN_FILE string
#     Target name of the input bytecode file
# * OUT_DIR string
#     Name of the directory where the output should be placed
# *  DEPENDENCIES <string> ...
#     List of extra dependencies to inject
function(process_bc out_file)
  cmake_parse_arguments(ARG
    ""
    "LIB_TGT;IN_FILE;OUT_DIR"
    "OPT_FLAGS;DEPENDENCIES"
    ${ARGN})
  add_custom_command( OUTPUT ${ARG_LIB_TGT}.bc
    COMMAND ${opt_exe} ${ARG_OPT_FLAGS} -o ${ARG_LIB_TGT}.bc
    ${ARG_IN_FILE}
    DEPENDS ${opt_target} ${ARG_IN_FILE} ${ARG_DEPENDENCIES}
  )
  add_custom_target( ${ARG_LIB_TGT}
    ALL DEPENDS ${ARG_LIB_TGT}.bc
    )
  set_target_properties( ${ARG_LIB_TGT}
    PROPERTIES TARGET_FILE ${ARG_LIB_TGT}.bc
    )

  set( builtins_opt_lib $<TARGET_PROPERTY:${ARG_LIB_TGT},TARGET_FILE> )

  # Add prepare target
  add_custom_command( OUTPUT ${ARG_OUT_DIR}/${out_file}
    COMMAND ${prepare_builtins_exe} -o ${ARG_OUT_DIR}/${out_file}
      ${builtins_opt_lib}
      DEPENDS ${builtins_opt_lib} ${ARG_LIB_TGT} ${prepare_builtins_target} )
  add_custom_target( prepare-${out_file} ALL
    DEPENDS ${ARG_OUT_DIR}/${out_file}
  )
  set_target_properties( prepare-${out_file}
    PROPERTIES TARGET_FILE ${ARG_OUT_DIR}/${out_file}
  )
endfunction()

# Compiles a list of library source files (provided by LIB_FILES/GEN_FILES) and
# compiles them to LLVM bytecode (or SPIR-V), links them together and optimizes
# them.
#
# For bytecode libraries, a list of ALIASES may optionally be provided to
# produce additional symlinks.
#
# Arguments:
#  * ARCH <string>
#      libclc architecture being built
#  * ARCH_SUFFIX <string>
#      libclc architecture/triple suffix
#  * TRIPLE <string>
#      Triple used to compile
#
# Optional Arguments:
# * CLC_INTERNAL
#     Pass if compiling the internal CLC builtin libraries, which are not
#     optimized and do not have aliases created.
#  * LIB_FILES <string> ...
#      List of files that should be built for this library
#  * GEN_FILES <string> ...
#      List of generated files (in build dir) that should be built for this library
#  * COMPILE_FLAGS <string> ...
#      Compilation options (for clang)
#  * OPT_FLAGS <string> ...
#      Optimization options (for opt)
#  * TARGET_ENV <string>
#      Prefix to give the final builtin library aliases
#  * REMANGLE <string>
#      Bool string indicating whether remangler will be run
#  * ALIASES <string> ...
#      List of aliases
#  * INTERNAL_LINK_DEPENDENCIES <target> ...
#      A list of extra bytecode file's targets. The bitcode files will be linked
#      into the builtin library. Symbols from these link dependencies will be
#      internalized during linking.
function(add_libclc_builtin_set)
  cmake_parse_arguments(ARG
    "CLC_INTERNAL"
    "ARCH;TRIPLE;ARCH_SUFFIX;TARGET_ENV;REMANGLE;PARENT_TARGET"
    "LIB_FILES;GEN_FILES;COMPILE_FLAGS;OPT_FLAGS;ALIASES;INTERNAL_LINK_DEPENDENCIES"
    ${ARGN}
  )

  if( NOT ARG_ARCH OR NOT ARG_ARCH_SUFFIX OR NOT ARG_TRIPLE )
    message( FATAL_ERROR "Must provide ARCH, ARCH_SUFFIX, and TRIPLE" )
  endif()

  set( bytecode_files )
  set( bytecode_ir_files )
  set( compile_tgts )
  foreach( file IN LISTS ARG_GEN_FILES ARG_LIB_FILES )
    # We need to take each file and produce an absolute input file, as well
    # as a unique architecture-specific output file. We deal with a mix of
    # different input files, which makes this trickier.
    set( input_file_dep )
    if( ${file} IN_LIST ARG_GEN_FILES )
      # Generated files are given just as file names, which we must make
      # absolute to the binary directory.
      set( input_file ${CMAKE_CURRENT_BINARY_DIR}/${file} )
      set( output_file "${LIBCLC_ARCH_OBJFILE_DIR}/${file}.bc" )
      # If a target exists that generates this file, add that as a dependency
      # of the custom command.
      if( TARGET generate-${file} )
        set( input_file_dep generate-${file} )
      endif()
    else()
      # Other files are originally relative to each SOURCE file, which are
      # then make relative to the libclc root directory. We must normalize
      # the path (e.g., ironing out any ".."), then make it relative to the
      # root directory again, and use that relative path component for the
      # binary path.
      get_filename_component( abs_path ${file} ABSOLUTE BASE_DIR ${CMAKE_CURRENT_SOURCE_DIR} )
      file( RELATIVE_PATH root_rel_path ${CMAKE_CURRENT_SOURCE_DIR} ${abs_path} )
      set( input_file ${CMAKE_CURRENT_SOURCE_DIR}/${file} )
      set( output_file "${LIBCLC_ARCH_OBJFILE_DIR}/${root_rel_path}.bc" )
    endif()

    get_filename_component( file_dir ${file} DIRECTORY )

    string( REPLACE "/" "-" replaced ${file} )
    set( tgt compile_tgt-${ARG_ARCH_SUFFIX}${replaced})

    set( file_specific_compile_options )
    get_source_file_property( compile_opts ${file} COMPILE_OPTIONS)
    if( compile_opts )
      set( file_specific_compile_options "${compile_opts}" )
    endif()

    compile_to_bc(
      TARGET ${tgt}
      TRIPLE ${ARG_TRIPLE}
      INPUT ${input_file}
      OUTPUT ${output_file}
      EXTRA_OPTS -fno-builtin -nostdlib "${ARG_COMPILE_FLAGS}"
        "${file_specific_compile_options}"
        -I${CMAKE_CURRENT_SOURCE_DIR}/${file_dir}
      DEPENDENCIES ${input_file_dep}
    )
    list( APPEND compile_tgts ${tgt} )

    # Collect all files originating in LLVM IR separately
    get_filename_component( file_ext ${file} EXT )
    if( ${file_ext} STREQUAL ".ll" )
      list( APPEND bytecode_ir_files ${output_file} )
    else()
      list( APPEND bytecode_files ${output_file} )
    endif()
  endforeach()

  # Prepend all LLVM IR files to the list so they are linked into the final
  # bytecode modules first. This helps to suppress unnecessary warnings
  # regarding different data layouts while linking. Any LLVM IR files without a
  # data layout will (silently) be given the first data layout the linking
  # process comes across.
  list( PREPEND bytecode_files ${bytecode_ir_files} )

  set( builtins_comp_lib_tgt builtins.comp.${ARG_ARCH_SUFFIX} )
  add_custom_target( ${builtins_comp_lib_tgt}
    DEPENDS ${bytecode_files} ${compile_tgts}
  )
  set_target_properties( ${builtins_comp_lib_tgt} PROPERTIES FOLDER "libclc/Device IR/Comp" )

  if( NOT bytecode_files )
    message(FATAL_ERROR "Cannot create an empty builtins library")
  endif()

  set( builtins_link_lib_tgt builtins.link.${ARG_ARCH_SUFFIX} )

  if( NOT ARG_INTERNAL_LINK_DEPENDENCIES )
    link_bc(
      TARGET ${builtins_link_lib_tgt}
      INPUTS ${bytecode_files}
      RSP_DIR ${LIBCLC_ARCH_OBJFILE_DIR}
      DEPENDENCIES ${builtins_comp_lib_tgt}
    )
  else()
    # If we have libraries to link while internalizing their symbols, we need
    # two separate link steps; the --internalize flag applies to all link
    # inputs but the first.
    set( builtins_link_lib_tmp_tgt builtins.link.pre-deps.${ARG_ARCH_SUFFIX} )
    link_bc(
      TARGET ${builtins_link_lib_tmp_tgt}
      INPUTS ${bytecode_files}
      RSP_DIR ${LIBCLC_ARCH_OBJFILE_DIR}
      DEPENDENCIES ${builtins_comp_lib_tgt}
    )
    set( internal_link_depend_files )
    foreach( tgt ${ARG_INTERNAL_LINK_DEPENDENCIES} )
      list( APPEND internal_link_depend_files $<TARGET_PROPERTY:${tgt},TARGET_FILE> )
    endforeach()
    link_bc(
      INTERNALIZE
      TARGET ${builtins_link_lib_tgt}
      INPUTS $<TARGET_PROPERTY:${builtins_link_lib_tmp_tgt},TARGET_FILE>
        ${internal_link_depend_files}
      RSP_DIR ${LIBCLC_ARCH_OBJFILE_DIR}
      DEPENDENCIES ${builtins_link_lib_tmp_tgt} ${ARG_INTERNAL_LINK_DEPENDENCIES}
    )
  endif()

  # For the CLC internal builtins, exit here - we only optimize the targets'
  # entry points once we've linked the CLC buitins into them
  if( ARG_CLC_INTERNAL )
    return()
  endif()

  set( builtins_link_lib $<TARGET_PROPERTY:${builtins_link_lib_tgt},TARGET_FILE> )

<<<<<<< HEAD
  add_custom_command( OUTPUT ${LIBCLC_LIBRARY_OUTPUT_INTDIR}
    COMMAND ${CMAKE_COMMAND} -E make_directory ${LIBCLC_LIBRARY_OUTPUT_INTDIR}
    DEPENDS ${builtins_link_lib} prepare_builtins )

=======
  # For SPIR-V targets we diverage at this point and generate SPIR-V using the
  # llvm-spirv tool.
>>>>>>> 85d09de5
  if( ARG_ARCH STREQUAL spirv OR ARG_ARCH STREQUAL spirv64 )
    set( obj_suffix ${ARG_ARCH_SUFFIX}.spv )
    add_custom_command( OUTPUT ${obj_suffix}
      COMMAND ${llvm-spirv_exe} ${spvflags} -o ${obj_suffix} ${builtins_link_lib}
      DEPENDS ${llvm-spirv_target} ${builtins_link_lib} ${builtins_link_lib_tgt}
    )
  else()
    # Non-SPIR-V targets add an extra step to optimize the bytecode
    set( builtins_opt_lib_tgt builtins.opt.${ARG_ARCH_SUFFIX} )

    add_custom_command( OUTPUT ${builtins_opt_lib_tgt}.bc
      COMMAND ${opt_exe} ${ARG_OPT_FLAGS} -o ${builtins_opt_lib_tgt}.bc
        ${builtins_link_lib}
      DEPENDS ${opt_target} ${builtins_link_lib} ${builtins_link_lib_tgt}
    )
    add_custom_target( ${builtins_opt_lib_tgt}
      ALL DEPENDS ${builtins_opt_lib_tgt}.bc
    )
    set_target_properties( ${builtins_opt_lib_tgt} PROPERTIES
      TARGET_FILE ${CMAKE_CURRENT_BINARY_DIR}/${builtins_opt_lib_tgt}.bc
      FOLDER "libclc/Device IR/Opt"
    )

<<<<<<< HEAD
  process_bc(${ARG_ARCH_SUFFIX}.bc
    LIB_TGT ${builtins_opt_lib_tgt}
    IN_FILE ${builtins_link_lib}
    OUT_DIR ${LIBCLC_LIBRARY_OUTPUT_INTDIR}
    OPT_FLAGS ${ARG_OPT_FLAGS}
    DEPENDENCIES ${builtins_link_lib_tgt} ${LIBCLC_LIBRARY_OUTPUT_INTDIR})

  # Add dependency to top-level pseudo target to ease making other
  # targets dependent on libclc.
  set( obj_suffix ${ARG_ARCH_SUFFIX}.bc )
  add_dependencies(${ARG_PARENT_TARGET} prepare-${obj_suffix})
  set( builtins_lib $<TARGET_PROPERTY:prepare-${obj_suffix},TARGET_FILE> )

  install( FILES ${builtins_lib} DESTINATION ${CMAKE_INSTALL_DATADIR}/clc )

  # Generate remangled variants if requested
  if( ARG_REMANGLE )
    set( dummy_in ${LIBCLC_LIBRARY_OUTPUT_INTDIR}/libclc_dummy_in.cc )
    add_custom_command( OUTPUT ${dummy_in}
      COMMAND ${CMAKE_COMMAND} -E make_directory ${LIBCLC_LIBRARY_OUTPUT_INTDIR}
      COMMAND ${CMAKE_COMMAND} -E touch ${dummy_in}
    )
    set(long_widths l32 l64)
    set(char_signedness signed unsigned)
    if( ${obj_suffix} STREQUAL "libspirv-nvptx64--nvidiacl.bc")
      set( obj_suffix_mangled "libspirv-nvptx64-nvidia-cuda.bc")
    elseif( ${obj_suffix} STREQUAL "libspirv-amdgcn--amdhsa.bc")
      set( obj_suffix_mangled "libspirv-amdgcn-amd-amdhsa.bc")
    else()
      set( obj_suffix_mangled "${obj_suffix}")
    endif()
    # All permutations of [l32, l64] and [signed, unsigned]
    foreach(long_width ${long_widths})
      foreach(signedness ${char_signedness})
        # Remangle
        set( builtins_remangle_path
            "${LIBCLC_LIBRARY_OUTPUT_INTDIR}/remangled-${long_width}-${signedness}_char.${obj_suffix_mangled}" )
        add_custom_command( OUTPUT "${builtins_remangle_path}"
          COMMAND ${CMAKE_COMMAND} -E make_directory ${LIBCLC_LIBRARY_OUTPUT_INTDIR}
          COMMAND ${libclc-remangler_exe}
          -o "${builtins_remangle_path}"
          --triple=${ARG_TRIPLE}
          --long-width=${long_width}
          --char-signedness=${signedness}
          --input-ir=${builtins_lib}
          ${dummy_in}
          DEPENDS ${builtins_lib} ${libclc-remangler_target} ${dummy_in})
        add_custom_target( "remangled-${long_width}-${signedness}_char.${obj_suffix_mangled}" ALL
          DEPENDS "${builtins_remangle_path}" "${dummy_in}")
        set_target_properties("remangled-${long_width}-${signedness}_char.${obj_suffix_mangled}"
          PROPERTIES TARGET_FILE "${builtins_remangle_path}")

        # Add dependency to top-level pseudo target to ease making other
        # targets dependent on libclc.
        add_dependencies(${ARG_PARENT_TARGET} "remangled-${long_width}-${signedness}_char.${obj_suffix_mangled}")

        # Keep remangled variants
        install(
          FILES ${builtins_remangle_path}
          DESTINATION ${CMAKE_INSTALL_DATADIR}/clc )
      endforeach()
    endforeach()

    # For remangler tests we do not care about long_width, or signedness, as it
    # performs no substitutions.
    # Collect all remangler tests in libclc-remangler-tests to later add
    # dependency against check-libclc.
    set(libclc-remangler-tests)
    set(libclc-remangler-test-no 0)
    foreach(target-ir ${builtins_opt_lib} ${builtins_link_lib} ${builtins_lib})
      math(EXPR libclc-remangler-test-no "${libclc-remangler-test-no}+1")
      set(current-test "libclc-remangler-test-${obj_suffix}-${libclc-remangler-test-no}")
      add_custom_target(${current-test}
        COMMAND ${libclc-remangler_exe}
        --long-width=l32
        --char-signedness=signed
        --input-ir=${target-ir}
        ${dummy_in} -t -o -
        DEPENDS ${builtins_lib} "${dummy_in}" ${libclc-remangler_target})
      list(APPEND libclc-remangler-tests ${current-test})
    endforeach()
  endif()
=======
    set( builtins_opt_lib $<TARGET_PROPERTY:${builtins_opt_lib_tgt},TARGET_FILE> )

    set( obj_suffix ${ARG_ARCH_SUFFIX}.bc )
    add_custom_command( OUTPUT ${obj_suffix}
      COMMAND ${prepare_builtins_exe} -o ${obj_suffix} ${builtins_opt_lib}
      DEPENDS ${builtins_opt_lib} ${builtins_opt_lib_tgt} ${prepare_builtins_target} )
  endif()

  # Add a 'prepare' target
  add_custom_target( prepare-${obj_suffix} ALL DEPENDS ${obj_suffix} )
  set_target_properties( "prepare-${obj_suffix}" PROPERTIES FOLDER "libclc/Device IR/Prepare" )
>>>>>>> 85d09de5

  # Also add a 'prepare' target for the triple. Since a triple may have
  # multiple devices, ensure we only try to create the triple target once. The
  # triple's target will build all of the bytecode for its constituent devices.
  if( NOT TARGET prepare-${ARG_TRIPLE} )
    add_custom_target( prepare-${ARG_TRIPLE} ALL )
  endif()
  add_dependencies( prepare-${ARG_TRIPLE} prepare-${obj_suffix} )

  install(
    FILES ${CMAKE_CURRENT_BINARY_DIR}/${obj_suffix}
    DESTINATION "${CMAKE_INSTALL_DATADIR}/clc"
  )

  # SPIR-V targets can exit early here
  if( ARG_ARCH STREQUAL spirv OR ARG_ARCH STREQUAL spirv64 )
    return()
  endif()

  # Add a test for whether or not the libraries contain unresolved calls which
  # would usually indicate a build problem. Note that we don't perform this
  # test for all libclc targets:
  # * nvptx-- targets don't include workitem builtins
  # * clspv targets don't include all OpenCL builtins
  if( NOT ARG_ARCH MATCHES "^(nvptx|clspv)(64)?$" )
    add_test( NAME external-calls-${obj_suffix}
      COMMAND ./check_external_calls.sh ${builtins-lib}
      WORKING_DIRECTORY ${LIBCLC_LIBRARY_OUTPUT_INTDIR} )
    set_tests_properties( external-calls-${obj_suffix}
      PROPERTIES ENVIRONMENT "LLVM_CONFIG=${LLVM_CONFIG}" )
  endif()

<<<<<<< HEAD
  foreach( a ${$ARG_ALIASES} )
    set( alias_suffix "${ARG_TARGET_ENV}${a}-${ARG_TRIPLE}.bc" )
    add_libclc_alias( ${alias_suffix}
      ${arch_suffix}
      PARENT_TARGET ${ARG_PARENT_TARGET})
=======
  foreach( a ${ARG_ALIASES} )
    set( alias_suffix "${a}-${ARG_TRIPLE}.bc" )
    add_custom_command(
      OUTPUT ${alias_suffix}
      COMMAND ${CMAKE_COMMAND} -E create_symlink ${obj_suffix} ${alias_suffix}
      DEPENDS prepare-${obj_suffix} )
    add_custom_target( alias-${alias_suffix} ALL DEPENDS ${alias_suffix} )
    set_target_properties( alias-${alias_suffix} PROPERTIES FOLDER "libclc/Device IR/Aliases" )
    install( FILES ${CMAKE_CURRENT_BINARY_DIR}/${alias_suffix}
             DESTINATION "${CMAKE_INSTALL_DATADIR}/clc" )
>>>>>>> 85d09de5
  endforeach( a )

endfunction(add_libclc_builtin_set)

# Produces a list of libclc source files by walking over SOURCES files in a
# given directory. Outputs the list of files in LIB_FILE_LIST.
#
# LIB_FILE_LIST may be pre-populated and is appended to.
#
# Arguments:
# * LIB_ROOT_DIR <string>
#     Root directory containing target's lib files, relative to libclc root
#     directory. If not provided, is set to '.'.
# * DIRS <string> ...
#     List of directories under LIB_ROOT_DIR to walk over searching for SOURCES
#     files. Directories earlier in the list have lower priority than
#     subsequent ones.
function(libclc_configure_lib_source LIB_FILE_LIST)
  cmake_parse_arguments(ARG
    ""
    "LIB_ROOT_DIR"
    "DIRS"
    ${ARGN}
  )

  if( NOT ARG_LIB_ROOT_DIR )
    set(ARG_LIB_ROOT_DIR  ".")
  endif()

  # Enumerate SOURCES* files
  set( source_list )
  foreach( l IN LISTS ARG_DIRS )
    foreach( s "SOURCES" "SOURCES_${LLVM_VERSION_MAJOR}.${LLVM_VERSION_MINOR}" )
      file( TO_CMAKE_PATH ${ARG_LIB_ROOT_DIR}/lib/${l}/${s} file_loc )
      file( TO_CMAKE_PATH ${CMAKE_CURRENT_SOURCE_DIR}/${file_loc} loc )
      # Prepend the location to give higher priority to the specialized
      # implementation
      if( EXISTS ${loc} )
        list( PREPEND source_list ${file_loc} )
      endif()
    endforeach()
  endforeach()

  ## Add the generated convert files here to prevent adding the ones listed in
  ## SOURCES
  set( rel_files ${${LIB_FILE_LIST}} ) # Source directory input files, relative to the root dir
  # A "set" of already-added input files
  set( objects )
  foreach( f ${${LIB_FILE_LIST}} )
    get_filename_component( name ${f} NAME )
    list( APPEND objects ${name} )
  endforeach()

  foreach( l ${source_list} )
    file( READ ${l} file_list )
    string( REPLACE "\n" ";" file_list ${file_list} )
    get_filename_component( dir ${l} DIRECTORY )
    foreach( f ${file_list} )
      get_filename_component( name ${f} NAME )
      # Only add each file once, so that targets can 'specialize' builtins
      if( NOT ${name} IN_LIST objects )
        list( APPEND objects ${name} )
        list( APPEND rel_files ${dir}/${f} )
      endif()
    endforeach()
  endforeach()

  set( ${LIB_FILE_LIST} ${rel_files} PARENT_SCOPE )
endfunction(libclc_configure_lib_source LIB_FILE_LIST)<|MERGE_RESOLUTION|>--- conflicted
+++ resolved
@@ -253,25 +253,25 @@
     "LIB_TGT;IN_FILE;OUT_DIR"
     "OPT_FLAGS;DEPENDENCIES"
     ${ARGN})
-  add_custom_command( OUTPUT ${ARG_LIB_TGT}.bc
-    COMMAND ${opt_exe} ${ARG_OPT_FLAGS} -o ${ARG_LIB_TGT}.bc
-    ${ARG_IN_FILE}
-    DEPENDS ${opt_target} ${ARG_IN_FILE} ${ARG_DEPENDENCIES}
-  )
-  add_custom_target( ${ARG_LIB_TGT}
-    ALL DEPENDS ${ARG_LIB_TGT}.bc
-    )
-  set_target_properties( ${ARG_LIB_TGT}
-    PROPERTIES TARGET_FILE ${ARG_LIB_TGT}.bc
-    )
+
+  # Check if the target already exists
+  if(NOT TARGET ${ARG_LIB_TGT})
+    add_custom_command(OUTPUT ${ARG_LIB_TGT}.bc
+      COMMAND ${opt_exe} ${ARG_OPT_FLAGS} -o ${ARG_LIB_TGT}.bc
+      ${ARG_IN_FILE}
+      DEPENDS ${opt_target} ${ARG_IN_FILE} ${ARG_DEPENDENCIES}
+    )
+    add_custom_target(${ARG_LIB_TGT}
+      ALL DEPENDS ${ARG_LIB_TGT}.bc
+    )
+    set_target_properties(${ARG_LIB_TGT}
+      PROPERTIES TARGET_FILE ${ARG_LIB_TGT}.bc
+    )
+  endif()
 
   set( builtins_opt_lib $<TARGET_PROPERTY:${ARG_LIB_TGT},TARGET_FILE> )
 
   # Add prepare target
-  add_custom_command( OUTPUT ${ARG_OUT_DIR}/${out_file}
-    COMMAND ${prepare_builtins_exe} -o ${ARG_OUT_DIR}/${out_file}
-      ${builtins_opt_lib}
-      DEPENDS ${builtins_opt_lib} ${ARG_LIB_TGT} ${prepare_builtins_target} )
   add_custom_target( prepare-${out_file} ALL
     DEPENDS ${ARG_OUT_DIR}/${out_file}
   )
@@ -450,15 +450,12 @@
 
   set( builtins_link_lib $<TARGET_PROPERTY:${builtins_link_lib_tgt},TARGET_FILE> )
 
-<<<<<<< HEAD
   add_custom_command( OUTPUT ${LIBCLC_LIBRARY_OUTPUT_INTDIR}
     COMMAND ${CMAKE_COMMAND} -E make_directory ${LIBCLC_LIBRARY_OUTPUT_INTDIR}
     DEPENDS ${builtins_link_lib} prepare_builtins )
 
-=======
   # For SPIR-V targets we diverage at this point and generate SPIR-V using the
   # llvm-spirv tool.
->>>>>>> 85d09de5
   if( ARG_ARCH STREQUAL spirv OR ARG_ARCH STREQUAL spirv64 )
     set( obj_suffix ${ARG_ARCH_SUFFIX}.spv )
     add_custom_command( OUTPUT ${obj_suffix}
@@ -482,7 +479,14 @@
       FOLDER "libclc/Device IR/Opt"
     )
 
-<<<<<<< HEAD
+    set( builtins_opt_lib $<TARGET_PROPERTY:${builtins_opt_lib_tgt},TARGET_FILE> )
+
+    set( obj_suffix ${ARG_ARCH_SUFFIX}.bc )
+    add_custom_command( OUTPUT ${obj_suffix}
+      COMMAND ${prepare_builtins_exe} -o ${obj_suffix} ${builtins_opt_lib}
+      DEPENDS ${builtins_opt_lib} ${builtins_opt_lib_tgt} ${prepare_builtins_target} )
+  endif()
+
   process_bc(${ARG_ARCH_SUFFIX}.bc
     LIB_TGT ${builtins_opt_lib_tgt}
     IN_FILE ${builtins_link_lib}
@@ -565,19 +569,6 @@
       list(APPEND libclc-remangler-tests ${current-test})
     endforeach()
   endif()
-=======
-    set( builtins_opt_lib $<TARGET_PROPERTY:${builtins_opt_lib_tgt},TARGET_FILE> )
-
-    set( obj_suffix ${ARG_ARCH_SUFFIX}.bc )
-    add_custom_command( OUTPUT ${obj_suffix}
-      COMMAND ${prepare_builtins_exe} -o ${obj_suffix} ${builtins_opt_lib}
-      DEPENDS ${builtins_opt_lib} ${builtins_opt_lib_tgt} ${prepare_builtins_target} )
-  endif()
-
-  # Add a 'prepare' target
-  add_custom_target( prepare-${obj_suffix} ALL DEPENDS ${obj_suffix} )
-  set_target_properties( "prepare-${obj_suffix}" PROPERTIES FOLDER "libclc/Device IR/Prepare" )
->>>>>>> 85d09de5
 
   # Also add a 'prepare' target for the triple. Since a triple may have
   # multiple devices, ensure we only try to create the triple target once. The
@@ -610,24 +601,11 @@
       PROPERTIES ENVIRONMENT "LLVM_CONFIG=${LLVM_CONFIG}" )
   endif()
 
-<<<<<<< HEAD
   foreach( a ${$ARG_ALIASES} )
     set( alias_suffix "${ARG_TARGET_ENV}${a}-${ARG_TRIPLE}.bc" )
     add_libclc_alias( ${alias_suffix}
       ${arch_suffix}
       PARENT_TARGET ${ARG_PARENT_TARGET})
-=======
-  foreach( a ${ARG_ALIASES} )
-    set( alias_suffix "${a}-${ARG_TRIPLE}.bc" )
-    add_custom_command(
-      OUTPUT ${alias_suffix}
-      COMMAND ${CMAKE_COMMAND} -E create_symlink ${obj_suffix} ${alias_suffix}
-      DEPENDS prepare-${obj_suffix} )
-    add_custom_target( alias-${alias_suffix} ALL DEPENDS ${alias_suffix} )
-    set_target_properties( alias-${alias_suffix} PROPERTIES FOLDER "libclc/Device IR/Aliases" )
-    install( FILES ${CMAKE_CURRENT_BINARY_DIR}/${alias_suffix}
-             DESTINATION "${CMAKE_INSTALL_DATADIR}/clc" )
->>>>>>> 85d09de5
   endforeach( a )
 
 endfunction(add_libclc_builtin_set)
