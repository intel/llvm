--- conflicted
+++ resolved
@@ -170,8 +170,9 @@
   list( GET TRIPLE 0 ARCH )
 
   # Some targets don't have a specific device architecture to target
-<<<<<<< HEAD
-  if( ARG_DEVICE STREQUAL none OR ARCH STREQUAL spirv OR ARCH STREQUAL spirv64 )
+  if( ARG_DEVICE STREQUAL none
+      OR ((ARCH STREQUAL spirv OR ARCH STREQUAL spirv64)
+          AND NOT LIBCLC_USE_SPIRV_BACKEND) )
     if( ARCH STREQUAL amdgcn )
       # AMDGCN needs libclc to be compiled to high bc version since all atomic
       # clang builtins need to be accessible
@@ -179,12 +180,6 @@
     else()
       set( cpu )
     endif()
-=======
-  if( ARG_DEVICE STREQUAL none
-      OR ((ARCH STREQUAL spirv OR ARCH STREQUAL spirv64)
-          AND NOT LIBCLC_USE_SPIRV_BACKEND) )
-    set( cpu )
->>>>>>> b0313ade
     set( arch_suffix "${ARG_TRIPLE}" )
   else()
     set( cpu "${ARG_DEVICE}" )
