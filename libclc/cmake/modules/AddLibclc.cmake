--- conflicted
+++ resolved
@@ -413,14 +413,9 @@
       INTERNALIZE
       TARGET ${builtins_link_lib_tgt}
       INPUTS $<TARGET_PROPERTY:${builtins_link_lib_tmp_tgt},TARGET_FILE>
-<<<<<<< HEAD
         ${ARG_INTERNAL_LINK_DEPENDENCIES}
       RSP_DIR ${LIBCLC_ARCH_OBJFILE_DIR}
-      DEPENDENCIES ${builtins_link_lib_tmp_tgt}
-=======
-        ${internal_link_depend_files}
       DEPENDENCIES ${builtins_link_lib_tmp_tgt} ${ARG_INTERNAL_LINK_DEPENDENCIES}
->>>>>>> 735d7c15
     )
   endif()
 
