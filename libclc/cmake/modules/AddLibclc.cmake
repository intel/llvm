--- conflicted
+++ resolved
@@ -578,47 +578,27 @@
 # * LIB_ROOT_DIR <string>
 #     Root directory containing target's lib files, relative to libclc root
 #     directory. If not provided, is set to '.'.
-# * LIB_DIR <string>
-#     Name of the directory containing the target's lib files. If not provided,
-#     is set to 'lib'.
 # * DIRS <string> ...
 #     List of directories under LIB_ROOT_DIR to walk over searching for SOURCES
 #     files. Directories earlier in the list have lower priority than
 #     subsequent ones.
 function(libclc_configure_lib_source LIB_FILE_LIST)
   cmake_parse_arguments(ARG
-<<<<<<< HEAD
-    "CLC_INTERNAL"
-    "LIB_DIR;LIB_ROOT_DIR"
-=======
     ""
     "LIB_ROOT_DIR"
->>>>>>> 32cf55ae
     "DIRS"
     ${ARGN}
   )
 
   if( NOT ARG_LIB_ROOT_DIR )
     set(ARG_LIB_ROOT_DIR  ".")
-  endif()
-
-  if( NOT ARG_LIB_DIR )
-    set(ARG_LIB_DIR  "lib")
   endif()
 
   # Enumerate SOURCES* files
   set( source_list )
   foreach( l IN LISTS ARG_DIRS )
     foreach( s "SOURCES" "SOURCES_${LLVM_VERSION_MAJOR}.${LLVM_VERSION_MINOR}" )
-<<<<<<< HEAD
-      if( ARG_CLC_INTERNAL OR ARG_LIB_ROOT_DIR STREQUAL libspirv )
-        file( TO_CMAKE_PATH ${ARG_LIB_ROOT_DIR}/${ARG_LIB_DIR}/${l}/${s} file_loc )
-      else()
-        file( TO_CMAKE_PATH ${ARG_LIB_ROOT_DIR}/${l}/${ARG_LIB_DIR}/${s} file_loc )
-      endif()
-=======
       file( TO_CMAKE_PATH ${ARG_LIB_ROOT_DIR}/lib/${l}/${s} file_loc )
->>>>>>> 32cf55ae
       file( TO_CMAKE_PATH ${CMAKE_CURRENT_SOURCE_DIR}/${file_loc} loc )
       # Prepend the location to give higher priority to the specialized
       # implementation
