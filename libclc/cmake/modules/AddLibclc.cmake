# Compiles an OpenCL C - or assembles an LL file - to bytecode
#
# Arguments:
# * TARGET <string>
#     Custom target to create
# * TRIPLE <string>
#     Target triple for which to compile the bytecode file.
# * INPUT <string>
#     File to compile/assemble to bytecode
# * OUTPUT <string>
#     Bytecode file to generate
# * EXTRA_OPTS <string> ...
#     List of compiler options to use. Note that some are added by default.
# * DEPENDENCIES <string> ...
#     List of extra dependencies to inject
#
# Depends on the clang, llvm-as, and llvm-link targets for compiling,
# assembling, and linking, respectively.
function(compile_to_bc)
  cmake_parse_arguments(ARG
    ""
    "TARGET;TRIPLE;INPUT;OUTPUT"
    "EXTRA_OPTS;DEPENDENCIES"
    ${ARGN}
  )

  # FIXME: Unlike upstream LLVM, passing "-x cl" to these files across the
  # board causes too many changes to the resulting bytecode library. This needs
  # investigation. It's still required for the preprocessor step, though.
  set( XCL_OPT )
  # If this is an LLVM IR file (identified solely by its file suffix),
  # pre-process it with clang to a temp file, then assemble that to bytecode.
  set( TMP_SUFFIX )
  get_filename_component( FILE_EXT ${ARG_INPUT} EXT )
  if( NOT ${FILE_EXT} STREQUAL ".ll" )
    # Pass '-c' when not running the preprocessor
    set( PP_OPTS -c )
  else()
    set( PP_OPTS -E;-P )
    set( TMP_SUFFIX .tmp )
    set( XCL_OPT -x;cl )
  endif()


  set( TARGET_ARG )
  if( ARG_TRIPLE )
    set( TARGET_ARG "-target" ${ARG_TRIPLE} )
  endif()

  # Ensure the directory we are told to output to exists
  get_filename_component( ARG_OUTPUT_DIR ${ARG_OUTPUT} DIRECTORY )
  file( MAKE_DIRECTORY ${ARG_OUTPUT_DIR} )

  add_custom_command(
    OUTPUT ${ARG_OUTPUT}${TMP_SUFFIX}
    COMMAND ${clang_exe}
      ${TARGET_ARG}
      ${PP_OPTS}
      ${ARG_EXTRA_OPTS}
      -MD -MF ${ARG_OUTPUT}.d -MT ${ARG_OUTPUT}${TMP_SUFFIX}
      # LLVM 13 enables standard includes by default - we don't want
      # those when pre-processing IR. We disable it unconditionally.
      $<$<VERSION_GREATER_EQUAL:${LLVM_PACKAGE_VERSION},13.0.0>:-cl-no-stdinc>
      -emit-llvm
      -o ${ARG_OUTPUT}${TMP_SUFFIX}
      ${XCL_OPT}
      ${ARG_INPUT}
    DEPENDS
      ${clang_target}
      ${ARG_INPUT}
      ${ARG_DEPENDENCIES}
    DEPFILE ${ARG_OUTPUT}.d
  )
  # FIXME: The target is added to ensure the parallel build of source files.
  # However, this may result in a large number of targets.
  # Starting with CMake 3.27, DEPENDS_EXPLICIT_ONLY can be used with
  # add_custom_command to enable parallel build.
  # Refer to https://gitlab.kitware.com/cmake/cmake/-/issues/17097 for details.
  add_custom_target( ${ARG_TARGET} DEPENDS ${ARG_OUTPUT}${TMP_SUFFIX} )

  if( ${FILE_EXT} STREQUAL ".ll" )
    add_custom_command(
      OUTPUT ${ARG_OUTPUT}
      COMMAND ${llvm-as_exe} -o ${ARG_OUTPUT} ${ARG_OUTPUT}${TMP_SUFFIX}
      DEPENDS ${llvm-as_target} ${ARG_OUTPUT}${TMP_SUFFIX}
    )
  endif()
endfunction()

# Links together one or more bytecode files
#
# Arguments:
# * INTERNALIZE
#     Set if -internalize flag should be passed when linking
# * TARGET <string>
#     Custom target to create
# * INPUT <string> ...
#     List of bytecode files to link together
# * DEPENDENCIES <string> ...
#     List of extra dependencies to inject
function(link_bc)
  cmake_parse_arguments(ARG
    "INTERNALIZE"
    "TARGET"
    "INPUTS;DEPENDENCIES"
    ${ARGN}
  )

  set( LINK_INPUT_ARG ${ARG_INPUTS} )
  if( WIN32 OR CYGWIN )
    # Create a response file in case the number of inputs exceeds command-line
    # character limits on certain platforms.
    file( TO_CMAKE_PATH ${LIBCLC_ARCH_OBJFILE_DIR}/${ARG_TARGET}.rsp RSP_FILE )
    # Turn it into a space-separate list of input files
    list( JOIN ARG_INPUTS " " RSP_INPUT )
    file( GENERATE OUTPUT ${RSP_FILE} CONTENT ${RSP_INPUT} )
    # Ensure that if this file is removed, we re-run CMake
    set_property( DIRECTORY APPEND PROPERTY CMAKE_CONFIGURE_DEPENDS
      ${RSP_FILE}
    )
    set( LINK_INPUT_ARG "@${RSP_FILE}" )
  endif()

  if( ARG_INTERNALIZE )
    set( link_flags --internalize --only-needed )
  endif()

  add_custom_command(
    OUTPUT ${LIBCLC_ARCH_OBJFILE_DIR}/${ARG_TARGET}.bc
    COMMAND ${llvm-link_exe} ${link_flags} -o ${LIBCLC_ARCH_OBJFILE_DIR}/${ARG_TARGET}.bc ${LINK_INPUT_ARG}
    DEPENDS ${llvm-link_target} ${ARG_DEPENDENCIES} ${ARG_INPUTS} ${RSP_FILE}
  )

  add_custom_target( ${ARG_TARGET} ALL DEPENDS ${LIBCLC_ARCH_OBJFILE_DIR}/${ARG_TARGET}.bc )
  set_target_properties( ${ARG_TARGET} PROPERTIES
    TARGET_FILE ${LIBCLC_ARCH_OBJFILE_DIR}/${ARG_TARGET}.bc
    FOLDER "libclc/Device IR/Linking"
  )
endfunction()

# Decomposes and returns variables based on a libclc triple and architecture
# combination. Returns data via one or more optional output variables.
#
# Arguments:
# * TRIPLE <string>
#     libclc target triple to query
# * DEVICE <string>
#     libclc device to query
#
# Optional Arguments:
# * CPU <var>
#     Variable name to be set to the target CPU
# * ARCH_SUFFIX <var>
#     Variable name to be set to the triple/architecture suffix
# * CLANG_TRIPLE <var>
#     Variable name to be set to the normalized clang triple
function(get_libclc_device_info)
  cmake_parse_arguments(ARG
    ""
    "TRIPLE;DEVICE;CPU;ARCH_SUFFIX;CLANG_TRIPLE"
    ""
    ${ARGN}
  )

  if( NOT ARG_TRIPLE OR NOT ARG_DEVICE )
    message( FATAL_ERROR "Must provide both TRIPLE and DEVICE" )
  endif()

  string( REPLACE "-" ";" TRIPLE  ${ARG_TRIPLE} )
  list( GET TRIPLE 0 ARCH )

  # Some targets don't have a specific device architecture to target
  if( ARG_DEVICE STREQUAL none
      OR ((ARCH STREQUAL spirv OR ARCH STREQUAL spirv64)
          AND NOT LIBCLC_USE_SPIRV_BACKEND) )
    if( ARCH STREQUAL amdgcn )
      # AMDGCN needs libclc to be compiled to high bc version since all atomic
      # clang builtins need to be accessible
      set( cpu gfx942 )
    else()
      set( cpu )
    endif()
    set( arch_suffix "${ARG_TRIPLE}" )
  else()
    set( cpu "${ARG_DEVICE}" )
    set( arch_suffix "${ARG_DEVICE}-${ARG_TRIPLE}" )
  endif()

  if( ARG_CPU )
    set( ${ARG_CPU} ${cpu} PARENT_SCOPE )
  endif()

  if( ARG_ARCH_SUFFIX )
    set( ${ARG_ARCH_SUFFIX} ${arch_suffix} PARENT_SCOPE )
  endif()

  # Some libclc targets are not real clang triples: return their canonical
  # triples.
  if( ARCH STREQUAL spirv AND LIBCLC_USE_SPIRV_BACKEND )
    set( ARG_TRIPLE "spirv32--" )
  elseif( ARCH STREQUAL spirv64 AND LIBCLC_USE_SPIRV_BACKEND )
    set( ARG_TRIPLE "spirv64--" )
  elseif( ARCH STREQUAL spirv OR ARCH STREQUAL clspv )
    set( ARG_TRIPLE "spir--" )
  elseif( ARCH STREQUAL spirv64 OR ARCH STREQUAL clspv64 )
    set( ARG_TRIPLE "spir64--" )
  endif()

  if( ARG_CLANG_TRIPLE )
    set( ${ARG_CLANG_TRIPLE} ${ARG_TRIPLE} PARENT_SCOPE )
  endif()
endfunction()

# Install libclc artifacts.
#
# Arguments:
#  * FILES <string> ...
#      List of libclc artifact files to be installed.
function(libclc_install)
  cmake_parse_arguments(ARG "" "" "FILES" ${ARGN})

  if( NOT ARG_FILES )
    message( FATAL_ERROR "Must provide FILES" )
  endif()

  if( NOT CMAKE_CFG_INTDIR STREQUAL "." )
    # Replace CMAKE_CFG_INTDIR with CMAKE_INSTALL_CONFIG_NAME for multiple-
    # configuration generators.
    string( REPLACE ${CMAKE_CFG_INTDIR} "\$\{CMAKE_INSTALL_CONFIG_NAME\}"
            files ${ARG_FILES} )
  else()
    set( files ${ARG_FILES} )
  endif()

  install(
    FILES ${files}
    DESTINATION "${CMAKE_INSTALL_DATADIR}/clc"
  )
endfunction()

# Compiles a list of library source files (provided by LIB_FILES/GEN_FILES) and
# compiles them to LLVM bytecode (or SPIR-V), links them together and optimizes
# them.
#
# For bytecode libraries, a list of ALIASES may optionally be provided to
# produce additional symlinks.
#
# Arguments:
#  * ARCH <string>
#      libclc architecture being built
#  * ARCH_SUFFIX <string>
#      libclc architecture/triple suffix
#  * TRIPLE <string>
#      Triple used to compile
#  * PARENT_TARGET <string>
#      Target into which to group the target builtins
#
# Optional Arguments:
# * CLC_INTERNAL
#     Pass if compiling the internal CLC builtin libraries, which are not
#     optimized and do not have aliases created.
#  * LIB_FILES <string> ...
#      List of files that should be built for this library
#  * GEN_FILES <string> ...
#      List of generated files (in build dir) that should be built for this library
#  * COMPILE_FLAGS <string> ...
#      Compilation options (for clang)
#  * OPT_FLAGS <string> ...
#      Optimization options (for opt)
#  * REMANGLE <string>
#      Bool string indicating whether remangler will be run
#  * ALIASES <string> ...
#      List of aliases
#  * INTERNAL_LINK_DEPENDENCIES <target> ...
#      A list of extra bytecode file's targets. The bitcode files will be linked
#      into the builtin library. Symbols from these link dependencies will be
#      internalized during linking.
function(add_libclc_builtin_set)
  cmake_parse_arguments(ARG
    "CLC_INTERNAL"
    "ARCH;TRIPLE;ARCH_SUFFIX;REMANGLE;PARENT_TARGET"
    "LIB_FILES;GEN_FILES;COMPILE_FLAGS;OPT_FLAGS;ALIASES;INTERNAL_LINK_DEPENDENCIES"
    ${ARGN}
  )

  if( NOT ARG_ARCH OR NOT ARG_ARCH_SUFFIX OR NOT ARG_TRIPLE )
    message( FATAL_ERROR "Must provide ARCH, ARCH_SUFFIX, and TRIPLE" )
  endif()

  set( bytecode_files )
  set( bytecode_ir_files )
  set( compile_tgts )
  foreach( file IN LISTS ARG_GEN_FILES ARG_LIB_FILES )
    # We need to take each file and produce an absolute input file, as well
    # as a unique architecture-specific output file. We deal with a mix of
    # different input files, which makes this trickier.
    set( input_file_dep )
    if( ${file} IN_LIST ARG_GEN_FILES )
      # Generated files are given just as file names, which we must make
      # absolute to the binary directory.
      set( input_file ${CMAKE_CURRENT_BINARY_DIR}/${file} )
      set( output_file "${LIBCLC_ARCH_OBJFILE_DIR}/${file}.bc" )
      # If a target exists that generates this file, add that as a dependency
      # of the custom command.
      if( TARGET generate-${file} )
        set( input_file_dep generate-${file} )
      endif()
    else()
      # Other files are originally relative to each SOURCE file, which are
      # then make relative to the libclc root directory. We must normalize
      # the path (e.g., ironing out any ".."), then make it relative to the
      # root directory again, and use that relative path component for the
      # binary path.
      get_filename_component( abs_path ${file} ABSOLUTE BASE_DIR ${CMAKE_CURRENT_SOURCE_DIR} )
      file( RELATIVE_PATH root_rel_path ${CMAKE_CURRENT_SOURCE_DIR} ${abs_path} )
      set( input_file ${CMAKE_CURRENT_SOURCE_DIR}/${file} )
      set( output_file "${LIBCLC_ARCH_OBJFILE_DIR}/${root_rel_path}.bc" )
    endif()

    get_filename_component( file_dir ${file} DIRECTORY )

    string( REPLACE "/" "-" replaced ${file} )
    set( tgt compile_tgt-${ARG_ARCH_SUFFIX}${replaced})

    set( file_specific_compile_options )
    get_source_file_property( compile_opts ${file} COMPILE_OPTIONS)
    if( compile_opts )
      set( file_specific_compile_options "${compile_opts}" )
    endif()

    compile_to_bc(
      TARGET ${tgt}
      TRIPLE ${ARG_TRIPLE}
      INPUT ${input_file}
      OUTPUT ${output_file}
      EXTRA_OPTS -fno-builtin -nostdlib "${ARG_COMPILE_FLAGS}"
        "${file_specific_compile_options}"
        -I${CMAKE_CURRENT_SOURCE_DIR}/${file_dir}
      DEPENDENCIES ${input_file_dep}
    )
    list( APPEND compile_tgts ${tgt} )

    # Collect all files originating in LLVM IR separately
    get_filename_component( file_ext ${file} EXT )
    if( ${file_ext} STREQUAL ".ll" )
      list( APPEND bytecode_ir_files ${output_file} )
    else()
      list( APPEND bytecode_files ${output_file} )
    endif()
  endforeach()

  # Prepend all LLVM IR files to the list so they are linked into the final
  # bytecode modules first. This helps to suppress unnecessary warnings
  # regarding different data layouts while linking. Any LLVM IR files without a
  # data layout will (silently) be given the first data layout the linking
  # process comes across.
  list( PREPEND bytecode_files ${bytecode_ir_files} )

  set( builtins_comp_lib_tgt builtins.comp.${ARG_ARCH_SUFFIX} )
  add_custom_target( ${builtins_comp_lib_tgt}
    DEPENDS ${bytecode_files} ${compile_tgts}
  )
  set_target_properties( ${builtins_comp_lib_tgt} PROPERTIES FOLDER "libclc/Device IR/Comp" )

  if( NOT bytecode_files )
    message(FATAL_ERROR "Cannot create an empty builtins library")
  endif()

  set( builtins_link_lib_tgt builtins.link.${ARG_ARCH_SUFFIX} )

  if( NOT ARG_INTERNAL_LINK_DEPENDENCIES )
    link_bc(
      TARGET ${builtins_link_lib_tgt}
      INPUTS ${bytecode_files}
      DEPENDENCIES ${builtins_comp_lib_tgt}
    )
  else()
    # If we have libraries to link while internalizing their symbols, we need
    # two separate link steps; the --internalize flag applies to all link
    # inputs but the first.
    set( builtins_link_lib_tmp_tgt builtins.link.pre-deps.${ARG_ARCH_SUFFIX} )
    link_bc(
      TARGET ${builtins_link_lib_tmp_tgt}
      INPUTS ${bytecode_files}
      DEPENDENCIES ${builtins_comp_lib_tgt}
    )
    set( internal_link_depend_files )
    foreach( tgt ${ARG_INTERNAL_LINK_DEPENDENCIES} )
      list( APPEND internal_link_depend_files $<TARGET_PROPERTY:${tgt},TARGET_FILE> )
    endforeach()
    link_bc(
      INTERNALIZE
      TARGET ${builtins_link_lib_tgt}
      INPUTS $<TARGET_PROPERTY:${builtins_link_lib_tmp_tgt},TARGET_FILE>
        ${internal_link_depend_files}
      DEPENDENCIES ${builtins_link_lib_tmp_tgt} ${ARG_INTERNAL_LINK_DEPENDENCIES}
    )
  endif()

  # For the CLC internal builtins, exit here - we only optimize the targets'
  # entry points once we've linked the CLC buitins into them
  if( ARG_CLC_INTERNAL )
    return()
  endif()

  set( builtins_link_lib $<TARGET_PROPERTY:${builtins_link_lib_tgt},TARGET_FILE> )

  add_custom_command( OUTPUT ${LIBCLC_OUTPUT_LIBRARY_DIR}
    COMMAND ${CMAKE_COMMAND} -E make_directory ${LIBCLC_OUTPUT_LIBRARY_DIR}
    DEPENDS ${builtins_link_lib} prepare_builtins )

  # For SPIR-V targets we diverage at this point and generate SPIR-V using the
  # llvm-spirv tool.
  if( ARG_ARCH STREQUAL spirv OR ARG_ARCH STREQUAL spirv64 )
    set( obj_suffix ${ARG_ARCH_SUFFIX}.spv )
    set( libclc_builtins_lib ${LIBCLC_OUTPUT_LIBRARY_DIR}/${obj_suffix} )
    if ( LIBCLC_USE_SPIRV_BACKEND )
      add_custom_command( OUTPUT ${libclc_builtins_lib}
        COMMAND ${clang_exe} --target=${ARG_TRIPLE} -x ir -o ${libclc_builtins_lib} ${builtins_link_lib}
        DEPENDS ${clang_target} ${builtins_link_lib} ${builtins_link_lib_tgt}
      )
    else()
      add_custom_command( OUTPUT ${libclc_builtins_lib}
        COMMAND ${llvm-spirv_exe} ${spvflags} -o ${libclc_builtins_lib} ${builtins_link_lib}
        DEPENDS ${llvm-spirv_target} ${builtins_link_lib} ${builtins_link_lib_tgt}
      )
    endif()
  else()
    # Non-SPIR-V targets add an extra step to optimize the bytecode
    set( builtins_opt_lib_tgt builtins.opt.${ARG_ARCH_SUFFIX} )

    add_custom_command( OUTPUT ${LIBCLC_ARCH_OBJFILE_DIR}/${builtins_opt_lib_tgt}.bc
      COMMAND ${opt_exe} ${ARG_OPT_FLAGS} -o ${LIBCLC_ARCH_OBJFILE_DIR}/${builtins_opt_lib_tgt}.bc
        ${builtins_link_lib}
      DEPENDS ${opt_target} ${builtins_link_lib} ${builtins_link_lib_tgt}
    )
    add_custom_target( ${builtins_opt_lib_tgt}
      ALL DEPENDS ${LIBCLC_ARCH_OBJFILE_DIR}/${builtins_opt_lib_tgt}.bc
    )
    set_target_properties( ${builtins_opt_lib_tgt} PROPERTIES
      TARGET_FILE ${LIBCLC_ARCH_OBJFILE_DIR}/${builtins_opt_lib_tgt}.bc
      FOLDER "libclc/Device IR/Opt"
    )

    set( builtins_opt_lib $<TARGET_PROPERTY:${builtins_opt_lib_tgt},TARGET_FILE> )

    set( obj_suffix ${ARG_ARCH_SUFFIX}.bc )
    set( libclc_builtins_lib ${LIBCLC_OUTPUT_LIBRARY_DIR}/${obj_suffix} )
    add_custom_command( OUTPUT ${libclc_builtins_lib}
      COMMAND ${prepare_builtins_exe} -o ${libclc_builtins_lib} ${builtins_opt_lib}
      DEPENDS ${builtins_opt_lib} ${builtins_opt_lib_tgt} ${prepare_builtins_target}
    )
  endif()

  # Add a 'prepare' target
  add_custom_target( prepare-${obj_suffix} ALL DEPENDS ${libclc_builtins_lib} )
  set_target_properties( "prepare-${obj_suffix}" PROPERTIES
    TARGET_FILE ${libclc_builtins_lib}
    FOLDER "libclc/Device IR/Prepare"
  )

  # Add dependency to top-level pseudo target to ease making other
  # targets dependent on libclc.
  add_dependencies(${ARG_PARENT_TARGET} prepare-${obj_suffix})

  # Also add a 'prepare' target for the triple. Since a triple may have
  # multiple devices, ensure we only try to create the triple target once. The
  # triple's target will build all of the bytecode for its constituent devices.
  if( NOT TARGET prepare-${ARG_TRIPLE} )
    add_custom_target( prepare-${ARG_TRIPLE} ALL )
  endif()
  add_dependencies( prepare-${ARG_TRIPLE} prepare-${obj_suffix} )
  # Add dependency to top-level pseudo target to ease making other
  # targets dependent on libclc.
  add_dependencies( ${ARG_PARENT_TARGET} prepare-${ARG_TRIPLE} )

  libclc_install(FILES ${libclc_builtins_lib})

  # SPIR-V targets can exit early here
  if( ARG_ARCH STREQUAL spirv OR ARG_ARCH STREQUAL spirv64 )
    return()
  endif()

  # Generate remangled variants if requested
  if( ARG_REMANGLE )
    set( dummy_in ${LIBCLC_OUTPUT_LIBRARY_DIR}/libclc_dummy_in.cc )
    add_custom_command( OUTPUT ${dummy_in}
      COMMAND ${CMAKE_COMMAND} -E make_directory ${LIBCLC_OUTPUT_LIBRARY_DIR}
      COMMAND ${CMAKE_COMMAND} -E touch ${dummy_in}
    )
    set(long_widths l32 l64)
    set(char_signedness signed unsigned)
    if( ${obj_suffix} STREQUAL "libspirv-nvptx64--nvidiacl.bc")
      set( obj_suffix_mangled "libspirv-nvptx64-nvidia-cuda.bc")
    elseif( ${obj_suffix} STREQUAL "libspirv-amdgcn--amdhsa.bc")
      set( obj_suffix_mangled "libspirv-amdgcn-amd-amdhsa.bc")
    else()
      set( obj_suffix_mangled "${obj_suffix}")
    endif()
    # All permutations of [l32, l64] and [signed, unsigned]
    foreach(long_width ${long_widths})
      foreach(signedness ${char_signedness})
        # Remangle
        set( builtins_remangle_path
            "${LIBCLC_OUTPUT_LIBRARY_DIR}/remangled-${long_width}-${signedness}_char.${obj_suffix_mangled}" )
        add_custom_command( OUTPUT "${builtins_remangle_path}"
          COMMAND ${CMAKE_COMMAND} -E make_directory ${LIBCLC_OUTPUT_LIBRARY_DIR}
          COMMAND ${libclc-remangler_exe}
          -o "${builtins_remangle_path}"
          --triple=${ARG_TRIPLE}
          --long-width=${long_width}
          --char-signedness=${signedness}
          --input-ir=${libclc_builtins_lib}
          ${dummy_in}
          DEPENDS prepare-${obj_suffix} ${libclc_builtins_lib} ${libclc-remangler_target} ${dummy_in})
        add_custom_target( "remangled-${long_width}-${signedness}_char.${obj_suffix_mangled}" ALL
          DEPENDS "${builtins_remangle_path}" "${dummy_in}")
        set_target_properties("remangled-${long_width}-${signedness}_char.${obj_suffix_mangled}"
          PROPERTIES TARGET_FILE "${builtins_remangle_path}")

        # Add dependency to top-level pseudo target to ease making other
        # targets dependent on libclc.
        add_dependencies(${ARG_PARENT_TARGET} "remangled-${long_width}-${signedness}_char.${obj_suffix_mangled}")

        # Keep remangled variants
        install(
          FILES ${builtins_remangle_path}
          DESTINATION ${CMAKE_INSTALL_DATADIR}/clc )
      endforeach()
    endforeach()

    # For remangler tests we do not care about long_width, or signedness, as it
    # performs no substitutions.
    # Collect all remangler tests in libclc-remangler-tests to later add
    # dependency against check-libclc.
    set(libclc-remangler-tests)
    set(libclc-remangler-test-no 0)
    foreach(target-ir ${builtins_opt_lib} ${builtins_link_lib} ${libclc_builtins_lib})
      math(EXPR libclc-remangler-test-no "${libclc-remangler-test-no}+1")
      set(current-test "libclc-remangler-test-${obj_suffix}-${libclc-remangler-test-no}")
      add_custom_target(${current-test}
        COMMAND ${libclc-remangler_exe}
        --long-width=l32
        --char-signedness=signed
        --input-ir=${target-ir}
        ${dummy_in} -t -o -
        DEPENDS ${libclc_builtins_lib} "${dummy_in}" ${libclc-remangler_target})
      list(APPEND libclc-remangler-tests ${current-test})
    endforeach()
  endif()

  # Add a test for whether or not the libraries contain unresolved calls which
  # would usually indicate a build problem. Note that we don't perform this
  # test for all libclc targets:
  # * nvptx-- targets don't include workitem builtins
  # * clspv targets don't include all OpenCL builtins
  if( NOT ARG_ARCH MATCHES "^(nvptx|clspv)(64)?$" )
    add_test( NAME external-calls-${obj_suffix}
      COMMAND ./check_external_calls.sh ${libclc_builtins_lib} ${LLVM_TOOLS_BINARY_DIR}
      WORKING_DIRECTORY ${CMAKE_CURRENT_SOURCE_DIR} )
  endif()

  foreach( a IN LISTS ARG_ALIASES )
    if(CMAKE_HOST_UNIX OR LLVM_USE_SYMLINKS)
      cmake_path(RELATIVE_PATH libclc_builtins_lib
        BASE_DIRECTORY ${LIBCLC_OUTPUT_LIBRARY_DIR}
        OUTPUT_VARIABLE LIBCLC_LINK_OR_COPY_SOURCE)
      set(LIBCLC_LINK_OR_COPY create_symlink)
    else()
      set(LIBCLC_LINK_OR_COPY_SOURCE ${libclc_builtins_lib})
      set(LIBCLC_LINK_OR_COPY copy)
    endif()

    set( alias_suffix "${a}-${ARG_TRIPLE}.bc" )
    add_custom_command(
      OUTPUT ${LIBCLC_OUTPUT_LIBRARY_DIR}/${alias_suffix}
      COMMAND ${CMAKE_COMMAND} -E ${LIBCLC_LINK_OR_COPY} ${LIBCLC_LINK_OR_COPY_SOURCE} ${LIBCLC_OUTPUT_LIBRARY_DIR}/${alias_suffix}
      DEPENDS prepare-${obj_suffix}
    )
    add_custom_target( alias-${alias_suffix} ALL
      DEPENDS ${LIBCLC_OUTPUT_LIBRARY_DIR}/${alias_suffix}
    )
    add_dependencies( ${ARG_PARENT_TARGET} alias-${alias_suffix} )
    set_target_properties( alias-${alias_suffix}
      PROPERTIES FOLDER "libclc/Device IR/Aliases"
    )
<<<<<<< HEAD
    add_dependencies(${ARG_PARENT_TARGET} alias-${alias_suffix})
    install(
      FILES ${LIBCLC_OUTPUT_LIBRARY_DIR}/${alias_suffix}
      DESTINATION "${CMAKE_INSTALL_DATADIR}/clc"
    )
=======
    libclc_install(FILES ${LIBCLC_OUTPUT_LIBRARY_DIR}/${alias_suffix})
>>>>>>> 68c609b6
  endforeach( a )
endfunction(add_libclc_builtin_set)

# Produces a list of libclc source files by walking over SOURCES files in a
# given directory. Outputs the list of files in LIB_FILE_LIST.
#
# LIB_FILE_LIST may be pre-populated and is appended to.
#
# Arguments:
# * LIB_ROOT_DIR <string>
#     Root directory containing target's lib files, relative to libclc root
#     directory. If not provided, is set to '.'.
# * DIRS <string> ...
#     List of directories under LIB_ROOT_DIR to walk over searching for SOURCES
#     files. Directories earlier in the list have lower priority than
#     subsequent ones.
function(libclc_configure_lib_source LIB_FILE_LIST)
  cmake_parse_arguments(ARG
    ""
    "LIB_ROOT_DIR"
    "DIRS"
    ${ARGN}
  )

  if( NOT ARG_LIB_ROOT_DIR )
    set(ARG_LIB_ROOT_DIR  ".")
  endif()

  # Enumerate SOURCES* files
  set( source_list )
  foreach( l IN LISTS ARG_DIRS )
    foreach( s "SOURCES" "SOURCES_${LLVM_VERSION_MAJOR}.${LLVM_VERSION_MINOR}" )
      file( TO_CMAKE_PATH ${ARG_LIB_ROOT_DIR}/lib/${l}/${s} file_loc )
      file( TO_CMAKE_PATH ${CMAKE_CURRENT_SOURCE_DIR}/${file_loc} loc )
      # Prepend the location to give higher priority to the specialized
      # implementation
      if( EXISTS ${loc} )
        list( PREPEND source_list ${file_loc} )
      endif()
    endforeach()
  endforeach()

  ## Add the generated convert files here to prevent adding the ones listed in
  ## SOURCES
  set( rel_files ${${LIB_FILE_LIST}} ) # Source directory input files, relative to the root dir
  # A "set" of already-added input files
  set( objects )
  foreach( f ${${LIB_FILE_LIST}} )
    get_filename_component( name ${f} NAME )
    list( APPEND objects ${name} )
  endforeach()

  foreach( l ${source_list} )
    file( READ ${l} file_list )
    string( REPLACE "\n" ";" file_list ${file_list} )
    get_filename_component( dir ${l} DIRECTORY )
    foreach( f ${file_list} )
      get_filename_component( name ${f} NAME )
      # Only add each file once, so that targets can 'specialize' builtins
      if( NOT ${name} IN_LIST objects )
        list( APPEND objects ${name} )
        list( APPEND rel_files ${dir}/${f} )
      endif()
    endforeach()
  endforeach()

  set( ${LIB_FILE_LIST} ${rel_files} PARENT_SCOPE )
endfunction(libclc_configure_lib_source LIB_FILE_LIST)<|MERGE_RESOLUTION|>--- conflicted
+++ resolved
@@ -584,15 +584,7 @@
     set_target_properties( alias-${alias_suffix}
       PROPERTIES FOLDER "libclc/Device IR/Aliases"
     )
-<<<<<<< HEAD
-    add_dependencies(${ARG_PARENT_TARGET} alias-${alias_suffix})
-    install(
-      FILES ${LIBCLC_OUTPUT_LIBRARY_DIR}/${alias_suffix}
-      DESTINATION "${CMAKE_INSTALL_DATADIR}/clc"
-    )
-=======
     libclc_install(FILES ${LIBCLC_OUTPUT_LIBRARY_DIR}/${alias_suffix})
->>>>>>> 68c609b6
   endforeach( a )
 endfunction(add_libclc_builtin_set)
 
