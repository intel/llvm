--- conflicted
+++ resolved
@@ -270,8 +270,6 @@
 __VEC_REMQUO(double, 4, 2)
 __VEC_REMQUO(double, 8, 4)
 __VEC_REMQUO(double, 16, 8)
-<<<<<<< HEAD
-=======
 #endif
 
 #ifdef cl_khr_fp16
@@ -287,5 +285,4 @@
 __VEC_REMQUO(half, 8, 4)
 __VEC_REMQUO(half, 16, 8)
 
->>>>>>> a5524878
 #endif