/*
 * Copyright (c) 2014,2015 Advanced Micro Devices, Inc.
 *
 * Permission is hereby granted, free of charge, to any person obtaining a copy
 * of this software and associated documentation files (the "Software"), to deal
 * in the Software without restriction, including without limitation the rights
 * to use, copy, modify, merge, publish, distribute, sublicense, and/or sell
 * copies of the Software, and to permit persons to whom the Software is
 * furnished to do so, subject to the following conditions:
 *
 * The above copyright notice and this permission notice shall be included in
 * all copies or substantial portions of the Software.
 *
 * THE SOFTWARE IS PROVIDED "AS IS", WITHOUT WARRANTY OF ANY KIND, EXPRESS OR
 * IMPLIED, INCLUDING BUT NOT LIMITED TO THE WARRANTIES OF MERCHANTABILITY,
 * FITNESS FOR A PARTICULAR PURPOSE AND NONINFRINGEMENT. IN NO EVENT SHALL THE
 * AUTHORS OR COPYRIGHT HOLDERS BE LIABLE FOR ANY CLAIM, DAMAGES OR OTHER
 * LIABILITY, WHETHER IN AN ACTION OF CONTRACT, TORT OR OTHERWISE, ARISING FROM,
 * OUT OF OR IN CONNECTION WITH THE SOFTWARE OR THE USE OR OTHER DEALINGS IN
 * THE SOFTWARE.
 */

#include <clc/clc.h>
#include <clc/clcmacro.h>
<<<<<<< HEAD
#include <libspirv/spirv.h>

#include "math.h"
=======
#include <clc/math/math.h>
>>>>>>> 78b5bb70

_CLC_OVERLOAD _CLC_DEF float exp(float x) {
    return __spirv_ocl_exp(x);
}

_CLC_UNARY_VECTORIZE(_CLC_OVERLOAD _CLC_DEF, float, exp, float)

#ifdef cl_khr_fp64

#pragma OPENCL EXTENSION cl_khr_fp64 : enable

_CLC_OVERLOAD _CLC_DEF double exp(double x) {
    return __spirv_ocl_exp(x);
}

_CLC_UNARY_VECTORIZE(_CLC_OVERLOAD _CLC_DEF, double, exp, double)

#endif

#ifdef cl_khr_fp16

#pragma OPENCL EXTENSION cl_khr_fp16 : enable

_CLC_DEFINE_UNARY_BUILTIN_FP16(exp)

#endif<|MERGE_RESOLUTION|>--- conflicted
+++ resolved
@@ -22,13 +22,8 @@
 
 #include <clc/clc.h>
 #include <clc/clcmacro.h>
-<<<<<<< HEAD
+#include <clc/math/math.h>
 #include <libspirv/spirv.h>
-
-#include "math.h"
-=======
-#include <clc/math/math.h>
->>>>>>> 78b5bb70
 
 _CLC_OVERLOAD _CLC_DEF float exp(float x) {
     return __spirv_ocl_exp(x);
