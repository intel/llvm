--- conflicted
+++ resolved
@@ -20,44 +20,26 @@
  * THE SOFTWARE.
  */
 
-<<<<<<< HEAD
-#include "math/clc_ldexp.h"
-
-#include <clc/clc.h>
-#include <clc/clcmacro.h>
-#include <libspirv/spirv.h>
-
-_CLC_DEFINE_BINARY_BUILTIN(float, ldexp, __spirv_ocl_ldexp, float, int)
-=======
 #include <clc/clc.h>
 #include <clc/clcmacro.h>
 #include <clc/math/clc_ldexp.h>
 
 _CLC_DEFINE_BINARY_BUILTIN_NO_SCALARIZE(float, ldexp, __clc_ldexp, float, int)
->>>>>>> d5038b37
 
 #ifdef cl_khr_fp64
 
 #pragma OPENCL EXTENSION cl_khr_fp64 : enable
 
-<<<<<<< HEAD
-_CLC_DEFINE_BINARY_BUILTIN(double, ldexp, __spirv_ocl_ldexp, double, int)
-=======
 _CLC_DEFINE_BINARY_BUILTIN_NO_SCALARIZE(double, ldexp, __clc_ldexp, double, int)
 
->>>>>>> d5038b37
 #endif
 
 #ifdef cl_khr_fp16
 
 #pragma OPENCL EXTENSION cl_khr_fp16 : enable
 
-<<<<<<< HEAD
-_CLC_DEFINE_BINARY_BUILTIN(half, ldexp, __spirv_ocl_ldexp, half, int)
-=======
 _CLC_DEFINE_BINARY_BUILTIN_NO_SCALARIZE(half, ldexp, __clc_ldexp, half, int)
 
->>>>>>> d5038b37
 #endif
 
 // This defines all the ldexp(GENTYPE, int) variants
