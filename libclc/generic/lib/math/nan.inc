#if __CLC_FPSIZE == 64
<<<<<<< HEAD
_CLC_OVERLOAD _CLC_DEF __CLC_GENTYPE nan(__CLC_XCONCAT(ulong, __CLC_VECSIZE) code)
{
	return __CLC_AS_GENTYPE(code | 0x7ff8000000000000ul);
}
=======
#define NAN_MASK 0x7ff0000000000000ul
>>>>>>> ae578546
#elif __CLC_FPSIZE == 32
#define NAN_MASK 0x7fc00000
#elif __CLC_FPSIZE == 16
#define NAN_MASK 0x7e00
#endif

_CLC_OVERLOAD _CLC_DEF __CLC_GENTYPE nan(__CLC_U_GENTYPE code) {
  const __CLC_U_GENTYPE mask = NAN_MASK;
  const __CLC_U_GENTYPE res = code | mask;
  return __OPENCL_AS_GENTYPE(res);
}

#undef NAN_MASK<|MERGE_RESOLUTION|>--- conflicted
+++ resolved
@@ -1,12 +1,5 @@
 #if __CLC_FPSIZE == 64
-<<<<<<< HEAD
-_CLC_OVERLOAD _CLC_DEF __CLC_GENTYPE nan(__CLC_XCONCAT(ulong, __CLC_VECSIZE) code)
-{
-	return __CLC_AS_GENTYPE(code | 0x7ff8000000000000ul);
-}
-=======
 #define NAN_MASK 0x7ff0000000000000ul
->>>>>>> ae578546
 #elif __CLC_FPSIZE == 32
 #define NAN_MASK 0x7fc00000
 #elif __CLC_FPSIZE == 16
