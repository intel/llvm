--- conflicted
+++ resolved
@@ -1,34 +1,8 @@
 #include <clc/clc.h>
 #include <clc/clcmacro.h>
-<<<<<<< HEAD
-#include <libspirv/spirv.h>
-=======
 #include <clc/math/clc_log.h>
->>>>>>> f8948d3c
 
 #define FUNCTION log
 #define __CLC_BODY <clc/shared/unary_def.inc>
 
-<<<<<<< HEAD
-_CLC_OVERLOAD _CLC_DEF float log(float x)
-{
-    return __spirv_ocl_log(x);
-}
-
-_CLC_UNARY_VECTORIZE(_CLC_OVERLOAD _CLC_DEF, float, log, float);
-
-#ifdef cl_khr_fp64
-
-#pragma OPENCL EXTENSION cl_khr_fp64 : enable
-
-_CLC_OVERLOAD _CLC_DEF double log(double x)
-{
-    return __spirv_ocl_log(x);
-}
-
-_CLC_UNARY_VECTORIZE(_CLC_OVERLOAD _CLC_DEF, double, log, double);
-
-#endif // cl_khr_fp64
-=======
-#include <clc/math/gentype.inc>
->>>>>>> f8948d3c
+#include <clc/math/gentype.inc>