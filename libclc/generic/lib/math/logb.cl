<<<<<<< HEAD
#include <clc/clc.h>
#include <spirv/spirv.h>

#include "math.h"
#include <clcmacro.h>
=======
#include "math.h"
#include <clc/clc.h>
#include <clc/clcmacro.h>
>>>>>>> d2d1b589

_CLC_OVERLOAD _CLC_DEF float logb(float x) {
    return __spirv_ocl_logb(x);
}

_CLC_UNARY_VECTORIZE(_CLC_OVERLOAD _CLC_DEF, float, logb, float);

#ifdef cl_khr_fp64
#pragma OPENCL EXTENSION cl_khr_fp64 : enable

_CLC_OVERLOAD _CLC_DEF double logb(double x) {
    return __spirv_ocl_logb(x);
}

_CLC_UNARY_VECTORIZE(_CLC_OVERLOAD _CLC_DEF, double, logb, double)
#endif<|MERGE_RESOLUTION|>--- conflicted
+++ resolved
@@ -1,14 +1,7 @@
-<<<<<<< HEAD
-#include <clc/clc.h>
-#include <spirv/spirv.h>
-
-#include "math.h"
-#include <clcmacro.h>
-=======
 #include "math.h"
 #include <clc/clc.h>
 #include <clc/clcmacro.h>
->>>>>>> d2d1b589
+#include <spirv/spirv.h>
 
 _CLC_OVERLOAD _CLC_DEF float logb(float x) {
     return __spirv_ocl_logb(x);
