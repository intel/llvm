//===----------------------------------------------------------------------===//
//
// Part of the LLVM Project, under the Apache License v2.0 with LLVM Exceptions.
// See https://llvm.org/LICENSE.txt for license information.
// SPDX-License-Identifier: Apache-2.0 WITH LLVM-exception
//
//===----------------------------------------------------------------------===//

#include <clc/clc.h>
#include <clc/math/clc_cosh.h>

<<<<<<< HEAD
_CLC_OVERLOAD _CLC_DEF float cosh(float x) {

    // After dealing with special cases the computation is split into regions as follows.
    // abs(x) >= max_cosh_arg:
    // cosh(x) = sign(x)*Inf
    // abs(x) >= small_threshold:
    // cosh(x) = sign(x)*exp(abs(x))/2 computed using the
    // splitexp and scaleDouble functions as for exp_amd().
    // abs(x) < small_threshold:
    // compute p = exp(y) - 1 and then z = 0.5*(p+(p/(p+1.0)))
    // cosh(x) is then z.

    const float max_cosh_arg = 0x1.65a9fap+6f;
    const float small_threshold = 0x1.0a2b24p+3f;

    uint ux = as_uint(x);
    uint aux = ux & EXSIGNBIT_SP32;
    float y = as_float(aux);

    // Find the integer part y0 of y and the increment dy = y - y0. We then compute
    // z = sinh(y) = sinh(y0)cosh(dy) + cosh(y0)sinh(dy)
    // z = cosh(y) = cosh(y0)cosh(dy) + sinh(y0)sinh(dy)
    // where sinh(y0) and cosh(y0) are tabulated above.

    int ind = (int)y;
    ind = (uint)ind > 36U ? 0 : ind;

    float dy = y - ind;
    float dy2 = dy * dy;

    float sdy = mad(dy2,
                    mad(dy2,
                        mad(dy2,
                            mad(dy2,
                                mad(dy2,
                                    mad(dy2, 0.7746188980094184251527126e-12f, 0.160576793121939886190847e-9f),
                                    0.250521176994133472333666e-7f),
                                0.275573191913636406057211e-5f),
                            0.198412698413242405162014e-3f),
                        0.833333333333329931873097e-2f),
                    0.166666666666666667013899e0f);
    sdy = mad(sdy, dy*dy2, dy);

    float cdy = mad(dy2,
                    mad(dy2,
                        mad(dy2,
                            mad(dy2,
                                mad(dy2,
                                    mad(dy2, 0.1163921388172173692062032e-10f, 0.208744349831471353536305e-8f),
                                    0.275573350756016588011357e-6f),
                                0.248015872460622433115785e-4f),
                            0.138888888889814854814536e-2f),
                        0.416666666666660876512776e-1f),
                    0.500000000000000005911074e0f);
    cdy = mad(cdy, dy2, 1.0f);

    float2 tv = USE_TABLE(sinhcosh_tbl, ind);
    float z = mad(tv.s0, sdy, tv.s1 * cdy);

    // When exp(-x) is insignificant compared to exp(x), return exp(x)/2
    float t = exp(y - 0x1.62e500p-1f);
    float zsmall = mad(0x1.a0210ep-18f, t, t);
    z = y >= small_threshold ? zsmall : z;

    // Corner cases
    z = y >= max_cosh_arg ? as_float(PINFBITPATT_SP32) : z;
    z = aux > PINFBITPATT_SP32 ? as_float(QNANBITPATT_SP32) : z;
    z = aux < 0x38800000 ? 1.0f : z;

    return z;
}

_CLC_UNARY_VECTORIZE(_CLC_OVERLOAD _CLC_DEF, float, cosh, float);

#ifdef cl_khr_fp64
#pragma OPENCL EXTENSION cl_khr_fp64 : enable

_CLC_OVERLOAD _CLC_DEF double cosh(double x) {

    // After dealing with special cases the computation is split into
    // regions as follows:
    //
    // abs(x) >= max_cosh_arg:
    // cosh(x) = sign(x)*Inf
    //
    // abs(x) >= small_threshold:
    // cosh(x) = sign(x)*exp(abs(x))/2 computed using the
    // splitexp and scaleDouble functions as for exp_amd().
    //
    // abs(x) < small_threshold:
    // compute p = exp(y) - 1 and then z = 0.5*(p+(p/(p+1.0)))
    // cosh(x) is then sign(x)*z.

    // This is ln(2^1025)
    const double max_cosh_arg = 7.10475860073943977113e+02;      // 0x408633ce8fb9f87e

    // This is where exp(-x) is insignificant compared to exp(x) = ln(2^27)
    const double small_threshold = 0x1.2b708872320e2p+4;

    double y = fabs(x);

    // In this range we find the integer part y0 of y
    // and the increment dy = y - y0. We then compute
    // z = cosh(y) = cosh(y0)cosh(dy) + sinh(y0)sinh(dy)
    // where sinh(y0) and cosh(y0) are tabulated above.

    int ind = min((int)(long)y, 36);
    double dy = y - ind;
    double dy2 = dy * dy;

    double sdy = dy * dy2 *
	         fma(dy2,
		     fma(dy2,
			 fma(dy2,
			     fma(dy2,
				 fma(dy2,
				     fma(dy2, 0.7746188980094184251527126e-12, 0.160576793121939886190847e-9),
				     0.250521176994133472333666e-7),
				 0.275573191913636406057211e-5),
			     0.198412698413242405162014e-3),
			 0.833333333333329931873097e-2),
		     0.166666666666666667013899e0);

    double cdy = dy2 * fma(dy2,
	                   fma(dy2,
			       fma(dy2,
				   fma(dy2,
				       fma(dy2,
					   fma(dy2, 0.1163921388172173692062032e-10, 0.208744349831471353536305e-8),
					   0.275573350756016588011357e-6),
				       0.248015872460622433115785e-4),
				   0.138888888889814854814536e-2),
			       0.416666666666660876512776e-1),
			   0.500000000000000005911074e0);

    // At this point sinh(dy) is approximated by dy + sdy,
    // and cosh(dy) is approximated by 1 + cdy.
    double2 tv = USE_TABLE(cosh_tbl, ind);
    double cl = tv.s0;
    double ct = tv.s1;
    tv = USE_TABLE(sinh_tbl, ind);
    double sl = tv.s0;
    double st = tv.s1;

    double z = fma(sl, dy, fma(sl, sdy, fma(cl, cdy, fma(st, dy, fma(st, sdy, ct*cdy)) + ct))) + cl;

    // Other cases
    z = y < 0x1.0p-28 ? 1.0 : z;

    double t = exp(y - 0x1.62e42fefa3800p-1);
    t =  fma(t, -0x1.ef35793c76641p-45, t);
    z = y >= small_threshold ? t : z;

    z = y >= max_cosh_arg ? as_double(PINFBITPATT_DP64) : z;

    z = isinf(x) | isnan(x) ? y : z;

    return z;

}

_CLC_UNARY_VECTORIZE(_CLC_OVERLOAD _CLC_DEF, double, cosh, double)

#endif

#ifdef cl_khr_fp16

#pragma OPENCL EXTENSION cl_khr_fp16 : enable

_CLC_DEFINE_UNARY_BUILTIN_FP16(cosh)

#endif
=======
#define FUNCTION cosh
#define __CLC_BODY <clc/shared/unary_def.inc>
#include <clc/math/gentype.inc>
>>>>>>> f1860415
<|MERGE_RESOLUTION|>--- conflicted
+++ resolved
@@ -9,181 +9,6 @@
 #include <clc/clc.h>
 #include <clc/math/clc_cosh.h>
 
-<<<<<<< HEAD
-_CLC_OVERLOAD _CLC_DEF float cosh(float x) {
-
-    // After dealing with special cases the computation is split into regions as follows.
-    // abs(x) >= max_cosh_arg:
-    // cosh(x) = sign(x)*Inf
-    // abs(x) >= small_threshold:
-    // cosh(x) = sign(x)*exp(abs(x))/2 computed using the
-    // splitexp and scaleDouble functions as for exp_amd().
-    // abs(x) < small_threshold:
-    // compute p = exp(y) - 1 and then z = 0.5*(p+(p/(p+1.0)))
-    // cosh(x) is then z.
-
-    const float max_cosh_arg = 0x1.65a9fap+6f;
-    const float small_threshold = 0x1.0a2b24p+3f;
-
-    uint ux = as_uint(x);
-    uint aux = ux & EXSIGNBIT_SP32;
-    float y = as_float(aux);
-
-    // Find the integer part y0 of y and the increment dy = y - y0. We then compute
-    // z = sinh(y) = sinh(y0)cosh(dy) + cosh(y0)sinh(dy)
-    // z = cosh(y) = cosh(y0)cosh(dy) + sinh(y0)sinh(dy)
-    // where sinh(y0) and cosh(y0) are tabulated above.
-
-    int ind = (int)y;
-    ind = (uint)ind > 36U ? 0 : ind;
-
-    float dy = y - ind;
-    float dy2 = dy * dy;
-
-    float sdy = mad(dy2,
-                    mad(dy2,
-                        mad(dy2,
-                            mad(dy2,
-                                mad(dy2,
-                                    mad(dy2, 0.7746188980094184251527126e-12f, 0.160576793121939886190847e-9f),
-                                    0.250521176994133472333666e-7f),
-                                0.275573191913636406057211e-5f),
-                            0.198412698413242405162014e-3f),
-                        0.833333333333329931873097e-2f),
-                    0.166666666666666667013899e0f);
-    sdy = mad(sdy, dy*dy2, dy);
-
-    float cdy = mad(dy2,
-                    mad(dy2,
-                        mad(dy2,
-                            mad(dy2,
-                                mad(dy2,
-                                    mad(dy2, 0.1163921388172173692062032e-10f, 0.208744349831471353536305e-8f),
-                                    0.275573350756016588011357e-6f),
-                                0.248015872460622433115785e-4f),
-                            0.138888888889814854814536e-2f),
-                        0.416666666666660876512776e-1f),
-                    0.500000000000000005911074e0f);
-    cdy = mad(cdy, dy2, 1.0f);
-
-    float2 tv = USE_TABLE(sinhcosh_tbl, ind);
-    float z = mad(tv.s0, sdy, tv.s1 * cdy);
-
-    // When exp(-x) is insignificant compared to exp(x), return exp(x)/2
-    float t = exp(y - 0x1.62e500p-1f);
-    float zsmall = mad(0x1.a0210ep-18f, t, t);
-    z = y >= small_threshold ? zsmall : z;
-
-    // Corner cases
-    z = y >= max_cosh_arg ? as_float(PINFBITPATT_SP32) : z;
-    z = aux > PINFBITPATT_SP32 ? as_float(QNANBITPATT_SP32) : z;
-    z = aux < 0x38800000 ? 1.0f : z;
-
-    return z;
-}
-
-_CLC_UNARY_VECTORIZE(_CLC_OVERLOAD _CLC_DEF, float, cosh, float);
-
-#ifdef cl_khr_fp64
-#pragma OPENCL EXTENSION cl_khr_fp64 : enable
-
-_CLC_OVERLOAD _CLC_DEF double cosh(double x) {
-
-    // After dealing with special cases the computation is split into
-    // regions as follows:
-    //
-    // abs(x) >= max_cosh_arg:
-    // cosh(x) = sign(x)*Inf
-    //
-    // abs(x) >= small_threshold:
-    // cosh(x) = sign(x)*exp(abs(x))/2 computed using the
-    // splitexp and scaleDouble functions as for exp_amd().
-    //
-    // abs(x) < small_threshold:
-    // compute p = exp(y) - 1 and then z = 0.5*(p+(p/(p+1.0)))
-    // cosh(x) is then sign(x)*z.
-
-    // This is ln(2^1025)
-    const double max_cosh_arg = 7.10475860073943977113e+02;      // 0x408633ce8fb9f87e
-
-    // This is where exp(-x) is insignificant compared to exp(x) = ln(2^27)
-    const double small_threshold = 0x1.2b708872320e2p+4;
-
-    double y = fabs(x);
-
-    // In this range we find the integer part y0 of y
-    // and the increment dy = y - y0. We then compute
-    // z = cosh(y) = cosh(y0)cosh(dy) + sinh(y0)sinh(dy)
-    // where sinh(y0) and cosh(y0) are tabulated above.
-
-    int ind = min((int)(long)y, 36);
-    double dy = y - ind;
-    double dy2 = dy * dy;
-
-    double sdy = dy * dy2 *
-	         fma(dy2,
-		     fma(dy2,
-			 fma(dy2,
-			     fma(dy2,
-				 fma(dy2,
-				     fma(dy2, 0.7746188980094184251527126e-12, 0.160576793121939886190847e-9),
-				     0.250521176994133472333666e-7),
-				 0.275573191913636406057211e-5),
-			     0.198412698413242405162014e-3),
-			 0.833333333333329931873097e-2),
-		     0.166666666666666667013899e0);
-
-    double cdy = dy2 * fma(dy2,
-	                   fma(dy2,
-			       fma(dy2,
-				   fma(dy2,
-				       fma(dy2,
-					   fma(dy2, 0.1163921388172173692062032e-10, 0.208744349831471353536305e-8),
-					   0.275573350756016588011357e-6),
-				       0.248015872460622433115785e-4),
-				   0.138888888889814854814536e-2),
-			       0.416666666666660876512776e-1),
-			   0.500000000000000005911074e0);
-
-    // At this point sinh(dy) is approximated by dy + sdy,
-    // and cosh(dy) is approximated by 1 + cdy.
-    double2 tv = USE_TABLE(cosh_tbl, ind);
-    double cl = tv.s0;
-    double ct = tv.s1;
-    tv = USE_TABLE(sinh_tbl, ind);
-    double sl = tv.s0;
-    double st = tv.s1;
-
-    double z = fma(sl, dy, fma(sl, sdy, fma(cl, cdy, fma(st, dy, fma(st, sdy, ct*cdy)) + ct))) + cl;
-
-    // Other cases
-    z = y < 0x1.0p-28 ? 1.0 : z;
-
-    double t = exp(y - 0x1.62e42fefa3800p-1);
-    t =  fma(t, -0x1.ef35793c76641p-45, t);
-    z = y >= small_threshold ? t : z;
-
-    z = y >= max_cosh_arg ? as_double(PINFBITPATT_DP64) : z;
-
-    z = isinf(x) | isnan(x) ? y : z;
-
-    return z;
-
-}
-
-_CLC_UNARY_VECTORIZE(_CLC_OVERLOAD _CLC_DEF, double, cosh, double)
-
-#endif
-
-#ifdef cl_khr_fp16
-
-#pragma OPENCL EXTENSION cl_khr_fp16 : enable
-
-_CLC_DEFINE_UNARY_BUILTIN_FP16(cosh)
-
-#endif
-=======
 #define FUNCTION cosh
 #define __CLC_BODY <clc/shared/unary_def.inc>
-#include <clc/math/gentype.inc>
->>>>>>> f1860415
+#include <clc/math/gentype.inc>