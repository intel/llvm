--- conflicted
+++ resolved
@@ -9,16 +9,7 @@
 #include <clc/clc.h>
 #include <clc/clc_convert.h>
 #include <clc/clcmacro.h>
-<<<<<<< HEAD
 #include <libspirv/spirv.h>
-
-_CLC_OVERLOAD _CLC_DEF float cos(float x)
-{
-    return __spirv_ocl_cos(x);
-}
-
-_CLC_UNARY_VECTORIZE(_CLC_OVERLOAD _CLC_DEF, float, cos, float);
-=======
 #include <clc/math/clc_fabs.h>
 #include <clc/math/clc_sincos_helpers.h>
 #include <clc/math/math.h>
@@ -29,7 +20,6 @@
 // FP32 and FP16 versions.
 #define __CLC_BODY <cos.inc>
 #include <clc/math/gentype.inc>
->>>>>>> 70c325bf
 
 #ifdef cl_khr_fp64
 
@@ -41,4 +31,11 @@
 
 _CLC_UNARY_VECTORIZE(_CLC_OVERLOAD _CLC_DEF, double, cos, double);
 
+_CLC_OVERLOAD _CLC_DEF float cos(float x)
+{
+    return __spirv_ocl_cos(x);
+}
+
+_CLC_UNARY_VECTORIZE(_CLC_OVERLOAD _CLC_DEF, float, cos, float);
+
 #endif