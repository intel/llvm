#include <clc/clc.h>
#include <clc/clcmacro.h>
<<<<<<< HEAD
=======
#include <clc/math/clc_nextafter.h>
>>>>>>> 97055005

_CLC_DEFINE_BINARY_BUILTIN_NO_SCALARIZE(float, nextafter, __clc_nextafter,
                                        float, float)

#ifdef cl_khr_fp64

#pragma OPENCL EXTENSION cl_khr_fp64 : enable

_CLC_DEFINE_BINARY_BUILTIN_NO_SCALARIZE(double, nextafter, __clc_nextafter,
                                        double, double)

#endif

#ifdef cl_khr_fp16

#pragma OPENCL EXTENSION cl_khr_fp16 : enable

_CLC_DEFINE_BINARY_BUILTIN_NO_SCALARIZE(half, nextafter, __clc_nextafter, half,
                                        half)

#endif<|MERGE_RESOLUTION|>--- conflicted
+++ resolved
@@ -1,9 +1,6 @@
 #include <clc/clc.h>
 #include <clc/clcmacro.h>
-<<<<<<< HEAD
-=======
 #include <clc/math/clc_nextafter.h>
->>>>>>> 97055005
 
 _CLC_DEFINE_BINARY_BUILTIN_NO_SCALARIZE(float, nextafter, __clc_nextafter,
                                         float, float)
