--- conflicted
+++ resolved
@@ -25,11 +25,6 @@
 
 #include "../../libspirv/math/tables.h"
 #include "math.h"
-<<<<<<< HEAD
-#include <clcmacro.h>
-=======
-#include "tables.h"
->>>>>>> d2d1b589
 
 _CLC_OVERLOAD _CLC_DEF float atan2(float y, float x)
 {
