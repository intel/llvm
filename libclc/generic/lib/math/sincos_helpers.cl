//===----------------------------------------------------------------------===//
//
// Part of the LLVM Project, under the Apache License v2.0 with LLVM Exceptions.
// See https://llvm.org/LICENSE.txt for license information.
// SPDX-License-Identifier: Apache-2.0 WITH LLVM-exception
//
//===----------------------------------------------------------------------===//

#include "sincos_helpers.h"
#include <clc/clc.h>
#include <clc/integer/clc_clz.h>
#include <clc/integer/clc_mul_hi.h>
#include <clc/math/clc_fma.h>
#include <clc/math/clc_mad.h>
#include <clc/math/clc_trunc.h>
#include <clc/math/math.h>
#include <clc/math/tables.h>
#include <clc/shared/clc_max.h>

#define bytealign(src0, src1, src2)                                            \
  ((uint)(((((long)(src0)) << 32) | (long)(src1)) >> (((src2) & 3) * 8)))

_CLC_DEF float __clc_tanf_piby4(float x, int regn) {
  // Core Remez [1,2] approximation to tan(x) on the interval [0,pi/4].
  float r = x * x;

  float a =
      __clc_mad(r, -0.0172032480471481694693109f, 0.385296071263995406715129f);

  float b = __clc_mad(
      r,
      __clc_mad(r, 0.01844239256901656082986661f, -0.51396505478854532132342f),
      1.15588821434688393452299f);

  float t = __clc_mad(x * r, native_divide(a, b), x);
  float tr = -MATH_RECIP(t);

  return regn & 1 ? tr : t;
}

<<<<<<< HEAD
_CLC_DEF void __clc_fullMulS(private float *hi, private float *lo, float a,
                             float b, float bh, float bt) {
  if (__CLC_HAVE_HW_FMA32()) {
    float ph = a * b;
    *hi = ph;
    *lo = __clc_fma(a, b, -ph);
  } else {
    float ah = as_float(as_uint(a) & 0xfffff000U);
    float at = a - ah;
    float ph = a * b;
    float pt = __clc_mad(
        at, bt, __clc_mad(at, bh, __clc_mad(ah, bt, __clc_mad(ah, bh, -ph))));
    *hi = ph;
    *lo = pt;
  }
}

_CLC_DEF float __clc_removePi2S(private float *hi, private float *lo, float x) {
  // 72 bits of pi/2
  const float fpiby2_1 = (float)0xC90FDA / 0x1.0p+23f;
  const float fpiby2_1_h = (float)0xC90 / 0x1.0p+11f;
  const float fpiby2_1_t = (float)0xFDA / 0x1.0p+23f;

  const float fpiby2_2 = (float)0xA22168 / 0x1.0p+47f;
  const float fpiby2_2_h = (float)0xA22 / 0x1.0p+35f;
  const float fpiby2_2_t = (float)0x168 / 0x1.0p+47f;

  const float fpiby2_3 = (float)0xC234C4 / 0x1.0p+71f;
  const float fpiby2_3_h = (float)0xC23 / 0x1.0p+59f;
  const float fpiby2_3_t = (float)0x4C4 / 0x1.0p+71f;

  const float twobypi = 0x1.45f306p-1f;

  float fnpi2 = __clc_trunc(__clc_mad(x, twobypi, 0.5f));

  // subtract n * pi/2 from x
  float rhead, rtail;
  __clc_fullMulS(&rhead, &rtail, fnpi2, fpiby2_1, fpiby2_1_h, fpiby2_1_t);
  float v = x - rhead;
  float rem = v + (((x - v) - rhead) - rtail);

  float rhead2, rtail2;
  __clc_fullMulS(&rhead2, &rtail2, fnpi2, fpiby2_2, fpiby2_2_h, fpiby2_2_t);
  v = rem - rhead2;
  rem = v + (((rem - v) - rhead2) - rtail2);

  float rhead3, rtail3;
  __clc_fullMulS(&rhead3, &rtail3, fnpi2, fpiby2_3, fpiby2_3_h, fpiby2_3_t);
  v = rem - rhead3;

  *hi = v + ((rem - v) - rhead3);
  *lo = -rtail3;
  return fnpi2;
}

_CLC_DEF int __clc_argReductionSmallS(private float *r, private float *rr,
                                      float x) {
  float fnpi2 = __clc_removePi2S(r, rr, x);
  return (int)fnpi2 & 0x3;
}

#define FULL_MUL(A, B, HI, LO)                                                 \
  LO = A * B;                                                                  \
  HI = __clc_mul_hi(A, B)

#define FULL_MAD(A, B, C, HI, LO)                                              \
  LO = ((A) * (B) + (C));                                                      \
  HI = __clc_mul_hi(A, B);                                                     \
  HI += LO < C

_CLC_DEF int __clc_argReductionLargeS(private float *r, private float *rr,
                                      float x) {
  int xe = (int)(as_uint(x) >> 23) - 127;
  uint xm = 0x00800000U | (as_uint(x) & 0x7fffffU);

  // 224 bits of 2/PI: . A2F9836E 4E441529 FC2757D1 F534DDC0 DB629599 3C439041
  // FE5163AB
  const uint b6 = 0xA2F9836EU;
  const uint b5 = 0x4E441529U;
  const uint b4 = 0xFC2757D1U;
  const uint b3 = 0xF534DDC0U;
  const uint b2 = 0xDB629599U;
  const uint b1 = 0x3C439041U;
  const uint b0 = 0xFE5163ABU;

  uint p0, p1, p2, p3, p4, p5, p6, p7, c0, c1;

  FULL_MUL(xm, b0, c0, p0);
  FULL_MAD(xm, b1, c0, c1, p1);
  FULL_MAD(xm, b2, c1, c0, p2);
  FULL_MAD(xm, b3, c0, c1, p3);
  FULL_MAD(xm, b4, c1, c0, p4);
  FULL_MAD(xm, b5, c0, c1, p5);
  FULL_MAD(xm, b6, c1, p7, p6);

  uint fbits = 224 + 23 - xe;

  // shift amount to get 2 lsb of integer part at top 2 bits
  //   min: 25 (xe=18) max: 134 (xe=127)
  uint shift = 256U - 2 - fbits;

  // Shift by up to 134/32 = 4 words
  int c = shift > 31;
  p7 = c ? p6 : p7;
  p6 = c ? p5 : p6;
  p5 = c ? p4 : p5;
  p4 = c ? p3 : p4;
  p3 = c ? p2 : p3;
  p2 = c ? p1 : p2;
  p1 = c ? p0 : p1;
  shift -= (-c) & 32;

  c = shift > 31;
  p7 = c ? p6 : p7;
  p6 = c ? p5 : p6;
  p5 = c ? p4 : p5;
  p4 = c ? p3 : p4;
  p3 = c ? p2 : p3;
  p2 = c ? p1 : p2;
  shift -= (-c) & 32;

  c = shift > 31;
  p7 = c ? p6 : p7;
  p6 = c ? p5 : p6;
  p5 = c ? p4 : p5;
  p4 = c ? p3 : p4;
  p3 = c ? p2 : p3;
  shift -= (-c) & 32;

  c = shift > 31;
  p7 = c ? p6 : p7;
  p6 = c ? p5 : p6;
  p5 = c ? p4 : p5;
  p4 = c ? p3 : p4;
  shift -= (-c) & 32;

  // bitalign cannot handle a shift of 32
  c = shift > 0;
  shift = 32 - shift;
  uint t7 = bitalign(p7, p6, shift);
  uint t6 = bitalign(p6, p5, shift);
  uint t5 = bitalign(p5, p4, shift);
  p7 = c ? t7 : p7;
  p6 = c ? t6 : p6;
  p5 = c ? t5 : p5;

  // Get 2 lsb of int part and msb of fraction
  int i = p7 >> 29;

  // Scoot up 2 more bits so only fraction remains
  p7 = bitalign(p7, p6, 30);
  p6 = bitalign(p6, p5, 30);
  p5 = bitalign(p5, p4, 30);

  // Subtract 1 if msb of fraction is 1, i.e. fraction >= 0.5
  uint flip = i & 1 ? 0xffffffffU : 0U;
  uint sign = i & 1 ? 0x80000000U : 0U;
  p7 = p7 ^ flip;
  p6 = p6 ^ flip;
  p5 = p5 ^ flip;

  // Find exponent and shift away leading zeroes and hidden bit
  xe = __clc_clz(p7) + 1;
  shift = 32 - xe;
  p7 = bitalign(p7, p6, shift);
  p6 = bitalign(p6, p5, shift);

  // Most significant part of fraction
  float q1 = as_float(sign | ((127 - xe) << 23) | (p7 >> 9));

  // Shift out bits we captured on q1
  p7 = bitalign(p7, p6, 32 - 23);

  // Get 24 more bits of fraction in another float, there are not long strings
  // of zeroes here
  int xxe = __clc_clz(p7) + 1;
  p7 = bitalign(p7, p6, 32 - xxe);
  float q0 = as_float(sign | ((127 - (xe + 23 + xxe)) << 23) | (p7 >> 9));

  // At this point, the fraction q1 + q0 is correct to at least 48 bits
  // Now we need to multiply the fraction by pi/2
  // This loses us about 4 bits
  // pi/2 = C90 FDA A22 168 C23 4C4

  const float pio2h = (float)0xc90fda / 0x1.0p+23f;
  const float pio2hh = (float)0xc90 / 0x1.0p+11f;
  const float pio2ht = (float)0xfda / 0x1.0p+23f;
  const float pio2t = (float)0xa22168 / 0x1.0p+47f;

  float rh, rt;

  if (__CLC_HAVE_HW_FMA32()) {
    rh = q1 * pio2h;
    rt = __clc_fma(q0, pio2h, __clc_fma(q1, pio2t, __clc_fma(q1, pio2h, -rh)));
  } else {
    float q1h = as_float(as_uint(q1) & 0xfffff000);
    float q1t = q1 - q1h;
    rh = q1 * pio2h;
    rt = __clc_mad(
        q1t, pio2ht,
        __clc_mad(q1t, pio2hh,
                  __clc_mad(q1h, pio2ht, __clc_mad(q1h, pio2hh, -rh))));
    rt = __clc_mad(q0, pio2h, __clc_mad(q1, pio2t, rt));
  }

  float t = rh + rt;
  rt = rt - (t - rh);

  *r = t;
  *rr = rt;
  return ((i >> 1) + (i & 1)) & 0x3;
}

_CLC_DEF int __clc_argReductionS(private float *r, private float *rr, float x) {
  if (x < 0x1.0p+23f)
    return __clc_argReductionSmallS(r, rr, x);
  else
    return __clc_argReductionLargeS(r, rr, x);
}

=======
>>>>>>> 5eee2751
#ifdef cl_khr_fp64

#pragma OPENCL EXTENSION cl_khr_fp64 : enable

// Reduction for medium sized arguments
_CLC_DEF void __clc_remainder_piby2_medium(double x, private double *r,
                                           private double *rr,
                                           private int *regn) {
  // How many pi/2 is x a multiple of?
  const double two_by_pi = 0x1.45f306dc9c883p-1;
  double dnpi2 = __clc_trunc(__clc_fma(x, two_by_pi, 0.5));

  const double piby2_h = -7074237752028440.0 / 0x1.0p+52;
  const double piby2_m = -2483878800010755.0 / 0x1.0p+105;
  const double piby2_t = -3956492004828932.0 / 0x1.0p+158;

  // Compute product of npi2 with 159 bits of 2/pi
  double p_hh = piby2_h * dnpi2;
  double p_ht = __clc_fma(piby2_h, dnpi2, -p_hh);
  double p_mh = piby2_m * dnpi2;
  double p_mt = __clc_fma(piby2_m, dnpi2, -p_mh);
  double p_th = piby2_t * dnpi2;
  double p_tt = __clc_fma(piby2_t, dnpi2, -p_th);

  // Reduce to 159 bits
  double ph = p_hh;
  double pm = p_ht + p_mh;
  double t = p_mh - (pm - p_ht);
  double pt = p_th + t + p_mt + p_tt;
  t = ph + pm;
  pm = pm - (t - ph);
  ph = t;
  t = pm + pt;
  pt = pt - (t - pm);
  pm = t;

  // Subtract from x
  t = x + ph;
  double qh = t + pm;
  double qt = pm - (qh - t) + pt;

  *r = qh;
  *rr = qt;
  *regn = (int)(long)dnpi2 & 0x3;
}

// Given positive argument x, reduce it to the range [-pi/4,pi/4] using
// extra precision, and return the result in r, rr.
// Return value "regn" tells how many lots of pi/2 were subtracted
// from x to put it in the range [-pi/4,pi/4], mod 4.

_CLC_DEF void __clc_remainder_piby2_large(double x, private double *r,
                                          private double *rr,
                                          private int *regn) {

  long ux = as_long(x);
  int e = (int)(ux >> 52) - 1023;
  int i = __clc_max(23, (e >> 3) + 17);
  int j = 150 - i;
  int j16 = j & ~0xf;
  double fract_temp;

  // The following extracts 192 consecutive bits of 2/pi aligned on an arbitrary
  // byte boundary
  uint4 q0 = USE_TABLE(pibits_tbl, j16);
  uint4 q1 = USE_TABLE(pibits_tbl, (j16 + 16));
  uint4 q2 = USE_TABLE(pibits_tbl, (j16 + 32));

  int k = (j >> 2) & 0x3;
  int4 c = (int4)k == (int4)(0, 1, 2, 3);

  uint u0, u1, u2, u3, u4, u5, u6;

  u0 = c.s1 ? q0.s1 : q0.s0;
  u0 = c.s2 ? q0.s2 : u0;
  u0 = c.s3 ? q0.s3 : u0;

  u1 = c.s1 ? q0.s2 : q0.s1;
  u1 = c.s2 ? q0.s3 : u1;
  u1 = c.s3 ? q1.s0 : u1;

  u2 = c.s1 ? q0.s3 : q0.s2;
  u2 = c.s2 ? q1.s0 : u2;
  u2 = c.s3 ? q1.s1 : u2;

  u3 = c.s1 ? q1.s0 : q0.s3;
  u3 = c.s2 ? q1.s1 : u3;
  u3 = c.s3 ? q1.s2 : u3;

  u4 = c.s1 ? q1.s1 : q1.s0;
  u4 = c.s2 ? q1.s2 : u4;
  u4 = c.s3 ? q1.s3 : u4;

  u5 = c.s1 ? q1.s2 : q1.s1;
  u5 = c.s2 ? q1.s3 : u5;
  u5 = c.s3 ? q2.s0 : u5;

  u6 = c.s1 ? q1.s3 : q1.s2;
  u6 = c.s2 ? q2.s0 : u6;
  u6 = c.s3 ? q2.s1 : u6;

  uint v0 = bytealign(u1, u0, j);
  uint v1 = bytealign(u2, u1, j);
  uint v2 = bytealign(u3, u2, j);
  uint v3 = bytealign(u4, u3, j);
  uint v4 = bytealign(u5, u4, j);
  uint v5 = bytealign(u6, u5, j);

  // Place those 192 bits in 4 48-bit doubles along with correct exponent
  // If i > 1018 we would get subnormals so we scale p up and x down to get the
  // same product
  i = 2 + 8 * i;
  x *= i > 1018 ? 0x1.0p-136 : 1.0;
  i -= i > 1018 ? 136 : 0;

  uint ua = (uint)(1023 + 52 - i) << 20;
  double a = as_double((uint2)(0, ua));
  double p0 = as_double((uint2)(v0, ua | (v1 & 0xffffU))) - a;
  ua += 0x03000000U;
  a = as_double((uint2)(0, ua));
  double p1 = as_double((uint2)((v2 << 16) | (v1 >> 16), ua | (v2 >> 16))) - a;
  ua += 0x03000000U;
  a = as_double((uint2)(0, ua));
  double p2 = as_double((uint2)(v3, ua | (v4 & 0xffffU))) - a;
  ua += 0x03000000U;
  a = as_double((uint2)(0, ua));
  double p3 = as_double((uint2)((v5 << 16) | (v4 >> 16), ua | (v5 >> 16))) - a;

  // Exact multiply
  double f0h = p0 * x;
  double f0l = __clc_fma(p0, x, -f0h);
  double f1h = p1 * x;
  double f1l = __clc_fma(p1, x, -f1h);
  double f2h = p2 * x;
  double f2l = __clc_fma(p2, x, -f2h);
  double f3h = p3 * x;
  double f3l = __clc_fma(p3, x, -f3h);

  // Accumulate product into 4 doubles
  double s, t;

  double f3 = f3h + f2h;
  t = f2h - (f3 - f3h);
  s = f3l + t;
  t = t - (s - f3l);

  double f2 = s + f1h;
  t = f1h - (f2 - s) + t;
  s = f2l + t;
  t = t - (s - f2l);

  double f1 = s + f0h;
  t = f0h - (f1 - s) + t;
  s = f1l + t;

  double f0 = s + f0l;

  // Strip off unwanted large integer bits
  f3 = 0x1.0p+10 * fract(f3 * 0x1.0p-10, &fract_temp);
  f3 += f3 + f2 < 0.0 ? 0x1.0p+10 : 0.0;

  // Compute least significant integer bits
  t = f3 + f2;
  double di = t - fract(t, &fract_temp);
  i = (float)di;

  // Shift out remaining integer part
  f3 -= di;
  s = f3 + f2;
  t = f2 - (s - f3);
  f3 = s;
  f2 = t;
  s = f2 + f1;
  t = f1 - (s - f2);
  f2 = s;
  f1 = t;
  f1 += f0;

  // Subtract 1 if fraction is >= 0.5, and update regn
  int g = f3 >= 0.5;
  i += g;
  f3 -= (float)g;

  // Shift up bits
  s = f3 + f2;
  t = f2 - (s - f3);
  f3 = s;
  f2 = t + f1;

  // Multiply precise fraction by pi/2 to get radians
  const double p2h = 7074237752028440.0 / 0x1.0p+52;
  const double p2t = 4967757600021510.0 / 0x1.0p+106;

  double rhi = f3 * p2h;
  double rlo = __clc_fma(f2, p2h, __clc_fma(f3, p2t, __clc_fma(f3, p2h, -rhi)));

  *r = rhi + rlo;
  *rr = rlo - (*r - rhi);
  *regn = i & 0x3;
}

_CLC_DEF double2 __clc_sincos_piby4(double x, double xx) {
  // Taylor series for sin(x) is x - x^3/3! + x^5/5! - x^7/7! ...
  //                      = x * (1 - x^2/3! + x^4/5! - x^6/7! ...
  //                      = x * f(w)
  // where w = x*x and f(w) = (1 - w/3! + w^2/5! - w^3/7! ...
  // We use a minimax approximation of (f(w) - 1) / w
  // because this produces an expansion in even powers of x.
  // If xx (the tail of x) is non-zero, we add a correction
  // term g(x,xx) = (1-x*x/2)*xx to the result, where g(x,xx)
  // is an approximation to cos(x)*sin(xx) valid because
  // xx is tiny relative to x.

  // Taylor series for cos(x) is 1 - x^2/2! + x^4/4! - x^6/6! ...
  //                      = f(w)
  // where w = x*x and f(w) = (1 - w/2! + w^2/4! - w^3/6! ...
  // We use a minimax approximation of (f(w) - 1 + w/2) / (w*w)
  // because this produces an expansion in even powers of x.
  // If xx (the tail of x) is non-zero, we subtract a correction
  // term g(x,xx) = x*xx to the result, where g(x,xx)
  // is an approximation to sin(x)*sin(xx) valid because
  // xx is tiny relative to x.

  const double sc1 = -0.166666666666666646259241729;
  const double sc2 = 0.833333333333095043065222816e-2;
  const double sc3 = -0.19841269836761125688538679e-3;
  const double sc4 = 0.275573161037288022676895908448e-5;
  const double sc5 = -0.25051132068021699772257377197e-7;
  const double sc6 = 0.159181443044859136852668200e-9;

  const double cc1 = 0.41666666666666665390037e-1;
  const double cc2 = -0.13888888888887398280412e-2;
  const double cc3 = 0.248015872987670414957399e-4;
  const double cc4 = -0.275573172723441909470836e-6;
  const double cc5 = 0.208761463822329611076335e-8;
  const double cc6 = -0.113826398067944859590880e-10;

  double x2 = x * x;
  double x3 = x2 * x;
  double r = 0.5 * x2;
  double t = 1.0 - r;

  double sp = __clc_fma(
      __clc_fma(__clc_fma(__clc_fma(sc6, x2, sc5), x2, sc4), x2, sc3), x2, sc2);

  double cp =
      t +
      __clc_fma(__clc_fma(__clc_fma(__clc_fma(__clc_fma(__clc_fma(cc6, x2, cc5),
                                                        x2, cc4),
                                              x2, cc3),
                                    x2, cc2),
                          x2, cc1),
                x2 * x2, __clc_fma(x, xx, (1.0 - t) - r));

  double2 ret;
  ret.lo =
      x - __clc_fma(-x3, sc1, __clc_fma(__clc_fma(-x3, sp, 0.5 * xx), x2, -xx));
  ret.hi = cp;

  return ret;
}

#endif<|MERGE_RESOLUTION|>--- conflicted
+++ resolved
@@ -38,229 +38,6 @@
   return regn & 1 ? tr : t;
 }
 
-<<<<<<< HEAD
-_CLC_DEF void __clc_fullMulS(private float *hi, private float *lo, float a,
-                             float b, float bh, float bt) {
-  if (__CLC_HAVE_HW_FMA32()) {
-    float ph = a * b;
-    *hi = ph;
-    *lo = __clc_fma(a, b, -ph);
-  } else {
-    float ah = as_float(as_uint(a) & 0xfffff000U);
-    float at = a - ah;
-    float ph = a * b;
-    float pt = __clc_mad(
-        at, bt, __clc_mad(at, bh, __clc_mad(ah, bt, __clc_mad(ah, bh, -ph))));
-    *hi = ph;
-    *lo = pt;
-  }
-}
-
-_CLC_DEF float __clc_removePi2S(private float *hi, private float *lo, float x) {
-  // 72 bits of pi/2
-  const float fpiby2_1 = (float)0xC90FDA / 0x1.0p+23f;
-  const float fpiby2_1_h = (float)0xC90 / 0x1.0p+11f;
-  const float fpiby2_1_t = (float)0xFDA / 0x1.0p+23f;
-
-  const float fpiby2_2 = (float)0xA22168 / 0x1.0p+47f;
-  const float fpiby2_2_h = (float)0xA22 / 0x1.0p+35f;
-  const float fpiby2_2_t = (float)0x168 / 0x1.0p+47f;
-
-  const float fpiby2_3 = (float)0xC234C4 / 0x1.0p+71f;
-  const float fpiby2_3_h = (float)0xC23 / 0x1.0p+59f;
-  const float fpiby2_3_t = (float)0x4C4 / 0x1.0p+71f;
-
-  const float twobypi = 0x1.45f306p-1f;
-
-  float fnpi2 = __clc_trunc(__clc_mad(x, twobypi, 0.5f));
-
-  // subtract n * pi/2 from x
-  float rhead, rtail;
-  __clc_fullMulS(&rhead, &rtail, fnpi2, fpiby2_1, fpiby2_1_h, fpiby2_1_t);
-  float v = x - rhead;
-  float rem = v + (((x - v) - rhead) - rtail);
-
-  float rhead2, rtail2;
-  __clc_fullMulS(&rhead2, &rtail2, fnpi2, fpiby2_2, fpiby2_2_h, fpiby2_2_t);
-  v = rem - rhead2;
-  rem = v + (((rem - v) - rhead2) - rtail2);
-
-  float rhead3, rtail3;
-  __clc_fullMulS(&rhead3, &rtail3, fnpi2, fpiby2_3, fpiby2_3_h, fpiby2_3_t);
-  v = rem - rhead3;
-
-  *hi = v + ((rem - v) - rhead3);
-  *lo = -rtail3;
-  return fnpi2;
-}
-
-_CLC_DEF int __clc_argReductionSmallS(private float *r, private float *rr,
-                                      float x) {
-  float fnpi2 = __clc_removePi2S(r, rr, x);
-  return (int)fnpi2 & 0x3;
-}
-
-#define FULL_MUL(A, B, HI, LO)                                                 \
-  LO = A * B;                                                                  \
-  HI = __clc_mul_hi(A, B)
-
-#define FULL_MAD(A, B, C, HI, LO)                                              \
-  LO = ((A) * (B) + (C));                                                      \
-  HI = __clc_mul_hi(A, B);                                                     \
-  HI += LO < C
-
-_CLC_DEF int __clc_argReductionLargeS(private float *r, private float *rr,
-                                      float x) {
-  int xe = (int)(as_uint(x) >> 23) - 127;
-  uint xm = 0x00800000U | (as_uint(x) & 0x7fffffU);
-
-  // 224 bits of 2/PI: . A2F9836E 4E441529 FC2757D1 F534DDC0 DB629599 3C439041
-  // FE5163AB
-  const uint b6 = 0xA2F9836EU;
-  const uint b5 = 0x4E441529U;
-  const uint b4 = 0xFC2757D1U;
-  const uint b3 = 0xF534DDC0U;
-  const uint b2 = 0xDB629599U;
-  const uint b1 = 0x3C439041U;
-  const uint b0 = 0xFE5163ABU;
-
-  uint p0, p1, p2, p3, p4, p5, p6, p7, c0, c1;
-
-  FULL_MUL(xm, b0, c0, p0);
-  FULL_MAD(xm, b1, c0, c1, p1);
-  FULL_MAD(xm, b2, c1, c0, p2);
-  FULL_MAD(xm, b3, c0, c1, p3);
-  FULL_MAD(xm, b4, c1, c0, p4);
-  FULL_MAD(xm, b5, c0, c1, p5);
-  FULL_MAD(xm, b6, c1, p7, p6);
-
-  uint fbits = 224 + 23 - xe;
-
-  // shift amount to get 2 lsb of integer part at top 2 bits
-  //   min: 25 (xe=18) max: 134 (xe=127)
-  uint shift = 256U - 2 - fbits;
-
-  // Shift by up to 134/32 = 4 words
-  int c = shift > 31;
-  p7 = c ? p6 : p7;
-  p6 = c ? p5 : p6;
-  p5 = c ? p4 : p5;
-  p4 = c ? p3 : p4;
-  p3 = c ? p2 : p3;
-  p2 = c ? p1 : p2;
-  p1 = c ? p0 : p1;
-  shift -= (-c) & 32;
-
-  c = shift > 31;
-  p7 = c ? p6 : p7;
-  p6 = c ? p5 : p6;
-  p5 = c ? p4 : p5;
-  p4 = c ? p3 : p4;
-  p3 = c ? p2 : p3;
-  p2 = c ? p1 : p2;
-  shift -= (-c) & 32;
-
-  c = shift > 31;
-  p7 = c ? p6 : p7;
-  p6 = c ? p5 : p6;
-  p5 = c ? p4 : p5;
-  p4 = c ? p3 : p4;
-  p3 = c ? p2 : p3;
-  shift -= (-c) & 32;
-
-  c = shift > 31;
-  p7 = c ? p6 : p7;
-  p6 = c ? p5 : p6;
-  p5 = c ? p4 : p5;
-  p4 = c ? p3 : p4;
-  shift -= (-c) & 32;
-
-  // bitalign cannot handle a shift of 32
-  c = shift > 0;
-  shift = 32 - shift;
-  uint t7 = bitalign(p7, p6, shift);
-  uint t6 = bitalign(p6, p5, shift);
-  uint t5 = bitalign(p5, p4, shift);
-  p7 = c ? t7 : p7;
-  p6 = c ? t6 : p6;
-  p5 = c ? t5 : p5;
-
-  // Get 2 lsb of int part and msb of fraction
-  int i = p7 >> 29;
-
-  // Scoot up 2 more bits so only fraction remains
-  p7 = bitalign(p7, p6, 30);
-  p6 = bitalign(p6, p5, 30);
-  p5 = bitalign(p5, p4, 30);
-
-  // Subtract 1 if msb of fraction is 1, i.e. fraction >= 0.5
-  uint flip = i & 1 ? 0xffffffffU : 0U;
-  uint sign = i & 1 ? 0x80000000U : 0U;
-  p7 = p7 ^ flip;
-  p6 = p6 ^ flip;
-  p5 = p5 ^ flip;
-
-  // Find exponent and shift away leading zeroes and hidden bit
-  xe = __clc_clz(p7) + 1;
-  shift = 32 - xe;
-  p7 = bitalign(p7, p6, shift);
-  p6 = bitalign(p6, p5, shift);
-
-  // Most significant part of fraction
-  float q1 = as_float(sign | ((127 - xe) << 23) | (p7 >> 9));
-
-  // Shift out bits we captured on q1
-  p7 = bitalign(p7, p6, 32 - 23);
-
-  // Get 24 more bits of fraction in another float, there are not long strings
-  // of zeroes here
-  int xxe = __clc_clz(p7) + 1;
-  p7 = bitalign(p7, p6, 32 - xxe);
-  float q0 = as_float(sign | ((127 - (xe + 23 + xxe)) << 23) | (p7 >> 9));
-
-  // At this point, the fraction q1 + q0 is correct to at least 48 bits
-  // Now we need to multiply the fraction by pi/2
-  // This loses us about 4 bits
-  // pi/2 = C90 FDA A22 168 C23 4C4
-
-  const float pio2h = (float)0xc90fda / 0x1.0p+23f;
-  const float pio2hh = (float)0xc90 / 0x1.0p+11f;
-  const float pio2ht = (float)0xfda / 0x1.0p+23f;
-  const float pio2t = (float)0xa22168 / 0x1.0p+47f;
-
-  float rh, rt;
-
-  if (__CLC_HAVE_HW_FMA32()) {
-    rh = q1 * pio2h;
-    rt = __clc_fma(q0, pio2h, __clc_fma(q1, pio2t, __clc_fma(q1, pio2h, -rh)));
-  } else {
-    float q1h = as_float(as_uint(q1) & 0xfffff000);
-    float q1t = q1 - q1h;
-    rh = q1 * pio2h;
-    rt = __clc_mad(
-        q1t, pio2ht,
-        __clc_mad(q1t, pio2hh,
-                  __clc_mad(q1h, pio2ht, __clc_mad(q1h, pio2hh, -rh))));
-    rt = __clc_mad(q0, pio2h, __clc_mad(q1, pio2t, rt));
-  }
-
-  float t = rh + rt;
-  rt = rt - (t - rh);
-
-  *r = t;
-  *rr = rt;
-  return ((i >> 1) + (i & 1)) & 0x3;
-}
-
-_CLC_DEF int __clc_argReductionS(private float *r, private float *rr, float x) {
-  if (x < 0x1.0p+23f)
-    return __clc_argReductionSmallS(r, rr, x);
-  else
-    return __clc_argReductionLargeS(r, rr, x);
-}
-
-=======
->>>>>>> 5eee2751
 #ifdef cl_khr_fp64
 
 #pragma OPENCL EXTENSION cl_khr_fp64 : enable
