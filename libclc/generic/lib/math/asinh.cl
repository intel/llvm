/*
 * Copyright (c) 2014,2015 Advanced Micro Devices, Inc.
 *
 * Permission is hereby granted, free of charge, to any person obtaining a copy
 * of this software and associated documentation files (the "Software"), to deal
 * in the Software without restriction, including without limitation the rights
 * to use, copy, modify, merge, publish, distribute, sublicense, and/or sell
 * copies of the Software, and to permit persons to whom the Software is
 * furnished to do so, subject to the following conditions:
 *
 * The above copyright notice and this permission notice shall be included in
 * all copies or substantial portions of the Software.
 *
 * THE SOFTWARE IS PROVIDED "AS IS", WITHOUT WARRANTY OF ANY KIND, EXPRESS OR
 * IMPLIED, INCLUDING BUT NOT LIMITED TO THE WARRANTIES OF MERCHANTABILITY,
 * FITNESS FOR A PARTICULAR PURPOSE AND NONINFRINGEMENT. IN NO EVENT SHALL THE
 * AUTHORS OR COPYRIGHT HOLDERS BE LIABLE FOR ANY CLAIM, DAMAGES OR OTHER
 * LIABILITY, WHETHER IN AN ACTION OF CONTRACT, TORT OR OTHERWISE, ARISING FROM,
 * OUT OF OR IN CONNECTION WITH THE SOFTWARE OR THE USE OR OTHER DEALINGS IN
 * THE SOFTWARE.
 */

#include "ep_log.h"
#include <clc/clc.h>
#include <clc/clcmacro.h>
<<<<<<< HEAD

#include "ep_log.h"
#include "math.h"
=======
#include <clc/math/math.h>
>>>>>>> 78b5bb70

_CLC_OVERLOAD _CLC_DEF float asinh(float x) {
    uint ux = as_uint(x);
    uint ax = ux & EXSIGNBIT_SP32;
    uint xsgn = ax ^ ux;

    // |x| <= 2
    float t = x * x;
    float a = mad(t,
                  mad(t,
		      mad(t,
		          mad(t, -1.177198915954942694e-4f, -4.162727710583425360e-2f),
		          -5.063201055468483248e-1f),
		      -1.480204186473758321f),
	          -1.152965835871758072f);
    float b = mad(t,
	          mad(t,
		      mad(t,
			  mad(t, 6.284381367285534560e-2f, 1.260024978680227945f),
			  6.582362487198468066f),
		      11.99423176003939087f),
		  6.917795026025976739f);

    float q = MATH_DIVIDE(a, b);
    float z1 = mad(x*t, q, x);

    // |x| > 2

    // Arguments greater than 1/sqrt(epsilon) in magnitude are
    // approximated by asinh(x) = ln(2) + ln(abs(x)), with sign of x
    // Arguments such that 4.0 <= abs(x) <= 1/sqrt(epsilon) are
    // approximated by asinhf(x) = ln(abs(x) + sqrt(x*x+1))
    // with the sign of x (see Abramowitz and Stegun 4.6.20)

    float absx = as_float(ax);
    int hi = ax > 0x46000000U;
    float y = MATH_SQRT(absx * absx + 1.0f) + absx;
    y = hi ? absx : y;
    float r = log(y) + (hi ? 0x1.62e430p-1f : 0.0f);
    float z2 = as_float(xsgn | as_uint(r));

    float z = ax <= 0x40000000 ? z1 : z2;
    z = ax < 0x39800000U | ax >= PINFBITPATT_SP32 ? x : z;

    return z;
}

_CLC_UNARY_VECTORIZE(_CLC_OVERLOAD _CLC_DEF, float, asinh, float)

#ifdef cl_khr_fp64
#pragma OPENCL EXTENSION cl_khr_fp64 : enable

#define NA0 -0.12845379283524906084997e0
#define NA1 -0.21060688498409799700819e0
#define NA2 -0.10188951822578188309186e0
#define NA3 -0.13891765817243625541799e-1
#define NA4 -0.10324604871728082428024e-3

#define DA0  0.77072275701149440164511e0
#define DA1  0.16104665505597338100747e1
#define DA2  0.11296034614816689554875e1
#define DA3  0.30079351943799465092429e0
#define DA4  0.235224464765951442265117e-1

#define NB0 -0.12186605129448852495563e0
#define NB1 -0.19777978436593069928318e0
#define NB2 -0.94379072395062374824320e-1
#define NB3 -0.12620141363821680162036e-1
#define NB4 -0.903396794842691998748349e-4

#define DB0  0.73119630776696495279434e0
#define DB1  0.15157170446881616648338e1
#define DB2  0.10524909506981282725413e1
#define DB3  0.27663713103600182193817e0
#define DB4  0.21263492900663656707646e-1

#define NC0 -0.81210026327726247622500e-1
#define NC1 -0.12327355080668808750232e0
#define NC2 -0.53704925162784720405664e-1
#define NC3 -0.63106739048128554465450e-2
#define NC4 -0.35326896180771371053534e-4

#define DC0  0.48726015805581794231182e0
#define DC1  0.95890837357081041150936e0
#define DC2  0.62322223426940387752480e0
#define DC3  0.15028684818508081155141e0
#define DC4  0.10302171620320141529445e-1

#define ND0 -0.4638179204422665073e-1
#define ND1 -0.7162729496035415183e-1
#define ND2 -0.3247795155696775148e-1
#define ND3 -0.4225785421291932164e-2
#define ND4 -0.3808984717603160127e-4
#define ND5  0.8023464184964125826e-6

#define DD0  0.2782907534642231184e0
#define DD1  0.5549945896829343308e0
#define DD2  0.3700732511330698879e0
#define DD3  0.9395783438240780722e-1
#define DD4  0.7200057974217143034e-2

#define NE0 -0.121224194072430701e-4
#define NE1 -0.273145455834305218e-3
#define NE2 -0.152866982560895737e-2
#define NE3 -0.292231744584913045e-2
#define NE4 -0.174670900236060220e-2
#define NE5 -0.891754209521081538e-12

#define DE0  0.499426632161317606e-4
#define DE1  0.139591210395547054e-2
#define DE2  0.107665231109108629e-1
#define DE3  0.325809818749873406e-1
#define DE4  0.415222526655158363e-1
#define DE5  0.186315628774716763e-1

#define NF0  -0.195436610112717345e-4
#define NF1  -0.233315515113382977e-3
#define NF2  -0.645380957611087587e-3
#define NF3  -0.478948863920281252e-3
#define NF4  -0.805234112224091742e-12
#define NF5   0.246428598194879283e-13

#define DF0   0.822166621698664729e-4
#define DF1   0.135346265620413852e-2
#define DF2   0.602739242861830658e-2
#define DF3   0.972227795510722956e-2
#define DF4   0.510878800983771167e-2

#define NG0  -0.209689451648100728e-6
#define NG1  -0.219252358028695992e-5
#define NG2  -0.551641756327550939e-5
#define NG3  -0.382300259826830258e-5
#define NG4  -0.421182121910667329e-17
#define NG5   0.492236019998237684e-19

#define DG0   0.889178444424237735e-6
#define DG1   0.131152171690011152e-4
#define DG2   0.537955850185616847e-4
#define DG3   0.814966175170941864e-4
#define DG4   0.407786943832260752e-4

#define NH0  -0.178284193496441400e-6
#define NH1  -0.928734186616614974e-6
#define NH2  -0.923318925566302615e-6
#define NH3  -0.776417026702577552e-19
#define NH4   0.290845644810826014e-21

#define DH0   0.786694697277890964e-6
#define DH1   0.685435665630965488e-5
#define DH2   0.153780175436788329e-4
#define DH3   0.984873520613417917e-5

#define NI0  -0.538003743384069117e-10
#define NI1  -0.273698654196756169e-9
#define NI2  -0.268129826956403568e-9
#define NI3  -0.804163374628432850e-29

#define DI0   0.238083376363471960e-9
#define DI1   0.203579344621125934e-8
#define DI2   0.450836980450693209e-8
#define DI3   0.286005148753497156e-8

_CLC_OVERLOAD _CLC_DEF double asinh(double x) {
    const double rteps = 0x1.6a09e667f3bcdp-27;
    const double recrteps = 0x1.6a09e667f3bcdp+26;

    // log2_lead and log2_tail sum to an extra-precise version of log(2)
    const double log2_lead = 0x1.62e42ep-1;
    const double log2_tail = 0x1.efa39ef35793cp-25;

    ulong ux = as_ulong(x);
    ulong ax = ux & ~SIGNBIT_DP64;
    double absx = as_double(ax);

    double t = x * x;
    double pn, tn, pd, td;

    // XXX we are betting here that we can evaluate 8 pairs of
    // polys faster than we can grab 12 coefficients from a table
    // This also uses fewer registers

    // |x| >= 8
    pn = fma(t, fma(t, fma(t, NI3, NI2), NI1), NI0);
    pd = fma(t, fma(t, fma(t, DI3, DI2), DI1), DI0);

    tn = fma(t, fma(t, fma(t, fma(t, NH4, NH3), NH2), NH1), NH0);
    td = fma(t, fma(t, fma(t, DH3, DH2), DH1), DH0);
    pn = absx < 8.0 ? tn : pn;
    pd = absx < 8.0 ? td : pd;

    tn = fma(t, fma(t, fma(t, fma(t, fma(t, NG5, NG4), NG3), NG2), NG1), NG0);
    td = fma(t, fma(t, fma(t, fma(t, DG4, DG3), DG2), DG1), DG0);
    pn = absx < 4.0 ? tn : pn;
    pd = absx < 4.0 ? td : pd;

    tn = fma(t, fma(t, fma(t, fma(t, fma(t, NF5, NF4), NF3), NF2), NF1), NF0);
    td = fma(t, fma(t, fma(t, fma(t, DF4, DF3), DF2), DF1), DF0);
    pn = absx < 2.0 ? tn : pn;
    pd = absx < 2.0 ? td : pd;

    tn = fma(t, fma(t, fma(t, fma(t, fma(t, NE5, NE4), NE3), NE2), NE1), NE0);
    td = fma(t, fma(t, fma(t, fma(t, fma(t, DE5, DE4), DE3), DE2), DE1), DE0);
    pn = absx < 1.5 ? tn : pn;
    pd = absx < 1.5 ? td : pd;

    tn = fma(t, fma(t, fma(t, fma(t, fma(t, ND5, ND4), ND3), ND2), ND1), ND0);
    td = fma(t, fma(t, fma(t, fma(t, DD4, DD3), DD2), DD1), DD0);
    pn = absx <= 1.0 ? tn : pn;
    pd = absx <= 1.0 ? td : pd;

    tn = fma(t, fma(t, fma(t, fma(t, NC4, NC3), NC2), NC1), NC0);
    td = fma(t, fma(t, fma(t, fma(t, DC4, DC3), DC2), DC1), DC0);
    pn = absx < 0.75 ? tn : pn;
    pd = absx < 0.75 ? td : pd;

    tn = fma(t, fma(t, fma(t, fma(t, NB4, NB3), NB2), NB1), NB0);
    td = fma(t, fma(t, fma(t, fma(t, DB4, DB3), DB2), DB1), DB0);
    pn = absx < 0.5 ? tn : pn;
    pd = absx < 0.5 ? td : pd;

    tn = fma(t, fma(t, fma(t, fma(t, NA4, NA3), NA2), NA1), NA0);
    td = fma(t, fma(t, fma(t, fma(t, DA4, DA3), DA2), DA1), DA0);
    pn = absx < 0.25 ? tn : pn;
    pd = absx < 0.25 ? td : pd;

    double pq = MATH_DIVIDE(pn, pd);

    // |x| <= 1
    double result1 = fma(absx*t, pq, absx);

    // Other ranges
    int xout = absx <= 32.0 | absx > recrteps;
    double y = absx + sqrt(fma(absx, absx, 1.0));
    y = xout ? absx : y;

    double r1, r2;
    int xexp;
    __clc_ep_log(y, &xexp, &r1, &r2);

    double dxexp = (double)(xexp + xout);
    r1 = fma(dxexp, log2_lead, r1);
    r2 = fma(dxexp, log2_tail, r2);

    // 1 < x <= 32
    double v2 = (pq + 0.25) / t;
    double r = v2 + r1;
    double s = ((r1 - r) + v2) + r2;
    double v1 = r + s;
    v2 = (r - v1) + s;
    double result2 = v1 + v2;

    // x > 32
    double result3 = r1 + r2;

    double ret = absx > 1.0 ? result2 : result1;
    ret = absx > 32.0 ? result3 : ret;
    ret = x < 0.0 ? -ret : ret;

    // NaN, +-Inf, or x small enough that asinh(x) = x
    ret = ax >= PINFBITPATT_DP64 | absx < rteps ? x : ret;
    return ret;
}

_CLC_UNARY_VECTORIZE(_CLC_OVERLOAD _CLC_DEF, double, asinh, double)

#endif

#ifdef cl_khr_fp16

#pragma OPENCL EXTENSION cl_khr_fp16 : enable

_CLC_DEFINE_UNARY_BUILTIN_FP16(asinh)

#endif<|MERGE_RESOLUTION|>--- conflicted
+++ resolved
@@ -23,13 +23,7 @@
 #include "ep_log.h"
 #include <clc/clc.h>
 #include <clc/clcmacro.h>
-<<<<<<< HEAD
-
-#include "ep_log.h"
-#include "math.h"
-=======
 #include <clc/math/math.h>
->>>>>>> 78b5bb70
 
 _CLC_OVERLOAD _CLC_DEF float asinh(float x) {
     uint ux = as_uint(x);
