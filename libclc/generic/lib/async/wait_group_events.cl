--- conflicted
+++ resolved
@@ -1,6 +1,3 @@
-<<<<<<< HEAD
-#include <libspirv/spirv.h>
-=======
 //===----------------------------------------------------------------------===//
 //
 // Part of the LLVM Project, under the Apache License v2.0 with LLVM Exceptions.
@@ -9,8 +6,8 @@
 //
 //===----------------------------------------------------------------------===//
 
->>>>>>> 7d048674
 #include <clc/clc.h>
+#include <libspirv/spirv.h>
 
 _CLC_DEF _CLC_OVERLOAD void wait_group_events(int num_events,
                                               event_t *event_list){ 
