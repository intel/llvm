--- conflicted
+++ resolved
@@ -1,11 +1,6 @@
 #include <clc/clc.h>
-<<<<<<< HEAD
+#include <clc/clcmacro.h>
 #include <spirv/spirv.h>
-
-#include <clcmacro.h>
-=======
-#include <clc/clcmacro.h>
->>>>>>> d2d1b589
 
 _CLC_OVERLOAD _CLC_DEF char clz(char x) {
   return __spirv_ocl_clz(x);
