--- conflicted
+++ resolved
@@ -1,63 +1,7 @@
 #include <clc/clc.h>
-<<<<<<< HEAD
-#include <core/clc_core.h>
-
-#define __CLC_MUL_HI_IMPL(BGENTYPE, GENTYPE, GENSIZE)                          \
-  _CLC_OVERLOAD _CLC_DEF GENTYPE mul_hi(GENTYPE x, GENTYPE y) {                \
-    return __clc_mul_hi(x, y);                                                 \
-  }
-
-_CLC_OVERLOAD _CLC_DEF long mul_hi(long x, long y){
-  return __clc_mul_hi(x, y);
-}
-
-_CLC_OVERLOAD _CLC_DEF ulong mul_hi(ulong x, ulong y){
-  return __clc_mul_hi(x, y);
-}
-
-#define __CLC_MUL_HI_VEC(GENTYPE)                                              \
-  _CLC_OVERLOAD _CLC_DEF GENTYPE##2 mul_hi(GENTYPE##2 x, GENTYPE##2 y) {       \
-    return __clc_mul_hi(x, y);                                                 \
-  }                                                                            \
-  _CLC_OVERLOAD _CLC_DEF GENTYPE##3 mul_hi(GENTYPE##3 x, GENTYPE##3 y) {       \
-    return __clc_mul_hi(x, y);                                                 \
-  }                                                                            \
-  _CLC_OVERLOAD _CLC_DEF GENTYPE##4 mul_hi(GENTYPE##4 x, GENTYPE##4 y) {       \
-    return __clc_mul_hi(x, y);                                                 \
-  }                                                                            \
-  _CLC_OVERLOAD _CLC_DEF GENTYPE##8 mul_hi(GENTYPE##8 x, GENTYPE##8 y) {       \
-    return __clc_mul_hi(x, y);                                                 \
-  }                                                                            \
-  _CLC_OVERLOAD _CLC_DEF GENTYPE##16 mul_hi(GENTYPE##16 x, GENTYPE##16 y) {    \
-    return __clc_mul_hi(x, y);                                                 \
-  }
-
-#define __CLC_MUL_HI_DEC_IMPL(BTYPE, TYPE, BITS) \
-    __CLC_MUL_HI_IMPL(BTYPE, TYPE, BITS) \
-    __CLC_MUL_HI_VEC(TYPE)
-
-#define __CLC_MUL_HI_TYPES() \
-    __CLC_MUL_HI_DEC_IMPL(short, char, 8) \
-    __CLC_MUL_HI_DEC_IMPL(ushort, uchar, 8) \
-    __CLC_MUL_HI_DEC_IMPL(int, short, 16) \
-    __CLC_MUL_HI_DEC_IMPL(uint, ushort, 16) \
-    __CLC_MUL_HI_DEC_IMPL(long, int, 32) \
-    __CLC_MUL_HI_DEC_IMPL(ulong, uint, 32) \
-    __CLC_MUL_HI_VEC(long) \
-    __CLC_MUL_HI_VEC(ulong)
-
-__CLC_MUL_HI_TYPES()
-
-#undef __CLC_MUL_HI_TYPES
-#undef __CLC_MUL_HI_DEC_IMPL
-#undef __CLC_MUL_HI_IMPL
-#undef __CLC_MUL_HI_VEC
-#undef __CLC_B32
-=======
 #include <clc/integer/clc_mul_hi.h>
 
 #define FUNCTION mul_hi
 #define __CLC_BODY <clc/shared/binary_def.inc>
 
-#include <clc/integer/gentype.inc>
->>>>>>> 7441e87f
+#include <clc/integer/gentype.inc>