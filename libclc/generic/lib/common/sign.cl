--- conflicted
+++ resolved
@@ -1,17 +1,8 @@
 #include <clc/clc.h>
 #include <clc/clcmacro.h>
-<<<<<<< HEAD
-#include <libspirv/spirv.h>
-
-#define SIGN(TYPE, F) \
-_CLC_DEF _CLC_OVERLOAD TYPE sign(TYPE x) { \
-  return __spirv_ocl_sign(x); \
-}
-=======
 #include <clc/common/clc_sign.h>
 
 #define FUNCTION sign
 #define __CLC_BODY <clc/shared/unary_def.inc>
->>>>>>> 64735ad6
 
 #include <clc/math/gentype.inc>