/*
 * Copyright (c) 2014,2015 Advanced Micro Devices, Inc.
 *
 * Permission is hereby granted, free of charge, to any person obtaining a copy
 * of this software and associated documentation files (the "Software"), to deal
 * in the Software without restriction, including without limitation the rights
 * to use, copy, modify, merge, publish, distribute, sublicense, and/or sell
 * copies of the Software, and to permit persons to whom the Software is
 * furnished to do so, subject to the following conditions:
 *
 * The above copyright notice and this permission notice shall be included in
 * all copies or substantial portions of the Software.
 *
 * THE SOFTWARE IS PROVIDED "AS IS", WITHOUT WARRANTY OF ANY KIND, EXPRESS OR
 * IMPLIED, INCLUDING BUT NOT LIMITED TO THE WARRANTIES OF MERCHANTABILITY,
 * FITNESS FOR A PARTICULAR PURPOSE AND NONINFRINGEMENT. IN NO EVENT SHALL THE
 * AUTHORS OR COPYRIGHT HOLDERS BE LIABLE FOR ANY CLAIM, DAMAGES OR OTHER
 * LIABILITY, WHETHER IN AN ACTION OF CONTRACT, TORT OR OTHERWISE, ARISING FROM,
 * OUT OF OR IN CONNECTION WITH THE SOFTWARE OR THE USE OR OTHER DEALINGS IN
 * THE SOFTWARE.
 */

#include <clc/clc.h>
<<<<<<< HEAD
#include <spirv/spirv.h>

#include <clcmacro.h>
=======
#include <clc/clcmacro.h>
>>>>>>> d2d1b589

#define SMOOTH_STEP_DEF(edge_type, x_type, impl)                               \
  _CLC_OVERLOAD _CLC_DEF x_type smoothstep(edge_type edge0, edge_type edge1,   \
                                           x_type x) {                         \
    return __spirv_ocl_smoothstep((x_type)edge0, (x_type)edge1, x);            \
  }

SMOOTH_STEP_DEF(float, float, SMOOTH_STEP_IMPL_D);

_CLC_TERNARY_VECTORIZE(_CLC_OVERLOAD _CLC_DEF, float, smoothstep, float, float,
                       float);

_CLC_V_S_S_V_VECTORIZE(_CLC_OVERLOAD _CLC_DEF, float, smoothstep, float, float,
                       float);

#ifdef cl_khr_fp64
#pragma OPENCL EXTENSION cl_khr_fp64 : enable

SMOOTH_STEP_DEF(double, double, SMOOTH_STEP_IMPL_D);

_CLC_TERNARY_VECTORIZE(_CLC_OVERLOAD _CLC_DEF, double, smoothstep, double,
                       double, double);
_CLC_V_S_S_V_VECTORIZE(_CLC_OVERLOAD _CLC_DEF, double, smoothstep, double,
                       double, double);

#if !defined(CLC_SPIRV)
SMOOTH_STEP_DEF(float, double, SMOOTH_STEP_IMPL_D);
SMOOTH_STEP_DEF(double, float, SMOOTH_STEP_IMPL_D);

_CLC_V_S_S_V_VECTORIZE(_CLC_OVERLOAD _CLC_DEF, double, smoothstep, float, float, double);
_CLC_V_S_S_V_VECTORIZE(_CLC_OVERLOAD _CLC_DEF, float, smoothstep, double, double, float);
#endif

#endif<|MERGE_RESOLUTION|>--- conflicted
+++ resolved
@@ -21,13 +21,8 @@
  */
 
 #include <clc/clc.h>
-<<<<<<< HEAD
+#include <clc/clcmacro.h>
 #include <spirv/spirv.h>
-
-#include <clcmacro.h>
-=======
-#include <clc/clcmacro.h>
->>>>>>> d2d1b589
 
 #define SMOOTH_STEP_DEF(edge_type, x_type, impl)                               \
   _CLC_OVERLOAD _CLC_DEF x_type smoothstep(edge_type edge0, edge_type edge1,   \
