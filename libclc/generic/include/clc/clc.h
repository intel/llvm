//===----------------------------------------------------------------------===//
//
// Part of the LLVM Project, under the Apache License v2.0 with LLVM Exceptions.
// See https://llvm.org/LICENSE.txt for license information.
// SPDX-License-Identifier: Apache-2.0 WITH LLVM-exception
//
//===----------------------------------------------------------------------===//

#ifndef __CLC_CLC_H__
#define __CLC_CLC_H__

#ifndef cl_clang_storage_class_specifiers
#error Implementation requires cl_clang_storage_class_specifiers extension!
#endif

#pragma OPENCL EXTENSION cl_clang_storage_class_specifiers : enable

#ifdef cl_khr_fp64
#pragma OPENCL EXTENSION cl_khr_fp64 : enable
#endif

#ifdef cl_khr_fp16
#pragma OPENCL EXTENSION cl_khr_fp16 : enable
#endif

#define __CLC_NO_SCHAR

#if __OPENCL_C_VERSION__ == CL_VERSION_2_0 ||                                  \
    (__OPENCL_C_VERSION__ >= CL_VERSION_3_0 &&                                 \
     defined(__opencl_c_generic_address_space))
#define _CLC_GENERIC_AS_SUPPORTED 1
// Note that we hard-code the assumption that a non-distinct address space means
// that the target maps the generic address space to the private address space.
#ifdef __CLC_DISTINCT_GENERIC_ADDRSPACE__
#define _CLC_DISTINCT_GENERIC_AS_SUPPORTED 1
#else
#define _CLC_DISTINCT_GENERIC_AS_SUPPORTED 0
#endif
#else
#define _CLC_GENERIC_AS_SUPPORTED 0
#define _CLC_DISTINCT_GENERIC_AS_SUPPORTED 0
#endif

/* Function Attributes */
#include <clc/clcfunc.h>

/* 6.1 Supported Data Types */
#include <clc/clctypes.h>

/* 6.2.3 Explicit Conversions */
#include <clc/convert.h>

/* 6.2.4.2 Reinterpreting Types Using as_type() and as_typen() */
#include <as_type.h>

<<<<<<< HEAD
/* 6.9 Preprocessor Directives and Macros */
#include <macros.h>

=======
>>>>>>> d664c42b
/* 6.11.1 Work-Item Functions */
#include <clc/workitem/get_global_size.h>
#include <clc/workitem/get_global_id.h>
#include <clc/workitem/get_local_size.h>
#include <clc/workitem/get_local_id.h>
#include <clc/workitem/get_num_groups.h>
#include <clc/workitem/get_group_id.h>
#include <clc/workitem/get_global_offset.h>
#include <clc/workitem/get_work_dim.h>

/* 6.11.2 Math Functions */
#include <clc/math/acos.h>
#include <clc/math/acosh.h>
#include <clc/math/acospi.h>
#include <clc/math/asin.h>
#include <clc/math/asinh.h>
#include <clc/math/asinpi.h>
#include <clc/math/atan.h>
#include <clc/math/atan2.h>
#include <clc/math/atan2pi.h>
#include <clc/math/atanh.h>
#include <clc/math/atanpi.h>
#include <clc/math/cbrt.h>
#include <clc/math/copysign.h>
#include <clc/math/cos.h>
#include <clc/math/cosh.h>
#include <clc/math/cospi.h>
#include <clc/math/ceil.h>
#include <clc/math/erf.h>
#include <clc/math/erfc.h>
#include <clc/math/exp.h>
#include <clc/math/expm1.h>
#include <clc/math/exp10.h>
#include <clc/math/exp2.h>
#include <clc/math/fabs.h>
#include <clc/math/fdim.h>
#include <clc/math/floor.h>
#include <clc/math/fma.h>
#include <clc/math/fmax.h>
#include <clc/math/fmin.h>
#include <clc/math/fmod.h>
#include <clc/math/fract.h>
#include <clc/math/frexp.h>
#include <clc/math/half_cos.h>
#include <clc/math/half_divide.h>
#include <clc/math/half_exp.h>
#include <clc/math/half_exp10.h>
#include <clc/math/half_exp2.h>
#include <clc/math/half_log.h>
#include <clc/math/half_log10.h>
#include <clc/math/half_log2.h>
#include <clc/math/half_powr.h>
#include <clc/math/half_recip.h>
#include <clc/math/half_rsqrt.h>
#include <clc/math/half_sin.h>
#include <clc/math/half_sqrt.h>
#include <clc/math/half_tan.h>
#include <clc/math/hypot.h>
#include <clc/math/ilogb.h>
#include <clc/math/ldexp.h>
#include <clc/math/lgamma.h>
#include <clc/math/lgamma_r.h>
#include <clc/math/log.h>
#include <clc/math/log10.h>
#include <clc/math/log1p.h>
#include <clc/math/log2.h>
#include <clc/math/logb.h>
#include <clc/math/mad.h>
#include <clc/math/maxmag.h>
#include <clc/math/minmag.h>
#include <clc/math/modf.h>
#include <clc/math/nan.h>
#include <clc/math/nextafter.h>
#include <clc/math/pow.h>
#include <clc/math/pown.h>
#include <clc/math/powr.h>
#include <clc/math/remainder.h>
#include <clc/math/remquo.h>
#include <clc/math/rint.h>
#include <clc/math/rootn.h>
#include <clc/math/round.h>
#include <clc/math/sin.h>
#include <clc/math/sincos.h>
#include <clc/math/sinh.h>
#include <clc/math/sinpi.h>
#include <clc/math/sqrt.h>
#include <clc/math/tan.h>
#include <clc/math/tanh.h>
#include <clc/math/tanpi.h>
#include <clc/math/tgamma.h>
#include <clc/math/trunc.h>
#include <clc/math/native_cos.h>
#include <clc/math/native_divide.h>
#include <clc/math/native_exp.h>
#include <clc/math/native_exp10.h>
#include <clc/math/native_exp2.h>
#include <clc/math/native_log.h>
#include <clc/math/native_log10.h>
#include <clc/math/native_log2.h>
#include <clc/math/native_powr.h>
#include <clc/math/native_recip.h>
#include <clc/math/native_sin.h>
#include <clc/math/native_sqrt.h>
#include <clc/math/native_rsqrt.h>
#include <clc/math/native_tan.h>
#include <clc/math/rsqrt.h>

/* 6.11.2.1 Floating-point macros */
#include <clc/float/definitions.h>

/* 6.11.3 Integer Functions */
#include <clc/integer/abs.h>
#include <clc/integer/abs_diff.h>
#include <clc/integer/add_sat.h>
#include <clc/integer/clz.h>
#include <clc/integer/ctz.h>
#include <clc/integer/hadd.h>
#include <clc/integer/mad24.h>
#include <clc/integer/mad_hi.h>
#include <clc/integer/mad_sat.h>
#include <clc/integer/mul24.h>
#include <clc/integer/mul_hi.h>
#include <clc/integer/popcount.h>
#include <clc/integer/rhadd.h>
#include <clc/integer/rotate.h>
#include <clc/integer/sub_sat.h>
#include <clc/integer/upsample.h>

/* 6.11.3 Integer Definitions */
#include <clc/integer/definitions.h>

/* 6.11.2 and 6.11.3 Shared Integer/Math Functions */
#include <clc/shared/clamp.h>
#include <clc/shared/max.h>
#include <clc/shared/min.h>
#include <clc/shared/vload.h>
#include <clc/shared/vstore.h>

/* 6.11.4 Common Functions */
#include <clc/common/degrees.h>
#include <clc/common/radians.h>
#include <clc/common/mix.h>
#include <clc/common/sign.h>
#include <clc/common/smoothstep.h>
#include <clc/common/step.h>

/* 6.11.5 Geometric Functions */
#include <clc/geometric/cross.h>
#include <clc/geometric/distance.h>
#include <clc/geometric/dot.h>
#include <clc/geometric/fast_distance.h>
#include <clc/geometric/fast_length.h>
#include <clc/geometric/fast_normalize.h>
#include <clc/geometric/length.h>
#include <clc/geometric/normalize.h>

/* 6.11.6 Relational Functions */
#include <clc/relational/all.h>
#include <clc/relational/any.h>
#include <clc/relational/bitselect.h>
#include <clc/relational/isequal.h>
#include <clc/relational/isfinite.h>
#include <clc/relational/isgreater.h>
#include <clc/relational/isgreaterequal.h>
#include <clc/relational/isinf.h>
#include <clc/relational/isless.h>
#include <clc/relational/islessequal.h>
#include <clc/relational/islessgreater.h>
#include <clc/relational/isnan.h>
#include <clc/relational/isnormal.h>
#include <clc/relational/isnotequal.h>
#include <clc/relational/isordered.h>
#include <clc/relational/isunordered.h>
#include <clc/relational/select.h>
#include <clc/relational/signbit.h>

/* 6.11.8 Synchronization Functions */
#include <clc/synchronization/cl_mem_fence_flags.h>
#include <clc/synchronization/barrier.h>

/* 6.11.9 Explicit Memory Fence Functions */
#include <clc/explicit_fence/explicit_memory_fence.h>

/* 6.11.10 Async Copy and Prefetch Functions */
#include <clc/async/async_work_group_copy.h>
#include <clc/async/async_work_group_strided_copy.h>
#include <clc/async/prefetch.h>
#include <clc/async/wait_group_events.h>

/* 6.11.11 Atomic Functions */
#include <clc/atomic/atomic_add.h>
#include <clc/atomic/atomic_and.h>
#include <clc/atomic/atomic_cmpxchg.h>
#include <clc/atomic/atomic_dec.h>
#include <clc/atomic/atomic_inc.h>
#include <clc/atomic/atomic_max.h>
#include <clc/atomic/atomic_min.h>
#include <clc/atomic/atomic_or.h>
#include <clc/atomic/atomic_sub.h>
#include <clc/atomic/atomic_xchg.h>
#include <clc/atomic/atomic_xor.h>

/* cl_khr_global_int32_base_atomics, cl_khr_local_int32_base_atomics and
 * cl_khr_int64_base_atomics Extension Functions */
#include <clc/atomic/atom_add.h>
#include <clc/atomic/atom_cmpxchg.h>
#include <clc/atomic/atom_dec.h>
#include <clc/atomic/atom_inc.h>
#include <clc/atomic/atom_sub.h>
#include <clc/atomic/atom_xchg.h>

/* cl_khr_global_int32_extended_atomics, cl_khr_local_int32_extended_atomics and
 * cl_khr_int64_extended_atomics Extension Functions */
#include <clc/atomic/atom_and.h>
#include <clc/atomic/atom_max.h>
#include <clc/atomic/atom_min.h>
#include <clc/atomic/atom_or.h>
#include <clc/atomic/atom_xor.h>

/* 6.12.12 Miscellaneous Vector Functions */
#include <clc/misc/shuffle.h>
#include <clc/misc/shuffle2.h>

/* 6.11.13 Image Read and Write Functions */
#include <clc/image/image_defines.h>
#include <clc/image/image.h>

#pragma OPENCL EXTENSION all : disable

#endif // __CLC_CLC_H__<|MERGE_RESOLUTION|>--- conflicted
+++ resolved
@@ -53,12 +53,6 @@
 /* 6.2.4.2 Reinterpreting Types Using as_type() and as_typen() */
 #include <as_type.h>
 
-<<<<<<< HEAD
-/* 6.9 Preprocessor Directives and Macros */
-#include <macros.h>
-
-=======
->>>>>>> d664c42b
 /* 6.11.1 Work-Item Functions */
 #include <clc/workitem/get_global_size.h>
 #include <clc/workitem/get_global_id.h>
