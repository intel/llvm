--- conflicted
+++ resolved
@@ -1,14 +1,3 @@
-<<<<<<< HEAD
-#define _CLC_VSTORE_DECL(SUFFIX, PRIM_TYPE, VEC_TYPE, WIDTH, ADDR_SPACE, RND)  \
-  _CLC_OVERLOAD _CLC_DECL void vstore##SUFFIX##WIDTH##RND(                     \
-      VEC_TYPE vec, size_t offset, ADDR_SPACE PRIM_TYPE *out);
-
-#define _CLC_VECTOR_VSTORE_DECL(SUFFIX, MEM_TYPE, PRIM_TYPE, ADDR_SPACE, RND)  \
-  _CLC_VSTORE_DECL(SUFFIX, MEM_TYPE, PRIM_TYPE##2, 2, ADDR_SPACE, RND)         \
-  _CLC_VSTORE_DECL(SUFFIX, MEM_TYPE, PRIM_TYPE##3, 3, ADDR_SPACE, RND)         \
-  _CLC_VSTORE_DECL(SUFFIX, MEM_TYPE, PRIM_TYPE##4, 4, ADDR_SPACE, RND)         \
-  _CLC_VSTORE_DECL(SUFFIX, MEM_TYPE, PRIM_TYPE##8, 8, ADDR_SPACE, RND)         \
-=======
 //===----------------------------------------------------------------------===//
 //
 // Part of the LLVM Project, under the Apache License v2.0 with LLVM Exceptions.
@@ -20,12 +9,11 @@
 #define _CLC_VSTORE_DECL(SUFFIX, PRIM_TYPE, VEC_TYPE, WIDTH, ADDR_SPACE, RND) \
   _CLC_OVERLOAD _CLC_DECL void vstore##SUFFIX##WIDTH##RND(VEC_TYPE vec, size_t offset, ADDR_SPACE PRIM_TYPE *out);
 
-#define _CLC_VECTOR_VSTORE_DECL(SUFFIX, MEM_TYPE, PRIM_TYPE, ADDR_SPACE, RND) \
-  _CLC_VSTORE_DECL(SUFFIX, MEM_TYPE, PRIM_TYPE##2, 2, ADDR_SPACE, RND) \
-  _CLC_VSTORE_DECL(SUFFIX, MEM_TYPE, PRIM_TYPE##3, 3, ADDR_SPACE, RND) \
-  _CLC_VSTORE_DECL(SUFFIX, MEM_TYPE, PRIM_TYPE##4, 4, ADDR_SPACE, RND) \
-  _CLC_VSTORE_DECL(SUFFIX, MEM_TYPE, PRIM_TYPE##8, 8, ADDR_SPACE, RND) \
->>>>>>> 7d048674
+#define _CLC_VECTOR_VSTORE_DECL(SUFFIX, MEM_TYPE, PRIM_TYPE, ADDR_SPACE, RND)  \
+  _CLC_VSTORE_DECL(SUFFIX, MEM_TYPE, PRIM_TYPE##2, 2, ADDR_SPACE, RND)         \
+  _CLC_VSTORE_DECL(SUFFIX, MEM_TYPE, PRIM_TYPE##3, 3, ADDR_SPACE, RND)         \
+  _CLC_VSTORE_DECL(SUFFIX, MEM_TYPE, PRIM_TYPE##4, 4, ADDR_SPACE, RND)         \
+  _CLC_VSTORE_DECL(SUFFIX, MEM_TYPE, PRIM_TYPE##8, 8, ADDR_SPACE, RND)         \
   _CLC_VSTORE_DECL(SUFFIX, MEM_TYPE, PRIM_TYPE##16, 16, ADDR_SPACE, RND)
 
 #if _CLC_DISTINCT_GENERIC_AS_SUPPORTED
