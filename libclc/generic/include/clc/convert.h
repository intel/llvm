--- conflicted
+++ resolved
@@ -1,7 +1,5 @@
-<<<<<<< HEAD
 #ifndef CLC_CONVERSIONS
 #define CLC_CONVERSIONS
-=======
 //===----------------------------------------------------------------------===//
 //
 // Part of the LLVM Project, under the Apache License v2.0 with LLVM Exceptions.
@@ -9,7 +7,6 @@
 // SPDX-License-Identifier: Apache-2.0 WITH LLVM-exception
 //
 //===----------------------------------------------------------------------===//
->>>>>>> 7d048674
 
 #define _CLC_CONVERT_DECL(FROM_TYPE, TO_TYPE, SUFFIX)                          \
   _CLC_OVERLOAD _CLC_DECL TO_TYPE convert_##TO_TYPE##SUFFIX(FROM_TYPE x);
