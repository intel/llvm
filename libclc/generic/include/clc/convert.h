<<<<<<< HEAD
#ifndef CLC_CONVERSIONS
#define CLC_CONVERSIONS

#define _CLC_CONVERT_DECL(FROM_TYPE, TO_TYPE, SUFFIX) \
=======
#define _CLC_CONVERT_DECL(FROM_TYPE, TO_TYPE, SUFFIX)                          \
>>>>>>> 25c05541
  _CLC_OVERLOAD _CLC_DECL TO_TYPE convert_##TO_TYPE##SUFFIX(FROM_TYPE x);

#define _CLC_VECTOR_CONVERT_DECL(FROM_TYPE, TO_TYPE, SUFFIX)                   \
  _CLC_CONVERT_DECL(FROM_TYPE, TO_TYPE, SUFFIX)                                \
  _CLC_CONVERT_DECL(FROM_TYPE##2, TO_TYPE##2, SUFFIX)                          \
  _CLC_CONVERT_DECL(FROM_TYPE##3, TO_TYPE##3, SUFFIX)                          \
  _CLC_CONVERT_DECL(FROM_TYPE##4, TO_TYPE##4, SUFFIX)                          \
  _CLC_CONVERT_DECL(FROM_TYPE##8, TO_TYPE##8, SUFFIX)                          \
  _CLC_CONVERT_DECL(FROM_TYPE##16, TO_TYPE##16, SUFFIX)

#define _CLC_VECTOR_CONVERT_FROM1(FROM_TYPE, SUFFIX)                           \
  _CLC_VECTOR_CONVERT_DECL(FROM_TYPE, char, SUFFIX)                            \
  _CLC_VECTOR_CONVERT_DECL(FROM_TYPE, uchar, SUFFIX)                           \
  _CLC_VECTOR_CONVERT_DECL(FROM_TYPE, int, SUFFIX)                             \
  _CLC_VECTOR_CONVERT_DECL(FROM_TYPE, uint, SUFFIX)                            \
  _CLC_VECTOR_CONVERT_DECL(FROM_TYPE, short, SUFFIX)                           \
  _CLC_VECTOR_CONVERT_DECL(FROM_TYPE, ushort, SUFFIX)                          \
  _CLC_VECTOR_CONVERT_DECL(FROM_TYPE, long, SUFFIX)                            \
  _CLC_VECTOR_CONVERT_DECL(FROM_TYPE, ulong, SUFFIX)                           \
  _CLC_VECTOR_CONVERT_DECL(FROM_TYPE, float, SUFFIX)

#if defined(cl_khr_fp64) && defined(cl_khr_fp16)
#pragma OPENCL EXTENSION cl_khr_fp16 : enable
#pragma OPENCL EXTENSION cl_khr_fp64 : enable
#define _CLC_VECTOR_CONVERT_FROM(FROM_TYPE, SUFFIX)                            \
  _CLC_VECTOR_CONVERT_FROM1(FROM_TYPE, SUFFIX)                                 \
  _CLC_VECTOR_CONVERT_DECL(FROM_TYPE, double, SUFFIX)                          \
  _CLC_VECTOR_CONVERT_DECL(FROM_TYPE, half, SUFFIX)
#elif defined(cl_khr_fp64)
#pragma OPENCL EXTENSION cl_khr_fp64 : enable
#define _CLC_VECTOR_CONVERT_FROM(FROM_TYPE, SUFFIX)                            \
  _CLC_VECTOR_CONVERT_FROM1(FROM_TYPE, SUFFIX)                                 \
  _CLC_VECTOR_CONVERT_DECL(FROM_TYPE, double, SUFFIX)
#elif defined(cl_khr_fp16)
#pragma OPENCL EXTENSION cl_khr_fp16 : enable
#define _CLC_VECTOR_CONVERT_FROM(FROM_TYPE, SUFFIX)                            \
  _CLC_VECTOR_CONVERT_FROM1(FROM_TYPE, SUFFIX)                                 \
  _CLC_VECTOR_CONVERT_DECL(FROM_TYPE, half, SUFFIX)
#else
#define _CLC_VECTOR_CONVERT_FROM(FROM_TYPE, SUFFIX)                            \
  _CLC_VECTOR_CONVERT_FROM1(FROM_TYPE, SUFFIX)
#endif

#define _CLC_VECTOR_CONVERT_TO1(SUFFIX)                                        \
  _CLC_VECTOR_CONVERT_FROM(char, SUFFIX)                                       \
  _CLC_VECTOR_CONVERT_FROM(uchar, SUFFIX)                                      \
  _CLC_VECTOR_CONVERT_FROM(int, SUFFIX)                                        \
  _CLC_VECTOR_CONVERT_FROM(uint, SUFFIX)                                       \
  _CLC_VECTOR_CONVERT_FROM(short, SUFFIX)                                      \
  _CLC_VECTOR_CONVERT_FROM(ushort, SUFFIX)                                     \
  _CLC_VECTOR_CONVERT_FROM(long, SUFFIX)                                       \
  _CLC_VECTOR_CONVERT_FROM(ulong, SUFFIX)                                      \
  _CLC_VECTOR_CONVERT_FROM(float, SUFFIX)

#if defined(cl_khr_fp64) && defined(cl_khr_fp16)
#pragma OPENCL EXTENSION cl_khr_fp16 : enable
#pragma OPENCL EXTENSION cl_khr_fp64 : enable
#define _CLC_VECTOR_CONVERT_TO(SUFFIX)                                         \
  _CLC_VECTOR_CONVERT_TO1(SUFFIX)                                              \
  _CLC_VECTOR_CONVERT_FROM(double, SUFFIX)                                     \
  _CLC_VECTOR_CONVERT_FROM(half, SUFFIX)
#elif defined(cl_khr_fp64)
#pragma OPENCL EXTENSION cl_khr_fp64 : enable
#define _CLC_VECTOR_CONVERT_TO(SUFFIX)                                         \
  _CLC_VECTOR_CONVERT_TO1(SUFFIX)                                              \
  _CLC_VECTOR_CONVERT_FROM(double, SUFFIX)
#elif defined(cl_khr_fp16)
#pragma OPENCL EXTENSION cl_khr_fp16 : enable
#define _CLC_VECTOR_CONVERT_TO(SUFFIX)                                         \
  _CLC_VECTOR_CONVERT_TO1(SUFFIX)                                              \
  _CLC_VECTOR_CONVERT_FROM(half, SUFFIX)
<<<<<<< HEAD
#define _CLC_VECTOR_CONVERT_TO(SUFFIX) \
  _CLC_VECTOR_CONVERT_TO1(SUFFIX)
=======
#else
#define _CLC_VECTOR_CONVERT_TO(SUFFIX) _CLC_VECTOR_CONVERT_TO1(SUFFIX)
>>>>>>> 25c05541
#endif

#define _CLC_VECTOR_CONVERT_TO_SUFFIX(ROUND)                                   \
  _CLC_VECTOR_CONVERT_TO(_sat##ROUND)                                          \
  _CLC_VECTOR_CONVERT_TO(ROUND)

_CLC_VECTOR_CONVERT_TO_SUFFIX(_rtn)
_CLC_VECTOR_CONVERT_TO_SUFFIX(_rte)
_CLC_VECTOR_CONVERT_TO_SUFFIX(_rtz)
_CLC_VECTOR_CONVERT_TO_SUFFIX(_rtp)
_CLC_VECTOR_CONVERT_TO_SUFFIX()

<<<<<<< HEAD
#endif // CLC_CONVERSIONS
=======
#undef _CLC_VECTOR_CONVERT_TO_SUFFIX
#undef _CLC_VECTOR_CONVERT_TO
#undef _CLC_VECTOR_CONVERT_TO1
#undef _CLC_VECTOR_CONVERT_FROM
#undef _CLC_VECTOR_CONVERT_FROM1
#undef _CLC_VECTOR_CONVERT_DECL
#undef _CLC_CONVERT_DECL
>>>>>>> 25c05541
<|MERGE_RESOLUTION|>--- conflicted
+++ resolved
@@ -1,11 +1,7 @@
-<<<<<<< HEAD
 #ifndef CLC_CONVERSIONS
 #define CLC_CONVERSIONS
 
-#define _CLC_CONVERT_DECL(FROM_TYPE, TO_TYPE, SUFFIX) \
-=======
 #define _CLC_CONVERT_DECL(FROM_TYPE, TO_TYPE, SUFFIX)                          \
->>>>>>> 25c05541
   _CLC_OVERLOAD _CLC_DECL TO_TYPE convert_##TO_TYPE##SUFFIX(FROM_TYPE x);
 
 #define _CLC_VECTOR_CONVERT_DECL(FROM_TYPE, TO_TYPE, SUFFIX)                   \
@@ -77,13 +73,8 @@
 #define _CLC_VECTOR_CONVERT_TO(SUFFIX)                                         \
   _CLC_VECTOR_CONVERT_TO1(SUFFIX)                                              \
   _CLC_VECTOR_CONVERT_FROM(half, SUFFIX)
-<<<<<<< HEAD
-#define _CLC_VECTOR_CONVERT_TO(SUFFIX) \
-  _CLC_VECTOR_CONVERT_TO1(SUFFIX)
-=======
 #else
 #define _CLC_VECTOR_CONVERT_TO(SUFFIX) _CLC_VECTOR_CONVERT_TO1(SUFFIX)
->>>>>>> 25c05541
 #endif
 
 #define _CLC_VECTOR_CONVERT_TO_SUFFIX(ROUND)                                   \
@@ -96,9 +87,6 @@
 _CLC_VECTOR_CONVERT_TO_SUFFIX(_rtp)
 _CLC_VECTOR_CONVERT_TO_SUFFIX()
 
-<<<<<<< HEAD
-#endif // CLC_CONVERSIONS
-=======
 #undef _CLC_VECTOR_CONVERT_TO_SUFFIX
 #undef _CLC_VECTOR_CONVERT_TO
 #undef _CLC_VECTOR_CONVERT_TO1
@@ -106,4 +94,5 @@
 #undef _CLC_VECTOR_CONVERT_FROM1
 #undef _CLC_VECTOR_CONVERT_DECL
 #undef _CLC_CONVERT_DECL
->>>>>>> 25c05541
+
+#endif // CLC_CONVERSIONS