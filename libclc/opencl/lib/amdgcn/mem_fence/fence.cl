//===----------------------------------------------------------------------===//
//
// Part of the LLVM Project, under the Apache License v2.0 with LLVM Exceptions.
// See https://llvm.org/LICENSE.txt for license information.
// SPDX-License-Identifier: Apache-2.0 WITH LLVM-exception
//
//===----------------------------------------------------------------------===//

#include <clc/mem_fence/clc_mem_fence.h>
#include <clc/opencl/explicit_fence/explicit_memory_fence.h>
#include <clc/opencl/synchronization/utils.h>

_CLC_DEF _CLC_OVERLOAD void mem_fence(cl_mem_fence_flags flags) {
<<<<<<< HEAD
  int memory_scope = getCLCMemoryScope(flags);
  int memory_order = __ATOMIC_SEQ_CST;
  __clc_mem_fence(memory_scope, memory_order);
=======
  int memory_scope = __opencl_get_memory_scope(flags);
  int memory_order = __ATOMIC_SEQ_CST;
  __CLC_MemorySemantics memory_semantics = __opencl_get_memory_semantics(flags);
  __clc_mem_fence(memory_scope, memory_order, memory_semantics);
>>>>>>> 35227056
}

// We don't have separate mechanism for read and write fences
_CLC_DEF _CLC_OVERLOAD void read_mem_fence(cl_mem_fence_flags flags) {
  mem_fence(flags);
}

_CLC_DEF _CLC_OVERLOAD void write_mem_fence(cl_mem_fence_flags flags) {
  mem_fence(flags);
}<|MERGE_RESOLUTION|>--- conflicted
+++ resolved
@@ -11,16 +11,10 @@
 #include <clc/opencl/synchronization/utils.h>
 
 _CLC_DEF _CLC_OVERLOAD void mem_fence(cl_mem_fence_flags flags) {
-<<<<<<< HEAD
-  int memory_scope = getCLCMemoryScope(flags);
-  int memory_order = __ATOMIC_SEQ_CST;
-  __clc_mem_fence(memory_scope, memory_order);
-=======
   int memory_scope = __opencl_get_memory_scope(flags);
   int memory_order = __ATOMIC_SEQ_CST;
   __CLC_MemorySemantics memory_semantics = __opencl_get_memory_semantics(flags);
   __clc_mem_fence(memory_scope, memory_order, memory_semantics);
->>>>>>> 35227056
 }
 
 // We don't have separate mechanism for read and write fences
