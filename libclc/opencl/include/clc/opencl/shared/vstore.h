//===----------------------------------------------------------------------===//
//
// Part of the LLVM Project, under the Apache License v2.0 with LLVM Exceptions.
// See https://llvm.org/LICENSE.txt for license information.
// SPDX-License-Identifier: Apache-2.0 WITH LLVM-exception
//
//===----------------------------------------------------------------------===//

#define _CLC_VSTORE_DECL(SUFFIX, PRIM_TYPE, VEC_TYPE, WIDTH, ADDR_SPACE, RND)  \
  _CLC_OVERLOAD _CLC_DECL void vstore##SUFFIX##WIDTH##RND(                     \
      VEC_TYPE vec, size_t offset, ADDR_SPACE PRIM_TYPE *out);

#define _CLC_VECTOR_VSTORE_DECL(SUFFIX, MEM_TYPE, PRIM_TYPE, ADDR_SPACE, RND)  \
  _CLC_VSTORE_DECL(SUFFIX, MEM_TYPE, PRIM_TYPE##2, 2, ADDR_SPACE, RND)         \
  _CLC_VSTORE_DECL(SUFFIX, MEM_TYPE, PRIM_TYPE##3, 3, ADDR_SPACE, RND)         \
  _CLC_VSTORE_DECL(SUFFIX, MEM_TYPE, PRIM_TYPE##4, 4, ADDR_SPACE, RND)         \
  _CLC_VSTORE_DECL(SUFFIX, MEM_TYPE, PRIM_TYPE##8, 8, ADDR_SPACE, RND)         \
  _CLC_VSTORE_DECL(SUFFIX, MEM_TYPE, PRIM_TYPE##16, 16, ADDR_SPACE, RND)

<<<<<<< HEAD
#if _CLC_DISTINCT_GENERIC_AS_SUPPORTED
=======
#if _CLC_GENERIC_AS_SUPPORTED
>>>>>>> 94142d9b
#define _CLC_VSTORE_GENERIC_DECL _CLC_VSTORE_DECL
#define _CLC_VECTOR_VSTORE_GENERIC_DECL _CLC_VECTOR_VSTORE_DECL
#else
// The generic address space isn't available, so make the macros do nothing
#define _CLC_VSTORE_GENERIC_DECL(X, Y, Z, W, V, U)
#define _CLC_VECTOR_VSTORE_GENERIC_DECL(X, Y, Z, W, V)
#endif

#define _CLC_VECTOR_VSTORE_PRIM3(SUFFIX, MEM_TYPE, PRIM_TYPE, RND)             \
  _CLC_VECTOR_VSTORE_DECL(SUFFIX, MEM_TYPE, PRIM_TYPE, __private, RND)         \
  _CLC_VECTOR_VSTORE_DECL(SUFFIX, MEM_TYPE, PRIM_TYPE, __local, RND)           \
  _CLC_VECTOR_VSTORE_DECL(SUFFIX, MEM_TYPE, PRIM_TYPE, __global, RND)          \
  _CLC_VECTOR_VSTORE_GENERIC_DECL(SUFFIX, MEM_TYPE, PRIM_TYPE, __generic, RND)

#define _CLC_VECTOR_VSTORE_PRIM1(PRIM_TYPE)                                    \
  _CLC_VECTOR_VSTORE_PRIM3(, PRIM_TYPE, PRIM_TYPE, )

#define _CLC_VECTOR_VSTORE_HALF_PRIM1(PRIM_TYPE, RND)                          \
  _CLC_VSTORE_DECL(_half, half, PRIM_TYPE, , __private, RND)                   \
  _CLC_VSTORE_DECL(_half, half, PRIM_TYPE, , __local, RND)                     \
  _CLC_VSTORE_DECL(_half, half, PRIM_TYPE, , __global, RND)                    \
  _CLC_VSTORE_GENERIC_DECL(_half, half, PRIM_TYPE, , __generic, RND)           \
  _CLC_VECTOR_VSTORE_PRIM3(_half, half, PRIM_TYPE, RND)                        \
  _CLC_VSTORE_DECL(a_half, half, PRIM_TYPE, , __private, RND)                  \
  _CLC_VSTORE_DECL(a_half, half, PRIM_TYPE, , __local, RND)                    \
  _CLC_VSTORE_DECL(a_half, half, PRIM_TYPE, , __global, RND)                   \
  _CLC_VSTORE_GENERIC_DECL(a_half, half, PRIM_TYPE, , __generic, RND)          \
  _CLC_VECTOR_VSTORE_PRIM3(a_half, half, PRIM_TYPE, RND)

_CLC_VECTOR_VSTORE_PRIM1(char)
_CLC_VECTOR_VSTORE_PRIM1(uchar)
_CLC_VECTOR_VSTORE_PRIM1(short)
_CLC_VECTOR_VSTORE_PRIM1(ushort)
_CLC_VECTOR_VSTORE_PRIM1(int)
_CLC_VECTOR_VSTORE_PRIM1(uint)
_CLC_VECTOR_VSTORE_PRIM1(long)
_CLC_VECTOR_VSTORE_PRIM1(ulong)
_CLC_VECTOR_VSTORE_PRIM1(float)

_CLC_VECTOR_VSTORE_HALF_PRIM1(float, )
_CLC_VECTOR_VSTORE_HALF_PRIM1(float, _rtz)
_CLC_VECTOR_VSTORE_HALF_PRIM1(float, _rtn)
_CLC_VECTOR_VSTORE_HALF_PRIM1(float, _rtp)
_CLC_VECTOR_VSTORE_HALF_PRIM1(float, _rte)

#ifdef cl_khr_fp64
_CLC_VECTOR_VSTORE_PRIM1(double)
_CLC_VECTOR_VSTORE_HALF_PRIM1(double, )
_CLC_VECTOR_VSTORE_HALF_PRIM1(double, _rtz)
_CLC_VECTOR_VSTORE_HALF_PRIM1(double, _rtn)
_CLC_VECTOR_VSTORE_HALF_PRIM1(double, _rtp)
_CLC_VECTOR_VSTORE_HALF_PRIM1(double, _rte)
#endif

#ifdef cl_khr_fp16
_CLC_VECTOR_VSTORE_PRIM1(half)
#endif

#undef _CLC_VSTORE_DECL
#undef _CLC_VSTORE_GENERIC_DECL
#undef _CLC_VECTOR_VSTORE_DECL
#undef _CLC_VECTOR_VSTORE_PRIM3
#undef _CLC_VECTOR_VSTORE_PRIM1
#undef _CLC_VECTOR_VSTORE_GENERIC_DECL<|MERGE_RESOLUTION|>--- conflicted
+++ resolved
@@ -17,11 +17,7 @@
   _CLC_VSTORE_DECL(SUFFIX, MEM_TYPE, PRIM_TYPE##8, 8, ADDR_SPACE, RND)         \
   _CLC_VSTORE_DECL(SUFFIX, MEM_TYPE, PRIM_TYPE##16, 16, ADDR_SPACE, RND)
 
-<<<<<<< HEAD
-#if _CLC_DISTINCT_GENERIC_AS_SUPPORTED
-=======
 #if _CLC_GENERIC_AS_SUPPORTED
->>>>>>> 94142d9b
 #define _CLC_VSTORE_GENERIC_DECL _CLC_VSTORE_DECL
 #define _CLC_VECTOR_VSTORE_GENERIC_DECL _CLC_VECTOR_VSTORE_DECL
 #else
