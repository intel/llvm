--- conflicted
+++ resolved
@@ -585,7 +585,6 @@
       GEN_FILES ${clc_gen_files}
     )
 
-<<<<<<< HEAD
     if( BUILD_LIBSPIRV_${t} )
       set( spirv_build_flags ${build_flags} )
       list( APPEND spirv_build_flags
@@ -612,14 +611,12 @@
       )
     endif()
 
+     list( APPEND build_flags
+      -Xclang -fdeclare-opencl-builtins -Xclang -finclude-default-header
+      -I${CMAKE_CURRENT_SOURCE_DIR}/opencl/include
+    )  
     set( opencl_build_flags ${build_flags} )
-    list( APPEND opencl_build_flags
-=======
-    list( APPEND build_flags
-      -Xclang -fdeclare-opencl-builtins -Xclang -finclude-default-header
->>>>>>> 79620d8a
-      -I${CMAKE_CURRENT_SOURCE_DIR}/opencl/include
-    )
+ 
 
     add_libclc_builtin_set(
       ARCH ${ARCH}
