cmake_minimum_required(VERSION 3.20.0)

if(CMAKE_SOURCE_DIR STREQUAL CMAKE_CURRENT_SOURCE_DIR)
  project(libclc VERSION 0.2.0 LANGUAGES CXX C)
endif()
set(LLVM_SUBPROJECT_TITLE "libclc")

set(CMAKE_CXX_STANDARD 17)

# Add path for custom modules
list( INSERT CMAKE_MODULE_PATH 0 "${CMAKE_CURRENT_SOURCE_DIR}/cmake/modules" )

set( LIBCLC_SOURCE_DIR ${CMAKE_CURRENT_SOURCE_DIR} )
set( LIBCLC_BINARY_DIR ${CMAKE_CURRENT_BINARY_DIR} )
set( LIBCLC_OBJFILE_DIR ${LIBCLC_BINARY_DIR}/obj.libclc.dir )

include( AddLibclc )

include( GNUInstallDirs )
set_property(DIRECTORY APPEND PROPERTY CMAKE_CONFIGURE_DEPENDS
  amdgcn-amdhsa/lib/SOURCES;
  amdgcn/lib/SOURCES;
  amdgcn-mesa3d/lib/SOURCES;
  amdgpu/lib/SOURCES;
  clspv/lib/SOURCES;
  clspv64/lib/SOURCES;
  generic/lib/SOURCES;
  ptx/lib/SOURCES;
  ptx-nvidiacl/lib/SOURCES;
  r600/lib/SOURCES;
  spirv/lib/SOURCES;
  spirv64/lib/SOURCES;
  # CLC internal libraries
  clc/lib/generic/SOURCES;
  # libspirv libraries
  libspirv/lib/generic/SOURCES;
  libspirv/lib/amdgcn-amdhsa/SOURCES;
  libspirv/lib/amdgcn/SOURCES;
  libspirv/lib/ptx-nvidiacl/SOURCES;
  libspirv/lib/r600/SOURCES;
  libspirv/lib/native_cpu-unknown-linux/SOURCES;
)

set( LIBCLC_MIN_LLVM 3.9.0 )

set( LIBCLC_TARGETS_TO_BUILD "all"
    CACHE STRING "Semicolon-separated list of libclc targets to build, or 'all'." )

option( ENABLE_RUNTIME_SUBNORMAL "Enable runtime linking of subnormal support." OFF )

set( LIBCLC_NATIVECPU_FLAGS_X86_64 ""
  CACHE STRING "Semicolon-separated list of compiler flags for x86_64 libclc target.")

if( LIBCLC_STANDALONE_BUILD OR CMAKE_SOURCE_DIR STREQUAL CMAKE_CURRENT_SOURCE_DIR )
  # Out-of-tree configuration
  set( LIBCLC_STANDALONE_BUILD TRUE )

  find_package(LLVM REQUIRED HINTS "${LLVM_CMAKE_DIR}")
  include(AddLLVM)

  message( STATUS "libclc LLVM version: ${LLVM_PACKAGE_VERSION}" )

  if( LLVM_PACKAGE_VERSION VERSION_LESS LIBCLC_MIN_LLVM )
    message( FATAL_ERROR "libclc needs at least LLVM ${LIBCLC_MIN_LLVM}" )
  endif()

  # Import required tools
  if( NOT EXISTS ${LIBCLC_CUSTOM_LLVM_TOOLS_BINARY_DIR} )
    foreach( tool IN ITEMS clang llvm-as llvm-link llvm-spirv opt )
      find_program( LLVM_TOOL_${tool} ${tool} PATHS ${LLVM_TOOLS_BINARY_DIR} NO_DEFAULT_PATH )
      set( ${tool}_exe ${LLVM_TOOL_${tool}} )
      set( ${tool}_target )
    endforeach()
  endif()
else()
  # In-tree configuration
  set( LIBCLC_STANDALONE_BUILD FALSE )

  set( LLVM_PACKAGE_VERSION ${LLVM_VERSION} )

  # Note that we check this later (for both build types) but we can provide a
  # more useful error message when built in-tree. We assume that LLVM tools are
  # always available so don't warn here.
  if( NOT clang IN_LIST LLVM_ENABLE_PROJECTS )
    message(FATAL_ERROR "Clang is not enabled, but is required to build libclc in-tree")
  endif()

  if( NOT EXISTS ${LIBCLC_CUSTOM_LLVM_TOOLS_BINARY_DIR} )
    get_host_tool_path( clang CLANG clang_exe clang_target )
    get_host_tool_path( llvm-as LLVM_AS llvm-as_exe llvm-as_target )
    get_host_tool_path( llvm-link LLVM_LINK llvm-link_exe llvm-link_target )
    get_host_tool_path( llvm-spirv LLVM_SPIRV llvm-spirv_exe llvm-spirv_target )
    get_host_tool_path( opt OPT opt_exe opt_target )
  endif()
endif()

if( EXISTS ${LIBCLC_CUSTOM_LLVM_TOOLS_BINARY_DIR} )
  message( WARNING "Using custom LLVM tools to build libclc: "
    "${LIBCLC_CUSTOM_LLVM_TOOLS_BINARY_DIR}, "
    " ensure the tools are up to date." )
  # Note - use a differently named variable than LLVM_TOOL_${tool} as above, as
  # the variable name is used to cache the result of find_program. If we used
  # the same name, a user wouldn't be able to switch a build between default
  # and custom tools.
  foreach( tool IN ITEMS clang llvm-as llvm-link opt llvm-spirv libclc-remangler )
    find_program( LLVM_CUSTOM_TOOL_${tool} ${tool}
      PATHS ${LIBCLC_CUSTOM_LLVM_TOOLS_BINARY_DIR} NO_DEFAULT_PATH )
    set( ${tool}_exe ${LLVM_CUSTOM_TOOL_${tool}} )
    set( ${tool}_target )
  endforeach()

  # If we've requested a custom binary directory, there are some otherwise
  # optional tools which we want to ensure are present.
  foreach( tool IN ITEMS llvm-spirv libclc-remangler )
    if( NOT EXISTS "${${tool}_exe}" AND "${${tool}_target}" STREQUAL "" )
      message( FATAL_ERROR "libclc toolchain incomplete!" )
    endif()
  endforeach()
endif()

foreach( tool IN ITEMS clang opt llvm-as llvm-link )
  if( NOT EXISTS "${${tool}_exe}" AND "${${tool}_target}" STREQUAL "" )
    message( FATAL_ERROR "libclc toolchain incomplete - missing tool ${tool}!" )
  endif()
endforeach()

# llvm-spirv is an optional dependency, used to build spirv-* targets.
# It may be provided in-tree or externally.
if( TARGET llvm-spirv )
  get_host_tool_path( llvm-spirv LLVM_SPIRV llvm-spirv_exe llvm-spirv_target )
else()
  find_program( LLVM_SPIRV llvm-spirv HINTS ${LLVM_TOOLS_BINARY_DIR} )
  set( llvm-spirv_exe "${LLVM_SPIRV}" )
  set( llvm-spirv_target )
endif()

# List of all targets. Note that some are added dynamically below.
set( LIBCLC_TARGETS_ALL
  amdgcn--
  amdgcn--amdhsa
  clspv--
  clspv64--
  r600--
  nvptx--
  nvptx64--
  nvptx--nvidiacl
  nvptx64--nvidiacl
)
set( LIBCLC_TEST_TARGETS_ALL
  nvptx--nvidiacl
  nvptx64--nvidiacl
  amdgcn--amdhsa
)

# mesa3d environment is only available since LLVM 4.0
if( LLVM_PACKAGE_VERSION VERSION_GREATER_EQUAL 4.0.0 )
  list( APPEND LIBCLC_TARGETS_ALL amdgcn-mesa-mesa3d )
endif()

# spirv-mesa3d and spirv64-mesa3d targets can only be built with the (optional)
# llvm-spirv external tool.
if( llvm-spirv_exe )
  list( APPEND LIBCLC_TARGETS_ALL  spirv-mesa3d- spirv64-mesa3d- )
endif()

option( LIBCLC_GENERATE_REMANGLED_VARIANTS
  "Generate remangled variants of enabled libclc targets." OFF )

# Verify that the user hasn't requested mesa3d targets without an available
# llvm-spirv tool.
if( "spirv-mesa3d-" IN_LIST LIBCLC_TARGETS_TO_BUILD OR "spirv64-mesa3d-" IN_LIST LIBCLC_TARGETS_TO_BUILD )
  if( NOT llvm-spirv_exe )
    message( FATAL_ERROR "SPIR-V targets requested, but spirv-tools is not installed" )
  endif()
endif()

add_custom_target(libspirv-builtins COMMENT "Build libspirv builtins")
add_custom_target(libopencl-builtins COMMENT "Build libclc builtins")

if( LIBCLC_TARGETS_TO_BUILD STREQUAL "all" )
  set( LIBCLC_TARGETS_TO_BUILD ${LIBCLC_TARGETS_ALL} )
else()
  foreach(TARGET_TO_BUILD ${LIBCLC_TARGETS_TO_BUILD})
    if (NOT ${TARGET_TO_BUILD} IN_LIST LIBCLC_TARGETS_ALL)
      message ( FATAL_ERROR "Unknown target in LIBCLC_TARGETS_TO_BUILD: \"${TARGET_TO_BUILD}\"\n"
                            "Valid targets are: ${LIBCLC_TARGETS_ALL}\n")
    endif()
  endforeach()
endif()

option( LIBCLC_NATIVECPU_HOST_TARGET "Build libclc for Native CPU using the host triple." Off)

if( LIBCLC_NATIVECPU_HOST_TARGET )
  list(APPEND LIBCLC_TARGETS_TO_BUILD ${LLVM_TARGET_TRIPLE})
endif()

list( SORT LIBCLC_TARGETS_TO_BUILD )

# Construct LLVM version define
set( LLVM_VERSION_DEFINE "-DHAVE_LLVM=0x${LLVM_VERSION_MAJOR}0${LLVM_VERSION_MINOR}" )

set(LIBCLC_TARGET_TO_TEST)

foreach ( t ${LIBCLC_TEST_TARGETS_ALL})
  if( t IN_LIST LIBCLC_TARGETS_TO_BUILD )
    list( APPEND LIBCLC_TARGET_TO_TEST "${t}" )
  endif()
endforeach(t)

# Configure prepare_builtins
add_subdirectory(utils)

# Setup arch devices
set( r600--_devices cedar cypress barts cayman )
set( amdgcn--_devices tahiti )
set( amdgcn-mesa-mesa3d_devices ${amdgcn--_devices} )
set( amdgcn--amdhsa_devices none )
set( clspv--_devices none )
set( clspv64--_devices none )
set( nvptx--_devices none )
set( nvptx64--_devices none )
set( nvptx--nvidiacl_devices none )
set( nvptx64--nvidiacl_devices none )
set( spirv-mesa3d-_devices none )
set( spirv64-mesa3d-_devices none )
# TODO: Does this need to be set for each possible triple?
set( x86_64-unknown-linux-gnu_devices none )
set( aarch64-unknown-linux-gnu_devices none )

# Setup aliases
set( cedar_aliases palm sumo sumo2 redwood juniper )
set( cypress_aliases hemlock )
set( barts_aliases turks caicos )
set( cayman_aliases aruba )
set( tahiti_aliases pitcairn verde oland hainan bonaire kabini kaveri hawaii
  mullins tonga tongapro iceland carrizo fiji stoney polaris10 polaris11
  gfx602 gfx705 gfx805
  gfx900 gfx902 gfx904 gfx906 gfx908 gfx909 gfx90a gfx90c gfx940 gfx941 gfx942
  gfx1010 gfx1011 gfx1012 gfx1013
  gfx1030 gfx1031 gfx1032 gfx1033 gfx1034 gfx1035 gfx1036
  gfx1100 gfx1101 gfx1102 gfx1103
  gfx1150 gfx1151 gfx1152 gfx1153
  gfx1200 gfx1201
)

# pkg-config file
configure_file( libclc.pc.in libclc.pc @ONLY )
install( FILES ${CMAKE_CURRENT_BINARY_DIR}/libclc.pc DESTINATION "${CMAKE_INSTALL_DATADIR}/pkgconfig" )
install( DIRECTORY generic/include/clc DESTINATION "${CMAKE_INSTALL_INCLUDEDIR}" )

if( ENABLE_RUNTIME_SUBNORMAL )
  foreach( file subnormal_use_default subnormal_disable )
    link_bc(
       TARGET ${file}
       RSP_DIR ${LIBCLC_ARCH_OBJFILE_DIR}
       INPUTS ${CMAKE_CURRENT_SOURCE_DIR}/generic/lib/${file}.ll
    )
    install(
      FILES $<TARGET_PROPERTY:${file},TARGET_FILE>
      DESTINATION "${CMAKE_INSTALL_DATADIR}/clc"
    )
  endforeach()
endif()

find_package( Python3 REQUIRED COMPONENTS Interpreter )
file( TO_CMAKE_PATH ${CMAKE_CURRENT_SOURCE_DIR}/generic/lib/gen_convert.py clc_script_loc )
file( TO_CMAKE_PATH ${CMAKE_CURRENT_SOURCE_DIR}/libspirv/lib/generic/gen_core_convert.py core_script_loc )
file( TO_CMAKE_PATH ${CMAKE_CURRENT_SOURCE_DIR}/libspirv/lib/generic/gen_convert.py spirv_script_loc )
file( TO_CMAKE_PATH ${CMAKE_CURRENT_SOURCE_DIR}/generic/lib/gen_convert.py script_loc )
add_custom_command(
  OUTPUT convert.cl
  COMMAND ${Python3_EXECUTABLE} ${script_loc} > convert.cl
  DEPENDS ${script_loc} )
add_custom_target( "generate_convert.cl" DEPENDS convert.cl )
set_target_properties( "generate_convert.cl" PROPERTIES FOLDER "libclc/Sourcegenning" )

add_custom_command(
<<<<<<< HEAD
  OUTPUT convert-core.cl
  COMMAND ${Python3_EXECUTABLE} ${core_script_loc} > convert-core.cl
  DEPENDS ${core_script_loc} )
add_custom_target( "generate_convert_core.cl" DEPENDS convert-core.cl )

add_custom_command(
  OUTPUT convert-spirv.cl
  COMMAND ${Python3_EXECUTABLE} ${spirv_script_loc} > convert-spirv.cl
  DEPENDS ${spirv_script_loc} )
add_custom_target( "generate_convert_spirv.cl" DEPENDS convert-spirv.cl )

add_custom_command(
  OUTPUT convert-clc.cl
  COMMAND ${Python3_EXECUTABLE} ${clc_script_loc} > convert-clc.cl
  DEPENDS ${clc_script_loc} )
add_custom_target( "generate_convert_clc.cl" DEPENDS convert-clc.cl )

add_custom_command(
  OUTPUT clspv-convert.cl
  COMMAND ${Python3_EXECUTABLE} ${script_loc} --clspv > clspv-convert.cl
=======
  OUTPUT clc-convert.cl
  COMMAND ${Python3_EXECUTABLE} ${script_loc} --clc > clc-convert.cl
>>>>>>> 25c05541
  DEPENDS ${script_loc} )
add_custom_target( "clc-generate_convert.cl" DEPENDS clc-convert.cl )
set_target_properties( "clc-generate_convert.cl" PROPERTIES FOLDER "libclc/Sourcegenning" )

if ( clspv-- IN_LIST LIBCLC_TARGETS_TO_BUILD OR clspv64-- IN_LIST LIBCLC_TARGETS_TO_BUILD )
  add_custom_command(
    OUTPUT clspv-convert.cl
    COMMAND ${Python3_EXECUTABLE} ${script_loc} --clspv > clspv-convert.cl
    DEPENDS ${script_loc} )
  add_custom_target( "clspv-generate_convert.cl" DEPENDS clspv-convert.cl )
  set_target_properties( "clspv-generate_convert.cl" PROPERTIES FOLDER "libclc/Sourcegenning" )

  add_custom_command(
    OUTPUT clc-clspv-convert.cl
    COMMAND ${Python3_EXECUTABLE} ${script_loc} --clc --clspv > clc-clspv-convert.cl
    DEPENDS ${script_loc} )
  add_custom_target( "clc-clspv-generate_convert.cl" DEPENDS clc-clspv-convert.cl )
  set_target_properties( "clc-clspv-generate_convert.cl" PROPERTIES FOLDER "libclc/Sourcegenning" )
endif()

enable_testing()

if (LIBCLC_STANDALONE_BUILD)
  set(LIBCLC_LIBRARY_OUTPUT_INTDIR ${CMAKE_CURRENT_BINARY_DIR}/${CMAKE_CFG_INTDIR}/lib${LLVM_LIBDIR_SUFFIX})
else(LIBCLC_STANDALONE_BUILD)
  set(LIBCLC_LIBRARY_OUTPUT_INTDIR ${LLVM_LIBRARY_OUTPUT_INTDIR})
endif(LIBCLC_STANDALONE_BUILD)
file( TO_CMAKE_PATH ${LIBCLC_LIBRARY_OUTPUT_INTDIR}/clc LIBCLC_LIBRARY_OUTPUT_INTDIR )

set(NATIVECPU_SUPPORTED_ARCH "x86_64;aarch64")

foreach( t ${LIBCLC_TARGETS_TO_BUILD} )
  message( STATUS "libclc target '${t}' is enabled" )
  string( REPLACE "-" ";" TRIPLE  ${t} )
  list( GET TRIPLE 0 ARCH )
  list( GET TRIPLE 1 VENDOR )
  list( GET TRIPLE 2 OS )

  set( opencl_dirs )

  if ( NOT ${ARCH} STREQUAL spirv AND NOT ${ARCH} STREQUAL spirv64 AND
       NOT ${ARCH} STREQUAL clspv AND NOT ${ARCH} STREQUAL clspv64)
    LIST( APPEND opencl_dirs generic )
  endif()

  if( ${ARCH} STREQUAL r600 OR ${ARCH} STREQUAL amdgcn )
    list( APPEND opencl_dirs amdgpu )
  endif()

  # Some targets' directories alias others
  if( ${ARCH} STREQUAL nvptx OR ${ARCH} STREQUAL nvptx64 )
    set( DARCH ptx )
  elseif( ${ARCH} STREQUAL clspv OR ${ARCH} STREQUAL clspv64 )
    set( DARCH clspv )
  elseif( ${ARCH} STREQUAL spirv OR ${ARCH} STREQUAL spirv64 )
    set( DARCH spirv )
  elseif( ${ARCH} STREQUAL amdgcn-mesa3d )
    set( DARCH amdgcn-amdhsa )
  else()
    set( DARCH ${ARCH} )
  endif()

  set( libspirv_dirs ${opencl_dirs} )

  set(IS_NATIVE_CPU_ARCH FALSE)
  if( ARCH IN_LIST NATIVECPU_SUPPORTED_ARCH )
    set(IS_NATIVE_CPU_ARCH TRUE)
  endif()

  if( IS_NATIVE_CPU_ARCH AND OS STREQUAL linux)
    LIST( APPEND libspirv_dirs native_cpu-unknown-linux )
  elseif( IS_NATIVE_CPU_ARCH AND NOT OS STREQUAL linux )
    message(WARNING "libclc is being built for an unsupported ARCH/OS"
      " configuration, some SYCL programs may fail to build.")
  endif()

  set( clc_lib_files )
  set( clc_dirs ${dirs} generic )

  if( ARCH STREQUAL clspv OR ARCH STREQUAL clspv64 )
    set( clc_gen_files clc-clspv-convert.cl )
  else()
    set( clc_gen_files clc-convert.cl )
  endif()

  libclc_configure_lib_source(
    clc_lib_files
    CLC_INTERNAL
    LIB_ROOT_DIR clc
    DIRS ${clc_dirs} ${DARCH} ${DARCH}-${OS} ${DARCH}-${VENDOR}-${OS}
  )

  set( opencl_lib_files )
  set( opencl_gen_files )

  if( NOT ARCH STREQUAL spirv AND NOT ARCH STREQUAL spirv64 )
    if( ARCH STREQUAL clspv OR ARCH STREQUAL clspv64 )
      list( APPEND opencl_gen_files clspv-convert.cl )
    elseif ( NOT ENABLE_RUNTIME_SUBNORMAL )
      list( APPEND opencl_gen_files convert-clc.cl )
      list( APPEND opencl_lib_files generic/lib/subnormal_use_default.ll )
    endif()
  endif()

  libclc_configure_lib_source(
    opencl_lib_files
    DIRS ${opencl_dirs} ${DARCH} ${DARCH}-${OS} ${DARCH}-${VENDOR}-${OS}
  )

  set( libspirv_lib_files )
  set( libspirv_gen_files )

  if( NOT ARCH STREQUAL spirv AND NOT ARCH STREQUAL spirv64 )
    if( ARCH STREQUAL clspv OR ARCH STREQUAL clspv64 )
      list( APPEND libspirv_gen_files clspv-convert.cl )
    elseif ( NOT ENABLE_RUNTIME_SUBNORMAL )
      list( APPEND libspirv_gen_files convert-spirv.cl convert-core.cl )
      list( APPEND libspirv_lib_files libspirv/lib/generic/subnormal_use_default.ll )
    endif()
  endif()

  libclc_configure_lib_source(
    libspirv_lib_files
    LIB_ROOT_DIR libspirv
    DIRS ${libspirv_dirs} ${DARCH} ${DARCH}-${OS} ${DARCH}-${VENDOR}-${OS}
  )

  foreach( d ${${t}_devices} )
    get_libclc_device_info(
      TRIPLE ${t}
      DEVICE ${d}
      CPU cpu
      ARCH_SUFFIX arch_suffix
      CLANG_TRIPLE clang_triple
    )

    # Some targets don't have a specific GPU to target
    set( build_flags )
    if( d STREQUAL none OR ARCH STREQUAL spirv OR ARCH STREQUAL spirv64 )
      # FIXME: Ideally we would not be tied to a specific PTX ISA version
      if( ARCH STREQUAL nvptx OR ARCH STREQUAL nvptx64 )
        # Disables NVVM reflection to defer to after linking
        list( APPEND build_flags -Xclang -target-feature -Xclang +ptx72
             -march=sm_86 -mllvm --nvvm-reflect-enable=false)
      elseif( ARCH STREQUAL amdgcn )
        # AMDGCN needs libclc to be compiled to high bc version since all atomic
        # clang builtins need to be accessible
        list( APPEND build_flags -mcpu=gfx940 -mllvm --amdgpu-oclc-reflect-enable=false )
      elseif( IS_NATIVE_CPU_ARCH )
        list( APPEND build_flags -Xclang -fsycl-is-native-cpu )
        if( ARCH  STREQUAL x86_64 )
          list( APPEND build_flags ${LIBCLC_NATIVECPU_FLAGS_X86_64})
        endif()
      endif()
    endif()

    message( STATUS "  device: ${d} ( ${${d}_aliases} )" )

    # Note: when declaring builtins, we must consider that even if a target
    # formally/nominally supports the generic address space, in practice that
    # target may map it to the same target address space as another address
    # space (often the private one). In such cases we must be careful not to
    # multiply-define a builtin in a single target address space, as it would
    # result in a mangling clash.
    # For this reason we must consider the target support of the generic
    # address space separately from the *implementation* decision about whether
    # to declare certain builtins in that address space.
    set ( supports_generic_addrspace TRUE )
    # Note: we assume that if there is no distinct generic address space, it
    # maps to the private address space.
    set ( has_distinct_generic_addrspace TRUE )
    if ( ARCH STREQUAL spirv OR ARCH STREQUAL spirv64 )
      set( opt_flags -O3 )
      list( APPEND build_flags -DCLC_SPIRV )
      set( spvflags --spirv-max-version=1.1 )
      set( MACRO_ARCH SPIRV32 )
      if( ARCH STREQUAL spirv64 )
        set( MACRO_ARCH SPIRV64 )
      endif()
    elseif( ARCH STREQUAL clspv OR ARCH STREQUAL clspv64 )
      set( opt_flags -O3 )
      list( APPEND build_flags -DCLC_CLSPV )
      set( MACRO_ARCH CLSPV32 )
      if( ARCH STREQUAL clspv64 )
        set( MACRO_ARCH CLSPV64 )
      endif()
    elseif( ARCH STREQUAL nvptx OR ARCH STREQUAL nvptx64 )
      set( opt_flags -O3 "--nvvm-reflect-enable=false" )
      set( has_distinct_generic_addrspace FALSE )
    elseif( ARCH STREQUAL amdgcn )
      set( opt_flags -O3 --amdgpu-oclc-reflect-enable=false )
    elseif( IS_NATIVE_CPU_ARCH )
      set( opt_flags -O3 )
      set( has_distinct_generic_addrspace FALSE )
    else()
      set( opt_flags -O3 )
      set( MACRO_ARCH ${ARCH} )
    endif()

    # Enable SPIR-V builtin function declarations, so they don't
    # have to be explicity declared in the soruce.
    list( APPEND build_flags -Xclang -fdeclare-spirv-builtins)
    set( LIBCLC_ARCH_OBJFILE_DIR "${LIBCLC_OBJFILE_DIR}/${arch_suffix}" )
    file( MAKE_DIRECTORY ${LIBCLC_ARCH_OBJFILE_DIR} )

    # OpenCL 3.0 extensions
    string(CONCAT CL_3_0_EXTENSIONS
      "-cl-ext="
      "+cl_khr_fp64,"
      "+cl_khr_fp16,"
      "+__opencl_c_3d_image_writes,"
      "+__opencl_c_images,"
      "+cl_khr_3d_image_writes")
    if( ARCH STREQUAL "aarch64")
      string( APPEND CL_3_0_EXTENSIONS ",+cl_clang_storage_class_specifiers,+__opencl_c_fp64,+cl_khr_int64_base_atomics" )
    endif()
    if( supports_generic_addrspace )
      string( APPEND CL_3_0_EXTENSIONS ",+__opencl_c_generic_address_space" )
      if( has_distinct_generic_addrspace )
        list( APPEND build_flags -D__CLC_DISTINCT_GENERIC_ADDRSPACE__ )
      endif()
    else()
      # Explictly disable opencl_c_generic_address_space (it may be enabled
      # by default on some targets). We also disable opencl_c_pipes and
      # opencl_c_device_enqueue since they require generic address space.
      string( APPEND CL_3_0_EXTENSIONS ",-__opencl_c_generic_address_space" )
      string( APPEND CL_3_0_EXTENSIONS ",-__opencl_c_pipes" )
      string( APPEND CL_3_0_EXTENSIONS ",-__opencl_c_device_enqueue" )
    endif()
    list( APPEND build_flags -cl-std=CL3.0 "-Xclang" ${CL_3_0_EXTENSIONS} )

    # Add platform specific flags
    if(WIN32)
      list(APPEND build_flags -D_WIN32)
    elseif(${CMAKE_SYSTEM_NAME} MATCHES "Darwin")
      list(APPEND build_flags -D__APPLE__)
    elseif(${CMAKE_SYSTEM_NAME} MATCHES "Linux")
      list(APPEND build_flags -D__unix__ -D__linux__)
    else()
      # Assume some UNIX system otherwise
      list(APPEND build_flags -D__unix__)
    endif()

    string( TOUPPER "CLC_${MACRO_ARCH}" CLC_TARGET_DEFINE )

    list( APPEND build_flags
      -D${CLC_TARGET_DEFINE}
      # All libclc builtin libraries see CLC headers
      -I${CMAKE_CURRENT_SOURCE_DIR}/clc/include
      # FIXME: Fix libclc to not require disabling this noisy warning
      -Wno-bitwise-conditional-parentheses
    )

    if( NOT "${cpu}" STREQUAL "" )
      list( APPEND build_flags -mcpu=${cpu} )
    endif()

    set( clc_build_flags ${build_flags} -DCLC_INTERNAL )

    add_libclc_builtin_set(
      CLC_INTERNAL
      ARCH ${ARCH}
      ARCH_SUFFIX clc-${arch_suffix}
      TRIPLE ${clang_triple}
      COMPILE_FLAGS ${clc_build_flags}
      OPT_FLAGS ${opt_flags}
      LIB_FILES ${clc_lib_files}
      GEN_FILES ${clc_gen_files}
    )

    set( spirv_build_flags ${build_flags} )
    list( APPEND spirv_build_flags
      -I${CMAKE_CURRENT_SOURCE_DIR}/generic/include
      -I${CMAKE_CURRENT_SOURCE_DIR}/libspirv/include/
    )

    add_libclc_builtin_set(
      ARCH ${ARCH}
      ARCH_SUFFIX libspirv-${arch_suffix}
      TRIPLE ${clang_triple}
      TARGET_ENV libspirv-
      COMPILE_FLAGS ${spirv_build_flags}
      OPT_FLAGS ${opt_flags}
      LIB_FILES ${libspirv_lib_files}
      GEN_FILES ${libspirv_gen_files}
      ALIASES ${${d}_aliases}
      PARENT_TARGET libspirv-builtins
      # Link in the CLC builtins and internalize their symbols
      INTERNAL_LINK_DEPENDENCIES $<TARGET_PROPERTY:builtins.link.clc-${arch_suffix},TARGET_FILE>
    )

    set( opencl_build_flags ${build_flags} )
    list( APPEND opencl_build_flags
      -I${CMAKE_CURRENT_SOURCE_DIR}/generic/include
      # FIXME: OpenCL bindings shouldn't depend on libspirv
      -I${CMAKE_CURRENT_SOURCE_DIR}/libspirv/include/
    )

    add_libclc_builtin_set(
      ARCH ${ARCH}
      ARCH_SUFFIX ${arch_suffix}
      TRIPLE ${clang_triple}
      COMPILE_FLAGS ${opencl_build_flags}
      OPT_FLAGS ${opt_flags}
      LIB_FILES ${opencl_lib_files}
      GEN_FILES ${opencl_gen_files}
      ALIASES ${${d}_aliases}
      PARENT_TARGET libopencl-builtins
      # Link in the CLC builtins and internalize their symbols
      INTERNAL_LINK_DEPENDENCIES $<TARGET_PROPERTY:builtins.link.clc-${arch_suffix},TARGET_FILE>
    )
  endforeach( d )
endforeach( t )

install(DIRECTORY ${LIBCLC_LIBRARY_OUTPUT_INTDIR}
  DESTINATION lib${LLVM_LIBDIR_SUFFIX}
  COMPONENT libspirv-builtins
  FILES_MATCHING PATTERN "libspirv-*")

install(DIRECTORY ${LIBCLC_LIBRARY_OUTPUT_INTDIR}
  DESTINATION lib${LLVM_LIBDIR_SUFFIX}
  COMPONENT clc-builtins
  FILES_MATCHING PATTERN "clc-*")

if( LIBCLC_GENERATE_REMANGLED_VARIANTS )
  install(DIRECTORY ${LIBCLC_LIBRARY_OUTPUT_INTDIR}
    DESTINATION lib${LLVM_LIBDIR_SUFFIX}
    COMPONENT libspirv-builtins
    FILES_MATCHING PATTERN "remangled-*libspirv-*")

  install(DIRECTORY ${LIBCLC_LIBRARY_OUTPUT_INTDIR}
    DESTINATION lib${LLVM_LIBDIR_SUFFIX}
    COMPONENT clc-builtins
    FILES_MATCHING PATTERN "remangled-*clc-*")
endif()

add_subdirectory(test)<|MERGE_RESOLUTION|>--- conflicted
+++ resolved
@@ -263,10 +263,8 @@
 endif()
 
 find_package( Python3 REQUIRED COMPONENTS Interpreter )
-file( TO_CMAKE_PATH ${CMAKE_CURRENT_SOURCE_DIR}/generic/lib/gen_convert.py clc_script_loc )
-file( TO_CMAKE_PATH ${CMAKE_CURRENT_SOURCE_DIR}/libspirv/lib/generic/gen_core_convert.py core_script_loc )
+file( TO_CMAKE_PATH ${CMAKE_CURRENT_SOURCE_DIR}/generic/lib/gen_convert.py script_loc )
 file( TO_CMAKE_PATH ${CMAKE_CURRENT_SOURCE_DIR}/libspirv/lib/generic/gen_convert.py spirv_script_loc )
-file( TO_CMAKE_PATH ${CMAKE_CURRENT_SOURCE_DIR}/generic/lib/gen_convert.py script_loc )
 add_custom_command(
   OUTPUT convert.cl
   COMMAND ${Python3_EXECUTABLE} ${script_loc} > convert.cl
@@ -275,34 +273,18 @@
 set_target_properties( "generate_convert.cl" PROPERTIES FOLDER "libclc/Sourcegenning" )
 
 add_custom_command(
-<<<<<<< HEAD
-  OUTPUT convert-core.cl
-  COMMAND ${Python3_EXECUTABLE} ${core_script_loc} > convert-core.cl
-  DEPENDS ${core_script_loc} )
-add_custom_target( "generate_convert_core.cl" DEPENDS convert-core.cl )
+  OUTPUT clc-convert.cl
+  COMMAND ${Python3_EXECUTABLE} ${script_loc} --clc > clc-convert.cl
+  DEPENDS ${script_loc} )
+add_custom_target( "clc-generate_convert.cl" DEPENDS clc-convert.cl )
+set_target_properties( "clc-generate_convert.cl" PROPERTIES FOLDER "libclc/Sourcegenning" )
 
 add_custom_command(
   OUTPUT convert-spirv.cl
   COMMAND ${Python3_EXECUTABLE} ${spirv_script_loc} > convert-spirv.cl
   DEPENDS ${spirv_script_loc} )
 add_custom_target( "generate_convert_spirv.cl" DEPENDS convert-spirv.cl )
-
-add_custom_command(
-  OUTPUT convert-clc.cl
-  COMMAND ${Python3_EXECUTABLE} ${clc_script_loc} > convert-clc.cl
-  DEPENDS ${clc_script_loc} )
-add_custom_target( "generate_convert_clc.cl" DEPENDS convert-clc.cl )
-
-add_custom_command(
-  OUTPUT clspv-convert.cl
-  COMMAND ${Python3_EXECUTABLE} ${script_loc} --clspv > clspv-convert.cl
-=======
-  OUTPUT clc-convert.cl
-  COMMAND ${Python3_EXECUTABLE} ${script_loc} --clc > clc-convert.cl
->>>>>>> 25c05541
-  DEPENDS ${script_loc} )
-add_custom_target( "clc-generate_convert.cl" DEPENDS clc-convert.cl )
-set_target_properties( "clc-generate_convert.cl" PROPERTIES FOLDER "libclc/Sourcegenning" )
+set_target_properties( "generate_convert_spirv.cl" PROPERTIES FOLDER "libclc/Sourcegenning" )
 
 if ( clspv-- IN_LIST LIBCLC_TARGETS_TO_BUILD OR clspv64-- IN_LIST LIBCLC_TARGETS_TO_BUILD )
   add_custom_command(
@@ -399,7 +381,7 @@
     if( ARCH STREQUAL clspv OR ARCH STREQUAL clspv64 )
       list( APPEND opencl_gen_files clspv-convert.cl )
     elseif ( NOT ENABLE_RUNTIME_SUBNORMAL )
-      list( APPEND opencl_gen_files convert-clc.cl )
+      list( APPEND opencl_gen_files convert.cl )
       list( APPEND opencl_lib_files generic/lib/subnormal_use_default.ll )
     endif()
   endif()
@@ -416,7 +398,7 @@
     if( ARCH STREQUAL clspv OR ARCH STREQUAL clspv64 )
       list( APPEND libspirv_gen_files clspv-convert.cl )
     elseif ( NOT ENABLE_RUNTIME_SUBNORMAL )
-      list( APPEND libspirv_gen_files convert-spirv.cl convert-core.cl )
+      list( APPEND libspirv_gen_files convert-spirv.cl )
       list( APPEND libspirv_lib_files libspirv/lib/generic/subnormal_use_default.ll )
     endif()
   endif()
