cmake_minimum_required(VERSION 3.20.0)

if(CMAKE_SOURCE_DIR STREQUAL CMAKE_CURRENT_SOURCE_DIR)
  project(libclc VERSION 0.2.0 LANGUAGES CXX C)
endif()
set(LLVM_SUBPROJECT_TITLE "libclc")

set(CMAKE_CXX_STANDARD 17)

# Add path for custom modules
list( INSERT CMAKE_MODULE_PATH 0 "${CMAKE_CURRENT_SOURCE_DIR}/cmake/modules" )

set( LIBCLC_SOURCE_DIR ${CMAKE_CURRENT_SOURCE_DIR} )
set( LIBCLC_BINARY_DIR ${CMAKE_CURRENT_BINARY_DIR} )
set( LIBCLC_OBJFILE_DIR ${LIBCLC_BINARY_DIR}/obj.libclc.dir )

include( AddLibclc )

include( GNUInstallDirs )
set_property(DIRECTORY APPEND PROPERTY CMAKE_CONFIGURE_DEPENDS
  amdgcn-amdhsa/lib/SOURCES;
  amdgcn-amdhsa/libspirv/SOURCES;
  amdgcn/lib/SOURCES;
  amdgcn/libspirv/SOURCES;
  amdgcn-mesa3d/lib/SOURCES;
  amdgpu/lib/SOURCES;
  clspv/lib/SOURCES;
  clspv64/lib/SOURCES;
  generic/lib/SOURCES;
  generic/libspirv/SOURCES;
  ptx/lib/SOURCES;
  ptx-nvidiacl/lib/SOURCES;
  ptx-nvidiacl/libspirv/SOURCES;
  r600/lib/SOURCES;
  r600/libspirv/SOURCES;
  spirv/lib/SOURCES;
  spirv64/lib/SOURCES;
  native_cpu-unknown-linux/libspirv/SOURCES;
  # CLC internal libraries
  clc/lib/generic/SOURCES;
  clc/lib/clspv/SOURCES;
  clc/lib/clspv64/SOURCES;
  clc/lib/spirv/SOURCES;
  clc/lib/spirv64/SOURCES;
)

set( LIBCLC_MIN_LLVM 3.9.0 )

set( LIBCLC_TARGETS_TO_BUILD "all"
    CACHE STRING "Semicolon-separated list of libclc targets to build, or 'all'." )

option( ENABLE_RUNTIME_SUBNORMAL "Enable runtime linking of subnormal support." OFF )

set( LIBCLC_NATIVECPU_FLAGS_X86_64 ""
  CACHE STRING "Semicolon-separated list of compiler flags for x86_64 libclc target.")

if( LIBCLC_STANDALONE_BUILD OR CMAKE_SOURCE_DIR STREQUAL CMAKE_CURRENT_SOURCE_DIR )
  # Out-of-tree configuration
  set( LIBCLC_STANDALONE_BUILD TRUE )

  find_package(LLVM REQUIRED HINTS "${LLVM_CMAKE_DIR}")
  include(AddLLVM)

  message( STATUS "libclc LLVM version: ${LLVM_PACKAGE_VERSION}" )

  if( LLVM_PACKAGE_VERSION VERSION_LESS LIBCLC_MIN_LLVM )
    message( FATAL_ERROR "libclc needs at least LLVM ${LIBCLC_MIN_LLVM}" )
  endif()

  # Import required tools
  if( NOT EXISTS ${LIBCLC_CUSTOM_LLVM_TOOLS_BINARY_DIR} )
    foreach( tool IN ITEMS clang llvm-as llvm-link opt )
      find_program( LLVM_TOOL_${tool} ${tool} PATHS ${LLVM_TOOLS_BINARY_DIR} NO_DEFAULT_PATH )
      set( ${tool}_exe ${LLVM_TOOL_${tool}} )
      set( ${tool}_target )
    endforeach()
  endif()
else()
  # In-tree configuration
  set( LIBCLC_STANDALONE_BUILD FALSE )

  set( LLVM_PACKAGE_VERSION ${LLVM_VERSION} )

  # Note that we check this later (for both build types) but we can provide a
  # more useful error message when built in-tree. We assume that LLVM tools are
  # always available so don't warn here.
  if( NOT clang IN_LIST LLVM_ENABLE_PROJECTS )
    message(FATAL_ERROR "Clang is not enabled, but is required to build libclc in-tree")
  endif()

  if( NOT EXISTS ${LIBCLC_CUSTOM_LLVM_TOOLS_BINARY_DIR} )
    get_host_tool_path( clang CLANG clang_exe clang_target )
    get_host_tool_path( llvm-as LLVM_AS llvm-as_exe llvm-as_target )
    get_host_tool_path( llvm-link LLVM_LINK llvm-link_exe llvm-link_target )
    get_host_tool_path( opt OPT opt_exe opt_target )
  endif()
endif()

if( EXISTS ${LIBCLC_CUSTOM_LLVM_TOOLS_BINARY_DIR} )
  message( WARNING "Using custom LLVM tools to build libclc: "
    "${LIBCLC_CUSTOM_LLVM_TOOLS_BINARY_DIR}, "
    " ensure the tools are up to date." )
  # Note - use a differently named variable than LLVM_TOOL_${tool} as above, as
  # the variable name is used to cache the result of find_program. If we used
  # the same name, a user wouldn't be able to switch a build between default
  # and custom tools.
  foreach( tool IN ITEMS clang llvm-as llvm-link opt llvm-spirv libclc-remangler )
    find_program( LLVM_CUSTOM_TOOL_${tool} ${tool}
      PATHS ${LIBCLC_CUSTOM_LLVM_TOOLS_BINARY_DIR} NO_DEFAULT_PATH )
    set( ${tool}_exe ${LLVM_CUSTOM_TOOL_${tool}} )
    set( ${tool}_target )
  endforeach()

  # If we've requested a custom binary directory, there are some otherwise
  # optional tools which we want to ensure are present.
  if( NOT TARGET libclc::llvm-spirv OR NOT TARGET libclc::libclc-remangler )
    message( FATAL_ERROR "libclc toolchain incomplete!" )
  endif()
endif()

foreach( tool IN ITEMS clang opt llvm-as llvm-link )
  if( NOT EXISTS "${${tool}_exe}" AND "${tool}_target" STREQUAL "" )
    message( FATAL_ERROR "libclc toolchain incomplete - missing tool ${tool}!" )
  endif()
endforeach()

# llvm-spirv is an optional dependency, used to build spirv-* targets.
# It may be provided in-tree or externally.
if( TARGET llvm-spirv )
  get_host_tool_path( llvm-spirv LLVM_SPIRV llvm-spirv_exe llvm-spirv_target )
else()
  find_program( LLVM_SPIRV llvm-spirv PATHS ${LLVM_TOOLS_BINARY_DIR} NO_DEFAULT_PATH )
  set( llvm-spirv_exe "${LLVM_SPIRV}" )
  set( llvm-spirv_target )
endif()

# List of all targets. Note that some are added dynamically below.
set( LIBCLC_TARGETS_ALL
  amdgcn--
  amdgcn--amdhsa
  clspv--
  clspv64--
  r600--
  nvptx--
  nvptx64--
  nvptx--nvidiacl
  nvptx64--nvidiacl
)
set( LIBCLC_TEST_TARGETS_ALL
  nvptx--nvidiacl
  nvptx64--nvidiacl
  amdgcn--amdhsa
)

# mesa3d environment is only available since LLVM 4.0
if( LLVM_PACKAGE_VERSION VERSION_GREATER_EQUAL 4.0.0 )
  list( APPEND LIBCLC_TARGETS_ALL amdgcn-mesa-mesa3d )
endif()

# spirv-mesa3d and spirv64-mesa3d targets can only be built with the (optional)
# llvm-spirv external tool.
if( llvm-spirv_exe )
  list( APPEND LIBCLC_TARGETS_ALL  spirv-mesa3d- spirv64-mesa3d- )
endif()

option( LIBCLC_GENERATE_REMANGLED_VARIANTS
  "Generate remangled variants of enabled libclc targets." OFF )

# Verify that the user hasn't requested mesa3d targets without an available
# llvm-spirv tool.
if( "spirv-mesa3d-" IN_LIST LIBCLC_TARGETS_TO_BUILD OR "spirv64-mesa3d-" IN_LIST LIBCLC_TARGETS_TO_BUILD )
  if( NOT llvm-spirv_exe )
    message( FATAL_ERROR "SPIR-V targets requested, but spirv-tools is not installed" )
  endif()
endif()

add_custom_target(libspirv-builtins COMMENT "Build libspirv builtins")
add_custom_target(libopencl-builtins COMMENT "Build libclc builtins")

if( LIBCLC_TARGETS_TO_BUILD STREQUAL "all" )
  set( LIBCLC_TARGETS_TO_BUILD ${LIBCLC_TARGETS_ALL} )
else()
  foreach(TARGET_TO_BUILD ${LIBCLC_TARGETS_TO_BUILD})
    if (NOT ${TARGET_TO_BUILD} IN_LIST LIBCLC_TARGETS_ALL)
      message ( FATAL_ERROR "Unknown target in LIBCLC_TARGETS_TO_BUILD: \"${TARGET_TO_BUILD}\"\n"
                            "Valid targets are: ${LIBCLC_TARGETS_ALL}\n")
    endif()
  endforeach()
endif()

option( LIBCLC_NATIVECPU_HOST_TARGET "Build libclc for Native CPU using the host triple." Off)

if( LIBCLC_NATIVECPU_HOST_TARGET )
  list(APPEND LIBCLC_TARGETS_TO_BUILD ${LLVM_TARGET_TRIPLE})
endif()

list( SORT LIBCLC_TARGETS_TO_BUILD )

# Construct LLVM version define
set( LLVM_VERSION_DEFINE "-DHAVE_LLVM=0x${LLVM_VERSION_MAJOR}0${LLVM_VERSION_MINOR}" )

set(LIBCLC_TARGET_TO_TEST)

foreach ( t ${LIBCLC_TEST_TARGETS_ALL})
  if( t IN_LIST LIBCLC_TARGETS_TO_BUILD )
    list( APPEND LIBCLC_TARGET_TO_TEST "${t}" )
  endif()
endforeach(t)

# Configure prepare_builtins
add_subdirectory(utils)

# Setup arch devices
set( r600--_devices cedar cypress barts cayman )
set( amdgcn--_devices tahiti )
set( amdgcn-mesa-mesa3d_devices ${amdgcn--_devices} )
set( amdgcn--amdhsa_devices none )
set( clspv--_devices none )
set( clspv64--_devices none )
set( nvptx--_devices none )
set( nvptx64--_devices none )
set( nvptx--nvidiacl_devices none )
set( nvptx64--nvidiacl_devices none )
set( spirv-mesa3d-_devices none )
set( spirv64-mesa3d-_devices none )
# TODO: Does this need to be set for each possible triple?
set( x86_64-unknown-linux-gnu_devices none )
set( aarch64-unknown-linux-gnu_devices none )

# Setup aliases
set( cedar_aliases palm sumo sumo2 redwood juniper )
set( cypress_aliases hemlock )
set( barts_aliases turks caicos )
set( cayman_aliases aruba )
set( tahiti_aliases pitcairn verde oland hainan bonaire kabini kaveri hawaii
  mullins tonga tongapro iceland carrizo fiji stoney polaris10 polaris11
  gfx602 gfx705 gfx805
  gfx900 gfx902 gfx904 gfx906 gfx908 gfx909 gfx90a gfx90c gfx940 gfx941 gfx942
  gfx1010 gfx1011 gfx1012 gfx1013
  gfx1030 gfx1031 gfx1032 gfx1033 gfx1034 gfx1035 gfx1036
  gfx1100 gfx1101 gfx1102 gfx1103
  gfx1150 gfx1151 gfx1152
  gfx1200 gfx1201
)

# pkg-config file
configure_file( libclc.pc.in libclc.pc @ONLY )
install( FILES ${CMAKE_CURRENT_BINARY_DIR}/libclc.pc DESTINATION "${CMAKE_INSTALL_DATADIR}/pkgconfig" )
install( DIRECTORY generic/include/clc DESTINATION "${CMAKE_INSTALL_INCLUDEDIR}" )

if( ENABLE_RUNTIME_SUBNORMAL )
  foreach( file subnormal_use_default subnormal_disable )
    link_bc(
       TARGET ${file}
       RSP_DIR ${LIBCLC_ARCH_OBJFILE_DIR}
       INPUTS ${CMAKE_CURRENT_SOURCE_DIR}/generic/lib/${file}.ll
    )
    install(
      FILES $<TARGET_PROPERTY:${file},TARGET_FILE>
      DESTINATION "${CMAKE_INSTALL_DATADIR}/clc"
    )
  endforeach()
endif()

find_package( Python3 REQUIRED COMPONENTS Interpreter )
file( TO_CMAKE_PATH ${CMAKE_CURRENT_SOURCE_DIR}/generic/lib/gen_convert.py clc_script_loc )
file( TO_CMAKE_PATH ${CMAKE_CURRENT_SOURCE_DIR}/generic/libspirv/gen_core_convert.py core_script_loc )
file( TO_CMAKE_PATH ${CMAKE_CURRENT_SOURCE_DIR}/generic/libspirv/gen_convert.py spirv_script_loc )
file( TO_CMAKE_PATH ${CMAKE_CURRENT_SOURCE_DIR}/generic/lib/gen_convert.py script_loc )
add_custom_command(
  OUTPUT convert.cl
  COMMAND ${Python3_EXECUTABLE} ${script_loc} > convert.cl
  DEPENDS ${script_loc} )
add_custom_target( "generate_convert.cl" DEPENDS convert.cl )
set_target_properties( "generate_convert.cl" PROPERTIES FOLDER "libclc/Sourcegenning" )

add_custom_command(
  OUTPUT convert-core.cl
  COMMAND ${Python3_EXECUTABLE} ${core_script_loc} > convert-core.cl
  DEPENDS ${core_script_loc} )
add_custom_target( "generate_convert_core.cl" DEPENDS convert-core.cl )

add_custom_command(
  OUTPUT convert-spirv.cl
  COMMAND ${Python3_EXECUTABLE} ${spirv_script_loc} > convert-spirv.cl
  DEPENDS ${spirv_script_loc} )
add_custom_target( "generate_convert_spirv.cl" DEPENDS convert-spirv.cl )

add_custom_command(
  OUTPUT convert-clc.cl
  COMMAND ${Python3_EXECUTABLE} ${clc_script_loc} > convert-clc.cl
  DEPENDS ${clc_script_loc} )
add_custom_target( "generate_convert_clc.cl" DEPENDS convert-clc.cl )

add_custom_command(
  OUTPUT clspv-convert.cl
  COMMAND ${Python3_EXECUTABLE} ${script_loc} --clspv > clspv-convert.cl
  DEPENDS ${script_loc} )
add_custom_target( "clspv-generate_convert.cl" DEPENDS clspv-convert.cl )
set_target_properties( "clspv-generate_convert.cl" PROPERTIES FOLDER "libclc/Sourcegenning" )

enable_testing()

if (LIBCLC_STANDALONE_BUILD)
  set(LIBCLC_LIBRARY_OUTPUT_INTDIR ${CMAKE_CURRENT_BINARY_DIR}/${CMAKE_CFG_INTDIR}/lib${LLVM_LIBDIR_SUFFIX})
else(LIBCLC_STANDALONE_BUILD)
  set(LIBCLC_LIBRARY_OUTPUT_INTDIR ${LLVM_LIBRARY_OUTPUT_INTDIR})
endif(LIBCLC_STANDALONE_BUILD)
file( TO_CMAKE_PATH ${LIBCLC_LIBRARY_OUTPUT_INTDIR}/clc LIBCLC_LIBRARY_OUTPUT_INTDIR )

set(NATIVECPU_SUPPORTED_ARCH "x86_64;aarch64")

foreach( t ${LIBCLC_TARGETS_TO_BUILD} )
  message( STATUS "libclc target '${t}' is enabled" )
  string( REPLACE "-" ";" TRIPLE  ${t} )
  list( GET TRIPLE 0 ARCH )
  list( GET TRIPLE 1 VENDOR )
  list( GET TRIPLE 2 OS )

  set( dirs )

  if ( NOT ${ARCH} STREQUAL spirv AND NOT ${ARCH} STREQUAL spirv64 AND
       NOT ${ARCH} STREQUAL clspv AND NOT ${ARCH} STREQUAL clspv64)
    LIST( APPEND dirs generic )
  endif()

  if( ${ARCH} STREQUAL r600 OR ${ARCH} STREQUAL amdgcn )
    list( APPEND dirs amdgpu )
  endif()

  # nvptx is special
  if( ${ARCH} STREQUAL nvptx OR ${ARCH} STREQUAL nvptx64 )
    set( DARCH ptx )
  else()
    set( DARCH ${ARCH} )
  endif()

  set(IS_NATIVE_CPU_ARCH FALSE)
  if( ARCH IN_LIST NATIVECPU_SUPPORTED_ARCH )
    set(IS_NATIVE_CPU_ARCH TRUE)
  endif()

  if( IS_NATIVE_CPU_ARCH AND OS STREQUAL linux)
    LIST( APPEND dirs native_cpu-unknown-linux )
  elseif( IS_NATIVE_CPU_ARCH AND NOT OS STREQUAL linux )
    message(WARNING "libclc is being built for an unsupported ARCH/OS"
      " configuration, some SYCL programs may fail to build.")
  endif()

  set( clc_lib_files )
  libclc_configure_lib_source(
    clc_lib_files
    CLC_INTERNAL
    LIB_ROOT_DIR clc
    DIRS ${dirs} ${DARCH} ${DARCH}-${OS} ${DARCH}-${VENDOR}-${OS}
  )

  set( opencl_lib_files )
  set( opencl_gen_files )

  if( NOT ARCH STREQUAL spirv AND NOT ARCH STREQUAL spirv64 )
    if( ARCH STREQUAL clspv OR ARCH STREQUAL clspv64 )
      list( APPEND opencl_gen_files clspv-convert.cl )
    elseif ( NOT ENABLE_RUNTIME_SUBNORMAL )
      list( APPEND opencl_gen_files convert-clc.cl )
      list( APPEND opencl_lib_files generic/libspirv/subnormal_use_default.ll )
    endif()
  endif()

  libclc_configure_lib_source(
    opencl_lib_files
    DIRS ${dirs} ${DARCH} ${DARCH}-${OS} ${DARCH}-${VENDOR}-${OS}
  )

  set( libspirv_lib_files )
  set( libspirv_gen_files )

  if( NOT ARCH STREQUAL spirv AND NOT ARCH STREQUAL spirv64 )
    if( ARCH STREQUAL clspv OR ARCH STREQUAL clspv64 )
      list( APPEND libspirv_gen_files clspv-convert.cl )
    elseif ( NOT ENABLE_RUNTIME_SUBNORMAL )
      list( APPEND libspirv_gen_files convert-spirv.cl convert-core.cl )
      list( APPEND libspirv_lib_files generic/libspirv/subnormal_use_default.ll )
    endif()
  endif()

  libclc_configure_lib_source(
    libspirv_lib_files
    LIB_DIR libspirv
    DIRS ${dirs} ${DARCH} ${DARCH}-${OS} ${DARCH}-${VENDOR}-${OS}
  )

  foreach( d ${${t}_devices} )
    get_libclc_device_info(
      TRIPLE ${t}
      DEVICE ${d}
      CPU cpu
      ARCH_SUFFIX arch_suffix
      CLANG_TRIPLE clang_triple
    )

    # Some targets don't have a specific GPU to target
    set( build_flags )
    if( d STREQUAL none OR ARCH STREQUAL spirv OR ARCH STREQUAL spirv64 )
      # FIXME: Ideally we would not be tied to a specific PTX ISA version
      if( ARCH STREQUAL nvptx OR ARCH STREQUAL nvptx64 )
        # Disables NVVM reflection to defer to after linking
        list( APPEND build_flags -Xclang -target-feature -Xclang +ptx72
             -march=sm_86 -mllvm --nvvm-reflect-enable=false)
      elseif( ARCH STREQUAL amdgcn )
        # AMDGCN needs libclc to be compiled to high bc version since all atomic
        # clang builtins need to be accessible
        list( APPEND build_flags -mcpu=gfx940 -mllvm --amdgpu-oclc-reflect-enable=false )
      elseif( IS_NATIVE_CPU_ARCH )
        list( APPEND build_flags -Xclang -fsycl-is-native-cpu )
        if( ARCH  STREQUAL x86_64 )
          list( APPEND build_flags ${LIBCLC_NATIVECPU_FLAGS_X86_64})
        endif()
      endif()
    endif()

    message( STATUS "  device: ${d} ( ${${d}_aliases} )" )

    # Note: when declaring builtins, we must consider that even if a target
    # formally/nominally supports the generic address space, in practice that
    # target may map it to the same target address space as another address
    # space (often the private one). In such cases we must be careful not to
    # multiply-define a builtin in a single target address space, as it would
    # result in a mangling clash.
    # For this reason we must consider the target support of the generic
    # address space separately from the *implementation* decision about whether
    # to declare certain builtins in that address space.
    set ( supports_generic_addrspace TRUE )
    # Note: we assume that if there is no distinct generic address space, it
    # maps to the private address space.
    set ( has_distinct_generic_addrspace TRUE )
    if ( ARCH STREQUAL spirv OR ARCH STREQUAL spirv64 )
      set( opt_flags -O3 )
      list( APPEND build_flags -DCLC_SPIRV )
      set( spvflags --spirv-max-version=1.1 )
      set( MACRO_ARCH SPIRV32 )
      if( ARCH STREQUAL spirv64 )
        set( MACRO_ARCH SPIRV64 )
      endif()
    elseif( ARCH STREQUAL clspv OR ARCH STREQUAL clspv64 )
      set( opt_flags -O3 )
      list( APPEND build_flags -DCLC_CLSPV )
      set( MACRO_ARCH CLSPV32 )
      if( ARCH STREQUAL clspv64 )
        set( MACRO_ARCH CLSPV64 )
      endif()
    elseif( ARCH STREQUAL nvptx OR ARCH STREQUAL nvptx64 )
      set( opt_flags -O3 "--nvvm-reflect-enable=false" )
      set( has_distinct_generic_addrspace FALSE )
    elseif( ARCH STREQUAL amdgcn )
      set( opt_flags -O3 --amdgpu-oclc-reflect-enable=false )
    elseif( IS_NATIVE_CPU_ARCH )
      set( opt_flags -O3 )
      set( has_distinct_generic_addrspace FALSE )
    else()
      set( opt_flags -O3 )
      set( MACRO_ARCH ${ARCH} )
    endif()

    # Enable SPIR-V builtin function declarations, so they don't
    # have to be explicity declared in the soruce.
    list( APPEND build_flags -Xclang -fdeclare-spirv-builtins)
    set( LIBCLC_ARCH_OBJFILE_DIR "${LIBCLC_OBJFILE_DIR}/${arch_suffix}" )
    file( MAKE_DIRECTORY ${LIBCLC_ARCH_OBJFILE_DIR} )

    # OpenCL 3.0 extensions
    string(CONCAT CL_3_0_EXTENSIONS
      "-cl-ext="
      "+cl_khr_fp64,"
      "+cl_khr_fp16,"
      "+__opencl_c_3d_image_writes,"
      "+__opencl_c_images,"
      "+cl_khr_3d_image_writes")
    if( ARCH STREQUAL "aarch64")
      string( APPEND CL_3_0_EXTENSIONS ",+cl_clang_storage_class_specifiers,+__opencl_c_fp64,+cl_khr_int64_base_atomics" )
    endif()
    if( supports_generic_addrspace )
      string( APPEND CL_3_0_EXTENSIONS ",+__opencl_c_generic_address_space" )
      if( has_distinct_generic_addrspace )
        list( APPEND build_flags -D__CLC_DISTINCT_GENERIC_ADDRSPACE__ )
      endif()
    else()
      # Explictly disable opencl_c_generic_address_space (it may be enabled
      # by default on some targets). We also disable opencl_c_pipes and
      # opencl_c_device_enqueue since they require generic address space.
      string( APPEND CL_3_0_EXTENSIONS ",-__opencl_c_generic_address_space" )
      string( APPEND CL_3_0_EXTENSIONS ",-__opencl_c_pipes" )
      string( APPEND CL_3_0_EXTENSIONS ",-__opencl_c_device_enqueue" )
    endif()
    list( APPEND build_flags -cl-std=CL3.0 "-Xclang" ${CL_3_0_EXTENSIONS} )

    # Add platform specific flags
    if(WIN32)
      list(APPEND build_flags -D_WIN32)
    elseif(${CMAKE_SYSTEM_NAME} MATCHES "Darwin")
      list(APPEND build_flags -D__APPLE__)
    elseif(${CMAKE_SYSTEM_NAME} MATCHES "Linux")
      list(APPEND build_flags -D__unix__ -D__linux__)
    else()
      # Assume some UNIX system otherwise
      list(APPEND build_flags -D__unix__)
    endif()

    string( TOUPPER "CLC_${MACRO_ARCH}" CLC_TARGET_DEFINE )

    list( APPEND build_flags
      -D__CLC_INTERNAL
      -D${CLC_TARGET_DEFINE}
      # All libclc builtin libraries see CLC headers
      -I${CMAKE_CURRENT_SOURCE_DIR}/clc/include
      # FIXME: Fix libclc to not require disabling this noisy warning
      -Wno-bitwise-conditional-parentheses
    )

    if( NOT "${cpu}" STREQUAL "" )
      list( APPEND build_flags -mcpu=${cpu} )
    endif()

<<<<<<< HEAD
    set(spirv_flags ${flags})
    if( ARCH STREQUAL nvptx OR ARCH STREQUAL nvptx64 )
      list(APPEND spirv_flags -Xclang -fcuda-short-ptr -mllvm -nvptx-short-ptr)
    endif()

    add_libclc_builtin_set(libspirv-${arch_suffix}
      TRIPLE ${clang_triple}
      TARGET_ENV libspirv
      COMPILE_OPT ${spirv_flags}
=======
    add_libclc_builtin_set(
      CLC_INTERNAL
      ARCH ${ARCH}
      ARCH_SUFFIX clc-${arch_suffix}
      TRIPLE ${clang_triple}
      COMPILE_FLAGS ${build_flags}
>>>>>>> 0516870f
      OPT_FLAGS ${opt_flags}
      LIB_FILES ${clc_lib_files}
    )

    list( APPEND build_flags
      -I${CMAKE_CURRENT_SOURCE_DIR}/generic/include
    )

    add_libclc_builtin_set(
      ARCH ${ARCH}
      ARCH_SUFFIX libspirv-${arch_suffix}
      TRIPLE ${clang_triple}
      TARGET_ENV libspirv-
      COMPILE_FLAGS ${build_flags}
      OPT_FLAGS ${opt_flags}
      LIB_FILES ${libspirv_lib_files}
      GEN_FILES ${libspirv_gen_files}
      ALIASES ${${d}_aliases}
      PARENT_TARGET libspirv-builtins
      # Link in the CLC builtins and internalize their symbols
      INTERNAL_LINK_DEPENDENCIES $<TARGET_PROPERTY:builtins.link.clc-${arch_suffix},TARGET_FILE>
    )

    add_libclc_builtin_set(
      ARCH ${ARCH}
      ARCH_SUFFIX ${arch_suffix}
      TRIPLE ${clang_triple}
      COMPILE_FLAGS ${build_flags}
      OPT_FLAGS ${opt_flags}
      LIB_FILES ${opencl_lib_files}
      GEN_FILES ${opencl_gen_files}
      ALIASES ${${d}_aliases}
      PARENT_TARGET libopencl-builtins
      # Link in the CLC builtins and internalize their symbols
      INTERNAL_LINK_DEPENDENCIES $<TARGET_PROPERTY:builtins.link.clc-${arch_suffix},TARGET_FILE>
    )
  endforeach( d )
endforeach( t )

install(DIRECTORY ${LIBCLC_LIBRARY_OUTPUT_INTDIR}
  DESTINATION lib${LLVM_LIBDIR_SUFFIX}
  COMPONENT libspirv-builtins
  FILES_MATCHING PATTERN "libspirv-*")

install(DIRECTORY ${LIBCLC_LIBRARY_OUTPUT_INTDIR}
  DESTINATION lib${LLVM_LIBDIR_SUFFIX}
  COMPONENT clc-builtins
  FILES_MATCHING PATTERN "clc-*")

if( LIBCLC_GENERATE_REMANGLED_VARIANTS )
  install(DIRECTORY ${LIBCLC_LIBRARY_OUTPUT_INTDIR}
    DESTINATION lib${LLVM_LIBDIR_SUFFIX}
    COMPONENT libspirv-builtins
    FILES_MATCHING PATTERN "remangled-*libspirv-*")

  install(DIRECTORY ${LIBCLC_LIBRARY_OUTPUT_INTDIR}
    DESTINATION lib${LLVM_LIBDIR_SUFFIX}
    COMPONENT clc-builtins
    FILES_MATCHING PATTERN "remangled-*clc-*")
endif()

add_subdirectory(test)<|MERGE_RESOLUTION|>--- conflicted
+++ resolved
@@ -506,39 +506,10 @@
       list(APPEND build_flags -D__unix__)
     endif()
 
-    string( TOUPPER "CLC_${MACRO_ARCH}" CLC_TARGET_DEFINE )
-
-    list( APPEND build_flags
-      -D__CLC_INTERNAL
-      -D${CLC_TARGET_DEFINE}
-      # All libclc builtin libraries see CLC headers
-      -I${CMAKE_CURRENT_SOURCE_DIR}/clc/include
-      # FIXME: Fix libclc to not require disabling this noisy warning
-      -Wno-bitwise-conditional-parentheses
-    )
-
-    if( NOT "${cpu}" STREQUAL "" )
-      list( APPEND build_flags -mcpu=${cpu} )
-    endif()
-
-<<<<<<< HEAD
-    set(spirv_flags ${flags})
-    if( ARCH STREQUAL nvptx OR ARCH STREQUAL nvptx64 )
-      list(APPEND spirv_flags -Xclang -fcuda-short-ptr -mllvm -nvptx-short-ptr)
-    endif()
-
     add_libclc_builtin_set(libspirv-${arch_suffix}
       TRIPLE ${clang_triple}
       TARGET_ENV libspirv
-      COMPILE_OPT ${spirv_flags}
-=======
-    add_libclc_builtin_set(
-      CLC_INTERNAL
-      ARCH ${ARCH}
-      ARCH_SUFFIX clc-${arch_suffix}
-      TRIPLE ${clang_triple}
-      COMPILE_FLAGS ${build_flags}
->>>>>>> 0516870f
+      COMPILE_OPT ${build_flags}
       OPT_FLAGS ${opt_flags}
       LIB_FILES ${clc_lib_files}
     )
