cmake_minimum_required(VERSION 3.20.0)

project( libclc VERSION 0.2.0 LANGUAGES CXX C)

set(CMAKE_CXX_STANDARD 17)

# Add path for custom modules
list( INSERT CMAKE_MODULE_PATH 0 "${PROJECT_SOURCE_DIR}/cmake/modules" )

set( LIBCLC_SOURCE_DIR ${CMAKE_CURRENT_SOURCE_DIR} )
set( LIBCLC_BINARY_DIR ${CMAKE_CURRENT_BINARY_DIR} )
set( LIBCLC_OBJFILE_DIR ${LIBCLC_BINARY_DIR}/obj.libclc.dir )

include( AddLibclc )

include( GNUInstallDirs )
set_property(DIRECTORY APPEND PROPERTY CMAKE_CONFIGURE_DEPENDS
  amdgcn-amdhsa/lib/SOURCES;
  amdgcn-amdhsa/libspirv/SOURCES;
  amdgcn/lib/SOURCES;
  amdgcn/libspirv/SOURCES;
  amdgcn-mesa3d/lib/SOURCES;
  amdgpu/lib/SOURCES;
  clspv/lib/SOURCES;
  clspv64/lib/SOURCES;
  generic/lib/SOURCES;
  generic/libspirv/SOURCES;
  ptx/lib/SOURCES;
  ptx-nvidiacl/lib/SOURCES;
  ptx-nvidiacl/libspirv/SOURCES;
  r600/lib/SOURCES;
  r600/libspirv/SOURCES;
  spirv/lib/SOURCES;
  spirv64/lib/SOURCES
  x86_64-unknown-linux/libspirv/SOURCES
)

set( LIBCLC_MIN_LLVM 3.9.0 )

set( LIBCLC_TARGETS_TO_BUILD "all"
    CACHE STRING "Semicolon-separated list of libclc targets to build, or 'all'." )

option( ENABLE_RUNTIME_SUBNORMAL "Enable runtime linking of subnormal support." OFF )

if( LIBCLC_STANDALONE_BUILD OR CMAKE_SOURCE_DIR STREQUAL CMAKE_CURRENT_SOURCE_DIR )
  # Out-of-tree configuration
  set( LIBCLC_STANDALONE_BUILD TRUE )

  find_package(LLVM REQUIRED HINTS "${LLVM_CMAKE_DIR}")
  include(AddLLVM)

  message( STATUS "libclc LLVM version: ${LLVM_PACKAGE_VERSION}" )

  if( LLVM_PACKAGE_VERSION VERSION_LESS LIBCLC_MIN_LLVM )
    message( FATAL_ERROR "libclc needs at least LLVM ${LIBCLC_MIN_LLVM}" )
  endif()

  # Import required tools as targets
  if( NOT EXISTS ${LIBCLC_CUSTOM_LLVM_TOOLS_BINARY_DIR} )
    foreach( tool IN ITEMS clang llvm-as llvm-link opt )
      find_program( LLVM_TOOL_${tool} ${tool} PATHS ${LLVM_TOOLS_BINARY_DIR} NO_DEFAULT_PATH )
      add_executable( libclc::${tool} IMPORTED GLOBAL )
      set_target_properties( libclc::${tool} PROPERTIES IMPORTED_LOCATION ${LLVM_TOOL_${tool}} )
    endforeach()
  endif()
else()
  # In-tree configuration
  set( LIBCLC_STANDALONE_BUILD FALSE )

  set( LLVM_PACKAGE_VERSION ${LLVM_VERSION} )

  # Note that we check this later (for both build types) but we can provide a
  # more useful error message when built in-tree. We assume that LLVM tools are
  # always available so don't warn here.
  if( NOT clang IN_LIST LLVM_ENABLE_PROJECTS )
    message(FATAL_ERROR "Clang is not enabled, but is required to build libclc in-tree")
  endif()

  if( NOT EXISTS ${LIBCLC_CUSTOM_LLVM_TOOLS_BINARY_DIR} )
    foreach( tool IN ITEMS clang llvm-as llvm-link opt )
      add_executable(libclc::${tool} ALIAS ${tool})
    endforeach()
  endif()
endif()

if( EXISTS ${LIBCLC_CUSTOM_LLVM_TOOLS_BINARY_DIR} )
  message( WARNING "Using custom LLVM tools to build libclc: "
    "${LIBCLC_CUSTOM_LLVM_TOOLS_BINARY_DIR}, "
    " ensure the tools are up to date." )
  # Note - use a differently named variable than LLVM_TOOL_${tool} as above, as
  # the variable name is used to cache the result of find_program. If we used
  # the same name, a user wouldn't be able to switch a build between default
  # and custom tools.
  foreach( tool IN ITEMS clang llvm-as llvm-link opt llvm-spirv libclc-remangler )
    find_program( LLVM_CUSTOM_TOOL_${tool} ${tool}
      PATHS ${LIBCLC_CUSTOM_LLVM_TOOLS_BINARY_DIR} NO_DEFAULT_PATH )
    add_executable( libclc::${tool} IMPORTED GLOBAL )
    set_target_properties( libclc::${tool} PROPERTIES
      IMPORTED_LOCATION ${LLVM_CUSTOM_TOOL_${tool}} )
  endforeach()

  # If we've requested a custom binary directory, there are some otherwise
  # optional tools which we want to ensure are present.
  if( NOT TARGET libclc::llvm-spirv OR NOT TARGET libclc::libclc-remangler )
    message( FATAL_ERROR "libclc toolchain incomplete!" )
  endif()
endif()

foreach( tool IN ITEMS clang opt llvm-as llvm-link )
  if( NOT TARGET libclc::${tool} )
    message( FATAL_ERROR "libclc toolchain incomplete - missing tool ${tool}!" )
  endif()
endforeach()

# llvm-spirv is an optional dependency, used to build spirv-* targets.
find_program( LLVM_SPIRV llvm-spirv PATHS ${LLVM_TOOLS_BINARY_DIR} NO_DEFAULT_PATH )

if( LLVM_SPIRV AND NOT TARGET libclc::llvm-spirv )
  add_executable( libclc::llvm-spirv IMPORTED GLOBAL )
  set_target_properties( libclc::llvm-spirv PROPERTIES IMPORTED_LOCATION ${LLVM_SPIRV} )
endif()

# List of all targets. Note that some are added dynamically below.
set( LIBCLC_TARGETS_ALL
  amdgcn--
  amdgcn--amdhsa
  clspv--
  clspv64--
  r600--
  nvptx--
  nvptx64--
  nvptx--nvidiacl
  nvptx64--nvidiacl
)
set( LIBCLC_TEST_TARGETS_ALL
  nvptx--nvidiacl
  nvptx64--nvidiacl
  amdgcn--amdhsa
)

# mesa3d environment is only available since LLVM 4.0
if( LLVM_PACKAGE_VERSION VERSION_GREATER_EQUAL 4.0.0 )
  list( APPEND LIBCLC_TARGETS_ALL amdgcn-mesa-mesa3d )
endif()

# spirv-mesa3d and spirv64-mesa3d targets can only be built with the (optional)
# llvm-spirv external tool.
if( TARGET libclc::llvm-spirv )
  list( APPEND LIBCLC_TARGETS_ALL  spirv-mesa3d- spirv64-mesa3d- )
endif()

option( LIBCLC_GENERATE_REMANGLED_VARIANTS
  "Generate remangled variants of enabled libclc targets." OFF )

if( LIBCLC_TARGETS_TO_BUILD STREQUAL "all" )
  set( LIBCLC_TARGETS_TO_BUILD ${LIBCLC_TARGETS_ALL} )
endif()

list( SORT LIBCLC_TARGETS_TO_BUILD )

# Verify that the user hasn't requested mesa3d targets without an available
# llvm-spirv tool.
if( "spirv-mesa3d-" IN_LIST LIBCLC_TARGETS_TO_BUILD OR "spirv64-mesa3d-" IN_LIST LIBCLC_TARGETS_TO_BUILD )
  if( NOT TARGET libclc::llvm-spirv )
    message( FATAL_ERROR "SPIR-V targets requested, but spirv-tools is not installed" )
  endif()
endif()

add_custom_target(libspirv-builtins COMMENT "Build libspirv builtins")
add_custom_target(libclc-builtins COMMENT "Build libclc builtins")

set(LIBCLC_TARGET_TO_TEST)

foreach ( t ${LIBCLC_TEST_TARGETS_ALL})
  if( t IN_LIST LIBCLC_TARGETS_TO_BUILD )
    list( APPEND LIBCLC_TARGET_TO_TEST "${t}" )
  endif()
endforeach(t)

# Configure prepare_builtins
add_subdirectory(utils)

# Setup arch devices
set( r600--_devices cedar cypress barts cayman )
set( amdgcn--_devices tahiti )
set( amdgcn-mesa-mesa3d_devices ${amdgcn--_devices} )
set( amdgcn--amdhsa_devices none )
set( clspv--_devices none )
set( clspv64--_devices none )
set( nvptx--_devices none )
set( nvptx64--_devices none )
set( nvptx--nvidiacl_devices none )
set( nvptx64--nvidiacl_devices none )
set( spirv-mesa3d-_devices none )
set( spirv64-mesa3d-_devices none )
# TODO: Does this need to be set for each possible triple?
set( x86_64-unknown-linux-gnu_devices none )

# Setup aliases
set( cedar_aliases palm sumo sumo2 redwood juniper )
set( cypress_aliases hemlock )
set( barts_aliases turks caicos )
set( cayman_aliases aruba )
set( tahiti_aliases pitcairn verde oland hainan bonaire kabini kaveri hawaii
  mullins tonga tongapro iceland carrizo fiji stoney polaris10 polaris11
  gfx602 gfx705 gfx805
  gfx900 gfx902 gfx904 gfx906 gfx908 gfx909 gfx90a gfx90c gfx940 gfx941 gfx942
  gfx1010 gfx1011 gfx1012 gfx1013
  gfx1030 gfx1031 gfx1032 gfx1033 gfx1034 gfx1035 gfx1036
  gfx1100 gfx1101 gfx1102 gfx1103
  gfx1150 gfx1151
  gfx1200 gfx1201
)

# pkg-config file
configure_file( libclc.pc.in libclc.pc @ONLY )
install( FILES ${CMAKE_CURRENT_BINARY_DIR}/libclc.pc DESTINATION "${CMAKE_INSTALL_DATADIR}/pkgconfig" )
install( DIRECTORY generic/include/clc DESTINATION "${CMAKE_INSTALL_INCLUDEDIR}" )

if( ENABLE_RUNTIME_SUBNORMAL )
  foreach( file subnormal_use_default subnormal_disable )
    link_bc(
       TARGET ${file}
       INPUTS ${PROJECT_SOURCE_DIR}/generic/lib/${file}.ll
    )
    install( FILES $<TARGET_PROPERTY:${file},TARGET_FILE> ARCHIVE
      DESTINATION "${CMAKE_INSTALL_DATADIR}/clc" )
  endforeach()
endif()

find_package( Python3 REQUIRED COMPONENTS Interpreter )
file( TO_CMAKE_PATH ${PROJECT_SOURCE_DIR}/generic/lib/gen_convert.py clc_script_loc )
file( TO_CMAKE_PATH ${PROJECT_SOURCE_DIR}/generic/libspirv/gen_core_convert.py core_script_loc )
file( TO_CMAKE_PATH ${PROJECT_SOURCE_DIR}/generic/libspirv/gen_convert.py spirv_script_loc )
file( TO_CMAKE_PATH ${PROJECT_SOURCE_DIR}/generic/lib/gen_convert.py script_loc )
add_custom_command(
  OUTPUT convert.cl
  COMMAND ${Python3_EXECUTABLE} ${script_loc} > convert.cl
  DEPENDS ${script_loc} )
add_custom_target( "generate_convert.cl" DEPENDS convert.cl )

add_custom_command(
  OUTPUT convert-core.cl
  COMMAND ${Python3_EXECUTABLE} ${core_script_loc} > convert-core.cl
  DEPENDS ${core_script_loc} )
add_custom_target( "generate_convert_core.cl" DEPENDS convert-core.cl )

add_custom_command(
  OUTPUT convert-spirv.cl
  COMMAND ${Python3_EXECUTABLE} ${spirv_script_loc} > convert-spirv.cl
  DEPENDS ${spirv_script_loc} )
add_custom_target( "generate_convert_spirv.cl" DEPENDS convert-spirv.cl )

add_custom_command(
  OUTPUT convert-clc.cl
  COMMAND ${Python3_EXECUTABLE} ${clc_script_loc} > convert-clc.cl
  DEPENDS ${clc_script_loc} )
add_custom_target( "generate_convert_clc.cl" DEPENDS convert-clc.cl )

add_custom_command(
  OUTPUT clspv-convert.cl
  COMMAND ${Python3_EXECUTABLE} ${script_loc} --clspv > clspv-convert.cl
  DEPENDS ${script_loc} )
add_custom_target( "clspv-generate_convert.cl" DEPENDS clspv-convert.cl )

enable_testing()

if (LIBCLC_STANDALONE_BUILD)
  set(LIBCLC_LIBRARY_OUTPUT_INTDIR ${CMAKE_CURRENT_BINARY_DIR}/${CMAKE_CFG_INTDIR}/lib${LLVM_LIBDIR_SUFFIX})
else(LIBCLC_STANDALONE_BUILD)
  set(LIBCLC_LIBRARY_OUTPUT_INTDIR ${LLVM_LIBRARY_OUTPUT_INTDIR})
endif(LIBCLC_STANDALONE_BUILD)
file( TO_CMAKE_PATH ${LIBCLC_LIBRARY_OUTPUT_INTDIR}/clc LIBCLC_LIBRARY_OUTPUT_INTDIR )

foreach( t ${LIBCLC_TARGETS_TO_BUILD} )
  message( STATUS "libclc target '${t}' is enabled" )
  string( REPLACE "-" ";" TRIPLE  ${t} )
  list( GET TRIPLE 0 ARCH )
  list( GET TRIPLE 1 VENDOR )
  list( GET TRIPLE 2 OS )

  set( dirs )

  if ( NOT ${ARCH} STREQUAL spirv AND NOT ${ARCH} STREQUAL spirv64 AND
       NOT ${ARCH} STREQUAL clspv AND NOT ${ARCH} STREQUAL clspv64)
    LIST( APPEND dirs generic )
  endif()

  if( ${ARCH} STREQUAL r600 OR ${ARCH} STREQUAL amdgcn )
    list( APPEND dirs amdgpu )
  endif()

  # nvptx is special
  if( ${ARCH} STREQUAL nvptx OR ${ARCH} STREQUAL nvptx64 )
    set( DARCH ptx )
  else()
    set( DARCH ${ARCH} )
  endif()

  set( lib_files )
  set( lib_gen_files )
  libclc_configure_lib_source(lib_files lib_gen_files
    LIB_DIR lib
    DIRS ${dirs} ${DARCH} ${DARCH}-${OS} ${DARCH}-${VENDOR}-${OS}
    DEPS convert-clc.cl )

  set( libspirv_files )
  set( libspirv_gen_files )
  libclc_configure_lib_source(libspirv_files libspirv_gen_files
    LIB_DIR libspirv
    DIRS ${dirs} ${DARCH} ${DARCH}-${OS} ${DARCH}-${VENDOR}-${OS}
    DEPS convert-spirv.cl convert-core.cl)

  foreach( d ${${t}_devices} )
    get_libclc_device_info(
      TRIPLE ${t}
      DEVICE ${d}
      CPU cpu
      ARCH_SUFFIX arch_suffix
      CLANG_TRIPLE clang_triple
    )

    # Some targets don't have a specific GPU to target
    set( flags )
    if( d STREQUAL none OR ARCH STREQUAL spirv OR ARCH STREQUAL spirv64 )
      # FIXME: Ideally we would not be tied to a specific PTX ISA version
      if( ARCH STREQUAL nvptx OR ARCH STREQUAL nvptx64 )
        # Disables NVVM reflection to defer to after linking
        list( APPEND flags -Xclang -target-feature -Xclang +ptx72
             -march=sm_86 -mllvm --nvvm-reflect-enable=false)
      elseif( ARCH STREQUAL amdgcn )
        # AMDGCN needs libclc to be compiled to high bc version since all atomic
        # clang builtins need to be accessible
        list( APPEND flags -mcpu=gfx940 -mllvm --amdgpu-oclc-reflect-enable=false )
      elseif( ARCH  STREQUAL x86_64)
        # TODO: This is used by SYCL Native Cpu, we should define an option to set this flags
        list( APPEND flags -Xclang -target-feature -Xclang +avx
            -Xclang -fsycl-is-native-cpu
            -Xclang -target-feature -Xclang +avx512f)
      endif()
    endif()

    if( NOT "${cpu}" STREQUAL "" )
      list( APPEND flags -mcpu=${cpu} )
    endif()

    message( STATUS "  device: ${d} ( ${${d}_aliases} )" )

    # Note: when declaring builtins, we must consider that even if a target
    # formally/nominally supports the generic address space, in practice that
    # target may map it to the same target address space as another address
    # space (often the private one). In such cases we must be careful not to
    # multiply-define a builtin in a single target address space, as it would
    # result in a mangling clash.
    # For this reason we must consider the target support of the generic
    # address space separately from the *implementation* decision about whether
    # to declare certain builtins in that address space.
    set ( supports_generic_addrspace TRUE )
    # Note: we assume that if there is no distinct generic address space, it
    # maps to the private address space.
    set ( has_distinct_generic_addrspace TRUE )
    if ( ARCH STREQUAL spirv OR ARCH STREQUAL spirv64 )
      set( opt_flags -O3 )
      set( spvflags --spirv-max-version=1.1 )
    elseif( ARCH STREQUAL clspv OR ARCH STREQUAL clspv64 )
      set( opt_flags -O3 )
    elseif( ARCH STREQUAL nvptx OR ARCH STREQUAL nvptx64 )
      set( opt_flags -O3 "--nvvm-reflect-enable=false" )
      set( has_distinct_generic_addrspace FALSE )
    elseif( ARCH STREQUAL amdgcn )
      set( opt_flags -O3 --amdgpu-oclc-reflect-enable=false )
    elseif( ARCH STREQUAL x86_64)
      set( opt_flags )
      set( has_distinct_generic_addrspace FALSE )
    else()
      set( opt_flags -O3 )
    endif()

    # Enable SPIR-V builtin function declarations, so they don't
    # have to be explicity declared in the soruce.
    list( APPEND flags -Xclang -fdeclare-spirv-builtins)

<<<<<<< HEAD
    if( ${ARCH} STREQUAL "amdgcn" )
      # Enable cross address space memory ordering for atomic operations.
      list( APPEND flags -Xclang -mamdgpu-cross-addr-space-atomic-memory-ordering )
    endif()
=======
    set( LIBCLC_ARCH_OBJFILE_DIR "${LIBCLC_OBJFILE_DIR}/${arch_suffix}" )
    file( MAKE_DIRECTORY ${LIBCLC_ARCH_OBJFILE_DIR} )
>>>>>>> 261918e3

    # OpenCL 3.0 extensions
    string(CONCAT CL_3_0_EXTENSIONS
      "-cl-ext="
      "+cl_khr_fp64,"
      "+cl_khr_fp16,"
      "+__opencl_c_3d_image_writes,"
      "+__opencl_c_images,"
      "+cl_khr_3d_image_writes")
    if( supports_generic_addrspace )
      string( APPEND CL_3_0_EXTENSIONS ",+__opencl_c_generic_address_space" )
      if( has_distinct_generic_addrspace )
        list( APPEND flags -D__CLC_DISTINCT_GENERIC_ADDRSPACE__ )
      endif()
    else()
      # Explictly disable opencl_c_generic_address_space (it may be enabled
      # by default on some targets). We also disable opencl_c_pipes and
      # opencl_c_device_enqueue since they require generic address space.
      string( APPEND CL_3_0_EXTENSIONS ",-__opencl_c_generic_address_space" )
      string( APPEND CL_3_0_EXTENSIONS ",-__opencl_c_pipes" )
      string( APPEND CL_3_0_EXTENSIONS ",-__opencl_c_device_enqueue" )
    endif()
    list( APPEND flags -cl-std=CL3.0 "-Xclang" ${CL_3_0_EXTENSIONS} )

    # Add platform specific flags
    if(WIN32)
      list(APPEND flags -D_WIN32)
    elseif(${CMAKE_SYSTEM_NAME} MATCHES "Darwin")
      list(APPEND flags -D__APPLE__)
    elseif(${CMAKE_SYSTEM_NAME} MATCHES "Linux")
      list(APPEND flags -D__unix__ -D__linux__)
    else()
      # Assume some UNIX system otherwise
      list(APPEND flags -D__unix__)
    endif()

    add_libclc_builtin_set(libspirv-${arch_suffix}
      TRIPLE ${clang_triple}
      TARGET_ENV libspirv
      COMPILE_OPT ${flags}
      OPT_FLAGS ${opt_flags}
      FILES ${libspirv_files}
      GEN_FILES ${libspirv_gen_files}
      ALIASES ${${d}_aliases}
      GENERATE_TARGET "generate_convert_spirv.cl" "generate_convert_core.cl"
      PARENT_TARGET libspirv-builtins)

    add_libclc_builtin_set(clc-${arch_suffix}
      TRIPLE ${clang_triple}
      TARGET_ENV clc
      COMPILE_OPT ${flags}
      OPT_FLAGS ${opt_flags}
      FILES ${lib_files}
      GEN_FILES ${lib_gen_files}
      LIB_DEP libspirv-${arch_suffix}
      ALIASES ${${d}_aliases}
      GENERATE_TARGET "generate_convert_clc.cl"
      PARENT_TARGET libclc-builtins)
  endforeach( d )
endforeach( t )

install(DIRECTORY ${LIBCLC_LIBRARY_OUTPUT_INTDIR}
  DESTINATION lib${LLVM_LIBDIR_SUFFIX}
  COMPONENT libspirv-builtins
  FILES_MATCHING PATTERN "libspirv-*")

install(DIRECTORY ${LIBCLC_LIBRARY_OUTPUT_INTDIR}
  DESTINATION lib${LLVM_LIBDIR_SUFFIX}
  COMPONENT clc-builtins
  FILES_MATCHING PATTERN "clc-*")

if( LIBCLC_GENERATE_REMANGLED_VARIANTS )
  install(DIRECTORY ${LIBCLC_LIBRARY_OUTPUT_INTDIR}
    DESTINATION lib${LLVM_LIBDIR_SUFFIX}
    COMPONENT libspirv-builtins
    FILES_MATCHING PATTERN "remangled-*libspirv-*")

  install(DIRECTORY ${LIBCLC_LIBRARY_OUTPUT_INTDIR}
    DESTINATION lib${LLVM_LIBDIR_SUFFIX}
    COMPONENT clc-builtins
    FILES_MATCHING PATTERN "remangled-*clc-*")
endif()

add_subdirectory(test)<|MERGE_RESOLUTION|>--- conflicted
+++ resolved
@@ -380,15 +380,13 @@
     # have to be explicity declared in the soruce.
     list( APPEND flags -Xclang -fdeclare-spirv-builtins)
 
-<<<<<<< HEAD
     if( ${ARCH} STREQUAL "amdgcn" )
       # Enable cross address space memory ordering for atomic operations.
       list( APPEND flags -Xclang -mamdgpu-cross-addr-space-atomic-memory-ordering )
     endif()
-=======
+
     set( LIBCLC_ARCH_OBJFILE_DIR "${LIBCLC_OBJFILE_DIR}/${arch_suffix}" )
     file( MAKE_DIRECTORY ${LIBCLC_ARCH_OBJFILE_DIR} )
->>>>>>> 261918e3
 
     # OpenCL 3.0 extensions
     string(CONCAT CL_3_0_EXTENSIONS
