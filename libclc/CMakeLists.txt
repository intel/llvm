--- conflicted
+++ resolved
@@ -570,33 +570,10 @@
       GEN_FILES ${clc_gen_files}
     )
 
-<<<<<<< HEAD
-    set( spirv_build_flags ${build_flags} )
-    list( APPEND spirv_build_flags
-      -I${CMAKE_CURRENT_SOURCE_DIR}/opencl/include
-      -I${CMAKE_CURRENT_SOURCE_DIR}/libspirv/include/
-      # FIXME: Fix libspirv to not require disabling this noisy warning
-      -Wno-bitwise-conditional-parentheses
-    )
-
-    add_libclc_builtin_set(
-      ARCH ${ARCH}
-      ARCH_SUFFIX libspirv-${arch_suffix}
-      TRIPLE ${clang_triple}
-      TARGET_ENV libspirv-
-      COMPILE_FLAGS ${spirv_build_flags}
-      OPT_FLAGS ${opt_flags}
-      LIB_FILES ${libspirv_lib_files}
-      GEN_FILES ${libspirv_gen_files}
-      ALIASES ${${d}_aliases}
-      PARENT_TARGET libspirv-builtins
-      # Link in the CLC builtins and internalize their symbols
-      INTERNAL_LINK_DEPENDENCIES builtins.link.clc-${arch_suffix}
-    )
-=======
     if( BUILD_LIBSPIRV_${t} )
       set( spirv_build_flags ${build_flags} )
       list( APPEND spirv_build_flags
+        -I${CMAKE_CURRENT_SOURCE_DIR}/opencl/include
         -I${CMAKE_CURRENT_SOURCE_DIR}/generic/include
         -I${CMAKE_CURRENT_SOURCE_DIR}/libspirv/include/
         # FIXME: Fix libspirv to not require disabling this noisy warning
@@ -618,7 +595,6 @@
         INTERNAL_LINK_DEPENDENCIES builtins.link.clc-${arch_suffix}
       )
     endif()
->>>>>>> 259dfbe4
 
     set( opencl_build_flags ${build_flags} )
     list( APPEND opencl_build_flags
