--- conflicted
+++ resolved
@@ -568,10 +568,7 @@
     set( spirv_build_flags ${build_flags} )
     list( APPEND spirv_build_flags
       -I${CMAKE_CURRENT_SOURCE_DIR}/generic/include
-<<<<<<< HEAD
       -I${CMAKE_CURRENT_SOURCE_DIR}/libspirv/include/
-      # FIXME: Fix libclc to not require disabling this noisy warning
-      -Wno-bitwise-conditional-parentheses
     )
 
     add_libclc_builtin_set(
@@ -596,8 +593,6 @@
       -I${CMAKE_CURRENT_SOURCE_DIR}/libspirv/include/
       # FIXME: Fix libclc to not require disabling this noisy warning
       -Wno-bitwise-conditional-parentheses
-=======
->>>>>>> 6c561604
     )
 
     add_libclc_builtin_set(
