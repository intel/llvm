cmake_minimum_required(VERSION 3.20.0)

if(CMAKE_SOURCE_DIR STREQUAL CMAKE_CURRENT_SOURCE_DIR)
  project(libclc VERSION 0.2.0 LANGUAGES CXX C)
endif()
set(LLVM_SUBPROJECT_TITLE "libclc")

set(CMAKE_CXX_STANDARD 17)

# Add path for custom modules
list( INSERT CMAKE_MODULE_PATH 0 "${CMAKE_CURRENT_SOURCE_DIR}/cmake/modules" )

set( LIBCLC_SOURCE_DIR ${CMAKE_CURRENT_SOURCE_DIR} )
set( LIBCLC_BINARY_DIR ${CMAKE_CURRENT_BINARY_DIR} )
set( LIBCLC_OBJFILE_DIR ${LIBCLC_BINARY_DIR}/obj.libclc.dir )

include( AddLibclc )

include( GNUInstallDirs )
set_property(DIRECTORY APPEND PROPERTY CMAKE_CONFIGURE_DEPENDS
  amdgcn-amdhsa/lib/SOURCES;
  amdgcn/lib/SOURCES;
  clspv/lib/SOURCES;
  generic/lib/SOURCES;
  ptx-nvidiacl/lib/SOURCES;
  r600/lib/SOURCES;
  spirv/lib/SOURCES;
  # CLC internal libraries
  clc/lib/generic/SOURCES;
  clc/lib/amdgcn/SOURCES;
  clc/lib/amdgpu/SOURCES;
  clc/lib/clspv/SOURCES;
  clc/lib/r600/SOURCES;
  clc/lib/spirv/SOURCES;
  # libspirv libraries
  libspirv/lib/generic/SOURCES;
  libspirv/lib/amdgcn-amdhsa/SOURCES;
  libspirv/lib/amdgcn/SOURCES;
  libspirv/lib/ptx-nvidiacl/SOURCES;
  libspirv/lib/r600/SOURCES;
  libspirv/lib/native_cpu/SOURCES;
)

set( LIBCLC_MIN_LLVM 3.9.0 )

set( LIBCLC_TARGETS_TO_BUILD "all"
    CACHE STRING "Semicolon-separated list of libclc targets to build, or 'all'." )

option( ENABLE_RUNTIME_SUBNORMAL "Enable runtime linking of subnormal support." OFF )

if( LIBCLC_STANDALONE_BUILD OR CMAKE_SOURCE_DIR STREQUAL CMAKE_CURRENT_SOURCE_DIR )
  # Out-of-tree configuration
  set( LIBCLC_STANDALONE_BUILD TRUE )

  find_package(LLVM REQUIRED HINTS "${LLVM_CMAKE_DIR}")
  include(AddLLVM)

  message( STATUS "libclc LLVM version: ${LLVM_PACKAGE_VERSION}" )

  if( LLVM_PACKAGE_VERSION VERSION_LESS LIBCLC_MIN_LLVM )
    message( FATAL_ERROR "libclc needs at least LLVM ${LIBCLC_MIN_LLVM}" )
  endif()

  # Import required tools
  if( NOT EXISTS ${LIBCLC_CUSTOM_LLVM_TOOLS_BINARY_DIR} )
    foreach( tool IN ITEMS clang llvm-as llvm-link llvm-spirv opt )
      find_program( LLVM_TOOL_${tool} ${tool} PATHS ${LLVM_TOOLS_BINARY_DIR} NO_DEFAULT_PATH )
      set( ${tool}_exe ${LLVM_TOOL_${tool}} )
      set( ${tool}_target )
    endforeach()
  endif()
else()
  # In-tree configuration
  set( LIBCLC_STANDALONE_BUILD FALSE )

  set( LLVM_PACKAGE_VERSION ${LLVM_VERSION} )

  # Note that we check this later (for both build types) but we can provide a
  # more useful error message when built in-tree. We assume that LLVM tools are
  # always available so don't warn here.
  if( NOT clang IN_LIST LLVM_ENABLE_PROJECTS )
    message(FATAL_ERROR "Clang is not enabled, but is required to build libclc in-tree")
  endif()

  if( NOT EXISTS ${LIBCLC_CUSTOM_LLVM_TOOLS_BINARY_DIR} )
    get_host_tool_path( clang CLANG clang_exe clang_target )
    get_host_tool_path( llvm-as LLVM_AS llvm-as_exe llvm-as_target )
    get_host_tool_path( llvm-link LLVM_LINK llvm-link_exe llvm-link_target )
    get_host_tool_path( llvm-spirv LLVM_SPIRV llvm-spirv_exe llvm-spirv_target )
    get_host_tool_path( opt OPT opt_exe opt_target )
  endif()
endif()

if( EXISTS ${LIBCLC_CUSTOM_LLVM_TOOLS_BINARY_DIR} )
  message( WARNING "Using custom LLVM tools to build libclc: "
    "${LIBCLC_CUSTOM_LLVM_TOOLS_BINARY_DIR}, "
    " ensure the tools are up to date." )
  # Note - use a differently named variable than LLVM_TOOL_${tool} as above, as
  # the variable name is used to cache the result of find_program. If we used
  # the same name, a user wouldn't be able to switch a build between default
  # and custom tools.
  foreach( tool IN ITEMS clang llvm-as llvm-link opt llvm-spirv libclc-remangler )
    find_program( LLVM_CUSTOM_TOOL_${tool} ${tool}
      PATHS ${LIBCLC_CUSTOM_LLVM_TOOLS_BINARY_DIR} NO_DEFAULT_PATH )
    set( ${tool}_exe ${LLVM_CUSTOM_TOOL_${tool}} )
    set( ${tool}_target )
  endforeach()

  # If we've requested a custom binary directory, there are some otherwise
  # optional tools which we want to ensure are present.
  foreach( tool IN ITEMS llvm-spirv libclc-remangler )
    if( NOT EXISTS "${${tool}_exe}" AND "${${tool}_target}" STREQUAL "" )
      message( FATAL_ERROR "libclc toolchain incomplete!" )
    endif()
  endforeach()
endif()

foreach( tool IN ITEMS clang opt llvm-as llvm-link )
  if( NOT EXISTS "${${tool}_exe}" AND "${${tool}_target}" STREQUAL "" )
    message( FATAL_ERROR "libclc toolchain incomplete - missing tool ${tool}!" )
  endif()
endforeach()

# llvm-spirv is an optional dependency, used to build spirv-* targets.
# It may be provided in-tree or externally.
if( TARGET llvm-spirv )
  get_host_tool_path( llvm-spirv LLVM_SPIRV llvm-spirv_exe llvm-spirv_target )
else()
  find_program( LLVM_SPIRV llvm-spirv HINTS ${LLVM_TOOLS_BINARY_DIR} )
  set( llvm-spirv_exe "${LLVM_SPIRV}" )
  set( llvm-spirv_target )
endif()

# List of all targets. Note that some are added dynamically below.
set( LIBCLC_TARGETS_ALL
  amdgcn--
  amdgcn--amdhsa
  clspv--
  clspv64--
  r600--
  nvptx--
  nvptx64--
  nvptx--nvidiacl
  nvptx64--nvidiacl
)
set( LIBCLC_TEST_TARGETS_ALL
  nvptx--nvidiacl
  nvptx64--nvidiacl
  amdgcn--amdhsa
)

# mesa3d environment is only available since LLVM 4.0
if( LLVM_PACKAGE_VERSION VERSION_GREATER_EQUAL 4.0.0 )
  list( APPEND LIBCLC_TARGETS_ALL amdgcn-mesa-mesa3d )
endif()

# spirv-mesa3d and spirv64-mesa3d targets can only be built with the (optional)
# llvm-spirv external tool.
if( llvm-spirv_exe )
  list( APPEND LIBCLC_TARGETS_ALL  spirv-mesa3d- spirv64-mesa3d- )
endif()

option( LIBCLC_GENERATE_REMANGLED_VARIANTS
  "Generate remangled variants of enabled libclc targets." OFF )

# Verify that the user hasn't requested mesa3d targets without an available
# llvm-spirv tool.
if( "spirv-mesa3d-" IN_LIST LIBCLC_TARGETS_TO_BUILD OR "spirv64-mesa3d-" IN_LIST LIBCLC_TARGETS_TO_BUILD )
  if( NOT llvm-spirv_exe )
    message( FATAL_ERROR "SPIR-V targets requested, but spirv-tools is not installed" )
  endif()
endif()

add_custom_target(libspirv-builtins COMMENT "Build libspirv builtins")
add_custom_target(libopencl-builtins COMMENT "Build libclc builtins")

if( LIBCLC_TARGETS_TO_BUILD STREQUAL "all" )
  set( LIBCLC_TARGETS_TO_BUILD ${LIBCLC_TARGETS_ALL} )
else()
  foreach(TARGET_TO_BUILD ${LIBCLC_TARGETS_TO_BUILD})
    if (NOT ${TARGET_TO_BUILD} IN_LIST LIBCLC_TARGETS_ALL)
      message ( FATAL_ERROR "Unknown target in LIBCLC_TARGETS_TO_BUILD: \"${TARGET_TO_BUILD}\"\n"
                            "Valid targets are: ${LIBCLC_TARGETS_ALL}\n")
    endif()
  endforeach()
endif()

option( LIBCLC_NATIVECPU_HOST_TARGET "Build libclc for Native CPU." Off)

if( LIBCLC_NATIVECPU_HOST_TARGET )
  list(APPEND LIBCLC_TARGETS_TO_BUILD native_cpu)
endif()

list( SORT LIBCLC_TARGETS_TO_BUILD )

# Construct LLVM version define
set( LLVM_VERSION_DEFINE "-DHAVE_LLVM=0x${LLVM_VERSION_MAJOR}0${LLVM_VERSION_MINOR}" )

set(LIBCLC_TARGET_TO_TEST)

foreach ( t ${LIBCLC_TEST_TARGETS_ALL})
  if( t IN_LIST LIBCLC_TARGETS_TO_BUILD )
    list( APPEND LIBCLC_TARGET_TO_TEST "${t}" )
  endif()
endforeach(t)

# Configure prepare_builtins
add_subdirectory(utils)

# Setup arch devices
set( r600--_devices cedar cypress barts cayman )
set( amdgcn--_devices tahiti )
set( amdgcn-mesa-mesa3d_devices ${amdgcn--_devices} )
set( amdgcn--amdhsa_devices none )
set( clspv--_devices none )
set( clspv64--_devices none )
set( nvptx--_devices none )
set( nvptx64--_devices none )
set( nvptx--nvidiacl_devices none )
set( nvptx64--nvidiacl_devices none )
set( spirv-mesa3d-_devices none )
set( spirv64-mesa3d-_devices none )
set( native_cpu_devices none )

# Setup aliases
set( cedar_aliases palm sumo sumo2 redwood juniper )
set( cypress_aliases hemlock )
set( barts_aliases turks caicos )
set( cayman_aliases aruba )
set( tahiti_aliases pitcairn verde oland hainan bonaire kabini kaveri hawaii
  mullins tonga tongapro iceland carrizo fiji stoney polaris10 polaris11
  gfx602 gfx705 gfx805
  gfx900 gfx902 gfx904 gfx906 gfx908 gfx909 gfx90a gfx90c gfx942 gfx950
  gfx1010 gfx1011 gfx1012 gfx1013
  gfx1030 gfx1031 gfx1032 gfx1033 gfx1034 gfx1035 gfx1036
  gfx1100 gfx1101 gfx1102 gfx1103
  gfx1150 gfx1151 gfx1152 gfx1153
  gfx1200 gfx1201
)

# pkg-config file
configure_file( libclc.pc.in libclc.pc @ONLY )
install( FILES ${CMAKE_CURRENT_BINARY_DIR}/libclc.pc DESTINATION "${CMAKE_INSTALL_DATADIR}/pkgconfig" )

if( ENABLE_RUNTIME_SUBNORMAL )
  foreach( file subnormal_use_default subnormal_disable )
    link_bc(
       TARGET ${file}
       RSP_DIR ${LIBCLC_ARCH_OBJFILE_DIR}
       INPUTS ${CMAKE_CURRENT_SOURCE_DIR}/generic/lib/${file}.ll
    )
    install(
      FILES $<TARGET_PROPERTY:${file},TARGET_FILE>
      DESTINATION "${CMAKE_INSTALL_DATADIR}/clc"
    )
  endforeach()
endif()

find_package( Python3 REQUIRED COMPONENTS Interpreter )
file( TO_CMAKE_PATH ${CMAKE_CURRENT_SOURCE_DIR}/generic/lib/gen_convert.py script_loc )
file( TO_CMAKE_PATH ${CMAKE_CURRENT_SOURCE_DIR}/libspirv/lib/generic/gen_convert.py spirv_script_loc )
add_custom_command(
  OUTPUT convert.cl
  COMMAND ${Python3_EXECUTABLE} ${script_loc} > convert.cl
  DEPENDS ${script_loc} )
add_custom_target( generate-convert.cl DEPENDS convert.cl )
set_target_properties( generate-convert.cl PROPERTIES FOLDER "libclc/Sourcegenning" )

add_custom_command(
  OUTPUT clc-convert.cl
  COMMAND ${Python3_EXECUTABLE} ${script_loc} --clc > clc-convert.cl
  DEPENDS ${script_loc} )
add_custom_target( generate-clc-convert.cl DEPENDS clc-convert.cl )
set_target_properties( generate-clc-convert.cl PROPERTIES FOLDER "libclc/Sourcegenning" )

add_custom_command(
  OUTPUT spirv-convert.cl
  COMMAND ${Python3_EXECUTABLE} ${spirv_script_loc} > spirv-convert.cl
  DEPENDS ${spirv_script_loc} )
add_custom_target( generate-spirv-convert.cl DEPENDS spirv-convert.cl )
set_target_properties( generate-spirv-convert.cl PROPERTIES FOLDER "libclc/Sourcegenning" )

if ( clspv-- IN_LIST LIBCLC_TARGETS_TO_BUILD OR clspv64-- IN_LIST LIBCLC_TARGETS_TO_BUILD )
  add_custom_command(
    OUTPUT clspv-convert.cl
    COMMAND ${Python3_EXECUTABLE} ${script_loc} --clspv > clspv-convert.cl
    DEPENDS ${script_loc} )
  add_custom_target( generate-clspv-convert.cl DEPENDS clspv-convert.cl )
  set_target_properties( generate-clspv-convert.cl PROPERTIES FOLDER "libclc/Sourcegenning" )
endif()

set_source_files_properties(
  # CLC builtins
  ${CMAKE_CURRENT_SOURCE_DIR}/clc/lib/generic/math/clc_native_cos.cl
  ${CMAKE_CURRENT_SOURCE_DIR}/clc/lib/generic/math/clc_native_divide.cl
  ${CMAKE_CURRENT_SOURCE_DIR}/clc/lib/generic/math/clc_native_exp10.cl
  ${CMAKE_CURRENT_SOURCE_DIR}/clc/lib/generic/math/clc_native_exp2.cl
  ${CMAKE_CURRENT_SOURCE_DIR}/clc/lib/generic/math/clc_native_exp.cl
  ${CMAKE_CURRENT_SOURCE_DIR}/clc/lib/generic/math/clc_native_log10.cl
  ${CMAKE_CURRENT_SOURCE_DIR}/clc/lib/generic/math/clc_native_log2.cl
  ${CMAKE_CURRENT_SOURCE_DIR}/clc/lib/generic/math/clc_native_log.cl
  ${CMAKE_CURRENT_SOURCE_DIR}/clc/lib/generic/math/clc_native_powr.cl
  ${CMAKE_CURRENT_SOURCE_DIR}/clc/lib/generic/math/clc_native_recip.cl
  ${CMAKE_CURRENT_SOURCE_DIR}/clc/lib/generic/math/clc_native_rsqrt.cl
  ${CMAKE_CURRENT_SOURCE_DIR}/clc/lib/generic/math/clc_native_sin.cl
  ${CMAKE_CURRENT_SOURCE_DIR}/clc/lib/generic/math/clc_native_sqrt.cl
  ${CMAKE_CURRENT_SOURCE_DIR}/clc/lib/generic/math/clc_native_tan.cl
  # Target-specific CLC builtins
  ${CMAKE_CURRENT_SOURCE_DIR}/clc/lib/amdgpu/math/clc_native_exp2.cl
  ${CMAKE_CURRENT_SOURCE_DIR}/clc/lib/amdgpu/math/clc_native_exp.cl
  ${CMAKE_CURRENT_SOURCE_DIR}/clc/lib/amdgpu/math/clc_native_log10.cl
  ${CMAKE_CURRENT_SOURCE_DIR}/clc/lib/r600/math/clc_native_rsqrt.cl
  # OpenCL builtins
  ${CMAKE_CURRENT_SOURCE_DIR}/generic/lib/math/native_cos.cl
  ${CMAKE_CURRENT_SOURCE_DIR}/generic/lib/math/native_divide.cl
  ${CMAKE_CURRENT_SOURCE_DIR}/generic/lib/math/native_exp.cl
  ${CMAKE_CURRENT_SOURCE_DIR}/generic/lib/math/native_exp10.cl
  ${CMAKE_CURRENT_SOURCE_DIR}/generic/lib/math/native_exp2.cl
  ${CMAKE_CURRENT_SOURCE_DIR}/generic/lib/math/native_log.cl
  ${CMAKE_CURRENT_SOURCE_DIR}/generic/lib/math/native_log10.cl
  ${CMAKE_CURRENT_SOURCE_DIR}/generic/lib/math/native_log2.cl
  ${CMAKE_CURRENT_SOURCE_DIR}/generic/lib/math/native_powr.cl
  ${CMAKE_CURRENT_SOURCE_DIR}/generic/lib/math/native_recip.cl
  ${CMAKE_CURRENT_SOURCE_DIR}/generic/lib/math/native_rsqrt.cl
  ${CMAKE_CURRENT_SOURCE_DIR}/generic/lib/math/native_sin.cl
  ${CMAKE_CURRENT_SOURCE_DIR}/generic/lib/math/native_sqrt.cl
  ${CMAKE_CURRENT_SOURCE_DIR}/generic/lib/math/native_tan.cl
  PROPERTIES COMPILE_OPTIONS -fapprox-func
)

enable_testing()

if (LIBCLC_STANDALONE_BUILD)
  set(LIBCLC_LIBRARY_OUTPUT_INTDIR ${CMAKE_CURRENT_BINARY_DIR}/${CMAKE_CFG_INTDIR}/lib${LLVM_LIBDIR_SUFFIX})
else(LIBCLC_STANDALONE_BUILD)
  set(LIBCLC_LIBRARY_OUTPUT_INTDIR ${LLVM_LIBRARY_OUTPUT_INTDIR})
endif(LIBCLC_STANDALONE_BUILD)
file( TO_CMAKE_PATH ${LIBCLC_LIBRARY_OUTPUT_INTDIR}/clc LIBCLC_LIBRARY_OUTPUT_INTDIR )

foreach( t ${LIBCLC_TARGETS_TO_BUILD} )
  message( STATUS "libclc target '${t}' is enabled" )
  string( REPLACE "-" ";" TRIPLE  ${t}-- )
  list( GET TRIPLE 0 ARCH )
  list( GET TRIPLE 1 VENDOR )
  list( GET TRIPLE 2 OS )

  set( opencl_dirs )

  if( ${ARCH} STREQUAL r600 OR ${ARCH} STREQUAL amdgcn )
    list( APPEND opencl_dirs amdgpu )
  endif()

  # Some targets' directories alias others
  if( ${ARCH} STREQUAL nvptx OR ${ARCH} STREQUAL nvptx64 )
    set( DARCH ptx )
  elseif( ${ARCH} STREQUAL clspv OR ${ARCH} STREQUAL clspv64 )
    set( DARCH clspv )
  elseif( ${ARCH} STREQUAL spirv OR ${ARCH} STREQUAL spirv64 )
    set( DARCH spirv )
  elseif( ${ARCH} STREQUAL amdgcn-mesa3d )
    set( DARCH amdgcn-amdhsa )
  else()
    set( DARCH ${ARCH} )
  endif()
  # Append a variety of target- and triple-based directories to search,
  # increasing in specificity.
  list( APPEND opencl_dirs ${DARCH} ${DARCH}-${OS} ${DARCH}-${VENDOR}-${OS} )

  # The 'generic' directory contains all of the generic implementations of the
  # builtins. It is included first so it has the lowest search priority,
  # allowing targets to override builtins based on file names found later in
  # the list of search directories.
  # CLC builds all builtins for all targets, so unconditionally prepend the
  # 'generic' directory.
  set( clc_dirs generic ${opencl_dirs} )
  # Some OpenCL targets don't build all builtins, in which case they don't want
  # the 'generic' directory. Otherwise, prepend the 'generic' directory.
  if ( NOT ARCH STREQUAL spirv AND NOT ARCH STREQUAL spirv64 AND
       NOT ARCH STREQUAL clspv AND NOT ARCH STREQUAL clspv64)
    list( PREPEND opencl_dirs generic )
  endif()

  set( libspirv_dirs ${opencl_dirs} )

  set( clc_lib_files )
  set( clc_gen_files clc-convert.cl )

  libclc_configure_lib_source(
    clc_lib_files
    CLC_INTERNAL
    LIB_ROOT_DIR clc
    DIRS ${clc_dirs}
  )

  set( opencl_lib_files )
  set( opencl_gen_files )

  if( NOT ARCH STREQUAL spirv AND NOT ARCH STREQUAL spirv64 )
    if( ARCH STREQUAL clspv OR ARCH STREQUAL clspv64 )
      list( APPEND opencl_gen_files clspv-convert.cl )
    else()
      list( APPEND opencl_gen_files convert.cl )
      if ( NOT ENABLE_RUNTIME_SUBNORMAL )
        list( APPEND opencl_lib_files generic/lib/subnormal_use_default.ll )
      endif()
    endif()
  endif()

  libclc_configure_lib_source(
    opencl_lib_files
    DIRS ${opencl_dirs}
  )

  set( libspirv_lib_files )
  set( libspirv_gen_files )

  if( NOT ARCH STREQUAL spirv AND NOT ARCH STREQUAL spirv64 )
    if( ARCH STREQUAL clspv OR ARCH STREQUAL clspv64 )
      list( APPEND libspirv_gen_files clspv-convert.cl )
    elseif ( NOT ENABLE_RUNTIME_SUBNORMAL )
      list( APPEND libspirv_gen_files spirv-convert.cl )
      list( APPEND libspirv_lib_files libspirv/lib/generic/subnormal_use_default.ll )
    endif()
  endif()

  libclc_configure_lib_source(
    libspirv_lib_files
    LIB_ROOT_DIR libspirv
    DIRS ${libspirv_dirs} ${DARCH} ${DARCH}-${OS} ${DARCH}-${VENDOR}-${OS}
  )

  foreach( d ${${t}_devices} )
    get_libclc_device_info(
      TRIPLE ${t}
      DEVICE ${d}
      CPU cpu
      ARCH_SUFFIX arch_suffix
      CLANG_TRIPLE clang_triple
    )

    # Some targets don't have a specific GPU to target
    set( build_flags )
    if( d STREQUAL none OR ARCH STREQUAL spirv OR ARCH STREQUAL spirv64 )
      # FIXME: Ideally we would not be tied to a specific PTX ISA version
      if( ARCH STREQUAL nvptx OR ARCH STREQUAL nvptx64 )
        # Disables NVVM reflection to defer to after linking
        list( APPEND build_flags -Xclang -target-feature -Xclang +ptx72
             -march=sm_86 -mllvm --nvvm-reflect-enable=false)
      elseif( ARCH STREQUAL amdgcn )
        # AMDGCN needs libclc to be compiled to high bc version since all atomic
        # clang builtins need to be accessible
        list( APPEND build_flags -mcpu=gfx942 -mllvm --amdgpu-oclc-reflect-enable=false )
      elseif( ARCH STREQUAL native_cpu )
        list( APPEND build_flags -Xclang -fsycl-is-native-cpu )
      endif()
    endif()

    message( STATUS "  device: ${d} ( ${${d}_aliases} )" )

    # Note: when declaring builtins, we must consider that even if a target
    # formally/nominally supports the generic address space, in practice that
    # target may map it to the same target address space as another address
    # space (often the private one). In such cases we must be careful not to
    # multiply-define a builtin in a single target address space, as it would
    # result in a mangling clash.
    # For this reason we must consider the target support of the generic
    # address space separately from the *implementation* decision about whether
    # to declare certain builtins in that address space.
    set ( supports_generic_addrspace TRUE )
    # Note: we assume that if there is no distinct generic address space, it
    # maps to the private address space.
    set ( has_distinct_generic_addrspace TRUE )
    if ( ARCH STREQUAL spirv OR ARCH STREQUAL spirv64 )
      set( opt_flags -O3 )
      list( APPEND build_flags -DCLC_SPIRV )
      set( spvflags --spirv-max-version=1.1 )
      set( MACRO_ARCH SPIRV32 )
      if( ARCH STREQUAL spirv64 )
        set( MACRO_ARCH SPIRV64 )
      endif()
    elseif( ARCH STREQUAL clspv OR ARCH STREQUAL clspv64 )
      set( opt_flags -O3 )
      list( APPEND build_flags -DCLC_CLSPV )
      set( MACRO_ARCH CLSPV32 )
      if( ARCH STREQUAL clspv64 )
        set( MACRO_ARCH CLSPV64 )
      endif()
    elseif( ARCH STREQUAL nvptx OR ARCH STREQUAL nvptx64 )
      set( opt_flags -O3 "--nvvm-reflect-enable=false" )
      set( has_distinct_generic_addrspace FALSE )
    elseif( ARCH STREQUAL amdgcn )
      set( opt_flags -O3 --amdgpu-oclc-reflect-enable=false )
    elseif( ARCH STREQUAL native_cpu )
      set( opt_flags -O3 )
      set( has_distinct_generic_addrspace FALSE )
    else()
      set( opt_flags -O3 )
      set( MACRO_ARCH ${ARCH} )
    endif()

    # Enable SPIR-V builtin function declarations, so they don't
    # have to be explicity declared in the soruce.
    list( APPEND build_flags -Xclang -fdeclare-spirv-builtins)
    set( LIBCLC_ARCH_OBJFILE_DIR "${LIBCLC_OBJFILE_DIR}/${arch_suffix}" )
    file( MAKE_DIRECTORY ${LIBCLC_ARCH_OBJFILE_DIR} )

    # OpenCL 3.0 extensions
    string(CONCAT CL_3_0_EXTENSIONS
      "-cl-ext="
      "+cl_khr_fp64,"
      "+cl_khr_fp16,"
      "+__opencl_c_3d_image_writes,"
      "+__opencl_c_images,"
      "+cl_khr_3d_image_writes")
    if( supports_generic_addrspace )
      string( APPEND CL_3_0_EXTENSIONS ",+__opencl_c_generic_address_space" )
      if( has_distinct_generic_addrspace )
        list( APPEND build_flags -D__CLC_DISTINCT_GENERIC_ADDRSPACE__ )
      endif()
    else()
      # Explictly disable opencl_c_generic_address_space (it may be enabled
      # by default on some targets). We also disable opencl_c_pipes and
      # opencl_c_device_enqueue since they require generic address space.
      string( APPEND CL_3_0_EXTENSIONS ",-__opencl_c_generic_address_space" )
      string( APPEND CL_3_0_EXTENSIONS ",-__opencl_c_pipes" )
      string( APPEND CL_3_0_EXTENSIONS ",-__opencl_c_device_enqueue" )
    endif()
    list( APPEND build_flags -cl-std=CL3.0 "-Xclang" ${CL_3_0_EXTENSIONS} )

    # Add platform specific flags
    if(WIN32)
      list(APPEND build_flags -D_WIN32)
    elseif(${CMAKE_SYSTEM_NAME} MATCHES "Darwin")
      list(APPEND build_flags -D__APPLE__)
    elseif(${CMAKE_SYSTEM_NAME} MATCHES "Linux")
      list(APPEND build_flags -D__unix__ -D__linux__)
    else()
      # Assume some UNIX system otherwise
      list(APPEND build_flags -D__unix__)
    endif()

    string( TOUPPER "CLC_${MACRO_ARCH}" CLC_TARGET_DEFINE )

    list( APPEND build_flags
      -D${CLC_TARGET_DEFINE}
      # All libclc builtin libraries see CLC headers
      -I${CMAKE_CURRENT_SOURCE_DIR}/clc/include
    )

    if( NOT "${cpu}" STREQUAL "" )
      list( APPEND build_flags -mcpu=${cpu} )
    endif()

    set( clc_build_flags ${build_flags} -DCLC_INTERNAL )

    add_libclc_builtin_set(
      CLC_INTERNAL
      ARCH ${ARCH}
      ARCH_SUFFIX clc-${arch_suffix}
      TRIPLE ${clang_triple}
      COMPILE_FLAGS ${clc_build_flags}
      OPT_FLAGS ${opt_flags}
      LIB_FILES ${clc_lib_files}
      GEN_FILES ${clc_gen_files}
    )

    set( spirv_build_flags ${build_flags} )
    list( APPEND spirv_build_flags
      -I${CMAKE_CURRENT_SOURCE_DIR}/generic/include
      -I${CMAKE_CURRENT_SOURCE_DIR}/libspirv/include/
<<<<<<< HEAD
=======
      # FIXME: Fix libspirv to not require disabling this noisy warning
      -Wno-bitwise-conditional-parentheses
>>>>>>> d6b3ff28
    )

    add_libclc_builtin_set(
      ARCH ${ARCH}
      ARCH_SUFFIX libspirv-${arch_suffix}
      TRIPLE ${clang_triple}
      TARGET_ENV libspirv-
      COMPILE_FLAGS ${spirv_build_flags}
      OPT_FLAGS ${opt_flags}
      LIB_FILES ${libspirv_lib_files}
      GEN_FILES ${libspirv_gen_files}
      ALIASES ${${d}_aliases}
      PARENT_TARGET libspirv-builtins
      # Link in the CLC builtins and internalize their symbols
      INTERNAL_LINK_DEPENDENCIES builtins.link.clc-${arch_suffix}
    )

    set( opencl_build_flags ${build_flags} )
    list( APPEND opencl_build_flags
      -I${CMAKE_CURRENT_SOURCE_DIR}/generic/include
      # FIXME: OpenCL bindings shouldn't depend on libspirv
      -I${CMAKE_CURRENT_SOURCE_DIR}/libspirv/include/
      # FIXME: Fix libclc to not require disabling this noisy warning
      -Wno-bitwise-conditional-parentheses
    )

    add_libclc_builtin_set(
      ARCH ${ARCH}
      ARCH_SUFFIX ${arch_suffix}
      TRIPLE ${clang_triple}
      COMPILE_FLAGS ${opencl_build_flags}
      OPT_FLAGS ${opt_flags}
      LIB_FILES ${opencl_lib_files}
      GEN_FILES ${opencl_gen_files}
      ALIASES ${${d}_aliases}
      PARENT_TARGET libopencl-builtins
      # Link in the CLC builtins and internalize their symbols
      INTERNAL_LINK_DEPENDENCIES builtins.link.clc-${arch_suffix}
    )
  endforeach( d )
endforeach( t )

install(DIRECTORY ${LIBCLC_LIBRARY_OUTPUT_INTDIR}
  DESTINATION lib${LLVM_LIBDIR_SUFFIX}
  COMPONENT libspirv-builtins
  FILES_MATCHING PATTERN "libspirv-*")

install(DIRECTORY ${LIBCLC_LIBRARY_OUTPUT_INTDIR}
  DESTINATION lib${LLVM_LIBDIR_SUFFIX}
  COMPONENT clc-builtins
  FILES_MATCHING PATTERN "clc-*")

if( LIBCLC_GENERATE_REMANGLED_VARIANTS )
  install(DIRECTORY ${LIBCLC_LIBRARY_OUTPUT_INTDIR}
    DESTINATION lib${LLVM_LIBDIR_SUFFIX}
    COMPONENT libspirv-builtins
    FILES_MATCHING PATTERN "remangled-*libspirv-*")

  install(DIRECTORY ${LIBCLC_LIBRARY_OUTPUT_INTDIR}
    DESTINATION lib${LLVM_LIBDIR_SUFFIX}
    COMPONENT clc-builtins
    FILES_MATCHING PATTERN "remangled-*clc-*")
endif()

add_subdirectory(test)<|MERGE_RESOLUTION|>--- conflicted
+++ resolved
@@ -568,11 +568,8 @@
     list( APPEND spirv_build_flags
       -I${CMAKE_CURRENT_SOURCE_DIR}/generic/include
       -I${CMAKE_CURRENT_SOURCE_DIR}/libspirv/include/
-<<<<<<< HEAD
-=======
       # FIXME: Fix libspirv to not require disabling this noisy warning
       -Wno-bitwise-conditional-parentheses
->>>>>>> d6b3ff28
     )
 
     add_libclc_builtin_set(
