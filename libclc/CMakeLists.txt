cmake_minimum_required(VERSION 3.20.0)

add_custom_target(libspirv-builtins COMMENT "Build libspirv builtins")
add_custom_target(libclc-builtins COMMENT "Build libclc builtins")

# Add path for custom modules
set(CMAKE_MODULE_PATH
  ${CMAKE_CURRENT_SOURCE_DIR}/cmake
  ${CMAKE_CURRENT_SOURCE_DIR}/cmake/modules
  ${CMAKE_MODULE_PATH})

# If we are not building as a part of LLVM, build libclc as an
# standalone project, using LLVM/Clang as external tools.
if( CMAKE_SOURCE_DIR STREQUAL CMAKE_CURRENT_SOURCE_DIR )
  project( libclc VERSION 0.2.0 LANGUAGES CXX C )

  set( LIBCLC_STANDALONE_BUILD 1 )

  include(HandleOutOfTreeLLVM)
else()
  include(HandleInLLVMTree)
endif()

set(CMAKE_CXX_STANDARD 17)

include( GNUInstallDirs )
set_property(DIRECTORY APPEND PROPERTY CMAKE_CONFIGURE_DEPENDS
  amdgcn-amdhsa/lib/SOURCES;
  amdgcn/lib/SOURCES;
  amdgcn-mesa3d/lib/SOURCES;
  amdgpu/lib/SOURCES;
  clspv/lib/SOURCES;
  clspv64/lib/SOURCES;
  generic/lib/SOURCES;
  ptx/lib/SOURCES;
  ptx-nvidiacl/lib/SOURCES;
  r600/lib/SOURCES;
  spirv/lib/SOURCES;
  spirv64/lib/SOURCES
)

include( AddLibclc )

# List of all targets
set( LIBCLC_TARGETS_ALL
  amdgcn--
  amdgcn--amdhsa
  clspv--
  clspv64--
  r600--
  nvptx--
  nvptx64--
  nvptx--nvidiacl
  nvptx64--nvidiacl
  spirv-mesa3d-
  spirv64-mesa3d-
)
set( LIBCLC_TEST_TARGETS_ALL
  nvptx--nvidiacl
  nvptx64--nvidiacl
  amdgcn--amdhsa
)

set( LIBCLC_ROOT_DIR ${CMAKE_CURRENT_SOURCE_DIR} )
set( LIBCLC_BINARY_DIR ${CMAKE_CURRENT_BINARY_DIR} )

set( LIBCLC_TARGETS_TO_BUILD "all"
    CACHE STRING "Semicolon-separated list of targets to build, or 'all'." )

option( ENABLE_RUNTIME_SUBNORMAL "Enable runtime linking of subnormal support."
OFF )

option( LIBCLC_GENERATE_REMANGLED_VARIANTS
				"Generate remangled variants of enabled libclc targets."
				OFF )

# mesa3d environment is only available since LLVM 4.0
if( ${LLVM_VERSION} VERSION_GREATER "3.9.0" )
	set( LIBCLC_TARGETS_ALL ${LIBCLC_TARGETS_ALL} amdgcn-mesa-mesa3d )
endif()

if( LIBCLC_TARGETS_TO_BUILD STREQUAL "all" )
	set( LIBCLC_TARGETS_TO_BUILD ${LIBCLC_TARGETS_ALL} )
endif()

set(LIBCLC_TARGET_TO_TEST)

foreach ( t ${LIBCLC_TEST_TARGETS_ALL})
	if( ${t} IN_LIST LIBCLC_TARGETS_TO_BUILD )
		list( APPEND LIBCLC_TARGET_TO_TEST "${t}" )
	endif( ${t} IN_LIST LIBCLC_TARGETS_TO_BUILD )
endforeach(t)

execute_process( COMMAND ${LLVM_CONFIG} "--system-libs"
	OUTPUT_VARIABLE LLVM_SYSTEM_LIBS
	OUTPUT_STRIP_TRAILING_WHITESPACE )
separate_arguments( LLVM_SYSTEM_LIBS )
execute_process( COMMAND ${LLVM_CONFIG} "--libs" "core" "bitreader" "bitwriter"
	OUTPUT_VARIABLE LLVM_LIBS
	OUTPUT_STRIP_TRAILING_WHITESPACE )
separate_arguments( LLVM_LIBS )
execute_process( COMMAND ${LLVM_CONFIG} "--libdir"
	OUTPUT_VARIABLE LLVM_LIBDIR
	OUTPUT_STRIP_TRAILING_WHITESPACE )
execute_process( COMMAND ${LLVM_CONFIG} "--ldflags"
	OUTPUT_VARIABLE LLVM_LD_FLAGS
	OUTPUT_STRIP_TRAILING_WHITESPACE )
execute_process( COMMAND ${LLVM_CONFIG} "--cxxflags"
	OUTPUT_VARIABLE LLVM_CXX_FLAGS
	OUTPUT_STRIP_TRAILING_WHITESPACE )
separate_arguments( LLVM_CXX_FLAGS )
execute_process( COMMAND ${LLVM_CONFIG} "--bindir"
	OUTPUT_VARIABLE LLVM_BINDIR
	OUTPUT_STRIP_TRAILING_WHITESPACE )

# These were not properly reported in early LLVM and we don't need them
list( APPEND LLVM_CXX_FLAGS -fno-rtti -fno-exceptions )

# List containing all the toolchain variables.
list( APPEND BINARY_VARIABLES LLVM_CLANG LLVM_AS LLVM_LINK LLVM_OPT LLVM_SPIRV
      LIBCLC_REMANGLER )
# List containing all the names of toolchain binaries.
# NOTE: both lists (BINARY_VARIABLES and BINARY_NAMES) must be in sync.
list( APPEND BINARY_NAMES clang llvm-as llvm-link opt llvm-spirv
      libclc-remangler )

# find_program needs the variable to be cleared in order to perform a search.
# Make sure that the cached entries are cleared as well.
function( ClearVariables BINARY_VARIABLES_LIST )
  foreach( V ${BINARY_VARIABLES_LIST} )
    unset( ${V} CACHE )
    unset( ${V} PARENT_SCOPE )
  endforeach( V )
endfunction()

# Use find_program to locate toolchain binaries.
function( FindToolBinary BINARY_VARIABLES_LIST BINARY_NAMES_LIST PATH_NAME )
  list( LENGTH BINARY_NAMES_LIST COUNT )
  math( EXPR COUNT "${COUNT}-1" )
  foreach( I RANGE ${COUNT} )
    list( GET BINARY_VARIABLES_LIST ${I} BV )
    list( GET BINARY_NAMES_LIST ${I} BN )
    find_program( ${BV} ${BN} PATHS ${PATH_NAME} NO_DEFAULT_PATH )
  endforeach( I )
endfunction()

# Use custom toolchain to build libclc, this can be useful when dealing with
# debug builds, that do not need libclc bitcode to be built using debug tools.
if ( EXISTS ${LIBCLC_CUSTOM_LLVM_TOOLS_BINARY_DIR} )
  message( WARNING "Using custom LLVM tools to build libclc: "
    "${LIBCLC_CUSTOM_LLVM_TOOLS_BINARY_DIR}, "
    " make sure that the tools are up to date." )

  # First clear the variables,
  ClearVariables( "${BINARY_VARIABLES}" )
  # then set.
  FindToolBinary( "${BINARY_VARIABLES}" "${BINARY_NAMES}"
    ${LIBCLC_CUSTOM_LLVM_TOOLS_BINARY_DIR} )

  if( NOT LLVM_CLANG OR NOT LLVM_OPT OR NOT LLVM_AS OR NOT LLVM_LINK
      OR NOT LIBCLC_REMANGLER )
    message( FATAL_ERROR "Custom toolchain incomplete!" )
  endif()
endif()

# Print LLVM variables
message( "LLVM libdir: ${LLVM_LIBRARY_DIR}" )
message( "LLVM bindir: ${LLVM_TOOLS_BINARY_DIR}" )
message( "LLVM cxx flags: ${LLVM_CXX_FLAGS}" )
message( "" )

# It's OK to call find program again, if the variables have been set in the
# custom location clause, find_program returns immediately.
FindToolBinary( "${BINARY_VARIABLES}" "${BINARY_NAMES}"
  ${LLVM_TOOLS_BINARY_DIR} )

# Print toolchain
message( "clang: ${LLVM_CLANG}" )
message( "llvm-as: ${LLVM_AS}" )
message( "llvm-link: ${LLVM_LINK}" )
message( "opt: ${LLVM_OPT}" )
message( "llvm-spirv: ${LLVM_SPIRV}" )
message( "libclc-remangler: ${LIBCLC_REMANGLER}" )
message( "" )
if( NOT LLVM_CLANG OR NOT LLVM_OPT OR NOT LLVM_AS OR NOT LLVM_LINK
		OR NOT LIBCLC_REMANGLER )
	message( FATAL_ERROR "toolchain incomplete!" )
endif()

list( SORT LIBCLC_TARGETS_TO_BUILD )

if( "spirv-mesa3d-" IN_LIST LIBCLC_TARGETS_TO_BUILD OR "spirv64-mesa3d-" IN_LIST LIBCLC_TARGETS_TO_BUILD )
	if( NOT LLVM_SPIRV )
		message( FATAL_ERROR "SPIR-V targets requested, but spirv-tools is not installed" )
	endif()
endif()

set( CMAKE_CLC_COMPILER ${LLVM_CLANG} )
set( CMAKE_CLC_ARCHIVE ${LLVM_LINK} )
set( CMAKE_LLAsm_PREPROCESSOR ${LLVM_CLANG} )
set( CMAKE_LLAsm_COMPILER ${LLVM_AS} )
set( CMAKE_LLAsm_ARCHIVE ${LLVM_LINK} )

# LLVM 13 enables standard includes by default
if( ${LLVM_VERSION} VERSION_GREATER "12.99.99" )
				set( CMAKE_LLAsm_FLAGS "${CMAKE_LLAsm_FLAGS} -cl-no-stdinc")
				set( CMAKE_CLC_FLAGS "${CMAKE_CLC_FLAGS} -cl-no-stdinc")
endif()

enable_language( CLC LLAsm )

# Configure prepare_builtins
add_subdirectory(utils)

# Setup arch devices
set( r600--_devices cedar cypress barts cayman )
set( amdgcn--_devices tahiti )
set( amdgcn-mesa-mesa3d_devices ${amdgcn--_devices} )
set( amdgcn--amdhsa_devices none )
set( clspv--_devices none )
set( clspv64--_devices none )
set( nvptx--_devices none )
set( nvptx64--_devices none )
set( nvptx--nvidiacl_devices none )
set( nvptx64--nvidiacl_devices none )
set( spirv-mesa3d-_devices none )
set( spirv64-mesa3d-_devices none )
# TODO: Does this need to be set for each possible triple?
set( x86_64-unknown-linux-gnu_devices none )

# Setup aliases
set( cedar_aliases palm sumo sumo2 redwood juniper )
set( cypress_aliases hemlock )
set( barts_aliases turks caicos )
set( cayman_aliases aruba )
set( tahiti_aliases pitcairn verde oland hainan bonaire kabini kaveri hawaii
<<<<<<< HEAD
	mullins tonga iceland carrizo fiji stoney polaris10 polaris11 )

# Support for gfx9 was added in LLVM 5.0 (r295554)
if( ${LLVM_VERSION} VERSION_GREATER "4.99.99" )
	set( tahiti_aliases ${tahiti_aliases} gfx900 gfx902 )
endif()

# Support for Vega12 and Vega20 was added in LLVM 7 (r331215)
if( ${LLVM_VERSION} VERSION_GREATER "6.99.99" )
	set( tahiti_aliases ${tahiti_aliases} gfx904 gfx906 )
endif()
=======
	mullins tonga tongapro iceland carrizo fiji stoney polaris10 polaris11
	gfx602 gfx705 gfx805
	gfx900 gfx902 gfx904 gfx906 gfx908 gfx909 gfx90a gfx90c gfx940 gfx941 gfx942
	gfx1010 gfx1011 gfx1012 gfx1013
	gfx1030 gfx1031 gfx1032 gfx1033 gfx1034 gfx1035 gfx1036
	gfx1100 gfx1101 gfx1102 gfx1103
	gfx1150 gfx1151
	gfx1200 gfx1201
)
>>>>>>> 262735bb

# pkg-config file
configure_file( libclc.pc.in libclc.pc @ONLY )
install( FILES ${CMAKE_CURRENT_BINARY_DIR}/libclc.pc DESTINATION "${CMAKE_INSTALL_DATADIR}/pkgconfig" )
install( DIRECTORY generic/include/clc DESTINATION "${CMAKE_INSTALL_INCLUDEDIR}" )

if( ENABLE_RUNTIME_SUBNORMAL )
	add_library( subnormal_use_default STATIC
		generic/libspirv/subnormal_use_default.ll )
	add_library( subnormal_disable STATIC
		generic/libspirv/subnormal_disable.ll )
	install( TARGETS subnormal_use_default subnormal_disable ARCHIVE
		DESTINATION "${CMAKE_INSTALL_DATADIR}/clc" )
endif()

find_package( Python3 REQUIRED COMPONENTS Interpreter )
file( TO_CMAKE_PATH ${CMAKE_CURRENT_SOURCE_DIR}/generic/lib/gen_convert.py clc_script_loc )
file( TO_CMAKE_PATH ${CMAKE_CURRENT_SOURCE_DIR}/generic/libspirv/gen_core_convert.py core_script_loc )
file( TO_CMAKE_PATH ${CMAKE_CURRENT_SOURCE_DIR}/generic/libspirv/gen_convert.py spirv_script_loc )

add_custom_command(
	OUTPUT convert-core.cl
	COMMAND ${Python3_EXECUTABLE} ${core_script_loc} > convert-core.cl
	DEPENDS ${core_script_loc} )
add_custom_target( "generate_convert_core.cl" DEPENDS convert-core.cl )

add_custom_command(
	OUTPUT convert-spirv.cl
	COMMAND ${Python3_EXECUTABLE} ${spirv_script_loc} > convert-spirv.cl
	DEPENDS ${spirv_script_loc} )
add_custom_target( "generate_convert_spirv.cl" DEPENDS convert-spirv.cl )

add_custom_command(
	OUTPUT convert-clc.cl
	COMMAND ${Python3_EXECUTABLE} ${clc_script_loc} > convert-clc.cl
	DEPENDS ${clc_script_loc} )
add_custom_target( "generate_convert_clc.cl" DEPENDS convert-clc.cl )

enable_testing()

if (LIBCLC_STANDALONE_BUILD)
  set(LIBCLC_LIBRARY_OUTPUT_INTDIR ${CMAKE_CURRENT_BINARY_DIR}/${CMAKE_CFG_INTDIR}/lib${LLVM_LIBDIR_SUFFIX})
else(LIBCLC_STANDALONE_BUILD)
  set(LIBCLC_LIBRARY_OUTPUT_INTDIR ${LLVM_LIBRARY_OUTPUT_INTDIR})
endif(LIBCLC_STANDALONE_BUILD)
file( TO_CMAKE_PATH ${LIBCLC_LIBRARY_OUTPUT_INTDIR}/clc LIBCLC_LIBRARY_OUTPUT_INTDIR )

foreach( t ${LIBCLC_TARGETS_TO_BUILD} )
	message( "BUILDING ${t}" )
	string( REPLACE "-" ";" TRIPLE  ${t} )
	list( GET TRIPLE 0 ARCH )
	list( GET TRIPLE 1 VENDOR )
	list( GET TRIPLE 2 OS )

	set( dirs )

	if ( NOT ${ARCH} STREQUAL spirv AND NOT ${ARCH} STREQUAL spirv64 AND
			 NOT ${ARCH} STREQUAL clspv AND NOT ${ARCH} STREQUAL clspv64)
		LIST( APPEND dirs generic )
	endif()

	if( ${ARCH} STREQUAL r600 OR ${ARCH} STREQUAL amdgcn )
		list( APPEND dirs amdgpu )
	endif()

	#nvptx is special
	if( ${ARCH} STREQUAL nvptx OR ${ARCH} STREQUAL nvptx64 )
		set( DARCH ptx )
	else()
		set( DARCH ${ARCH} )
	endif()

	set( lib_files )
	libclc_configure_lib_source(lib_files
		LIB_DIR lib
		DIRS ${dirs} ${DARCH} ${DARCH}-${OS} ${DARCH}-${VENDOR}-${OS}
		DEPS convert-clc.cl )
	set( libspirv_files )
	libclc_configure_lib_source(libspirv_files
		LIB_DIR libspirv
		DIRS ${dirs} ${DARCH} ${DARCH}-${OS} ${DARCH}-${VENDOR}-${OS}
		DEPS convert-spirv.cl convert-core.cl)
	# Enumerate SOURCES* files
	set( source_list )
	foreach( l ${dirs} ${DARCH} ${DARCH}-${OS} ${DARCH}-${VENDOR}-${OS} )
		foreach( s "SOURCES" "SOURCES_${LLVM_MAJOR}.${LLVM_MINOR}" )
			file( TO_CMAKE_PATH ${l}/lib/${s} file_loc )
			file( TO_CMAKE_PATH ${CMAKE_SOURCE_DIR}/${file_loc} loc )
			# Prepend the location to give higher priority to
			# specialized implementation
			if( EXISTS ${loc} )
				set( source_list ${file_loc} ${source_list} )
			endif()
		endforeach()
	endforeach()

	# Add the generated convert.cl here to prevent adding
	# the one listed in SOURCES
	if( NOT ${ARCH} STREQUAL "spirv" AND NOT ${ARCH} STREQUAL "spirv64" )
		set( rel_files convert.cl )
		set( objects convert.cl )
		if( NOT ENABLE_RUNTIME_SUBNORMAL AND NOT ${ARCH} STREQUAL "clspv" AND
		    NOT ${ARCH} STREQUAL "clspv64" )
			list( APPEND rel_files generic/lib/subnormal_use_default.ll )
		endif()
	else()
		set( rel_files )
		set( objects )
	endif()

	foreach( l ${source_list} )
		file( READ ${l} file_list )
		string( REPLACE "\n" ";" file_list ${file_list} )
		get_filename_component( dir ${l} DIRECTORY )
		foreach( f ${file_list} )
			list( FIND objects ${f} found )
			if( found EQUAL  -1 )
				list( APPEND objects ${f} )
				list( APPEND rel_files ${dir}/${f} )
				# FIXME: This should really go away
				file( TO_CMAKE_PATH ${CMAKE_SOURCE_DIR}/${dir}/${f} src_loc )
				get_filename_component( fdir ${src_loc} DIRECTORY )

				set_source_files_properties( ${dir}/${f}
					PROPERTIES COMPILE_FLAGS "-I ${fdir}" )
			endif()
		endforeach()
	endforeach()

        # Please NOTE that variables in the foreach are not local and thus need
        # to be reset every iteration.
	foreach( d ${${t}_devices} )
		# Some targets don't have a specific GPU to target
		if( ${d} STREQUAL "none" OR ${ARCH} STREQUAL "spirv" OR ${ARCH} STREQUAL "spirv64" )
			# FIXME: Ideally we would not be tied to a specific PTX ISA version
			if( ${ARCH} STREQUAL nvptx OR ${ARCH} STREQUAL nvptx64 )
				# Disables NVVM reflection to defer to after linking
				set( flags "SHELL:-Xclang -target-feature" "SHELL:-Xclang +ptx72"
						 "SHELL:-march=sm_86" "SHELL:-mllvm --nvvm-reflect-enable=false")
			elseif( ${ARCH} STREQUAL amdgcn )
				# AMDGCN needs libclc to be compiled to high bc version since all atomic
				# clang builtins need to be accessible
				set( flags "SHELL:-mcpu=gfx940")
      elseif( ${ARCH}  STREQUAL x86_64)
        # TODO: This is used by SYCL Native Cpu, we should define an option to set this flags
        set( flags "SHELL:-Xclang -target-feature -Xclang +avx"
            "SHELL:-Xclang -fsycl-is-native-cpu"
            "SHELL:-Xclang -target-feature -Xclang +avx512f")
			else()
				set ( flags )
			endif()
			set( arch_suffix "${t}" )
		else()
			set( flags "-mcpu=${d}" )
			set( arch_suffix "${d}-${t}" )
		endif()
		message( "    DEVICE: ${d} ( ${${d}_aliases} )" )

		if ( ${ARCH} STREQUAL "spirv" OR ${ARCH} STREQUAL "spirv64" )
			if( ${ARCH} STREQUAL "spirv" )
				set( t "spir--" )
			else()
				set( t "spir64--" )
			endif()
			set( build_flags -O0 -finline-hint-functions )
			set( opt_flags -O3 )
			set( spvflags --spirv-max-version=1.1 )
		elseif( ${ARCH} STREQUAL "clspv" )
			set( t "spir--" )
			set( build_flags "-Wno-unknown-assumption")
			set( opt_flags -O3 )
		elseif( ${ARCH} STREQUAL "nvptx" OR ${ARCH} STREQUAL "nvptx64" )
			set( build_flags )
			set( opt_flags -O3 "--nvvm-reflect-enable=false" )
		elseif( ${ARCH} STREQUAL "clspv64" )
			set( t "spir64--" )
			set( build_flags "-Wno-unknown-assumption")
			set( opt_flags -O3 )
		else()
			set( build_flags )
			set( opt_flags -O3 )
		endif()

                # Enable SPIR-V builtin function declarations, so they don't
                # have to be explicity declared in the soruce.
                list( APPEND flags -Xclang -fdeclare-spirv-builtins)

                # OpenCL 3.0 extensions
                list( APPEND flags -cl-std=CL3.0 "SHELL:-Xclang" )
                string(CONCAT CL_3_0_EXTENSIONS
                  "-cl-ext="
                  "+cl_khr_fp64,"
                  "+cl_khr_fp16,"
                  "+__opencl_c_3d_image_writes,"
                  "+__opencl_c_images,"
                  "+cl_khr_3d_image_writes,"
                  "+__opencl_c_generic_address_space")
                list( APPEND flags ${CL_3_0_EXTENSIONS})

		# Add platform specific flags
		if(WIN32)
			list(APPEND flags -D_WIN32)
		elseif(${CMAKE_SYSTEM_NAME} MATCHES "Darwin")
			list(APPEND flags -D__APPLE__)
		elseif(${CMAKE_SYSTEM_NAME} MATCHES "Linux")
			list(APPEND flags -D__unix__ -D__linux__)
		else()
			# Assume some UNIX system otherwise
			list(APPEND flags -D__unix__)
		endif()

		add_libclc_builtin_set(libspirv-${arch_suffix}
			TRIPLE ${t}
			TARGET_ENV libspirv
			COMPILE_OPT ${flags}
			OPT_FLAGS ${opt_flags}
			FILES ${libspirv_files}
			ALIASES ${${d}_aliases}
			GENERATE_TARGET "generate_convert_spirv.cl" "generate_convert_core.cl"
			PARENT_TARGET libspirv-builtins)

		add_libclc_builtin_set(clc-${arch_suffix}
			TRIPLE ${t}
			TARGET_ENV clc
			COMPILE_OPT ${flags}
			OPT_FLAGS ${opt_flags}
			FILES ${lib_files}
			LIB_DEP libspirv-${arch_suffix}
			ALIASES ${${d}_aliases}
			GENERATE_TARGET "generate_convert_clc.cl"
			PARENT_TARGET libclc-builtins)
	endforeach( d )
endforeach( t )

install(DIRECTORY ${LIBCLC_LIBRARY_OUTPUT_INTDIR}
				DESTINATION lib${LLVM_LIBDIR_SUFFIX}
				COMPONENT libspirv-builtins
				FILES_MATCHING PATTERN "libspirv-*")

install(DIRECTORY ${LIBCLC_LIBRARY_OUTPUT_INTDIR}
				DESTINATION lib${LLVM_LIBDIR_SUFFIX}
				COMPONENT clc-builtins
				FILES_MATCHING PATTERN "clc-*")

if( LIBCLC_GENERATE_REMANGLED_VARIANTS )
	install(DIRECTORY ${LIBCLC_LIBRARY_OUTPUT_INTDIR}
					DESTINATION lib${LLVM_LIBDIR_SUFFIX}
					COMPONENT libspirv-builtins
					FILES_MATCHING PATTERN "remangled-*libspirv-*")

	install(DIRECTORY ${LIBCLC_LIBRARY_OUTPUT_INTDIR}
					DESTINATION lib${LLVM_LIBDIR_SUFFIX}
					COMPONENT clc-builtins
					FILES_MATCHING PATTERN "remangled-*clc-*")
endif()

add_subdirectory(test)<|MERGE_RESOLUTION|>--- conflicted
+++ resolved
@@ -234,19 +234,6 @@
 set( barts_aliases turks caicos )
 set( cayman_aliases aruba )
 set( tahiti_aliases pitcairn verde oland hainan bonaire kabini kaveri hawaii
-<<<<<<< HEAD
-	mullins tonga iceland carrizo fiji stoney polaris10 polaris11 )
-
-# Support for gfx9 was added in LLVM 5.0 (r295554)
-if( ${LLVM_VERSION} VERSION_GREATER "4.99.99" )
-	set( tahiti_aliases ${tahiti_aliases} gfx900 gfx902 )
-endif()
-
-# Support for Vega12 and Vega20 was added in LLVM 7 (r331215)
-if( ${LLVM_VERSION} VERSION_GREATER "6.99.99" )
-	set( tahiti_aliases ${tahiti_aliases} gfx904 gfx906 )
-endif()
-=======
 	mullins tonga tongapro iceland carrizo fiji stoney polaris10 polaris11
 	gfx602 gfx705 gfx805
 	gfx900 gfx902 gfx904 gfx906 gfx908 gfx909 gfx90a gfx90c gfx940 gfx941 gfx942
@@ -256,7 +243,6 @@
 	gfx1150 gfx1151
 	gfx1200 gfx1201
 )
->>>>>>> 262735bb
 
 # pkg-config file
 configure_file( libclc.pc.in libclc.pc @ONLY )
