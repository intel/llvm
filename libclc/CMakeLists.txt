cmake_minimum_required(VERSION 3.20.0)

if(CMAKE_SOURCE_DIR STREQUAL CMAKE_CURRENT_SOURCE_DIR)
  project(libclc VERSION 0.2.0 LANGUAGES CXX C)
endif()
set(LLVM_SUBPROJECT_TITLE "libclc")

set(CMAKE_CXX_STANDARD 17)

# Add path for custom modules
list( INSERT CMAKE_MODULE_PATH 0 "${CMAKE_CURRENT_SOURCE_DIR}/cmake/modules" )

set( LIBCLC_SOURCE_DIR ${CMAKE_CURRENT_SOURCE_DIR} )
set( LIBCLC_BINARY_DIR ${CMAKE_CURRENT_BINARY_DIR} )
set( LIBCLC_OBJFILE_DIR ${LIBCLC_BINARY_DIR}/obj.libclc.dir )

include( AddLibclc )

include( GNUInstallDirs )
set_property(DIRECTORY APPEND PROPERTY CMAKE_CONFIGURE_DEPENDS
  # OpenCL libraries
  opencl/lib/amdgcn-amdhsa/SOURCES;
  opencl/lib/amdgcn/SOURCES;
  opencl/lib/clspv/SOURCES;
  opencl/lib/generic/SOURCES;
  opencl/lib/ptx-nvidiacl/SOURCES;
  opencl/lib/r600/SOURCES;
  opencl/lib/spirv/SOURCES;
  # CLC internal libraries
  clc/lib/generic/SOURCES;
  clc/lib/amdgcn/SOURCES;
  clc/lib/amdgpu/SOURCES;
  clc/lib/clspv/SOURCES;
  clc/lib/r600/SOURCES;
  clc/lib/spirv/SOURCES;
  # libspirv libraries
  libspirv/lib/generic/SOURCES;
  libspirv/lib/amdgcn-amdhsa/SOURCES;
  libspirv/lib/amdgcn/SOURCES;
  libspirv/lib/ptx-nvidiacl/SOURCES;
  libspirv/lib/r600/SOURCES;
  libspirv/lib/native_cpu/SOURCES;
)

set( LIBCLC_MIN_LLVM 3.9.0 )

set( LIBCLC_TARGETS_TO_BUILD "all"
    CACHE STRING "Semicolon-separated list of libclc targets to build, or 'all'." )

option( ENABLE_RUNTIME_SUBNORMAL "Enable runtime linking of subnormal support." OFF )

if( LIBCLC_STANDALONE_BUILD OR CMAKE_SOURCE_DIR STREQUAL CMAKE_CURRENT_SOURCE_DIR )
  # Out-of-tree configuration
  set( LIBCLC_STANDALONE_BUILD TRUE )

  find_package(LLVM REQUIRED HINTS "${LLVM_CMAKE_DIR}")
  include(AddLLVM)

  message( STATUS "libclc LLVM version: ${LLVM_PACKAGE_VERSION}" )

  if( LLVM_PACKAGE_VERSION VERSION_LESS LIBCLC_MIN_LLVM )
    message( FATAL_ERROR "libclc needs at least LLVM ${LIBCLC_MIN_LLVM}" )
  endif()

  # Import required tools
  if( NOT EXISTS ${LIBCLC_CUSTOM_LLVM_TOOLS_BINARY_DIR} )
    foreach( tool IN ITEMS clang llvm-as llvm-link llvm-spirv opt )
      find_program( LLVM_TOOL_${tool} ${tool} PATHS ${LLVM_TOOLS_BINARY_DIR} NO_DEFAULT_PATH )
      set( ${tool}_exe ${LLVM_TOOL_${tool}} )
      set( ${tool}_target )
    endforeach()
  endif()
else()
  # In-tree configuration
  set( LIBCLC_STANDALONE_BUILD FALSE )

  set( LLVM_PACKAGE_VERSION ${LLVM_VERSION} )

  # Note that we check this later (for both build types) but we can provide a
  # more useful error message when built in-tree. We assume that LLVM tools are
  # always available so don't warn here.
  if( NOT clang IN_LIST LLVM_ENABLE_PROJECTS )
    message(FATAL_ERROR "Clang is not enabled, but is required to build libclc in-tree")
  endif()

  if( NOT EXISTS ${LIBCLC_CUSTOM_LLVM_TOOLS_BINARY_DIR} )
    get_host_tool_path( clang CLANG clang_exe clang_target )
    get_host_tool_path( llvm-as LLVM_AS llvm-as_exe llvm-as_target )
    get_host_tool_path( llvm-link LLVM_LINK llvm-link_exe llvm-link_target )
    get_host_tool_path( llvm-spirv LLVM_SPIRV llvm-spirv_exe llvm-spirv_target )
    get_host_tool_path( opt OPT opt_exe opt_target )
  endif()
endif()

if( EXISTS ${LIBCLC_CUSTOM_LLVM_TOOLS_BINARY_DIR} )
  message( WARNING "Using custom LLVM tools to build libclc: "
    "${LIBCLC_CUSTOM_LLVM_TOOLS_BINARY_DIR}, "
    " ensure the tools are up to date." )
  # Note - use a differently named variable than LLVM_TOOL_${tool} as above, as
  # the variable name is used to cache the result of find_program. If we used
  # the same name, a user wouldn't be able to switch a build between default
  # and custom tools.
  foreach( tool IN ITEMS clang llvm-as llvm-link opt llvm-spirv libclc-remangler )
    find_program( LLVM_CUSTOM_TOOL_${tool} ${tool}
      PATHS ${LIBCLC_CUSTOM_LLVM_TOOLS_BINARY_DIR} NO_DEFAULT_PATH )
    set( ${tool}_exe ${LLVM_CUSTOM_TOOL_${tool}} )
    set( ${tool}_target )
  endforeach()

  # If we've requested a custom binary directory, there are some otherwise
  # optional tools which we want to ensure are present.
  foreach( tool IN ITEMS llvm-spirv libclc-remangler )
    if( NOT EXISTS "${${tool}_exe}" AND "${${tool}_target}" STREQUAL "" )
      message( FATAL_ERROR "libclc toolchain incomplete!" )
    endif()
  endforeach()
endif()

foreach( tool IN ITEMS clang opt llvm-as llvm-link )
  if( NOT EXISTS "${${tool}_exe}" AND "${${tool}_target}" STREQUAL "" )
    message( FATAL_ERROR "libclc toolchain incomplete - missing tool ${tool}!" )
  endif()
endforeach()

# llvm-spirv is an optional dependency, used to build spirv-* targets.
# It may be provided in-tree or externally.
if( TARGET llvm-spirv )
  get_host_tool_path( llvm-spirv LLVM_SPIRV llvm-spirv_exe llvm-spirv_target )
else()
  find_program( LLVM_SPIRV llvm-spirv HINTS ${LLVM_TOOLS_BINARY_DIR} )
  set( llvm-spirv_exe "${LLVM_SPIRV}" )
  set( llvm-spirv_target )
endif()

# List of all targets. Note that some are added dynamically below.
set( LIBCLC_TARGETS_ALL
  amdgcn--
  amdgcn--amdhsa
  clspv--
  clspv64--
  r600--
  nvptx--
  nvptx64--
  nvptx--nvidiacl
  nvptx64--nvidiacl
)
set( LIBCLC_TEST_TARGETS_ALL
  nvptx--nvidiacl
  nvptx64--nvidiacl
  amdgcn--amdhsa
)

# mesa3d environment is only available since LLVM 4.0
if( LLVM_PACKAGE_VERSION VERSION_GREATER_EQUAL 4.0.0 )
  list( APPEND LIBCLC_TARGETS_ALL amdgcn-mesa-mesa3d )
endif()

# spirv-mesa3d and spirv64-mesa3d targets can only be built with the (optional)
# llvm-spirv external tool.
if( llvm-spirv_exe )
  list( APPEND LIBCLC_TARGETS_ALL  spirv-mesa3d- spirv64-mesa3d- )
endif()

option( LIBCLC_GENERATE_REMANGLED_VARIANTS
  "Generate remangled variants of enabled libclc targets." OFF )

# Verify that the user hasn't requested mesa3d targets without an available
# llvm-spirv tool.
if( "spirv-mesa3d-" IN_LIST LIBCLC_TARGETS_TO_BUILD OR "spirv64-mesa3d-" IN_LIST LIBCLC_TARGETS_TO_BUILD )
  if( NOT llvm-spirv_exe )
    message( FATAL_ERROR "SPIR-V targets requested, but spirv-tools is not installed" )
  endif()
endif()

add_custom_target(libspirv-builtins COMMENT "Build libspirv builtins")
add_custom_target(libopencl-builtins COMMENT "Build libclc builtins")

if( LIBCLC_TARGETS_TO_BUILD STREQUAL "all" )
  set( LIBCLC_TARGETS_TO_BUILD ${LIBCLC_TARGETS_ALL} )
else()
  foreach(TARGET_TO_BUILD ${LIBCLC_TARGETS_TO_BUILD})
    if (NOT ${TARGET_TO_BUILD} IN_LIST LIBCLC_TARGETS_ALL)
      message ( FATAL_ERROR "Unknown target in LIBCLC_TARGETS_TO_BUILD: \"${TARGET_TO_BUILD}\"\n"
                            "Valid targets are: ${LIBCLC_TARGETS_ALL}\n")
    endif()
  endforeach()
endif()

option( LIBCLC_NATIVECPU_HOST_TARGET "Build libclc for Native CPU." Off)

if( LIBCLC_NATIVECPU_HOST_TARGET )
  list(APPEND LIBCLC_TARGETS_TO_BUILD native_cpu)
endif()

list( SORT LIBCLC_TARGETS_TO_BUILD )

# Construct LLVM version define
set( LLVM_VERSION_DEFINE "-DHAVE_LLVM=0x${LLVM_VERSION_MAJOR}0${LLVM_VERSION_MINOR}" )

set(LIBCLC_TARGET_TO_TEST)

foreach ( t ${LIBCLC_TEST_TARGETS_ALL})
  if( t IN_LIST LIBCLC_TARGETS_TO_BUILD )
    list( APPEND LIBCLC_TARGET_TO_TEST "${t}" )
  endif()
endforeach(t)

# Configure prepare_builtins
add_subdirectory(utils)

# Setup arch devices
set( r600--_devices cedar cypress barts cayman )
set( amdgcn--_devices tahiti )
set( amdgcn-mesa-mesa3d_devices ${amdgcn--_devices} )
set( amdgcn--amdhsa_devices none )
set( clspv--_devices none )
set( clspv64--_devices none )
set( nvptx--_devices none )
set( nvptx64--_devices none )
set( nvptx--nvidiacl_devices none )
set( nvptx64--nvidiacl_devices none )
set( spirv-mesa3d-_devices none )
set( spirv64-mesa3d-_devices none )
set( native_cpu_devices none )

# Setup aliases
set( cedar_aliases palm sumo sumo2 redwood juniper )
set( cypress_aliases hemlock )
set( barts_aliases turks caicos )
set( cayman_aliases aruba )
set( tahiti_aliases pitcairn verde oland hainan bonaire kabini kaveri hawaii
  mullins tonga tongapro iceland carrizo fiji stoney polaris10 polaris11
  gfx602 gfx705 gfx805
  gfx900 gfx902 gfx904 gfx906 gfx908 gfx909 gfx90a gfx90c gfx942 gfx950
  gfx1010 gfx1011 gfx1012 gfx1013
  gfx1030 gfx1031 gfx1032 gfx1033 gfx1034 gfx1035 gfx1036
  gfx1100 gfx1101 gfx1102 gfx1103
  gfx1150 gfx1151 gfx1152 gfx1153
  gfx1200 gfx1201
)

# pkg-config file
configure_file( libclc.pc.in libclc.pc @ONLY )
install( FILES ${CMAKE_CURRENT_BINARY_DIR}/libclc.pc DESTINATION "${CMAKE_INSTALL_DATADIR}/pkgconfig" )

if( ENABLE_RUNTIME_SUBNORMAL )
  foreach( file subnormal_use_default subnormal_disable )
    link_bc(
       TARGET ${file}
       RSP_DIR ${LIBCLC_ARCH_OBJFILE_DIR}
       INPUTS ${CMAKE_CURRENT_SOURCE_DIR}/opencl/lib/generic/${file}.ll
    )
    install(
      FILES $<TARGET_PROPERTY:${file},TARGET_FILE>
      DESTINATION "${CMAKE_INSTALL_DATADIR}/clc"
    )
  endforeach()
endif()

find_package( Python3 REQUIRED COMPONENTS Interpreter )
file( TO_CMAKE_PATH ${CMAKE_CURRENT_SOURCE_DIR}/utils/gen_convert.py script_loc )
file( TO_CMAKE_PATH ${CMAKE_CURRENT_SOURCE_DIR}/libspirv/lib/generic/gen_convert.py spirv_script_loc )
file( TO_CMAKE_PATH ${CMAKE_CURRENT_SOURCE_DIR}/libspirv/lib/generic/gen_convert_common.py spirv_common_script_loc )
add_custom_command(
  OUTPUT convert.cl
  COMMAND ${Python3_EXECUTABLE} ${script_loc} > convert.cl
  DEPENDS ${script_loc} )
add_custom_target( generate-convert.cl DEPENDS convert.cl )
set_target_properties( generate-convert.cl PROPERTIES FOLDER "libclc/Sourcegenning" )

add_custom_command(
  OUTPUT clc-convert.cl
  COMMAND ${Python3_EXECUTABLE} ${script_loc} --clc > clc-convert.cl
  DEPENDS ${script_loc} )
add_custom_target( generate-clc-convert.cl DEPENDS clc-convert.cl )
set_target_properties( generate-clc-convert.cl PROPERTIES FOLDER "libclc/Sourcegenning" )

add_custom_command(
  OUTPUT spirv-convert.cl
  COMMAND ${Python3_EXECUTABLE} ${spirv_script_loc} > spirv-convert.cl
  DEPENDS ${spirv_script_loc} ${spirv_common_script_loc} )
add_custom_target( generate-spirv-convert.cl DEPENDS spirv-convert.cl )
set_target_properties( generate-spirv-convert.cl PROPERTIES FOLDER "libclc/Sourcegenning" )

if ( clspv-- IN_LIST LIBCLC_TARGETS_TO_BUILD OR clspv64-- IN_LIST LIBCLC_TARGETS_TO_BUILD )
  add_custom_command(
    OUTPUT clspv-convert.cl
    COMMAND ${Python3_EXECUTABLE} ${script_loc} --clspv > clspv-convert.cl
    DEPENDS ${script_loc} )
  add_custom_target( generate-clspv-convert.cl DEPENDS clspv-convert.cl )
  set_target_properties( generate-clspv-convert.cl PROPERTIES FOLDER "libclc/Sourcegenning" )
endif()

set_source_files_properties(
  # CLC builtins
  ${CMAKE_CURRENT_SOURCE_DIR}/clc/lib/generic/math/clc_native_cos.cl
  ${CMAKE_CURRENT_SOURCE_DIR}/clc/lib/generic/math/clc_native_divide.cl
  ${CMAKE_CURRENT_SOURCE_DIR}/clc/lib/generic/math/clc_native_exp10.cl
  ${CMAKE_CURRENT_SOURCE_DIR}/clc/lib/generic/math/clc_native_exp2.cl
  ${CMAKE_CURRENT_SOURCE_DIR}/clc/lib/generic/math/clc_native_exp.cl
  ${CMAKE_CURRENT_SOURCE_DIR}/clc/lib/generic/math/clc_native_log10.cl
  ${CMAKE_CURRENT_SOURCE_DIR}/clc/lib/generic/math/clc_native_log2.cl
  ${CMAKE_CURRENT_SOURCE_DIR}/clc/lib/generic/math/clc_native_log.cl
  ${CMAKE_CURRENT_SOURCE_DIR}/clc/lib/generic/math/clc_native_powr.cl
  ${CMAKE_CURRENT_SOURCE_DIR}/clc/lib/generic/math/clc_native_recip.cl
  ${CMAKE_CURRENT_SOURCE_DIR}/clc/lib/generic/math/clc_native_rsqrt.cl
  ${CMAKE_CURRENT_SOURCE_DIR}/clc/lib/generic/math/clc_native_sin.cl
  ${CMAKE_CURRENT_SOURCE_DIR}/clc/lib/generic/math/clc_native_sqrt.cl
  ${CMAKE_CURRENT_SOURCE_DIR}/clc/lib/generic/math/clc_native_tan.cl
  # Target-specific CLC builtins
  ${CMAKE_CURRENT_SOURCE_DIR}/clc/lib/amdgpu/math/clc_native_exp2.cl
  ${CMAKE_CURRENT_SOURCE_DIR}/clc/lib/amdgpu/math/clc_native_exp.cl
  ${CMAKE_CURRENT_SOURCE_DIR}/clc/lib/amdgpu/math/clc_native_log10.cl
  ${CMAKE_CURRENT_SOURCE_DIR}/clc/lib/r600/math/clc_native_rsqrt.cl
  # OpenCL builtins
  ${CMAKE_CURRENT_SOURCE_DIR}/opencl/lib/generic/math/native_cos.cl
  ${CMAKE_CURRENT_SOURCE_DIR}/opencl/lib/generic/math/native_divide.cl
  ${CMAKE_CURRENT_SOURCE_DIR}/opencl/lib/generic/math/native_exp.cl
  ${CMAKE_CURRENT_SOURCE_DIR}/opencl/lib/generic/math/native_exp10.cl
  ${CMAKE_CURRENT_SOURCE_DIR}/opencl/lib/generic/math/native_exp2.cl
  ${CMAKE_CURRENT_SOURCE_DIR}/opencl/lib/generic/math/native_log.cl
  ${CMAKE_CURRENT_SOURCE_DIR}/opencl/lib/generic/math/native_log10.cl
  ${CMAKE_CURRENT_SOURCE_DIR}/opencl/lib/generic/math/native_log2.cl
  ${CMAKE_CURRENT_SOURCE_DIR}/opencl/lib/generic/math/native_powr.cl
  ${CMAKE_CURRENT_SOURCE_DIR}/opencl/lib/generic/math/native_recip.cl
  ${CMAKE_CURRENT_SOURCE_DIR}/opencl/lib/generic/math/native_rsqrt.cl
  ${CMAKE_CURRENT_SOURCE_DIR}/opencl/lib/generic/math/native_sin.cl
  ${CMAKE_CURRENT_SOURCE_DIR}/opencl/lib/generic/math/native_sqrt.cl
  ${CMAKE_CURRENT_SOURCE_DIR}/opencl/lib/generic/math/native_tan.cl
  PROPERTIES COMPILE_OPTIONS -fapprox-func
)

enable_testing()

if (LIBCLC_STANDALONE_BUILD)
  set(LIBCLC_LIBRARY_OUTPUT_INTDIR ${CMAKE_CURRENT_BINARY_DIR}/${CMAKE_CFG_INTDIR}/lib${LLVM_LIBDIR_SUFFIX})
else(LIBCLC_STANDALONE_BUILD)
  set(LIBCLC_LIBRARY_OUTPUT_INTDIR ${LLVM_LIBRARY_OUTPUT_INTDIR})
endif(LIBCLC_STANDALONE_BUILD)
file( TO_CMAKE_PATH ${LIBCLC_LIBRARY_OUTPUT_INTDIR}/clc LIBCLC_LIBRARY_OUTPUT_INTDIR )

foreach( t ${LIBCLC_TARGETS_TO_BUILD} )
  message( STATUS "libclc target '${t}' is enabled" )
  string( REPLACE "-" ";" TRIPLE  ${t}-- )
  list( GET TRIPLE 0 ARCH )
  list( GET TRIPLE 1 VENDOR )
  list( GET TRIPLE 2 OS )

  set( opencl_dirs )

  if( ${ARCH} STREQUAL r600 OR ${ARCH} STREQUAL amdgcn )
    list( APPEND opencl_dirs amdgpu )
  endif()

  # Some targets' directories alias others
  if( ${ARCH} STREQUAL nvptx OR ${ARCH} STREQUAL nvptx64 )
    set( DARCH ptx )
  elseif( ${ARCH} STREQUAL clspv OR ${ARCH} STREQUAL clspv64 )
    set( DARCH clspv )
  elseif( ${ARCH} STREQUAL spirv OR ${ARCH} STREQUAL spirv64 )
    set( DARCH spirv )
  elseif( ${ARCH} STREQUAL amdgcn-mesa3d )
    set( DARCH amdgcn-amdhsa )
  else()
    set( DARCH ${ARCH} )
  endif()
  # Append a variety of target- and triple-based directories to search,
  # increasing in specificity.
  list( APPEND opencl_dirs ${DARCH} ${DARCH}-${OS} ${DARCH}-${VENDOR}-${OS} )

  # The 'generic' directory contains all of the generic implementations of the
  # builtins. It is included first so it has the lowest search priority,
  # allowing targets to override builtins based on file names found later in
  # the list of search directories.
  # CLC builds all builtins for all targets, so unconditionally prepend the
  # 'generic' directory.
  set( clc_dirs generic ${opencl_dirs} )
  # Some OpenCL targets don't build all builtins, in which case they don't want
  # the 'generic' directory. Otherwise, prepend the 'generic' directory.
  if ( NOT ARCH STREQUAL spirv AND NOT ARCH STREQUAL spirv64 AND
       NOT ARCH STREQUAL clspv AND NOT ARCH STREQUAL clspv64)
    list( PREPEND opencl_dirs generic )
  endif()

  set( libspirv_dirs ${opencl_dirs} )

  set( clc_lib_files )
  set( clc_gen_files clc-convert.cl )

  libclc_configure_lib_source(
    clc_lib_files
    LIB_ROOT_DIR clc
    DIRS ${clc_dirs}
  )

  set( opencl_lib_files )
  set( opencl_gen_files )

  if( NOT ARCH STREQUAL spirv AND NOT ARCH STREQUAL spirv64 )
    if( ARCH STREQUAL clspv OR ARCH STREQUAL clspv64 )
      list( APPEND opencl_gen_files clspv-convert.cl )
    else()
      list( APPEND opencl_gen_files convert.cl )
      if ( NOT ENABLE_RUNTIME_SUBNORMAL )
        list( APPEND opencl_lib_files opencl/lib/generic/subnormal_use_default.ll )
      endif()
    endif()
  endif()

  libclc_configure_lib_source(
    opencl_lib_files
    LIB_ROOT_DIR opencl
    DIRS ${opencl_dirs}
  )

  set( BUILD_LIBSPIRV_${t} FALSE )
  if ( t STREQUAL amdgcn--amdhsa OR t STREQUAL nvptx64--nvidiacl OR t STREQUAL native_cpu )
    set( libspirv_lib_files )
    set( libspirv_gen_files )
    set( BUILD_LIBSPIRV_${t} TRUE )

    if( NOT ARCH STREQUAL spirv AND NOT ARCH STREQUAL spirv64 )
      if( ARCH STREQUAL clspv OR ARCH STREQUAL clspv64 )
        list( APPEND libspirv_gen_files clspv-convert.cl )
      elseif ( NOT ENABLE_RUNTIME_SUBNORMAL )
        list( APPEND libspirv_gen_files spirv-convert.cl )
        list( APPEND libspirv_lib_files libspirv/lib/generic/subnormal_use_default.ll )
      endif()
    endif()

    libclc_configure_lib_source(
      libspirv_lib_files
      LIB_ROOT_DIR libspirv
      DIRS ${libspirv_dirs} ${DARCH} ${DARCH}-${OS} ${DARCH}-${VENDOR}-${OS}
    )
  endif()

  foreach( d ${${t}_devices} )
    get_libclc_device_info(
      TRIPLE ${t}
      DEVICE ${d}
      CPU cpu
      ARCH_SUFFIX arch_suffix
      CLANG_TRIPLE clang_triple
    )

    # Some targets don't have a specific GPU to target
    set( build_flags )
    if( d STREQUAL none OR ARCH STREQUAL spirv OR ARCH STREQUAL spirv64 )
      # FIXME: Ideally we would not be tied to a specific PTX ISA version
      if( ARCH STREQUAL nvptx OR ARCH STREQUAL nvptx64 )
        # Disables NVVM reflection to defer to after linking
        list( APPEND build_flags -Xclang -target-feature -Xclang +ptx72
             -march=sm_86 -mllvm --nvvm-reflect-enable=false)
      elseif( ARCH STREQUAL amdgcn )
        # AMDGCN needs libclc to be compiled to high bc version since all atomic
        # clang builtins need to be accessible
        list( APPEND build_flags -mcpu=gfx942 -mllvm --amdgpu-oclc-reflect-enable=false )
      elseif( ARCH STREQUAL native_cpu )
        list( APPEND build_flags -Xclang -fsycl-is-native-cpu )
      endif()
    endif()

    message( STATUS "  device: ${d} ( ${${d}_aliases} )" )

    if ( ARCH STREQUAL spirv OR ARCH STREQUAL spirv64 )
      set( opt_flags -O3 )
      list( APPEND build_flags -DCLC_SPIRV )
      set( spvflags --spirv-max-version=1.1 )
      set( MACRO_ARCH SPIRV32 )
      if( ARCH STREQUAL spirv64 )
        set( MACRO_ARCH SPIRV64 )
      endif()
    elseif( ARCH STREQUAL clspv OR ARCH STREQUAL clspv64 )
      set( opt_flags -O3 )
      list( APPEND build_flags -DCLC_CLSPV )
      set( MACRO_ARCH CLSPV32 )
      if( ARCH STREQUAL clspv64 )
        set( MACRO_ARCH CLSPV64 )
      endif()
    elseif( ARCH STREQUAL nvptx OR ARCH STREQUAL nvptx64 )
      set( opt_flags -O3 "--nvvm-reflect-enable=false" )
    elseif( ARCH STREQUAL amdgcn )
      set( opt_flags -O3 --amdgpu-oclc-reflect-enable=false )
    elseif( ARCH STREQUAL native_cpu )
      set( opt_flags -O3 )
    else()
      set( opt_flags -O3 )
      set( MACRO_ARCH ${ARCH} )
    endif()

    # Enable SPIR-V builtin function declarations, so they don't
    # have to be explicity declared in the soruce.
    list( APPEND build_flags -Xclang -fdeclare-spirv-builtins)
    set( LIBCLC_ARCH_OBJFILE_DIR "${LIBCLC_OBJFILE_DIR}/${arch_suffix}" )
    file( MAKE_DIRECTORY ${LIBCLC_ARCH_OBJFILE_DIR} )

    # OpenCL 3.0 extensions
    string(CONCAT CL_3_0_EXTENSIONS
      "-cl-ext="
      "+cl_khr_fp64,"
      "+cl_khr_fp16,"
      "+__opencl_c_3d_image_writes,"
      "+__opencl_c_images,"
      "+cl_khr_3d_image_writes")
    list( APPEND build_flags -cl-std=CL3.0 "-Xclang" ${CL_3_0_EXTENSIONS} )

    # Add platform specific flags
    if(WIN32)
      list(APPEND build_flags -D_WIN32)
    elseif(${CMAKE_SYSTEM_NAME} MATCHES "Darwin")
      list(APPEND build_flags -D__APPLE__)
    elseif(${CMAKE_SYSTEM_NAME} MATCHES "Linux")
      list(APPEND build_flags -D__unix__ -D__linux__)
    else()
      # Assume some UNIX system otherwise
      list(APPEND build_flags -D__unix__)
    endif()

    string( TOUPPER "CLC_${MACRO_ARCH}" CLC_TARGET_DEFINE )

    list( APPEND build_flags
      -D${CLC_TARGET_DEFINE}
      # All libclc builtin libraries see CLC headers
      -I${CMAKE_CURRENT_SOURCE_DIR}/clc/include
      # Error on undefined macros
      -Werror=undef
    )

    if( NOT "${cpu}" STREQUAL "" )
      list( APPEND build_flags -mcpu=${cpu} )
    endif()

    set( clc_build_flags ${build_flags} -DCLC_INTERNAL )

    add_libclc_builtin_set(
      CLC_INTERNAL
      ARCH ${ARCH}
      ARCH_SUFFIX clc-${arch_suffix}
      TRIPLE ${clang_triple}
      COMPILE_FLAGS ${clc_build_flags}
      OPT_FLAGS ${opt_flags}
      LIB_FILES ${clc_lib_files}
      GEN_FILES ${clc_gen_files}
    )

    if( BUILD_LIBSPIRV_${t} )
      set( spirv_build_flags ${build_flags} )
      list( APPEND spirv_build_flags
<<<<<<< HEAD
        -I${CMAKE_CURRENT_SOURCE_DIR}/opencl/include
=======
        -I${CMAKE_CURRENT_SOURCE_DIR}/generic/include
>>>>>>> 81a48a63
        -I${CMAKE_CURRENT_SOURCE_DIR}/libspirv/include/
        # FIXME: Fix libspirv to not require disabling this noisy warning
        -Wno-bitwise-conditional-parentheses
      )

<<<<<<< HEAD
    add_libclc_builtin_set(
      ARCH ${ARCH}
      ARCH_SUFFIX libspirv-${arch_suffix}
      TRIPLE ${clang_triple}
      TARGET_ENV libspirv-
      COMPILE_FLAGS ${spirv_build_flags}
      OPT_FLAGS ${opt_flags}
      LIB_FILES ${libspirv_lib_files}
      GEN_FILES ${libspirv_gen_files}
      ALIASES ${${d}_aliases}
      PARENT_TARGET libspirv-builtins
      # Link in the CLC builtins and internalize their symbols
      INTERNAL_LINK_DEPENDENCIES builtins.link.clc-${arch_suffix}
    )
=======
      add_libclc_builtin_set(
        ARCH ${ARCH}
        ARCH_SUFFIX libspirv-${arch_suffix}
        TRIPLE ${clang_triple}
        TARGET_ENV libspirv-
        COMPILE_FLAGS ${spirv_build_flags}
        OPT_FLAGS ${opt_flags}
        LIB_FILES ${libspirv_lib_files}
        GEN_FILES ${libspirv_gen_files}
        ALIASES ${${d}_aliases}
        PARENT_TARGET libspirv-builtins
        # Link in the CLC builtins and internalize their symbols
        INTERNAL_LINK_DEPENDENCIES builtins.link.clc-${arch_suffix}
      )
    endif()
>>>>>>> 81a48a63

    set( opencl_build_flags ${build_flags} )
    list( APPEND opencl_build_flags
      -I${CMAKE_CURRENT_SOURCE_DIR}/opencl/include
    )

    add_libclc_builtin_set(
      ARCH ${ARCH}
      ARCH_SUFFIX ${arch_suffix}
      TRIPLE ${clang_triple}
      COMPILE_FLAGS ${opencl_build_flags}
      OPT_FLAGS ${opt_flags}
      LIB_FILES ${opencl_lib_files}
      GEN_FILES ${opencl_gen_files}
      ALIASES ${${d}_aliases}
      PARENT_TARGET libopencl-builtins
      # Link in the CLC builtins and internalize their symbols
      INTERNAL_LINK_DEPENDENCIES builtins.link.clc-${arch_suffix}
    )
  endforeach( d )
endforeach( t )

install(DIRECTORY ${LIBCLC_LIBRARY_OUTPUT_INTDIR}
  DESTINATION lib${LLVM_LIBDIR_SUFFIX}
  COMPONENT libspirv-builtins
  FILES_MATCHING PATTERN "libspirv-*")

install(DIRECTORY ${LIBCLC_LIBRARY_OUTPUT_INTDIR}
  DESTINATION lib${LLVM_LIBDIR_SUFFIX}
  COMPONENT clc-builtins
  FILES_MATCHING PATTERN "clc-*")

if( LIBCLC_GENERATE_REMANGLED_VARIANTS )
  install(DIRECTORY ${LIBCLC_LIBRARY_OUTPUT_INTDIR}
    DESTINATION lib${LLVM_LIBDIR_SUFFIX}
    COMPONENT libspirv-builtins
    FILES_MATCHING PATTERN "remangled-*libspirv-*")

  install(DIRECTORY ${LIBCLC_LIBRARY_OUTPUT_INTDIR}
    DESTINATION lib${LLVM_LIBDIR_SUFFIX}
    COMPONENT clc-builtins
    FILES_MATCHING PATTERN "remangled-*clc-*")
endif()

add_subdirectory(test)<|MERGE_RESOLUTION|>--- conflicted
+++ resolved
@@ -547,32 +547,12 @@
     if( BUILD_LIBSPIRV_${t} )
       set( spirv_build_flags ${build_flags} )
       list( APPEND spirv_build_flags
-<<<<<<< HEAD
         -I${CMAKE_CURRENT_SOURCE_DIR}/opencl/include
-=======
-        -I${CMAKE_CURRENT_SOURCE_DIR}/generic/include
->>>>>>> 81a48a63
         -I${CMAKE_CURRENT_SOURCE_DIR}/libspirv/include/
         # FIXME: Fix libspirv to not require disabling this noisy warning
         -Wno-bitwise-conditional-parentheses
       )
 
-<<<<<<< HEAD
-    add_libclc_builtin_set(
-      ARCH ${ARCH}
-      ARCH_SUFFIX libspirv-${arch_suffix}
-      TRIPLE ${clang_triple}
-      TARGET_ENV libspirv-
-      COMPILE_FLAGS ${spirv_build_flags}
-      OPT_FLAGS ${opt_flags}
-      LIB_FILES ${libspirv_lib_files}
-      GEN_FILES ${libspirv_gen_files}
-      ALIASES ${${d}_aliases}
-      PARENT_TARGET libspirv-builtins
-      # Link in the CLC builtins and internalize their symbols
-      INTERNAL_LINK_DEPENDENCIES builtins.link.clc-${arch_suffix}
-    )
-=======
       add_libclc_builtin_set(
         ARCH ${ARCH}
         ARCH_SUFFIX libspirv-${arch_suffix}
@@ -588,7 +568,6 @@
         INTERNAL_LINK_DEPENDENCIES builtins.link.clc-${arch_suffix}
       )
     endif()
->>>>>>> 81a48a63
 
     set( opencl_build_flags ${build_flags} )
     list( APPEND opencl_build_flags
