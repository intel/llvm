cmake_minimum_required(VERSION 3.20.0)

if(CMAKE_SOURCE_DIR STREQUAL CMAKE_CURRENT_SOURCE_DIR)
  project(libclc VERSION 0.2.0 LANGUAGES CXX C)
endif()
set(LLVM_SUBPROJECT_TITLE "libclc")

set(CMAKE_CXX_STANDARD 17)

# Add path for custom modules
list( INSERT CMAKE_MODULE_PATH 0 "${CMAKE_CURRENT_SOURCE_DIR}/cmake/modules" )

set( LIBCLC_SOURCE_DIR ${CMAKE_CURRENT_SOURCE_DIR} )
set( LIBCLC_BINARY_DIR ${CMAKE_CURRENT_BINARY_DIR} )
set( LIBCLC_OBJFILE_DIR ${LIBCLC_BINARY_DIR}/obj.libclc.dir )

include( AddLibclc )

include( GNUInstallDirs )
set_property(DIRECTORY APPEND PROPERTY CMAKE_CONFIGURE_DEPENDS
  # OpenCL libraries
  opencl/lib/amdgcn-amdhsa/SOURCES;
  opencl/lib/amdgcn/SOURCES;
  opencl/lib/clspv/SOURCES;
  opencl/lib/generic/SOURCES;
  opencl/lib/ptx-nvidiacl/SOURCES;
  opencl/lib/r600/SOURCES;
  opencl/lib/spirv/SOURCES;
  # CLC internal libraries
  clc/lib/generic/SOURCES;
  clc/lib/amdgcn/SOURCES;
  clc/lib/amdgpu/SOURCES;
  clc/lib/clspv/SOURCES;
  clc/lib/r600/SOURCES;
  clc/lib/spirv/SOURCES;
  # libspirv libraries
  libspirv/lib/generic/SOURCES;
  libspirv/lib/amdgcn-amdhsa/SOURCES;
  libspirv/lib/amdgcn/SOURCES;
  libspirv/lib/ptx-nvidiacl/SOURCES;
  libspirv/lib/r600/SOURCES;
  libspirv/lib/native_cpu/SOURCES;
)

set( LIBCLC_MIN_LLVM 3.9.0 )

set( LIBCLC_TARGETS_TO_BUILD "all"
    CACHE STRING "Semicolon-separated list of libclc targets to build, or 'all'." )

option( ENABLE_RUNTIME_SUBNORMAL "Enable runtime linking of subnormal support." OFF )

# Top level target used to build all Libclc libraries.
add_custom_target( libclc ALL )

add_custom_target( libclc-opencl-builtins COMMENT "Build libclc OpenCL builtins" )
add_dependencies( libclc libclc-opencl-builtins )

if( LIBCLC_STANDALONE_BUILD OR CMAKE_SOURCE_DIR STREQUAL CMAKE_CURRENT_SOURCE_DIR )
  # Out-of-tree configuration
  set( LIBCLC_STANDALONE_BUILD TRUE )

  find_package(LLVM REQUIRED HINTS "${LLVM_CMAKE_DIR}")
  include(AddLLVM)

  message( STATUS "libclc LLVM version: ${LLVM_PACKAGE_VERSION}" )

  if( LLVM_PACKAGE_VERSION VERSION_LESS LIBCLC_MIN_LLVM )
    message( FATAL_ERROR "libclc needs at least LLVM ${LIBCLC_MIN_LLVM}" )
  endif()

  # Import required tools
  if( NOT EXISTS ${LIBCLC_CUSTOM_LLVM_TOOLS_BINARY_DIR} )
    foreach( tool IN ITEMS clang llvm-as llvm-link llvm-spirv opt )
      find_program( LLVM_TOOL_${tool} ${tool} PATHS ${LLVM_TOOLS_BINARY_DIR} NO_DEFAULT_PATH )
      set( ${tool}_exe ${LLVM_TOOL_${tool}} )
      set( ${tool}_target )
    endforeach()
  endif()
else()
  # In-tree configuration
  set( LIBCLC_STANDALONE_BUILD FALSE )

  set( LLVM_PACKAGE_VERSION ${LLVM_VERSION} )

  # Note that we check this later (for both build types) but we can provide a
  # more useful error message when built in-tree. We assume that LLVM tools are
  # always available so don't warn here.
  if( NOT LLVM_RUNTIMES_BUILD AND NOT clang IN_LIST LLVM_ENABLE_PROJECTS )
    message(FATAL_ERROR "Clang is not enabled, but is required to build libclc in-tree")
  endif()

  if( NOT EXISTS ${LIBCLC_CUSTOM_LLVM_TOOLS_BINARY_DIR} )
    get_host_tool_path( clang CLANG clang_exe clang_target )
    get_host_tool_path( llvm-as LLVM_AS llvm-as_exe llvm-as_target )
    get_host_tool_path( llvm-link LLVM_LINK llvm-link_exe llvm-link_target )
    get_host_tool_path( llvm-spirv LLVM_SPIRV llvm-spirv_exe llvm-spirv_target )
    get_host_tool_path( opt OPT opt_exe opt_target )
  endif()
endif()

if( EXISTS ${LIBCLC_CUSTOM_LLVM_TOOLS_BINARY_DIR} )
  message( WARNING "Using custom LLVM tools to build libclc: "
    "${LIBCLC_CUSTOM_LLVM_TOOLS_BINARY_DIR}, "
    " ensure the tools are up to date." )
  # Note - use a differently named variable than LLVM_TOOL_${tool} as above, as
  # the variable name is used to cache the result of find_program. If we used
  # the same name, a user wouldn't be able to switch a build between default
  # and custom tools.
  foreach( tool IN ITEMS clang llvm-as llvm-link opt llvm-spirv libclc-remangler )
    find_program( LLVM_CUSTOM_TOOL_${tool} ${tool}
      PATHS ${LIBCLC_CUSTOM_LLVM_TOOLS_BINARY_DIR} NO_DEFAULT_PATH )
    set( ${tool}_exe ${LLVM_CUSTOM_TOOL_${tool}} )
    set( ${tool}_target )
  endforeach()

  # If we've requested a custom binary directory, there are some otherwise
  # optional tools which we want to ensure are present.
  foreach( tool IN ITEMS llvm-spirv libclc-remangler )
    if( NOT EXISTS "${${tool}_exe}" AND "${${tool}_target}" STREQUAL "" )
      message( FATAL_ERROR "libclc toolchain incomplete!" )
    endif()
  endforeach()
endif()

foreach( tool IN ITEMS clang opt llvm-as llvm-link )
  if( NOT EXISTS "${${tool}_exe}" AND "${${tool}_target}" STREQUAL "" )
    message( FATAL_ERROR "libclc toolchain incomplete - missing tool ${tool}!" )
  endif()
endforeach()

# llvm-spirv is an optional dependency, used to build spirv-* targets.
# It may be provided in-tree or externally.
if( TARGET llvm-spirv )
  get_host_tool_path( llvm-spirv LLVM_SPIRV llvm-spirv_exe llvm-spirv_target )
else()
  find_program( LLVM_SPIRV llvm-spirv HINTS ${LLVM_TOOLS_BINARY_DIR} )
  set( llvm-spirv_exe "${LLVM_SPIRV}" )
  set( llvm-spirv_target )
endif()

# List of all targets. Note that some are added dynamically below.
set( LIBCLC_TARGETS_ALL
  amdgcn--
  amdgcn--amdhsa
  clspv--
  clspv64--
  r600--
  nvptx--
  nvptx64--
  nvptx--nvidiacl
  nvptx64--nvidiacl
)
set( LIBCLC_TEST_TARGETS_ALL
  nvptx--nvidiacl
  nvptx64--nvidiacl
  amdgcn--amdhsa
)

# mesa3d environment is only available since LLVM 4.0
if( LLVM_PACKAGE_VERSION VERSION_GREATER_EQUAL 4.0.0 )
  list( APPEND LIBCLC_TARGETS_ALL amdgcn-mesa-mesa3d )
endif()

# spirv-mesa3d and spirv64-mesa3d targets can only be built with the (optional)
# llvm-spirv external tool.
if( llvm-spirv_exe )
  list( APPEND LIBCLC_TARGETS_ALL  spirv-mesa3d- spirv64-mesa3d- )
endif()

option( LIBCLC_GENERATE_REMANGLED_VARIANTS
  "Generate remangled variants of enabled libclc targets." OFF )

# Verify that the user hasn't requested mesa3d targets without an available
# llvm-spirv tool.
if( "spirv-mesa3d-" IN_LIST LIBCLC_TARGETS_TO_BUILD OR "spirv64-mesa3d-" IN_LIST LIBCLC_TARGETS_TO_BUILD )
  if( NOT llvm-spirv_exe )
    message( FATAL_ERROR "SPIR-V targets requested, but spirv-tools is not installed" )
  endif()
endif()

add_custom_target(libspirv-builtins COMMENT "Build libspirv builtins")
add_custom_target(libopencl-builtins COMMENT "Build libclc builtins")

if( LIBCLC_TARGETS_TO_BUILD STREQUAL "all" )
  set( LIBCLC_TARGETS_TO_BUILD ${LIBCLC_TARGETS_ALL} )
else()
  foreach(TARGET_TO_BUILD ${LIBCLC_TARGETS_TO_BUILD})
    if (NOT ${TARGET_TO_BUILD} IN_LIST LIBCLC_TARGETS_ALL)
      message ( FATAL_ERROR "Unknown target in LIBCLC_TARGETS_TO_BUILD: \"${TARGET_TO_BUILD}\"\n"
                            "Valid targets are: ${LIBCLC_TARGETS_ALL}\n")
    endif()
  endforeach()
endif()

option( LIBCLC_NATIVECPU_HOST_TARGET "Build libclc for Native CPU." Off)

if( LIBCLC_NATIVECPU_HOST_TARGET )
  list(APPEND LIBCLC_TARGETS_TO_BUILD native_cpu)
endif()

list( SORT LIBCLC_TARGETS_TO_BUILD )

set(LIBCLC_TARGET_TO_TEST)

foreach ( t ${LIBCLC_TEST_TARGETS_ALL})
  if( t IN_LIST LIBCLC_TARGETS_TO_BUILD )
    list( APPEND LIBCLC_TARGET_TO_TEST "${t}" )
  endif()
endforeach(t)

# This needs to be set before any target that needs it
# We need to use LLVM_INCLUDE_DIRS here, because if we are linking to an
# llvm build directory, this includes $src/llvm/include which is where all the
# headers are not $build/include/ which is what LLVM_INCLUDE_DIR is set to.
include_directories( ${LLVM_INCLUDE_DIRS} )

# Configure prepare_builtins
add_subdirectory( utils )

# Setup arch devices
set( r600--_devices cedar cypress barts cayman )
set( amdgcn--_devices tahiti )
set( amdgcn-mesa-mesa3d_devices ${amdgcn--_devices} )
set( amdgcn--amdhsa_devices none )
set( clspv--_devices none )
set( clspv64--_devices none )
set( nvptx--_devices none )
set( nvptx64--_devices none )
set( nvptx--nvidiacl_devices none )
set( nvptx64--nvidiacl_devices none )
set( spirv-mesa3d-_devices none )
set( spirv64-mesa3d-_devices none )
set( native_cpu_devices none )

# Setup aliases
set( cedar_aliases palm sumo sumo2 redwood juniper )
set( cypress_aliases hemlock )
set( barts_aliases turks caicos )
set( cayman_aliases aruba )
set( tahiti_aliases pitcairn verde oland hainan bonaire kabini kaveri hawaii
  mullins tonga tongapro iceland carrizo fiji stoney polaris10 polaris11
  gfx602 gfx705 gfx805
  gfx900 gfx902 gfx904 gfx906 gfx908 gfx909 gfx90a gfx90c gfx942 gfx950
  gfx1010 gfx1011 gfx1012 gfx1013
  gfx1030 gfx1031 gfx1032 gfx1033 gfx1034 gfx1035 gfx1036
  gfx1100 gfx1101 gfx1102 gfx1103
  gfx1150 gfx1151 gfx1152 gfx1153
  gfx1200 gfx1201
)

# pkg-config file
configure_file( libclc.pc.in libclc.pc @ONLY )
install( FILES ${CMAKE_CURRENT_BINARY_DIR}/libclc.pc DESTINATION "${CMAKE_INSTALL_DATADIR}/pkgconfig" )

if( ENABLE_RUNTIME_SUBNORMAL )
  foreach( file IN ITEMS subnormal_use_default subnormal_disable )
    link_bc(
       TARGET ${file}
       INPUTS ${CMAKE_CURRENT_SOURCE_DIR}/opencl/lib/generic/${file}.ll
    )
    install(
      FILES $<TARGET_PROPERTY:${file},TARGET_FILE>
      DESTINATION "${CMAKE_INSTALL_DATADIR}/clc"
    )
  endforeach()
endif()

find_package( Python3 REQUIRED COMPONENTS Interpreter )
file( TO_CMAKE_PATH ${CMAKE_CURRENT_SOURCE_DIR}/utils/gen_convert.py script_loc )
file( TO_CMAKE_PATH ${CMAKE_CURRENT_SOURCE_DIR}/libspirv/lib/generic/gen_convert.py spirv_script_loc )
file( TO_CMAKE_PATH ${CMAKE_CURRENT_SOURCE_DIR}/libspirv/lib/generic/gen_convert_common.py spirv_common_script_loc )
add_custom_command(
  OUTPUT convert.cl
  COMMAND ${Python3_EXECUTABLE} ${script_loc} > convert.cl
  DEPENDS ${script_loc} )
add_custom_target( generate-convert.cl DEPENDS convert.cl )
set_target_properties( generate-convert.cl PROPERTIES FOLDER "libclc/Sourcegenning" )

add_custom_command(
  OUTPUT clc-convert.cl
  COMMAND ${Python3_EXECUTABLE} ${script_loc} --clc > clc-convert.cl
  DEPENDS ${script_loc} )
add_custom_target( generate-clc-convert.cl DEPENDS clc-convert.cl )
set_target_properties( generate-clc-convert.cl PROPERTIES FOLDER "libclc/Sourcegenning" )

add_custom_command(
  OUTPUT spirv-convert.cl
  COMMAND ${Python3_EXECUTABLE} ${spirv_script_loc} > spirv-convert.cl
  DEPENDS ${spirv_script_loc} ${spirv_common_script_loc} )
add_custom_target( generate-spirv-convert.cl DEPENDS spirv-convert.cl )
set_target_properties( generate-spirv-convert.cl PROPERTIES FOLDER "libclc/Sourcegenning" )

if ( clspv-- IN_LIST LIBCLC_TARGETS_TO_BUILD OR clspv64-- IN_LIST LIBCLC_TARGETS_TO_BUILD )
  add_custom_command(
    OUTPUT clspv-convert.cl
    COMMAND ${Python3_EXECUTABLE} ${script_loc} --clspv > clspv-convert.cl
    DEPENDS ${script_loc} )
  add_custom_target( generate-clspv-convert.cl DEPENDS clspv-convert.cl )
  set_target_properties( generate-clspv-convert.cl PROPERTIES FOLDER "libclc/Sourcegenning" )
endif()

set_source_files_properties(
  # CLC builtins
  ${CMAKE_CURRENT_SOURCE_DIR}/clc/lib/generic/math/clc_native_cos.cl
  ${CMAKE_CURRENT_SOURCE_DIR}/clc/lib/generic/math/clc_native_divide.cl
  ${CMAKE_CURRENT_SOURCE_DIR}/clc/lib/generic/math/clc_native_exp10.cl
  ${CMAKE_CURRENT_SOURCE_DIR}/clc/lib/generic/math/clc_native_exp2.cl
  ${CMAKE_CURRENT_SOURCE_DIR}/clc/lib/generic/math/clc_native_exp.cl
  ${CMAKE_CURRENT_SOURCE_DIR}/clc/lib/generic/math/clc_native_log10.cl
  ${CMAKE_CURRENT_SOURCE_DIR}/clc/lib/generic/math/clc_native_log2.cl
  ${CMAKE_CURRENT_SOURCE_DIR}/clc/lib/generic/math/clc_native_log.cl
  ${CMAKE_CURRENT_SOURCE_DIR}/clc/lib/generic/math/clc_native_powr.cl
  ${CMAKE_CURRENT_SOURCE_DIR}/clc/lib/generic/math/clc_native_recip.cl
  ${CMAKE_CURRENT_SOURCE_DIR}/clc/lib/generic/math/clc_native_rsqrt.cl
  ${CMAKE_CURRENT_SOURCE_DIR}/clc/lib/generic/math/clc_native_sin.cl
  ${CMAKE_CURRENT_SOURCE_DIR}/clc/lib/generic/math/clc_native_sqrt.cl
  ${CMAKE_CURRENT_SOURCE_DIR}/clc/lib/generic/math/clc_native_tan.cl
  # Target-specific CLC builtins
  ${CMAKE_CURRENT_SOURCE_DIR}/clc/lib/amdgpu/math/clc_native_exp2.cl
  ${CMAKE_CURRENT_SOURCE_DIR}/clc/lib/amdgpu/math/clc_native_exp.cl
  ${CMAKE_CURRENT_SOURCE_DIR}/clc/lib/amdgpu/math/clc_native_log10.cl
  ${CMAKE_CURRENT_SOURCE_DIR}/clc/lib/r600/math/clc_native_rsqrt.cl
  # OpenCL builtins
  ${CMAKE_CURRENT_SOURCE_DIR}/opencl/lib/generic/math/native_cos.cl
  ${CMAKE_CURRENT_SOURCE_DIR}/opencl/lib/generic/math/native_divide.cl
  ${CMAKE_CURRENT_SOURCE_DIR}/opencl/lib/generic/math/native_exp.cl
  ${CMAKE_CURRENT_SOURCE_DIR}/opencl/lib/generic/math/native_exp10.cl
  ${CMAKE_CURRENT_SOURCE_DIR}/opencl/lib/generic/math/native_exp2.cl
  ${CMAKE_CURRENT_SOURCE_DIR}/opencl/lib/generic/math/native_log.cl
  ${CMAKE_CURRENT_SOURCE_DIR}/opencl/lib/generic/math/native_log10.cl
  ${CMAKE_CURRENT_SOURCE_DIR}/opencl/lib/generic/math/native_log2.cl
  ${CMAKE_CURRENT_SOURCE_DIR}/opencl/lib/generic/math/native_powr.cl
  ${CMAKE_CURRENT_SOURCE_DIR}/opencl/lib/generic/math/native_recip.cl
  ${CMAKE_CURRENT_SOURCE_DIR}/opencl/lib/generic/math/native_rsqrt.cl
  ${CMAKE_CURRENT_SOURCE_DIR}/opencl/lib/generic/math/native_sin.cl
  ${CMAKE_CURRENT_SOURCE_DIR}/opencl/lib/generic/math/native_sqrt.cl
  ${CMAKE_CURRENT_SOURCE_DIR}/opencl/lib/generic/math/native_tan.cl
  PROPERTIES COMPILE_OPTIONS -fapprox-func
)

enable_testing()

if (LIBCLC_STANDALONE_BUILD)
  set(LIBCLC_LIBRARY_OUTPUT_INTDIR ${CMAKE_CURRENT_BINARY_DIR}/${CMAKE_CFG_INTDIR}/lib${LLVM_LIBDIR_SUFFIX})
else(LIBCLC_STANDALONE_BUILD)
  set(LIBCLC_LIBRARY_OUTPUT_INTDIR ${LLVM_LIBRARY_OUTPUT_INTDIR})
endif(LIBCLC_STANDALONE_BUILD)
file( TO_CMAKE_PATH ${LIBCLC_LIBRARY_OUTPUT_INTDIR}/clc LIBCLC_LIBRARY_OUTPUT_INTDIR )

# Setup the paths where libclc runtimes should be stored.
# FIXME: Align with upstream
set( LIBCLC_OUTPUT_LIBRARY_DIR ${LIBCLC_LIBRARY_OUTPUT_INTDIR} )

foreach( t ${LIBCLC_TARGETS_TO_BUILD} )
  message( STATUS "libclc target '${t}' is enabled" )
  string( REPLACE "-" ";" TRIPLE  ${t}-- )
  list( GET TRIPLE 0 ARCH )
  list( GET TRIPLE 1 VENDOR )
  list( GET TRIPLE 2 OS )

  set( opencl_dirs )

  if( ${ARCH} STREQUAL r600 OR ${ARCH} STREQUAL amdgcn )
    list( APPEND opencl_dirs amdgpu )
  endif()

  # Some targets' directories alias others
  if( ${ARCH} STREQUAL nvptx OR ${ARCH} STREQUAL nvptx64 )
    set( DARCH ptx )
  elseif( ${ARCH} STREQUAL clspv OR ${ARCH} STREQUAL clspv64 )
    set( DARCH clspv )
  elseif( ${ARCH} STREQUAL spirv OR ${ARCH} STREQUAL spirv64 )
    set( DARCH spirv )
  elseif( ${ARCH} STREQUAL amdgcn-mesa3d )
    set( DARCH amdgcn-amdhsa )
  else()
    set( DARCH ${ARCH} )
  endif()

  # Append a variety of target- and triple-based directories to search,
  # increasing in specificity.
  list( APPEND opencl_dirs ${DARCH} ${DARCH}-${OS} ${DARCH}-${VENDOR}-${OS} )

  # The 'generic' directory contains all of the generic implementations of the
  # builtins. It is included first so it has the lowest search priority,
  # allowing targets to override builtins based on file names found later in
  # the list of search directories.
  # CLC builds all builtins for all targets, so unconditionally prepend the
  # 'generic' directory.
  set( clc_dirs generic ${opencl_dirs} )
  # Some OpenCL targets don't build all builtins, in which case they don't want
  # the 'generic' directory. Otherwise, prepend the 'generic' directory.
  if ( NOT ARCH STREQUAL spirv AND NOT ARCH STREQUAL spirv64 AND
       NOT ARCH STREQUAL clspv AND NOT ARCH STREQUAL clspv64)
    list( PREPEND opencl_dirs generic )
  endif()

  set( libspirv_dirs ${opencl_dirs} )

  set( clc_lib_files )
  set( clc_gen_files clc-convert.cl )

  libclc_configure_lib_source(
    clc_lib_files
    LIB_ROOT_DIR clc
    DIRS ${clc_dirs}
  )

  set( opencl_lib_files )
  set( opencl_gen_files )

  if( NOT ARCH STREQUAL spirv AND NOT ARCH STREQUAL spirv64 )
    if( ARCH STREQUAL clspv OR ARCH STREQUAL clspv64 )
      list( APPEND opencl_gen_files clspv-convert.cl )
    else()
      list( APPEND opencl_gen_files convert.cl )
      if ( NOT ENABLE_RUNTIME_SUBNORMAL )
        list( APPEND opencl_lib_files opencl/lib/generic/subnormal_use_default.ll )
      endif()
    endif()
  endif()

  libclc_configure_lib_source(
    opencl_lib_files
    LIB_ROOT_DIR opencl
    DIRS ${opencl_dirs}
  )

  set( BUILD_LIBSPIRV_${t} FALSE )
  if ( t STREQUAL amdgcn--amdhsa OR t STREQUAL nvptx64--nvidiacl OR t STREQUAL native_cpu )
    set( libspirv_lib_files )
    set( libspirv_gen_files )
    set( BUILD_LIBSPIRV_${t} TRUE )

    if ( NOT ENABLE_RUNTIME_SUBNORMAL )
      list( APPEND libspirv_gen_files spirv-convert.cl )
      list( APPEND libspirv_lib_files libspirv/lib/generic/subnormal_use_default.ll )
    endif()

    libclc_configure_lib_source(
      libspirv_lib_files
      LIB_ROOT_DIR libspirv
      DIRS ${libspirv_dirs} ${DARCH} ${DARCH}-${OS} ${DARCH}-${VENDOR}-${OS}
    )
  endif()

  foreach( d ${${t}_devices} )
    get_libclc_device_info(
      TRIPLE ${t}
      DEVICE ${d}
      CPU cpu
      ARCH_SUFFIX arch_suffix
      CLANG_TRIPLE clang_triple
    )

    message( STATUS "  device: ${d} ( ${${d}_aliases} )" )

    if ( ARCH STREQUAL spirv OR ARCH STREQUAL spirv64 )
      set( build_flags -O0 -finline-hint-functions -DCLC_SPIRV )
      set( opt_flags )
      set( spvflags --spirv-max-version=1.1 )
      set( MACRO_ARCH SPIRV32 )
      if( ARCH STREQUAL spirv64 )
        set( MACRO_ARCH SPIRV64 )
      endif()
    elseif( ARCH STREQUAL clspv OR ARCH STREQUAL clspv64 )
      set( build_flags "-Wno-unknown-assumption" -DCLC_CLSPV )
      set( opt_flags -O3 )
      set( MACRO_ARCH CLSPV32 )
      if( ARCH STREQUAL clspv64 )
        set( MACRO_ARCH CLSPV64 )
      endif()
    elseif( ARCH STREQUAL nvptx OR ARCH STREQUAL nvptx64 )
      set( build_flags )
      set( opt_flags -O3 "--nvvm-reflect-enable=false" )
    elseif( ARCH STREQUAL amdgcn )
      set( build_flags )
      set( opt_flags -O3 --amdgpu-oclc-reflect-enable=false )
    else()
      set( build_flags )
      set( opt_flags -O3 )
      set( MACRO_ARCH ${ARCH} )
    endif()

    # Some targets don't have a specific GPU to target
    if( ARCH STREQUAL nvptx OR ARCH STREQUAL nvptx64 )
      # Disable NVVM reflection to deferring to after linking
      list( APPEND build_flags -Xclang -target-feature -Xclang +ptx72
           -march=sm_86 -mllvm --nvvm-reflect-enable=false )
    elseif( t STREQUAL amdgcn--amdhsa )
      # Disable AMDGPU reflection, deferring to after linking
      list( APPEND build_flags -mllvm --amdgpu-oclc-reflect-enable=false )
    endif()

    set( LIBCLC_ARCH_OBJFILE_DIR "${LIBCLC_OBJFILE_DIR}/${arch_suffix}" )
    file( MAKE_DIRECTORY ${LIBCLC_ARCH_OBJFILE_DIR} )

    # Build for OpenCL 3.0 independently of the target or device.
    list( APPEND build_flags -cl-std=CL3.0 )

    # OpenCL 3.0 extensions
    string(CONCAT CL_3_0_EXTENSIONS
      "-cl-ext="
      "+__opencl_c_3d_image_writes,"
      "+__opencl_c_images,"
      "+cl_khr_3d_image_writes")
    list( APPEND build_flags "-Xclang" ${CL_3_0_EXTENSIONS} )

    # Add platform specific flags
    if(WIN32)
      list(APPEND build_flags -D_WIN32)
    elseif(${CMAKE_SYSTEM_NAME} MATCHES "Darwin")
      list(APPEND build_flags -D__APPLE__)
    elseif(${CMAKE_SYSTEM_NAME} MATCHES "Linux")
      list(APPEND build_flags -D__unix__ -D__linux__)
    else()
      # Assume some UNIX system otherwise
      list(APPEND build_flags -D__unix__)
    endif()

    string( TOUPPER "CLC_${MACRO_ARCH}" CLC_TARGET_DEFINE )

    list( APPEND build_flags
      -D${CLC_TARGET_DEFINE}
      # All libclc builtin libraries see CLC headers
      -I${CMAKE_CURRENT_SOURCE_DIR}/clc/include
      # Error on undefined macros
      -Werror=undef
      -fdiscard-value-names
    )

    if( NOT "${cpu}" STREQUAL "" )
      list( APPEND build_flags -mcpu=${cpu} )
    endif()

    # Generic address space support.
    # Note: when declaring builtins, we must consider that even if a target
    # formally/nominally supports the generic address space, in practice that
    # target may map it to the same target address space as another address
    # space (often the private one). In such cases we must be careful not to
    # multiply-define a builtin in a single target address space, as it would
    # result in a mangling clash.
    # For this reason we must consider the target support of the generic
    # address space separately from the *implementation* decision about whether
    # to declare certain builtins in that address space.
    # Note: we assume that if there is no distinct generic address space, it
    # maps to the private address space.
    set ( private_addrspace_val 0 )
    set ( generic_addrspace_val 0 )
    if( ARCH STREQUAL amdgcn OR ARCH STREQUAL r600 OR ARCH STREQUAL amdgcn-amdhsa )
      set ( private_addrspace_val 5 )
    endif()
    if( ARCH STREQUAL spirv OR ARCH STREQUAL spirv64)
      set ( generic_addrspace_val 4 )
    endif()
    list( APPEND build_flags
      -D__CLC_PRIVATE_ADDRSPACE_VAL=${private_addrspace_val}
      -D__CLC_GENERIC_ADDRSPACE_VAL=${generic_addrspace_val}
    )

    set( clc_build_flags ${build_flags} -DCLC_INTERNAL )

    add_libclc_builtin_set(
      CLC_INTERNAL
      ARCH ${ARCH}
      ARCH_SUFFIX clc-${arch_suffix}
      TRIPLE ${clang_triple}
      COMPILE_FLAGS ${clc_build_flags}
      OPT_FLAGS ${opt_flags}
      LIB_FILES ${clc_lib_files}
      GEN_FILES ${clc_gen_files}
    )

    if( BUILD_LIBSPIRV_${t} )
      set( spirv_build_flags ${build_flags} )
      list( APPEND spirv_build_flags
        # Enable SPIR-V builtin function declarations, so they don't have to be
        # explicity declared in the soruce.
        -Xclang -fdeclare-spirv-builtins
        -I${CMAKE_CURRENT_SOURCE_DIR}/opencl/include
        -I${CMAKE_CURRENT_SOURCE_DIR}/libspirv/include/
      )

      add_libclc_builtin_set(
        ARCH ${ARCH}
        ARCH_SUFFIX libspirv-${arch_suffix}
        TRIPLE ${clang_triple}
        REMANGLE ${LIBCLC_GENERATE_REMANGLED_VARIANTS}
        COMPILE_FLAGS ${spirv_build_flags}
        OPT_FLAGS ${opt_flags}
        LIB_FILES ${libspirv_lib_files}
        GEN_FILES ${libspirv_gen_files}
        ALIASES ${${d}_aliases}
        PARENT_TARGET libspirv-builtins
        # Link in the CLC builtins and internalize their symbols
        INTERNAL_LINK_DEPENDENCIES builtins.link.clc-${arch_suffix}
      )
    endif()

    set( opencl_build_flags ${build_flags} )
    list( APPEND opencl_build_flags
      -I${CMAKE_CURRENT_SOURCE_DIR}/opencl/include
    )

    add_libclc_builtin_set(
      ARCH ${ARCH}
      ARCH_SUFFIX ${arch_suffix}
      TRIPLE ${clang_triple}
      COMPILE_FLAGS ${opencl_build_flags}
      OPT_FLAGS ${opt_flags}
      LIB_FILES ${opencl_lib_files}
      GEN_FILES ${opencl_gen_files}
      ALIASES ${${d}_aliases}
<<<<<<< HEAD
      PARENT_TARGET libopencl-builtins
=======
      PARENT_TARGET libclc-opencl-builtins
>>>>>>> 76bebb5b
      # Link in the CLC builtins and internalize their symbols
      INTERNAL_LINK_DEPENDENCIES builtins.link.clc-${arch_suffix}
    )
  endforeach( d )
endforeach( t )

install(DIRECTORY ${LIBCLC_LIBRARY_OUTPUT_INTDIR}
  DESTINATION lib${LLVM_LIBDIR_SUFFIX}
  COMPONENT libspirv-builtins
  FILES_MATCHING PATTERN "libspirv-*")

if( LIBCLC_GENERATE_REMANGLED_VARIANTS )
  install(DIRECTORY ${LIBCLC_LIBRARY_OUTPUT_INTDIR}
    DESTINATION lib${LLVM_LIBDIR_SUFFIX}
    COMPONENT libspirv-builtins
    FILES_MATCHING PATTERN "remangled-*libspirv-*")
endif()

add_subdirectory(test)<|MERGE_RESOLUTION|>--- conflicted
+++ resolved
@@ -179,7 +179,6 @@
 endif()
 
 add_custom_target(libspirv-builtins COMMENT "Build libspirv builtins")
-add_custom_target(libopencl-builtins COMMENT "Build libclc builtins")
 
 if( LIBCLC_TARGETS_TO_BUILD STREQUAL "all" )
   set( LIBCLC_TARGETS_TO_BUILD ${LIBCLC_TARGETS_ALL} )
@@ -611,11 +610,7 @@
       LIB_FILES ${opencl_lib_files}
       GEN_FILES ${opencl_gen_files}
       ALIASES ${${d}_aliases}
-<<<<<<< HEAD
-      PARENT_TARGET libopencl-builtins
-=======
       PARENT_TARGET libclc-opencl-builtins
->>>>>>> 76bebb5b
       # Link in the CLC builtins and internalize their symbols
       INTERNAL_LINK_DEPENDENCIES builtins.link.clc-${arch_suffix}
     )
