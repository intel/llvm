--- conflicted
+++ resolved
@@ -433,7 +433,6 @@
         list( APPEND flags -D__CLC_DISTINCT_GENERIC_ADDRSPACE__ )
       endif()
     else()
-<<<<<<< HEAD
       # Explictly disable opencl_c_generic_address_space (it may be enabled
       # by default on some targets). We also disable opencl_c_pipes and
       # opencl_c_device_enqueue since they require generic address space.
@@ -453,50 +452,6 @@
     else()
       # Assume some UNIX system otherwise
       list(APPEND flags -D__unix__)
-=======
-      set( builtins_opt_lib_tgt builtins.opt.${arch_suffix} )
-
-      # Add opt target
-      add_custom_command( OUTPUT ${builtins_opt_lib_tgt}.bc
-        COMMAND ${opt_exe} ${opt_flags} -o ${builtins_opt_lib_tgt}.bc
-          ${builtins_link_lib}
-        DEPENDS ${opt_target} ${builtins_link_lib} ${builtins_link_lib_tgt}
-      )
-      add_custom_target( ${builtins_opt_lib_tgt}
-        ALL DEPENDS ${builtins_opt_lib_tgt}.bc
-      )
-      set_target_properties( ${builtins_opt_lib_tgt} PROPERTIES
-        TARGET_FILE ${CMAKE_CURRENT_BINARY_DIR}/${builtins_opt_lib_tgt}.bc
-        FOLDER "libclc/Device IR/Opt"
-      )
-
-      set( builtins_opt_lib $<TARGET_PROPERTY:${builtins_opt_lib_tgt},TARGET_FILE> )
-
-      # Add prepare target
-      set( obj_suffix ${arch_suffix}.bc )
-      add_custom_command( OUTPUT ${obj_suffix}
-        COMMAND ${prepare_builtins_exe} -o ${obj_suffix} ${builtins_opt_lib}
-        DEPENDS ${builtins_opt_lib} ${builtins_opt_lib_tgt} ${prepare_builtins_target} )
-      add_custom_target( prepare-${obj_suffix} ALL DEPENDS ${obj_suffix} )
-      set_target_properties( "prepare-${obj_suffix}" PROPERTIES FOLDER "libclc/Device IR/Prepare" )
-
-      # nvptx-- targets don't include workitem builtins
-      if( NOT clang_triple MATCHES ".*ptx.*--$" )
-        add_test( NAME external-calls-${obj_suffix}
-          COMMAND ./check_external_calls.sh ${CMAKE_CURRENT_BINARY_DIR}/${obj_suffix} ${LLVM_TOOLS_BINARY_DIR}
-          WORKING_DIRECTORY ${CMAKE_CURRENT_SOURCE_DIR} )
-      endif()
-
-      install( FILES ${CMAKE_CURRENT_BINARY_DIR}/${obj_suffix} DESTINATION "${CMAKE_INSTALL_DATADIR}/clc" )
-      foreach( a ${${d}_aliases} )
-        set( alias_suffix "${a}-${clang_triple}.bc" )
-        add_custom_target( ${alias_suffix} ALL
-          COMMAND ${CMAKE_COMMAND} -E create_symlink ${obj_suffix} ${alias_suffix}
-          DEPENDS prepare-${obj_suffix} )
-        set_target_properties( "${alias_suffix}" PROPERTIES FOLDER "libclc/Device IR/Aliases" )
-        install( FILES ${CMAKE_CURRENT_BINARY_DIR}/${alias_suffix} DESTINATION "${CMAKE_INSTALL_DATADIR}/clc" )
-      endforeach( a )
->>>>>>> 9f3728d1
     endif()
 
     add_libclc_builtin_set(libspirv-${arch_suffix}
