cmake_minimum_required(VERSION 3.20.0)

if(CMAKE_SOURCE_DIR STREQUAL CMAKE_CURRENT_SOURCE_DIR)
  project(libclc VERSION 0.2.0 LANGUAGES CXX C)
endif()
set(LLVM_SUBPROJECT_TITLE "libclc")

set(CMAKE_CXX_STANDARD 17)

# Add path for custom modules
list( INSERT CMAKE_MODULE_PATH 0 "${CMAKE_CURRENT_SOURCE_DIR}/cmake/modules" )

set( LIBCLC_SOURCE_DIR ${CMAKE_CURRENT_SOURCE_DIR} )
set( LIBCLC_BINARY_DIR ${CMAKE_CURRENT_BINARY_DIR} )
set( LIBCLC_OBJFILE_DIR ${LIBCLC_BINARY_DIR}/obj.libclc.dir )

include( AddLibclc )

include( GNUInstallDirs )
set_property(DIRECTORY APPEND PROPERTY CMAKE_CONFIGURE_DEPENDS
  # OpenCL libraries
  opencl/lib/amdgcn-amdhsa/SOURCES;
  opencl/lib/amdgcn/SOURCES;
  opencl/lib/clspv/SOURCES;
  opencl/lib/generic/SOURCES;
  opencl/lib/ptx-nvidiacl/SOURCES;
  opencl/lib/r600/SOURCES;
  opencl/lib/spirv/SOURCES;
  # CLC internal libraries
  clc/lib/generic/SOURCES;
  clc/lib/amdgcn/SOURCES;
  clc/lib/amdgpu/SOURCES;
  clc/lib/clspv/SOURCES;
  clc/lib/r600/SOURCES;
  clc/lib/spirv/SOURCES;
  # libspirv libraries
  libspirv/lib/generic/SOURCES;
  libspirv/lib/amdgcn-amdhsa/SOURCES;
  libspirv/lib/amdgcn/SOURCES;
  libspirv/lib/ptx-nvidiacl/SOURCES;
  libspirv/lib/r600/SOURCES;
  libspirv/lib/native_cpu/SOURCES;
)

set( LIBCLC_MIN_LLVM 3.9.0 )

set( LIBCLC_TARGETS_TO_BUILD "all"
    CACHE STRING "Semicolon-separated list of libclc targets to build, or 'all'." )

option( ENABLE_RUNTIME_SUBNORMAL "Enable runtime linking of subnormal support." OFF )

if( LIBCLC_STANDALONE_BUILD OR CMAKE_SOURCE_DIR STREQUAL CMAKE_CURRENT_SOURCE_DIR )
  # Out-of-tree configuration
  set( LIBCLC_STANDALONE_BUILD TRUE )

  find_package(LLVM REQUIRED HINTS "${LLVM_CMAKE_DIR}")
  include(AddLLVM)

  message( STATUS "libclc LLVM version: ${LLVM_PACKAGE_VERSION}" )

  if( LLVM_PACKAGE_VERSION VERSION_LESS LIBCLC_MIN_LLVM )
    message( FATAL_ERROR "libclc needs at least LLVM ${LIBCLC_MIN_LLVM}" )
  endif()

  # Import required tools
  if( NOT EXISTS ${LIBCLC_CUSTOM_LLVM_TOOLS_BINARY_DIR} )
    foreach( tool IN ITEMS clang llvm-as llvm-link llvm-spirv opt )
      find_program( LLVM_TOOL_${tool} ${tool} PATHS ${LLVM_TOOLS_BINARY_DIR} NO_DEFAULT_PATH )
      set( ${tool}_exe ${LLVM_TOOL_${tool}} )
      set( ${tool}_target )
    endforeach()
  endif()
else()
  # In-tree configuration
  set( LIBCLC_STANDALONE_BUILD FALSE )

  set( LLVM_PACKAGE_VERSION ${LLVM_VERSION} )

  # Note that we check this later (for both build types) but we can provide a
  # more useful error message when built in-tree. We assume that LLVM tools are
  # always available so don't warn here.
  if( NOT LLVM_RUNTIMES_BUILD AND NOT clang IN_LIST LLVM_ENABLE_PROJECTS )
    message(FATAL_ERROR "Clang is not enabled, but is required to build libclc in-tree")
  endif()

  if( NOT EXISTS ${LIBCLC_CUSTOM_LLVM_TOOLS_BINARY_DIR} )
    get_host_tool_path( clang CLANG clang_exe clang_target )
    get_host_tool_path( llvm-as LLVM_AS llvm-as_exe llvm-as_target )
    get_host_tool_path( llvm-link LLVM_LINK llvm-link_exe llvm-link_target )
    get_host_tool_path( llvm-spirv LLVM_SPIRV llvm-spirv_exe llvm-spirv_target )
    get_host_tool_path( opt OPT opt_exe opt_target )
  endif()
endif()

if( EXISTS ${LIBCLC_CUSTOM_LLVM_TOOLS_BINARY_DIR} )
  message( WARNING "Using custom LLVM tools to build libclc: "
    "${LIBCLC_CUSTOM_LLVM_TOOLS_BINARY_DIR}, "
    " ensure the tools are up to date." )
  # Note - use a differently named variable than LLVM_TOOL_${tool} as above, as
  # the variable name is used to cache the result of find_program. If we used
  # the same name, a user wouldn't be able to switch a build between default
  # and custom tools.
  foreach( tool IN ITEMS clang llvm-as llvm-link opt llvm-spirv libclc-remangler )
    find_program( LLVM_CUSTOM_TOOL_${tool} ${tool}
      PATHS ${LIBCLC_CUSTOM_LLVM_TOOLS_BINARY_DIR} NO_DEFAULT_PATH )
    set( ${tool}_exe ${LLVM_CUSTOM_TOOL_${tool}} )
    set( ${tool}_target )
  endforeach()

  # If we've requested a custom binary directory, there are some otherwise
  # optional tools which we want to ensure are present.
  foreach( tool IN ITEMS llvm-spirv libclc-remangler )
    if( NOT EXISTS "${${tool}_exe}" AND "${${tool}_target}" STREQUAL "" )
      message( FATAL_ERROR "libclc toolchain incomplete!" )
    endif()
  endforeach()
endif()

foreach( tool IN ITEMS clang opt llvm-as llvm-link )
  if( NOT EXISTS "${${tool}_exe}" AND "${${tool}_target}" STREQUAL "" )
    message( FATAL_ERROR "libclc toolchain incomplete - missing tool ${tool}!" )
  endif()
endforeach()

# llvm-spirv is an optional dependency, used to build spirv-* targets.
# It may be provided in-tree or externally.
if( TARGET llvm-spirv )
  get_host_tool_path( llvm-spirv LLVM_SPIRV llvm-spirv_exe llvm-spirv_target )
else()
  find_program( LLVM_SPIRV llvm-spirv HINTS ${LLVM_TOOLS_BINARY_DIR} )
  set( llvm-spirv_exe "${LLVM_SPIRV}" )
  set( llvm-spirv_target )
endif()

# List of all targets. Note that some are added dynamically below.
set( LIBCLC_TARGETS_ALL
  amdgcn--
  amdgcn--amdhsa
  clspv--
  clspv64--
  r600--
  nvptx--
  nvptx64--
  nvptx--nvidiacl
  nvptx64--nvidiacl
)
set( LIBCLC_TEST_TARGETS_ALL
  nvptx--nvidiacl
  nvptx64--nvidiacl
  amdgcn--amdhsa
)

# mesa3d environment is only available since LLVM 4.0
if( LLVM_PACKAGE_VERSION VERSION_GREATER_EQUAL 4.0.0 )
  list( APPEND LIBCLC_TARGETS_ALL amdgcn-mesa-mesa3d )
endif()

# spirv-mesa3d and spirv64-mesa3d targets can only be built with the (optional)
# llvm-spirv external tool.
if( llvm-spirv_exe )
  list( APPEND LIBCLC_TARGETS_ALL  spirv-mesa3d- spirv64-mesa3d- )
endif()

option( LIBCLC_GENERATE_REMANGLED_VARIANTS
  "Generate remangled variants of enabled libclc targets." OFF )

# Verify that the user hasn't requested mesa3d targets without an available
# llvm-spirv tool.
if( "spirv-mesa3d-" IN_LIST LIBCLC_TARGETS_TO_BUILD OR "spirv64-mesa3d-" IN_LIST LIBCLC_TARGETS_TO_BUILD )
  if( NOT llvm-spirv_exe )
    message( FATAL_ERROR "SPIR-V targets requested, but spirv-tools is not installed" )
  endif()
endif()

add_custom_target(libspirv-builtins COMMENT "Build libspirv builtins")
add_custom_target(libopencl-builtins COMMENT "Build libclc builtins")

if( LIBCLC_TARGETS_TO_BUILD STREQUAL "all" )
  set( LIBCLC_TARGETS_TO_BUILD ${LIBCLC_TARGETS_ALL} )
else()
  foreach(TARGET_TO_BUILD ${LIBCLC_TARGETS_TO_BUILD})
    if (NOT ${TARGET_TO_BUILD} IN_LIST LIBCLC_TARGETS_ALL)
      message ( FATAL_ERROR "Unknown target in LIBCLC_TARGETS_TO_BUILD: \"${TARGET_TO_BUILD}\"\n"
                            "Valid targets are: ${LIBCLC_TARGETS_ALL}\n")
    endif()
  endforeach()
endif()

option( LIBCLC_NATIVECPU_HOST_TARGET "Build libclc for Native CPU." Off)

if( LIBCLC_NATIVECPU_HOST_TARGET )
  list(APPEND LIBCLC_TARGETS_TO_BUILD native_cpu)
endif()

list( SORT LIBCLC_TARGETS_TO_BUILD )

<<<<<<< HEAD
# Construct LLVM version define
set( LLVM_VERSION_DEFINE "-DHAVE_LLVM=0x${LLVM_VERSION_MAJOR}0${LLVM_VERSION_MINOR}" )

set(LIBCLC_TARGET_TO_TEST)

foreach ( t ${LIBCLC_TEST_TARGETS_ALL})
  if( t IN_LIST LIBCLC_TARGETS_TO_BUILD )
    list( APPEND LIBCLC_TARGET_TO_TEST "${t}" )
  endif()
endforeach(t)

# Configure prepare_builtins
add_subdirectory(utils)
=======
# This needs to be set before any target that needs it
# We need to use LLVM_INCLUDE_DIRS here, because if we are linking to an
# llvm build directory, this includes $src/llvm/include which is where all the
# headers are not $build/include/ which is what LLVM_INCLUDE_DIR is set to.
include_directories( ${LLVM_INCLUDE_DIRS} )

# Configure prepare_builtins
add_subdirectory( utils )
>>>>>>> 8a7a6487

# Setup arch devices
set( r600--_devices cedar cypress barts cayman )
set( amdgcn--_devices tahiti )
set( amdgcn-mesa-mesa3d_devices ${amdgcn--_devices} )
set( amdgcn--amdhsa_devices none )
set( clspv--_devices none )
set( clspv64--_devices none )
set( nvptx--_devices none )
set( nvptx64--_devices none )
set( nvptx--nvidiacl_devices none )
set( nvptx64--nvidiacl_devices none )
set( spirv-mesa3d-_devices none )
set( spirv64-mesa3d-_devices none )
set( native_cpu_devices none )

# Setup aliases
set( cedar_aliases palm sumo sumo2 redwood juniper )
set( cypress_aliases hemlock )
set( barts_aliases turks caicos )
set( cayman_aliases aruba )
set( tahiti_aliases pitcairn verde oland hainan bonaire kabini kaveri hawaii
  mullins tonga tongapro iceland carrizo fiji stoney polaris10 polaris11
  gfx602 gfx705 gfx805
  gfx900 gfx902 gfx904 gfx906 gfx908 gfx909 gfx90a gfx90c gfx942 gfx950
  gfx1010 gfx1011 gfx1012 gfx1013
  gfx1030 gfx1031 gfx1032 gfx1033 gfx1034 gfx1035 gfx1036
  gfx1100 gfx1101 gfx1102 gfx1103
  gfx1150 gfx1151 gfx1152 gfx1153
  gfx1200 gfx1201
)

# pkg-config file
configure_file( libclc.pc.in libclc.pc @ONLY )
install( FILES ${CMAKE_CURRENT_BINARY_DIR}/libclc.pc DESTINATION "${CMAKE_INSTALL_DATADIR}/pkgconfig" )

if( ENABLE_RUNTIME_SUBNORMAL )
  foreach( file IN ITEMS subnormal_use_default subnormal_disable )
    link_bc(
       TARGET ${file}
       INPUTS ${CMAKE_CURRENT_SOURCE_DIR}/opencl/lib/generic/${file}.ll
    )
    install(
      FILES $<TARGET_PROPERTY:${file},TARGET_FILE>
      DESTINATION "${CMAKE_INSTALL_DATADIR}/clc"
    )
  endforeach()
endif()

find_package( Python3 REQUIRED COMPONENTS Interpreter )
file( TO_CMAKE_PATH ${CMAKE_CURRENT_SOURCE_DIR}/utils/gen_convert.py script_loc )
file( TO_CMAKE_PATH ${CMAKE_CURRENT_SOURCE_DIR}/libspirv/lib/generic/gen_convert.py spirv_script_loc )
file( TO_CMAKE_PATH ${CMAKE_CURRENT_SOURCE_DIR}/libspirv/lib/generic/gen_convert_common.py spirv_common_script_loc )
add_custom_command(
  OUTPUT convert.cl
  COMMAND ${Python3_EXECUTABLE} ${script_loc} > convert.cl
  DEPENDS ${script_loc} )
add_custom_target( generate-convert.cl DEPENDS convert.cl )
set_target_properties( generate-convert.cl PROPERTIES FOLDER "libclc/Sourcegenning" )

add_custom_command(
  OUTPUT clc-convert.cl
  COMMAND ${Python3_EXECUTABLE} ${script_loc} --clc > clc-convert.cl
  DEPENDS ${script_loc} )
add_custom_target( generate-clc-convert.cl DEPENDS clc-convert.cl )
set_target_properties( generate-clc-convert.cl PROPERTIES FOLDER "libclc/Sourcegenning" )

add_custom_command(
  OUTPUT spirv-convert.cl
  COMMAND ${Python3_EXECUTABLE} ${spirv_script_loc} > spirv-convert.cl
  DEPENDS ${spirv_script_loc} ${spirv_common_script_loc} )
add_custom_target( generate-spirv-convert.cl DEPENDS spirv-convert.cl )
set_target_properties( generate-spirv-convert.cl PROPERTIES FOLDER "libclc/Sourcegenning" )

if ( clspv-- IN_LIST LIBCLC_TARGETS_TO_BUILD OR clspv64-- IN_LIST LIBCLC_TARGETS_TO_BUILD )
  add_custom_command(
    OUTPUT clspv-convert.cl
    COMMAND ${Python3_EXECUTABLE} ${script_loc} --clspv > clspv-convert.cl
    DEPENDS ${script_loc} )
  add_custom_target( generate-clspv-convert.cl DEPENDS clspv-convert.cl )
  set_target_properties( generate-clspv-convert.cl PROPERTIES FOLDER "libclc/Sourcegenning" )
endif()

set_source_files_properties(
  # CLC builtins
  ${CMAKE_CURRENT_SOURCE_DIR}/clc/lib/generic/math/clc_native_cos.cl
  ${CMAKE_CURRENT_SOURCE_DIR}/clc/lib/generic/math/clc_native_divide.cl
  ${CMAKE_CURRENT_SOURCE_DIR}/clc/lib/generic/math/clc_native_exp10.cl
  ${CMAKE_CURRENT_SOURCE_DIR}/clc/lib/generic/math/clc_native_exp2.cl
  ${CMAKE_CURRENT_SOURCE_DIR}/clc/lib/generic/math/clc_native_exp.cl
  ${CMAKE_CURRENT_SOURCE_DIR}/clc/lib/generic/math/clc_native_log10.cl
  ${CMAKE_CURRENT_SOURCE_DIR}/clc/lib/generic/math/clc_native_log2.cl
  ${CMAKE_CURRENT_SOURCE_DIR}/clc/lib/generic/math/clc_native_log.cl
  ${CMAKE_CURRENT_SOURCE_DIR}/clc/lib/generic/math/clc_native_powr.cl
  ${CMAKE_CURRENT_SOURCE_DIR}/clc/lib/generic/math/clc_native_recip.cl
  ${CMAKE_CURRENT_SOURCE_DIR}/clc/lib/generic/math/clc_native_rsqrt.cl
  ${CMAKE_CURRENT_SOURCE_DIR}/clc/lib/generic/math/clc_native_sin.cl
  ${CMAKE_CURRENT_SOURCE_DIR}/clc/lib/generic/math/clc_native_sqrt.cl
  ${CMAKE_CURRENT_SOURCE_DIR}/clc/lib/generic/math/clc_native_tan.cl
  # Target-specific CLC builtins
  ${CMAKE_CURRENT_SOURCE_DIR}/clc/lib/amdgpu/math/clc_native_exp2.cl
  ${CMAKE_CURRENT_SOURCE_DIR}/clc/lib/amdgpu/math/clc_native_exp.cl
  ${CMAKE_CURRENT_SOURCE_DIR}/clc/lib/amdgpu/math/clc_native_log10.cl
  ${CMAKE_CURRENT_SOURCE_DIR}/clc/lib/r600/math/clc_native_rsqrt.cl
  # OpenCL builtins
  ${CMAKE_CURRENT_SOURCE_DIR}/opencl/lib/generic/math/native_cos.cl
  ${CMAKE_CURRENT_SOURCE_DIR}/opencl/lib/generic/math/native_divide.cl
  ${CMAKE_CURRENT_SOURCE_DIR}/opencl/lib/generic/math/native_exp.cl
  ${CMAKE_CURRENT_SOURCE_DIR}/opencl/lib/generic/math/native_exp10.cl
  ${CMAKE_CURRENT_SOURCE_DIR}/opencl/lib/generic/math/native_exp2.cl
  ${CMAKE_CURRENT_SOURCE_DIR}/opencl/lib/generic/math/native_log.cl
  ${CMAKE_CURRENT_SOURCE_DIR}/opencl/lib/generic/math/native_log10.cl
  ${CMAKE_CURRENT_SOURCE_DIR}/opencl/lib/generic/math/native_log2.cl
  ${CMAKE_CURRENT_SOURCE_DIR}/opencl/lib/generic/math/native_powr.cl
  ${CMAKE_CURRENT_SOURCE_DIR}/opencl/lib/generic/math/native_recip.cl
  ${CMAKE_CURRENT_SOURCE_DIR}/opencl/lib/generic/math/native_rsqrt.cl
  ${CMAKE_CURRENT_SOURCE_DIR}/opencl/lib/generic/math/native_sin.cl
  ${CMAKE_CURRENT_SOURCE_DIR}/opencl/lib/generic/math/native_sqrt.cl
  ${CMAKE_CURRENT_SOURCE_DIR}/opencl/lib/generic/math/native_tan.cl
  PROPERTIES COMPILE_OPTIONS -fapprox-func
)

enable_testing()

if (LIBCLC_STANDALONE_BUILD)
  set(LIBCLC_LIBRARY_OUTPUT_INTDIR ${CMAKE_CURRENT_BINARY_DIR}/${CMAKE_CFG_INTDIR}/lib${LLVM_LIBDIR_SUFFIX})
else(LIBCLC_STANDALONE_BUILD)
  set(LIBCLC_LIBRARY_OUTPUT_INTDIR ${LLVM_LIBRARY_OUTPUT_INTDIR})
endif(LIBCLC_STANDALONE_BUILD)
file( TO_CMAKE_PATH ${LIBCLC_LIBRARY_OUTPUT_INTDIR}/clc LIBCLC_LIBRARY_OUTPUT_INTDIR )

# Setup the paths where libclc runtimes should be stored.
# FIXME: Align with upstream
set( LIBCLC_OUTPUT_LIBRARY_DIR ${LIBCLC_LIBRARY_OUTPUT_INTDIR} )

foreach( t ${LIBCLC_TARGETS_TO_BUILD} )
  message( STATUS "libclc target '${t}' is enabled" )
  string( REPLACE "-" ";" TRIPLE  ${t}-- )
  list( GET TRIPLE 0 ARCH )
  list( GET TRIPLE 1 VENDOR )
  list( GET TRIPLE 2 OS )

  set( opencl_dirs )

  if( ${ARCH} STREQUAL r600 OR ${ARCH} STREQUAL amdgcn )
    list( APPEND opencl_dirs amdgpu )
  endif()

  # Some targets' directories alias others
  if( ${ARCH} STREQUAL nvptx OR ${ARCH} STREQUAL nvptx64 )
    set( DARCH ptx )
  elseif( ${ARCH} STREQUAL clspv OR ${ARCH} STREQUAL clspv64 )
    set( DARCH clspv )
  elseif( ${ARCH} STREQUAL spirv OR ${ARCH} STREQUAL spirv64 )
    set( DARCH spirv )
  elseif( ${ARCH} STREQUAL amdgcn-mesa3d )
    set( DARCH amdgcn-amdhsa )
  else()
    set( DARCH ${ARCH} )
  endif()

  # Append a variety of target- and triple-based directories to search,
  # increasing in specificity.
  list( APPEND opencl_dirs ${DARCH} ${DARCH}-${OS} ${DARCH}-${VENDOR}-${OS} )

  # The 'generic' directory contains all of the generic implementations of the
  # builtins. It is included first so it has the lowest search priority,
  # allowing targets to override builtins based on file names found later in
  # the list of search directories.
  # CLC builds all builtins for all targets, so unconditionally prepend the
  # 'generic' directory.
  set( clc_dirs generic ${opencl_dirs} )
  # Some OpenCL targets don't build all builtins, in which case they don't want
  # the 'generic' directory. Otherwise, prepend the 'generic' directory.
  if ( NOT ARCH STREQUAL spirv AND NOT ARCH STREQUAL spirv64 AND
       NOT ARCH STREQUAL clspv AND NOT ARCH STREQUAL clspv64)
    list( PREPEND opencl_dirs generic )
  endif()

  set( libspirv_dirs ${opencl_dirs} )

  set( clc_lib_files )
  set( clc_gen_files clc-convert.cl )

  libclc_configure_lib_source(
    clc_lib_files
    LIB_ROOT_DIR clc
    DIRS ${clc_dirs}
  )

  set( opencl_lib_files )
  set( opencl_gen_files )

  if( NOT ARCH STREQUAL spirv AND NOT ARCH STREQUAL spirv64 )
    if( ARCH STREQUAL clspv OR ARCH STREQUAL clspv64 )
      list( APPEND opencl_gen_files clspv-convert.cl )
    else()
      list( APPEND opencl_gen_files convert.cl )
      if ( NOT ENABLE_RUNTIME_SUBNORMAL )
        list( APPEND opencl_lib_files opencl/lib/generic/subnormal_use_default.ll )
      endif()
    endif()
  endif()

  libclc_configure_lib_source(
    opencl_lib_files
    LIB_ROOT_DIR opencl
    DIRS ${opencl_dirs}
  )

  set( BUILD_LIBSPIRV_${t} FALSE )
  if ( t STREQUAL amdgcn--amdhsa OR t STREQUAL nvptx64--nvidiacl OR t STREQUAL native_cpu )
    set( libspirv_lib_files )
    set( libspirv_gen_files )
    set( BUILD_LIBSPIRV_${t} TRUE )

    if ( NOT ENABLE_RUNTIME_SUBNORMAL )
      list( APPEND libspirv_gen_files spirv-convert.cl )
      list( APPEND libspirv_lib_files libspirv/lib/generic/subnormal_use_default.ll )
    endif()

    libclc_configure_lib_source(
      libspirv_lib_files
      LIB_ROOT_DIR libspirv
      DIRS ${libspirv_dirs} ${DARCH} ${DARCH}-${OS} ${DARCH}-${VENDOR}-${OS}
    )
  endif()

  foreach( d ${${t}_devices} )
    get_libclc_device_info(
      TRIPLE ${t}
      DEVICE ${d}
      CPU cpu
      ARCH_SUFFIX arch_suffix
      CLANG_TRIPLE clang_triple
    )

    message( STATUS "  device: ${d} ( ${${d}_aliases} )" )

    if ( ARCH STREQUAL spirv OR ARCH STREQUAL spirv64 )
      set( build_flags -O0 -finline-hint-functions -DCLC_SPIRV )
      set( opt_flags )
      set( spvflags --spirv-max-version=1.1 )
      set( MACRO_ARCH SPIRV32 )
      if( ARCH STREQUAL spirv64 )
        set( MACRO_ARCH SPIRV64 )
      endif()
    elseif( ARCH STREQUAL clspv OR ARCH STREQUAL clspv64 )
      set( build_flags "-Wno-unknown-assumption" -DCLC_CLSPV )
      set( opt_flags -O3 )
      set( MACRO_ARCH CLSPV32 )
      if( ARCH STREQUAL clspv64 )
        set( MACRO_ARCH CLSPV64 )
      endif()
    elseif( ARCH STREQUAL nvptx OR ARCH STREQUAL nvptx64 )
      set( build_flags )
      set( opt_flags -O3 "--nvvm-reflect-enable=false" )
    elseif( ARCH STREQUAL amdgcn )
      set( build_flags )
      set( opt_flags -O3 --amdgpu-oclc-reflect-enable=false )
    elseif( ARCH STREQUAL native_cpu )
      set( build_flags -Xclang -fsycl-is-native-cpu )
      set( opt_flags -O3 )
    else()
      set( build_flags )
      set( opt_flags -O3 )
      set( MACRO_ARCH ${ARCH} )
    endif()

    # Some targets don't have a specific GPU to target
    if( ARCH STREQUAL nvptx OR ARCH STREQUAL nvptx64 )
      # Disable NVVM reflection to deferring to after linking
      list( APPEND build_flags -Xclang -target-feature -Xclang +ptx72
           -march=sm_86 -mllvm --nvvm-reflect-enable=false )
    elseif( t STREQUAL amdgcn--amdhsa )
      # Disable AMDGPU reflection, deferring to after linking
      list( APPEND build_flags -mllvm --amdgpu-oclc-reflect-enable=false )
    endif()

    set( LIBCLC_ARCH_OBJFILE_DIR "${LIBCLC_OBJFILE_DIR}/${arch_suffix}" )
    file( MAKE_DIRECTORY ${LIBCLC_ARCH_OBJFILE_DIR} )

    # Build for OpenCL 3.0 independently of the target or device.
    list( APPEND build_flags -cl-std=CL3.0 )

    # OpenCL 3.0 extensions
    string(CONCAT CL_3_0_EXTENSIONS
      "-cl-ext="
      "+__opencl_c_3d_image_writes,"
      "+__opencl_c_images,"
      "+cl_khr_3d_image_writes")
    list( APPEND build_flags "-Xclang" ${CL_3_0_EXTENSIONS} )

    # Add platform specific flags
    if(WIN32)
      list(APPEND build_flags -D_WIN32)
    elseif(${CMAKE_SYSTEM_NAME} MATCHES "Darwin")
      list(APPEND build_flags -D__APPLE__)
    elseif(${CMAKE_SYSTEM_NAME} MATCHES "Linux")
      list(APPEND build_flags -D__unix__ -D__linux__)
    else()
      # Assume some UNIX system otherwise
      list(APPEND build_flags -D__unix__)
    endif()

    string( TOUPPER "CLC_${MACRO_ARCH}" CLC_TARGET_DEFINE )

    list( APPEND build_flags
      -D${CLC_TARGET_DEFINE}
      # All libclc builtin libraries see CLC headers
      -I${CMAKE_CURRENT_SOURCE_DIR}/clc/include
      # Error on undefined macros
      -Werror=undef
    )

    if( NOT "${cpu}" STREQUAL "" )
      list( APPEND build_flags -mcpu=${cpu} )
    endif()

    # Generic address space support.
    # Note: when declaring builtins, we must consider that even if a target
    # formally/nominally supports the generic address space, in practice that
    # target may map it to the same target address space as another address
    # space (often the private one). In such cases we must be careful not to
    # multiply-define a builtin in a single target address space, as it would
    # result in a mangling clash.
    # For this reason we must consider the target support of the generic
    # address space separately from the *implementation* decision about whether
    # to declare certain builtins in that address space.
    # Note: we assume that if there is no distinct generic address space, it
    # maps to the private address space.
    set ( private_addrspace_val 0 )
    set ( generic_addrspace_val 0 )
    if( ARCH STREQUAL amdgcn OR ARCH STREQUAL r600 OR ARCH STREQUAL amdgcn-amdhsa )
      set ( private_addrspace_val 5 )
    endif()
    if( ARCH STREQUAL spirv OR ARCH STREQUAL spirv64)
      set ( generic_addrspace_val 4 )
    endif()
    list( APPEND build_flags
      -D__CLC_PRIVATE_ADDRSPACE_VAL=${private_addrspace_val}
      -D__CLC_GENERIC_ADDRSPACE_VAL=${generic_addrspace_val}
    )

    set( clc_build_flags ${build_flags} -DCLC_INTERNAL )

    add_libclc_builtin_set(
      CLC_INTERNAL
      ARCH ${ARCH}
      ARCH_SUFFIX clc-${arch_suffix}
      TRIPLE ${clang_triple}
      COMPILE_FLAGS ${clc_build_flags}
      OPT_FLAGS ${opt_flags}
      LIB_FILES ${clc_lib_files}
      GEN_FILES ${clc_gen_files}
    )

    if( BUILD_LIBSPIRV_${t} )
      set( spirv_build_flags ${build_flags} )
      list( APPEND spirv_build_flags
        # Enable SPIR-V builtin function declarations, so they don't have to be
        # explicity declared in the soruce.
        -Xclang -fdeclare-spirv-builtins
        -I${CMAKE_CURRENT_SOURCE_DIR}/opencl/include
        -I${CMAKE_CURRENT_SOURCE_DIR}/libspirv/include/
      )

      add_libclc_builtin_set(
        ARCH ${ARCH}
        ARCH_SUFFIX libspirv-${arch_suffix}
        TRIPLE ${clang_triple}
        REMANGLE ${LIBCLC_GENERATE_REMANGLED_VARIANTS}
        COMPILE_FLAGS ${spirv_build_flags}
        OPT_FLAGS ${opt_flags}
        LIB_FILES ${libspirv_lib_files}
        GEN_FILES ${libspirv_gen_files}
        ALIASES ${${d}_aliases}
        PARENT_TARGET libspirv-builtins
        # Link in the CLC builtins and internalize their symbols
        INTERNAL_LINK_DEPENDENCIES builtins.link.clc-${arch_suffix}
      )
    endif()

    set( opencl_build_flags ${build_flags} )
    list( APPEND opencl_build_flags
      -I${CMAKE_CURRENT_SOURCE_DIR}/opencl/include
    )

    add_libclc_builtin_set(
      ARCH ${ARCH}
      ARCH_SUFFIX ${arch_suffix}
      TRIPLE ${clang_triple}
      COMPILE_FLAGS ${opencl_build_flags}
      OPT_FLAGS ${opt_flags}
      LIB_FILES ${opencl_lib_files}
      GEN_FILES ${opencl_gen_files}
      ALIASES ${${d}_aliases}
      PARENT_TARGET libopencl-builtins
      # Link in the CLC builtins and internalize their symbols
      INTERNAL_LINK_DEPENDENCIES builtins.link.clc-${arch_suffix}
    )
  endforeach( d )
endforeach( t )

install(DIRECTORY ${LIBCLC_LIBRARY_OUTPUT_INTDIR}
  DESTINATION lib${LLVM_LIBDIR_SUFFIX}
  COMPONENT libspirv-builtins
  FILES_MATCHING PATTERN "libspirv-*")

if( LIBCLC_GENERATE_REMANGLED_VARIANTS )
  install(DIRECTORY ${LIBCLC_LIBRARY_OUTPUT_INTDIR}
    DESTINATION lib${LLVM_LIBDIR_SUFFIX}
    COMPONENT libspirv-builtins
    FILES_MATCHING PATTERN "remangled-*libspirv-*")
endif()

add_subdirectory(test)<|MERGE_RESOLUTION|>--- conflicted
+++ resolved
@@ -194,10 +194,6 @@
 
 list( SORT LIBCLC_TARGETS_TO_BUILD )
 
-<<<<<<< HEAD
-# Construct LLVM version define
-set( LLVM_VERSION_DEFINE "-DHAVE_LLVM=0x${LLVM_VERSION_MAJOR}0${LLVM_VERSION_MINOR}" )
-
 set(LIBCLC_TARGET_TO_TEST)
 
 foreach ( t ${LIBCLC_TEST_TARGETS_ALL})
@@ -208,16 +204,6 @@
 
 # Configure prepare_builtins
 add_subdirectory(utils)
-=======
-# This needs to be set before any target that needs it
-# We need to use LLVM_INCLUDE_DIRS here, because if we are linking to an
-# llvm build directory, this includes $src/llvm/include which is where all the
-# headers are not $build/include/ which is what LLVM_INCLUDE_DIR is set to.
-include_directories( ${LLVM_INCLUDE_DIRS} )
-
-# Configure prepare_builtins
-add_subdirectory( utils )
->>>>>>> 8a7a6487
 
 # Setup arch devices
 set( r600--_devices cedar cypress barts cayman )
