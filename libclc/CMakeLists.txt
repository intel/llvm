cmake_minimum_required(VERSION 3.20.0)

if(CMAKE_SOURCE_DIR STREQUAL CMAKE_CURRENT_SOURCE_DIR)
  project(libclc VERSION 0.2.0 LANGUAGES CXX C)
endif()
set(LLVM_SUBPROJECT_TITLE "libclc")

set(CMAKE_CXX_STANDARD 17)

# Add path for custom modules
list( INSERT CMAKE_MODULE_PATH 0 "${CMAKE_CURRENT_SOURCE_DIR}/cmake/modules" )

set( LIBCLC_SOURCE_DIR ${CMAKE_CURRENT_SOURCE_DIR} )
set( LIBCLC_BINARY_DIR ${CMAKE_CURRENT_BINARY_DIR} )
set( LIBCLC_OBJFILE_DIR ${LIBCLC_BINARY_DIR}/obj.libclc.dir )

include( AddLibclc )

include( GNUInstallDirs )
set_property(DIRECTORY APPEND PROPERTY CMAKE_CONFIGURE_DEPENDS
  # OpenCL libraries
  opencl/lib/amdgcn-amdhsa/SOURCES;
  opencl/lib/amdgcn/SOURCES;
  opencl/lib/clspv/SOURCES;
  opencl/lib/generic/SOURCES;
  opencl/lib/ptx-nvidiacl/SOURCES;
  opencl/lib/r600/SOURCES;
  opencl/lib/spirv/SOURCES;
  # CLC internal libraries
  clc/lib/generic/SOURCES;
  clc/lib/amdgcn/SOURCES;
  clc/lib/amdgpu/SOURCES;
  clc/lib/clspv/SOURCES;
  clc/lib/ptx-nvidiacl/SOURCES;
  clc/lib/r600/SOURCES;
  clc/lib/spirv/SOURCES;
  # libspirv libraries
  libspirv/lib/generic/SOURCES;
  libspirv/lib/amdgcn-amdhsa/SOURCES;
  libspirv/lib/amdgcn/SOURCES;
  libspirv/lib/ptx-nvidiacl/SOURCES;
  libspirv/lib/r600/SOURCES;
  libspirv/lib/native_cpu/SOURCES;
)

set( LIBCLC_MIN_LLVM 3.9.0 )

set( LIBCLC_TARGETS_TO_BUILD "all"
    CACHE STRING "Semicolon-separated list of libclc targets to build, or 'all'." )

option( ENABLE_RUNTIME_SUBNORMAL "Enable runtime linking of subnormal support." OFF )

option(
  LIBCLC_USE_SPIRV_BACKEND "Build SPIR-V targets with the SPIR-V backend." OFF
)

# Top level target used to build all Libclc libraries.
add_custom_target( libclc ALL )

add_custom_target( libclc-opencl-builtins COMMENT "Build libclc OpenCL builtins" )
add_dependencies( libclc libclc-opencl-builtins )

add_custom_target( libspirv-builtins COMMENT "Build libspirv builtins" )
add_dependencies( libclc libspirv-builtins )

if( LIBCLC_STANDALONE_BUILD OR CMAKE_SOURCE_DIR STREQUAL CMAKE_CURRENT_SOURCE_DIR )
  # Out-of-tree configuration
  set( LIBCLC_STANDALONE_BUILD TRUE )

  find_package(LLVM REQUIRED HINTS "${LLVM_CMAKE_DIR}")
  include(AddLLVM)

  message( STATUS "libclc LLVM version: ${LLVM_PACKAGE_VERSION}" )

  if( LLVM_PACKAGE_VERSION VERSION_LESS LIBCLC_MIN_LLVM )
    message( FATAL_ERROR "libclc needs at least LLVM ${LIBCLC_MIN_LLVM}" )
  endif()

  # Import required tools
  if( NOT EXISTS ${LIBCLC_CUSTOM_LLVM_TOOLS_BINARY_DIR} )
    foreach( tool IN ITEMS clang llvm-as llvm-link llvm-spirv opt )
      find_program( LLVM_TOOL_${tool} ${tool} PATHS ${LLVM_TOOLS_BINARY_DIR} NO_DEFAULT_PATH )
      set( ${tool}_exe ${LLVM_TOOL_${tool}} )
      set( ${tool}_target )
    endforeach()
  endif()
<<<<<<< HEAD
=======

  # Setup the paths where libclc runtimes should be stored.
  set( LIBCLC_OUTPUT_LIBRARY_DIR ${CMAKE_CURRENT_BINARY_DIR} )
  set( LIBCLC_INSTALL_DIR ${CMAKE_INSTALL_DATADIR}/clc )
>>>>>>> b9e2f7ac
else()
  # In-tree configuration
  set( LIBCLC_STANDALONE_BUILD FALSE )

  set( LLVM_PACKAGE_VERSION ${LLVM_VERSION} )

  # Note that we check this later (for both build types) but we can provide a
  # more useful error message when built in-tree. We assume that LLVM tools are
  # always available so don't warn here.
  if( NOT LLVM_RUNTIMES_BUILD AND NOT clang IN_LIST LLVM_ENABLE_PROJECTS )
    message(FATAL_ERROR "Clang is not enabled, but is required to build libclc in-tree")
  endif()

  if( NOT EXISTS ${LIBCLC_CUSTOM_LLVM_TOOLS_BINARY_DIR} )
    get_host_tool_path( clang CLANG clang_exe clang_target )
    get_host_tool_path( llvm-as LLVM_AS llvm-as_exe llvm-as_target )
    get_host_tool_path( llvm-link LLVM_LINK llvm-link_exe llvm-link_target )
    get_host_tool_path( llvm-spirv LLVM_SPIRV llvm-spirv_exe llvm-spirv_target )
    get_host_tool_path( opt OPT opt_exe opt_target )
  endif()
<<<<<<< HEAD
=======

  # Setup the paths where libclc runtimes should be stored. By default, in an
  # in-tree build we place the libraries in clang's resource driectory.
  include(GetClangResourceDir)
  get_clang_resource_dir( LIBCLC_INSTALL_DIR )
  cmake_path( APPEND LIBCLC_INSTALL_DIR "lib" "libclc" )

  # Note we do not adhere to LLVM_ENABLE_PER_TARGET_RUNTIME_DIR.
  cmake_path( GET LLVM_LIBRARY_OUTPUT_INTDIR PARENT_PATH LIBCLC_OUTPUT_LIBRARY_DIR )
  cmake_path( APPEND LIBCLC_OUTPUT_LIBRARY_DIR ${LIBCLC_INSTALL_DIR} )
  file( MAKE_DIRECTORY ${LIBCLC_OUTPUT_LIBRARY_DIR} )
>>>>>>> b9e2f7ac
endif()

if( EXISTS ${LIBCLC_CUSTOM_LLVM_TOOLS_BINARY_DIR} )
  message( WARNING "Using custom LLVM tools to build libclc: "
    "${LIBCLC_CUSTOM_LLVM_TOOLS_BINARY_DIR}, "
    " ensure the tools are up to date." )
  # Note - use a differently named variable than LLVM_TOOL_${tool} as above, as
  # the variable name is used to cache the result of find_program. If we used
  # the same name, a user wouldn't be able to switch a build between default
  # and custom tools.
  foreach( tool IN ITEMS clang llvm-as llvm-link opt llvm-spirv libclc-remangler )
    find_program( LLVM_CUSTOM_TOOL_${tool} ${tool}
      PATHS ${LIBCLC_CUSTOM_LLVM_TOOLS_BINARY_DIR} NO_DEFAULT_PATH )
    set( ${tool}_exe ${LLVM_CUSTOM_TOOL_${tool}} )
    set( ${tool}_target )
  endforeach()

  # If we've requested a custom binary directory, there are some otherwise
  # optional tools which we want to ensure are present.
  foreach( tool IN ITEMS llvm-spirv libclc-remangler )
    if( NOT EXISTS "${${tool}_exe}" AND "${${tool}_target}" STREQUAL "" )
      message( FATAL_ERROR "libclc toolchain incomplete!" )
    endif()
  endforeach()
endif()

foreach( tool IN ITEMS clang opt llvm-as llvm-link )
  if( NOT EXISTS "${${tool}_exe}" AND "${${tool}_target}" STREQUAL "" )
    message( FATAL_ERROR "libclc toolchain incomplete - missing tool ${tool}!" )
  endif()
endforeach()

if( NOT LIBCLC_USE_SPIRV_BACKEND )
  # llvm-spirv is an optional dependency, used to build spirv-* targets when
  # the SPIR-V backend hasn't been requested. It may be provided in-tree or
  # externally.
  if( TARGET llvm-spirv )
    get_host_tool_path( llvm-spirv LLVM_SPIRV llvm-spirv_exe llvm-spirv_target )
  else()
    find_program( LLVM_SPIRV llvm-spirv HINTS ${LLVM_TOOLS_BINARY_DIR} )
    set( llvm-spirv_exe "${LLVM_SPIRV}" )
    set( llvm-spirv_target )
  endif()
endif()

# List of all targets. Note that some are added dynamically below.
set( LIBCLC_TARGETS_ALL
  amdgcn--
  amdgcn--amdhsa
  clspv--
  clspv64--
  r600--
  nvptx--
  nvptx64--
  nvptx--nvidiacl
  nvptx64--nvidiacl
)
set( LIBCLC_TEST_TARGETS_ALL
  nvptx--nvidiacl
  nvptx64--nvidiacl
  amdgcn--amdhsa
)

# The mesa3d environment is only available since LLVM 4.0
if( LLVM_PACKAGE_VERSION VERSION_GREATER_EQUAL 4.0.0 )
  list( APPEND LIBCLC_TARGETS_ALL amdgcn-mesa-mesa3d )
endif()

# The spirv-mesa3d and spirv64-mesa3d targets are optional and can be built
# with either the LLVM SPIR-V backend or the external llvm-spirv tool.
if( LIBCLC_USE_SPIRV_BACKEND OR llvm-spirv_exe )
  list( APPEND LIBCLC_TARGETS_ALL spirv-mesa3d- spirv64-mesa3d- )
endif()

option( LIBCLC_GENERATE_REMANGLED_VARIANTS
  "Generate remangled variants of enabled libclc targets." OFF )

# Verify that the user hasn't requested mesa3d targets without an available
# llvm-spirv tool.
if( spirv-mesa3d- IN_LIST LIBCLC_TARGETS_TO_BUILD
    OR spirv64-mesa3d- IN_LIST LIBCLC_TARGETS_TO_BUILD )
  if( NOT LIBCLC_USE_SPIRV_BACKEND AND NOT llvm-spirv_exe )
    message( FATAL_ERROR "SPIR-V targets requested, but spirv-tools is not "
      "installed and the SPIR-V backend has not been requested." )
  endif()
endif()

if( LIBCLC_TARGETS_TO_BUILD STREQUAL "all" )
  set( LIBCLC_TARGETS_TO_BUILD ${LIBCLC_TARGETS_ALL} )
else()
  foreach(TARGET_TO_BUILD ${LIBCLC_TARGETS_TO_BUILD})
    if (NOT ${TARGET_TO_BUILD} IN_LIST LIBCLC_TARGETS_ALL)
      message ( FATAL_ERROR "Unknown target in LIBCLC_TARGETS_TO_BUILD: \"${TARGET_TO_BUILD}\"\n"
                            "Valid targets are: ${LIBCLC_TARGETS_ALL}\n")
    endif()
  endforeach()
endif()

option( LIBCLC_NATIVECPU_HOST_TARGET "Build libclc for Native CPU." Off)

if( LIBCLC_NATIVECPU_HOST_TARGET )
  list(APPEND LIBCLC_TARGETS_TO_BUILD native_cpu)
endif()

list( SORT LIBCLC_TARGETS_TO_BUILD )

set(LIBCLC_TARGET_TO_TEST)

foreach ( t ${LIBCLC_TEST_TARGETS_ALL})
  if( t IN_LIST LIBCLC_TARGETS_TO_BUILD )
    list( APPEND LIBCLC_TARGET_TO_TEST "${t}" )
  endif()
endforeach(t)

# This needs to be set before any target that needs it
# We need to use LLVM_INCLUDE_DIRS here, because if we are linking to an
# llvm build directory, this includes $src/llvm/include which is where all the
# headers are not $build/include/ which is what LLVM_INCLUDE_DIR is set to.
include_directories( ${LLVM_INCLUDE_DIRS} )

# Configure prepare_builtins
add_subdirectory( utils )

# Setup arch devices
set( r600--_devices cedar cypress barts cayman )
set( amdgcn--_devices tahiti )
set( amdgcn-mesa-mesa3d_devices ${amdgcn--_devices} )
set( amdgcn--amdhsa_devices none )
set( clspv--_devices none )
set( clspv64--_devices none )
set( nvptx--_devices none )
set( nvptx64--_devices none )
set( nvptx--nvidiacl_devices none )
set( nvptx64--nvidiacl_devices none )
set( spirv-mesa3d-_devices none )
set( spirv64-mesa3d-_devices none )
set( native_cpu_devices none )

# Setup aliases
set( cedar_aliases palm sumo sumo2 redwood juniper )
set( cypress_aliases hemlock )
set( barts_aliases turks caicos )
set( cayman_aliases aruba )
set( tahiti_aliases pitcairn verde oland hainan bonaire kabini kaveri hawaii
  mullins tonga tongapro iceland carrizo fiji stoney polaris10 polaris11
  gfx602 gfx705 gfx805
  gfx900 gfx902 gfx904 gfx906 gfx908 gfx909 gfx90a gfx90c gfx942 gfx950
  gfx1010 gfx1011 gfx1012 gfx1013
  gfx1030 gfx1031 gfx1032 gfx1033 gfx1034 gfx1035 gfx1036
  gfx1100 gfx1101 gfx1102 gfx1103
  gfx1150 gfx1151 gfx1152 gfx1153
  gfx1200 gfx1201 gfx1250 gfx1251
)

# pkg-config file
configure_file( libclc.pc.in libclc.pc @ONLY )
install( FILES ${CMAKE_CURRENT_BINARY_DIR}/libclc.pc DESTINATION "${CMAKE_INSTALL_DATADIR}/pkgconfig" )

if( ENABLE_RUNTIME_SUBNORMAL )
  foreach( file IN ITEMS subnormal_use_default subnormal_disable )
    link_bc(
       TARGET ${file}
       INPUTS ${CMAKE_CURRENT_SOURCE_DIR}/opencl/lib/generic/${file}.ll
    )
    install(
      FILES $<TARGET_PROPERTY:${file},TARGET_FILE>
      DESTINATION "${CMAKE_INSTALL_DATADIR}/clc"
    )
  endforeach()
endif()

find_package( Python3 REQUIRED COMPONENTS Interpreter )
file( TO_CMAKE_PATH ${CMAKE_CURRENT_SOURCE_DIR}/utils/gen_convert.py script_loc )
file( TO_CMAKE_PATH ${CMAKE_CURRENT_SOURCE_DIR}/libspirv/lib/generic/gen_convert.py spirv_script_loc )
file( TO_CMAKE_PATH ${CMAKE_CURRENT_SOURCE_DIR}/libspirv/lib/generic/gen_convert_common.py spirv_common_script_loc )
add_custom_command(
  OUTPUT convert.cl
  COMMAND ${Python3_EXECUTABLE} ${script_loc} > convert.cl
  DEPENDS ${script_loc} )
add_custom_target( generate-convert.cl DEPENDS convert.cl )
set_target_properties( generate-convert.cl PROPERTIES FOLDER "libclc/Sourcegenning" )

add_custom_command(
  OUTPUT clc-convert.cl
  COMMAND ${Python3_EXECUTABLE} ${script_loc} --clc > clc-convert.cl
  DEPENDS ${script_loc} )
add_custom_target( generate-clc-convert.cl DEPENDS clc-convert.cl )
set_target_properties( generate-clc-convert.cl PROPERTIES FOLDER "libclc/Sourcegenning" )

add_custom_command(
  OUTPUT spirv-convert.cl
  COMMAND ${Python3_EXECUTABLE} ${spirv_script_loc} > spirv-convert.cl
  DEPENDS ${spirv_script_loc} ${spirv_common_script_loc} )
add_custom_target( generate-spirv-convert.cl DEPENDS spirv-convert.cl )
set_target_properties( generate-spirv-convert.cl PROPERTIES FOLDER "libclc/Sourcegenning" )

if ( clspv-- IN_LIST LIBCLC_TARGETS_TO_BUILD OR clspv64-- IN_LIST LIBCLC_TARGETS_TO_BUILD )
  add_custom_command(
    OUTPUT clspv-convert.cl
    COMMAND ${Python3_EXECUTABLE} ${script_loc} --clspv > clspv-convert.cl
    DEPENDS ${script_loc} )
  add_custom_target( generate-clspv-convert.cl DEPENDS clspv-convert.cl )
  set_target_properties( generate-clspv-convert.cl PROPERTIES FOLDER "libclc/Sourcegenning" )
endif()

set_source_files_properties(
  # CLC builtins
  ${CMAKE_CURRENT_SOURCE_DIR}/clc/lib/generic/math/clc_native_cos.cl
  ${CMAKE_CURRENT_SOURCE_DIR}/clc/lib/generic/math/clc_native_divide.cl
  ${CMAKE_CURRENT_SOURCE_DIR}/clc/lib/generic/math/clc_native_exp10.cl
  ${CMAKE_CURRENT_SOURCE_DIR}/clc/lib/generic/math/clc_native_exp2.cl
  ${CMAKE_CURRENT_SOURCE_DIR}/clc/lib/generic/math/clc_native_exp.cl
  ${CMAKE_CURRENT_SOURCE_DIR}/clc/lib/generic/math/clc_native_log10.cl
  ${CMAKE_CURRENT_SOURCE_DIR}/clc/lib/generic/math/clc_native_log2.cl
  ${CMAKE_CURRENT_SOURCE_DIR}/clc/lib/generic/math/clc_native_log.cl
  ${CMAKE_CURRENT_SOURCE_DIR}/clc/lib/generic/math/clc_native_powr.cl
  ${CMAKE_CURRENT_SOURCE_DIR}/clc/lib/generic/math/clc_native_recip.cl
  ${CMAKE_CURRENT_SOURCE_DIR}/clc/lib/generic/math/clc_native_rsqrt.cl
  ${CMAKE_CURRENT_SOURCE_DIR}/clc/lib/generic/math/clc_native_sin.cl
  ${CMAKE_CURRENT_SOURCE_DIR}/clc/lib/generic/math/clc_native_sqrt.cl
  ${CMAKE_CURRENT_SOURCE_DIR}/clc/lib/generic/math/clc_native_tan.cl
  # Target-specific CLC builtins
  ${CMAKE_CURRENT_SOURCE_DIR}/clc/lib/amdgpu/math/clc_native_exp2.cl
  ${CMAKE_CURRENT_SOURCE_DIR}/clc/lib/amdgpu/math/clc_native_exp.cl
  ${CMAKE_CURRENT_SOURCE_DIR}/clc/lib/amdgpu/math/clc_native_log10.cl
  ${CMAKE_CURRENT_SOURCE_DIR}/clc/lib/r600/math/clc_native_rsqrt.cl
  # OpenCL builtins
  ${CMAKE_CURRENT_SOURCE_DIR}/opencl/lib/generic/math/native_cos.cl
  ${CMAKE_CURRENT_SOURCE_DIR}/opencl/lib/generic/math/native_divide.cl
  ${CMAKE_CURRENT_SOURCE_DIR}/opencl/lib/generic/math/native_exp.cl
  ${CMAKE_CURRENT_SOURCE_DIR}/opencl/lib/generic/math/native_exp10.cl
  ${CMAKE_CURRENT_SOURCE_DIR}/opencl/lib/generic/math/native_exp2.cl
  ${CMAKE_CURRENT_SOURCE_DIR}/opencl/lib/generic/math/native_log.cl
  ${CMAKE_CURRENT_SOURCE_DIR}/opencl/lib/generic/math/native_log10.cl
  ${CMAKE_CURRENT_SOURCE_DIR}/opencl/lib/generic/math/native_log2.cl
  ${CMAKE_CURRENT_SOURCE_DIR}/opencl/lib/generic/math/native_powr.cl
  ${CMAKE_CURRENT_SOURCE_DIR}/opencl/lib/generic/math/native_recip.cl
  ${CMAKE_CURRENT_SOURCE_DIR}/opencl/lib/generic/math/native_rsqrt.cl
  ${CMAKE_CURRENT_SOURCE_DIR}/opencl/lib/generic/math/native_sin.cl
  ${CMAKE_CURRENT_SOURCE_DIR}/opencl/lib/generic/math/native_sqrt.cl
  ${CMAKE_CURRENT_SOURCE_DIR}/opencl/lib/generic/math/native_tan.cl
  PROPERTIES COMPILE_OPTIONS -fapprox-func
)

enable_testing()

if (LIBCLC_STANDALONE_BUILD)
  set(LIBCLC_LIBRARY_OUTPUT_INTDIR ${CMAKE_CURRENT_BINARY_DIR}/${CMAKE_CFG_INTDIR}/lib${LLVM_LIBDIR_SUFFIX})
else(LIBCLC_STANDALONE_BUILD)
  set(LIBCLC_LIBRARY_OUTPUT_INTDIR ${LLVM_LIBRARY_OUTPUT_INTDIR})
endif(LIBCLC_STANDALONE_BUILD)
file( TO_CMAKE_PATH ${LIBCLC_LIBRARY_OUTPUT_INTDIR}/clc LIBCLC_LIBRARY_OUTPUT_INTDIR )

# Setup the paths where libclc runtimes should be stored.
# FIXME: Align with upstream
set( LIBCLC_OUTPUT_LIBRARY_DIR ${LIBCLC_LIBRARY_OUTPUT_INTDIR} )
file( MAKE_DIRECTORY ${LIBCLC_OUTPUT_LIBRARY_DIR} )

foreach( t ${LIBCLC_TARGETS_TO_BUILD} )
  message( STATUS "libclc target '${t}' is enabled" )
  string( REPLACE "-" ";" TRIPLE  ${t}-- )
  list( GET TRIPLE 0 ARCH )
  list( GET TRIPLE 1 VENDOR )
  list( GET TRIPLE 2 OS )

  set( opencl_dirs )

  if( ${ARCH} STREQUAL r600 OR ${ARCH} STREQUAL amdgcn )
    list( APPEND opencl_dirs amdgpu )
  endif()

  # Some targets' directories alias others
  if( ${ARCH} STREQUAL nvptx OR ${ARCH} STREQUAL nvptx64 )
    set( DARCH ptx )
  elseif( ${ARCH} STREQUAL clspv OR ${ARCH} STREQUAL clspv64 )
    set( DARCH clspv )
  elseif( ${ARCH} STREQUAL spirv OR ${ARCH} STREQUAL spirv64 )
    set( DARCH spirv )
  elseif( ${ARCH} STREQUAL amdgcn-mesa3d )
    set( DARCH amdgcn-amdhsa )
  else()
    set( DARCH ${ARCH} )
  endif()

  # Append a variety of target- and triple-based directories to search,
  # increasing in specificity.
  list( APPEND opencl_dirs ${DARCH} ${DARCH}-${OS} ${DARCH}-${VENDOR}-${OS} )

  # The 'generic' directory contains all of the generic implementations of the
  # builtins. It is included first so it has the lowest search priority,
  # allowing targets to override builtins based on file names found later in
  # the list of search directories.
  # CLC builds all builtins for all targets, so unconditionally prepend the
  # 'generic' directory.
  set( clc_dirs generic ${opencl_dirs} )
  # Some OpenCL targets don't build all builtins, in which case they don't want
  # the 'generic' directory. Otherwise, prepend the 'generic' directory.
  if ( NOT ARCH STREQUAL spirv AND NOT ARCH STREQUAL spirv64 AND
       NOT ARCH STREQUAL clspv AND NOT ARCH STREQUAL clspv64)
    list( PREPEND opencl_dirs generic )
  endif()

  set( libspirv_dirs ${opencl_dirs} )

  set( clc_lib_files )
  set( clc_gen_files clc-convert.cl )

  libclc_configure_lib_source(
    clc_lib_files
    LIB_ROOT_DIR clc
    DIRS ${clc_dirs}
  )

  set( opencl_lib_files )
  set( opencl_gen_files )

  if( NOT ARCH STREQUAL spirv AND NOT ARCH STREQUAL spirv64 )
    if( ARCH STREQUAL clspv OR ARCH STREQUAL clspv64 )
      list( APPEND opencl_gen_files clspv-convert.cl )
    else()
      list( APPEND opencl_gen_files convert.cl )
      if ( NOT ENABLE_RUNTIME_SUBNORMAL )
        list( APPEND opencl_lib_files opencl/lib/generic/subnormal_use_default.ll )
      endif()
    endif()
  endif()

  libclc_configure_lib_source(
    opencl_lib_files
    LIB_ROOT_DIR opencl
    DIRS ${opencl_dirs}
  )

  set( BUILD_LIBSPIRV_${t} FALSE )
  if ( t STREQUAL amdgcn--amdhsa OR t STREQUAL nvptx64--nvidiacl OR t STREQUAL native_cpu )
    set( libspirv_lib_files )
    set( libspirv_gen_files )
    set( BUILD_LIBSPIRV_${t} TRUE )

    if ( NOT ENABLE_RUNTIME_SUBNORMAL )
      list( APPEND libspirv_gen_files spirv-convert.cl )
      list( APPEND libspirv_lib_files libspirv/lib/generic/subnormal_use_default.ll )
    endif()

    libclc_configure_lib_source(
      libspirv_lib_files
      LIB_ROOT_DIR libspirv
      DIRS ${libspirv_dirs} ${DARCH} ${DARCH}-${OS} ${DARCH}-${VENDOR}-${OS}
    )
  endif()

  foreach( d ${${t}_devices} )
    get_libclc_device_info(
      TRIPLE ${t}
      DEVICE ${d}
      CPU cpu
      ARCH_SUFFIX arch_suffix
      CLANG_TRIPLE clang_triple
    )

    message( STATUS "  device: ${d} ( ${${d}_aliases} )" )

    set( MACRO_ARCH ${ARCH} )
    if ( ARCH STREQUAL spirv OR ARCH STREQUAL spirv64 )
      set( build_flags -O0 -finline-hint-functions -DCLC_SPIRV )
      set( opt_flags )
      set( spvflags --spirv-max-version=1.1 )
      set( MACRO_ARCH SPIRV32 )
      if( ARCH STREQUAL spirv64 )
        set( MACRO_ARCH SPIRV64 )
      endif()
    elseif( ARCH STREQUAL clspv OR ARCH STREQUAL clspv64 )
      set( build_flags "-Wno-unknown-assumption" -DCLC_CLSPV )
      set( opt_flags -O3 )
      set( MACRO_ARCH CLSPV32 )
      if( ARCH STREQUAL clspv64 )
        set( MACRO_ARCH CLSPV64 )
      endif()
    elseif( ARCH STREQUAL nvptx OR ARCH STREQUAL nvptx64 )
      set( build_flags )
      set( opt_flags -O3 "--nvvm-reflect-enable=false" )
      set( MACRO_ARCH ${ARCH} )
    elseif( ARCH STREQUAL amdgcn )
      set( build_flags )
      set( opt_flags -O3 --amdgpu-oclc-reflect-enable=false )
      set( MACRO_ARCH ${ARCH} )
    else()
      set( build_flags )
      set( opt_flags -O3 )
    endif()

    # Some targets don't have a specific GPU to target
    if( ARCH STREQUAL nvptx OR ARCH STREQUAL nvptx64 )
      # Disable NVVM reflection to deferring to after linking
      list( APPEND build_flags -Xclang -target-feature -Xclang +ptx72
           -march=sm_86 -mllvm --nvvm-reflect-enable=false )
    elseif( t STREQUAL amdgcn--amdhsa )
      # Disable AMDGPU reflection, deferring to after linking
      list( APPEND build_flags -mllvm --amdgpu-oclc-reflect-enable=false )
    endif()

    set( LIBCLC_ARCH_OBJFILE_DIR "${LIBCLC_OBJFILE_DIR}/${arch_suffix}" )
    file( MAKE_DIRECTORY ${LIBCLC_ARCH_OBJFILE_DIR} )

    # Build for OpenCL 3.0 independently of the target or device.
    list( APPEND build_flags -cl-std=CL3.0 )

    # OpenCL 3.0 extensions
    string(CONCAT CL_3_0_EXTENSIONS
      "-cl-ext="
      "+__opencl_c_3d_image_writes,"
      "+__opencl_c_images,"
      "+cl_khr_3d_image_writes")
    list( APPEND build_flags "-Xclang" ${CL_3_0_EXTENSIONS} )

    # Add platform specific flags
    if(WIN32)
      list(APPEND build_flags -D_WIN32)
    elseif(${CMAKE_SYSTEM_NAME} MATCHES "Darwin")
      list(APPEND build_flags -D__APPLE__)
    elseif(${CMAKE_SYSTEM_NAME} MATCHES "Linux")
      list(APPEND build_flags -D__unix__ -D__linux__)
    else()
      # Assume some UNIX system otherwise
      list(APPEND build_flags -D__unix__)
    endif()

    string( TOUPPER "CLC_${MACRO_ARCH}" CLC_TARGET_DEFINE )

    list( APPEND build_flags
      -D${CLC_TARGET_DEFINE}
      # All libclc builtin libraries see CLC headers
      -I${CMAKE_CURRENT_SOURCE_DIR}/clc/include
      # Error on undefined macros
      -Werror=undef
      -fdiscard-value-names
    )

    if( NOT "${cpu}" STREQUAL "" )
      list( APPEND build_flags -mcpu=${cpu} )
    endif()

    # Generic address space support.
    # Note: when declaring builtins, we must consider that even if a target
    # formally/nominally supports the generic address space, in practice that
    # target may map it to the same target address space as another address
    # space (often the private one). In such cases we must be careful not to
    # multiply-define a builtin in a single target address space, as it would
    # result in a mangling clash.
    # For this reason we must consider the target support of the generic
    # address space separately from the *implementation* decision about whether
    # to declare certain builtins in that address space.
    # Note: we assume that if there is no distinct generic address space, it
    # maps to the private address space.
    set ( private_addrspace_val 0 )
    set ( generic_addrspace_val 0 )
    if( ARCH STREQUAL amdgcn OR ARCH STREQUAL r600 OR ARCH STREQUAL amdgcn-amdhsa )
      set ( private_addrspace_val 5 )
    endif()
    if( ARCH STREQUAL spirv OR ARCH STREQUAL spirv64)
      set ( generic_addrspace_val 4 )
    endif()
    list( APPEND build_flags
      -D__CLC_PRIVATE_ADDRSPACE_VAL=${private_addrspace_val}
      -D__CLC_GENERIC_ADDRSPACE_VAL=${generic_addrspace_val}
    )

    add_libclc_builtin_set(
      CLC_INTERNAL
      ARCH ${ARCH}
      ARCH_SUFFIX clc-${arch_suffix}
      TRIPLE ${clang_triple}
      COMPILE_FLAGS ${build_flags}
      OPT_FLAGS ${opt_flags}
      LIB_FILES ${clc_lib_files}
      GEN_FILES ${clc_gen_files}
    )

    if( BUILD_LIBSPIRV_${t} )
      set( spirv_build_flags ${build_flags} )
      list( APPEND spirv_build_flags
        # Enable SPIR-V builtin function declarations, so they don't have to be
        # explicity declared in the soruce.
        -Xclang -fdeclare-spirv-builtins
        -I${CMAKE_CURRENT_SOURCE_DIR}/opencl/include
        -I${CMAKE_CURRENT_SOURCE_DIR}/libspirv/include/
      )

      add_libclc_builtin_set(
        ARCH ${ARCH}
        ARCH_SUFFIX libspirv-${arch_suffix}
        TRIPLE ${clang_triple}
        REMANGLE ${LIBCLC_GENERATE_REMANGLED_VARIANTS}
        COMPILE_FLAGS ${spirv_build_flags}
        OPT_FLAGS ${opt_flags}
        LIB_FILES ${libspirv_lib_files}
        GEN_FILES ${libspirv_gen_files}
        ALIASES ${${d}_aliases}
        PARENT_TARGET libspirv-builtins
        # Link in the CLC builtins and internalize their symbols
        INTERNAL_LINK_DEPENDENCIES builtins.link.clc-${arch_suffix}
      )
    endif()

    set( opencl_build_flags ${build_flags} )
    list( APPEND opencl_build_flags
      -I${CMAKE_CURRENT_SOURCE_DIR}/opencl/include
    )

    add_libclc_builtin_set(
      ARCH ${ARCH}
      ARCH_SUFFIX ${arch_suffix}
      TRIPLE ${clang_triple}
      COMPILE_FLAGS ${opencl_build_flags}
      OPT_FLAGS ${opt_flags}
      LIB_FILES ${opencl_lib_files}
      GEN_FILES ${opencl_gen_files}
      ALIASES ${${d}_aliases}
      PARENT_TARGET libclc-opencl-builtins
      # Link in the CLC builtins and internalize their symbols
      INTERNAL_LINK_DEPENDENCIES builtins.link.clc-${arch_suffix}
    )
  endforeach( d )
endforeach( t )

install(DIRECTORY ${LIBCLC_LIBRARY_OUTPUT_INTDIR}
  DESTINATION lib${LLVM_LIBDIR_SUFFIX}
  COMPONENT libspirv-builtins
  FILES_MATCHING PATTERN "libspirv-*")

if( LIBCLC_GENERATE_REMANGLED_VARIANTS )
  install(DIRECTORY ${LIBCLC_LIBRARY_OUTPUT_INTDIR}
    DESTINATION lib${LLVM_LIBDIR_SUFFIX}
    COMPONENT libspirv-builtins
    FILES_MATCHING PATTERN "remangled-*libspirv-*")
endif()

add_subdirectory(test)<|MERGE_RESOLUTION|>--- conflicted
+++ resolved
@@ -84,13 +84,6 @@
       set( ${tool}_target )
     endforeach()
   endif()
-<<<<<<< HEAD
-=======
-
-  # Setup the paths where libclc runtimes should be stored.
-  set( LIBCLC_OUTPUT_LIBRARY_DIR ${CMAKE_CURRENT_BINARY_DIR} )
-  set( LIBCLC_INSTALL_DIR ${CMAKE_INSTALL_DATADIR}/clc )
->>>>>>> b9e2f7ac
 else()
   # In-tree configuration
   set( LIBCLC_STANDALONE_BUILD FALSE )
@@ -111,20 +104,7 @@
     get_host_tool_path( llvm-spirv LLVM_SPIRV llvm-spirv_exe llvm-spirv_target )
     get_host_tool_path( opt OPT opt_exe opt_target )
   endif()
-<<<<<<< HEAD
-=======
-
-  # Setup the paths where libclc runtimes should be stored. By default, in an
-  # in-tree build we place the libraries in clang's resource driectory.
-  include(GetClangResourceDir)
-  get_clang_resource_dir( LIBCLC_INSTALL_DIR )
   cmake_path( APPEND LIBCLC_INSTALL_DIR "lib" "libclc" )
-
-  # Note we do not adhere to LLVM_ENABLE_PER_TARGET_RUNTIME_DIR.
-  cmake_path( GET LLVM_LIBRARY_OUTPUT_INTDIR PARENT_PATH LIBCLC_OUTPUT_LIBRARY_DIR )
-  cmake_path( APPEND LIBCLC_OUTPUT_LIBRARY_DIR ${LIBCLC_INSTALL_DIR} )
-  file( MAKE_DIRECTORY ${LIBCLC_OUTPUT_LIBRARY_DIR} )
->>>>>>> b9e2f7ac
 endif()
 
 if( EXISTS ${LIBCLC_CUSTOM_LLVM_TOOLS_BINARY_DIR} )
