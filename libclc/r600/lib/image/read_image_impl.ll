--- conflicted
+++ resolved
@@ -1,5 +1,3 @@
-<<<<<<< HEAD
-=======
 ;;===----------------------------------------------------------------------===;;
 ;
 ; Part of the LLVM Project, under the Apache License v2.0 with LLVM Exceptions.
@@ -8,7 +6,6 @@
 ;
 ;;===----------------------------------------------------------------------===;;
 
->>>>>>> 5eee2751
 %opencl.image2d_t = type opaque
 
 declare <4 x float> @llvm.R600.tex(<4 x float>, i32, i32, i32, i32, i32, i32,
