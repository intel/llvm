//===----------------------------------------------------------------------===//
//
// Part of the LLVM Project, under the Apache License v2.0 with LLVM Exceptions.
// See https://llvm.org/LICENSE.txt for license information.
// SPDX-License-Identifier: Apache-2.0 WITH LLVM-exception
//
//===----------------------------------------------------------------------===//

#include <clc/clcmacro.h>
<<<<<<< HEAD
#include <core/clc_core.h>
=======
#include <clc/integer/clc_mad24.h>
#include <clc/integer/clc_mul_hi.h>
#include <clc/integer/clc_upsample.h>
#include <clc/shared/clc_clamp.h>
#include <core/clc_core.h>

_CLC_OVERLOAD _CLC_DEF long __clc_mad_sat(long x, long y, long z) {
  long hi = __clc_mul_hi(x, y);
  ulong ulo = x * y;
  long slo = x * y;
  /* Big overflow of more than 2 bits, add can't fix this */
  if (((x < 0) == (y < 0)) && hi != 0)
    return LONG_MAX;
  /* Low overflow in mul and z not neg enough to correct it */
  if (hi == 0 && ulo >= LONG_MAX && (z > 0 || (ulo + z) > LONG_MAX))
    return LONG_MAX;
  /* Big overflow of more than 2 bits, add can't fix this */
  if (((x < 0) != (y < 0)) && hi != -1)
    return LONG_MIN;
  /* Low overflow in mul and z not pos enough to correct it */
  if (hi == -1 && ulo <= ((ulong)LONG_MAX + 1UL) &&
      (z < 0 || z < (LONG_MAX - ulo)))
    return LONG_MIN;
  /* We have checked all conditions, any overflow in addition returns
   * the correct value */
  return ulo + z;
}

_CLC_OVERLOAD _CLC_DEF int __clc_mad_sat(int x, int y, int z) {
  int mhi = __clc_mul_hi(x, y);
  uint mlo = x * y;
  long m = __clc_upsample(mhi, mlo);
  m += z;
  if (m > INT_MAX)
    return INT_MAX;
  if (m < INT_MIN)
    return INT_MIN;
  return m;
}

_CLC_OVERLOAD _CLC_DEF short __clc_mad_sat(short x, short y, short z) {
  return __clc_clamp((int)__clc_mad24((int)x, (int)y, (int)z), (int)SHRT_MIN,
                     (int)SHRT_MAX);
}

_CLC_OVERLOAD _CLC_DEF char __clc_mad_sat(char x, char y, char z) {
  return __clc_clamp((short)__clc_mad24((short)x, (short)y, (short)z),
                     (short)CHAR_MIN, (short)CHAR_MAX);
}

_CLC_OVERLOAD _CLC_DEF schar __clc_mad_sat(schar x, schar y, schar z) {
  return __clc_clamp((short)__clc_mad24((short)x, (short)y, (short)z),
                     (short)CHAR_MIN, (short)CHAR_MAX);
}

_CLC_OVERLOAD _CLC_DEF ulong __clc_mad_sat(ulong x, ulong y, ulong z) {
  if (__clc_mul_hi(x, y) != 0)
    return ULONG_MAX;
  return __clc_add_sat(x * y, z);
}

_CLC_OVERLOAD _CLC_DEF uint __clc_mad_sat(uint x, uint y, uint z) {
  if (__clc_mul_hi(x, y) != 0)
    return UINT_MAX;
  return __clc_add_sat(x * y, z);
}

_CLC_OVERLOAD _CLC_DEF ushort __clc_mad_sat(ushort x, ushort y, ushort z) {
  return __clc_clamp((uint)__clc_mad24((uint)x, (uint)y, (uint)z), (uint)0,
                     (uint)USHRT_MAX);
}

_CLC_OVERLOAD _CLC_DEF uchar __clc_mad_sat(uchar x, uchar y, uchar z) {
  return __clc_clamp((ushort)__clc_mad24((ushort)x, (ushort)y, (ushort)z),
                     (ushort)0, (ushort)UCHAR_MAX);
}

_CLC_TERNARY_VECTORIZE(_CLC_OVERLOAD _CLC_DEF, long, __clc_mad_sat, long, long,
                       long)
_CLC_TERNARY_VECTORIZE(_CLC_OVERLOAD _CLC_DEF, int, __clc_mad_sat, int, int,
                       int)
_CLC_TERNARY_VECTORIZE(_CLC_OVERLOAD _CLC_DEF, short, __clc_mad_sat, short,
                       short, short)
_CLC_TERNARY_VECTORIZE(_CLC_OVERLOAD _CLC_DEF, char, __clc_mad_sat, char, char,
                       char)
_CLC_TERNARY_VECTORIZE(_CLC_OVERLOAD _CLC_DEF, schar, __clc_mad_sat, schar,
                       schar, schar)
_CLC_TERNARY_VECTORIZE(_CLC_OVERLOAD _CLC_DEF, uchar, __clc_mad_sat, uchar,
                       uchar, uchar)
_CLC_TERNARY_VECTORIZE(_CLC_OVERLOAD _CLC_DEF, ushort, __clc_mad_sat, ushort,
                       ushort, ushort)
_CLC_TERNARY_VECTORIZE(_CLC_OVERLOAD _CLC_DEF, uint, __clc_mad_sat, uint, uint,
                       uint)
_CLC_TERNARY_VECTORIZE(_CLC_OVERLOAD _CLC_DEF, ulong, __clc_mad_sat, ulong,
                       ulong, ulong)
>>>>>>> 799c7be3
<|MERGE_RESOLUTION|>--- conflicted
+++ resolved
@@ -7,102 +7,8 @@
 //===----------------------------------------------------------------------===//
 
 #include <clc/clcmacro.h>
-<<<<<<< HEAD
-#include <core/clc_core.h>
-=======
 #include <clc/integer/clc_mad24.h>
 #include <clc/integer/clc_mul_hi.h>
 #include <clc/integer/clc_upsample.h>
 #include <clc/shared/clc_clamp.h>
-#include <core/clc_core.h>
-
-_CLC_OVERLOAD _CLC_DEF long __clc_mad_sat(long x, long y, long z) {
-  long hi = __clc_mul_hi(x, y);
-  ulong ulo = x * y;
-  long slo = x * y;
-  /* Big overflow of more than 2 bits, add can't fix this */
-  if (((x < 0) == (y < 0)) && hi != 0)
-    return LONG_MAX;
-  /* Low overflow in mul and z not neg enough to correct it */
-  if (hi == 0 && ulo >= LONG_MAX && (z > 0 || (ulo + z) > LONG_MAX))
-    return LONG_MAX;
-  /* Big overflow of more than 2 bits, add can't fix this */
-  if (((x < 0) != (y < 0)) && hi != -1)
-    return LONG_MIN;
-  /* Low overflow in mul and z not pos enough to correct it */
-  if (hi == -1 && ulo <= ((ulong)LONG_MAX + 1UL) &&
-      (z < 0 || z < (LONG_MAX - ulo)))
-    return LONG_MIN;
-  /* We have checked all conditions, any overflow in addition returns
-   * the correct value */
-  return ulo + z;
-}
-
-_CLC_OVERLOAD _CLC_DEF int __clc_mad_sat(int x, int y, int z) {
-  int mhi = __clc_mul_hi(x, y);
-  uint mlo = x * y;
-  long m = __clc_upsample(mhi, mlo);
-  m += z;
-  if (m > INT_MAX)
-    return INT_MAX;
-  if (m < INT_MIN)
-    return INT_MIN;
-  return m;
-}
-
-_CLC_OVERLOAD _CLC_DEF short __clc_mad_sat(short x, short y, short z) {
-  return __clc_clamp((int)__clc_mad24((int)x, (int)y, (int)z), (int)SHRT_MIN,
-                     (int)SHRT_MAX);
-}
-
-_CLC_OVERLOAD _CLC_DEF char __clc_mad_sat(char x, char y, char z) {
-  return __clc_clamp((short)__clc_mad24((short)x, (short)y, (short)z),
-                     (short)CHAR_MIN, (short)CHAR_MAX);
-}
-
-_CLC_OVERLOAD _CLC_DEF schar __clc_mad_sat(schar x, schar y, schar z) {
-  return __clc_clamp((short)__clc_mad24((short)x, (short)y, (short)z),
-                     (short)CHAR_MIN, (short)CHAR_MAX);
-}
-
-_CLC_OVERLOAD _CLC_DEF ulong __clc_mad_sat(ulong x, ulong y, ulong z) {
-  if (__clc_mul_hi(x, y) != 0)
-    return ULONG_MAX;
-  return __clc_add_sat(x * y, z);
-}
-
-_CLC_OVERLOAD _CLC_DEF uint __clc_mad_sat(uint x, uint y, uint z) {
-  if (__clc_mul_hi(x, y) != 0)
-    return UINT_MAX;
-  return __clc_add_sat(x * y, z);
-}
-
-_CLC_OVERLOAD _CLC_DEF ushort __clc_mad_sat(ushort x, ushort y, ushort z) {
-  return __clc_clamp((uint)__clc_mad24((uint)x, (uint)y, (uint)z), (uint)0,
-                     (uint)USHRT_MAX);
-}
-
-_CLC_OVERLOAD _CLC_DEF uchar __clc_mad_sat(uchar x, uchar y, uchar z) {
-  return __clc_clamp((ushort)__clc_mad24((ushort)x, (ushort)y, (ushort)z),
-                     (ushort)0, (ushort)UCHAR_MAX);
-}
-
-_CLC_TERNARY_VECTORIZE(_CLC_OVERLOAD _CLC_DEF, long, __clc_mad_sat, long, long,
-                       long)
-_CLC_TERNARY_VECTORIZE(_CLC_OVERLOAD _CLC_DEF, int, __clc_mad_sat, int, int,
-                       int)
-_CLC_TERNARY_VECTORIZE(_CLC_OVERLOAD _CLC_DEF, short, __clc_mad_sat, short,
-                       short, short)
-_CLC_TERNARY_VECTORIZE(_CLC_OVERLOAD _CLC_DEF, char, __clc_mad_sat, char, char,
-                       char)
-_CLC_TERNARY_VECTORIZE(_CLC_OVERLOAD _CLC_DEF, schar, __clc_mad_sat, schar,
-                       schar, schar)
-_CLC_TERNARY_VECTORIZE(_CLC_OVERLOAD _CLC_DEF, uchar, __clc_mad_sat, uchar,
-                       uchar, uchar)
-_CLC_TERNARY_VECTORIZE(_CLC_OVERLOAD _CLC_DEF, ushort, __clc_mad_sat, ushort,
-                       ushort, ushort)
-_CLC_TERNARY_VECTORIZE(_CLC_OVERLOAD _CLC_DEF, uint, __clc_mad_sat, uint, uint,
-                       uint)
-_CLC_TERNARY_VECTORIZE(_CLC_OVERLOAD _CLC_DEF, ulong, __clc_mad_sat, ulong,
-                       ulong, ulong)
->>>>>>> 799c7be3
+#include <core/clc_core.h>