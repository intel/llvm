//===----------------------------------------------------------------------===//
//
// Part of the LLVM Project, under the Apache License v2.0 with LLVM Exceptions.
// See https://llvm.org/LICENSE.txt for license information.
// SPDX-License-Identifier: Apache-2.0 WITH LLVM-exception
//
//===----------------------------------------------------------------------===//

#include <clc/common/clc_step.h>
#include <libspirv/spirv.h>

<<<<<<< HEAD
_CLC_OVERLOAD _CLC_DEF float __spirv_ocl_step(float edge, float x) {
  return x < edge ? 0.0f : 1.0f;
}

#ifdef cl_khr_fp64
#pragma OPENCL EXTENSION cl_khr_fp64 : enable

_CLC_OVERLOAD _CLC_DEF double __spirv_ocl_step(double edge, double x) {
  return x < edge ? 0.0 : 1.0;
}

#endif // cl_khr_fp64

#ifdef cl_khr_fp16
#pragma OPENCL EXTENSION cl_khr_fp16 : enable

_CLC_OVERLOAD _CLC_DEF half __spirv_ocl_step(half edge, half x) {
  return x < edge ? 0.0h : 1.0h;
}

#endif // cl_khr_fp16

#define FUNCTION __spirv_ocl_step
#define __CLC_BODY <clc/shared/binary_def_scalarize.inc>
=======
#define FUNCTION __spirv_ocl_step
#define __CLC_FUNCTION(x) __clc_step
#define __CLC_BODY <clc/shared/binary_def.inc>
>>>>>>> 1276ca35
#include <clc/math/gentype.inc><|MERGE_RESOLUTION|>--- conflicted
+++ resolved
@@ -9,34 +9,7 @@
 #include <clc/common/clc_step.h>
 #include <libspirv/spirv.h>
 
-<<<<<<< HEAD
-_CLC_OVERLOAD _CLC_DEF float __spirv_ocl_step(float edge, float x) {
-  return x < edge ? 0.0f : 1.0f;
-}
-
-#ifdef cl_khr_fp64
-#pragma OPENCL EXTENSION cl_khr_fp64 : enable
-
-_CLC_OVERLOAD _CLC_DEF double __spirv_ocl_step(double edge, double x) {
-  return x < edge ? 0.0 : 1.0;
-}
-
-#endif // cl_khr_fp64
-
-#ifdef cl_khr_fp16
-#pragma OPENCL EXTENSION cl_khr_fp16 : enable
-
-_CLC_OVERLOAD _CLC_DEF half __spirv_ocl_step(half edge, half x) {
-  return x < edge ? 0.0h : 1.0h;
-}
-
-#endif // cl_khr_fp16
-
 #define FUNCTION __spirv_ocl_step
-#define __CLC_BODY <clc/shared/binary_def_scalarize.inc>
-=======
-#define FUNCTION __spirv_ocl_step
-#define __CLC_FUNCTION(x) __clc_step
+#define __IMPL_FUNCTION(x) __clc_step
 #define __CLC_BODY <clc/shared/binary_def.inc>
->>>>>>> 1276ca35
 #include <clc/math/gentype.inc>