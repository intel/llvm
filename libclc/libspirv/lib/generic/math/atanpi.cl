--- conflicted
+++ resolved
@@ -9,185 +9,7 @@
 #include <clc/math/clc_atanpi.h>
 #include <libspirv/spirv.h>
 
-<<<<<<< HEAD
-#include <clc/math/math.h>
-
-_CLC_OVERLOAD _CLC_DEF float __spirv_ocl_atanpi(float x) {
-  const float pi = 3.1415926535897932f;
-
-  uint ux = __clc_as_uint(x);
-  uint aux = ux & EXSIGNBIT_SP32;
-  uint sx = ux ^ aux;
-
-  float xbypi = MATH_DIVIDE(x, pi);
-  float shalf = __clc_as_float(sx | __clc_as_uint(0.5f));
-
-  float v = __clc_as_float(aux);
-
-  // Return for NaN
-  float ret = x;
-
-  // 2^26 <= |x| <= Inf => atan(x) is close to piby2
-  ret = aux <= PINFBITPATT_SP32 ? shalf : ret;
-
-  // Reduce arguments 2^-19 <= |x| < 2^26
-
-  // 39/16 <= x < 2^26
-  x = -MATH_RECIP(v);
-  float c = 1.57079632679489655800f; // atan(infinity)
-
-  // 19/16 <= x < 39/16
-  int l = aux < 0x401c0000;
-  float xx = MATH_DIVIDE(v - 1.5f, __spirv_ocl_mad(v, 1.5f, 1.0f));
-  x = l ? xx : x;
-  c = l ? 9.82793723247329054082e-01f : c; // atan(1.5)
-
-  // 11/16 <= x < 19/16
-  l = aux < 0x3f980000U;
-  xx = MATH_DIVIDE(v - 1.0f, 1.0f + v);
-  x = l ? xx : x;
-  c = l ? 7.85398163397448278999e-01f : c; // atan(1)
-
-  // 7/16 <= x < 11/16
-  l = aux < 0x3f300000;
-  xx = MATH_DIVIDE(__spirv_ocl_mad(v, 2.0f, -1.0f), 2.0f + v);
-  x = l ? xx : x;
-  c = l ? 4.63647609000806093515e-01f : c; // atan(0.5)
-
-  // 2^-19 <= x < 7/16
-  l = aux < 0x3ee00000;
-  x = l ? v : x;
-  c = l ? 0.0f : c;
-
-  // Core approximation: Remez(2,2) on [-7/16,7/16]
-
-  float s = x * x;
-  float a =
-      __spirv_ocl_mad(s,
-                      __spirv_ocl_mad(s, 0.470677934286149214138357545549e-2f,
-                                      0.192324546402108583211697690500f),
-                      0.296528598819239217902158651186f);
-
-  float b =
-      __spirv_ocl_mad(s,
-                      __spirv_ocl_mad(s, 0.299309699959659728404442796915f,
-                                      0.111072499995399550138837673349e1f),
-                      0.889585796862432286486651434570f);
-
-  float q = x * s * MATH_DIVIDE(a, b);
-
-  float z = c - (q - x);
-  z = MATH_DIVIDE(z, pi);
-  float zs = __clc_as_float(sx | __clc_as_uint(z));
-
-  ret = aux < 0x4c800000 ? zs : ret;
-
-  // |x| < 2^-19
-  ret = aux < 0x36000000 ? xbypi : ret;
-  return ret;
-}
-
-#ifdef cl_khr_fp64
-#pragma OPENCL EXTENSION cl_khr_fp64 : enable
-
-_CLC_OVERLOAD _CLC_DEF double __spirv_ocl_atanpi(double x) {
-  const double pi = 0x1.921fb54442d18p+1;
-
-  double v = __spirv_ocl_fabs(x);
-
-  // 2^56 > v > 39/16
-  double a = -1.0;
-  double b = v;
-  // (chi + clo) = arctan(infinity)
-  double chi = 1.57079632679489655800e+00;
-  double clo = 6.12323399573676480327e-17;
-
-  double ta = v - 1.5;
-  double tb = 1.0 + 1.5 * v;
-  int l = v <= 0x1.38p+1; // 39/16 > v > 19/16
-  a = l ? ta : a;
-  b = l ? tb : b;
-  // (chi + clo) = arctan(1.5)
-  chi = l ? 9.82793723247329054082e-01 : chi;
-  clo = l ? 1.39033110312309953701e-17 : clo;
-
-  ta = v - 1.0;
-  tb = 1.0 + v;
-  l = v <= 0x1.3p+0; // 19/16 > v > 11/16
-  a = l ? ta : a;
-  b = l ? tb : b;
-  // (chi + clo) = arctan(1.)
-  chi = l ? 7.85398163397448278999e-01 : chi;
-  clo = l ? 3.06161699786838240164e-17 : clo;
-
-  ta = 2.0 * v - 1.0;
-  tb = 2.0 + v;
-  l = v <= 0x1.6p-1; // 11/16 > v > 7/16
-  a = l ? ta : a;
-  b = l ? tb : b;
-  // (chi + clo) = arctan(0.5)
-  chi = l ? 4.63647609000806093515e-01 : chi;
-  clo = l ? 2.26987774529616809294e-17 : clo;
-
-  l = v <= 0x1.cp-2; // v < 7/16
-  a = l ? v : a;
-  b = l ? 1.0 : b;
-  ;
-  chi = l ? 0.0 : chi;
-  clo = l ? 0.0 : clo;
-
-  // Core approximation: Remez(4,4) on [-7/16,7/16]
-  double r = a / b;
-  double s = r * r;
-  double qn = __spirv_ocl_fma(
-      s,
-      __spirv_ocl_fma(
-          s,
-          __spirv_ocl_fma(s,
-                          __spirv_ocl_fma(s, 0.142316903342317766e-3,
-                                          0.304455919504853031e-1),
-                          0.220638780716667420e0),
-          0.447677206805497472e0),
-      0.268297920532545909e0);
-
-  double qd = __spirv_ocl_fma(
-      s,
-      __spirv_ocl_fma(
-          s,
-          __spirv_ocl_fma(s,
-                          __spirv_ocl_fma(s, 0.389525873944742195e-1,
-                                          0.424602594203847109e0),
-                          0.141254259931958921e1),
-          0.182596787737507063e1),
-      0.804893761597637733e0);
-
-  double q = r * s * qn / qd;
-  r = (chi - ((q - clo) - r)) / pi;
-  double vp = v / pi;
-
-  double z = __spirv_IsNan(x) ? x : 0.5;
-  z = v <= 0x1.0p+56 ? r : z;
-  z = v < 0x1.0p-26 ? vp : z;
-  return x == v ? z : -z;
-}
-
-#endif
-
-#ifdef cl_khr_fp16
-#pragma OPENCL EXTENSION cl_khr_fp16 : enable
-
-_CLC_OVERLOAD _CLC_DEF half __spirv_ocl_atanpi(half x) {
-  float t = x;
-  return __spirv_ocl_atanpi(t);
-}
-
-#endif
-
 #define FUNCTION __spirv_ocl_atanpi
-#define __CLC_BODY <clc/shared/unary_def_scalarize.inc>
-=======
-#define FUNCTION __spirv_ocl_atanpi
-#define __CLC_FUNCTION(x) __clc_atanpi
+#define __IMPL_FUNCTION(x) __clc_atanpi
 #define __CLC_BODY <clc/shared/unary_def.inc>
->>>>>>> 1276ca35
 #include <clc/math/gentype.inc>