//===----------------------------------------------------------------------===//
//
// Part of the LLVM Project, under the Apache License v2.0 with LLVM Exceptions.
// See https://llvm.org/LICENSE.txt for license information.
// SPDX-License-Identifier: Apache-2.0 WITH LLVM-exception
//
//===----------------------------------------------------------------------===//

<<<<<<< HEAD
=======
#include <clc/math/clc_lgamma.h>
>>>>>>> 1276ca35
#include <libspirv/spirv.h>

#define FUNCTION __spirv_ocl_lgamma
#define __CLC_FUNCTION(x) __clc_lgamma
#define __CLC_BODY <clc/shared/unary_def.inc>

<<<<<<< HEAD
#ifdef cl_khr_fp64
#pragma OPENCL EXTENSION cl_khr_fp64 : enable

_CLC_OVERLOAD _CLC_DEF double __spirv_ocl_lgamma(double x) {
  int s;
  return __spirv_ocl_lgamma_r(x, &s);
}

#endif

#ifdef cl_khr_fp16

#pragma OPENCL EXTENSION cl_khr_fp16 : enable

_CLC_OVERLOAD _CLC_DEF half __spirv_ocl_lgamma(half x) {
  int s;
  return __spirv_ocl_lgamma_r(x, &s);
}

#endif

#define FUNCTION __spirv_ocl_lgamma
#define __CLC_BODY <clc/shared/unary_def_scalarize.inc>
=======
>>>>>>> 1276ca35
#include <clc/math/gentype.inc><|MERGE_RESOLUTION|>--- conflicted
+++ resolved
@@ -6,40 +6,11 @@
 //
 //===----------------------------------------------------------------------===//
 
-<<<<<<< HEAD
-=======
 #include <clc/math/clc_lgamma.h>
->>>>>>> 1276ca35
 #include <libspirv/spirv.h>
 
 #define FUNCTION __spirv_ocl_lgamma
-#define __CLC_FUNCTION(x) __clc_lgamma
+#define __IMPL_FUNCTION(x) __clc_lgamma
 #define __CLC_BODY <clc/shared/unary_def.inc>
 
-<<<<<<< HEAD
-#ifdef cl_khr_fp64
-#pragma OPENCL EXTENSION cl_khr_fp64 : enable
-
-_CLC_OVERLOAD _CLC_DEF double __spirv_ocl_lgamma(double x) {
-  int s;
-  return __spirv_ocl_lgamma_r(x, &s);
-}
-
-#endif
-
-#ifdef cl_khr_fp16
-
-#pragma OPENCL EXTENSION cl_khr_fp16 : enable
-
-_CLC_OVERLOAD _CLC_DEF half __spirv_ocl_lgamma(half x) {
-  int s;
-  return __spirv_ocl_lgamma_r(x, &s);
-}
-
-#endif
-
-#define FUNCTION __spirv_ocl_lgamma
-#define __CLC_BODY <clc/shared/unary_def_scalarize.inc>
-=======
->>>>>>> 1276ca35
 #include <clc/math/gentype.inc>