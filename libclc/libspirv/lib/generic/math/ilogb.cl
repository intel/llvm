--- conflicted
+++ resolved
@@ -9,53 +9,7 @@
 #include <clc/math/clc_ilogb.h>
 #include <libspirv/spirv.h>
 
-<<<<<<< HEAD
-#include <clc/math/math.h>
-
-_CLC_OVERLOAD _CLC_DEF int __spirv_ocl_ilogb(float x) {
-  uint ux = __clc_as_uint(x);
-  uint ax = ux & EXSIGNBIT_SP32;
-  int rs = -118 - (int)__spirv_ocl_clz(ux & MANTBITS_SP32);
-  int r = (int)(ax >> EXPSHIFTBITS_SP32) - EXPBIAS_SP32;
-  r = ax < 0x00800000U ? rs : r;
-  r = ax > EXPBITS_SP32 || ax == 0 ? 0x80000000 : r;
-  r = ax == EXPBITS_SP32 ? 0x7fffffff : r;
-  return r;
-}
-
-#ifdef cl_khr_fp64
-#pragma OPENCL EXTENSION cl_khr_fp64 : enable
-
-_CLC_OVERLOAD _CLC_DEF int __spirv_ocl_ilogb(double x) {
-  ulong ux = __clc_as_ulong(x);
-  ulong ax = ux & ~SIGNBIT_DP64;
-  int r = (int)(ax >> EXPSHIFTBITS_DP64) - EXPBIAS_DP64;
-  int rs = -1011 - (int)__spirv_ocl_clz(ax & MANTBITS_DP64);
-  r = ax < 0x0010000000000000UL ? rs : r;
-  r = ax > 0x7ff0000000000000UL || ax == 0UL ? 0x80000000 : r;
-  r = ax == 0x7ff0000000000000UL ? 0x7fffffff : r;
-  return r;
-}
-
-#endif // cl_khr_fp64
-
-#ifdef cl_khr_fp16
-
-#pragma OPENCL EXTENSION cl_khr_fp16 : enable
-
-_CLC_DEF _CLC_OVERLOAD int __spirv_ocl_ilogb(half x) {
-  float f = x;
-  return __spirv_ocl_ilogb(f);
-}
-
-#endif
-
-#define __CLC_RET_TYPE int
 #define FUNCTION __spirv_ocl_ilogb
-#define __CLC_BODY <clc/shared/unary_def_scalarize.inc>
-=======
-#define FUNCTION __spirv_ocl_ilogb
-#define __CLC_FUNCTION(x) __clc_ilogb
+#define __IMPL_FUNCTION(x) __clc_ilogb
 #define __CLC_BODY <clc/math/unary_def_with_int_return.inc>
->>>>>>> 1276ca35
 #include <clc/math/gentype.inc>