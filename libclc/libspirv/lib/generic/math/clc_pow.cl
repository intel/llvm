--- conflicted
+++ resolved
@@ -83,11 +83,7 @@
    *  First handle case that x is close to 1
    */
   float r = 1.0f - __clc_as_float(ax);
-<<<<<<< HEAD
-  int near1 = __clc_fabs(r) < 0x1.0p-4f;
-=======
   int near1 = __spirv_ocl_fabs(r) < 0x1.0p-4f;
->>>>>>> 73692519
   float r2 = r * r;
 
   /* Coefficients are just 1/3, 1/4, 1/5 and 1/6 */
@@ -268,12 +264,8 @@
     double xexp = (double)exp;
     long mantissa = ax & 0x000FFFFFFFFFFFFFL;
 
-<<<<<<< HEAD
     long temp_ux =
         __clc_as_long(__clc_as_double(0x3ff0000000000000L | mantissa) - 1.0);
-=======
-    long temp_ux = __clc_as_long(__clc_as_double(0x3ff0000000000000L | mantissa) - 1.0);
->>>>>>> 73692519
     exp = ((temp_ux & 0x7FF0000000000000L) >> 52) - 2045;
     double xexp1 = (double)exp;
     long mantissa1 = temp_ux & 0x000FFFFFFFFFFFFFL;
@@ -293,11 +285,7 @@
     double log_t = tv.s1;
     double f_inv = (log_h + log_t) * f;
     double r1 = __clc_as_double(__clc_as_long(f_inv) & 0xfffffffff8000000L);
-<<<<<<< HEAD
-    double r2 = __clc_fma(-F, r1, f) * (log_h + log_t);
-=======
     double r2 = __spirv_ocl_fma(-F, r1, f) * (log_h + log_t);
->>>>>>> 73692519
     double r = r1 + r2;
 
     double poly = __clc_fma(
