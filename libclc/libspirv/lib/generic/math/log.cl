//===----------------------------------------------------------------------===//
//
// Part of the LLVM Project, under the Apache License v2.0 with LLVM Exceptions.
// See https://llvm.org/LICENSE.txt for license information.
// SPDX-License-Identifier: Apache-2.0 WITH LLVM-exception
//
//===----------------------------------------------------------------------===//

<<<<<<< HEAD
#include <libspirv/spirv.h>

#define FUNCTION __spirv_ocl_log

/*
 *log(x) = log2(x) * (1/log2(e))
 */

_CLC_OVERLOAD _CLC_DEF float __spirv_ocl_log(float x)
{
    return __spirv_ocl_log2(x) * (1.0f / M_LOG2E_F);
}

#define __FLOAT_ONLY
#define __IMPL_FUNCTION __spirv_ocl_log
#define __CLC_BODY <clc/shared/unary_def_scalarize.inc>
#include <clc/math/gentype.inc>
#undef __IMPL_FUNCTION
#undef __FLOAT_ONLY

#ifdef cl_khr_fp64

#pragma OPENCL EXTENSION cl_khr_fp64 : enable

_CLC_OVERLOAD _CLC_DEF double __spirv_ocl_log(double x)
{
    return __spirv_ocl_log2(x) * (1.0 / M_LOG2E);
}

#define __DOUBLE_ONLY
#define __IMPL_FUNCTION __spirv_ocl_log
#define __CLC_BODY <clc/shared/unary_def_scalarize.inc>
#include <clc/math/gentype.inc>
#undef __IMPL_FUNCTION
#undef __DOUBLE_ONLY

#endif // cl_khr_fp64

#ifdef cl_khr_fp16

#pragma OPENCL EXTENSION cl_khr_fp16 : enable

#undef __CLC_MIN_VECSIZE
#define __CLC_MIN_VECSIZE 1
#define __HALF_ONLY
#define __IMPL_FUNCTION __builtin_logf16
#define __CLC_BODY <clc/shared/unary_def_scalarize.inc>
#include <clc/math/gentype.inc>
#undef __IMPL_FUNCTION
#undef __HALF_ONLY
#undef __CLC_MIN_VECSIZE

#endif

#undef FUNCTION
=======
#include <clc/math/clc_log.h>
#include <libspirv/spirv.h>

#define FUNCTION __spirv_ocl_log
#define __CLC_FUNCTION(x) __clc_log
#define __CLC_BODY <clc/shared/unary_def.inc>

#include <clc/math/gentype.inc>
>>>>>>> 1276ca35
<|MERGE_RESOLUTION|>--- conflicted
+++ resolved
@@ -6,69 +6,11 @@
 //
 //===----------------------------------------------------------------------===//
 
-<<<<<<< HEAD
-#include <libspirv/spirv.h>
-
-#define FUNCTION __spirv_ocl_log
-
-/*
- *log(x) = log2(x) * (1/log2(e))
- */
-
-_CLC_OVERLOAD _CLC_DEF float __spirv_ocl_log(float x)
-{
-    return __spirv_ocl_log2(x) * (1.0f / M_LOG2E_F);
-}
-
-#define __FLOAT_ONLY
-#define __IMPL_FUNCTION __spirv_ocl_log
-#define __CLC_BODY <clc/shared/unary_def_scalarize.inc>
-#include <clc/math/gentype.inc>
-#undef __IMPL_FUNCTION
-#undef __FLOAT_ONLY
-
-#ifdef cl_khr_fp64
-
-#pragma OPENCL EXTENSION cl_khr_fp64 : enable
-
-_CLC_OVERLOAD _CLC_DEF double __spirv_ocl_log(double x)
-{
-    return __spirv_ocl_log2(x) * (1.0 / M_LOG2E);
-}
-
-#define __DOUBLE_ONLY
-#define __IMPL_FUNCTION __spirv_ocl_log
-#define __CLC_BODY <clc/shared/unary_def_scalarize.inc>
-#include <clc/math/gentype.inc>
-#undef __IMPL_FUNCTION
-#undef __DOUBLE_ONLY
-
-#endif // cl_khr_fp64
-
-#ifdef cl_khr_fp16
-
-#pragma OPENCL EXTENSION cl_khr_fp16 : enable
-
-#undef __CLC_MIN_VECSIZE
-#define __CLC_MIN_VECSIZE 1
-#define __HALF_ONLY
-#define __IMPL_FUNCTION __builtin_logf16
-#define __CLC_BODY <clc/shared/unary_def_scalarize.inc>
-#include <clc/math/gentype.inc>
-#undef __IMPL_FUNCTION
-#undef __HALF_ONLY
-#undef __CLC_MIN_VECSIZE
-
-#endif
-
-#undef FUNCTION
-=======
 #include <clc/math/clc_log.h>
 #include <libspirv/spirv.h>
 
 #define FUNCTION __spirv_ocl_log
-#define __CLC_FUNCTION(x) __clc_log
+#define __IMPL_FUNCTION(x) __clc_log
 #define __CLC_BODY <clc/shared/unary_def.inc>
 
-#include <clc/math/gentype.inc>
->>>>>>> 1276ca35
+#include <clc/math/gentype.inc>