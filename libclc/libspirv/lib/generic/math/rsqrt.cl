//===----------------------------------------------------------------------===//
//
// Part of the LLVM Project, under the Apache License v2.0 with LLVM Exceptions.
// See https://llvm.org/LICENSE.txt for license information.
// SPDX-License-Identifier: Apache-2.0 WITH LLVM-exception
//
//===----------------------------------------------------------------------===//

#include <clc/math/clc_rsqrt.h>
#include <libspirv/spirv.h>

<<<<<<< HEAD
_CLC_OVERLOAD _CLC_DEF float __spirv_ocl_rsqrt(float x) {
  return 1.0f / __spirv_ocl_sqrt(x);
}

#ifdef cl_khr_fp64

#pragma OPENCL EXTENSION cl_khr_fp64 : enable

_CLC_OVERLOAD _CLC_DEF double __spirv_ocl_rsqrt(double x) {
  return 1.0 / __spirv_ocl_sqrt(x);
}

#endif

#ifdef cl_khr_fp16

#pragma OPENCL EXTENSION cl_khr_fp16 : enable

_CLC_OVERLOAD _CLC_DEF half __spirv_ocl_rsqrt(half x) {
  return 1.0f / __spirv_ocl_sqrt((float)x);
}

#endif

#define FUNCTION __spirv_ocl_rsqrt
#define __CLC_BODY <clc/shared/unary_def_scalarize.inc>
=======
#define FUNCTION __spirv_ocl_rsqrt
#define __CLC_FUNCTION(x) __clc_rsqrt
#define __CLC_BODY <clc/shared/unary_def.inc>

>>>>>>> 1276ca35
#include <clc/math/gentype.inc><|MERGE_RESOLUTION|>--- conflicted
+++ resolved
@@ -9,37 +9,8 @@
 #include <clc/math/clc_rsqrt.h>
 #include <libspirv/spirv.h>
 
-<<<<<<< HEAD
-_CLC_OVERLOAD _CLC_DEF float __spirv_ocl_rsqrt(float x) {
-  return 1.0f / __spirv_ocl_sqrt(x);
-}
-
-#ifdef cl_khr_fp64
-
-#pragma OPENCL EXTENSION cl_khr_fp64 : enable
-
-_CLC_OVERLOAD _CLC_DEF double __spirv_ocl_rsqrt(double x) {
-  return 1.0 / __spirv_ocl_sqrt(x);
-}
-
-#endif
-
-#ifdef cl_khr_fp16
-
-#pragma OPENCL EXTENSION cl_khr_fp16 : enable
-
-_CLC_OVERLOAD _CLC_DEF half __spirv_ocl_rsqrt(half x) {
-  return 1.0f / __spirv_ocl_sqrt((float)x);
-}
-
-#endif
-
 #define FUNCTION __spirv_ocl_rsqrt
-#define __CLC_BODY <clc/shared/unary_def_scalarize.inc>
-=======
-#define FUNCTION __spirv_ocl_rsqrt
-#define __CLC_FUNCTION(x) __clc_rsqrt
+#define __IMPL_FUNCTION(x) __clc_rsqrt
 #define __CLC_BODY <clc/shared/unary_def.inc>
 
->>>>>>> 1276ca35
 #include <clc/math/gentype.inc>