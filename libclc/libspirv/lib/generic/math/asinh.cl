//===----------------------------------------------------------------------===//
//
// Part of the LLVM Project, under the Apache License v2.0 with LLVM Exceptions.
// See https://llvm.org/LICENSE.txt for license information.
// SPDX-License-Identifier: Apache-2.0 WITH LLVM-exception
//
//===----------------------------------------------------------------------===//

#include <clc/math/clc_asinh.h>
#include <libspirv/spirv.h>

<<<<<<< HEAD
#include "ep_log.h"
#include <clc/math/math.h>

#define FUNCTION __spirv_ocl_asinh

_CLC_OVERLOAD _CLC_DEF float __spirv_ocl_asinh(float x) {
  uint ux = __clc_as_uint(x);
  uint ax = ux & EXSIGNBIT_SP32;
  uint xsgn = ax ^ ux;

  // |x| <= 2
  float t = x * x;
  float a = __spirv_ocl_mad(
      t,
      __spirv_ocl_mad(
          t,
          __spirv_ocl_mad(t,
                          __spirv_ocl_mad(t, -1.177198915954942694e-4f,
                                          -4.162727710583425360e-2f),
                          -5.063201055468483248e-1f),
          -1.480204186473758321f),
      -1.152965835871758072f);
  float b = __spirv_ocl_mad(
      t,
      __spirv_ocl_mad(
          t,
          __spirv_ocl_mad(t,
                          __spirv_ocl_mad(t, 6.284381367285534560e-2f,
                                          1.260024978680227945f),
                          6.582362487198468066f),
          11.99423176003939087f),
      6.917795026025976739f);

  float q = MATH_DIVIDE(a, b);
  float z1 = __spirv_ocl_mad(x * t, q, x);

  // |x| > 2

  // Arguments greater than 1/sqrt(epsilon) in magnitude are
  // approximated by asinh(x) = ln(2) + ln(abs(x)), with sign of x
  // Arguments such that 4.0 <= abs(x) <= 1/sqrt(epsilon) are
  // approximated by asinhf(x) = ln(abs(x) + sqrt(x*x+1))
  // with the sign of x (see Abramowitz and Stegun 4.6.20)

  float absx = __clc_as_float(ax);
  int hi = ax > 0x46000000U;
  float y = MATH_SQRT(absx * absx + 1.0f) + absx;
  y = hi ? absx : y;
  float r = __spirv_ocl_log(y) + (hi ? 0x1.62e430p-1f : 0.0f);
  float z2 = __clc_as_float(xsgn | __clc_as_uint(r));

  float z = ax <= 0x40000000 ? z1 : z2;
  z = ax < 0x39800000U || ax >= PINFBITPATT_SP32 ? x : z;

  return z;
}

#define __FLOAT_ONLY
#define __IMPL_FUNCTION __spirv_ocl_asinh
#define __CLC_BODY <clc/shared/unary_def_scalarize.inc>
#include <clc/math/gentype.inc>
#undef __IMPL_FUNCTION
#undef __FLOAT_ONLY

#ifdef cl_khr_fp64
#pragma OPENCL EXTENSION cl_khr_fp64 : enable

#define NA0 -0.12845379283524906084997e0
#define NA1 -0.21060688498409799700819e0
#define NA2 -0.10188951822578188309186e0
#define NA3 -0.13891765817243625541799e-1
#define NA4 -0.10324604871728082428024e-3

#define DA0 0.77072275701149440164511e0
#define DA1 0.16104665505597338100747e1
#define DA2 0.11296034614816689554875e1
#define DA3 0.30079351943799465092429e0
#define DA4 0.235224464765951442265117e-1

#define NB0 -0.12186605129448852495563e0
#define NB1 -0.19777978436593069928318e0
#define NB2 -0.94379072395062374824320e-1
#define NB3 -0.12620141363821680162036e-1
#define NB4 -0.903396794842691998748349e-4

#define DB0 0.73119630776696495279434e0
#define DB1 0.15157170446881616648338e1
#define DB2 0.10524909506981282725413e1
#define DB3 0.27663713103600182193817e0
#define DB4 0.21263492900663656707646e-1

#define NC0 -0.81210026327726247622500e-1
#define NC1 -0.12327355080668808750232e0
#define NC2 -0.53704925162784720405664e-1
#define NC3 -0.63106739048128554465450e-2
#define NC4 -0.35326896180771371053534e-4

#define DC0 0.48726015805581794231182e0
#define DC1 0.95890837357081041150936e0
#define DC2 0.62322223426940387752480e0
#define DC3 0.15028684818508081155141e0
#define DC4 0.10302171620320141529445e-1

#define ND0 -0.4638179204422665073e-1
#define ND1 -0.7162729496035415183e-1
#define ND2 -0.3247795155696775148e-1
#define ND3 -0.4225785421291932164e-2
#define ND4 -0.3808984717603160127e-4
#define ND5 0.8023464184964125826e-6

#define DD0 0.2782907534642231184e0
#define DD1 0.5549945896829343308e0
#define DD2 0.3700732511330698879e0
#define DD3 0.9395783438240780722e-1
#define DD4 0.7200057974217143034e-2

#define NE0 -0.121224194072430701e-4
#define NE1 -0.273145455834305218e-3
#define NE2 -0.152866982560895737e-2
#define NE3 -0.292231744584913045e-2
#define NE4 -0.174670900236060220e-2
#define NE5 -0.891754209521081538e-12

#define DE0 0.499426632161317606e-4
#define DE1 0.139591210395547054e-2
#define DE2 0.107665231109108629e-1
#define DE3 0.325809818749873406e-1
#define DE4 0.415222526655158363e-1
#define DE5 0.186315628774716763e-1

#define NF0 -0.195436610112717345e-4
#define NF1 -0.233315515113382977e-3
#define NF2 -0.645380957611087587e-3
#define NF3 -0.478948863920281252e-3
#define NF4 -0.805234112224091742e-12
#define NF5 0.246428598194879283e-13

#define DF0 0.822166621698664729e-4
#define DF1 0.135346265620413852e-2
#define DF2 0.602739242861830658e-2
#define DF3 0.972227795510722956e-2
#define DF4 0.510878800983771167e-2

#define NG0 -0.209689451648100728e-6
#define NG1 -0.219252358028695992e-5
#define NG2 -0.551641756327550939e-5
#define NG3 -0.382300259826830258e-5
#define NG4 -0.421182121910667329e-17
#define NG5 0.492236019998237684e-19

#define DG0 0.889178444424237735e-6
#define DG1 0.131152171690011152e-4
#define DG2 0.537955850185616847e-4
#define DG3 0.814966175170941864e-4
#define DG4 0.407786943832260752e-4

#define NH0 -0.178284193496441400e-6
#define NH1 -0.928734186616614974e-6
#define NH2 -0.923318925566302615e-6
#define NH3 -0.776417026702577552e-19
#define NH4 0.290845644810826014e-21

#define DH0 0.786694697277890964e-6
#define DH1 0.685435665630965488e-5
#define DH2 0.153780175436788329e-4
#define DH3 0.984873520613417917e-5

#define NI0 -0.538003743384069117e-10
#define NI1 -0.273698654196756169e-9
#define NI2 -0.268129826956403568e-9
#define NI3 -0.804163374628432850e-29

#define DI0 0.238083376363471960e-9
#define DI1 0.203579344621125934e-8
#define DI2 0.450836980450693209e-8
#define DI3 0.286005148753497156e-8

_CLC_OVERLOAD _CLC_DEF double __spirv_ocl_asinh(double x) {
  const double rteps = 0x1.6a09e667f3bcdp-27;
  const double recrteps = 0x1.6a09e667f3bcdp+26;

  // log2_lead and log2_tail sum to an extra-precise version of log(2)
  const double log2_lead = 0x1.62e42ep-1;
  const double log2_tail = 0x1.efa39ef35793cp-25;

  ulong ux = __clc_as_ulong(x);
  ulong ax = ux & ~SIGNBIT_DP64;
  double absx = __clc_as_double(ax);

  double t = x * x;
  double pn, tn, pd, td;

  // XXX we are betting here that we can evaluate 8 pairs of
  // polys faster than we can grab 12 coefficients from a table
  // This also uses fewer registers

  // |x| >= 8
  pn = __spirv_ocl_fma(t, __spirv_ocl_fma(t, __spirv_ocl_fma(t, NI3, NI2), NI1),
                       NI0);
  pd = __spirv_ocl_fma(t, __spirv_ocl_fma(t, __spirv_ocl_fma(t, DI3, DI2), DI1),
                       DI0);

  tn = __spirv_ocl_fma(
      t,
      __spirv_ocl_fma(t, __spirv_ocl_fma(t, __spirv_ocl_fma(t, NH4, NH3), NH2),
                      NH1),
      NH0);
  td = __spirv_ocl_fma(t, __spirv_ocl_fma(t, __spirv_ocl_fma(t, DH3, DH2), DH1),
                       DH0);
  pn = absx < 8.0 ? tn : pn;
  pd = absx < 8.0 ? td : pd;

  tn = __spirv_ocl_fma(
      t,
      __spirv_ocl_fma(
          t,
          __spirv_ocl_fma(
              t, __spirv_ocl_fma(t, __spirv_ocl_fma(t, NG5, NG4), NG3), NG2),
          NG1),
      NG0);
  td = __spirv_ocl_fma(
      t,
      __spirv_ocl_fma(t, __spirv_ocl_fma(t, __spirv_ocl_fma(t, DG4, DG3), DG2),
                      DG1),
      DG0);
  pn = absx < 4.0 ? tn : pn;
  pd = absx < 4.0 ? td : pd;

  tn = __spirv_ocl_fma(
      t,
      __spirv_ocl_fma(
          t,
          __spirv_ocl_fma(
              t, __spirv_ocl_fma(t, __spirv_ocl_fma(t, NF5, NF4), NF3), NF2),
          NF1),
      NF0);
  td = __spirv_ocl_fma(
      t,
      __spirv_ocl_fma(t, __spirv_ocl_fma(t, __spirv_ocl_fma(t, DF4, DF3), DF2),
                      DF1),
      DF0);
  pn = absx < 2.0 ? tn : pn;
  pd = absx < 2.0 ? td : pd;

  tn = __spirv_ocl_fma(
      t,
      __spirv_ocl_fma(
          t,
          __spirv_ocl_fma(
              t, __spirv_ocl_fma(t, __spirv_ocl_fma(t, NE5, NE4), NE3), NE2),
          NE1),
      NE0);
  td = __spirv_ocl_fma(
      t,
      __spirv_ocl_fma(
          t,
          __spirv_ocl_fma(
              t, __spirv_ocl_fma(t, __spirv_ocl_fma(t, DE5, DE4), DE3), DE2),
          DE1),
      DE0);
  pn = absx < 1.5 ? tn : pn;
  pd = absx < 1.5 ? td : pd;

  tn = __spirv_ocl_fma(
      t,
      __spirv_ocl_fma(
          t,
          __spirv_ocl_fma(
              t, __spirv_ocl_fma(t, __spirv_ocl_fma(t, ND5, ND4), ND3), ND2),
          ND1),
      ND0);
  td = __spirv_ocl_fma(
      t,
      __spirv_ocl_fma(t, __spirv_ocl_fma(t, __spirv_ocl_fma(t, DD4, DD3), DD2),
                      DD1),
      DD0);
  pn = absx <= 1.0 ? tn : pn;
  pd = absx <= 1.0 ? td : pd;

  tn = __spirv_ocl_fma(
      t,
      __spirv_ocl_fma(t, __spirv_ocl_fma(t, __spirv_ocl_fma(t, NC4, NC3), NC2),
                      NC1),
      NC0);
  td = __spirv_ocl_fma(
      t,
      __spirv_ocl_fma(t, __spirv_ocl_fma(t, __spirv_ocl_fma(t, DC4, DC3), DC2),
                      DC1),
      DC0);
  pn = absx < 0.75 ? tn : pn;
  pd = absx < 0.75 ? td : pd;

  tn = __spirv_ocl_fma(
      t,
      __spirv_ocl_fma(t, __spirv_ocl_fma(t, __spirv_ocl_fma(t, NB4, NB3), NB2),
                      NB1),
      NB0);
  td = __spirv_ocl_fma(
      t,
      __spirv_ocl_fma(t, __spirv_ocl_fma(t, __spirv_ocl_fma(t, DB4, DB3), DB2),
                      DB1),
      DB0);
  pn = absx < 0.5 ? tn : pn;
  pd = absx < 0.5 ? td : pd;

  tn = __spirv_ocl_fma(
      t,
      __spirv_ocl_fma(t, __spirv_ocl_fma(t, __spirv_ocl_fma(t, NA4, NA3), NA2),
                      NA1),
      NA0);
  td = __spirv_ocl_fma(
      t,
      __spirv_ocl_fma(t, __spirv_ocl_fma(t, __spirv_ocl_fma(t, DA4, DA3), DA2),
                      DA1),
      DA0);
  pn = absx < 0.25 ? tn : pn;
  pd = absx < 0.25 ? td : pd;

  double pq = MATH_DIVIDE(pn, pd);

  // |x| <= 1
  double result1 = __spirv_ocl_fma(absx * t, pq, absx);

  // Other ranges
  int xout = absx <= 32.0 | absx > recrteps;
  double y = absx + __spirv_ocl_sqrt(__spirv_ocl_fma(absx, absx, 1.0));
  y = xout ? absx : y;

  double r1, r2;
  int xexp;
  __clc_ep_log(y, &xexp, &r1, &r2);

  double dxexp = (double)(xexp + xout);
  r1 = __spirv_ocl_fma(dxexp, log2_lead, r1);
  r2 = __spirv_ocl_fma(dxexp, log2_tail, r2);

  // 1 < x <= 32
  double v2 = (pq + 0.25) / t;
  double r = v2 + r1;
  double s = ((r1 - r) + v2) + r2;
  double v1 = r + s;
  v2 = (r - v1) + s;
  double result2 = v1 + v2;

  // x > 32
  double result3 = r1 + r2;

  double ret = absx > 1.0 ? result2 : result1;
  ret = absx > 32.0 ? result3 : ret;
  ret = x < 0.0 ? -ret : ret;

  // NaN, +-Inf, or x small enough that asinh(x) = x
  ret = ax >= PINFBITPATT_DP64 || absx < rteps ? x : ret;
  return ret;
}

#define __DOUBLE_ONLY
#define __IMPL_FUNCTION __spirv_ocl_asinh
#define __CLC_BODY <clc/shared/unary_def_scalarize.inc>
#include <clc/math/gentype.inc>
#undef __IMPL_FUNCTION
#undef __DOUBLE_ONLY

#endif

#ifdef cl_khr_fp16

#pragma OPENCL EXTENSION cl_khr_fp16 : enable

#undef __CLC_MIN_VECSIZE
#define __CLC_MIN_VECSIZE 1
#define __HALF_ONLY
#define __IMPL_FUNCTION __builtin_asinhf
#define __CLC_BODY <clc/shared/unary_def_scalarize.inc>
#include <clc/math/gentype.inc>
#undef __IMPL_FUNCTION
#undef __HALF_ONLY
#undef __CLC_MIN_VECSIZE

#endif

#undef FUNCTION
=======
#define FUNCTION __spirv_ocl_asinh
#define __CLC_FUNCTION(x) __clc_asinh
#define __CLC_BODY <clc/shared/unary_def.inc>
#include <clc/math/gentype.inc>
>>>>>>> 1276ca35
<|MERGE_RESOLUTION|>--- conflicted
+++ resolved
@@ -9,392 +9,7 @@
 #include <clc/math/clc_asinh.h>
 #include <libspirv/spirv.h>
 
-<<<<<<< HEAD
-#include "ep_log.h"
-#include <clc/math/math.h>
-
 #define FUNCTION __spirv_ocl_asinh
-
-_CLC_OVERLOAD _CLC_DEF float __spirv_ocl_asinh(float x) {
-  uint ux = __clc_as_uint(x);
-  uint ax = ux & EXSIGNBIT_SP32;
-  uint xsgn = ax ^ ux;
-
-  // |x| <= 2
-  float t = x * x;
-  float a = __spirv_ocl_mad(
-      t,
-      __spirv_ocl_mad(
-          t,
-          __spirv_ocl_mad(t,
-                          __spirv_ocl_mad(t, -1.177198915954942694e-4f,
-                                          -4.162727710583425360e-2f),
-                          -5.063201055468483248e-1f),
-          -1.480204186473758321f),
-      -1.152965835871758072f);
-  float b = __spirv_ocl_mad(
-      t,
-      __spirv_ocl_mad(
-          t,
-          __spirv_ocl_mad(t,
-                          __spirv_ocl_mad(t, 6.284381367285534560e-2f,
-                                          1.260024978680227945f),
-                          6.582362487198468066f),
-          11.99423176003939087f),
-      6.917795026025976739f);
-
-  float q = MATH_DIVIDE(a, b);
-  float z1 = __spirv_ocl_mad(x * t, q, x);
-
-  // |x| > 2
-
-  // Arguments greater than 1/sqrt(epsilon) in magnitude are
-  // approximated by asinh(x) = ln(2) + ln(abs(x)), with sign of x
-  // Arguments such that 4.0 <= abs(x) <= 1/sqrt(epsilon) are
-  // approximated by asinhf(x) = ln(abs(x) + sqrt(x*x+1))
-  // with the sign of x (see Abramowitz and Stegun 4.6.20)
-
-  float absx = __clc_as_float(ax);
-  int hi = ax > 0x46000000U;
-  float y = MATH_SQRT(absx * absx + 1.0f) + absx;
-  y = hi ? absx : y;
-  float r = __spirv_ocl_log(y) + (hi ? 0x1.62e430p-1f : 0.0f);
-  float z2 = __clc_as_float(xsgn | __clc_as_uint(r));
-
-  float z = ax <= 0x40000000 ? z1 : z2;
-  z = ax < 0x39800000U || ax >= PINFBITPATT_SP32 ? x : z;
-
-  return z;
-}
-
-#define __FLOAT_ONLY
-#define __IMPL_FUNCTION __spirv_ocl_asinh
-#define __CLC_BODY <clc/shared/unary_def_scalarize.inc>
-#include <clc/math/gentype.inc>
-#undef __IMPL_FUNCTION
-#undef __FLOAT_ONLY
-
-#ifdef cl_khr_fp64
-#pragma OPENCL EXTENSION cl_khr_fp64 : enable
-
-#define NA0 -0.12845379283524906084997e0
-#define NA1 -0.21060688498409799700819e0
-#define NA2 -0.10188951822578188309186e0
-#define NA3 -0.13891765817243625541799e-1
-#define NA4 -0.10324604871728082428024e-3
-
-#define DA0 0.77072275701149440164511e0
-#define DA1 0.16104665505597338100747e1
-#define DA2 0.11296034614816689554875e1
-#define DA3 0.30079351943799465092429e0
-#define DA4 0.235224464765951442265117e-1
-
-#define NB0 -0.12186605129448852495563e0
-#define NB1 -0.19777978436593069928318e0
-#define NB2 -0.94379072395062374824320e-1
-#define NB3 -0.12620141363821680162036e-1
-#define NB4 -0.903396794842691998748349e-4
-
-#define DB0 0.73119630776696495279434e0
-#define DB1 0.15157170446881616648338e1
-#define DB2 0.10524909506981282725413e1
-#define DB3 0.27663713103600182193817e0
-#define DB4 0.21263492900663656707646e-1
-
-#define NC0 -0.81210026327726247622500e-1
-#define NC1 -0.12327355080668808750232e0
-#define NC2 -0.53704925162784720405664e-1
-#define NC3 -0.63106739048128554465450e-2
-#define NC4 -0.35326896180771371053534e-4
-
-#define DC0 0.48726015805581794231182e0
-#define DC1 0.95890837357081041150936e0
-#define DC2 0.62322223426940387752480e0
-#define DC3 0.15028684818508081155141e0
-#define DC4 0.10302171620320141529445e-1
-
-#define ND0 -0.4638179204422665073e-1
-#define ND1 -0.7162729496035415183e-1
-#define ND2 -0.3247795155696775148e-1
-#define ND3 -0.4225785421291932164e-2
-#define ND4 -0.3808984717603160127e-4
-#define ND5 0.8023464184964125826e-6
-
-#define DD0 0.2782907534642231184e0
-#define DD1 0.5549945896829343308e0
-#define DD2 0.3700732511330698879e0
-#define DD3 0.9395783438240780722e-1
-#define DD4 0.7200057974217143034e-2
-
-#define NE0 -0.121224194072430701e-4
-#define NE1 -0.273145455834305218e-3
-#define NE2 -0.152866982560895737e-2
-#define NE3 -0.292231744584913045e-2
-#define NE4 -0.174670900236060220e-2
-#define NE5 -0.891754209521081538e-12
-
-#define DE0 0.499426632161317606e-4
-#define DE1 0.139591210395547054e-2
-#define DE2 0.107665231109108629e-1
-#define DE3 0.325809818749873406e-1
-#define DE4 0.415222526655158363e-1
-#define DE5 0.186315628774716763e-1
-
-#define NF0 -0.195436610112717345e-4
-#define NF1 -0.233315515113382977e-3
-#define NF2 -0.645380957611087587e-3
-#define NF3 -0.478948863920281252e-3
-#define NF4 -0.805234112224091742e-12
-#define NF5 0.246428598194879283e-13
-
-#define DF0 0.822166621698664729e-4
-#define DF1 0.135346265620413852e-2
-#define DF2 0.602739242861830658e-2
-#define DF3 0.972227795510722956e-2
-#define DF4 0.510878800983771167e-2
-
-#define NG0 -0.209689451648100728e-6
-#define NG1 -0.219252358028695992e-5
-#define NG2 -0.551641756327550939e-5
-#define NG3 -0.382300259826830258e-5
-#define NG4 -0.421182121910667329e-17
-#define NG5 0.492236019998237684e-19
-
-#define DG0 0.889178444424237735e-6
-#define DG1 0.131152171690011152e-4
-#define DG2 0.537955850185616847e-4
-#define DG3 0.814966175170941864e-4
-#define DG4 0.407786943832260752e-4
-
-#define NH0 -0.178284193496441400e-6
-#define NH1 -0.928734186616614974e-6
-#define NH2 -0.923318925566302615e-6
-#define NH3 -0.776417026702577552e-19
-#define NH4 0.290845644810826014e-21
-
-#define DH0 0.786694697277890964e-6
-#define DH1 0.685435665630965488e-5
-#define DH2 0.153780175436788329e-4
-#define DH3 0.984873520613417917e-5
-
-#define NI0 -0.538003743384069117e-10
-#define NI1 -0.273698654196756169e-9
-#define NI2 -0.268129826956403568e-9
-#define NI3 -0.804163374628432850e-29
-
-#define DI0 0.238083376363471960e-9
-#define DI1 0.203579344621125934e-8
-#define DI2 0.450836980450693209e-8
-#define DI3 0.286005148753497156e-8
-
-_CLC_OVERLOAD _CLC_DEF double __spirv_ocl_asinh(double x) {
-  const double rteps = 0x1.6a09e667f3bcdp-27;
-  const double recrteps = 0x1.6a09e667f3bcdp+26;
-
-  // log2_lead and log2_tail sum to an extra-precise version of log(2)
-  const double log2_lead = 0x1.62e42ep-1;
-  const double log2_tail = 0x1.efa39ef35793cp-25;
-
-  ulong ux = __clc_as_ulong(x);
-  ulong ax = ux & ~SIGNBIT_DP64;
-  double absx = __clc_as_double(ax);
-
-  double t = x * x;
-  double pn, tn, pd, td;
-
-  // XXX we are betting here that we can evaluate 8 pairs of
-  // polys faster than we can grab 12 coefficients from a table
-  // This also uses fewer registers
-
-  // |x| >= 8
-  pn = __spirv_ocl_fma(t, __spirv_ocl_fma(t, __spirv_ocl_fma(t, NI3, NI2), NI1),
-                       NI0);
-  pd = __spirv_ocl_fma(t, __spirv_ocl_fma(t, __spirv_ocl_fma(t, DI3, DI2), DI1),
-                       DI0);
-
-  tn = __spirv_ocl_fma(
-      t,
-      __spirv_ocl_fma(t, __spirv_ocl_fma(t, __spirv_ocl_fma(t, NH4, NH3), NH2),
-                      NH1),
-      NH0);
-  td = __spirv_ocl_fma(t, __spirv_ocl_fma(t, __spirv_ocl_fma(t, DH3, DH2), DH1),
-                       DH0);
-  pn = absx < 8.0 ? tn : pn;
-  pd = absx < 8.0 ? td : pd;
-
-  tn = __spirv_ocl_fma(
-      t,
-      __spirv_ocl_fma(
-          t,
-          __spirv_ocl_fma(
-              t, __spirv_ocl_fma(t, __spirv_ocl_fma(t, NG5, NG4), NG3), NG2),
-          NG1),
-      NG0);
-  td = __spirv_ocl_fma(
-      t,
-      __spirv_ocl_fma(t, __spirv_ocl_fma(t, __spirv_ocl_fma(t, DG4, DG3), DG2),
-                      DG1),
-      DG0);
-  pn = absx < 4.0 ? tn : pn;
-  pd = absx < 4.0 ? td : pd;
-
-  tn = __spirv_ocl_fma(
-      t,
-      __spirv_ocl_fma(
-          t,
-          __spirv_ocl_fma(
-              t, __spirv_ocl_fma(t, __spirv_ocl_fma(t, NF5, NF4), NF3), NF2),
-          NF1),
-      NF0);
-  td = __spirv_ocl_fma(
-      t,
-      __spirv_ocl_fma(t, __spirv_ocl_fma(t, __spirv_ocl_fma(t, DF4, DF3), DF2),
-                      DF1),
-      DF0);
-  pn = absx < 2.0 ? tn : pn;
-  pd = absx < 2.0 ? td : pd;
-
-  tn = __spirv_ocl_fma(
-      t,
-      __spirv_ocl_fma(
-          t,
-          __spirv_ocl_fma(
-              t, __spirv_ocl_fma(t, __spirv_ocl_fma(t, NE5, NE4), NE3), NE2),
-          NE1),
-      NE0);
-  td = __spirv_ocl_fma(
-      t,
-      __spirv_ocl_fma(
-          t,
-          __spirv_ocl_fma(
-              t, __spirv_ocl_fma(t, __spirv_ocl_fma(t, DE5, DE4), DE3), DE2),
-          DE1),
-      DE0);
-  pn = absx < 1.5 ? tn : pn;
-  pd = absx < 1.5 ? td : pd;
-
-  tn = __spirv_ocl_fma(
-      t,
-      __spirv_ocl_fma(
-          t,
-          __spirv_ocl_fma(
-              t, __spirv_ocl_fma(t, __spirv_ocl_fma(t, ND5, ND4), ND3), ND2),
-          ND1),
-      ND0);
-  td = __spirv_ocl_fma(
-      t,
-      __spirv_ocl_fma(t, __spirv_ocl_fma(t, __spirv_ocl_fma(t, DD4, DD3), DD2),
-                      DD1),
-      DD0);
-  pn = absx <= 1.0 ? tn : pn;
-  pd = absx <= 1.0 ? td : pd;
-
-  tn = __spirv_ocl_fma(
-      t,
-      __spirv_ocl_fma(t, __spirv_ocl_fma(t, __spirv_ocl_fma(t, NC4, NC3), NC2),
-                      NC1),
-      NC0);
-  td = __spirv_ocl_fma(
-      t,
-      __spirv_ocl_fma(t, __spirv_ocl_fma(t, __spirv_ocl_fma(t, DC4, DC3), DC2),
-                      DC1),
-      DC0);
-  pn = absx < 0.75 ? tn : pn;
-  pd = absx < 0.75 ? td : pd;
-
-  tn = __spirv_ocl_fma(
-      t,
-      __spirv_ocl_fma(t, __spirv_ocl_fma(t, __spirv_ocl_fma(t, NB4, NB3), NB2),
-                      NB1),
-      NB0);
-  td = __spirv_ocl_fma(
-      t,
-      __spirv_ocl_fma(t, __spirv_ocl_fma(t, __spirv_ocl_fma(t, DB4, DB3), DB2),
-                      DB1),
-      DB0);
-  pn = absx < 0.5 ? tn : pn;
-  pd = absx < 0.5 ? td : pd;
-
-  tn = __spirv_ocl_fma(
-      t,
-      __spirv_ocl_fma(t, __spirv_ocl_fma(t, __spirv_ocl_fma(t, NA4, NA3), NA2),
-                      NA1),
-      NA0);
-  td = __spirv_ocl_fma(
-      t,
-      __spirv_ocl_fma(t, __spirv_ocl_fma(t, __spirv_ocl_fma(t, DA4, DA3), DA2),
-                      DA1),
-      DA0);
-  pn = absx < 0.25 ? tn : pn;
-  pd = absx < 0.25 ? td : pd;
-
-  double pq = MATH_DIVIDE(pn, pd);
-
-  // |x| <= 1
-  double result1 = __spirv_ocl_fma(absx * t, pq, absx);
-
-  // Other ranges
-  int xout = absx <= 32.0 | absx > recrteps;
-  double y = absx + __spirv_ocl_sqrt(__spirv_ocl_fma(absx, absx, 1.0));
-  y = xout ? absx : y;
-
-  double r1, r2;
-  int xexp;
-  __clc_ep_log(y, &xexp, &r1, &r2);
-
-  double dxexp = (double)(xexp + xout);
-  r1 = __spirv_ocl_fma(dxexp, log2_lead, r1);
-  r2 = __spirv_ocl_fma(dxexp, log2_tail, r2);
-
-  // 1 < x <= 32
-  double v2 = (pq + 0.25) / t;
-  double r = v2 + r1;
-  double s = ((r1 - r) + v2) + r2;
-  double v1 = r + s;
-  v2 = (r - v1) + s;
-  double result2 = v1 + v2;
-
-  // x > 32
-  double result3 = r1 + r2;
-
-  double ret = absx > 1.0 ? result2 : result1;
-  ret = absx > 32.0 ? result3 : ret;
-  ret = x < 0.0 ? -ret : ret;
-
-  // NaN, +-Inf, or x small enough that asinh(x) = x
-  ret = ax >= PINFBITPATT_DP64 || absx < rteps ? x : ret;
-  return ret;
-}
-
-#define __DOUBLE_ONLY
-#define __IMPL_FUNCTION __spirv_ocl_asinh
-#define __CLC_BODY <clc/shared/unary_def_scalarize.inc>
-#include <clc/math/gentype.inc>
-#undef __IMPL_FUNCTION
-#undef __DOUBLE_ONLY
-
-#endif
-
-#ifdef cl_khr_fp16
-
-#pragma OPENCL EXTENSION cl_khr_fp16 : enable
-
-#undef __CLC_MIN_VECSIZE
-#define __CLC_MIN_VECSIZE 1
-#define __HALF_ONLY
-#define __IMPL_FUNCTION __builtin_asinhf
-#define __CLC_BODY <clc/shared/unary_def_scalarize.inc>
-#include <clc/math/gentype.inc>
-#undef __IMPL_FUNCTION
-#undef __HALF_ONLY
-#undef __CLC_MIN_VECSIZE
-
-#endif
-
-#undef FUNCTION
-=======
-#define FUNCTION __spirv_ocl_asinh
-#define __CLC_FUNCTION(x) __clc_asinh
+#define __IMPL_FUNCTION(x) __clc_asinh
 #define __CLC_BODY <clc/shared/unary_def.inc>
-#include <clc/math/gentype.inc>
->>>>>>> 1276ca35
+#include <clc/math/gentype.inc>