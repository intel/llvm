//===----------------------------------------------------------------------===//
//
// Part of the LLVM Project, under the Apache License v2.0 with LLVM Exceptions.
// See https://llvm.org/LICENSE.txt for license information.
// SPDX-License-Identifier: Apache-2.0 WITH LLVM-exception
//
//===----------------------------------------------------------------------===//

#include <clc/math/clc_acosh.h>
#include <libspirv/spirv.h>

<<<<<<< HEAD
#include "ep_log.h"
#include <clc/math/math.h>

#define FUNCTION __spirv_ocl_acosh

_CLC_OVERLOAD _CLC_DEF float __spirv_ocl_acosh(float x) {
  uint ux = __clc_as_uint(x);

  // Arguments greater than 1/sqrt(epsilon) in magnitude are
  // approximated by acosh(x) = ln(2) + ln(x)
  // For 2.0 <= x <= 1/sqrt(epsilon) the approximation is
  // acosh(x) = ln(x + sqrt(x*x-1)) */
  int high = ux > 0x46000000U;
  int med = ux > 0x40000000U;

  float w = x - 1.0f;
  float s = w * w + 2.0f * w;
  float t = x * x - 1.0f;
  float r = __spirv_ocl_sqrt(med ? t : s) + (med ? x : w);
  float v = (high ? x : r) - (med ? 1.0f : 0.0f);
  float z = __spirv_ocl_log1p(v) + (high ? 0x1.62e430p-1f : 0.0f);

  z = ux >= PINFBITPATT_SP32 ? x : z;
  z = x < 1.0f ? __clc_as_float(QNANBITPATT_SP32) : z;

  return z;
}

#define __FLOAT_ONLY
#define __IMPL_FUNCTION __spirv_ocl_acosh
#define __CLC_BODY <clc/shared/unary_def_scalarize.inc>
#include <clc/math/gentype.inc>
#undef __IMPL_FUNCTION
#undef __FLOAT_ONLY

#ifdef cl_khr_fp64
#pragma OPENCL EXTENSION cl_khr_fp64 : enable

_CLC_OVERLOAD _CLC_DEF double __spirv_ocl_acosh(double x) {
  const double recrteps =
      0x1.6a09e667f3bcdp+26; // 1/sqrt(eps) = 9.49062656242515593767e+07
  // log2_lead and log2_tail sum to an extra-precise version of log(2)
  const double log2_lead = 0x1.62e42ep-1;
  const double log2_tail = 0x1.efa39ef35793cp-25;

  // Handle x >= 128 here
  int xlarge = x > recrteps;
  double r = x + __spirv_ocl_sqrt(__spirv_ocl_fma(x, x, -1.0));
  r = xlarge ? x : r;

  int xexp;
  double r1, r2;
  __clc_ep_log(r, &xexp, &r1, &r2);

  double dxexp = xexp + xlarge;
  r1 = __spirv_ocl_fma(dxexp, log2_lead, r1);
  r2 = __spirv_ocl_fma(dxexp, log2_tail, r2);

  double ret1 = r1 + r2;

  // Handle 1 < x < 128 here
  // We compute the value
  // t = x - 1.0 + sqrt(2.0*(x - 1.0) + (x - 1.0)*(x - 1.0))
  // using simulated quad precision.
  double t = x - 1.0;
  double u1 = t * 2.0;

  // (t,0) * (t,0) -> (v1, v2)
  double v1 = t * t;
  double v2 = __spirv_ocl_fma(t, t, -v1);

  // (u1,0) + (v1,v2) -> (w1,w2)
  r = u1 + v1;
  double s = (((u1 - r) + v1) + v2);
  double w1 = r + s;
  double w2 = (r - w1) + s;

  // sqrt(w1,w2) -> (u1,u2)
  double p1 = __spirv_ocl_sqrt(w1);
  double a1 = p1 * p1;
  double a2 = __spirv_ocl_fma(p1, p1, -a1);
  double temp = (((w1 - a1) - a2) + w2);
  double p2 = MATH_DIVIDE(temp * 0.5, p1);
  u1 = p1 + p2;
  double u2 = (p1 - u1) + p2;

  // (u1,u2) + (t,0) -> (r1,r2)
  r = u1 + t;
  s = ((u1 - r) + t) + u2;
  // r1 = r + s;
  // r2 = (r - r1) + s;
  // t = r1 + r2;
  t = r + s;

  // For arguments 1.13 <= x <= 1.5 the log1p function is good enough
  double ret2 = __spirv_ocl_log1p(t);

  ulong ux = __clc_as_ulong(x);
  double ret = x >= 128.0 ? ret1 : ret2;

  ret = ux >= 0x7FF0000000000000 ? x : ret;
  ret = x == 1.0 ? 0.0 : ret;
  ret =
      (ux & SIGNBIT_DP64) != 0UL || x < 1.0 ? __clc_as_double(QNANBITPATT_DP64) : ret;

  return ret;
}

#define __DOUBLE_ONLY
#define __IMPL_FUNCTION __spirv_ocl_acosh
#define __CLC_BODY <clc/shared/unary_def_scalarize.inc>
#include <clc/math/gentype.inc>
#undef __IMPL_FUNCTION
#undef __DOUBLE_ONLY

#endif

#ifdef cl_khr_fp16

#pragma OPENCL EXTENSION cl_khr_fp16 : enable

#undef __CLC_MIN_VECSIZE
#define __CLC_MIN_VECSIZE 1
#define __HALF_ONLY
#define __IMPL_FUNCTION __builtin_acoshf
#define __CLC_BODY <clc/shared/unary_def_scalarize.inc>
#include <clc/math/gentype.inc>
#undef __IMPL_FUNCTION
#undef __HALF_ONLY
#undef __CLC_MIN_VECSIZE

#endif

#undef FUNCTION
=======
#define FUNCTION __spirv_ocl_acosh
#define __CLC_FUNCTION(x) __clc_acosh
#define __CLC_BODY <clc/shared/unary_def.inc>
#include <clc/math/gentype.inc>
>>>>>>> 1276ca35
<|MERGE_RESOLUTION|>--- conflicted
+++ resolved
@@ -9,144 +9,7 @@
 #include <clc/math/clc_acosh.h>
 #include <libspirv/spirv.h>
 
-<<<<<<< HEAD
-#include "ep_log.h"
-#include <clc/math/math.h>
-
 #define FUNCTION __spirv_ocl_acosh
-
-_CLC_OVERLOAD _CLC_DEF float __spirv_ocl_acosh(float x) {
-  uint ux = __clc_as_uint(x);
-
-  // Arguments greater than 1/sqrt(epsilon) in magnitude are
-  // approximated by acosh(x) = ln(2) + ln(x)
-  // For 2.0 <= x <= 1/sqrt(epsilon) the approximation is
-  // acosh(x) = ln(x + sqrt(x*x-1)) */
-  int high = ux > 0x46000000U;
-  int med = ux > 0x40000000U;
-
-  float w = x - 1.0f;
-  float s = w * w + 2.0f * w;
-  float t = x * x - 1.0f;
-  float r = __spirv_ocl_sqrt(med ? t : s) + (med ? x : w);
-  float v = (high ? x : r) - (med ? 1.0f : 0.0f);
-  float z = __spirv_ocl_log1p(v) + (high ? 0x1.62e430p-1f : 0.0f);
-
-  z = ux >= PINFBITPATT_SP32 ? x : z;
-  z = x < 1.0f ? __clc_as_float(QNANBITPATT_SP32) : z;
-
-  return z;
-}
-
-#define __FLOAT_ONLY
-#define __IMPL_FUNCTION __spirv_ocl_acosh
-#define __CLC_BODY <clc/shared/unary_def_scalarize.inc>
-#include <clc/math/gentype.inc>
-#undef __IMPL_FUNCTION
-#undef __FLOAT_ONLY
-
-#ifdef cl_khr_fp64
-#pragma OPENCL EXTENSION cl_khr_fp64 : enable
-
-_CLC_OVERLOAD _CLC_DEF double __spirv_ocl_acosh(double x) {
-  const double recrteps =
-      0x1.6a09e667f3bcdp+26; // 1/sqrt(eps) = 9.49062656242515593767e+07
-  // log2_lead and log2_tail sum to an extra-precise version of log(2)
-  const double log2_lead = 0x1.62e42ep-1;
-  const double log2_tail = 0x1.efa39ef35793cp-25;
-
-  // Handle x >= 128 here
-  int xlarge = x > recrteps;
-  double r = x + __spirv_ocl_sqrt(__spirv_ocl_fma(x, x, -1.0));
-  r = xlarge ? x : r;
-
-  int xexp;
-  double r1, r2;
-  __clc_ep_log(r, &xexp, &r1, &r2);
-
-  double dxexp = xexp + xlarge;
-  r1 = __spirv_ocl_fma(dxexp, log2_lead, r1);
-  r2 = __spirv_ocl_fma(dxexp, log2_tail, r2);
-
-  double ret1 = r1 + r2;
-
-  // Handle 1 < x < 128 here
-  // We compute the value
-  // t = x - 1.0 + sqrt(2.0*(x - 1.0) + (x - 1.0)*(x - 1.0))
-  // using simulated quad precision.
-  double t = x - 1.0;
-  double u1 = t * 2.0;
-
-  // (t,0) * (t,0) -> (v1, v2)
-  double v1 = t * t;
-  double v2 = __spirv_ocl_fma(t, t, -v1);
-
-  // (u1,0) + (v1,v2) -> (w1,w2)
-  r = u1 + v1;
-  double s = (((u1 - r) + v1) + v2);
-  double w1 = r + s;
-  double w2 = (r - w1) + s;
-
-  // sqrt(w1,w2) -> (u1,u2)
-  double p1 = __spirv_ocl_sqrt(w1);
-  double a1 = p1 * p1;
-  double a2 = __spirv_ocl_fma(p1, p1, -a1);
-  double temp = (((w1 - a1) - a2) + w2);
-  double p2 = MATH_DIVIDE(temp * 0.5, p1);
-  u1 = p1 + p2;
-  double u2 = (p1 - u1) + p2;
-
-  // (u1,u2) + (t,0) -> (r1,r2)
-  r = u1 + t;
-  s = ((u1 - r) + t) + u2;
-  // r1 = r + s;
-  // r2 = (r - r1) + s;
-  // t = r1 + r2;
-  t = r + s;
-
-  // For arguments 1.13 <= x <= 1.5 the log1p function is good enough
-  double ret2 = __spirv_ocl_log1p(t);
-
-  ulong ux = __clc_as_ulong(x);
-  double ret = x >= 128.0 ? ret1 : ret2;
-
-  ret = ux >= 0x7FF0000000000000 ? x : ret;
-  ret = x == 1.0 ? 0.0 : ret;
-  ret =
-      (ux & SIGNBIT_DP64) != 0UL || x < 1.0 ? __clc_as_double(QNANBITPATT_DP64) : ret;
-
-  return ret;
-}
-
-#define __DOUBLE_ONLY
-#define __IMPL_FUNCTION __spirv_ocl_acosh
-#define __CLC_BODY <clc/shared/unary_def_scalarize.inc>
-#include <clc/math/gentype.inc>
-#undef __IMPL_FUNCTION
-#undef __DOUBLE_ONLY
-
-#endif
-
-#ifdef cl_khr_fp16
-
-#pragma OPENCL EXTENSION cl_khr_fp16 : enable
-
-#undef __CLC_MIN_VECSIZE
-#define __CLC_MIN_VECSIZE 1
-#define __HALF_ONLY
-#define __IMPL_FUNCTION __builtin_acoshf
-#define __CLC_BODY <clc/shared/unary_def_scalarize.inc>
-#include <clc/math/gentype.inc>
-#undef __IMPL_FUNCTION
-#undef __HALF_ONLY
-#undef __CLC_MIN_VECSIZE
-
-#endif
-
-#undef FUNCTION
-=======
-#define FUNCTION __spirv_ocl_acosh
-#define __CLC_FUNCTION(x) __clc_acosh
+#define __IMPL_FUNCTION(x) __clc_acosh
 #define __CLC_BODY <clc/shared/unary_def.inc>
-#include <clc/math/gentype.inc>
->>>>>>> 1276ca35
+#include <clc/math/gentype.inc>