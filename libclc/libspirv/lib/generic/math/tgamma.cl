--- conflicted
+++ resolved
@@ -9,64 +9,8 @@
 #include <clc/math/clc_tgamma.h>
 #include <libspirv/spirv.h>
 
-<<<<<<< HEAD
-#include <clc/math/math.h>
-
-_CLC_OVERLOAD _CLC_DEF float __spirv_ocl_tgamma(float x) {
-  const float pi = 3.1415926535897932384626433832795f;
-  float ax = __spirv_ocl_fabs(x);
-  float lg = __spirv_ocl_lgamma(ax);
-  float g = __spirv_ocl_exp(lg);
-
-  if (x < 0.0f) {
-    float z = __spirv_ocl_sinpi(x);
-    g = g * ax * z;
-    g = pi / g;
-    g = g == 0 ? __clc_as_float(PINFBITPATT_SP32) : g;
-    g = z == 0 ? __clc_as_float(QNANBITPATT_SP32) : g;
-  }
-
-  return g;
-}
-
-#ifdef cl_khr_fp64
-
-#pragma OPENCL EXTENSION cl_khr_fp64 : enable
-
-_CLC_OVERLOAD _CLC_DEF double __spirv_ocl_tgamma(double x) {
-  const double pi = 3.1415926535897932384626433832795;
-  double ax = __spirv_ocl_fabs(x);
-  double lg = __spirv_ocl_lgamma(ax);
-  double g = __spirv_ocl_exp(lg);
-
-  if (x < 0.0) {
-    double z = __spirv_ocl_sinpi(x);
-    g = g * ax * z;
-    g = pi / g;
-    g = g == 0 ? __clc_as_double(PINFBITPATT_DP64) : g;
-    g = z == 0 ? __clc_as_double(QNANBITPATT_DP64) : g;
-  }
-
-  return g;
-}
-
-#endif
-
-#ifdef cl_khr_fp16
-#pragma OPENCL EXTENSION cl_khr_fp16 : enable
-
-_CLC_DEF _CLC_OVERLOAD half __spirv_ocl_tgamma(half x) {
-  return __spirv_ocl_tgamma((float)x);
-}
-
-#endif
-
 #define FUNCTION __spirv_ocl_tgamma
-#define __CLC_BODY <clc/shared/unary_def_scalarize.inc>
-=======
-#define FUNCTION __spirv_ocl_tgamma
-#define __CLC_FUNCTION(x) __clc_tgamma
+#define __IMPL_FUNCTION(x) __clc_tgamma
 #define __CLC_BODY <clc/shared/unary_def.inc>
 
->>>>>>> 1276ca35
 #include <clc/math/gentype.inc>