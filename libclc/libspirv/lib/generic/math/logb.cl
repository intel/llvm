--- conflicted
+++ resolved
@@ -9,71 +9,8 @@
 #include <clc/math/clc_logb.h>
 #include <libspirv/spirv.h>
 
-<<<<<<< HEAD
-#include <clc/math/math.h>
-
 #define FUNCTION __spirv_ocl_logb
-
-_CLC_OVERLOAD _CLC_DEF float __spirv_ocl_logb(float x) {
-    int ax = __clc_as_int(x) & EXSIGNBIT_SP32;
-    float s = -118 - __spirv_ocl_clz(ax);
-    float r = (ax >> EXPSHIFTBITS_SP32) - EXPBIAS_SP32;
-    r = ax >= PINFBITPATT_SP32 ? __clc_as_float(ax) : r;
-    r = ax < 0x00800000 ? s : r;
-    r = ax == 0 ? __clc_as_float(NINFBITPATT_SP32) : r;
-    return r;
-}
-
-#define __FLOAT_ONLY
-#define __IMPL_FUNCTION __spirv_ocl_logb
-#define __CLC_BODY <clc/shared/unary_def_scalarize.inc>
-#include <clc/math/gentype.inc>
-#undef __IMPL_FUNCTION
-#undef __FLOAT_ONLY
-
-#ifdef cl_khr_fp64
-#pragma OPENCL EXTENSION cl_khr_fp64 : enable
-
-_CLC_OVERLOAD _CLC_DEF double __spirv_ocl_logb(double x) {
-    long ax = __clc_as_long(x) & EXSIGNBIT_DP64;
-    double s = -1011L - __spirv_ocl_clz(ax);
-    double r = (int) (ax >> EXPSHIFTBITS_DP64) - EXPBIAS_DP64;
-    r = ax >= PINFBITPATT_DP64 ? __clc_as_double(ax) : r;
-    r = ax < 0x0010000000000000L ? s : r;
-    r = ax == 0L ? __clc_as_double(NINFBITPATT_DP64) : r;
-    return r;
-}
-
-#define __DOUBLE_ONLY
-#define __IMPL_FUNCTION __spirv_ocl_logb
-#define __CLC_BODY <clc/shared/unary_def_scalarize.inc>
-#include <clc/math/gentype.inc>
-#undef __IMPL_FUNCTION
-#undef __DOUBLE_ONLY
-
-#endif
-
-#ifdef cl_khr_fp16
-
-#pragma OPENCL EXTENSION cl_khr_fp16 : enable
-
-#undef __CLC_MIN_VECSIZE
-#define __CLC_MIN_VECSIZE 1
-#define __HALF_ONLY
-#define __IMPL_FUNCTION __builtin_logbf
-#define __CLC_BODY <clc/shared/unary_def_scalarize.inc>
-#include <clc/math/gentype.inc>
-#undef __IMPL_FUNCTION
-#undef __HALF_ONLY
-#undef __CLC_MIN_VECSIZE
-
-#endif
-
-#undef FUNCTION
-=======
-#define FUNCTION __spirv_ocl_logb
-#define __CLC_FUNCTION(x) __clc_logb
+#define __IMPL_FUNCTION(x) __clc_logb
 #define __CLC_BODY <clc/shared/unary_def.inc>
 
-#include <clc/math/gentype.inc>
->>>>>>> 1276ca35
+#include <clc/math/gentype.inc>