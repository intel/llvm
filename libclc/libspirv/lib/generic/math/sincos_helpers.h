//===----------------------------------------------------------------------===//
//
// Part of the LLVM Project, under the Apache License v2.0 with LLVM Exceptions.
// See https://llvm.org/LICENSE.txt for license information.
// SPDX-License-Identifier: Apache-2.0 WITH LLVM-exception
//
//===----------------------------------------------------------------------===//

#include <clc/clcfunc.h>
#include <clc/clctypes.h>

<<<<<<< HEAD
_CLC_DECL float __clc_sinf_piby4(float x, float y);
_CLC_DECL float __clc_cosf_piby4(float x, float y);
_CLC_DECL float __clc_tanf_piby4(float x, int y);
_CLC_DECL int __clc_argReductionS(private float *r, private float *rr, float x);

=======
>>>>>>> d465594a
#ifdef cl_khr_fp64

#pragma OPENCL EXTENSION cl_khr_fp64 : enable

_CLC_DECL void __clc_remainder_piby2_medium(double x, private double *r,
                                            private double *rr,
                                            private int *regn);
_CLC_DECL void __clc_remainder_piby2_large(double x, private double *r,
                                           private double *rr,
                                           private int *regn);
_CLC_DECL double2 __clc_sincos_piby4(double x, double xx);

#endif<|MERGE_RESOLUTION|>--- conflicted
+++ resolved
@@ -9,14 +9,6 @@
 #include <clc/clcfunc.h>
 #include <clc/clctypes.h>
 
-<<<<<<< HEAD
-_CLC_DECL float __clc_sinf_piby4(float x, float y);
-_CLC_DECL float __clc_cosf_piby4(float x, float y);
-_CLC_DECL float __clc_tanf_piby4(float x, int y);
-_CLC_DECL int __clc_argReductionS(private float *r, private float *rr, float x);
-
-=======
->>>>>>> d465594a
 #ifdef cl_khr_fp64
 
 #pragma OPENCL EXTENSION cl_khr_fp64 : enable
