//===---------- generic/lib/misc/shuffle2.cl ------------------------------===//
//
// Part of the LLVM Project, under the Apache License v2.0 with LLVM Exceptions.
// See https://llvm.org/LICENSE.txt for license information.
// SPDX-License-Identifier: Apache-2.0 WITH LLVM-exception
//
//===----------------------------------------------------------------------===//

#include <clc/misc/clc_shuffle2.h>
#include <libspirv/spirv.h>

#define FUNCTION __spirv_ocl_shuffle2
#define __CLC_FUNCTION(x) __clc_shuffle2

#define __CLC_BODY <clc/misc/shuffle2_def.inc>
#include <clc/integer/gentype.inc>

<<<<<<< HEAD
#define _CLC_ELEMENT_CASES8(VAR)                                               \
  _CLC_ELEMENT_CASES4(VAR)                                                     \
  case 4:                                                                      \
    return VAR.s4;                                                             \
  case 5:                                                                      \
    return VAR.s5;                                                             \
  case 6:                                                                      \
    return VAR.s6;                                                             \
  case 7:                                                                      \
    return VAR.s7;

#define _CLC_ELEMENT_CASES16(VAR)                                              \
  _CLC_ELEMENT_CASES8(VAR)                                                     \
  case 8:                                                                      \
    return VAR.s8;                                                             \
  case 9:                                                                      \
    return VAR.s9;                                                             \
  case 10:                                                                     \
    return VAR.sA;                                                             \
  case 11:                                                                     \
    return VAR.sB;                                                             \
  case 12:                                                                     \
    return VAR.sC;                                                             \
  case 13:                                                                     \
    return VAR.sD;                                                             \
  case 14:                                                                     \
    return VAR.sE;                                                             \
  case 15:                                                                     \
    return VAR.sF;

#define _CLC_GET_ELEMENT_DEFINE(ARGTYPE, ARGSIZE, IDXTYPE)                     \
  __attribute__((always_inline))                                               \
      ARGTYPE __clc_get_el_##ARGTYPE##ARGSIZE##_##IDXTYPE(                     \
          ARGTYPE##ARGSIZE x, ARGTYPE##ARGSIZE y, IDXTYPE idx) {               \
    if (idx < ARGSIZE)                                                         \
      switch (idx) { _CLC_ELEMENT_CASES##ARGSIZE(x) default : return 0; }      \
    else                                                                       \
      switch (idx - ARGSIZE) {                                                 \
        _CLC_ELEMENT_CASES##ARGSIZE(y) default : return 0;                     \
      }                                                                        \
  }

#define _CLC_SHUFFLE_SET_2_ELEMENTS(ARGTYPE, ARGSIZE, MASKTYPE)                \
  ret_val.s0 = __clc_get_el_##ARGTYPE##ARGSIZE##_##MASKTYPE(x, y, mask.s0);    \
  ret_val.s1 = __clc_get_el_##ARGTYPE##ARGSIZE##_##MASKTYPE(x, y, mask.s1);

#define _CLC_SHUFFLE_SET_4_ELEMENTS(ARGTYPE, ARGSIZE, MASKTYPE)                \
  _CLC_SHUFFLE_SET_2_ELEMENTS(ARGTYPE, ARGSIZE, MASKTYPE)                      \
  ret_val.s2 = __clc_get_el_##ARGTYPE##ARGSIZE##_##MASKTYPE(x, y, mask.s2);    \
  ret_val.s3 = __clc_get_el_##ARGTYPE##ARGSIZE##_##MASKTYPE(x, y, mask.s3);

#define _CLC_SHUFFLE_SET_8_ELEMENTS(ARGTYPE, ARGSIZE, MASKTYPE)                \
  _CLC_SHUFFLE_SET_4_ELEMENTS(ARGTYPE, ARGSIZE, MASKTYPE)                      \
  ret_val.s4 = __clc_get_el_##ARGTYPE##ARGSIZE##_##MASKTYPE(x, y, mask.s4);    \
  ret_val.s5 = __clc_get_el_##ARGTYPE##ARGSIZE##_##MASKTYPE(x, y, mask.s5);    \
  ret_val.s6 = __clc_get_el_##ARGTYPE##ARGSIZE##_##MASKTYPE(x, y, mask.s6);    \
  ret_val.s7 = __clc_get_el_##ARGTYPE##ARGSIZE##_##MASKTYPE(x, y, mask.s7);

#define _CLC_SHUFFLE_SET_16_ELEMENTS(ARGTYPE, ARGSIZE, MASKTYPE)               \
  _CLC_SHUFFLE_SET_8_ELEMENTS(ARGTYPE, ARGSIZE, MASKTYPE)                      \
  ret_val.s8 = __clc_get_el_##ARGTYPE##ARGSIZE##_##MASKTYPE(x, y, mask.s8);    \
  ret_val.s9 = __clc_get_el_##ARGTYPE##ARGSIZE##_##MASKTYPE(x, y, mask.s9);    \
  ret_val.sA = __clc_get_el_##ARGTYPE##ARGSIZE##_##MASKTYPE(x, y, mask.sA);    \
  ret_val.sB = __clc_get_el_##ARGTYPE##ARGSIZE##_##MASKTYPE(x, y, mask.sB);    \
  ret_val.sC = __clc_get_el_##ARGTYPE##ARGSIZE##_##MASKTYPE(x, y, mask.sC);    \
  ret_val.sD = __clc_get_el_##ARGTYPE##ARGSIZE##_##MASKTYPE(x, y, mask.sD);    \
  ret_val.sE = __clc_get_el_##ARGTYPE##ARGSIZE##_##MASKTYPE(x, y, mask.sE);    \
  ret_val.sF = __clc_get_el_##ARGTYPE##ARGSIZE##_##MASKTYPE(x, y, mask.sF);

#define _CLC_SHUFFLE_DEFINE2(ARGTYPE, ARGSIZE, MASKTYPE)                       \
  _CLC_DEF _CLC_OVERLOAD ARGTYPE##2 __spirv_ocl_shuffle2(                      \
      ARGTYPE##ARGSIZE x, ARGTYPE##ARGSIZE y, MASKTYPE##2 mask) {              \
    ARGTYPE##2 ret_val;                                                        \
    mask &= (MASKTYPE##2)(ARGSIZE * 2 - 1);                                    \
    _CLC_SHUFFLE_SET_2_ELEMENTS(ARGTYPE, ARGSIZE, MASKTYPE)                    \
    return ret_val;                                                            \
  }

#define _CLC_SHUFFLE_DEFINE4(ARGTYPE, ARGSIZE, MASKTYPE)                       \
  _CLC_DEF _CLC_OVERLOAD ARGTYPE##4 __spirv_ocl_shuffle2(                      \
      ARGTYPE##ARGSIZE x, ARGTYPE##ARGSIZE y, MASKTYPE##4 mask) {              \
    ARGTYPE##4 ret_val;                                                        \
    mask &= (MASKTYPE##4)(ARGSIZE * 2 - 1);                                    \
    _CLC_SHUFFLE_SET_4_ELEMENTS(ARGTYPE, ARGSIZE, MASKTYPE)                    \
    return ret_val;                                                            \
  }

#define _CLC_SHUFFLE_DEFINE8(ARGTYPE, ARGSIZE, MASKTYPE)                       \
  _CLC_DEF _CLC_OVERLOAD ARGTYPE##8 __spirv_ocl_shuffle2(                      \
      ARGTYPE##ARGSIZE x, ARGTYPE##ARGSIZE y, MASKTYPE##8 mask) {              \
    ARGTYPE##8 ret_val;                                                        \
    mask &= (MASKTYPE##8)(ARGSIZE * 2 - 1);                                    \
    _CLC_SHUFFLE_SET_8_ELEMENTS(ARGTYPE, ARGSIZE, MASKTYPE)                    \
    return ret_val;                                                            \
  }

#define _CLC_SHUFFLE_DEFINE16(ARGTYPE, ARGSIZE, MASKTYPE)                      \
  _CLC_DEF _CLC_OVERLOAD ARGTYPE##16 __spirv_ocl_shuffle2(                     \
      ARGTYPE##ARGSIZE x, ARGTYPE##ARGSIZE y, MASKTYPE##16 mask) {             \
    ARGTYPE##16 ret_val;                                                       \
    mask &= (MASKTYPE##16)(ARGSIZE * 2 - 1);                                   \
    _CLC_SHUFFLE_SET_16_ELEMENTS(ARGTYPE, ARGSIZE, MASKTYPE)                   \
    return ret_val;                                                            \
  }

#define _CLC_VECTOR_SHUFFLE_MASKSIZE(INTYPE, ARGSIZE, MASKTYPE)                \
  _CLC_GET_ELEMENT_DEFINE(INTYPE, ARGSIZE, MASKTYPE)                           \
  _CLC_SHUFFLE_DEFINE2(INTYPE, ARGSIZE, MASKTYPE)                              \
  _CLC_SHUFFLE_DEFINE4(INTYPE, ARGSIZE, MASKTYPE)                              \
  _CLC_SHUFFLE_DEFINE8(INTYPE, ARGSIZE, MASKTYPE)                              \
  _CLC_SHUFFLE_DEFINE16(INTYPE, ARGSIZE, MASKTYPE)

#define _CLC_VECTOR_SHUFFLE_INSIZE(TYPE, MASKTYPE)                             \
  _CLC_VECTOR_SHUFFLE_MASKSIZE(TYPE, 2, MASKTYPE)                              \
  _CLC_VECTOR_SHUFFLE_MASKSIZE(TYPE, 4, MASKTYPE)                              \
  _CLC_VECTOR_SHUFFLE_MASKSIZE(TYPE, 8, MASKTYPE)                              \
  _CLC_VECTOR_SHUFFLE_MASKSIZE(TYPE, 16, MASKTYPE)

_CLC_VECTOR_SHUFFLE_INSIZE(char, uchar)
_CLC_VECTOR_SHUFFLE_INSIZE(short, ushort)
_CLC_VECTOR_SHUFFLE_INSIZE(int, uint)
_CLC_VECTOR_SHUFFLE_INSIZE(long, ulong)
_CLC_VECTOR_SHUFFLE_INSIZE(uchar, uchar)
_CLC_VECTOR_SHUFFLE_INSIZE(ushort, ushort)
_CLC_VECTOR_SHUFFLE_INSIZE(uint, uint)
_CLC_VECTOR_SHUFFLE_INSIZE(ulong, ulong)
_CLC_VECTOR_SHUFFLE_INSIZE(float, uint)
#ifdef cl_khr_fp64
#pragma OPENCL EXTENSION cl_khr_fp64 : enable
_CLC_VECTOR_SHUFFLE_INSIZE(double, ulong)
#endif
#ifdef cl_khr_fp16
#pragma OPENCL EXTENSION cl_khr_fp16 : enable
_CLC_VECTOR_SHUFFLE_INSIZE(half, ushort)
#endif

#undef _CLC_ELEMENT_CASES2
#undef _CLC_ELEMENT_CASES4
#undef _CLC_ELEMENT_CASES8
#undef _CLC_ELEMENT_CASES16
#undef _CLC_GET_ELEMENT_DEFINE
#undef _CLC_SHUFFLE_SET_2_ELEMENTS
#undef _CLC_SHUFFLE_SET_4_ELEMENTS
#undef _CLC_SHUFFLE_SET_8_ELEMENTS
#undef _CLC_SHUFFLE_SET_16_ELEMENTS
#undef _CLC_SHUFFLE_DEFINE2
#undef _CLC_SHUFFLE_DEFINE4
#undef _CLC_SHUFFLE_DEFINE8
#undef _CLC_SHUFFLE_DEFINE16
#undef _CLC_VECTOR_SHUFFLE_MASKSIZE
#undef _CLC_VECTOR_SHUFFLE_INSIZE
=======
#define __CLC_BODY <clc/misc/shuffle2_def.inc>
#include <clc/math/gentype.inc>
>>>>>>> 98165d3e
<|MERGE_RESOLUTION|>--- conflicted
+++ resolved
@@ -15,159 +15,5 @@
 #define __CLC_BODY <clc/misc/shuffle2_def.inc>
 #include <clc/integer/gentype.inc>
 
-<<<<<<< HEAD
-#define _CLC_ELEMENT_CASES8(VAR)                                               \
-  _CLC_ELEMENT_CASES4(VAR)                                                     \
-  case 4:                                                                      \
-    return VAR.s4;                                                             \
-  case 5:                                                                      \
-    return VAR.s5;                                                             \
-  case 6:                                                                      \
-    return VAR.s6;                                                             \
-  case 7:                                                                      \
-    return VAR.s7;
-
-#define _CLC_ELEMENT_CASES16(VAR)                                              \
-  _CLC_ELEMENT_CASES8(VAR)                                                     \
-  case 8:                                                                      \
-    return VAR.s8;                                                             \
-  case 9:                                                                      \
-    return VAR.s9;                                                             \
-  case 10:                                                                     \
-    return VAR.sA;                                                             \
-  case 11:                                                                     \
-    return VAR.sB;                                                             \
-  case 12:                                                                     \
-    return VAR.sC;                                                             \
-  case 13:                                                                     \
-    return VAR.sD;                                                             \
-  case 14:                                                                     \
-    return VAR.sE;                                                             \
-  case 15:                                                                     \
-    return VAR.sF;
-
-#define _CLC_GET_ELEMENT_DEFINE(ARGTYPE, ARGSIZE, IDXTYPE)                     \
-  __attribute__((always_inline))                                               \
-      ARGTYPE __clc_get_el_##ARGTYPE##ARGSIZE##_##IDXTYPE(                     \
-          ARGTYPE##ARGSIZE x, ARGTYPE##ARGSIZE y, IDXTYPE idx) {               \
-    if (idx < ARGSIZE)                                                         \
-      switch (idx) { _CLC_ELEMENT_CASES##ARGSIZE(x) default : return 0; }      \
-    else                                                                       \
-      switch (idx - ARGSIZE) {                                                 \
-        _CLC_ELEMENT_CASES##ARGSIZE(y) default : return 0;                     \
-      }                                                                        \
-  }
-
-#define _CLC_SHUFFLE_SET_2_ELEMENTS(ARGTYPE, ARGSIZE, MASKTYPE)                \
-  ret_val.s0 = __clc_get_el_##ARGTYPE##ARGSIZE##_##MASKTYPE(x, y, mask.s0);    \
-  ret_val.s1 = __clc_get_el_##ARGTYPE##ARGSIZE##_##MASKTYPE(x, y, mask.s1);
-
-#define _CLC_SHUFFLE_SET_4_ELEMENTS(ARGTYPE, ARGSIZE, MASKTYPE)                \
-  _CLC_SHUFFLE_SET_2_ELEMENTS(ARGTYPE, ARGSIZE, MASKTYPE)                      \
-  ret_val.s2 = __clc_get_el_##ARGTYPE##ARGSIZE##_##MASKTYPE(x, y, mask.s2);    \
-  ret_val.s3 = __clc_get_el_##ARGTYPE##ARGSIZE##_##MASKTYPE(x, y, mask.s3);
-
-#define _CLC_SHUFFLE_SET_8_ELEMENTS(ARGTYPE, ARGSIZE, MASKTYPE)                \
-  _CLC_SHUFFLE_SET_4_ELEMENTS(ARGTYPE, ARGSIZE, MASKTYPE)                      \
-  ret_val.s4 = __clc_get_el_##ARGTYPE##ARGSIZE##_##MASKTYPE(x, y, mask.s4);    \
-  ret_val.s5 = __clc_get_el_##ARGTYPE##ARGSIZE##_##MASKTYPE(x, y, mask.s5);    \
-  ret_val.s6 = __clc_get_el_##ARGTYPE##ARGSIZE##_##MASKTYPE(x, y, mask.s6);    \
-  ret_val.s7 = __clc_get_el_##ARGTYPE##ARGSIZE##_##MASKTYPE(x, y, mask.s7);
-
-#define _CLC_SHUFFLE_SET_16_ELEMENTS(ARGTYPE, ARGSIZE, MASKTYPE)               \
-  _CLC_SHUFFLE_SET_8_ELEMENTS(ARGTYPE, ARGSIZE, MASKTYPE)                      \
-  ret_val.s8 = __clc_get_el_##ARGTYPE##ARGSIZE##_##MASKTYPE(x, y, mask.s8);    \
-  ret_val.s9 = __clc_get_el_##ARGTYPE##ARGSIZE##_##MASKTYPE(x, y, mask.s9);    \
-  ret_val.sA = __clc_get_el_##ARGTYPE##ARGSIZE##_##MASKTYPE(x, y, mask.sA);    \
-  ret_val.sB = __clc_get_el_##ARGTYPE##ARGSIZE##_##MASKTYPE(x, y, mask.sB);    \
-  ret_val.sC = __clc_get_el_##ARGTYPE##ARGSIZE##_##MASKTYPE(x, y, mask.sC);    \
-  ret_val.sD = __clc_get_el_##ARGTYPE##ARGSIZE##_##MASKTYPE(x, y, mask.sD);    \
-  ret_val.sE = __clc_get_el_##ARGTYPE##ARGSIZE##_##MASKTYPE(x, y, mask.sE);    \
-  ret_val.sF = __clc_get_el_##ARGTYPE##ARGSIZE##_##MASKTYPE(x, y, mask.sF);
-
-#define _CLC_SHUFFLE_DEFINE2(ARGTYPE, ARGSIZE, MASKTYPE)                       \
-  _CLC_DEF _CLC_OVERLOAD ARGTYPE##2 __spirv_ocl_shuffle2(                      \
-      ARGTYPE##ARGSIZE x, ARGTYPE##ARGSIZE y, MASKTYPE##2 mask) {              \
-    ARGTYPE##2 ret_val;                                                        \
-    mask &= (MASKTYPE##2)(ARGSIZE * 2 - 1);                                    \
-    _CLC_SHUFFLE_SET_2_ELEMENTS(ARGTYPE, ARGSIZE, MASKTYPE)                    \
-    return ret_val;                                                            \
-  }
-
-#define _CLC_SHUFFLE_DEFINE4(ARGTYPE, ARGSIZE, MASKTYPE)                       \
-  _CLC_DEF _CLC_OVERLOAD ARGTYPE##4 __spirv_ocl_shuffle2(                      \
-      ARGTYPE##ARGSIZE x, ARGTYPE##ARGSIZE y, MASKTYPE##4 mask) {              \
-    ARGTYPE##4 ret_val;                                                        \
-    mask &= (MASKTYPE##4)(ARGSIZE * 2 - 1);                                    \
-    _CLC_SHUFFLE_SET_4_ELEMENTS(ARGTYPE, ARGSIZE, MASKTYPE)                    \
-    return ret_val;                                                            \
-  }
-
-#define _CLC_SHUFFLE_DEFINE8(ARGTYPE, ARGSIZE, MASKTYPE)                       \
-  _CLC_DEF _CLC_OVERLOAD ARGTYPE##8 __spirv_ocl_shuffle2(                      \
-      ARGTYPE##ARGSIZE x, ARGTYPE##ARGSIZE y, MASKTYPE##8 mask) {              \
-    ARGTYPE##8 ret_val;                                                        \
-    mask &= (MASKTYPE##8)(ARGSIZE * 2 - 1);                                    \
-    _CLC_SHUFFLE_SET_8_ELEMENTS(ARGTYPE, ARGSIZE, MASKTYPE)                    \
-    return ret_val;                                                            \
-  }
-
-#define _CLC_SHUFFLE_DEFINE16(ARGTYPE, ARGSIZE, MASKTYPE)                      \
-  _CLC_DEF _CLC_OVERLOAD ARGTYPE##16 __spirv_ocl_shuffle2(                     \
-      ARGTYPE##ARGSIZE x, ARGTYPE##ARGSIZE y, MASKTYPE##16 mask) {             \
-    ARGTYPE##16 ret_val;                                                       \
-    mask &= (MASKTYPE##16)(ARGSIZE * 2 - 1);                                   \
-    _CLC_SHUFFLE_SET_16_ELEMENTS(ARGTYPE, ARGSIZE, MASKTYPE)                   \
-    return ret_val;                                                            \
-  }
-
-#define _CLC_VECTOR_SHUFFLE_MASKSIZE(INTYPE, ARGSIZE, MASKTYPE)                \
-  _CLC_GET_ELEMENT_DEFINE(INTYPE, ARGSIZE, MASKTYPE)                           \
-  _CLC_SHUFFLE_DEFINE2(INTYPE, ARGSIZE, MASKTYPE)                              \
-  _CLC_SHUFFLE_DEFINE4(INTYPE, ARGSIZE, MASKTYPE)                              \
-  _CLC_SHUFFLE_DEFINE8(INTYPE, ARGSIZE, MASKTYPE)                              \
-  _CLC_SHUFFLE_DEFINE16(INTYPE, ARGSIZE, MASKTYPE)
-
-#define _CLC_VECTOR_SHUFFLE_INSIZE(TYPE, MASKTYPE)                             \
-  _CLC_VECTOR_SHUFFLE_MASKSIZE(TYPE, 2, MASKTYPE)                              \
-  _CLC_VECTOR_SHUFFLE_MASKSIZE(TYPE, 4, MASKTYPE)                              \
-  _CLC_VECTOR_SHUFFLE_MASKSIZE(TYPE, 8, MASKTYPE)                              \
-  _CLC_VECTOR_SHUFFLE_MASKSIZE(TYPE, 16, MASKTYPE)
-
-_CLC_VECTOR_SHUFFLE_INSIZE(char, uchar)
-_CLC_VECTOR_SHUFFLE_INSIZE(short, ushort)
-_CLC_VECTOR_SHUFFLE_INSIZE(int, uint)
-_CLC_VECTOR_SHUFFLE_INSIZE(long, ulong)
-_CLC_VECTOR_SHUFFLE_INSIZE(uchar, uchar)
-_CLC_VECTOR_SHUFFLE_INSIZE(ushort, ushort)
-_CLC_VECTOR_SHUFFLE_INSIZE(uint, uint)
-_CLC_VECTOR_SHUFFLE_INSIZE(ulong, ulong)
-_CLC_VECTOR_SHUFFLE_INSIZE(float, uint)
-#ifdef cl_khr_fp64
-#pragma OPENCL EXTENSION cl_khr_fp64 : enable
-_CLC_VECTOR_SHUFFLE_INSIZE(double, ulong)
-#endif
-#ifdef cl_khr_fp16
-#pragma OPENCL EXTENSION cl_khr_fp16 : enable
-_CLC_VECTOR_SHUFFLE_INSIZE(half, ushort)
-#endif
-
-#undef _CLC_ELEMENT_CASES2
-#undef _CLC_ELEMENT_CASES4
-#undef _CLC_ELEMENT_CASES8
-#undef _CLC_ELEMENT_CASES16
-#undef _CLC_GET_ELEMENT_DEFINE
-#undef _CLC_SHUFFLE_SET_2_ELEMENTS
-#undef _CLC_SHUFFLE_SET_4_ELEMENTS
-#undef _CLC_SHUFFLE_SET_8_ELEMENTS
-#undef _CLC_SHUFFLE_SET_16_ELEMENTS
-#undef _CLC_SHUFFLE_DEFINE2
-#undef _CLC_SHUFFLE_DEFINE4
-#undef _CLC_SHUFFLE_DEFINE8
-#undef _CLC_SHUFFLE_DEFINE16
-#undef _CLC_VECTOR_SHUFFLE_MASKSIZE
-#undef _CLC_VECTOR_SHUFFLE_INSIZE
-=======
 #define __CLC_BODY <clc/misc/shuffle2_def.inc>
-#include <clc/math/gentype.inc>
->>>>>>> 98165d3e
+#include <clc/math/gentype.inc>