//===----------------------------------------------------------------------===//
//
// Part of the LLVM Project, under the Apache License v2.0 with LLVM Exceptions.
// See https://llvm.org/LICENSE.txt for license information.
// SPDX-License-Identifier: Apache-2.0 WITH LLVM-exception
//
//===----------------------------------------------------------------------===//

#include <libspirv/spirv.h>

<<<<<<< HEAD
_CLC_OVERLOAD _CLC_DEF float
__spirv_AtomicExchange(
    global float *p, int scope,
    int semantics, float val) {
  return as_float(__spirv_AtomicExchange(
          (global uint *)p, scope, semantics, as_uint(val)));
}

_CLC_OVERLOAD _CLC_DEF float
__spirv_AtomicExchange(
    local float *p, int scope,
    int semantics, float val) {
  return as_float(__spirv_AtomicExchange(
          (local uint *)p, scope, semantics, as_uint(val)));
=======
// TODO: Stop manually mangling this name. Need C++ namespaces to get the exact mangling.

_CLC_DEF float
_Z22__spirv_AtomicExchangePU3AS1fN5__spv5Scope4FlagENS1_19MemorySemanticsMask4FlagEf(
    volatile global float *p, enum Scope scope,
    enum MemorySemanticsMask semantics, float val) {
  return __clc_as_float(
      _Z22__spirv_AtomicExchangePU3AS1jN5__spv5Scope4FlagENS1_19MemorySemanticsMask4FlagEj(
          (volatile global uint *)p, scope, semantics, __clc_as_uint(val)));
}

_CLC_DEF float
_Z22__spirv_AtomicExchangePU3AS3fN5__spv5Scope4FlagENS1_19MemorySemanticsMask4FlagEf(
    volatile local float *p, enum Scope scope,
    enum MemorySemanticsMask semantics, float val) {
  return __clc_as_float(
      _Z22__spirv_AtomicExchangePU3AS3jN5__spv5Scope4FlagENS1_19MemorySemanticsMask4FlagEj(
          (volatile local uint *)p, scope, semantics, __clc_as_uint(val)));
>>>>>>> 2eabf06b
}

#define IMPL(TYPE, AS, FN_NAME)                                                         \
  _CLC_OVERLOAD _CLC_DEF TYPE                                                           \
      __spirv_AtomicExchange(AS TYPE *p, int scope, int semantics, TYPE val) { \
    return FN_NAME(p, val);                                                             \
  }

IMPL(int, global, __sync_swap_4)
IMPL(unsigned int, global, __sync_swap_4)
IMPL(int, local, __sync_swap_4)
IMPL(unsigned int, local, __sync_swap_4)

#ifdef cl_khr_int64_base_atomics
IMPL(long, global, __sync_swap_8)
IMPL(unsigned long, global, __sync_swap_8)
IMPL(long, local, __sync_swap_8)
IMPL(unsigned long, local, __sync_swap_8)
#endif

#if _CLC_GENERIC_AS_SUPPORTED

#define IMPL_GENERIC(TYPE, FN_NAME) \
  IMPL(TYPE, , FN_NAME)

IMPL_GENERIC(int, __sync_swap_4)
IMPL_GENERIC(unsigned int, __sync_swap_4)

#ifdef cl_khr_int64_base_atomics
IMPL_GENERIC(long, __sync_swap_8)
IMPL_GENERIC(unsigned long, __sync_swap_8)
#endif

#endif //_CLC_GENERIC_AS_SUPPORTED

#undef IMPL<|MERGE_RESOLUTION|>--- conflicted
+++ resolved
@@ -8,41 +8,20 @@
 
 #include <libspirv/spirv.h>
 
-<<<<<<< HEAD
 _CLC_OVERLOAD _CLC_DEF float
 __spirv_AtomicExchange(
     global float *p, int scope,
     int semantics, float val) {
-  return as_float(__spirv_AtomicExchange(
-          (global uint *)p, scope, semantics, as_uint(val)));
+  return __clc_as_float(__spirv_AtomicExchange(
+          (global uint *)p, scope, semantics, __clc_as_uint(val)));
 }
 
 _CLC_OVERLOAD _CLC_DEF float
 __spirv_AtomicExchange(
     local float *p, int scope,
     int semantics, float val) {
-  return as_float(__spirv_AtomicExchange(
-          (local uint *)p, scope, semantics, as_uint(val)));
-=======
-// TODO: Stop manually mangling this name. Need C++ namespaces to get the exact mangling.
-
-_CLC_DEF float
-_Z22__spirv_AtomicExchangePU3AS1fN5__spv5Scope4FlagENS1_19MemorySemanticsMask4FlagEf(
-    volatile global float *p, enum Scope scope,
-    enum MemorySemanticsMask semantics, float val) {
-  return __clc_as_float(
-      _Z22__spirv_AtomicExchangePU3AS1jN5__spv5Scope4FlagENS1_19MemorySemanticsMask4FlagEj(
-          (volatile global uint *)p, scope, semantics, __clc_as_uint(val)));
-}
-
-_CLC_DEF float
-_Z22__spirv_AtomicExchangePU3AS3fN5__spv5Scope4FlagENS1_19MemorySemanticsMask4FlagEf(
-    volatile local float *p, enum Scope scope,
-    enum MemorySemanticsMask semantics, float val) {
-  return __clc_as_float(
-      _Z22__spirv_AtomicExchangePU3AS3jN5__spv5Scope4FlagENS1_19MemorySemanticsMask4FlagEj(
-          (volatile local uint *)p, scope, semantics, __clc_as_uint(val)));
->>>>>>> 2eabf06b
+  return __clc_as_float(__spirv_AtomicExchange(
+          (local uint *)p, scope, semantics, __clc_as_uint(val)));
 }
 
 #define IMPL(TYPE, AS, FN_NAME)                                                         \
