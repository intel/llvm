<<<<<<< HEAD
//===----------------------------------------------------------------------===//
//
// Part of the LLVM Project, under the Apache License v2.0 with LLVM Exceptions.
// See https://llvm.org/LICENSE.txt for license information.
// SPDX-License-Identifier: Apache-2.0 WITH LLVM-exception
//
//===----------------------------------------------------------------------===//
=======
#include <clc/clcfunc.h>
#include <clc/clctypes.h>
>>>>>>> a5b88cb8

// These 2 defines only change when switching between data sizes or base types
// to keep this file manageable.

#define __CLC_GENSIZE 8
#define __CLC_SCALAR_GENTYPE char
#define __CLC_GEN_S

#define __CLC_GENTYPE char
#define __CLC_SPIRV_INTERFACE_GENTYPE schar
#define __CLC_U_GENTYPE uchar
#define __CLC_S_GENTYPE char
#define __CLC_SCALAR 1
#define __CLC_VECSIZE
#include __CLC_BODY
#undef __CLC_VECSIZE
#undef __CLC_SCALAR
#undef __CLC_GENTYPE
#undef __CLC_U_GENTYPE
#undef __CLC_S_GENTYPE
#undef __CLC_SPIRV_INTERFACE_GENTYPE

#define __CLC_GENTYPE char2
#define __CLC_SPIRV_INTERFACE_GENTYPE schar2
#define __CLC_U_GENTYPE uchar2
#define __CLC_S_GENTYPE char2
#define __CLC_VECSIZE 2
#include __CLC_BODY
#undef __CLC_VECSIZE
#undef __CLC_GENTYPE
#undef __CLC_U_GENTYPE
#undef __CLC_S_GENTYPE
#undef __CLC_SPIRV_INTERFACE_GENTYPE

#define __CLC_GENTYPE char3
#define __CLC_SPIRV_INTERFACE_GENTYPE schar3
#define __CLC_U_GENTYPE uchar3
#define __CLC_S_GENTYPE char3
#define __CLC_VECSIZE 3
#include __CLC_BODY
#undef __CLC_VECSIZE
#undef __CLC_GENTYPE
#undef __CLC_U_GENTYPE
#undef __CLC_S_GENTYPE
#undef __CLC_SPIRV_INTERFACE_GENTYPE

#define __CLC_GENTYPE char4
#define __CLC_SPIRV_INTERFACE_GENTYPE schar4
#define __CLC_U_GENTYPE uchar4
#define __CLC_S_GENTYPE char4
#define __CLC_VECSIZE 4
#include __CLC_BODY
#undef __CLC_VECSIZE
#undef __CLC_GENTYPE
#undef __CLC_U_GENTYPE
#undef __CLC_S_GENTYPE
#undef __CLC_SPIRV_INTERFACE_GENTYPE

#define __CLC_GENTYPE char8
#define __CLC_SPIRV_INTERFACE_GENTYPE schar8
#define __CLC_U_GENTYPE uchar8
#define __CLC_S_GENTYPE char8
#define __CLC_VECSIZE 8
#include __CLC_BODY
#undef __CLC_VECSIZE
#undef __CLC_GENTYPE
#undef __CLC_U_GENTYPE
#undef __CLC_S_GENTYPE
#undef __CLC_SPIRV_INTERFACE_GENTYPE

#define __CLC_GENTYPE char16
#define __CLC_SPIRV_INTERFACE_GENTYPE schar16
#define __CLC_U_GENTYPE uchar16
#define __CLC_S_GENTYPE char16
#define __CLC_VECSIZE 16
#include __CLC_BODY
#undef __CLC_VECSIZE
#undef __CLC_GENTYPE
#undef __CLC_U_GENTYPE
#undef __CLC_S_GENTYPE
#undef __CLC_SPIRV_INTERFACE_GENTYPE

#ifndef __CLC_NO_SCHAR
#undef __CLC_GEN_S
#undef __CLC_SCALAR_GENTYPE
#define __CLC_SCALAR_GENTYPE schar
#define __CLC_GEN_S

#define __CLC_GENTYPE schar
#define __CLC_SPIRV_INTERFACE_GENTYPE schar
#define __CLC_U_GENTYPE uchar
#define __CLC_S_GENTYPE schar
#define __CLC_SCALAR 1
#define __CLC_VECSIZE
#include __CLC_BODY
#undef __CLC_VECSIZE
#undef __CLC_SCALAR
#undef __CLC_GENTYPE
#undef __CLC_U_GENTYPE
#undef __CLC_S_GENTYPE
#undef __CLC_SPIRV_INTERFACE_GENTYPE

#define __CLC_GENTYPE schar2
#define __CLC_SPIRV_INTERFACE_GENTYPE schar2
#define __CLC_U_GENTYPE uchar2
#define __CLC_S_GENTYPE schar2
#define __CLC_VECSIZE 2
#include __CLC_BODY
#undef __CLC_VECSIZE
#undef __CLC_GENTYPE
#undef __CLC_U_GENTYPE
#undef __CLC_S_GENTYPE
#undef __CLC_SPIRV_INTERFACE_GENTYPE

#define __CLC_GENTYPE schar3
#define __CLC_SPIRV_INTERFACE_GENTYPE schar3
#define __CLC_U_GENTYPE uchar3
#define __CLC_S_GENTYPE schar3
#define __CLC_VECSIZE 3
#include __CLC_BODY
#undef __CLC_VECSIZE
#undef __CLC_GENTYPE
#undef __CLC_U_GENTYPE
#undef __CLC_S_GENTYPE
#undef __CLC_SPIRV_INTERFACE_GENTYPE

#define __CLC_GENTYPE schar4
#define __CLC_SPIRV_INTERFACE_GENTYPE schar4
#define __CLC_U_GENTYPE uchar4
#define __CLC_S_GENTYPE schar4
#define __CLC_VECSIZE 4
#include __CLC_BODY
#undef __CLC_VECSIZE
#undef __CLC_GENTYPE
#undef __CLC_U_GENTYPE
#undef __CLC_S_GENTYPE
#undef __CLC_SPIRV_INTERFACE_GENTYPE

#define __CLC_GENTYPE schar8
#define __CLC_SPIRV_INTERFACE_GENTYPE schar8
#define __CLC_U_GENTYPE uchar8
#define __CLC_S_GENTYPE schar8
#define __CLC_VECSIZE 8
#include __CLC_BODY
#undef __CLC_VECSIZE
#undef __CLC_GENTYPE
#undef __CLC_U_GENTYPE
#undef __CLC_S_GENTYPE
#undef __CLC_SPIRV_INTERFACE_GENTYPE

#define __CLC_GENTYPE schar16
#define __CLC_SPIRV_INTERFACE_GENTYPE schar16
#define __CLC_U_GENTYPE uchar16
#define __CLC_S_GENTYPE schar16
#define __CLC_VECSIZE 16
#include __CLC_BODY
#undef __CLC_VECSIZE
#undef __CLC_GENTYPE
#undef __CLC_U_GENTYPE
#undef __CLC_S_GENTYPE
#undef __CLC_SPIRV_INTERFACE_GENTYPE

#endif // __CLC_NO_SCHAR

#undef __CLC_SCALAR_GENTYPE
#define __CLC_SCALAR_GENTYPE uchar
#undef __CLC_GEN_S
#define __CLC_GEN_U

#define __CLC_GENTYPE uchar
#define __CLC_SPIRV_INTERFACE_GENTYPE uchar
#define __CLC_U_GENTYPE uchar
#define __CLC_S_GENTYPE schar
#define __CLC_SCALAR 1
#define __CLC_VECSIZE
#include __CLC_BODY
#undef __CLC_VECSIZE
#undef __CLC_SCALAR
#undef __CLC_GENTYPE
#undef __CLC_U_GENTYPE
#undef __CLC_S_GENTYPE
#undef __CLC_SPIRV_INTERFACE_GENTYPE

#define __CLC_GENTYPE uchar2
#define __CLC_SPIRV_INTERFACE_GENTYPE uchar2
#define __CLC_U_GENTYPE uchar2
#define __CLC_S_GENTYPE schar2
#define __CLC_VECSIZE 2
#include __CLC_BODY
#undef __CLC_VECSIZE
#undef __CLC_GENTYPE
#undef __CLC_U_GENTYPE
#undef __CLC_S_GENTYPE
#undef __CLC_SPIRV_INTERFACE_GENTYPE

#define __CLC_GENTYPE uchar3
#define __CLC_SPIRV_INTERFACE_GENTYPE uchar3
#define __CLC_U_GENTYPE uchar3
#define __CLC_S_GENTYPE schar3
#define __CLC_VECSIZE 3
#include __CLC_BODY
#undef __CLC_VECSIZE
#undef __CLC_GENTYPE
#undef __CLC_U_GENTYPE
#undef __CLC_S_GENTYPE
#undef __CLC_SPIRV_INTERFACE_GENTYPE

#define __CLC_GENTYPE uchar4
#define __CLC_SPIRV_INTERFACE_GENTYPE uchar4
#define __CLC_U_GENTYPE uchar4
#define __CLC_S_GENTYPE schar4
#define __CLC_VECSIZE 4
#include __CLC_BODY
#undef __CLC_VECSIZE
#undef __CLC_GENTYPE
#undef __CLC_U_GENTYPE
#undef __CLC_S_GENTYPE
#undef __CLC_SPIRV_INTERFACE_GENTYPE

#define __CLC_GENTYPE uchar8
#define __CLC_SPIRV_INTERFACE_GENTYPE uchar8
#define __CLC_U_GENTYPE uchar8
#define __CLC_S_GENTYPE schar8
#define __CLC_VECSIZE 8
#include __CLC_BODY
#undef __CLC_VECSIZE
#undef __CLC_GENTYPE
#undef __CLC_U_GENTYPE
#undef __CLC_S_GENTYPE
#undef __CLC_SPIRV_INTERFACE_GENTYPE

#define __CLC_GENTYPE uchar16
#define __CLC_SPIRV_INTERFACE_GENTYPE uchar16
#define __CLC_U_GENTYPE uchar16
#define __CLC_S_GENTYPE schar16
#define __CLC_VECSIZE 16
#include __CLC_BODY
#undef __CLC_VECSIZE
#undef __CLC_GENTYPE
#undef __CLC_U_GENTYPE
#undef __CLC_S_GENTYPE
#undef __CLC_SPIRV_INTERFACE_GENTYPE

#undef __CLC_GENSIZE
#define __CLC_GENSIZE 16
#undef __CLC_SCALAR_GENTYPE
#define __CLC_SCALAR_GENTYPE short
#undef __CLC_GEN_U
#define __CLC_GEN_S

#define __CLC_GENTYPE short
#define __CLC_SPIRV_INTERFACE_GENTYPE short
#define __CLC_U_GENTYPE ushort
#define __CLC_S_GENTYPE short
#define __CLC_SCALAR 1
#define __CLC_VECSIZE
#include __CLC_BODY
#undef __CLC_VECSIZE
#undef __CLC_SCALAR
#undef __CLC_GENTYPE
#undef __CLC_U_GENTYPE
#undef __CLC_S_GENTYPE
#undef __CLC_SPIRV_INTERFACE_GENTYPE

#define __CLC_GENTYPE short2
#define __CLC_SPIRV_INTERFACE_GENTYPE short2
#define __CLC_U_GENTYPE ushort2
#define __CLC_S_GENTYPE short2
#define __CLC_VECSIZE 2
#include __CLC_BODY
#undef __CLC_VECSIZE
#undef __CLC_GENTYPE
#undef __CLC_U_GENTYPE
#undef __CLC_S_GENTYPE
#undef __CLC_SPIRV_INTERFACE_GENTYPE

#define __CLC_GENTYPE short3
#define __CLC_SPIRV_INTERFACE_GENTYPE short3
#define __CLC_U_GENTYPE ushort3
#define __CLC_S_GENTYPE short3
#define __CLC_VECSIZE 3
#include __CLC_BODY
#undef __CLC_VECSIZE
#undef __CLC_GENTYPE
#undef __CLC_U_GENTYPE
#undef __CLC_S_GENTYPE
#undef __CLC_SPIRV_INTERFACE_GENTYPE

#define __CLC_GENTYPE short4
#define __CLC_SPIRV_INTERFACE_GENTYPE short4
#define __CLC_U_GENTYPE ushort4
#define __CLC_S_GENTYPE short4
#define __CLC_VECSIZE 4
#include __CLC_BODY
#undef __CLC_VECSIZE
#undef __CLC_GENTYPE
#undef __CLC_U_GENTYPE
#undef __CLC_S_GENTYPE
#undef __CLC_SPIRV_INTERFACE_GENTYPE

#define __CLC_GENTYPE short8
#define __CLC_SPIRV_INTERFACE_GENTYPE short8
#define __CLC_U_GENTYPE ushort8
#define __CLC_S_GENTYPE short8
#define __CLC_VECSIZE 8
#include __CLC_BODY
#undef __CLC_VECSIZE
#undef __CLC_GENTYPE
#undef __CLC_U_GENTYPE
#undef __CLC_S_GENTYPE
#undef __CLC_SPIRV_INTERFACE_GENTYPE

#define __CLC_GENTYPE short16
#define __CLC_SPIRV_INTERFACE_GENTYPE short16
#define __CLC_U_GENTYPE ushort16
#define __CLC_S_GENTYPE short16
#define __CLC_VECSIZE 16
#include __CLC_BODY
#undef __CLC_VECSIZE
#undef __CLC_GENTYPE
#undef __CLC_U_GENTYPE
#undef __CLC_S_GENTYPE
#undef __CLC_SPIRV_INTERFACE_GENTYPE

#undef __CLC_SCALAR_GENTYPE
#define __CLC_SCALAR_GENTYPE ushort
#undef __CLC_GEN_S
#define __CLC_GEN_U

#define __CLC_GENTYPE ushort
#define __CLC_SPIRV_INTERFACE_GENTYPE ushort
#define __CLC_U_GENTYPE ushort
#define __CLC_S_GENTYPE short
#define __CLC_SCALAR 1
#define __CLC_VECSIZE
#include __CLC_BODY
#undef __CLC_VECSIZE
#undef __CLC_SCALAR
#undef __CLC_GENTYPE
#undef __CLC_U_GENTYPE
#undef __CLC_S_GENTYPE
#undef __CLC_SPIRV_INTERFACE_GENTYPE

#define __CLC_GENTYPE ushort2
#define __CLC_SPIRV_INTERFACE_GENTYPE ushort2
#define __CLC_U_GENTYPE ushort2
#define __CLC_S_GENTYPE short2
#define __CLC_VECSIZE 2
#include __CLC_BODY
#undef __CLC_VECSIZE
#undef __CLC_GENTYPE
#undef __CLC_U_GENTYPE
#undef __CLC_S_GENTYPE
#undef __CLC_SPIRV_INTERFACE_GENTYPE

#define __CLC_GENTYPE ushort3
#define __CLC_SPIRV_INTERFACE_GENTYPE ushort3
#define __CLC_U_GENTYPE ushort3
#define __CLC_S_GENTYPE short3
#define __CLC_VECSIZE 3
#include __CLC_BODY
#undef __CLC_VECSIZE
#undef __CLC_GENTYPE
#undef __CLC_U_GENTYPE
#undef __CLC_S_GENTYPE
#undef __CLC_SPIRV_INTERFACE_GENTYPE

#define __CLC_GENTYPE ushort4
#define __CLC_SPIRV_INTERFACE_GENTYPE ushort4
#define __CLC_U_GENTYPE ushort4
#define __CLC_S_GENTYPE short4
#define __CLC_VECSIZE 4
#include __CLC_BODY
#undef __CLC_VECSIZE
#undef __CLC_GENTYPE
#undef __CLC_U_GENTYPE
#undef __CLC_S_GENTYPE
#undef __CLC_SPIRV_INTERFACE_GENTYPE

#define __CLC_GENTYPE ushort8
#define __CLC_SPIRV_INTERFACE_GENTYPE ushort8
#define __CLC_U_GENTYPE ushort8
#define __CLC_S_GENTYPE short8
#define __CLC_VECSIZE 8
#include __CLC_BODY
#undef __CLC_VECSIZE
#undef __CLC_GENTYPE
#undef __CLC_U_GENTYPE
#undef __CLC_S_GENTYPE
#undef __CLC_SPIRV_INTERFACE_GENTYPE

#define __CLC_GENTYPE ushort16
#define __CLC_SPIRV_INTERFACE_GENTYPE ushort16
#define __CLC_U_GENTYPE ushort16
#define __CLC_S_GENTYPE short16
#define __CLC_VECSIZE 16
#include __CLC_BODY
#undef __CLC_VECSIZE
#undef __CLC_GENTYPE
#undef __CLC_U_GENTYPE
#undef __CLC_S_GENTYPE
#undef __CLC_SPIRV_INTERFACE_GENTYPE

#undef __CLC_GENSIZE
#define __CLC_GENSIZE 32
#undef __CLC_SCALAR_GENTYPE
#define __CLC_SCALAR_GENTYPE int
#undef __CLC_GEN_U
#define __CLC_GEN_S

#define __CLC_GENTYPE int
#define __CLC_SPIRV_INTERFACE_GENTYPE int
#define __CLC_U_GENTYPE uint
#define __CLC_S_GENTYPE int
#define __CLC_SCALAR 1
#define __CLC_VECSIZE
#include __CLC_BODY
#undef __CLC_VECSIZE
#undef __CLC_SCALAR
#undef __CLC_GENTYPE
#undef __CLC_U_GENTYPE
#undef __CLC_S_GENTYPE
#undef __CLC_SPIRV_INTERFACE_GENTYPE

#define __CLC_GENTYPE int2
#define __CLC_SPIRV_INTERFACE_GENTYPE int2
#define __CLC_U_GENTYPE uint2
#define __CLC_S_GENTYPE int2
#define __CLC_VECSIZE 2
#include __CLC_BODY
#undef __CLC_VECSIZE
#undef __CLC_GENTYPE
#undef __CLC_U_GENTYPE
#undef __CLC_S_GENTYPE
#undef __CLC_SPIRV_INTERFACE_GENTYPE

#define __CLC_GENTYPE int3
#define __CLC_SPIRV_INTERFACE_GENTYPE int3
#define __CLC_U_GENTYPE uint3
#define __CLC_S_GENTYPE int3
#define __CLC_VECSIZE 3
#include __CLC_BODY
#undef __CLC_VECSIZE
#undef __CLC_GENTYPE
#undef __CLC_U_GENTYPE
#undef __CLC_S_GENTYPE
#undef __CLC_SPIRV_INTERFACE_GENTYPE

#define __CLC_GENTYPE int4
#define __CLC_SPIRV_INTERFACE_GENTYPE int4
#define __CLC_U_GENTYPE uint4
#define __CLC_S_GENTYPE int4
#define __CLC_VECSIZE 4
#include __CLC_BODY
#undef __CLC_VECSIZE
#undef __CLC_GENTYPE
#undef __CLC_U_GENTYPE
#undef __CLC_S_GENTYPE
#undef __CLC_SPIRV_INTERFACE_GENTYPE

#define __CLC_GENTYPE int8
#define __CLC_SPIRV_INTERFACE_GENTYPE int8
#define __CLC_U_GENTYPE uint8
#define __CLC_S_GENTYPE int8
#define __CLC_VECSIZE 8
#include __CLC_BODY
#undef __CLC_VECSIZE
#undef __CLC_GENTYPE
#undef __CLC_U_GENTYPE
#undef __CLC_S_GENTYPE
#undef __CLC_SPIRV_INTERFACE_GENTYPE

#define __CLC_GENTYPE int16
#define __CLC_SPIRV_INTERFACE_GENTYPE int16
#define __CLC_U_GENTYPE uint16
#define __CLC_S_GENTYPE int16
#define __CLC_VECSIZE 16
#include __CLC_BODY
#undef __CLC_VECSIZE
#undef __CLC_GENTYPE
#undef __CLC_U_GENTYPE
#undef __CLC_S_GENTYPE
#undef __CLC_SPIRV_INTERFACE_GENTYPE

#undef __CLC_SCALAR_GENTYPE
#define __CLC_SCALAR_GENTYPE uint
#undef __CLC_GEN_S
#define __CLC_GEN_U

#define __CLC_GENTYPE uint
#define __CLC_SPIRV_INTERFACE_GENTYPE uint
#define __CLC_U_GENTYPE uint
#define __CLC_S_GENTYPE int
#define __CLC_SCALAR 1
#define __CLC_VECSIZE
#include __CLC_BODY
#undef __CLC_VECSIZE
#undef __CLC_SCALAR
#undef __CLC_GENTYPE
#undef __CLC_U_GENTYPE
#undef __CLC_S_GENTYPE
#undef __CLC_SPIRV_INTERFACE_GENTYPE

#define __CLC_GENTYPE uint2
#define __CLC_SPIRV_INTERFACE_GENTYPE uint2
#define __CLC_U_GENTYPE uint2
#define __CLC_S_GENTYPE int2
#define __CLC_VECSIZE 2
#include __CLC_BODY
#undef __CLC_VECSIZE
#undef __CLC_GENTYPE
#undef __CLC_U_GENTYPE
#undef __CLC_S_GENTYPE
#undef __CLC_SPIRV_INTERFACE_GENTYPE

#define __CLC_GENTYPE uint3
#define __CLC_SPIRV_INTERFACE_GENTYPE uint3
#define __CLC_U_GENTYPE uint3
#define __CLC_S_GENTYPE int3
#define __CLC_VECSIZE 3
#include __CLC_BODY
#undef __CLC_VECSIZE
#undef __CLC_GENTYPE
#undef __CLC_U_GENTYPE
#undef __CLC_S_GENTYPE
#undef __CLC_SPIRV_INTERFACE_GENTYPE

#define __CLC_GENTYPE uint4
#define __CLC_SPIRV_INTERFACE_GENTYPE uint4
#define __CLC_U_GENTYPE uint4
#define __CLC_S_GENTYPE int4
#define __CLC_VECSIZE 4
#include __CLC_BODY
#undef __CLC_VECSIZE
#undef __CLC_GENTYPE
#undef __CLC_U_GENTYPE
#undef __CLC_S_GENTYPE
#undef __CLC_SPIRV_INTERFACE_GENTYPE

#define __CLC_GENTYPE uint8
#define __CLC_SPIRV_INTERFACE_GENTYPE uint8
#define __CLC_U_GENTYPE uint8
#define __CLC_S_GENTYPE int8
#define __CLC_VECSIZE 8
#include __CLC_BODY
#undef __CLC_VECSIZE
#undef __CLC_GENTYPE
#undef __CLC_U_GENTYPE
#undef __CLC_S_GENTYPE
#undef __CLC_SPIRV_INTERFACE_GENTYPE

#define __CLC_GENTYPE uint16
#define __CLC_SPIRV_INTERFACE_GENTYPE uint16
#define __CLC_U_GENTYPE uint16
#define __CLC_S_GENTYPE int16
#define __CLC_VECSIZE 16
#include __CLC_BODY
#undef __CLC_VECSIZE
#undef __CLC_GENTYPE
#undef __CLC_U_GENTYPE
#undef __CLC_S_GENTYPE
#undef __CLC_SPIRV_INTERFACE_GENTYPE

#undef __CLC_GENSIZE
#define __CLC_GENSIZE 64
#undef __CLC_SCALAR_GENTYPE
#define __CLC_SCALAR_GENTYPE long
#undef __CLC_GEN_U
#define __CLC_GEN_S

#define __CLC_GENTYPE long
#define __CLC_SPIRV_INTERFACE_GENTYPE long
#define __CLC_U_GENTYPE ulong
#define __CLC_S_GENTYPE long
#define __CLC_SCALAR 1
#define __CLC_VECSIZE
#include __CLC_BODY
#undef __CLC_VECSIZE
#undef __CLC_SCALAR
#undef __CLC_GENTYPE
#undef __CLC_U_GENTYPE
#undef __CLC_S_GENTYPE
#undef __CLC_SPIRV_INTERFACE_GENTYPE

#define __CLC_GENTYPE long2
#define __CLC_SPIRV_INTERFACE_GENTYPE long2
#define __CLC_U_GENTYPE ulong2
#define __CLC_S_GENTYPE long2
#define __CLC_VECSIZE 2
#include __CLC_BODY
#undef __CLC_VECSIZE
#undef __CLC_GENTYPE
#undef __CLC_U_GENTYPE
#undef __CLC_S_GENTYPE
#undef __CLC_SPIRV_INTERFACE_GENTYPE

#define __CLC_GENTYPE long3
#define __CLC_SPIRV_INTERFACE_GENTYPE long3
#define __CLC_U_GENTYPE ulong3
#define __CLC_S_GENTYPE long3
#define __CLC_VECSIZE 3
#include __CLC_BODY
#undef __CLC_VECSIZE
#undef __CLC_GENTYPE
#undef __CLC_U_GENTYPE
#undef __CLC_S_GENTYPE
#undef __CLC_SPIRV_INTERFACE_GENTYPE

#define __CLC_GENTYPE long4
#define __CLC_SPIRV_INTERFACE_GENTYPE long4
#define __CLC_U_GENTYPE ulong4
#define __CLC_S_GENTYPE long4
#define __CLC_VECSIZE 4
#include __CLC_BODY
#undef __CLC_VECSIZE
#undef __CLC_GENTYPE
#undef __CLC_U_GENTYPE
#undef __CLC_S_GENTYPE
#undef __CLC_SPIRV_INTERFACE_GENTYPE

#define __CLC_GENTYPE long8
#define __CLC_SPIRV_INTERFACE_GENTYPE long8
#define __CLC_U_GENTYPE ulong8
#define __CLC_S_GENTYPE long8
#define __CLC_VECSIZE 8
#include __CLC_BODY
#undef __CLC_VECSIZE
#undef __CLC_GENTYPE
#undef __CLC_U_GENTYPE
#undef __CLC_S_GENTYPE
#undef __CLC_SPIRV_INTERFACE_GENTYPE

#define __CLC_GENTYPE long16
#define __CLC_SPIRV_INTERFACE_GENTYPE long16
#define __CLC_U_GENTYPE ulong16
#define __CLC_S_GENTYPE long16
#define __CLC_VECSIZE 16
#include __CLC_BODY
#undef __CLC_VECSIZE
#undef __CLC_GENTYPE
#undef __CLC_U_GENTYPE
#undef __CLC_S_GENTYPE
#undef __CLC_SPIRV_INTERFACE_GENTYPE

#undef __CLC_SCALAR_GENTYPE
#define __CLC_SCALAR_GENTYPE ulong
#undef __CLC_GEN_S
#define __CLC_GEN_U

#define __CLC_GENTYPE ulong
#define __CLC_SPIRV_INTERFACE_GENTYPE ulong
#define __CLC_U_GENTYPE ulong
#define __CLC_S_GENTYPE long
#define __CLC_SCALAR 1
#define __CLC_VECSIZE
#include __CLC_BODY
#undef __CLC_VECSIZE
#undef __CLC_SCALAR
#undef __CLC_GENTYPE
#undef __CLC_U_GENTYPE
#undef __CLC_S_GENTYPE
#undef __CLC_SPIRV_INTERFACE_GENTYPE

#define __CLC_GENTYPE ulong2
#define __CLC_SPIRV_INTERFACE_GENTYPE ulong2
#define __CLC_U_GENTYPE ulong2
#define __CLC_S_GENTYPE long2
#define __CLC_VECSIZE 2
#include __CLC_BODY
#undef __CLC_VECSIZE
#undef __CLC_GENTYPE
#undef __CLC_U_GENTYPE
#undef __CLC_S_GENTYPE
#undef __CLC_SPIRV_INTERFACE_GENTYPE

#define __CLC_GENTYPE ulong3
#define __CLC_SPIRV_INTERFACE_GENTYPE ulong3
#define __CLC_U_GENTYPE ulong3
#define __CLC_S_GENTYPE long3
#define __CLC_VECSIZE 3
#include __CLC_BODY
#undef __CLC_VECSIZE
#undef __CLC_GENTYPE
#undef __CLC_U_GENTYPE
#undef __CLC_S_GENTYPE
#undef __CLC_SPIRV_INTERFACE_GENTYPE

#define __CLC_GENTYPE ulong4
#define __CLC_SPIRV_INTERFACE_GENTYPE ulong4
#define __CLC_U_GENTYPE ulong4
#define __CLC_S_GENTYPE long4
#define __CLC_VECSIZE 4
#include __CLC_BODY
#undef __CLC_VECSIZE
#undef __CLC_GENTYPE
#undef __CLC_U_GENTYPE
#undef __CLC_S_GENTYPE
#undef __CLC_SPIRV_INTERFACE_GENTYPE

#define __CLC_GENTYPE ulong8
#define __CLC_SPIRV_INTERFACE_GENTYPE ulong8
#define __CLC_U_GENTYPE ulong8
#define __CLC_S_GENTYPE long8
#define __CLC_VECSIZE 8
#include __CLC_BODY
#undef __CLC_VECSIZE
#undef __CLC_GENTYPE
#undef __CLC_U_GENTYPE
#undef __CLC_S_GENTYPE
#undef __CLC_SPIRV_INTERFACE_GENTYPE

#define __CLC_GENTYPE ulong16
#define __CLC_SPIRV_INTERFACE_GENTYPE ulong16
#define __CLC_U_GENTYPE ulong16
#define __CLC_S_GENTYPE long16
#define __CLC_VECSIZE 16
#include __CLC_BODY
#undef __CLC_VECSIZE
#undef __CLC_GENTYPE
#undef __CLC_U_GENTYPE
#undef __CLC_S_GENTYPE
#undef __CLC_SPIRV_INTERFACE_GENTYPE

#undef __CLC_GEN_U

#undef __CLC_CHAR
#undef __CLC_GENSIZE
#undef __CLC_SCALAR_GENTYPE
#undef __CLC_BODY<|MERGE_RESOLUTION|>--- conflicted
+++ resolved
@@ -1,4 +1,3 @@
-<<<<<<< HEAD
 //===----------------------------------------------------------------------===//
 //
 // Part of the LLVM Project, under the Apache License v2.0 with LLVM Exceptions.
@@ -6,10 +5,8 @@
 // SPDX-License-Identifier: Apache-2.0 WITH LLVM-exception
 //
 //===----------------------------------------------------------------------===//
-=======
 #include <clc/clcfunc.h>
 #include <clc/clctypes.h>
->>>>>>> a5b88cb8
 
 // These 2 defines only change when switching between data sizes or base types
 // to keep this file manageable.
