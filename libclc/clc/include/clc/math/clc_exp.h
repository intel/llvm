--- conflicted
+++ resolved
@@ -9,14 +9,9 @@
 #ifndef __CLC_MATH_CLC_EXP_H__
 #define __CLC_MATH_CLC_EXP_H__
 
-<<<<<<<< HEAD:libclc/libspirv/lib/generic/math/exp_helper.h
-#pragma OPENCL EXTENSION cl_khr_fp64 : enable
-_CLC_DECL double __clc_exp_helper(double x, double x_min, double x_max,
-                                  double r, int n);
-========
 #define __CLC_BODY <clc/math/unary_decl.inc>
 #define __CLC_FUNCTION __clc_exp
->>>>>>>> f14ff59da7f98a405999bcc8481b20446de0d0cd:libclc/clc/include/clc/math/clc_exp.h
+
 
 #include <clc/math/gentype.inc>
 
