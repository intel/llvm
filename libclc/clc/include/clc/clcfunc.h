//===----------------------------------------------------------------------===//
//
// Part of the LLVM Project, under the Apache License v2.0 with LLVM Exceptions.
// See https://llvm.org/LICENSE.txt for license information.
// SPDX-License-Identifier: Apache-2.0 WITH LLVM-exception
//
//===----------------------------------------------------------------------===//

#ifndef __CLC_CLCFUNC_H_
#define __CLC_CLCFUNC_H_

#define _CLC_OVERLOAD __attribute__((overloadable))
#define _CLC_DECL
#define _CLC_INLINE __attribute__((always_inline)) inline
#define _CLC_CONVERGENT __attribute__((convergent))
#define _CLC_PURE __attribute__((pure))
#define _CLC_CONSTFN __attribute__((const))

// avoid inlines for SPIR-V related targets since we'll optimise later in the
// chain
#if defined(CLC_SPIRV)
#define _CLC_DEF
#elif defined(CLC_CLSPV)
#define _CLC_DEF __attribute__((noinline)) __attribute__((clspv_libclc_builtin))
#else
#define _CLC_DEF __attribute__((always_inline))
#endif

#if __OPENCL_C_VERSION__ == CL_VERSION_2_0 ||                                  \
    (__OPENCL_C_VERSION__ >= CL_VERSION_3_0 &&                                 \
     defined(__opencl_c_generic_address_space))
#define _CLC_GENERIC_AS_SUPPORTED 1
<<<<<<< HEAD
#if __CLC_PRIVATE_ADDRSPACE_VAL != __CLC_GENERIC_ADDRSPACE_VAL
=======
// Note that we hard-code the assumption that a non-distinct address space means
// that the target maps the generic address space to the private address space.
#ifdef __CLC_DISTINCT_GENERIC_ADDRSPACE__
>>>>>>> 81a48a63
#define _CLC_DISTINCT_GENERIC_AS_SUPPORTED 1
#else
#define _CLC_DISTINCT_GENERIC_AS_SUPPORTED 0
#endif
#else
#define _CLC_GENERIC_AS_SUPPORTED 0
#define _CLC_DISTINCT_GENERIC_AS_SUPPORTED 0
#endif

#endif // __CLC_CLCFUNC_H_<|MERGE_RESOLUTION|>--- conflicted
+++ resolved
@@ -30,13 +30,9 @@
     (__OPENCL_C_VERSION__ >= CL_VERSION_3_0 &&                                 \
      defined(__opencl_c_generic_address_space))
 #define _CLC_GENERIC_AS_SUPPORTED 1
-<<<<<<< HEAD
-#if __CLC_PRIVATE_ADDRSPACE_VAL != __CLC_GENERIC_ADDRSPACE_VAL
-=======
 // Note that we hard-code the assumption that a non-distinct address space means
 // that the target maps the generic address space to the private address space.
 #ifdef __CLC_DISTINCT_GENERIC_ADDRSPACE__
->>>>>>> 81a48a63
 #define _CLC_DISTINCT_GENERIC_AS_SUPPORTED 1
 #else
 #define _CLC_DISTINCT_GENERIC_AS_SUPPORTED 0
