--- conflicted
+++ resolved
@@ -12,15 +12,7 @@
 #include <clc/internal/clc.h>
 #include <clc/utils.h>
 
-<<<<<<< HEAD
 #define _CLC_UNARY_VECTORIZE_HAVE2(DECLSPEC, RET_TYPE, FUNCTION, ARG1_TYPE)    \
-=======
-#define _CLC_UNARY_VECTORIZE(DECLSPEC, RET_TYPE, FUNCTION, ARG1_TYPE)          \
-  DECLSPEC RET_TYPE##2 FUNCTION(ARG1_TYPE##2 x) {                              \
-    return (RET_TYPE##2)(FUNCTION(x.s0), FUNCTION(x.s1));                      \
-  }                                                                            \
-                                                                               \
->>>>>>> 299a278d
   DECLSPEC RET_TYPE##3 FUNCTION(ARG1_TYPE##3 x) {                              \
     return (RET_TYPE##3)(FUNCTION(x.s0), FUNCTION(x.s1), FUNCTION(x.s2));      \
   }                                                                            \
@@ -44,16 +36,9 @@
         FUNCTION(x.sc), FUNCTION(x.sd), FUNCTION(x.se), FUNCTION(x.sf));       \
   }
 
-<<<<<<< HEAD
 #define _CLC_UNARY_VECTORIZE(DECLSPEC, RET_TYPE, FUNCTION, ARG1_TYPE)          \
   DECLSPEC RET_TYPE##2 FUNCTION(ARG1_TYPE##2 x) {                              \
-    return (RET_TYPE##2)(FUNCTION(x.x), FUNCTION(x.y));                        \
-=======
-#define _CLC_BINARY_VECTORIZE(DECLSPEC, RET_TYPE, FUNCTION, ARG1_TYPE,         \
-                              ARG2_TYPE)                                       \
-  DECLSPEC RET_TYPE##2 FUNCTION(ARG1_TYPE##2 x, ARG2_TYPE##2 y) {              \
-    return (RET_TYPE##2)(FUNCTION(x.s0, y.s0), FUNCTION(x.s1, y.s1));          \
->>>>>>> 299a278d
+    return (RET_TYPE##2)(FUNCTION(x.s0), FUNCTION(x.s1));                      \
   }                                                                            \
   _CLC_UNARY_VECTORIZE_HAVE2(DECLSPEC, RET_TYPE, FUNCTION, ARG1_TYPE)
 
@@ -127,19 +112,8 @@
         FUNCTION(x, y.sf));                                                    \
   }
 
-<<<<<<< HEAD
 #define _CLC_TERNARY_VECTORIZE_HAVE2(DECLSPEC, RET_TYPE, FUNCTION, ARG1_TYPE,  \
                                      ARG2_TYPE, ARG3_TYPE)                     \
-=======
-#define _CLC_TERNARY_VECTORIZE(DECLSPEC, RET_TYPE, FUNCTION, ARG1_TYPE,        \
-                               ARG2_TYPE, ARG3_TYPE)                           \
-  DECLSPEC RET_TYPE##2 FUNCTION(ARG1_TYPE##2 x, ARG2_TYPE##2 y,                \
-                                ARG3_TYPE##2 z) {                              \
-    return (RET_TYPE##2)(FUNCTION(x.s0, y.s0, z.s0),                           \
-                         FUNCTION(x.s1, y.s1, z.s1));                          \
-  }                                                                            \
-                                                                               \
->>>>>>> 299a278d
   DECLSPEC RET_TYPE##3 FUNCTION(ARG1_TYPE##3 x, ARG2_TYPE##3 y,                \
                                 ARG3_TYPE##3 z) {                              \
     return (RET_TYPE##3)(FUNCTION(x.s0, y.s0, z.s0),                           \
@@ -180,7 +154,8 @@
                                ARG2_TYPE, ARG3_TYPE)                           \
   DECLSPEC RET_TYPE##2 FUNCTION(ARG1_TYPE##2 x, ARG2_TYPE##2 y,                \
                                 ARG3_TYPE##2 z) {                              \
-    return (RET_TYPE##2)(FUNCTION(x.x, y.x, z.x), FUNCTION(x.y, y.y, z.y));    \
+    return (RET_TYPE##2)(FUNCTION(x.s0, y.s0, z.s0),                           \
+                         FUNCTION(x.s1, y.s1, z.s1));                          \
   }                                                                            \
   _CLC_TERNARY_VECTORIZE_HAVE2(DECLSPEC, RET_TYPE, FUNCTION, ARG1_TYPE,        \
                                ARG2_TYPE, ARG3_TYPE)
