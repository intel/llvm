--- conflicted
+++ resolved
@@ -103,7 +103,6 @@
                           FUNCTION(x.hi, y.hi, z.hi));                         \
   }
 
-<<<<<<< HEAD
 #define _CLC_TERNARY_VECTORIZE(DECLSPEC, RET_TYPE, FUNCTION, ARG1_TYPE,        \
                                ARG2_TYPE, ARG3_TYPE)                           \
   DECLSPEC RET_TYPE##2 FUNCTION(ARG1_TYPE##2 x, ARG2_TYPE##2 y,                \
@@ -113,31 +112,6 @@
   _CLC_TERNARY_VECTORIZE_HAVE2(DECLSPEC, RET_TYPE, FUNCTION, ARG1_TYPE,        \
                                ARG2_TYPE, ARG3_TYPE)
 
-#define _CLC_V_S_S_V_VECTORIZE(DECLSPEC, RET_TYPE, FUNCTION, ARG1_TYPE,        \
-                               ARG2_TYPE, ARG3_TYPE)                           \
-  DECLSPEC RET_TYPE##2 FUNCTION(ARG1_TYPE x, ARG2_TYPE y, ARG3_TYPE##2 z) {    \
-    return (RET_TYPE##2)(FUNCTION(x, y, z.lo), FUNCTION(x, y, z.hi));          \
-  }                                                                            \
-                                                                               \
-  DECLSPEC RET_TYPE##3 FUNCTION(ARG1_TYPE x, ARG2_TYPE y, ARG3_TYPE##3 z) {    \
-    return (RET_TYPE##3)(FUNCTION(x, y, z.x), FUNCTION(x, y, z.y),             \
-                         FUNCTION(x, y, z.z));                                 \
-  }                                                                            \
-                                                                               \
-  DECLSPEC RET_TYPE##4 FUNCTION(ARG1_TYPE x, ARG2_TYPE y, ARG3_TYPE##4 z) {    \
-    return (RET_TYPE##4)(FUNCTION(x, y, z.lo), FUNCTION(x, y, z.hi));          \
-  }                                                                            \
-                                                                               \
-  DECLSPEC RET_TYPE##8 FUNCTION(ARG1_TYPE x, ARG2_TYPE y, ARG3_TYPE##8 z) {    \
-    return (RET_TYPE##8)(FUNCTION(x, y, z.lo), FUNCTION(x, y, z.hi));          \
-  }                                                                            \
-                                                                               \
-  DECLSPEC RET_TYPE##16 FUNCTION(ARG1_TYPE x, ARG2_TYPE y, ARG3_TYPE##16 z) {  \
-    return (RET_TYPE##16)(FUNCTION(x, y, z.lo), FUNCTION(x, y, z.hi));         \
-  }
-
-=======
->>>>>>> b7e20147
 #define _CLC_V_V_VP_VECTORIZE(DECLSPEC, RET_TYPE, FUNCTION, ARG1_TYPE,         \
                               ADDR_SPACE, ARG2_TYPE)                           \
   DECLSPEC __CLC_XCONCAT(RET_TYPE, 2)                                          \
