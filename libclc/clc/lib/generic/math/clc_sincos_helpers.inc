//===----------------------------------------------------------------------===//
//
// Part of the LLVM Project, under the Apache License v2.0 with LLVM Exceptions.
// See https://llvm.org/LICENSE.txt for license information.
// SPDX-License-Identifier: Apache-2.0 WITH LLVM-exception
//
//===----------------------------------------------------------------------===//

_CLC_DEF _CLC_OVERLOAD __CLC_FLOATN __clc_sinf_piby4(__CLC_FLOATN x,
                                                     __CLC_FLOATN y) {
  // Taylor series for sin(x) is x - x^3/3! + x^5/5! - x^7/7! ...
  // = x * (1 - x^2/3! + x^4/5! - x^6/7! ...
  // = x * f(w)
  // where w = x*x and f(w) = (1 - w/3! + w^2/5! - w^3/7! ...
  // We use a minimax approximation of (f(w) - 1) / w
  // because this produces an expansion in even powers of x.

  const __CLC_FLOATN c1 = -0.1666666666e0f;
  const __CLC_FLOATN c2 = 0.8333331876e-2f;
  const __CLC_FLOATN c3 = -0.198400874e-3f;
  const __CLC_FLOATN c4 = 0.272500015e-5f;
  const __CLC_FLOATN c5 = -2.5050759689e-08f; // 0xb2d72f34
  const __CLC_FLOATN c6 = 1.5896910177e-10f;  // 0x2f2ec9d3

  __CLC_FLOATN z = x * x;
  __CLC_FLOATN v = z * x;
  __CLC_FLOATN r = __clc_mad(
      z, __clc_mad(z, __clc_mad(z, __clc_mad(z, c6, c5), c4), c3), c2);
  __CLC_FLOATN ret =
      x - __clc_mad(v, -c1, __clc_mad(z, __clc_mad(y, 0.5f, -v * r), -y));

  return ret;
}

_CLC_DEF _CLC_OVERLOAD __CLC_FLOATN __clc_cosf_piby4(__CLC_FLOATN x,
                                                     __CLC_FLOATN y) {
  // Taylor series for cos(x) is 1 - x^2/2! + x^4/4! - x^6/6! ...
  // = f(w)
  // where w = x*x and f(w) = (1 - w/2! + w^2/4! - w^3/6! ...
  // We use a minimax approximation of (f(w) - 1 + w/2) / (w*w)
  // because this produces an expansion in even powers of x.

  const __CLC_FLOATN c1 = 0.416666666e-1f;
  const __CLC_FLOATN c2 = -0.138888876e-2f;
  const __CLC_FLOATN c3 = 0.248006008e-4f;
  const __CLC_FLOATN c4 = -0.2730101334e-6f;
  const __CLC_FLOATN c5 = 2.0875723372e-09f;  // 0x310f74f6
  const __CLC_FLOATN c6 = -1.1359647598e-11f; // 0xad47d74e

  __CLC_FLOATN z = x * x;
  __CLC_FLOATN r =
      z *
      __clc_mad(
          z,
          __clc_mad(z, __clc_mad(z, __clc_mad(z, __clc_mad(z, c6, c5), c4), c3),
                    c2),
          c1);

  // if |x| < 0.3
  __CLC_FLOATN qx = 0.0f;

  __CLC_INTN ix = __CLC_AS_INTN(x) & EXSIGNBIT_SP32;

  //  0.78125 > |x| >= 0.3
  __CLC_FLOATN xby4 = __CLC_AS_FLOATN(ix - 0x01000000);
  qx = ((ix >= 0x3e99999a) & (ix <= 0x3f480000)) ? xby4 : qx;

  // x > 0.78125
  qx = ix > 0x3f480000 ? 0.28125f : qx;

  __CLC_FLOATN hz = __clc_mad(z, 0.5f, -qx);
  __CLC_FLOATN a = 1.0f - qx;
  __CLC_FLOATN ret = a - (hz - __clc_mad(z, r, -x * y));
  return ret;
}

<<<<<<< HEAD
=======
// Evaluate single precisions sin and cos of value in interval [-pi/4, pi/4]
_CLC_DEF _CLC_OVERLOAD void __clc_sincos_piby4(__CLC_FLOATN x,
                                               private __CLC_FLOATN *sinval,
                                               private __CLC_FLOATN *cosval) {
  // Taylor series for sin(x) is x - x^3/3! + x^5/5! - x^7/7! ...
  // = x * (1 - x^2/3! + x^4/5! - x^6/7! ...
  // = x * f(w)
  // where w = x*x and f(w) = (1 - w/3! + w^2/5! - w^3/7! ...
  // We use a minimax approximation of (f(w) - 1) / w
  // because this produces an expansion in even powers of x.

  // Taylor series for cos(x) is 1 - x^2/2! + x^4/4! - x^6/6! ...
  // = f(w)
  // where w = x*x and f(w) = (1 - w/2! + w^2/4! - w^3/6! ...
  // We use a minimax approximation of (f(w) - 1 + w/2) / (w*w)
  // because this produces an expansion in even powers of x.

  const __CLC_FLOATN sc1 = -0.166666666638608441788607926e0F;
  const __CLC_FLOATN sc2 = 0.833333187633086262120839299e-2F;
  const __CLC_FLOATN sc3 = -0.198400874359527693921333720e-3F;
  const __CLC_FLOATN sc4 = 0.272500015145584081596826911e-5F;

  const __CLC_FLOATN cc1 = 0.41666666664325175238031e-1F;
  const __CLC_FLOATN cc2 = -0.13888887673175665567647e-2F;
  const __CLC_FLOATN cc3 = 0.24800600878112441958053e-4F;
  const __CLC_FLOATN cc4 = -0.27301013343179832472841e-6F;

  __CLC_FLOATN x2 = x * x;

  *sinval = __clc_mad(
      x * x2, __clc_mad(x2, __clc_mad(x2, __clc_mad(x2, sc4, sc3), sc2), sc1),
      x);
  *cosval = __clc_mad(
      x2 * x2, __clc_mad(x2, __clc_mad(x2, __clc_mad(x2, cc4, cc3), cc2), cc1),
      __clc_mad(x2, -0.5f, 1.0f));
}

>>>>>>> 54c4ef26
_CLC_DEF _CLC_OVERLOAD __CLC_FLOATN __clc_tanf_piby4(__CLC_FLOATN x,
                                                     __CLC_INTN regn) {
  // Core Remez [1,2] approximation to tan(x) on the interval [0,pi/4].
  __CLC_FLOATN r = x * x;

  __CLC_FLOATN a =
      __clc_mad(r, -0.0172032480471481694693109f, 0.385296071263995406715129f);

  __CLC_FLOATN b = __clc_mad(
      r,
      __clc_mad(r, 0.01844239256901656082986661f, -0.51396505478854532132342f),
      1.15588821434688393452299f);

  __CLC_FLOATN t = __clc_mad(x * r, __clc_native_divide(a, b), x);
  __CLC_FLOATN tr = -MATH_RECIP(t);

  return (regn & 1) != 0 ? tr : t;
}

_CLC_DEF _CLC_OVERLOAD void __clc_fullMulS(private __CLC_FLOATN *hi,
                                           private __CLC_FLOATN *lo,
                                           __CLC_FLOATN a, __CLC_FLOATN b,
                                           __CLC_FLOATN bh, __CLC_FLOATN bt) {
  if (__CLC_HAVE_HW_FMA32()) {
    __CLC_FLOATN ph = a * b;
    *hi = ph;
    *lo = __clc_fma(a, b, -ph);
  } else {
    __CLC_FLOATN ah = __CLC_AS_FLOATN(__CLC_AS_UINTN(a) & 0xfffff000U);
    __CLC_FLOATN at = a - ah;
    __CLC_FLOATN ph = a * b;
    __CLC_FLOATN pt = __clc_mad(
        at, bt, __clc_mad(at, bh, __clc_mad(ah, bt, __clc_mad(ah, bh, -ph))));
    *hi = ph;
    *lo = pt;
  }
}

_CLC_DEF _CLC_OVERLOAD __CLC_FLOATN __clc_removePi2S(private __CLC_FLOATN *hi,
                                                     private __CLC_FLOATN *lo,
                                                     __CLC_FLOATN x) {
  // 72 bits of pi/2
  const __CLC_FLOATN fpiby2_1 = (__CLC_FLOATN)0xC90FDA / 0x1.0p+23f;
  const __CLC_FLOATN fpiby2_1_h = (__CLC_FLOATN)0xC90 / 0x1.0p+11f;
  const __CLC_FLOATN fpiby2_1_t = (__CLC_FLOATN)0xFDA / 0x1.0p+23f;

  const __CLC_FLOATN fpiby2_2 = (__CLC_FLOATN)0xA22168 / 0x1.0p+47f;
  const __CLC_FLOATN fpiby2_2_h = (__CLC_FLOATN)0xA22 / 0x1.0p+35f;
  const __CLC_FLOATN fpiby2_2_t = (__CLC_FLOATN)0x168 / 0x1.0p+47f;

  const __CLC_FLOATN fpiby2_3 = (__CLC_FLOATN)0xC234C4 / 0x1.0p+71f;
  const __CLC_FLOATN fpiby2_3_h = (__CLC_FLOATN)0xC23 / 0x1.0p+59f;
  const __CLC_FLOATN fpiby2_3_t = (__CLC_FLOATN)0x4C4 / 0x1.0p+71f;

  const __CLC_FLOATN twobypi = 0x1.45f306p-1f;

  __CLC_FLOATN fnpi2 = __clc_trunc(__clc_mad(x, twobypi, 0.5f));

  // subtract n * pi/2 from x
  __CLC_FLOATN rhead, rtail;
  __clc_fullMulS(&rhead, &rtail, fnpi2, fpiby2_1, fpiby2_1_h, fpiby2_1_t);
  __CLC_FLOATN v = x - rhead;
  __CLC_FLOATN rem = v + (((x - v) - rhead) - rtail);

  __CLC_FLOATN rhead2, rtail2;
  __clc_fullMulS(&rhead2, &rtail2, fnpi2, fpiby2_2, fpiby2_2_h, fpiby2_2_t);
  v = rem - rhead2;
  rem = v + (((rem - v) - rhead2) - rtail2);

  __CLC_FLOATN rhead3, rtail3;
  __clc_fullMulS(&rhead3, &rtail3, fnpi2, fpiby2_3, fpiby2_3_h, fpiby2_3_t);
  v = rem - rhead3;

  *hi = v + ((rem - v) - rhead3);
  *lo = -rtail3;
  return fnpi2;
}

_CLC_DEF _CLC_OVERLOAD __CLC_INTN __clc_argReductionSmallS(
    private __CLC_FLOATN *r, private __CLC_FLOATN *rr, __CLC_FLOATN x) {
  __CLC_FLOATN fnpi2 = __clc_removePi2S(r, rr, x);
  return __CLC_CONVERT_INTN(fnpi2) & 0x3;
}

_CLC_DEF _CLC_OVERLOAD __CLC_INTN __clc_argReductionLargeS(
    private __CLC_FLOATN *r, private __CLC_FLOATN *rr, __CLC_FLOATN x) {
  __CLC_INTN xe = __CLC_AS_INTN((__CLC_AS_UINTN(x) >> 23) - 127);
  __CLC_UINTN xm = 0x00800000U | (__CLC_AS_UINTN(x) & 0x7fffffU);

  // 224 bits of 2/PI: . A2F9836E 4E441529 FC2757D1 F534DDC0 DB629599 3C439041
  // FE5163AB
  const __CLC_UINTN b6 = 0xA2F9836EU;
  const __CLC_UINTN b5 = 0x4E441529U;
  const __CLC_UINTN b4 = 0xFC2757D1U;
  const __CLC_UINTN b3 = 0xF534DDC0U;
  const __CLC_UINTN b2 = 0xDB629599U;
  const __CLC_UINTN b1 = 0x3C439041U;
  const __CLC_UINTN b0 = 0xFE5163ABU;

  __CLC_UINTN p0, p1, p2, p3, p4, p5, p6, p7, c0, c1;

  __CLC_FULL_MUL(xm, b0, c0, p0);
  __CLC_FULL_MAD(xm, b1, c0, c1, p1);
  __CLC_FULL_MAD(xm, b2, c1, c0, p2);
  __CLC_FULL_MAD(xm, b3, c0, c1, p3);
  __CLC_FULL_MAD(xm, b4, c1, c0, p4);
  __CLC_FULL_MAD(xm, b5, c0, c1, p5);
  __CLC_FULL_MAD(xm, b6, c1, p7, p6);

  __CLC_UINTN fbits = (__CLC_UINTN)224 + (__CLC_UINTN)23 - __CLC_AS_UINTN(xe);

  // shift amount to get 2 lsb of integer part at top 2 bits
  //   min: 25 (xe=18) max: 134 (xe=127)
  __CLC_UINTN shift = 256U - 2 - fbits;

  // Shift by up to 134/32 = 4 words
  __CLC_INTN c = shift > 31;
  p7 = c ? p6 : p7;
  p6 = c ? p5 : p6;
  p5 = c ? p4 : p5;
  p4 = c ? p3 : p4;
  p3 = c ? p2 : p3;
  p2 = c ? p1 : p2;
  p1 = c ? p0 : p1;
  shift -= (c ? 32U : 0U);

  c = shift > 31;
  p7 = c ? p6 : p7;
  p6 = c ? p5 : p6;
  p5 = c ? p4 : p5;
  p4 = c ? p3 : p4;
  p3 = c ? p2 : p3;
  p2 = c ? p1 : p2;
  shift -= (c ? 32U : 0U);

  c = shift > 31;
  p7 = c ? p6 : p7;
  p6 = c ? p5 : p6;
  p5 = c ? p4 : p5;
  p4 = c ? p3 : p4;
  p3 = c ? p2 : p3;
  shift -= (c ? 32U : 0U);

  c = shift > 31;
  p7 = c ? p6 : p7;
  p6 = c ? p5 : p6;
  p5 = c ? p4 : p5;
  p4 = c ? p3 : p4;
  shift -= (c ? 32U : 0U);

  // bitalign cannot handle a shift of 32
  c = shift > 0;
  shift = 32 - shift;
  __CLC_UINTN t7 = bitalign(p7, p6, shift);
  __CLC_UINTN t6 = bitalign(p6, p5, shift);
  __CLC_UINTN t5 = bitalign(p5, p4, shift);
  p7 = c ? t7 : p7;
  p6 = c ? t6 : p6;
  p5 = c ? t5 : p5;

  // Get 2 lsb of int part and msb of fraction
  __CLC_INTN i = __CLC_AS_INTN(p7 >> 29U);

  // Scoot up 2 more bits so only fraction remains
  p7 = bitalign(p7, p6, 30);
  p6 = bitalign(p6, p5, 30);
  p5 = bitalign(p5, p4, 30);

  // Subtract 1 if msb of fraction is 1, i.e. fraction >= 0.5
  __CLC_UINTN flip = (i & 1) != 0 ? 0xFFFFFFFFU : 0U;
  __CLC_UINTN sign = (i & 1) != 0 ? 0x80000000U : 0U;
  p7 = p7 ^ flip;
  p6 = p6 ^ flip;
  p5 = p5 ^ flip;

  // Find exponent and shift away leading zeroes and hidden bit
  xe = __CLC_AS_INTN(__clc_clz(p7)) + 1;
  shift = 32 - __CLC_AS_UINTN(xe);
  p7 = bitalign(p7, p6, shift);
  p6 = bitalign(p6, p5, shift);

  // Most significant part of fraction
  __CLC_FLOATN q1 =
      __CLC_AS_FLOATN(sign | ((127U - __CLC_AS_UINTN(xe)) << 23U) | p7 >> 9);

  // Shift out bits we captured on q1
  p7 = bitalign(p7, p6, 32 - 23);

  // Get 24 more bits of fraction in another float, there are not long strings
  // of zeroes here
  __CLC_INTN xxe = __CLC_AS_INTN(__clc_clz(p7)) + 1;
  p7 = bitalign(p7, p6, 32 - xxe);
  __CLC_FLOATN q0 = __CLC_AS_FLOATN(
      sign | ((127U - __CLC_AS_UINTN(xe + 23 + xxe)) << 23U) | p7 >> 9);

  // At this point, the fraction q1 + q0 is correct to at least 48 bits
  // Now we need to multiply the fraction by pi/2
  // This loses us about 4 bits
  // pi/2 = C90 FDA A22 168 C23 4C4

  const __CLC_FLOATN pio2h = (__CLC_FLOATN)0xc90fda / 0x1.0p+23f;
  const __CLC_FLOATN pio2hh = (__CLC_FLOATN)0xc90 / 0x1.0p+11f;
  const __CLC_FLOATN pio2ht = (__CLC_FLOATN)0xfda / 0x1.0p+23f;
  const __CLC_FLOATN pio2t = (__CLC_FLOATN)0xa22168 / 0x1.0p+47f;

  __CLC_FLOATN rh, rt;

  if (__CLC_HAVE_HW_FMA32()) {
    rh = q1 * pio2h;
    rt = __clc_fma(q0, pio2h, __clc_fma(q1, pio2t, __clc_fma(q1, pio2h, -rh)));
  } else {
    __CLC_FLOATN q1h = __CLC_AS_FLOATN(__CLC_AS_UINTN(q1) & 0xfffff000);
    __CLC_FLOATN q1t = q1 - q1h;
    rh = q1 * pio2h;
    rt = __clc_mad(
        q1t, pio2ht,
        __clc_mad(q1t, pio2hh,
                  __clc_mad(q1h, pio2ht, __clc_mad(q1h, pio2hh, -rh))));
    rt = __clc_mad(q0, pio2h, __clc_mad(q1, pio2t, rt));
  }

  __CLC_FLOATN t = rh + rt;
  rt = rt - (t - rh);

  *r = t;
  *rr = rt;
  return ((i >> 1) + (i & 1)) & 0x3;
}

_CLC_DEF _CLC_OVERLOAD __CLC_INTN __clc_argReductionS(private __CLC_FLOATN *r,
                                                      private __CLC_FLOATN *rr,
                                                      __CLC_FLOATN x) {
  __CLC_INTN is_small = x < (__CLC_FLOATN)0x1.0p+23f;
#ifdef __CLC_SCALAR
  if (is_small)
    return __clc_argReductionSmallS(r, rr, x);
  else
    return __clc_argReductionLargeS(r, rr, x);
#else
  __CLC_FLOATN r1, rr1, r2, rr2;
  __CLC_INTN ret1 = __clc_argReductionSmallS(&r1, &rr1, x);
  __CLC_INTN ret2 = __clc_argReductionLargeS(&r2, &rr2, x);
  *r = is_small ? r1 : r2;
  *rr = is_small ? rr1 : rr2;
  return is_small ? ret1 : ret2;
#endif
}<|MERGE_RESOLUTION|>--- conflicted
+++ resolved
@@ -74,8 +74,6 @@
   return ret;
 }
 
-<<<<<<< HEAD
-=======
 // Evaluate single precisions sin and cos of value in interval [-pi/4, pi/4]
 _CLC_DEF _CLC_OVERLOAD void __clc_sincos_piby4(__CLC_FLOATN x,
                                                private __CLC_FLOATN *sinval,
@@ -113,7 +111,6 @@
       __clc_mad(x2, -0.5f, 1.0f));
 }
 
->>>>>>> 54c4ef26
 _CLC_DEF _CLC_OVERLOAD __CLC_FLOATN __clc_tanf_piby4(__CLC_FLOATN x,
                                                      __CLC_INTN regn) {
   // Core Remez [1,2] approximation to tan(x) on the interval [0,pi/4].
