--- conflicted
+++ resolved
@@ -9,42 +9,5 @@
 #include <clc/integer/clc_clz.h>
 #include <clc/internal/clc.h>
 
-<<<<<<< HEAD
-_CLC_OVERLOAD _CLC_DEF char __clc_clz(char x) {
-  return __clc_clz((ushort)(uchar)x) - 8;
-}
-
-_CLC_OVERLOAD _CLC_DEF uchar __clc_clz(uchar x) {
-  return __clc_clz((ushort)x) - 8;
-}
-
-_CLC_OVERLOAD _CLC_DEF short __clc_clz(short x) {
-  return x ? __builtin_clzs(x) : 16;
-}
-
-_CLC_OVERLOAD _CLC_DEF ushort __clc_clz(ushort x) {
-  return x ? __builtin_clzs(x) : 16;
-}
-
-_CLC_OVERLOAD _CLC_DEF int __clc_clz(int x) {
-  return x ? __builtin_clz(x) : 32;
-}
-
-_CLC_OVERLOAD _CLC_DEF uint __clc_clz(uint x) {
-  return x ? __builtin_clz(x) : 32;
-}
-
-_CLC_OVERLOAD _CLC_DEF long __clc_clz(long x) {
-  return x ? __builtin_clzl(x) : 64;
-}
-
-_CLC_OVERLOAD _CLC_DEF ulong __clc_clz(ulong x) {
-  return x ? __builtin_clzl(x) : 64;
-}
-
-#define __CLC_FUNCTION __clc_clz
-#define __CLC_BODY <clc/shared/unary_def_scalarize.inc>
-=======
 #define __CLC_BODY <clc_clz.inc>
->>>>>>> 35227056
 #include <clc/integer/gentype.inc>