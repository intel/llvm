--- conflicted
+++ resolved
@@ -9,38 +9,5 @@
 #include <clc/integer/clc_ctz.h>
 #include <clc/internal/clc.h>
 
-<<<<<<< HEAD
-_CLC_OVERLOAD _CLC_DEF char __clc_ctz(char x) {
-  return __clc_ctz(__clc_as_uchar(x));
-}
-
-_CLC_OVERLOAD _CLC_DEF uchar __clc_ctz(uchar x) { return __builtin_ctzg(x, 8); }
-
-_CLC_OVERLOAD _CLC_DEF short __clc_ctz(short x) {
-  return __clc_ctz(__clc_as_ushort(x));
-}
-
-_CLC_OVERLOAD _CLC_DEF ushort __clc_ctz(ushort x) {
-  return __builtin_ctzg(x, 16);
-}
-
-_CLC_OVERLOAD _CLC_DEF int __clc_ctz(int x) {
-  return __clc_ctz(__clc_as_uint(x));
-}
-
-_CLC_OVERLOAD _CLC_DEF uint __clc_ctz(uint x) { return __builtin_ctzg(x, 32); }
-
-_CLC_OVERLOAD _CLC_DEF long __clc_ctz(long x) {
-  return __clc_ctz(__clc_as_ulong(x));
-}
-
-_CLC_OVERLOAD _CLC_DEF ulong __clc_ctz(ulong x) {
-  return __builtin_ctzg(x, 64);
-}
-
-#define __CLC_FUNCTION __clc_ctz
-#define __CLC_BODY <clc/shared/unary_def_scalarize.inc>
-=======
 #define __CLC_BODY <clc_ctz.inc>
->>>>>>> 35227056
 #include <clc/integer/gentype.inc>