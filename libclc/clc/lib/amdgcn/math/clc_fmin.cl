--- conflicted
+++ resolved
@@ -9,39 +9,17 @@
 #include <clc/internal/clc.h>
 #include <clc/math/clc_fmin.h>
 
-<<<<<<< HEAD
-_CLC_DEF _CLC_OVERLOAD float __clc_fmin(float x, float y) {
-  // fcanonicalize removes sNaNs and flushes denormals if not enabled. Otherwise
-  // fmin instruction flushes the values for comparison, but outputs original
-  // denormal
-  x = __builtin_canonicalizef(x);
-  y = __builtin_canonicalizef(y);
-  return __builtin_fminf(x, y);
-}
-=======
 #define __CLC_FUNCTION __clc_fmin
 #define __CLC_BUILTIN __ocml_fmin
->>>>>>> 1276ca35
 
 float __ocml_fmin_f32(float, float);
 #define __CLC_BUILTIN_F __CLC_XCONCAT(__CLC_BUILTIN, _f32)
 
 #ifdef cl_khr_fp64
 #pragma OPENCL EXTENSION cl_khr_fp64 : enable
-<<<<<<< HEAD
-
-_CLC_DEF _CLC_OVERLOAD double __clc_fmin(double x, double y) {
-  x = __builtin_canonicalize(x);
-  y = __builtin_canonicalize(y);
-  return __builtin_fmin(x, y);
-}
-
-#endif
-=======
 double __ocml_fmin_f64(double, double);
 #define __CLC_BUILTIN_D __CLC_XCONCAT(__CLC_BUILTIN, _f64)
 #endif // cl_khr_fp64
->>>>>>> 1276ca35
 
 #ifdef cl_khr_fp16
 #pragma OPENCL EXTENSION cl_khr_fp16 : enable
@@ -49,20 +27,4 @@
 #define __CLC_BUILTIN_H __CLC_XCONCAT(__CLC_BUILTIN, _f16)
 #endif // cl_khr_fp16
 
-<<<<<<< HEAD
-_CLC_DEF _CLC_OVERLOAD half __clc_fmin(half x, half y) {
-  if (__clc_isnan(x))
-    return y;
-  if (__clc_isnan(y))
-    return x;
-  return (y < x) ? y : x;
-}
-
-#endif
-
-#define FUNCTION __clc_fmin
-#define __CLC_BODY <clc/shared/binary_def_scalarize.inc>
-#include <clc/math/gentype.inc>
-=======
-#include <clc/math/binary_builtin.inc>
->>>>>>> 1276ca35
+#include <clc/math/binary_builtin.inc>