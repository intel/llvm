//===----------------------------------------------------------------------===//
//
// Part of the LLVM Project, under the Apache License v2.0 with LLVM Exceptions.
// See https://llvm.org/LICENSE.txt for license information.
// SPDX-License-Identifier: Apache-2.0 WITH LLVM-exception
//
//===----------------------------------------------------------------------===//

#include <clc/internal/clc.h>
#include <clc/math/clc_fmax.h>

<<<<<<< HEAD
_CLC_DEF _CLC_OVERLOAD float __clc_fmax(float x, float y) {
  // fcanonicalize removes sNaNs and flushes denormals if not enabled. Otherwise
  // fmax instruction flushes the values for comparison, but outputs original
  // denormal
  x = __builtin_canonicalizef(x);
  y = __builtin_canonicalizef(y);
  return __builtin_fmaxf(x, y);
}
=======
#define __CLC_FUNCTION __clc_fmax
#define __CLC_BUILTIN __ocml_fmax
>>>>>>> 1276ca35

float __ocml_fmax_f32(float, float);
#define __CLC_BUILTIN_F __CLC_XCONCAT(__CLC_BUILTIN, _f32)

#ifdef cl_khr_fp64
#pragma OPENCL EXTENSION cl_khr_fp64 : enable
double __ocml_fmax_f64(double, double);
#define __CLC_BUILTIN_D __CLC_XCONCAT(__CLC_BUILTIN, _f64)
#endif // cl_khr_fp64

<<<<<<< HEAD
_CLC_DEF _CLC_OVERLOAD double __clc_fmax(double x, double y) {
  x = __builtin_canonicalize(x);
  y = __builtin_canonicalize(y);
  return __builtin_fmax(x, y);
}

#endif
=======
>>>>>>> 1276ca35
#ifdef cl_khr_fp16
#pragma OPENCL EXTENSION cl_khr_fp16 : enable
half __ocml_fmax_f16(half, half);
#define __CLC_BUILTIN_H __CLC_XCONCAT(__CLC_BUILTIN, _f16)
#endif // cl_khr_fp16

<<<<<<< HEAD
_CLC_DEF _CLC_OVERLOAD half __clc_fmax(half x, half y) {
  if (__clc_isnan(x))
    return y;
  if (__clc_isnan(y))
    return x;
  return (y < x) ? x : y;
}

#endif

#define FUNCTION __clc_fmax
#define __CLC_BODY <clc/shared/binary_def_scalarize.inc>
#include <clc/math/gentype.inc>
=======
#include <clc/math/binary_builtin.inc>
>>>>>>> 1276ca35
<|MERGE_RESOLUTION|>--- conflicted
+++ resolved
@@ -9,19 +9,8 @@
 #include <clc/internal/clc.h>
 #include <clc/math/clc_fmax.h>
 
-<<<<<<< HEAD
-_CLC_DEF _CLC_OVERLOAD float __clc_fmax(float x, float y) {
-  // fcanonicalize removes sNaNs and flushes denormals if not enabled. Otherwise
-  // fmax instruction flushes the values for comparison, but outputs original
-  // denormal
-  x = __builtin_canonicalizef(x);
-  y = __builtin_canonicalizef(y);
-  return __builtin_fmaxf(x, y);
-}
-=======
 #define __CLC_FUNCTION __clc_fmax
 #define __CLC_BUILTIN __ocml_fmax
->>>>>>> 1276ca35
 
 float __ocml_fmax_f32(float, float);
 #define __CLC_BUILTIN_F __CLC_XCONCAT(__CLC_BUILTIN, _f32)
@@ -32,36 +21,10 @@
 #define __CLC_BUILTIN_D __CLC_XCONCAT(__CLC_BUILTIN, _f64)
 #endif // cl_khr_fp64
 
-<<<<<<< HEAD
-_CLC_DEF _CLC_OVERLOAD double __clc_fmax(double x, double y) {
-  x = __builtin_canonicalize(x);
-  y = __builtin_canonicalize(y);
-  return __builtin_fmax(x, y);
-}
-
-#endif
-=======
->>>>>>> 1276ca35
 #ifdef cl_khr_fp16
 #pragma OPENCL EXTENSION cl_khr_fp16 : enable
 half __ocml_fmax_f16(half, half);
 #define __CLC_BUILTIN_H __CLC_XCONCAT(__CLC_BUILTIN, _f16)
 #endif // cl_khr_fp16
 
-<<<<<<< HEAD
-_CLC_DEF _CLC_OVERLOAD half __clc_fmax(half x, half y) {
-  if (__clc_isnan(x))
-    return y;
-  if (__clc_isnan(y))
-    return x;
-  return (y < x) ? x : y;
-}
-
-#endif
-
-#define FUNCTION __clc_fmax
-#define __CLC_BODY <clc/shared/binary_def_scalarize.inc>
-#include <clc/math/gentype.inc>
-=======
-#include <clc/math/binary_builtin.inc>
->>>>>>> 1276ca35
+#include <clc/math/binary_builtin.inc>