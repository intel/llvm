--- conflicted
+++ resolved
@@ -1,123 +1,92 @@
-//===----------------------------------------------------------------------===//
-//
-// Part of the LLVM Project, under the Apache License v2.0 with LLVM Exceptions.
-// See https://llvm.org/LICENSE.txt for license information.
-// SPDX-License-Identifier: Apache-2.0 WITH LLVM-exception
-//
-//===----------------------------------------------------------------------===//
-
-#include <spirv/spirv.h>
-#include <spirv/spirv_types.h>
-
-extern int __clc_nvvm_reflect_arch();
-_CLC_OVERLOAD _CLC_DECL void __spirv_MemoryBarrier(unsigned int, unsigned int);
-
-#define __CLC_NVVM_ATOMIC_LOAD_IMPL_ORDER(TYPE, TYPE_NV, TYPE_MANGLED_NV,      \
-                                          ADDR_SPACE, ADDR_SPACE_NV, ORDER)    \
-  switch (scope) {                                                             \
-  case Subgroup:                                                               \
-  case Workgroup: {                                                            \
-    TYPE_NV res = __nvvm##ORDER##_cta_ld##ADDR_SPACE_NV##TYPE_MANGLED_NV(      \
-        (ADDR_SPACE TYPE_NV *)pointer);                                        \
-    return *(TYPE *)&res;                                                      \
-  }                                                                            \
-  case Device: {                                                               \
-    TYPE_NV res = __nvvm##ORDER##_ld##ADDR_SPACE_NV##TYPE_MANGLED_NV(          \
-        (ADDR_SPACE TYPE_NV *)pointer);                                        \
-    return *(TYPE *)&res;                                                      \
-  }                                                                            \
-  case CrossDevice:                                                            \
-  default: {                                                                   \
-    TYPE_NV res = __nvvm##ORDER##_sys_ld##ADDR_SPACE_NV##TYPE_MANGLED_NV(      \
-        (ADDR_SPACE TYPE_NV *)pointer);                                        \
-    return *(TYPE *)&res;                                                      \
-  }                                                                            \
-  }
-
-<<<<<<< HEAD
-#define __CLC_NVVM_ATOMIC_LOAD_IMPL(TYPE, TYPE_MANGLED, TYPE_NV,                                                        \
-                                    TYPE_MANGLED_NV, ADDR_SPACE,                                                        \
-                                    ADDR_SPACE_MANGLED, ADDR_SPACE_NV)                                                  \
-  __attribute__((always_inline)) _CLC_DECL TYPE                                                                         \
-      _Z18__spirv_AtomicLoadP##ADDR_SPACE_MANGLED##K##TYPE_MANGLED##N5__spv5Scope4FlagENS1_19MemorySemanticsMask4FlagE( \
-          const volatile ADDR_SPACE TYPE *pointer, enum Scope scope,                                                    \
-          enum MemorySemanticsMask semantics) {                                                                         \
-    /* Semantics mask may include memory order, storage class and other info                                            \
-Memory order is stored in the lowest 5 bits */                                                                          \
-    unsigned int order = semantics & 0x1F;                                                                              \
-    if (__clc_nvvm_reflect_arch() >= 700) {                                                                             \
-      switch (order) {                                                                                                  \
-      case None:                                                                                                        \
-        __CLC_NVVM_ATOMIC_LOAD_IMPL_ORDER(TYPE, TYPE_NV, TYPE_MANGLED_NV,                                               \
-                                          ADDR_SPACE, ADDR_SPACE_NV, )                                                  \
-      case Acquire:                                                                                                     \
-        __CLC_NVVM_ATOMIC_LOAD_IMPL_ORDER(TYPE, TYPE_NV, TYPE_MANGLED_NV,                                               \
-                                          ADDR_SPACE, ADDR_SPACE_NV, _acquire)                                          \
-      }                                                                                                                 \
-    } else {                                                                                                            \
-      if (order == None) {                                                                                              \
-        TYPE_NV res = __nvvm_volatile_ld##ADDR_SPACE_NV##TYPE_MANGLED_NV(                                               \
-            (ADDR_SPACE TYPE_NV *)pointer);                                                                             \
-        return *(TYPE *)&res;                                                                                           \
-      }                                                                                                                 \
-    }                                                                                                                   \
-    __builtin_trap();                                                                                                   \
-    __builtin_unreachable();                                                                                            \
-=======
-#define __CLC_NVVM_ATOMIC_LOAD_IMPL(TYPE, TYPE_MANGLED, TYPE_NV,                                                          \
-                                    TYPE_MANGLED_NV, ADDR_SPACE,                                                          \
-                                    ADDR_SPACE_MANGLED, ADDR_SPACE_NV)                                                    \
-  _CLC_DECL TYPE                                                                                                          \
-      _Z18__spirv_AtomicLoadPU3##ADDR_SPACE_MANGLED##K##TYPE_MANGLED##N5__spv5Scope4FlagENS1_19MemorySemanticsMask4FlagE( \
-          const volatile ADDR_SPACE TYPE *pointer, enum Scope scope,                                                      \
-          enum MemorySemanticsMask semantics) {                                                                           \
-    /* Semantics mask may include memory order, storage class and other info                                              \
-Memory order is stored in the lowest 5 bits */                                                                            \
-    unsigned int order = semantics & 0x1F;                                                                                \
-    if (__clc_nvvm_reflect_arch() >= 700) {                                                                               \
-      switch (order) {                                                                                                    \
-      case None:                                                                                                          \
-        __CLC_NVVM_ATOMIC_LOAD_IMPL_ORDER(TYPE, TYPE_NV, TYPE_MANGLED_NV,                                                 \
-                                          ADDR_SPACE, ADDR_SPACE_NV, )                                                    \
-      case Acquire:                                                                                                       \
-        __CLC_NVVM_ATOMIC_LOAD_IMPL_ORDER(TYPE, TYPE_NV, TYPE_MANGLED_NV,                                                 \
-                                          ADDR_SPACE, ADDR_SPACE_NV, _acquire)                                            \
-      }                                                                                                                   \
-    } else {                                                                                                              \
-      TYPE_NV res = __nvvm_volatile_ld##ADDR_SPACE_NV##TYPE_MANGLED_NV(                                                   \
-          (ADDR_SPACE TYPE_NV *)pointer);                                                                                 \
-      switch (order) {                                                                                                    \
-      case None:                                                                                                          \
-        return *(TYPE *)&res;                                                                                             \
-      case Acquire: {                                                                                                     \
-        __spirv_MemoryBarrier(scope, Acquire);                                                                            \
-        return *(TYPE *)&res;                                                                                             \
-      }                                                                                                                   \
-      }                                                                                                                   \
-    }                                                                                                                     \
-    __builtin_trap();                                                                                                     \
-    __builtin_unreachable();                                                                                              \
->>>>>>> 6ac62abf
-  }
-
-#define __CLC_NVVM_ATOMIC_LOAD(TYPE, TYPE_MANGLED, TYPE_NV, TYPE_MANGLED_NV)   \
-  __CLC_NVVM_ATOMIC_LOAD_IMPL(TYPE, TYPE_MANGLED, TYPE_NV, TYPE_MANGLED_NV, ,  \
-                              , _gen_)                                         \
-  __CLC_NVVM_ATOMIC_LOAD_IMPL(TYPE, TYPE_MANGLED, TYPE_NV, TYPE_MANGLED_NV,    \
-                              __global, U3AS1, _global_)                       \
-  __CLC_NVVM_ATOMIC_LOAD_IMPL(TYPE, TYPE_MANGLED, TYPE_NV, TYPE_MANGLED_NV,    \
-                              __local, U3AS3, _shared_)
-
-__CLC_NVVM_ATOMIC_LOAD(int, i, int, i)
-__CLC_NVVM_ATOMIC_LOAD(uint, j, int, i)
-__CLC_NVVM_ATOMIC_LOAD(long, l, long, l)
-__CLC_NVVM_ATOMIC_LOAD(ulong, m, long, l)
-
-__CLC_NVVM_ATOMIC_LOAD(float, f, float, f)
-#ifdef cl_khr_int64_base_atomics
-__CLC_NVVM_ATOMIC_LOAD(double, d, double, d)
-#endif
-
-#undef __CLC_NVVM_ATOMIC_LOAD_TYPES
-#undef __CLC_NVVM_ATOMIC_LOAD
-#undef __CLC_NVVM_ATOMIC_LOAD_IMPL
+//===----------------------------------------------------------------------===//
+//
+// Part of the LLVM Project, under the Apache License v2.0 with LLVM Exceptions.
+// See https://llvm.org/LICENSE.txt for license information.
+// SPDX-License-Identifier: Apache-2.0 WITH LLVM-exception
+//
+//===----------------------------------------------------------------------===//
+
+#include <spirv/spirv.h>
+#include <spirv/spirv_types.h>
+
+extern int __clc_nvvm_reflect_arch();
+_CLC_OVERLOAD _CLC_DECL void __spirv_MemoryBarrier(unsigned int, unsigned int);
+
+#define __CLC_NVVM_ATOMIC_LOAD_IMPL_ORDER(TYPE, TYPE_NV, TYPE_MANGLED_NV,      \
+                                          ADDR_SPACE, ADDR_SPACE_NV, ORDER)    \
+  switch (scope) {                                                             \
+  case Subgroup:                                                               \
+  case Workgroup: {                                                            \
+    TYPE_NV res = __nvvm##ORDER##_cta_ld##ADDR_SPACE_NV##TYPE_MANGLED_NV(      \
+        (ADDR_SPACE TYPE_NV *)pointer);                                        \
+    return *(TYPE *)&res;                                                      \
+  }                                                                            \
+  case Device: {                                                               \
+    TYPE_NV res = __nvvm##ORDER##_ld##ADDR_SPACE_NV##TYPE_MANGLED_NV(          \
+        (ADDR_SPACE TYPE_NV *)pointer);                                        \
+    return *(TYPE *)&res;                                                      \
+  }                                                                            \
+  case CrossDevice:                                                            \
+  default: {                                                                   \
+    TYPE_NV res = __nvvm##ORDER##_sys_ld##ADDR_SPACE_NV##TYPE_MANGLED_NV(      \
+        (ADDR_SPACE TYPE_NV *)pointer);                                        \
+    return *(TYPE *)&res;                                                      \
+  }                                                                            \
+  }
+
+#define __CLC_NVVM_ATOMIC_LOAD_IMPL(TYPE, TYPE_MANGLED, TYPE_NV,                                                          \
+                                    TYPE_MANGLED_NV, ADDR_SPACE,                                                          \
+                                    ADDR_SPACE_MANGLED, ADDR_SPACE_NV)                                                    \
+  __attribute__((always_inline)) _CLC_DECL TYPE                                                                           \
+      _Z18__spirv_AtomicLoadP##ADDR_SPACE_MANGLED##K##TYPE_MANGLED##N5__spv5Scope4FlagENS1_19MemorySemanticsMask4FlagE( \
+          const volatile ADDR_SPACE TYPE *pointer, enum Scope scope,                                                      \
+          enum MemorySemanticsMask semantics) {                                                                           \
+    /* Semantics mask may include memory order, storage class and other info                                              \
+Memory order is stored in the lowest 5 bits */                                                                            \
+    unsigned int order = semantics & 0x1F;                                                                                \
+    if (__clc_nvvm_reflect_arch() >= 700) {                                                                               \
+      switch (order) {                                                                                                    \
+      case None:                                                                                                          \
+        __CLC_NVVM_ATOMIC_LOAD_IMPL_ORDER(TYPE, TYPE_NV, TYPE_MANGLED_NV,                                                 \
+                                          ADDR_SPACE, ADDR_SPACE_NV, )                                                    \
+      case Acquire:                                                                                                       \
+        __CLC_NVVM_ATOMIC_LOAD_IMPL_ORDER(TYPE, TYPE_NV, TYPE_MANGLED_NV,                                                 \
+                                          ADDR_SPACE, ADDR_SPACE_NV, _acquire)                                            \
+      }                                                                                                                   \
+    } else {                                                                                                              \
+      TYPE_NV res = __nvvm_volatile_ld##ADDR_SPACE_NV##TYPE_MANGLED_NV(                                                   \
+          (ADDR_SPACE TYPE_NV *)pointer);                                                                                 \
+      switch (order) {                                                                                                    \
+      case None:                                                                                                          \
+        return *(TYPE *)&res;                                                                                             \
+      case Acquire: {                                                                                                     \
+        __spirv_MemoryBarrier(scope, Acquire);                                                                            \
+        return *(TYPE *)&res;                                                                                             \
+      }                                                                                                                   \
+      }                                                                                                                   \
+    }                                                                                                                     \
+    __builtin_trap();                                                                                                     \
+    __builtin_unreachable();                                                                                              \
+  }
+
+#define __CLC_NVVM_ATOMIC_LOAD(TYPE, TYPE_MANGLED, TYPE_NV, TYPE_MANGLED_NV)   \
+  __CLC_NVVM_ATOMIC_LOAD_IMPL(TYPE, TYPE_MANGLED, TYPE_NV, TYPE_MANGLED_NV, ,  \
+                              , _gen_)                                         \
+  __CLC_NVVM_ATOMIC_LOAD_IMPL(TYPE, TYPE_MANGLED, TYPE_NV, TYPE_MANGLED_NV,    \
+                              __global, U3AS1, _global_)                       \
+  __CLC_NVVM_ATOMIC_LOAD_IMPL(TYPE, TYPE_MANGLED, TYPE_NV, TYPE_MANGLED_NV,    \
+                              __local, U3AS3, _shared_)
+
+__CLC_NVVM_ATOMIC_LOAD(int, i, int, i)
+__CLC_NVVM_ATOMIC_LOAD(uint, j, int, i)
+__CLC_NVVM_ATOMIC_LOAD(long, l, long, l)
+__CLC_NVVM_ATOMIC_LOAD(ulong, m, long, l)
+
+__CLC_NVVM_ATOMIC_LOAD(float, f, float, f)
+#ifdef cl_khr_int64_base_atomics
+__CLC_NVVM_ATOMIC_LOAD(double, d, double, d)
+#endif
+
+#undef __CLC_NVVM_ATOMIC_LOAD_TYPES
+#undef __CLC_NVVM_ATOMIC_LOAD
+#undef __CLC_NVVM_ATOMIC_LOAD_IMPL