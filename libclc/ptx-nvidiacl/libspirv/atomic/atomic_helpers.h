//===----------------------------------------------------------------------===//
//
// Part of the LLVM Project, under the Apache License v2.0 with LLVM Exceptions.
// See https://llvm.org/LICENSE.txt for license information.
// SPDX-License-Identifier: Apache-2.0 WITH LLVM-exception
//
//===----------------------------------------------------------------------===//

#ifndef __CLC_ATOMIC_HELPERS_H
#define __CLC_ATOMIC_HELPERS_H

#include <spirv/spirv.h>
#include <spirv/spirv_types.h>

extern int __clc_nvvm_reflect_arch();

#define __CLC_NVVM_ATOMIC_IMPL_ORDER(TYPE, TYPE_NV, TYPE_MANGLED_NV, OP,       \
                                     ADDR_SPACE, ADDR_SPACE_NV, ORDER)         \
  switch (scope) {                                                             \
  case Subgroup:                                                               \
  case Workgroup: {                                                            \
<<<<<<< HEAD
    if(__clc_nvvm_reflect_arch() >= 600){                              \
=======
    if (__nvvm_reflect("__CUDA_ARCH") >= 600) {                                \
>>>>>>> 80e86f0a
      TYPE_NV res =                                                            \
          __nvvm_atom##ORDER##_cta_##OP##ADDR_SPACE_NV##TYPE_MANGLED_NV(       \
              (ADDR_SPACE TYPE_NV *)pointer, *(TYPE_NV *)&value);              \
      return *(TYPE *)&res;                                                    \
    }                                                                          \
  }                                                                            \
  case Device: {                                                               \
    TYPE_NV res = __nvvm_atom##ORDER##_##OP##ADDR_SPACE_NV##TYPE_MANGLED_NV(   \
        (ADDR_SPACE TYPE_NV *)pointer, *(TYPE_NV *)&value);                    \
    return *(TYPE *)&res;                                                      \
  }                                                                            \
  case CrossDevice:                                                            \
  default: {                                                                   \
<<<<<<< HEAD
    if(__clc_nvvm_reflect_arch() >= 600){                              \
=======
    if (__nvvm_reflect("__CUDA_ARCH") >= 600) {                                \
>>>>>>> 80e86f0a
      TYPE_NV res =                                                            \
          __nvvm_atom##ORDER##_sys_##OP##ADDR_SPACE_NV##TYPE_MANGLED_NV(       \
              (ADDR_SPACE TYPE_NV *)pointer, *(TYPE_NV *)&value);              \
      return *(TYPE *)&res;                                                    \
    }                                                                          \
  }                                                                            \
  }

#define __CLC_NVVM_ATOMIC_IMPL(TYPE, TYPE_MANGLED, TYPE_NV, TYPE_MANGLED_NV,                                                 \
                               OP, NAME_MANGLED, ADDR_SPACE,                                                                 \
                               ADDR_SPACE_MANGLED, ADDR_SPACE_NV)                                                            \
  _CLC_DECL TYPE                                                                                                             \
      NAME_MANGLED##PU3##ADDR_SPACE_MANGLED##TYPE_MANGLED##N5__spv5Scope4FlagENS1_19MemorySemanticsMask4FlagE##TYPE_MANGLED( \
          volatile ADDR_SPACE TYPE *pointer, enum Scope scope,                                                               \
          enum MemorySemanticsMask semantics, TYPE value) {                                                                  \
    /* Semantics mask may include memory order, storage class and other info                                                 \
Memory order is stored in the lowest 5 bits */                                                                               \
    unsigned int order = semantics & 0x1F;                                                                                   \
    switch (order) {                                                                                                         \
    case None:                                                                                                               \
      __CLC_NVVM_ATOMIC_IMPL_ORDER(TYPE, TYPE_NV, TYPE_MANGLED_NV, OP,                                                       \
                                   ADDR_SPACE, ADDR_SPACE_NV, )                                                              \
    case Acquire:                                                                                                            \
<<<<<<< HEAD
      if(__clc_nvvm_reflect_arch() >= 700){                                                                              \
=======
      if (__nvvm_reflect("__CUDA_ARCH") >= 700) {                                                                            \
>>>>>>> 80e86f0a
        __CLC_NVVM_ATOMIC_IMPL_ORDER(TYPE, TYPE_NV, TYPE_MANGLED_NV, OP,                                                     \
                                     ADDR_SPACE, ADDR_SPACE_NV, _acquire)                                                    \
      }                                                                                                                      \
    case Release:                                                                                                            \
<<<<<<< HEAD
      if(__clc_nvvm_reflect_arch() >= 700){                                                                              \
=======
      if (__nvvm_reflect("__CUDA_ARCH") >= 700) {                                                                            \
>>>>>>> 80e86f0a
        __CLC_NVVM_ATOMIC_IMPL_ORDER(TYPE, TYPE_NV, TYPE_MANGLED_NV, OP,                                                     \
                                     ADDR_SPACE, ADDR_SPACE_NV, _release)                                                    \
      }                                                                                                                      \
    case AcquireRelease:                                                                                                     \
<<<<<<< HEAD
      if(__clc_nvvm_reflect_arch() >= 700){                                                                              \
=======
      if (__nvvm_reflect("__CUDA_ARCH") >= 700) {                                                                            \
>>>>>>> 80e86f0a
        __CLC_NVVM_ATOMIC_IMPL_ORDER(TYPE, TYPE_NV, TYPE_MANGLED_NV, OP,                                                     \
                                     ADDR_SPACE, ADDR_SPACE_NV, _acq_rel)                                                    \
      }                                                                                                                      \
    }                                                                                                                        \
    __builtin_trap();                                                                                                        \
    __builtin_unreachable();                                                                                                 \
  }

#define __CLC_NVVM_ATOMIC(TYPE, TYPE_MANGLED, TYPE_NV, TYPE_MANGLED_NV, OP,    \
                          NAME_MANGLED)                                        \
  __CLC_NVVM_ATOMIC_IMPL(TYPE, TYPE_MANGLED, TYPE_NV, TYPE_MANGLED_NV, OP,     \
                         NAME_MANGLED, __global, AS1, _global_)                \
  __CLC_NVVM_ATOMIC_IMPL(TYPE, TYPE_MANGLED, TYPE_NV, TYPE_MANGLED_NV, OP,     \
                         NAME_MANGLED, __local, AS3, _shared_)

#endif<|MERGE_RESOLUTION|>--- conflicted
+++ resolved
@@ -19,11 +19,7 @@
   switch (scope) {                                                             \
   case Subgroup:                                                               \
   case Workgroup: {                                                            \
-<<<<<<< HEAD
-    if(__clc_nvvm_reflect_arch() >= 600){                              \
-=======
-    if (__nvvm_reflect("__CUDA_ARCH") >= 600) {                                \
->>>>>>> 80e86f0a
+    if(__clc_nvvm_reflect_arch() >= 600){                                      \
       TYPE_NV res =                                                            \
           __nvvm_atom##ORDER##_cta_##OP##ADDR_SPACE_NV##TYPE_MANGLED_NV(       \
               (ADDR_SPACE TYPE_NV *)pointer, *(TYPE_NV *)&value);              \
@@ -37,11 +33,7 @@
   }                                                                            \
   case CrossDevice:                                                            \
   default: {                                                                   \
-<<<<<<< HEAD
-    if(__clc_nvvm_reflect_arch() >= 600){                              \
-=======
-    if (__nvvm_reflect("__CUDA_ARCH") >= 600) {                                \
->>>>>>> 80e86f0a
+    if(__clc_nvvm_reflect_arch() >= 600){                                      \
       TYPE_NV res =                                                            \
           __nvvm_atom##ORDER##_sys_##OP##ADDR_SPACE_NV##TYPE_MANGLED_NV(       \
               (ADDR_SPACE TYPE_NV *)pointer, *(TYPE_NV *)&value);              \
@@ -65,29 +57,17 @@
       __CLC_NVVM_ATOMIC_IMPL_ORDER(TYPE, TYPE_NV, TYPE_MANGLED_NV, OP,                                                       \
                                    ADDR_SPACE, ADDR_SPACE_NV, )                                                              \
     case Acquire:                                                                                                            \
-<<<<<<< HEAD
-      if(__clc_nvvm_reflect_arch() >= 700){                                                                              \
-=======
-      if (__nvvm_reflect("__CUDA_ARCH") >= 700) {                                                                            \
->>>>>>> 80e86f0a
+      if(__clc_nvvm_reflect_arch() >= 700){                                                                                  \
         __CLC_NVVM_ATOMIC_IMPL_ORDER(TYPE, TYPE_NV, TYPE_MANGLED_NV, OP,                                                     \
                                      ADDR_SPACE, ADDR_SPACE_NV, _acquire)                                                    \
       }                                                                                                                      \
     case Release:                                                                                                            \
-<<<<<<< HEAD
-      if(__clc_nvvm_reflect_arch() >= 700){                                                                              \
-=======
-      if (__nvvm_reflect("__CUDA_ARCH") >= 700) {                                                                            \
->>>>>>> 80e86f0a
+      if(__clc_nvvm_reflect_arch() >= 700){                                                                                  \
         __CLC_NVVM_ATOMIC_IMPL_ORDER(TYPE, TYPE_NV, TYPE_MANGLED_NV, OP,                                                     \
                                      ADDR_SPACE, ADDR_SPACE_NV, _release)                                                    \
       }                                                                                                                      \
     case AcquireRelease:                                                                                                     \
-<<<<<<< HEAD
-      if(__clc_nvvm_reflect_arch() >= 700){                                                                              \
-=======
-      if (__nvvm_reflect("__CUDA_ARCH") >= 700) {                                                                            \
->>>>>>> 80e86f0a
+      if(__clc_nvvm_reflect_arch() >= 700){                                                                                  \
         __CLC_NVVM_ATOMIC_IMPL_ORDER(TYPE, TYPE_NV, TYPE_MANGLED_NV, OP,                                                     \
                                      ADDR_SPACE, ADDR_SPACE_NV, _acq_rel)                                                    \
       }                                                                                                                      \
