--- conflicted
+++ resolved
@@ -624,14 +624,6 @@
   %0 = tail call {i32,i32,i32,i32} @llvm.nvvm.suld.2d.array.v4i32.clamp(i64 %img, i32 %idx, i32 %x, i32 %y);
   %1 = tail call <4 x i32> @__clc_struct32_to_vector({i32,i32,i32,i32} %0)
   ret <4 x i32> %1
-<<<<<<< HEAD
-}
-
-declare {i32,i32,i32,i32} @llvm.nvvm.suld.3d.array.v4i32.clamp(i64, i32, i32, i32, i32)
-define <4 x i32> @__clc_llvm_nvvm_suld_3d_array_v4i32_clamp(i64 %img, i32 %idx, i32 %x, i32 %y, i32 %z) nounwind alwaysinline {
-entry:
-  %0 = tail call {i32,i32,i32,i32} @llvm.nvvm.suld.3d.array.v4i32.clamp(i64 %img, i32 %idx, i32 %x, i32 %y, i32 %z);
-  %1 = tail call <4 x i32> @__clc_struct32_to_vector({i32,i32,i32,i32} %0) ret <4 x i32> %1
 }
 
 ; <--- CUBEMAP --->
@@ -657,6 +649,4 @@
   %0 = tail call {i32,i32,i32,i32} @llvm.nvvm.tex.unified.cube.v4u32.f32(i64 %img, float %x, float %y, float %z);
   %1 = tail call <4 x i32> @__clc_struct32_to_vector({i32,i32,i32,i32} %0)
   ret <4 x i32> %1
-=======
->>>>>>> 76167854
 }