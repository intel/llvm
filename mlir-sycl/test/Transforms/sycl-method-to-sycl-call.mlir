// RUN: sycl-mlir-opt -sycl-method-to-sycl-call -split-input-file -verify-diagnostics %s | FileCheck %s

!sycl_array_2_ = !sycl.array<[2], (memref<2xi64, 4>)>
!sycl_id_2_ = !sycl.id<[2], (!sycl_array_2_)>
!sycl_range_2_ = !sycl.range<[2], (!sycl_array_2_)>
!sycl_accessor_2_i32_rw_gb = !sycl.accessor<[2, i32, read_write, global_buffer], (!sycl.accessor_impl_device<[2], (!sycl_id_2_, !sycl_range_2_, !sycl_range_2_)>, !llvm.struct<(ptr<i32, 1>)>)>
!sycl_id_1_ = !sycl.id<[1], (!sycl.array<[1], (memref<1xi64, 4>)>)>
!sycl_range_1_ = !sycl.range<[1], (!sycl.array<[1], (memref<1xi64, 4>)>)>
!sycl_item_1_ = !sycl.item<[1, true], (!sycl.item_base<[1, true], (!sycl_range_1_, !sycl_id_1_, !sycl_id_1_)>)>

// CHECK-LABEL:   func.func @accessor_subscript_operator(
// CHECK-SAME:                                           %[[VAL_0:.*]]: !sycl_accessor_2_i32_rw_gb,
// CHECK-SAME:                                           %[[VAL_1:.*]]: !sycl_id_2_) -> memref<?xi32, 4> {
// CHECK-NEXT:      %[[VAL_2:.*]] = arith.constant 0 : index
// CHECK-DAG:       %[[ID_ALLOCA:.*]] = memref.alloca() : memref<1x!sycl_id_2_>
// CHECK-DAG:       %[[VAL_3:.*]] = memref.alloca() : memref<1x!sycl_accessor_2_i32_rw_gb>
// CHECK-NEXT:      memref.store %[[VAL_0]], %[[VAL_3]]{{\[}}%[[VAL_2]]] : memref<1x!sycl_accessor_2_i32_rw_gb>
// CHECK-NEXT:      %[[VAL_4:.*]] = "polygeist.memref2pointer"(%[[VAL_3]]) : (memref<1x!sycl_accessor_2_i32_rw_gb>) -> !llvm.ptr<!sycl_accessor_2_i32_rw_gb>
// CHECK-NEXT:      %[[VAL_5:.*]] = llvm.addrspacecast %[[VAL_4]] : !llvm.ptr<!sycl_accessor_2_i32_rw_gb> to !llvm.ptr<!sycl_accessor_2_i32_rw_gb, 4>
// CHECK-NEXT:      %[[VAL_6:.*]] = "polygeist.pointer2memref"(%[[VAL_5]]) : (!llvm.ptr<!sycl_accessor_2_i32_rw_gb, 4>) -> memref<?x!sycl_accessor_2_i32_rw_gb, 4>
// CHECK-NEXT:      memref.store %[[VAL_1]], %[[ID_ALLOCA]]{{\[}}%[[VAL_2]]] : memref<1x!sycl_id_2_>
// CHECK-NEXT:      %[[ID_CAST:.*]] = memref.cast %[[ID_ALLOCA]] : memref<1x!sycl_id_2_> to memref<?x!sycl_id_2_>
// CHECK-NEXT:      %[[VAL_7:.*]] = sycl.call @"operator[]"(%[[VAL_6]], %[[ID_CAST]]) {MangledFunctionName = @_ZNK4sycl3_V18accessorIiLi2ELNS0_6access4modeE1026ELNS2_6targetE2014ELNS2_11placeholderE0ENS0_3ext6oneapi22accessor_property_listIJEEEEixILi2EvEERiNS0_2idILi2EEE, TypeName = @accessor} : (memref<?x!sycl_accessor_2_i32_rw_gb, 4>, memref<?x!sycl_id_2_>) -> memref<?xi32, 4>
// CHECK-NEXT:      return %[[VAL_7]] : memref<?xi32, 4>
// CHECK-NEXT:    }

func.func @accessor_subscript_operator(%arg0: !sycl_accessor_2_i32_rw_gb, %arg1: !sycl_id_2_) -> memref<?xi32, 4> {
  %0 = sycl.accessor.subscript %arg0[%arg1] {ArgumentTypes = [memref<?x!sycl_accessor_2_i32_rw_gb, 4>, memref<?x!sycl_id_2_>], FunctionName = @"operator[]", MangledFunctionName = @_ZNK4sycl3_V18accessorIiLi2ELNS0_6access4modeE1026ELNS2_6targetE2014ELNS2_11placeholderE0ENS0_3ext6oneapi22accessor_property_listIJEEEEixILi2EvEERiNS0_2idILi2EEE, TypeName = @accessor} : (!sycl_accessor_2_i32_rw_gb, !sycl_id_2_) -> memref<?xi32, 4>
  return %0 : memref<?xi32, 4>
}

// CHECK-LABEL:   func.func @range_get(
// CHECK-SAME:                         %[[VAL_0:.*]]: !sycl_range_2_,
// CHECK-SAME:                         %[[VAL_1:.*]]: i32) -> i64 {
// CHECK-NEXT:      %[[VAL_2:.*]] = arith.constant 0 : index
// CHECK-NEXT:      %[[VAL_3:.*]] = memref.alloca() : memref<1x!sycl_range_2_>
// CHECK-NEXT:      memref.store %[[VAL_0]], %[[VAL_3]]{{\[}}%[[VAL_2]]] : memref<1x!sycl_range_2_>
// CHECK-NEXT:      %[[VAL_4:.*]] = "polygeist.memref2pointer"(%[[VAL_3]]) : (memref<1x!sycl_range_2_>) -> !llvm.ptr<!sycl_range_2_>
// CHECK-NEXT:      %[[VAL_5:.*]] = llvm.addrspacecast %[[VAL_4]] : !llvm.ptr<!sycl_range_2_> to !llvm.ptr<!sycl_range_2_, 4>
// CHECK-NEXT:      %[[VAL_6:.*]] = "polygeist.pointer2memref"(%[[VAL_5]]) : (!llvm.ptr<!sycl_range_2_, 4>) -> memref<?x!sycl_range_2_, 4>
<<<<<<< HEAD
// CHECK-NEXT:      %[[VAL_7:.*]] = sycl.cast(%[[VAL_6]]) : (memref<?x!sycl_range_2_, 4>) -> memref<?x!sycl_array_2_, 4>
// CHECK-NEXT:      %[[VAL_8:.*]] = sycl.call @get(%[[VAL_7]], %[[VAL_1]]) {MangledFunctionName = @_ZNK4sycl3_V16detail5arrayILi2EE3getEi, TypeName = @array} : (memref<?x!sycl_array_2_, 4>, i32) -> i64
=======
// CHECK-NEXT:      %[[VAL_7:.*]] = sycl.cast %[[VAL_6]] : memref<?x!sycl_range_2_, 4> to memref<?x!sycl_array_2_, 4>
// CHECK-NEXT:      %[[VAL_8:.*]] = sycl.call(%[[VAL_7]], %[[VAL_1]]) {FunctionName = @get, MangledFunctionName = @_ZNK4sycl3_V16detail5arrayILi2EE3getEi, TypeName = @array} : (memref<?x!sycl_array_2_, 4>, i32) -> i64
>>>>>>> 0b07661a
// CHECK-NEXT:      return %[[VAL_8]] : i64
// CHECK-NEXT:    }

func.func @range_get(%arg0: !sycl_range_2_, %arg1: i32) -> i64 {
  %0 = "sycl.range.get"(%arg0, %arg1) {ArgumentTypes = [memref<?x!sycl_array_2_, 4>, i32], FunctionName = @get, MangledFunctionName = @_ZNK4sycl3_V16detail5arrayILi2EE3getEi, TypeName = @array} : (!sycl_range_2_, i32) -> i64
  return %0 : i64
}

// CHECK-LABEL:   func.func @range_size(
// CHECK-SAME:                          %[[VAL_0:.*]]: !sycl_range_2_) -> i64 {
// CHECK-NEXT:      %[[VAL_1:.*]] = arith.constant 0 : index
// CHECK-NEXT:      %[[VAL_2:.*]] = memref.alloca() : memref<1x!sycl_range_2_>
// CHECK-NEXT:      memref.store %[[VAL_0]], %[[VAL_2]]{{\[}}%[[VAL_1]]] : memref<1x!sycl_range_2_>
// CHECK-NEXT:      %[[VAL_3:.*]] = "polygeist.memref2pointer"(%[[VAL_2]]) : (memref<1x!sycl_range_2_>) -> !llvm.ptr<!sycl_range_2_>
// CHECK-NEXT:      %[[VAL_4:.*]] = llvm.addrspacecast %[[VAL_3]] : !llvm.ptr<!sycl_range_2_> to !llvm.ptr<!sycl_range_2_, 4>
// CHECK-NEXT:      %[[VAL_5:.*]] = "polygeist.pointer2memref"(%[[VAL_4]]) : (!llvm.ptr<!sycl_range_2_, 4>) -> memref<?x!sycl_range_2_, 4>
// CHECK-NEXT:      %[[VAL_6:.*]] = sycl.call @size(%[[VAL_5]]) {MangledFunctionName = @_ZNK4sycl3_V15rangeILi2EE4sizeEv, TypeName = @range} : (memref<?x!sycl_range_2_, 4>) -> i64
// CHECK-NEXT:      return %[[VAL_6]] : i64
// CHECK-NEXT:    }

func.func @range_size(%arg0: !sycl_range_2_) -> i64 {
  %0 = "sycl.range.size"(%arg0) {ArgumentTypes = [memref<?x!sycl_range_2_, 4>], FunctionName = @size, MangledFunctionName = @_ZNK4sycl3_V15rangeILi2EE4sizeEv, TypeName = @range} : (!sycl_range_2_) -> i64
  return %0 : i64
}

// CHECK-LABEL:   func.func @sycl_item_get_id(
// CHECK-SAME:                                %[[VAL_0:.*]]: !sycl_item_1_) -> !sycl_id_1_ {
// CHECK-NEXT:      %[[VAL_1:.*]] = arith.constant 0 : index
// CHECK-NEXT:      %[[VAL_2:.*]] = memref.alloca() : memref<1x!sycl_item_1_>
// CHECK-NEXT:      memref.store %[[VAL_0]], %[[VAL_2]]{{\[}}%[[VAL_1]]] : memref<1x!sycl_item_1_>
// CHECK-NEXT:      %[[VAL_3:.*]] = "polygeist.memref2pointer"(%[[VAL_2]]) : (memref<1x!sycl_item_1_>) -> !llvm.ptr<!sycl_item_1_>
// CHECK-NEXT:      %[[VAL_4:.*]] = llvm.addrspacecast %[[VAL_3]] : !llvm.ptr<!sycl_item_1_> to !llvm.ptr<!sycl_item_1_, 4>
// CHECK-NEXT:      %[[VAL_5:.*]] = "polygeist.pointer2memref"(%[[VAL_4]]) : (!llvm.ptr<!sycl_item_1_, 4>) -> memref<?x!sycl_item_1_, 4>
// CHECK-NEXT:      %[[VAL_6:.*]] = sycl.call @get_id(%[[VAL_5]]) {MangledFunctionName = @_ZNK4sycl3_V14itemILi1ELb1EE6get_idEv, TypeName = @item} : (memref<?x!sycl_item_1_, 4>) -> !sycl_id_1_
// CHECK-NEXT:      return %[[VAL_6]] : !sycl_id_1_
// CHECK-NEXT:    }

func.func @sycl_item_get_id(%arg0: !sycl_item_1_) -> !sycl_id_1_ {
  %0 = "sycl.item.get_id"(%arg0) {ArgumentTypes = [memref<?x!sycl_item_1_, 4>], FunctionName = @get_id, MangledFunctionName = @_ZNK4sycl3_V14itemILi1ELb1EE6get_idEv, TypeName = @item} : (!sycl_item_1_) -> !sycl_id_1_
  return %0 : !sycl_id_1_
}<|MERGE_RESOLUTION|>--- conflicted
+++ resolved
@@ -38,13 +38,8 @@
 // CHECK-NEXT:      %[[VAL_4:.*]] = "polygeist.memref2pointer"(%[[VAL_3]]) : (memref<1x!sycl_range_2_>) -> !llvm.ptr<!sycl_range_2_>
 // CHECK-NEXT:      %[[VAL_5:.*]] = llvm.addrspacecast %[[VAL_4]] : !llvm.ptr<!sycl_range_2_> to !llvm.ptr<!sycl_range_2_, 4>
 // CHECK-NEXT:      %[[VAL_6:.*]] = "polygeist.pointer2memref"(%[[VAL_5]]) : (!llvm.ptr<!sycl_range_2_, 4>) -> memref<?x!sycl_range_2_, 4>
-<<<<<<< HEAD
-// CHECK-NEXT:      %[[VAL_7:.*]] = sycl.cast(%[[VAL_6]]) : (memref<?x!sycl_range_2_, 4>) -> memref<?x!sycl_array_2_, 4>
+// CHECK-NEXT:      %[[VAL_7:.*]] = sycl.cast %[[VAL_6]] : memref<?x!sycl_range_2_, 4> to memref<?x!sycl_array_2_, 4>
 // CHECK-NEXT:      %[[VAL_8:.*]] = sycl.call @get(%[[VAL_7]], %[[VAL_1]]) {MangledFunctionName = @_ZNK4sycl3_V16detail5arrayILi2EE3getEi, TypeName = @array} : (memref<?x!sycl_array_2_, 4>, i32) -> i64
-=======
-// CHECK-NEXT:      %[[VAL_7:.*]] = sycl.cast %[[VAL_6]] : memref<?x!sycl_range_2_, 4> to memref<?x!sycl_array_2_, 4>
-// CHECK-NEXT:      %[[VAL_8:.*]] = sycl.call(%[[VAL_7]], %[[VAL_1]]) {FunctionName = @get, MangledFunctionName = @_ZNK4sycl3_V16detail5arrayILi2EE3getEi, TypeName = @array} : (memref<?x!sycl_array_2_, 4>, i32) -> i64
->>>>>>> 0b07661a
 // CHECK-NEXT:      return %[[VAL_8]] : i64
 // CHECK-NEXT:    }
 
