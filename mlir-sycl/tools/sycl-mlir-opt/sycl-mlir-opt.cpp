--- conflicted
+++ resolved
@@ -27,20 +27,8 @@
 using namespace llvm;
 using namespace mlir;
 
-<<<<<<< HEAD
-  // Register passes.
-  mlir::DialectRegistry registry;
-  registry.insert<mlir::AffineDialect>();
-  registry.insert<mlir::scf::SCFDialect>();
-  registry.insert<mlir::gpu::GPUDialect>();
-  registry.insert<mlir::func::FuncDialect>();
-  registry.insert<mlir::LLVM::LLVMDialect>();
-  registry.insert<mlir::memref::MemRefDialect>();
-  registry.insert<mlir::sycl::SYCLDialect>();
-=======
 int main(int argc, char **argv) {
   InitLLVM y(argc, argv);
->>>>>>> 9042844e
 
   DialectRegistry registry;
   registerAllDialects(registry);
