//===- Inliner.cpp - Inline calls -----------------------------------------===//
//
// Part of the LLVM Project, under the Apache License v2.0 with LLVM Exceptions.
// See https://llvm.org/LICENSE.txt for license information.
// SPDX-License-Identifier: Apache-2.0 WITH LLVM-exception
//
//===----------------------------------------------------------------------===//

#include "mlir/Analysis/CallGraph.h"
#include "mlir/Dialect/SYCL/IR/SYCLOpsDialect.h"
#include "mlir/Dialect/SYCL/Transforms/Passes.h"
#include "mlir/Transforms/InliningUtils.h"
#include "llvm/ADT/SCCIterator.h"
#include "llvm/ADT/STLExtras.h"
#include "llvm/ADT/TypeSwitch.h"
#include "llvm/Support/Debug.h"

namespace mlir {
namespace sycl {
#define GEN_PASS_DEF_INLINEPASS
#include "mlir/Dialect/SYCL/Transforms/Passes.h.inc"
} // namespace sycl
} // namespace mlir

#define DEBUG_TYPE "inlining"

using namespace mlir;

//===----------------------------------------------------------------------===//
// Helper Functions
//===----------------------------------------------------------------------===//

/// Return the function corresponding to \p CGN.
static FunctionOpInterface getFunction(const CallGraphNode &CGN) {
  if (CGN.isExternal())
    return nullptr;
  return CGN.getCallableRegion()->getParentOp();
}

/// Return the function called by \p Call.
static FunctionOpInterface getCalledFunction(const CallOpInterface &Call) {
  if (SymbolRefAttr SymAttr = const_cast<CallOpInterface &>(Call)
                                  .getCallableForCallee()
                                  .dyn_cast<SymbolRefAttr>())
    return SymbolTable::lookupNearestSymbolFrom(Call, SymAttr);
  return nullptr;
}

namespace {

/// This struct represents a resolved call to a given call graph node. Given
/// that the call does not actually contain a direct reference to the
/// Region(CallGraphNode) that it is dispatching to, we need to resolve them
/// explicitly.
class ResolvedCall {
  friend llvm::raw_ostream &operator<<(llvm::raw_ostream &,
                                       const ResolvedCall &);

public:
  ResolvedCall(CallOpInterface Call, CallGraphNode *SrcNode,
               CallGraphNode *TgtNode)
      : Call(Call), SrcNode(SrcNode), TgtNode(TgtNode) {
    assert(SrcNode && "Expecting valid source node");
    assert(TgtNode && "Expecting valid target node");
  }

  CallOpInterface Call;
  CallGraphNode *SrcNode, *TgtNode;
};

[[maybe_unused]] inline llvm::raw_ostream &operator<<(llvm::raw_ostream &OS,
                                                      const ResolvedCall &RC) {
  if (!RC.SrcNode->isExternal())
    OS << "SrcNode: " << getFunction(*RC.SrcNode) << "\n";
  if (!RC.TgtNode->isExternal())
    OS << "TgtNode: " << getFunction(*RC.TgtNode) << "\n";
  OS << "Call: " << getCalledFunction(RC.Call).getName() << "\n";
  return OS;
}

/// This class represents a specific call graph SCC.
class CallGraphSCC {
  friend llvm::raw_ostream &operator<<(llvm::raw_ostream &,
                                       const CallGraphSCC &);

public:
  CallGraphSCC(llvm::scc_iterator<const CallGraph *> &ParentIterator)
      : ParentIterator(ParentIterator) {}

  /// Return a range over the nodes within this SCC.
  std::vector<CallGraphNode *>::const_iterator begin() const {
    return Nodes.begin();
  }
  std::vector<CallGraphNode *>::const_iterator end() const {
    return Nodes.end();
  }

  /// Reset the nodes of this SCC with those provided.
  void reset(const std::vector<CallGraphNode *> &NewNodes) { Nodes = NewNodes; }

  /// Remove the given node from this SCC.
  void remove(CallGraphNode *Node) {
    auto It = llvm::find(Nodes, Node);
    if (It != Nodes.end()) {
      Nodes.erase(It);
      ParentIterator.ReplaceNode(Node, nullptr);
    }
  }

private:
  std::vector<CallGraphNode *> Nodes;
  llvm::scc_iterator<const CallGraph *> &ParentIterator;
};

[[maybe_unused]] inline llvm::raw_ostream &operator<<(llvm::raw_ostream &OS,
                                                      const CallGraphSCC &SCC) {
  OS << "{ ";
  llvm::interleaveComma(SCC.Nodes, OS, [&](const CallGraphNode *CGN) {
    if (!CGN->isExternal())
      OS << getFunction(*CGN).getName();
  });
  OS << " }";
  return OS;
}

/// Tracks the uses of callgraph nodes that can be dropped when no longer
/// referenced.
class CGUseList {
  friend llvm::raw_ostream &operator<<(llvm::raw_ostream &, const CGUseList &);

<<<<<<< HEAD
public:
  /// This struct tracks the uses of callgraph nodes within a specific
  /// operation.
  struct CGUser {
    /// Any nodes referenced in the top-level attribute list of this user. We
    /// use a set here because the number of references does not matter.
    SmallPtrSet<CallGraphNode *, 16> TopLevelUses;

    /// Uses of nodes referenced by nested operations.
    DenseMap<CallGraphNode *, int> InnerUses;
  };

  CGUseList(Operation *Op, CallGraph &CG, SymbolTableCollection &SymbolTable);

  /// Drop uses of nodes referred to by the given \p Call operation that resides
  /// within \p CGN.
  void dropCallUses(CallGraphNode *CGN, Operation *Call, CallGraph &CG);

  /// Remove the given node from the use list.
  void eraseNode(CallGraphNode *CGN);

  /// Returns true if the given callgraph node has no uses and can be pruned.
  bool isDead(CallGraphNode *CGN) const;

  /// Returns true if the given callgraph node has a single use and can be
  /// discarded.
  bool hasOneUse(CallGraphNode *CGN) const;

  /// Recompute the uses held by the given callgraph node.
  void recomputeUses(CallGraphNode *CGN, CallGraph &CG);

  /// Merge the uses of 'LHS' with the uses of the 'RHS' after inlining a copy
  /// of 'LHS' into 'RHS'.
  void mergeUsesAfterInlining(CallGraphNode *LHS, CallGraphNode *RHS);

private:
  /// Decrement the uses of discardable nodes referenced by the given user.
  void decrementDiscardableUses(CGUser &Uses);

  /// Walk all of the used symbol callgraph nodes referenced with the given op.
  void walkReferencedSymbolNodes(
      Operation *Op, CallGraph &CG, SymbolTableCollection &SymbolTable,
      DenseMap<Attribute, CallGraphNode *> &ResolvedRefs,
      function_ref<void(CallGraphNode *, Operation *)> Callback);

  /// A mapping between a discardable callgraph node (that is a symbol) and the
  /// number of uses for this node.
  DenseMap<CallGraphNode *, int> DiscardableSymNodeUses;

  /// A mapping between a callgraph node and the symbol callgraph nodes that it
  /// uses.
  DenseMap<CallGraphNode *, CGUser> NodeUses;

  /// A symbol table to use when resolving call lookups.
  SymbolTableCollection &SymbolTable;
};

[[maybe_unused]] inline llvm::raw_ostream &
operator<<(llvm::raw_ostream &OS, const CGUseList &UseList) {
  for (auto &Use : UseList.NodeUses) {
    CallGraphNode *CGN = Use.first;
    CGUseList::CGUser Uses = Use.second;

    OS << "Func: " << getFunction(*CGN).getName() << "\n";

    OS.indent(2) << "TopLevelUses:\n";
    for (CallGraphNode *CGN : Uses.TopLevelUses)
      OS.indent(4) << "Op: " << getFunction(*CGN).getName() << "\n";

    OS.indent(2) << "InnerUses:\n";
    for (auto &It : Uses.InnerUses) {
      CallGraphNode *CGN = It.first;
      OS.indent(4) << "Op: " << getFunction(*CGN).getName() << "\n";
      OS.indent(4) << "It.second: " << It.second << "\n";
    }
  }

  return OS;
}

/// Inlining heuristics to use.
class InlineHeuristic {
public:
  InlineHeuristic(sycl::InlineMode InlineMode) : InlineMode(InlineMode) {}

  /// Returns true if the given call should be inlined and false otherwise.
  bool shouldInline(ResolvedCall &ResolvedCall, const CGUseList &Uses) const;

private:
  /// Returns true if the target is an ancestor of the call and false otherwise.
  bool isRecursiveCall(const ResolvedCall &ResolvedCall) const;

  /// Inlining mode (alwaysinline, simple, ...)
  const sycl::InlineMode InlineMode;
};

// Inliner functionality.
class Inliner : public InlinerInterface {
public:
  Inliner(MLIRContext *Ctx, CallGraph &CG, SymbolTableCollection &SymTable,
          const InlineHeuristic &Heuristic)
      : InlinerInterface(Ctx), CG(CG), SymbolTable(SymTable),
        Heuristic(Heuristic) {}
=======
public:
  /// This struct tracks the uses of callgraph nodes within a specific
  /// operation.
  struct CGUser {
    /// Any nodes referenced in the top-level attribute list of this user. We
    /// use a set here because the number of references does not matter.
    SmallPtrSet<CallGraphNode *, 16> TopLevelUses;

    /// Uses of nodes referenced by nested operations.
    DenseMap<CallGraphNode *, int> InnerUses;
  };

  CGUseList(Operation *Op, CallGraph &CG, SymbolTableCollection &SymbolTable);

  /// Drop uses of nodes referred to by the given \p Call operation that resides
  /// within \p CGN.
  void dropCallUses(CallGraphNode *CGN, Operation *Call, CallGraph &CG);

  /// Remove the given node from the use list.
  void eraseNode(CallGraphNode *CGN);

  /// Returns true if the given callgraph node has no uses and can be pruned.
  bool isDead(CallGraphNode *CGN) const;

  /// Returns true if the given callgraph node has a single use and can be
  /// discarded.
  bool hasOneUseAndDiscardable(CallGraphNode *CGN) const;

  /// Recompute the uses held by the given callgraph node.
  void recomputeUses(CallGraphNode *CGN, CallGraph &CG);

  /// Merge the uses of 'LHS' with the uses of the 'RHS' after inlining a copy
  /// of 'LHS' into 'RHS'.
  void mergeUsesAfterInlining(CallGraphNode *LHS, CallGraphNode *RHS);

private:
  /// Decrement the uses of discardable nodes referenced by the given user.
  void decrementDiscardableUses(CGUser &Uses);

  /// Walk all of the used symbol callgraph nodes referenced with the given op.
  void walkReferencedSymbolNodes(
      Operation *Op, CallGraph &CG, SymbolTableCollection &SymbolTable,
      DenseMap<Attribute, CallGraphNode *> &ResolvedRefs,
      function_ref<void(CallGraphNode *, Operation *)> Callback);

  /// A mapping between a discardable callgraph node (that is a symbol) and the
  /// number of uses for this node.
  DenseMap<CallGraphNode *, int> DiscardableSymNodeUses;

  /// A mapping between a callgraph node and the symbol callgraph nodes that it
  /// uses.
  DenseMap<CallGraphNode *, CGUser> NodeUses;

  /// A symbol table to use when resolving call lookups.
  SymbolTableCollection &SymbolTable;
};

[[maybe_unused]] inline llvm::raw_ostream &
operator<<(llvm::raw_ostream &OS, const CGUseList &UseList) {
  for (auto &Use : UseList.NodeUses) {
    CallGraphNode *CGN = Use.first;
    CGUseList::CGUser Uses = Use.second;

    OS << "Func: " << getFunction(*CGN).getName() << "\n";

    OS.indent(2) << "TopLevelUses:\n";
    for (CallGraphNode *CGN : Uses.TopLevelUses)
      OS.indent(4) << "Op: " << getFunction(*CGN).getName() << "\n";

    OS.indent(2) << "InnerUses:\n";
    for (auto &It : Uses.InnerUses) {
      CallGraphNode *CGN = It.first;
      OS.indent(4) << "Op: " << getFunction(*CGN).getName() << "\n";
      OS.indent(4) << "It.second: " << It.second << "\n";
    }
  }

  return OS;
}

/// Virtual base class for all inliners.
class InlinerBase : public InlinerInterface {
public:
  InlinerBase(MLIRContext *Ctx, CallGraph &CG, SymbolTableCollection &SymTable)
      : InlinerInterface(Ctx), CG(CG), SymbolTable(SymTable) {}
>>>>>>> 9966c0f8

  ResolvedCall &getCall(unsigned Index) {
    assert(Index < Calls.size() && "Out of bound index");
    return Calls[Index];
  }
  SmallVectorImpl<ResolvedCall> &getCalls() { return Calls; }
  void clearCalls() { Calls.clear(); }

  CallGraph &getCG() const { return CG; }

  SymbolTableCollection &getSymbolTable() const { return SymbolTable; }

  /// Run a given transformation over the SCCs of the callgraph in a bottom up
  /// traversal.
  static LogicalResult runTransformOnSCCs(
      const CallGraph &CG,
      function_ref<LogicalResult(CallGraphSCC &)> SCCTransformer);

  /// Attempt to inline calls within the given scc, and run simplifications,
  /// until a fixed point is reached. This allows for the inlining of newly
  /// devirtualized calls. Returns failure if there was a fatal error during
  /// inlining.
<<<<<<< HEAD
  static LogicalResult inlineSCC(Inliner &Inliner, CGUseList &UseList,
=======
  static LogicalResult inlineSCC(InlinerBase &Inliner, CGUseList &UseList,
>>>>>>> 9966c0f8
                                 CallGraphSCC &SCC,
                                 Pass::Statistic &NumInlinedCalls);

  /// This method properly disposes of callables that became dead during
  /// inlining. This should not be called while iterating over the SCCs.
  void eraseDeadCallables() const {
    for (CallGraphNode *CGN : DeadNodes) {
      getFunction(*CGN)->erase();
      LLVM_DEBUG(llvm::dbgs() << "Removed dead callable: "
                              << getFunction(*CGN).getName() << "\n");
    }
  }

protected:
  /// Attempt to inline calls within the given SCC. Returns true if at least a
  /// call was inlined in the SCC and false otherwise.
<<<<<<< HEAD
  static bool inlineCallsInSCC(Inliner &Inliner, CGUseList &UseList,
=======
  static bool inlineCallsInSCC(InlinerBase &Inliner, CGUseList &UseList,
>>>>>>> 9966c0f8
                               CallGraphSCC &SCC,
                               Pass::Statistic &NumInlinedCalls);

  /// Collect all of the callable operations within the given \p SrcNode.
  static void collectCallOps(CallGraphNode &SrcNode, CallGraph &CG,
                             SymbolTableCollection &SymTable,
                             SmallVectorImpl<ResolvedCall> &Calls);

<<<<<<< HEAD
=======
  /// Returns true if the given call should be inlined. Derived class must
  /// provide an implementation.
  virtual bool shouldInline(ResolvedCall &ResolvedCall,
                            const CGUseList &Uses) const = 0;

  // Returns true if the target is an ancestor of the call and false otherwise.
  bool isRecursiveCall(const ResolvedCall &ResolvedCall) const;

>>>>>>> 9966c0f8
  /// Mark the given callgraph node for deletion.
  void markForDeletion(CallGraphNode *CGN) { DeadNodes.insert(CGN); }

private:
  /// The set of callables known to be dead.
  SmallPtrSet<CallGraphNode *, 8> DeadNodes;

  /// The current set of call instructions to consider for inlining.
  SmallVector<ResolvedCall, 8> Calls;

  /// The call graph being operated on.
  CallGraph &CG;

  /// A symbol table to use when resolving call lookups.
  SymbolTableCollection &SymbolTable;

  /// The inline heuristic controlling when to inline a call edge.
  const InlineHeuristic &Heuristic;
};

<<<<<<< HEAD
class InlinePass : public sycl::impl::InlinePassBase<InlinePass> {
public:
  InlinePass(const sycl::InlinePassOptions &Options)
      : sycl::impl::InlinePassBase<InlinePass>(Options) {}
  InlinePass(const InlinePass &) = default;

  void runOnOperation() final;

private:
  /// Inline function calls in the given callgraph \p CG (on each SCC in bottom
  /// up order).
  LogicalResult runOnCG(Inliner &Inliner, CGUseList &UseList, CallGraph &CG,
                        Pass::Statistic &NumInlinedCalls);

  /// Ensures that the inliner is run on operations that define a symbol table.
  bool checkForSymbolTable(Operation &Op);

private:
  const std::string PassName, FlagName, PassDescription;
};

} // namespace

//===----------------------------------------------------------------------===//
// CGUseList
//===----------------------------------------------------------------------===//

CGUseList::CGUseList(Operation *Op, CallGraph &CG,
                     SymbolTableCollection &SymbolTable)
    : SymbolTable(SymbolTable) {
  /// A set of callgraph nodes that are always known to be live during inlining.
  DenseMap<Attribute, CallGraphNode *> AlwaysLiveNodes;

  // Walk each of the symbol tables looking for discardable callgraph nodes.
  auto WalkFn = [&](Operation *SymbolTableOp, bool AllUsesVisible) {
    for (Operation &Op : SymbolTableOp->getRegion(0).getOps()) {
      // If this is a callgraph operation, check to see if it is discardable.
      if (auto Callable = dyn_cast<CallableOpInterface>(&Op)) {
        if (auto *Node = CG.lookupNode(Callable.getCallableRegion())) {
          SymbolOpInterface Symbol = dyn_cast<SymbolOpInterface>(&Op);
          if (Symbol && (AllUsesVisible || Symbol.isPrivate()) &&
              Symbol.canDiscardOnUseEmpty())
            DiscardableSymNodeUses.try_emplace(Node, 0);
          continue;
        }
      }
      // Otherwise, check for any referenced nodes. These will be always-live.
      walkReferencedSymbolNodes(&Op, CG, SymbolTable, AlwaysLiveNodes,
                                [](CallGraphNode *, Operation *) {});
    }
  };

  SymbolTable::walkSymbolTables(Op, /*allSymUsesVisible=*/!Op->getBlock(),
                                WalkFn);

  // Drop the use information for any discardable nodes that are always live.
  for (auto &It : AlwaysLiveNodes)
    DiscardableSymNodeUses.erase(It.second);

  // Compute the uses for each of the callable nodes in the graph.
  for (CallGraphNode *CGN : CG)
    recomputeUses(CGN, CG);
}

void CGUseList::walkReferencedSymbolNodes(
    Operation *Op, CallGraph &CG, SymbolTableCollection &SymbolTable,
    DenseMap<Attribute, CallGraphNode *> &ResolvedRefs,
    function_ref<void(CallGraphNode *, Operation *)> Callback) {
  auto SymbolUses = SymbolTable::getSymbolUses(Op);
  assert(SymbolUses && "expected uses to be valid");

  Operation *SymbolTableOp = Op->getParentOp();
  for (const SymbolTable::SymbolUse &Use : *SymbolUses) {
    auto RefIt = ResolvedRefs.insert({Use.getSymbolRef(), nullptr});
    CallGraphNode *&CGN = RefIt.first->second;

    // If this is the first instance of this reference, try to resolve a
    // callgraph node for it.
    if (RefIt.second) {
      auto *SymbolOp = SymbolTable.lookupNearestSymbolFrom(SymbolTableOp,
                                                           Use.getSymbolRef());
      auto CallableOp = dyn_cast_or_null<CallableOpInterface>(SymbolOp);
      if (!CallableOp)
        continue;
      CGN = CG.lookupNode(CallableOp.getCallableRegion());
    }
    if (CGN)
      Callback(CGN, Use.getUser());
  }
}

bool CGUseList::isDead(CallGraphNode *CGN) const {
  // If the parent operation isn't a symbol, simply check normal SSA deadness.
  Operation *Op = CGN->getCallableRegion()->getParentOp();
  if (!isa<SymbolOpInterface>(Op))
    return isMemoryEffectFree(Op) && Op->use_empty();

  // Otherwise, check the number of symbol uses.
  auto SymbolIt = DiscardableSymNodeUses.find(CGN);
  return SymbolIt != DiscardableSymNodeUses.end() && SymbolIt->second == 0;
}

bool CGUseList::hasOneUse(CallGraphNode *CGN) const {
  // If this isn't a symbol node, check for side-effects and SSA use count.
  Operation *Op = CGN->getCallableRegion()->getParentOp();
  if (!isa<SymbolOpInterface>(Op))
    return isMemoryEffectFree(Op) && Op->hasOneUse();

  // Otherwise, check the number of symbol uses.
  auto SymbolIt = DiscardableSymNodeUses.find(CGN);
  return SymbolIt != DiscardableSymNodeUses.end() && SymbolIt->second == 1;
}

void CGUseList::dropCallUses(CallGraphNode *UserNode, Operation *CallOp,
                             CallGraph &CG) {
  auto &UserRefs = NodeUses[UserNode].InnerUses;
  auto WalkFn = [&](CallGraphNode *Node, Operation *User) {
    auto ParentIt = UserRefs.find(Node);
    if (ParentIt == UserRefs.end())
      return;
    --ParentIt->second;
    --DiscardableSymNodeUses[Node];
  };
  DenseMap<Attribute, CallGraphNode *> ResolvedRefs;
  walkReferencedSymbolNodes(CallOp, CG, SymbolTable, ResolvedRefs, WalkFn);
}

void CGUseList::eraseNode(CallGraphNode *CGN) {
  // Drop all child nodes.
  for (const CallGraphNode::Edge &Edge : *CGN)
    if (Edge.isChild())
      eraseNode(Edge.getTarget());

  // Drop the uses held by this node and erase it.
  auto UseIt = NodeUses.find(CGN);
  assert(UseIt != NodeUses.end() && "expected node to be valid");
  decrementDiscardableUses(UseIt->getSecond());
  NodeUses.erase(UseIt);
  DiscardableSymNodeUses.erase(CGN);
}

void CGUseList::recomputeUses(CallGraphNode *CGN, CallGraph &CG) {
  Operation *ParentOp = CGN->getCallableRegion()->getParentOp();
  CGUser &Uses = NodeUses[CGN];
  decrementDiscardableUses(Uses);

  // Collect the new discardable uses within this node.
  Uses = CGUser();
  DenseMap<Attribute, CallGraphNode *> ResolvedRefs;
  auto WalkFn = [&](CallGraphNode *RefNode, Operation *User) {
    auto DiscardSymIt = DiscardableSymNodeUses.find(RefNode);
    if (DiscardSymIt == DiscardableSymNodeUses.end())
      return;

    if (User != ParentOp)
      ++Uses.InnerUses[RefNode];
    else if (!Uses.TopLevelUses.insert(RefNode).second)
      return;
    ++DiscardSymIt->second;
  };
  walkReferencedSymbolNodes(ParentOp, CG, SymbolTable, ResolvedRefs, WalkFn);
}

void CGUseList::mergeUsesAfterInlining(CallGraphNode *LHS, CallGraphNode *RHS) {
  auto &LHSUses = NodeUses[LHS], &RHSUses = NodeUses[RHS];
  for (auto &UseIt : LHSUses.InnerUses) {
    RHSUses.InnerUses[UseIt.first] += UseIt.second;
    DiscardableSymNodeUses[UseIt.first] += UseIt.second;
  }
}

void CGUseList::decrementDiscardableUses(CGUser &Uses) {
  for (CallGraphNode *CGN : Uses.TopLevelUses)
    --DiscardableSymNodeUses[CGN];
  for (auto &It : Uses.InnerUses)
    DiscardableSymNodeUses[It.first] -= It.second;
=======
/// Inlines sycl.call operations if the callee has the 'alwaysinline' attribute.
class AlwaysInliner : public InlinerBase {
public:
  AlwaysInliner(MLIRContext *Ctx, CallGraph &CG,
                SymbolTableCollection &SymTable)
      : InlinerBase(Ctx, CG, SymTable) {}

protected:
  bool shouldInline(ResolvedCall &ResolvedCall,
                    const CGUseList &Uses) const final;
};

/// Inlines sycl.call operations using simple heuristics.
class Inliner : public InlinerBase {
public:
  Inliner(MLIRContext *Ctx, CallGraph &CG, SymbolTableCollection &SymTable)
      : InlinerBase(Ctx, CG, SymTable) {}

protected:
  bool shouldInline(ResolvedCall &ResolvedCall,
                    const CGUseList &Uses) const final;
};

class InlinePass : public sycl::impl::InlinePassBase<InlinePass> {
public:
  InlinePass(const sycl::InlinePassOptions &Options)
      : sycl::impl::InlinePassBase<InlinePass>(Options) {}
  InlinePass(const InlinePass &) = default;

  void runOnOperation() final;

private:
  /// Inline function calls in the given callgraph \p CG (on each SCC in bottom
  /// up order) using the given \p Inliner .
  LogicalResult runOnCG(InlinerBase &Inliner, CGUseList &UseList, CallGraph &CG,
                        Pass::Statistic &NumInlinedCalls);

  /// Ensures that the inliner is run on operations that define a symbol table.
  bool checkForSymbolTable(Operation &Op);

private:
  const std::string PassName, FlagName, PassDescription;
};
>>>>>>> 9966c0f8

  for (CallGraphNode *CGN : Uses.TopLevelUses) {
    Operation *ParentOp = CGN->getCallableRegion()->getParentOp();
    LLVM_DEBUG(llvm::dbgs() << ParentOp->getName() << " has "
                            << DiscardableSymNodeUses[CGN] << " uses\n");
  }
}

//===----------------------------------------------------------------------===//
// InlineHeuristic
//===----------------------------------------------------------------------===//

<<<<<<< HEAD
bool InlineHeuristic::shouldInline(ResolvedCall &ResolvedCall,
                                   const CGUseList &Uses) const {
  if (isRecursiveCall(ResolvedCall))
    return false;

  FunctionOpInterface Callee = getCalledFunction(ResolvedCall.Call);
  NamedAttrList FnAttrs(Callee->getAttrDictionary());
  Optional<NamedAttribute> PassThroughAttr = FnAttrs.getNamed("passthrough");

  bool ShouldInline = false;
  switch (InlineMode) {
  case sycl::InlineMode::Aggressive:
    llvm_unreachable("TODO");
  case sycl::InlineMode::Simple:
    // Inline a function if it has an attribute suggesting that inlining is
    // desirable.
    if (PassThroughAttr)
      ShouldInline |= llvm::any_of(
          PassThroughAttr->getValue().cast<ArrayAttr>(), [](Attribute Attr) {
            return Attr.isa<StringAttr>() &&
                   Attr.cast<StringAttr>() == "inlinehint";
          });

    // Inline a function if inlining makes it dead.
    if (!ShouldInline)
      ShouldInline |= Uses.hasOneUse(ResolvedCall.TgtNode);

    [[fallthrough]];
  case sycl::InlineMode::AlwaysInline:
    // Inline a function iff it has the 'alwaysinline' attribute.
    if (PassThroughAttr)
      ShouldInline |= llvm::any_of(
          PassThroughAttr->getValue().cast<ArrayAttr>(), [](Attribute Attr) {
            return Attr.isa<StringAttr>() &&
                   Attr.cast<StringAttr>() == "alwaysinline";
          });
    break;
  }

  return ShouldInline;
}

bool InlineHeuristic::isRecursiveCall(const ResolvedCall &ResolvedCall) const {
  return ResolvedCall.TgtNode->getCallableRegion()->isAncestor(
      ResolvedCall.Call->getParentRegion());
}

//===----------------------------------------------------------------------===//
// Inliner
//===----------------------------------------------------------------------===//

LogicalResult Inliner::runTransformOnSCCs(
=======
//===----------------------------------------------------------------------===//
// CGUseList
//===----------------------------------------------------------------------===//

CGUseList::CGUseList(Operation *Op, CallGraph &CG,
                     SymbolTableCollection &SymbolTable)
    : SymbolTable(SymbolTable) {
  /// A set of callgraph nodes that are always known to be live during inlining.
  DenseMap<Attribute, CallGraphNode *> AlwaysLiveNodes;

  // Walk each of the symbol tables looking for discardable callgraph nodes.
  auto WalkFn = [&](Operation *SymbolTableOp, bool AllUsesVisible) {
    for (Operation &Op : SymbolTableOp->getRegion(0).getOps()) {
      // If this is a callgraph operation, check to see if it is discardable.
      if (auto Callable = dyn_cast<CallableOpInterface>(&Op)) {
        if (auto *Node = CG.lookupNode(Callable.getCallableRegion())) {
          SymbolOpInterface Symbol = dyn_cast<SymbolOpInterface>(&Op);
          if (Symbol && (AllUsesVisible || Symbol.isPrivate()) &&
              Symbol.canDiscardOnUseEmpty())
            DiscardableSymNodeUses.try_emplace(Node, 0);
          continue;
        }
      }
      // Otherwise, check for any referenced nodes. These will be always-live.
      walkReferencedSymbolNodes(&Op, CG, SymbolTable, AlwaysLiveNodes,
                                [](CallGraphNode *, Operation *) {});
    }
  };

  SymbolTable::walkSymbolTables(Op, /*allSymUsesVisible=*/!Op->getBlock(),
                                WalkFn);

  // Drop the use information for any discardable nodes that are always live.
  for (auto &It : AlwaysLiveNodes)
    DiscardableSymNodeUses.erase(It.second);

  // Compute the uses for each of the callable nodes in the graph.
  for (CallGraphNode *CGN : CG)
    recomputeUses(CGN, CG);
}

void CGUseList::walkReferencedSymbolNodes(
    Operation *Op, CallGraph &CG, SymbolTableCollection &SymbolTable,
    DenseMap<Attribute, CallGraphNode *> &ResolvedRefs,
    function_ref<void(CallGraphNode *, Operation *)> Callback) {
  auto SymbolUses = SymbolTable::getSymbolUses(Op);
  assert(SymbolUses && "expected uses to be valid");

  Operation *SymbolTableOp = Op->getParentOp();
  for (const SymbolTable::SymbolUse &Use : *SymbolUses) {
    auto RefIt = ResolvedRefs.insert({Use.getSymbolRef(), nullptr});
    CallGraphNode *&CGN = RefIt.first->second;

    // If this is the first instance of this reference, try to resolve a
    // callgraph node for it.
    if (RefIt.second) {
      auto *SymbolOp = SymbolTable.lookupNearestSymbolFrom(SymbolTableOp,
                                                           Use.getSymbolRef());
      auto CallableOp = dyn_cast_or_null<CallableOpInterface>(SymbolOp);
      if (!CallableOp)
        continue;
      CGN = CG.lookupNode(CallableOp.getCallableRegion());
    }
    if (CGN)
      Callback(CGN, Use.getUser());
  }
}

bool CGUseList::isDead(CallGraphNode *CGN) const {
  // If the parent operation isn't a symbol, simply check normal SSA deadness.
  Operation *Op = CGN->getCallableRegion()->getParentOp();
  if (!isa<SymbolOpInterface>(Op))
    return isMemoryEffectFree(Op) && Op->use_empty();

  // Otherwise, check the number of symbol uses.
  auto SymbolIt = DiscardableSymNodeUses.find(CGN);
  return SymbolIt != DiscardableSymNodeUses.end() && SymbolIt->second == 0;
}

bool CGUseList::hasOneUseAndDiscardable(CallGraphNode *CGN) const {
  // If this isn't a symbol node, check for side-effects and SSA use count.
  Operation *Op = CGN->getCallableRegion()->getParentOp();
  if (!isa<SymbolOpInterface>(Op))
    return isMemoryEffectFree(Op) && Op->hasOneUse();

  // Otherwise, check the number of symbol uses.
  auto SymbolIt = DiscardableSymNodeUses.find(CGN);
  return SymbolIt != DiscardableSymNodeUses.end() && SymbolIt->second == 1;
}

void CGUseList::dropCallUses(CallGraphNode *UserNode, Operation *CallOp,
                             CallGraph &CG) {
  auto &UserRefs = NodeUses[UserNode].InnerUses;
  auto WalkFn = [&](CallGraphNode *Node, Operation *User) {
    auto ParentIt = UserRefs.find(Node);
    if (ParentIt == UserRefs.end())
      return;
    --ParentIt->second;
    --DiscardableSymNodeUses[Node];
  };
  DenseMap<Attribute, CallGraphNode *> ResolvedRefs;
  walkReferencedSymbolNodes(CallOp, CG, SymbolTable, ResolvedRefs, WalkFn);
}

void CGUseList::eraseNode(CallGraphNode *CGN) {
  // Drop all child nodes.
  for (const CallGraphNode::Edge &Edge : *CGN)
    if (Edge.isChild())
      eraseNode(Edge.getTarget());

  // Drop the uses held by this node and erase it.
  auto UseIt = NodeUses.find(CGN);
  assert(UseIt != NodeUses.end() && "expected node to be valid");
  decrementDiscardableUses(UseIt->getSecond());
  NodeUses.erase(UseIt);
  DiscardableSymNodeUses.erase(CGN);
}

void CGUseList::recomputeUses(CallGraphNode *CGN, CallGraph &CG) {
  Operation *ParentOp = CGN->getCallableRegion()->getParentOp();
  CGUser &Uses = NodeUses[CGN];
  decrementDiscardableUses(Uses);

  // Collect the new discardable uses within this node.
  Uses = CGUser();
  DenseMap<Attribute, CallGraphNode *> ResolvedRefs;
  auto WalkFn = [&](CallGraphNode *RefNode, Operation *User) {
    auto DiscardSymIt = DiscardableSymNodeUses.find(RefNode);
    if (DiscardSymIt == DiscardableSymNodeUses.end())
      return;

    if (User != ParentOp)
      ++Uses.InnerUses[RefNode];
    else if (!Uses.TopLevelUses.insert(RefNode).second)
      return;
    ++DiscardSymIt->second;
  };
  walkReferencedSymbolNodes(ParentOp, CG, SymbolTable, ResolvedRefs, WalkFn);
}

void CGUseList::mergeUsesAfterInlining(CallGraphNode *LHS, CallGraphNode *RHS) {
  auto &LHSUses = NodeUses[LHS], &RHSUses = NodeUses[RHS];
  for (auto &UseIt : LHSUses.InnerUses) {
    RHSUses.InnerUses[UseIt.first] += UseIt.second;
    DiscardableSymNodeUses[UseIt.first] += UseIt.second;
  }
}

void CGUseList::decrementDiscardableUses(CGUser &Uses) {
  for (CallGraphNode *CGN : Uses.TopLevelUses)
    --DiscardableSymNodeUses[CGN];
  for (auto &It : Uses.InnerUses)
    DiscardableSymNodeUses[It.first] -= It.second;

  for (CallGraphNode *CGN : Uses.TopLevelUses) {
    Operation *ParentOp = CGN->getCallableRegion()->getParentOp();
    LLVM_DEBUG(llvm::dbgs() << ParentOp->getName() << " has "
                            << DiscardableSymNodeUses[CGN] << " uses\n");
  }
}

//===----------------------------------------------------------------------===//
// InlinerBase
//===----------------------------------------------------------------------===//

LogicalResult InlinerBase::runTransformOnSCCs(
>>>>>>> 9966c0f8
    const CallGraph &CG,
    function_ref<LogicalResult(CallGraphSCC &)> SCCTransformer) {
  llvm::scc_iterator<const CallGraph *> CGI = llvm::scc_begin(&CG);
  CallGraphSCC SCC(CGI);
  while (!CGI.isAtEnd()) {
    // Copy the current SCC and increment so that the transformer can modify
    // the SCC without invalidating our iterator.
    SCC.reset(*CGI);
    ++CGI;
    if (failed(SCCTransformer(SCC)))
      return failure();
  }
  return success();
}

<<<<<<< HEAD
LogicalResult Inliner::inlineSCC(Inliner &Inliner, CGUseList &UseList,
                                 CallGraphSCC &SCC,
                                 Pass::Statistic &NumInlinedCalls) {
=======
LogicalResult InlinerBase::inlineSCC(InlinerBase &Inliner, CGUseList &UseList,
                                     CallGraphSCC &SCC,
                                     Pass::Statistic &NumInlinedCalls) {
>>>>>>> 9966c0f8
  unsigned IterationCount = 0;
  unsigned const constexpr MaxIterationCount = 5;
  bool DidSomething = false;
  do {
    DidSomething = inlineCallsInSCC(Inliner, UseList, SCC, NumInlinedCalls);
  } while (DidSomething && ++IterationCount < MaxIterationCount);
  return success();
}

<<<<<<< HEAD
bool Inliner::inlineCallsInSCC(Inliner &Inliner, CGUseList &UseList,
                               CallGraphSCC &SCC,
                               Pass::Statistic &NumInlinedCalls) {
=======
bool InlinerBase::inlineCallsInSCC(InlinerBase &Inliner, CGUseList &UseList,
                                   CallGraphSCC &SCC,
                                   Pass::Statistic &NumInlinedCalls) {
>>>>>>> 9966c0f8
  llvm::SmallSetVector<CallGraphNode *, 1> DeadNodes;

  for (CallGraphNode *SrcNode : SCC) {
    if (SrcNode->isExternal())
      continue;

    if (UseList.isDead(SrcNode)) {
      DeadNodes.insert(SrcNode);
      continue;
    }

<<<<<<< HEAD
    Inliner::collectCallOps(*SrcNode, Inliner.getCG(), Inliner.getSymbolTable(),
                            Inliner.getCalls());
=======
    InlinerBase::collectCallOps(*SrcNode, Inliner.getCG(),
                                Inliner.getSymbolTable(), Inliner.getCalls());
>>>>>>> 9966c0f8
  }

  if (Inliner.getCalls().empty())
    return false;

  if (1) {
    llvm::dbgs() << "* Inliner: SCC: " << SCC << "\n";
    llvm::dbgs() << "* Inliner: Initial calls in SCC are: {\n";
    for (unsigned i = 0, e = Inliner.getCalls().size(); i < e; ++i)
      llvm::dbgs() << "  " << i << ". " << Inliner.getCall(i).Call << ",\n";
    llvm::dbgs() << "}\n";
  }

  // Try to inline each of the call operations. Don't cache the end iterator
  // here as more calls may be added during inlining.
  bool DidSomething = false;
  for (unsigned I = 0; I < Inliner.getCalls().size(); ++I) {
    ResolvedCall ResolvedCall = Inliner.getCall(I);
<<<<<<< HEAD
    bool DoInline = Inliner.Heuristic.shouldInline(ResolvedCall, UseList);
    if (!DoInline)
      continue;

    //    LLVM_DEBUG(
    llvm::dbgs() << "* Inlining call: " << I << ". " << ResolvedCall.Call
                 << "\n";
    //);
=======
    bool DoInline = Inliner.shouldInline(ResolvedCall, UseList);
    if (!DoInline)
      continue;

    LLVM_DEBUG(llvm::dbgs() << "* Inlining call: " << I << ". "
                            << ResolvedCall.Call << "\n";);
>>>>>>> 9966c0f8

    Region *TgtRegion = ResolvedCall.TgtNode->getCallableRegion();
    LogicalResult InlineRes =
        inlineCall(Inliner, ResolvedCall.Call,
                   cast<CallableOpInterface>(TgtRegion->getParentOp()),
                   TgtRegion, /*shouldCloneInlinedRegion=*/true);

    if (failed(InlineRes)) {
      LLVM_DEBUG(llvm::dbgs() << "** Failed to inline\n");
      continue;
    }
<<<<<<< HEAD
    //    LLVM_DEBUG(
    llvm::dbgs() << "** Inline succeeded\n";
    //);
=======
    LLVM_DEBUG(llvm::dbgs() << "** Inline succeeded\n");
>>>>>>> 9966c0f8

    DidSomething = true;
    ++NumInlinedCalls;

    // Merge the new uses into the source node.
    UseList.dropCallUses(ResolvedCall.SrcNode, ResolvedCall.Call.getOperation(),
                         Inliner.getCG());
    UseList.mergeUsesAfterInlining(ResolvedCall.TgtNode, ResolvedCall.SrcNode);

    // Erase the call.
    ResolvedCall.Call.erase();

    // If the last call to the target node was inlined, mark the callee for
    // deletion.
    if (UseList.isDead(ResolvedCall.TgtNode)) {
      UseList.eraseNode(ResolvedCall.TgtNode);
      DeadNodes.insert(ResolvedCall.TgtNode);
    }
  }

  for (CallGraphNode *CGN : DeadNodes) {
    LLVM_DEBUG(llvm::dbgs()
               << "** Marking "
               << CGN->getCallableRegion()->getParentOp()->getName()
               << " dead\n");
    SCC.remove(CGN);
    Inliner.markForDeletion(CGN);
  }

  Inliner.clearCalls();

  return DidSomething;
}

<<<<<<< HEAD
void Inliner::collectCallOps(CallGraphNode &SrcNode, CallGraph &CG,
                             SymbolTableCollection &SymTable,
                             SmallVectorImpl<ResolvedCall> &Calls) {
=======
void InlinerBase::collectCallOps(CallGraphNode &SrcNode, CallGraph &CG,
                                 SymbolTableCollection &SymTable,
                                 SmallVectorImpl<ResolvedCall> &Calls) {
>>>>>>> 9966c0f8
  SrcNode.getCallableRegion()->walk([&](Operation *Op) {
    if (auto Call = dyn_cast<CallOpInterface>(Op)) {
      CallInterfaceCallable Callable = Call.getCallableForCallee();
      if (SymbolRefAttr SymRef = dyn_cast<SymbolRefAttr>(Callable)) {
        if (!SymRef.isa<FlatSymbolRefAttr>())
          return WalkResult::advance();
      }

      CallGraphNode *TgtNode = CG.resolveCallable(Call, SymTable);
      if (!TgtNode->isExternal())
        Calls.emplace_back(Call, &SrcNode, TgtNode);
    }
    return WalkResult::advance();
  });
}

bool InlinerBase::isRecursiveCall(const ResolvedCall &ResolvedCall) const {
  return ResolvedCall.TgtNode->getCallableRegion()->isAncestor(
      ResolvedCall.Call->getParentRegion());
}

//===----------------------------------------------------------------------===//
// InlinePass
//===----------------------------------------------------------------------===//

<<<<<<< HEAD
void InlinePass::runOnOperation() {
  if (!checkForSymbolTable(*getOperation()))
    return signalPassFailure();
=======
bool AlwaysInliner::shouldInline(ResolvedCall &ResolvedCall,
                                 const CGUseList &Uses) const {
  if (isRecursiveCall(ResolvedCall))
    return false;
>>>>>>> 9966c0f8

  MLIRContext *Ctx = &getContext();
  CallGraph &CG = getAnalysis<CallGraph>();
  SymbolTableCollection SymTable;
  CGUseList UseList(getOperation(), CG, SymTable);
  InlineHeuristic Heuristic(InlineMode);
  Inliner Inliner(Ctx, CG, SymTable, Heuristic);

  if (failed(runOnCG(Inliner, UseList, CG, NumInlinedCalls)))
    return signalPassFailure();
}

<<<<<<< HEAD
LogicalResult InlinePass::runOnCG(Inliner &Inliner, CGUseList &UseList,
                                  CallGraph &CG,
                                  Pass::Statistic &NumInlinedCalls) {
  LogicalResult Res = Inliner::runTransformOnSCCs(CG, [&](CallGraphSCC &SCC) {
    return Inliner::inlineSCC(Inliner, UseList, SCC, NumInlinedCalls);
  });

  // After inlining, make sure to erase any callables proven to be dead.
  if (succeeded(Res) && RemoveDeadCallees)
    Inliner.eraseDeadCallables();

  return Res;
}

bool InlinePass::checkForSymbolTable(Operation &Op) {
  // The inliner should only be run on operations that define a symbol table,
  // as the callgraph will need to resolve references.
  if (!Op.hasTrait<OpTrait::SymbolTable>()) {
    Op.emitOpError() << " was scheduled to run under the inliner, but does "
                        "not define a symbol table";
    return false;
=======
//===----------------------------------------------------------------------===//
// Inliner
//===----------------------------------------------------------------------===//

bool Inliner::shouldInline(ResolvedCall &ResolvedCall,
                           const CGUseList &Uses) const {
  if (isRecursiveCall(ResolvedCall))
    return false;

  FunctionOpInterface Callee = getCalledFunction(ResolvedCall.Call);
  NamedAttrList FnAttrs(Callee->getAttrDictionary());
  Optional<NamedAttribute> PassThroughAttr = FnAttrs.getNamed("passthrough");

  // Inline a function if it has an attribute suggesting that inlining is
  // desirable.
  if (PassThroughAttr) {
    bool ShouldInline = llvm::any_of(
        PassThroughAttr->getValue().cast<ArrayAttr>(), [](Attribute Attr) {
          return Attr.isa<StringAttr>() &&
                 ((Attr.cast<StringAttr>() == "alwaysinline") ||
                  (Attr.cast<StringAttr>() == "inlinehint"));
        });
    if (ShouldInline)
      return true;
>>>>>>> 9966c0f8
  }
  return true;
}

<<<<<<< HEAD
std::unique_ptr<Pass> sycl::createInlinePass() {
  const sycl::InlinePassOptions &Options = {InlineMode::Simple,
                                            /* RemoveDeadCallees */ false};
  return std::make_unique<InlinePass>(Options);
}

=======
  // Inline a function if inlining makes it dead.
  return Uses.hasOneUseAndDiscardable(ResolvedCall.TgtNode);
}

//===----------------------------------------------------------------------===//
// InlinePass
//===----------------------------------------------------------------------===//

void InlinePass::runOnOperation() {
  if (!checkForSymbolTable(*getOperation()))
    return signalPassFailure();

  MLIRContext *Ctx = &getContext();
  CallGraph &CG = getAnalysis<CallGraph>();
  SymbolTableCollection SymTable;
  CGUseList UseList(getOperation(), CG, SymTable);

  std::unique_ptr<InlinerBase> Inliner = nullptr;
  switch (InlineMode) {
  case sycl::InlineMode::AlwaysInline:
    Inliner = std::make_unique<class AlwaysInliner>(Ctx, CG, SymTable);
    break;
  case sycl::InlineMode::Simple:
    Inliner = std::make_unique<class Inliner>(Ctx, CG, SymTable);
    break;
  case sycl::InlineMode::Aggressive:
    llvm_unreachable("TODO");
    break;
  }

  if (failed(runOnCG(*Inliner, UseList, CG, NumInlinedCalls)))
    return signalPassFailure();
}

LogicalResult InlinePass::runOnCG(InlinerBase &Inliner, CGUseList &UseList,
                                  CallGraph &CG,
                                  Pass::Statistic &NumInlinedCalls) {
  LogicalResult Res =
      InlinerBase::runTransformOnSCCs(CG, [&](CallGraphSCC &SCC) {
        return InlinerBase::inlineSCC(Inliner, UseList, SCC, NumInlinedCalls);
      });

  // After inlining, make sure to erase any callables proven to be dead.
  if (succeeded(Res) && RemoveDeadCallees)
    Inliner.eraseDeadCallables();

  return Res;
}

bool InlinePass::checkForSymbolTable(Operation &Op) {
  // The inliner should only be run on operations that define a symbol table,
  // as the callgraph will need to resolve references.
  if (!Op.hasTrait<OpTrait::SymbolTable>()) {
    Op.emitOpError() << " was scheduled to run under the inliner, but does "
                        "not define a symbol table";
    return false;
  }
  return true;
}

std::unique_ptr<Pass> sycl::createInlinePass() {
  const sycl::InlinePassOptions &Options = {InlineMode::Simple,
                                            /* RemoveDeadCallees */ false};
  return std::make_unique<InlinePass>(Options);
}

>>>>>>> 9966c0f8
std::unique_ptr<Pass> sycl::createInlinePass(enum InlineMode InlineMode,
                                             bool RemoveDeadCallees) {
  const sycl::InlinePassOptions &Options = {InlineMode, RemoveDeadCallees};
  return std::make_unique<InlinePass>(Options);
}<|MERGE_RESOLUTION|>--- conflicted
+++ resolved
@@ -128,7 +128,6 @@
 class CGUseList {
   friend llvm::raw_ostream &operator<<(llvm::raw_ostream &, const CGUseList &);
 
-<<<<<<< HEAD
 public:
   /// This struct tracks the uses of callgraph nodes within a specific
   /// operation.
@@ -232,93 +231,6 @@
           const InlineHeuristic &Heuristic)
       : InlinerInterface(Ctx), CG(CG), SymbolTable(SymTable),
         Heuristic(Heuristic) {}
-=======
-public:
-  /// This struct tracks the uses of callgraph nodes within a specific
-  /// operation.
-  struct CGUser {
-    /// Any nodes referenced in the top-level attribute list of this user. We
-    /// use a set here because the number of references does not matter.
-    SmallPtrSet<CallGraphNode *, 16> TopLevelUses;
-
-    /// Uses of nodes referenced by nested operations.
-    DenseMap<CallGraphNode *, int> InnerUses;
-  };
-
-  CGUseList(Operation *Op, CallGraph &CG, SymbolTableCollection &SymbolTable);
-
-  /// Drop uses of nodes referred to by the given \p Call operation that resides
-  /// within \p CGN.
-  void dropCallUses(CallGraphNode *CGN, Operation *Call, CallGraph &CG);
-
-  /// Remove the given node from the use list.
-  void eraseNode(CallGraphNode *CGN);
-
-  /// Returns true if the given callgraph node has no uses and can be pruned.
-  bool isDead(CallGraphNode *CGN) const;
-
-  /// Returns true if the given callgraph node has a single use and can be
-  /// discarded.
-  bool hasOneUseAndDiscardable(CallGraphNode *CGN) const;
-
-  /// Recompute the uses held by the given callgraph node.
-  void recomputeUses(CallGraphNode *CGN, CallGraph &CG);
-
-  /// Merge the uses of 'LHS' with the uses of the 'RHS' after inlining a copy
-  /// of 'LHS' into 'RHS'.
-  void mergeUsesAfterInlining(CallGraphNode *LHS, CallGraphNode *RHS);
-
-private:
-  /// Decrement the uses of discardable nodes referenced by the given user.
-  void decrementDiscardableUses(CGUser &Uses);
-
-  /// Walk all of the used symbol callgraph nodes referenced with the given op.
-  void walkReferencedSymbolNodes(
-      Operation *Op, CallGraph &CG, SymbolTableCollection &SymbolTable,
-      DenseMap<Attribute, CallGraphNode *> &ResolvedRefs,
-      function_ref<void(CallGraphNode *, Operation *)> Callback);
-
-  /// A mapping between a discardable callgraph node (that is a symbol) and the
-  /// number of uses for this node.
-  DenseMap<CallGraphNode *, int> DiscardableSymNodeUses;
-
-  /// A mapping between a callgraph node and the symbol callgraph nodes that it
-  /// uses.
-  DenseMap<CallGraphNode *, CGUser> NodeUses;
-
-  /// A symbol table to use when resolving call lookups.
-  SymbolTableCollection &SymbolTable;
-};
-
-[[maybe_unused]] inline llvm::raw_ostream &
-operator<<(llvm::raw_ostream &OS, const CGUseList &UseList) {
-  for (auto &Use : UseList.NodeUses) {
-    CallGraphNode *CGN = Use.first;
-    CGUseList::CGUser Uses = Use.second;
-
-    OS << "Func: " << getFunction(*CGN).getName() << "\n";
-
-    OS.indent(2) << "TopLevelUses:\n";
-    for (CallGraphNode *CGN : Uses.TopLevelUses)
-      OS.indent(4) << "Op: " << getFunction(*CGN).getName() << "\n";
-
-    OS.indent(2) << "InnerUses:\n";
-    for (auto &It : Uses.InnerUses) {
-      CallGraphNode *CGN = It.first;
-      OS.indent(4) << "Op: " << getFunction(*CGN).getName() << "\n";
-      OS.indent(4) << "It.second: " << It.second << "\n";
-    }
-  }
-
-  return OS;
-}
-
-/// Virtual base class for all inliners.
-class InlinerBase : public InlinerInterface {
-public:
-  InlinerBase(MLIRContext *Ctx, CallGraph &CG, SymbolTableCollection &SymTable)
-      : InlinerInterface(Ctx), CG(CG), SymbolTable(SymTable) {}
->>>>>>> 9966c0f8
 
   ResolvedCall &getCall(unsigned Index) {
     assert(Index < Calls.size() && "Out of bound index");
@@ -341,11 +253,7 @@
   /// until a fixed point is reached. This allows for the inlining of newly
   /// devirtualized calls. Returns failure if there was a fatal error during
   /// inlining.
-<<<<<<< HEAD
   static LogicalResult inlineSCC(Inliner &Inliner, CGUseList &UseList,
-=======
-  static LogicalResult inlineSCC(InlinerBase &Inliner, CGUseList &UseList,
->>>>>>> 9966c0f8
                                  CallGraphSCC &SCC,
                                  Pass::Statistic &NumInlinedCalls);
 
@@ -362,11 +270,7 @@
 protected:
   /// Attempt to inline calls within the given SCC. Returns true if at least a
   /// call was inlined in the SCC and false otherwise.
-<<<<<<< HEAD
   static bool inlineCallsInSCC(Inliner &Inliner, CGUseList &UseList,
-=======
-  static bool inlineCallsInSCC(InlinerBase &Inliner, CGUseList &UseList,
->>>>>>> 9966c0f8
                                CallGraphSCC &SCC,
                                Pass::Statistic &NumInlinedCalls);
 
@@ -375,17 +279,6 @@
                              SymbolTableCollection &SymTable,
                              SmallVectorImpl<ResolvedCall> &Calls);
 
-<<<<<<< HEAD
-=======
-  /// Returns true if the given call should be inlined. Derived class must
-  /// provide an implementation.
-  virtual bool shouldInline(ResolvedCall &ResolvedCall,
-                            const CGUseList &Uses) const = 0;
-
-  // Returns true if the target is an ancestor of the call and false otherwise.
-  bool isRecursiveCall(const ResolvedCall &ResolvedCall) const;
-
->>>>>>> 9966c0f8
   /// Mark the given callgraph node for deletion.
   void markForDeletion(CallGraphNode *CGN) { DeadNodes.insert(CGN); }
 
@@ -406,7 +299,6 @@
   const InlineHeuristic &Heuristic;
 };
 
-<<<<<<< HEAD
 class InlinePass : public sycl::impl::InlinePassBase<InlinePass> {
 public:
   InlinePass(const sycl::InlinePassOptions &Options)
@@ -583,51 +475,6 @@
     --DiscardableSymNodeUses[CGN];
   for (auto &It : Uses.InnerUses)
     DiscardableSymNodeUses[It.first] -= It.second;
-=======
-/// Inlines sycl.call operations if the callee has the 'alwaysinline' attribute.
-class AlwaysInliner : public InlinerBase {
-public:
-  AlwaysInliner(MLIRContext *Ctx, CallGraph &CG,
-                SymbolTableCollection &SymTable)
-      : InlinerBase(Ctx, CG, SymTable) {}
-
-protected:
-  bool shouldInline(ResolvedCall &ResolvedCall,
-                    const CGUseList &Uses) const final;
-};
-
-/// Inlines sycl.call operations using simple heuristics.
-class Inliner : public InlinerBase {
-public:
-  Inliner(MLIRContext *Ctx, CallGraph &CG, SymbolTableCollection &SymTable)
-      : InlinerBase(Ctx, CG, SymTable) {}
-
-protected:
-  bool shouldInline(ResolvedCall &ResolvedCall,
-                    const CGUseList &Uses) const final;
-};
-
-class InlinePass : public sycl::impl::InlinePassBase<InlinePass> {
-public:
-  InlinePass(const sycl::InlinePassOptions &Options)
-      : sycl::impl::InlinePassBase<InlinePass>(Options) {}
-  InlinePass(const InlinePass &) = default;
-
-  void runOnOperation() final;
-
-private:
-  /// Inline function calls in the given callgraph \p CG (on each SCC in bottom
-  /// up order) using the given \p Inliner .
-  LogicalResult runOnCG(InlinerBase &Inliner, CGUseList &UseList, CallGraph &CG,
-                        Pass::Statistic &NumInlinedCalls);
-
-  /// Ensures that the inliner is run on operations that define a symbol table.
-  bool checkForSymbolTable(Operation &Op);
-
-private:
-  const std::string PassName, FlagName, PassDescription;
-};
->>>>>>> 9966c0f8
 
   for (CallGraphNode *CGN : Uses.TopLevelUses) {
     Operation *ParentOp = CGN->getCallableRegion()->getParentOp();
@@ -640,7 +487,6 @@
 // InlineHeuristic
 //===----------------------------------------------------------------------===//
 
-<<<<<<< HEAD
 bool InlineHeuristic::shouldInline(ResolvedCall &ResolvedCall,
                                    const CGUseList &Uses) const {
   if (isRecursiveCall(ResolvedCall))
@@ -693,174 +539,6 @@
 //===----------------------------------------------------------------------===//
 
 LogicalResult Inliner::runTransformOnSCCs(
-=======
-//===----------------------------------------------------------------------===//
-// CGUseList
-//===----------------------------------------------------------------------===//
-
-CGUseList::CGUseList(Operation *Op, CallGraph &CG,
-                     SymbolTableCollection &SymbolTable)
-    : SymbolTable(SymbolTable) {
-  /// A set of callgraph nodes that are always known to be live during inlining.
-  DenseMap<Attribute, CallGraphNode *> AlwaysLiveNodes;
-
-  // Walk each of the symbol tables looking for discardable callgraph nodes.
-  auto WalkFn = [&](Operation *SymbolTableOp, bool AllUsesVisible) {
-    for (Operation &Op : SymbolTableOp->getRegion(0).getOps()) {
-      // If this is a callgraph operation, check to see if it is discardable.
-      if (auto Callable = dyn_cast<CallableOpInterface>(&Op)) {
-        if (auto *Node = CG.lookupNode(Callable.getCallableRegion())) {
-          SymbolOpInterface Symbol = dyn_cast<SymbolOpInterface>(&Op);
-          if (Symbol && (AllUsesVisible || Symbol.isPrivate()) &&
-              Symbol.canDiscardOnUseEmpty())
-            DiscardableSymNodeUses.try_emplace(Node, 0);
-          continue;
-        }
-      }
-      // Otherwise, check for any referenced nodes. These will be always-live.
-      walkReferencedSymbolNodes(&Op, CG, SymbolTable, AlwaysLiveNodes,
-                                [](CallGraphNode *, Operation *) {});
-    }
-  };
-
-  SymbolTable::walkSymbolTables(Op, /*allSymUsesVisible=*/!Op->getBlock(),
-                                WalkFn);
-
-  // Drop the use information for any discardable nodes that are always live.
-  for (auto &It : AlwaysLiveNodes)
-    DiscardableSymNodeUses.erase(It.second);
-
-  // Compute the uses for each of the callable nodes in the graph.
-  for (CallGraphNode *CGN : CG)
-    recomputeUses(CGN, CG);
-}
-
-void CGUseList::walkReferencedSymbolNodes(
-    Operation *Op, CallGraph &CG, SymbolTableCollection &SymbolTable,
-    DenseMap<Attribute, CallGraphNode *> &ResolvedRefs,
-    function_ref<void(CallGraphNode *, Operation *)> Callback) {
-  auto SymbolUses = SymbolTable::getSymbolUses(Op);
-  assert(SymbolUses && "expected uses to be valid");
-
-  Operation *SymbolTableOp = Op->getParentOp();
-  for (const SymbolTable::SymbolUse &Use : *SymbolUses) {
-    auto RefIt = ResolvedRefs.insert({Use.getSymbolRef(), nullptr});
-    CallGraphNode *&CGN = RefIt.first->second;
-
-    // If this is the first instance of this reference, try to resolve a
-    // callgraph node for it.
-    if (RefIt.second) {
-      auto *SymbolOp = SymbolTable.lookupNearestSymbolFrom(SymbolTableOp,
-                                                           Use.getSymbolRef());
-      auto CallableOp = dyn_cast_or_null<CallableOpInterface>(SymbolOp);
-      if (!CallableOp)
-        continue;
-      CGN = CG.lookupNode(CallableOp.getCallableRegion());
-    }
-    if (CGN)
-      Callback(CGN, Use.getUser());
-  }
-}
-
-bool CGUseList::isDead(CallGraphNode *CGN) const {
-  // If the parent operation isn't a symbol, simply check normal SSA deadness.
-  Operation *Op = CGN->getCallableRegion()->getParentOp();
-  if (!isa<SymbolOpInterface>(Op))
-    return isMemoryEffectFree(Op) && Op->use_empty();
-
-  // Otherwise, check the number of symbol uses.
-  auto SymbolIt = DiscardableSymNodeUses.find(CGN);
-  return SymbolIt != DiscardableSymNodeUses.end() && SymbolIt->second == 0;
-}
-
-bool CGUseList::hasOneUseAndDiscardable(CallGraphNode *CGN) const {
-  // If this isn't a symbol node, check for side-effects and SSA use count.
-  Operation *Op = CGN->getCallableRegion()->getParentOp();
-  if (!isa<SymbolOpInterface>(Op))
-    return isMemoryEffectFree(Op) && Op->hasOneUse();
-
-  // Otherwise, check the number of symbol uses.
-  auto SymbolIt = DiscardableSymNodeUses.find(CGN);
-  return SymbolIt != DiscardableSymNodeUses.end() && SymbolIt->second == 1;
-}
-
-void CGUseList::dropCallUses(CallGraphNode *UserNode, Operation *CallOp,
-                             CallGraph &CG) {
-  auto &UserRefs = NodeUses[UserNode].InnerUses;
-  auto WalkFn = [&](CallGraphNode *Node, Operation *User) {
-    auto ParentIt = UserRefs.find(Node);
-    if (ParentIt == UserRefs.end())
-      return;
-    --ParentIt->second;
-    --DiscardableSymNodeUses[Node];
-  };
-  DenseMap<Attribute, CallGraphNode *> ResolvedRefs;
-  walkReferencedSymbolNodes(CallOp, CG, SymbolTable, ResolvedRefs, WalkFn);
-}
-
-void CGUseList::eraseNode(CallGraphNode *CGN) {
-  // Drop all child nodes.
-  for (const CallGraphNode::Edge &Edge : *CGN)
-    if (Edge.isChild())
-      eraseNode(Edge.getTarget());
-
-  // Drop the uses held by this node and erase it.
-  auto UseIt = NodeUses.find(CGN);
-  assert(UseIt != NodeUses.end() && "expected node to be valid");
-  decrementDiscardableUses(UseIt->getSecond());
-  NodeUses.erase(UseIt);
-  DiscardableSymNodeUses.erase(CGN);
-}
-
-void CGUseList::recomputeUses(CallGraphNode *CGN, CallGraph &CG) {
-  Operation *ParentOp = CGN->getCallableRegion()->getParentOp();
-  CGUser &Uses = NodeUses[CGN];
-  decrementDiscardableUses(Uses);
-
-  // Collect the new discardable uses within this node.
-  Uses = CGUser();
-  DenseMap<Attribute, CallGraphNode *> ResolvedRefs;
-  auto WalkFn = [&](CallGraphNode *RefNode, Operation *User) {
-    auto DiscardSymIt = DiscardableSymNodeUses.find(RefNode);
-    if (DiscardSymIt == DiscardableSymNodeUses.end())
-      return;
-
-    if (User != ParentOp)
-      ++Uses.InnerUses[RefNode];
-    else if (!Uses.TopLevelUses.insert(RefNode).second)
-      return;
-    ++DiscardSymIt->second;
-  };
-  walkReferencedSymbolNodes(ParentOp, CG, SymbolTable, ResolvedRefs, WalkFn);
-}
-
-void CGUseList::mergeUsesAfterInlining(CallGraphNode *LHS, CallGraphNode *RHS) {
-  auto &LHSUses = NodeUses[LHS], &RHSUses = NodeUses[RHS];
-  for (auto &UseIt : LHSUses.InnerUses) {
-    RHSUses.InnerUses[UseIt.first] += UseIt.second;
-    DiscardableSymNodeUses[UseIt.first] += UseIt.second;
-  }
-}
-
-void CGUseList::decrementDiscardableUses(CGUser &Uses) {
-  for (CallGraphNode *CGN : Uses.TopLevelUses)
-    --DiscardableSymNodeUses[CGN];
-  for (auto &It : Uses.InnerUses)
-    DiscardableSymNodeUses[It.first] -= It.second;
-
-  for (CallGraphNode *CGN : Uses.TopLevelUses) {
-    Operation *ParentOp = CGN->getCallableRegion()->getParentOp();
-    LLVM_DEBUG(llvm::dbgs() << ParentOp->getName() << " has "
-                            << DiscardableSymNodeUses[CGN] << " uses\n");
-  }
-}
-
-//===----------------------------------------------------------------------===//
-// InlinerBase
-//===----------------------------------------------------------------------===//
-
-LogicalResult InlinerBase::runTransformOnSCCs(
->>>>>>> 9966c0f8
     const CallGraph &CG,
     function_ref<LogicalResult(CallGraphSCC &)> SCCTransformer) {
   llvm::scc_iterator<const CallGraph *> CGI = llvm::scc_begin(&CG);
@@ -876,15 +554,9 @@
   return success();
 }
 
-<<<<<<< HEAD
 LogicalResult Inliner::inlineSCC(Inliner &Inliner, CGUseList &UseList,
                                  CallGraphSCC &SCC,
                                  Pass::Statistic &NumInlinedCalls) {
-=======
-LogicalResult InlinerBase::inlineSCC(InlinerBase &Inliner, CGUseList &UseList,
-                                     CallGraphSCC &SCC,
-                                     Pass::Statistic &NumInlinedCalls) {
->>>>>>> 9966c0f8
   unsigned IterationCount = 0;
   unsigned const constexpr MaxIterationCount = 5;
   bool DidSomething = false;
@@ -894,15 +566,9 @@
   return success();
 }
 
-<<<<<<< HEAD
 bool Inliner::inlineCallsInSCC(Inliner &Inliner, CGUseList &UseList,
                                CallGraphSCC &SCC,
                                Pass::Statistic &NumInlinedCalls) {
-=======
-bool InlinerBase::inlineCallsInSCC(InlinerBase &Inliner, CGUseList &UseList,
-                                   CallGraphSCC &SCC,
-                                   Pass::Statistic &NumInlinedCalls) {
->>>>>>> 9966c0f8
   llvm::SmallSetVector<CallGraphNode *, 1> DeadNodes;
 
   for (CallGraphNode *SrcNode : SCC) {
@@ -914,48 +580,32 @@
       continue;
     }
 
-<<<<<<< HEAD
     Inliner::collectCallOps(*SrcNode, Inliner.getCG(), Inliner.getSymbolTable(),
                             Inliner.getCalls());
-=======
-    InlinerBase::collectCallOps(*SrcNode, Inliner.getCG(),
-                                Inliner.getSymbolTable(), Inliner.getCalls());
->>>>>>> 9966c0f8
   }
 
   if (Inliner.getCalls().empty())
     return false;
 
-  if (1) {
+  LLVM_DEBUG({
     llvm::dbgs() << "* Inliner: SCC: " << SCC << "\n";
     llvm::dbgs() << "* Inliner: Initial calls in SCC are: {\n";
     for (unsigned i = 0, e = Inliner.getCalls().size(); i < e; ++i)
       llvm::dbgs() << "  " << i << ". " << Inliner.getCall(i).Call << ",\n";
     llvm::dbgs() << "}\n";
-  }
+  });
 
   // Try to inline each of the call operations. Don't cache the end iterator
   // here as more calls may be added during inlining.
   bool DidSomething = false;
   for (unsigned I = 0; I < Inliner.getCalls().size(); ++I) {
     ResolvedCall ResolvedCall = Inliner.getCall(I);
-<<<<<<< HEAD
     bool DoInline = Inliner.Heuristic.shouldInline(ResolvedCall, UseList);
     if (!DoInline)
       continue;
 
-    //    LLVM_DEBUG(
-    llvm::dbgs() << "* Inlining call: " << I << ". " << ResolvedCall.Call
-                 << "\n";
-    //);
-=======
-    bool DoInline = Inliner.shouldInline(ResolvedCall, UseList);
-    if (!DoInline)
-      continue;
-
     LLVM_DEBUG(llvm::dbgs() << "* Inlining call: " << I << ". "
-                            << ResolvedCall.Call << "\n";);
->>>>>>> 9966c0f8
+                            << ResolvedCall.Call << "\n");
 
     Region *TgtRegion = ResolvedCall.TgtNode->getCallableRegion();
     LogicalResult InlineRes =
@@ -967,13 +617,7 @@
       LLVM_DEBUG(llvm::dbgs() << "** Failed to inline\n");
       continue;
     }
-<<<<<<< HEAD
-    //    LLVM_DEBUG(
-    llvm::dbgs() << "** Inline succeeded\n";
-    //);
-=======
     LLVM_DEBUG(llvm::dbgs() << "** Inline succeeded\n");
->>>>>>> 9966c0f8
 
     DidSomething = true;
     ++NumInlinedCalls;
@@ -1008,15 +652,9 @@
   return DidSomething;
 }
 
-<<<<<<< HEAD
 void Inliner::collectCallOps(CallGraphNode &SrcNode, CallGraph &CG,
                              SymbolTableCollection &SymTable,
                              SmallVectorImpl<ResolvedCall> &Calls) {
-=======
-void InlinerBase::collectCallOps(CallGraphNode &SrcNode, CallGraph &CG,
-                                 SymbolTableCollection &SymTable,
-                                 SmallVectorImpl<ResolvedCall> &Calls) {
->>>>>>> 9966c0f8
   SrcNode.getCallableRegion()->walk([&](Operation *Op) {
     if (auto Call = dyn_cast<CallOpInterface>(Op)) {
       CallInterfaceCallable Callable = Call.getCallableForCallee();
@@ -1033,25 +671,13 @@
   });
 }
 
-bool InlinerBase::isRecursiveCall(const ResolvedCall &ResolvedCall) const {
-  return ResolvedCall.TgtNode->getCallableRegion()->isAncestor(
-      ResolvedCall.Call->getParentRegion());
-}
-
 //===----------------------------------------------------------------------===//
 // InlinePass
 //===----------------------------------------------------------------------===//
 
-<<<<<<< HEAD
 void InlinePass::runOnOperation() {
   if (!checkForSymbolTable(*getOperation()))
     return signalPassFailure();
-=======
-bool AlwaysInliner::shouldInline(ResolvedCall &ResolvedCall,
-                                 const CGUseList &Uses) const {
-  if (isRecursiveCall(ResolvedCall))
-    return false;
->>>>>>> 9966c0f8
 
   MLIRContext *Ctx = &getContext();
   CallGraph &CG = getAnalysis<CallGraph>();
@@ -1064,7 +690,6 @@
     return signalPassFailure();
 }
 
-<<<<<<< HEAD
 LogicalResult InlinePass::runOnCG(Inliner &Inliner, CGUseList &UseList,
                                   CallGraph &CG,
                                   Pass::Statistic &NumInlinedCalls) {
@@ -1086,111 +711,16 @@
     Op.emitOpError() << " was scheduled to run under the inliner, but does "
                         "not define a symbol table";
     return false;
-=======
-//===----------------------------------------------------------------------===//
-// Inliner
-//===----------------------------------------------------------------------===//
-
-bool Inliner::shouldInline(ResolvedCall &ResolvedCall,
-                           const CGUseList &Uses) const {
-  if (isRecursiveCall(ResolvedCall))
-    return false;
-
-  FunctionOpInterface Callee = getCalledFunction(ResolvedCall.Call);
-  NamedAttrList FnAttrs(Callee->getAttrDictionary());
-  Optional<NamedAttribute> PassThroughAttr = FnAttrs.getNamed("passthrough");
-
-  // Inline a function if it has an attribute suggesting that inlining is
-  // desirable.
-  if (PassThroughAttr) {
-    bool ShouldInline = llvm::any_of(
-        PassThroughAttr->getValue().cast<ArrayAttr>(), [](Attribute Attr) {
-          return Attr.isa<StringAttr>() &&
-                 ((Attr.cast<StringAttr>() == "alwaysinline") ||
-                  (Attr.cast<StringAttr>() == "inlinehint"));
-        });
-    if (ShouldInline)
-      return true;
->>>>>>> 9966c0f8
   }
   return true;
 }
 
-<<<<<<< HEAD
 std::unique_ptr<Pass> sycl::createInlinePass() {
   const sycl::InlinePassOptions &Options = {InlineMode::Simple,
                                             /* RemoveDeadCallees */ false};
   return std::make_unique<InlinePass>(Options);
 }
 
-=======
-  // Inline a function if inlining makes it dead.
-  return Uses.hasOneUseAndDiscardable(ResolvedCall.TgtNode);
-}
-
-//===----------------------------------------------------------------------===//
-// InlinePass
-//===----------------------------------------------------------------------===//
-
-void InlinePass::runOnOperation() {
-  if (!checkForSymbolTable(*getOperation()))
-    return signalPassFailure();
-
-  MLIRContext *Ctx = &getContext();
-  CallGraph &CG = getAnalysis<CallGraph>();
-  SymbolTableCollection SymTable;
-  CGUseList UseList(getOperation(), CG, SymTable);
-
-  std::unique_ptr<InlinerBase> Inliner = nullptr;
-  switch (InlineMode) {
-  case sycl::InlineMode::AlwaysInline:
-    Inliner = std::make_unique<class AlwaysInliner>(Ctx, CG, SymTable);
-    break;
-  case sycl::InlineMode::Simple:
-    Inliner = std::make_unique<class Inliner>(Ctx, CG, SymTable);
-    break;
-  case sycl::InlineMode::Aggressive:
-    llvm_unreachable("TODO");
-    break;
-  }
-
-  if (failed(runOnCG(*Inliner, UseList, CG, NumInlinedCalls)))
-    return signalPassFailure();
-}
-
-LogicalResult InlinePass::runOnCG(InlinerBase &Inliner, CGUseList &UseList,
-                                  CallGraph &CG,
-                                  Pass::Statistic &NumInlinedCalls) {
-  LogicalResult Res =
-      InlinerBase::runTransformOnSCCs(CG, [&](CallGraphSCC &SCC) {
-        return InlinerBase::inlineSCC(Inliner, UseList, SCC, NumInlinedCalls);
-      });
-
-  // After inlining, make sure to erase any callables proven to be dead.
-  if (succeeded(Res) && RemoveDeadCallees)
-    Inliner.eraseDeadCallables();
-
-  return Res;
-}
-
-bool InlinePass::checkForSymbolTable(Operation &Op) {
-  // The inliner should only be run on operations that define a symbol table,
-  // as the callgraph will need to resolve references.
-  if (!Op.hasTrait<OpTrait::SymbolTable>()) {
-    Op.emitOpError() << " was scheduled to run under the inliner, but does "
-                        "not define a symbol table";
-    return false;
-  }
-  return true;
-}
-
-std::unique_ptr<Pass> sycl::createInlinePass() {
-  const sycl::InlinePassOptions &Options = {InlineMode::Simple,
-                                            /* RemoveDeadCallees */ false};
-  return std::make_unique<InlinePass>(Options);
-}
-
->>>>>>> 9966c0f8
 std::unique_ptr<Pass> sycl::createInlinePass(enum InlineMode InlineMode,
                                              bool RemoveDeadCallees) {
   const sycl::InlinePassOptions &Options = {InlineMode, RemoveDeadCallees};
