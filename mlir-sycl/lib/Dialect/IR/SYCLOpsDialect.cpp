--- conflicted
+++ resolved
@@ -123,7 +123,6 @@
 mlir::OpAsmDialectInterface::AliasResult
 SYCLOpAsmInterface::getAlias(mlir::Type Type, llvm::raw_ostream &OS) const {
   return llvm::TypeSwitch<mlir::Type, AliasResult>(Type)
-<<<<<<< HEAD
       // Keep approx. in the same order as in SYCLOps.td
       .Case<mlir::sycl::AccessorType>([&](auto Ty) {
         OS << "sycl_" << decltype(Ty)::getMnemonic() << "_" << Ty.getDimension()
@@ -136,7 +135,8 @@
            << Ty.getCurrentDimension() << "_";
         return AliasResult::OverridableAlias;
       })
-      .Case<mlir::sycl::AssertHappenedType, mlir::sycl::BFloat16Type>(
+      .Case<mlir::sycl::AssertHappenedType, mlir::sycl::BFloat16Type,
+            mlir::sycl::KernelHandlerType>([&](auto Ty) {
           [&](auto Ty) {
             OS << "sycl_" << decltype(Ty)::getMnemonic() << "_";
             return AliasResult::FinalAlias;
@@ -148,20 +148,9 @@
         return AliasResult::FinalAlias;
       })
       .Case<mlir::sycl::AccessorImplDeviceType, mlir::sycl::ArrayType,
-            mlir::sycl::GroupType, mlir::sycl::IDType,
+            mlir::sycl::GroupType, mlir::sycl::HItemType, mlir::sycl::IDType,
             mlir::sycl::LocalAccessorBaseDeviceType, mlir::sycl::NdItemType,
             mlir::sycl::NdRangeType, mlir::sycl::RangeType>([&](auto Ty) {
-=======
-      .Case<mlir::sycl::AssertHappenedType, mlir::sycl::BFloat16Type,
-            mlir::sycl::KernelHandlerType>([&](auto Ty) {
-        OS << "sycl_" << decltype(Ty)::getMnemonic() << "_";
-        return AliasResult::FinalAlias;
-      })
-      .Case<mlir::sycl::IDType, mlir::sycl::RangeType, mlir::sycl::NdRangeType,
-            mlir::sycl::AccessorImplDeviceType, mlir::sycl::ArrayType,
-            mlir::sycl::NdItemType, mlir::sycl::GroupType,
-            mlir::sycl::HItemType>([&](auto Ty) {
->>>>>>> 678b8d3e
         OS << "sycl_" << decltype(Ty)::getMnemonic() << "_" << Ty.getDimension()
            << "_";
         return AliasResult::FinalAlias;
@@ -171,7 +160,6 @@
            << "_";
         return AliasResult::OverridableAlias;
       })
-<<<<<<< HEAD
       .Case<mlir::sycl::LocalAccessorBaseType>([&](auto Ty) {
         OS << "sycl_" << decltype(Ty)::getMnemonic() << "_" << Ty.getDimension()
            << "_" << Ty.getType() << "_" << getAlias(Ty.getAccessMode());
@@ -188,11 +176,8 @@
            << "_";
         return AliasResult::OverridableAlias;
       })
-      .Case<mlir::sycl::GetScalarOpType, mlir::sycl::TupleValueHolderType>(
-=======
       .Case<mlir::sycl::GetScalarOpType, mlir::sycl::MinimumType,
             mlir::sycl::MaximumType, mlir::sycl::TupleValueHolderType>(
->>>>>>> 678b8d3e
           [&](auto Ty) {
             OS << "sycl_" << decltype(Ty)::getMnemonic() << "_"
                << Ty.getDataType() << "_";
