--- conflicted
+++ resolved
@@ -582,6 +582,9 @@
   typeConverter.addConversion([&](sycl::SubGroupType type) {
     return convertSubGroupType(type, typeConverter);
   });
+  typeConverter.addConversion([&](sycl::SwizzledVecType type) {
+    return convertSwizzledVecType(type, typeConverter);
+  });
   typeConverter.addConversion(
       [&](sycl::TupleCopyAssignableValueHolderType type) {
         return convertTupleCopyAssignableValueHolderType(type, typeConverter);
@@ -591,27 +594,6 @@
   });
   typeConverter.addConversion(
       [&](sycl::VecType type) { return convertVecType(type, typeConverter); });
-<<<<<<< HEAD
-=======
-  typeConverter.addConversion([&](sycl::SwizzledVecType type) {
-    return convertSwizzledVecType(type, typeConverter);
-  });
-  typeConverter.addConversion([&](sycl::AtomicType type) {
-    return convertAtomicType(type, typeConverter);
-  });
-  typeConverter.addConversion([&](sycl::AssertHappenedType type) {
-    return convertAssertHappenedType(type, typeConverter);
-  });
-  typeConverter.addConversion([&](sycl::BFloat16Type type) {
-    return convertBFloat16Type(type, typeConverter);
-  });
-  typeConverter.addConversion([&](sycl::KernelHandlerType type) {
-    return convertKernelHandlerType(type, typeConverter);
-  });
-  typeConverter.addConversion([&](sycl::SubGroupType type) {
-    return convertSubGroupType(type, typeConverter);
-  });
->>>>>>> 5a51b69d
 }
 
 void mlir::sycl::populateSYCLToLLVMConversionPatterns(
