--- conflicted
+++ resolved
@@ -526,15 +526,9 @@
   typeConverter.addConversion([&](sycl::NdItemType type) {
     return convertNdItemType(type, typeConverter);
   });
-<<<<<<< HEAD
-=======
   typeConverter.addConversion([&](sycl::OwnerLessBaseType type) {
     return convertOwnerLessBaseType(type, typeConverter);
   });
-  typeConverter.addConversion([&](sycl::RangeType type) {
-    return convertRangeType(type, typeConverter);
-  });
->>>>>>> e1c7f35e
   typeConverter.addConversion([&](sycl::NdRangeType type) {
     return convertNdRangeType(type, typeConverter);
   });
