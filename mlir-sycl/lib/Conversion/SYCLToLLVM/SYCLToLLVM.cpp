--- conflicted
+++ resolved
@@ -228,45 +228,25 @@
                             ConversionPatternRewriter &rewriter) const {
     LLVM_DEBUG(llvm::dbgs() << "CallPattern: Rewriting op: "; op.dump();
                llvm::dbgs() << "\n");
+    assert(op.getNumResults() <= 1 && "Call should produce at most one result");
 
     ModuleOp module = op.getOperation()->getParentOfType<ModuleOp>();
-<<<<<<< HEAD
     FuncBuilder builder(rewriter, op.getLoc());
 
-    bool producesResult = op.getNumResults() != 0;
-    TypeRange retType =
-        producesResult ? TypeRange(op.Result().getType()) : TypeRange();
-    func::CallOp funcCall =
-        builder.genCall(op.MangledName(), retType, op.getOperands(), module);
-
-    ValueRange results =
-        producesResult ? ValueRange(funcCall.getResult(0)) : ValueRange();
-    rewriter.replaceOp(op.getOperation(), results);
+    bool producesResult = op.getNumResults() == 1;
+    func::CallOp funcCall = builder.genCall(
+        op.MangledName(),
+        producesResult ? TypeRange(op.result().getType()) : TypeRange(),
+        op.getOperands(), module);
+
+    rewriter.replaceOp(op.getOperation(),
+                       producesResult ? funcCall->getResult(0) : ValueRange());
 
     LLVM_DEBUG({
       Operation *func = funcCall->getParentOfType<LLVM::LLVMFuncOp>();
-      if (!func)
-        func = funcCall->getParentOfType<func::FuncOp>();
-=======
-    Type retType = op.getODSResults(0).empty()
-                       ? LLVM::LLVMVoidType::get(module.getContext())
-                       : typeConverter->convertType(op.result().getType());
-
-    LLVMBuilder builder(rewriter, op.getLoc());
-    SmallVector<Type> operandTypes(opAdaptor.Args().getTypes());
-    FlatSymbolRefAttr funcRef = builder.getOrInsertFuncDecl(
-        opAdaptor.MangledName(), retType, operandTypes, module);
-    auto newOp = rewriter.replaceOpWithNewOp<LLVM::CallOp>(
-        op.getOperation(), op.getNumResults() == 0 ? TypeRange() : retType,
-        funcRef, opAdaptor.getOperands());
-    (void)newOp;
-
-    LLVM_DEBUG({
-      Operation *func = newOp->getParentOfType<LLVM::LLVMFuncOp>();
       assert(func && "Could not find parent function");
-      llvm::dbgs() << "CallPattern: Function after rewrite:\n" << *func << "\n";
+      llvm::dbgs() << "CastPattern: Function after rewrite:\n" << *func << "\n";
     });
->>>>>>> d909f9de
 
     return success();
   }
@@ -332,11 +312,7 @@
     LLVM_DEBUG({
       Operation *func = op->getParentOfType<LLVM::LLVMFuncOp>();
       assert(func && "Could not find parent function");
-<<<<<<< HEAD
-      llvm::dbgs() << "CallPattern: Function after rewrite:\n" << *func << "\n";
-=======
       llvm::dbgs() << "CastPattern: Function after rewrite:\n" << *func << "\n";
->>>>>>> d909f9de
     });
 
     return success();
@@ -366,7 +342,6 @@
                llvm::dbgs() << "\n");
 
     ModuleOp module = op.getOperation()->getParentOfType<ModuleOp>();
-<<<<<<< HEAD
     FuncBuilder builder(rewriter, op.getLoc());
     func::CallOp funcCall = builder.genCall(op.MangledName(), TypeRange(),
                                             op.getOperands(), module);
@@ -375,20 +350,6 @@
 
     LLVM_DEBUG({
       Operation *func = funcCall->getParentOfType<LLVM::LLVMFuncOp>();
-      if (!func)
-        func = funcCall->getParentOfType<func::FuncOp>();
-
-=======
-    LLVMBuilder builder(rewriter, op.getLoc());
-    SmallVector<Type> operandTypes(opAdaptor.Args().getTypes());
-    FlatSymbolRefAttr funcRef = builder.getOrInsertFuncDecl(
-        opAdaptor.MangledName(), LLVM::LLVMVoidType::get(module.getContext()),
-        operandTypes, module);
-    builder.genCall(funcRef, {}, opAdaptor.getOperands());
-
-    LLVM_DEBUG({
-      Operation *func = op->getParentOfType<LLVM::LLVMFuncOp>();
->>>>>>> d909f9de
       assert(func && "Could not find parent function");
       llvm::dbgs() << "ConstructorPattern: Function after rewrite:\n"
                    << *func << "\n";
