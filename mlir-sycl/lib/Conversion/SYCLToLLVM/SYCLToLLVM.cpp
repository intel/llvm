//===- SYCLToLLVM.cpp - SYCL to LLVM Patterns -----------------------------===//
//
// Part of the LLVM Project, under the Apache License v2.0 with LLVM Exceptions.
// See https://llvm.org/LICENSE.txt for license information.
// SPDX-License-Identifier: Apache-2.0 WITH LLVM-exception
//
//===----------------------------------------------------------------------===//
//
// This file implements patterns to convert SYCL dialect to LLVM dialect.
//
//===----------------------------------------------------------------------===//

#include "mlir/Conversion/SYCLToLLVM/SYCLToLLVM.h"
#include "mlir/Conversion/LLVMCommon/Pattern.h"
#include "mlir/Conversion/LLVMCommon/TypeConverter.h"
#include "mlir/Conversion/SYCLToLLVM/DialectBuilder.h"
#include "mlir/Dialect/Func/IR/FuncOps.h"
#include "mlir/Dialect/LLVMIR/LLVMDialect.h"
#include "mlir/Dialect/SYCL/IR/SYCLOps.h"
#include "mlir/IR/Builders.h"
#include "mlir/IR/BuiltinOps.h"
#include "mlir/IR/PatternMatch.h"
#include "mlir/Support/LogicalResult.h"
#include "mlir/Transforms/DialectConversion.h"
#include "llvm/Support/Debug.h"

#define DEBUG_TYPE "sycl-to-llvm"

using namespace mlir;
using namespace mlir::sycl;

//===----------------------------------------------------------------------===//
// Utility functions
//===----------------------------------------------------------------------===//

// Returns true if the given type is 'memref<?xSYCLType>', and false otherwise.
template <typename SYCLType> static bool isMemRefOf(const Type &type) {
  if (!type.isa<MemRefType>())
    return false;

  MemRefType memRefTy = type.cast<MemRefType>();
  ArrayRef<int64_t> shape = memRefTy.getShape();
  if (shape.size() != 1 || shape[0] != -1)
    return false;

  return memRefTy.getElementType().isa<SYCLType>();
}

// Returns the element type of 'memref<?xSYCLType>'.
template <typename SYCLType> static SYCLType getElementType(const Type &type) {
  assert(isMemRefOf<SYCLType>(type) && "Expecting memref<?xsycl::<type>>");
  Type elemType = type.cast<MemRefType>().getElementType();
  return elemType.cast<SYCLType>();
}

// Get LLVM struct type with i8 as the body with name \p name.
static Optional<Type> getI8Struct(StringRef name,
                                  LLVMTypeConverter &converter) {
  auto convertedTy =
      LLVM::LLVMStructType::getIdentified(&converter.getContext(), name);
  if (!convertedTy.isInitialized())
    if (failed(convertedTy.setBody(IntegerType::get(&converter.getContext(), 8),
                                   /*isPacked=*/false)))
      return llvm::None;
  return convertedTy;
}

//===----------------------------------------------------------------------===//
// Type conversion
//===----------------------------------------------------------------------===//

/// Create a LLVM struct type with name \p name, and the converted \p body as
/// the body.
static Optional<Type> convertBodyType(StringRef name,
                                      llvm::ArrayRef<mlir::Type> body,
                                      LLVMTypeConverter &converter) {
  SmallVector<Type> convertedElemTypes;
  convertedElemTypes.reserve(body.size());
  if (failed(converter.convertTypes(body, convertedElemTypes)))
    return llvm::None;
  auto convertedTy =
      LLVM::LLVMStructType::getIdentified(&converter.getContext(), name);
  if (!convertedTy.isInitialized()) {
    if (failed(convertedTy.setBody(convertedElemTypes, /*isPacked=*/false)))
      return llvm::None;
  } else if (convertedElemTypes != convertedTy.getBody()) {
    // If the name is already in use, create a new type.
    convertedTy = LLVM::LLVMStructType::getNewIdentified(
        &converter.getContext(), name, convertedElemTypes, /*isPacked=*/false);
  }

  return convertedTy;
}

/// Converts SYCL accessor implement device type to LLVM type.
static Optional<Type>
convertAccessorImplDeviceType(sycl::AccessorImplDeviceType type,
                              LLVMTypeConverter &converter) {
  return convertBodyType("class.sycl::_V1::detail::AccessorImplDevice." +
                             std::to_string(type.getDimension()),
                         type.getBody(), converter);
}

/// Converts SYCL accessor subscript type to LLVM type.
static Optional<Type>
convertAccessorSubscriptType(sycl::AccessorSubscriptType type,
                             LLVMTypeConverter &converter) {
  return convertBodyType(
      "class.sycl::_V1::detail::accessor_common.AccessorSubscript." +
          std::to_string(type.getCurrentDimension()),
      type.getBody(), converter);
}

/// Converts SYCL accessor common type to LLVM type.
static Optional<Type> convertAccessorCommonType(sycl::AccessorCommonType type,
                                                LLVMTypeConverter &converter) {
  return getI8Struct("class.sycl::_V1::detail::accessor_common", converter);
}

/// Converts SYCL accessor type to LLVM type.
static Optional<Type> convertAccessorType(sycl::AccessorType type,
                                          LLVMTypeConverter &converter) {
  return convertBodyType("class.sycl::_V1::accessor." +
                             std::to_string(type.getDimension()),
                         type.getBody(), converter);
}

/// Converts SYCL array type to LLVM type.
static Optional<Type> convertArrayType(sycl::ArrayType type,
                                       LLVMTypeConverter &converter) {
  assert(type.getBody().size() == 1 &&
         "Expecting SYCL array body to have size 1");
  assert(type.getBody()[0].isa<MemRefType>() &&
         "Expecting SYCL array body entry to be MemRefType");
  assert(type.getBody()[0].cast<MemRefType>().getElementType() ==
             converter.getIndexType() &&
         "Expecting SYCL array body entry element type to be the index type");
  auto structTy = LLVM::LLVMStructType::getIdentified(
      &converter.getContext(),
      "class.sycl::_V1::detail::array." + std::to_string(type.getDimension()));
  if (!structTy.isInitialized()) {
    auto arrayTy =
        LLVM::LLVMArrayType::get(converter.getIndexType(), type.getDimension());
    if (failed(structTy.setBody(arrayTy, /*isPacked=*/false)))
      return llvm::None;
  }
  return structTy;
}

/// Converts SYCL group type to LLVM type.
static Optional<Type> convertGroupType(sycl::GroupType type,
                                       LLVMTypeConverter &converter) {
  return convertBodyType("class.sycl::_V1::group." +
                             std::to_string(type.getDimension()),
                         type.getBody(), converter);
}

/// Converts SYCL GetOp type to LLVM type.
static Optional<Type> convertGetOpType(sycl::GetOpType type,
                                       LLVMTypeConverter &converter) {
  return getI8Struct("class.sycl::_V1::detail::GetOp", converter);
}

/// Converts SYCL GetScalarOp type to LLVM type.
static Optional<Type> convertGetScalarOpType(sycl::GetScalarOpType type,
                                             LLVMTypeConverter &converter) {
  return convertBodyType("class.sycl::_V1::detail::GetScalarOp", type.getBody(),
                         converter);
}

/// Converts SYCL h_item type to LLVM type.
static Optional<Type> convertHItemType(sycl::HItemType type,
                                       LLVMTypeConverter &converter) {
  return convertBodyType("class.sycl::_V1::h_item", type.getBody(), converter);
}

/// Converts SYCL id type to LLVM type.
static Optional<Type> convertIDType(sycl::IDType type,
                                    LLVMTypeConverter &converter) {
  return convertBodyType("class.sycl::_V1::id." +
                             std::to_string(type.getDimension()),
                         type.getBody(), converter);
}

/// Converts SYCL item base type to LLVM type.
static Optional<Type> convertItemBaseType(sycl::ItemBaseType type,
                                          LLVMTypeConverter &converter) {
  return convertBodyType("struct.sycl::_V1::detail::ItemBase." +
                             std::to_string(type.getDimension()) +
                             (type.getWithOffset() ? ".true" : ".false"),
                         type.getBody(), converter);
}

<<<<<<< HEAD
/// Converts SYCL local accessor base device type to LLVM type.
static Optional<Type>
convertLocalAccessorBaseDeviceType(sycl::LocalAccessorBaseDeviceType type,
                                   LLVMTypeConverter &converter) {
  return convertBodyType("class.sycl::_V1::detail::LocalAccessorBaseDevice." +
                             std::to_string(type.getDimension()),
                         type.getBody(), converter);
}

/// Converts SYCL local accessor base type to LLVM type.
static Optional<Type>
convertLocalAccessorBaseType(sycl::LocalAccessorBaseType type,
                             LLVMTypeConverter &converter) {
  return convertBodyType("class.sycl::_V1::local_accessor_base." +
                             std::to_string(type.getDimension()),
                         type.getBody(), converter);
}

/// Converts SYCL local accessor type to LLVM type.
static Optional<Type> convertLocalAccessorType(sycl::LocalAccessorType type,
                                               LLVMTypeConverter &converter) {
  // FIXME: Make sure that we have llvm.ptr as the body, not memref, through
  // the conversion done in ConvertTOLLVMABI pass
  return convertBodyType("class.sycl::_V1::local_accessor." +
                             std::to_string(type.getDimension()),
                         type.getBody(), converter);
=======
/// Converts SYCL maximum type to LLVM type.
static Optional<Type> convertMaximumType(sycl::MaximumType type,
                                         LLVMTypeConverter &converter) {
  return getI8Struct("struct.sycl::_V1::maximum", converter);
}

/// Converts SYCL minimum type to LLVM type.
static Optional<Type> convertMinimumType(sycl::MinimumType type,
                                         LLVMTypeConverter &converter) {
  return getI8Struct("struct.sycl::_V1::minimum", converter);
>>>>>>> 678b8d3e
}

/// Converts SYCL multi_ptr type to LLVM type.
static Optional<Type> convertMultiPtrType(sycl::MultiPtrType type,
                                          LLVMTypeConverter &converter) {
  // FIXME: Make sure that we have llvm.ptr as the body, not memref, through
  // the conversion done in ConvertTOLLVMABI pass
  return convertBodyType("class.sycl::_V1::multi_ptr", type.getBody(),
                         converter);
}

/// Converts SYCL item type to LLVM type.
static Optional<Type> convertItemType(sycl::ItemType type,
                                      LLVMTypeConverter &converter) {
  return convertBodyType("class.sycl::_V1::item." +
                             std::to_string(type.getDimension()) +
                             (type.getWithOffset() ? ".true" : ".false"),
                         type.getBody(), converter);
}

/// Converts SYCL nd item type to LLVM type.
static Optional<Type> convertNdItemType(sycl::NdItemType type,
                                        LLVMTypeConverter &converter) {
  return convertBodyType("class.sycl::_V1::nd_item." +
                             std::to_string(type.getDimension()),
                         type.getBody(), converter);
}

/// Converts SYCL owner less base type to LLVM type.
static Optional<Type> convertOwnerLessBaseType(sycl::OwnerLessBaseType type,
                                               LLVMTypeConverter &converter) {
  return getI8Struct("class.sycl::_V1::detail::OwnerLessBase", converter);
}

/// Converts SYCL range type to LLVM type.
static Optional<Type> convertRangeType(sycl::RangeType type,
                                       LLVMTypeConverter &converter) {
  return convertBodyType("class.sycl::_V1::range." +
                             std::to_string(type.getDimension()),
                         type.getBody(), converter);
}

/// Converts SYCL nd_range type to LLVM type.
static Optional<Type> convertNdRangeType(sycl::NdRangeType type,
                                         LLVMTypeConverter &converter) {
  return convertBodyType("class.sycl::_V1::nd_range." +
                             std::to_string(type.getDimension()),
                         type.getBody(), converter);
}

/// Converts SYCL TupleValueHolder type to LLVM type.
static Optional<Type>
convertTupleValueHolderType(sycl::TupleValueHolderType type,
                            LLVMTypeConverter &converter) {
  return convertBodyType("struct.sycl::_V1::detail::TupleValueHolder",
                         type.getBody(), converter);
}

/// Converts SYCL TupleCopyAssignableValueHolder type to LLVM type.
static Optional<Type> convertTupleCopyAssignableValueHolderType(
    sycl::TupleCopyAssignableValueHolderType type,
    LLVMTypeConverter &converter) {
  return convertBodyType(
      "struct.sycl::_V1::detail::TupleCopyAssignableValueHolder",
      type.getBody(), converter);
}

/// Converts SYCL vec type to LLVM type.
static Optional<Type> convertVecType(sycl::VecType type,
                                     LLVMTypeConverter &converter) {
  return convertBodyType("class.sycl::_V1::vec", type.getBody(), converter);
}

/// Converts SYCL atomic type to LLVM type.
static Optional<Type> convertAtomicType(sycl::AtomicType type,
                                        LLVMTypeConverter &converter) {
  // FIXME: Make sure that we have llvm.ptr as the body, not memref, through
  // the conversion done in ConvertTOLLVMABI pass
  return convertBodyType("class.sycl::_V1::atomic", type.getBody(), converter);
}

/// Converts SYCL AssertHappened type to LLVM type.
static Optional<Type> convertAssertHappenedType(sycl::AssertHappenedType type,
                                                LLVMTypeConverter &converter) {
  return convertBodyType("struct.sycl::_V1::detail::AssertHappened",
                         type.getBody(), converter);
}

/// Converts SYCL bfloat16 type to LLVM type.
static Optional<Type> convertBFloat16Type(sycl::BFloat16Type type,
                                          LLVMTypeConverter &converter) {
  return convertBodyType("class.sycl::_V1::ext::oneapi::bfloat16",
                         type.getBody(), converter);
}

/// Converts SYCL kernel_handler type to LLVM type.
static Optional<Type> convertKernelHandlerType(sycl::KernelHandlerType type,
                                               LLVMTypeConverter &converter) {
  return convertBodyType("class.sycl::_V1::kernel_handler", type.getBody(),
                         converter);
}

/// Converts SYCL sub_group type to LLVM type.
static Optional<Type> convertSubGroupType(sycl::SubGroupType type,
                                          LLVMTypeConverter &converter) {
  return getI8Struct("struct.sycl::_V1::ext::oneapi::sub_group", converter);
}

//===----------------------------------------------------------------------===//
// CallPattern - Converts `sycl.call` to LLVM.
//===----------------------------------------------------------------------===//

class CallPattern final : public ConvertOpToLLVMPattern<sycl::SYCLCallOp> {
public:
  using ConvertOpToLLVMPattern<sycl::SYCLCallOp>::ConvertOpToLLVMPattern;

  LogicalResult
  matchAndRewrite(sycl::SYCLCallOp op, OpAdaptor opAdaptor,
                  ConversionPatternRewriter &rewriter) const final {
    return rewriteCall(op, opAdaptor, rewriter);
  }

private:
  /// Rewrite sycl.call to a func call to the appropriate member function.
  LogicalResult rewriteCall(SYCLCallOp op, OpAdaptor opAdaptor,
                            ConversionPatternRewriter &rewriter) const {
    LLVM_DEBUG(llvm::dbgs() << "CallPattern: Rewriting op: "; op.dump();
               llvm::dbgs() << "\n");
    assert(op.getNumResults() <= 1 && "Call should produce at most one result");

    ModuleOp module = op.getOperation()->getParentOfType<ModuleOp>();
    FuncBuilder builder(rewriter, op.getLoc());

    bool producesResult = op.getNumResults() == 1;
    func::CallOp funcCall = builder.genCall(
        op.getMangledFunctionName(),
        producesResult ? TypeRange(op.getResult().getType()) : TypeRange(),
        op.getOperands(), module);

    rewriter.replaceOp(op.getOperation(),
                       producesResult ? funcCall->getResult(0) : ValueRange());

    LLVM_DEBUG({
      Operation *func = funcCall->getParentOfType<LLVM::LLVMFuncOp>();
      assert(func && "Could not find parent function");
      llvm::dbgs() << "CallPattern: Function after rewrite:\n" << *func << "\n";
    });

    return success();
  }
};

//===----------------------------------------------------------------------===//
// CastPattern - Converts `sycl.cast` to LLVM.
//===----------------------------------------------------------------------===//

class CastPattern final : public ConvertOpToLLVMPattern<sycl::SYCLCastOp> {
public:
  using ConvertOpToLLVMPattern<sycl::SYCLCastOp>::ConvertOpToLLVMPattern;

  LogicalResult
  matchAndRewrite(SYCLCastOp op, OpAdaptor opAdaptor,
                  ConversionPatternRewriter &rewriter) const override {
    return rewriteCast(op, opAdaptor, rewriter);
  }

private:
  /// Rewrite sycl.cast() to a LLVM bitcast operation.
  LogicalResult rewriteCast(SYCLCastOp op, OpAdaptor opAdaptor,
                            ConversionPatternRewriter &rewriter) const {
    LLVM_DEBUG(llvm::dbgs() << "CastPattern: Rewriting op: "; op.dump();
               llvm::dbgs() << "\n");

    assert(op.getSource().getType().isa<MemRefType>() &&
           "The cast source type should be a memref type");
    assert(op.getResult().getType().isa<MemRefType>() &&
           "The result source type should be a memref type");

    // Ensure the input and result types are legal.
    auto srcType = op.getSource().getType().cast<MemRefType>();
    auto resType = op.getResult().getType().cast<MemRefType>();

    if (!isConvertibleAndHasIdentityMaps(srcType) ||
        !isConvertibleAndHasIdentityMaps(resType))
      return failure();

    // Cast the source memref descriptor's allocate & aligned pointers to the
    // type of those pointers in the results memref.
    Location loc = op.getLoc();
    LLVMBuilder builder(rewriter, loc);
    MemRefDescriptor srcMemRefDesc(opAdaptor.getSource());
    Value allocatedPtr = builder.genBitcast(
        getElementPtrType(resType), srcMemRefDesc.allocatedPtr(rewriter, loc));
    Value alignedPtr = builder.genBitcast(
        getElementPtrType(resType), srcMemRefDesc.alignedPtr(rewriter, loc));

    // Create the result memref descriptor.
    SmallVector<Value, 4> sizes, strides;
    for (int pos = 0; pos < resType.getRank(); ++pos) {
      sizes.push_back(srcMemRefDesc.size(rewriter, loc, pos));
      strides.push_back(srcMemRefDesc.stride(rewriter, loc, pos));
    }

    MemRefDescriptor resMemRefDesc = createMemRefDescriptor(
        loc, resType, allocatedPtr, alignedPtr, sizes, strides, rewriter);
    resMemRefDesc.setOffset(rewriter, loc, srcMemRefDesc.offset(rewriter, loc));

    rewriter.replaceOp(op.getOperation(), {resMemRefDesc});

    LLVM_DEBUG({
      Operation *func = op->getParentOfType<LLVM::LLVMFuncOp>();
      assert(func && "Could not find parent function");
      llvm::dbgs() << "CastPattern: Function after rewrite:\n" << *func << "\n";
    });

    return success();
  }
};

//===----------------------------------------------------------------------===//
// ConstructorPattern - Converts `sycl.constructor` to LLVM.
//===----------------------------------------------------------------------===//
class ConstructorPattern final
    : public ConvertOpToLLVMPattern<sycl::SYCLConstructorOp> {
public:
  using ConvertOpToLLVMPattern<sycl::SYCLConstructorOp>::ConvertOpToLLVMPattern;

  LogicalResult
  matchAndRewrite(SYCLConstructorOp op, OpAdaptor opAdaptor,
                  ConversionPatternRewriter &rewriter) const override {
    return rewriteConstructor(op, opAdaptor, rewriter);
  }

private:
  /// Rewrite sycl.constructor to a func call to the appropriate constructor
  /// function.
  LogicalResult rewriteConstructor(SYCLConstructorOp op, OpAdaptor opAdaptor,
                                   ConversionPatternRewriter &rewriter) const {
    LLVM_DEBUG(llvm::dbgs() << "ConstructorPattern: Rewriting op: "; op.dump();
               llvm::dbgs() << "\n");

    ModuleOp module = op.getOperation()->getParentOfType<ModuleOp>();
    FuncBuilder builder(rewriter, op.getLoc());
    func::CallOp funcCall = builder.genCall(
        op.getMangledFunctionName(), TypeRange(), op.getOperands(), module);
    rewriter.eraseOp(op);
    (void)funcCall;

    LLVM_DEBUG({
      Operation *func = funcCall->getParentOfType<LLVM::LLVMFuncOp>();
      assert(func && "Could not find parent function");
      llvm::dbgs() << "ConstructorPattern: Function after rewrite:\n"
                   << *func << "\n";
    });

    return success();
  }
};

//===----------------------------------------------------------------------===//
// Pattern population
//===----------------------------------------------------------------------===//

void mlir::sycl::populateSYCLToLLVMTypeConversion(
    LLVMTypeConverter &typeConverter) {
  // Same order as in SYCLOps.td
  typeConverter.addConversion([&](sycl::AccessorCommonType type) {
    return convertAccessorCommonType(type, typeConverter);
  });
  typeConverter.addConversion([&](sycl::AccessorImplDeviceType type) {
    return convertAccessorImplDeviceType(type, typeConverter);
  });
  typeConverter.addConversion([&](sycl::AccessorType type) {
    return convertAccessorType(type, typeConverter);
  });
  typeConverter.addConversion([&](sycl::AccessorSubscriptType type) {
    return convertAccessorSubscriptType(type, typeConverter);
  });
  typeConverter.addConversion([&](sycl::ArrayType type) {
    return convertArrayType(type, typeConverter);
  });
  typeConverter.addConversion([&](sycl::AssertHappenedType type) {
    return convertAssertHappenedType(type, typeConverter);
  });
  typeConverter.addConversion([&](sycl::AtomicType type) {
    return convertAtomicType(type, typeConverter);
  });
  typeConverter.addConversion([&](sycl::BFloat16Type type) {
    return convertBFloat16Type(type, typeConverter);
  });
  typeConverter.addConversion([&](sycl::GetOpType type) {
    return convertGetOpType(type, typeConverter);
  });
  typeConverter.addConversion([&](sycl::GetScalarOpType type) {
    return convertGetScalarOpType(type, typeConverter);
  });
<<<<<<< HEAD
  typeConverter.addConversion([&](sycl::GroupType type) {
    return convertGroupType(type, typeConverter);
=======
  typeConverter.addConversion([&](sycl::HItemType type) {
    return convertHItemType(type, typeConverter);
>>>>>>> 678b8d3e
  });
  typeConverter.addConversion(
      [&](sycl::IDType type) { return convertIDType(type, typeConverter); });
  typeConverter.addConversion([&](sycl::ItemBaseType type) {
    return convertItemBaseType(type, typeConverter);
  });
  typeConverter.addConversion([&](sycl::ItemType type) {
    return convertItemType(type, typeConverter);
  });
<<<<<<< HEAD
  typeConverter.addConversion([&](sycl::LocalAccessorBaseDeviceType type) {
    return convertLocalAccessorBaseDeviceType(type, typeConverter);
  });
  typeConverter.addConversion([&](sycl::LocalAccessorBaseType type) {
    return convertLocalAccessorBaseType(type, typeConverter);
  });
  typeConverter.addConversion([&](sycl::LocalAccessorType type) {
    return convertLocalAccessorType(type, typeConverter);
=======
  typeConverter.addConversion([&](sycl::MaximumType type) {
    return convertMaximumType(type, typeConverter);
  });
  typeConverter.addConversion([&](sycl::MinimumType type) {
    return convertMinimumType(type, typeConverter);
>>>>>>> 678b8d3e
  });
  typeConverter.addConversion([&](sycl::MultiPtrType type) {
    return convertMultiPtrType(type, typeConverter);
  });
  typeConverter.addConversion([&](sycl::NdItemType type) {
    return convertNdItemType(type, typeConverter);
  });
  typeConverter.addConversion([&](sycl::OwnerLessBaseType type) {
    return convertOwnerLessBaseType(type, typeConverter);
  });
  typeConverter.addConversion([&](sycl::NdRangeType type) {
    return convertNdRangeType(type, typeConverter);
  });
  typeConverter.addConversion([&](sycl::RangeType type) {
    return convertRangeType(type, typeConverter);
  });
  typeConverter.addConversion([&](sycl::SubGroupType type) {
    return convertSubGroupType(type, typeConverter);
  });
  typeConverter.addConversion(
      [&](sycl::TupleCopyAssignableValueHolderType type) {
        return convertTupleCopyAssignableValueHolderType(type, typeConverter);
      });
  typeConverter.addConversion([&](sycl::TupleValueHolderType type) {
    return convertTupleValueHolderType(type, typeConverter);
  });
  typeConverter.addConversion(
      [&](sycl::VecType type) { return convertVecType(type, typeConverter); });
<<<<<<< HEAD
=======
  typeConverter.addConversion([&](sycl::AtomicType type) {
    return convertAtomicType(type, typeConverter);
  });
  typeConverter.addConversion([&](sycl::AssertHappenedType type) {
    return convertAssertHappenedType(type, typeConverter);
  });
  typeConverter.addConversion([&](sycl::BFloat16Type type) {
    return convertBFloat16Type(type, typeConverter);
  });
  typeConverter.addConversion([&](sycl::KernelHandlerType type) {
    return convertKernelHandlerType(type, typeConverter);
  });
  typeConverter.addConversion([&](sycl::SubGroupType type) {
    return convertSubGroupType(type, typeConverter);
  });
>>>>>>> 678b8d3e
}

void mlir::sycl::populateSYCLToLLVMConversionPatterns(
    LLVMTypeConverter &typeConverter, RewritePatternSet &patterns) {
  populateSYCLToLLVMTypeConversion(typeConverter);

  patterns.add<CallPattern>(typeConverter);
  patterns.add<CastPattern>(typeConverter);
  patterns.add<ConstructorPattern>(typeConverter);
}<|MERGE_RESOLUTION|>--- conflicted
+++ resolved
@@ -191,7 +191,6 @@
                          type.getBody(), converter);
 }
 
-<<<<<<< HEAD
 /// Converts SYCL local accessor base device type to LLVM type.
 static Optional<Type>
 convertLocalAccessorBaseDeviceType(sycl::LocalAccessorBaseDeviceType type,
@@ -218,7 +217,8 @@
   return convertBodyType("class.sycl::_V1::local_accessor." +
                              std::to_string(type.getDimension()),
                          type.getBody(), converter);
-=======
+}
+
 /// Converts SYCL maximum type to LLVM type.
 static Optional<Type> convertMaximumType(sycl::MaximumType type,
                                          LLVMTypeConverter &converter) {
@@ -229,7 +229,6 @@
 static Optional<Type> convertMinimumType(sycl::MinimumType type,
                                          LLVMTypeConverter &converter) {
   return getI8Struct("struct.sycl::_V1::minimum", converter);
->>>>>>> 678b8d3e
 }
 
 /// Converts SYCL multi_ptr type to LLVM type.
@@ -526,13 +525,11 @@
   typeConverter.addConversion([&](sycl::GetScalarOpType type) {
     return convertGetScalarOpType(type, typeConverter);
   });
-<<<<<<< HEAD
   typeConverter.addConversion([&](sycl::GroupType type) {
     return convertGroupType(type, typeConverter);
-=======
+  });
   typeConverter.addConversion([&](sycl::HItemType type) {
     return convertHItemType(type, typeConverter);
->>>>>>> 678b8d3e
   });
   typeConverter.addConversion(
       [&](sycl::IDType type) { return convertIDType(type, typeConverter); });
@@ -542,7 +539,9 @@
   typeConverter.addConversion([&](sycl::ItemType type) {
     return convertItemType(type, typeConverter);
   });
-<<<<<<< HEAD
+  typeConverter.addConversion([&](sycl::KernelHandlerType type) {
+    return convertKernelHandlerType(type, typeConverter);
+  });
   typeConverter.addConversion([&](sycl::LocalAccessorBaseDeviceType type) {
     return convertLocalAccessorBaseDeviceType(type, typeConverter);
   });
@@ -551,13 +550,12 @@
   });
   typeConverter.addConversion([&](sycl::LocalAccessorType type) {
     return convertLocalAccessorType(type, typeConverter);
-=======
+  });
   typeConverter.addConversion([&](sycl::MaximumType type) {
     return convertMaximumType(type, typeConverter);
   });
   typeConverter.addConversion([&](sycl::MinimumType type) {
     return convertMinimumType(type, typeConverter);
->>>>>>> 678b8d3e
   });
   typeConverter.addConversion([&](sycl::MultiPtrType type) {
     return convertMultiPtrType(type, typeConverter);
@@ -586,24 +584,6 @@
   });
   typeConverter.addConversion(
       [&](sycl::VecType type) { return convertVecType(type, typeConverter); });
-<<<<<<< HEAD
-=======
-  typeConverter.addConversion([&](sycl::AtomicType type) {
-    return convertAtomicType(type, typeConverter);
-  });
-  typeConverter.addConversion([&](sycl::AssertHappenedType type) {
-    return convertAssertHappenedType(type, typeConverter);
-  });
-  typeConverter.addConversion([&](sycl::BFloat16Type type) {
-    return convertBFloat16Type(type, typeConverter);
-  });
-  typeConverter.addConversion([&](sycl::KernelHandlerType type) {
-    return convertKernelHandlerType(type, typeConverter);
-  });
-  typeConverter.addConversion([&](sycl::SubGroupType type) {
-    return convertSubGroupType(type, typeConverter);
-  });
->>>>>>> 678b8d3e
 }
 
 void mlir::sycl::populateSYCLToLLVMConversionPatterns(
