//===- SYCLToLLVM.cpp - SYCL to LLVM Patterns -----------------------------===//
//
// Part of the LLVM Project, under the Apache License v2.0 with LLVM Exceptions.
// See https://llvm.org/LICENSE.txt for license information.
// SPDX-License-Identifier: Apache-2.0 WITH LLVM-exception
//
//===----------------------------------------------------------------------===//
//
// This file implements patterns to convert SYCL dialect to LLVM dialect.
//
//===----------------------------------------------------------------------===//

#include "mlir/Conversion/SYCLToLLVM/SYCLToLLVM.h"
#include "mlir/Conversion/LLVMCommon/Pattern.h"
#include "mlir/Conversion/LLVMCommon/TypeConverter.h"
#include "mlir/Conversion/SYCLToLLVM/DialectBuilder.h"
#include "mlir/Dialect/Func/IR/FuncOps.h"
#include "mlir/Dialect/LLVMIR/LLVMDialect.h"
#include "mlir/Dialect/SYCL/IR/SYCLOps.h"
#include "mlir/IR/Builders.h"
#include "mlir/IR/BuiltinOps.h"
#include "mlir/IR/PatternMatch.h"
#include "mlir/Support/LogicalResult.h"
#include "mlir/Transforms/DialectConversion.h"
#include "llvm/Support/Debug.h"

#define DEBUG_TYPE "sycl-to-llvm"

using namespace mlir;
using namespace mlir::sycl;

//===----------------------------------------------------------------------===//
// Utility functions
//===----------------------------------------------------------------------===//

// Returns true if the given type is 'memref<?xSYCLType>', and false otherwise.
template <typename SYCLType> static bool isMemRefOf(const Type &type) {
  if (!type.isa<MemRefType>())
    return false;

  MemRefType memRefTy = type.cast<MemRefType>();
  ArrayRef<int64_t> shape = memRefTy.getShape();
  if (shape.size() != 1 || shape[0] != -1)
    return false;

  return memRefTy.getElementType().isa<SYCLType>();
}

// Returns the element type of 'memref<?xSYCLType>'.
template <typename SYCLType> static SYCLType getElementType(const Type &type) {
  assert(isMemRefOf<SYCLType>(type) && "Expecting memref<?xsycl::<type>>");
  Type elemType = type.cast<MemRefType>().getElementType();
  return elemType.cast<SYCLType>();
}

// Get LLVM struct type with i8 as the body with name \p name.
static Optional<Type> getI8Struct(StringRef name,
                                  LLVMTypeConverter &converter) {
  auto convertedTy =
      LLVM::LLVMStructType::getIdentified(&converter.getContext(), name);
  if (!convertedTy.isInitialized())
    if (failed(convertedTy.setBody(IntegerType::get(&converter.getContext(), 8),
                                   /*isPacked=*/false)))
      return llvm::None;
  return convertedTy;
}

//===----------------------------------------------------------------------===//
// Type conversion
//===----------------------------------------------------------------------===//

/// Create a LLVM struct type with name \p name, and the converted \p body as
/// the body.
static Optional<Type> convertBodyType(StringRef name,
                                      llvm::ArrayRef<mlir::Type> body,
                                      LLVMTypeConverter &converter) {
  SmallVector<Type> convertedElemTypes;
  convertedElemTypes.reserve(body.size());
  if (failed(converter.convertTypes(body, convertedElemTypes)))
    return llvm::None;
  auto convertedTy =
      LLVM::LLVMStructType::getIdentified(&converter.getContext(), name);
  if (!convertedTy.isInitialized()) {
    if (failed(convertedTy.setBody(convertedElemTypes, /*isPacked=*/false)))
      return llvm::None;
  } else if (convertedElemTypes != convertedTy.getBody()) {
    // If the name is already in use, create a new type.
    convertedTy = LLVM::LLVMStructType::getNewIdentified(
        &converter.getContext(), name, convertedElemTypes, /*isPacked=*/false);
  }

  return convertedTy;
}

/// Converts SYCL accessor implement device type to LLVM type.
static Optional<Type>
convertAccessorImplDeviceType(sycl::AccessorImplDeviceType type,
                              LLVMTypeConverter &converter) {
  return convertBodyType("class.sycl::_V1::detail::AccessorImplDevice." +
                             std::to_string(type.getDimension()),
                         type.getBody(), converter);
}

/// Converts SYCL accessor subscript type to LLVM type.
static Optional<Type>
convertAccessorSubscriptType(sycl::AccessorSubscriptType type,
                             LLVMTypeConverter &converter) {
  return convertBodyType(
      "class.sycl::_V1::detail::accessor_common.AccessorSubscript." +
          std::to_string(type.getCurrentDimension()),
      type.getBody(), converter);
}

/// Converts SYCL accessor common type to LLVM type.
static Optional<Type> convertAccessorCommonType(sycl::AccessorCommonType type,
                                                LLVMTypeConverter &converter) {
  return getI8Struct("class.sycl::_V1::detail::accessor_common", converter);
}

/// Converts SYCL accessor type to LLVM type.
static Optional<Type> convertAccessorType(sycl::AccessorType type,
                                          LLVMTypeConverter &converter) {
  return convertBodyType("class.sycl::_V1::accessor." +
                             std::to_string(type.getDimension()),
                         type.getBody(), converter);
}

/// Converts SYCL array type to LLVM type.
static Optional<Type> convertArrayType(sycl::ArrayType type,
                                       LLVMTypeConverter &converter) {
  assert(type.getBody().size() == 1 &&
         "Expecting SYCL array body to have size 1");
  assert(type.getBody()[0].isa<MemRefType>() &&
         "Expecting SYCL array body entry to be MemRefType");
  assert(type.getBody()[0].cast<MemRefType>().getElementType() ==
             converter.getIndexType() &&
         "Expecting SYCL array body entry element type to be the index type");
  auto structTy = LLVM::LLVMStructType::getIdentified(
      &converter.getContext(),
      "class.sycl::_V1::detail::array." + std::to_string(type.getDimension()));
  if (!structTy.isInitialized()) {
    auto arrayTy =
        LLVM::LLVMArrayType::get(converter.getIndexType(), type.getDimension());
    if (failed(structTy.setBody(arrayTy, /*isPacked=*/false)))
      return llvm::None;
  }
  return structTy;
}

/// Converts SYCL group type to LLVM type.
static Optional<Type> convertGroupType(sycl::GroupType type,
                                       LLVMTypeConverter &converter) {
  return convertBodyType("class.sycl::_V1::group." +
                             std::to_string(type.getDimension()),
                         type.getBody(), converter);
}

/// Converts SYCL GetOp type to LLVM type.
static Optional<Type> convertGetOpType(sycl::GetOpType type,
                                       LLVMTypeConverter &converter) {
  return getI8Struct("class.sycl::_V1::detail::GetOp", converter);
}

/// Converts SYCL GetScalarOp type to LLVM type.
static Optional<Type> convertGetScalarOpType(sycl::GetScalarOpType type,
                                             LLVMTypeConverter &converter) {
  return convertBodyType("class.sycl::_V1::detail::GetScalarOp", type.getBody(),
                         converter);
}

/// Converts SYCL h_item type to LLVM type.
static Optional<Type> convertHItemType(sycl::HItemType type,
                                       LLVMTypeConverter &converter) {
  return convertBodyType("class.sycl::_V1::h_item", type.getBody(), converter);
}

/// Converts SYCL id type to LLVM type.
static Optional<Type> convertIDType(sycl::IDType type,
                                    LLVMTypeConverter &converter) {
  return convertBodyType("class.sycl::_V1::id." +
                             std::to_string(type.getDimension()),
                         type.getBody(), converter);
}

/// Converts SYCL item base type to LLVM type.
static Optional<Type> convertItemBaseType(sycl::ItemBaseType type,
                                          LLVMTypeConverter &converter) {
  return convertBodyType("struct.sycl::_V1::detail::ItemBase." +
                             std::to_string(type.getDimension()) +
                             (type.getWithOffset() ? ".true" : ".false"),
                         type.getBody(), converter);
}

/// Converts SYCL local accessor base device type to LLVM type.
static Optional<Type>
convertLocalAccessorBaseDeviceType(sycl::LocalAccessorBaseDeviceType type,
                                   LLVMTypeConverter &converter) {
  return convertBodyType("class.sycl::_V1::detail::LocalAccessorBaseDevice." +
                             std::to_string(type.getDimension()),
                         type.getBody(), converter);
}

/// Converts SYCL local accessor base type to LLVM type.
static Optional<Type>
convertLocalAccessorBaseType(sycl::LocalAccessorBaseType type,
                             LLVMTypeConverter &converter) {
  return convertBodyType("class.sycl::_V1::local_accessor_base." +
                             std::to_string(type.getDimension()),
                         type.getBody(), converter);
}

/// Converts SYCL local accessor type to LLVM type.
static Optional<Type> convertLocalAccessorType(sycl::LocalAccessorType type,
                                               LLVMTypeConverter &converter) {
  // FIXME: Make sure that we have llvm.ptr as the body, not memref, through
  // the conversion done in ConvertTOLLVMABI pass
  return convertBodyType("class.sycl::_V1::local_accessor." +
                             std::to_string(type.getDimension()),
                         type.getBody(), converter);
}

<<<<<<< HEAD
=======
/// Converts SYCL maximum type to LLVM type.
static Optional<Type> convertMaximumType(sycl::MaximumType type,
                                         LLVMTypeConverter &converter) {
  return getI8Struct("struct.sycl::_V1::maximum", converter);
}

/// Converts SYCL minimum type to LLVM type.
static Optional<Type> convertMinimumType(sycl::MinimumType type,
                                         LLVMTypeConverter &converter) {
  return getI8Struct("struct.sycl::_V1::minimum", converter);
}

>>>>>>> 07503127
/// Converts SYCL multi_ptr type to LLVM type.
static Optional<Type> convertMultiPtrType(sycl::MultiPtrType type,
                                          LLVMTypeConverter &converter) {
  // FIXME: Make sure that we have llvm.ptr as the body, not memref, through
  // the conversion done in ConvertTOLLVMABI pass
  return convertBodyType("class.sycl::_V1::multi_ptr", type.getBody(),
                         converter);
}

/// Converts SYCL item type to LLVM type.
static Optional<Type> convertItemType(sycl::ItemType type,
                                      LLVMTypeConverter &converter) {
  return convertBodyType("class.sycl::_V1::item." +
                             std::to_string(type.getDimension()) +
                             (type.getWithOffset() ? ".true" : ".false"),
                         type.getBody(), converter);
}

/// Converts SYCL nd item type to LLVM type.
static Optional<Type> convertNdItemType(sycl::NdItemType type,
                                        LLVMTypeConverter &converter) {
  return convertBodyType("class.sycl::_V1::nd_item." +
                             std::to_string(type.getDimension()),
                         type.getBody(), converter);
}

/// Converts SYCL owner less base type to LLVM type.
static Optional<Type> convertOwnerLessBaseType(sycl::OwnerLessBaseType type,
                                               LLVMTypeConverter &converter) {
  return getI8Struct("class.sycl::_V1::detail::OwnerLessBase", converter);
}

/// Converts SYCL range type to LLVM type.
static Optional<Type> convertRangeType(sycl::RangeType type,
                                       LLVMTypeConverter &converter) {
  return convertBodyType("class.sycl::_V1::range." +
                             std::to_string(type.getDimension()),
                         type.getBody(), converter);
}

/// Converts SYCL nd_range type to LLVM type.
static Optional<Type> convertNdRangeType(sycl::NdRangeType type,
                                         LLVMTypeConverter &converter) {
  return convertBodyType("class.sycl::_V1::nd_range." +
                             std::to_string(type.getDimension()),
                         type.getBody(), converter);
}

/// Converts SYCL TupleValueHolder type to LLVM type.
static Optional<Type>
convertTupleValueHolderType(sycl::TupleValueHolderType type,
                            LLVMTypeConverter &converter) {
  return convertBodyType("struct.sycl::_V1::detail::TupleValueHolder",
                         type.getBody(), converter);
}

/// Converts SYCL TupleCopyAssignableValueHolder type to LLVM type.
static Optional<Type> convertTupleCopyAssignableValueHolderType(
    sycl::TupleCopyAssignableValueHolderType type,
    LLVMTypeConverter &converter) {
  return convertBodyType(
      "struct.sycl::_V1::detail::TupleCopyAssignableValueHolder",
      type.getBody(), converter);
}

/// Converts SYCL vec type to LLVM type.
static Optional<Type> convertVecType(sycl::VecType type,
                                     LLVMTypeConverter &converter) {
  return convertBodyType("class.sycl::_V1::vec", type.getBody(), converter);
}

/// Converts SYCL vec type to LLVM type.
static Optional<Type> convertSwizzledVecType(sycl::SwizzledVecType type,
                                             LLVMTypeConverter &converter) {
  return convertBodyType("class.sycl::_V1::detail::SwizzleOp", type.getBody(),
                         converter);
}

/// Converts SYCL atomic type to LLVM type.
static Optional<Type> convertAtomicType(sycl::AtomicType type,
                                        LLVMTypeConverter &converter) {
  // FIXME: Make sure that we have llvm.ptr as the body, not memref, through
  // the conversion done in ConvertTOLLVMABI pass
  return convertBodyType("class.sycl::_V1::atomic", type.getBody(), converter);
}

/// Converts SYCL AssertHappened type to LLVM type.
static Optional<Type> convertAssertHappenedType(sycl::AssertHappenedType type,
                                                LLVMTypeConverter &converter) {
  return convertBodyType("struct.sycl::_V1::detail::AssertHappened",
                         type.getBody(), converter);
}

/// Converts SYCL bfloat16 type to LLVM type.
static Optional<Type> convertBFloat16Type(sycl::BFloat16Type type,
                                          LLVMTypeConverter &converter) {
  return convertBodyType("class.sycl::_V1::ext::oneapi::bfloat16",
                         type.getBody(), converter);
}

/// Converts SYCL kernel_handler type to LLVM type.
static Optional<Type> convertKernelHandlerType(sycl::KernelHandlerType type,
                                               LLVMTypeConverter &converter) {
  return convertBodyType("class.sycl::_V1::kernel_handler", type.getBody(),
                         converter);
}

/// Converts SYCL sub_group type to LLVM type.
static Optional<Type> convertSubGroupType(sycl::SubGroupType type,
                                          LLVMTypeConverter &converter) {
  return getI8Struct("struct.sycl::_V1::ext::oneapi::sub_group", converter);
}

//===----------------------------------------------------------------------===//
// CallPattern - Converts `sycl.call` to LLVM.
//===----------------------------------------------------------------------===//

class CallPattern final : public ConvertOpToLLVMPattern<sycl::SYCLCallOp> {
public:
  using ConvertOpToLLVMPattern<sycl::SYCLCallOp>::ConvertOpToLLVMPattern;

  LogicalResult
  matchAndRewrite(sycl::SYCLCallOp op, OpAdaptor opAdaptor,
                  ConversionPatternRewriter &rewriter) const final {
    return rewriteCall(op, opAdaptor, rewriter);
  }

private:
  /// Rewrite sycl.call to a func call to the appropriate member function.
  LogicalResult rewriteCall(SYCLCallOp op, OpAdaptor opAdaptor,
                            ConversionPatternRewriter &rewriter) const {
    LLVM_DEBUG(llvm::dbgs() << "CallPattern: Rewriting op: "; op.dump();
               llvm::dbgs() << "\n");
    assert(op.getNumResults() <= 1 && "Call should produce at most one result");

    ModuleOp module = op.getOperation()->getParentOfType<ModuleOp>();
    FuncBuilder builder(rewriter, op.getLoc());

    bool producesResult = op.getNumResults() == 1;
    func::CallOp funcCall = builder.genCall(
        op.getMangledFunctionName(),
        producesResult ? TypeRange(op.getResult().getType()) : TypeRange(),
        op.getOperands(), module);

    rewriter.replaceOp(op.getOperation(),
                       producesResult ? funcCall->getResult(0) : ValueRange());

    LLVM_DEBUG({
      Operation *func = funcCall->getParentOfType<LLVM::LLVMFuncOp>();
      assert(func && "Could not find parent function");
      llvm::dbgs() << "CallPattern: Function after rewrite:\n" << *func << "\n";
    });

    return success();
  }
};

//===----------------------------------------------------------------------===//
// CastPattern - Converts `sycl.cast` to LLVM.
//===----------------------------------------------------------------------===//

class CastPattern final : public ConvertOpToLLVMPattern<sycl::SYCLCastOp> {
public:
  using ConvertOpToLLVMPattern<sycl::SYCLCastOp>::ConvertOpToLLVMPattern;

  LogicalResult
  matchAndRewrite(SYCLCastOp op, OpAdaptor opAdaptor,
                  ConversionPatternRewriter &rewriter) const override {
    return rewriteCast(op, opAdaptor, rewriter);
  }

private:
  /// Rewrite sycl.cast() to a LLVM bitcast operation.
  LogicalResult rewriteCast(SYCLCastOp op, OpAdaptor opAdaptor,
                            ConversionPatternRewriter &rewriter) const {
    LLVM_DEBUG(llvm::dbgs() << "CastPattern: Rewriting op: "; op.dump();
               llvm::dbgs() << "\n");

    assert(op.getSource().getType().isa<MemRefType>() &&
           "The cast source type should be a memref type");
    assert(op.getResult().getType().isa<MemRefType>() &&
           "The result source type should be a memref type");

    // Ensure the input and result types are legal.
    auto srcType = op.getSource().getType().cast<MemRefType>();
    auto resType = op.getResult().getType().cast<MemRefType>();

    if (!isConvertibleAndHasIdentityMaps(srcType) ||
        !isConvertibleAndHasIdentityMaps(resType))
      return failure();

    // Cast the source memref descriptor's allocate & aligned pointers to the
    // type of those pointers in the results memref.
    Location loc = op.getLoc();
    LLVMBuilder builder(rewriter, loc);
    MemRefDescriptor srcMemRefDesc(opAdaptor.getSource());
    Value allocatedPtr = builder.genBitcast(
        getElementPtrType(resType), srcMemRefDesc.allocatedPtr(rewriter, loc));
    Value alignedPtr = builder.genBitcast(
        getElementPtrType(resType), srcMemRefDesc.alignedPtr(rewriter, loc));

    // Create the result memref descriptor.
    SmallVector<Value, 4> sizes, strides;
    for (int pos = 0; pos < resType.getRank(); ++pos) {
      sizes.push_back(srcMemRefDesc.size(rewriter, loc, pos));
      strides.push_back(srcMemRefDesc.stride(rewriter, loc, pos));
    }

    MemRefDescriptor resMemRefDesc = createMemRefDescriptor(
        loc, resType, allocatedPtr, alignedPtr, sizes, strides, rewriter);
    resMemRefDesc.setOffset(rewriter, loc, srcMemRefDesc.offset(rewriter, loc));

    rewriter.replaceOp(op.getOperation(), {resMemRefDesc});

    LLVM_DEBUG({
      Operation *func = op->getParentOfType<LLVM::LLVMFuncOp>();
      assert(func && "Could not find parent function");
      llvm::dbgs() << "CastPattern: Function after rewrite:\n" << *func << "\n";
    });

    return success();
  }
};

//===----------------------------------------------------------------------===//
// ConstructorPattern - Converts `sycl.constructor` to LLVM.
//===----------------------------------------------------------------------===//
class ConstructorPattern final
    : public ConvertOpToLLVMPattern<sycl::SYCLConstructorOp> {
public:
  using ConvertOpToLLVMPattern<sycl::SYCLConstructorOp>::ConvertOpToLLVMPattern;

  LogicalResult
  matchAndRewrite(SYCLConstructorOp op, OpAdaptor opAdaptor,
                  ConversionPatternRewriter &rewriter) const override {
    return rewriteConstructor(op, opAdaptor, rewriter);
  }

private:
  /// Rewrite sycl.constructor to a func call to the appropriate constructor
  /// function.
  LogicalResult rewriteConstructor(SYCLConstructorOp op, OpAdaptor opAdaptor,
                                   ConversionPatternRewriter &rewriter) const {
    LLVM_DEBUG(llvm::dbgs() << "ConstructorPattern: Rewriting op: "; op.dump();
               llvm::dbgs() << "\n");

    ModuleOp module = op.getOperation()->getParentOfType<ModuleOp>();
    FuncBuilder builder(rewriter, op.getLoc());
    func::CallOp funcCall = builder.genCall(
        op.getMangledFunctionName(), TypeRange(), op.getOperands(), module);
    rewriter.eraseOp(op);
    (void)funcCall;

    LLVM_DEBUG({
      Operation *func = funcCall->getParentOfType<LLVM::LLVMFuncOp>();
      assert(func && "Could not find parent function");
      llvm::dbgs() << "ConstructorPattern: Function after rewrite:\n"
                   << *func << "\n";
    });

    return success();
  }
};

//===----------------------------------------------------------------------===//
// Pattern population
//===----------------------------------------------------------------------===//

void mlir::sycl::populateSYCLToLLVMTypeConversion(
    LLVMTypeConverter &typeConverter) {
  // Same order as in SYCLOps.td
  typeConverter.addConversion([&](sycl::AccessorCommonType type) {
    return convertAccessorCommonType(type, typeConverter);
  });
  typeConverter.addConversion([&](sycl::AccessorImplDeviceType type) {
    return convertAccessorImplDeviceType(type, typeConverter);
  });
  typeConverter.addConversion([&](sycl::AccessorType type) {
    return convertAccessorType(type, typeConverter);
  });
  typeConverter.addConversion([&](sycl::AccessorSubscriptType type) {
    return convertAccessorSubscriptType(type, typeConverter);
  });
  typeConverter.addConversion([&](sycl::ArrayType type) {
    return convertArrayType(type, typeConverter);
  });
  typeConverter.addConversion([&](sycl::AssertHappenedType type) {
    return convertAssertHappenedType(type, typeConverter);
  });
  typeConverter.addConversion([&](sycl::AtomicType type) {
    return convertAtomicType(type, typeConverter);
  });
  typeConverter.addConversion([&](sycl::BFloat16Type type) {
    return convertBFloat16Type(type, typeConverter);
  });
  typeConverter.addConversion([&](sycl::GetOpType type) {
    return convertGetOpType(type, typeConverter);
  });
  typeConverter.addConversion([&](sycl::GetScalarOpType type) {
    return convertGetScalarOpType(type, typeConverter);
  });
  typeConverter.addConversion([&](sycl::GroupType type) {
    return convertGroupType(type, typeConverter);
  });
<<<<<<< HEAD
=======
  typeConverter.addConversion([&](sycl::HItemType type) {
    return convertHItemType(type, typeConverter);
  });
>>>>>>> 07503127
  typeConverter.addConversion(
      [&](sycl::IDType type) { return convertIDType(type, typeConverter); });
  typeConverter.addConversion([&](sycl::ItemBaseType type) {
    return convertItemBaseType(type, typeConverter);
  });
  typeConverter.addConversion([&](sycl::ItemType type) {
    return convertItemType(type, typeConverter);
  });
<<<<<<< HEAD
=======
  typeConverter.addConversion([&](sycl::KernelHandlerType type) {
    return convertKernelHandlerType(type, typeConverter);
  });
>>>>>>> 07503127
  typeConverter.addConversion([&](sycl::LocalAccessorBaseDeviceType type) {
    return convertLocalAccessorBaseDeviceType(type, typeConverter);
  });
  typeConverter.addConversion([&](sycl::LocalAccessorBaseType type) {
    return convertLocalAccessorBaseType(type, typeConverter);
  });
  typeConverter.addConversion([&](sycl::LocalAccessorType type) {
    return convertLocalAccessorType(type, typeConverter);
  });
<<<<<<< HEAD
=======
  typeConverter.addConversion([&](sycl::MaximumType type) {
    return convertMaximumType(type, typeConverter);
  });
  typeConverter.addConversion([&](sycl::MinimumType type) {
    return convertMinimumType(type, typeConverter);
  });
>>>>>>> 07503127
  typeConverter.addConversion([&](sycl::MultiPtrType type) {
    return convertMultiPtrType(type, typeConverter);
  });
  typeConverter.addConversion([&](sycl::NdItemType type) {
    return convertNdItemType(type, typeConverter);
  });
  typeConverter.addConversion([&](sycl::OwnerLessBaseType type) {
    return convertOwnerLessBaseType(type, typeConverter);
  });
  typeConverter.addConversion([&](sycl::NdRangeType type) {
    return convertNdRangeType(type, typeConverter);
<<<<<<< HEAD
  });
  typeConverter.addConversion([&](sycl::RangeType type) {
    return convertRangeType(type, typeConverter);
  });
  typeConverter.addConversion([&](sycl::SubGroupType type) {
    return convertSubGroupType(type, typeConverter);
=======
  });
  typeConverter.addConversion([&](sycl::RangeType type) {
    return convertRangeType(type, typeConverter);
  });
  typeConverter.addConversion([&](sycl::SubGroupType type) {
    return convertSubGroupType(type, typeConverter);
  });
  typeConverter.addConversion([&](sycl::SwizzledVecType type) {
    return convertSwizzledVecType(type, typeConverter);
>>>>>>> 07503127
  });
  typeConverter.addConversion(
      [&](sycl::TupleCopyAssignableValueHolderType type) {
        return convertTupleCopyAssignableValueHolderType(type, typeConverter);
      });
  typeConverter.addConversion([&](sycl::TupleValueHolderType type) {
    return convertTupleValueHolderType(type, typeConverter);
  });
  typeConverter.addConversion(
      [&](sycl::VecType type) { return convertVecType(type, typeConverter); });
}

void mlir::sycl::populateSYCLToLLVMConversionPatterns(
    LLVMTypeConverter &typeConverter, RewritePatternSet &patterns) {
  populateSYCLToLLVMTypeConversion(typeConverter);

  patterns.add<CallPattern>(typeConverter);
  patterns.add<CastPattern>(typeConverter);
  patterns.add<ConstructorPattern>(typeConverter);
}<|MERGE_RESOLUTION|>--- conflicted
+++ resolved
@@ -219,8 +219,6 @@
                          type.getBody(), converter);
 }
 
-<<<<<<< HEAD
-=======
 /// Converts SYCL maximum type to LLVM type.
 static Optional<Type> convertMaximumType(sycl::MaximumType type,
                                          LLVMTypeConverter &converter) {
@@ -233,7 +231,6 @@
   return getI8Struct("struct.sycl::_V1::minimum", converter);
 }
 
->>>>>>> 07503127
 /// Converts SYCL multi_ptr type to LLVM type.
 static Optional<Type> convertMultiPtrType(sycl::MultiPtrType type,
                                           LLVMTypeConverter &converter) {
@@ -538,12 +535,9 @@
   typeConverter.addConversion([&](sycl::GroupType type) {
     return convertGroupType(type, typeConverter);
   });
-<<<<<<< HEAD
-=======
   typeConverter.addConversion([&](sycl::HItemType type) {
     return convertHItemType(type, typeConverter);
   });
->>>>>>> 07503127
   typeConverter.addConversion(
       [&](sycl::IDType type) { return convertIDType(type, typeConverter); });
   typeConverter.addConversion([&](sycl::ItemBaseType type) {
@@ -552,12 +546,9 @@
   typeConverter.addConversion([&](sycl::ItemType type) {
     return convertItemType(type, typeConverter);
   });
-<<<<<<< HEAD
-=======
   typeConverter.addConversion([&](sycl::KernelHandlerType type) {
     return convertKernelHandlerType(type, typeConverter);
   });
->>>>>>> 07503127
   typeConverter.addConversion([&](sycl::LocalAccessorBaseDeviceType type) {
     return convertLocalAccessorBaseDeviceType(type, typeConverter);
   });
@@ -567,15 +558,12 @@
   typeConverter.addConversion([&](sycl::LocalAccessorType type) {
     return convertLocalAccessorType(type, typeConverter);
   });
-<<<<<<< HEAD
-=======
   typeConverter.addConversion([&](sycl::MaximumType type) {
     return convertMaximumType(type, typeConverter);
   });
   typeConverter.addConversion([&](sycl::MinimumType type) {
     return convertMinimumType(type, typeConverter);
   });
->>>>>>> 07503127
   typeConverter.addConversion([&](sycl::MultiPtrType type) {
     return convertMultiPtrType(type, typeConverter);
   });
@@ -587,24 +575,15 @@
   });
   typeConverter.addConversion([&](sycl::NdRangeType type) {
     return convertNdRangeType(type, typeConverter);
-<<<<<<< HEAD
   });
   typeConverter.addConversion([&](sycl::RangeType type) {
     return convertRangeType(type, typeConverter);
   });
   typeConverter.addConversion([&](sycl::SubGroupType type) {
     return convertSubGroupType(type, typeConverter);
-=======
-  });
-  typeConverter.addConversion([&](sycl::RangeType type) {
-    return convertRangeType(type, typeConverter);
-  });
-  typeConverter.addConversion([&](sycl::SubGroupType type) {
-    return convertSubGroupType(type, typeConverter);
   });
   typeConverter.addConversion([&](sycl::SwizzledVecType type) {
     return convertSwizzledVecType(type, typeConverter);
->>>>>>> 07503127
   });
   typeConverter.addConversion(
       [&](sycl::TupleCopyAssignableValueHolderType type) {
