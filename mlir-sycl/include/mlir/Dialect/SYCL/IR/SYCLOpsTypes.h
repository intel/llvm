--- conflicted
+++ resolved
@@ -504,17 +504,10 @@
 
 /// Return true if the given \p Ty is a SYCL type.
 inline bool isSYCLType(Type Ty) {
-<<<<<<< HEAD
-  return Ty.isa<mlir::sycl::IDType, mlir::sycl::AccessorCommonType,
-                mlir::sycl::AccessorType, mlir::sycl::RangeType,
-                mlir::sycl::NdRangeType, mlir::sycl::AccessorImplDeviceType,
-                mlir::sycl::ArrayType, mlir::sycl::ItemType,
-=======
   return Ty.isa<mlir::sycl::ArrayType, mlir::sycl::IDType,
                 mlir::sycl::AccessorCommonType, mlir::sycl::AccessorType,
                 mlir::sycl::RangeType, mlir::sycl::NdRangeType,
                 mlir::sycl::AccessorImplDeviceType, mlir::sycl::ItemType,
->>>>>>> a57f6a44
                 mlir::sycl::ItemBaseType, mlir::sycl::NdItemType,
                 mlir::sycl::GroupType>();
 }
