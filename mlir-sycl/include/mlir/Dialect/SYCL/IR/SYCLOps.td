//===--- SYCLOps.td -------------------------------------------------------===//
//
// MLIR-SYCL is under the Apache License v2.0 with LLVM Exceptions.
// See https://llvm.org/LICENSE.txt for license information.
// SPDX-License-Identifier: Apache-2.0 WITH LLVM-exception
//
//===----------------------------------------------------------------------===//
//
// This is the operation definition file for SYCL dialect operations.
//
//===----------------------------------------------------------------------===//

#ifndef SYCL_OPS
#define SYCL_OPS

include "mlir/IR/OpBase.td"
include "mlir/IR/AttrTypeBase.td"

include "mlir/Dialect/SYCL/IR/SYCLOpInterfaces.td"
include "mlir/Dialect/LLVMIR/LLVMOpsInterfaces.td"
include "mlir/Dialect/MemRef/IR/MemRefBase.td"
include "mlir/IR/BuiltinTypes.td"
include "mlir/IR/BuiltinTypeInterfaces.td"
include "mlir/Interfaces/CallInterfaces.td"
include "mlir/Interfaces/CastInterfaces.td"
include "mlir/Interfaces/SideEffectInterfaces.td"

////////////////////////////////////////////////////////////////////////////////
// DIALECT DECLARATION
////////////////////////////////////////////////////////////////////////////////

def SYCL_Dialect : Dialect {
  let name = "sycl";
  let cppNamespace = "::mlir::sycl";
  let useDefaultTypePrinterParser = 1;
  let extraClassDeclaration = [{
    MethodRegistry methods;

    static constexpr llvm::StringRef getBaseTypeAttrName() { return "BaseType"; }
    static constexpr llvm::StringRef getFunctionNameAttrName() { return "FunctionName"; }
    static constexpr llvm::StringRef getMangledFunctionNameAttrName() { return "MangledFunctionName"; }
    static constexpr llvm::StringRef getTypeNameAttrName() { return "TypeName"; }

    /// Each operation will be registered as usual in an MLIR dialect
    /// and also will be registered as a SYCL method if it implements one.
    template <typename... Args> void addOperations();

    /// Returns the name of the operation implementing the queried
    /// method, if present.
    ///
    /// For a method to be queried, it must have been registered
    /// first.
    llvm::Optional<llvm::StringRef> findMethod(::mlir::TypeID Type,
                                               llvm::StringRef Name) const;

    /// Returns the name of the operation implementing the queried
    /// method, if present.
    ///
    /// For a method to be queried, it must have been registered
    /// first.
    ///
    /// This function is similar to findMethod(), but also works for
    /// methods registered as members of classes derived from \p BaseType.
    llvm::Optional<llvm::StringRef>
    findMethodFromBaseClass(::mlir::TypeID BaseType,
                            llvm::StringRef Name) const;

    /// Add a definition for the given method to be used when lowering
    /// SYCLMethodOpInterface instances.
    void registerMethodDefinition(llvm::StringRef Name, mlir::func::FuncOp Func);

    /// Retrieve a function definition previously registered with
    /// registerMethodDefinition().
    llvm::Optional<mlir::func::FuncOp>
    lookupMethodDefinition(llvm::StringRef Name,
                           mlir::FunctionType Type) const;
  }];
}

class SYCL_Op<string mnemonic, list<Trait> traits = []>
    : Op<SYCL_Dialect, mnemonic, traits>;

class SYCLMethodOpInterfaceImpl<
    string mnemonic, string type, list<string> methodNames, list<Trait> traits = []>
        : SYCL_Op<mnemonic, !listconcat(traits, [SYCLMethodOpInterface, CallOpInterface])> {
  string baseType = type;
  list<string> memberFunctionNames = methodNames;
  int arrSize = !size(memberFunctionNames);

  let extraClassDeclaration = [{
    static constexpr std::array<llvm::StringLiteral, }] # arrSize # [{> methods{{ }] #
      !interleave(!foreach(name, memberFunctionNames, "\"" # name # "\""), ", ") # [{
     }};
    static ::mlir::TypeID getTypeID() { return ::mlir::sycl::}] # type # [{::getTypeID(); }
    static constexpr llvm::ArrayRef<llvm::StringLiteral> getMethodNames() { return methods; }

    Operation::operand_iterator arg_operand_begin() { return (*this)->operand_begin(); }
    Operation::operand_iterator arg_operand_end() { return (*this)->operand_end(); }

    /// Return the callee of the generic SYCL call operation, this is required by
    /// the call interface.
    CallInterfaceCallable getCallableForCallee() {
      return (*this)->getAttrOfType<FlatSymbolRefAttr>(getMangledFunctionNameAttrName());
    }

    /// Get the argument operands to the called function, this is required by the
    /// call interface.
    Operation::operand_range getArgOperands() {
      return {arg_operand_begin(), arg_operand_end()};
    }
  }];

  let extraClassDefinition = [{
    constexpr std::array<llvm::StringLiteral, }] # arrSize # [{> $cppClass::methods;
  }];
}

////////////////////////////////////////////////////////////////////////////////
// TYPES DECLARATIONS
////////////////////////////////////////////////////////////////////////////////

class SYCL_Type<string name, string typeMnemonic, list<Trait> traits = []>
    : TypeDef<SYCL_Dialect, name,
              !listconcat([MemRefElementTypeInterface,
                           LLVM_PointerElementTypeInterface],
                               traits)> {
  let mnemonic = typeMnemonic;
}

class SYCLInheritanceTypeTrait<string ParentClass>
    : NativeTypeTrait<"SYCLInheritanceTypeTrait<" # ParentClass # ">::Trait"> {
  let cppNamespace = "::mlir::sycl";
}

//
// SYCL types (alphabetical order).
//
def SYCL_AccessorCommonType : SYCL_Type<"AccessorCommon", "accessor_common"> {
  let assemblyFormat = "";
}

def SYCL_AccessorImplDeviceType :
    SYCL_Type<"AccessorImplDevice", "accessor_impl_device"> {
  let parameters = (ins "unsigned":$dimension,
                        ArrayRefParameter<"mlir::Type">:$body);
  let assemblyFormat = "`<` `[` $dimension `]` `,` `(` $body `)` `>`";
}

def SYCL_AccessorType
    : SYCL_Type<"Accessor", "accessor",
        [SYCLInheritanceTypeTrait<"AccessorCommonType">,
        SYCLInheritanceTypeTrait<"LocalAccessorBaseType">,
         SYCLInheritanceTypeTrait<"OwnerLessBaseType">]> {
  let summary = "Buffer Accessor";
  let description = [{ Accessor to a buffer object.}];
  let parameters = (ins "::mlir::Type":$type,
                        "unsigned":$dimension,
                        "mlir::sycl::MemoryAccessMode":$accessMode,
                        "mlir::sycl::MemoryTargetMode":$targetMode,
                        ArrayRefParameter<"mlir::Type">:$body);
  let assemblyFormat =
      "`<` `[` $dimension `,` $type `,` ` ` custom<MemoryAccessMode>($accessMode) `,` ` ` custom<MemoryTargetMode>($targetMode) `]` `,` `(` $body `)` `>`";
}

def SYCL_AccessorSubscriptType :
    SYCL_Type<"AccessorSubscript", "accessor_subscript"> {
  let parameters = (ins "int":$currentDimension,
                        ArrayRefParameter<"mlir::Type">:$body);
  let assemblyFormat = "`<` `[` $currentDimension `]` `,` `(` $body `)` `>`";
}

def SYCL_ArrayType : SYCL_Type<"Array", "array"> {
  let parameters = (ins "unsigned":$dimension,
                        ArrayRefParameter<"mlir::Type">:$body);
  let assemblyFormat = "`<` `[` $dimension `]` `,` `(` $body `)` `>`";
}

def SYCL_AssertHappenedType : SYCL_Type<"AssertHappened", "assert_happened"> {
  let parameters = (ins ArrayRefParameter<"mlir::Type">:$body);
  let assemblyFormat = "`<` `(` $body `)` `>`";
}

def SYCL_AtomicType : SYCL_Type<"Atomic", "atomic"> {
  let parameters = (ins "::mlir::Type":$dataType,
                        "mlir::sycl::AccessAddrSpace":$addrSpace,
                        ArrayRefParameter<"mlir::Type">:$body);
  let assemblyFormat = "`<` `[` $dataType `,` custom<AccessAddrSpace>($addrSpace) `]` `,` `(` $body `)` `>`";
}

def SYCL_BFloat16Type : SYCL_Type<"BFloat16", "bfloat16"> {
  let parameters = (ins ArrayRefParameter<"mlir::Type">:$body);
  let assemblyFormat = "`<` `(` $body `)` `>`";
}

def SYCL_GetOpType : SYCL_Type<"GetOp", "get_op"> {
  let parameters = (ins "::mlir::Type":$dataType);
  let assemblyFormat = "`<` $dataType `>`";
}

def SYCL_GetScalarOpType : SYCL_Type<"GetScalarOp", "get_scalar_op"> {
  let parameters = (ins "::mlir::Type":$dataType,
                        ArrayRefParameter<"mlir::Type">:$body);
  let assemblyFormat = "`<` `[` $dataType `]` `,` `(` $body `)` `>`";
}

def SYCL_GroupType : SYCL_Type<"Group", "group"> {
<<<<<<< HEAD
=======
  let parameters = (ins "unsigned":$dimension,
                        ArrayRefParameter<"mlir::Type">:$body);
  let assemblyFormat = "`<` `[` $dimension `]` `,` `(` $body `)` `>`";
}

def SYCL_HItemType : SYCL_Type<"HItem", "h_item"> {
>>>>>>> 07503127
  let parameters = (ins "unsigned":$dimension,
                        ArrayRefParameter<"mlir::Type">:$body);
  let assemblyFormat = "`<` `[` $dimension `]` `,` `(` $body `)` `>`";
}

def SYCL_IDType
    : SYCL_Type<"ID", "id", [SYCLInheritanceTypeTrait<"ArrayType">]> {
  let parameters = (ins "unsigned":$dimension,
                        ArrayRefParameter<"mlir::Type">:$body);
  let assemblyFormat = "`<`  `[` $dimension `]` `,` `(` $body `)` `>`";
}

def SYCL_ItemBaseType : SYCL_Type<"ItemBase", "item_base"> {
  let parameters = (ins "unsigned":$dimension,
                        "bool":$withOffset,
                        ArrayRefParameter<"mlir::Type">:$body);
  let assemblyFormat = "`<` `[` $dimension `,` $withOffset `]` `,` `(` $body `)` `>`";
}

def SYCL_ItemType : SYCL_Type<"Item", "item"> {
  let parameters = (ins "unsigned":$dimension,
                        "bool":$withOffset,
                        ArrayRefParameter<"mlir::Type">:$body);
  let assemblyFormat = "`<` `[` $dimension `,` $withOffset `]` `,` `(` $body `)` `>`";
}

<<<<<<< HEAD
=======
def SYCL_KernelHandlerType : SYCL_Type<"KernelHandler", "kernel_handler"> {
  let parameters = (ins ArrayRefParameter<"mlir::Type">:$body);
  let assemblyFormat = "`<` `(` $body `)` `>`";
}

>>>>>>> 07503127
def SYCL_LocalAccessorBaseDeviceType
    : SYCL_Type<"LocalAccessorBaseDevice", "LocalAccessorBaseDevice"> {
  let parameters = (ins "unsigned":$dimension,
                        ArrayRefParameter<"mlir::Type">:$body);
  let assemblyFormat = "`<` `[` $dimension `]` `,` `(` $body `)` `>`";                        
}

def SYCL_LocalAccessorBaseType
    : SYCL_Type<"LocalAccessorBase", "local_accessor_base",
        [SYCLInheritanceTypeTrait<"AccessorCommonType">]> {
  let parameters = (ins "::mlir::Type":$type,
                        "unsigned":$dimension,
                        "mlir::sycl::MemoryAccessMode":$accessMode,
                        ArrayRefParameter<"mlir::Type">:$body);
  let assemblyFormat =
      "`<` `[` $dimension `,` $type `,` ` ` custom<MemoryAccessMode>($accessMode) `]` `,` `(` $body `)` `>`";
}

def SYCL_LocalAccessorType
    : SYCL_Type<"LocalAccessor", "local_accessor",
        [SYCLInheritanceTypeTrait<"LocalAccessorBaseType">]> {
  let summary = "Local Accessor";
  let description = [{ Accessor to a local buffer.}];
  let parameters = (ins "::mlir::Type":$type,
                        "unsigned":$dimension,
                        ArrayRefParameter<"mlir::Type">:$body);
  let assemblyFormat =
      "`<` `[` $dimension `,` $type `]` `,` `(` $body `)` `>`";
}

<<<<<<< HEAD
=======
def SYCL_MaximumType : SYCL_Type<"Maximum", "maximum"> {
  let parameters = (ins "::mlir::Type":$dataType);
  let assemblyFormat = "`<` $dataType `>`";
}

def SYCL_MinimumType : SYCL_Type<"Minimum", "minimum"> {
  let parameters = (ins "::mlir::Type":$dataType);
  let assemblyFormat = "`<` $dataType `>`";
}

>>>>>>> 07503127
def SYCL_MultiPtrType : SYCL_Type<"MultiPtr", "multi_ptr"> {
  let parameters = (ins "::mlir::Type":$dataType,
                        "mlir::sycl::AccessAddrSpace":$addrSpace,
                        "mlir::sycl::DecoratedAccess":$decAccess,
                        ArrayRefParameter<"mlir::Type">:$body);
  let assemblyFormat = "`<` `[` $dataType `,` ` ` custom<AccessAddrSpace>($addrSpace) `,` ` ` custom<DecoratedAccess>($decAccess) `]` `,` `(` $body `)` `>`";
}

def SYCL_NdItemType : SYCL_Type<"NdItem", "nd_item"> {
  let parameters = (ins "unsigned":$dimension,
                        ArrayRefParameter<"mlir::Type">:$body);
  let assemblyFormat = "`<` `[` $dimension `]` `,` `(` $body `)` `>`";
}

def SYCL_NdRangeType : SYCL_Type<"NdRange", "nd_range"> {
  let parameters = (ins "unsigned":$dimension,
                        ArrayRefParameter<"mlir::Type">:$body);
  let assemblyFormat = "`<` `[` $dimension `]` `,` `(` $body `)` `>`";
}

def SYCL_OwnerLessBaseType : SYCL_Type<"OwnerLessBase", "owner_less_base"> {
  let assemblyFormat = "";
}

def SYCL_RangeType
    : SYCL_Type<"Range", "range", [SYCLInheritanceTypeTrait<"ArrayType">]> {
  let parameters = (ins "unsigned":$dimension,
                        ArrayRefParameter<"mlir::Type">:$body);
  let assemblyFormat = "`<`  `[` $dimension `]` `,` `(` $body `)` `>`";
}

def SYCL_SubGroupType : SYCL_Type<"SubGroup", "sub_group"> {
  let assemblyFormat = "";
}

def SYCL_SwizzledVecType : SYCL_Type<"SwizzledVec", "swizzled_vec"> {
  let parameters = (ins "::mlir::sycl::VecType":$vecType,
                        ArrayRefParameter<"int">:$indexes,
                        ArrayRefParameter<"mlir::Type">:$body);
  let assemblyFormat = "`<` `[` $vecType `,` $indexes `]` `,` `(` $body `)` `>`";
}

def SYCL_TupleCopyAssignableValueHolderType
    : SYCL_Type<"TupleCopyAssignableValueHolder", "tuple_copy_assignable_value_holder",
        [SYCLInheritanceTypeTrait<"TupleValueHolderType">]> {
  let parameters = (ins "::mlir::Type":$dataType,
                        "bool":$isTriviallyCopyAssignable,
                        ArrayRefParameter<"mlir::Type">:$body);
  let assemblyFormat = "`<` `[` $dataType `,` $isTriviallyCopyAssignable `]` `,` `(` $body `)` `>`";
}

def SYCL_TupleValueHolderType : SYCL_Type<"TupleValueHolder", "tuple_value_holder"> {
  let parameters = (ins "::mlir::Type":$dataType,
                        ArrayRefParameter<"mlir::Type">:$body);
  let assemblyFormat = "`<` `[` $dataType `]` `,` `(` $body `)` `>`";
}

def SYCL_VecType : SYCL_Type<"Vec", "vec"> {
  let parameters = (ins "::mlir::Type":$dataType,
                        "int":$numElements,
                        ArrayRefParameter<"mlir::Type">:$body);
  let assemblyFormat = "`<` `[` $dataType `,` $numElements `]` `,` `(` $body `)` `>`";
  let genVerifyDecl = 1;
}

// Define MemRef types (alphabetical order).
def AccessorCommonMemRef : MemRefOf<[SYCL_AccessorCommonType]>;
def AccessorImplDeviceMemRef : MemRefOf<[SYCL_AccessorImplDeviceType]>;
def AccessorMemRef : MemRefOf<[SYCL_AccessorType]>;
def AccessorSubscriptMemRef : MemRefOf<[SYCL_AccessorSubscriptType]>;
def ArrayMemRef : MemRefOf<[SYCL_ArrayType]>;
def AtomicMemRef : MemRefOf<[SYCL_AtomicType]>;
def GetOpMemRef : MemRefOf<[SYCL_GetOpType]>;
def GetScalarOpMemRef : MemRefOf<[SYCL_GetScalarOpType]>;
def GroupMemRef : MemRefOf<[SYCL_GroupType]>;
def IDMemRef : MemRefOf<[SYCL_IDType]>;
def ItemBaseMemRef : MemRefOf<[SYCL_ItemBaseType]>;
def ItemMemRef : MemRefOf<[SYCL_ItemType]>;
def LocalAccessorBaseDeviceMemRef : MemRefOf<[SYCL_LocalAccessorBaseDeviceType]>;
def LocalAccessorBaseMemRef : MemRefOf<[SYCL_LocalAccessorBaseType]>;
def LocalAccessorMemRef : MemRefOf<[SYCL_LocalAccessorType]>;
def MultiPtrMemRef : MemRefOf<[SYCL_MultiPtrType]>;
def NDItemMemRef : MemRefOf<[SYCL_NdItemType]>;
def NDRangeMemRef : MemRefOf<[SYCL_NdRangeType]>;
def OwnerLessBaseMemRef : MemRefOf<[SYCL_OwnerLessBaseType]>;
def RangeMemRef : MemRefOf<[SYCL_RangeType]>;
def SwizzledVecMemRef : MemRefOf<[SYCL_SwizzledVecType]>;
def VecMemRef : MemRefOf<[SYCL_VecType]>;

def SYCLMemref : AnyTypeOf<[
  // Keep in alphabetical order.
  AccessorCommonMemRef,
  AccessorImplDeviceMemRef,
  AccessorMemRef,
  AccessorSubscriptMemRef,
  ArrayMemRef,
  AtomicMemRef,
  GetOpMemRef,
  GetScalarOpMemRef,
  GroupMemRef,  
  IDMemRef,
  ItemBaseMemRef,
  ItemMemRef,
  LocalAccessorBaseDeviceMemRef,
  LocalAccessorBaseMemRef,
  LocalAccessorMemRef,
  MultiPtrMemRef,
  NDItemMemRef,
  NDRangeMemRef,
  OwnerLessBaseMemRef,
  RangeMemRef,
  SwizzledVecMemRef,
  VecMemRef
]>;

// Other types (alphabetical order).
def IndexType : AnyTypeOf<[I32, I64, Index]>;
def SYCLGetIDResult : AnyTypeOf<[I64, SYCL_IDType]>;
def SYCLGetRangeResult : AnyTypeOf<[I64, SYCL_RangeType]>;
def SYCLGetResult : AnyTypeOf<[I64, MemRefOf<[I64]>]>;
def VectorEltTy : AnyTypeOf<[I1, I8, I16, I32, I64, F16, F32, F64]>;
def VectorSplatArg : MemRefOf<[VectorEltTy]>;

////////////////////////////////////////////////////////////////////////////////
// CONSTRUCTOR OPERATION
////////////////////////////////////////////////////////////////////////////////

def ConstructorArgs : AnyTypeOf<[SYCLMemref,
                                 VectorEltTy,
                                 IndexType,
                                 VectorSplatArg,
                                 SYCL_IDType,
                                 SYCL_RangeType,
                                 Builtin_Vector,
                               ]>;
def SYCLConstructorOp : SYCL_Op<"constructor", [CallOpInterface]> {
  let summary = "Generic constructor operation";
  let description = [{
    This operation represent the call to the constructor of a SYCL type.
  }];

  let arguments = (ins
    FlatSymbolRefAttr:$TypeName,
    FlatSymbolRefAttr:$MangledFunctionName,
    Variadic<ConstructorArgs>:$Args
  );
  let results = (outs);

  let hasVerifier = 1;

  let extraClassDeclaration = [{
    operand_iterator arg_operand_begin() { return operand_begin(); }
    operand_iterator arg_operand_end() { return operand_end(); }

    /// Return the callee of the generic SYCL call operation, this is required by
    /// the call interface.
    CallInterfaceCallable getCallableForCallee() {
      return (*this)->getAttrOfType<FlatSymbolRefAttr>(getMangledFunctionNameAttrName());
    }

    /// Get the argument operands to the called function, this is required by the
    /// call interface.
    operand_range getArgOperands() {
      return {arg_operand_begin(), arg_operand_end()};
    }
  }];      

  let assemblyFormat = [{
    `(` $Args `)` attr-dict `:` functional-type($Args, results)
  }];
}

////////////////////////////////////////////////////////////////////////////////
// CAST OPERATION
////////////////////////////////////////////////////////////////////////////////

def CastArg : AnyTypeOf<[IDMemRef, RangeMemRef, AccessorMemRef]>;
def CastRes : AnyTypeOf<[ArrayMemRef, AccessorCommonMemRef, LocalAccessorBaseMemRef, OwnerLessBaseMemRef]>;
def SYCLCastOp : SYCL_Op<"cast", [DeclareOpInterfaceMethods<CastOpInterface>, 
  Pure, MemRefsNormalizable]
> {
  let summary = "Derive to base cast operation";
  let description = [{
    This operation is used when a method of the base type is called with its
    derived type like sycl::id, In this case the sycl::cast operation will
    cast the type to its base type.
  }];

  let arguments = (ins CastArg:$source);
  let results = (outs CastRes:$result);

  let assemblyFormat = [{
    `(` $source `)` attr-dict `:` functional-type($source, results)
  }];
}

////////////////////////////////////////////////////////////////////////////////
// CALL OPERATION
////////////////////////////////////////////////////////////////////////////////

def SYCLCallOp : SYCL_Op<"call", [CallOpInterface]> {
  let summary = "Generic call operation";
  let description = [{
    This operation represent a call to any function part of the sycl's namespace.
  }];

  let arguments = (ins
    OptionalAttr<FlatSymbolRefAttr>:$TypeName,
    FlatSymbolRefAttr:$FunctionName,
    FlatSymbolRefAttr:$MangledFunctionName,
    Variadic<AnyType>:$Args
  );
  let results = (outs Optional<AnyType>:$result);

  let skipDefaultBuilders = 1;
  let builders = [
    OpBuilder<(ins
    "::llvm::Optional<::mlir::Type>":$result,
    "::llvm::Optional<::llvm::StringRef>":$TypeName,
    "::llvm::StringRef":$FunctionName,
    "::llvm::StringRef":$MangledFunctionName,
    "::mlir::ValueRange":$Args), [{
      odsState.addOperands(Args);
      if (TypeName.has_value()) {
        odsState.addAttribute(getTypeNameAttrName(odsState.name), ::mlir::SymbolRefAttr::get(odsBuilder.getContext(), TypeName.value()));
      }
      odsState.addAttribute(getFunctionNameAttrName(odsState.name), ::mlir::SymbolRefAttr::get(odsBuilder.getContext(), FunctionName));
      odsState.addAttribute(getMangledFunctionNameAttrName(odsState.name), ::mlir::SymbolRefAttr::get(odsBuilder.getContext(), MangledFunctionName));
      if (result.has_value()) {
        odsState.addTypes(result.value());
      }
    }]>
  ];

  let extraClassDeclaration = [{
    operand_iterator arg_operand_begin() { return operand_begin(); }
    operand_iterator arg_operand_end() { return operand_end(); }

    /// Return the callee of the generic SYCL call operation, this is required by
    /// the call interface.
    CallInterfaceCallable getCallableForCallee() {
      return (*this)->getAttrOfType<FlatSymbolRefAttr>(getMangledFunctionNameAttrName());
    }

    /// Get the argument operands to the called function, this is required by the
    /// call interface.
    operand_range getArgOperands() {
      return {arg_operand_begin(), arg_operand_end()};
    }
  }];    

  let assemblyFormat = [{
    `(` $Args `)` attr-dict `:` functional-type($Args, results)
  }];
}

////////////////////////////////////////////////////////////////////////////////
// accessor.subscript OPERATION
////////////////////////////////////////////////////////////////////////////////

def SYCLAccessorSubscriptIndex : AnyTypeOf<[IndexType, IDMemRef]>;

def SYCLAccessorSubscriptOp
    : SYCLMethodOpInterfaceImpl<"accessor.subscript", "AccessorType",
                                ["operator[]"], [Pure]> {
  let summary = "Call to accessor::operator[]";
  let description = [{
    This operation represents a call to the accessor::operator[] function.
  }];

  let arguments = (ins AccessorMemRef:$Acc,
                       SYCLAccessorSubscriptIndex:$Index,
                       TypeAttr:$BaseType,
                       FlatSymbolRefAttr:$FunctionName,
                       OptionalAttr<FlatSymbolRefAttr>:$MangledFunctionName,
                       FlatSymbolRefAttr:$TypeName);

  let results = (outs AnyType:$Res);

  let hasVerifier = 1;

  let assemblyFormat = [{
    $Acc `[` $Index `]` attr-dict `:` functional-type(operands, results)
  }];
}

////////////////////////////////////////////////////////////////////////////////
// range.get OPERATION
////////////////////////////////////////////////////////////////////////////////

def SYCLRangeGetOp
    : SYCLMethodOpInterfaceImpl<"range.get", "RangeType",
                                ["get", "operator[]"],
                                [Pure, SYCLGetComponent]> {
  let summary = "Call to range::get/operator[]";
  let description = [{
    This operation represents a call to the range::get/operator[] functions.
  }];

  let arguments = (ins RangeMemRef:$Range,
                       I32:$Index,
                       TypeAttr:$BaseType,
                       FlatSymbolRefAttr:$FunctionName,
                       OptionalAttr<FlatSymbolRefAttr>:$MangledFunctionName,
                       FlatSymbolRefAttr:$TypeName);

  let results = (outs SYCLGetResult:$Res);
}

////////////////////////////////////////////////////////////////////////////////
// range.size OPERATION
////////////////////////////////////////////////////////////////////////////////

def SYCLRangeSizeOp
    : SYCLMethodOpInterfaceImpl<"range.size", "RangeType",
                                ["size"], [Pure]> {
  let summary = "Call to range::size[]";
  let description = [{
    This operation represents a call to the range::size[] function.
  }];

  let arguments = (ins RangeMemRef:$Range,
                       TypeAttr:$BaseType,
                       FlatSymbolRefAttr:$FunctionName,
                       OptionalAttr<FlatSymbolRefAttr>:$MangledFunctionName,
                       FlatSymbolRefAttr:$TypeName);

  let results = (outs I64:$Res);
}

////////////////////////////////////////////////////////////////////////////////
// nd_range.get_global_range OPERATION
////////////////////////////////////////////////////////////////////////////////

def SYCLNdRangeGetGlobalRange
    : SYCLMethodOpInterfaceImpl<"nd_range.get_global_range", "NdRangeType",
                                ["get_global_range"], [Pure]> {
  let summary = "Call to nd_range::get_global_range";
  let description = [{
    This operation represents a call to the nd_range::get_global_range function.
  }];

  let arguments = (ins NDRangeMemRef:$ND,
                       TypeAttr:$BaseType,
                       FlatSymbolRefAttr:$FunctionName,
                       OptionalAttr<FlatSymbolRefAttr>:$MangledFunctionName,
                       FlatSymbolRefAttr:$TypeName);

  let results = (outs SYCL_RangeType:$Res);
}

////////////////////////////////////////////////////////////////////////////////
// nd_range.get_local_range OPERATION
////////////////////////////////////////////////////////////////////////////////

def SYCLNdRangeGetLocalRange
    : SYCLMethodOpInterfaceImpl<"nd_range.get_local_range", "NdRangeType",
                                ["get_local_range"], [Pure]> {
  let summary = "Call to nd_range::get_local_range";
  let description = [{
    This operation represents a call to the nd_range::get_local_range function.
  }];

  let arguments = (ins NDRangeMemRef:$ND,
                       TypeAttr:$BaseType,
                       FlatSymbolRefAttr:$FunctionName,
                       OptionalAttr<FlatSymbolRefAttr>:$MangledFunctionName,
                       FlatSymbolRefAttr:$TypeName);

  let results = (outs SYCL_RangeType:$Res);
}

////////////////////////////////////////////////////////////////////////////////
// nd_range.get_group_range OPERATION
////////////////////////////////////////////////////////////////////////////////

def SYCLNdRangeGetGroupRange
    : SYCLMethodOpInterfaceImpl<"nd_range.get_group_range", "NdRangeType",
                                ["get_group_range"], [Pure]> {
  let summary = "Call to nd_range::get_group_range";
  let description = [{
    This operation represents a call to the nd_range::get_group_range function.
  }];

  let arguments = (ins NDRangeMemRef:$ND,
                       TypeAttr:$BaseType,
                       FlatSymbolRefAttr:$FunctionName,
                       OptionalAttr<FlatSymbolRefAttr>:$MangledFunctionName,
                       FlatSymbolRefAttr:$TypeName);

  let results = (outs SYCL_RangeType:$Res);
}

////////////////////////////////////////////////////////////////////////////////
// id.get OPERATION
////////////////////////////////////////////////////////////////////////////////

def SYCLIDGetOp
    : SYCLMethodOpInterfaceImpl<"id.get", "IDType",
                                ["get", "operator[]", "operator unsigned long"],
                                [Pure, SYCLGetComponent]> {
  let summary = "Call to id::get/operator[]/operator size_t";
  let description = [{
    This operation represents a call to the id::get/operator[]/operator size_t functions.
  }];

  let arguments = (ins IDMemRef:$ID,
                       Optional<I32>:$Index,
                       TypeAttr:$BaseType,
                       FlatSymbolRefAttr:$FunctionName,
                       OptionalAttr<FlatSymbolRefAttr>:$MangledFunctionName,
                       FlatSymbolRefAttr:$TypeName);

  let results = (outs SYCLGetResult:$Res);
}

////////////////////////////////////////////////////////////////////////////////
// item.get_id OPERATION
////////////////////////////////////////////////////////////////////////////////

def SYCLItemGetIDOp
    : SYCLMethodOpInterfaceImpl<"item.get_id", "ItemType",
                                ["get_id", "operator[]", "operator unsigned long"],
                                [Pure, SYCLGetID]> {
  let summary = "Call to item::get_id/operator[]/operator size_t";
  let description = [{
    This operation represents a call to the item::get_id/operator[]/operator size_t functions.
  }];

  let arguments = (ins ItemMemRef:$Item,
                       Optional<I32>:$Index,
                       TypeAttr:$BaseType,
                       FlatSymbolRefAttr:$FunctionName,
                       OptionalAttr<FlatSymbolRefAttr>:$MangledFunctionName,
                       FlatSymbolRefAttr:$TypeName);

  let results = (outs SYCLGetIDResult:$Res);
}

////////////////////////////////////////////////////////////////////////////////
// item.get_range OPERATION
////////////////////////////////////////////////////////////////////////////////

def SYCLItemGetRangeOp
    : SYCLMethodOpInterfaceImpl<"item.get_range", "ItemType",
                                ["get_range"], [Pure, SYCLGetRange]> {
  let summary = "Call to item::get_range";
  let description = [{
    This operation represents a call to the item::get_range function.
  }];

  let arguments = (ins ItemMemRef:$Item,
                       Optional<I32>:$Index,
                       TypeAttr:$BaseType,
                       FlatSymbolRefAttr:$FunctionName,
                       OptionalAttr<FlatSymbolRefAttr>:$MangledFunctionName,
                       FlatSymbolRefAttr:$TypeName);

  let results = (outs SYCLGetRangeResult:$Res);
}

////////////////////////////////////////////////////////////////////////////////
// item.get_linear_id OPERATION
////////////////////////////////////////////////////////////////////////////////

def SYCLItemGetLinearIDOp
    : SYCLMethodOpInterfaceImpl<"item.get_linear_id", "ItemType",
                                ["get_linear_id"], [Pure]> {
  let summary = "Call to item::get_linear_id";
  let description = [{
    This operation represents a call to the item::get_linear_id function.
  }];

  let arguments = (ins ItemMemRef:$Item,
                       TypeAttr:$BaseType,
                       FlatSymbolRefAttr:$FunctionName,
                       OptionalAttr<FlatSymbolRefAttr>:$MangledFunctionName,
                       FlatSymbolRefAttr:$TypeName);

  let results = (outs I64:$Res);
}

////////////////////////////////////////////////////////////////////////////////
// nd_item.get_global_id OPERATION
////////////////////////////////////////////////////////////////////////////////

def SYCLNDItemGetGlobalIDOp
    : SYCLMethodOpInterfaceImpl<"nd_item.get_global_id", "NdItemType",
                                ["get_global_id"], [Pure, SYCLGetID]> {
  let summary = "Call to nd_item::get_global_id";
  let description = [{
    This operation represents a call to the nd_item::get_global_id function.
  }];

  let arguments = (ins NDItemMemRef:$NDItem,
                       Optional<I32>:$Index,
                       TypeAttr:$BaseType,
                       FlatSymbolRefAttr:$FunctionName,
                       OptionalAttr<FlatSymbolRefAttr>:$MangledFunctionName,
                       FlatSymbolRefAttr:$TypeName);

  let results = (outs SYCLGetIDResult:$Res);
}

////////////////////////////////////////////////////////////////////////////////
// nd_item.get_global_linear_id OPERATION
////////////////////////////////////////////////////////////////////////////////

def SYCLNDItemGetGlobalLinearIDOp
    : SYCLMethodOpInterfaceImpl<"nd_item.get_global_linear_id", "NdItemType",
                                ["get_global_linear_id"], [Pure]> {
  let summary = "Call to nd_item::get_global_linear_id";
  let description = [{
    This operation represents a call to the nd_item::get_global_linear_id function.
  }];

  let arguments = (ins NDItemMemRef:$NDItem,
                       TypeAttr:$BaseType,
                       FlatSymbolRefAttr:$FunctionName,
                       OptionalAttr<FlatSymbolRefAttr>:$MangledFunctionName,
                       FlatSymbolRefAttr:$TypeName);

  let results = (outs I64:$Res);
}

////////////////////////////////////////////////////////////////////////////////
// nd_item.get_local_id OPERATION
////////////////////////////////////////////////////////////////////////////////

def SYCLNDItemGetLocalIDOp
    : SYCLMethodOpInterfaceImpl<"nd_item.get_local_id", "NdItemType",
                                ["get_local_id"], [Pure, SYCLGetID]> {
  let summary = "Call to nd_item::get_local_id";
  let description = [{
    This operation represents a call to the nd_item::get_local_id function.
  }];

  let arguments = (ins NDItemMemRef:$NDItem,
                       Optional<I32>:$Index,
                       TypeAttr:$BaseType,
                       FlatSymbolRefAttr:$FunctionName,
                       OptionalAttr<FlatSymbolRefAttr>:$MangledFunctionName,
                       FlatSymbolRefAttr:$TypeName);

  let results = (outs SYCLGetIDResult:$Res);
}

////////////////////////////////////////////////////////////////////////////////
// nd_item.get_local_linear_id OPERATION
////////////////////////////////////////////////////////////////////////////////

def SYCLNDItemGetLocalLinearIDOp
    : SYCLMethodOpInterfaceImpl<"nd_item.get_local_linear_id", "NdItemType",
                                ["get_local_linear_id"], [Pure]> {
  let summary = "Call to nd_item::get_local_linear_id";
  let description = [{
    This operation represents a call to the nd_item::get_local_linear_id function.
  }];

  let arguments = (ins NDItemMemRef:$NDItem,
                       TypeAttr:$BaseType,
                       FlatSymbolRefAttr:$FunctionName,
                       OptionalAttr<FlatSymbolRefAttr>:$MangledFunctionName,
                       FlatSymbolRefAttr:$TypeName);

  let results = (outs I64:$Res);
}

////////////////////////////////////////////////////////////////////////////////
// nd_item.get_group OPERATION
////////////////////////////////////////////////////////////////////////////////

def SYCLNDItemGetGroupOp
    : SYCLMethodOpInterfaceImpl<"nd_item.get_group", "NdItemType",
                                ["get_group"], [Pure, SYCLGetGroup]> {
  let summary = "Call to nd_item::get_group";
  let description = [{
    This operation represents a call to the nd_item::get_group function.
  }];

  let arguments = (ins NDItemMemRef:$NDItem,
                       Optional<I32>:$Index,
                       TypeAttr:$BaseType,
                       FlatSymbolRefAttr:$FunctionName,
                       OptionalAttr<FlatSymbolRefAttr>:$MangledFunctionName,
                       FlatSymbolRefAttr:$TypeName);

  let results = (outs AnyTypeOf<[I64, SYCL_GroupType]>:$Res);
}

////////////////////////////////////////////////////////////////////////////////
// nd_item.get_group_linear_id OPERATION
////////////////////////////////////////////////////////////////////////////////

def SYCLNDItemGetGroupLinearIDOp
    : SYCLMethodOpInterfaceImpl<"nd_item.get_group_linear_id", "NdItemType",
                                ["get_group_linear_id"], [Pure]> {
  let summary = "Call to nd_item::get_group_linear_id";
  let description = [{
    This operation represents a call to the nd_item::get_group_linear_id function.
  }];

  let arguments = (ins NDItemMemRef:$NDItem,
                       TypeAttr:$BaseType,
                       FlatSymbolRefAttr:$FunctionName,
                       OptionalAttr<FlatSymbolRefAttr>:$MangledFunctionName,
                       FlatSymbolRefAttr:$TypeName);

  let results = (outs I64:$Res);
}

////////////////////////////////////////////////////////////////////////////////
// nd_item.get_group_range OPERATION
////////////////////////////////////////////////////////////////////////////////

def SYCLNDItemGetGroupRangeOp
    : SYCLMethodOpInterfaceImpl<"nd_item.get_group_range", "NdItemType",
                                ["get_group_range"],
                                [Pure, SYCLGetRange]> {
  let summary = "Call to nd_item::get_group_range";
  let description = [{
    This operation represents a call to the nd_item::get_group_range function.
  }];

  let arguments = (ins NDItemMemRef:$NDItem,
                       Optional<I32>:$Index,
                       TypeAttr:$BaseType,
                       FlatSymbolRefAttr:$FunctionName,
                       OptionalAttr<FlatSymbolRefAttr>:$MangledFunctionName,
                       FlatSymbolRefAttr:$TypeName);

  let results = (outs SYCLGetRangeResult:$Res);
}

////////////////////////////////////////////////////////////////////////////////
// nd_item.get_global_range OPERATION
////////////////////////////////////////////////////////////////////////////////

def SYCLNDItemGetGlobalRangeOp
    : SYCLMethodOpInterfaceImpl<"nd_item.get_global_range", "NdItemType",
                                ["get_global_range"],
                                [Pure, SYCLGetRange]> {
  let summary = "Call to nd_item::get_global_range";
  let description = [{
    This operation represents a call to the nd_item::get_global_range function.
  }];

  let arguments = (ins NDItemMemRef:$NDItem,
                       Optional<I32>:$Index,
                       TypeAttr:$BaseType,
                       FlatSymbolRefAttr:$FunctionName,
                       OptionalAttr<FlatSymbolRefAttr>:$MangledFunctionName,
                       FlatSymbolRefAttr:$TypeName);

  let results = (outs SYCLGetRangeResult:$Res);
}

////////////////////////////////////////////////////////////////////////////////
// nd_item.get_local_range OPERATION
////////////////////////////////////////////////////////////////////////////////

def SYCLNDItemGetLocalRangeOp
    : SYCLMethodOpInterfaceImpl<"nd_item.get_local_range", "NdItemType",
                                ["get_local_range"],
                                [Pure, SYCLGetRange]> {
  let summary = "Call to nd_item::get_local_range";
  let description = [{
    This operation represents a call to the nd_item::get_local_range function.
  }];

  let arguments = (ins NDItemMemRef:$NDItem,
                       Optional<I32>:$Index,
                       TypeAttr:$BaseType,
                       FlatSymbolRefAttr:$FunctionName,
                       OptionalAttr<FlatSymbolRefAttr>:$MangledFunctionName,
                       FlatSymbolRefAttr:$TypeName);

  let results = (outs SYCLGetRangeResult:$Res);
}

////////////////////////////////////////////////////////////////////////////////
// nd_item.get_local_range OPERATION
////////////////////////////////////////////////////////////////////////////////

def SYCLNDItemGetNdRangeOp
    : SYCLMethodOpInterfaceImpl<"nd_item.get_nd_range", "NdItemType",
                                ["get_nd_range"], [Pure]> {
  let summary = "Call to nd_item::get_nd_range";
  let description = [{
    This operation represents a call to the nd_item::get_nd_range function.
  }];

  let arguments = (ins NDItemMemRef:$NDItem,
                       TypeAttr:$BaseType,
                       FlatSymbolRefAttr:$FunctionName,
                       OptionalAttr<FlatSymbolRefAttr>:$MangledFunctionName,
                       FlatSymbolRefAttr:$TypeName);

  let results = (outs SYCL_NdRangeType:$Res);
}

////////////////////////////////////////////////////////////////////////////////
// group.get_group_id OPERATION
////////////////////////////////////////////////////////////////////////////////

def SYCLGroupGetGroupIDOp
    : SYCLMethodOpInterfaceImpl<"group.get_group_id", "GroupType",
                                ["get_group_id", "operator[]"],
                                [Pure, SYCLGetID]> {
  let summary = "Call to group::get_group_id/operator[]";
  let description = [{
    This operation represents a call to the group::get_group_id/operator[] functions.
  }];

  let arguments = (ins GroupMemRef:$Group,
                       Optional<I32>:$Index,
                       TypeAttr:$BaseType,
                       FlatSymbolRefAttr:$FunctionName,
                       OptionalAttr<FlatSymbolRefAttr>:$MangledFunctionName,
                       FlatSymbolRefAttr:$TypeName);

  let results = (outs SYCLGetIDResult:$Res);
}

////////////////////////////////////////////////////////////////////////////////
// group.get_local_id OPERATION
////////////////////////////////////////////////////////////////////////////////

def SYCLGroupGetLocalIDOp
    : SYCLMethodOpInterfaceImpl<"group.get_local_id", "GroupType",
                                ["get_local_id"],
                                [Pure, SYCLGetID]> {
  let summary = "Call to group::get_local_id";
  let description = [{
    This operation represents a call to the group::get_local_id function.
  }];

  let arguments = (ins GroupMemRef:$Group,
                       Optional<I32>:$Index,
                       TypeAttr:$BaseType,
                       FlatSymbolRefAttr:$FunctionName,
                       OptionalAttr<FlatSymbolRefAttr>:$MangledFunctionName,
                       FlatSymbolRefAttr:$TypeName);

  let results = (outs SYCLGetIDResult:$Res);
}

////////////////////////////////////////////////////////////////////////////////
// group.get_local_range OPERATION
////////////////////////////////////////////////////////////////////////////////

def SYCLGroupGetLocalRangeOp
    : SYCLMethodOpInterfaceImpl<"group.get_local_range", "GroupType",
                                ["get_local_range"],
                                [Pure, SYCLGetRange]> {
  let summary = "Call to group::get_local_range";
  let description = [{
    This operation represents a call to the group::get_local_range function.
  }];

  let arguments = (ins GroupMemRef:$Group,
                       Optional<I32>:$Index,
                       TypeAttr:$BaseType,
                       FlatSymbolRefAttr:$FunctionName,
                       OptionalAttr<FlatSymbolRefAttr>:$MangledFunctionName,
                       FlatSymbolRefAttr:$TypeName);

  let results = (outs SYCLGetRangeResult:$Res);
}

////////////////////////////////////////////////////////////////////////////////
// group.get_group_range OPERATION
////////////////////////////////////////////////////////////////////////////////

def SYCLGroupGetGroupRangeOp
    : SYCLMethodOpInterfaceImpl<"group.get_group_range", "GroupType",
                                ["get_group_range"],
                                [Pure, SYCLGetRange]> {
  let summary = "Call to group::get_group_range";
  let description = [{
    This operation represents a call to the group::get_group_range function.
  }];

  let arguments = (ins GroupMemRef:$Group,
                       Optional<I32>:$Index,
                       TypeAttr:$BaseType,
                       FlatSymbolRefAttr:$FunctionName,
                       OptionalAttr<FlatSymbolRefAttr>:$MangledFunctionName,
                       FlatSymbolRefAttr:$TypeName);

  let results = (outs SYCLGetRangeResult:$Res);
}

////////////////////////////////////////////////////////////////////////////////
// group.get_max_local_range OPERATION
////////////////////////////////////////////////////////////////////////////////

def SYCLGroupGetMaxLocalRangeOp
    : SYCLMethodOpInterfaceImpl<"group.get_max_local_range", "GroupType",
                                ["get_max_local_range"], [Pure]> {
  let summary = "Call to group::get_max_local_range";
  let description = [{
    This operation represents a call to the group::get_max_local_range function.
  }];

  let arguments = (ins GroupMemRef:$Group,
                       TypeAttr:$BaseType,
                       FlatSymbolRefAttr:$FunctionName,
                       OptionalAttr<FlatSymbolRefAttr>:$MangledFunctionName,
                       FlatSymbolRefAttr:$TypeName);

  let results = (outs SYCL_RangeType:$Res);
}

////////////////////////////////////////////////////////////////////////////////
// group.get_group_linear_id OPERATION
////////////////////////////////////////////////////////////////////////////////

def SYCLGroupGetGroupLinearIDOp
    : SYCLMethodOpInterfaceImpl<"group.get_group_linear_id", "GroupType",
                                ["get_group_linear_id"], [Pure]> {
  let summary = "Call to group::get_group_linear_id";
  let description = [{
    This operation represents a call to the group::get_group_linear_id function.
  }];

  let arguments = (ins GroupMemRef:$Group,
                       TypeAttr:$BaseType,
                       FlatSymbolRefAttr:$FunctionName,
                       OptionalAttr<FlatSymbolRefAttr>:$MangledFunctionName,
                       FlatSymbolRefAttr:$TypeName);

  let results = (outs I64:$Res);
}

////////////////////////////////////////////////////////////////////////////////
// group.get_local_linear_id OPERATION
////////////////////////////////////////////////////////////////////////////////

def SYCLGroupGetLocalLinearIDOp
    : SYCLMethodOpInterfaceImpl<"group.get_local_linear_id", "GroupType",
                                ["get_local_linear_id"], [Pure]> {
  let summary = "Call to group::get_local_linear_id";
  let description = [{
    This operation represents a call to the group::get_local_linear_id function.
  }];

  let arguments = (ins GroupMemRef:$Group,
                       TypeAttr:$BaseType,
                       FlatSymbolRefAttr:$FunctionName,
                       OptionalAttr<FlatSymbolRefAttr>:$MangledFunctionName,
                       FlatSymbolRefAttr:$TypeName);

  let results = (outs I64:$Res);
}

////////////////////////////////////////////////////////////////////////////////
// group.get_group_linear_range OPERATION
////////////////////////////////////////////////////////////////////////////////

 def SYCLGroupGetGroupLinearRangeOp
    : SYCLMethodOpInterfaceImpl<"group.get_group_linear_range", "GroupType",
                                ["get_group_linear_range"], [Pure]> {
  let summary = "Call to group::get_group_linear_range";
  let description = [{
    This operation represents a call to the group::get_group_linear_range function.
  }];

  let arguments = (ins GroupMemRef:$Group,
                       TypeAttr:$BaseType,
                       FlatSymbolRefAttr:$FunctionName,
                       OptionalAttr<FlatSymbolRefAttr>:$MangledFunctionName,
                       FlatSymbolRefAttr:$TypeName);

  let results = (outs I64:$Res);
}

////////////////////////////////////////////////////////////////////////////////
// group.get_local_linear_range OPERATION
////////////////////////////////////////////////////////////////////////////////

def SYCLGroupGetLocalLinearRangeOp
    : SYCLMethodOpInterfaceImpl<"group.get_local_linear_range", "GroupType",
                                ["get_local_linear_range"], [Pure]> {
  let summary = "Call to group::get_local_linear_range";
  let description = [{
    This operation represents a call to the group::get_local_linear_range function.
  }];

  let arguments = (ins GroupMemRef:$Group,
                       TypeAttr:$BaseType,
                       FlatSymbolRefAttr:$FunctionName,
                       OptionalAttr<FlatSymbolRefAttr>:$MangledFunctionName,
                       FlatSymbolRefAttr:$TypeName);

  let results = (outs I64:$Res);
}

#endif // SYCL_OPS<|MERGE_RESOLUTION|>--- conflicted
+++ resolved
@@ -204,15 +204,12 @@
 }
 
 def SYCL_GroupType : SYCL_Type<"Group", "group"> {
-<<<<<<< HEAD
-=======
   let parameters = (ins "unsigned":$dimension,
                         ArrayRefParameter<"mlir::Type">:$body);
   let assemblyFormat = "`<` `[` $dimension `]` `,` `(` $body `)` `>`";
 }
 
 def SYCL_HItemType : SYCL_Type<"HItem", "h_item"> {
->>>>>>> 07503127
   let parameters = (ins "unsigned":$dimension,
                         ArrayRefParameter<"mlir::Type">:$body);
   let assemblyFormat = "`<` `[` $dimension `]` `,` `(` $body `)` `>`";
@@ -239,14 +236,11 @@
   let assemblyFormat = "`<` `[` $dimension `,` $withOffset `]` `,` `(` $body `)` `>`";
 }
 
-<<<<<<< HEAD
-=======
 def SYCL_KernelHandlerType : SYCL_Type<"KernelHandler", "kernel_handler"> {
   let parameters = (ins ArrayRefParameter<"mlir::Type">:$body);
   let assemblyFormat = "`<` `(` $body `)` `>`";
 }
 
->>>>>>> 07503127
 def SYCL_LocalAccessorBaseDeviceType
     : SYCL_Type<"LocalAccessorBaseDevice", "LocalAccessorBaseDevice"> {
   let parameters = (ins "unsigned":$dimension,
@@ -277,8 +271,6 @@
       "`<` `[` $dimension `,` $type `]` `,` `(` $body `)` `>`";
 }
 
-<<<<<<< HEAD
-=======
 def SYCL_MaximumType : SYCL_Type<"Maximum", "maximum"> {
   let parameters = (ins "::mlir::Type":$dataType);
   let assemblyFormat = "`<` $dataType `>`";
@@ -289,7 +281,6 @@
   let assemblyFormat = "`<` $dataType `>`";
 }
 
->>>>>>> 07503127
 def SYCL_MultiPtrType : SYCL_Type<"MultiPtr", "multi_ptr"> {
   let parameters = (ins "::mlir::Type":$dataType,
                         "mlir::sycl::AccessAddrSpace":$addrSpace,
