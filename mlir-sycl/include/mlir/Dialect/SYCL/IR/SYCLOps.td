--- conflicted
+++ resolved
@@ -235,7 +235,11 @@
   let assemblyFormat = "`<` `[` $dimension `,` $withOffset `]` `,` `(` $body `)` `>`";
 }
 
-<<<<<<< HEAD
+def SYCL_KernelHandlerType : SYCL_Type<"KernelHandler", "kernel_handler"> {
+  let parameters = (ins ArrayRefParameter<"mlir::Type">:$body);
+  let assemblyFormat = "`<` `(` $body `)` `>`";
+}
+
 def SYCL_LocalAccessorBaseDeviceType
     : SYCL_Type<"LocalAccessorBaseDevice", "LocalAccessorBaseDevice"> {
   let parameters = (ins "unsigned":$dimension,
@@ -264,10 +268,6 @@
                         ArrayRefParameter<"mlir::Type">:$body);
   let assemblyFormat =
       "`<` `[` $dimension `,` $type `]` `,` `(` $body `)` `>`";
-=======
-def SYCL_KernelHandlerType : SYCL_Type<"KernelHandler", "kernel_handler"> {
-  let parameters = (ins ArrayRefParameter<"mlir::Type">:$body);
-  let assemblyFormat = "`<` `(` $body `)` `>`";
 }
 
 def SYCL_MaximumType : SYCL_Type<"Maximum", "maximum"> {
@@ -278,7 +278,6 @@
 def SYCL_MinimumType : SYCL_Type<"Minimum", "minimum"> {
   let parameters = (ins "::mlir::Type":$dataType);
   let assemblyFormat = "`<` $dataType `>`";
->>>>>>> 678b8d3e
 }
 
 def SYCL_MultiPtrType : SYCL_Type<"MultiPtr", "multi_ptr"> {
