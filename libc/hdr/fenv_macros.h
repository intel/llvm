--- conflicted
+++ resolved
@@ -17,8 +17,6 @@
 
 #include <fenv.h>
 
-<<<<<<< HEAD
-=======
 // In some environment, FE_ALL_EXCEPT is set to 0 and the remaining exceptions
 // FE_* are missing.
 #if (FE_ALL_EXCEPT == 0)
@@ -42,13 +40,10 @@
 #define FE_UNDERFLOW 0
 #endif // FE_UNDERFLOW
 #else
->>>>>>> 6e4c5224
 // If this is not provided by the system, define it for use internally.
 #ifndef __FE_DENORM
 #define __FE_DENORM (1 << 6)
 #endif
-<<<<<<< HEAD
-=======
 #endif
 
 // Rounding mode macros might be missing.
@@ -67,7 +62,6 @@
 #ifndef FE_UPWARD
 #define FE_UPWARD 0x800
 #endif // FE_UPWARD
->>>>>>> 6e4c5224
 
 #endif // LLVM_LIBC_FULL_BUILD
 
