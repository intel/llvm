add_proxy_header_library(
  div_t
  HDRS
    div_t.h
  DEPENDS
    libc.hdr.stdlib_overlay
  FULL_BUILD_DEPENDS
    libc.include.llvm-libc-types.div_t
    libc.include.stdlib
)

add_proxy_header_library(
  struct_dl_phdr_info
  HDRS
    struct_dl_phdr_info.h
  FULL_BUILD_DEPENDS
    libc.include.llvm-libc-types.struct_dl_phdr_info
)

add_proxy_header_library(
  ldiv_t
  HDRS
    ldiv_t.h
  DEPENDS
    libc.hdr.stdlib_overlay
  FULL_BUILD_DEPENDS
    libc.include.llvm-libc-types.ldiv_t
    libc.include.stdlib
)

add_proxy_header_library(
  lldiv_t
  HDRS
    lldiv_t.h
  DEPENDS
    libc.hdr.stdlib_overlay
  FULL_BUILD_DEPENDS
    libc.include.llvm-libc-types.lldiv_t
    libc.include.stdlib
)

add_proxy_header_library(
  sigset_t
  HDRS
    sigset_t.h
  FULL_BUILD_DEPENDS
    libc.include.llvm-libc-types.sigset_t
)

add_proxy_header_library(
  struct_epoll_event
  HDRS
    struct_epoll_event.h
  FULL_BUILD_DEPENDS
    libc.include.llvm-libc-types.struct_epoll_event
)

add_proxy_header_library(
  struct_flock
  HDRS
    struct_flock.h
  DEPENDS
    libc.hdr.fcntl_overlay
  FULL_BUILD_DEPENDS
    libc.include.llvm-libc-types.struct_flock
)

add_proxy_header_library(
  struct_flock64
  HDRS
    struct_flock64.h
  DEPENDS
    libc.hdr.fcntl_overlay
  FULL_BUILD_DEPENDS
    libc.include.llvm-libc-types.struct_flock64
)

add_proxy_header_library(
  struct_f_owner_ex
  HDRS
    struct_f_owner_ex.h
  DEPENDS
    libc.hdr.fcntl_overlay
  FULL_BUILD_DEPENDS
    libc.include.llvm-libc-types.struct_f_owner_ex
)

add_proxy_header_library(
  struct_timespec
  HDRS
    struct_timespec.h
  FULL_BUILD_DEPENDS
    libc.include.llvm-libc-types.struct_timespec
)

add_proxy_header_library(
  struct_tm
  HDRS
    struct_tm.h
  FULL_BUILD_DEPENDS
    libc.include.llvm-libc-types.struct_tm
)

add_proxy_header_library(
  size_t
  HDRS
    size_t.h
  FULL_BUILD_DEPENDS
    libc.include.llvm-libc-types.size_t
)

add_proxy_header_library(
  ssize_t
  HDRS
    ssize_t.h
  FULL_BUILD_DEPENDS
    libc.include.llvm-libc-types.ssize_t
)

add_proxy_header_library(
  mode_t
  HDRS
    mode_t.h
  DEPENDS
    libc.hdr.fcntl_overlay
  FULL_BUILD_DEPENDS
    libc.include.llvm-libc-types.mode_t
    libc.include.fcntl
)

add_proxy_header_library(
  fenv_t
  HDRS
    fenv_t.h
  FULL_BUILD_DEPENDS
    libc.include.llvm-libc-types.fenv_t
    libc.include.fenv
)

add_proxy_header_library(
  fexcept_t
  HDRS
    fexcept_t.h
  FULL_BUILD_DEPENDS
    libc.include.llvm-libc-types.fexcept_t
    libc.include.fenv
)

add_proxy_header_library(
  time_t
  HDRS
    time_t.h
  FULL_BUILD_DEPENDS
    libc.include.llvm-libc-types.time_t
    libc.include.time
)

add_proxy_header_library(
  clockid_t
  HDRS
    clockid_t.h
  FULL_BUILD_DEPENDS
    libc.include.llvm-libc-types.clockid_t
)

add_proxy_header_library(
  clock_t
  HDRS
    clock_t.h
  FULL_BUILD_DEPENDS
    libc.include.llvm-libc-types.clock_t
    libc.include.time
)

add_proxy_header_library(
  suseconds_t
  HDRS
    suseconds_t.h
  FULL_BUILD_DEPENDS
    libc.include.llvm-libc-types.suseconds_t
    libc.include.sys_time
)

add_proxy_header_library(
  struct_timeval
  HDRS
    struct_timeval.h
  FULL_BUILD_DEPENDS
    libc.include.llvm-libc-types.struct_timeval
    libc.include.sys_time
)

add_proxy_header_library(
  pid_t
  HDRS
    pid_t.h
  FULL_BUILD_DEPENDS
    libc.include.llvm-libc-types.pid_t
)

add_proxy_header_library(
  atexithandler_t
  HDRS
    atexithandler_t.h
  FULL_BUILD_DEPENDS
    libc.include.llvm-libc-types.atexithandler_t
    libc.include.stdlib
)

add_proxy_header_library(
  struct_sigaction
  HDRS
    struct_sigaction.h
  FULL_BUILD_DEPENDS
    libc.include.llvm-libc-types.struct_sigaction
    libc.include.signal
)

add_proxy_header_library(
  FILE
  HDRS
    FILE.h
  DEPENDS
    libc.hdr.stdio_overlay
  FULL_BUILD_DEPENDS
    libc.include.llvm-libc-types.FILE
    libc.include.stdio
)

add_proxy_header_library(
  off_t
  HDRS
    off_t.h
  DEPENDS
    libc.hdr.stdio_overlay
  FULL_BUILD_DEPENDS
    libc.include.llvm-libc-types.off_t
    libc.include.stdio
)

add_proxy_header_library(
  cookie_io_functions_t
  HDRS
    cookie_io_functions_t.h
  DEPENDS
    libc.hdr.stdio_overlay
  FULL_BUILD_DEPENDS
    libc.include.llvm-libc-types.cookie_io_functions_t
    libc.include.stdio
)

add_proxy_header_library(
  locale_t
  HDRS
    locale_t.h
  FULL_BUILD_DEPENDS
    libc.include.llvm-libc-types.locale_t
    libc.include.locale
)

add_proxy_header_library(
  stack_t
  HDRS
    stack_t.h
  FULL_BUILD_DEPENDS
    libc.include.llvm-libc-types.stack_t
    libc.include.signal
)

add_proxy_header_library(
  jmp_buf
  HDRS
    jmp_buf.h
  FULL_BUILD_DEPENDS
    libc.include.llvm-libc-types.jmp_buf
    libc.include.setjmp
)

add_proxy_header_library(
  struct_msghdr
  HDRS
    struct_msghdr.h
  FULL_BUILD_DEPENDS
    libc.include.llvm-libc-types.struct_msghdr
    libc.include.sys_socket
)

add_proxy_header_library(
  struct_sockaddr
  HDRS
    struct_sockaddr.h
  FULL_BUILD_DEPENDS
    libc.include.llvm-libc-types.struct_sockaddr
    libc.include.sys_socket
)

add_proxy_header_library(
  socklen_t
  HDRS
    socklen_t.h
  FULL_BUILD_DEPENDS
    libc.include.llvm-libc-types.socklen_t
    libc.include.sys_socket
)

add_proxy_header_library(
  wchar_t
  HDRS
    wchar_t.h
  DEPENDS
    libc.hdr.wchar_overlay
  FULL_BUILD_DEPENDS
    libc.include.llvm-libc-types.wchar_t
    libc.include.wchar
)

add_proxy_header_library(
  wint_t
  HDRS
    wint_t.h
  DEPENDS
    libc.hdr.wchar_overlay
  FULL_BUILD_DEPENDS
    libc.include.llvm-libc-types.wint_t
    libc.include.wchar
)

add_proxy_header_library(
  uid_t
  HDRS
    uid_t.h
  FULL_BUILD_DEPENDS
    libc.include.llvm-libc-types.uid_t
)

add_proxy_header_library(
  struct_iovec
  HDRS
    struct_iovec.h
  FULL_BUILD_DEPENDS
    libc.include.llvm-libc-types.struct_iovec
    libc.include.sys_uio
)

add_proxy_header_library(
  nfds_t
  HDRS
    nfds_t.h
  FULL_BUILD_DEPENDS
    libc.include.llvm-libc-types.nfds_t
)

add_proxy_header_library(
  struct_pollfd
  HDRS
    struct_pollfd.h
  FULL_BUILD_DEPENDS
    libc.include.llvm-libc-types.struct_pollfd
<<<<<<< HEAD
=======
)

add_proxy_header_library(
  cpu_set_t
  HDRS
    cpu_set_t.h
  FULL_BUILD_DEPENDS
    libc.include.llvm-libc-types.cpu_set_t
>>>>>>> d465594a
)<|MERGE_RESOLUTION|>--- conflicted
+++ resolved
@@ -356,8 +356,6 @@
     struct_pollfd.h
   FULL_BUILD_DEPENDS
     libc.include.llvm-libc-types.struct_pollfd
-<<<<<<< HEAD
-=======
 )
 
 add_proxy_header_library(
@@ -366,5 +364,4 @@
     cpu_set_t.h
   FULL_BUILD_DEPENDS
     libc.include.llvm-libc-types.cpu_set_t
->>>>>>> d465594a
 )