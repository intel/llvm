--- conflicted
+++ resolved
@@ -14,10 +14,6 @@
     libc.src.__support.common
     libc.src.__support.macros.attributes
     libc.src.string.memory_utils.inline_memcpy
-<<<<<<< HEAD
-  ${string_config_options}
-=======
->>>>>>> 54c4ef26
 )
 
 add_header_library(
