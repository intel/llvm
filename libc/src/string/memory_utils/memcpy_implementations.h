--- conflicted
+++ resolved
@@ -9,19 +9,9 @@
 #ifndef LLVM_LIBC_SRC_STRING_MEMORY_UTILS_MEMCPY_IMPLEMENTATIONS_H
 #define LLVM_LIBC_SRC_STRING_MEMORY_UTILS_MEMCPY_IMPLEMENTATIONS_H
 
-<<<<<<< HEAD
-#include "src/__support/macros/config.h"       // LIBC_INLINE
-#include "src/__support/macros/optimization.h" // LIBC_LOOP_NOUNROLL
-#include "src/__support/macros/properties/architectures.h"
-#include "src/string/memory_utils/generic/aligned_access.h"
-#include "src/string/memory_utils/generic/byte_per_byte.h"
-#include "src/string/memory_utils/op_builtin.h"
-#include "src/string/memory_utils/utils.h"
-=======
 #include "src/__support/macros/config.h"                   // LIBC_INLINE
 #include "src/__support/macros/properties/architectures.h" // LIBC_TARGET_ARCH_IS_
 #include "src/string/memory_utils/utils.h"                 // Ptr, CPtr
->>>>>>> 6241a64e
 
 #include <stddef.h> // size_t
 
@@ -46,27 +36,6 @@
 
 namespace __llvm_libc {
 
-<<<<<<< HEAD
-LIBC_INLINE void inline_memcpy(Ptr __restrict dst, CPtr __restrict src,
-                               size_t count) {
-  using namespace __llvm_libc::builtin;
-#if defined(LIBC_COPT_MEMCPY_USE_EMBEDDED_TINY)
-  return inline_memcpy_byte_per_byte(dst, src, count);
-#elif defined(LIBC_TARGET_ARCH_IS_X86)
-  return inline_memcpy_x86_maybe_interpose_repmovsb(dst, src, count);
-#elif defined(LIBC_TARGET_ARCH_IS_AARCH64)
-  return inline_memcpy_aarch64(dst, src, count);
-#elif defined(LIBC_TARGET_ARCH_IS_RISCV64)
-  return inline_memcpy_aligned_access_64bit(dst, src, count);
-#elif defined(LIBC_TARGET_ARCH_IS_RISCV32)
-  return inline_memcpy_aligned_access_32bit(dst, src, count);
-#else
-  return inline_memcpy_byte_per_byte(dst, src, count);
-#endif
-}
-
-=======
->>>>>>> 6241a64e
 LIBC_INLINE void inline_memcpy(void *__restrict dst, const void *__restrict src,
                                size_t count) {
   LIBC_SRC_STRING_MEMORY_UTILS_MEMCPY(reinterpret_cast<Ptr>(dst),
