//===-- Memmove implementation ----------------------------------*- C++ -*-===//
//
// Part of the LLVM Project, under the Apache License v2.0 with LLVM Exceptions.
// See https://llvm.org/LICENSE.txt for license information.
// SPDX-License-Identifier: Apache-2.0 WITH LLVM-exception
//
//===----------------------------------------------------------------------===//

#ifndef LLVM_LIBC_SRC_STRING_MEMORY_UTILS_MEMMOVE_IMPLEMENTATIONS_H
#define LLVM_LIBC_SRC_STRING_MEMORY_UTILS_MEMMOVE_IMPLEMENTATIONS_H

#include "src/__support/common.h"
#include "src/__support/macros/optimization.h"
#include "src/string/memory_utils/op_aarch64.h"
#include "src/string/memory_utils/op_builtin.h"
#include "src/string/memory_utils/op_generic.h"
#include "src/string/memory_utils/op_x86.h"
#include <stddef.h> // size_t, ptrdiff_t

namespace __llvm_libc {

[[maybe_unused]] LIBC_INLINE void
inline_memmove_embedded_tiny(Ptr dst, CPtr src, size_t count) {
  if ((count == 0) || (dst == src))
    return;
  if (dst < src) {
    LIBC_LOOP_NOUNROLL
    for (size_t offset = 0; offset < count; ++offset)
      builtin::Memcpy<1>::block(dst + offset, src + offset);
  } else {
    LIBC_LOOP_NOUNROLL
    for (ptrdiff_t offset = count - 1; offset >= 0; --offset)
      builtin::Memcpy<1>::block(dst + offset, src + offset);
  }
}

template <size_t MaxSize>
[[maybe_unused]] LIBC_INLINE void inline_memmove_generic(Ptr dst, CPtr src,
                                                         size_t count) {
  if (count == 0)
    return;
  if (count == 1)
    return generic::Memmove<1, MaxSize>::block(dst, src);
  if (count <= 4)
    return generic::Memmove<2, MaxSize>::head_tail(dst, src, count);
  if (count <= 8)
    return generic::Memmove<4, MaxSize>::head_tail(dst, src, count);
  if (count <= 16)
    return generic::Memmove<8, MaxSize>::head_tail(dst, src, count);
  if (count <= 32)
    return generic::Memmove<16, MaxSize>::head_tail(dst, src, count);
  if (count <= 64)
    return generic::Memmove<32, MaxSize>::head_tail(dst, src, count);
  if (count <= 128)
    return generic::Memmove<64, MaxSize>::head_tail(dst, src, count);
  if (dst < src) {
    generic::Memmove<32, MaxSize>::template align_forward<Arg::Src>(dst, src,
                                                                    count);
    return generic::Memmove<64, MaxSize>::loop_and_tail_forward(dst, src,
                                                                count);
  } else {
    generic::Memmove<32, MaxSize>::template align_backward<Arg::Src>(dst, src,
                                                                     count);
    return generic::Memmove<64, MaxSize>::loop_and_tail_backward(dst, src,
                                                                 count);
  }
}

LIBC_INLINE void inline_memmove(Ptr dst, CPtr src, size_t count) {
<<<<<<< HEAD
#if defined(LLVM_LIBC_ARCH_X86) || defined(LLVM_LIBC_ARCH_AARCH64)
#if defined(LLVM_LIBC_ARCH_X86)
=======
#if defined(LIBC_TARGET_ARCH_IS_X86) || defined(LIBC_TARGET_ARCH_IS_AARCH64)
#if defined(LIBC_TARGET_ARCH_IS_X86)
>>>>>>> cd74f4a4
  static constexpr size_t kMaxSize = x86::kAvx512F ? 64
                                     : x86::kAvx   ? 32
                                     : x86::kSse2  ? 16
                                                   : 8;
#elif defined(LIBC_TARGET_ARCH_IS_AARCH64)
  static constexpr size_t kMaxSize = aarch64::kNeon ? 16 : 8;
#endif
  // return inline_memmove_generic<kMaxSize>(dst, src, count);
  if (count == 0)
    return;
  if (count == 1)
    return generic::Memmove<1, kMaxSize>::block(dst, src);
  if (count <= 4)
    return generic::Memmove<2, kMaxSize>::head_tail(dst, src, count);
  if (count <= 8)
    return generic::Memmove<4, kMaxSize>::head_tail(dst, src, count);
  if (count <= 16)
    return generic::Memmove<8, kMaxSize>::head_tail(dst, src, count);
  if (count <= 32)
    return generic::Memmove<16, kMaxSize>::head_tail(dst, src, count);
  if (count <= 64)
    return generic::Memmove<32, kMaxSize>::head_tail(dst, src, count);
  if (count <= 128)
    return generic::Memmove<64, kMaxSize>::head_tail(dst, src, count);
  if (dst < src) {
    generic::Memmove<32, kMaxSize>::align_forward<Arg::Src>(dst, src, count);
    return generic::Memmove<64, kMaxSize>::loop_and_tail_forward(dst, src,
                                                                 count);
  } else {
    generic::Memmove<32, kMaxSize>::align_backward<Arg::Src>(dst, src, count);
    return generic::Memmove<64, kMaxSize>::loop_and_tail_backward(dst, src,
                                                                  count);
  }
#elif defined(LIBC_TARGET_ARCH_IS_ARM)
  return inline_memmove_embedded_tiny(dst, src, count);
#elif defined(LIBC_TARGET_ARCH_IS_GPU)
  return inline_memmove_embedded_tiny(dst, src, count);
#else
#error "Unsupported platform"
#endif
}

LIBC_INLINE void inline_memmove(void *dst, const void *src, size_t count) {
  inline_memmove(reinterpret_cast<Ptr>(dst), reinterpret_cast<CPtr>(src),
                 count);
}

} // namespace __llvm_libc

#endif /* LLVM_LIBC_SRC_STRING_MEMORY_UTILS_MEMMOVE_IMPLEMENTATIONS_H */<|MERGE_RESOLUTION|>--- conflicted
+++ resolved
@@ -67,13 +67,8 @@
 }
 
 LIBC_INLINE void inline_memmove(Ptr dst, CPtr src, size_t count) {
-<<<<<<< HEAD
-#if defined(LLVM_LIBC_ARCH_X86) || defined(LLVM_LIBC_ARCH_AARCH64)
-#if defined(LLVM_LIBC_ARCH_X86)
-=======
 #if defined(LIBC_TARGET_ARCH_IS_X86) || defined(LIBC_TARGET_ARCH_IS_AARCH64)
 #if defined(LIBC_TARGET_ARCH_IS_X86)
->>>>>>> cd74f4a4
   static constexpr size_t kMaxSize = x86::kAvx512F ? 64
                                      : x86::kAvx   ? 32
                                      : x86::kSse2  ? 16
