//===-- Format specifier converter implmentation for scanf -----*- C++ -*-===//
//
// Part of the LLVM Project, under the Apache License v2.0 with LLVM Exceptions.
// See https://llvm.org/LICENSE.txt for license information.
// SPDX-License-Identifier: Apache-2.0 WITH LLVM-exception
//
//===----------------------------------------------------------------------===//

#include "src/stdio/scanf_core/converter.h"

#include "src/__support/ctype_utils.h"
#include "src/stdio/scanf_core/core_structs.h"
#include "src/stdio/scanf_core/reader.h"

<<<<<<< HEAD
#ifndef LLVM_LIBC_SCANF_DISABLE_FLOAT
#include "src/stdio/scanf_core/float_converter.h"
#endif // LLVM_LIBC_SCANF_DISABLE_FLOAT
=======
#ifndef LIBC_COPT_SCANF_DISABLE_FLOAT
#include "src/stdio/scanf_core/float_converter.h"
#endif // LIBC_COPT_SCANF_DISABLE_FLOAT
>>>>>>> cd74f4a4
#include "src/stdio/scanf_core/current_pos_converter.h"
#include "src/stdio/scanf_core/int_converter.h"
#include "src/stdio/scanf_core/ptr_converter.h"
#include "src/stdio/scanf_core/string_converter.h"

#include <stddef.h>

namespace __llvm_libc {
namespace scanf_core {

int convert(Reader *reader, const FormatSection &to_conv) {
  int ret_val = 0;
  switch (to_conv.conv_name) {
  case '%':
    return raw_match(reader, "%");
  case 's':
    ret_val = raw_match(reader, " ");
    if (ret_val != READ_OK)
      return ret_val;
    return convert_string(reader, to_conv);
  case 'c':
  case '[':
    return convert_string(reader, to_conv);
  case 'd':
  case 'i':
  case 'u':
  case 'o':
  case 'x':
  case 'X':
    ret_val = raw_match(reader, " ");
    if (ret_val != READ_OK)
      return ret_val;
    return convert_int(reader, to_conv);
<<<<<<< HEAD
#ifndef LLVM_LIBC_SCANF_DISABLE_FLOAT
=======
#ifndef LIBC_COPT_SCANF_DISABLE_FLOAT
>>>>>>> cd74f4a4
  case 'f':
  case 'F':
  case 'e':
  case 'E':
  case 'a':
  case 'A':
  case 'g':
  case 'G':
    ret_val = raw_match(reader, " ");
    if (ret_val != READ_OK)
      return ret_val;
    return convert_float(reader, to_conv);
<<<<<<< HEAD
#endif // LLVM_LIBC_SCANF_DISABLE_FLOAT
=======
#endif // LIBC_COPT_SCANF_DISABLE_FLOAT
>>>>>>> cd74f4a4
  case 'n':
    return convert_current_pos(reader, to_conv);
  case 'p':
    ret_val = raw_match(reader, " ");
    if (ret_val != READ_OK)
      return ret_val;
    return convert_pointer(reader, to_conv);
  default:
    return raw_match(reader, to_conv.raw_string);
  }
  return -1;
}

// raw_string is assumed to have a positive size.
int raw_match(Reader *reader, cpp::string_view raw_string) {
  char cur_char = reader->getc();
  int ret_val = READ_OK;
  for (size_t i = 0; i < raw_string.size(); ++i) {
    // Any space character matches any number of space characters.
    if (internal::isspace(raw_string[i])) {
      while (internal::isspace(cur_char)) {
        cur_char = reader->getc();
      }
    } else {
      if (raw_string[i] == cur_char) {
        cur_char = reader->getc();
      } else {
        ret_val = MATCHING_FAILURE;
        break;
      }
    }
  }
  reader->ungetc(cur_char);
  return ret_val;
}

} // namespace scanf_core
} // namespace __llvm_libc<|MERGE_RESOLUTION|>--- conflicted
+++ resolved
@@ -12,15 +12,9 @@
 #include "src/stdio/scanf_core/core_structs.h"
 #include "src/stdio/scanf_core/reader.h"
 
-<<<<<<< HEAD
-#ifndef LLVM_LIBC_SCANF_DISABLE_FLOAT
-#include "src/stdio/scanf_core/float_converter.h"
-#endif // LLVM_LIBC_SCANF_DISABLE_FLOAT
-=======
 #ifndef LIBC_COPT_SCANF_DISABLE_FLOAT
 #include "src/stdio/scanf_core/float_converter.h"
 #endif // LIBC_COPT_SCANF_DISABLE_FLOAT
->>>>>>> cd74f4a4
 #include "src/stdio/scanf_core/current_pos_converter.h"
 #include "src/stdio/scanf_core/int_converter.h"
 #include "src/stdio/scanf_core/ptr_converter.h"
@@ -54,11 +48,7 @@
     if (ret_val != READ_OK)
       return ret_val;
     return convert_int(reader, to_conv);
-<<<<<<< HEAD
-#ifndef LLVM_LIBC_SCANF_DISABLE_FLOAT
-=======
 #ifndef LIBC_COPT_SCANF_DISABLE_FLOAT
->>>>>>> cd74f4a4
   case 'f':
   case 'F':
   case 'e':
@@ -71,11 +61,7 @@
     if (ret_val != READ_OK)
       return ret_val;
     return convert_float(reader, to_conv);
-<<<<<<< HEAD
-#endif // LLVM_LIBC_SCANF_DISABLE_FLOAT
-=======
 #endif // LIBC_COPT_SCANF_DISABLE_FLOAT
->>>>>>> cd74f4a4
   case 'n':
     return convert_current_pos(reader, to_conv);
   case 'p':
