--- conflicted
+++ resolved
@@ -23,8 +23,6 @@
     libc.src.__support.CPP.string_view
     libc.src.__support.CPP.type_traits
     libc.src.__support.common
-<<<<<<< HEAD
-=======
 )
 
 add_object_library(
@@ -44,7 +42,6 @@
     libc.src.__support.common
   COMPILE_OPTIONS
     -DLIBC_COPT_MOCK_ARG_LIST
->>>>>>> cd74f4a4
 )
 
 add_object_library(
