--- conflicted
+++ resolved
@@ -39,21 +39,6 @@
   ArgProvider args_start;
   size_t args_index = 1;
 
-<<<<<<< HEAD
-  enum PrimaryType : uint8_t { Integer = 0, Float = 1, Pointer = 2 };
-
-  // TypeDesc stores the information about a type that is relevant to printf in
-  // a relatively compact manner.
-  struct TypeDesc {
-    uint8_t size;
-    PrimaryType primary_type;
-    LIBC_INLINE constexpr bool operator==(const TypeDesc &other) const {
-      return (size == other.size) && (primary_type == other.primary_type);
-    }
-  };
-
-=======
->>>>>>> cd74f4a4
   // Defined in printf_config.h
   static constexpr size_t DESC_ARR_LEN = LIBC_COPT_PRINTF_INDEX_ARR_LEN;
 
@@ -69,19 +54,11 @@
 #endif // LIBC_COPT_PRINTF_DISABLE_INDEX_MODE
 
 public:
-<<<<<<< HEAD
-#ifndef LLVM_LIBC_PRINTF_DISABLE_INDEX_MODE
-  LIBC_INLINE Parser(const char *__restrict new_str, internal::ArgList &args)
-      : str(new_str), args_cur(args), args_start(args) {}
-#else
-  LIBC_INLINE Parser(const char *__restrict new_str, internal::ArgList &args)
-=======
 #ifndef LIBC_COPT_PRINTF_DISABLE_INDEX_MODE
   LIBC_INLINE Parser(const char *__restrict new_str, ArgProvider &args)
       : str(new_str), args_cur(args), args_start(args) {}
 #else
   LIBC_INLINE Parser(const char *__restrict new_str, ArgProvider &args)
->>>>>>> cd74f4a4
       : str(new_str), args_cur(args) {}
 #endif // LIBC_COPT_PRINTF_DISABLE_INDEX_MODE
 
@@ -122,22 +99,6 @@
   // local_pos.
   size_t parse_index(size_t *local_pos);
 
-<<<<<<< HEAD
-  template <typename T> LIBC_INLINE static constexpr TypeDesc get_type_desc() {
-    if constexpr (cpp::is_same_v<T, void>) {
-      return TypeDesc{0, PrimaryType::Integer};
-    } else {
-      constexpr bool isPointer = cpp::is_same_v<T, void *>;
-      constexpr bool isFloat =
-          cpp::is_same_v<T, double> || cpp::is_same_v<T, long double>;
-      return TypeDesc{sizeof(T), isPointer ? PrimaryType::Pointer
-                                 : isFloat ? PrimaryType::Float
-                                           : PrimaryType::Integer};
-    }
-  }
-
-=======
->>>>>>> cd74f4a4
   LIBC_INLINE void set_type_desc(size_t index, TypeDesc value) {
     if (index != 0 && index <= DESC_ARR_LEN)
       desc_arr[index - 1] = value;
