# Helper function that creates an alias if a target specific implementation
# exists, otherwise it uses a generic one.
function(add_stdio_entrypoint_object name)
  if(TARGET libc.src.stdio.${LIBC_TARGET_OS}.${name})
    add_entrypoint_object(
      ${name}
      ALIAS
      DEPENDS
        .${LIBC_TARGET_OS}.${name}
    )
  elseif(TARGET libc.src.stdio.generic.${name})
    add_entrypoint_object(
      ${name}
      ALIAS
      DEPENDS
        .generic.${name}
    )
  endif()
endfunction(add_stdio_entrypoint_object)

if(EXISTS ${CMAKE_CURRENT_SOURCE_DIR}/${LIBC_TARGET_OS})
  add_subdirectory(${CMAKE_CURRENT_SOURCE_DIR}/${LIBC_TARGET_OS})
endif()
add_subdirectory(${CMAKE_CURRENT_SOURCE_DIR}/generic)

if(NOT LLVM_LIBC_FULL_BUILD)
  list(APPEND use_system_file "COMPILE_OPTIONS" "-DLIBC_COPT_STDIO_USE_SYSTEM_FILE")
endif()

add_entrypoint_object(
  flockfile
  SRCS
    flockfile.cpp
  HDRS
    flockfile.h
  DEPENDS
    libc.hdr.types.FILE
    libc.src.__support.File.file
    libc.src.__support.File.platform_file
)

add_entrypoint_object(
  funlockfile
  SRCS
    funlockfile.cpp
  HDRS
    funlockfile.h
  DEPENDS
    libc.hdr.types.FILE
    libc.src.__support.File.file
    libc.src.__support.File.platform_file
)

add_entrypoint_object(
  fopencookie
  SRCS
    fopencookie.cpp
  HDRS
    fopencookie.h
  DEPENDS
    libc.hdr.stdio_macros
    libc.hdr.types.off_t
    libc.hdr.types.cookie_io_functions_t
    libc.hdr.types.FILE
    libc.src.__support.CPP.new
    libc.src.__support.File.file
)

add_entrypoint_object(
  setbuf
  SRCS
    setbuf.cpp
  HDRS
    setbuf.h
  DEPENDS
    libc.src.errno.errno
    libc.hdr.types.off_t
    libc.src.__support.File.file
    libc.src.__support.File.platform_file
)

add_entrypoint_object(
  setvbuf
  SRCS
    setvbuf.cpp
  HDRS
    setvbuf.h
  DEPENDS
    libc.src.errno.errno
    libc.hdr.types.FILE
    libc.src.__support.File.file
    libc.src.__support.File.platform_file
)

add_entrypoint_object(
  sscanf
  SRCS
    sscanf.cpp
  HDRS
    sscanf.h
  DEPENDS
    libc.src.__support.arg_list
    libc.src.stdio.scanf_core.scanf_main
    libc.src.stdio.scanf_core.string_reader
)

add_entrypoint_object(
  vsscanf
  SRCS
    vsscanf.cpp
  HDRS
    vsscanf.h
  DEPENDS
    libc.src.__support.arg_list
    libc.src.stdio.scanf_core.scanf_main
    libc.src.stdio.scanf_core.string_reader
<<<<<<< HEAD
)

add_entrypoint_object(
  fscanf
  SRCS
    fscanf.cpp
  HDRS
    fscanf.h
  DEPENDS
    ${scanf_deps}
)

add_entrypoint_object(
  vfscanf
  SRCS
    vfscanf.cpp
  HDRS
    vfscanf.h
  DEPENDS
    ${scanf_deps}
)

add_entrypoint_object(
  scanf
  SRCS
    scanf.cpp
  HDRS
    scanf.h
  DEPENDS
    ${scanf_deps}
)

add_entrypoint_object(
  vscanf
  SRCS
    vscanf.cpp
  HDRS
    vscanf.h
  DEPENDS
    ${scanf_deps}
=======
>>>>>>> d465594a
)

add_entrypoint_object(
  sprintf
  SRCS
    sprintf.cpp
  HDRS
    sprintf.h
  DEPENDS
    libc.src.stdio.printf_core.printf_main
    libc.src.stdio.printf_core.writer
)

add_entrypoint_object(
  snprintf
  SRCS
    snprintf.cpp
  HDRS
    snprintf.h
  DEPENDS
    libc.src.stdio.printf_core.printf_main
    libc.src.stdio.printf_core.writer
)

add_entrypoint_object(
  asprintf
  SRCS
    asprintf.cpp
  HDRS
    asprintf.h
  DEPENDS
    libc.src.stdio.printf_core.vasprintf_internal
)

add_entrypoint_object(
  vsprintf
  SRCS
    vsprintf.cpp
  HDRS
    vsprintf.h
  DEPENDS
    libc.src.stdio.printf_core.printf_main
    libc.src.stdio.printf_core.writer
)

add_entrypoint_object(
  vsnprintf
  SRCS
    vsnprintf.cpp
  HDRS
    vsnprintf.h
  DEPENDS
    libc.src.stdio.printf_core.printf_main
    libc.src.stdio.printf_core.writer
)

add_entrypoint_object(
  vasprintf
  SRCS
    vasprintf.cpp
  HDRS
    vasprintf.h
  DEPENDS
    libc.src.stdio.printf_core.vasprintf_internal
)

add_subdirectory(printf_core)
add_subdirectory(scanf_core)

add_entrypoint_object(
  remove
  ALIAS
  DEPENDS
    .${LIBC_TARGET_OS}.remove
)

add_entrypoint_object(
  rename
  ALIAS
  DEPENDS
    .${LIBC_TARGET_OS}.rename
)

add_entrypoint_object(
  fdopen
  ALIAS
  DEPENDS
    .${LIBC_TARGET_OS}.fdopen
)

# These entrypoints have multiple potential implementations.
add_stdio_entrypoint_object(feof)
add_stdio_entrypoint_object(feof_unlocked)
add_stdio_entrypoint_object(ferror)
add_stdio_entrypoint_object(ferror_unlocked)
add_stdio_entrypoint_object(fseek)
add_stdio_entrypoint_object(ftell)
add_stdio_entrypoint_object(fseeko)
add_stdio_entrypoint_object(fileno)
add_stdio_entrypoint_object(ftello)
add_stdio_entrypoint_object(fflush)
add_stdio_entrypoint_object(clearerr)
add_stdio_entrypoint_object(clearerr_unlocked)
add_stdio_entrypoint_object(fopen)
add_stdio_entrypoint_object(fclose)
add_stdio_entrypoint_object(fread_unlocked)
add_stdio_entrypoint_object(fread)
add_stdio_entrypoint_object(puts)
add_stdio_entrypoint_object(fputs)
add_stdio_entrypoint_object(fwrite_unlocked)
add_stdio_entrypoint_object(fwrite)
add_stdio_entrypoint_object(fputc)
add_stdio_entrypoint_object(putc)
add_stdio_entrypoint_object(putchar)
add_stdio_entrypoint_object(printf)
add_stdio_entrypoint_object(fprintf)
add_stdio_entrypoint_object(fgetc)
add_stdio_entrypoint_object(fgetc_unlocked)
add_stdio_entrypoint_object(getc)
add_stdio_entrypoint_object(getc_unlocked)
add_stdio_entrypoint_object(getchar)
add_stdio_entrypoint_object(getchar_unlocked)
add_stdio_entrypoint_object(fgets)
add_stdio_entrypoint_object(ungetc)
add_stdio_entrypoint_object(scanf)
add_stdio_entrypoint_object(fscanf)
add_stdio_entrypoint_object(stdin)
add_stdio_entrypoint_object(stdout)
add_stdio_entrypoint_object(stderr)
add_stdio_entrypoint_object(vprintf)
add_stdio_entrypoint_object(vfprintf)
add_stdio_entrypoint_object(vscanf)
add_stdio_entrypoint_object(vfscanf)<|MERGE_RESOLUTION|>--- conflicted
+++ resolved
@@ -114,49 +114,6 @@
     libc.src.__support.arg_list
     libc.src.stdio.scanf_core.scanf_main
     libc.src.stdio.scanf_core.string_reader
-<<<<<<< HEAD
-)
-
-add_entrypoint_object(
-  fscanf
-  SRCS
-    fscanf.cpp
-  HDRS
-    fscanf.h
-  DEPENDS
-    ${scanf_deps}
-)
-
-add_entrypoint_object(
-  vfscanf
-  SRCS
-    vfscanf.cpp
-  HDRS
-    vfscanf.h
-  DEPENDS
-    ${scanf_deps}
-)
-
-add_entrypoint_object(
-  scanf
-  SRCS
-    scanf.cpp
-  HDRS
-    scanf.h
-  DEPENDS
-    ${scanf_deps}
-)
-
-add_entrypoint_object(
-  vscanf
-  SRCS
-    vscanf.cpp
-  HDRS
-    vscanf.h
-  DEPENDS
-    ${scanf_deps}
-=======
->>>>>>> d465594a
 )
 
 add_entrypoint_object(
