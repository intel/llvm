--- conflicted
+++ resolved
@@ -31,8 +31,6 @@
   }
 
   template <class T> LIBC_INLINE T next_var() { return va_arg(vlist, T); }
-<<<<<<< HEAD
-=======
 };
 
 // Used for testing things that use an ArgList when it's impossible to know what
@@ -60,7 +58,6 @@
   }
 
   size_t read_count() const { return arg_counter; }
->>>>>>> cd74f4a4
 };
 
 } // namespace internal
