--- conflicted
+++ resolved
@@ -19,11 +19,7 @@
     libc.src.__support.CPP.atomic
     libc.src.__support.CPP.limits
     libc.src.__support.CPP.optional
-<<<<<<< HEAD
-    libc.hdr.types.struct_timespec
-=======
     libc.src.__support.time.linux.abs_timeout
->>>>>>> 6e4c5224
 )
 
 add_header_library(
