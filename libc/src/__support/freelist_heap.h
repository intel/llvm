//===-- Interface for freelist_heap ---------------------------------------===//
//
// Part of the LLVM Project, under the Apache License v2.0 with LLVM Exceptions.
// See https://llvm.org/LICENSE.txt for license information.
// SPDX-License-Identifier: Apache-2.0 WITH LLVM-exception
//
//===----------------------------------------------------------------------===//

#ifndef LLVM_LIBC_SRC___SUPPORT_FREELIST_HEAP_H
#define LLVM_LIBC_SRC___SUPPORT_FREELIST_HEAP_H

#include <stddef.h>

#include "block.h"
#include "freelist.h"
#include "src/__support/CPP/optional.h"
#include "src/__support/CPP/span.h"
#include "src/__support/libc_assert.h"
#include "src/__support/macros/config.h"
#include "src/string/memory_utils/inline_memcpy.h"
#include "src/string/memory_utils/inline_memset.h"

namespace LIBC_NAMESPACE_DECL {

extern "C" cpp::byte _end;
extern "C" cpp::byte __llvm_libc_heap_limit;

using cpp::optional;
using cpp::span;

inline constexpr bool IsPow2(size_t x) { return x && (x & (x - 1)) == 0; }

static constexpr cpp::array<size_t, 6> DEFAULT_BUCKETS{16,  32,  64,
                                                       128, 256, 512};

template <size_t NUM_BUCKETS = DEFAULT_BUCKETS.size()> class FreeListHeap {
public:
  using BlockType = Block<>;
  using FreeListType = FreeList<NUM_BUCKETS>;

  static constexpr size_t MIN_ALIGNMENT =
      cpp::max(BlockType::ALIGNMENT, alignof(max_align_t));

<<<<<<< HEAD
  struct HeapStats {
    size_t total_bytes;
    size_t bytes_allocated;
    size_t cumulative_allocated;
    size_t cumulative_freed;
    size_t total_allocate_calls;
    size_t total_free_calls;
  };

=======
>>>>>>> 98391913
  constexpr FreeListHeap() : begin_(&_end), end_(&__llvm_libc_heap_limit) {}

  constexpr FreeListHeap(span<cpp::byte> region)
      : begin_(region.begin()), end_(region.end()) {}

  void *allocate(size_t size);
  void *aligned_allocate(size_t alignment, size_t size);
  // NOTE: All pointers passed to free must come from one of the other
  // allocation functions: `allocate`, `aligned_allocate`, `realloc`, `calloc`.
  void free(void *ptr);
  void *realloc(void *ptr, size_t size);
  void *calloc(size_t num, size_t size);

<<<<<<< HEAD
  const HeapStats &heap_stats() const { return heap_stats_; }

  cpp::span<cpp::byte> region() const { return {begin_, end_}; }

=======
  cpp::span<cpp::byte> region() const { return {begin_, end_}; }

>>>>>>> 98391913
private:
  void init();

  void *allocate_impl(size_t alignment, size_t size);

  span<cpp::byte> block_to_span(BlockType *block) {
    return span<cpp::byte>(block->usable_space(), block->inner_size());
  }

  bool is_valid_ptr(void *ptr) { return ptr >= begin_ && ptr < end_; }

  bool is_initialized_ = false;
  cpp::byte *begin_;
  cpp::byte *end_;
  FreeListType freelist_{DEFAULT_BUCKETS};
<<<<<<< HEAD
  HeapStats heap_stats_{};
=======
>>>>>>> 98391913
};

template <size_t BUFF_SIZE, size_t NUM_BUCKETS = DEFAULT_BUCKETS.size()>
class FreeListHeapBuffer : public FreeListHeap<NUM_BUCKETS> {
  using parent = FreeListHeap<NUM_BUCKETS>;
  using FreeListNode = typename parent::FreeListType::FreeListNode;

public:
  constexpr FreeListHeapBuffer()
      : FreeListHeap<NUM_BUCKETS>{buffer}, buffer{} {}

private:
  cpp::byte buffer[BUFF_SIZE];
};

template <size_t NUM_BUCKETS> void FreeListHeap<NUM_BUCKETS>::init() {
  LIBC_ASSERT(!is_initialized_ && "duplicate initialization");
<<<<<<< HEAD
  heap_stats_.total_bytes = region().size();
=======
>>>>>>> 98391913
  auto result = BlockType::init(region());
  BlockType *block = *result;
  freelist_.add_chunk(block_to_span(block));
  is_initialized_ = true;
}

template <size_t NUM_BUCKETS>
void *FreeListHeap<NUM_BUCKETS>::allocate_impl(size_t alignment, size_t size) {
  if (size == 0)
    return nullptr;

  if (!is_initialized_)
    init();

  // Find a chunk in the freelist. Split it if needed, then return.
  auto chunk =
      freelist_.find_chunk_if([alignment, size](span<cpp::byte> chunk) {
        BlockType *block = BlockType::from_usable_space(chunk.data());
        return block->can_allocate(alignment, size);
      });

  if (chunk.data() == nullptr)
    return nullptr;
  freelist_.remove_chunk(chunk);

  BlockType *chunk_block = BlockType::from_usable_space(chunk.data());
  LIBC_ASSERT(!chunk_block->used());

  // Split that chunk. If there's a leftover chunk, add it to the freelist
  auto block_info = BlockType::allocate(chunk_block, alignment, size);
  if (block_info.next)
    freelist_.add_chunk(block_to_span(block_info.next));
  if (block_info.prev)
    freelist_.add_chunk(block_to_span(block_info.prev));
  chunk_block = block_info.block;

  chunk_block->mark_used();

  return chunk_block->usable_space();
}

template <size_t NUM_BUCKETS>
void *FreeListHeap<NUM_BUCKETS>::allocate(size_t size) {
  return allocate_impl(MIN_ALIGNMENT, size);
}

template <size_t NUM_BUCKETS>
void *FreeListHeap<NUM_BUCKETS>::aligned_allocate(size_t alignment,
                                                  size_t size) {
  // The alignment must be an integral power of two.
  if (!IsPow2(alignment))
    return nullptr;

  // The size parameter must be an integral multiple of alignment.
  if (size % alignment != 0)
    return nullptr;

  return allocate_impl(alignment, size);
}

template <size_t NUM_BUCKETS> void FreeListHeap<NUM_BUCKETS>::free(void *ptr) {
  cpp::byte *bytes = static_cast<cpp::byte *>(ptr);

  LIBC_ASSERT(is_valid_ptr(bytes) && "Invalid pointer");

  BlockType *chunk_block = BlockType::from_usable_space(bytes);
  LIBC_ASSERT(chunk_block->next() && "sentinel last block cannot be freed");
  LIBC_ASSERT(chunk_block->used() && "The block is not in-use");
  chunk_block->mark_free();

  // Can we combine with the left or right blocks?
<<<<<<< HEAD
  BlockType *prev = chunk_block->prev();
  BlockType *next = nullptr;

  if (chunk_block->next())
    next = chunk_block->next();
=======
  BlockType *prev_free = chunk_block->prev_free();
  BlockType *next = chunk_block->next();
>>>>>>> 98391913

  if (prev_free != nullptr) {
    // Remove from freelist and merge
<<<<<<< HEAD
    freelist_.remove_chunk(block_to_span(prev));
    chunk_block = chunk_block->prev();
=======
    freelist_.remove_chunk(block_to_span(prev_free));
    chunk_block = prev_free;
>>>>>>> 98391913
    chunk_block->merge_next();
  }
  if (!next->used()) {
    freelist_.remove_chunk(block_to_span(next));
    chunk_block->merge_next();
  }
  // Add back to the freelist
  freelist_.add_chunk(block_to_span(chunk_block));
}

// Follows constract of the C standard realloc() function
// If ptr is free'd, will return nullptr.
template <size_t NUM_BUCKETS>
void *FreeListHeap<NUM_BUCKETS>::realloc(void *ptr, size_t size) {
  if (size == 0) {
    free(ptr);
    return nullptr;
  }

  // If the pointer is nullptr, allocate a new memory.
  if (ptr == nullptr)
    return allocate(size);

  cpp::byte *bytes = static_cast<cpp::byte *>(ptr);

  if (!is_valid_ptr(bytes))
    return nullptr;

  BlockType *chunk_block = BlockType::from_usable_space(bytes);
  if (!chunk_block->used())
    return nullptr;
  size_t old_size = chunk_block->inner_size();

  // Do nothing and return ptr if the required memory size is smaller than
  // the current size.
  if (old_size >= size)
    return ptr;

  void *new_ptr = allocate(size);
  // Don't invalidate ptr if allocate(size) fails to initilize the memory.
  if (new_ptr == nullptr)
    return nullptr;
  LIBC_NAMESPACE::inline_memcpy(new_ptr, ptr, old_size);

  free(ptr);
  return new_ptr;
}

template <size_t NUM_BUCKETS>
void *FreeListHeap<NUM_BUCKETS>::calloc(size_t num, size_t size) {
  void *ptr = allocate(num * size);
  if (ptr != nullptr)
    LIBC_NAMESPACE::inline_memset(ptr, 0, num * size);
  return ptr;
}

extern FreeListHeap<> *freelist_heap;

} // namespace LIBC_NAMESPACE_DECL

#endif // LLVM_LIBC_SRC___SUPPORT_FREELIST_HEAP_H<|MERGE_RESOLUTION|>--- conflicted
+++ resolved
@@ -41,18 +41,6 @@
   static constexpr size_t MIN_ALIGNMENT =
       cpp::max(BlockType::ALIGNMENT, alignof(max_align_t));
 
-<<<<<<< HEAD
-  struct HeapStats {
-    size_t total_bytes;
-    size_t bytes_allocated;
-    size_t cumulative_allocated;
-    size_t cumulative_freed;
-    size_t total_allocate_calls;
-    size_t total_free_calls;
-  };
-
-=======
->>>>>>> 98391913
   constexpr FreeListHeap() : begin_(&_end), end_(&__llvm_libc_heap_limit) {}
 
   constexpr FreeListHeap(span<cpp::byte> region)
@@ -66,15 +54,8 @@
   void *realloc(void *ptr, size_t size);
   void *calloc(size_t num, size_t size);
 
-<<<<<<< HEAD
-  const HeapStats &heap_stats() const { return heap_stats_; }
-
   cpp::span<cpp::byte> region() const { return {begin_, end_}; }
 
-=======
-  cpp::span<cpp::byte> region() const { return {begin_, end_}; }
-
->>>>>>> 98391913
 private:
   void init();
 
@@ -90,10 +71,6 @@
   cpp::byte *begin_;
   cpp::byte *end_;
   FreeListType freelist_{DEFAULT_BUCKETS};
-<<<<<<< HEAD
-  HeapStats heap_stats_{};
-=======
->>>>>>> 98391913
 };
 
 template <size_t BUFF_SIZE, size_t NUM_BUCKETS = DEFAULT_BUCKETS.size()>
@@ -111,10 +88,6 @@
 
 template <size_t NUM_BUCKETS> void FreeListHeap<NUM_BUCKETS>::init() {
   LIBC_ASSERT(!is_initialized_ && "duplicate initialization");
-<<<<<<< HEAD
-  heap_stats_.total_bytes = region().size();
-=======
->>>>>>> 98391913
   auto result = BlockType::init(region());
   BlockType *block = *result;
   freelist_.add_chunk(block_to_span(block));
@@ -186,26 +159,13 @@
   chunk_block->mark_free();
 
   // Can we combine with the left or right blocks?
-<<<<<<< HEAD
-  BlockType *prev = chunk_block->prev();
-  BlockType *next = nullptr;
-
-  if (chunk_block->next())
-    next = chunk_block->next();
-=======
   BlockType *prev_free = chunk_block->prev_free();
   BlockType *next = chunk_block->next();
->>>>>>> 98391913
 
   if (prev_free != nullptr) {
     // Remove from freelist and merge
-<<<<<<< HEAD
-    freelist_.remove_chunk(block_to_span(prev));
-    chunk_block = chunk_block->prev();
-=======
     freelist_.remove_chunk(block_to_span(prev_free));
     chunk_block = prev_free;
->>>>>>> 98391913
     chunk_block->merge_next();
   }
   if (!next->used()) {
