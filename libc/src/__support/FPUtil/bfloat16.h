//===-- Definition of bfloat16 data type. -----------------------*- C++ -*-===//
//
// Part of the LLVM Project, under the Apache License v2.0 with LLVM Exceptions.
// See https://llvm.org/LICENSE.txt for license information.
// SPDX-License-Identifier: Apache-2.0 WITH LLVM-exception
//
//===----------------------------------------------------------------------===//

#ifndef LLVM_LIBC_SRC___SUPPORT_FPUTIL_BFLOAT16_H
#define LLVM_LIBC_SRC___SUPPORT_FPUTIL_BFLOAT16_H

#include "hdr/stdint_proxy.h"
#include "src/__support/CPP/bit.h"
#include "src/__support/CPP/type_traits.h"
#include "src/__support/FPUtil/cast.h"
#include "src/__support/FPUtil/comparison_operations.h"
#include "src/__support/FPUtil/dyadic_float.h"
#include "src/__support/FPUtil/generic/add_sub.h"
#include "src/__support/FPUtil/generic/div.h"
#include "src/__support/FPUtil/generic/mul.h"
#include "src/__support/macros/config.h"
#include "src/__support/macros/properties/types.h"

namespace LIBC_NAMESPACE_DECL {
namespace fputil {

struct BFloat16 {
  uint16_t bits;

  LIBC_INLINE BFloat16() = default;

  template <typename T>
  LIBC_INLINE constexpr explicit BFloat16(T value)
      : bits(static_cast<uint16_t>(0U)) {
    if constexpr (cpp::is_floating_point_v<T>) {
      bits = fputil::cast<bfloat16>(value).bits;
    } else if constexpr (cpp::is_integral_v<T>) {
      Sign sign = Sign::POS;

      if constexpr (cpp::is_signed_v<T>) {
        if (value < 0) {
          sign = Sign::NEG;
          value = -value;
        }
      }

      fputil::DyadicFloat<cpp::numeric_limits<cpp::make_unsigned_t<T>>::digits>
          xd(sign, 0, value);
      bits = xd.template as<bfloat16, /*ShouldSignalExceptions=*/true>().bits;

    } else if constexpr (cpp::is_convertible_v<T, BFloat16>) {
      bits = value.operator BFloat16().bits;
    } else {
      bits = fputil::cast<bfloat16>(static_cast<float>(value)).bits;
    }
  }

  template <cpp::enable_if_t<fputil::get_fp_type<float>() ==
                                 fputil::FPType::IEEE754_Binary32,
                             int> = 0>
  LIBC_INLINE constexpr operator float() const {
    uint32_t x_bits = static_cast<uint32_t>(bits) << 16U;
    return cpp::bit_cast<float>(x_bits);
  }

<<<<<<< HEAD
=======
  template <typename T, cpp::enable_if_t<cpp::is_integral_v<T>, int> = 0>
  LIBC_INLINE constexpr explicit operator T() const {
    return static_cast<T>(static_cast<float>(*this));
  }

>>>>>>> 35227056
  LIBC_INLINE bool operator==(BFloat16 other) const {
    return fputil::equals(*this, other);
  }

  LIBC_INLINE bool operator!=(BFloat16 other) const {
    return !fputil::equals(*this, other);
  }

  LIBC_INLINE bool operator<(BFloat16 other) const {
    return fputil::less_than(*this, other);
  }

  LIBC_INLINE bool operator<=(BFloat16 other) const {
    return fputil::less_than_or_equals(*this, other);
  }

  LIBC_INLINE bool operator>(BFloat16 other) const {
    return fputil::greater_than(*this, other);
  }

  LIBC_INLINE bool operator>=(BFloat16 other) const {
    return fputil::greater_than_or_equals(*this, other);
  }

  LIBC_INLINE constexpr BFloat16 operator-() const {
    fputil::FPBits<bfloat16> result(*this);
    result.set_sign(result.is_pos() ? Sign::NEG : Sign::POS);
    return result.get_val();
  }

  LIBC_INLINE BFloat16 operator+(BFloat16 other) const {
    return fputil::generic::add<BFloat16>(*this, other);
  }

  LIBC_INLINE BFloat16 operator-(BFloat16 other) const {
    return fputil::generic::sub<BFloat16>(*this, other);
  }

  LIBC_INLINE BFloat16 operator*(BFloat16 other) const {
    return fputil::generic::mul<bfloat16>(*this, other);
  }

  LIBC_INLINE BFloat16 operator/(BFloat16 other) const {
    return fputil::generic::div<bfloat16>(*this, other);
  }
}; // struct BFloat16

} // namespace fputil
} // namespace LIBC_NAMESPACE_DECL

#endif // LLVM_LIBC_SRC___SUPPORT_FPUTIL_BFLOAT16_H<|MERGE_RESOLUTION|>--- conflicted
+++ resolved
@@ -63,14 +63,11 @@
     return cpp::bit_cast<float>(x_bits);
   }
 
-<<<<<<< HEAD
-=======
   template <typename T, cpp::enable_if_t<cpp::is_integral_v<T>, int> = 0>
   LIBC_INLINE constexpr explicit operator T() const {
     return static_cast<T>(static_cast<float>(*this));
   }
 
->>>>>>> 35227056
   LIBC_INLINE bool operator==(BFloat16 other) const {
     return fputil::equals(*this, other);
   }
