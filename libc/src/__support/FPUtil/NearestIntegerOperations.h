//===-- Nearest integer floating-point operations ---------------*- C++ -*-===//
//
// Part of the LLVM Project, under the Apache License v2.0 with LLVM Exceptions.
// See https://llvm.org/LICENSE.txt for license information.
// SPDX-License-Identifier: Apache-2.0 WITH LLVM-exception
//
//===----------------------------------------------------------------------===//

#ifndef LLVM_LIBC_SRC___SUPPORT_FPUTIL_NEARESTINTEGEROPERATIONS_H
#define LLVM_LIBC_SRC___SUPPORT_FPUTIL_NEARESTINTEGEROPERATIONS_H

#include "FEnvImpl.h"
#include "FPBits.h"
#include "rounding_mode.h"

#include "hdr/math_macros.h"
#include "src/__support/CPP/type_traits.h"
#include "src/__support/common.h"

namespace LIBC_NAMESPACE {
namespace fputil {

template <typename T, cpp::enable_if_t<cpp::is_floating_point_v<T>, int> = 0>
LIBC_INLINE T trunc(T x) {
  using StorageType = typename FPBits<T>::StorageType;
  FPBits<T> bits(x);

  // If x is infinity or NaN, return it.
  // If it is zero also we should return it as is, but the logic
  // later in this function takes care of it. But not doing a zero
  // check, we improve the run time of non-zero values.
  if (bits.is_inf_or_nan())
    return x;

  int exponent = bits.get_exponent();

  // If the exponent is greater than the most negative mantissa
  // exponent, then x is already an integer.
  if (exponent >= static_cast<int>(FPBits<T>::FRACTION_LEN))
    return x;

  // If the exponent is such that abs(x) is less than 1, then return 0.
  if (exponent <= -1)
    return FPBits<T>::zero(bits.sign()).get_val();

  int trim_size = FPBits<T>::FRACTION_LEN - exponent;
  StorageType trunc_mantissa =
      static_cast<StorageType>((bits.get_mantissa() >> trim_size) << trim_size);
  bits.set_mantissa(trunc_mantissa);
  return bits.get_val();
}

template <typename T, cpp::enable_if_t<cpp::is_floating_point_v<T>, int> = 0>
LIBC_INLINE T ceil(T x) {
  using StorageType = typename FPBits<T>::StorageType;
  FPBits<T> bits(x);

  // If x is infinity NaN or zero, return it.
  if (bits.is_inf_or_nan() || bits.is_zero())
    return x;

  bool is_neg = bits.is_neg();
  int exponent = bits.get_exponent();

  // If the exponent is greater than the most negative mantissa
  // exponent, then x is already an integer.
  if (exponent >= static_cast<int>(FPBits<T>::FRACTION_LEN))
    return x;

  if (exponent <= -1) {
    if (is_neg)
      return T(-0.0);
    else
      return T(1.0);
  }

  uint32_t trim_size = FPBits<T>::FRACTION_LEN - exponent;
  StorageType trunc_mantissa =
      static_cast<StorageType>((bits.get_mantissa() >> trim_size) << trim_size);
  bits.set_mantissa(trunc_mantissa);
  T trunc_value = bits.get_val();

  // If x is already an integer, return it.
  if (trunc_value == x)
    return x;

  // If x is negative, the ceil operation is equivalent to the trunc operation.
  if (is_neg)
    return trunc_value;

  return trunc_value + T(1.0);
}

template <typename T, cpp::enable_if_t<cpp::is_floating_point_v<T>, int> = 0>
LIBC_INLINE T floor(T x) {
  FPBits<T> bits(x);
  if (bits.is_neg()) {
    return -ceil(-x);
  } else {
    return trunc(x);
  }
}

template <typename T, cpp::enable_if_t<cpp::is_floating_point_v<T>, int> = 0>
LIBC_INLINE T round(T x) {
  using StorageType = typename FPBits<T>::StorageType;
  FPBits<T> bits(x);

  // If x is infinity NaN or zero, return it.
  if (bits.is_inf_or_nan() || bits.is_zero())
    return x;

  int exponent = bits.get_exponent();

  // If the exponent is greater than the most negative mantissa
  // exponent, then x is already an integer.
  if (exponent >= static_cast<int>(FPBits<T>::FRACTION_LEN))
    return x;

  if (exponent == -1) {
    // Absolute value of x is greater than equal to 0.5 but less than 1.
    return FPBits<T>::one(bits.sign()).get_val();
  }

  if (exponent <= -2) {
    // Absolute value of x is less than 0.5.
    return FPBits<T>::zero(bits.sign()).get_val();
  }

  uint32_t trim_size = FPBits<T>::FRACTION_LEN - exponent;
  bool half_bit_set =
      bool(bits.get_mantissa() & (StorageType(1) << (trim_size - 1)));
  StorageType trunc_mantissa =
      static_cast<StorageType>((bits.get_mantissa() >> trim_size) << trim_size);
  bits.set_mantissa(trunc_mantissa);
  T trunc_value = bits.get_val();

  // If x is already an integer, return it.
  if (trunc_value == x)
    return x;

  if (!half_bit_set) {
    // Franctional part is less than 0.5 so round value is the
    // same as the trunc value.
    return trunc_value;
  } else {
    return bits.is_neg() ? trunc_value - T(1.0) : trunc_value + T(1.0);
  }
}

template <typename T>
LIBC_INLINE constexpr cpp::enable_if_t<cpp::is_floating_point_v<T>, T>
round_using_specific_rounding_mode(T x, int rnd) {
  using StorageType = typename FPBits<T>::StorageType;
  FPBits<T> bits(x);

  // If x is infinity NaN or zero, return it.
  if (bits.is_inf_or_nan() || bits.is_zero())
    return x;

  bool is_neg = bits.is_neg();
  int exponent = bits.get_exponent();

  // If the exponent is greater than the most negative mantissa
  // exponent, then x is already an integer.
  if (exponent >= static_cast<int>(FPBits<T>::FRACTION_LEN))
    return x;

  if (exponent <= -1) {
    switch (rnd) {
    case FP_INT_DOWNWARD:
      return is_neg ? T(-1.0) : T(0.0);
    case FP_INT_UPWARD:
      return is_neg ? T(-0.0) : T(1.0);
    case FP_INT_TOWARDZERO:
      return is_neg ? T(-0.0) : T(0.0);
    case FP_INT_TONEARESTFROMZERO:
      if (exponent < -1)
        return is_neg ? T(-0.0) : T(0.0); // abs(x) < 0.5
      return is_neg ? T(-1.0) : T(1.0);   // abs(x) >= 0.5
    case FP_INT_TONEAREST:
    default:
      if (exponent <= -2 || bits.get_mantissa() == 0)
        return is_neg ? T(-0.0) : T(0.0); // abs(x) <= 0.5
      else
        return is_neg ? T(-1.0) : T(1.0); // abs(x) > 0.5
    }
  }

  uint32_t trim_size = FPBits<T>::FRACTION_LEN - exponent;
  FPBits<T> new_bits = bits;
  StorageType trunc_mantissa =
      static_cast<StorageType>((bits.get_mantissa() >> trim_size) << trim_size);
  new_bits.set_mantissa(trunc_mantissa);
  T trunc_value = new_bits.get_val();

  // If x is already an integer, return it.
  if (trunc_value == x)
    return x;

  StorageType trim_value =
<<<<<<< HEAD
      bits.get_mantissa() & ((StorageType(1) << trim_size) - 1);
=======
      bits.get_mantissa() &
      static_cast<StorageType>(((StorageType(1) << trim_size) - 1));
>>>>>>> 4fe5a3cc
  StorageType half_value =
      static_cast<StorageType>((StorageType(1) << (trim_size - 1)));
  // If exponent is 0, trimSize will be equal to the mantissa width, and
  // truncIsOdd` will not be correct. So, we handle it as a special case
  // below.
  StorageType trunc_is_odd =
      new_bits.get_mantissa() & (StorageType(1) << trim_size);

  switch (rnd) {
  case FP_INT_DOWNWARD:
    return is_neg ? trunc_value - T(1.0) : trunc_value;
  case FP_INT_UPWARD:
    return is_neg ? trunc_value : trunc_value + T(1.0);
  case FP_INT_TOWARDZERO:
    return trunc_value;
  case FP_INT_TONEARESTFROMZERO:
    if (trim_value >= half_value)
      return is_neg ? trunc_value - T(1.0) : trunc_value + T(1.0);
    return trunc_value;
  case FP_INT_TONEAREST:
  default:
    if (trim_value > half_value) {
      return is_neg ? trunc_value - T(1.0) : trunc_value + T(1.0);
    } else if (trim_value == half_value) {
      if (exponent == 0)
        return is_neg ? T(-2.0) : T(2.0);
      if (trunc_is_odd)
        return is_neg ? trunc_value - T(1.0) : trunc_value + T(1.0);
      else
        return trunc_value;
    } else {
      return trunc_value;
    }
  }
}

template <typename T>
LIBC_INLINE cpp::enable_if_t<cpp::is_floating_point_v<T>, T>
round_using_current_rounding_mode(T x) {
  int rounding_mode = quick_get_round();

  switch (rounding_mode) {
  case FE_DOWNWARD:
    return round_using_specific_rounding_mode(x, FP_INT_DOWNWARD);
  case FE_UPWARD:
    return round_using_specific_rounding_mode(x, FP_INT_UPWARD);
  case FE_TOWARDZERO:
    return round_using_specific_rounding_mode(x, FP_INT_TOWARDZERO);
  case FE_TONEAREST:
    return round_using_specific_rounding_mode(x, FP_INT_TONEAREST);
  default:
    __builtin_unreachable();
  }
}

template <bool IsSigned, typename T>
LIBC_INLINE constexpr cpp::enable_if_t<cpp::is_floating_point_v<T>, T>
fromfp(T x, int rnd, unsigned int width) {
  using StorageType = typename FPBits<T>::StorageType;

  constexpr StorageType EXPLICIT_BIT =
      FPBits<T>::SIG_MASK - FPBits<T>::FRACTION_MASK;

  if (width == 0U) {
    raise_except_if_required(FE_INVALID);
    return FPBits<T>::quiet_nan().get_val();
  }

  FPBits<T> bits(x);

  if (bits.is_inf_or_nan()) {
    raise_except_if_required(FE_INVALID);
    return FPBits<T>::quiet_nan().get_val();
  }

  T rounded_value = round_using_specific_rounding_mode(x, rnd);

  if constexpr (IsSigned) {
    // T can't hold a finite number >= 2.0 * 2^EXP_BIAS.
    if (width - 1 > FPBits<T>::EXP_BIAS)
      return rounded_value;

    StorageType range_exp =
        static_cast<StorageType>(width - 1 + FPBits<T>::EXP_BIAS);
    // rounded_value < -2^(width - 1)
    T range_min =
        FPBits<T>::create_value(Sign::NEG, range_exp, EXPLICIT_BIT).get_val();
    if (rounded_value < range_min) {
      raise_except_if_required(FE_INVALID);
      return FPBits<T>::quiet_nan().get_val();
    }
    // rounded_value > 2^(width - 1) - 1
    T range_max =
        FPBits<T>::create_value(Sign::POS, range_exp, EXPLICIT_BIT).get_val() -
        T(1.0);
    if (rounded_value > range_max) {
      raise_except_if_required(FE_INVALID);
      return FPBits<T>::quiet_nan().get_val();
    }

    return rounded_value;
  }

  if (rounded_value < T(0.0)) {
    raise_except_if_required(FE_INVALID);
    return FPBits<T>::quiet_nan().get_val();
  }

  // T can't hold a finite number >= 2.0 * 2^EXP_BIAS.
  if (width > FPBits<T>::EXP_BIAS)
    return rounded_value;

  StorageType range_exp = static_cast<StorageType>(width + FPBits<T>::EXP_BIAS);
  // rounded_value > 2^width - 1
  T range_max =
      FPBits<T>::create_value(Sign::POS, range_exp, EXPLICIT_BIT).get_val() -
      T(1.0);
  if (rounded_value > range_max) {
    raise_except_if_required(FE_INVALID);
    return FPBits<T>::quiet_nan().get_val();
  }

  return rounded_value;
}

template <bool IsSigned, typename T>
LIBC_INLINE constexpr cpp::enable_if_t<cpp::is_floating_point_v<T>, T>
fromfpx(T x, int rnd, unsigned int width) {
  T rounded_value = fromfp<IsSigned>(x, rnd, width);
  FPBits<T> bits(rounded_value);

  if (!bits.is_nan() && rounded_value != x)
    raise_except_if_required(FE_INEXACT);

  return rounded_value;
}

namespace internal {

template <typename F, typename I,
          cpp::enable_if_t<cpp::is_floating_point_v<F> && cpp::is_integral_v<I>,
                           int> = 0>
LIBC_INLINE I rounded_float_to_signed_integer(F x) {
  constexpr I INTEGER_MIN = (I(1) << (sizeof(I) * 8 - 1));
  constexpr I INTEGER_MAX = -(INTEGER_MIN + 1);
  FPBits<F> bits(x);
  auto set_domain_error_and_raise_invalid = []() {
    set_errno_if_required(EDOM);
    raise_except_if_required(FE_INVALID);
  };

  if (bits.is_inf_or_nan()) {
    set_domain_error_and_raise_invalid();
    return bits.is_neg() ? INTEGER_MIN : INTEGER_MAX;
  }

  int exponent = bits.get_exponent();
  constexpr int EXPONENT_LIMIT = sizeof(I) * 8 - 1;
  if (exponent > EXPONENT_LIMIT) {
    set_domain_error_and_raise_invalid();
    return bits.is_neg() ? INTEGER_MIN : INTEGER_MAX;
  } else if (exponent == EXPONENT_LIMIT) {
    if (bits.is_pos() || bits.get_mantissa() != 0) {
      set_domain_error_and_raise_invalid();
      return bits.is_neg() ? INTEGER_MIN : INTEGER_MAX;
    }
    // If the control reaches here, then it means that the rounded
    // value is the most negative number for the signed integer type I.
  }

  // For all other cases, if `x` can fit in the integer type `I`,
  // we just return `x`. static_cast will convert the floating
  // point value to the exact integer value.
  return static_cast<I>(x);
}

} // namespace internal

template <typename F, typename I,
          cpp::enable_if_t<cpp::is_floating_point_v<F> && cpp::is_integral_v<I>,
                           int> = 0>
LIBC_INLINE I round_to_signed_integer(F x) {
  return internal::rounded_float_to_signed_integer<F, I>(round(x));
}

template <typename F, typename I,
          cpp::enable_if_t<cpp::is_floating_point_v<F> && cpp::is_integral_v<I>,
                           int> = 0>
LIBC_INLINE I round_to_signed_integer_using_current_rounding_mode(F x) {
  return internal::rounded_float_to_signed_integer<F, I>(
      round_using_current_rounding_mode(x));
}

} // namespace fputil
} // namespace LIBC_NAMESPACE

#endif // LLVM_LIBC_SRC___SUPPORT_FPUTIL_NEARESTINTEGEROPERATIONS_H<|MERGE_RESOLUTION|>--- conflicted
+++ resolved
@@ -199,12 +199,8 @@
     return x;
 
   StorageType trim_value =
-<<<<<<< HEAD
-      bits.get_mantissa() & ((StorageType(1) << trim_size) - 1);
-=======
       bits.get_mantissa() &
       static_cast<StorageType>(((StorageType(1) << trim_size) - 1));
->>>>>>> 4fe5a3cc
   StorageType half_value =
       static_cast<StorageType>((StorageType(1) << (trim_size - 1)));
   // If exponent is 0, trimSize will be equal to the mantissa width, and
