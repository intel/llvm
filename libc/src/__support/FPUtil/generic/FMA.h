//===-- Common header for FMA implementations -------------------*- C++ -*-===//
//
// Part of the LLVM Project, under the Apache License v2.0 with LLVM Exceptions.
// See https://llvm.org/LICENSE.txt for license information.
// SPDX-License-Identifier: Apache-2.0 WITH LLVM-exception
//
//===----------------------------------------------------------------------===//

#ifndef LLVM_LIBC_SRC___SUPPORT_FPUTIL_GENERIC_FMA_H
#define LLVM_LIBC_SRC___SUPPORT_FPUTIL_GENERIC_FMA_H

#include "src/__support/CPP/bit.h"
#include "src/__support/CPP/limits.h"
#include "src/__support/CPP/type_traits.h"
<<<<<<< HEAD
=======
#include "src/__support/FPUtil/BasicOperations.h"
>>>>>>> 4fe5a3cc
#include "src/__support/FPUtil/FPBits.h"
#include "src/__support/FPUtil/dyadic_float.h"
#include "src/__support/FPUtil/rounding_mode.h"
#include "src/__support/big_int.h"
#include "src/__support/macros/attributes.h"   // LIBC_INLINE
#include "src/__support/macros/optimization.h" // LIBC_UNLIKELY

#include "hdr/fenv_macros.h"

namespace LIBC_NAMESPACE {
namespace fputil {
namespace generic {

template <typename OutType, typename InType>
LIBC_INLINE cpp::enable_if_t<cpp::is_floating_point_v<OutType> &&
                                 cpp::is_floating_point_v<InType> &&
                                 sizeof(OutType) <= sizeof(InType),
                             OutType>
fma(InType x, InType y, InType z);

// TODO(lntue): Implement fmaf that is correctly rounded to all rounding modes.
// The implementation below only is only correct for the default rounding mode,
// round-to-nearest tie-to-even.
template <> LIBC_INLINE float fma<float>(float x, float y, float z) {
  // Product is exact.
  double prod = static_cast<double>(x) * static_cast<double>(y);
  double z_d = static_cast<double>(z);
  double sum = prod + z_d;
  fputil::FPBits<double> bit_prod(prod), bitz(z_d), bit_sum(sum);

  if (!(bit_sum.is_inf_or_nan() || bit_sum.is_zero())) {
    // Since the sum is computed in double precision, rounding might happen
    // (for instance, when bitz.exponent > bit_prod.exponent + 5, or
    // bit_prod.exponent > bitz.exponent + 40).  In that case, when we round
    // the sum back to float, double rounding error might occur.
    // A concrete example of this phenomenon is as follows:
    //   x = y = 1 + 2^(-12), z = 2^(-53)
    // The exact value of x*y + z is 1 + 2^(-11) + 2^(-24) + 2^(-53)
    // So when rounding to float, fmaf(x, y, z) = 1 + 2^(-11) + 2^(-23)
    // On the other hand, with the default rounding mode,
    //   double(x*y + z) = 1 + 2^(-11) + 2^(-24)
    // and casting again to float gives us:
    //   float(double(x*y + z)) = 1 + 2^(-11).
    //
    // In order to correct this possible double rounding error, first we use
    // Dekker's 2Sum algorithm to find t such that sum - t = prod + z exactly,
    // assuming the (default) rounding mode is round-to-the-nearest,
    // tie-to-even.  Moreover, t satisfies the condition that t < eps(sum),
    // i.e., t.exponent < sum.exponent - 52. So if t is not 0, meaning rounding
    // occurs when computing the sum, we just need to use t to adjust (any) last
    // bit of sum, so that the sticky bits used when rounding sum to float are
    // correct (when it matters).
    fputil::FPBits<double> t(
        (bit_prod.get_biased_exponent() >= bitz.get_biased_exponent())
            ? ((bit_sum.get_val() - bit_prod.get_val()) - bitz.get_val())
            : ((bit_sum.get_val() - bitz.get_val()) - bit_prod.get_val()));

    // Update sticky bits if t != 0.0 and the least (52 - 23 - 1 = 28) bits are
    // zero.
    if (!t.is_zero() && ((bit_sum.get_mantissa() & 0xfff'ffffULL) == 0)) {
      if (bit_sum.sign() != t.sign())
        bit_sum.set_mantissa(bit_sum.get_mantissa() + 1);
      else if (bit_sum.get_mantissa())
        bit_sum.set_mantissa(bit_sum.get_mantissa() - 1);
    }
  }

  return static_cast<float>(bit_sum.get_val());
}

namespace internal {

// Extract the sticky bits and shift the `mantissa` to the right by
// `shift_length`.
template <typename T>
LIBC_INLINE cpp::enable_if_t<is_unsigned_integral_or_big_int_v<T>, bool>
shift_mantissa(int shift_length, T &mant) {
  if (shift_length >= cpp::numeric_limits<T>::digits) {
    mant = 0;
    return true; // prod_mant is non-zero.
  }
  T mask = (T(1) << shift_length) - 1;
  bool sticky_bits = (mant & mask) != 0;
  mant >>= shift_length;
  return sticky_bits;
}

} // namespace internal

template <typename OutType, typename InType>
LIBC_INLINE cpp::enable_if_t<cpp::is_floating_point_v<OutType> &&
                                 cpp::is_floating_point_v<InType> &&
                                 sizeof(OutType) <= sizeof(InType),
                             OutType>
fma(InType x, InType y, InType z) {
<<<<<<< HEAD
  using OutFPBits = fputil::FPBits<OutType>;
  using OutStorageType = typename OutFPBits::StorageType;
  using InFPBits = fputil::FPBits<InType>;
=======
  using OutFPBits = FPBits<OutType>;
  using OutStorageType = typename OutFPBits::StorageType;
  using InFPBits = FPBits<InType>;
>>>>>>> 4fe5a3cc
  using InStorageType = typename InFPBits::StorageType;

  constexpr int IN_EXPLICIT_MANT_LEN = InFPBits::FRACTION_LEN + 1;
  constexpr size_t PROD_LEN = 2 * IN_EXPLICIT_MANT_LEN;
  constexpr size_t TMP_RESULT_LEN = cpp::bit_ceil(PROD_LEN + 1);
  using TmpResultType = UInt<TMP_RESULT_LEN>;
<<<<<<< HEAD

  constexpr size_t EXTRA_FRACTION_LEN =
      TMP_RESULT_LEN - 1 - OutFPBits::FRACTION_LEN;
  constexpr TmpResultType EXTRA_FRACTION_STICKY_MASK =
      (TmpResultType(1) << (EXTRA_FRACTION_LEN - 1)) - 1;

  if (LIBC_UNLIKELY(x == 0 || y == 0 || z == 0))
    return static_cast<OutType>(x * y + z);
=======
  using DyadicFloat = DyadicFloat<TMP_RESULT_LEN>;

  InFPBits x_bits(x), y_bits(y), z_bits(z);

  if (LIBC_UNLIKELY(x_bits.is_nan() || y_bits.is_nan() || z_bits.is_nan())) {
    if (x_bits.is_nan() || y_bits.is_nan()) {
      if (x_bits.is_signaling_nan() || y_bits.is_signaling_nan() ||
          z_bits.is_signaling_nan())
        raise_except_if_required(FE_INVALID);

      if (x_bits.is_quiet_nan()) {
        InStorageType x_payload = static_cast<InStorageType>(getpayload(x));
        if ((x_payload & ~(OutFPBits::FRACTION_MASK >> 1)) == 0)
          return OutFPBits::quiet_nan(x_bits.sign(),
                                      static_cast<OutStorageType>(x_payload))
              .get_val();
      }

      if (y_bits.is_quiet_nan()) {
        InStorageType y_payload = static_cast<InStorageType>(getpayload(y));
        if ((y_payload & ~(OutFPBits::FRACTION_MASK >> 1)) == 0)
          return OutFPBits::quiet_nan(y_bits.sign(),
                                      static_cast<OutStorageType>(y_payload))
              .get_val();
      }

      if (z_bits.is_quiet_nan()) {
        InStorageType z_payload = static_cast<InStorageType>(getpayload(z));
        if ((z_payload & ~(OutFPBits::FRACTION_MASK >> 1)) == 0)
          return OutFPBits::quiet_nan(z_bits.sign(),
                                      static_cast<OutStorageType>(z_payload))
              .get_val();
      }

      return OutFPBits::quiet_nan().get_val();
    }
  }
>>>>>>> 4fe5a3cc

  if (LIBC_UNLIKELY(x == 0 || y == 0 || z == 0))
    return static_cast<OutType>(x * y + z);

  int x_exp = 0;
  int y_exp = 0;
  int z_exp = 0;

  // Normalize denormal inputs.
  if (LIBC_UNLIKELY(InFPBits(x).is_subnormal())) {
    x_exp -= InFPBits::FRACTION_LEN;
    x *= InType(InStorageType(1) << InFPBits::FRACTION_LEN);
  }
  if (LIBC_UNLIKELY(InFPBits(y).is_subnormal())) {
    y_exp -= InFPBits::FRACTION_LEN;
    y *= InType(InStorageType(1) << InFPBits::FRACTION_LEN);
  }
  if (LIBC_UNLIKELY(InFPBits(z).is_subnormal())) {
    z_exp -= InFPBits::FRACTION_LEN;
    z *= InType(InStorageType(1) << InFPBits::FRACTION_LEN);
  }

<<<<<<< HEAD
  InFPBits x_bits(x), y_bits(y), z_bits(z);
=======
  x_bits = InFPBits(x);
  y_bits = InFPBits(y);
  z_bits = InFPBits(z);
>>>>>>> 4fe5a3cc
  const Sign z_sign = z_bits.sign();
  Sign prod_sign = (x_bits.sign() == y_bits.sign()) ? Sign::POS : Sign::NEG;
  x_exp += x_bits.get_biased_exponent();
  y_exp += y_bits.get_biased_exponent();
  z_exp += z_bits.get_biased_exponent();

  if (LIBC_UNLIKELY(x_exp == InFPBits::MAX_BIASED_EXPONENT ||
                    y_exp == InFPBits::MAX_BIASED_EXPONENT ||
                    z_exp == InFPBits::MAX_BIASED_EXPONENT))
    return static_cast<OutType>(x * y + z);

  // Extract mantissa and append hidden leading bits.
  InStorageType x_mant = x_bits.get_explicit_mantissa();
  InStorageType y_mant = y_bits.get_explicit_mantissa();
  TmpResultType z_mant = z_bits.get_explicit_mantissa();

  // If the exponent of the product x*y > the exponent of z, then no extra
  // precision beside the entire product x*y is needed.  On the other hand, when
  // the exponent of z >= the exponent of the product x*y, the worst-case that
  // we need extra precision is when there is cancellation and the most
  // significant bit of the product is aligned exactly with the second most
  // significant bit of z:
  //      z :    10aa...a
  // - prod :     1bb...bb....b
  // In that case, in order to store the exact result, we need at least
  //     (Length of prod) - (Fraction length of z)
  //   = 2*(Length of input explicit mantissa) - (Fraction length of z) bits.
  // Overall, before aligning the mantissas and exponents, we can simply left-
  // shift the mantissa of z by that amount.  After that, it is enough to align
  // the least significant bit, given that we keep track of the round and sticky
  // bits after the least significant bit.

  TmpResultType prod_mant = TmpResultType(x_mant) * y_mant;
  int prod_lsb_exp =
      x_exp + y_exp - (InFPBits::EXP_BIAS + 2 * InFPBits::FRACTION_LEN);

  constexpr int RESULT_MIN_LEN = PROD_LEN - InFPBits::FRACTION_LEN;
  z_mant <<= RESULT_MIN_LEN;
  int z_lsb_exp = z_exp - (InFPBits::FRACTION_LEN + RESULT_MIN_LEN);
<<<<<<< HEAD
  bool round_bit = false;
=======
>>>>>>> 4fe5a3cc
  bool sticky_bits = false;
  bool z_shifted = false;

  // Align exponents.
  if (prod_lsb_exp < z_lsb_exp) {
    sticky_bits = internal::shift_mantissa(z_lsb_exp - prod_lsb_exp, prod_mant);
    prod_lsb_exp = z_lsb_exp;
  } else if (z_lsb_exp < prod_lsb_exp) {
    z_shifted = true;
    sticky_bits = internal::shift_mantissa(prod_lsb_exp - z_lsb_exp, z_mant);
  }

  // Perform the addition:
  //   (-1)^prod_sign * prod_mant + (-1)^z_sign * z_mant.
  // The final result will be stored in prod_sign and prod_mant.
  if (prod_sign == z_sign) {
    // Effectively an addition.
    prod_mant += z_mant;
  } else {
    // Subtraction cases.
    if (prod_mant >= z_mant) {
      if (z_shifted && sticky_bits) {
        // Add 1 more to the subtrahend so that the sticky bits remain
        // positive. This would simplify the rounding logic.
        ++z_mant;
      }
      prod_mant -= z_mant;
    } else {
      if (!z_shifted && sticky_bits) {
        // Add 1 more to the subtrahend so that the sticky bits remain
        // positive. This would simplify the rounding logic.
        ++prod_mant;
      }
      prod_mant = z_mant - prod_mant;
      prod_sign = z_sign;
    }
  }

<<<<<<< HEAD
  OutStorageType result = 0;
  int r_exp = 0; // Unbiased exponent of the result

  int round_mode = fputil::quick_get_round();

  // Normalize the result.
  if (prod_mant != 0) {
    int lead_zeros = cpp::countl_zero(prod_mant);
    // Move the leading 1 to the most significant bit.
    prod_mant <<= lead_zeros;
    prod_lsb_exp -= lead_zeros;
    r_exp = prod_lsb_exp + (cpp::numeric_limits<TmpResultType>::digits - 1) -
            InFPBits::EXP_BIAS + OutFPBits::EXP_BIAS;

    if (r_exp > 0) {
      // The result is normal.  We will shift the mantissa to the right by the
      // amount of extra bits compared to the length of the explicit mantissa in
      // the output type.  The rounding bit then becomes the highest bit that is
      // shifted out, and the following lower bits are merged into sticky bits.
      round_bit =
          (prod_mant & (TmpResultType(1) << (EXTRA_FRACTION_LEN - 1))) != 0;
      sticky_bits |= (prod_mant & EXTRA_FRACTION_STICKY_MASK) != 0;
      result = static_cast<OutStorageType>(prod_mant >> EXTRA_FRACTION_LEN);
    } else {
      if (r_exp < -OutFPBits::FRACTION_LEN) {
        // The result is smaller than 1/2 of the smallest denormal number.
        sticky_bits = true; // since the result is non-zero.
        result = 0;
      } else {
        // The result is denormal.
        TmpResultType mask = TmpResultType(1) << (EXTRA_FRACTION_LEN - r_exp);
        round_bit = (prod_mant & mask) != 0;
        sticky_bits |= (prod_mant & (mask - 1)) != 0;
        if (r_exp > -OutFPBits::FRACTION_LEN)
          result = static_cast<OutStorageType>(
              prod_mant >> (EXTRA_FRACTION_LEN + 1 - r_exp));
        else
          result = 0;
      }

      r_exp = 0;
    }
  } else {
    // When there is exact cancellation, i.e., x*y == -z exactly, return -0.0 if
    // rounding downward and +0.0 for other rounding modes.
    if (round_mode == FE_DOWNWARD)
      prod_sign = Sign::NEG;
    else
      prod_sign = Sign::POS;
  }

  // Finalize the result.
  if (LIBC_UNLIKELY(r_exp >= OutFPBits::MAX_BIASED_EXPONENT)) {
    if ((round_mode == FE_TOWARDZERO) ||
        (round_mode == FE_UPWARD && prod_sign.is_neg()) ||
        (round_mode == FE_DOWNWARD && prod_sign.is_pos())) {
      return OutFPBits::max_normal(prod_sign).get_val();
    }
    return OutFPBits::inf(prod_sign).get_val();
  }

  // Remove hidden bit and append the exponent field and sign bit.
  result = static_cast<OutStorageType>(
      (result & OutFPBits::FRACTION_MASK) |
      (static_cast<OutStorageType>(r_exp) << OutFPBits::FRACTION_LEN));
  if (prod_sign.is_neg())
    result |= OutFPBits::SIGN_MASK;

  // Rounding.
  if (round_mode == FE_TONEAREST) {
    if (round_bit && (sticky_bits || ((result & 1) != 0)))
      ++result;
  } else if ((round_mode == FE_UPWARD && prod_sign.is_pos()) ||
             (round_mode == FE_DOWNWARD && prod_sign.is_neg())) {
    if (round_bit || sticky_bits)
      ++result;
  }

  return cpp::bit_cast<OutType>(result);
=======
  if (prod_mant == 0) {
    // When there is exact cancellation, i.e., x*y == -z exactly, return -0.0 if
    // rounding downward and +0.0 for other rounding modes.
    if (quick_get_round() == FE_DOWNWARD)
      prod_sign = Sign::NEG;
    else
      prod_sign = Sign::POS;
  }

  DyadicFloat result(prod_sign, prod_lsb_exp - InFPBits::EXP_BIAS, prod_mant);
  result.mantissa |= static_cast<unsigned int>(sticky_bits);
  return result.template as<OutType, /*ShouldSignalExceptions=*/true>();
>>>>>>> 4fe5a3cc
}

} // namespace generic
} // namespace fputil
} // namespace LIBC_NAMESPACE

#endif // LLVM_LIBC_SRC___SUPPORT_FPUTIL_GENERIC_FMA_H<|MERGE_RESOLUTION|>--- conflicted
+++ resolved
@@ -12,10 +12,7 @@
 #include "src/__support/CPP/bit.h"
 #include "src/__support/CPP/limits.h"
 #include "src/__support/CPP/type_traits.h"
-<<<<<<< HEAD
-=======
 #include "src/__support/FPUtil/BasicOperations.h"
->>>>>>> 4fe5a3cc
 #include "src/__support/FPUtil/FPBits.h"
 #include "src/__support/FPUtil/dyadic_float.h"
 #include "src/__support/FPUtil/rounding_mode.h"
@@ -111,31 +108,15 @@
                                  sizeof(OutType) <= sizeof(InType),
                              OutType>
 fma(InType x, InType y, InType z) {
-<<<<<<< HEAD
-  using OutFPBits = fputil::FPBits<OutType>;
-  using OutStorageType = typename OutFPBits::StorageType;
-  using InFPBits = fputil::FPBits<InType>;
-=======
   using OutFPBits = FPBits<OutType>;
   using OutStorageType = typename OutFPBits::StorageType;
   using InFPBits = FPBits<InType>;
->>>>>>> 4fe5a3cc
   using InStorageType = typename InFPBits::StorageType;
 
   constexpr int IN_EXPLICIT_MANT_LEN = InFPBits::FRACTION_LEN + 1;
   constexpr size_t PROD_LEN = 2 * IN_EXPLICIT_MANT_LEN;
   constexpr size_t TMP_RESULT_LEN = cpp::bit_ceil(PROD_LEN + 1);
   using TmpResultType = UInt<TMP_RESULT_LEN>;
-<<<<<<< HEAD
-
-  constexpr size_t EXTRA_FRACTION_LEN =
-      TMP_RESULT_LEN - 1 - OutFPBits::FRACTION_LEN;
-  constexpr TmpResultType EXTRA_FRACTION_STICKY_MASK =
-      (TmpResultType(1) << (EXTRA_FRACTION_LEN - 1)) - 1;
-
-  if (LIBC_UNLIKELY(x == 0 || y == 0 || z == 0))
-    return static_cast<OutType>(x * y + z);
-=======
   using DyadicFloat = DyadicFloat<TMP_RESULT_LEN>;
 
   InFPBits x_bits(x), y_bits(y), z_bits(z);
@@ -173,7 +154,6 @@
       return OutFPBits::quiet_nan().get_val();
     }
   }
->>>>>>> 4fe5a3cc
 
   if (LIBC_UNLIKELY(x == 0 || y == 0 || z == 0))
     return static_cast<OutType>(x * y + z);
@@ -196,13 +176,9 @@
     z *= InType(InStorageType(1) << InFPBits::FRACTION_LEN);
   }
 
-<<<<<<< HEAD
-  InFPBits x_bits(x), y_bits(y), z_bits(z);
-=======
   x_bits = InFPBits(x);
   y_bits = InFPBits(y);
   z_bits = InFPBits(z);
->>>>>>> 4fe5a3cc
   const Sign z_sign = z_bits.sign();
   Sign prod_sign = (x_bits.sign() == y_bits.sign()) ? Sign::POS : Sign::NEG;
   x_exp += x_bits.get_biased_exponent();
@@ -242,10 +218,6 @@
   constexpr int RESULT_MIN_LEN = PROD_LEN - InFPBits::FRACTION_LEN;
   z_mant <<= RESULT_MIN_LEN;
   int z_lsb_exp = z_exp - (InFPBits::FRACTION_LEN + RESULT_MIN_LEN);
-<<<<<<< HEAD
-  bool round_bit = false;
-=======
->>>>>>> 4fe5a3cc
   bool sticky_bits = false;
   bool z_shifted = false;
 
@@ -284,87 +256,6 @@
     }
   }
 
-<<<<<<< HEAD
-  OutStorageType result = 0;
-  int r_exp = 0; // Unbiased exponent of the result
-
-  int round_mode = fputil::quick_get_round();
-
-  // Normalize the result.
-  if (prod_mant != 0) {
-    int lead_zeros = cpp::countl_zero(prod_mant);
-    // Move the leading 1 to the most significant bit.
-    prod_mant <<= lead_zeros;
-    prod_lsb_exp -= lead_zeros;
-    r_exp = prod_lsb_exp + (cpp::numeric_limits<TmpResultType>::digits - 1) -
-            InFPBits::EXP_BIAS + OutFPBits::EXP_BIAS;
-
-    if (r_exp > 0) {
-      // The result is normal.  We will shift the mantissa to the right by the
-      // amount of extra bits compared to the length of the explicit mantissa in
-      // the output type.  The rounding bit then becomes the highest bit that is
-      // shifted out, and the following lower bits are merged into sticky bits.
-      round_bit =
-          (prod_mant & (TmpResultType(1) << (EXTRA_FRACTION_LEN - 1))) != 0;
-      sticky_bits |= (prod_mant & EXTRA_FRACTION_STICKY_MASK) != 0;
-      result = static_cast<OutStorageType>(prod_mant >> EXTRA_FRACTION_LEN);
-    } else {
-      if (r_exp < -OutFPBits::FRACTION_LEN) {
-        // The result is smaller than 1/2 of the smallest denormal number.
-        sticky_bits = true; // since the result is non-zero.
-        result = 0;
-      } else {
-        // The result is denormal.
-        TmpResultType mask = TmpResultType(1) << (EXTRA_FRACTION_LEN - r_exp);
-        round_bit = (prod_mant & mask) != 0;
-        sticky_bits |= (prod_mant & (mask - 1)) != 0;
-        if (r_exp > -OutFPBits::FRACTION_LEN)
-          result = static_cast<OutStorageType>(
-              prod_mant >> (EXTRA_FRACTION_LEN + 1 - r_exp));
-        else
-          result = 0;
-      }
-
-      r_exp = 0;
-    }
-  } else {
-    // When there is exact cancellation, i.e., x*y == -z exactly, return -0.0 if
-    // rounding downward and +0.0 for other rounding modes.
-    if (round_mode == FE_DOWNWARD)
-      prod_sign = Sign::NEG;
-    else
-      prod_sign = Sign::POS;
-  }
-
-  // Finalize the result.
-  if (LIBC_UNLIKELY(r_exp >= OutFPBits::MAX_BIASED_EXPONENT)) {
-    if ((round_mode == FE_TOWARDZERO) ||
-        (round_mode == FE_UPWARD && prod_sign.is_neg()) ||
-        (round_mode == FE_DOWNWARD && prod_sign.is_pos())) {
-      return OutFPBits::max_normal(prod_sign).get_val();
-    }
-    return OutFPBits::inf(prod_sign).get_val();
-  }
-
-  // Remove hidden bit and append the exponent field and sign bit.
-  result = static_cast<OutStorageType>(
-      (result & OutFPBits::FRACTION_MASK) |
-      (static_cast<OutStorageType>(r_exp) << OutFPBits::FRACTION_LEN));
-  if (prod_sign.is_neg())
-    result |= OutFPBits::SIGN_MASK;
-
-  // Rounding.
-  if (round_mode == FE_TONEAREST) {
-    if (round_bit && (sticky_bits || ((result & 1) != 0)))
-      ++result;
-  } else if ((round_mode == FE_UPWARD && prod_sign.is_pos()) ||
-             (round_mode == FE_DOWNWARD && prod_sign.is_neg())) {
-    if (round_bit || sticky_bits)
-      ++result;
-  }
-
-  return cpp::bit_cast<OutType>(result);
-=======
   if (prod_mant == 0) {
     // When there is exact cancellation, i.e., x*y == -z exactly, return -0.0 if
     // rounding downward and +0.0 for other rounding modes.
@@ -377,7 +268,6 @@
   DyadicFloat result(prod_sign, prod_lsb_exp - InFPBits::EXP_BIAS, prod_mant);
   result.mantissa |= static_cast<unsigned int>(sticky_bits);
   return result.template as<OutType, /*ShouldSignalExceptions=*/true>();
->>>>>>> 4fe5a3cc
 }
 
 } // namespace generic
