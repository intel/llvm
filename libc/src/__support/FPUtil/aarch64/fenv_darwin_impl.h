//===- darwin-aarch64 floating point env manipulation functions -*- C++ -*-===//
//
// Part of the LLVM Project, under the Apache License v2.0 with LLVM Exceptions.
// See https://llvm.org/LICENSE.txt for license information.
// SPDX-License-Identifier: Apache-2.0 WITH LLVM-exception
//
//===----------------------------------------------------------------------===//

#ifndef LLVM_LIBC_SRC_SUPPORT_FPUTIL_AARCH64_FENV_DARWIN_IMPL_H
#define LLVM_LIBC_SRC_SUPPORT_FPUTIL_AARCH64_FENV_DARWIN_IMPL_H

<<<<<<< HEAD
#include "src/__support/architectures.h"
#include "src/__support/common.h"
=======
#include "src/__support/macros/attributes.h" // LIBC_INLINE
#include "src/__support/macros/properties/architectures.h"
>>>>>>> cd74f4a4

#if !defined(LIBC_TARGET_ARCH_IS_AARCH64) || !defined(__APPLE__)
#error "Invalid include"
#endif

#include <arm_acle.h>
#include <fenv.h>
#include <stdint.h>

#include "src/__support/FPUtil/FPBits.h"

namespace __llvm_libc {
namespace fputil {

struct FEnv {
  struct FPState {
    uint64_t StatusWord;
    uint64_t ControlWord;
  };

  static_assert(
      sizeof(fenv_t) == sizeof(FPState),
      "Internal floating point state does not match the public fenv_t type.");

  static constexpr uint32_t TONEAREST = 0x0;
  static constexpr uint32_t UPWARD = 0x1;
  static constexpr uint32_t DOWNWARD = 0x2;
  static constexpr uint32_t TOWARDZERO = 0x3;

  // These will be the exception flags we use for exception values normalized
  // from both status word and control word.
  // We add EX_ prefix to the names since macOS <math.h> defines OVERFLOW and
  // UNDERFLOW macros.
  static constexpr uint32_t EX_INVALID = 0x1;
  static constexpr uint32_t EX_DIVBYZERO = 0x2;
  static constexpr uint32_t EX_OVERFLOW = 0x4;
  static constexpr uint32_t EX_UNDERFLOW = 0x8;
  static constexpr uint32_t EX_INEXACT = 0x10;
  // __APPLE__ ARM64 has an extra flag that is raised when a denormal is flushed
  // to zero.
  static constexpr uint32_t EX_FLUSHTOZERO = 0x20;

  // Zero-th bit is the first bit.
  static constexpr uint32_t ROUNDING_CONTROL_BIT_POSITION = 22;

  // In addition to the 5 floating point exceptions, macOS on arm64 defines
  // another floating point exception: FE_FLUSHTOZERO, which is controlled by
  // __fpcr_flush_to_zero bit in the FPCR register.  This control bit is
  // located in a different place from FE_FLUSHTOZERO status bit relative to
  // the other exceptions.
<<<<<<< HEAD
  LIBC_INLINE uint32_t exception_value_from_status(int status) {
=======
  LIBC_INLINE static uint32_t exception_value_from_status(int status) {
>>>>>>> cd74f4a4
    return (status & FE_INVALID ? EX_INVALID : 0) |
           (status & FE_DIVBYZERO ? EX_DIVBYZERO : 0) |
           (status & FE_OVERFLOW ? EX_OVERFLOW : 0) |
           (status & FE_UNDERFLOW ? EX_UNDERFLOW : 0) |
           (status & FE_INEXACT ? EX_INEXACT : 0) |
           (status & FE_FLUSHTOZERO ? EX_FLUSHTOZERO : 0);
  }

<<<<<<< HEAD
  LIBC_INLINE uint32_t exception_value_from_control(int control) {
=======
  LIBC_INLINE static uint32_t exception_value_from_control(int control) {
>>>>>>> cd74f4a4
    return (control & __fpcr_trap_invalid ? EX_INVALID : 0) |
           (control & __fpcr_trap_divbyzero ? EX_DIVBYZERO : 0) |
           (control & __fpcr_trap_overflow ? EX_OVERFLOW : 0) |
           (control & __fpcr_trap_underflow ? EX_UNDERFLOW : 0) |
           (control & __fpcr_trap_inexact ? EX_INEXACT : 0) |
           (control & __fpcr_flush_to_zero ? EX_FLUSHTOZERO : 0);
  }

<<<<<<< HEAD
  LIBC_INLINE int exception_value_to_status(uint32_t excepts) {
=======
  LIBC_INLINE static int exception_value_to_status(uint32_t excepts) {
>>>>>>> cd74f4a4
    return (excepts & EX_INVALID ? FE_INVALID : 0) |
           (excepts & EX_DIVBYZERO ? FE_DIVBYZERO : 0) |
           (excepts & EX_OVERFLOW ? FE_OVERFLOW : 0) |
           (excepts & EX_UNDERFLOW ? FE_UNDERFLOW : 0) |
           (excepts & EX_INEXACT ? FE_INEXACT : 0) |
           (excepts & EX_FLUSHTOZERO ? FE_FLUSHTOZERO : 0);
  }

<<<<<<< HEAD
  LIBC_INLINE int exception_value_to_control(uint32_t excepts) {
=======
  LIBC_INLINE static int exception_value_to_control(uint32_t excepts) {
>>>>>>> cd74f4a4
    return (excepts & EX_INVALID ? __fpcr_trap_invalid : 0) |
           (excepts & EX_DIVBYZERO ? __fpcr_trap_divbyzero : 0) |
           (excepts & EX_OVERFLOW ? __fpcr_trap_overflow : 0) |
           (excepts & EX_UNDERFLOW ? __fpcr_trap_underflow : 0) |
           (excepts & EX_INEXACT ? __fpcr_trap_inexact : 0) |
           (excepts & EX_FLUSHTOZERO ? __fpcr_flush_to_zero : 0);
  }

  LIBC_INLINE static uint32_t get_control_word() { return __arm_rsr("fpcr"); }

  LIBC_INLINE static void set_control_word(uint32_t fpcr) {
    __arm_wsr("fpcr", fpcr);
  }

  LIBC_INLINE static uint32_t get_status_word() { return __arm_rsr("fpsr"); }

  LIBC_INLINE static void set_status_word(uint32_t fpsr) {
    __arm_wsr("fpsr", fpsr);
  }
};

LIBC_INLINE int enable_except(int excepts) {
  uint32_t new_excepts = FEnv::exception_value_from_status(excepts);
  uint32_t control_word = FEnv::get_control_word();
  uint32_t old_excepts = FEnv::exception_value_from_control(control_word);
  if (new_excepts != old_excepts) {
    control_word |= FEnv::exception_value_to_control(new_excepts);
    FEnv::set_control_word(control_word);
  }
  return FEnv::exception_value_to_status(old_excepts);
}

LIBC_INLINE int disable_except(int excepts) {
  uint32_t disabled_excepts = FEnv::exception_value_from_status(excepts);
  uint32_t control_word = FEnv::get_control_word();
  uint32_t old_excepts = FEnv::exception_value_from_control(control_word);
  control_word &= ~FEnv::exception_value_to_control(disabled_excepts);
  FEnv::set_control_word(control_word);
  return FEnv::exception_value_to_status(old_excepts);
}

LIBC_INLINE int get_except() {
  uint32_t control_word = FEnv::get_control_word();
  uint32_t enabled_excepts = FEnv::exception_value_from_control(control_word);
  return FEnv::exception_value_to_status(enabled_excepts);
}

LIBC_INLINE int clear_except(int excepts) {
  uint32_t status_word = FEnv::get_status_word();
  uint32_t except_value = FEnv::exception_value_from_status(excepts);
  status_word &= ~FEnv::exception_value_to_status(except_value);
  FEnv::set_status_word(status_word);
  return 0;
}

LIBC_INLINE int test_except(int excepts) {
  uint32_t statusWord = FEnv::get_status_word();
  uint32_t ex_value = FEnv::exception_value_from_status(excepts);
  return statusWord & FEnv::exception_value_to_status(ex_value);
}

LIBC_INLINE int set_except(int excepts) {
  uint32_t status_word = FEnv::get_status_word();
  uint32_t new_exceptions = FEnv::exception_value_from_status(excepts);
  status_word |= FEnv::exception_value_to_status(new_exceptions);
  FEnv::set_status_word(status_word);
  return 0;
}

LIBC_INLINE int raise_except(int excepts) {
  float zero = 0.0f;
  float one = 1.0f;
  float large_value = float(FPBits<float>(FPBits<float>::MAX_NORMAL));
  float small_value = float(FPBits<float>(FPBits<float>::MIN_NORMAL));
  auto divfunc = [](float a, float b) {
    __asm__ __volatile__("ldr  s0, %0\n\t"
                         "ldr  s1, %1\n\t"
                         "fdiv s0, s0, s1\n\t"
                         : // No outputs
                         : "m"(a), "m"(b)
                         : "s0", "s1" /* s0 and s1 are clobbered */);
  };

  uint32_t to_raise = FEnv::exception_value_from_status(excepts);
  int result = 0;

  if (to_raise & FEnv::EX_INVALID) {
    divfunc(zero, zero);
    uint32_t status_word = FEnv::get_status_word();
    if (!(FEnv::exception_value_from_status(status_word) & FEnv::EX_INVALID))
      result = -1;
  }

  if (to_raise & FEnv::EX_DIVBYZERO) {
    divfunc(one, zero);
    uint32_t status_word = FEnv::get_status_word();
    if (!(FEnv::exception_value_from_status(status_word) & FEnv::EX_DIVBYZERO))
      result = -1;
  }
  if (to_raise & FEnv::EX_OVERFLOW) {
    divfunc(large_value, small_value);
    uint32_t status_word = FEnv::get_status_word();
    if (!(FEnv::exception_value_from_status(status_word) & FEnv::EX_OVERFLOW))
      result = -1;
  }
  if (to_raise & FEnv::EX_UNDERFLOW) {
    divfunc(small_value, large_value);
    uint32_t status_word = FEnv::get_status_word();
    if (!(FEnv::exception_value_from_status(status_word) & FEnv::EX_UNDERFLOW))
      result = -1;
  }
  if (to_raise & FEnv::EX_INEXACT) {
    float two = 2.0f;
    float three = 3.0f;
    // 2.0 / 3.0 cannot be represented exactly in any radix 2 floating point
    // format.
    divfunc(two, three);
    uint32_t status_word = FEnv::get_status_word();
    if (!(FEnv::exception_value_from_status(status_word) & FEnv::EX_INEXACT))
      result = -1;
  }
  if (to_raise & FEnv::EX_FLUSHTOZERO) {
    // TODO: raise the flush to zero floating point exception.
    result = -1;
  }
  return result;
}

LIBC_INLINE int get_round() {
  uint32_t rounding_mode =
      (FEnv::get_control_word() >> FEnv::ROUNDING_CONTROL_BIT_POSITION) & 0x3;
  switch (rounding_mode) {
  case FEnv::TONEAREST:
    return FE_TONEAREST;
  case FEnv::DOWNWARD:
    return FE_DOWNWARD;
  case FEnv::UPWARD:
    return FE_UPWARD;
  case FEnv::TOWARDZERO:
    return FE_TOWARDZERO;
  default:
    return -1; // Error value.
  }
}

LIBC_INLINE int set_round(int mode) {
  uint16_t bit_value;
  switch (mode) {
  case FE_TONEAREST:
    bit_value = FEnv::TONEAREST;
    break;
  case FE_DOWNWARD:
    bit_value = FEnv::DOWNWARD;
    break;
  case FE_UPWARD:
    bit_value = FEnv::UPWARD;
    break;
  case FE_TOWARDZERO:
    bit_value = FEnv::TOWARDZERO;
    break;
  default:
    return 1; // To indicate failure
  }

  uint32_t control_word = FEnv::get_control_word();
  control_word &= ~(0x3 << FEnv::ROUNDING_CONTROL_BIT_POSITION);
  control_word |= (bit_value << FEnv::ROUNDING_CONTROL_BIT_POSITION);
  FEnv::set_control_word(control_word);

  return 0;
}

LIBC_INLINE int get_env(fenv_t *envp) {
  FEnv::FPState *state = reinterpret_cast<FEnv::FPState *>(envp);
  state->ControlWord = FEnv::get_control_word();
  state->StatusWord = FEnv::get_status_word();
  return 0;
}

LIBC_INLINE int set_env(const fenv_t *envp) {
  if (envp == FE_DFL_ENV) {
    // Default status and control words bits are all zeros so we just
    // write zeros.
    FEnv::set_status_word(0);
    FEnv::set_control_word(0);
    return 0;
  }
  const FEnv::FPState *state = reinterpret_cast<const FEnv::FPState *>(envp);
  FEnv::set_control_word(state->ControlWord);
  FEnv::set_status_word(state->StatusWord);
  return 0;
}

} // namespace fputil
} // namespace __llvm_libc

#endif // LLVM_LIBC_SRC_SUPPORT_FPUTIL_AARCH64_FENV_DARWIN_IMPL_H<|MERGE_RESOLUTION|>--- conflicted
+++ resolved
@@ -9,13 +9,8 @@
 #ifndef LLVM_LIBC_SRC_SUPPORT_FPUTIL_AARCH64_FENV_DARWIN_IMPL_H
 #define LLVM_LIBC_SRC_SUPPORT_FPUTIL_AARCH64_FENV_DARWIN_IMPL_H
 
-<<<<<<< HEAD
-#include "src/__support/architectures.h"
-#include "src/__support/common.h"
-=======
 #include "src/__support/macros/attributes.h" // LIBC_INLINE
 #include "src/__support/macros/properties/architectures.h"
->>>>>>> cd74f4a4
 
 #if !defined(LIBC_TARGET_ARCH_IS_AARCH64) || !defined(__APPLE__)
 #error "Invalid include"
@@ -66,11 +61,7 @@
   // __fpcr_flush_to_zero bit in the FPCR register.  This control bit is
   // located in a different place from FE_FLUSHTOZERO status bit relative to
   // the other exceptions.
-<<<<<<< HEAD
-  LIBC_INLINE uint32_t exception_value_from_status(int status) {
-=======
   LIBC_INLINE static uint32_t exception_value_from_status(int status) {
->>>>>>> cd74f4a4
     return (status & FE_INVALID ? EX_INVALID : 0) |
            (status & FE_DIVBYZERO ? EX_DIVBYZERO : 0) |
            (status & FE_OVERFLOW ? EX_OVERFLOW : 0) |
@@ -79,11 +70,7 @@
            (status & FE_FLUSHTOZERO ? EX_FLUSHTOZERO : 0);
   }
 
-<<<<<<< HEAD
-  LIBC_INLINE uint32_t exception_value_from_control(int control) {
-=======
   LIBC_INLINE static uint32_t exception_value_from_control(int control) {
->>>>>>> cd74f4a4
     return (control & __fpcr_trap_invalid ? EX_INVALID : 0) |
            (control & __fpcr_trap_divbyzero ? EX_DIVBYZERO : 0) |
            (control & __fpcr_trap_overflow ? EX_OVERFLOW : 0) |
@@ -92,11 +79,7 @@
            (control & __fpcr_flush_to_zero ? EX_FLUSHTOZERO : 0);
   }
 
-<<<<<<< HEAD
-  LIBC_INLINE int exception_value_to_status(uint32_t excepts) {
-=======
   LIBC_INLINE static int exception_value_to_status(uint32_t excepts) {
->>>>>>> cd74f4a4
     return (excepts & EX_INVALID ? FE_INVALID : 0) |
            (excepts & EX_DIVBYZERO ? FE_DIVBYZERO : 0) |
            (excepts & EX_OVERFLOW ? FE_OVERFLOW : 0) |
@@ -105,11 +88,7 @@
            (excepts & EX_FLUSHTOZERO ? FE_FLUSHTOZERO : 0);
   }
 
-<<<<<<< HEAD
-  LIBC_INLINE int exception_value_to_control(uint32_t excepts) {
-=======
   LIBC_INLINE static int exception_value_to_control(uint32_t excepts) {
->>>>>>> cd74f4a4
     return (excepts & EX_INVALID ? __fpcr_trap_invalid : 0) |
            (excepts & EX_DIVBYZERO ? __fpcr_trap_divbyzero : 0) |
            (excepts & EX_OVERFLOW ? __fpcr_trap_overflow : 0) |
