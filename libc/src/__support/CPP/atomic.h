//===-- A simple equivalent of std::atomic ----------------------*- C++ -*-===//
//
// Part of the LLVM Project, under the Apache License v2.0 with LLVM Exceptions.
// See https://llvm.org/LICENSE.txt for license information.
// SPDX-License-Identifier: Apache-2.0 WITH LLVM-exception
//
//===----------------------------------------------------------------------===//

#ifndef LLVM_LIBC_SRC___SUPPORT_CPP_ATOMIC_H
#define LLVM_LIBC_SRC___SUPPORT_CPP_ATOMIC_H

#include "src/__support/CPP/type_traits/has_unique_object_representations.h"
#include "src/__support/macros/attributes.h"
#include "src/__support/macros/config.h"
#include "src/__support/macros/properties/architectures.h"

#include "type_traits.h"

namespace LIBC_NAMESPACE_DECL {
namespace cpp {

enum class MemoryOrder : int {
  RELAXED = __ATOMIC_RELAXED,
  CONSUME = __ATOMIC_CONSUME,
  ACQUIRE = __ATOMIC_ACQUIRE,
  RELEASE = __ATOMIC_RELEASE,
  ACQ_REL = __ATOMIC_ACQ_REL,
  SEQ_CST = __ATOMIC_SEQ_CST
};

// These are a clang extension, see the clang documenation for more information:
// https://clang.llvm.org/docs/LanguageExtensions.html#scoped-atomic-builtins.
enum class MemoryScope : int {
#if defined(__MEMORY_SCOPE_SYSTEM) && defined(__MEMORY_SCOPE_DEVICE)
  SYSTEM = __MEMORY_SCOPE_SYSTEM,
  DEVICE = __MEMORY_SCOPE_DEVICE,
#else
  SYSTEM = 0,
  DEVICE = 0,
#endif
};

template <typename T> struct Atomic {
  static_assert(is_trivially_copyable_v<T> && is_copy_constructible_v<T> &&
                    is_move_constructible_v<T> && is_copy_assignable_v<T> &&
                    is_move_assignable_v<T>,
                "atomic<T> requires T to be trivially copyable, copy "
                "constructible, move constructible, copy assignable, "
                "and move assignable.");
<<<<<<< HEAD

private:
  // The value stored should be appropriately aligned so that
  // hardware instructions used to perform atomic operations work
  // correctly.
  static constexpr int ALIGNMENT = sizeof(T) > alignof(T) ? sizeof(T)
                                                          : alignof(T);
=======

  static_assert(cpp::has_unique_object_representations_v<T>,
                "atomic<T> in libc only support types whose values has unique "
                "object representations.");

private:
>>>>>>> 49fd7d4f
  // type conversion helper to avoid long c++ style casts
  LIBC_INLINE static int order(MemoryOrder mem_ord) {
    return static_cast<int>(mem_ord);
  }

  LIBC_INLINE static int scope(MemoryScope mem_scope) {
    return static_cast<int>(mem_scope);
  }
<<<<<<< HEAD
=======

  LIBC_INLINE static T *addressof(T &ref) { return __builtin_addressof(ref); }

  // Require types that are 1, 2, 4, 8, or 16 bytes in length to be aligned to
  // at least their size to be potentially used lock-free.
  LIBC_INLINE_VAR static constexpr size_t MIN_ALIGNMENT =
      (sizeof(T) & (sizeof(T) - 1)) || (sizeof(T) > 16) ? 0 : sizeof(T);

  LIBC_INLINE_VAR static constexpr size_t ALIGNMENT = alignof(T) > MIN_ALIGNMENT
                                                          ? alignof(T)
                                                          : MIN_ALIGNMENT;
>>>>>>> 49fd7d4f

public:
  using value_type = T;

  // We keep the internal value public so that it can be addressable.
  // This is useful in places like the Linux futex operations where
  // we need pointers to the memory of the atomic values. Load and store
  // operations should be performed using the atomic methods however.
  alignas(ALIGNMENT) value_type val;

  LIBC_INLINE constexpr Atomic() = default;

  // Intializes the value without using atomic operations.
  LIBC_INLINE constexpr Atomic(value_type v) : val(v) {}

  LIBC_INLINE Atomic(const Atomic &) = delete;
  LIBC_INLINE Atomic &operator=(const Atomic &) = delete;

  // Atomic load.
  LIBC_INLINE operator T() { return load(); }

  LIBC_INLINE T
  load(MemoryOrder mem_ord = MemoryOrder::SEQ_CST,
       [[maybe_unused]] MemoryScope mem_scope = MemoryScope::DEVICE) {
    T res;
#if __has_builtin(__scoped_atomic_load)
<<<<<<< HEAD
    __scoped_atomic_load(&val, &res, order(mem_ord), scope(mem_scope));
#else
    __atomic_load(&val, &res, order(mem_ord));
=======
    __scoped_atomic_load(addressof(val), addressof(res), order(mem_ord),
                         scope(mem_scope));
#else
    __atomic_load(addressof(val), addressof(res), order(mem_ord));
>>>>>>> 49fd7d4f
#endif
    return res;
  }

  // Atomic store.
  LIBC_INLINE T operator=(T rhs) {
    store(rhs);
    return rhs;
  }

  LIBC_INLINE void
  store(T rhs, MemoryOrder mem_ord = MemoryOrder::SEQ_CST,
        [[maybe_unused]] MemoryScope mem_scope = MemoryScope::DEVICE) {
#if __has_builtin(__scoped_atomic_store)
<<<<<<< HEAD
    __scoped_atomic_store(&val, &rhs, order(mem_ord), scope(mem_scope));
#else
    __atomic_store(&val, &rhs, order(mem_ord));
=======
    __scoped_atomic_store(addressof(val), addressof(rhs), order(mem_ord),
                          scope(mem_scope));
#else
    __atomic_store(addressof(val), addressof(rhs), order(mem_ord));
>>>>>>> 49fd7d4f
#endif
  }

  // Atomic compare exchange
  LIBC_INLINE bool compare_exchange_strong(
      T &expected, T desired, MemoryOrder mem_ord = MemoryOrder::SEQ_CST,
      [[maybe_unused]] MemoryScope mem_scope = MemoryScope::DEVICE) {
<<<<<<< HEAD
    return __atomic_compare_exchange(&val, &expected, &desired, false,
                                     order(mem_ord), order(mem_ord));
=======
    return __atomic_compare_exchange(addressof(val), addressof(expected),
                                     addressof(desired), false, order(mem_ord),
                                     order(mem_ord));
>>>>>>> 49fd7d4f
  }

  // Atomic compare exchange (separate success and failure memory orders)
  LIBC_INLINE bool compare_exchange_strong(
      T &expected, T desired, MemoryOrder success_order,
      MemoryOrder failure_order,
      [[maybe_unused]] MemoryScope mem_scope = MemoryScope::DEVICE) {
<<<<<<< HEAD
    return __atomic_compare_exchange(&val, &expected, &desired, false,
                                     order(success_order),
                                     order(failure_order));
=======
    return __atomic_compare_exchange(
        addressof(val), addressof(expected), addressof(desired), false,
        order(success_order), order(failure_order));
>>>>>>> 49fd7d4f
  }

  // Atomic compare exchange (weak version)
  LIBC_INLINE bool compare_exchange_weak(
      T &expected, T desired, MemoryOrder mem_ord = MemoryOrder::SEQ_CST,
      [[maybe_unused]] MemoryScope mem_scope = MemoryScope::DEVICE) {
<<<<<<< HEAD
    return __atomic_compare_exchange(&val, &expected, &desired, true,
                                     order(mem_ord), order(mem_ord));
=======
    return __atomic_compare_exchange(addressof(val), addressof(expected),
                                     addressof(desired), true, order(mem_ord),
                                     order(mem_ord));
>>>>>>> 49fd7d4f
  }

  // Atomic compare exchange (weak version with separate success and failure
  // memory orders)
  LIBC_INLINE bool compare_exchange_weak(
      T &expected, T desired, MemoryOrder success_order,
      MemoryOrder failure_order,
      [[maybe_unused]] MemoryScope mem_scope = MemoryScope::DEVICE) {
<<<<<<< HEAD
    return __atomic_compare_exchange(&val, &expected, &desired, true,
                                     order(success_order),
                                     order(failure_order));
=======
    return __atomic_compare_exchange(
        addressof(val), addressof(expected), addressof(desired), true,
        order(success_order), order(failure_order));
>>>>>>> 49fd7d4f
  }

  LIBC_INLINE T
  exchange(T desired, MemoryOrder mem_ord = MemoryOrder::SEQ_CST,
           [[maybe_unused]] MemoryScope mem_scope = MemoryScope::DEVICE) {
    T ret;
#if __has_builtin(__scoped_atomic_exchange)
<<<<<<< HEAD
    __scoped_atomic_exchange(&val, &desired, &ret, order(mem_ord),
                             scope(mem_scope));
#else
    __atomic_exchange(&val, &desired, &ret, order(mem_ord));
=======
    __scoped_atomic_exchange(addressof(val), addressof(desired), addressof(ret),
                             order(mem_ord), scope(mem_scope));
#else
    __atomic_exchange(addressof(val), addressof(desired), addressof(ret),
                      order(mem_ord));
>>>>>>> 49fd7d4f
#endif
    return ret;
  }

  LIBC_INLINE T
  fetch_add(T increment, MemoryOrder mem_ord = MemoryOrder::SEQ_CST,
            [[maybe_unused]] MemoryScope mem_scope = MemoryScope::DEVICE) {
    static_assert(cpp::is_integral_v<T>, "T must be an integral type.");
#if __has_builtin(__scoped_atomic_fetch_add)
<<<<<<< HEAD
    return __scoped_atomic_fetch_add(&val, increment, order(mem_ord),
                                     scope(mem_scope));
#else
    return __atomic_fetch_add(&val, increment, order(mem_ord));
=======
    return __scoped_atomic_fetch_add(addressof(val), increment, order(mem_ord),
                                     scope(mem_scope));
#else
    return __atomic_fetch_add(addressof(val), increment, order(mem_ord));
>>>>>>> 49fd7d4f
#endif
  }

  LIBC_INLINE T
  fetch_or(T mask, MemoryOrder mem_ord = MemoryOrder::SEQ_CST,
           [[maybe_unused]] MemoryScope mem_scope = MemoryScope::DEVICE) {
    static_assert(cpp::is_integral_v<T>, "T must be an integral type.");
#if __has_builtin(__scoped_atomic_fetch_or)
<<<<<<< HEAD
    return __scoped_atomic_fetch_or(&val, mask, order(mem_ord),
                                    scope(mem_scope));
#else
    return __atomic_fetch_or(&val, mask, order(mem_ord));
=======
    return __scoped_atomic_fetch_or(addressof(val), mask, order(mem_ord),
                                    scope(mem_scope));
#else
    return __atomic_fetch_or(addressof(val), mask, order(mem_ord));
>>>>>>> 49fd7d4f
#endif
  }

  LIBC_INLINE T
  fetch_and(T mask, MemoryOrder mem_ord = MemoryOrder::SEQ_CST,
            [[maybe_unused]] MemoryScope mem_scope = MemoryScope::DEVICE) {
    static_assert(cpp::is_integral_v<T>, "T must be an integral type.");
#if __has_builtin(__scoped_atomic_fetch_and)
<<<<<<< HEAD
    return __scoped_atomic_fetch_and(&val, mask, order(mem_ord),
                                     scope(mem_scope));
#else
    return __atomic_fetch_and(&val, mask, order(mem_ord));
=======
    return __scoped_atomic_fetch_and(addressof(val), mask, order(mem_ord),
                                     scope(mem_scope));
#else
    return __atomic_fetch_and(addressof(val), mask, order(mem_ord));
>>>>>>> 49fd7d4f
#endif
  }

  LIBC_INLINE T
  fetch_sub(T decrement, MemoryOrder mem_ord = MemoryOrder::SEQ_CST,
            [[maybe_unused]] MemoryScope mem_scope = MemoryScope::DEVICE) {
    static_assert(cpp::is_integral_v<T>, "T must be an integral type.");
#if __has_builtin(__scoped_atomic_fetch_sub)
<<<<<<< HEAD
    return __scoped_atomic_fetch_sub(&val, decrement, order(mem_ord),
                                     scope(mem_scope));
#else
    return __atomic_fetch_sub(&val, decrement, order(mem_ord));
=======
    return __scoped_atomic_fetch_sub(addressof(val), decrement, order(mem_ord),
                                     scope(mem_scope));
#else
    return __atomic_fetch_sub(addressof(val), decrement, order(mem_ord));
>>>>>>> 49fd7d4f
#endif
  }

  // Set the value without using an atomic operation. This is useful
  // in initializing atomic values without a constructor.
  LIBC_INLINE void set(T rhs) { val = rhs; }
};

// Issue a thread fence with the given memory ordering.
LIBC_INLINE void atomic_thread_fence(
    MemoryOrder mem_ord,
    [[maybe_unused]] MemoryScope mem_scope = MemoryScope::DEVICE) {
#if __has_builtin(__scoped_atomic_thread_fence)
  __scoped_atomic_thread_fence(static_cast<int>(mem_ord),
                               static_cast<int>(mem_scope));
#else
  __atomic_thread_fence(static_cast<int>(mem_ord));
#endif
}

// Establishes memory synchronization ordering of non-atomic and relaxed atomic
// accesses, as instructed by order, between a thread and a signal handler
// executed on the same thread. This is equivalent to atomic_thread_fence,
// except no instructions for memory ordering are issued. Only reordering of
// the instructions by the compiler is suppressed as order instructs.
LIBC_INLINE void atomic_signal_fence([[maybe_unused]] MemoryOrder mem_ord) {
#if __has_builtin(__atomic_signal_fence)
  __atomic_signal_fence(static_cast<int>(mem_ord));
#else
  // if the builtin is not ready, use asm as a full compiler barrier.
  asm volatile("" ::: "memory");
#endif
}

} // namespace cpp
} // namespace LIBC_NAMESPACE_DECL

#endif // LLVM_LIBC_SRC___SUPPORT_CPP_ATOMIC_H<|MERGE_RESOLUTION|>--- conflicted
+++ resolved
@@ -47,22 +47,12 @@
                 "atomic<T> requires T to be trivially copyable, copy "
                 "constructible, move constructible, copy assignable, "
                 "and move assignable.");
-<<<<<<< HEAD
-
-private:
-  // The value stored should be appropriately aligned so that
-  // hardware instructions used to perform atomic operations work
-  // correctly.
-  static constexpr int ALIGNMENT = sizeof(T) > alignof(T) ? sizeof(T)
-                                                          : alignof(T);
-=======
 
   static_assert(cpp::has_unique_object_representations_v<T>,
                 "atomic<T> in libc only support types whose values has unique "
                 "object representations.");
 
 private:
->>>>>>> 49fd7d4f
   // type conversion helper to avoid long c++ style casts
   LIBC_INLINE static int order(MemoryOrder mem_ord) {
     return static_cast<int>(mem_ord);
@@ -71,8 +61,6 @@
   LIBC_INLINE static int scope(MemoryScope mem_scope) {
     return static_cast<int>(mem_scope);
   }
-<<<<<<< HEAD
-=======
 
   LIBC_INLINE static T *addressof(T &ref) { return __builtin_addressof(ref); }
 
@@ -84,7 +72,6 @@
   LIBC_INLINE_VAR static constexpr size_t ALIGNMENT = alignof(T) > MIN_ALIGNMENT
                                                           ? alignof(T)
                                                           : MIN_ALIGNMENT;
->>>>>>> 49fd7d4f
 
 public:
   using value_type = T;
@@ -111,16 +98,10 @@
        [[maybe_unused]] MemoryScope mem_scope = MemoryScope::DEVICE) {
     T res;
 #if __has_builtin(__scoped_atomic_load)
-<<<<<<< HEAD
-    __scoped_atomic_load(&val, &res, order(mem_ord), scope(mem_scope));
-#else
-    __atomic_load(&val, &res, order(mem_ord));
-=======
     __scoped_atomic_load(addressof(val), addressof(res), order(mem_ord),
                          scope(mem_scope));
 #else
     __atomic_load(addressof(val), addressof(res), order(mem_ord));
->>>>>>> 49fd7d4f
 #endif
     return res;
   }
@@ -135,16 +116,10 @@
   store(T rhs, MemoryOrder mem_ord = MemoryOrder::SEQ_CST,
         [[maybe_unused]] MemoryScope mem_scope = MemoryScope::DEVICE) {
 #if __has_builtin(__scoped_atomic_store)
-<<<<<<< HEAD
-    __scoped_atomic_store(&val, &rhs, order(mem_ord), scope(mem_scope));
-#else
-    __atomic_store(&val, &rhs, order(mem_ord));
-=======
     __scoped_atomic_store(addressof(val), addressof(rhs), order(mem_ord),
                           scope(mem_scope));
 #else
     __atomic_store(addressof(val), addressof(rhs), order(mem_ord));
->>>>>>> 49fd7d4f
 #endif
   }
 
@@ -152,14 +127,9 @@
   LIBC_INLINE bool compare_exchange_strong(
       T &expected, T desired, MemoryOrder mem_ord = MemoryOrder::SEQ_CST,
       [[maybe_unused]] MemoryScope mem_scope = MemoryScope::DEVICE) {
-<<<<<<< HEAD
-    return __atomic_compare_exchange(&val, &expected, &desired, false,
-                                     order(mem_ord), order(mem_ord));
-=======
     return __atomic_compare_exchange(addressof(val), addressof(expected),
                                      addressof(desired), false, order(mem_ord),
                                      order(mem_ord));
->>>>>>> 49fd7d4f
   }
 
   // Atomic compare exchange (separate success and failure memory orders)
@@ -167,29 +137,18 @@
       T &expected, T desired, MemoryOrder success_order,
       MemoryOrder failure_order,
       [[maybe_unused]] MemoryScope mem_scope = MemoryScope::DEVICE) {
-<<<<<<< HEAD
-    return __atomic_compare_exchange(&val, &expected, &desired, false,
-                                     order(success_order),
-                                     order(failure_order));
-=======
     return __atomic_compare_exchange(
         addressof(val), addressof(expected), addressof(desired), false,
         order(success_order), order(failure_order));
->>>>>>> 49fd7d4f
   }
 
   // Atomic compare exchange (weak version)
   LIBC_INLINE bool compare_exchange_weak(
       T &expected, T desired, MemoryOrder mem_ord = MemoryOrder::SEQ_CST,
       [[maybe_unused]] MemoryScope mem_scope = MemoryScope::DEVICE) {
-<<<<<<< HEAD
-    return __atomic_compare_exchange(&val, &expected, &desired, true,
-                                     order(mem_ord), order(mem_ord));
-=======
     return __atomic_compare_exchange(addressof(val), addressof(expected),
                                      addressof(desired), true, order(mem_ord),
                                      order(mem_ord));
->>>>>>> 49fd7d4f
   }
 
   // Atomic compare exchange (weak version with separate success and failure
@@ -198,15 +157,9 @@
       T &expected, T desired, MemoryOrder success_order,
       MemoryOrder failure_order,
       [[maybe_unused]] MemoryScope mem_scope = MemoryScope::DEVICE) {
-<<<<<<< HEAD
-    return __atomic_compare_exchange(&val, &expected, &desired, true,
-                                     order(success_order),
-                                     order(failure_order));
-=======
     return __atomic_compare_exchange(
         addressof(val), addressof(expected), addressof(desired), true,
         order(success_order), order(failure_order));
->>>>>>> 49fd7d4f
   }
 
   LIBC_INLINE T
@@ -214,18 +167,11 @@
            [[maybe_unused]] MemoryScope mem_scope = MemoryScope::DEVICE) {
     T ret;
 #if __has_builtin(__scoped_atomic_exchange)
-<<<<<<< HEAD
-    __scoped_atomic_exchange(&val, &desired, &ret, order(mem_ord),
-                             scope(mem_scope));
-#else
-    __atomic_exchange(&val, &desired, &ret, order(mem_ord));
-=======
     __scoped_atomic_exchange(addressof(val), addressof(desired), addressof(ret),
                              order(mem_ord), scope(mem_scope));
 #else
     __atomic_exchange(addressof(val), addressof(desired), addressof(ret),
                       order(mem_ord));
->>>>>>> 49fd7d4f
 #endif
     return ret;
   }
@@ -235,17 +181,10 @@
             [[maybe_unused]] MemoryScope mem_scope = MemoryScope::DEVICE) {
     static_assert(cpp::is_integral_v<T>, "T must be an integral type.");
 #if __has_builtin(__scoped_atomic_fetch_add)
-<<<<<<< HEAD
-    return __scoped_atomic_fetch_add(&val, increment, order(mem_ord),
-                                     scope(mem_scope));
-#else
-    return __atomic_fetch_add(&val, increment, order(mem_ord));
-=======
     return __scoped_atomic_fetch_add(addressof(val), increment, order(mem_ord),
                                      scope(mem_scope));
 #else
     return __atomic_fetch_add(addressof(val), increment, order(mem_ord));
->>>>>>> 49fd7d4f
 #endif
   }
 
@@ -254,17 +193,10 @@
            [[maybe_unused]] MemoryScope mem_scope = MemoryScope::DEVICE) {
     static_assert(cpp::is_integral_v<T>, "T must be an integral type.");
 #if __has_builtin(__scoped_atomic_fetch_or)
-<<<<<<< HEAD
-    return __scoped_atomic_fetch_or(&val, mask, order(mem_ord),
-                                    scope(mem_scope));
-#else
-    return __atomic_fetch_or(&val, mask, order(mem_ord));
-=======
     return __scoped_atomic_fetch_or(addressof(val), mask, order(mem_ord),
                                     scope(mem_scope));
 #else
     return __atomic_fetch_or(addressof(val), mask, order(mem_ord));
->>>>>>> 49fd7d4f
 #endif
   }
 
@@ -273,17 +205,10 @@
             [[maybe_unused]] MemoryScope mem_scope = MemoryScope::DEVICE) {
     static_assert(cpp::is_integral_v<T>, "T must be an integral type.");
 #if __has_builtin(__scoped_atomic_fetch_and)
-<<<<<<< HEAD
-    return __scoped_atomic_fetch_and(&val, mask, order(mem_ord),
-                                     scope(mem_scope));
-#else
-    return __atomic_fetch_and(&val, mask, order(mem_ord));
-=======
     return __scoped_atomic_fetch_and(addressof(val), mask, order(mem_ord),
                                      scope(mem_scope));
 #else
     return __atomic_fetch_and(addressof(val), mask, order(mem_ord));
->>>>>>> 49fd7d4f
 #endif
   }
 
@@ -292,17 +217,10 @@
             [[maybe_unused]] MemoryScope mem_scope = MemoryScope::DEVICE) {
     static_assert(cpp::is_integral_v<T>, "T must be an integral type.");
 #if __has_builtin(__scoped_atomic_fetch_sub)
-<<<<<<< HEAD
-    return __scoped_atomic_fetch_sub(&val, decrement, order(mem_ord),
-                                     scope(mem_scope));
-#else
-    return __atomic_fetch_sub(&val, decrement, order(mem_ord));
-=======
     return __scoped_atomic_fetch_sub(addressof(val), decrement, order(mem_ord),
                                      scope(mem_scope));
 #else
     return __atomic_fetch_sub(addressof(val), decrement, order(mem_ord));
->>>>>>> 49fd7d4f
 #endif
   }
 
