//===--- GPU specialization of the File data structure --------------------===//
//
// Part of the LLVM Project, under the Apache License v2.0 with LLVM Exceptions.
// See https://llvm.org/LICENSE.txt for license information.
// SPDX-License-Identifier: Apache-2.0 WITH LLVM-exception
//
//===----------------------------------------------------------------------===//

#include "src/__support/File/file.h"

#include "llvm-libc-types/rpc_opcodes_t.h"
#include "src/__support/RPC/rpc_client.h"
#include "src/errno/libc_errno.h" // For error macros
#include "src/string/string_utils.h"

#include <stdio.h>

namespace __llvm_libc {

namespace {

FileIOResult write_func(File *, const void *, size_t);
int close_func(File *);

} // namespace

class GPUFile : public File {
  uintptr_t file;

public:
  constexpr GPUFile(uintptr_t file, File::ModeFlags modeflags)
<<<<<<< HEAD
      : File(&write_func, nullptr, nullptr, nullptr, nullptr, 0, _IONBF, false,
             modeflags),
=======
      : File(&write_func, nullptr, nullptr, &close_func, nullptr, 0, _IONBF,
             false, modeflags),
>>>>>>> bac3a63c
        file(file) {}

  uintptr_t get_file() const { return file; }
};

namespace {

int write_to_stdout(const void *data, size_t size) {
  int ret = 0;
  rpc::Client::Port port = rpc::client.open<RPC_WRITE_TO_STDOUT>();
  port.send_n(data, size);
  port.recv([&](rpc::Buffer *buffer) {
    ret = reinterpret_cast<int *>(buffer->data)[0];
  });
  port.close();
  return ret;
}

int write_to_stderr(const void *data, size_t size) {
  int ret = 0;
  rpc::Client::Port port = rpc::client.open<RPC_WRITE_TO_STDERR>();
  port.send_n(data, size);
  port.recv([&](rpc::Buffer *buffer) {
    ret = reinterpret_cast<int *>(buffer->data)[0];
  });
  port.close();
  return ret;
}

int write_to_stream(uintptr_t file, const void *data, size_t size) {
  int ret = 0;
  rpc::Client::Port port = rpc::client.open<RPC_WRITE_TO_STREAM>();
  port.send([&](rpc::Buffer *buffer) {
    reinterpret_cast<uintptr_t *>(buffer->data)[0] = file;
  });
  port.send_n(data, size);
  port.recv([&](rpc::Buffer *buffer) {
    ret = reinterpret_cast<int *>(buffer->data)[0];
  });
  port.close();
  return ret;
}

FileIOResult write_func(File *f, const void *data, size_t size) {
  auto *gpu_file = reinterpret_cast<GPUFile *>(f);
  int ret = 0;
  if (gpu_file == stdout)
    ret = write_to_stdout(data, size);
  else if (gpu_file == stderr)
    ret = write_to_stderr(data, size);
  else
    ret = write_to_stream(gpu_file->get_file(), data, size);
  if (ret < 0)
    return {0, -ret};
  return ret;
}

int close_func(File *file) {
  int ret = 0;
  GPUFile *gpu_file = reinterpret_cast<GPUFile *>(file);
  rpc::Client::Port port = rpc::client.open<RPC_CLOSE_FILE>();
  port.send_and_recv(
      [=](rpc::Buffer *buffer) { buffer->data[0] = gpu_file->get_file(); },
      [&](rpc::Buffer *buffer) { ret = buffer->data[0]; });
  port.close();

  return ret;
}

} // namespace

void *ptr;

ErrorOr<File *> openfile(const char *path, const char *mode) {
  auto modeflags = File::mode_flags(mode);
  if (modeflags == 0)
    return Error(EINVAL);

  uintptr_t file;
  rpc::Client::Port port = rpc::client.open<RPC_OPEN_FILE>();
  port.send_n(path, internal::string_length(path) + 1);
  port.send_and_recv(
      [=](rpc::Buffer *buffer) {
        inline_memcpy(buffer->data, mode, internal::string_length(mode) + 1);
      },
      [&](rpc::Buffer *buffer) { file = buffer->data[0]; });
  port.close();

  static GPUFile gpu_file(0, 0);
  gpu_file = GPUFile(file, modeflags);
  return &gpu_file;
}

static GPUFile StdIn(0UL, File::ModeFlags(File::OpenMode::READ));
File *stdin = &StdIn;

static GPUFile StdOut(0UL, File::ModeFlags(File::OpenMode::APPEND));
File *stdout = &StdOut;

static GPUFile StdErr(0UL, File::ModeFlags(File::OpenMode::APPEND));
File *stderr = &StdErr;

} // namespace __llvm_libc

// Provide the external defintitions of the standard IO streams.
extern "C" {
FILE *stdin = reinterpret_cast<FILE *>(&__llvm_libc::StdIn);
FILE *stderr = reinterpret_cast<FILE *>(&__llvm_libc::StdErr);
FILE *stdout = reinterpret_cast<FILE *>(&__llvm_libc::StdOut);
}<|MERGE_RESOLUTION|>--- conflicted
+++ resolved
@@ -29,13 +29,8 @@
 
 public:
   constexpr GPUFile(uintptr_t file, File::ModeFlags modeflags)
-<<<<<<< HEAD
-      : File(&write_func, nullptr, nullptr, nullptr, nullptr, 0, _IONBF, false,
-             modeflags),
-=======
       : File(&write_func, nullptr, nullptr, &close_func, nullptr, 0, _IONBF,
              false, modeflags),
->>>>>>> bac3a63c
         file(file) {}
 
   uintptr_t get_file() const { return file; }
