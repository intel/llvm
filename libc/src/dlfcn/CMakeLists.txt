--- conflicted
+++ resolved
@@ -54,8 +54,5 @@
     dladdr.h
   DEPENDS
     libc.include.dlfcn
-<<<<<<< HEAD
-=======
     libc.hdr.types.dl_info
->>>>>>> 35227056
 )