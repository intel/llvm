add_entrypoint_object(
  wcslen
  SRCS
    wcslen.cpp
  HDRS
    wcslen.h
  DEPENDS
    libc.hdr.types.size_t
    libc.hdr.types.wchar_t
    libc.src.string.string_utils
)

add_entrypoint_object(
  wcsnlen
  SRCS
    wcsnlen.cpp
  HDRS
    wcsnlen.h
  DEPENDS
    libc.hdr.types.size_t
    libc.hdr.types.wchar_t
)

add_entrypoint_object(
  wctob
  SRCS
    wctob.cpp
  HDRS
    wctob.h
  DEPENDS
    libc.hdr.types.wint_t
    libc.hdr.stdio_macros
    libc.src.__support.wctype_utils
)

add_entrypoint_object(
  btowc
  SRCS
    btowc.cpp
  HDRS
    btowc.h
  DEPENDS
    libc.hdr.types.wint_t
    libc.hdr.wchar_macros
    libc.src.__support.wctype_utils
)

add_entrypoint_object(
<<<<<<< HEAD
=======
  wcstol
  SRCS
    wcstol.cpp
  HDRS
    wcstol.h
  DEPENDS
    libc.src.errno.errno
    libc.src.__support.wcs_to_integer
)

add_entrypoint_object(
  wcstoll
  SRCS
    wcstoll.cpp
  HDRS
    wcstoll.h
  DEPENDS
    libc.src.errno.errno
    libc.src.__support.wcs_to_integer
)

add_entrypoint_object(
  wcstoul
  SRCS
    wcstoul.cpp
  HDRS
    wcstoul.h
  DEPENDS
    libc.src.errno.errno
    libc.src.__support.wcs_to_integer
)

add_entrypoint_object(
  wcstoull
  SRCS
    wcstoull.cpp
  HDRS
    wcstoull.h
  DEPENDS
    libc.src.errno.errno
    libc.src.__support.wcs_to_integer
)

add_entrypoint_object(
>>>>>>> 10a576f7
  wcstok
  SRCS
    wcstok.cpp
  HDRS
    wcstok.h
  DEPENDS
    libc.hdr.types.wchar_t
)

add_entrypoint_object(
  wcrtomb
  SRCS
    wcrtomb.cpp
  HDRS
    wcrtomb.h
  DEPENDS
    libc.hdr.types.wchar_t
    libc.hdr.types.mbstate_t
    libc.src.__support.libc_errno
    libc.src.__support.wchar.wcrtomb
    libc.src.__support.wchar.mbstate
)

add_entrypoint_object(
  wctomb
  SRCS
    wctomb.cpp
  HDRS
    wctomb.h
  DEPENDS
    libc.hdr.types.wchar_t
    libc.src.__support.wchar.wcrtomb
    libc.src.__support.wchar.mbstate
    libc.src.__support.libc_errno
)

add_entrypoint_object(
  mbrtowc
  SRCS
    mbrtowc.cpp
  HDRS
    mbrtowc.h
  DEPENDS
    libc.hdr.types.size_t
    libc.hdr.types.mbstate_t
    libc.hdr.types.wchar_t
    libc.src.__support.common
    libc.src.__support.macros.config
    libc.src.__support.wchar.mbrtowc
    libc.src.__support.libc_errno
    libc.src.__support.wchar.mbstate
)

add_entrypoint_object(
  mbtowc
  SRCS
    mbtowc.cpp
  HDRS
    mbtowc.h
  DEPENDS
    libc.hdr.types.size_t
    libc.hdr.types.wchar_t
    libc.src.__support.common
    libc.src.__support.macros.config
    libc.src.__support.libc_errno
    libc.src.__support.wchar.mbrtowc
    libc.src.__support.wchar.mbstate
)

add_entrypoint_object(
  wmemset
  SRCS
    wmemset.cpp
  HDRS
    wmemset.h
  DEPENDS
    libc.hdr.types.size_t
    libc.hdr.types.wchar_t
)

add_entrypoint_object(
  wcpcpy
  SRCS
    wcpcpy.cpp
  HDRS
    wcpcpy.h
  DEPENDS
    libc.hdr.types.size_t
    libc.hdr.wchar_macros
    libc.src.string.string_utils
)

add_entrypoint_object(
  wcpncpy
  SRCS
    wcpncpy.cpp
  HDRS
    wcpncpy.h
  DEPENDS
    libc.hdr.types.size_t
    libc.hdr.wchar_macros
    libc.src.__support.macros.null_check
)   

add_entrypoint_object(
  wcschr
  SRCS
    wcschr.cpp
  HDRS
    wcschr.h
  DEPENDS
    libc.hdr.wchar_macros
)

add_entrypoint_object(
  wcscmp
  SRCS
    wcscmp.cpp
  HDRS
    wcscmp.h
  DEPENDS
    libc.hdr.wchar_macros
)

add_entrypoint_object(
  wcspbrk
  SRCS
    wcspbrk.cpp
  HDRS
    wcspbrk.h
  DEPENDS
    libc.hdr.wchar_macros
    libc.src.__support.macros.null_check
)

add_entrypoint_object(
  wcsrchr
  SRCS
    wcsrchr.cpp
  HDRS
    wcsrchr.h
  DEPENDS
    libc.hdr.wchar_macros
)

add_entrypoint_object(
  wcsncmp
  SRCS
    wcsncmp.cpp
  HDRS
    wcsncmp.h
  DEPENDS
    libc.hdr.wchar_macros
    libc.hdr.types.size_t
)

add_entrypoint_object(
  wcsspn
  SRCS
    wcsspn.cpp
  HDRS
    wcsspn.h
  DEPENDS
    libc.hdr.wchar_macros
    libc.hdr.types.size_t
)

add_entrypoint_object(
  wcscspn
  SRCS
    wcscspn.cpp
  HDRS
    wcscspn.h
  DEPENDS
    libc.hdr.wchar_macros
    libc.hdr.types.size_t
)

add_entrypoint_object(
  wmemcmp
  SRCS
    wmemcmp.cpp
  HDRS
    wmemcmp.h
  DEPENDS
    libc.hdr.types.size_t
    libc.hdr.wchar_macros
    libc.src.__support.macros.null_check
)

add_entrypoint_object(
  wmemcpy
  SRCS
    wmemcpy.cpp
  HDRS
    wmemcpy.h
  DEPENDS
    libc.hdr.types.size_t
    libc.hdr.wchar_macros
)

add_entrypoint_object(
  wmemmove
  SRCS
    wmemmove.cpp
  HDRS
    wmemmove.h
  DEPENDS
    libc.hdr.types.size_t
    libc.hdr.wchar_macros
    libc.src.__support.macros.null_check
)

add_entrypoint_object(
  wcsncpy
  SRCS
    wcsncpy.cpp
  HDRS
    wcsncpy.h
  DEPENDS
    libc.hdr.types.size_t
    libc.hdr.wchar_macros
    libc.src.string.string_utils
)

add_entrypoint_object(
  wcscat
  SRCS
    wcscat.cpp
  HDRS
    wcscat.h
  DEPENDS
    libc.hdr.types.size_t
    libc.hdr.wchar_macros
    libc.src.string.string_utils
)

add_entrypoint_object(
  wcsstr
  SRCS
    wcsstr.cpp
  HDRS
    wcsstr.h
  DEPENDS
    libc.hdr.types.size_t
    libc.hdr.wchar_macros
    libc.src.string.string_utils
)

add_entrypoint_object(
  wcsncat
  SRCS
    wcsncat.cpp
  HDRS
    wcsncat.h
  DEPENDS
    libc.hdr.types.size_t
    libc.hdr.wchar_macros
    libc.src.string.string_utils
)

add_entrypoint_object(
  wcslcat
  SRCS
    wcslcat.cpp
  HDRS
    wcslcat.h
  DEPENDS
    libc.hdr.types.size_t
    libc.hdr.wchar_macros
    libc.src.string.string_utils
)

add_entrypoint_object(
  wmemchr
  SRCS
    wmemchr.cpp
  HDRS
    wmemchr.h
  DEPENDS
    libc.hdr.types.size_t
    libc.hdr.wchar_macros
)

add_entrypoint_object(
  wmempcpy
  SRCS
    wmempcpy.cpp
  HDRS
    wmempcpy.h
  DEPENDS
    libc.hdr.types.size_t
    libc.hdr.wchar_macros
)

add_entrypoint_object(
  wcscpy
  SRCS
    wcscpy.cpp
  HDRS
    wcscpy.h
  DEPENDS
    libc.hdr.types.size_t
    libc.hdr.wchar_macros
    libc.src.string.string_utils
)

add_entrypoint_object(
  wcslcpy
  SRCS
    wcslcpy.cpp
  HDRS
    wcslcpy.h
  DEPENDS
    libc.hdr.types.size_t
    libc.hdr.wchar_macros
)<|MERGE_RESOLUTION|>--- conflicted
+++ resolved
@@ -46,8 +46,6 @@
 )
 
 add_entrypoint_object(
-<<<<<<< HEAD
-=======
   wcstol
   SRCS
     wcstol.cpp
@@ -92,7 +90,6 @@
 )
 
 add_entrypoint_object(
->>>>>>> 10a576f7
   wcstok
   SRCS
     wcstok.cpp
