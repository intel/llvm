//===-- Collection of utils for mktime and friends --------------*- C++ -*-===//
//
// Part of the LLVM Project, under the Apache License v2.0 with LLVM Exceptions.
// See https://llvm.org/LICENSE.txt for license information.
// SPDX-License-Identifier: Apache-2.0 WITH LLVM-exception
//
//===----------------------------------------------------------------------===//

#ifndef LLVM_LIBC_SRC_TIME_TIME_UTILS_H
#define LLVM_LIBC_SRC_TIME_TIME_UTILS_H

#include "hdr/types/size_t.h"
#include "hdr/types/struct_tm.h"
#include "hdr/types/time_t.h"
#include "src/__support/CPP/optional.h"
#include "src/__support/CPP/string_view.h"
#include "src/__support/common.h"
#include "src/__support/macros/config.h"
#include "src/errno/libc_errno.h"
#include "time_constants.h"

#include <stdint.h>

namespace LIBC_NAMESPACE_DECL {
namespace time_utils {

// calculates the seconds from the epoch for tm_in. Does not update the struct,
// you must call update_from_seconds for that.
<<<<<<< HEAD
int64_t mktime_internal(const tm *tm_out);

// Update the "tm" structure's year, month, etc. members from seconds.
// "total_seconds" is the number of seconds since January 1st, 1970.
int64_t update_from_seconds(int64_t total_seconds, tm *tm);
=======
cpp::optional<time_t> mktime_internal(const tm *tm_out);

// Update the "tm" structure's year, month, etc. members from seconds.
// "total_seconds" is the number of seconds since January 1st, 1970.
int64_t update_from_seconds(time_t total_seconds, tm *tm);
>>>>>>> 5eee2751

// TODO(michaelrj): move these functions to use ErrorOr instead of setting
// errno. They always accompany a specific return value so we only need the one
// variable.

// POSIX.1-2017 requires this.
LIBC_INLINE time_t out_of_range() {
#ifdef EOVERFLOW
  // For non-POSIX uses of the standard C time functions, where EOVERFLOW is
  // not defined, it's OK not to set errno at all. The plain C standard doesn't
  // require it.
  libc_errno = EOVERFLOW;
#endif
  return time_constants::OUT_OF_RANGE_RETURN_VALUE;
}

LIBC_INLINE void invalid_value() { libc_errno = EINVAL; }

LIBC_INLINE char *asctime(const tm *timeptr, char *buffer,
                          size_t bufferLength) {
  if (timeptr == nullptr || buffer == nullptr) {
    invalid_value();
    return nullptr;
  }
  if (timeptr->tm_wday < 0 ||
      timeptr->tm_wday > (time_constants::DAYS_PER_WEEK - 1)) {
    invalid_value();
    return nullptr;
  }
  if (timeptr->tm_mon < 0 ||
      timeptr->tm_mon > (time_constants::MONTHS_PER_YEAR - 1)) {
    invalid_value();
    return nullptr;
  }

  // TODO(michaelr): move this to use the strftime machinery
  // equivalent to strftime(buffer, bufferLength, "%a %b %T %Y\n", timeptr)
  int written_size = __builtin_snprintf(
      buffer, bufferLength, "%.3s %.3s%3d %.2d:%.2d:%.2d %d\n",
      time_constants::WEEK_DAY_NAMES[timeptr->tm_wday].data(),
      time_constants::MONTH_NAMES[timeptr->tm_mon].data(), timeptr->tm_mday,
      timeptr->tm_hour, timeptr->tm_min, timeptr->tm_sec,
      time_constants::TIME_YEAR_BASE + timeptr->tm_year);
  if (written_size < 0)
    return nullptr;
  if (static_cast<size_t>(written_size) >= bufferLength) {
    out_of_range();
    return nullptr;
  }
  return buffer;
}

LIBC_INLINE tm *gmtime_internal(const time_t *timer, tm *result) {
<<<<<<< HEAD
  int64_t seconds = *timer;
=======
  time_t seconds = *timer;
>>>>>>> 5eee2751
  // Update the tm structure's year, month, day, etc. from seconds.
  if (update_from_seconds(seconds, result) < 0) {
    out_of_range();
    return nullptr;
  }

  return result;
}

// TODO: localtime is not yet implemented and a temporary solution is to
//       use gmtime, https://github.com/llvm/llvm-project/issues/107597
LIBC_INLINE tm *localtime(const time_t *t_ptr) {
  static tm result;
  return time_utils::gmtime_internal(t_ptr, &result);
}

// Returns number of years from (1, year).
LIBC_INLINE constexpr int64_t get_num_of_leap_years_before(int64_t year) {
  return (year / 4) - (year / 100) + (year / 400);
}

// Returns True if year is a leap year.
LIBC_INLINE constexpr bool is_leap_year(const int64_t year) {
  return (((year) % 4) == 0 && (((year) % 100) != 0 || ((year) % 400) == 0));
}

LIBC_INLINE constexpr int get_days_in_year(const int year) {
  return is_leap_year(year) ? time_constants::DAYS_PER_LEAP_YEAR
                            : time_constants::DAYS_PER_NON_LEAP_YEAR;
}

// This is a helper class that takes a struct tm and lets you inspect its
// values. Where relevant, results are bounds checked and returned as optionals.
// This class does not, however, do data normalization except where necessary.
// It will faithfully return a date of 9999-99-99, even though that makes no
// sense.
class TMReader final {
  const tm *timeptr;

  template <size_t N>
  LIBC_INLINE constexpr cpp::optional<cpp::string_view>
  bounds_check(const cpp::array<cpp::string_view, N> &arr, int index) const {
    if (index >= 0 && index < static_cast<int>(arr.size()))
      return arr[index];
    return cpp::nullopt;
  }

public:
  LIBC_INLINE constexpr explicit TMReader(const tm *tmptr) : timeptr(tmptr) {}

  // Strings
  LIBC_INLINE constexpr cpp::optional<cpp::string_view>
  get_weekday_short_name() const {
    return bounds_check(time_constants::WEEK_DAY_NAMES, timeptr->tm_wday);
  }

  LIBC_INLINE constexpr cpp::optional<cpp::string_view>
  get_weekday_full_name() const {
    return bounds_check(time_constants::WEEK_DAY_FULL_NAMES, timeptr->tm_wday);
  }

  LIBC_INLINE constexpr cpp::optional<cpp::string_view>
  get_month_short_name() const {
    return bounds_check(time_constants::MONTH_NAMES, timeptr->tm_mon);
  }

  LIBC_INLINE constexpr cpp::optional<cpp::string_view>
  get_month_full_name() const {
    return bounds_check(time_constants::MONTH_FULL_NAMES, timeptr->tm_mon);
  }

  LIBC_INLINE constexpr cpp::string_view get_am_pm() const {
    if (timeptr->tm_hour < 12)
      return "AM";
    return "PM";
  }

  LIBC_INLINE constexpr cpp::string_view get_timezone_name() const {
    // TODO: timezone support
    return "UTC";
  }

  // Numbers
  LIBC_INLINE constexpr int get_sec() const { return timeptr->tm_sec; }
  LIBC_INLINE constexpr int get_min() const { return timeptr->tm_min; }
  LIBC_INLINE constexpr int get_hour() const { return timeptr->tm_hour; }
  LIBC_INLINE constexpr int get_mday() const { return timeptr->tm_mday; }
  LIBC_INLINE constexpr int get_mon() const { return timeptr->tm_mon; }
  LIBC_INLINE constexpr int get_yday() const { return timeptr->tm_yday; }
  LIBC_INLINE constexpr int get_wday() const { return timeptr->tm_wday; }
  LIBC_INLINE constexpr int get_isdst() const { return timeptr->tm_isdst; }

  // returns the year, counting from 1900
  LIBC_INLINE constexpr int get_year_raw() const { return timeptr->tm_year; }
  // returns the year, counting from 0
  LIBC_INLINE constexpr int get_year() const {
    return timeptr->tm_year + time_constants::TIME_YEAR_BASE;
  }

  LIBC_INLINE constexpr int is_leap_year() const {
    return time_utils::is_leap_year(get_year());
  }

  LIBC_INLINE constexpr int get_iso_wday() const {
    using time_constants::DAYS_PER_WEEK;
    using time_constants::MONDAY;
    // ISO uses a week that starts on Monday, but struct tm starts its week on
    // Sunday. This function normalizes the weekday so that it always returns a
    // value 0-6
    const int NORMALIZED_WDAY = timeptr->tm_wday % DAYS_PER_WEEK;
    return (NORMALIZED_WDAY + (DAYS_PER_WEEK - MONDAY)) % DAYS_PER_WEEK;
  }

  // returns the week of the current year, with weeks starting on start_day.
  LIBC_INLINE constexpr int get_week(time_constants::WeekDay start_day) const {
    using time_constants::DAYS_PER_WEEK;
    // The most recent start_day. The rest of the days into the current week
    // don't count, so ignore them.
    // Also add 7 to handle start_day > tm_wday
    const int start_of_cur_week =
        timeptr->tm_yday -
        ((timeptr->tm_wday + DAYS_PER_WEEK - start_day) % DAYS_PER_WEEK);

    // The original formula is ceil((start_of_cur_week + 1) / DAYS_PER_WEEK)
    // That becomes (start_of_cur_week + 1 + DAYS_PER_WEEK - 1) / DAYS_PER_WEEK)
    // Which simplifies to (start_of_cur_week + DAYS_PER_WEEK) / DAYS_PER_WEEK
    const int ceil_weeks_since_start =
        (start_of_cur_week + DAYS_PER_WEEK) / DAYS_PER_WEEK;

    return ceil_weeks_since_start;
  }

  LIBC_INLINE constexpr int get_iso_week() const {
    using time_constants::DAYS_PER_WEEK;
    using time_constants::ISO_FIRST_DAY_OF_YEAR;
    using time_constants::MONDAY;
    using time_constants::WeekDay;
    using time_constants::WEEKS_PER_YEAR;

    constexpr WeekDay START_DAY = MONDAY;

    // The most recent start_day. The rest of the days into the current week
    // don't count, so ignore them.
    // Also add 7 to handle start_day > tm_wday
    const int start_of_cur_week =
        timeptr->tm_yday -
        ((timeptr->tm_wday + DAYS_PER_WEEK - START_DAY) % DAYS_PER_WEEK);

    // if the week starts in the previous year, and also if the 4th of this year
    // is not in this week.
    if (start_of_cur_week < -3) {
      const int days_into_prev_year =
          get_days_in_year(get_year() - 1) + start_of_cur_week;
      // Each year has at least 52 weeks, but a year's last week will be 53 if
      // its first week starts in the previous year and its last week ends
      // in the next year. We know get_year() - 1 must extend into get_year(),
      // so here we check if it also extended into get_year() - 2 and add 1 week
      // if it does.
      return WEEKS_PER_YEAR +
             ((days_into_prev_year % DAYS_PER_WEEK) > ISO_FIRST_DAY_OF_YEAR);
    }

    // subtract 1 to account for yday being 0 indexed
    const int days_until_end_of_year =
        get_days_in_year(get_year()) - start_of_cur_week - 1;

    // if there are less than 3 days from the start of this week to the end of
    // the year, then there must be 4 days in this week in the next year, which
    // means that this week is the first week of that year.
    if (days_until_end_of_year < 3)
      return 1;

    // else just calculate the current week like normal.
    const int ceil_weeks_since_start =
        (start_of_cur_week + DAYS_PER_WEEK) / DAYS_PER_WEEK;

    // add 1 if this year's first week starts in the previous year.
    const int WEEK_STARTS_IN_PREV_YEAR =
        ((start_of_cur_week + time_constants::DAYS_PER_WEEK) %
         time_constants::DAYS_PER_WEEK) > time_constants::ISO_FIRST_DAY_OF_YEAR;
    return ceil_weeks_since_start + WEEK_STARTS_IN_PREV_YEAR;
  }

  LIBC_INLINE constexpr int get_iso_year() const {
    const int BASE_YEAR = get_year();
    // The ISO year is the same as a standard year for all dates after the start
    // of the first week and before the last week. Since the first ISO week of a
    // year starts on the 4th, anything after that is in this year.
    if (timeptr->tm_yday >= time_constants::ISO_FIRST_DAY_OF_YEAR &&
        timeptr->tm_yday < time_constants::DAYS_PER_NON_LEAP_YEAR -
                               time_constants::DAYS_PER_WEEK)
      return BASE_YEAR;

    const int ISO_WDAY = get_iso_wday();
    // The first week of the ISO year is defined as the week containing the
    // 4th day of January.

    // first week
    if (timeptr->tm_yday < time_constants::ISO_FIRST_DAY_OF_YEAR) {
      /*
      If jan 4 is in this week, then we're in BASE_YEAR, else we're in the
      previous year. The formula's been rearranged so here's the derivation:

              +--------+-- days until jan 4
              |        |
       wday + (4 - yday) < 7
       |               |
       +---------------+-- weekday of jan 4

       rearranged to get all the constants on one side:

       wday - yday < 7 - 4
      */
      const int IS_CUR_YEAR = (ISO_WDAY - timeptr->tm_yday <
                               time_constants::DAYS_PER_WEEK -
                                   time_constants::ISO_FIRST_DAY_OF_YEAR);
      return BASE_YEAR - !IS_CUR_YEAR;
    }

    // last week
    const int DAYS_LEFT_IN_YEAR =
        get_days_in_year(get_year()) - timeptr->tm_yday;
    /*
    Similar to above, we're checking if jan 4 (of next year) is in this week. If
    it is, this is in the next year. Note that this also handles the case of
    yday > days in year gracefully.

           +------------------+-- days until jan 4 (of next year)
           |                  |
    wday + (4 + remaining days) < 7
    |                         |
    +-------------------------+-- weekday of jan 4

    rearranging we get:

    wday + remaining days < 7 - 4
    */
    const int IS_NEXT_YEAR =
        (ISO_WDAY + DAYS_LEFT_IN_YEAR <
         time_constants::DAYS_PER_WEEK - time_constants::ISO_FIRST_DAY_OF_YEAR);
    return BASE_YEAR + IS_NEXT_YEAR;
  }

  LIBC_INLINE time_t get_epoch() const {
<<<<<<< HEAD
    return static_cast<time_t>(mktime_internal(timeptr));
=======
    auto seconds = mktime_internal(timeptr);
    return seconds ? *seconds : time_utils::out_of_range();
>>>>>>> 5eee2751
  }

  // returns the timezone offset in microwave time:
  // return (hours * 100) + minutes;
  // This means that a shift of -4:30 is returned as -430, simplifying
  // conversion.
  LIBC_INLINE constexpr int get_timezone_offset() const {
    // TODO: timezone support
    return 0;
  }
};

} // namespace time_utils
} // namespace LIBC_NAMESPACE_DECL

#endif // LLVM_LIBC_SRC_TIME_TIME_UTILS_H<|MERGE_RESOLUTION|>--- conflicted
+++ resolved
@@ -26,19 +26,11 @@
 
 // calculates the seconds from the epoch for tm_in. Does not update the struct,
 // you must call update_from_seconds for that.
-<<<<<<< HEAD
-int64_t mktime_internal(const tm *tm_out);
-
-// Update the "tm" structure's year, month, etc. members from seconds.
-// "total_seconds" is the number of seconds since January 1st, 1970.
-int64_t update_from_seconds(int64_t total_seconds, tm *tm);
-=======
 cpp::optional<time_t> mktime_internal(const tm *tm_out);
 
 // Update the "tm" structure's year, month, etc. members from seconds.
 // "total_seconds" is the number of seconds since January 1st, 1970.
 int64_t update_from_seconds(time_t total_seconds, tm *tm);
->>>>>>> 5eee2751
 
 // TODO(michaelrj): move these functions to use ErrorOr instead of setting
 // errno. They always accompany a specific return value so we only need the one
@@ -92,11 +84,7 @@
 }
 
 LIBC_INLINE tm *gmtime_internal(const time_t *timer, tm *result) {
-<<<<<<< HEAD
-  int64_t seconds = *timer;
-=======
   time_t seconds = *timer;
->>>>>>> 5eee2751
   // Update the tm structure's year, month, day, etc. from seconds.
   if (update_from_seconds(seconds, result) < 0) {
     out_of_range();
@@ -341,12 +329,8 @@
   }
 
   LIBC_INLINE time_t get_epoch() const {
-<<<<<<< HEAD
-    return static_cast<time_t>(mktime_internal(timeptr));
-=======
     auto seconds = mktime_internal(timeptr);
     return seconds ? *seconds : time_utils::out_of_range();
->>>>>>> 5eee2751
   }
 
   // returns the timezone offset in microwave time:
