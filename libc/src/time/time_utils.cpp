--- conflicted
+++ resolved
@@ -18,11 +18,7 @@
 namespace time_utils {
 
 // TODO: clean this up in a followup patch
-<<<<<<< HEAD
-int64_t mktime_internal(const tm *tm_out) {
-=======
 cpp::optional<time_t> mktime_internal(const tm *tm_out) {
->>>>>>> d465594a
   // Unlike most C Library functions, mktime doesn't just die on bad input.
   // TODO(rtenneti); Handle leap seconds.
   int64_t tm_year_from_base = tm_out->tm_year + time_constants::TIME_YEAR_BASE;
@@ -31,22 +27,6 @@
   if (sizeof(time_t) == 4 &&
       tm_year_from_base >= time_constants::END_OF32_BIT_EPOCH_YEAR) {
     if (tm_year_from_base > time_constants::END_OF32_BIT_EPOCH_YEAR)
-<<<<<<< HEAD
-      return time_utils::out_of_range();
-    if (tm_out->tm_mon > 0)
-      return time_utils::out_of_range();
-    if (tm_out->tm_mday > 19)
-      return time_utils::out_of_range();
-    else if (tm_out->tm_mday == 19) {
-      if (tm_out->tm_hour > 3)
-        return time_utils::out_of_range();
-      else if (tm_out->tm_hour == 3) {
-        if (tm_out->tm_min > 14)
-          return time_utils::out_of_range();
-        else if (tm_out->tm_min == 14) {
-          if (tm_out->tm_sec > 7)
-            return time_utils::out_of_range();
-=======
       return cpp::nullopt;
     if (tm_out->tm_mon > 0)
       return cpp::nullopt;
@@ -61,7 +41,6 @@
         else if (tm_out->tm_min == 14) {
           if (tm_out->tm_sec > 7)
             return cpp::nullopt;
->>>>>>> d465594a
         }
       }
     }
@@ -123,17 +102,10 @@
 
   // TODO: https://github.com/llvm/llvm-project/issues/121962
   // Need to handle timezone and update of tm_isdst.
-<<<<<<< HEAD
-  int64_t seconds = tm_out->tm_sec +
-                    tm_out->tm_min * time_constants::SECONDS_PER_MIN +
-                    tm_out->tm_hour * time_constants::SECONDS_PER_HOUR +
-                    total_days * time_constants::SECONDS_PER_DAY;
-=======
   time_t seconds = static_cast<time_t>(
       tm_out->tm_sec + tm_out->tm_min * time_constants::SECONDS_PER_MIN +
       tm_out->tm_hour * time_constants::SECONDS_PER_HOUR +
       total_days * time_constants::SECONDS_PER_DAY);
->>>>>>> d465594a
   return seconds;
 }
 
@@ -164,11 +136,7 @@
 //
 // Compute the number of months from the remaining days. Finally, adjust years
 // to be 1900 and months to be from January.
-<<<<<<< HEAD
-int64_t update_from_seconds(int64_t total_seconds, tm *tm) {
-=======
 int64_t update_from_seconds(time_t total_seconds, tm *tm) {
->>>>>>> d465594a
   // Days in month starting from March in the year 2000.
   static const char daysInMonth[] = {31 /* Mar */, 30, 31, 30, 31, 31,
                                      30,           31, 30, 31, 31, 29};
