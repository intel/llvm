--- conflicted
+++ resolved
@@ -7,88 +7,10 @@
 //===----------------------------------------------------------------------===//
 
 #include "src/math/cospif16.h"
-<<<<<<< HEAD
-#include "hdr/errno_macros.h"
-#include "hdr/fenv_macros.h"
-#include "src/__support/FPUtil/FEnvImpl.h"
-#include "src/__support/FPUtil/FPBits.h"
-#include "src/__support/FPUtil/cast.h"
-#include "src/__support/FPUtil/multiply_add.h"
-#include "src/__support/macros/optimization.h"
-#include "src/__support/math/sincosf16_utils.h"
-
-namespace LIBC_NAMESPACE_DECL {
-
-LLVM_LIBC_FUNCTION(float16, cospif16, (float16 x)) {
-  using namespace sincosf16_internal;
-  using FPBits = typename fputil::FPBits<float16>;
-  FPBits xbits(x);
-
-  uint16_t x_u = xbits.uintval();
-  uint16_t x_abs = x_u & 0x7fff;
-  float xf = x;
-
-  // Range reduction:
-  // For |x| > 1/32, we perform range reduction as follows:
-  // Find k and y such that:
-  //   x = (k + y) * 1/32
-  //   k is an integer
-  //   |y| < 0.5
-  //
-  // This is done by performing:
-  //   k = round(x * 32)
-  //   y = x * 32 - k
-  //
-  // Once k and y are computed, we then deduce the answer by the cosine of sum
-  // formula:
-  //   cos(x * pi) = cos((k + y) * pi/32)
-  //               = cos(k * pi/32) * cos(y * pi/32) +
-  //                 sin(y * pi/32) * sin(k * pi/32)
-
-  // For signed zeros
-  if (LIBC_UNLIKELY(x_abs == 0U))
-    return fputil::cast<float16>(1.0f);
-
-  // Numbers greater or equal to 2^10 are integers, or infinity, or NaN
-  if (LIBC_UNLIKELY(x_abs >= 0x6400)) {
-    if (LIBC_UNLIKELY(x_abs <= 0x67FF))
-      return fputil::cast<float16>((x_abs & 0x1) ? -1.0f : 1.0f);
-
-    // Check for NaN or infintiy values
-    if (LIBC_UNLIKELY(x_abs >= 0x7c00)) {
-      if (xbits.is_signaling_nan()) {
-        fputil::raise_except_if_required(FE_INVALID);
-        return FPBits::quiet_nan().get_val();
-      }
-      // If value is equal to infinity
-      if (x_abs == 0x7c00) {
-        fputil::set_errno_if_required(EDOM);
-        fputil::raise_except_if_required(FE_INVALID);
-      }
-
-      return x + FPBits::quiet_nan().get_val();
-    }
-
-    return fputil::cast<float16>(1.0f);
-  }
-
-  float sin_k, cos_k, sin_y, cosm1_y;
-  sincospif16_eval(xf, sin_k, cos_k, sin_y, cosm1_y);
-
-  if (LIBC_UNLIKELY(sin_y == 0 && cos_k == 0))
-    return fputil::cast<float16>(0.0f);
-
-  // Since, cosm1_y = cos_y - 1, therefore:
-  //   cos(x * pi) = cos_k(cosm1_y) + cos_k - sin_k * sin_y
-  return fputil::cast<float16>(fputil::multiply_add(
-      cos_k, cosm1_y, fputil::multiply_add(-sin_k, sin_y, cos_k)));
-}
-=======
 #include "src/__support/math/cospif16.h"
 
 namespace LIBC_NAMESPACE_DECL {
 
 LLVM_LIBC_FUNCTION(float16, cospif16, (float16 x)) { return math::cospif16(x); }
->>>>>>> 35227056
 
 } // namespace LIBC_NAMESPACE_DECL