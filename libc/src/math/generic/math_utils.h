//===-- Collection of utils for implementing math functions -----*- C++ -*-===//
//
// Part of the LLVM Project, under the Apache License v2.0 with LLVM Exceptions.
// See https://llvm.org/LICENSE.txt for license information.
// SPDX-License-Identifier: Apache-2.0 WITH LLVM-exception
//
//===----------------------------------------------------------------------===//

#ifndef LLVM_LIBC_SRC_MATH_MATH_UTILS_H
#define LLVM_LIBC_SRC_MATH_MATH_UTILS_H

#include "src/__support/CPP/bit.h"
#include "src/__support/CPP/type_traits.h"
#include "src/__support/common.h"
#include <errno.h>
#include <math.h>

#include <stdint.h>

namespace __llvm_libc {

LIBC_INLINE uint32_t as_uint32_bits(float x) {
  return cpp::bit_cast<uint32_t>(x);
}

LIBC_INLINE uint64_t as_uint64_bits(double x) {
  return cpp::bit_cast<uint64_t>(x);
}

LIBC_INLINE float as_float(uint32_t x) { return cpp::bit_cast<float>(x); }

LIBC_INLINE double as_double(uint64_t x) { return cpp::bit_cast<double>(x); }

LIBC_INLINE uint32_t top12_bits(float x) { return as_uint32_bits(x) >> 20; }

LIBC_INLINE uint32_t top12_bits(double x) { return as_uint64_bits(x) >> 52; }

// Values to trigger underflow and overflow.
template <typename T> struct XFlowValues;

template <> struct XFlowValues<float> {
  static const float OVERFLOW_VALUE;
  static const float UNDERFLOW_VALUE;
  static const float MAY_UNDERFLOW_VALUE;
};

template <> struct XFlowValues<double> {
  static const double OVERFLOW_VALUE;
  static const double UNDERFLOW_VALUE;
  static const double MAY_UNDERFLOW_VALUE;
};

template <typename T> LIBC_INLINE T with_errno(T x, int err) {
  if (math_errhandling & MATH_ERRNO)
    errno = err;
  return x;
}

template <typename T> LIBC_INLINE void force_eval(T x) {
<<<<<<< HEAD
  volatile T y UNUSED = x;
=======
  volatile T y LIBC_UNUSED = x;
>>>>>>> cd74f4a4
}

template <typename T> LIBC_INLINE T opt_barrier(T x) {
  volatile T y = x;
  return y;
}

template <typename T> struct IsFloatOrDouble {
  static constexpr bool
      Value = // NOLINT so that this Value can match the ones for IsSame
      cpp::is_same_v<T, float> || cpp::is_same_v<T, double>;
};

template <typename T>
using EnableIfFloatOrDouble = cpp::enable_if_t<IsFloatOrDouble<T>::Value, int>;

template <typename T, EnableIfFloatOrDouble<T> = 0>
T xflow(uint32_t sign, T y) {
  // Underflow happens when two extremely small values are multiplied.
  // Likewise, overflow happens when two large values are multiplied.
  y = opt_barrier(sign ? -y : y) * y;
  return with_errno(y, ERANGE);
}

template <typename T, EnableIfFloatOrDouble<T> = 0> T overflow(uint32_t sign) {
  return xflow(sign, XFlowValues<T>::OVERFLOW_VALUE);
}

template <typename T, EnableIfFloatOrDouble<T> = 0> T underflow(uint32_t sign) {
  return xflow(sign, XFlowValues<T>::UNDERFLOW_VALUE);
}

template <typename T, EnableIfFloatOrDouble<T> = 0>
T may_underflow(uint32_t sign) {
  return xflow(sign, XFlowValues<T>::MAY_UNDERFLOW_VALUE);
}

template <typename T, EnableIfFloatOrDouble<T> = 0>
LIBC_INLINE constexpr float invalid(T x) {
  T y = (x - x) / (x - x);
  return isnan(x) ? y : with_errno(y, EDOM);
}

} // namespace __llvm_libc

#endif // LLVM_LIBC_SRC_MATH_MATH_UTILS_H<|MERGE_RESOLUTION|>--- conflicted
+++ resolved
@@ -57,11 +57,7 @@
 }
 
 template <typename T> LIBC_INLINE void force_eval(T x) {
-<<<<<<< HEAD
-  volatile T y UNUSED = x;
-=======
   volatile T y LIBC_UNUSED = x;
->>>>>>> cd74f4a4
 }
 
 template <typename T> LIBC_INLINE T opt_barrier(T x) {
