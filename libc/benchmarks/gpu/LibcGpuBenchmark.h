--- conflicted
+++ resolved
@@ -1,11 +1,8 @@
 #ifndef LLVM_LIBC_BENCHMARKS_LIBC_GPU_BENCHMARK_H
 #define LLVM_LIBC_BENCHMARKS_LIBC_GPU_BENCHMARK_H
 
-<<<<<<< HEAD
-=======
 #include "benchmarks/gpu/Random.h"
 
->>>>>>> 35227056
 #include "benchmarks/gpu/timing/timing.h"
 
 #include "hdr/stdint_proxy.h"
@@ -56,7 +53,6 @@
       return 0.0;
 
     return static_cast<double>(sum_of_cycles) / iterations;
-<<<<<<< HEAD
   }
 
   double get_variance() const noexcept {
@@ -79,30 +75,6 @@
     return fputil::sqrt<double>(get_variance());
   }
 
-=======
-  }
-
-  double get_variance() const noexcept {
-    if (iterations == 0)
-      return 0.0;
-
-    const double num = static_cast<double>(iterations);
-    const double sum_x = static_cast<double>(sum_of_cycles);
-    const double sum_x2 = static_cast<double>(sum_of_squared_cycles);
-
-    const double mean_of_squares = sum_x2 / num;
-    const double mean = sum_x / num;
-    const double mean_squared = mean * mean;
-    const double variance = mean_of_squares - mean_squared;
-
-    return variance < 0.0 ? 0.0 : variance;
-  }
-
-  double get_stddev() const noexcept {
-    return fputil::sqrt<double>(get_variance());
-  }
-
->>>>>>> 35227056
   uint32_t get_iterations() const noexcept { return iterations; }
 };
 
@@ -205,97 +177,6 @@
   }
 };
 
-<<<<<<< HEAD
-class RandomGenerator {
-  uint64_t state;
-
-  static LIBC_INLINE uint64_t splitmix64(uint64_t x) noexcept {
-    x += 0x9E3779B97F4A7C15ULL;
-    x = (x ^ (x >> 30)) * 0xBF58476D1CE4E5B9ULL;
-    x = (x ^ (x >> 27)) * 0x94D049BB133111EBULL;
-    x = (x ^ (x >> 31));
-    return x ? x : 0x9E3779B97F4A7C15ULL;
-  }
-
-public:
-  explicit LIBC_INLINE RandomGenerator(uint64_t seed) noexcept
-      : state(splitmix64(seed)) {}
-
-  LIBC_INLINE uint64_t next64() noexcept {
-    uint64_t x = state;
-    x ^= x >> 12;
-    x ^= x << 25;
-    x ^= x >> 27;
-    state = x;
-    return x * 0x2545F4914F6CDD1DULL;
-  }
-
-  LIBC_INLINE uint32_t next32() noexcept {
-    return static_cast<uint32_t>(next64() >> 32);
-  }
-};
-
-// We want random floating-point values whose *unbiased* exponent e is
-// approximately uniform in [min_exp, max_exp]. That is,
-//   2^min_exp <= |value| < 2^(max_exp + 1).
-// Caveats / boundaries:
-// - e = -EXP_BIAS  ==> subnormal range (biased exponent = 0). We ensure a
-//                      non-zero mantissa so we don't accidentally produce 0.
-// - e in [1 - EXP_BIAS, EXP_BIAS] ==> normal numbers.
-// - e = EXP_BIAS + 1 ==> Inf/NaN. We do not include it by default; max_exp
-//                        defaults to EXP_BIAS.
-template <typename T>
-static T
-get_rand_input(RandomGenerator &rng,
-               int min_exp = -LIBC_NAMESPACE::fputil::FPBits<T>::EXP_BIAS,
-               int max_exp = LIBC_NAMESPACE::fputil::FPBits<T>::EXP_BIAS) {
-  using FPBits = LIBC_NAMESPACE::fputil::FPBits<T>;
-  using Storage = typename FPBits::StorageType;
-
-  // Sanitize and clamp requested range to what the format supports
-  if (min_exp > max_exp) {
-    auto tmp = min_exp;
-    min_exp = max_exp;
-    max_exp = tmp;
-  };
-  min_exp = cpp::max(min_exp, -FPBits::EXP_BIAS);
-  max_exp = cpp::min(max_exp, FPBits::EXP_BIAS);
-
-  // Sample unbiased exponent e uniformly in [min_exp, max_exp] without modulo
-  // bias
-  auto sample_in_range = [&](uint64_t r) -> int32_t {
-    const uint64_t range = static_cast<uint64_t>(
-        static_cast<int64_t>(max_exp) - static_cast<int64_t>(min_exp) + 1);
-    const uint64_t threshold = (-range) % range;
-    while (r < threshold)
-      r = rng.next64();
-    return static_cast<int32_t>(min_exp + static_cast<int64_t>(r % range));
-  };
-  const int32_t e = sample_in_range(rng.next64());
-
-  // Start from random bits to get random sign and mantissa
-  FPBits xbits([&] {
-    if constexpr (cpp::is_same_v<T, double>)
-      return FPBits(rng.next64());
-    else
-      return FPBits(rng.next32());
-  }());
-
-  if (e == -FPBits::EXP_BIAS) {
-    // Subnormal: biased exponent must be 0; ensure mantissa != 0 to avoid 0
-    xbits.set_biased_exponent(Storage(0));
-    if (xbits.get_mantissa() == Storage(0))
-      xbits.set_mantissa(Storage(1));
-  } else {
-    // Normal: biased exponent in [1, 2 * FPBits::EXP_BIAS]
-    const int32_t biased = e + FPBits::EXP_BIAS;
-    xbits.set_biased_exponent(static_cast<Storage>(biased));
-  }
-  return xbits.get_val();
-}
-
-=======
->>>>>>> 35227056
 template <typename T> class MathPerf {
   static LIBC_INLINE uint64_t make_seed(uint64_t base_seed, uint64_t salt) {
     const uint64_t tid = gpu::get_thread_id();
@@ -304,15 +185,9 @@
 
 public:
   // Returns cycles-per-call (lower is better)
-<<<<<<< HEAD
-  template <size_t N = 1>
-  static uint64_t run_throughput_in_range(T f(T), int min_exp, int max_exp,
-                                          uint32_t call_index) {
-=======
   template <size_t N = 1, typename Dist>
   static uint64_t run_throughput(T (*f)(T), const Dist &dist,
                                  uint32_t call_index) {
->>>>>>> 35227056
     cpp::array<T, N> inputs;
 
     uint64_t base_seed = static_cast<uint64_t>(call_index);
@@ -320,11 +195,7 @@
     RandomGenerator rng(make_seed(base_seed, salt));
 
     for (size_t i = 0; i < N; ++i)
-<<<<<<< HEAD
-      inputs[i] = get_rand_input<T>(rng, min_exp, max_exp);
-=======
       inputs[i] = dist(rng);
->>>>>>> 35227056
 
     uint64_t total_time = LIBC_NAMESPACE::throughput(f, inputs);
 
@@ -332,17 +203,9 @@
   }
 
   // Returns cycles-per-call (lower is better)
-<<<<<<< HEAD
-  template <size_t N = 1>
-  static uint64_t run_throughput_in_range(T f(T, T), int arg1_min_exp,
-                                          int arg1_max_exp, int arg2_min_exp,
-                                          int arg2_max_exp,
-                                          uint32_t call_index) {
-=======
   template <size_t N = 1, typename Dist1, typename Dist2>
   static uint64_t run_throughput(T (*f)(T, T), const Dist1 &dist1,
                                  const Dist2 &dist2, uint32_t call_index) {
->>>>>>> 35227056
     cpp::array<T, N> inputs1;
     cpp::array<T, N> inputs2;
 
@@ -351,13 +214,8 @@
     RandomGenerator rng(make_seed(base_seed, salt));
 
     for (size_t i = 0; i < N; ++i) {
-<<<<<<< HEAD
-      inputs1[i] = get_rand_input<T>(rng, arg1_min_exp, arg1_max_exp);
-      inputs2[i] = get_rand_input<T>(rng, arg2_min_exp, arg2_max_exp);
-=======
       inputs1[i] = dist1(rng);
       inputs2[i] = dist2(rng);
->>>>>>> 35227056
     }
 
     uint64_t total_time = LIBC_NAMESPACE::throughput(f, inputs1, inputs2);
