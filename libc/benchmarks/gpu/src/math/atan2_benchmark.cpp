--- conflicted
+++ resolved
@@ -9,16 +9,11 @@
 
 #define BM_RANDOM_INPUTS(T, Func, MinExp, MaxExp, N)                           \
   [](uint32_t call_index) {                                                    \
-<<<<<<< HEAD
-    return LIBC_NAMESPACE::benchmarks::MathPerf<T>::run_throughput_in_range<   \
-        N>(Func, MinExp, MaxExp, MinExp, MaxExp, call_index);                  \
-=======
     using namespace LIBC_NAMESPACE::benchmarks;                                \
                                                                                \
     const UniformExponent<T> dist(MinExp, MaxExp);                             \
     return MathPerf<T>::template run_throughput<N>(Func, dist, dist,           \
                                                    call_index);                \
->>>>>>> 35227056
   }
 
 #define BENCH(T, Name, Func, MinExp, MaxExp)                                   \
