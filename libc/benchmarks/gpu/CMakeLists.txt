add_subdirectory(timing)

add_custom_target(gpu-benchmark)

function(add_benchmark benchmark_name)
  cmake_parse_arguments(
    "BENCHMARK"
    "" # Optional arguments
    "" # Single value arguments
    "LINK_LIBRARIES;DEPENDS" # Multi-value arguments
    ${ARGN}
  )

  if(NOT libc.src.time.clock IN_LIST TARGET_LLVMLIBC_ENTRYPOINTS)
    message(FATAL_ERROR "target does not support clock")
  endif()
  add_libc_hermetic(
    ${benchmark_name}
    IS_GPU_BENCHMARK
    LINK_LIBRARIES
      LibcGpuBenchmark.hermetic
      ${BENCHMARK_LINK_LIBRARIES}
    DEPENDS
      libc.src.stdio.printf
      ${BENCHMARK_DEPENDS}
    ${BENCHMARK_UNPARSED_ARGUMENTS}
    COMPILE_OPTIONS
      -flto
  )
  get_fq_target_name(${benchmark_name} fq_target_name)
  set(fq_build_target_name ${fq_target_name}.__build__)

  add_dependencies(gpu-benchmark ${fq_target_name})
endfunction(add_benchmark)

add_unittest_framework_library(
  LibcGpuBenchmark
  SRCS
    LibcGpuBenchmark.cpp
    LibcGpuBenchmarkMain.cpp
  HDRS
    LibcGpuBenchmark.h
<<<<<<< HEAD
=======
    Random.h
>>>>>>> 35227056
  DEPENDS
    libc.benchmarks.gpu.timing.timing
    libc.hdr.stdint_proxy
    libc.src.__support.CPP.string
    libc.src.__support.CPP.string_view
    libc.src.__support.CPP.type_traits
    libc.src.__support.CPP.algorithm
    libc.src.__support.CPP.atomic
    libc.src.__support.CPP.array
<<<<<<< HEAD
=======
    libc.src.__support.CPP.optional
>>>>>>> 35227056
    libc.src.__support.FPUtil.fp_bits
    libc.src.__support.FPUtil.nearest_integer_operations
    libc.src.__support.FPUtil.sqrt
    libc.src.__support.sign
    libc.src.__support.fixedvector
    libc.src.__support.GPU.utils
    libc.src.__support.time.gpu.time_utils
<<<<<<< HEAD
=======
    libc.src.__support.macros.attributes
    libc.src.__support.macros.config
    libc.src.__support.macros.properties.types
>>>>>>> 35227056
    libc.src.stdio.printf
    libc.src.time.clock
)

add_subdirectory(src)<|MERGE_RESOLUTION|>--- conflicted
+++ resolved
@@ -40,10 +40,7 @@
     LibcGpuBenchmarkMain.cpp
   HDRS
     LibcGpuBenchmark.h
-<<<<<<< HEAD
-=======
     Random.h
->>>>>>> 35227056
   DEPENDS
     libc.benchmarks.gpu.timing.timing
     libc.hdr.stdint_proxy
@@ -53,10 +50,7 @@
     libc.src.__support.CPP.algorithm
     libc.src.__support.CPP.atomic
     libc.src.__support.CPP.array
-<<<<<<< HEAD
-=======
     libc.src.__support.CPP.optional
->>>>>>> 35227056
     libc.src.__support.FPUtil.fp_bits
     libc.src.__support.FPUtil.nearest_integer_operations
     libc.src.__support.FPUtil.sqrt
@@ -64,12 +58,9 @@
     libc.src.__support.fixedvector
     libc.src.__support.GPU.utils
     libc.src.__support.time.gpu.time_utils
-<<<<<<< HEAD
-=======
     libc.src.__support.macros.attributes
     libc.src.__support.macros.config
     libc.src.__support.macros.properties.types
->>>>>>> 35227056
     libc.src.stdio.printf
     libc.src.time.clock
 )
