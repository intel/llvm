if (LLVM_ENABLE_SPHINX)
include(AddSphinxTarget)
if (SPHINX_FOUND)
  if (${SPHINX_OUTPUT_HTML})
    # Similar to clang, we copy our static .rst files from libc/docs/ to the
    # $build_dir/libc/docs/. That way, we can have a mix of both static
    # (committed) .rst files, and dynamically generated .rst files. We don't
    # want the dynamically generated .rst files to pollute the source tree.
    add_custom_target(copy-libc-rst-docs
      COMMAND "${CMAKE_COMMAND}" -E copy_directory
              "${CMAKE_CURRENT_SOURCE_DIR}" "${CMAKE_CURRENT_BINARY_DIR}"

      COMMAND "${CMAKE_COMMAND}" -E copy_if_different
              "${CMAKE_CURRENT_SOURCE_DIR}/../Maintainers.rst"
              "${CMAKE_CURRENT_BINARY_DIR}"
      )

    # For headers that are nested in directories, we need to
    # `mkdir $build_dir/libc/docs/headers/$dir` since the above copy_directory
    # command does not create such copies. Otherwise, the invocation of docgen
    # below will fail since the output file would be placed in a directory that
    # does not exist, leading to a `No such file or directory` error from the
    # shell.
    file(MAKE_DIRECTORY
      "${CMAKE_CURRENT_BINARY_DIR}/headers/arpa/"
      "${CMAKE_CURRENT_BINARY_DIR}/headers/net/"
      "${CMAKE_CURRENT_BINARY_DIR}/headers/netinet/"
      "${CMAKE_CURRENT_BINARY_DIR}/headers/sys/"
    )

    # Change sphinx to build from $build_dir/libc/docs/ rather than
    # llvm-project/libc/docs/.
    add_sphinx_target(html libc SOURCE_DIR "${CMAKE_CURRENT_BINARY_DIR}")
    # Depend on the copy target.
    add_dependencies(docs-libc-html copy-libc-rst-docs)

    # Maintain a list of headers for which we dynamically generate html docs
    # for via docgen. For more complex docs (such as per arch support, a la
    # math.h), those should be omitted and exist statically in
    # libc/docs/headers/.
    list(APPEND docgen_list
      aio
      arpa/inet
      assert
      cpio
      ctype
<<<<<<< HEAD
=======
      dirent
>>>>>>> d465594a
      endian
      errno
      fenv
      float
      glob
      inttypes
      locale
      net/if
      netinet/in
      # TODO: https://github.com/llvm/llvm-project/issues/123821
      # pthread
      setjmp
      signal
      stdbit
      stdio
      stdlib
      string
      strings
      sys/mman
      sys/resource
      sys/stat
      sys/statvfs
      sys/time
      sys/utsname
      sys/wait
      termios
      threads
      uchar
      unistd
      sys/utsname
      wchar
      wctype
    )

    foreach(stem IN LISTS docgen_list)
      # It is an error in cmake to have a target name that contains a "/", but
      # docgen relies on the "/" to find headers nested under directories.
      # Replace with underscore.
      string(REPLACE "/" "_" stem_rst ${stem})

      # docgen invocation.
      add_custom_target(${stem_rst}
        COMMAND ${CMAKE_CURRENT_SOURCE_DIR}/../utils/docgen/docgen.py ${stem}.h >
                ${CMAKE_CURRENT_BINARY_DIR}/headers/${stem}.rst)
      # depend on the docgen invocation.
      add_dependencies(docs-libc-html ${stem_rst})
    endforeach()
  endif()
endif()
endif()<|MERGE_RESOLUTION|>--- conflicted
+++ resolved
@@ -44,10 +44,7 @@
       assert
       cpio
       ctype
-<<<<<<< HEAD
-=======
       dirent
->>>>>>> d465594a
       endian
       errno
       fenv
@@ -77,7 +74,6 @@
       threads
       uchar
       unistd
-      sys/utsname
       wchar
       wctype
     )
