header: math.h
macros: []
types:
  - type_name: float_t
  - type_name: double_t
  - type_name: float128
enums: []
objects: []
functions:
  - name: acosf
    standards:
      - stdc
    return_type: float
    arguments:
      - type: float
  - name: acoshf
    standards:
      - stdc
    return_type: float
    arguments:
      - type: float
  - name: asin
    standards:
      - stdc
    return_type: double
    arguments:
      - type: double
  - name: asinf
    standards:
      - stdc
    return_type: float
    arguments:
      - type: float
  - name: asinhf
    standards:
      - stdc
    return_type: float
    arguments:
      - type: float
  - name: atan2
    standards:
      - stdc
    return_type: double
    arguments:
      - type: double
      - type: double
  - name: atan2f
    standards:
      - stdc
    return_type: float
    arguments:
      - type: float
      - type: float
  - name: atan2l
    standards:
      - stdc
    return_type: long double
    arguments:
      - type: long double
      - type: long double
  - name: atanf
    standards:
      - stdc
    return_type: float
    arguments:
      - type: float
  - name: atanhf
    standards:
      - stdc
    return_type: float
    arguments:
      - type: float
  - name: canonicalize
    standards:
      - stdc
    return_type: int
    arguments:
      - type: double
      - type: double
  - name: canonicalizef
    standards:
      - stdc
    return_type: int
    arguments:
      - type: float
      - type: float
  - name: canonicalizef128
    standards:
      - stdc
    return_type: int
    arguments:
      - type: float128
      - type: float128
    guard: LIBC_TYPES_HAS_FLOAT128
  - name: canonicalizef16
    standards:
      - stdc
    return_type: int
    arguments:
      - type: _Float16
      - type: _Float16
    guard: LIBC_TYPES_HAS_FLOAT16
  - name: canonicalizel
    standards:
      - stdc
    return_type: int
    arguments:
      - type: long double
      - type: long double
  - name: cbrt
    standards:
      - stdc
    return_type: double
    arguments:
      - type: double
  - name: cbrtf
    standards:
      - stdc
    return_type: float
    arguments:
      - type: float
  - name: ceil
    standards:
      - stdc
    return_type: double
    arguments:
      - type: double
  - name: ceilf
    standards:
      - stdc
    return_type: float
    arguments:
      - type: float
  - name: ceilf128
    standards:
      - stdc
    return_type: float128
    arguments:
      - type: float128
    guard: LIBC_TYPES_HAS_FLOAT128
  - name: ceilf16
    standards:
      - stdc
    return_type: _Float16
    arguments:
      - type: _Float16
    guard: LIBC_TYPES_HAS_FLOAT16
  - name: ceill
    standards:
      - stdc
    return_type: long double
    arguments:
      - type: long double
  - name: copysign
    standards:
      - stdc
    return_type: double
    arguments:
      - type: double
      - type: double
  - name: copysignf
    standards:
      - stdc
    return_type: float
    arguments:
      - type: float
      - type: float
  - name: copysignf128
    standards:
      - stdc
    return_type: float128
    arguments:
      - type: float128
      - type: float128
    guard: LIBC_TYPES_HAS_FLOAT128
  - name: copysignf16
    standards:
      - stdc
    return_type: _Float16
    arguments:
      - type: _Float16
      - type: _Float16
    guard: LIBC_TYPES_HAS_FLOAT16
  - name: copysignl
    standards:
      - stdc
    return_type: long double
    arguments:
      - type: long double
      - type: long double
  - name: cos
    standards:
      - stdc
    return_type: double
    arguments:
      - type: double
  - name: cosf
    standards:
      - stdc
    return_type: float
    arguments:
      - type: float
  - name: coshf
    standards:
      - stdc
    return_type: float
    arguments:
      - type: float
  - name: cospif16
    standards:
      - stdc
    return_type: _Float16
    arguments:
      - type: _Float16
    guard: LIBC_TYPES_HAS_FLOAT16
  - name: coshf16
    standards:
      - stdc
    return_type: _Float16
    arguments:
      - type: _Float16
    guard: LIBC_TYPES_HAS_FLOAT16
  - name: ddivl
    standards:
      - stdc
    return_type: long double
    arguments:
      - type: long double
      - type: long double
  - name: dmulf128
    standards:
      - llvm_libc_ext
    return_type: double
    arguments:
      - type: float128
      - type: float128
    guard: LIBC_TYPES_HAS_FLOAT128
  - name: dmull
    standards:
      - stdc
    return_type: double
    arguments:
      - type: long double
      - type: long double
  - name: dsqrtl
    standards:
      - stdc
    return_type: double
    arguments:
      - type: long double
  - name: dsqrtf128
    standards:
      - llvm_libc_ext
    return_type: double
    arguments:
      - type: float128
      - type: float128
    guard: LIBC_TYPES_HAS_FLOAT128
  - name: erff
    standards:
      - stdc
    return_type: float
    arguments:
      - type: float
  - name: exp
    standards:
      - stdc
    return_type: double
    arguments:
      - type: double
  - name: exp10
    standards:
      - stdc
    return_type: double
    arguments:
      - type: double
  - name: exp10f
    standards:
      - stdc
    return_type: float
    arguments:
      - type: float
<<<<<<< HEAD
=======
  - name: exp10m1f
    standards:
      - stdc
    return_type: float
    arguments:
      - type: float
>>>>>>> a8d96e15
  - name: exp10m1f16
    standards:
      - stdc
    return_type: _Float16
    arguments:
      - type: _Float16
    guard: LIBC_TYPES_HAS_FLOAT16
  - name: exp2
    standards:
      - stdc
    return_type: double
    arguments:
      - type: double
  - name: exp2f
    standards:
      - stdc
    return_type: float
    arguments:
      - type: float
  - name: exp2m1f
    standards:
      - stdc
    return_type: float
    arguments:
      - type: float
  - name: exp2m1f16
    standards:
      - stdc
    return_type: _Float16
    arguments:
      - type: _Float16
    guard: LIBC_TYPES_HAS_FLOAT16
  - name: expf
    standards:
      - stdc
    return_type: float
    arguments:
      - type: float
  - name: expm1
    standards:
      - stdc
    return_type: double
    arguments:
      - type: double
  - name: expm1f
    standards:
      - stdc
    return_type: float
    arguments:
      - type: float
  - name: f16add
    standards:
      - llvm_libc_ext
    return_type: _Float16
    arguments:
      - type: double
      - type: double
    guard: LIBC_TYPES_HAS_FLOAT16
  - name: f16addf
    standards:
      - llvm_libc_ext
    return_type: _Float16
    arguments:
      - type: float
      - type: float
    guard: LIBC_TYPES_HAS_FLOAT16
  - name: f16addf128
    standards:
      - stdc
    return_type: _Float16
    arguments:
      - type: float128
      - type: float128
    guard: LIBC_TYPES_HAS_FLOAT16_AND_FLOAT128
  - name: f16addl
    standards:
      - llvm_libc_ext
    return_type: _Float16
    arguments:
      - type: long double
      - type: long double
    guard: LIBC_TYPES_HAS_FLOAT16
  - name: f16div
    standards:
      - llvm_libc_ext
    return_type: _Float16
    arguments:
      - type: double
      - type: double
    guard: LIBC_TYPES_HAS_FLOAT16
  - name: f16divf
    standards:
      - llvm_libc_ext
    return_type: _Float16
    arguments:
      - type: float
      - type: float
    guard: LIBC_TYPES_HAS_FLOAT16
  - name: f16divf128
    standards:
      - stdc
    return_type: _Float16
    arguments:
      - type: float128
      - type: float128
    guard: LIBC_TYPES_HAS_FLOAT16_AND_FLOAT128
  - name: f16divl
    standards:
      - llvm_libc_ext
    return_type: _Float16
    arguments:
      - type: long double
      - type: long double
    guard: LIBC_TYPES_HAS_FLOAT16
  - name: f16fma
    standards:
      - llvm_libc_ext
    return_type: _Float16
    arguments:
      - type: double
      - type: double
      - type: double
    guard: LIBC_TYPES_HAS_FLOAT16
  - name: f16fmaf
    standards:
      - llvm_libc_ext
    return_type: _Float16
    arguments:
      - type: float
      - type: float
      - type: float
    guard: LIBC_TYPES_HAS_FLOAT16
  - name: f16fmaf128
    standards:
      - stdc
    return_type: _Float16
    arguments:
      - type: float128
      - type: float128
      - type: float128
    guard: LIBC_TYPES_HAS_FLOAT16_AND_FLOAT128
  - name: f16fmal
    standards:
      - llvm_libc_ext
    return_type: _Float16
    arguments:
      - type: long double
      - type: long double
      - type: long double
    guard: LIBC_TYPES_HAS_FLOAT16
  - name: f16mul
    standards:
      - llvm_libc_ext
    return_type: _Float16
    arguments:
      - type: double
      - type: double
    guard: LIBC_TYPES_HAS_FLOAT16
  - name: f16mulf
    standards:
      - llvm_libc_ext
    return_type: _Float16
    arguments:
      - type: float
      - type: float
    guard: LIBC_TYPES_HAS_FLOAT16
  - name: f16mulf128
    standards:
      - stdc
    return_type: _Float16
    arguments:
      - type: float128
      - type: float128
    guard: LIBC_TYPES_HAS_FLOAT16_AND_FLOAT128
  - name: f16mull
    standards:
      - llvm_libc_ext
    return_type: _Float16
    arguments:
      - type: long double
      - type: long double
    guard: LIBC_TYPES_HAS_FLOAT16
  - name: f16sqrt
    standards:
      - llvm_libc_ext
    return_type: _Float16
    arguments:
      - type: double
    guard: LIBC_TYPES_HAS_FLOAT16
  - name: f16sqrtf
    standards:
      - llvm_libc_ext
    return_type: _Float16
    arguments:
      - type: float
    guard: LIBC_TYPES_HAS_FLOAT16
  - name: f16sqrtf128
    standards:
      - llvm_libc_ext
    return_type: _Float16
    arguments:
      - type: float128
    guard: LIBC_TYPES_HAS_FLOAT16_AND_FLOAT128
  - name: f16sqrtl
    standards:
      - llvm_libc_ext
    return_type: _Float16
    arguments:
      - type: long double
    guard: LIBC_TYPES_HAS_FLOAT16
  - name: f16sub
    standards:
      - llvm_libc_ext
    return_type: _Float16
    arguments:
      - type: double
      - type: double
    guard: LIBC_TYPES_HAS_FLOAT16
  - name: f16subf
    standards:
      - llvm_libc_ext
    return_type: _Float16
    arguments:
      - type: float
      - type: float
    guard: LIBC_TYPES_HAS_FLOAT16
  - name: f16subf128
    standards:
      - stdc
    return_type: _Float16
    arguments:
      - type: float128
      - type: float128
    guard: LIBC_TYPES_HAS_FLOAT16_AND_FLOAT128
  - name: f16subl
    standards:
      - llvm_libc_ext
    return_type: _Float16
    arguments:
      - type: long double
      - type: long double
    guard: LIBC_TYPES_HAS_FLOAT16
  - name: fabs
    standards:
      - stdc
    return_type: double
    arguments:
      - type: double
  - name: fabsf
    standards:
      - stdc
    return_type: float
    arguments:
      - type: float
  - name: fabsf128
    standards:
      - stdc
    return_type: float128
    arguments:
      - type: float128
    guard: LIBC_TYPES_HAS_FLOAT128
  - name: fabsf16
    standards:
      - stdc
    return_type: _Float16
    arguments:
      - type: _Float16
    guard: LIBC_TYPES_HAS_FLOAT16
  - name: fabsl
    standards:
      - stdc
    return_type: long double
    arguments:
      - type: long double
  - name: fadd
    standards:
      - stdc
    return_type: float
    arguments:
      - type: double
      - type: double
  - name: faddf128
    standards:
      - llvm_libc_ext
    return_type: float
    arguments:
      - type: float128
      - type: float128
    guard: LIBC_TYPES_HAS_FLOAT128
  - name: faddl
    standards:
      - faddl
    return_type: float
    arguments:
      - type: long double
      - type: long double
  - name: fdim
    standards:
      - stdc
    return_type: double
    arguments:
      - type: double
      - type: double
  - name: fdimf
    standards:
      - stdc
    return_type: float
    arguments:
      - type: float
      - type: float
  - name: fdimf128
    standards:
      - stdc
    return_type: float128
    arguments:
      - type: float128
      - type: float128
    guard: LIBC_TYPES_HAS_FLOAT128
  - name: fdimf16
    standards:
      - stdc
    return_type: _Float16
    arguments:
      - type: _Float16
      - type: _Float16
    guard: LIBC_TYPES_HAS_FLOAT16
  - name: fdiml
    standards:
      - stdc
    return_type: long double
    arguments:
      - type: long double
      - type: long double
  - name: fdiv
    standards:
      - stdc
    return_type: float
    arguments:
      - type: double
      - type: double
  - name: fdivf128
    standards:
      - llvm_libc_ext
    return_type: float
    arguments:
      - type: float128
      - type: float128
    guard: LIBC_TYPES_HAS_FLOAT128
  - name: fdivl
    standards:
      - stdc
    return_type: float
    arguments:
      - type: long double
      - type: long double
  - name: ffma
    standards:
      - stdc
    return_type: float
    arguments:
      - type: double
      - type: double
      - type: double
  - name: ffmaf128
    standards:
      - llvm_libc_ext
    return_type: float
    arguments:
      - type: float128
      - type: float128
      - type: float128
    guards: LIBC_TYPES_HAS_FLOAT128
  - name: ffmal
    standards:
      - stdc
    return_type: float
    arguments:
      - type: long double
      - type: long double
      - type: long double
  - name: floor
    standards:
      - stdc
    return_type: double
    arguments:
      - type: double
  - name: floorf
    standards:
      - stdc
    return_type: float
    arguments:
      - type: float
  - name: floorf128
    standards:
      - stdc
    return_type: float128
    arguments:
      - type: float128
    guard: LIBC_TYPES_HAS_FLOAT128
  - name: floorf16
    standards:
      - stdc
    return_type: _Float16
    arguments:
      - type: _Float16
    guard: LIBC_TYPES_HAS_FLOAT16
  - name: floorl
    standards:
      - stdc
    return_type: long double
    arguments:
      - type: long double
  - name: fma
    standards:
      - stdc
    return_type: double
    arguments:
      - type: double
      - type: double
      - type: double
  - name: fmaf
    standards:
      - stdc
    return_type: float
    arguments:
      - type: float
      - type: float
      - type: float
  - name: fmax
    standards:
      - stdc
    return_type: double
    arguments:
      - type: double
      - type: double
  - name: fmaxf
    standards:
      - stdc
    return_type: float
    arguments:
      - type: float
      - type: float
  - name: fmaxf128
    standards:
      - stdc
    return_type: float128
    arguments:
      - type: float128
      - type: float128
    guard: LIBC_TYPES_HAS_FLOAT128
  - name: fmaxf16
    standards:
      - stdc
    return_type: _Float16
    arguments:
      - type: _Float16
      - type: _Float16
    guard: LIBC_TYPES_HAS_FLOAT16
  - name: fmaximum
    standards:
      - stdc
    return_type: double
    arguments:
      - type: double
      - type: double
  - name: fmaximum_mag
    standards:
      - stdc
    return_type: double
    arguments:
      - type: double
      - type: double
  - name: fmaximum_mag_num
    standards:
      - stdc
    return_type: double
    arguments:
      - type: double
      - type: double
  - name: fmaximum_mag_numf
    standards:
      - stdc
    return_type: float
    arguments:
      - type: float
      - type: float
  - name: fmaximum_mag_numf128
    standards:
      - stdc
    return_type: float128
    arguments:
      - type: float128
      - type: float128
    guard: LIBC_TYPES_HAS_FLOAT128
  - name: fmaximum_mag_numf16
    standards:
      - stdc
    return_type: _Float16
    arguments:
      - type: _Float16
      - type: _Float16
    guard: LIBC_TYPES_HAS_FLOAT16
  - name: fmaximum_mag_numl
    standards:
      - stdc
    return_type: long double
    arguments:
      - type: long double
      - type: long double
  - name: fmaximum_magf
    standards:
      - stdc
    return_type: float
    arguments:
      - type: float
      - type: float
  - name: fmaximum_magf128
    standards:
      - stdc
    return_type: float128
    arguments:
      - type: float128
      - type: float128
    guard: LIBC_TYPES_HAS_FLOAT128
  - name: fmaximum_magf16
    standards:
      - stdc
    return_type: _Float16
    arguments:
      - type: _Float16
      - type: _Float16
    guard: LIBC_TYPES_HAS_FLOAT16
  - name: fmaximum_magl
    standards:
      - stdc
    return_type: long double
    arguments:
      - type: long double
      - type: long double
  - name: fmaximum_num
    standards:
      - stdc
    return_type: double
    arguments:
      - type: double
      - type: double
  - name: fmaximum_numf
    standards:
      - stdc
    return_type: float
    arguments:
      - type: float
      - type: float
  - name: fmaximum_numf128
    standards:
      - stdc
    return_type: float128
    arguments:
      - type: float128
      - type: float128
    guard: LIBC_TYPES_HAS_FLOAT128
  - name: fmaximum_numf16
    standards:
      - stdc
    return_type: _Float16
    arguments:
      - type: _Float16
      - type: _Float16
    guard: LIBC_TYPES_HAS_FLOAT16
  - name: fmaximum_numl
    standards:
      - stdc
    return_type: long double
    arguments:
      - type: long double
      - type: long double
  - name: fmaximumf
    standards:
      - stdc
    return_type: float
    arguments:
      - type: float
      - type: float
  - name: fmaximumf128
    standards:
      - stdc
    return_type: float128
    arguments:
      - type: float128
      - type: float128
    guard: LIBC_TYPES_HAS_FLOAT128
  - name: fmaximumf16
    standards:
      - stdc
    return_type: _Float16
    arguments:
      - type: _Float16
      - type: _Float16
    guard: LIBC_TYPES_HAS_FLOAT16
  - name: fmaximuml
    standards:
      - stdc
    return_type: long double
    arguments:
      - type: long double
      - type: long double
  - name: fmaxl
    standards:
      - stdc
    return_type: long double
    arguments:
      - type: long double
      - type: long double
  - name: fmin
    standards:
      - stdc
    return_type: double
    arguments:
      - type: double
      - type: double
  - name: fminf
    standards:
      - stdc
    return_type: float
    arguments:
      - type: float
      - type: float
  - name: fminf128
    standards:
      - stdc
    return_type: float128
    arguments:
      - type: float128
      - type: float128
    guard: LIBC_TYPES_HAS_FLOAT128
  - name: fminf16
    standards:
      - stdc
    return_type: _Float16
    arguments:
      - type: _Float16
      - type: _Float16
    guard: LIBC_TYPES_HAS_FLOAT16
  - name: fminimum
    standards:
      - stdc
    return_type: double
    arguments:
      - type: double
      - type: double
  - name: fminimum_mag
    standards:
      - stdc
    return_type: double
    arguments:
      - type: double
      - type: double
  - name: fminimum_mag_num
    standards:
      - stdc
    return_type: double
    arguments:
      - type: double
      - type: double
  - name: fminimum_mag_numf
    standards:
      - stdc
    return_type: float
    arguments:
      - type: float
      - type: float
  - name: fminimum_mag_numf128
    standards:
      - stdc
    return_type: float128
    arguments:
      - type: float128
      - type: float128
    guard: LIBC_TYPES_HAS_FLOAT128
  - name: fminimum_mag_numf16
    standards:
      - stdc
    return_type: _Float16
    arguments:
      - type: _Float16
      - type: _Float16
    guard: LIBC_TYPES_HAS_FLOAT16
  - name: fminimum_mag_numl
    standards:
      - stdc
    return_type: long double
    arguments:
      - type: long double
      - type: long double
  - name: fminimum_magf
    standards:
      - stdc
    return_type: float
    arguments:
      - type: float
      - type: float
  - name: fminimum_magf128
    standards:
      - stdc
    return_type: float128
    arguments:
      - type: float128
      - type: float128
    guard: LIBC_TYPES_HAS_FLOAT128
  - name: fminimum_magf16
    standards:
      - stdc
    return_type: _Float16
    arguments:
      - type: _Float16
      - type: _Float16
    guard: LIBC_TYPES_HAS_FLOAT16
  - name: fminimum_magl
    standards:
      - stdc
    return_type: long double
    arguments:
      - type: long double
      - type: long double
  - name: fminimum_num
    standards:
      - stdc
    return_type: double
    arguments:
      - type: double
      - type: double
  - name: fminimum_numf
    standards:
      - stdc
    return_type: float
    arguments:
      - type: float
      - type: float
  - name: fminimum_numf128
    standards:
      - stdc
    return_type: float128
    arguments:
      - type: float128
      - type: float128
    guard: LIBC_TYPES_HAS_FLOAT128
  - name: fminimum_numf16
    standards:
      - stdc
    return_type: _Float16
    arguments:
      - type: _Float16
      - type: _Float16
    guard: LIBC_TYPES_HAS_FLOAT16
  - name: fminimumf
    standards:
      - stdc
    return_type: float
    arguments:
      - type: float
      - type: float
  - name: fminimumf128
    standards:
      - stdc
    return_type: float128
    arguments:
      - type: float128
      - type: float128
    guard: LIBC_TYPES_HAS_FLOAT128
  - name: fminimumf16
    standards:
      - stdc
    return_type: _Float16
    arguments:
      - type: _Float16
      - type: _Float16
    guard: LIBC_TYPES_HAS_FLOAT16
  - name: fminimuml
    standards:
      - stdc
    return_type: long double
    arguments:
      - type: long double
      - type: long double
  - name: fminl
    standards:
      - stdc
    return_type: long double
    arguments:
      - type: long double
      - type: long double
  - name: fmod
    standards:
      - stdc
    return_type: double
    arguments:
      - type: double
      - type: double
  - name: fmodf
    standards:
      - stdc
    return_type: float
    arguments:
      - type: float
      - type: float
  - name: fmodf128
    standards:
      - stdc
    return_type: float128
    arguments:
      - type: float128
      - type: float128
    guard: LIBC_TYPES_HAS_FLOAT128
  - name: fmodf16
    standards:
      - stdc
    return_type: _Float16
    arguments:
      - type: _Float16
      - type: _Float16
    guard: LIBC_TYPES_HAS_FLOAT16
  - name: fmodl
    standards:
      - stdc
    return_type: long double
    arguments:
      - type: long double
      - type: long double
  - name: fmul
    standards:
      - stdc
    return_type: float
    arguments:
      - type: double
      - type: double
  - name: fmulf128
    standards:
      - llvm_libc_ext
    return_type: float
    arguments:
      - type: float128
      - type: float128
    guard: LIBC_TYPES_HAS_FLOAT128
  - name: fmull
    standards:
      - stdc
    return_type: float
    arguments:
      - type: long double
      - type: long double
  - name: frexp
    standards:
      - stdc
    return_type: double
    arguments:
      - type: double
      - type: int *
  - name: frexpf
    standards:
      - stdc
    return_type: float
    arguments:
      - type: float
      - type: int *
  - name: frexpf128
    standards:
      - stdc
    return_type: float128
    arguments:
      - type: float128
      - type: int *
    guard: LIBC_TYPES_HAS_FLOAT128
  - name: frexpf16
    standards:
      - stdc
    return_type: _Float16
    arguments:
      - type: _Float16
      - type: int *
    guard: LIBC_TYPES_HAS_FLOAT16
  - name: frexpl
    standards:
      - stdc
    return_type: long double
    arguments:
      - type: long double
      - type: int *
  - name: fromfp
    standards:
      - stdc
    return_type: double
    arguments:
      - type: double
      - type: int
      - type: unsigned int
  - name: fromfpf
    standards:
      - stdc
    return_type: float
    arguments:
      - type: float
      - type: int
      - type: unsigned int
  - name: fromfpf128
    standards:
      - stdc
    return_type: float128
    arguments:
      - type: float128
      - type: int
      - type: unsigned int
    guard: LIBC_TYPES_HAS_FLOAT128
  - name: fromfpf16
    standards:
      - stdc
    return_type: _Float16
    arguments:
      - type: _Float16
      - type: int
      - type: unsigned int
    guard: LIBC_TYPES_HAS_FLOAT16
  - name: fromfpl
    standards:
      - stdc
    return_type: long double
    arguments:
      - type: long double
      - type: int
      - type: unsigned int
  - name: fromfpx
    standards:
      - stdc
    return_type: double
    arguments:
      - type: double
      - type: int
      - type: unsigned int
  - name: fromfpxf
    standards:
      - stdc
    return_type: float
    arguments:
      - type: float
      - type: int
      - type: unsigned int
  - name: fromfpxf128
    standards:
      - stdc
    return_type: float128
    arguments:
      - type: float128
      - type: int
      - type: unsigned int
    guard: LIBC_TYPES_HAS_FLOAT128
  - name: fromfpxf16
    standards:
      - stdc
    return_type: _Float16
    arguments:
      - type: _Float16
      - type: int
      - type: unsigned int
    guard: LIBC_TYPES_HAS_FLOAT16
  - name: fromfpxl
    standards:
      - stdc
    return_type: long double
    arguments:
      - type: long double
      - type: int
      - type: unsigned int
  - name: fsqrt
    standards:
      - stdc
    return_type: float
    arguments:
      - type: double
  - name: fsqrtl
    standards:
      - stdc
    return_type: float
    arguments:
      - type: long double
  - name: fsqrtf128
    standards:
      - llvm_libc_ext
    return_type: float
    arguments:
      - type: float128
    guard: LIBC_TYPES_HAS_FLOAT128
  - name: fsub
    standards:
      - stdc
    return_type: float
    arguments:
      - type: double
      - type: double
  - name: fsubf128
    standards:
      - llvm_libc_ext
    return_type: float
    arguments:
      - type: float128
      - type: float128
    guard: LIBC_TYPES_HAS_FLOAT128
  - name: fsubl
    standards:
      - stdc
    return_type: float
    arguments:
      - type: long double
      - type: long double
  - name: getpayload
    standards:
      - stdc
    return_type: double
    arguments:
      - type: double *
  - name: getpayloadf
    standards:
      - stdc
    return_type: float
    arguments:
      - type: float *
  - name: getpayloadf128
    standards:
      - stdc
    return_type: float128
    arguments:
      - type: float128 *
    guard: LIBC_TYPES_HAS_FLOAT128
  - name: getpayloadf16
    standards:
      - stdc
    return_type: _Float16
    arguments:
      - type: _Float16 *
    guard: LIBC_TYPES_HAS_FLOAT16
  - name: getpayloadl
    standards:
      - stdc
    return_type: long double
    arguments:
      - type: long double *
  - name: hypot
    standards:
      - stdc
    return_type: double
    arguments:
      - type: double
      - type: double
  - name: hypotf
    standards:
      - stdc
    return_type: float
    arguments:
      - type: float
      - type: float
  - name: ilogb
    standards:
      - stdc
    return_type: int
    arguments:
      - type: double
  - name: ilogbf
    standards:
      - stdc
    return_type: int
    arguments:
      - type: float
  - name: ilogbf128
    standards:
      - stdc
    return_type: int
    arguments:
      - type: float128
    guard: LIBC_TYPES_HAS_FLOAT128
  - name: ilogbf16
    standards:
      - stdc
    return_type: int
    arguments:
      - type: _Float16
    guard: LIBC_TYPES_HAS_FLOAT16
  - name: ilogbl
    standards:
      - stdc
    return_type: int
    arguments:
      - type: long double
  - name: isnan
    standards:
      - BSDExtensions
    return_type: int
    arguments:
      - type: double
  - name: isnanf
    standards:
      - BSDExtensions
    return_type: int
    arguments:
      - type: float
  - name: isnanl
    standards:
      - BSDExtensions
    return_type: int
    arguments:
      - type: long double
  - name: ldexp
    standards:
      - stdc
    return_type: double
    arguments:
      - type: double
      - type: int
  - name: ldexpf
    standards:
      - stdc
    return_type: float
    arguments:
      - type: float
      - type: int
  - name: ldexpf128
    standards:
      - stdc
    return_type: float128
    arguments:
      - type: float128
      - type: int
    guard: LIBC_TYPES_HAS_FLOAT128
  - name: ldexpf16
    standards:
      - stdc
    return_type: _Float16
    arguments:
      - type: _Float16
      - type: int
    guard: LIBC_TYPES_HAS_FLOAT16
  - name: ldexpl
    standards:
      - stdc
    return_type: long double
    arguments:
      - type: long double
      - type: int
  - name: lgamma
    standards:
      - stdc
    return_type: double
    arguments:
      - type: double
  - name: lgamma_r
    standards:
      - gnu
    return_type: double
    arguments:
      - type: double
      - type: int *
  - name: lgammaf
    standards:
      - stdc
    return_type: float
    arguments:
      - type: float
  - name: lgammaf_r
    standards:
      - gnu
    return_type: float
    arguments:
      - type: float
      - type: int *
  - name: lgammal
    standards:
      - stdc
    return_type: long double
    arguments:
      - type: long double
  - name: lgammal_r
    standards:
      - gnu
    return_type: long double
    arguments:
      - type: long double
      - type: int *
  - name: llogb
    standards:
      - stdc
    return_type: long
    arguments:
      - type: double
  - name: llogbf
    standards:
      - stdc
    return_type: long
    arguments:
      - type: float
  - name: llogbf128
    standards:
      - stdc
    return_type: long
    arguments:
      - type: float128
    guard: LIBC_TYPES_HAS_FLOAT128
  - name: llogbf16
    standards:
      - stdc
    return_type: long
    arguments:
      - type: _Float16
    guard: LIBC_TYPES_HAS_FLOAT16
  - name: llogbl
    standards:
      - stdc
    return_type: long
    arguments:
      - type: long double
  - name: llrint
    standards:
      - stdc
    return_type: long long
    arguments:
      - type: double
  - name: llrintf
    standards:
      - stdc
    return_type: long long
    arguments:
      - type: float
  - name: llrintf128
    standards:
      - stdc
    return_type: long long
    arguments:
      - type: float128
    guard: LIBC_TYPES_HAS_FLOAT128
  - name: llrintf16
    standards:
      - stdc
    return_type: long long
    arguments:
      - type: _Float16
    guard: LIBC_TYPES_HAS_FLOAT16
  - name: llrintl
    standards:
      - stdc
    return_type: long long
    arguments:
      - type: long double
  - name: llround
    standards:
      - stdc
    return_type: long long
    arguments:
      - type: double
  - name: llroundf
    standards:
      - stdc
    return_type: long long
    arguments:
      - type: float
  - name: llroundf128
    standards:
      - stdc
    return_type: long long
    arguments:
      - type: float128
    guard: LIBC_TYPES_HAS_FLOAT128
  - name: llroundf16
    standards:
      - stdc
    return_type: long long
    arguments:
      - type: _Float16
    guard: LIBC_TYPES_HAS_FLOAT16
  - name: llroundl
    standards:
      - stdc
    return_type: long long
    arguments:
      - type: long double
  - name: log
    standards:
      - stdc
    return_type: double
    arguments:
      - type: double
  - name: log10
    standards:
      - stdc
    return_type: double
    arguments:
      - type: double
  - name: log10f
    standards:
      - stdc
    return_type: float
    arguments:
      - type: float
  - name: log10f16
    standards:
      - stdc
    return_type: _Float16
    arguments:
      - type: _Float16
    guard: LIBC_TYPES_HAS_FLOAT16
  - name: log1p
    standards:
      - stdc
    return_type: double
    arguments:
      - type: double
  - name: log1pf
    standards:
      - stdc
    return_type: float
    arguments:
      - type: float
  - name: log2
    standards:
      - stdc
    return_type: double
    arguments:
      - type: double
  - name: log2f
    standards:
      - stdc
    return_type: float
    arguments:
      - type: float
  - name: log2f16
    standards:
      - stdc
    return_type: _Float16
    arguments:
      - type: _Float16
    guard: LIBC_TYPES_HAS_FLOAT16
  - name: logb
    standards:
      - stdc
    return_type: double
    arguments:
      - type: double
  - name: logbf
    standards:
      - stdc
    return_type: float
    arguments:
      - type: float
  - name: logbf128
    standards:
      - stdc
    return_type: float128
    arguments:
      - type: float128
    guard: LIBC_TYPES_HAS_FLOAT128
  - name: logbf16
    standards:
      - stdc
    return_type: _Float16
    arguments:
      - type: _Float16
    guard: LIBC_TYPES_HAS_FLOAT16
  - name: logbl
    standards:
      - stdc
    return_type: long double
    arguments:
      - type: long double
  - name: logf
    standards:
      - stdc
    return_type: float
    arguments:
      - type: float
  - name: logf16
    standards:
      - stdc
    return_type: _Float16
    arguments:
      - type: _Float16
    guard: LIBC_TYPES_HAS_FLOAT16
  - name: lrint
    standards:
      - stdc
    return_type: long
    arguments:
      - type: double
  - name: lrintf
    standards:
      - stdc
    return_type: long
    arguments:
      - type: float
  - name: lrintf128
    standards:
      - stdc
    return_type: long
    arguments:
      - type: float128
    guard: LIBC_TYPES_HAS_FLOAT128
  - name: lrintf16
    standards:
      - stdc
    return_type: long
    arguments:
      - type: _Float16
    guard: LIBC_TYPES_HAS_FLOAT16
  - name: lrintl
    standards:
      - stdc
    return_type: long
    arguments:
      - type: long double
  - name: lround
    standards:
      - stdc
    return_type: long
    arguments:
      - type: double
  - name: lroundf
    standards:
      - stdc
    return_type: long
    arguments:
      - type: float
  - name: lroundf128
    standards:
      - stdc
    return_type: long
    arguments:
      - type: float128
    guard: LIBC_TYPES_HAS_FLOAT128
  - name: lroundf16
    standards:
      - stdc
    return_type: long
    arguments:
      - type: _Float16
    guard: LIBC_TYPES_HAS_FLOAT16
  - name: lroundl
    standards:
      - stdc
    return_type: long
    arguments:
      - type: long double
  - name: modf
    standards:
      - stdc
    return_type: double
    arguments:
      - type: double
      - type: double *
  - name: modff
    standards:
      - stdc
    return_type: float
    arguments:
      - type: float
      - type: float *
  - name: modff128
    standards:
      - stdc
    return_type: float128
    arguments:
      - type: float128
      - type: float128 *
    guard: LIBC_TYPES_HAS_FLOAT128
  - name: modff16
    standards:
      - stdc
    return_type: _Float16
    arguments:
      - type: _Float16
      - type: _Float16 *
    guard: LIBC_TYPES_HAS_FLOAT16
  - name: modfl
    standards:
      - stdc
    return_type: long double
    arguments:
      - type: long double
      - type: long double *
  - name: nan
    standards:
      - stdc
    return_type: double
    arguments:
      - type: const char *
  - name: nanf
    standards:
      - stdc
    return_type: float
    arguments:
      - type: const char *
  - name: nanf128
    standards:
      - stdc
    return_type: float128
    arguments:
      - type: const char *
    guard: LIBC_TYPES_HAS_FLOAT128
  - name: nanf16
    standards:
      - stdc
    return_type: _Float16
    arguments:
      - type: const char *
    guard: LIBC_TYPES_HAS_FLOAT16
  - name: nanl
    standards:
      - stdc
    return_type: long double
    arguments:
      - type: const char *
  - name: nearbyint
    standards:
      - stdc
    return_type: double
    arguments:
      - type: double
  - name: nearbyintf
    standards:
      - stdc
    return_type: float
    arguments:
      - type: float
  - name: nearbyintf128
    standards:
      - stdc
    return_type: float128
    arguments:
      - type: float128
    guard: LIBC_TYPES_HAS_FLOAT128
  - name: nearbyintf16
    standards:
      - stdc
    return_type: _Float16
    arguments:
      - type: _Float16
    guard: LIBC_TYPES_HAS_FLOAT16
  - name: nearbyintl
    standards:
      - stdc
    return_type: long double
    arguments:
      - type: long double
  - name: nextafter
    standards:
      - stdc
    return_type: double
    arguments:
      - type: double
      - type: double
  - name: nextafterf
    standards:
      - stdc
    return_type: float
    arguments:
      - type: float
      - type: float
  - name: nextafterf128
    standards:
      - stdc
    return_type: float128
    arguments:
      - type: float128
      - type: float128
    guard: LIBC_TYPES_HAS_FLOAT128
  - name: nextafterf16
    standards:
      - stdc
    return_type: _Float16
    arguments:
      - type: _Float16
      - type: _Float16
    guard: LIBC_TYPES_HAS_FLOAT16
  - name: nextafterl
    standards:
      - stdc
    return_type: long double
    arguments:
      - type: long double
      - type: long double
  - name: nextdown
    standards:
      - stdc
    return_type: double
    arguments:
      - type: double
  - name: nextdownf
    standards:
      - stdc
    return_type: float
    arguments:
      - type: float
  - name: nextdownf128
    standards:
      - stdc
    return_type: float128
    arguments:
      - type: float128
    guard: LIBC_TYPES_HAS_FLOAT128
  - name: nextdownf16
    standards:
      - stdc
    return_type: _Float16
    arguments:
      - type: _Float16
    guard: LIBC_TYPES_HAS_FLOAT16
  - name: nextdownl
    standards:
      - stdc
    return_type: long double
    arguments:
      - type: long double
  - name: nexttoward
    standards:
      - stdc
    return_type: double
    arguments:
      - type: double
      - type: long double
  - name: nexttowardf
    standards:
      - stdc
    return_type: float
    arguments:
      - type: float
      - type: long double
  - name: nexttowardf16
    standards:
      - stdc
    return_type: _Float16
    arguments:
      - type: _Float16
      - type: _Float16
    guard: LIBC_TYPES_HAS_FLOAT16
  - name: nexttowardl
    standards:
      - stdc
    return_type: long double
    arguments:
      - type: long double
      - type: long double
  - name: nextup
    standards:
      - stdc
    return_type: double
    arguments:
      - type: double
  - name: nextupf
    standards:
      - stdc
    return_type: float
    arguments:
      - type: float
  - name: nextupf128
    standards:
      - stdc
    return_type: float128
    arguments:
      - type: float128
    guard: LIBC_TYPES_HAS_FLOAT128
  - name: nextupf16
    standards:
      - stdc
    return_type: _Float16
    arguments:
      - type: _Float16
    guard: LIBC_TYPES_HAS_FLOAT16
  - name: nextupl
    standards:
      - stdc
    return_type: long double
    arguments:
      - type: long double
  - name: pow
    standards:
      - stdc
    return_type: double
    arguments:
      - type: double
      - type: double
  - name: powf
    standards:
      - stdc
    return_type: float
    arguments:
      - type: float
      - type: float
  - name: powi
    standards: llvm_libc_ext
    return_type: double
    arguments:
      - type: double
      - type: int
  - name: powif
    standards: llvm_libc_ext
    return_type: float
    arguments:
      - type: float
      - type: int
  - name: remainder
    standards:
      - stdc
    return_type: double
    arguments:
      - type: double
      - type: double
  - name: remainderf
    standards:
      - stdc
    return_type: float
    arguments:
      - type: float
      - type: float
  - name: remainderf128
    standards:
      - stdc
    return_type: float128
    arguments:
      - type: float128
      - type: float128
    guard: LIBC_TYPES_HAS_FLOAT128
  - name: remainderf16
    standards:
      - stdc
    return_type: _Float16
    arguments:
      - type: _Float16
      - type: _Float16
    guard: LIBC_TYPES_HAS_FLOAT16
  - name: remainderl
    standards:
      - stdc
    return_type: long double
    arguments:
      - type: long double
      - type: long double
  - name: remquo
    standards:
      - stdc
    return_type: double
    arguments:
      - type: double
      - type: double
      - type: int *
  - name: remquof
    standards:
      - stdc
    return_type: float
    arguments:
      - type: float
      - type: float
      - type: int *
  - name: remquof128
    standards:
      - stdc
    return_type: float128
    arguments:
      - type: float128
      - type: float128
      - type: int *
    guard: LIBC_TYPES_HAS_FLOAT128
  - name: remquof16
    standards:
      - stdc
    return_type: _Float16
    arguments:
      - type: _Float16
      - type: _Float16
      - type: int *
    guard: LIBC_TYPES_HAS_FLOAT16
  - name: remquol
    standards:
      - stdc
    return_type: long double
    arguments:
      - type: long double
      - type: long double
      - type: int *
  - name: rint
    standards:
      - stdc
    return_type: double
    arguments:
      - type: double
  - name: rintf
    standards:
      - stdc
    return_type: float
    arguments:
      - type: float
  - name: rintf128
    standards:
      - stdc
    return_type: float128
    arguments:
      - type: float128
    guard: LIBC_TYPES_HAS_FLOAT128
  - name: rintf16
    standards:
      - stdc
    return_type: _Float16
    arguments:
      - type: _Float16
    guard: LIBC_TYPES_HAS_FLOAT16
  - name: rintl
    standards:
      - stdc
    return_type: long double
    arguments:
      - type: long double
  - name: round
    standards:
      - stdc
    return_type: double
    arguments:
      - type: double
  - name: roundeven
    standards:
      - stdc
    return_type: double
    arguments:
      - type: double
  - name: roundevenf
    standards:
      - stdc
    return_type: float
    arguments:
      - type: float
  - name: roundevenf128
    standards:
      - stdc
    return_type: float128
    arguments:
      - type: float128
    guard: LIBC_TYPES_HAS_FLOAT128
  - name: roundevenf16
    standards:
      - stdc
    return_type: _Float16
    arguments:
      - type: _Float16
    guard: LIBC_TYPES_HAS_FLOAT16
  - name: roundevenl
    standards:
      - stdc
    return_type: long double
    arguments:
      - type: long double
  - name: roundf
    standards:
      - stdc
    return_type: float
    arguments:
      - type: float
  - name: roundf128
    standards:
      - stdc
    return_type: float128
    arguments:
      - type: float128
    guard: LIBC_TYPES_HAS_FLOAT128
  - name: roundf16
    standards:
      - stdc
    return_type: _Float16
    arguments:
      - type: _Float16
    guard: LIBC_TYPES_HAS_FLOAT16
  - name: roundl
    standards:
      - stdc
    return_type: long double
    arguments:
      - type: long double
  - name: scalbln
    standards:
      - stdc
    return_type: double
    arguments:
      - type: double
      - type: long
  - name: scalblnf
    standards:
      - stdc
    return_type: float
    arguments:
      - type: float
      - type: long
  - name: scalblnf128
    standards:
      - stdc
    return_type: float128
    arguments:
      - type: float128
      - type: long
    guard: LIBC_TYPES_HAS_FLOAT128
  - name: scalblnf16
    standards:
      - stdc
    return_type: _Float16
    arguments:
      - type: _Float16
      - type: long
    guard: LIBC_TYPES_HAS_FLOAT16
  - name: scalblnf16
    standards:
      - stdc
    return_type: _Float16
    arguments:
      - type: _Float16
      - type: long
    guard: LIBC_TYPES_HAS_FLOAT16
  - name: scalblnl
    standards:
      - stdc
    return_type: long double
    arguments:
      - type: long double
      - type: long
  - name: scalbn
    standards:
      - stdc
    return_type: double
    arguments:
      - type: double
      - type: int
  - name: scalbnf
    standards:
      - stdc
    return_type: float
    arguments:
      - type: float
      - type: int
  - name: scalbnf128
    standards:
      - stdc
    return_type: float128
    arguments:
      - type: float128
      - type: int
    guard: LIBC_TYPES_HAS_FLOAT128
  - name: scalbnf16
    standards:
      - stdc
    return_type: _Float16
    arguments:
      - type: _Float16
      - type: int
    guard: LIBC_TYPES_HAS_FLOAT16
  - name: scalbnl
    standards:
      - stdc
    return_type: long double
    arguments:
      - type: long double
      - type: int
  - name: setpayload
    standards:
      - stdc
    return_type: int
    arguments:
      - type: double *
      - type: double
  - name: setpayloadf
    standards:
      - stdc
    return_type: int
    arguments:
      - type: float *
      - type: float
  - name: setpayloadf128
    standards:
      - stdc
    return_type: int
    arguments:
      - type: float128 *
      - type: float128
    guard: LIBC_TYPES_HAS_FLOAT128
  - name: setpayloadf16
    standards:
      - stdc
    return_type: int
    arguments:
      - type: _Float16 *
      - type: _Float16
    guard: LIBC_TYPES_HAS_FLOAT16
  - name: setpayloadl
    standards:
      - stdc
    return_type: int
    arguments:
      - type: long double *
      - type: long double
  - name: setpayloadsig
    standards:
      - stdc
    return_type: double
    arguments:
      - type: double *
      - type: double
  - name: setpayloadsigf
    standards:
      - stdc
    return_type: int
    arguments:
      - type: float *
      - type: float
  - name: setpayloadsigf128
    standards:
      - stdc
    return_type: int
    arguments:
      - type: float128 *
      - type: float128
    guard: LIBC_TYPES_HAS_FLOAT128
  - name: setpayloadsigf16
    standards:
      - stdc
    return_type: int
    arguments:
      - type: _Float16 *
      - type: _Float16
    guard: LIBC_TYPES_HAS_FLOAT16
  - name: setpayloadsigl
    standards:
      - stdc
    return_type: int
    arguments:
      - type: long double *
      - type: long double
  - name: sin
    standards:
      - stdc
    return_type: double
    arguments:
      - type: double
  - name: sincosf
    standards:
      - gnu
    return_type: void
    arguments:
      - type: float
      - type: float *
      - type: float *
  - name: sinf
    standards:
      - stdc
    return_type: float
    arguments:
      - type: float
  - name: sinhf
    standards:
      - stdc
    return_type: float
    arguments:
      - type: float
  - name: sinhf16
    standards:
      - stdc
    return_type: _Float16
    arguments:
      - type: _Float16
    guard: LIBC_TYPES_HAS_FLOAT16
  - name: sinpif16
    standards:
      - stdc
    return_type: _Float16
    arguments:
      - type: _Float16
    guard: LIBC_TYPES_HAS_FLOAT16
  - name: sqrt
    standards:
      - stdc
    return_type: double
    arguments:
      - type: double
  - name: sqrtf
    standards:
      - stdc
    return_type: float
    arguments:
      - type: float
  - name: sqrtf128
    standards:
      - stdc
    return_type: float128
    arguments:
      - type: float128
    guard: LIBC_TYPES_HAS_FLOAT128
  - name: sqrtf16
    standards:
      - stdc
    return_type: _Float16
    arguments:
      - type: _Float16
    guard: LIBC_TYPES_HAS_FLOAT16
  - name: sqrtl
    standards:
      - stdc
    return_type: long double
    arguments:
      - type: long double
  - name: tan
    standards:
      - stdc
    return_type: double
    arguments:
      - type: double
  - name: tanf
    standards:
      - stdc
    return_type: float
    arguments:
      - type: float
  - name: tanhf
    standards:
      - stdc
    return_type: float
    arguments:
      - type: float
  - name: tanhf16
    standards:
      - stdc
    return_type: _Float16
    arguments:
      - type: _Float16
    guard: LIBC_TYPES_HAS_FLOAT16
<<<<<<< HEAD
=======
  - name: tanpif16
    standards:
      - stdc
    return_type: _Float16
    arguments:
      - type: _Float16
    guard: LIBC_TYPES_HAS_FLOAT16
>>>>>>> a8d96e15
  - name: totalorder
    standards:
      - stdc
    return_type: int
    arguments:
      - type: const double *
      - type: const double *
  - name: totalorderf
    standards:
      - stdc
    return_type: int
    arguments:
      - type: const float *
      - type: const float *
  - name: totalorderf128
    standards:
      - stdc
    return_type: int
    arguments:
      - type: const float128 *
      - type: const float128 *
    guard: LIBC_TYPES_HAS_FLOAT128
  - name: totalorderf16
    standards:
      - stdc
    return_type: int
    arguments:
      - type: const _Float16 *
      - type: const _Float16 *
    guard: LIBC_TYPES_HAS_FLOAT16
  - name: totalorderl
    standards:
      - stdc
    return_type: int
    arguments:
      - type: const long double *
      - type: const long double *
  - name: totalordermag
    standards:
      - stdc
    return_type: int
    arguments:
      - type: const double *
      - type: const double *
  - name: totalordermagf
    standards:
      - stdc
    return_type: int
    arguments:
      - type: const float *
      - type: const float *
  - name: totalordermagl
    standards:
      - stdc
    return_type: int
    arguments:
      - type: const long double *
      - type: const long double *
  - name: totalordermagf128
    standards:
      - stdc
    return_type: int
    arguments:
      - type: const float128 *
      - type: const float128 *
    guard: LIBC_TYPES_HAS_FLOAT128
  - name: totalordermagf16
    standards:
      - stdc
    return_type: int
    arguments:
      - type: const _Float16 *
      - type: const _Float16 *
    guard: LIBC_TYPES_HAS_FLOAT16
  - name: trunc
    standards:
      - stdc
    return_type: double
    arguments:
      - type: double
  - name: truncf
    standards:
      - stdc
    return_type: float
    arguments:
      - type: float
  - name: truncf128
    standards:
      - stdc
    return_type: float128
    arguments:
      - type: float128
    guard: LIBC_TYPES_HAS_FLOAT128
  - name: truncf16
    standards:
      - stdc
    return_type: _Float16
    arguments:
      - type: _Float16
    guard: LIBC_TYPES_HAS_FLOAT16
  - name: truncl
    standards:
      - stdc
    return_type: long double
    arguments:
      - type: long double
  - name: ufromfp
    standards:
      - stdc
    return_type: double
    arguments:
      - type: double
      - type: int
      - type: unsigned int
  - name: ufromfpf
    standards:
      - stdc
    return_type: float
    arguments:
      - type: float
      - type: int
      - type: unsigned int
  - name: ufromfpf128
    standards:
      - stdc
    return_type: float128
    arguments:
      - type: float128
      - type: int
      - type: unsigned int
    guard: LIBC_TYPES_HAS_FLOAT128
  - name: ufromfpf16
    standards:
      - stdc
    return_type: _Float16
    arguments:
      - type: _Float16
      - type: int
      - type: unsigned int
    guard: LIBC_TYPES_HAS_FLOAT16
  - name: ufromfpl
    standards:
      - stdc
    return_type: long double
    arguments:
      - type: long double
      - type: int
      - type: unsigned int
  - name: ufromfpx
    standards:
      - stdc
    return_type: double
    arguments:
      - type: double
      - type: int
      - type: unsigned int
  - name: ufromfpxf
    standards:
      - stdc
    return_type: float
    arguments:
      - type: float
      - type: int
      - type: unsigned int
  - name: ufromfpxf128
    standards:
      - stdc
    return_type: float128
    arguments:
      - type: float128
      - type: int
      - type: unsigned int
    guard: LIBC_TYPES_HAS_FLOAT128
  - name: ufromfpxf16
    standards:
      - stdc
    return_type: _Float16
    arguments:
      - type: _Float16
      - type: int
      - type: unsigned int
    guard: LIBC_TYPES_HAS_FLOAT16
  - name: ufromfpxl
    standards:
      - stdc
    return_type: long double
    arguments:
      - type: long double
      - type: int
      - type: unsigned int<|MERGE_RESOLUTION|>--- conflicted
+++ resolved
@@ -280,15 +280,12 @@
     return_type: float
     arguments:
       - type: float
-<<<<<<< HEAD
-=======
   - name: exp10m1f
     standards:
       - stdc
     return_type: float
     arguments:
       - type: float
->>>>>>> a8d96e15
   - name: exp10m1f16
     standards:
       - stdc
@@ -2419,8 +2416,6 @@
     arguments:
       - type: _Float16
     guard: LIBC_TYPES_HAS_FLOAT16
-<<<<<<< HEAD
-=======
   - name: tanpif16
     standards:
       - stdc
@@ -2428,7 +2423,6 @@
     arguments:
       - type: _Float16
     guard: LIBC_TYPES_HAS_FLOAT16
->>>>>>> a8d96e15
   - name: totalorder
     standards:
       - stdc
