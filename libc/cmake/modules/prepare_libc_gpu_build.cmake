if(NOT LIBC_TARGET_ARCHITECTURE_IS_GPU)
  message(FATAL_ERROR
          "libc build: Invalid attempt to set up GPU architectures.")
endif()

# Set up the target architectures to build the GPU libc for.
set(all_amdgpu_architectures "gfx700;gfx701;gfx801;gfx803;gfx900;gfx902;gfx906"
                             "gfx908;gfx90a;gfx90c;gfx940;gfx1010;gfx1030"
                             "gfx1031;gfx1032;gfx1033;gfx1034;gfx1035;gfx1036"
                             "gfx1100;gfx1101;gfx1102;gfx1103")
set(all_nvptx_architectures "sm_35;sm_37;sm_50;sm_52;sm_53;sm_60;sm_61;sm_62"
                            "sm_70;sm_72;sm_75;sm_80;sm_86")
set(all_gpu_architectures
    "${all_amdgpu_architectures};${all_nvptx_architectures}")
set(LIBC_GPU_ARCHITECTURES ${all_gpu_architectures} CACHE STRING
    "List of GPU architectures to build the libc for.")
if(LIBC_GPU_ARCHITECTURES STREQUAL "all")
  set(LIBC_GPU_ARCHITECTURES ${all_gpu_architectures} FORCE)
endif()
message(STATUS "Building libc for the following GPU architectures: "
               "${all_gpu_architectures}")

# Ensure the compiler is a valid clang when building the GPU target.
set(req_ver "${LLVM_VERSION_MAJOR}.${LLVM_VERSION_MINOR}.${LLVM_VERSION_PATCH}")
if(NOT (CMAKE_CXX_COMPILER_ID MATCHES "[Cc]lang" AND
        ${CMAKE_CXX_COMPILER_VERSION} VERSION_EQUAL "${req_ver}"))
  message(FATAL_ERROR "Cannot build libc for GPU. CMake compiler "
                      "'${CMAKE_CXX_COMPILER_ID} ${CMAKE_CXX_COMPILER_VERSION}' "
                      " is not `Clang ${req_ver}.")
endif()
if(NOT LLVM_LIBC_FULL_BUILD)
  message(FATAL_ERROR "LLVM_LIBC_FULL_BUILD must be enabled to build libc for "
                      "GPU.")
endif()

<<<<<<< HEAD
=======
# Identify the program used to package multiple images into a single binary.
find_program(LIBC_CLANG_OFFLOAD_PACKAGER
             NAMES clang-offload-packager
             PATHS ${LLVM_BINARY_DIR}/bin)
if(NOT LIBC_CLANG_OFFLOAD_PACKAGER)
  message(FATAL_ERROR "Cannot find the 'clang-offload-packager' for the GPU "
                      "build")
endif()

set(LIBC_GPU_TEST_ARCHITECTURE "" CACHE STRING "Architecture for the GPU tests")
if(LIBC_GPU_TEST_ARCHITECTURE)
  message(STATUS "Using user-specified GPU architecture for testing "
                 "'${LIBC_GPU_TARGET_ARCHITECTURE}'")
  if("${LIBC_GPU_TEST_ARCHITECTURE}" IN_LIST all_amdgpu_architectures)
    set(LIBC_GPU_TARGET_ARCHITECTURE_IS_AMDGPU TRUE)
    set(LIBC_GPU_TARGET_TRIPLE "amdgcn-amd-amdhsa")
    set(LIBC_GPU_TARGET_ARCHITECTURE "${LIBC_GPU_TEST_ARCHITECTURE}")
  elseif("${LIBC_GPU_TEST_ARCHITECTURE}" IN_LIST all_nvptx_architectures)
    set(LIBC_GPU_TARGET_ARCHITECTURE_IS_NVPTX TRUE)
    set(LIBC_GPU_TARGET_TRIPLE "nvptx64-nvidia-cuda")
    set(LIBC_GPU_TARGET_ARCHITECTURE "${LIBC_GPU_TEST_ARCHITECTURE}")
  else()
    message(FATAL_ERROR 
            "Unknown GPU architecture '${LIBC_GPU_TARGET_ARCHITECTURE}'")
  endif()
  return()
endif()

>>>>>>> cd74f4a4
# Identify any locally installed AMD GPUs on the system to use for testing.
find_program(LIBC_AMDGPU_ARCH
             NAMES amdgpu-arch
             PATHS ${LLVM_BINARY_DIR}/bin /opt/rocm/llvm/bin/)
if(LIBC_AMDGPU_ARCH)
  execute_process(COMMAND ${LIBC_AMDGPU_ARCH}
                  OUTPUT_VARIABLE LIBC_AMDGPU_ARCH_OUTPUT
                  OUTPUT_STRIP_TRAILING_WHITESPACE)
  string(FIND "${LIBC_AMDGPU_ARCH_OUTPUT}" "\n" first_arch_string)
  string(SUBSTRING "${LIBC_AMDGPU_ARCH_OUTPUT}" 0 ${first_arch_string}
         arch_string)
  if(arch_string)
    set(LIBC_GPU_TARGET_ARCHITECTURE_IS_AMDGPU TRUE)
    set(LIBC_GPU_TARGET_TRIPLE "amdgcn-amd-amdhsa")
    set(LIBC_GPU_TARGET_ARCHITECTURE "${arch_string}")
  endif()
endif()

if(LIBC_GPU_TARGET_ARCHITECTURE_IS_AMDGPU)
  message(STATUS "Found an installed AMD GPU on the system with target "
                 "architecture ${LIBC_GPU_TARGET_ARCHITECTURE} ")
  return()
endif()

# Identify any locally installed NVIDIA GPUs on the system to use for testing.
find_program(LIBC_NVPTX_ARCH
             NAMES nvptx-arch
             PATHS ${LLVM_BINARY_DIR}/bin)
if(LIBC_NVPTX_ARCH)
  execute_process(COMMAND ${LIBC_NVPTX_ARCH}
                  OUTPUT_VARIABLE LIBC_NVPTX_ARCH_OUTPUT
                  OUTPUT_STRIP_TRAILING_WHITESPACE)
  string(FIND "${LIBC_NVPTX_ARCH_OUTPUT}" "\n" first_arch_string)
  string(SUBSTRING "${LIBC_NVPTX_ARCH_OUTPUT}" 0 ${first_arch_string}
         arch_string)
  if(arch_string)
    set(LIBC_GPU_TARGET_ARCHITECTURE_IS_NVPTX TRUE)
    set(LIBC_GPU_TARGET_TRIPLE "nvptx64-nvidia-cuda")
    set(LIBC_GPU_TARGET_ARCHITECTURE "${arch_string}")
  endif()
endif()

if(LIBC_GPU_TARGET_ARCHITECTURE_IS_NVPTX)
  message(STATUS "Found an installed NVIDIA GPU on the system with target "
                 "architecture ${LIBC_GPU_TARGET_ARCHITECTURE} ")
  return()
endif()<|MERGE_RESOLUTION|>--- conflicted
+++ resolved
@@ -33,8 +33,6 @@
                       "GPU.")
 endif()
 
-<<<<<<< HEAD
-=======
 # Identify the program used to package multiple images into a single binary.
 find_program(LIBC_CLANG_OFFLOAD_PACKAGER
              NAMES clang-offload-packager
@@ -63,7 +61,6 @@
   return()
 endif()
 
->>>>>>> cd74f4a4
 # Identify any locally installed AMD GPUs on the system to use for testing.
 find_program(LIBC_AMDGPU_ARCH
              NAMES amdgpu-arch
