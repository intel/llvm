--- conflicted
+++ resolved
@@ -82,11 +82,7 @@
   message(FATAL_ERROR "libc build: error querying compiler info from the "
                       "compiler: ${libc_compiler_info}")
 endif()
-<<<<<<< HEAD
-string(REGEX MATCH "Target: [-_a-z0-9]+[ \r\n]+"
-=======
 string(REGEX MATCH "Target: [-_a-z0-9.]+[ \r\n]+"
->>>>>>> cd74f4a4
        libc_compiler_target_info ${libc_compiler_info})
 if(NOT libc_compiler_target_info)
   message(FATAL_ERROR "libc build: could not read compiler target info from:\n"
