add_executable(nvptx_loader Loader.cpp)
add_dependencies(nvptx_loader libc.src.__support.RPC.rpc)

if(NOT LLVM_ENABLE_RTTI)
  target_compile_options(nvptx_loader PRIVATE -fno-rtti)
endif()
target_include_directories(nvptx_loader PRIVATE ${LLVM_INCLUDE_DIRS})
target_link_libraries(nvptx_loader
  PRIVATE
  gpu_loader
<<<<<<< HEAD
  rpc_server
=======
  llvmlibc_rpc_server
>>>>>>> bac3a63c
  CUDA::cuda_driver
  LLVMObject
  LLVMSupport
)<|MERGE_RESOLUTION|>--- conflicted
+++ resolved
@@ -8,11 +8,7 @@
 target_link_libraries(nvptx_loader
   PRIVATE
   gpu_loader
-<<<<<<< HEAD
-  rpc_server
-=======
   llvmlibc_rpc_server
->>>>>>> bac3a63c
   CUDA::cuda_driver
   LLVMObject
   LLVMSupport
