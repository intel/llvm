--- conflicted
+++ resolved
@@ -5,9 +5,5 @@
   PRIVATE
   hsa-runtime64::hsa-runtime64
   gpu_loader
-<<<<<<< HEAD
-  rpc_server
-=======
   llvmlibc_rpc_server
->>>>>>> bac3a63c
 )