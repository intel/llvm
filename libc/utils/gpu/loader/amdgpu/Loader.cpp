--- conflicted
+++ resolved
@@ -410,9 +410,6 @@
   };
   if (rpc_status_t err = rpc_server_init(device_id, RPC_MAXIMUM_PORT_COUNT,
                                          wavefront_size, rpc_alloc, &tuple))
-<<<<<<< HEAD
-    handle_error(err);
-=======
     handle_error(err);
 
   // Obtain the GPU's fixed-frequency clock rate and copy it to the GPU.
@@ -442,7 +439,6 @@
   if (hsa_status_t err = hsa_memcpy(freq_addr, dev_agent, host_clock_freq,
                                     host_agent, sizeof(uint64_t)))
     handle_error(err);
->>>>>>> bac3a63c
 
   // Obtain a queue with the minimum (power of two) size, used to send commands
   // to the HSA runtime and launch execution on the device.
