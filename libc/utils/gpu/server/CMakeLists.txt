--- conflicted
+++ resolved
@@ -23,14 +23,11 @@
                            LIBC_NAMESPACE=${LIBC_NAMESPACE})
 
 # Install the server and associated header.
-<<<<<<< HEAD
-=======
 install(FILES ${LIBC_SOURCE_DIR}/shared/rpc.h
               ${LIBC_SOURCE_DIR}/shared/rpc_util.h
               ${LIBC_SOURCE_DIR}/shared/rpc_opcodes.h
         DESTINATION ${CMAKE_INSTALL_INCLUDEDIR}/shared
         COMPONENT libc-headers)
->>>>>>> 49fd7d4f
 install(TARGETS llvmlibc_rpc_server
         ARCHIVE DESTINATION "lib${LLVM_LIBDIR_SUFFIX}"
         COMPONENT libc)