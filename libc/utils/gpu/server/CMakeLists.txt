--- conflicted
+++ resolved
@@ -23,12 +23,6 @@
                            LIBC_NAMESPACE=${LIBC_NAMESPACE})
 
 # Install the server and associated header.
-<<<<<<< HEAD
-install(FILES ${CMAKE_CURRENT_SOURCE_DIR}/llvmlibc_rpc_server.h
-        DESTINATION ${CMAKE_INSTALL_INCLUDEDIR}
-        COMPONENT libc-headers)
-=======
->>>>>>> 93e44d24
 install(TARGETS llvmlibc_rpc_server
         ARCHIVE DESTINATION "lib${LLVM_LIBDIR_SUFFIX}"
         COMPONENT libc)