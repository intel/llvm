//===-- Utils which wrap MPFR ---------------------------------------------===//
//
// Part of the LLVM Project, under the Apache License v2.0 with LLVM Exceptions.
// See https://llvm.org/LICENSE.txt for license information.
// SPDX-License-Identifier: Apache-2.0 WITH LLVM-exception
//
//===----------------------------------------------------------------------===//

#include "MPFRUtils.h"

#include "src/__support/CPP/array.h"
#include "src/__support/CPP/string.h"
#include "src/__support/CPP/string_view.h"
#include "src/__support/CPP/stringstream.h"
#include "src/__support/FPUtil/FPBits.h"
#include "src/__support/FPUtil/fpbits_str.h"
#include "src/__support/macros/properties/types.h"
<<<<<<< HEAD
#include "test/UnitTest/FPMatcher.h"
=======
>>>>>>> 4fe5a3cc

#include <stdint.h>

#include "mpfr_inc.h"

template <typename T> using FPBits = LIBC_NAMESPACE::fputil::FPBits<T>;

namespace LIBC_NAMESPACE {
namespace testing {
namespace mpfr {

// A precision value which allows sufficiently large additional
// precision compared to the floating point precision.
template <typename T> struct ExtraPrecision;

#ifdef LIBC_TYPES_HAS_FLOAT16
template <> struct ExtraPrecision<float16> {
  static constexpr unsigned int VALUE = 128;
};
#endif

template <> struct ExtraPrecision<float> {
  static constexpr unsigned int VALUE = 128;
};

template <> struct ExtraPrecision<double> {
  static constexpr unsigned int VALUE = 256;
};

template <> struct ExtraPrecision<long double> {
  static constexpr unsigned int VALUE = 256;
};

// If the ulp tolerance is less than or equal to 0.5, we would check that the
// result is rounded correctly with respect to the rounding mode by using the
// same precision as the inputs.
template <typename T>
static inline unsigned int get_precision(double ulp_tolerance) {
  if (ulp_tolerance <= 0.5) {
    return LIBC_NAMESPACE::fputil::FPBits<T>::FRACTION_LEN + 1;
  } else {
    return ExtraPrecision<T>::VALUE;
  }
}

static inline mpfr_rnd_t get_mpfr_rounding_mode(RoundingMode mode) {
  switch (mode) {
  case RoundingMode::Upward:
    return MPFR_RNDU;
    break;
  case RoundingMode::Downward:
    return MPFR_RNDD;
    break;
  case RoundingMode::TowardZero:
    return MPFR_RNDZ;
    break;
  case RoundingMode::Nearest:
    return MPFR_RNDN;
    break;
  }
  __builtin_unreachable();
}

class MPFRNumber {
  unsigned int mpfr_precision;
  mpfr_rnd_t mpfr_rounding;

  mpfr_t value;

public:
  MPFRNumber() : mpfr_precision(256), mpfr_rounding(MPFR_RNDN) {
    mpfr_init2(value, mpfr_precision);
  }

  // We use explicit EnableIf specializations to disallow implicit
  // conversions. Implicit conversions can potentially lead to loss of
  // precision. We exceptionally allow implicit conversions from float16
  // to float, as the MPFR API does not support float16, thus requiring
  // conversion to a higher-precision format.
  template <typename XType,
            cpp::enable_if_t<cpp::is_same_v<float, XType>
#ifdef LIBC_TYPES_HAS_FLOAT16
                                 || cpp::is_same_v<float16, XType>
#endif
                             ,
                             int> = 0>
  explicit MPFRNumber(XType x,
                      unsigned int precision = ExtraPrecision<XType>::VALUE,
                      RoundingMode rounding = RoundingMode::Nearest)
      : mpfr_precision(precision),
        mpfr_rounding(get_mpfr_rounding_mode(rounding)) {
    mpfr_init2(value, mpfr_precision);
    mpfr_set_flt(value, x, mpfr_rounding);
  }

  template <typename XType,
            cpp::enable_if_t<cpp::is_same_v<double, XType>, int> = 0>
  explicit MPFRNumber(XType x,
                      unsigned int precision = ExtraPrecision<XType>::VALUE,
                      RoundingMode rounding = RoundingMode::Nearest)
      : mpfr_precision(precision),
        mpfr_rounding(get_mpfr_rounding_mode(rounding)) {
    mpfr_init2(value, mpfr_precision);
    mpfr_set_d(value, x, mpfr_rounding);
  }

  template <typename XType,
            cpp::enable_if_t<cpp::is_same_v<long double, XType>, int> = 0>
  explicit MPFRNumber(XType x,
                      unsigned int precision = ExtraPrecision<XType>::VALUE,
                      RoundingMode rounding = RoundingMode::Nearest)
      : mpfr_precision(precision),
        mpfr_rounding(get_mpfr_rounding_mode(rounding)) {
    mpfr_init2(value, mpfr_precision);
    mpfr_set_ld(value, x, mpfr_rounding);
  }

  template <typename XType,
            cpp::enable_if_t<cpp::is_integral_v<XType>, int> = 0>
  explicit MPFRNumber(XType x,
                      unsigned int precision = ExtraPrecision<float>::VALUE,
                      RoundingMode rounding = RoundingMode::Nearest)
      : mpfr_precision(precision),
        mpfr_rounding(get_mpfr_rounding_mode(rounding)) {
    mpfr_init2(value, mpfr_precision);
    mpfr_set_sj(value, x, mpfr_rounding);
  }

  MPFRNumber(const MPFRNumber &other)
      : mpfr_precision(other.mpfr_precision),
        mpfr_rounding(other.mpfr_rounding) {
    mpfr_init2(value, mpfr_precision);
    mpfr_set(value, other.value, mpfr_rounding);
  }

  MPFRNumber(const MPFRNumber &other, unsigned int precision)
      : mpfr_precision(precision), mpfr_rounding(other.mpfr_rounding) {
    mpfr_init2(value, mpfr_precision);
    mpfr_set(value, other.value, mpfr_rounding);
  }

  ~MPFRNumber() { mpfr_clear(value); }

  MPFRNumber &operator=(const MPFRNumber &rhs) {
    mpfr_precision = rhs.mpfr_precision;
    mpfr_rounding = rhs.mpfr_rounding;
    mpfr_set(value, rhs.value, mpfr_rounding);
    return *this;
  }

  bool is_nan() const { return mpfr_nan_p(value); }

  MPFRNumber abs() const {
    MPFRNumber result(*this);
    mpfr_abs(result.value, value, mpfr_rounding);
    return result;
  }

  MPFRNumber acos() const {
    MPFRNumber result(*this);
    mpfr_acos(result.value, value, mpfr_rounding);
    return result;
  }

  MPFRNumber acosh() const {
    MPFRNumber result(*this);
    mpfr_acosh(result.value, value, mpfr_rounding);
    return result;
  }

  MPFRNumber asin() const {
    MPFRNumber result(*this);
    mpfr_asin(result.value, value, mpfr_rounding);
    return result;
  }

  MPFRNumber asinh() const {
    MPFRNumber result(*this);
    mpfr_asinh(result.value, value, mpfr_rounding);
    return result;
  }

  MPFRNumber atan() const {
    MPFRNumber result(*this);
    mpfr_atan(result.value, value, mpfr_rounding);
    return result;
  }

  MPFRNumber atan2(const MPFRNumber &b) {
    MPFRNumber result(*this);
    mpfr_atan2(result.value, value, b.value, mpfr_rounding);
    return result;
  }

  MPFRNumber atanh() const {
    MPFRNumber result(*this);
    mpfr_atanh(result.value, value, mpfr_rounding);
    return result;
  }

  MPFRNumber ceil() const {
    MPFRNumber result(*this);
    mpfr_ceil(result.value, value);
    return result;
  }

  MPFRNumber cos() const {
    MPFRNumber result(*this);
    mpfr_cos(result.value, value, mpfr_rounding);
    return result;
  }

  MPFRNumber cosh() const {
    MPFRNumber result(*this);
    mpfr_cosh(result.value, value, mpfr_rounding);
    return result;
  }

  MPFRNumber erf() const {
    MPFRNumber result(*this);
    mpfr_erf(result.value, value, mpfr_rounding);
    return result;
  }

  MPFRNumber exp() const {
    MPFRNumber result(*this);
    mpfr_exp(result.value, value, mpfr_rounding);
    return result;
  }

  MPFRNumber exp2() const {
    MPFRNumber result(*this);
    mpfr_exp2(result.value, value, mpfr_rounding);
    return result;
  }

  MPFRNumber exp2m1() const {
    // TODO: Only use mpfr_exp2m1 once CI and buildbots get MPFR >= 4.2.0.
#if MPFR_VERSION_MAJOR > 4 ||                                                  \
    (MPFR_VERSION_MAJOR == 4 && MPFR_VERSION_MINOR >= 2)
    MPFRNumber result(*this);
    mpfr_exp2m1(result.value, value, mpfr_rounding);
    return result;
#else
    unsigned int prec = mpfr_precision * 3;
    MPFRNumber result(*this, prec);

    float f = mpfr_get_flt(abs().value, mpfr_rounding);
    if (f > 0.5f && f < 0x1.0p30f) {
      mpfr_exp2(result.value, value, mpfr_rounding);
      mpfr_sub_ui(result.value, result.value, 1, mpfr_rounding);
      return result;
    }

    MPFRNumber ln2(2.0f, prec);
    // log(2)
    mpfr_log(ln2.value, ln2.value, mpfr_rounding);
    // x * log(2)
    mpfr_mul(result.value, value, ln2.value, mpfr_rounding);
    // e^(x * log(2)) - 1
    int ex = mpfr_expm1(result.value, result.value, mpfr_rounding);
    mpfr_subnormalize(result.value, ex, mpfr_rounding);
    return result;
#endif
  }

  MPFRNumber exp10() const {
    MPFRNumber result(*this);
    mpfr_exp10(result.value, value, mpfr_rounding);
    return result;
  }

  MPFRNumber expm1() const {
    MPFRNumber result(*this);
    mpfr_expm1(result.value, value, mpfr_rounding);
    return result;
  }

  MPFRNumber div(const MPFRNumber &b) const {
    MPFRNumber result(*this);
    mpfr_div(result.value, value, b.value, mpfr_rounding);
    return result;
  }

  MPFRNumber floor() const {
    MPFRNumber result(*this);
    mpfr_floor(result.value, value);
    return result;
  }

  MPFRNumber fmod(const MPFRNumber &b) {
    MPFRNumber result(*this);
    mpfr_fmod(result.value, value, b.value, mpfr_rounding);
    return result;
  }

  MPFRNumber frexp(int &exp) {
    MPFRNumber result(*this);
    mpfr_exp_t resultExp;
    mpfr_frexp(&resultExp, result.value, value, mpfr_rounding);
    exp = resultExp;
    return result;
  }

  MPFRNumber hypot(const MPFRNumber &b) {
    MPFRNumber result(*this);
    mpfr_hypot(result.value, value, b.value, mpfr_rounding);
    return result;
  }

  MPFRNumber log() const {
    MPFRNumber result(*this);
    mpfr_log(result.value, value, mpfr_rounding);
    return result;
  }

  MPFRNumber log2() const {
    MPFRNumber result(*this);
    mpfr_log2(result.value, value, mpfr_rounding);
    return result;
  }

  MPFRNumber log10() const {
    MPFRNumber result(*this);
    mpfr_log10(result.value, value, mpfr_rounding);
    return result;
  }

  MPFRNumber log1p() const {
    MPFRNumber result(*this);
    mpfr_log1p(result.value, value, mpfr_rounding);
    return result;
  }

  MPFRNumber pow(const MPFRNumber &b) {
    MPFRNumber result(*this);
    mpfr_pow(result.value, value, b.value, mpfr_rounding);
    return result;
  }

  MPFRNumber remquo(const MPFRNumber &divisor, int &quotient) {
    MPFRNumber remainder(*this);
    long q;
    mpfr_remquo(remainder.value, &q, value, divisor.value, mpfr_rounding);
    quotient = q;
    return remainder;
  }

  MPFRNumber round() const {
    MPFRNumber result(*this);
    mpfr_round(result.value, value);
    return result;
  }

  MPFRNumber roundeven() const {
    MPFRNumber result(*this);
#if MPFR_VERSION_MAJOR >= 4
    mpfr_roundeven(result.value, value);
#else
    mpfr_rint(result.value, value, MPFR_RNDN);
#endif
    return result;
  }

  bool round_to_long(long &result) const {
    // We first calculate the rounded value. This way, when converting
    // to long using mpfr_get_si, the rounding direction of MPFR_RNDN
    // (or any other rounding mode), does not have an influence.
    MPFRNumber roundedValue = round();
    mpfr_clear_erangeflag();
    result = mpfr_get_si(roundedValue.value, MPFR_RNDN);
    return mpfr_erangeflag_p();
  }

  bool round_to_long(mpfr_rnd_t rnd, long &result) const {
    MPFRNumber rint_result(*this);
    mpfr_rint(rint_result.value, value, rnd);
    return rint_result.round_to_long(result);
  }

  MPFRNumber rint(mpfr_rnd_t rnd) const {
    MPFRNumber result(*this);
    mpfr_rint(result.value, value, rnd);
    return result;
  }

  MPFRNumber mod_2pi() const {
    MPFRNumber result(0.0, 1280);
    MPFRNumber _2pi(0.0, 1280);
    mpfr_const_pi(_2pi.value, MPFR_RNDN);
    mpfr_mul_si(_2pi.value, _2pi.value, 2, MPFR_RNDN);
    mpfr_fmod(result.value, value, _2pi.value, MPFR_RNDN);
    return result;
  }

  MPFRNumber mod_pi_over_2() const {
    MPFRNumber result(0.0, 1280);
    MPFRNumber pi_over_2(0.0, 1280);
    mpfr_const_pi(pi_over_2.value, MPFR_RNDN);
    mpfr_mul_d(pi_over_2.value, pi_over_2.value, 0.5, MPFR_RNDN);
    mpfr_fmod(result.value, value, pi_over_2.value, MPFR_RNDN);
    return result;
  }

  MPFRNumber mod_pi_over_4() const {
    MPFRNumber result(0.0, 1280);
    MPFRNumber pi_over_4(0.0, 1280);
    mpfr_const_pi(pi_over_4.value, MPFR_RNDN);
    mpfr_mul_d(pi_over_4.value, pi_over_4.value, 0.25, MPFR_RNDN);
    mpfr_fmod(result.value, value, pi_over_4.value, MPFR_RNDN);
    return result;
  }

  MPFRNumber sin() const {
    MPFRNumber result(*this);
    mpfr_sin(result.value, value, mpfr_rounding);
    return result;
  }

  MPFRNumber sinpi() const {
    MPFRNumber result(*this);

#if MPFR_VERSION_MAJOR > 4 ||                                                  \
    (MPFR_VERSION_MAJOR == 4 && MPFR_VERSION_MINOR >= 2)

    mpfr_sinpi(result.value, value, mpfr_rounding);
#else
    MPFRNumber value_pi(0.0, 1280);
    mpfr_const_pi(value_pi.value, MPFR_RNDN);
    mpfr_mul(value_pi.value, value_pi.value, value, MPFR_RNDN);
    mpfr_sin(result.value, value_pi.value, mpfr_rounding);
#endif

    return result;
  }

  MPFRNumber sinh() const {
    MPFRNumber result(*this);
    mpfr_sinh(result.value, value, mpfr_rounding);
    return result;
  }

  MPFRNumber sqrt() const {
    MPFRNumber result(*this);
    mpfr_sqrt(result.value, value, mpfr_rounding);
    return result;
  }

  MPFRNumber tan() const {
    MPFRNumber result(*this);
    mpfr_tan(result.value, value, mpfr_rounding);
    return result;
  }

  MPFRNumber tanh() const {
    MPFRNumber result(*this);
    mpfr_tanh(result.value, value, mpfr_rounding);
    return result;
  }

  MPFRNumber trunc() const {
    MPFRNumber result(*this);
    mpfr_trunc(result.value, value);
    return result;
  }

  MPFRNumber fma(const MPFRNumber &b, const MPFRNumber &c) {
    MPFRNumber result(*this);
    mpfr_fma(result.value, value, b.value, c.value, mpfr_rounding);
    return result;
  }

  MPFRNumber fmul(const MPFRNumber &b) {
    MPFRNumber result(*this);
    mpfr_mul(result.value, value, b.value, mpfr_rounding);
    return result;
  }

  cpp::string str() const {
    // 200 bytes should be more than sufficient to hold a 100-digit number
    // plus additional bytes for the decimal point, '-' sign etc.
    constexpr size_t printBufSize = 200;
    char buffer[printBufSize];
    mpfr_snprintf(buffer, printBufSize, "%100.50Rf", value);
    cpp::string_view view(buffer);
    // Trim whitespaces
    const char whitespace = ' ';
    while (!view.empty() && view.front() == whitespace)
      view.remove_prefix(1);
    while (!view.empty() && view.back() == whitespace)
      view.remove_suffix(1);
    return cpp::string(view.data());
  }

  // These functions are useful for debugging.
  template <typename T> T as() const;

  void dump(const char *msg) const { mpfr_printf("%s%.128Rf\n", msg, value); }

  // Return the ULP (units-in-the-last-place) difference between the
  // stored MPFR and a floating point number.
  //
  // We define ULP difference as follows:
  //   If exponents of this value and the |input| are same, then:
  //     ULP(this_value, input) = abs(this_value - input) / eps(input)
  //   else:
  //     max = max(abs(this_value), abs(input))
  //     min = min(abs(this_value), abs(input))
  //     maxExponent = exponent(max)
  //     ULP(this_value, input) = (max - 2^maxExponent) / eps(max) +
  //                              (2^maxExponent - min) / eps(min)
  //
  // Remarks:
  // 1. A ULP of 0.0 will imply that the value is correctly rounded.
  // 2. We expect that this value and the value to be compared (the [input]
  //    argument) are reasonable close, and we will provide an upper bound
  //    of ULP value for testing.  Morever, most of the fractional parts of
  //    ULP value do not matter much, so using double as the return type
  //    should be good enough.
  // 3. For close enough values (values which don't diff in their exponent by
  //    not more than 1), a ULP difference of N indicates a bit distance
  //    of N between this number and [input].
  // 4. A values of +0.0 and -0.0 are treated as equal.
  template <typename T>
  cpp::enable_if_t<cpp::is_floating_point_v<T>, MPFRNumber>
  ulp_as_mpfr_number(T input) {
    T thisAsT = as<T>();
    if (thisAsT == input)
      return MPFRNumber(0.0);

    if (is_nan()) {
      if (FPBits<T>(input).is_nan())
        return MPFRNumber(0.0);
      return MPFRNumber(FPBits<T>::inf().get_val());
    }

    int thisExponent = FPBits<T>(thisAsT).get_exponent();
    int inputExponent = FPBits<T>(input).get_exponent();
    // Adjust the exponents for denormal numbers.
    if (FPBits<T>(thisAsT).is_subnormal())
      ++thisExponent;
    if (FPBits<T>(input).is_subnormal())
      ++inputExponent;

    if (thisAsT * input < 0 || thisExponent == inputExponent) {
      MPFRNumber inputMPFR(input);
      mpfr_sub(inputMPFR.value, value, inputMPFR.value, MPFR_RNDN);
      mpfr_abs(inputMPFR.value, inputMPFR.value, MPFR_RNDN);
      mpfr_mul_2si(inputMPFR.value, inputMPFR.value,
                   -thisExponent + FPBits<T>::FRACTION_LEN, MPFR_RNDN);
      return inputMPFR;
    }

    // If the control reaches here, it means that this number and input are
    // of the same sign but different exponent. In such a case, ULP error is
    // calculated as sum of two parts.
    thisAsT = FPBits<T>(thisAsT).abs().get_val();
    input = FPBits<T>(input).abs().get_val();
    T min = thisAsT > input ? input : thisAsT;
    T max = thisAsT > input ? thisAsT : input;
    int minExponent = FPBits<T>(min).get_exponent();
    int maxExponent = FPBits<T>(max).get_exponent();
    // Adjust the exponents for denormal numbers.
    if (FPBits<T>(min).is_subnormal())
      ++minExponent;
    if (FPBits<T>(max).is_subnormal())
      ++maxExponent;

    MPFRNumber minMPFR(min);
    MPFRNumber maxMPFR(max);

    MPFRNumber pivot(uint32_t(1));
    mpfr_mul_2si(pivot.value, pivot.value, maxExponent, MPFR_RNDN);

    mpfr_sub(minMPFR.value, pivot.value, minMPFR.value, MPFR_RNDN);
    mpfr_mul_2si(minMPFR.value, minMPFR.value,
                 -minExponent + FPBits<T>::FRACTION_LEN, MPFR_RNDN);

    mpfr_sub(maxMPFR.value, maxMPFR.value, pivot.value, MPFR_RNDN);
    mpfr_mul_2si(maxMPFR.value, maxMPFR.value,
                 -maxExponent + FPBits<T>::FRACTION_LEN, MPFR_RNDN);

    mpfr_add(minMPFR.value, minMPFR.value, maxMPFR.value, MPFR_RNDN);
    return minMPFR;
  }

  template <typename T>
  cpp::enable_if_t<cpp::is_floating_point_v<T>, cpp::string>
  ulp_as_string(T input) {
    MPFRNumber num = ulp_as_mpfr_number(input);
    return num.str();
  }

  template <typename T>
  cpp::enable_if_t<cpp::is_floating_point_v<T>, double> ulp(T input) {
    MPFRNumber num = ulp_as_mpfr_number(input);
    return num.as<double>();
  }
};

template <> float MPFRNumber::as<float>() const {
  return mpfr_get_flt(value, mpfr_rounding);
}

template <> double MPFRNumber::as<double>() const {
  return mpfr_get_d(value, mpfr_rounding);
}

template <> long double MPFRNumber::as<long double>() const {
  return mpfr_get_ld(value, mpfr_rounding);
}

#ifdef LIBC_TYPES_HAS_FLOAT16
template <> float16 MPFRNumber::as<float16>() const {
  // TODO: Either prove that this cast won't cause double-rounding errors, or
  // find a better way to get a float16.
  return static_cast<float16>(mpfr_get_d(value, mpfr_rounding));
}
#endif

namespace internal {

template <typename InputType>
cpp::enable_if_t<cpp::is_floating_point_v<InputType>, MPFRNumber>
unary_operation(Operation op, InputType input, unsigned int precision,
                RoundingMode rounding) {
  MPFRNumber mpfrInput(input, precision, rounding);
  switch (op) {
  case Operation::Abs:
    return mpfrInput.abs();
  case Operation::Acos:
    return mpfrInput.acos();
  case Operation::Acosh:
    return mpfrInput.acosh();
  case Operation::Asin:
    return mpfrInput.asin();
  case Operation::Asinh:
    return mpfrInput.asinh();
  case Operation::Atan:
    return mpfrInput.atan();
  case Operation::Atanh:
    return mpfrInput.atanh();
  case Operation::Ceil:
    return mpfrInput.ceil();
  case Operation::Cos:
    return mpfrInput.cos();
  case Operation::Cosh:
    return mpfrInput.cosh();
  case Operation::Erf:
    return mpfrInput.erf();
  case Operation::Exp:
    return mpfrInput.exp();
  case Operation::Exp2:
    return mpfrInput.exp2();
  case Operation::Exp2m1:
    return mpfrInput.exp2m1();
  case Operation::Exp10:
    return mpfrInput.exp10();
  case Operation::Expm1:
    return mpfrInput.expm1();
  case Operation::Floor:
    return mpfrInput.floor();
  case Operation::Log:
    return mpfrInput.log();
  case Operation::Log2:
    return mpfrInput.log2();
  case Operation::Log10:
    return mpfrInput.log10();
  case Operation::Log1p:
    return mpfrInput.log1p();
  case Operation::Mod2PI:
    return mpfrInput.mod_2pi();
  case Operation::ModPIOver2:
    return mpfrInput.mod_pi_over_2();
  case Operation::ModPIOver4:
    return mpfrInput.mod_pi_over_4();
  case Operation::Round:
    return mpfrInput.round();
  case Operation::RoundEven:
    return mpfrInput.roundeven();
  case Operation::Sin:
    return mpfrInput.sin();
  case Operation::Sinpi:
    return mpfrInput.sinpi();
  case Operation::Sinh:
    return mpfrInput.sinh();
  case Operation::Sqrt:
    return mpfrInput.sqrt();
  case Operation::Tan:
    return mpfrInput.tan();
  case Operation::Tanh:
    return mpfrInput.tanh();
  case Operation::Trunc:
    return mpfrInput.trunc();
  default:
    __builtin_unreachable();
  }
}

template <typename InputType>
cpp::enable_if_t<cpp::is_floating_point_v<InputType>, MPFRNumber>
unary_operation_two_outputs(Operation op, InputType input, int &output,
                            unsigned int precision, RoundingMode rounding) {
  MPFRNumber mpfrInput(input, precision, rounding);
  switch (op) {
  case Operation::Frexp:
    return mpfrInput.frexp(output);
  default:
    __builtin_unreachable();
  }
}

template <typename InputType>
cpp::enable_if_t<cpp::is_floating_point_v<InputType>, MPFRNumber>
binary_operation_one_output(Operation op, InputType x, InputType y,
                            unsigned int precision, RoundingMode rounding) {
  MPFRNumber inputX(x, precision, rounding);
  MPFRNumber inputY(y, precision, rounding);
  switch (op) {
  case Operation::Atan2:
    return inputX.atan2(inputY);
  case Operation::Div:
    return inputX.div(inputY);
  case Operation::Fmod:
    return inputX.fmod(inputY);
  case Operation::Hypot:
    return inputX.hypot(inputY);
  case Operation::Pow:
    return inputX.pow(inputY);
  case Operation::Fmul:
    return inputX.fmul(inputY);
  default:
    __builtin_unreachable();
  }
}

template <typename InputType>
cpp::enable_if_t<cpp::is_floating_point_v<InputType>, MPFRNumber>
binary_operation_two_outputs(Operation op, InputType x, InputType y,
                             int &output, unsigned int precision,
                             RoundingMode rounding) {
  MPFRNumber inputX(x, precision, rounding);
  MPFRNumber inputY(y, precision, rounding);
  switch (op) {
  case Operation::RemQuo:
    return inputX.remquo(inputY, output);
  default:
    __builtin_unreachable();
  }
}

template <typename InputType>
cpp::enable_if_t<cpp::is_floating_point_v<InputType>, MPFRNumber>
ternary_operation_one_output(Operation op, InputType x, InputType y,
                             InputType z, unsigned int precision,
                             RoundingMode rounding) {
  // For FMA function, we just need to compare with the mpfr_fma with the same
  // precision as InputType.  Using higher precision as the intermediate results
  // to compare might incorrectly fail due to double-rounding errors.
  MPFRNumber inputX(x, precision, rounding);
  MPFRNumber inputY(y, precision, rounding);
  MPFRNumber inputZ(z, precision, rounding);
  switch (op) {
  case Operation::Fma:
    return inputX.fma(inputY, inputZ);
  default:
    __builtin_unreachable();
  }
}

// Remark: For all the explain_*_error functions, we will use std::stringstream
// to build the complete error messages before sending it to the outstream `OS`
// once at the end.  This will stop the error messages from interleaving when
// the tests are running concurrently.
template <typename InputType, typename OutputType>
void explain_unary_operation_single_output_error(Operation op, InputType input,
                                                 OutputType matchValue,
                                                 double ulp_tolerance,
                                                 RoundingMode rounding) {
  unsigned int precision = get_precision<InputType>(ulp_tolerance);
  MPFRNumber mpfrInput(input, precision);
  MPFRNumber mpfr_result;
  mpfr_result = unary_operation(op, input, precision, rounding);
  MPFRNumber mpfrMatchValue(matchValue);
  cpp::array<char, 1024> msg_buf;
  cpp::StringStream msg(msg_buf);
  msg << "Match value not within tolerance value of MPFR result:\n"
      << "  Input decimal: " << mpfrInput.str() << '\n';
  msg << "     Input bits: " << str(FPBits<InputType>(input)) << '\n';
  msg << '\n' << "  Match decimal: " << mpfrMatchValue.str() << '\n';
  msg << "     Match bits: " << str(FPBits<OutputType>(matchValue)) << '\n';
  msg << '\n' << "    MPFR result: " << mpfr_result.str() << '\n';
  msg << "   MPFR rounded: "
      << str(FPBits<OutputType>(mpfr_result.as<OutputType>())) << '\n';
  msg << '\n';
  msg << "      ULP error: " << mpfr_result.ulp_as_mpfr_number(matchValue).str()
      << '\n';
  if (msg.overflow())
    __builtin_unreachable();
  tlog << msg.str();
}

template void explain_unary_operation_single_output_error(Operation op, float,
                                                          float, double,
                                                          RoundingMode);
template void explain_unary_operation_single_output_error(Operation op, double,
                                                          double, double,
                                                          RoundingMode);
template void explain_unary_operation_single_output_error(Operation op,
                                                          long double,
                                                          long double, double,
                                                          RoundingMode);
#ifdef LIBC_TYPES_HAS_FLOAT16
template void explain_unary_operation_single_output_error(Operation op, float16,
                                                          float16, double,
                                                          RoundingMode);
template void explain_unary_operation_single_output_error(Operation op, float,
                                                          float16, double,
                                                          RoundingMode);
<<<<<<< HEAD
=======
template void explain_unary_operation_single_output_error(Operation op, double,
                                                          float16, double,
                                                          RoundingMode);
template void explain_unary_operation_single_output_error(Operation op,
                                                          long double, float16,
                                                          double, RoundingMode);
>>>>>>> 4fe5a3cc
#endif

template <typename T>
void explain_unary_operation_two_outputs_error(
    Operation op, T input, const BinaryOutput<T> &libc_result,
    double ulp_tolerance, RoundingMode rounding) {
  unsigned int precision = get_precision<T>(ulp_tolerance);
  MPFRNumber mpfrInput(input, precision);
  int mpfrIntResult;
  MPFRNumber mpfr_result = unary_operation_two_outputs(op, input, mpfrIntResult,
                                                       precision, rounding);

  if (mpfrIntResult != libc_result.i) {
    tlog << "MPFR integral result: " << mpfrIntResult << '\n'
         << "Libc integral result: " << libc_result.i << '\n';
  } else {
    tlog << "Integral result from libc matches integral result from MPFR.\n";
  }

  MPFRNumber mpfrMatchValue(libc_result.f);
  tlog
      << "Libc floating point result is not within tolerance value of the MPFR "
      << "result.\n\n";

  tlog << "            Input decimal: " << mpfrInput.str() << "\n\n";

  tlog << "Libc floating point value: " << mpfrMatchValue.str() << '\n';
  tlog << " Libc floating point bits: " << str(FPBits<T>(libc_result.f))
       << '\n';
  tlog << "\n\n";

  tlog << "              MPFR result: " << mpfr_result.str() << '\n';
  tlog << "             MPFR rounded: " << str(FPBits<T>(mpfr_result.as<T>()))
       << '\n';
  tlog << '\n'
       << "                ULP error: "
       << mpfr_result.ulp_as_mpfr_number(libc_result.f).str() << '\n';
}

template void explain_unary_operation_two_outputs_error<float>(
    Operation, float, const BinaryOutput<float> &, double, RoundingMode);
template void explain_unary_operation_two_outputs_error<double>(
    Operation, double, const BinaryOutput<double> &, double, RoundingMode);
template void explain_unary_operation_two_outputs_error<long double>(
    Operation, long double, const BinaryOutput<long double> &, double,
    RoundingMode);

template <typename T>
void explain_binary_operation_two_outputs_error(
    Operation op, const BinaryInput<T> &input,
    const BinaryOutput<T> &libc_result, double ulp_tolerance,
    RoundingMode rounding) {
  unsigned int precision = get_precision<T>(ulp_tolerance);
  MPFRNumber mpfrX(input.x, precision);
  MPFRNumber mpfrY(input.y, precision);
  int mpfrIntResult;
  MPFRNumber mpfr_result = binary_operation_two_outputs(
      op, input.x, input.y, mpfrIntResult, precision, rounding);
  MPFRNumber mpfrMatchValue(libc_result.f);

  tlog << "Input decimal: x: " << mpfrX.str() << " y: " << mpfrY.str() << '\n'
       << "MPFR integral result: " << mpfrIntResult << '\n'
       << "Libc integral result: " << libc_result.i << '\n'
       << "Libc floating point result: " << mpfrMatchValue.str() << '\n'
       << "               MPFR result: " << mpfr_result.str() << '\n';
  tlog << "Libc floating point result bits: " << str(FPBits<T>(libc_result.f))
       << '\n';
  tlog << "              MPFR rounded bits: "
       << str(FPBits<T>(mpfr_result.as<T>())) << '\n';
  tlog << "ULP error: " << mpfr_result.ulp_as_mpfr_number(libc_result.f).str()
       << '\n';
}

template void explain_binary_operation_two_outputs_error<float>(
    Operation, const BinaryInput<float> &, const BinaryOutput<float> &, double,
    RoundingMode);
template void explain_binary_operation_two_outputs_error<double>(
    Operation, const BinaryInput<double> &, const BinaryOutput<double> &,
    double, RoundingMode);
template void explain_binary_operation_two_outputs_error<long double>(
    Operation, const BinaryInput<long double> &,
    const BinaryOutput<long double> &, double, RoundingMode);

template <typename InputType, typename OutputType>
void explain_binary_operation_one_output_error(
    Operation op, const BinaryInput<InputType> &input, OutputType libc_result,
    double ulp_tolerance, RoundingMode rounding) {
  unsigned int precision = get_precision<InputType>(ulp_tolerance);
  MPFRNumber mpfrX(input.x, precision);
  MPFRNumber mpfrY(input.y, precision);
  FPBits<InputType> xbits(input.x);
  FPBits<InputType> ybits(input.y);
  MPFRNumber mpfr_result =
      binary_operation_one_output(op, input.x, input.y, precision, rounding);
  MPFRNumber mpfrMatchValue(libc_result);

  tlog << "Input decimal: x: " << mpfrX.str() << " y: " << mpfrY.str() << '\n';
  tlog << "First input bits: " << str(FPBits<InputType>(input.x)) << '\n';
  tlog << "Second input bits: " << str(FPBits<InputType>(input.y)) << '\n';

  tlog << "Libc result: " << mpfrMatchValue.str() << '\n'
       << "MPFR result: " << mpfr_result.str() << '\n';
  tlog << "Libc floating point result bits: "
       << str(FPBits<OutputType>(libc_result)) << '\n';
  tlog << "              MPFR rounded bits: "
       << str(FPBits<OutputType>(mpfr_result.as<OutputType>())) << '\n';
  tlog << "ULP error: " << mpfr_result.ulp_as_mpfr_number(libc_result).str()
       << '\n';
}

template void
explain_binary_operation_one_output_error(Operation, const BinaryInput<float> &,
                                          float, double, RoundingMode);
template void explain_binary_operation_one_output_error(
    Operation, const BinaryInput<double> &, double, double, RoundingMode);
template void
explain_binary_operation_one_output_error(Operation,
                                          const BinaryInput<long double> &,
                                          long double, double, RoundingMode);
<<<<<<< HEAD
=======

template void explain_binary_operation_one_output_error(
    Operation, const BinaryInput<double> &, float, double, RoundingMode);
>>>>>>> 4fe5a3cc
#ifdef LIBC_TYPES_HAS_FLOAT16
template void explain_binary_operation_one_output_error(
    Operation, const BinaryInput<float16> &, float16, double, RoundingMode);
template void
explain_binary_operation_one_output_error(Operation, const BinaryInput<float> &,
                                          float16, double, RoundingMode);
<<<<<<< HEAD
=======
template void explain_binary_operation_one_output_error(
    Operation, const BinaryInput<double> &, float16, double, RoundingMode);
template void explain_binary_operation_one_output_error(
    Operation, const BinaryInput<long double> &, float16, double, RoundingMode);
>>>>>>> 4fe5a3cc
#endif

template <typename InputType, typename OutputType>
void explain_ternary_operation_one_output_error(
    Operation op, const TernaryInput<InputType> &input, OutputType libc_result,
    double ulp_tolerance, RoundingMode rounding) {
  unsigned int precision = get_precision<InputType>(ulp_tolerance);
  MPFRNumber mpfrX(input.x, precision);
  MPFRNumber mpfrY(input.y, precision);
  MPFRNumber mpfrZ(input.z, precision);
  FPBits<InputType> xbits(input.x);
  FPBits<InputType> ybits(input.y);
  FPBits<InputType> zbits(input.z);
  MPFRNumber mpfr_result = ternary_operation_one_output(
      op, input.x, input.y, input.z, precision, rounding);
  MPFRNumber mpfrMatchValue(libc_result);

  tlog << "Input decimal: x: " << mpfrX.str() << " y: " << mpfrY.str()
       << " z: " << mpfrZ.str() << '\n';
  tlog << " First input bits: " << str(FPBits<InputType>(input.x)) << '\n';
  tlog << "Second input bits: " << str(FPBits<InputType>(input.y)) << '\n';
  tlog << " Third input bits: " << str(FPBits<InputType>(input.z)) << '\n';

  tlog << "Libc result: " << mpfrMatchValue.str() << '\n'
       << "MPFR result: " << mpfr_result.str() << '\n';
  tlog << "Libc floating point result bits: "
       << str(FPBits<OutputType>(libc_result)) << '\n';
  tlog << "              MPFR rounded bits: "
       << str(FPBits<OutputType>(mpfr_result.as<OutputType>())) << '\n';
  tlog << "ULP error: " << mpfr_result.ulp_as_mpfr_number(libc_result).str()
       << '\n';
}

template void explain_ternary_operation_one_output_error(
    Operation, const TernaryInput<float> &, float, double, RoundingMode);
template void explain_ternary_operation_one_output_error(
    Operation, const TernaryInput<double> &, double, double, RoundingMode);
template void
explain_ternary_operation_one_output_error(Operation,
                                           const TernaryInput<long double> &,
                                           long double, double, RoundingMode);
#ifdef LIBC_TYPES_HAS_FLOAT16
template void explain_ternary_operation_one_output_error(
    Operation, const TernaryInput<float> &, float16, double, RoundingMode);
<<<<<<< HEAD
=======
template void explain_ternary_operation_one_output_error(
    Operation, const TernaryInput<double> &, float16, double, RoundingMode);
template void
explain_ternary_operation_one_output_error(Operation,
                                           const TernaryInput<long double> &,
                                           float16, double, RoundingMode);
>>>>>>> 4fe5a3cc
#endif

template <typename InputType, typename OutputType>
bool compare_unary_operation_single_output(Operation op, InputType input,
                                           OutputType libc_result,
                                           double ulp_tolerance,
                                           RoundingMode rounding) {
  unsigned int precision = get_precision<InputType>(ulp_tolerance);
  MPFRNumber mpfr_result;
  mpfr_result = unary_operation(op, input, precision, rounding);
  double ulp = mpfr_result.ulp(libc_result);
  return (ulp <= ulp_tolerance);
}

template bool compare_unary_operation_single_output(Operation, float, float,
                                                    double, RoundingMode);
template bool compare_unary_operation_single_output(Operation, double, double,
                                                    double, RoundingMode);
template bool compare_unary_operation_single_output(Operation, long double,
                                                    long double, double,
                                                    RoundingMode);
#ifdef LIBC_TYPES_HAS_FLOAT16
template bool compare_unary_operation_single_output(Operation, float16, float16,
                                                    double, RoundingMode);
template bool compare_unary_operation_single_output(Operation, float, float16,
                                                    double, RoundingMode);
<<<<<<< HEAD
=======
template bool compare_unary_operation_single_output(Operation, double, float16,
                                                    double, RoundingMode);
template bool compare_unary_operation_single_output(Operation, long double,
                                                    float16, double,
                                                    RoundingMode);
>>>>>>> 4fe5a3cc
#endif

template <typename T>
bool compare_unary_operation_two_outputs(Operation op, T input,
                                         const BinaryOutput<T> &libc_result,
                                         double ulp_tolerance,
                                         RoundingMode rounding) {
  int mpfrIntResult;
  unsigned int precision = get_precision<T>(ulp_tolerance);
  MPFRNumber mpfr_result = unary_operation_two_outputs(op, input, mpfrIntResult,
                                                       precision, rounding);
  double ulp = mpfr_result.ulp(libc_result.f);

  if (mpfrIntResult != libc_result.i)
    return false;

  return (ulp <= ulp_tolerance);
}

template bool compare_unary_operation_two_outputs<float>(
    Operation, float, const BinaryOutput<float> &, double, RoundingMode);
template bool compare_unary_operation_two_outputs<double>(
    Operation, double, const BinaryOutput<double> &, double, RoundingMode);
template bool compare_unary_operation_two_outputs<long double>(
    Operation, long double, const BinaryOutput<long double> &, double,
    RoundingMode);

template <typename T>
bool compare_binary_operation_two_outputs(Operation op,
                                          const BinaryInput<T> &input,
                                          const BinaryOutput<T> &libc_result,
                                          double ulp_tolerance,
                                          RoundingMode rounding) {
  int mpfrIntResult;
  unsigned int precision = get_precision<T>(ulp_tolerance);
  MPFRNumber mpfr_result = binary_operation_two_outputs(
      op, input.x, input.y, mpfrIntResult, precision, rounding);
  double ulp = mpfr_result.ulp(libc_result.f);

  if (mpfrIntResult != libc_result.i) {
    if (op == Operation::RemQuo) {
      if ((0x7 & mpfrIntResult) != (0x7 & libc_result.i))
        return false;
    } else {
      return false;
    }
  }

  return (ulp <= ulp_tolerance);
}

template bool compare_binary_operation_two_outputs<float>(
    Operation, const BinaryInput<float> &, const BinaryOutput<float> &, double,
    RoundingMode);
template bool compare_binary_operation_two_outputs<double>(
    Operation, const BinaryInput<double> &, const BinaryOutput<double> &,
    double, RoundingMode);
template bool compare_binary_operation_two_outputs<long double>(
    Operation, const BinaryInput<long double> &,
    const BinaryOutput<long double> &, double, RoundingMode);

template <typename InputType, typename OutputType>
bool compare_binary_operation_one_output(Operation op,
                                         const BinaryInput<InputType> &input,
                                         OutputType libc_result,
                                         double ulp_tolerance,
                                         RoundingMode rounding) {
  unsigned int precision = get_precision<InputType>(ulp_tolerance);
  MPFRNumber mpfr_result =
      binary_operation_one_output(op, input.x, input.y, precision, rounding);
  double ulp = mpfr_result.ulp(libc_result);

  return (ulp <= ulp_tolerance);
}

template bool compare_binary_operation_one_output(Operation,
                                                  const BinaryInput<float> &,
                                                  float, double, RoundingMode);
template bool compare_binary_operation_one_output(Operation,
                                                  const BinaryInput<double> &,
                                                  double, double, RoundingMode);
template bool
compare_binary_operation_one_output(Operation, const BinaryInput<long double> &,
                                    long double, double, RoundingMode);
<<<<<<< HEAD
=======

template bool compare_binary_operation_one_output(Operation,
                                                  const BinaryInput<double> &,
                                                  float, double, RoundingMode);
>>>>>>> 4fe5a3cc
#ifdef LIBC_TYPES_HAS_FLOAT16
template bool compare_binary_operation_one_output(Operation,
                                                  const BinaryInput<float16> &,
                                                  float16, double,
                                                  RoundingMode);
template bool compare_binary_operation_one_output(Operation,
                                                  const BinaryInput<float> &,
                                                  float16, double,
                                                  RoundingMode);
<<<<<<< HEAD
=======
template bool compare_binary_operation_one_output(Operation,
                                                  const BinaryInput<double> &,
                                                  float16, double,
                                                  RoundingMode);
template bool
compare_binary_operation_one_output(Operation, const BinaryInput<long double> &,
                                    float16, double, RoundingMode);
>>>>>>> 4fe5a3cc
#endif

template <typename InputType, typename OutputType>
bool compare_ternary_operation_one_output(Operation op,
                                          const TernaryInput<InputType> &input,
                                          OutputType libc_result,
                                          double ulp_tolerance,
                                          RoundingMode rounding) {
  unsigned int precision = get_precision<InputType>(ulp_tolerance);
  MPFRNumber mpfr_result = ternary_operation_one_output(
      op, input.x, input.y, input.z, precision, rounding);
  double ulp = mpfr_result.ulp(libc_result);

  return (ulp <= ulp_tolerance);
}

template bool compare_ternary_operation_one_output(Operation,
                                                   const TernaryInput<float> &,
                                                   float, double, RoundingMode);
template bool compare_ternary_operation_one_output(Operation,
                                                   const TernaryInput<double> &,
                                                   double, double,
                                                   RoundingMode);
template bool
compare_ternary_operation_one_output(Operation,
                                     const TernaryInput<long double> &,
                                     long double, double, RoundingMode);
#ifdef LIBC_TYPES_HAS_FLOAT16
template bool compare_ternary_operation_one_output(Operation,
                                                   const TernaryInput<float> &,
                                                   float16, double,
                                                   RoundingMode);
<<<<<<< HEAD
=======
template bool compare_ternary_operation_one_output(Operation,
                                                   const TernaryInput<double> &,
                                                   float16, double,
                                                   RoundingMode);
template bool
compare_ternary_operation_one_output(Operation,
                                     const TernaryInput<long double> &, float16,
                                     double, RoundingMode);
>>>>>>> 4fe5a3cc
#endif

} // namespace internal

template <typename T> bool round_to_long(T x, long &result) {
  MPFRNumber mpfr(x);
  return mpfr.round_to_long(result);
}

template bool round_to_long<float>(float, long &);
template bool round_to_long<double>(double, long &);
template bool round_to_long<long double>(long double, long &);
#ifdef LIBC_TYPES_HAS_FLOAT16
template bool round_to_long<float16>(float16, long &);
#endif

template <typename T> bool round_to_long(T x, RoundingMode mode, long &result) {
  MPFRNumber mpfr(x);
  return mpfr.round_to_long(get_mpfr_rounding_mode(mode), result);
}

template bool round_to_long<float>(float, RoundingMode, long &);
template bool round_to_long<double>(double, RoundingMode, long &);
template bool round_to_long<long double>(long double, RoundingMode, long &);
#ifdef LIBC_TYPES_HAS_FLOAT16
template bool round_to_long<float16>(float16, RoundingMode, long &);
#endif

template <typename T> T round(T x, RoundingMode mode) {
  MPFRNumber mpfr(x);
  MPFRNumber result = mpfr.rint(get_mpfr_rounding_mode(mode));
  return result.as<T>();
}

template float round<float>(float, RoundingMode);
template double round<double>(double, RoundingMode);
template long double round<long double>(long double, RoundingMode);
#ifdef LIBC_TYPES_HAS_FLOAT16
template float16 round<float16>(float16, RoundingMode);
#endif

} // namespace mpfr
} // namespace testing
} // namespace LIBC_NAMESPACE<|MERGE_RESOLUTION|>--- conflicted
+++ resolved
@@ -15,10 +15,6 @@
 #include "src/__support/FPUtil/FPBits.h"
 #include "src/__support/FPUtil/fpbits_str.h"
 #include "src/__support/macros/properties/types.h"
-<<<<<<< HEAD
-#include "test/UnitTest/FPMatcher.h"
-=======
->>>>>>> 4fe5a3cc
 
 #include <stdint.h>
 
@@ -838,15 +834,12 @@
 template void explain_unary_operation_single_output_error(Operation op, float,
                                                           float16, double,
                                                           RoundingMode);
-<<<<<<< HEAD
-=======
 template void explain_unary_operation_single_output_error(Operation op, double,
                                                           float16, double,
                                                           RoundingMode);
 template void explain_unary_operation_single_output_error(Operation op,
                                                           long double, float16,
                                                           double, RoundingMode);
->>>>>>> 4fe5a3cc
 #endif
 
 template <typename T>
@@ -966,25 +959,19 @@
 explain_binary_operation_one_output_error(Operation,
                                           const BinaryInput<long double> &,
                                           long double, double, RoundingMode);
-<<<<<<< HEAD
-=======
 
 template void explain_binary_operation_one_output_error(
     Operation, const BinaryInput<double> &, float, double, RoundingMode);
->>>>>>> 4fe5a3cc
 #ifdef LIBC_TYPES_HAS_FLOAT16
 template void explain_binary_operation_one_output_error(
     Operation, const BinaryInput<float16> &, float16, double, RoundingMode);
 template void
 explain_binary_operation_one_output_error(Operation, const BinaryInput<float> &,
                                           float16, double, RoundingMode);
-<<<<<<< HEAD
-=======
 template void explain_binary_operation_one_output_error(
     Operation, const BinaryInput<double> &, float16, double, RoundingMode);
 template void explain_binary_operation_one_output_error(
     Operation, const BinaryInput<long double> &, float16, double, RoundingMode);
->>>>>>> 4fe5a3cc
 #endif
 
 template <typename InputType, typename OutputType>
@@ -1029,15 +1016,12 @@
 #ifdef LIBC_TYPES_HAS_FLOAT16
 template void explain_ternary_operation_one_output_error(
     Operation, const TernaryInput<float> &, float16, double, RoundingMode);
-<<<<<<< HEAD
-=======
 template void explain_ternary_operation_one_output_error(
     Operation, const TernaryInput<double> &, float16, double, RoundingMode);
 template void
 explain_ternary_operation_one_output_error(Operation,
                                            const TernaryInput<long double> &,
                                            float16, double, RoundingMode);
->>>>>>> 4fe5a3cc
 #endif
 
 template <typename InputType, typename OutputType>
@@ -1064,14 +1048,11 @@
                                                     double, RoundingMode);
 template bool compare_unary_operation_single_output(Operation, float, float16,
                                                     double, RoundingMode);
-<<<<<<< HEAD
-=======
 template bool compare_unary_operation_single_output(Operation, double, float16,
                                                     double, RoundingMode);
 template bool compare_unary_operation_single_output(Operation, long double,
                                                     float16, double,
                                                     RoundingMode);
->>>>>>> 4fe5a3cc
 #endif
 
 template <typename T>
@@ -1156,13 +1137,10 @@
 template bool
 compare_binary_operation_one_output(Operation, const BinaryInput<long double> &,
                                     long double, double, RoundingMode);
-<<<<<<< HEAD
-=======
 
 template bool compare_binary_operation_one_output(Operation,
                                                   const BinaryInput<double> &,
                                                   float, double, RoundingMode);
->>>>>>> 4fe5a3cc
 #ifdef LIBC_TYPES_HAS_FLOAT16
 template bool compare_binary_operation_one_output(Operation,
                                                   const BinaryInput<float16> &,
@@ -1172,8 +1150,6 @@
                                                   const BinaryInput<float> &,
                                                   float16, double,
                                                   RoundingMode);
-<<<<<<< HEAD
-=======
 template bool compare_binary_operation_one_output(Operation,
                                                   const BinaryInput<double> &,
                                                   float16, double,
@@ -1181,7 +1157,6 @@
 template bool
 compare_binary_operation_one_output(Operation, const BinaryInput<long double> &,
                                     float16, double, RoundingMode);
->>>>>>> 4fe5a3cc
 #endif
 
 template <typename InputType, typename OutputType>
@@ -1214,8 +1189,6 @@
                                                    const TernaryInput<float> &,
                                                    float16, double,
                                                    RoundingMode);
-<<<<<<< HEAD
-=======
 template bool compare_ternary_operation_one_output(Operation,
                                                    const TernaryInput<double> &,
                                                    float16, double,
@@ -1224,7 +1197,6 @@
 compare_ternary_operation_one_output(Operation,
                                      const TernaryInput<long double> &, float16,
                                      double, RoundingMode);
->>>>>>> 4fe5a3cc
 #endif
 
 } // namespace internal
