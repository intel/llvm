if(LIBC_TESTS_CAN_USE_MPFR)
  add_library(libcMPFRWrapper
    MPFRUtils.cpp
    MPFRUtils.h
    mpfr_inc.h
  )
  add_compile_options(
    -O3
  )
  add_dependencies(
    libcMPFRWrapper 
    libc.src.__support.CPP.string_view 
    libc.src.__support.CPP.type_traits 
    libc.src.__support.FPUtil.fp_bits
<<<<<<< HEAD
=======
    libc.src.__support.FPUtil.float_properties
>>>>>>> bac3a63c
    libc.src.__support.FPUtil.fpbits_str
    libc.src.__support.FPUtil.platform_defs
    LibcTest.unit
  )
  if(EXISTS ${LLVM_LIBC_MPFR_INSTALL_PATH})
    target_include_directories(libcMPFRWrapper PUBLIC ${LLVM_LIBC_MPFR_INSTALL_PATH}/include)
    target_link_directories(libcMPFRWrapper PUBLIC ${LLVM_LIBC_MPFR_INSTALL_PATH}/lib)
  endif()
  target_link_libraries(libcMPFRWrapper LibcFPTestHelpers.unit LibcTest.unit mpfr gmp)
elseif(NOT LIBC_TARGET_ARCHITECTURE_IS_GPU)
  message(WARNING "Math tests using MPFR will be skipped.")
endif()<|MERGE_RESOLUTION|>--- conflicted
+++ resolved
@@ -12,10 +12,7 @@
     libc.src.__support.CPP.string_view 
     libc.src.__support.CPP.type_traits 
     libc.src.__support.FPUtil.fp_bits
-<<<<<<< HEAD
-=======
     libc.src.__support.FPUtil.float_properties
->>>>>>> bac3a63c
     libc.src.__support.FPUtil.fpbits_str
     libc.src.__support.FPUtil.platform_defs
     LibcTest.unit
