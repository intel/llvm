set(TARGET_LIBC_ENTRYPOINTS
    # ctype.h entrypoints
    libc.src.ctype.isalnum
    libc.src.ctype.isalpha
    libc.src.ctype.isascii
    libc.src.ctype.isblank
    libc.src.ctype.iscntrl
    libc.src.ctype.isdigit
    libc.src.ctype.isgraph
    libc.src.ctype.islower
    libc.src.ctype.isprint
    libc.src.ctype.ispunct
    libc.src.ctype.isspace
    libc.src.ctype.isupper
    libc.src.ctype.isxdigit
    libc.src.ctype.toascii
    libc.src.ctype.tolower
    libc.src.ctype.toupper

    # string.h entrypoints
    libc.src.string.bcmp
    libc.src.string.bzero
    libc.src.string.memccpy
    libc.src.string.memcmp
    libc.src.string.memcpy
    libc.src.string.memmem
    libc.src.string.memmove
    libc.src.string.mempcpy
    libc.src.string.memrchr
    libc.src.string.memset
    libc.src.string.stpcpy
    libc.src.string.stpncpy
    libc.src.string.strcasecmp
    libc.src.string.strcat
    libc.src.string.strcmp
    libc.src.string.strcpy
    libc.src.string.strcspn
    libc.src.string.strlcat
    libc.src.string.strlcpy
    libc.src.string.strlen
    libc.src.string.strncasecmp
    libc.src.string.strncat
    libc.src.string.strncmp
    libc.src.string.strncpy
    libc.src.string.strnlen
    libc.src.string.strspn
    libc.src.string.strtok
    libc.src.string.strtok_r

    # stdlib.h entrypoints
    libc.src.stdlib.abs
    libc.src.stdlib.atoi
    libc.src.stdlib.atof
    libc.src.stdlib.atol
    libc.src.stdlib.atoll
<<<<<<< HEAD
=======
    libc.src.stdlib.div
>>>>>>> bac3a63c
    libc.src.stdlib.labs
    libc.src.stdlib.ldiv
    libc.src.stdlib.llabs
<<<<<<< HEAD
=======
    libc.src.stdlib.lldiv
>>>>>>> bac3a63c
    libc.src.stdlib.strtod
    libc.src.stdlib.strtof
    libc.src.stdlib.strtol
    libc.src.stdlib.strtold
    libc.src.stdlib.strtoll
    libc.src.stdlib.strtoul
    libc.src.stdlib.strtoull

    # stdlib.h entrypoints
    libc.src.stdlib._Exit
    libc.src.stdlib.atexit
    libc.src.stdlib.exit

    # Only implemented in the test suite
    libc.src.stdlib.malloc
    libc.src.stdlib.aligned_alloc
    libc.src.stdlib.realloc
    libc.src.stdlib.free

    # errno.h entrypoints
    libc.src.errno.errno

    # stdio.h entrypoints
    libc.src.stdio.puts
    libc.src.stdio.fputs
    libc.src.stdio.fclose
    libc.src.stdio.fopen
    libc.src.stdio.stdin
    libc.src.stdio.stdout
    libc.src.stdio.stderr

<<<<<<< HEAD
=======
    # inttypes.h entrypoints
    libc.src.inttypes.imaxabs
    libc.src.inttypes.imaxdiv
    libc.src.inttypes.strtoimax
    libc.src.inttypes.strtoumax

>>>>>>> bac3a63c
    # gpu/rpc.h entrypoints
    libc.src.gpu.rpc_reset
)

set(TARGET_LIBM_ENTRYPOINTS
    # math.h entrypoints
    libc.src.math.fma
    libc.src.math.fmaf
    libc.src.math.sin
    libc.src.math.round
    libc.src.math.roundf
    libc.src.math.roundl
)

set(TARGET_LLVMLIBC_ENTRYPOINTS
  ${TARGET_LIBC_ENTRYPOINTS}
  ${TARGET_LIBM_ENTRYPOINTS}
)<|MERGE_RESOLUTION|>--- conflicted
+++ resolved
@@ -53,17 +53,11 @@
     libc.src.stdlib.atof
     libc.src.stdlib.atol
     libc.src.stdlib.atoll
-<<<<<<< HEAD
-=======
     libc.src.stdlib.div
->>>>>>> bac3a63c
     libc.src.stdlib.labs
     libc.src.stdlib.ldiv
     libc.src.stdlib.llabs
-<<<<<<< HEAD
-=======
     libc.src.stdlib.lldiv
->>>>>>> bac3a63c
     libc.src.stdlib.strtod
     libc.src.stdlib.strtof
     libc.src.stdlib.strtol
@@ -95,15 +89,12 @@
     libc.src.stdio.stdout
     libc.src.stdio.stderr
 
-<<<<<<< HEAD
-=======
     # inttypes.h entrypoints
     libc.src.inttypes.imaxabs
     libc.src.inttypes.imaxdiv
     libc.src.inttypes.strtoimax
     libc.src.inttypes.strtoumax
 
->>>>>>> bac3a63c
     # gpu/rpc.h entrypoints
     libc.src.gpu.rpc_reset
 )
