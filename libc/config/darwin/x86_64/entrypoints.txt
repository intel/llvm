--- conflicted
+++ resolved
@@ -120,10 +120,7 @@
     #libc.src.math.coshf
     #libc.src.math.cosf
     #libc.src.math.daddl
-<<<<<<< HEAD
-=======
     #libc.src.math.ddivl
->>>>>>> 98391913
     #libc.src.math.dfmal
     #libc.src.math.dsqrtl
     #libc.src.math.dsubl
