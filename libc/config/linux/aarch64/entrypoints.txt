--- conflicted
+++ resolved
@@ -370,12 +370,9 @@
     libc.src.complex.conj
     libc.src.complex.conjf
     libc.src.complex.conjl
-<<<<<<< HEAD
-=======
     libc.src.complex.cproj
     libc.src.complex.cprojf
     libc.src.complex.cprojl
->>>>>>> 49fd7d4f
 
     # fenv.h entrypoints
     libc.src.fenv.feclearexcept
@@ -628,10 +625,7 @@
     # libc.src.complex.crealf16
     # libc.src.complex.cimagf16
     # libc.src.complex.conjf16
-<<<<<<< HEAD
-=======
     # libc.src.complex.cprojf16
->>>>>>> 49fd7d4f
     
     # math.h C23 _Float16 entrypoints
     libc.src.math.canonicalizef16
@@ -738,10 +732,7 @@
     libc.src.complex.crealf128
     libc.src.complex.cimagf128
     libc.src.complex.conjf128
-<<<<<<< HEAD
-=======
     libc.src.complex.cprojf128
->>>>>>> 49fd7d4f
 
     # math.h C23 _Float128 entrypoints
     libc.src.math.canonicalizef128
