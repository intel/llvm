--- conflicted
+++ resolved
@@ -45,12 +45,7 @@
     libc.include.sys_select
     libc.include.sys_socket
     libc.include.sys_stat
-<<<<<<< HEAD
-    # statvfs is broken, will uncomment once it's fixed.
-    # libc.include.sys_statvfs
-=======
     libc.include.sys_statvfs
->>>>>>> 9c4aab8c
     libc.include.sys_syscall
     libc.include.sys_time
     libc.include.sys_types
