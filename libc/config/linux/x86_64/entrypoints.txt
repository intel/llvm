set(TARGET_LIBC_ENTRYPOINTS
    # ctype.h entrypoints
    libc.src.ctype.isalnum
    libc.src.ctype.isalpha
    libc.src.ctype.isascii
    libc.src.ctype.isblank
    libc.src.ctype.iscntrl
    libc.src.ctype.isdigit
    libc.src.ctype.isgraph
    libc.src.ctype.islower
    libc.src.ctype.isprint
    libc.src.ctype.ispunct
    libc.src.ctype.isspace
    libc.src.ctype.isupper
    libc.src.ctype.isxdigit
    libc.src.ctype.toascii
    libc.src.ctype.tolower
    libc.src.ctype.toupper

    # dlfcn.h entrypoints
    libc.src.dlfcn.dlclose
    libc.src.dlfcn.dlerror
    libc.src.dlfcn.dlopen
    libc.src.dlfcn.dlsym

    # errno.h entrypoints
    libc.src.errno.errno

    # fcntl.h entrypoints
    libc.src.fcntl.creat
    libc.src.fcntl.fcntl
    libc.src.fcntl.open
    libc.src.fcntl.openat

    # poll.h entrypoints
    libc.src.poll.poll

    # sched.h entrypoints
    libc.src.sched.sched_get_priority_max
    libc.src.sched.sched_get_priority_min
    libc.src.sched.sched_getaffinity
    libc.src.sched.sched_getparam
    libc.src.sched.sched_getscheduler
    libc.src.sched.sched_rr_get_interval
    libc.src.sched.sched_setaffinity
    libc.src.sched.sched_setparam
    libc.src.sched.sched_setscheduler
    libc.src.sched.sched_yield

    # string.h entrypoints
    libc.src.string.memccpy
    libc.src.string.memchr
    libc.src.string.memcmp
    libc.src.string.memcpy
    libc.src.string.memmem
    libc.src.string.memmove
    libc.src.string.mempcpy
    libc.src.string.memrchr
    libc.src.string.memset
    libc.src.string.memset_explicit
    libc.src.string.stpcpy
    libc.src.string.stpncpy
    libc.src.string.strcasestr
    libc.src.string.strcat
    libc.src.string.strchr
    libc.src.string.strchrnul
    libc.src.string.strcmp
    libc.src.string.strcoll
    libc.src.string.strcpy
    libc.src.string.strcspn
    libc.src.string.strdup
    libc.src.string.strerror
    libc.src.string.strerror_r
    libc.src.string.strlcat
    libc.src.string.strlcpy
    libc.src.string.strlen
    libc.src.string.strncat
    libc.src.string.strncmp
    libc.src.string.strncpy
    libc.src.string.strndup
    libc.src.string.strnlen
    libc.src.string.strpbrk
    libc.src.string.strrchr
    libc.src.string.strsep
    libc.src.string.strsignal
    libc.src.string.strspn
    libc.src.string.strstr
    libc.src.string.strtok
    libc.src.string.strtok_r
    libc.src.string.strxfrm

    # strings.h entrypoints
    libc.src.strings.bcmp
    libc.src.strings.bcopy
    libc.src.strings.bzero
    libc.src.strings.ffs
    libc.src.strings.ffsl
    libc.src.strings.ffsll
    libc.src.strings.index
    libc.src.strings.rindex
    libc.src.strings.strcasecmp
    libc.src.strings.strncasecmp

    # inttypes.h entrypoints
    libc.src.inttypes.imaxabs
    libc.src.inttypes.imaxdiv
    libc.src.inttypes.strtoimax
    libc.src.inttypes.strtoumax

    # stdbit.h entrypoints
    libc.src.stdbit.stdc_bit_ceil_uc
    libc.src.stdbit.stdc_bit_ceil_ui
    libc.src.stdbit.stdc_bit_ceil_ul
    libc.src.stdbit.stdc_bit_ceil_ull
    libc.src.stdbit.stdc_bit_ceil_us
    libc.src.stdbit.stdc_bit_floor_uc
    libc.src.stdbit.stdc_bit_floor_ui
    libc.src.stdbit.stdc_bit_floor_ul
    libc.src.stdbit.stdc_bit_floor_ull
    libc.src.stdbit.stdc_bit_floor_us
    libc.src.stdbit.stdc_bit_width_uc
    libc.src.stdbit.stdc_bit_width_ui
    libc.src.stdbit.stdc_bit_width_ul
    libc.src.stdbit.stdc_bit_width_ull
    libc.src.stdbit.stdc_bit_width_us
    libc.src.stdbit.stdc_count_ones_uc
    libc.src.stdbit.stdc_count_ones_ui
    libc.src.stdbit.stdc_count_ones_ul
    libc.src.stdbit.stdc_count_ones_ull
    libc.src.stdbit.stdc_count_ones_us
    libc.src.stdbit.stdc_count_zeros_uc
    libc.src.stdbit.stdc_count_zeros_ui
    libc.src.stdbit.stdc_count_zeros_ul
    libc.src.stdbit.stdc_count_zeros_ull
    libc.src.stdbit.stdc_count_zeros_us
    libc.src.stdbit.stdc_first_leading_one_uc
    libc.src.stdbit.stdc_first_leading_one_ui
    libc.src.stdbit.stdc_first_leading_one_ul
    libc.src.stdbit.stdc_first_leading_one_ull
    libc.src.stdbit.stdc_first_leading_one_us
    libc.src.stdbit.stdc_first_leading_zero_uc
    libc.src.stdbit.stdc_first_leading_zero_ui
    libc.src.stdbit.stdc_first_leading_zero_ul
    libc.src.stdbit.stdc_first_leading_zero_ull
    libc.src.stdbit.stdc_first_leading_zero_us
    libc.src.stdbit.stdc_first_trailing_one_uc
    libc.src.stdbit.stdc_first_trailing_one_ui
    libc.src.stdbit.stdc_first_trailing_one_ul
    libc.src.stdbit.stdc_first_trailing_one_ull
    libc.src.stdbit.stdc_first_trailing_one_us
    libc.src.stdbit.stdc_first_trailing_zero_uc
    libc.src.stdbit.stdc_first_trailing_zero_ui
    libc.src.stdbit.stdc_first_trailing_zero_ul
    libc.src.stdbit.stdc_first_trailing_zero_ull
    libc.src.stdbit.stdc_first_trailing_zero_us
    libc.src.stdbit.stdc_has_single_bit_uc
    libc.src.stdbit.stdc_has_single_bit_ui
    libc.src.stdbit.stdc_has_single_bit_ul
    libc.src.stdbit.stdc_has_single_bit_ull
    libc.src.stdbit.stdc_has_single_bit_us
    libc.src.stdbit.stdc_leading_ones_uc
    libc.src.stdbit.stdc_leading_ones_ui
    libc.src.stdbit.stdc_leading_ones_ul
    libc.src.stdbit.stdc_leading_ones_ull
    libc.src.stdbit.stdc_leading_ones_us
    libc.src.stdbit.stdc_leading_zeros_uc
    libc.src.stdbit.stdc_leading_zeros_ui
    libc.src.stdbit.stdc_leading_zeros_ul
    libc.src.stdbit.stdc_leading_zeros_ull
    libc.src.stdbit.stdc_leading_zeros_us
    libc.src.stdbit.stdc_trailing_ones_uc
    libc.src.stdbit.stdc_trailing_ones_ui
    libc.src.stdbit.stdc_trailing_ones_ul
    libc.src.stdbit.stdc_trailing_ones_ull
    libc.src.stdbit.stdc_trailing_ones_us
    libc.src.stdbit.stdc_trailing_zeros_uc
    libc.src.stdbit.stdc_trailing_zeros_ui
    libc.src.stdbit.stdc_trailing_zeros_ul
    libc.src.stdbit.stdc_trailing_zeros_ull
    libc.src.stdbit.stdc_trailing_zeros_us

    # stdlib.h entrypoints
    libc.src.stdlib.a64l
    libc.src.stdlib.abs
    libc.src.stdlib.atof
    libc.src.stdlib.atoi
    libc.src.stdlib.atol
    libc.src.stdlib.atoll
    libc.src.stdlib.bsearch
    libc.src.stdlib.div
    libc.src.stdlib.l64a
    libc.src.stdlib.labs
    libc.src.stdlib.ldiv
    libc.src.stdlib.llabs
    libc.src.stdlib.lldiv
    libc.src.stdlib.memalignment
    libc.src.stdlib.qsort
    libc.src.stdlib.qsort_r
    libc.src.stdlib.rand
    libc.src.stdlib.srand
    libc.src.stdlib.strfromd
    libc.src.stdlib.strfromf
    libc.src.stdlib.strfroml
    libc.src.stdlib.strtod
    libc.src.stdlib.strtof
    libc.src.stdlib.strtol
    libc.src.stdlib.strtold
    libc.src.stdlib.strtoll
    libc.src.stdlib.strtoul
    libc.src.stdlib.strtoull

    # stdlib.h external entrypoints
    libc.src.stdlib.aligned_alloc
    libc.src.stdlib.calloc
    libc.src.stdlib.free
    libc.src.stdlib.malloc
    libc.src.stdlib.realloc

    # stdio.h entrypoints
    libc.src.stdio.fprintf
    libc.src.stdio.fscanf
    libc.src.stdio.vfscanf
    libc.src.stdio.printf
    libc.src.stdio.remove
    libc.src.stdio.rename
    libc.src.stdio.scanf
    libc.src.stdio.vscanf
    libc.src.stdio.snprintf
    libc.src.stdio.sprintf
    libc.src.stdio.asprintf
    libc.src.stdio.sscanf
    libc.src.stdio.vsscanf
    libc.src.stdio.vfprintf
    libc.src.stdio.vprintf
    libc.src.stdio.vsnprintf
    libc.src.stdio.vsprintf
    libc.src.stdio.vasprintf

    # sys/epoll.h entrypoints
    libc.src.sys.epoll.epoll_create
    libc.src.sys.epoll.epoll_create1
    libc.src.sys.epoll.epoll_ctl
    libc.src.sys.epoll.epoll_pwait
    libc.src.sys.epoll.epoll_wait
    # TODO: Need to check if pwait2 is available before providing.
    # https://github.com/llvm/llvm-project/issues/80060
    # libc.src.sys.epoll.epoll_pwait2

    # sys/mman.h entrypoints
    libc.src.sys.mman.madvise
    libc.src.sys.mman.mincore
    libc.src.sys.mman.mlock
    libc.src.sys.mman.mlock2
    libc.src.sys.mman.mlockall
    libc.src.sys.mman.mmap
    libc.src.sys.mman.mremap
    libc.src.sys.mman.mprotect
    libc.src.sys.mman.msync
    libc.src.sys.mman.munlock
    libc.src.sys.mman.munlockall
    libc.src.sys.mman.munmap
    libc.src.sys.mman.remap_file_pages
    libc.src.sys.mman.posix_madvise
    libc.src.sys.mman.shm_open
    libc.src.sys.mman.shm_unlink

    # sys/random.h entrypoints
    libc.src.sys.random.getrandom

    # sys/resource.h entrypoints
    libc.src.sys.resource.getrlimit
    libc.src.sys.resource.setrlimit

    # sys/sendfile entrypoints
    libc.src.sys.sendfile.sendfile

    # sys/stat.h entrypoints
    libc.src.sys.stat.chmod
    libc.src.sys.stat.fchmod
    libc.src.sys.stat.fchmodat
    libc.src.sys.stat.fstat
    libc.src.sys.stat.lstat
    libc.src.sys.stat.mkdir
    libc.src.sys.stat.mkdirat
    libc.src.sys.stat.stat

    # sys/statvfs.h
    libc.src.sys.statvfs.fstatvfs
    libc.src.sys.statvfs.statvfs

    # sys/utimes.h entrypoints
    libc.src.sys.time.utimes

    # sys/utsname.h entrypoints
    libc.src.sys.utsname.uname

    # sys/wait.h entrypoints
    libc.src.sys.wait.wait
    libc.src.sys.wait.wait4
    libc.src.sys.wait.waitpid

    # sys/prctl.h entrypoints
    libc.src.sys.prctl.prctl

    # sys/auxv.h entrypoints
    libc.src.sys.auxv.getauxval

    # termios.h entrypoints
    libc.src.termios.cfgetispeed
    libc.src.termios.cfgetospeed
    libc.src.termios.cfsetispeed
    libc.src.termios.cfsetospeed
    libc.src.termios.tcdrain
    libc.src.termios.tcflow
    libc.src.termios.tcflush
    libc.src.termios.tcgetattr
    libc.src.termios.tcgetsid
    libc.src.termios.tcsendbreak
    libc.src.termios.tcsetattr

    # unistd.h entrypoints
    libc.src.unistd.access
    libc.src.unistd.chdir
    libc.src.unistd.close
    libc.src.unistd.dup
    libc.src.unistd.dup2
    libc.src.unistd.dup3
    libc.src.unistd.execve
    libc.src.unistd.fchdir
    libc.src.unistd.fpathconf
    libc.src.unistd.fsync
    libc.src.unistd.ftruncate
    libc.src.unistd.getcwd
    libc.src.unistd.getentropy
    libc.src.unistd.geteuid
    libc.src.unistd.getpid
    libc.src.unistd.getppid
    libc.src.unistd.getsid
    libc.src.unistd.gettid
    libc.src.unistd.getuid
    libc.src.unistd.isatty
    libc.src.unistd.link
    libc.src.unistd.linkat
    libc.src.unistd.lseek
    libc.src.unistd.pathconf
    libc.src.unistd.pipe
    libc.src.unistd.pipe2
    libc.src.unistd.pread
    libc.src.unistd.pwrite
    libc.src.unistd.read
    libc.src.unistd.readlink
    libc.src.unistd.readlinkat
    libc.src.unistd.rmdir
    libc.src.unistd.setsid
    libc.src.unistd.symlink
    libc.src.unistd.symlinkat
    libc.src.unistd.sysconf
    libc.src.unistd.truncate
    libc.src.unistd.unlink
    libc.src.unistd.unlinkat
    libc.src.unistd.write

    # wchar.h entrypoints
    libc.src.wchar.btowc
    libc.src.wchar.wcslen
    libc.src.wchar.wctob

    # sys/uio.h entrypoints
    libc.src.sys.uio.writev
    libc.src.sys.uio.readv
)

if(LLVM_LIBC_INCLUDE_SCUDO)
  list(APPEND TARGET_LIBC_ENTRYPOINTS
    # malloc.h external entrypoints
    libc.src.stdlib.mallopt
  )
endif()

set(TARGET_LIBM_ENTRYPOINTS
    # complex.h entrypoints
    libc.src.complex.creal
    libc.src.complex.crealf
    libc.src.complex.creall
    libc.src.complex.cimag
    libc.src.complex.cimagf
    libc.src.complex.cimagl
    libc.src.complex.conj
    libc.src.complex.conjf
    libc.src.complex.conjl
    libc.src.complex.cproj
    libc.src.complex.cprojf
    libc.src.complex.cprojl

    # fenv.h entrypoints
    libc.src.fenv.feclearexcept
    libc.src.fenv.fedisableexcept
    libc.src.fenv.feenableexcept
    libc.src.fenv.fegetenv
    libc.src.fenv.fegetexcept
    libc.src.fenv.fegetexceptflag
    libc.src.fenv.fegetround
    libc.src.fenv.feholdexcept
    libc.src.fenv.feraiseexcept
    libc.src.fenv.fesetenv
    libc.src.fenv.fesetexcept
    libc.src.fenv.fesetexceptflag
    libc.src.fenv.fesetround
    libc.src.fenv.fetestexcept
    libc.src.fenv.fetestexceptflag
    libc.src.fenv.feupdateenv

    # math.h entrypoints
    libc.src.math.acosf
    libc.src.math.acoshf
    libc.src.math.asinf
    libc.src.math.asinhf
    libc.src.math.atan2
    libc.src.math.atan2f
    libc.src.math.atan
    libc.src.math.atanf
    libc.src.math.atanhf
    libc.src.math.canonicalize
    libc.src.math.canonicalizef
    libc.src.math.canonicalizel
    libc.src.math.cbrt
    libc.src.math.cbrtf
    libc.src.math.ceil
    libc.src.math.ceilf
    libc.src.math.ceill
    libc.src.math.copysign
    libc.src.math.copysignf
    libc.src.math.copysignl
    libc.src.math.cos
    libc.src.math.cosf
    libc.src.math.coshf
    libc.src.math.cospif
    libc.src.math.dfmal
    libc.src.math.dmull
    libc.src.math.dsqrtl
    libc.src.math.daddl
    libc.src.math.ddivl
    libc.src.math.dsubl
    libc.src.math.erff
    libc.src.math.exp
    libc.src.math.exp10
    libc.src.math.exp10f
    libc.src.math.exp10m1f
    libc.src.math.exp2
    libc.src.math.exp2f
    libc.src.math.exp2m1f
    libc.src.math.expf
    libc.src.math.expm1
    libc.src.math.expm1f
    libc.src.math.fabs
    libc.src.math.fabsf
    libc.src.math.fabsl
    libc.src.math.fadd
    libc.src.math.faddl
    libc.src.math.fadd
    libc.src.math.fdim
    libc.src.math.fdimf
    libc.src.math.fdiml
    libc.src.math.fdiv
    libc.src.math.fdivl
    libc.src.math.ffma
    libc.src.math.ffmal
    libc.src.math.floor
    libc.src.math.floorf
    libc.src.math.floorl
    libc.src.math.fma
    libc.src.math.fmaf
    libc.src.math.fmax
    libc.src.math.fmaxf
    libc.src.math.fmaximum
    libc.src.math.fmaximum_mag
    libc.src.math.fmaximum_mag_num
    libc.src.math.fmaximum_mag_numf
    libc.src.math.fmaximum_mag_numl
    libc.src.math.fmaximum_magf
    libc.src.math.fmaximum_magl
    libc.src.math.fmaximum_num
    libc.src.math.fmaximum_numf
    libc.src.math.fmaximum_numl
    libc.src.math.fmaximumf
    libc.src.math.fmaximuml
    libc.src.math.fmaxl
    libc.src.math.fmin
    libc.src.math.fminf
    libc.src.math.fminimum
    libc.src.math.fminimum_mag
    libc.src.math.fminimum_mag_num
    libc.src.math.fminimum_mag_numf
    libc.src.math.fminimum_mag_numl
    libc.src.math.fminimum_magf
    libc.src.math.fminimum_magl
    libc.src.math.fminimum_num
    libc.src.math.fminimum_numf
    libc.src.math.fminimum_numl
    libc.src.math.fminimumf
    libc.src.math.fminimuml
    libc.src.math.fminl
    libc.src.math.fmod
    libc.src.math.fmodf
    libc.src.math.fmodl
    libc.src.math.fmul
    libc.src.math.fmull
    libc.src.math.frexp
    libc.src.math.frexpf
    libc.src.math.frexpl
    libc.src.math.fromfp
    libc.src.math.fromfpf
    libc.src.math.fromfpl
    libc.src.math.fromfpx
    libc.src.math.fromfpxf
    libc.src.math.fromfpxl
    libc.src.math.fsqrt
    libc.src.math.fsqrtl
    libc.src.math.fsub
    libc.src.math.fsubl
    libc.src.math.getpayload
    libc.src.math.getpayloadf
    libc.src.math.getpayloadl
    libc.src.math.hypot
    libc.src.math.hypotf
    libc.src.math.ilogb
    libc.src.math.ilogbf
    libc.src.math.ilogbl
    libc.src.math.iscanonical
    libc.src.math.iscanonicalf
    libc.src.math.iscanonicall
    libc.src.math.isnan
    libc.src.math.isnanf
    libc.src.math.isnanl
    libc.src.math.issignaling
    libc.src.math.issignalingf
    libc.src.math.issignalingl
    libc.src.math.ldexp
    libc.src.math.ldexpf
    libc.src.math.ldexpl
    libc.src.math.llogb
    libc.src.math.llogbf
    libc.src.math.llogbl
    libc.src.math.llrint
    libc.src.math.llrintf
    libc.src.math.llrintl
    libc.src.math.llround
    libc.src.math.llroundf
    libc.src.math.llroundl
    libc.src.math.log
    libc.src.math.log10
    libc.src.math.log10f
    libc.src.math.log1p
    libc.src.math.log1pf
    libc.src.math.log2
    libc.src.math.log2f
    libc.src.math.logb
    libc.src.math.logbf
    libc.src.math.logbl
    libc.src.math.logf
    libc.src.math.lrint
    libc.src.math.lrintf
    libc.src.math.lrintl
    libc.src.math.lround
    libc.src.math.lroundf
    libc.src.math.lroundl
    libc.src.math.modf
    libc.src.math.modff
    libc.src.math.modfl
    libc.src.math.nan
    libc.src.math.nanf
    libc.src.math.nanl
    libc.src.math.nearbyint
    libc.src.math.nearbyintf
    libc.src.math.nearbyintl
    libc.src.math.nextafter
    libc.src.math.nextafterf
    libc.src.math.nextafterl
    libc.src.math.nextdown
    libc.src.math.nextdownf
    libc.src.math.nextdownl
    libc.src.math.nexttoward
    libc.src.math.nexttowardf
    libc.src.math.nexttowardl
    libc.src.math.nextup
    libc.src.math.nextupf
    libc.src.math.nextupl
    libc.src.math.pow
    libc.src.math.powf
    libc.src.math.remainder
    libc.src.math.remainderf
    libc.src.math.remainderl
    libc.src.math.remquo
    libc.src.math.remquof
    libc.src.math.remquol
    libc.src.math.rint
    libc.src.math.rintf
    libc.src.math.rintl
    libc.src.math.round
    libc.src.math.roundeven
    libc.src.math.roundevenf
    libc.src.math.roundevenl
    libc.src.math.roundf
    libc.src.math.roundl
    libc.src.math.scalbln
    libc.src.math.scalblnf
    libc.src.math.scalblnl
    libc.src.math.scalbn
    libc.src.math.scalbnf
    libc.src.math.scalbnl
    libc.src.math.setpayload
    libc.src.math.setpayloadf
    libc.src.math.setpayloadl
    libc.src.math.setpayloadsig
    libc.src.math.setpayloadsigf
    libc.src.math.setpayloadsigl
    libc.src.math.sin
    libc.src.math.sincos
    libc.src.math.sincosf
    libc.src.math.sinf
    libc.src.math.sinhf
    libc.src.math.sinpif
    libc.src.math.sqrt
    libc.src.math.sqrtf
    libc.src.math.sqrtl
    libc.src.math.tan
    libc.src.math.tanf
    libc.src.math.tanhf
    libc.src.math.totalorder
    libc.src.math.totalorderf
    libc.src.math.totalorderl
    libc.src.math.totalordermag
    libc.src.math.totalordermagf
    libc.src.math.totalordermagl
    libc.src.math.trunc
    libc.src.math.truncf
    libc.src.math.truncl
    libc.src.math.ufromfp
    libc.src.math.ufromfpf
    libc.src.math.ufromfpl
    libc.src.math.ufromfpx
    libc.src.math.ufromfpxf
    libc.src.math.ufromfpxl
)

if(LIBC_TYPES_HAS_CFLOAT16)
  list(APPEND TARGET_LIBM_ENTRYPOINTS
    # complex.h C23 _Complex _Float16 entrypoints
    libc.src.complex.crealf16
    libc.src.complex.cimagf16
    libc.src.complex.conjf16
    libc.src.complex.cprojf16
  )
endif()

if(LIBC_TYPES_HAS_FLOAT16)
  list(APPEND TARGET_LIBM_ENTRYPOINTS
    # math.h C23 _Float16 entrypoints
<<<<<<< HEAD
    libc.src.math.asinf16
    libc.src.math.acosf16
=======
    libc.src.math.acosf16
    libc.src.math.acoshf16
    libc.src.math.asinf16
    libc.src.math.asinhf16
>>>>>>> d465594a
    libc.src.math.canonicalizef16
    libc.src.math.ceilf16
    libc.src.math.copysignf16
    libc.src.math.cosf16
    libc.src.math.coshf16
    libc.src.math.cospif16
    libc.src.math.exp10f16
    libc.src.math.exp10m1f16
    libc.src.math.exp2f16
    libc.src.math.exp2m1f16
    libc.src.math.expf16
    libc.src.math.expm1f16
    libc.src.math.f16add
    libc.src.math.f16addf
    libc.src.math.f16addl
    libc.src.math.f16div
    libc.src.math.f16divf
    libc.src.math.f16divl
    libc.src.math.f16fma
    libc.src.math.f16fmaf
    libc.src.math.f16fmal
    libc.src.math.f16mul
    libc.src.math.f16mulf
    libc.src.math.f16mull
    libc.src.math.f16sqrt
    libc.src.math.f16sqrtf
    libc.src.math.f16sqrtl
    libc.src.math.f16sub
    libc.src.math.f16subf
    libc.src.math.f16subl
    libc.src.math.fabsf16
    libc.src.math.fdimf16
    libc.src.math.floorf16
    libc.src.math.fmaf16
    libc.src.math.fmaxf16
    libc.src.math.fmaximum_mag_numf16
    libc.src.math.fmaximum_magf16
    libc.src.math.fmaximum_numf16
    libc.src.math.fmaximumf16
    libc.src.math.fminf16
    libc.src.math.fminimum_mag_numf16
    libc.src.math.fminimum_magf16
    libc.src.math.fminimum_numf16
    libc.src.math.fminimumf16
    libc.src.math.fmodf16
    libc.src.math.frexpf16
    libc.src.math.fromfpf16
    libc.src.math.fromfpxf16
    libc.src.math.getpayloadf16
    libc.src.math.hypotf16
    libc.src.math.ilogbf16
    libc.src.math.iscanonicalf16
    libc.src.math.issignalingf16
    libc.src.math.ldexpf16
    libc.src.math.llogbf16
    libc.src.math.llrintf16
    libc.src.math.llroundf16
    libc.src.math.log10f16
    libc.src.math.log2f16
    libc.src.math.logbf16
    libc.src.math.logf16
    libc.src.math.lrintf16
    libc.src.math.lroundf16
    libc.src.math.modff16
    libc.src.math.nanf16
    libc.src.math.nearbyintf16
    libc.src.math.nextafterf16
    libc.src.math.nextdownf16
    libc.src.math.nexttowardf16
    libc.src.math.nextupf16
    libc.src.math.remainderf16
    libc.src.math.remquof16
    libc.src.math.rintf16
    libc.src.math.roundevenf16
    libc.src.math.roundf16
    libc.src.math.scalblnf16
    libc.src.math.scalbnf16
    libc.src.math.setpayloadf16
    libc.src.math.setpayloadsigf16
    libc.src.math.sinf16
    libc.src.math.sinhf16
    libc.src.math.sinpif16
    libc.src.math.sqrtf16
    libc.src.math.tanf16
    libc.src.math.tanhf16
    libc.src.math.tanpif16
    libc.src.math.totalorderf16
    libc.src.math.totalordermagf16
    libc.src.math.truncf16
    libc.src.math.ufromfpf16
    libc.src.math.ufromfpxf16
  )

  if(LIBC_TYPES_HAS_FLOAT128)
    list(APPEND TARGET_LIBM_ENTRYPOINTS
      # math.h C23 mixed _Float16 and _Float128 entrypoints
      libc.src.math.f16addf128
      libc.src.math.f16divf128
      libc.src.math.f16fmaf128
      libc.src.math.f16mulf128
      libc.src.math.f16sqrtf128
      libc.src.math.f16subf128
    )
  endif()
endif()

if(LIBC_TYPES_HAS_CFLOAT128)
  list(APPEND TARGET_LIBM_ENTRYPOINTS
    # complex.h C23 _Complex _Float128 entrypoints
    libc.src.complex.crealf128
    libc.src.complex.cimagf128
    libc.src.complex.conjf128
    libc.src.complex.cprojf128
  )
endif()

if(LIBC_TYPES_HAS_FLOAT128)
  list(APPEND TARGET_LIBM_ENTRYPOINTS
    # math.h C23 _Float128 entrypoints
    libc.src.math.atan2f128
    libc.src.math.canonicalizef128
    libc.src.math.ceilf128
    libc.src.math.copysignf128
    libc.src.math.daddf128
    libc.src.math.ddivf128
    libc.src.math.dfmaf128
    libc.src.math.dmulf128
    libc.src.math.dsqrtf128
    libc.src.math.dsubf128
    libc.src.math.fabsf128
    libc.src.math.faddf128
    libc.src.math.fdimf128
    libc.src.math.fdivf128
    libc.src.math.ffmaf128
    libc.src.math.floorf128
    libc.src.math.fmaxf128
    libc.src.math.fmaximum_mag_numf128
    libc.src.math.fmaximum_magf128
    libc.src.math.fmaximum_numf128
    libc.src.math.fmaximumf128
    libc.src.math.fminf128
    libc.src.math.fminimum_mag_numf128
    libc.src.math.fminimum_magf128
    libc.src.math.fminimum_numf128
    libc.src.math.fminimumf128
    libc.src.math.fmodf128
    libc.src.math.fmulf128
    libc.src.math.frexpf128
    libc.src.math.fromfpf128
    libc.src.math.fromfpxf128
    libc.src.math.fsqrtf128
    libc.src.math.fsubf128
    libc.src.math.getpayloadf128
    libc.src.math.ilogbf128
    libc.src.math.iscanonicalf128
    libc.src.math.issignalingf128
    libc.src.math.ldexpf128
    libc.src.math.llogbf128
    libc.src.math.llrintf128
    libc.src.math.llroundf128
    libc.src.math.logbf128
    libc.src.math.lrintf128
    libc.src.math.lroundf128
    libc.src.math.modff128
    libc.src.math.nanf128
    libc.src.math.nearbyintf128
    libc.src.math.nextafterf128
    libc.src.math.nextdownf128
    libc.src.math.nextupf128
    libc.src.math.remainderf128
    libc.src.math.remquof128
    libc.src.math.rintf128
    libc.src.math.roundevenf128
    libc.src.math.roundf128
    libc.src.math.scalblnf128
    libc.src.math.scalbnf128
    libc.src.math.setpayloadf128
    libc.src.math.setpayloadsigf128
    libc.src.math.sqrtf128
    libc.src.math.totalorderf128
    libc.src.math.totalordermagf128
    libc.src.math.truncf128
    libc.src.math.ufromfpf128
    libc.src.math.ufromfpxf128
  )
endif()

if(LIBC_COMPILER_HAS_FIXED_POINT)
  list(APPEND TARGET_LIBM_ENTRYPOINTS
    # stdfix.h _Fract and _Accum entrypoints
    libc.src.stdfix.abshk
    libc.src.stdfix.abshr
    libc.src.stdfix.absk
    libc.src.stdfix.abslk
    libc.src.stdfix.abslr
    libc.src.stdfix.absr
    libc.src.stdfix.exphk
    libc.src.stdfix.expk
    libc.src.stdfix.roundhk
    libc.src.stdfix.roundhr
    libc.src.stdfix.roundk
    libc.src.stdfix.roundlk
    libc.src.stdfix.roundlr
    libc.src.stdfix.roundr
    libc.src.stdfix.rounduhk
    libc.src.stdfix.rounduhr
    libc.src.stdfix.rounduk
    libc.src.stdfix.roundulk
    libc.src.stdfix.roundulr
    libc.src.stdfix.roundur
    libc.src.stdfix.sqrtuhk
    libc.src.stdfix.sqrtuhr
    libc.src.stdfix.sqrtuk
    libc.src.stdfix.sqrtur
    # libc.src.stdfix.sqrtulk
    libc.src.stdfix.sqrtulr
    libc.src.stdfix.uhksqrtus
    libc.src.stdfix.uksqrtui
    libc.src.stdfix.hrbits
    libc.src.stdfix.uhrbits
    libc.src.stdfix.rbits
    libc.src.stdfix.urbits
    libc.src.stdfix.lrbits
    libc.src.stdfix.ulrbits
    libc.src.stdfix.hkbits
    libc.src.stdfix.uhkbits
    libc.src.stdfix.kbits
    libc.src.stdfix.ukbits
    libc.src.stdfix.lkbits
    libc.src.stdfix.ulkbits
    libc.src.stdfix.bitshr
    libc.src.stdfix.bitsr
    libc.src.stdfix.bitslr
    libc.src.stdfix.bitshk
    libc.src.stdfix.bitsk
    libc.src.stdfix.bitslk
    libc.src.stdfix.bitsuhr
    libc.src.stdfix.bitsur
    libc.src.stdfix.bitsulr
    libc.src.stdfix.bitsuhk
    libc.src.stdfix.bitsuk
    libc.src.stdfix.bitsulk
    libc.src.stdfix.countlshr
    libc.src.stdfix.countlsr
    libc.src.stdfix.countlslr
    libc.src.stdfix.countlshk
    libc.src.stdfix.countlsk
    libc.src.stdfix.countlslk
    libc.src.stdfix.countlsuhr
    libc.src.stdfix.countlsur
    libc.src.stdfix.countlsulr
    libc.src.stdfix.countlsuhk
    libc.src.stdfix.countlsuk
    libc.src.stdfix.countlsulk
  )
endif()

if(LLVM_LIBC_FULL_BUILD)
  list(APPEND TARGET_LIBC_ENTRYPOINTS
    # ctype.h entrypoints
    libc.src.ctype.isalnum_l
    libc.src.ctype.isalpha_l
    libc.src.ctype.isblank_l
    libc.src.ctype.iscntrl_l
    libc.src.ctype.isdigit_l
    libc.src.ctype.isgraph_l
    libc.src.ctype.islower_l
    libc.src.ctype.isprint_l
    libc.src.ctype.ispunct_l
    libc.src.ctype.isspace_l
    libc.src.ctype.isupper_l
    libc.src.ctype.isxdigit_l
    libc.src.ctype.tolower_l
    libc.src.ctype.toupper_l

    # stdlib.h entrypoints
    libc.src.stdlib.strtod_l
    libc.src.stdlib.strtof_l
    libc.src.stdlib.strtol_l
    libc.src.stdlib.strtold_l
    libc.src.stdlib.strtoll_l
    libc.src.stdlib.strtoul_l
    libc.src.stdlib.strtoull_l

    # string.h entrypoints
    libc.src.string.strcoll_l
    libc.src.string.strxfrm_l

    # strings.h entrypoints
    libc.src.strings.strcasecmp_l
    libc.src.strings.strncasecmp_l

    # assert.h entrypoints
    libc.src.assert.__assert_fail

    # compiler entrypoints (no corresponding header)
    libc.src.compiler.__stack_chk_fail

    # dirent.h entrypoints
    libc.src.dirent.closedir
    libc.src.dirent.dirfd
    libc.src.dirent.opendir
    libc.src.dirent.readdir

    # arpa/inet.h entrypoints
    libc.src.arpa.inet.htonl
    libc.src.arpa.inet.htons
    libc.src.arpa.inet.ntohl
    libc.src.arpa.inet.ntohs

    # pthread.h entrypoints
    libc.src.pthread.pthread_atfork
    libc.src.pthread.pthread_attr_destroy
    libc.src.pthread.pthread_attr_getdetachstate
    libc.src.pthread.pthread_attr_getguardsize
    libc.src.pthread.pthread_attr_getstack
    libc.src.pthread.pthread_attr_getstacksize
    libc.src.pthread.pthread_attr_init
    libc.src.pthread.pthread_attr_setdetachstate
    libc.src.pthread.pthread_attr_setguardsize
    libc.src.pthread.pthread_attr_setstack
    libc.src.pthread.pthread_attr_setstacksize
    libc.src.pthread.pthread_condattr_destroy
    libc.src.pthread.pthread_condattr_getclock
    libc.src.pthread.pthread_condattr_getpshared
    libc.src.pthread.pthread_condattr_init
    libc.src.pthread.pthread_condattr_setclock
    libc.src.pthread.pthread_condattr_setpshared
    libc.src.pthread.pthread_create
    libc.src.pthread.pthread_detach
    libc.src.pthread.pthread_equal
    libc.src.pthread.pthread_exit
    libc.src.pthread.pthread_getname_np
    libc.src.pthread.pthread_getspecific
    libc.src.pthread.pthread_join
    libc.src.pthread.pthread_key_create
    libc.src.pthread.pthread_key_delete
    libc.src.pthread.pthread_mutex_destroy
    libc.src.pthread.pthread_mutex_init
    libc.src.pthread.pthread_mutex_lock
    libc.src.pthread.pthread_mutex_unlock
    libc.src.pthread.pthread_mutexattr_destroy
    libc.src.pthread.pthread_mutexattr_getpshared
    libc.src.pthread.pthread_mutexattr_getrobust
    libc.src.pthread.pthread_mutexattr_gettype
    libc.src.pthread.pthread_mutexattr_init
    libc.src.pthread.pthread_mutexattr_setpshared
    libc.src.pthread.pthread_mutexattr_setrobust
    libc.src.pthread.pthread_mutexattr_settype
    libc.src.pthread.pthread_once
    libc.src.pthread.pthread_rwlock_clockrdlock
    libc.src.pthread.pthread_rwlock_clockwrlock
    libc.src.pthread.pthread_rwlock_destroy
    libc.src.pthread.pthread_rwlock_init
    libc.src.pthread.pthread_rwlock_rdlock
    libc.src.pthread.pthread_rwlock_timedrdlock
    libc.src.pthread.pthread_rwlock_timedwrlock
    libc.src.pthread.pthread_rwlock_tryrdlock
    libc.src.pthread.pthread_rwlock_trywrlock
    libc.src.pthread.pthread_rwlock_unlock
    libc.src.pthread.pthread_rwlock_wrlock
    libc.src.pthread.pthread_rwlockattr_destroy
    libc.src.pthread.pthread_rwlockattr_getkind_np
    libc.src.pthread.pthread_rwlockattr_getpshared
    libc.src.pthread.pthread_rwlockattr_init
    libc.src.pthread.pthread_rwlockattr_setkind_np
    libc.src.pthread.pthread_rwlockattr_setpshared
    libc.src.pthread.pthread_spin_destroy
    libc.src.pthread.pthread_spin_init
    libc.src.pthread.pthread_spin_lock
    libc.src.pthread.pthread_spin_trylock
    libc.src.pthread.pthread_spin_unlock
    libc.src.pthread.pthread_self
    libc.src.pthread.pthread_setname_np
    libc.src.pthread.pthread_setspecific

    # sched.h entrypoints
    libc.src.sched.__sched_getcpucount
    libc.src.sched.__sched_setcpuzero
    libc.src.sched.__sched_setcpuset
    libc.src.sched.__sched_getcpuisset

    # setjmp.h entrypoints
    libc.src.setjmp.longjmp
    libc.src.setjmp.setjmp

    # stdio.h entrypoints
    libc.src.stdio.clearerr
    libc.src.stdio.clearerr_unlocked
    libc.src.stdio.fclose
    libc.src.stdio.fdopen
    libc.src.stdio.feof
    libc.src.stdio.feof_unlocked
    libc.src.stdio.ferror
    libc.src.stdio.ferror_unlocked
    libc.src.stdio.fflush
    libc.src.stdio.fgetc
    libc.src.stdio.fgetc_unlocked
    libc.src.stdio.fgets
    libc.src.stdio.fileno
    libc.src.stdio.flockfile
    libc.src.stdio.fopen
    libc.src.stdio.fopencookie
    libc.src.stdio.fputc
    libc.src.stdio.fputs
    libc.src.stdio.fread
    libc.src.stdio.fread_unlocked
    libc.src.stdio.fseek
    libc.src.stdio.fseeko
    libc.src.stdio.ftell
    libc.src.stdio.ftello
    libc.src.stdio.funlockfile
    libc.src.stdio.fwrite
    libc.src.stdio.fwrite_unlocked
    libc.src.stdio.getc
    libc.src.stdio.getc_unlocked
    libc.src.stdio.getchar
    libc.src.stdio.getchar_unlocked
    libc.src.stdio.putc
    libc.src.stdio.putchar
    libc.src.stdio.puts
    libc.src.stdio.setbuf
    libc.src.stdio.setvbuf
    libc.src.stdio.stderr
    libc.src.stdio.stdin
    libc.src.stdio.stdout
    libc.src.stdio.ungetc

    # stdlib.h entrypoints
    libc.src.stdlib._Exit
    libc.src.stdlib.abort
    libc.src.stdlib.at_quick_exit
    libc.src.stdlib.atexit
    libc.src.stdlib.exit
    libc.src.stdlib.getenv
    libc.src.stdlib.quick_exit

    # signal.h entrypoints
    libc.src.signal.kill
    libc.src.signal.raise
    libc.src.signal.sigaction
    libc.src.signal.sigaddset
    libc.src.signal.sigaltstack
    libc.src.signal.sigdelset
    libc.src.signal.sigemptyset
    libc.src.signal.sigfillset
    libc.src.signal.signal
    libc.src.signal.sigprocmask

    # spawn.h entrypoints
    libc.src.spawn.posix_spawn
    libc.src.spawn.posix_spawn_file_actions_addclose
    libc.src.spawn.posix_spawn_file_actions_adddup2
    libc.src.spawn.posix_spawn_file_actions_addopen
    libc.src.spawn.posix_spawn_file_actions_destroy
    libc.src.spawn.posix_spawn_file_actions_init

    # search.h entrypoints
    libc.src.search.hcreate
    libc.src.search.hcreate_r
    libc.src.search.hdestroy
    libc.src.search.hdestroy_r
    libc.src.search.hsearch
    libc.src.search.hsearch_r
    libc.src.search.insque
    libc.src.search.lfind
    libc.src.search.lsearch
    libc.src.search.remque

    # threads.h entrypoints
    libc.src.threads.call_once
    libc.src.threads.cnd_broadcast
    libc.src.threads.cnd_destroy
    libc.src.threads.cnd_init
    libc.src.threads.cnd_signal
    libc.src.threads.cnd_wait
    libc.src.threads.mtx_destroy
    libc.src.threads.mtx_init
    libc.src.threads.mtx_lock
    libc.src.threads.mtx_unlock
    libc.src.threads.thrd_create
    libc.src.threads.thrd_current
    libc.src.threads.thrd_detach
    libc.src.threads.thrd_equal
    libc.src.threads.thrd_exit
    libc.src.threads.thrd_join
    libc.src.threads.tss_create
    libc.src.threads.tss_delete
    libc.src.threads.tss_get
    libc.src.threads.tss_set

    # time.h entrypoints
    libc.src.time.asctime
    libc.src.time.asctime_r
    libc.src.time.ctime
    libc.src.time.ctime_r
    libc.src.time.clock
    libc.src.time.clock_gettime
    libc.src.time.difftime
    libc.src.time.gettimeofday
    libc.src.time.gmtime
    libc.src.time.gmtime_r
    libc.src.time.mktime
    libc.src.time.nanosleep
    libc.src.time.strftime
    libc.src.time.strftime_l
    libc.src.time.time
    libc.src.time.timespec_get

    # locale.h entrypoints
    libc.src.locale.localeconv
    libc.src.locale.duplocale
    libc.src.locale.freelocale
    libc.src.locale.localeconv
    libc.src.locale.newlocale
    libc.src.locale.setlocale
    libc.src.locale.uselocale

    # unistd.h entrypoints
    libc.src.unistd.__llvm_libc_syscall
    libc.src.unistd._exit
    libc.src.unistd.environ
    libc.src.unistd.execv
    libc.src.unistd.fork
    libc.src.unistd.getopt
    libc.src.unistd.optarg
    libc.src.unistd.opterr
    libc.src.unistd.optind
    libc.src.unistd.optopt
    libc.src.unistd.swab

    # sys/select.h entrypoints
    libc.src.sys.select.select

    # sys/socket.h entrypoints
    libc.src.sys.socket.socket
    libc.src.sys.socket.bind
    libc.src.sys.socket.socketpair
    libc.src.sys.socket.send
    libc.src.sys.socket.sendto
    libc.src.sys.socket.sendmsg
    libc.src.sys.socket.recv
    libc.src.sys.socket.recvfrom
    libc.src.sys.socket.recvmsg
  )
endif()

set(TARGET_LLVMLIBC_ENTRYPOINTS
  ${TARGET_LIBC_ENTRYPOINTS}
  ${TARGET_LIBM_ENTRYPOINTS}
)<|MERGE_RESOLUTION|>--- conflicted
+++ resolved
@@ -656,15 +656,10 @@
 if(LIBC_TYPES_HAS_FLOAT16)
   list(APPEND TARGET_LIBM_ENTRYPOINTS
     # math.h C23 _Float16 entrypoints
-<<<<<<< HEAD
-    libc.src.math.asinf16
-    libc.src.math.acosf16
-=======
     libc.src.math.acosf16
     libc.src.math.acoshf16
     libc.src.math.asinf16
     libc.src.math.asinhf16
->>>>>>> d465594a
     libc.src.math.canonicalizef16
     libc.src.math.ceilf16
     libc.src.math.copysignf16
