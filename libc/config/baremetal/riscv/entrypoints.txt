--- conflicted
+++ resolved
@@ -82,18 +82,9 @@
     libc.src.stdio.printf
     libc.src.stdio.putchar
     libc.src.stdio.remove
-<<<<<<< HEAD
-    libc.src.stdio.printf
-    libc.src.stdio.putchar
-    libc.src.stdio.sprintf
-    libc.src.stdio.snprintf
-    libc.src.stdio.vprintf
-    libc.src.stdio.vsprintf
-=======
     libc.src.stdio.snprintf
     libc.src.stdio.sprintf
     libc.src.stdio.vprintf
->>>>>>> 4fe5a3cc
     libc.src.stdio.vsnprintf
     libc.src.stdio.vsprintf
 
@@ -173,10 +164,6 @@
     libc.src.stdlib.abort
     libc.src.stdlib.abs
     libc.src.stdlib.aligned_alloc
-<<<<<<< HEAD
-    libc.src.stdlib.atoi
-=======
->>>>>>> 4fe5a3cc
     libc.src.stdlib.atof
     libc.src.stdlib.atoi
     libc.src.stdlib.atol
