add_custom_target(libc_wchar_unittests)

add_libc_test(
  wcslen_test
  SUITE
    libc_wchar_unittests
  SRCS
    wcslen_test.cpp
  DEPENDS
    libc.hdr.types.size_t
    libc.hdr.types.wchar_t
    libc.src.wchar.wcslen
)

add_libc_test(
  wcsnlen_test
  SUITE
    libc_wchar_unittests
  SRCS
    wcsnlen_test.cpp
  DEPENDS
    libc.hdr.types.size_t
    libc.hdr.types.wchar_t
    libc.src.wchar.wcsnlen
)

add_libc_test(
  btowc_test
  SUITE
    libc_wchar_unittests
  SRCS
    btowc_test.cpp
  DEPENDS
    libc.include.stdio
    libc.src.wchar.btowc
)

add_libc_test(
  mbrtowc_test
  SUITE
    libc_wchar_unittests
  SRCS
    mbrtowc_test.cpp
  DEPENDS
    libc.src.__support.libc_errno
<<<<<<< HEAD
=======
    libc.src.__support.wchar.mbstate
>>>>>>> 5ee67ebe
    libc.src.string.memset
    libc.src.wchar.mbrtowc
    libc.hdr.types.mbstate_t
    libc.hdr.types.wchar_t
<<<<<<< HEAD
=======
    libc.test.UnitTest.ErrnoCheckingTest
)

add_libc_test(
  mbtowc_test
  SUITE
    libc_wchar_unittests
  SRCS
    mbtowc_test.cpp
  DEPENDS
    libc.src.__support.libc_errno
    libc.src.wchar.mbtowc
    libc.hdr.types.wchar_t
    libc.test.UnitTest.ErrnoCheckingTest
>>>>>>> 5ee67ebe
)

add_libc_test(
  wctob_test
  SUITE
    libc_wchar_unittests
  SRCS
    wctob_test.cpp
  DEPENDS
    libc.src.wchar.wctob
)

add_libc_test(
  wcrtomb_test
  SUITE
    libc_wchar_unittests
  SRCS
    wcrtomb_test.cpp
  DEPENDS
    libc.src.wchar.wcrtomb
    libc.src.string.memset
    libc.hdr.types.wchar_t
    libc.hdr.types.mbstate_t
    libc.src.__support.libc_errno
<<<<<<< HEAD
=======
    libc.src.__support.wchar.mbstate
    libc.test.UnitTest.ErrnoCheckingTest
)

add_libc_test(
  wctomb_test
  SUITE
    libc_wchar_unittests
  SRCS
    wctomb_test.cpp
  DEPENDS
    libc.src.wchar.wctomb
    libc.hdr.types.wchar_t
>>>>>>> 5ee67ebe
)

add_libc_test(
  wmemset_test 
  SUITE
    libc_wchar_unittests
  SRCS
    wmemset_test.cpp
  DEPENDS
    libc.hdr.types.size_t
    libc.hdr.types.wchar_t
    libc.src.wchar.wmemset
)

add_libc_test(
  wcschr_test
  SUITE
    libc_wchar_unittests
  SRCS
    wcschr_test.cpp
  DEPENDS
    libc.src.wchar.wcschr
)

add_libc_test(
  wcstok_test
  SUITE
    libc_wchar_unittests
  SRCS
    wcstok_test.cpp
  DEPENDS
    libc.src.wchar.wcstok
)

add_libc_test(
  wcsncmp_test
  SUITE
    libc_wchar_unittests
  SRCS
    wcsncmp_test.cpp
  DEPENDS
    libc.src.wchar.wcsncmp
)

add_libc_test(
  wcscmp_test
  SUITE
    libc_wchar_unittests
  SRCS
    wcscmp_test.cpp
  DEPENDS
    libc.src.wchar.wcscmp
)

add_libc_test(
  wcspbrk_test
  SUITE
    libc_wchar_unittests
  SRCS
    wcspbrk_test.cpp
  DEPENDS
    libc.src.wchar.wcspbrk
)

add_libc_test(
  wcsrchr_test
  SUITE
    libc_wchar_unittests
  SRCS
    wcsrchr_test.cpp
  DEPENDS
    libc.src.wchar.wcsrchr
)

add_libc_test(
  wcsspn_test
  SUITE
    libc_wchar_unittests
  SRCS
    wcsspn_test.cpp
  DEPENDS
    libc.src.wchar.wcsspn
)

add_libc_test(
  wcscspn_test
  SUITE
    libc_wchar_unittests
  SRCS
    wcscspn_test.cpp
  DEPENDS
    libc.src.wchar.wcscspn
)

add_libc_test(
  wmemchr_test
  SUITE
    libc_wchar_unittests
  SRCS
    wmemchr_test.cpp
  DEPENDS
    libc.src.wchar.wmemchr
)

add_libc_test(
  wmemcmp_test
  SUITE
    libc_wchar_unittests
  SRCS
    wmemcmp_test.cpp
  DEPENDS
    libc.src.wchar.wmemcmp
)

add_libc_test(
  wmempcpy_test
  SUITE
    libc_wchar_unittests
  SRCS
    wmempcpy_test.cpp
  DEPENDS
    libc.src.wchar.wmempcpy
)

add_libc_test(
  wmemcpy_test
  SUITE
    libc_wchar_unittests
  SRCS
    wmemcpy_test.cpp
  DEPENDS
    libc.src.wchar.wmemcpy
)

add_libc_test(
  wmemmove_test
  SUITE
    libc_wchar_unittests
  SRCS
    wmemmove_test.cpp
  DEPENDS
    libc.src.wchar.wmemmove
)

add_libc_test(
  wcsncpy_test
  SUITE
    libc_wchar_unittests
  SRCS
    wcsncpy_test.cpp
  DEPENDS
    libc.src.wchar.wcsncpy
)

add_libc_test(
  wcscat_test
  SUITE
    libc_wchar_unittests
  SRCS
    wcscat_test.cpp
  DEPENDS
    libc.src.wchar.wcscat
)
  
add_libc_test(
  wcsstr_test
  SUITE
    libc_wchar_unittests
  SRCS
    wcsstr_test.cpp
  DEPENDS
    libc.src.wchar.wcsstr
)

add_libc_test(
  wcsncat_test
  SUITE
    libc_wchar_unittests
  SRCS
    wcsncat_test.cpp
  DEPENDS
    libc.src.wchar.wcsncat
)

add_libc_test(
  wcscpy_test
  SUITE
    libc_wchar_unittests
  SRCS
    wcscpy_test.cpp
  DEPENDS
    libc.src.wchar.wcscpy
)

add_libc_test(
  wcpcpy_test
  SUITE
    libc_wchar_unittests
  SRCS
    wcpcpy_test.cpp
  DEPENDS
    libc.src.wchar.wcpcpy
)

add_libc_test(
  wcpncpy_test
  SUITE
    libc_wchar_unittests
  SRCS
    wcpncpy_test.cpp
  DEPENDS
    libc.src.wchar.wcpncpy
)<|MERGE_RESOLUTION|>--- conflicted
+++ resolved
@@ -43,16 +43,11 @@
     mbrtowc_test.cpp
   DEPENDS
     libc.src.__support.libc_errno
-<<<<<<< HEAD
-=======
     libc.src.__support.wchar.mbstate
->>>>>>> 5ee67ebe
     libc.src.string.memset
     libc.src.wchar.mbrtowc
     libc.hdr.types.mbstate_t
     libc.hdr.types.wchar_t
-<<<<<<< HEAD
-=======
     libc.test.UnitTest.ErrnoCheckingTest
 )
 
@@ -67,7 +62,6 @@
     libc.src.wchar.mbtowc
     libc.hdr.types.wchar_t
     libc.test.UnitTest.ErrnoCheckingTest
->>>>>>> 5ee67ebe
 )
 
 add_libc_test(
@@ -92,8 +86,6 @@
     libc.hdr.types.wchar_t
     libc.hdr.types.mbstate_t
     libc.src.__support.libc_errno
-<<<<<<< HEAD
-=======
     libc.src.__support.wchar.mbstate
     libc.test.UnitTest.ErrnoCheckingTest
 )
@@ -107,7 +99,6 @@
   DEPENDS
     libc.src.wchar.wctomb
     libc.hdr.types.wchar_t
->>>>>>> 5ee67ebe
 )
 
 add_libc_test(
