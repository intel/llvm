--- conflicted
+++ resolved
@@ -315,8 +315,6 @@
 )
 
 add_libc_test(
-<<<<<<< HEAD
-=======
   wcslcpy_test
   SUITE
     libc_wchar_unittests
@@ -328,7 +326,6 @@
 )
 
 add_libc_test(
->>>>>>> 10a576f7
   wcpncpy_test
   SUITE
     libc_wchar_unittests
@@ -336,8 +333,6 @@
     wcpncpy_test.cpp
   DEPENDS
     libc.src.wchar.wcpncpy
-<<<<<<< HEAD
-=======
 )
 
 add_header_library(
@@ -393,5 +388,4 @@
   DEPENDS
     libc.src.wchar.wcstoull
     .wcstol_test_support
->>>>>>> 10a576f7
 )