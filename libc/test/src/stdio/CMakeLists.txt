--- conflicted
+++ resolved
@@ -222,8 +222,6 @@
     libc.src.stdio.fputs
 )
 
-<<<<<<< HEAD
-=======
 add_libc_test(
   fopen_test
   SUITE
@@ -236,7 +234,6 @@
     libc.src.stdio.fopen
 )
 
->>>>>>> bac3a63c
 add_libc_unittest(
   putc_test
   SUITE
