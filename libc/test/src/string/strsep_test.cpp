--- conflicted
+++ resolved
@@ -53,8 +53,6 @@
   }
 }
 
-<<<<<<< HEAD
-=======
 TEST(LlvmLibcStrsepTest, SubsequentSearchesReturnNull) {
   char s[] = "a";
   char *string = s;
@@ -71,7 +69,6 @@
   ASSERT_EQ(LIBC_NAMESPACE::strsep(&p, "\x80"), nullptr);
 }
 
->>>>>>> 35227056
 #if defined(LIBC_ADD_NULL_CHECKS)
 
 TEST(LlvmLibcStrsepTest, CrashOnNullPtr) {
