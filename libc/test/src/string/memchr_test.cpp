//===-- Unittests for memchr ----------------------------------------------===//
//
// Part of the LLVM Project, under the Apache License v2.0 with LLVM Exceptions.
// See https://llvm.org/LICENSE.txt for license information.
// SPDX-License-Identifier: Apache-2.0 WITH LLVM-exception
//
//===----------------------------------------------------------------------===//

#include "src/string/memchr.h"

#include <stddef.h>

#include "hdr/signal_macros.h"
#include "test/UnitTest/Test.h"

namespace {

// A helper function that calls memchr and abstracts away the explicit cast for
// readability purposes.
const char *call_memchr(const void *src, int c, size_t size) {
  return reinterpret_cast<const char *>(LIBC_NAMESPACE::memchr(src, c, size));
}

TEST(LlvmLibcMemChrTest, FindsCharacterAfterNullTerminator) {
  // memchr should continue searching after a null terminator.
  const size_t size = 5;
  const unsigned char src[size] = {'a', '\0', 'b', 'c', '\0'};
  // Should return 'b', 'c', '\0' even when after null terminator.
  ASSERT_STREQ(call_memchr(src, 'b', size), "bc");
}

TEST(LlvmLibcMemChrTest, FindsCharacterInNonNullTerminatedCollection) {
  const size_t size = 3;
  const unsigned char src[size] = {'a', 'b', 'c'};
  // Should return 'b', 'c'.
  const char *ret = call_memchr(src, 'b', size);
  ASSERT_EQ(ret[0], 'b');
  ASSERT_EQ(ret[1], 'c');
}

TEST(LlvmLibcMemChrTest, FindsFirstCharacter) {
  const size_t size = 6;
  const unsigned char src[size] = {'a', 'b', 'c', 'd', 'e', '\0'};
  // Should return original array since 'a' is the first character.
  ASSERT_STREQ(call_memchr(src, 'a', size), "abcde");
}

TEST(LlvmLibcMemChrTest, FindsMiddleCharacter) {
  const size_t size = 6;
  const unsigned char src[size] = {'a', 'b', 'c', 'd', 'e', '\0'};
  // Should return characters after (and including) 'c'.
  ASSERT_STREQ(call_memchr(src, 'c', size), "cde");
}

TEST(LlvmLibcMemChrTest, FindsLastCharacterThatIsNotNullTerminator) {
  const size_t size = 6;
  const unsigned char src[size] = {'a', 'b', 'c', 'd', 'e', '\0'};
  // Should return 'e' and null-terminator.
  ASSERT_STREQ(call_memchr(src, 'e', size), "e");
}

TEST(LlvmLibcMemChrTest, FindsNullTerminator) {
  const size_t size = 6;
  const unsigned char src[size] = {'a', 'b', 'c', 'd', 'e', '\0'};
  // Should return null terminator.
  ASSERT_STREQ(call_memchr(src, '\0', size), "");
}

TEST(LlvmLibcMemChrTest, CharacterNotWithinStringShouldReturnNullptr) {
  const size_t size = 4;
  const unsigned char src[size] = {'1', '2', '3', '?'};
  // Since 'z' is not within 'characters', should return nullptr.
  ASSERT_STREQ(call_memchr(src, 'z', size), nullptr);
}

TEST(LlvmLibcMemChrTest, CharacterNotWithinSizeShouldReturnNullptr) {
  const unsigned char src[5] = {'1', '2', '3', '4', '\0'};
  // Since '4' is not the first or second character, this should return nullptr.
  const size_t size = 2;
  ASSERT_STREQ(call_memchr(src, '4', size), nullptr);
}

TEST(LlvmLibcMemChrTest, TheSourceShouldNotChange) {
  const size_t size = 6;
  const unsigned char src[size] = {'a', 'b', 'c', 'd', 'e', '\0'};
  const char *src_copy = reinterpret_cast<const char *>(src);
  // When the character is found, the source string should not change.
  LIBC_NAMESPACE::memchr(src, 'd', size);
  ASSERT_STREQ(reinterpret_cast<const char *>(src), src_copy);
  // Same case for when the character is not found.
  LIBC_NAMESPACE::memchr(src, 'z', size);
  ASSERT_STREQ(reinterpret_cast<const char *>(src), src_copy);
}

TEST(LlvmLibcMemChrTest, ShouldFindFirstOfDuplicates) {
  const size_t size = 12; // 11 characters + null terminator.
  const char *dups = "abc1def1ghi";
  // 1 is duplicated in 'dups', but it should find the first copy.
  ASSERT_STREQ(call_memchr(dups, '1', size), "1def1ghi");
}

TEST(LlvmLibcMemChrTest, EmptyStringShouldOnlyMatchNullTerminator) {
  const size_t size = 1; // Null terminator.
  const char *empty_string = "";
  // Null terminator should match.
  ASSERT_STREQ(call_memchr(empty_string, '\0', size), "");
  // All other characters should not match.
  ASSERT_STREQ(call_memchr(empty_string, 'A', size), nullptr);
  ASSERT_STREQ(call_memchr(empty_string, '9', size), nullptr);
  ASSERT_STREQ(call_memchr(empty_string, '?', size), nullptr);
}

TEST(LlvmLibcMemChrTest, SingleRepeatedCharacterShouldReturnFirst) {
  const char *dups = "XXXXX";
  const size_t size = 6; // 5 characters + null terminator.
  // Should return original string since X is first character.
  ASSERT_STREQ(call_memchr(dups, 'X', size), dups);
}

TEST(LlvmLibcMemChrTest, SignedCharacterFound) {
  char c = -1;
  const size_t size = 1;
  char src[size] = {c};
  const char *actual = call_memchr(src, c, size);
  // Should find the first character 'c'.
  ASSERT_EQ(actual[0], c);
}

#if defined(LIBC_ADD_NULL_CHECKS)

TEST(LlvmLibcMemChrTest, CrashOnNullPtr) {
  ASSERT_DEATH([]() { LIBC_NAMESPACE::memchr(nullptr, 1, 1); },
               WITH_SIGNAL(-1));
}

<<<<<<< HEAD
#endif // defined(LIBC_ADD_NULL_CHECKS)
=======
#endif // defined(LIBC_ADD_NULL_CHECKS)

} // namespace
>>>>>>> 35227056
<|MERGE_RESOLUTION|>--- conflicted
+++ resolved
@@ -133,10 +133,6 @@
                WITH_SIGNAL(-1));
 }
 
-<<<<<<< HEAD
-#endif // defined(LIBC_ADD_NULL_CHECKS)
-=======
 #endif // defined(LIBC_ADD_NULL_CHECKS)
 
-} // namespace
->>>>>>> 35227056
+} // namespace