--- conflicted
+++ resolved
@@ -33,11 +33,6 @@
 TEST(LlvmLibcSysFStatvfsTest, FStatvfsInvalidPath) {
   struct statvfs buf;
 
-<<<<<<< HEAD
-  constexpr const char *FILENAME = "testdata/statvfs.testdir";
-  auto TEST_DIR = libc_make_test_file_path(FILENAME);
-
-=======
   constexpr const char *FILENAME = "fstatvfs.testdir";
   auto TEST_DIR = libc_make_test_file_path(FILENAME);
 
@@ -45,7 +40,6 @@
   LIBC_NAMESPACE::rmdir(TEST_DIR);
   LIBC_NAMESPACE::libc_errno = 0; // Reset errno
 
->>>>>>> a8d96e15
   ASSERT_THAT(LIBC_NAMESPACE::mkdirat(AT_FDCWD, TEST_DIR, S_IRWXU),
               Succeeds(0));
 
@@ -57,18 +51,9 @@
   // exist anymore.
 
   ASSERT_THAT(LIBC_NAMESPACE::fstatvfs(fd, &buf), Succeeds());
-<<<<<<< HEAD
-
-  ASSERT_THAT(LIBC_NAMESPACE::rmdir(TEST_DIR), Succeeds(0));
-
-  ASSERT_THAT(LIBC_NAMESPACE::fstatvfs(fd, &buf), Fails(ENOENT));
-  ASSERT_THAT(LIBC_NAMESPACE::close(fd), Succeeds(0));
-  ASSERT_THAT(LIBC_NAMESPACE::fstatvfs(fd, &buf), Fails(ENOENT));
-=======
   ASSERT_THAT(LIBC_NAMESPACE::close(fd), Succeeds(0));
 
   ASSERT_THAT(LIBC_NAMESPACE::rmdir(TEST_DIR), Succeeds(0));
 
   ASSERT_THAT(LIBC_NAMESPACE::fstatvfs(fd, &buf), Fails(EBADF));
->>>>>>> a8d96e15
 }