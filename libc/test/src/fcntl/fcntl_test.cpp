--- conflicted
+++ resolved
@@ -163,8 +163,6 @@
   ASSERT_THAT(LIBC_NAMESPACE::close(fd), Succeeds(0));
   ASSERT_EQ(-1, LIBC_NAMESPACE::fcntl(fd, F_GETFL));
   ASSERT_ERRNO_EQ(EBADF);
-<<<<<<< HEAD
-=======
 }
 
 TEST(LlvmLibcFcntlTest, SetGetOwnerTest) {
@@ -184,5 +182,4 @@
   ASSERT_ERRNO_SUCCESS();
   ASSERT_EQ(ret2, pid);
   ASSERT_THAT(LIBC_NAMESPACE::close(fd), Succeeds(0));
->>>>>>> 4fe5a3cc
 }