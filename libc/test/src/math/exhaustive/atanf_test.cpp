--- conflicted
+++ resolved
@@ -12,35 +12,9 @@
 
 namespace mpfr = __llvm_libc::testing::mpfr;
 
-<<<<<<< HEAD
-struct LlvmLibcAtanfExhaustiveTest : public LlvmLibcExhaustiveTest<uint32_t> {
-  bool check(uint32_t start, uint32_t stop,
-             mpfr::RoundingMode rounding) override {
-    mpfr::ForceRoundingMode r(rounding);
-    if (!r.success)
-      return true;
-    uint32_t bits = start;
-    bool result = true;
-    do {
-      FPBits xbits(bits);
-      float x = float(xbits);
-      result &= TEST_MPFR_MATCH(mpfr::Operation::Atan, x, __llvm_libc::atanf(x),
-                                0.5, rounding);
-    } while (bits++ < stop);
-    return result;
-  }
-};
-
-static const int NUM_THREADS = std::thread::hardware_concurrency();
-
-// Range: [0, 1.0];
-static const uint32_t POS_START = 0x0000'0000U;
-static const uint32_t POS_STOP = FPBits::inf().uintval();
-=======
 using LlvmLibcAtanfExhaustiveTest =
     LlvmLibcUnaryOpExhaustiveMathTest<float, mpfr::Operation::Atan,
                                       __llvm_libc::atanf>;
->>>>>>> bac3a63c
 
 // Range: [0, Inf];
 static constexpr uint32_t POS_START = 0x0000'0000U;
