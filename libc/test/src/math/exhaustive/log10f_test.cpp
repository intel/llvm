//===-- Exhaustive test for log10f ----------------------------------------===//
//
// Part of the LLVM Project, under the Apache License v2.0 with LLVM Exceptions.
// See https://llvm.org/LICENSE.txt for license information.
// SPDX-License-Identifier: Apache-2.0 WITH LLVM-exception
//
//===----------------------------------------------------------------------===//

#include "exhaustive_test.h"
#include "src/math/log10f.h"
#include "utils/MPFRWrapper/MPFRUtils.h"

namespace mpfr = __llvm_libc::testing::mpfr;

<<<<<<< HEAD
struct LlvmLibcLog10fExhaustiveTest : public LlvmLibcExhaustiveTest<uint32_t> {
  bool check(uint32_t start, uint32_t stop,
             mpfr::RoundingMode rounding) override {
    mpfr::ForceRoundingMode r(rounding);
    if (!r.success)
      return true;
    uint32_t bits = start;
    bool result = true;
    do {
      FPBits xbits(bits);
      float x = float(xbits);
      result &= TEST_MPFR_MATCH(mpfr::Operation::Log10, x,
                                __llvm_libc::log10f(x), 0.5, rounding);
    } while (bits++ < stop);
    return result;
  }
};

// Range: All non-negative;
static constexpr uint32_t START = 0x0000'0000U;
static constexpr uint32_t STOP = 0x7f80'0000U;
// Range: [1, 10];
// static constexpr uint32_t START = 0x3f80'0000U;
// static constexpr uint32_t STOP  = 0x41c0'0000U;
TEST_F(LlvmLibcLog10fExhaustiveTest, RoundNearestTieToEven) {
  test_full_range(START, STOP, mpfr::RoundingMode::Nearest);
}

TEST_F(LlvmLibcLog10fExhaustiveTest, RoundUp) {
  test_full_range(START, STOP, mpfr::RoundingMode::Upward);
}
=======
using LlvmLibcLog10fExhaustiveTest =
    LlvmLibcUnaryOpExhaustiveMathTest<float, mpfr::Operation::Log10,
                                      __llvm_libc::log10f>;
>>>>>>> bac3a63c

// Range: [0, Inf];
static constexpr uint32_t POS_START = 0x0000'0000U;
static constexpr uint32_t POS_STOP = 0x7f80'0000U;

TEST_F(LlvmLibcLog10fExhaustiveTest, PostiveRange) {
  test_full_range_all_roundings(POS_START, POS_STOP);
}<|MERGE_RESOLUTION|>--- conflicted
+++ resolved
@@ -12,43 +12,9 @@
 
 namespace mpfr = __llvm_libc::testing::mpfr;
 
-<<<<<<< HEAD
-struct LlvmLibcLog10fExhaustiveTest : public LlvmLibcExhaustiveTest<uint32_t> {
-  bool check(uint32_t start, uint32_t stop,
-             mpfr::RoundingMode rounding) override {
-    mpfr::ForceRoundingMode r(rounding);
-    if (!r.success)
-      return true;
-    uint32_t bits = start;
-    bool result = true;
-    do {
-      FPBits xbits(bits);
-      float x = float(xbits);
-      result &= TEST_MPFR_MATCH(mpfr::Operation::Log10, x,
-                                __llvm_libc::log10f(x), 0.5, rounding);
-    } while (bits++ < stop);
-    return result;
-  }
-};
-
-// Range: All non-negative;
-static constexpr uint32_t START = 0x0000'0000U;
-static constexpr uint32_t STOP = 0x7f80'0000U;
-// Range: [1, 10];
-// static constexpr uint32_t START = 0x3f80'0000U;
-// static constexpr uint32_t STOP  = 0x41c0'0000U;
-TEST_F(LlvmLibcLog10fExhaustiveTest, RoundNearestTieToEven) {
-  test_full_range(START, STOP, mpfr::RoundingMode::Nearest);
-}
-
-TEST_F(LlvmLibcLog10fExhaustiveTest, RoundUp) {
-  test_full_range(START, STOP, mpfr::RoundingMode::Upward);
-}
-=======
 using LlvmLibcLog10fExhaustiveTest =
     LlvmLibcUnaryOpExhaustiveMathTest<float, mpfr::Operation::Log10,
                                       __llvm_libc::log10f>;
->>>>>>> bac3a63c
 
 // Range: [0, Inf];
 static constexpr uint32_t POS_START = 0x0000'0000U;
