//===-- Exhaustive test for exp10f ----------------------------------------===//
//
// Part of the LLVM Project, under the Apache License v2.0 with LLVM Exceptions.
// See https://llvm.org/LICENSE.txt for license information.
// SPDX-License-Identifier: Apache-2.0 WITH LLVM-exception
//
//===----------------------------------------------------------------------===//

#include "exhaustive_test.h"
#include "src/math/exp10f.h"
#include "utils/MPFRWrapper/MPFRUtils.h"

namespace mpfr = __llvm_libc::testing::mpfr;

<<<<<<< HEAD
struct LlvmLibcExp10fExhaustiveTest : public LlvmLibcExhaustiveTest<uint32_t> {
  bool check(uint32_t start, uint32_t stop,
             mpfr::RoundingMode rounding) override {
    mpfr::ForceRoundingMode r(rounding);
    if (!r.success)
      return true;
    uint32_t bits = start;
    bool result = true;
    do {
      FPBits xbits(bits);
      float x = float(xbits);
      result &= TEST_MPFR_MATCH(mpfr::Operation::Exp10, x,
                                __llvm_libc::exp10f(x), 0.5, rounding);
    } while (bits++ < stop);
    return result;
  }
};
=======
using LlvmLibcExp10fExhaustiveTest =
    LlvmLibcUnaryOpExhaustiveMathTest<float, mpfr::Operation::Exp10,
                                      __llvm_libc::exp10f>;
>>>>>>> bac3a63c

// Range: [0, Inf];
static constexpr uint32_t POS_START = 0x0000'0000U;
static constexpr uint32_t POS_STOP = 0x7f80'0000U;

TEST_F(LlvmLibcExp10fExhaustiveTest, PostiveRange) {
  test_full_range_all_roundings(POS_START, POS_STOP);
}

// Range: [-Inf, 0];
static constexpr uint32_t NEG_START = 0xb000'0000U;
static constexpr uint32_t NEG_STOP = 0xff80'0000U;

TEST_F(LlvmLibcExp10fExhaustiveTest, NegativeRange) {
  test_full_range_all_roundings(NEG_START, NEG_STOP);
}<|MERGE_RESOLUTION|>--- conflicted
+++ resolved
@@ -12,29 +12,9 @@
 
 namespace mpfr = __llvm_libc::testing::mpfr;
 
-<<<<<<< HEAD
-struct LlvmLibcExp10fExhaustiveTest : public LlvmLibcExhaustiveTest<uint32_t> {
-  bool check(uint32_t start, uint32_t stop,
-             mpfr::RoundingMode rounding) override {
-    mpfr::ForceRoundingMode r(rounding);
-    if (!r.success)
-      return true;
-    uint32_t bits = start;
-    bool result = true;
-    do {
-      FPBits xbits(bits);
-      float x = float(xbits);
-      result &= TEST_MPFR_MATCH(mpfr::Operation::Exp10, x,
-                                __llvm_libc::exp10f(x), 0.5, rounding);
-    } while (bits++ < stop);
-    return result;
-  }
-};
-=======
 using LlvmLibcExp10fExhaustiveTest =
     LlvmLibcUnaryOpExhaustiveMathTest<float, mpfr::Operation::Exp10,
                                       __llvm_libc::exp10f>;
->>>>>>> bac3a63c
 
 // Range: [0, Inf];
 static constexpr uint32_t POS_START = 0x0000'0000U;
