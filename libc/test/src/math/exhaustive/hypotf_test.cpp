//===-- Exhaustive test for hypotf ----------------------------------------===//
//
// Part of the LLVM Project, under the Apache License v2.0 with LLVM Exceptions.
// See https://llvm.org/LICENSE.txt for license information.
// SPDX-License-Identifier: Apache-2.0 WITH LLVM-exception
//
//===----------------------------------------------------------------------===//

#include "exhaustive_test.h"
#include "src/__support/FPUtil/FPBits.h"
#include "src/__support/FPUtil/Hypot.h"
#include "src/math/hypotf.h"
#include "test/UnitTest/FPMatcher.h"
#include "utils/MPFRWrapper/MPFRUtils.h"

namespace mpfr = __llvm_libc::testing::mpfr;

struct HypotfChecker : public virtual __llvm_libc::testing::Test {
  using FloatType = float;
  using FPBits = __llvm_libc::fputil::FPBits<float>;
  using UIntType = typename FPBits::UIntType;

  uint64_t check(uint32_t start, uint32_t stop, mpfr::RoundingMode rounding) {
    // Range of the second input: [2^37, 2^48).
    constexpr uint32_t Y_START = (37U + 127U) << 23;
    constexpr uint32_t Y_STOP = (48U + 127U) << 23;

    mpfr::ForceRoundingMode r(rounding);
    if (!r.success)
      return true;
    uint32_t xbits = start;
    uint64_t failed = 0;
    do {
      float x = float(FPBits(xbits));
      uint32_t ybits = Y_START;
      do {
        float y = float(FPBits(ybits));
<<<<<<< HEAD
        result &= TEST_FP_EQ(__llvm_libc::fputil::hypot(x, y),
                             __llvm_libc::hypotf(x, y));
=======
        bool correct = TEST_FP_EQ(__llvm_libc::fputil::hypot(x, y),
                                  __llvm_libc::hypotf(x, y));
>>>>>>> bac3a63c
        // Using MPFR will be much slower.
        // mpfr::BinaryInput<float> input{x, y};
        // bool correct = TEST_MPFR_MATCH_ROUNDING_SILENTLY(
        //     mpfr::Operation::Hypot, input, __llvm_libc::hypotf(x, y), 0.5,
        //     rounding);
        failed += (!correct);
      } while (ybits++ < Y_STOP);
    } while (xbits++ < stop);
    return failed;
  }
};

using LlvmLibcHypotfExhaustiveTest = LlvmLibcExhaustiveMathTest<HypotfChecker>;

// Range of the first input: [2^23, 2^24);
static constexpr uint32_t START = (23U + 127U) << 23;
static constexpr uint32_t STOP = ((23U + 127U) << 23) + 1;

TEST_F(LlvmLibcHypotfExhaustiveTest, PositiveRange) {
  test_full_range_all_roundings(START, STOP);
}<|MERGE_RESOLUTION|>--- conflicted
+++ resolved
@@ -35,13 +35,8 @@
       uint32_t ybits = Y_START;
       do {
         float y = float(FPBits(ybits));
-<<<<<<< HEAD
-        result &= TEST_FP_EQ(__llvm_libc::fputil::hypot(x, y),
-                             __llvm_libc::hypotf(x, y));
-=======
         bool correct = TEST_FP_EQ(__llvm_libc::fputil::hypot(x, y),
                                   __llvm_libc::hypotf(x, y));
->>>>>>> bac3a63c
         // Using MPFR will be much slower.
         // mpfr::BinaryInput<float> input{x, y};
         // bool correct = TEST_MPFR_MATCH_ROUNDING_SILENTLY(
