--- conflicted
+++ resolved
@@ -12,30 +12,9 @@
 
 namespace mpfr = __llvm_libc::testing::mpfr;
 
-<<<<<<< HEAD
-struct LlvmLibcCosfExhaustiveTest : public LlvmLibcExhaustiveTest<uint32_t> {
-  bool check(uint32_t start, uint32_t stop,
-             mpfr::RoundingMode rounding) override {
-    mpfr::ForceRoundingMode r(rounding);
-    if (!r.success)
-      return true;
-    uint32_t bits = start;
-    bool result = true;
-    do {
-      FPBits xbits(bits);
-      float x = float(xbits);
-      bool r = TEST_MPFR_MATCH(mpfr::Operation::Cos, x, __llvm_libc::cosf(x),
-                               0.5, rounding);
-      result &= r;
-    } while (++bits < stop);
-    return result;
-  }
-};
-=======
 using LlvmLibcCosfExhaustiveTest =
     LlvmLibcUnaryOpExhaustiveMathTest<float, mpfr::Operation::Cos,
                                       __llvm_libc::cosf>;
->>>>>>> bac3a63c
 
 // Range: [0, Inf];
 static constexpr uint32_t POS_START = 0x0000'0000U;
