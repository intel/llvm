//===-- Utility class to test different flavors of fma --------------------===//
//
// Part of the LLVM Project, under the Apache License v2.0 with LLVM Exceptions.
// See https://llvm.org/LICENSE.txt for license information.
// SPDX-License-Identifier: Apache-2.0 WITH LLVM-exception
//
//===----------------------------------------------------------------------===//

#ifndef LLVM_LIBC_TEST_SRC_MATH_FMATEST_H
#define LLVM_LIBC_TEST_SRC_MATH_FMATEST_H

#include "src/stdlib/rand.h"
#include "src/stdlib/srand.h"
#include "test/UnitTest/FEnvSafeTest.h"
#include "test/UnitTest/FPMatcher.h"
#include "test/UnitTest/Test.h"
#include "utils/MPFRWrapper/MPFRUtils.h"

namespace mpfr = LIBC_NAMESPACE::testing::mpfr;

template <typename OutType, typename InType = OutType>
class FmaTestTemplate : public LIBC_NAMESPACE::testing::FEnvSafeTest {

  struct OutConstants {
    DECLARE_SPECIAL_CONSTANTS(OutType)
  };

  struct InConstants {
    DECLARE_SPECIAL_CONSTANTS(InType)
  };

  using OutFPBits = typename OutConstants::FPBits;
  using OutStorageType = typename OutConstants::StorageType;
  using InFPBits = typename InConstants::FPBits;
  using InStorageType = typename InConstants::StorageType;

  static constexpr OutStorageType OUT_MIN_NORMAL_U =
      OutFPBits::min_normal().uintval();
  static constexpr InStorageType IN_MAX_NORMAL_U =
      InFPBits::max_normal().uintval();
  static constexpr InStorageType IN_MIN_NORMAL_U =
      InFPBits::min_normal().uintval();
  static constexpr InStorageType IN_MAX_SUBNORMAL_U =
      InFPBits::max_subnormal().uintval();
  static constexpr InStorageType IN_MIN_SUBNORMAL_U =
      InFPBits::min_subnormal().uintval();

<<<<<<< HEAD
  OutConstants out;
  InConstants in;

=======
>>>>>>> 4fe5a3cc
  InStorageType get_random_bit_pattern() {
    InStorageType bits{0};
    for (InStorageType i = 0; i < sizeof(InStorageType) / 2; ++i) {
      bits = (bits << 2) + static_cast<uint16_t>(LIBC_NAMESPACE::rand());
    }
    return bits;
  }

public:
  using FmaFunc = OutType (*)(InType, InType, InType);

  void test_subnormal_range(FmaFunc func) {
    constexpr InStorageType COUNT = 100'001;
    constexpr InStorageType STEP =
        (IN_MAX_SUBNORMAL_U - IN_MIN_SUBNORMAL_U) / COUNT;
    LIBC_NAMESPACE::srand(1);
    for (InStorageType v = IN_MIN_SUBNORMAL_U, w = IN_MAX_SUBNORMAL_U;
         v <= IN_MAX_SUBNORMAL_U && w >= IN_MIN_SUBNORMAL_U;
         v += STEP, w -= STEP) {
      InType x = InFPBits(get_random_bit_pattern()).get_val();
      InType y = InFPBits(v).get_val();
      InType z = InFPBits(w).get_val();
      mpfr::TernaryInput<InType> input{x, y, z};
      ASSERT_MPFR_MATCH_ALL_ROUNDING(mpfr::Operation::Fma, input, func(x, y, z),
                                     0.5);
    }
  }

  void test_normal_range(FmaFunc func) {
    constexpr InStorageType COUNT = 100'001;
    constexpr InStorageType STEP = (IN_MAX_NORMAL_U - IN_MIN_NORMAL_U) / COUNT;
    LIBC_NAMESPACE::srand(1);
    for (InStorageType v = IN_MIN_NORMAL_U, w = IN_MAX_NORMAL_U;
         v <= IN_MAX_NORMAL_U && w >= IN_MIN_NORMAL_U; v += STEP, w -= STEP) {
      InType x = InFPBits(v).get_val();
      InType y = InFPBits(w).get_val();
      InType z = InFPBits(get_random_bit_pattern()).get_val();
      mpfr::TernaryInput<InType> input{x, y, z};
      ASSERT_MPFR_MATCH_ALL_ROUNDING(mpfr::Operation::Fma, input, func(x, y, z),
                                     0.5);
    }
  }
};

#define LIST_FMA_TESTS(T, func)                                                \
  using LlvmLibcFmaTest = FmaTestTemplate<T>;                                  \
  TEST_F(LlvmLibcFmaTest, SubnormalRange) { test_subnormal_range(&func); }     \
  TEST_F(LlvmLibcFmaTest, NormalRange) { test_normal_range(&func); }

#define LIST_NARROWING_FMA_TESTS(OutType, InType, func)                        \
  using LlvmLibcFmaTest = FmaTestTemplate<OutType, InType>;                    \
  TEST_F(LlvmLibcFmaTest, SubnormalRange) { test_subnormal_range(&func); }     \
  TEST_F(LlvmLibcFmaTest, NormalRange) { test_normal_range(&func); }

#endif // LLVM_LIBC_TEST_SRC_MATH_FMATEST_H<|MERGE_RESOLUTION|>--- conflicted
+++ resolved
@@ -45,12 +45,6 @@
   static constexpr InStorageType IN_MIN_SUBNORMAL_U =
       InFPBits::min_subnormal().uintval();
 
-<<<<<<< HEAD
-  OutConstants out;
-  InConstants in;
-
-=======
->>>>>>> 4fe5a3cc
   InStorageType get_random_bit_pattern() {
     InStorageType bits{0};
     for (InStorageType i = 0; i < sizeof(InStorageType) / 2; ++i) {
