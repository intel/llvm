--- conflicted
+++ resolved
@@ -24,12 +24,9 @@
   EXPECT_FP_EQ(neg_zero, LIBC_NAMESPACE::log1p(-0.0));
   EXPECT_FP_EQ_WITH_EXCEPTION(neg_inf, LIBC_NAMESPACE::log1p(-1.0),
                               FE_DIVBYZERO);
-<<<<<<< HEAD
-=======
 
   EXPECT_FP_EQ(0x1.62c829bf8fd9dp9,
                LIBC_NAMESPACE::log1p(0x1.9b536cac3a09dp1023));
->>>>>>> a8d96e15
 }
 
 #ifdef LIBC_TEST_FTZ_DAZ
@@ -40,33 +37,24 @@
   ModifyMXCSR mxcsr(FTZ);
 
   EXPECT_FP_EQ(0.0, LIBC_NAMESPACE::log1p(min_denormal));
-<<<<<<< HEAD
-=======
   EXPECT_FP_EQ(0x1.62c829bf8fd9dp9,
                LIBC_NAMESPACE::log1p(0x1.9b536cac3a09dp1023));
->>>>>>> a8d96e15
 }
 
 TEST_F(LlvmLibcLog1pTest, DAZMode) {
   ModifyMXCSR mxcsr(DAZ);
 
   EXPECT_FP_EQ(0.0, LIBC_NAMESPACE::log1p(min_denormal));
-<<<<<<< HEAD
-=======
   EXPECT_FP_EQ(0x1.62c829bf8fd9dp9,
                LIBC_NAMESPACE::log1p(0x1.9b536cac3a09dp1023));
->>>>>>> a8d96e15
 }
 
 TEST_F(LlvmLibcLog1pTest, FTZDAZMode) {
   ModifyMXCSR mxcsr(FTZ | DAZ);
 
   EXPECT_FP_EQ(0.0, LIBC_NAMESPACE::log1p(min_denormal));
-<<<<<<< HEAD
-=======
   EXPECT_FP_EQ(0x1.62c829bf8fd9dp9,
                LIBC_NAMESPACE::log1p(0x1.9b536cac3a09dp1023));
->>>>>>> a8d96e15
 }
 
 #endif