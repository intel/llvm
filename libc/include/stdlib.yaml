header: stdlib.h
header_template: stdlib.h.def
standards:
  - stdc
merge_yaml_files:
  - stdlib-malloc.yaml
macros: []
types:
  - type_name: __atexithandler_t
  - type_name: __qsortcompare_t
  - type_name: __qsortrcompare_t
  - type_name: __search_compare_t
  - type_name: div_t
  - type_name: ldiv_t
  - type_name: lldiv_t
  - type_name: locale_t
  - type_name: size_t
enums: []
objects: []
functions:
  - name: _Exit
    standards:
      - stdc
    return_type: _Noreturn void
    arguments:
      - type: int
  - name: a64l
    standards:
      - posix
    return_type: long
    arguments:
      - type: const char *
  - name: abort
    standards:
      - stdc
    return_type: _Noreturn void
    arguments:
      - type: void
  - name: abs
    standards:
      - stdc
    return_type: int
    arguments:
      - type: int
  - name: at_quick_exit
    standards:
      - stdc
    return_type: int
    arguments:
      - type: __atexithandler_t
  - name: atexit
    standards:
      - stdc
    return_type: int
    arguments:
      - type: __atexithandler_t
  - name: atof
    standards:
      - stdc
    return_type: double
    arguments:
      - type: const char *__restrict
  - name: atoi
    standards:
      - stdc
    return_type: int
    arguments:
      - type: const char *
  - name: atol
    standards:
      - stdc
    return_type: long
    arguments:
      - type: const char *
  - name: atoll
    standards:
      - stdc
    return_type: long long
    arguments:
      - type: const char *
  - name: bsearch
    standards:
      - stdc
    return_type: void *
    arguments:
      - type: const void *
      - type: const void *
      - type: size_t
      - type: size_t
<<<<<<< HEAD
      - type: __bsearchcompare_t
=======
      - type: __search_compare_t
>>>>>>> d465594a
  - name: div
    standards:
      - stdc
    return_type: div_t
    arguments:
      - type: int
      - type: int
  - name: exit
    standards:
      - stdc
    return_type: _Noreturn void
    arguments:
      - type: int
  - name: getenv
    standards:
      - stdc
    return_type: char *
    arguments:
      - type: const char *
  - name: labs
    standards:
      - stdc
    return_type: long
    arguments:
      - type: long
  - name: ldiv
    standards:
      - stdc
    return_type: ldiv_t
    arguments:
      - type: long
      - type: long
  - name: llabs
    standards:
      - stdc
    return_type: long long
    arguments:
      - type: long long
  - name: lldiv
    standards:
      - stdc
    return_type: lldiv_t
    arguments:
      - type: long long
      - type: long long
<<<<<<< HEAD
  - name: posix_memalign
    standards:
      - posix
    return_type: int
    arguments:
=======
  - name: memalignment
    standards:
      - stdc
    return_type: size_t
    arguments:
      - type: const void *
  - name: posix_memalign
    standards:
      - posix
    return_type: int
    arguments:
>>>>>>> d465594a
      - type: void **
      - type: size_t
      - type: size_t
  - name: qsort
    standards:
      - stdc
    return_type: void
    arguments:
      - type: void *
      - type: size_t
      - type: size_t
      - type: __qsortcompare_t
  - name: qsort_r
    standards:
      - GNUExtensions
    return_type: void
    arguments:
      - type: void *
      - type: size_t
      - type: size_t
      - type: __qsortrcompare_t
      - type: void *
  - name: quick_exit
    standards:
      - stdc
    return_type: _Noreturn void
    arguments:
      - type: int
  - name: rand
    standards:
      - stdc
    return_type: int
    arguments:
      - type: void
  - name: srand
    standards:
      - stdc
    return_type: void
    arguments:
      - type: unsigned int
  - name: strfromd
    standards:
      - stdc
    return_type: int
    arguments:
      - type: char *__restrict
      - type: size_t
      - type: const char *__restrict
      - type: double
  - name: strfromf
    standards:
      - stdc
    return_type: int
    arguments:
      - type: char *__restrict
      - type: size_t
      - type: const char *__restrict
      - type: float
  - name: strfroml
    standards:
      - stdc
    return_type: int
    arguments:
      - type: char *__restrict
      - type: size_t
      - type: const char *__restrict
      - type: long double
  - name: strtod
    standards:
      - stdc
    return_type: double
    arguments:
      - type: const char *__restrict
      - type: char **__restrict
  - name: strtof
    standards:
      - stdc
    return_type: float
    arguments:
      - type: const char *__restrict
      - type: char **__restrict
  - name: strtol
    standards:
      - stdc
    return_type: long
    arguments:
      - type: const char *__restrict
      - type: char **__restrict
      - type: int
  - name: strtold
    standards:
      - stdc
    return_type: long double
    arguments:
      - type: const char *__restrict
      - type: char **__restrict
  - name: strtoll
    standards:
      - stdc
    return_type: long long
    arguments:
      - type: const char *__restrict
      - type: char **__restrict
      - type: int
  - name: strtoul
    standards:
      - stdc
    return_type: unsigned long
    arguments:
      - type: const char *__restrict
      - type: char **__restrict
      - type: int
  - name: strtoull
    standards:
      - stdc
    return_type: unsigned long long
    arguments:
      - type: const char *__restrict
      - type: char **__restrict
      - type: int
  - name: strtod_l
    standards:
      - stdc
    return_type: double
    arguments:
      - type: const char *__restrict
      - type: char **__restrict
      - type: locale_t
  - name: strtof_l
    standards:
      - stdc
    return_type: float
    arguments:
      - type: const char *__restrict
      - type: char **__restrict
      - type: locale_t
  - name: strtol_l
    standards:
      - stdc
    return_type: long
    arguments:
      - type: const char *__restrict
      - type: char **__restrict
      - type: int
      - type: locale_t
  - name: strtold_l
    standards:
      - stdc
    return_type: long double
    arguments:
      - type: const char *__restrict
      - type: char **__restrict
      - type: locale_t
  - name: strtoll_l
    standards:
      - stdc
    return_type: long long
    arguments:
      - type: const char *__restrict
      - type: char **__restrict
      - type: int
      - type: locale_t
  - name: strtoul_l
    standards:
      - stdc
    return_type: unsigned long
    arguments:
      - type: const char *__restrict
      - type: char **__restrict
      - type: int
      - type: locale_t
  - name: strtoull_l
    standards:
      - stdc
    return_type: unsigned long long
    arguments:
      - type: const char *__restrict
      - type: char **__restrict
      - type: int
      - type: locale_t
  - name: system
    standards:
      - stdc
    return_type: int
    arguments:
      - type: const char *<|MERGE_RESOLUTION|>--- conflicted
+++ resolved
@@ -87,11 +87,7 @@
       - type: const void *
       - type: size_t
       - type: size_t
-<<<<<<< HEAD
-      - type: __bsearchcompare_t
-=======
       - type: __search_compare_t
->>>>>>> d465594a
   - name: div
     standards:
       - stdc
@@ -137,13 +133,6 @@
     arguments:
       - type: long long
       - type: long long
-<<<<<<< HEAD
-  - name: posix_memalign
-    standards:
-      - posix
-    return_type: int
-    arguments:
-=======
   - name: memalignment
     standards:
       - stdc
@@ -155,7 +144,6 @@
       - posix
     return_type: int
     arguments:
->>>>>>> d465594a
       - type: void **
       - type: size_t
       - type: size_t
