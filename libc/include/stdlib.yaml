--- conflicted
+++ resolved
@@ -133,10 +133,6 @@
     arguments:
       - type: long long
       - type: long long
-<<<<<<< HEAD
-  - name: posix_memalign
-    standards:
-=======
   - name: memalignment
     standards:
       - stdc
@@ -145,7 +141,6 @@
       - type: const void *
   - name: posix_memalign
     standards:
->>>>>>> 5eee2751
       - posix
     return_type: int
     arguments:
