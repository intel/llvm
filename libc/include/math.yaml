--- conflicted
+++ resolved
@@ -2349,15 +2349,12 @@
     return_type: long double
     arguments:
       - type: long double
-<<<<<<< HEAD
-=======
   - name: rsqrtf
     standards:
       - stdc
     return_type: float
     arguments:
       - type: float
->>>>>>> 54c4ef26
   - name: rsqrtf16
     standards:
       - stdc
