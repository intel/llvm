//
// Part of the LLVM Project, under the Apache License v2.0 with LLVM Exceptions.
// See https://llvm.org/LICENSE.txt for license information.
// SPDX-License-Identifier: Apache-2.0 WITH LLVM-exception
//

/// @file xpti_trace_framework.cpp
/// @brief Implementation of the XPTI Trace Framework.
///
/// This file contains the implementation of the XPTI Trace Framework, which is
/// designed to provide a lightweight and flexible tracing mechanism for
/// performance analysis and debugging of parallel applications. The framework
/// allows for instrumentation of the host code to capture various performance
/// metrics and events.

#include "xpti/xpti_trace_framework.hpp"
#include "parallel_hashmap/phmap.h"
#include "xpti/xpti_trace_framework.h"
#include "xpti_int64_hash_table.hpp"
#include "xpti_object_table.hpp"
#include "xpti_string_table.hpp"
#include <emhash/hash_table7.hpp>

#include <algorithm>
#include <array>
#include <atomic>
#include <cassert>
#include <cstdio>
#include <iostream>
#include <map>
#include <mutex>
#include <shared_mutex>
#include <sstream>
#include <string>
#include <string_view>
#include <tuple>
#include <unordered_map>
#include <unordered_set>
#include <vector>

#define XPTI_USER_DEFINED_TRACE_TYPE16(value)                                  \
  ((uint16_t)xpti::trace_point_type_t::user_defined | (uint16_t)value)
#define XPTI_USER_DEFINED_EVENT_TYPE16(value)                                  \
  ((uint16_t)xpti::trace_event_type_t::user_defined | (uint16_t)value)
#define XPTI_EXTRACT_MSB16(val) (val >> 16)
#define XPTI_EXTRACT_LSB16(val) (val & 0x0000ffff)

#define XPTI_VENDOR_DEFINED_TRACE_TYPE16(vendor_id, trace_type)                \
  ((uint16_t)vendor_id << 8 | XPTI_USER_DEFINED_TRACE_TYPE16(trace_type))
#define XPTI_VENDOR_DEFINED_EVENT_TYPE16(vendor_id, event_type)                \
  ((uint16_t)vendor_id << 8 | XPTI_USER_DEFINED_EVENT_TYPE16(event_type))

static_assert(std::is_trivially_destructible<xpti::utils::SpinLock>::value,
              "SpinLock is not trivial");
static_assert(
    std::is_trivially_destructible<xpti::utils::PlatformHelper>::value,
    "PlatformHelper is not trivial");

// TLS variables to support stashing tupples and universal IDs
/// @file xpti_trace_framework.cpp
/// @brief This file contains the implementation of the XPTI trace framework.

/// @brief Alias for a tuple that is used to stash a key-value pair.
using stash_tuple_t = std::tuple<const char *, uint64_t>;

/// @brief A thread-local variable of type stash_tuple_t, default initialized.
/// This variable is used to stash a key-value pair/thread for use within a
/// scope.
static thread_local stash_tuple_t g_tls_stash_tuple = stash_tuple_t(nullptr, 0);

/// @brief A thread-local 64-bit unsigned integer, default initialized.
/// This variable is used to store a unique identifier within a program scope
/// for each thread.
static thread_local uint64_t g_tls_uid = xpti::invalid_uid;

/// @brief A TLS of type xpti::trace_point_data_t, default initialized.
/// This variable is used to store trace point data generated from code location
/// information in a function scope for all top level entry points recorded for
/// each thread.
static thread_local xpti_tracepoint_t *g_tls_tracepoint_scope_data;

/// Default stream for the trace framework, if none is provided by the user.
constexpr const char *g_default_stream = "xpti.framework";

/// @brief Flag to ensure the default stream is initialized only once.
/// @details Used with `std::call_once` to initialize the default stream in a
/// thread-safe manner.
static std::once_flag g_initialize_default_stream_flag;

/// @brief Flag to ensure the default stream is finalized only once.
/// @details Used with `std::call_once` to finalize the default stream in a
/// thread-safe manner.
static std::once_flag g_finalize_default_stream_flag;

/// @brief Flag to ensure strict hash mode is initialized only once.
/// @details
/// Used with std::call_once to initialize the strict hash mode in a thread-safe
/// manner.
static std::once_flag g_use_strict_hash_flag;

/// @brief Global flag indicating whether strict hash mode is enabled.
/// @details
/// When set to true, the framework uses strict hash checking for payloads or
/// events. Defaults to false.
static bool g_use_strict_hash = false;

namespace xpti {
namespace hash {
/// @brief Computes the FNV-1a hash for a std::string.
/// @param str The input string.
/// @return The 32-bit FNV-1a hash value.
uint32_t fnv1a(const std::string &str) {
  constexpr uint32_t INIT_VALUE = 2166136261u;
  constexpr uint32_t LARGE_PRIME = 16777619u;
  uint32_t hash = INIT_VALUE;
  for (char c : str) {
    hash ^= static_cast<uint8_t>(c);
    hash *= LARGE_PRIME;
  }
  return hash;
}
} // namespace hash
/// @var env_subscribers
/// @brief A constant character pointer initialized with the string
/// "XPTI_SUBSCRIBERS". This variable represents the environment variable name
/// for subscribers in the XPTI trace framework.
constexpr const char *env_subscribers = "XPTI_SUBSCRIBERS";
/// @var g_helper
/// @brief An instance of the PlatformHelper class from the xpti::utils
/// namespace. This instance is used to perform platform-specific operations.
xpti::utils::PlatformHelper g_helper;

/// @var g_framework_mutex
/// @brief An instance of the SpinLock class from the xpti::utils namespace.
/// This instance is used to ensure thread-safety in the XPTI trace framework.
xpti::utils::SpinLock g_framework_mutex;

/// @var g_default_stream_id
/// @brief A uint8_t variable initialized with 0.
/// This variable represents the default stream ID in the XPTI trace framework.
uint8_t g_default_stream_id = 0;

/// @var g_default_event_type
/// @brief A variable of type xpti::trace_event_type_t, initialized with
/// xpti::trace_event_type_t::algorithm. This variable represents the default
/// event type in the XPTI trace framework.
xpti::trace_event_type_t g_default_event_type =
    xpti::trace_event_type_t::algorithm;

/// @var g_default_trace_type
/// @brief A variable of type xpti::trace_point_type_t, initialized with
/// xpti::trace_point_type_t::function_begin. This variable represents the
/// default trace point type in the XPTI trace framework.
xpti::trace_point_type_t g_default_trace_type =
    xpti::trace_point_type_t::function_begin;

/// @brief A global boolean flag to control self-notification of trace points.
///
/// If this flag is set to true, the trace point will notify itself when it is
/// hit. This can be useful for debugging or for generating more detailed trace
/// information. By default, this flag is set to false, meaning that trace
/// points do not notify themselves.
bool g_tracepoint_self_notify = false;

/// @var thread_local xpti::tracepoint_t *g_tls_temp_scope_data
/// @brief Thread-local storage for temporary scope data in the tracing
/// framework.
///
/// This variable is used to store temporary data for a tracepoint interface for
/// the tracepoint created in the scoped class
static thread_local xpti_tracepoint_t *g_tls_temp_scope_data;

struct PayloadReferenceImpl : xpti_payload_t {
  xpti::payload_t MPayload;

  PayloadReferenceImpl(xpti::payload_t *Payload) {
    MPayload.name = Payload->name;
    MPayload.source_file = Payload->source_file;
    MPayload.line_no = Payload->line_no;
    MPayload.column_no = Payload->column_no;
    MPayload.code_ptr_va = Payload->code_ptr_va;
    MPayload.internal = Payload->internal;
    MPayload.flags = Payload->flags;
    MPayload.uid.p1 = Payload->uid.p1;
    MPayload.uid.p2 = Payload->uid.p2;
    // Need to determine if setting uid.p3 to instance will help
  }

  const char *name() const override {
    return MPayload.name ? MPayload.name : "<unknown>";
  }
  const char *source_file() const override {
    return MPayload.source_file ? MPayload.source_file : "<unknown-file>";
  }
  uint32_t line_no() const override { return MPayload.line_no; }
  uint32_t column_no() const override { return MPayload.column_no; }
  uint64_t payload_flags() const override { return MPayload.flags; }
  uint64_t uid64() const override { return MPayload.internal; }
  int32_t name_string_id() const override {
    return (int32_t)(MPayload.uid.p2 & 0x00000000ffffffff);
  }
  int32_t file_string_id() const override {
    return (int32_t)(MPayload.uid.p1 >> 32);
  }
  bool is_valid() const override {
    return (MPayload.flags != 0) &&
           ((MPayload.flags &
                 static_cast<uint64_t>(payload_flag_t::SourceFileAvailable) ||
             (MPayload.flags &
              static_cast<uint64_t>(payload_flag_t::NameAvailable))));
  }
  xpti::payload_t *payload_ref() override { return &MPayload; }
};

/// @class TracePointImpl
/// @brief Implements a trace point in the tracing framework.
///
/// This class is designed to encapsulate all the necessary information about a
/// trace point, including its unique identifier (UID), payload, metadata, and
/// event data. It inherits from several structures to provide a comprehensive
/// view of a trace point, including its payload, event, metadata, and
/// tracepoint specifics.

struct TracePointImpl : xpti_payload_t,
                        xpti_trace_event_t,
                        xpti_metadata_t,
                        xpti_tracepoint_t {
  /// @brief  Universal identifier for the trace point.
  xpti::uid128_t MUId;
  /// @brief Payload for the trace point.
  xpti::payload_t MPayload;
  /// @brief Event data for the trace point.
  xpti::trace_event_data_t MEvent;
  /// @brief Cached Function string ID for the trace point.
  uint32_t MFuncID = xpti::invalid_id<>;
  /// @brief Cached File string ID for the trace point.
  uint32_t MFileID = xpti::invalid_id<>;
  /// @brief Iterator for the metadata associated with the trace point.
  xpti::metadata_t::iterator MCurr;

  ///  @brief Constructor for the TracePointImpl class.
  ///
  ///  Initializes a trace point with a unique identifier (UID) and associated
  ///  payload. The payload contains metadata about the trace point such as the
  ///  name, source file, line number, and additional flags. This constructor
  ///  also computes a packed UID for the payload, sets up the event structure
  ///  including event and activity types, and marks the event with flags
  ///  indicating the availability of various pieces of information.
  ///
  ///  @param UID     A reference to a unique identifier (uid128_t) for the
  ///                 trace point. This UID is used to uniquely identify the
  ///                 trace point across the tracing framework.
  ///  @param Payload A pointer to a payload_t structure containing metadata
  ///                 about the trace point. This includes information such as
  ///                 the trace point's name, source file, and location within
  ///                 the source file.
  ///  @note          The UID should be valid with the right information packed
  ///                 into p1 and p2 fields and the Payload should be a
  ///                 registered payload.

  TracePointImpl(xpti::uid128_t &UID, xpti::payload_t *Payload) {
    if (!Payload || !xpti::is_valid_payload(Payload) ||
        (UID.p1 == 0 && UID.p2 == 0))
      return;
    MUId.p1 = UID.p1;
    MUId.p2 = UID.p2;
    MUId.instance = UID.instance;
    MPayload.name = Payload->name;
    MPayload.source_file = Payload->source_file;
    MPayload.line_no = Payload->line_no;
    MPayload.column_no = Payload->column_no;
    MPayload.code_ptr_va = Payload->code_ptr_va;
    MPayload.flags = Payload->flags;

    xpti::framework::uid_object_t UidHelper(UID);
    MFuncID = UidHelper.functionId();
    MFileID = UidHelper.fileId();
    MPayload.uid.p1 = Payload->uid.p1 =
        XPTI_PACK32_RET64(MFileID, MPayload.line_no);
    MPayload.uid.p2 = Payload->uid.p2 = XPTI_PACK32_RET64(0, MFuncID);

    MEvent.reserved.payload = &MPayload;
    MEvent.instance_id = MEvent.data_id = MUId.instance;
    MEvent.event_type = (uint16_t)xpti::trace_event_type_t::algorithm;
    MEvent.activity_type = (uint16_t)xpti::trace_activity_type_t::active;
    MEvent.source_id = xpti::invalid_uid;
    MEvent.target_id = xpti::invalid_uid;
    MEvent.flags |=
        static_cast<uint64_t>(xpti::trace_event_flag_t::UIDAvailable);
    MEvent.flags |=
        static_cast<uint64_t>(xpti::trace_event_flag_t::EventTypeAvailable);
    MEvent.flags |=
        static_cast<uint64_t>(xpti::trace_event_flag_t::ActivityTypeAvailable);
    MEvent.flags |=
        static_cast<uint64_t>(xpti::trace_event_flag_t::PayloadAvailable);
  }

  const char *name() const override {
    return MPayload.name ? MPayload.name : "<unknown>";
  }
  const char *source_file() const override {
    return MPayload.source_file ? MPayload.source_file : "<unknown-file>";
  }
  uint32_t line_no() const override { return MPayload.line_no; }
  uint32_t column_no() const override { return MPayload.column_no; }
  uint64_t payload_flags() const override { return MPayload.flags; }
  int32_t name_string_id() const override { return MFuncID; }
  int32_t file_string_id() const override { return MFileID; }
  uint64_t uid64() const override { return MPayload.internal; }
  bool is_valid() const override {
    return (xpti::is_valid_uid(MUId) && xpti::is_valid_payload(&MPayload) &&
            xpti::is_valid_event(&MEvent));
  }
  xpti::payload_t *payload_ref() override { return &MPayload; }

  uint64_t instance() const override { return MUId.instance; }

  // Methods for accessing base class interfaces.
  xpti_payload_t *payload() override {
    return static_cast<xpti_payload_t *>(this);
  }
  xpti_metadata_t *metadata() override {
    return static_cast<xpti_metadata_t *>(this);
  }
  xpti_trace_event_t *event() override {
    return static_cast<xpti_trace_event_t *>(this);
  }

  uint16_t event_type() const override { return MEvent.event_type; }
  uint16_t activity_type() const override { return MEvent.activity_type; }
  uint64_t source_uid64() const override { return MEvent.source_id; }
  uint64_t target_uid64() const override { return MEvent.target_id; }
  uint64_t event_flags() const override { return MEvent.flags; }
  void set_activity_type(xpti::trace_activity_type_t type) override {
    MEvent.activity_type = (uint16_t)type;
  }
  void set_event_type(uint16_t type) override { MEvent.event_type = type; }

  xpti::trace_event_data_t *event_ref() override { return &MEvent; }

  // Methods for iterating and manipulating metadata items.
  xpti::result_t first_item(char **key, xpti::object_id_t &value) override {
    MCurr = MEvent.reserved.metadata.begin();
    if (MCurr != MEvent.reserved.metadata.end()) {
      *key = const_cast<char *>(xptiLookupString(MCurr->first));
      value = MCurr->second;
      return xpti::result_t::XPTI_RESULT_SUCCESS;
    }

    return xpti::result_t::XPTI_RESULT_FALSE;
  }
  xpti::result_t next_item(char **key, xpti::object_id_t &value) override {
    MCurr++;
    if (MCurr != MEvent.reserved.metadata.end()) {
      *key = const_cast<char *>(xptiLookupString(MCurr->first));
      value = MCurr->second;
      return xpti::result_t::XPTI_RESULT_SUCCESS;
    }

    return xpti::result_t::XPTI_RESULT_FALSE;
  }

  xpti::result_t add_item(const char *key, xpti::object_id_t value) override {
    return xpti::addMetadata(&MEvent, key, value);
  }
  size_t count() override { return MEvent.reserved.metadata.size(); }
};

/// @class Subscribers
/// @brief Manages the lifecycle of trace framework subscriber plugins.
///
/// This class is responsible for loading, initializing, finalizing, and
/// unloading plugins that are used in a tracing framework. It supports
/// querying, loading, and unloading plugins by their names or handles. It also
/// provides mechanisms to initialize and finalize plugins for specific streams.
/// The subscribers are defined in the environment variable XPTI_SUBSCRIBERS

class Subscribers {
public:
  /// @struct plugin_data_t
  /// @brief Holds plugin related information including initialization and
  /// finalization functions.
  ///
  /// This structure contains the details necessary to manage a plugin,
  /// including its handle, initialization and finalization entry points, name,
  /// and a validity flag to indicate that a subscriber is a valid plugin.

  struct plugin_data_t {
    /// The handle of the loaded shared object
    xpti_plugin_handle_t handle = nullptr;
    /// The initialization entry point
    xpti::plugin_init_t init = nullptr;
    /// The finalization entry point
    xpti::plugin_fini_t fini = nullptr;
    /// The name of the shared object (in UTF8?))
    std::string name;
    /// indicates whether the data structure is valid
    bool valid = false;
  };

  // Data structures defined to hold the plugin data that can be looked up by
  // plugin name or the handle
  using plugin_handle_lut_t = std::map<xpti_plugin_handle_t, plugin_data_t>;
  using plugin_name_lut_t = std::map<std::string, plugin_data_t>;

  // We unload all loaded shared objects in the destructor; Must not be invoked
  // in the DLLMain() function and possibly the __fini() function in Linux

  ~Subscribers() { unloadAllPlugins(); }

  /// Queries the plugin data information using the handle.
  /// @param Handle The handle of the plugin to query.
  /// @return The plugin data associated with the handle. If no plugin is found,
  /// returns a structure with the valid attribute set to 'false'.

  plugin_data_t queryPlugin(xpti_plugin_handle_t Handle) {
    plugin_data_t PData;
    {
      std::lock_guard<std::mutex> Lock(MMutex);
      if (MHandleLUT.count(Handle))
        return MHandleLUT[Handle];
      else
        return PData; // return invalid plugin data
    }
  }

  /// Loads a plugin from the specified path.
  /// @details Load the provided shared object file name using the explicit load
  /// API. If the load is successful, a test is performed to see if the shared
  /// object has the required entry points for it to be considered a trace
  /// plugin subscriber. If so, the internal data structures are updated and a
  /// valid handle is returned.
  /// @param Path The file path of the plugin to load.
  /// @return The handle to the loaded plugin, or nullptr if the plugin could
  /// not be loaded successfully or was invalid.

  xpti_plugin_handle_t loadPlugin(const char *Path) {
    xpti_plugin_handle_t Handle = 0;
    std::string Error;
    // Check to see if the subscriber has already been loaded; if so, return the
    // handle from the previously loaded library
    if (MNameLUT.count(Path)) {
      {
        std::lock_guard<std::mutex> Lock(MMutex);
        // This plugin has already been loaded, so let's return previously
        // recorded handle
        plugin_data_t &Data = MNameLUT[Path];
        assert(Data.valid && "Lookup is invalid!");
        if (Data.valid)
          return Data.handle;
      }
    }

    Handle = g_helper.loadLibrary(Path, Error);
    if (Handle) {
      // The tracing framework requires the tool plugins to implement the
      // xptiTraceInit() and xptiTraceFinish() functions. If these are not
      // present, then the plugin will be ruled an invalid plugin and unloaded
      // from the process.
      xpti::plugin_init_t InitFunc = reinterpret_cast<xpti::plugin_init_t>(
          g_helper.findFunction(Handle, "xptiTraceInit"));
      xpti::plugin_fini_t FiniFunc = reinterpret_cast<xpti::plugin_fini_t>(
          g_helper.findFunction(Handle, "xptiTraceFinish"));
      if (InitFunc && FiniFunc) {
        //  We appear to have loaded a valid plugin, so we will insert the
        //  plugin information into the two maps guarded by a lock
        plugin_data_t Data;
        Data.valid = true;
        Data.handle = Handle;
        Data.name = Path;
        Data.init = InitFunc;
        Data.fini = FiniFunc;
        {
          std::lock_guard<std::mutex> Lock(MMutex);
          MNameLUT[Path] = Data;
          MHandleLUT[Handle] = Data;
        }
      } else {
        // We may have loaded another shared object that is not a tool plugin
        // for the tracing framework, so we'll unload it now
        unloadPlugin(Handle);
        Handle = nullptr;
      }
    } else {
      //  Get error from errno
      if (!Error.empty())
        std::cout << '[' << Path << "]: " << Error << '\n';
    }
    return Handle;
  }

  /// @brief Unloads the plugin identified by the given handle.
  /// @param PluginHandle The handle of the plugin to unload.
  /// @return A result code indicating success or failure of the operation.

  xpti::result_t unloadPlugin(xpti_plugin_handle_t PluginHandle) {
    xpti::result_t Res = g_helper.unloadLibrary(PluginHandle);
    if (xpti::result_t::XPTI_RESULT_SUCCESS == Res) {
      auto Loc = MHandleLUT.find(PluginHandle);
      if (Loc != MHandleLUT.end()) {
        MHandleLUT.erase(PluginHandle);
      }
    }
    return Res;
  }

  /// @brief Checks if there are any valid subscribers loaded.
  /// @return True if there are valid subscribers, false otherwise.

  bool hasValidSubscribers() { return (MHandleLUT.size() > 0); }

  /// Initializes plugins for a given stream.
  /// @param Stream The name of the stream.
  /// @param major_revision The major version of the stream.
  /// @param minor_revision The minor version of the stream.
  /// @param version_string The version string of the stream.

  void initializeForStream(const char *Stream, uint32_t major_revision,
                           uint32_t minor_revision,
                           const char *version_string) {
    //  If there are subscribers registered, then initialize the subscribers
    //  with the new stream information.
    if (MHandleLUT.size()) {
      for (auto &Handle : MHandleLUT) {
        Handle.second.init(major_revision, minor_revision, version_string,
                           Stream);
      }
    }
  }

  /// Finalizes plugins for a given stream.
  /// @param Stream The name of the stream to finalize.

  void finalizeForStream(const char *Stream) {
    //  If there are subscribers registered, then finalize the subscribers for
    //  the stream
    if (MHandleLUT.size()) {
      for (auto &Handle : MHandleLUT) {
        Handle.second.fini(Stream);
      }
    }
  }

  /// Loads plugins specified in the environment variable XPTI_SUBSCRIBERS.
  /// The environment variable should contain a comma-separated list of plugin
  /// paths.

  void loadFromEnvironmentVariable() {
    if (!g_helper.checkTraceEnv())
      return;
    //  Load all registered Listeners by scanning the environment variable in
    //  "Env"; The environment variable, if set, extract the comma separated
    //  tokens into a vector.
    std::string Token, Env = g_helper.getEnvironmentVariable(env_subscribers);
    std::vector<std::string> Listeners;
    std::stringstream Stream(Env);

    //  Split the environment variable value by ',' and build a vector of the
    //  tokens (subscribers)
    while (std::getline(Stream, Token, ',')) {
      Listeners.push_back(Token);
    }

    size_t ValidSubscribers = Listeners.size();
    if (ValidSubscribers) {
      //  Let's go through the subscribers and load these plugins;
      for (auto &Path : Listeners) {
        // Load the plugins listed in the environment variable
        {
          std::lock_guard<std::mutex> Lock(MLoader);
          auto SubscriberHandle = loadPlugin(Path.c_str());
          if (!SubscriberHandle) {
            ValidSubscribers--;
            std::cout << "Failed to load " << Path << " successfully\n";
          }
        }
      }
    }
  }

  /// Unloads all loaded plugins.
  void unloadAllPlugins() {
    for (auto &Item : MNameLUT) {
      unloadPlugin(Item.second.handle);
    }
    MHandleLUT.clear();
    MNameLUT.clear();
  }

private:
  /// Hash map that maps shared object name to the plugin data
  plugin_name_lut_t MNameLUT;
  /// Hash map that maps shared object handle to the plugin data
  plugin_handle_lut_t MHandleLUT;
  /// Lock to ensure the operation on these maps are safe
  std::mutex MMutex;
  /// Mutex to ensure that plugin loading is thread-safe.
  std::mutex MLoader;
};

/// @brief Helper class to create and  manage tracepoints
/// @details The class uses the global string table to register the strings it
/// encounters in various payloads and builds internal hash maps to manage them.
/// This is a single point for managing tracepoints.
class Tracepoints {
public:
  struct PayloadCache {
    xpti::payload_t Payload;
    std::string Function;
    std::string File;
  };
  /// @typedef uid_entry_t
  /// @brief A type alias for a pair containing an xpti::payload_t and an
  /// xpti::safe_uint64_t. This type is used to store a payload and a
  /// thread-safe unsigned 64-bit integer that tracks the instance.
  using uid_entry_t = std::pair<PayloadCache, uint64_t>;

  /// @typedef uid_payload_lut
  /// @brief A type alias for an unordered map from uid_t to uid_entry_t.
  /// This type is used to create a lookup table (lut) that maps unique
  /// identifiers (uids) to their corresponding payload entries. Since we plan
  /// to keep the payload information until the end of the application lifetime,
  /// we should be able to use the references.
  using uid_payload_lut = phmap::node_hash_map<xpti::uid128_t, uid_entry_t>;

  /// @typedef uid_instances_t
  /// @brief Defines a hash map for managing tracepoint instances by their
  /// unique identifiers.
  ///
  /// This type alias represents a hash map where the key is a 64-bit unsigned
  /// integer representing the unique instance of a tracepoint, and the value is
  /// an instance of `xpti::TracePointImpl`. The `emhash7::HashMap` is
  /// chosen for its efficiency in managing hash collisions and overall
  /// performance in insertions and lookups. This map is used within the trace
  /// framework to efficiently manage and access tracepoint instances by their
  /// UIDs, allowing for quick updates and retrievals of tracepoint data.
  using uid_instances_t = emhash7::HashMap<uint64_t, xpti::TracePointImpl *>;

  /// @typedef uid_tracepoints_lut
  /// @brief Maps 128-bit unique identifiers to their corresponding tracepoint
  /// instances.
  ///
  /// This type alias represents a hash map designed to efficiently associate
  /// 128-bit unique identifiers (UIDs) with their corresponding tracepoint
  /// instances. The `phmap::node_hash_map` is utilized for its performance
  /// characteristics, including efficient handling of hash collisions and
  /// optimized insertions and lookups. This mapping is crucial within the trace
  /// framework for organizing and accessing tracepoint instances by their UIDs,
  /// facilitating quick updates, retrievals, and management of tracepoint data
  /// across the system.
  using uid_tracepoints_lut = phmap::flat_hash_map<uid128_t, uid_instances_t>;

  /// @typedef uid64_validity_lut
  /// @brief Represents a set for tracking the validity of 64-bit unique
  /// identifiers (UIDs).
  ///
  /// This type alias defines a flat hash set optimized for fast lookup,
  /// insertion, and deletion operations. It is used within the trace framework
  /// to maintain a collection of 64-bit UIDs that have been validated or are
  /// known to be in use. The `phmap::flat_hash_set` is chosen for its
  /// performance efficiency, particularly in scenarios where the set size is
  /// large and performance is critical. This set acts as a registry to quickly
  /// verify the validity of UIDs encountered during trace operations.
  using uid64_validity_lut = phmap::flat_hash_set<uint64_t>;

  /// @struct PayloadInstance
  /// @brief Represents an instance of a payload associated with its unique
  /// identifier (UID).
  ///
  /// This structure is designed to link a unique identifier (UID), which is a
  /// 128-bit value, with a payload that the 128-bit key is generated from.
  ///
  /// @var PayloadInstance::UId
  /// The 128-bit unique identifier associated with the payload. This UID is
  /// used to uniquely identify the payload instance within a system or
  /// framework.
  ///
  /// @var PayloadInstance::Payload
  /// A pointer to the payload associated with the UID. The payload contains the
  /// actual data or information that is linked to the UID. This pointer can be
  /// null if the provided payload data is invalid. In this case, an invalid UID
  /// and a nullptr for the payload is returned.
  ///
  struct PayloadInstance {
    xpti::uid128_t UId;
    xpti::payload_t *Payload;
  };

  /// @brief Constructor for the Tracepoints class.
  ///
  /// Initializes a new instance of the Tracepoints class, setting up the
  /// initial state for managing tracepoints and their associated string data.
  /// The constructor initializes the unique ID generator for tracepoints to 1,
  /// which is primarily used to generate correlation and other monotonically
  /// increasing and unique IDs in the framework.
  ///
  /// @param st A reference to an existing StringTable instance. This string
  ///           table is used for storing string data associated with
  ///           tracepoints, such as names or descriptions and the same string
  ///           table reference is shared by all aspects of the framework.

  Tracepoints(xpti::StringTable &st)
      : MUId(1), MStringTableRef(st), MInsertions(0), MRetrievals(0) {
    // Nothing requires to be done at construction time
  }

  /// @brief Destructor for the Tracepoints class.
  ///
  /// Cleans up the resources used by the Tracepoints instance. This includes
  /// clearing any internal data structures that were used to manage tracepoints
  /// and their associated string data. The `clear` method is called to ensure
  /// that all allocated memory is properly released and that the Tracepoints
  /// instance is left in a clean state before destruction.

  ~Tracepoints() { clear(); }

  /// @brief Resets the Tracepoints instance to its initial state.
  ///
  /// This method clears all internal data structures of the Tracepoints
  /// instance, including the string table reference (MStringTableRef), payloads
  /// (MPayloads), and events (MEvents). It also resets the unique identifier
  /// (MUId) for tracepoints to 1. The counters for recording insertions
  /// (MInsertions) and retrievals (MRetrievals) are reset to 0. This method is
  /// typically called to prepare the Tracepoints instance for reuse or to
  /// ensure a clean state before destruction.

  void clear() {
    MStringTableRef.clear();
    // We will always start our ID
    // stream from 1. 0 is null_id
    // and -1 is invalid_id
    MUId = 1;
    MInsertions = MRetrievals = 0;
    MPayloads.clear();

    for (auto &TP : MTracepoints) {
      for (auto &Instance : TP.second) {
        delete Instance.second;
      }
    }
    MTracepoints.clear();
  }

  /// @brief Generates a unique 64-bit identifier for use in the framwork.
  ///
  /// This function increments the internal counter (MUId) and returns its new
  /// value, providing a unique monotonically increasing 64-bit identifier for
  /// each call. This method is primarily used to generate uniue 64-bit IDs,
  /// especially needed for correlating scoped trace calls, such as
  /// `function_begin` and `function_end`.
  ///
  /// @return A unique 64-bit unsigned integer identifier.
  ///
  inline uint64_t makeUniqueID() { return MUId++; }

  /// @brief Creates a trace event based on the provided payload.
  ///
  /// It takes a payload and an
  /// optional instance value pointer as a return value as input. The payload
  /// contains the data associated with the event to be traced, such as the
  /// source file name, line number, and column number which is used to create a
  /// unique 128-bit Universal ID that will be associated with the trace event.
  /// If an instance number return value is provided, it will contain the
  /// specific instance of a given payload and is also associated with the trace
  /// event. The function returns a pointer to the newly created trace event
  /// data structure.
  ///
  ///  At the end of the function, the following tasks will be completed:
  ///  1. Create a UID for the payload (and cache it for legacy API)
  ///  2. Create a mapping from Universal ID <--> Payload
  ///  3. Create a mapping from Universal ID <--> Event
  ///
  /// @param Payload A pointer to the payload data for the event. The payload
  ///                includes information such as the source file name, line
  ///                number, and column number.
  /// @param InstanceNo A pointer to a uint64_t that holds the instance number
  ///                   of the created event.
  /// @return A pointer to the newly created trace event data structure.
  ///

  xpti::trace_event_data_t *create(const xpti::payload_t *Payload,
                                   uint64_t *InstanceNo) {
    return register_event(Payload, InstanceNo);
  }

  /// @brief Retrieves the payload data associated with a given trace event.
  ///
  /// This function attempts to retrieve the payload data for a specified trace
  /// event. The payload contains detailed information about the event, such as
  /// the source location where the event was triggered. If the event or its
  /// universal ID is invalid, the function returns `nullptr`.
  ///
  /// The function first checks if the payload is already cached in the event's
  /// reserved field. If not, it attempts to find the payload in the global
  /// payload map (`MPayloads`) using the event's universal ID. If found, the
  /// payload is cached in the event for future access. This caching mechanism
  /// avoids repeated lookups in the global map, improving performance.
  ///
  /// The access to the global payload map is protected by a shared mutex
  /// (`MPayloadMutex`), ensuring thread-safe read access. This is particularly
  /// important in a multi-threaded environment where trace events can be
  /// created and queried concurrently.
  ///
  /// @param Event A pointer to the trace event data structure whose payload is
  ///              to be retrieved.
  /// @return A pointer to the payload data associated with the event, or
  ///         `nullptr` if the event is invalid or the payload cannot be found.

  const xpti::payload_t *payloadData(xpti::trace_event_data_t *Event) {
    // Requires it to not be a null pointer and have the UID and payload
    // information set for the event
    if (!xpti::is_valid_event(Event))
      return nullptr;

    if (Event->flags &
        static_cast<uint64_t>(xpti::trace_event_flag_t::PayloadAvailable))
      return Event->reserved.payload;
    else {
      auto TP = reinterpret_cast<xpti::TracePointImpl *>(Event->unique_id);
      if (TP) {
        Event->reserved.payload = &TP->MPayload;
        Event->flags |=
            static_cast<uint64_t>(xpti::trace_event_flag_t::PayloadAvailable);
        return Event->reserved.payload;
      }
    }
    return nullptr;
  }

  /// @brief Looks up and retrieves the event data associated with a given
  /// universal ID.
  ///
  /// This function searches for the trace event data corresponding to a
  /// specific universal ID (UId) within the global event map. The universal ID
  /// uniquely identifies a trace event and consists of a high and low part,
  /// along with an instance number. If the event data for the given universal
  /// ID is found, a pointer to the event data structure is returned. Otherwise,
  /// the function returns `nullptr`.
  ///
  /// The search process involves several steps:
  /// 1. The function first checks if the provided universal ID pointer is
  ///    `nullptr` or if the universal ID is considered invalid according to the
  ///    `xpti::is_valid_uid` function. If either condition is true, the
  ///    function immediately returns `nullptr`.
  /// 2. A shared lock on the global event map (`MTracepointMutex`) is acquired
  /// to
  ///    ensure thread-safe read access.
  /// 3. The function then checks if the global event map contains an entry for
  ///    the high and low parts of the universal ID. If an entry exists, it
  ///    further checks if there is a sub-entry for the instance number of the
  ///    universal ID.
  /// 4. If both the main entry and the sub-entry for the instance number are
  ///    found, a pointer to the corresponding event data structure is returned.
  ///
  /// @param UId A pointer to the universal ID for which the event data is to be
  ///            retrieved.
  /// @return A pointer to the event data associated with the given universal
  ///         ID, or `nullptr` if the universal ID is invalid, not found in the
  ///         map, or there is no entry for the instance number.
  ///
  const xpti_trace_event_t *lookupEventData(uint64_t UId) {
    if (!UId)
      return nullptr;

    if (MUID64Check.count(UId) == 0)
      return nullptr;

    xpti::TracePointImpl *TP = reinterpret_cast<xpti::TracePointImpl *>(UId);
    if (xpti::is_valid_event(&TP->MEvent))
      return dynamic_cast<xpti_trace_event_t *>(TP);
    else
      return nullptr;
  }

  /// @brief Releases a trace event and its associated resources.
  ///
  /// This function is responsible for releasing a trace event specified by the
  /// `Event` parameter. It ensures that the event and its resources are
  /// properly cleaned up from the internal data structures of the trace
  /// framework. The function performs several checks and operations:
  ///
  /// 1. It first checks if the `Event` pointer is `nullptr` or if the universal
  ///    ID (`universal_id`) associated with the event is not valid. If either
  ///    condition is true, the function returns immediately without performing
  ///    any cleanup.
  ///
  /// 2. It acquires a unique lock on the global event map mutex
  /// (`MTracepointMutex`)
  ///    to ensure thread-safe access to the `MEvents` map, which stores the
  ///    events indexed by their universal IDs.
  ///
  /// 3. The function then attempts to find the list of events associated with
  ///    the given universal ID in the `MEvents` map. If the event is found and
  ///    its instance exists within the list, the event is erased from the list.
  ///
  /// 4. If the event is successfully released (erased from the list), the
  ///    function also attempts to erase the 64-bit universal ID from the global
  ///    UID lookup table
  ///    (`MUidLut64x128`). This step is crucial for maintaining the integrity
  ///    of the UID lookup mechanism and ensuring that stale or released UIDs
  ///    are not accessible.
  ///
  /// Note: The function does not release the payload associated with the event,
  /// even if there are no more events associated with the UID. This decision is
  /// made to keep the payload available for potential future use, as the same
  /// payload may be revisited.
  ///
  /// @param Event A pointer to the trace event data structure that is to be
  ///              released.
  ///
  ///

  void releaseEvent(xpti::trace_event_data_t *Event) {
    if (!Event || Event->unique_id == xpti::invalid_uid)
      return;

    if (MUID64Check.count(Event->unique_id) == 0)
      return;

    // We have a valid unique ID and we can proceed to release the event
    xpti::TracePointImpl *TP =
        reinterpret_cast<xpti::TracePointImpl *>(Event->unique_id);

    xpti::uid128_t UId = TP->MUId;
    {
      std::unique_lock<std::shared_mutex> Lock(MTracepointMutex);
      // Find the event list for a given UID
      auto &Instances = MTracepoints[UId];
      MUID64Check.erase(UId.uid64);
      // Now release the event associated with the UID instance
      delete Instances[UId.instance];
      Instances.erase(UId.instance);
      // If there are no more events associated with the UID, we can release
      // the Payload as well, but we will not as the same payload may be
      // revisited and we need to keep the instance count going
    }
  }

  /// @brief Adds metadata to a trace event.
  ///
  /// This function associates a key-value pair as metadata with a given trace
  /// event. The key is a string, and the value is an object identifier
  /// (object_id_t). If the key already exists in the event's metadata, the
  /// value is overwritten, and XPTI_RESULT_DUPLICATE is returned. Otherwise,
  /// the key-value pair is added, and a success result is returned.
  ///
  /// The function first checks if the `Event` pointer or the `Key` pointer is
  /// `nullptr`. If either is `nullptr`, the function returns an invalid
  /// argument result.
  ///
  /// The key is then added to the global string table (`MStringTableRef`), and
  /// its string identifier
  /// (`string_id_t`) is retrieved. If the key is invalid and cannot be added to
  /// the string table, XPTI_RESULT_INVALIDARG is returned.
  ///
  /// The function uses a mutex (`MMetadataMutex`) to protect the metadata table
  /// from simultaneous insert operations, ensuring thread safety. It checks if
  /// the key already exists in the event's metadata. If it does, a duplicate
  /// result is returned, but the value is still updated. If the key does not
  /// exist, it is added along with its value, and XPTI_RESULT_SUCCESS is
  /// returned.
  ///
  /// @param Event A pointer to the trace event data structure to which the
  ///              metadata is to be added.
  /// @param Key A pointer to the string that represents the key in the
  ///              key-value pair.
  /// @param ValueID The object identifier that represents the value in the
  ///                key-value pair.
  /// @return A result code indicating the outcome of the operation. Possible
  ///         values are `xpti::result_t::XPTI_RESULT_INVALIDARG` if either
  ///         `Event` or `Key` is `nullptr`, or the key is invalid;
  ///         `xpti::result_t::XPTI_RESULT_DUPLICATE` if the key already exists
  ///         in the metadata; `xpti::result_t::XPTI_RESULT_SUCCESS` if the
  ///         key-value pair is successfully added.

  xpti::result_t addMetadata(xpti::trace_event_data_t *Event, const char *Key,
                             object_id_t ValueID) {
    if (!Event || !Key)
      return xpti::result_t::XPTI_RESULT_INVALIDARG;

    string_id_t KeyID = MStringTableRef.add(Key);
    if (KeyID == xpti::invalid_id<string_id_t>) {
      return xpti::result_t::XPTI_RESULT_INVALIDARG;
    }

    // Protect simultaneous insert operations on the metadata tables
    {
      xpti::result_t res;
      std::lock_guard<std::mutex> HashLock(MMetadataMutex);
      if (Event->reserved.metadata.count(KeyID)) {
        // One already existed, but we overwrote it
        res = xpti::result_t::XPTI_RESULT_DUPLICATE;
      } else {
        res = xpti::result_t::XPTI_RESULT_SUCCESS;
      }
      Event->reserved.metadata[KeyID] = ValueID;
      return res;
    }
  }

  // Method to get the access statistics of the tracepoints.
  // It will print the number of insertions vs lookups that were
  // performed.
  //
  void printStatistics() {
#ifdef XPTI_STATISTICS
    std::cout << "Tracepoint inserts : " << MInsertions.load() << '\n';
    std::cout << "Tracepoint lookups : " << MRetrievals.load() << '\n';
    std::cout << "Tracepoint Hashmap :\n";
    MPayloadLUT.printStatistics();
#endif
  }

  /// @brief Generates a unique key from a given payload, updates  the incoming
  /// payload and returns the payload and UID associated with the payload.
  ///
  /// This function is designed to generate a unique identifier (UID) for a
  /// given payload and manage the association of this UID with the payload in a
  /// global payload map. It ensures that each unique payload is associated with
  /// a unique UID and manages instances of payloads that are not unique but
  /// share the same properties (e.g., name, source file, line number, and
  /// column number).
  ///
  /// The process involves several key steps:
  /// - First, it checks the validity of the payload. If the payload is invalid
  ///   (either being `nullptr` or failing the `xpti::is_valid_payload` check),
  ///   the function returns a `PayloadInstance` with an empty UID and `nullptr`
  ///   for the payload.
  /// - If the payload is valid, it uses the payload properties to generate a
  ///   UID through the `makeUniversalId` function.
  /// - With the generated UID, the function then locks the global payload map
  ///   (`MPayloads`) to ensure thread-safe access and attempts to find or
  ///   create an entry for the UID.
  /// - If the UID is new (indicated by a flags value of 0 in the payload
  ///   entry), the function updates the payload information in the map, sets
  ///   the instance number to 1, and marks the payload's 64-bit UID as
  ///   xpti::invalid_uid which is stored in the payload's `internal` attribute.
  /// - If the UID already exists in the map, it increments the instance number
  ///   for this UID, indicating another occurrence of the same payload.
  ///
  /// The function ultimately returns a `PayloadInstance` containing the UID
  /// (with the instance number set appropriately) and a pointer to the payload
  /// associated with this UID in the global map.
  ///
  /// @param Payload A pointer to the payload for which a unique key and
  ///                instance are to be generated.
  /// @return A `PayloadInstance` structure containing the generated UID and a
  ///         pointer to the payload associated with this UID in the global
  ///         payload map.

  PayloadInstance makeKeyFromPayload(xpti::payload_t *Payload) {
    xpti::uid128_t Key;
    // Validity of the payload structure is checked in the previous layer
    if (!Payload && !xpti::is_valid_payload(Payload))
      return PayloadInstance{Key, nullptr};

    // If not, we will use the name, source file, line number and column number
    // to create the key without the instance number
    Key = makeUniversalId(Payload);
    // Check is Key is valid; If the payload is fully populated, then we will
    // have both Key.p1 and Key.p2 set. However, if only a function name is
    // provided, then we will have Key.p1 populated.
    std::unique_lock<std::shared_mutex> Lock(MPayloadMutex);
    auto &PayloadEntry = MPayloads[Key];
    if (PayloadEntry.first.Payload.flags == 0) {
#ifdef XPTI_STATISTICS
      MInsertions++;
#endif
      // We are seeing this UID for the first time, so we can update the
      // Payload information and set the instance to 1
      if (g_use_strict_hash) {
        // If we are using the strict hash, then we will copy the payload
        // information into the payload entry and set the payload pointer to the
        // payload entry as the function name and the file name have been
        // registered in the staring table and we have the invariant string
        // associated with it.
        PayloadEntry.first.Payload = *Payload;
      } else {
        if (Payload->name) {
          PayloadEntry.first.Function = Payload->name;
          PayloadEntry.first.Payload.name = PayloadEntry.first.Function.c_str();
        }

        if (Payload->source_file) {
          PayloadEntry.first.File = Payload->source_file;
          PayloadEntry.first.Payload.source_file =
              PayloadEntry.first.File.c_str();
        }

        PayloadEntry.first.Payload.line_no = Payload->line_no;
        PayloadEntry.first.Payload.column_no = Payload->column_no;
        PayloadEntry.first.Payload.flags = Payload->flags;
        PayloadEntry.first.Payload.uid.p1 = Payload->uid.p1;
        PayloadEntry.first.Payload.uid.p2 = Payload->uid.p2;
      }
      PayloadEntry.first.Payload.uid.p3 = 1;
      PayloadEntry.first.Payload.internal = xpti::invalid_uid;
      Key.instance = PayloadEntry.second = 1;
      PayloadEntry.first.Payload.flags |=
          static_cast<uint64_t>(xpti::payload_flag_t::PayloadRegistered);
      Payload->flags |=
          static_cast<uint64_t>(xpti::payload_flag_t::PayloadRegistered);
    } else {
      // Since we have seen this Payload before, let's increment the instance
      Key.instance = ++PayloadEntry.second;
    }
    // Now, we need to create the actually payload for this instance that we
    // will be passing back to the caller
    return PayloadInstance{Key, &PayloadEntry.first.Payload};
  }

  /// @brief Registers a new tracepoint with the given payload.
  ///
  /// This function is responsible for registering a new tracepoint based on the
  /// provided payload. It generates a unique identifier for the tracepoint,
  /// checks its validity, and then updates the tracepoint instance with the
  /// payload information. Additionally, it sets various flags and inserts the
  /// 64-bit ID for validation purposes when legacy APIs are used.
  ///
  /// @param Payload Pointer to the payload that needs to be registered as a
  ///                tracepoint instance.
  /// @return Pointer to the newly created TracePointImpl; returns nullptr
  ///         if the universal ID computed from the Payload is invalid.
  ///
  xpti::TracePointImpl *registerTracepoint(xpti::payload_t *Payload) {
    // Generate a unique key from the payload which includes a universal ID and
    // invariant payload; If the payload has been visited multiple times, the ID
    // will have the same information for id.p1 and id.p2, but the instance
    // value will be different
    auto [UniversalId, InvarPayload] = makeKeyFromPayload(Payload);
    // Check if the generated universal ID is valid
    if (!xpti::is_valid_uid(UniversalId))
      return nullptr;

    // Lock the mutex to ensure thread-safe access to the tracepoints map
    std::unique_lock<std::shared_mutex> Lock(MTracepointMutex);
    // Access or create the tracepoint instance associated with the universal ID
    auto &Tracepoint = MTracepoints[UniversalId];
    // Access or create the specific instance of the tracepoint based on the
    // universal ID instance
    auto &TP = Tracepoint[UniversalId.instance];
#ifdef XPTI_STATISTICS
    MInsertions++;
#endif
    TP = new xpti::TracePointImpl(UniversalId, InvarPayload);
    // Set various internal IDs and flags for the tracepoint and payload
    Payload->internal = TP->MEvent.unique_id = TP->MPayload.internal =
        TP->MUId.uid64 = (uint64_t)TP;
    TP->MPayload.flags |=
        static_cast<uint64_t>(xpti::payload_flag_t::HashAvailable);

    // Add the 64-bit ID for validation purposes when legacy API are used
    MUID64Check.insert(TP->MUId.uid64);
    // Return a pointer to the updated tracepoint instance which contains the
    // UID with the correct instance number, the payload with updated flags and
    // fields and the event that represents the tracepoint
    return TP;
  }

  xpti::result_t deleteTracepoint(xpti_tracepoint_t *Tracepoint) {
    if (!Tracepoint)
      return xpti::result_t::XPTI_RESULT_INVALIDARG;

    xpti::TracePointImpl *TP = dynamic_cast<xpti::TracePointImpl *>(Tracepoint);
    if (!TP)
      return xpti::result_t::XPTI_RESULT_INVALIDARG;

    {
      xpti::uid128_t UId = TP->MUId;
      // Lock the mutex to ensure thread-safe access to the tracepoints map
      std::unique_lock<std::shared_mutex> Lock(MTracepointMutex);
      // Find the tracepoint for a given UID
      auto &Instances = MTracepoints[UId];
      // Now release the 64-bit UID associated with tracepoint instance
      MUID64Check.erase(UId.uid64);
      // Now release the tracepoint associated with the UID instance by deleting
      // the memory allocated first
      delete Instances[UId.instance];
      Instances.erase(UId.instance);
      // If there are no more events associated with the UID, we can release
      // the Payload as well, but we will not as the same payload may be
      // revisited and we need to keep the instance count going
    }
    return xpti::result_t::XPTI_RESULT_SUCCESS;
  }

  /// @brief Generates the universal unique identifier (UID) for a given
  /// payload.
  ///
  /// This function is responsible for generating a 128-bit universal unique
  /// identifier (UID) for a given payload. The UID is generated based on the
  /// payload's properties such as the function name, source file, line
  /// number, and column number. If the payload is valid and has not already
  /// been assigned a UID, this function computes and assigns a new UID to the
  /// payload.
  ///
  /// The process involves the following steps:
  /// - First, it checks if the payload pointer is `nullptr` or if the payload
  ///   is invalid by calling `xpti::is_valid_payload`. If the payload is
  ///   invalid, the function returns an empty UID.
  /// - It then clears the `HashAvailable` flag in the payload's flags to
  ///   indicate that the 64-bit UID needs to be generated.
  /// - If the payload's function name is available (indicated by the
  ///   `NameAvailable` flag), the function name is added to a global string
  ///   table, and its unique identifier is obtained.
  /// - Similarly, if the payload's source file is available (indicated by the
  ///   `SourceFileAvailable` flag), the source file information is added to
  ///   the global string table, and its unique identifier is obtained. The
  ///   line number and column number are also retrieved from the payload.
  /// - Using the identifiers for the function name and source file, along
  /// with
  ///   the line number and column number, a 128-bit UID is generated.
  /// - The sting ids and line number is then used to update the payload's UID
  ///   fields (`uid.p1` and `uid.p2`), which will remain invariant and is for
  ///   use by legacy API.
  /// - The instance number and `uid64` part of the UID remain unset and
  /// invalid
  ///   at this point.
  ///
  /// @param Payload A pointer to the payload for which the UID is to be
  ///                generated.
  /// @return A 128-bit UID uniquely identifying the given payload based on
  /// its
  ///         properties. If the payload is invalid, an empty UID is returned.
  ///

  xpti::uid128_t makeUniversalId(xpti::payload_t *Payload) {
    xpti::uid128_t UId;
    if (!Payload || !xpti::is_valid_payload(Payload))
      return UId;

    if (Payload->internal == xpti::invalid_uid) {
      // If the uid has not been generated and cached, update the flag to say
      // so
      Payload->flags &=
          (~static_cast<uint64_t>(xpti::payload_flag_t::HashAvailable));
    }
    uint64_t FileId = 0, FuncId = 0;
    int LineNo = 0, ColNo = 0;

    if (g_use_strict_hash) {
      // If the payload's function name is available, add it to the string table
      // and get its id
      if ((Payload->flags &
           static_cast<uint64_t>(xpti::payload_flag_t::NameAvailable))) {
        // Add the kernel name/function name to the string table
        FuncId = MStringTableRef.add(Payload->name, &Payload->name);
      }

<<<<<<< HEAD
    // If the payload's source file is available, add it to the string table
    // and get its id Also, get the line number and column number from the
    // payload
    if ((Payload->flags &
         static_cast<uint64_t>(xpti::payload_flag_t::SourceFileAvailable))) {
      // Add source file information ot string table

      // MStringTableRef.add returns a string_id_t which is an int32_t and can
      // be negative, but negative values are unexpected in this context.
      int32_t PFileId =
          MStringTableRef.add(Payload->source_file, &Payload->source_file);

      assert(PFileId >= 0 && "FileId can't be negative");
      FileId = static_cast<uint64_t>(PFileId);
      LineNo = Payload->line_no;
      ColNo = Payload->column_no;
    }
=======
      // If the payload's source file is available, add it to the string table
      // and get its id
      if ((Payload->flags &
           static_cast<uint64_t>(xpti::payload_flag_t::SourceFileAvailable))) {
        // Add source file information ot string table
        FileId =
            MStringTableRef.add(Payload->source_file, &Payload->source_file);
      }
    } else {
      // If the payload's function name is available, generate a fast hash as
      // its ID; Since reverse lookup is not necessary for callback functions,
      // we have avoided using the string tables
      if ((Payload->flags &
           static_cast<uint64_t>(xpti::payload_flag_t::NameAvailable))) {
        // Add the kernel name/function name to the string table
        FuncId = xpti::hash::fnv1a(Payload->name);
      } else {
        Payload->name = xpti::g_unknown_function;
        Payload->flags |=
            static_cast<uint64_t>(xpti::payload_flag_t::NameAvailable);
        // If the function name is not available, we will use the global unknown
        FuncId = xpti::hash::fnv1a(Payload->name);
      }
>>>>>>> 359913e4

      // If the payload's source file is available, generate a fast hash as its
      // ID; Since reverse lookup is not necessary for callback functions, we
      // have avoided using the string tables
      if ((Payload->flags &
           static_cast<uint64_t>(xpti::payload_flag_t::SourceFileAvailable))) {
        // Add source file information ot string table
        FileId = xpti::hash::fnv1a(Payload->source_file);
      } else {
        Payload->source_file = xpti::g_unknown_file;
        Payload->flags |=
            static_cast<uint64_t>(xpti::payload_flag_t::SourceFileAvailable);
        // If the source file is not available, we will use the global unknown
        FileId = xpti::hash::fnv1a(Payload->source_file);
      }
    }
    // Get the line number and column number from the payload
    LineNo = Payload->line_no;
    ColNo = Payload->column_no;
    UId = xpti::make_uid128(FileId, FuncId, LineNo, ColNo);
    // Update the fields of Payload that will remain invariant and is for use
    // by legacy API that deals with 64-bit universal IDs
    Payload->uid.p1 = XPTI_PACK32_RET64(FileId, LineNo);
    Payload->uid.p2 = XPTI_PACK32_RET64(0, FuncId);
    // UId.instance and UId.uid64 are still set to 0 and invalid

    return UId;
  }

  /// @brief Checks the validity of a 64-bit unique identifier (UID).
  ///
  /// This function determines if the provided 64-bit UID exists within a
  /// maintained set of UIDs. The presence of the UID in the set indicates its
  /// validity. This is typically used to verify if a given UID has been
  /// previously registered or is known to the system.
  ///
  /// @param UId The 64-bit unique identifier to be checked for validity.
  /// @return Returns true if the UID exists in the set, indicating it is valid;
  ///         otherwise, returns false.
  ///
  bool isValidUID64(uint64_t UId) { return (MUID64Check.count(UId) > 0); }

private:
  /// @brief Registers an event with a given payload and returns the event
  /// data structure with its instance number.
  ///
  /// This function is responsible for registering an event based on the
  /// provided payload. It generates a universal unique identifier (UID) for
  /// the payload, creates a new trace event data structure, associates it
  /// with the generated UID and its instance, and then returns the event data
  /// structure. The function ensures thread safety by using a mutex lock
  /// during the event registration process to handle concurrent registrations
  /// of the same payload from multiple threads.
  ///
  /// The process involves the following steps:
  /// 1. A temporary copy of the payload is created to avoid modifying the
  ///    original payload and avoid overwriting fields in the incoming payload
  ///    in a parallel execution scenario.
  /// 2. A universal ID (UID) is generated based on the payload information
  ///    using `makeKeyFromPayload`.
  /// 3. If the generated UID is valid, the function proceeds to register the
  ///    event; otherwise, it returns `nullptr`.
  /// 4. The function locks the event map (`MEvents`) to ensure thread-safe
  ///    access.
  /// 5. A new trace event data structure is created and associated with the
  ///    generated UID and its instance number.
  /// 6. The event's `universal_id` is set to the generated UID, and the
  ///    `UIDAvailable` flag is set.
  /// 7. The instance number of the event is updated, and the
  /// `PayloadAvailable`
  ///    flag is set.
  /// 8. The payload associated with the UID is stored in the event's
  ///    `reserved.payload`.
  /// 9. The function returns a pointer to the newly created trace event data
  ///    structure and sets the InstanceNo pointer to the instance number
  ///
  /// @param Payload A pointer to the payload for which the event is to be
  ///                registered.
  /// @param InstanceNo A pointer to a uint64_t variable where the instance
  ///                   number of the event will be stored.
  /// @return A pointer to the registered trace event data structure, or
  ///         `nullptr` if the UID generated from the payload is not valid.
  ///

  xpti::trace_event_data_t *register_event(const xpti::payload_t *Payload,
                                           uint64_t *InstanceNo) {
    xpti::payload_t TempPayload = *Payload;

    /// Initialize to invalid
    /// We need an explicit lock for the rest of the operations as the same
    /// payload could be registered from multiple-threads.
    ///
    /// 1. Create a Universal ID based on the payload information
    /// 2. Using the generated UID, create a new trace event data structure
    /// and
    ///    associate it with the new UID and it's instance.
    /// 3. Return the event

    auto TPInstance = registerTracepoint(&TempPayload);
    *InstanceNo = TPInstance->MUId.instance;
    return &TPInstance->MEvent;
  }

  /// @var xpti::safe_int64_t MUId
  /// @brief Monotonically increasing unique identifier for trace events.
  ///
  /// This variable is used to generate unique identifiers for trace events in
  /// a thread-safe manner. The `safe_int64_t` type ensures atomic operations
  /// on the identifier, preventing race conditions in a multi-threaded
  /// environment.
  xpti::safe_int64_t MUId;

  /// @var xpti::StringTable& MStringTableRef
  /// @brief Reference to a global string table used for string internment.
  ///
  /// This reference is used to access a global string table where all strings
  /// (e.g., function names, file names) are stored. String internment helps
  /// in reducing memory usage and improving comparison efficiency by ensuring
  /// that each unique string is stored only once.
  xpti::StringTable &MStringTableRef;

  /// @var xpti::safe_uint64_t MInsertions, MRetrievals
  /// @brief Counter for the number of payload insertions and retrievals from
  /// the payload lookup table. These are used only when the statictics are
  /// enabled with XPTI_STATISTICS=1 at compile time
  xpti::safe_uint64_t MInsertions, MRetrievals;

  /// @var uid_payload_lut MPayloads
  /// @brief Lookup table mapping unique identifiers to payload instances.
  ///
  /// This lookup table stores the association between unique identifiers
  /// (UIDs) and their corresponding payload instances. It enables efficient
  /// retrieval of payload information based on UIDs.
  uid_payload_lut MPayloads;

  /// @var uid_tracepoints_lut MTracepoints
  /// @brief Lookup table for managing tracepoints.
  ///
  /// This table maps unique identifiers (UIDs) to their corresponding
  /// tracepoint instances. It is used to efficiently find and manage
  /// tracepoints based on their UIDs throughout the trace framework. The exact
  /// structure of the UID to tracepoint mapping is defined by the
  /// `uid_tracepoints_lut` type.
  uid_tracepoints_lut MTracepoints;

  /// @var uid64_validity_lut MUID64Check
  /// @brief Set for validating 64-bit unique identifiers (UIDs).
  ///
  /// This set contains 64-bit UIDs that have been registered or are known to be
  /// valid within the trace framework. It is used to quickly check the validity
  /// of a 64-bit UID by seeing if it exists within this set. The
  /// `uid64_validity_lut` type defines the structure of this validation set.
  uid64_validity_lut MUID64Check;

  /// @var std::mutex MMetadataMutex
  /// @brief Mutex for protecting access to metadata.
  ///
  /// This mutex is used to synchronize access to metadata, ensuring
  /// thread-safe operations when modifying or accessing shared metadata
  /// information.
  std::mutex MMetadataMutex;

  /// @var mutable std::shared_mutex MTracepointMutex
  /// @brief Shared mutex for protecting access to the event lookup table.
  ///
  /// This shared mutex allows multiple readers or a single writer to access
  /// the `MEvents` lookup table, ensuring thread-safe operations. The
  /// `mutable` keyword allows the mutex to be locked even in const member
  /// functions.
  mutable std::shared_mutex MTracepointMutex;

  /// @var mutable std::shared_mutex MPayloadMutex
  /// @brief Reader/Writer mutex for protecting access to the payload lookup
  /// table.
  ///
  /// Similar to `MTracepointMutex`, this shared mutex ensures thread-safe
  /// access to the `MPayloads` lookup table, allowing multiple readers or a
  /// single writer.
  mutable std::shared_mutex MPayloadMutex;
};

/// @brief Helper class to manage subscriber callbacks for a given tracepoint
/// @details This class provides a thread-safe way to register and unregister
/// callbacks for a given stream. This will be used by tool plugins.
///
/// The class also provided a way to notify registered callbacks for a given
/// stream and trace point type. This will be used by framework to trigger
/// notifications are instrumentation points.
class Notifications {
public:
  /// @typedef cb_entry_t
  /// @brief Defines a callback entry as a pair consisting of a boolean and a
  /// tracepoint callback function.
  /// @details The boolean value indicates whether the callback is enabled
  /// (true) or disabled (false). The tracepoint callback function is defined
  /// by the xpti::tracepoint_callback_api_t type.
  using cb_entry_t = std::pair<bool, xpti::tracepoint_callback_api_t>;

  /// @typedef cb_entries_t
  /// @brief Represents a collection of callback entries.
  /// @details This is a vector of cb_entry_t, allowing for multiple callbacks
  /// to be associated with a single event or tracepoint.
  using cb_entries_t = std::vector<cb_entry_t>;

  /// @typedef cb_t
  /// @brief Maps a trace type to its associated callback entries.
  /// @details This unordered map uses a uint16_t as the key to represent the
  /// trace point type, and cb_entries_t to store the associated callbacks.
  using cb_t = emhash7::HashMap<uint16_t, cb_entries_t>;

  /// @typedef stream_cb_t
  /// @brief Maps a stream ID to its corresponding callbacks for different
  /// trace types
  /// @details This unordered map uses a uint16_t as the key for the stream
  /// ID, and cb_t to map the stream to registered callbacks for each trace
  /// type
  using stream_cb_t = emhash7::HashMap<uint16_t, cb_t>;

  /// @typedef statistics_t
  /// @brief Keeps track of statistics, typically counts, associated with
  /// different framework operations.
  /// @details This unordered map uses a uint16_t as the key for the tracking
  /// the type of statistical data and usually not defined by default. To
  /// enable it, XPTI_STATISTICS has to be defined while compiling the
  /// frmaework library.
  using statistics_t = emhash7::HashMap<uint16_t, uint64_t>;
  /// @typedef trace_flags_t
  /// @brief Maps an trace type to a boolean flag indicating its state.
  /// @details This unordered map uses a uint16_t as the key for the trace
  /// type, and a boolean value to indicate whether callbacks are registered
  /// for this trace type (e.g., registered or unregisterted/no callback).
  using trace_flags_t = emhash7::HashMap<uint16_t, bool>;

  /// @typedef stream_flags_t
  /// @brief Maps a stream ID to its corresponding trace flags for different
  /// trace point types.
  /// @details This unordered map uses a uint8_t as the key for trace type,
  /// and trace_flags_t to map the trace type to their boolean that indiciates
  /// whether a callback has been registered for this trace type in the given
  /// stream.
  using stream_flags_t = emhash7::HashMap<uint8_t, trace_flags_t>;

  /// @brief Registers a callback function for a specific trace type and stream
  /// ID.
  ///
  /// This function is responsible for registering a callback function that will
  /// be invoked for a specified trace type and stream ID. It ensures that the
  /// callback is not already registered to prevent duplicates. If the callback
  /// has been previously unregistered, it will be re-enabled.
  ///
  /// @param StreamID The unique identifier of the stream for which the callback
  ///                 is being registered.
  /// @param TraceType The trace type for which the callback is being
  ///                  registered. This corresponds to specific events or
  ///                  actions that the callback is interested in.
  /// @param cbFunc The callback function to be registered. This is a pointer to
  ///               the function that will be called for the given trace type
  ///               and stream ID.
  ///
  /// @return Returns `xpti::result_t::XPTI_RESULT_SUCCESS` if the callback is
  ///         successfully registered.
  ///         Returns `xpti::result_t::XPTI_RESULT_INVALIDARG` if the callback
  ///         function pointer is null.
  ///         Returns `xpti::result_t::XPTI_RESULT_DUPLICATE` if the callback is
  ///         already registered and active.
  ///         Returns `xpti::result_t::XPTI_RESULT_UNDELETE` if the callback was
  ///         previously unregistered and is now re-enabled.
  ///

  xpti::result_t registerCallback(uint8_t StreamID, uint16_t TraceType,
                                  xpti::tracepoint_callback_api_t cbFunc) {
    if (!cbFunc)
      return xpti::result_t::XPTI_RESULT_INVALIDARG;

#ifdef XPTI_STATISTICS
    //  Initialize first encountered trace
    //  type statistics counters
    {
      std::lock_guard<std::mutex> Lock(MStatsLock);
      auto InstanceNo = MStats.find(TraceType);
      if (InstanceNo == MStats.end()) {
        MStats[TraceType] = 0;
      }
    }
#endif
    // If reader-writer locks were emplyed, this is where the writer lock can
    // be used
    std::unique_lock<std::shared_mutex> Lock(MCBsLock);
    auto &TraceFlags = MStreamFlags[StreamID]; // Get the trace flags for the
                                               // stream ID
    TraceFlags[TraceType] = true; // Set the trace type flag to true

    auto &StreamCBs =
        MCallbacksByStream[StreamID]; // thread-safe
                                      // What we get is a concurrent_hash_map
                                      // of vectors holding the callbacks we
                                      // need access to;
    auto Acc = StreamCBs.find(TraceType);
    if (Acc == StreamCBs.end()) {
      // Create a new slot and return the accessor for the trace type
      auto Tmp = StreamCBs[TraceType];
      Acc = StreamCBs.find(TraceType);
    }
    // If the key does not exist, a new entry is created and an accessor to it
    // is returned. If it exists, we have access to the previous entry.
    //
    // Before we add this element, we scan all existing elements to see if it
    // has already been registered. If so, we return XPTI_RESULT_DUPLICATE.
    //
    // If not, we set the first element of new entry to 'true' indicating that
    // it is valid. Unregister will just set this flag to false, indicating
    // that it is no longer valid and is unregistered.
    for (auto &Ele : Acc->second) {
      if (Ele.second == cbFunc) {
        if (Ele.first) // Already here and active
          return xpti::result_t::XPTI_RESULT_DUPLICATE;
        else { // it has been unregistered before, re-enable
          Ele.first = true;
          return xpti::result_t::XPTI_RESULT_UNDELETE;
        }
      }
    }
    // If we come here, then we did not find the callback being registered
    // already in the framework. So, we insert it.
    Acc->second.push_back(std::make_pair(true, cbFunc));
    return xpti::result_t::XPTI_RESULT_SUCCESS;
  }

  /// @brief Unregisters a callback function for a specific trace type and
  /// stream ID.
  ///
  /// This function is designed to unregister (disable) a callback function that
  /// was previously registered for a specific trace type and stream ID. It does
  /// not physically remove the callback function from the internal storage but
  /// marks it as inactive. This approach is chosen to avoid deletion and
  /// simultaneous iterations by other threads, which could be unsafe.
  ///
  /// @param StreamID The unique identifier of the stream for which the callback
  ///                 is registered.
  /// @param TraceType The trace type for which the callback is registered. This
  ///                  corresponds to specific events or actions that the
  ///                  callback is interested in.
  /// @param cbFunc The callback function to be unregistered. This is a pointer
  ///               to the function that was previously registered for the given
  ///               trace type and stream ID.
  ///
  /// @return Returns `xpti::result_t::XPTI_RESULT_SUCCESS` if the callback is
  ///         successfully unregistered. Returns
  ///         `xpti::result_t::XPTI_RESULT_INVALIDARG` if the callback function
  ///         pointer is null. Returns `xpti::result_t::XPTI_RESULT_DUPLICATE`
  ///         if the callback is already marked as inactive. Returns
  ///         `xpti::result_t::XPTI_RESULT_NOTFOUND` if the callback is not
  ///         found for the specified trace type and stream ID.

  xpti::result_t unregisterCallback(uint8_t StreamID, uint16_t TraceType,
                                    xpti::tracepoint_callback_api_t cbFunc) {
    if (!cbFunc)
      return xpti::result_t::XPTI_RESULT_INVALIDARG;

    // Since we do not remove the callback function when they are unregistered
    // and only reset the flag, the writer lock is not held for very long; use
    // writer lock here.
    std::unique_lock<std::shared_mutex> Lock(MCBsLock);
    auto &TraceFlags = MStreamFlags[StreamID]; // Get the trace flags for the
                                               // stream ID
    TraceFlags[TraceType] = false; // Set the trace type flag to false

    auto &StreamCBs =
        MCallbacksByStream[StreamID]; // thread-safe
                                      //  What we get is a concurrent_hash_map
                                      //  of vectors holding the callbacks we
                                      //  need access to;
    auto Acc = StreamCBs.find(TraceType);
    bool Success = (Acc != StreamCBs.end());
    if (Success) {
      for (auto &Ele : Acc->second) {
        if (Ele.second == cbFunc) {
          if (Ele.first) { // Already here and active
                           // unregister, since delete and simultaneous
                           // iterations by other threads are unsafe
            Ele.first = false;
            // releases the accessor
            return xpti::result_t::XPTI_RESULT_SUCCESS;
          } else {
            // releases the accessor
            return xpti::result_t::XPTI_RESULT_DUPLICATE;
          }
        }
      }
    }
    //  Not here, so nothing to unregister
    return xpti::result_t::XPTI_RESULT_NOTFOUND;
  }

  /// @brief Unregisters all callbacks associated with a given stream ID.
  ///
  /// This function is responsible for disabling all callbacks that have been
  /// registered for a specific stream, identified by its StreamID. It first
  /// checks if there are any callbacks registered for the given StreamID. If
  /// none are found, it returns a 'not found' result. Otherwise, it proceeds to
  /// erase the stream's trace flags and disable all its callbacks.
  ///
  /// @param StreamID The unique identifier of the stream whose callbacks are to
  ///                 be unregistered.
  /// @return Returns `xpti::result_t::XPTI_RESULT_SUCCESS` if the operation is
  ///         successful. Returns `xpti::result_t::XPTI_RESULT_NOTFOUND` if no
  ///         callbacks are registered for the specified StreamID.
  ///
  /// @note This function uses a `std::unique_lock` to ensure thread safety when
  /// modifying the callbacks and stream flags. If the implementation evolves to
  /// use reader-writer locks, a reader lock should be used where appropriate.

  xpti::result_t unregisterStream(uint8_t StreamID) {
    // If there are no callbacks registered for the requested stream ID, we
    // return not found; use reader lock here if the implementation moves to
    // reader-writer locks.
    std::unique_lock<std::shared_mutex> Lock(MCBsLock);
    if (MCallbacksByStream.count(StreamID) == 0)
      return xpti::result_t::XPTI_RESULT_NOTFOUND;

    // Get the trace flags for the stream
    MStreamFlags.erase(StreamID);

    auto &StreamCBs = MCallbacksByStream[StreamID]; // thread-safe
    // Disable all callbacks registered for the stream represented by StreamID
    for (auto &Item : StreamCBs) {
      for (auto &Ele : Item.second) {
        Ele.first = false;
      }
    }
    //  Return success
    return xpti::result_t::XPTI_RESULT_SUCCESS;
  }

  /// @brief Checks if a trace type is subscribed in a specific stream.
  ///
  /// This function determines whether a given trace type (event or
  /// tracepoint) is currently subscribed to by a callback function in a
  /// specific stream. Clients receive the data when they subscribe and
  /// instrumentation is allowed only if there are subscribers registered for
  /// the trace type. This function is now lock free and uses a shadow data
  /// structure which is updated when a callback is registered or
  /// unregistered.
  ///
  /// @param StreamID The unique identifier for the stream being queried.
  /// @param TraceType The unique identifier for the trace type being checked
  /// for subscription.
  /// @return Returns true if the trace type ihas subscribers in the stream;
  /// otherwise, returns false.

  bool checkSubscribed(uint16_t StreamID, uint16_t TraceType) {
    if (StreamID == 0)
      return false;

    // Instead of checking the MCallbacksByStream to see if there are
    // registered callbacks for a given stream/trace type query, we check
    // this against a shadow data structure that sets a boolean flag equals
    // TRUE if a callback is registered for a Stream/Trace Type combination
    // and false if the callback has been unregistered or if one is not
    // present. This will be a lock-free operation and if trace type is not
    // set or is going to be set simultaneously, we may miss an event if we
    // access it earlier than the the write operation.
    auto &StreamFlags = MStreamFlags[StreamID];
    // When it is required that a particular stream has at least one active
    // subscriber, the TraceType will be set to 0. In this case we scan the
    // booleans of all set TraceType active subscribers and bail on the first
    // occurrence of TRUE.
    if (TraceType == 0) {
      for (auto &e : StreamFlags) {
        if (e.second)
          return true;
      }
      return false;
    } else {
      // If a specific TraceType has to be examined, we returns tis boolean
      // value
      if (StreamFlags.count(TraceType) == 0)
        return false;
      return StreamFlags[TraceType];
    }
  }

  /// @brief Notifies all subscribers about an event occurrence.
  ///
  /// This function is responsible for notifying all registered subscribers
  /// (callback functions) about an event occurrence. It does this by iterating
  /// through all callbacks registered for the specified stream ID and trace
  /// type, and invoking them with the provided event data. The function ensures
  /// thread safety by copying the callbacks to a local vector under a lock, and
  /// then invoking these callbacks without holding the lock to avoid deadlocks
  /// and reduce lock contention.
  ///
  /// @param StreamID The unique identifier of the stream for which the event
  ///                 occurred.
  /// @param TraceType The type of the trace event that occurred.
  /// @param Parent Pointer to the parent event data structure, if any; nullptr
  ///               otherwise.
  /// @param Object Pointer to the event data structure that describes the
  ///               event.
  /// @param InstanceNo An instance number that can be used to identify the
  ///                   specific occurrence of the event.
  /// @param UserData A pointer to user-defined data that can be passed to the
  ///                 callback.
  ///
  /// @return Always returns `xpti::result_t::XPTI_RESULT_SUCCESS`.
  ///
  /// @note This function uses a `std::shared_lock` (when compiled with C++14 or
  /// later) to allow
  ///       multiple readers for the callback registration data, improving
  ///       concurrency. The lock is released before invoking the callbacks to
  ///       prevent deadlocks and reduce lock contention. In environments where
  ///       statistics gathering is enabled (via `XPTI_STATISTICS`), this
  ///       function also updates the event occurrence count in a thread-safe
  ///       manner.

  xpti::result_t notifySubscribers(uint16_t StreamID, uint16_t TraceType,
                                   xpti::trace_event_data_t *Parent,
                                   xpti::trace_event_data_t *Object,
                                   uint64_t InstanceNo, const void *UserData) {
    bool Success = false;
    xpti::Notifications::cb_t::iterator Acc;
    std::vector<xpti::tracepoint_callback_api_t> LocalCBs;
    {
      // Addresses bug reported against XPTI where the lock was held for the
      // entire duration of the notification calls; now the logic will grab
      // the notification functions when the lock is held and then releases
      // the lock before calling the notification functions. When using
      // reader-writer locks, use reader lock here.
      std::shared_lock<std::shared_mutex> Lock(MCBsLock);
      cb_t &Stream = MCallbacksByStream[StreamID]; // Thread-safe
      Acc = Stream.find(TraceType);
      Success = (Acc != Stream.end());
      if (Success) {
        // Go through all registered callbacks and copy them
        for (auto &Ele : Acc->second) {
          if (Ele.first)
            LocalCBs.push_back(Ele.second);
        }
      }
    }

    // Go through all local copies of the callbacks and invoke them
    for (auto &CB : LocalCBs) {
      (CB)(TraceType, Parent, Object, InstanceNo, UserData);
    }
#ifdef XPTI_STATISTICS
    auto &Counter = MStats[TraceType];
    {
      std::lock_guard<std::mutex> Lock(MStatsLock);
      Counter++;
    }
#endif
    return xpti::result_t::XPTI_RESULT_SUCCESS;
  }

  void printStatistics() {
#ifdef XPTI_STATISTICS
    printf("Notification statistics:\n");
    for (auto &s : MStats) {
      printf("%19s: [%lu] \n",
             stringify_trace_type((xpti_trace_point_type_t)s.first).c_str(),
             s.second);
    }
#endif
  }

  void clear() { MCallbacksByStream.clear(); }

private:
#ifdef XPTI_STATISTICS
  std::string stringify_trace_type(xpti::trace_point_type_t TraceType) {
    switch (TraceType) {
    case xpti::trace_point_type_t::graph_create:
      return "graph_create";
    case xpti::trace_point_type_t::node_create:
      return "node_create";
    case xpti::trace_point_type_t::edge_create:
      return "edge_create";
    case xpti::trace_point_type_t::region_begin:
      return "region_begin";
    case xpti::trace_point_type_t::region_end:
      return "region_end";
    case xpti::trace_point_type_t::task_begin:
      return "task_begin";
    case xpti::trace_point_type_t::task_end:
      return "task_end";
    case xpti::trace_point_type_t::barrier_begin:
      return "barrier_begin";
    case xpti::trace_point_type_t::barrier_end:
      return "barrier_end";
    case xpti::trace_point_type_t::lock_begin:
      return "lock_begin";
    case xpti::trace_point_type_t::lock_end:
      return "lock_end";
    case xpti::trace_point_type_t::signal:
      return "signal";
    case xpti::trace_point_type_t::transfer_begin:
      return "transfer_begin";
    case xpti::trace_point_type_t::transfer_end:
      return "transfer_end";
    case xpti::trace_point_type_t::thread_begin:
      return "thread_begin";
    case xpti::trace_point_type_t::thread_end:
      return "thread_end";
    case xpti::trace_point_type_t::wait_begin:
      return "wait_begin";
    case xpti::trace_point_type_t::wait_end:
      return "wait_end";
      break;
    default: {
      std::string str =
          "unknown/user_defined[" +
          std::to_string(XPTI_EXTRACT_USER_DEFINED_ID(TraceType)) + "]";
      return str;
    }
    }
  }
#endif
  stream_cb_t MCallbacksByStream;
  mutable std::shared_mutex MCBsLock;
  std::mutex MStatsLock;
  statistics_t MStats;
  stream_flags_t MStreamFlags;
};

/// @class Framework
/// @brief Implements the XPTI tracing framwework for use in the applications.
///
/// The Framework class is designed to encapsulate the tracing and profiling
/// functionalities within the application. It acts as a central point for
/// managing trace events, collecting profiling data, and controlling the
/// overall tracing state.
///
/// @note This class is thread-safe and can be used from multiple threads
/// concurrently.

class Framework {
public:
  /// @brief Constructs a new Framework instance.
  ///
  /// Initializes the Framework instance with default values and then attempts
  /// to load trace subscribers provided through an environment variable. The
  /// tracing functionality is enabled if the environment variable for tracing
  /// is set and there are valid subscribers loaded.
  ///
  /// The constructor initializes the following member variables:
  /// - MUniversalIDs to 1, which is used as a starting point for generating
  ///   unique IDs for tracepoints.
  /// - MTracepoints with a reference to MStringTableRef, which manages a
  ///   collection of string entries used in tracepoints, payloads that define
  ///   a tracepoint and events associated with a tracepoint instance.
  /// - MTraceEnabled to false, indicating that tracing is disabled by
  /// default.
  ///   If the environment variable XPTI_TRACE_ENABLE=1,
  ///   XPTI_FRAMEWORK_DISPATCHER is set to the framework shared object and
  ///   XPTI_SUBSRIBERS is ste to at least one valid subscriber, MTraceEnabled
  ///   is set to true. will get set to true after initialization.
  ///
  /// After initialization, the constructor loads subscribers using the
  /// `loadFromEnvironmentVariable` method of the MSubscribers object. The
  /// tracing is then conditionally enabled based on two criteria:
  /// 1. The environment variable for tracing is set (checked by
  /// `g_helper.checkTraceEnv()`).
  /// 2. There are valid subscribers loaded (checked by
  /// `MSubscribers.hasValidSubscribers()`).
  ///
  /// @note The actual environment variable name and the mechanism for loading
  ///       subscribers are implemented in the `loadFromEnvironmentVariable`
  ///       method of the MSubscribers object and the `checkTraceEnv` method
  ///       of the global helper object `g_helper`.
  ///

  Framework()
      : MUniversalIDs(1), MTracepoints(MStringTableRef), MTraceEnabled(false) {
    //  Load all subscribers on construction

    MSubscribers.loadFromEnvironmentVariable();
    MTraceEnabled =
        (g_helper.checkTraceEnv() && MSubscribers.hasValidSubscribers());
    //  We create a default stream "xpti.framework" and save it in
    //  `g_default_stream
    g_default_stream_id = registerStream(g_default_stream);
  }

  /// @brief Resets the trace framework to its initial state.
  ///
  /// This method is responsible for resetting the internal state of the trace
  /// framework. It is typically called when the framework is being shut down
  /// or when a clear state is required without destroying the framework
  /// instance. The following actions are performed:
  ///
  /// After calling this method, the trace framework will be in a clean state,
  /// similar to its state immediately after initialization, but without
  /// requiring a reinitialization of the framework itself.

  void clear() {
    MUniversalIDs = 1;
    MTracepoints.clear();
    MStringTableRef.clear();
    MNotifier.clear();
  }

  /// @brief Enables or disables tracing globally.
  ///
  /// This function sets the global tracing flag to the specified value. When
  /// tracing is enabled, the framework will start collecting trace data based
  /// on registered callbacks and trace points. Disabling tracing will halt data
  /// collection, potentially improving performance.
  ///
  /// @param yesOrNo A boolean value indicating whether tracing should be
  ///                enabled (true) or disabled (false). The default value is
  ///                true, enabling tracing.
  inline void setTraceEnabled(bool yesOrNo = true) { MTraceEnabled = yesOrNo; }

  /// @brief Checks if tracing is globally enabled.
  ///
  /// This function returns the current state of the global tracing flag. When
  /// tracing is enabled, the framework is in a state to collect and process
  /// trace data. This flag can be set or unset using the `setTraceEnabled`
  /// function, allowing for dynamic control over tracing activities.
  ///
  /// @return A boolean value indicating the current state of tracing. Returns
  ///         `true` if tracing is enabled, and `false` if it is disabled.
  inline bool traceEnabled() { return MTraceEnabled; }

  /// @brief Generates a unique identifier for use with tracepoints.
  ///
  /// It is used to ensure that each tracepoint's information in the system can
  /// be uniquely identified, facilitating the tracking and analysis of trace
  /// data.
  ///
  /// @return Returns a `uint64_t` value that represents a unique identifier for
  ///         a tracepoint.
  inline uint64_t makeUniqueID() { return MTracepoints.makeUniqueID(); }

  /// @brief Retrieves the universal identifier for the current thread.
  ///
  /// When the tracepoint is managed using scoped objects, the 64-bit universal
  /// ID is stashed in TLS to ensure downstream components have access to the
  /// TLS, if they are in the scope. This functions retieves the shashed value.
  ///
  /// @return A `uint64_t` value representing the universal identifier for the
  /// current scope on current thread. This identifier is unique across all
  /// threads within the process.
  uint64_t getUniversalID() const noexcept { return g_tls_uid; }

  /// @brief Sets the universal identifier for the current thread.
  ///
  /// When a scoped object is used for a tracepoint, the 64-bit universal ID is
  /// stashed in the TLS for use by downstream components. This ID represents
  /// the current event for the tracepoint.
  ///
  /// @param uid The `uint64_t` value to be set as the universal identifier for
  ///             the current thread.
  void setUniversalID(uint64_t uid) noexcept { g_tls_uid = uid; }

  /// @brief Stashes a key-value pair in a thread-local storage (TLS) tuple.
  ///
  /// This function is designed to temporarily store a key-value pair in a
  /// global, thread-local storage (TLS) tuple. The key is a string, and the
  /// value is a 64-bit unsigned integer. This mechanism is typically used to
  /// hold data that is specific to the current thread and needs to be accessed
  /// or modified during the thread's execution. This functionality maybe
  /// expanded to form a stack of stashed values using std::variant() for value
  /// field.
  ///
  /// @param key The C-style string that represents the key of the tuple. It
  /// must
  ///             not be a null pointer.
  /// @param value The 64-bit unsigned integer value to be associated with the
  ///              key.
  ///
  /// @return Returns `xpti::result_t::XPTI_RESULT_SUCCESS` if the operation is
  ///         successful. If the key is a null pointer, it returns
  ///         `xpti::result_t::XPTI_RESULT_FAIL`.
  xpti::result_t stashTuple(const char *key, uint64_t value) {
    if (!key)
      return xpti::result_t::XPTI_RESULT_FAIL;

    std::get<0>(g_tls_stash_tuple) = key;
    std::get<1>(g_tls_stash_tuple) = value;
    return xpti::result_t::XPTI_RESULT_SUCCESS;
  }

  /// @brief Retrieves a key-value pair stashed in thread-local storage (TLS).
  ///
  /// This function attempts to retrieve a previously stashed key-value pair
  /// from a global, thread-local storage (TLS) tuple. The key is a string, and
  /// the value is a 64-bit unsigned integer. This mechanism is used to access
  /// data that is specific to the current thread.
  ///
  /// @param key A pointer to a char pointer, which will be set to point to the
  ///            retrieved key. Must not be a null pointer.
  /// @param value A reference to a 64-bit unsigned integer, which will be set
  ///              to the retrieved value.
  ///
  /// @return Returns `xpti::result_t::XPTI_RESULT_SUCCESS` if the operation is
  ///         successful and the key-value pair is found. Returns
  ///         `xpti::result_t::XPTI_RESULT_INVALIDARG` if the input key pointer
  ///         is null, indicating an invalid argument. Returns
  ///         `xpti::result_t::XPTI_RESULT_NOTFOUND` if no key-value pair is
  ///         currently stashed in the TLS, indicating that the requested data
  ///         could not be found.
  xpti::result_t getStashedTuple(char **key, uint64_t &value) {
    if (!key)
      return xpti::result_t::XPTI_RESULT_INVALIDARG;

    const char *tls_key = std::get<0>(g_tls_stash_tuple);
    if (!tls_key)
      return xpti::result_t::XPTI_RESULT_NOTFOUND;

    (*key) = const_cast<char *>(tls_key);
    value = std::get<1>(g_tls_stash_tuple);
    return xpti::result_t::XPTI_RESULT_SUCCESS;
  }

  /// @brief Clears the stashed key-value pair in the thread-local storage (TLS)
  /// tuple.
  ///
  /// This function checks if there is a stashed key-value pair in the global,
  /// thread-local storage (TLS) tuple and clears it if present. The key in the
  /// tuple is checked for its existence; if no key is stashed (i.e., the key is
  /// a null pointer), the function returns immediately without performing any
  /// action.
  void unstashTuple() {
    if (!std::get<0>(g_tls_stash_tuple))
      return;
  }

  /// @brief Wrapper for checking if there are subscribers to a specific stream
  /// and trace type
  /// @details This function implements a wrapper for the checking to see if
  /// there are any subscribers to a specific stream and trace type. The
  /// instruemtation can use this fine grain check mechanism to only allow parts
  /// of the code for which there are subscribers to take the instrumentation
  /// overhead.
  ///
  /// @param stream The identifier for the stream being queried. This could
  ///               represent different sources or categories of trace data.
  /// @param type The type of event being queried. This categorizes the events
  ///             within a stream, allowing for finer control over what is
  ///             traced.
  ///
  /// @return Returns `true` if tracing is enabled for the specified stream and
  ///         event type. Returns `false` otherwise.
  bool checkTraceEnabled(uint16_t stream, uint16_t type) {
    if (MTraceEnabled) {
      return MNotifier.checkSubscribed(stream, type);
    }
    return false;
  }

  /// @brief Wrapper for adding a metadata key-value pair to the metadata of a
  /// trace event
  xpti::result_t addMetadata(xpti::trace_event_data_t *Event, const char *Key,
                             object_id_t ValueID) {
    return MTracepoints.addMetadata(Event, Key, ValueID);
  }

  ///
  /// @brief Creates a new trace event with the specified payload and
  /// attributes.
  ///
  /// @details
  /// This function allocates and initializes a new trace event using the
  /// provided payload, instance number, event type, and activity type. It sets
  /// the appropriate flags to indicate the availability of event and activity
  /// types. If the payload or instance number is invalid, or if event creation
  /// fails, the function returns nullptr.
  ///
  /// @param Payload Pointer to the payload describing the tracepoint context.
  /// @param InstanceNo Pointer to a variable holding the instance number for
  /// the event. This value is returned to the caller and can be used to
  /// identify the specific occurrence of the event.
  /// @param EventType The type of the event (e.g., algorithm, barrier, etc.).
  /// @param ActivityType The activity type associated with the event.
  /// @return Pointer to the newly created trace event data, or nullptr on
  /// failure.
  ///
  xpti::trace_event_data_t *newEvent(const xpti::payload_t *Payload,
                                     uint64_t *InstanceNo, uint16_t EventType,
                                     xpti::trace_activity_type_t ActivityType) {
    if (!Payload || !xpti::is_valid_payload(Payload) || !InstanceNo)
      return nullptr;

    xpti::trace_event_data_t *Event = MTracepoints.create(Payload, InstanceNo);
    if (!Event)
      return nullptr;

    Event->event_type = EventType;
    Event->flags |=
        static_cast<uint64_t>(xpti::trace_event_flag_t::EventTypeAvailable);
    Event->activity_type = (uint16_t)ActivityType;
    Event->flags |=
        static_cast<uint64_t>(xpti::trace_event_flag_t::ActivityTypeAvailable);
    return Event;
  }

  /// @brief Wrapper for releasing a trace event
  void releaseEvent(xpti::trace_event_data_t *event) {
    MTracepoints.releaseEvent(event);
  }

  ///
  /// @brief Finds and returns a trace event by its universal ID.
  ///
  /// @details
  /// This function attempts to locate a trace event associated with the given
  /// 64-bit universal ID. If the ID is invalid or does not correspond to a
  /// valid trace point, the function returns nullptr. Otherwise, it returns a
  /// pointer to the associated trace event data.
  ///
  /// @param UniversalID The 64-bit universal identifier for the trace event.
  /// @return Pointer to the associated trace_event_data_t if found and valid,
  /// nullptr otherwise.
  ///
  inline const xpti::trace_event_data_t *findEvent(uint64_t UniversalID) {
    if (UniversalID == xpti::invalid_uid)
      return nullptr;

    if (MTracepoints.isValidUID64(UniversalID)) {
      xpti::TracePointImpl *TP =
          reinterpret_cast<xpti::TracePointImpl *>(UniversalID);
      if (TP && xpti::is_valid_event(&TP->MEvent))
        return &TP->MEvent;
      else
        return nullptr;
    }

    return nullptr;
  }

  ///
  /// @brief Looks up and returns a trace event by its universal ID.
  ///
  /// @details
  /// Searches for a trace event associated with the specified 64-bit universal
  /// ID. If the ID is valid and corresponds to an existing trace event, a
  /// pointer to the associated xpti_trace_event_t is returned. Otherwise,
  /// nullptr is returned.
  ///
  /// @param UId The 64-bit universal identifier for the trace event.
  /// @return Pointer to the associated xpti_trace_event_t if found, nullptr
  /// otherwise.
  ///
  inline const xpti_trace_event_t *lookupEvent(uint64_t UId) {
    return MTracepoints.lookupEventData(UId);
  }

  ///
  /// @brief Initializes a trace stream with the specified parameters.
  ///
  /// @details
  /// Sets up the subscriber infrastructure for the given stream name and
  /// version information. If either the stream name or version string is null,
  /// the function returns XPTI_RESULT_INVALIDARG. Otherwise, it initializes the
  /// subscribers for the stream and returns XPTI_RESULT_SUCCESS.
  ///
  /// @param Stream Name of the stream to initialize.
  /// @param MajorRevision Major version number of the stream interface.
  /// @param MinorRevision Minor version number of the stream interface.
  /// @param VersionString Version string describing the stream.
  /// @return xpti::result_t XPTI_RESULT_SUCCESS on success,
  /// XPTI_RESULT_INVALIDARG on invalid arguments.
  ///
  xpti::result_t initializeStream(const char *Stream, uint32_t MajorRevision,
                                  uint32_t MinorRevision,
                                  const char *VersionString) {
    if (!Stream || !VersionString)
      return xpti::result_t::XPTI_RESULT_INVALIDARG;

    MSubscribers.initializeForStream(Stream, MajorRevision, MinorRevision,
                                     VersionString);
    return xpti::result_t::XPTI_RESULT_SUCCESS;
  }

  uint8_t registerStream(const char *StreamName) {
    return (uint8_t)MStreamStringTable.add(StreamName);
  }

  ///
  /// @brief Closes all active trace streams.
  ///
  /// @details
  /// Iterates through all currently open trace streams and performs the
  /// necessary cleanup and resource deallocation for each. After this function
  /// is called, no trace streams will remain open.
  ///
  void closeAllStreams() {
    auto Table = MStreamStringTable.table();
    StringTable::st_reverse_t::iterator it;
    for (it = Table.begin(); it != Table.end(); ++it) {
#ifndef XPTI_USE_VECTOR_LOOKUP
      xptiFinalize(it->second);
#else
      xptiFinalize(*it);
#endif
    }
  }

  xpti::result_t unregisterStream(const char *StreamName) {
    return finalizeStream(StreamName);
  }

  uint8_t registerVendor(const char *StreamName) {
    return (uint8_t)MVendorStringTable.add(StreamName);
  }

  string_id_t registerString(const char *String, char **TableString) {
    if (!TableString || !String)
      return xpti::invalid_id<string_id_t>;

    *TableString = 0;

    const char *RefStr;
    auto ID = MStringTableRef.add(String, &RefStr);
    *TableString = const_cast<char *>(RefStr);

    return ID;
  }

  const char *lookupString(string_id_t ID) {
    if (ID == xpti::invalid_id<string_id_t>)
      return nullptr;
    return MStringTableRef.query(ID);
  }

  object_id_t registerObject(const char *Object, size_t Size, uint8_t Type) {
    if (!Object)
      return xpti::invalid_id<object_id_t>;

    return MObjectTable.insert(std::string_view(Object, Size), Type);
  }

  object_data_t lookupObject(object_id_t ID) {
    auto [Result, Type] = MObjectTable.lookup(ID);
    return {Result.size(), Result.data(), Type};
  }

  uint64_t registerPayload(xpti::payload_t *payload) {
    if (!payload || !xpti::is_valid_payload(payload))
      return xpti::invalid_uid;

    auto TP = MTracepoints.registerTracepoint(payload);
    if (xpti::is_valid_uid(TP->MUId) && xpti::is_valid_payload(&TP->MPayload) &&
        xpti::is_valid_event(&TP->MEvent)) {
      return TP->MUId.uid64;
    }

    return xpti::invalid_uid;
  }

  xpti::result_t makeKeyFromPayload(xpti::payload_t *payload,
                                    xpti::uid128_t *uid) {
    if (!payload || !uid || !xpti::is_valid_payload(payload))
      return xpti::result_t::XPTI_RESULT_INVALIDARG;

    auto TP = MTracepoints.registerTracepoint(payload);
    if (xpti::is_valid_uid(TP->MUId) && xpti::is_valid_payload(&TP->MPayload) &&
        xpti::is_valid_event(&TP->MEvent)) {
      *uid = TP->MUId;
      *payload = TP->MPayload;
      return xpti::result_t::XPTI_RESULT_SUCCESS;
    }
    return xpti::result_t::XPTI_RESULT_FAIL;
  }

  xpti_tracepoint_t *registerTracepoint(const char *FuncName,
                                        const char *FileName, uint32_t LineNo,
                                        uint32_t ColumnNo, void *CodePtrVa) {
    xpti::payload_t Payload(FuncName, FileName, LineNo, ColumnNo, CodePtrVa);
    if (!xpti::is_valid_payload(&Payload))
      Payload = xpti::unknown_payload();

    auto TP = MTracepoints.registerTracepoint(&Payload);
    if (xpti::is_valid_uid(TP->MUId) && xpti::is_valid_payload(&TP->MPayload) &&
        xpti::is_valid_event(&TP->MEvent)) {
      return dynamic_cast<xpti_tracepoint_t *>(TP);
    }

    return nullptr;
  }

  xpti::result_t deleteTracepoint(xpti_tracepoint_t *Tracepoint) {
    if (!Tracepoint)
      return xpti::result_t::XPTI_RESULT_INVALIDARG;

    return MTracepoints.deleteTracepoint(Tracepoint);
  }

  const xpti_tracepoint_t *
  registerTracepointScope(const char *FuncName, const char *FileName,
                          uint32_t LineNo, uint32_t ColumnNo, void *CodePtrVa) {
    g_tls_temp_scope_data =
        registerTracepoint(FuncName, FileName, LineNo, ColumnNo, CodePtrVa);
    return g_tls_temp_scope_data;
  }

  xpti::result_t registerCallback(uint8_t StreamID, uint16_t TraceType,
                                  xpti::tracepoint_callback_api_t cbFunc) {
    return MNotifier.registerCallback(StreamID, TraceType, cbFunc);
  }

  xpti::result_t unregisterCallback(uint8_t StreamID, uint16_t TraceType,
                                    xpti::tracepoint_callback_api_t cbFunc) {
    return MNotifier.unregisterCallback(StreamID, TraceType, cbFunc);
  }

  xpti::result_t notifySubscribers(uint8_t StreamID, uint16_t TraceType,
                                   xpti::trace_event_data_t *Parent,
                                   xpti::trace_event_data_t *Object,
                                   uint64_t InstanceNo, const void *UserData) {
    if (!MTraceEnabled)
      return xpti::result_t::XPTI_RESULT_FALSE;
    if (!Object) {
      // We have relaxed the rules for notifications: Notifications can now
      // have 'nullptr' for both the Parent and Object only if UserData is
      // provided and the trace_point_type is function_begin/function_end.
      // This allows us to trace function calls without too much effort.
      std::array<trace_point_type_t, 26> AllowedTypes = {
          trace_point_type_t::function_begin,
          trace_point_type_t::function_end,
          trace_point_type_t::function_with_args_begin,
          trace_point_type_t::function_with_args_end,
          trace_point_type_t::mem_alloc_begin,
          trace_point_type_t::mem_alloc_end,
          trace_point_type_t::mem_release_begin,
          trace_point_type_t::mem_release_end,
          trace_point_type_t::offload_alloc_memory_object_construct,
          trace_point_type_t::offload_alloc_memory_object_associate,
          trace_point_type_t::offload_alloc_memory_object_release,
          trace_point_type_t::offload_alloc_memory_object_destruct,
          trace_point_type_t::offload_alloc_accessor,
          trace_point_type_t::diagnostics};
      const auto Predicate = [TraceType](trace_point_type_t RHS) {
        return TraceType == static_cast<uint16_t>(RHS);
      };
      if (!(UserData &&
            std::any_of(AllowedTypes.begin(), AllowedTypes.end(), Predicate))) {
        return xpti::result_t::XPTI_RESULT_INVALIDARG;
      }
    }
    //
    //  Notify all subscribers for the stream 'StreamID'
    //
    return MNotifier.notifySubscribers(StreamID, TraceType, Parent, Object,
                                       InstanceNo, UserData);
  }

  bool hasSubscribers() { return MSubscribers.hasValidSubscribers(); }

  xpti::result_t finalizeStream(const char *Stream) {
    if (!Stream)
      return xpti::result_t::XPTI_RESULT_INVALIDARG;
    MSubscribers.finalizeForStream(Stream);
    return MNotifier.unregisterStream(MStreamStringTable.add(Stream));
  }

  inline const xpti::payload_t *queryPayload(xpti::trace_event_data_t *Event) {
    return MTracepoints.payloadData(Event);
  }

  const xpti::payload_t *queryPayloadByUID(uint64_t uid) {
    if (uid == xpti::invalid_uid)
      return nullptr;
    if (!MTracepoints.isValidUID64(uid))
      return nullptr;

    xpti::TracePointImpl *TP = reinterpret_cast<xpti::TracePointImpl *>(uid);
    if (xpti::is_valid_payload(&TP->MPayload))
      return &TP->MPayload;

    return nullptr;
  }

  inline const xpti_payload_t *lookupPayload(uint64_t uid) {
    if (!MTracepoints.isValidUID64(uid))
      return nullptr;
    xpti::TracePointImpl *TP = reinterpret_cast<xpti::TracePointImpl *>(uid);
    if (TP && xpti::is_valid_payload(&TP->MPayload))
      return TP->payload();
    else
      return nullptr;
  }

  void printStatistics() {
    MNotifier.printStatistics();
    MStringTableRef.printStatistics();
    MTracepoints.printStatistics();
  }

  static Framework &instance() {
    // Using std::call_once has the same overhead as the original approach
    // std::call_once(g_initialize_framework_flag,
    //               [&]() { MInstance = new Framework(); });
    Framework *TmpFramework = MInstance.load(std::memory_order_relaxed);
    std::atomic_thread_fence(std::memory_order_acquire);
    if (TmpFramework == nullptr) {
      std::lock_guard<utils::SpinLock> Lock{MSingletonMutex};
      TmpFramework = MInstance.load(std::memory_order_relaxed);
      if (TmpFramework == nullptr) {
        TmpFramework = new Framework();
        std::atomic_thread_fence(std::memory_order_release);
        MInstance.store(TmpFramework, std::memory_order_relaxed);
        // Get the environment variable for strict hash usage
        // This is done only once, so we use std::call_once to ensure thread
        // safety and avoid multiple evaluations.
        std::call_once(g_use_strict_hash_flag, [&]() {
          auto strict_hash =
              g_helper.getEnvironmentVariable("XPTI_USE_STRICT_HASH");
          g_use_strict_hash = strict_hash.size() > 0;
        });
      }
    }

    return *TmpFramework;
  }

private:
  friend void ::xptiFrameworkFinalize();

  static void release() {
    // Using std::call_once has the same overhead as the original approach
    // std::call_once(g_release_framework_flag, [&]() {
    //   delete MInstance;
    //   MInstance = nullptr;
    // });
    Framework *TmpFramework = MInstance.load(std::memory_order_relaxed);
    MInstance.store(nullptr, std::memory_order_relaxed);
    delete TmpFramework;
  }

  /// Stores singleton instance
  static std::atomic<Framework *> MInstance;
  /// Trivially destructible mutex for double-checked lock idiom
  static utils::SpinLock MSingletonMutex;
  /// Thread-safe counter used for generating universal IDs
  xpti::safe_uint64_t MUniversalIDs;
  /// Manages loading the subscribers and calling their init() functions
  xpti::Subscribers MSubscribers;
  /// Used to send event notification to subscribers
  xpti::Notifications MNotifier;
  /// Thread-safe string table
  xpti::StringTable MStringTableRef;
  /// Thread-safe object table
  xpti::ObjectTable<object_id_t> MObjectTable;
  /// Thread-safe string table, used for stream IDs
  xpti::StringTable MStreamStringTable;
  /// Thread-safe string table, used for vendor IDs
  xpti::StringTable MVendorStringTable;
  /// Manages the tracepoints - framework caching
  xpti::Tracepoints MTracepoints;
  /// Flag indicates whether tracing should be enabled
  bool MTraceEnabled;
};

/// @var static int GFrameworkReferenceCounter
/// @brief Global reference counter for the XPTI Trace Framework instances.
///
/// This static variable is used to keep track of the number of active
/// references to the XPTI Trace Framework instance. It is incremented when a
/// new instance is created and decremented when an instance is destroyed.
/// This mechanism ensures proper initialization and teardown of the
/// framework's resources.
static int GFrameworkReferenceCounter = 0;

/// @var std::atomic<Framework *> Framework::MInstance
/// @brief Atomic pointer to the singleton instance of the XPTI Trace
/// Framework.
///
/// This variable holds a pointer to the singleton instance of the XPTI Trace
/// Framework. The use of `std::atomic` ensures that operations on this
/// pointer are thread-safe, allowing for safe access and modification in a
/// concurrent environment. This is crucial for maintaining a single instance
/// of the framework across multiple threads.
std::atomic<Framework *> Framework::MInstance;

/// @var utils::SpinLock Framework::MSingletonMutex
/// @brief Spinlock mutex for controlling access to the singleton instance of
/// the framework.
///
/// This spinlock mutex is used to control access to the singleton instance of
/// the XPTI Trace Framework during its creation and destruction. The use of a
/// spinlock provides a lightweight synchronization mechanism that is
/// efficient in scenarios where lock contention is expected to be low and
/// lock hold times are short.
utils::SpinLock Framework::MSingletonMutex;

} // namespace xpti

extern "C" {

/// @brief Initializes the XPTI tracing framework.
///
/// This function is responsible for initializing the XPTI tracing framework. It
/// is designed to be thread-safe and can be called multiple times. Each call to
/// `xptiFrameworkInitialize` increments an internal reference counter, ensuring
/// that the framework is initialized only once but can be safely referenced
/// multiple times throughout the application.
///
/// @note This function uses a spin lock to ensure thread safety during the
/// initialization process.

XPTI_EXPORT_API void xptiFrameworkInitialize() {
  // Locks the framework mutex to ensure thread-safe access to the reference
  // counter.
  std::lock_guard<xpti::utils::SpinLock> guard{xpti::g_framework_mutex};
  // Increments the global framework reference counter.
  xpti::GFrameworkReferenceCounter++;
}

/// @brief Finalizes the XPTI tracing framework.
///
/// This function is responsible for finalizing the XPTI tracing framework. It
/// decrements an internal reference counter each time it is called, and when
/// the reference counter reaches zero, it triggers the release of resources
/// allocated by the framework. This design allows for multiple components to
/// safely use the framework and ensures that cleanup occurs only after all
/// components have finished using it.
///
/// The function is thread-safe, using a spin lock to protect access to the
/// global framework reference counter. This ensures that concurrent calls to
/// finalize the framework are serialized, preventing race conditions during
/// cleanup.
///
/// @note It is important to match each call to `xptiFrameworkInitialize` with a
/// call to `xptiFrameworkFinalize` to ensure proper cleanup of the framework's
/// resources.

XPTI_EXPORT_API void xptiFrameworkFinalize() {
  // Locks the framework mutex to ensure thread-safe access to the reference
  // counter.
  std::lock_guard<xpti::utils::SpinLock> guard{xpti::g_framework_mutex};

  // Decrements the global framework reference counter.
  xpti::GFrameworkReferenceCounter--;

  // If the reference counter reaches zero, release the framework resources.
  if (xpti::GFrameworkReferenceCounter == 0) {
    xpti::Framework::release();
  }
}

/// @brief Initializes an XPTI tracing framework data stream.
///
/// This function is responsible for initializing an XPTI tracing framework
/// stream identifies by its name, and a major version, minor version, and
/// version string for handling the stream differently, if the semantics of the
/// stream change. It must be called before any other XPTI functions are used to
/// send data over the stream.
///
/// @param Stream A null-terminated string representing the name of the stream
/// to be initialized. Streams are logical channels that can be used to
/// categorize trace data.
/// @param maj The major version number of the XPTI API that the application is
/// targeting. This is used to ensure compatibility between the application and
/// the XPTI framework.
/// @param min The minor version number of the XPTI API that the application is
/// targeting. This provides additional granularity for version compatibility.
/// @param version A null-terminated string representing the version of the XPTI
/// framework being initialized. This may include build or revision information
/// beyond the major and minor version numbers.
///
/// @return Returns a result code indicating the success or failure of the
/// initialization process. Possible return values are defined in the
/// `xpti::result_t` enumeration. A success code indicates that the framework
/// was initialized successfully, while a failure code indicates an error
/// occurred during initialization.

XPTI_EXPORT_API xpti::result_t xptiInitialize(const char *Stream, uint32_t maj,
                                              uint32_t min,
                                              const char *version) {
  auto &FW = xpti::Framework::instance();
  // Before any stream gets initialized, we should initialize the framework
  // for the default stream
  std::call_once(g_initialize_default_stream_flag, [&]() {
    FW.initializeStream(g_default_stream, 1, 0, "1.0.0");
  });
  return FW.initializeStream(Stream, maj, min, version);
}

/// @brief Finalizes a specific stream in the XPTI tracing framework.
///
/// This function is responsible for finalizing or cleaning up a specific stream
/// identified by the Stream parameter within the XPTI tracing framework. It
/// should be called when the application no longer needs to capture trace data
/// for the specified stream, allowing the framework to release any resources
/// associated with that stream. This is an essential step in ensuring that the
/// application cleanly shuts down and does not leave any resources allocated.
///
/// @param Stream A null-terminated string representing the name of the stream
/// to be finalized. This should match the name of a stream that was previously
/// initialized and used for capturing trace data.
///
/// @note This function does not return a value and assumes that finalizing the
/// stream is always a safe operation. However, it is the caller's
/// responsibility to ensure that this function is called at an appropriate time
/// when the stream is no longer in use.

XPTI_EXPORT_API void xptiFinalize(const char *Stream) {
  auto &FW = xpti::Framework::instance();
  std::call_once(g_finalize_default_stream_flag,
                 [&]() { FW.finalizeStream(g_default_stream); });
  FW.finalizeStream(Stream);
}

/// @brief Retrieves the 64-bit universal ID for the current scope, if published
///
/// In a given tracing scope, the framework publishes the currenbt universal ID
/// through newer scoped classes so that downstream API can leverage the ID for
/// generating their own metadata with the universal ID as the key.
///
/// @return Returns the stashed 64-bit universal ID

XPTI_EXPORT_API uint64_t xptiGetUniversalId() {
  return xpti::Framework::instance().getUniversalID();
}

/// @brief Publishes the 64-bit universal ID for the current scope
///
/// In a given tracing scope, the framework publishes the currenbt universal ID
/// through newer scoped classes so that downstream API can leverage the ID for
/// generating their own metadata with the universal ID as the key.
///
/// @param uid  The 64-bit universal ID to be published

XPTI_EXPORT_API void xptiSetUniversalId(uint64_t uid) {
  xpti::Framework::instance().setUniversalID(uid);
}

/// @brief Stashes a key-value pair for later retrieval.
///
/// This function is designed to store a key-value pair in a global TLS stash,
/// allowing for the association of a string key with a 64-bit unsigned integer
/// value. This can be used within the tracing framework to temporarily store
/// and later retrieve metadata or other information that needs to be associated
/// with specific trace event scope.
///
/// @param key A null-terminated string representing the key of the tuple. The
/// key should be unique to ensure correct retrieval of the associated value.
/// @param value A 64-bit unsigned integer representing the value to be
/// associated with the key.
///
/// @return Returns a result code indicating the success or failure of the
/// operation. Possible return values are defined in the `xpti::result_t`
/// enumeration.

XPTI_EXPORT_API xpti::result_t xptiStashTuple(const char *key, uint64_t value) {
  return xpti::Framework::instance().stashTuple(key, value);
}

/// @brief Retrieves a stashed key-value pair by its key.
///
/// This function is designed to retrieve the value associated with a given key
/// that was previously stashed using `xptiStashTuple`. It is intended for use
/// within the tracing framework to access metadata or other information that
/// has been associated with a specific trace event scope.
///
/// @param[out] key A pointer referes so the key can be returned back to the
/// caller
/// @param[out] value A pointer to a 64-bit unsigned integer where the function
/// will store the value associated with the key, if it has been set.
///
/// @return Returns a result code indicating the success or failure of the
/// operation. Possible return values are defined in the `xpti::result_t`
/// enumeration. A success code indicates that the key -value pair was stashed
/// and was found. A failure code indicates that the key-value pair was not
/// stashed.

XPTI_EXPORT_API xpti::result_t xptiGetStashedTuple(char **key,
                                                   uint64_t &value) {
  return xpti::Framework::instance().getStashedTuple(key, value);
}

/// @brief Clears stashed key-value pair from the global stash.
///
/// This function is designed to unset the key-value pair that has been
/// previously stashed using `xptiStashTuple`. It is intended for use within the
/// tracing framework to manage the lifecycle of metadata or other information
/// associated with a trace event scope.
///
/// @note This function does not return a value and does not provide error
/// handling. It is assumed that clearing the stash is always a safe operation
/// and usually called by a scoped class destructor.

XPTI_EXPORT_API void xptiUnstashTuple() {
  xpti::Framework::instance().unstashTuple();
}

/// @brief Registers a user-defined trace point with the XPTI framework.
///
/// This function allows tools or libraries to register their own custom trace
/// point types with the XPTI tracing framework. A trace point type is a
/// specific type od a trace event meaningful for the tool or the user.
///
/// @param ToolName A null-terminated string representing the name of the tool
/// or library that is registering the trace point. This name is used by the
/// XPTI framework to categorize and manage trace point types across different
/// tools.
/// @param UserDefinedTP An 8-bit unsigned integer representing the identifier
/// of the user-defined trace point type. This identifier should be unique
/// within the context of the tool or library to avoid conflicts with other
/// trace points.
///
/// @return Returns a 16-bit unsigned integer that represents a globally unique
/// identifier for the registered trace point within the XPTI framework. This
/// identifier can be used in subsequent calls to the XPTI API to refer to the
/// registered trace point.
///
/// @note It is the responsibility of the tool or library to ensure that the
/// UserDefinedTP values are unique within their domain to prevent registration
/// conflicts. Also, the function name should be changed to
/// `xptiRegisterUserDefinedTracePointType` to convey its true intent.

XPTI_EXPORT_API uint16_t
xptiRegisterUserDefinedTracePoint(const char *ToolName, uint8_t UserDefinedTP) {
  uint8_t ToolID = xpti::Framework::instance().registerVendor(ToolName);
  UserDefinedTP |= (uint8_t)xpti::trace_point_type_t::user_defined;
  uint16_t UserDefTracepoint = XPTI_PACK08_RET16(ToolID, UserDefinedTP);

  return UserDefTracepoint;
}

/// @brief Registers a user-defined event type with the XPTI framework.
///
/// This function allows tools or libraries to register their own custom event
/// types with the XPTI tracing framework. An event type is a categorization of
/// events that share common characteristics or purposes. By registering a
/// user-defined event type, tools can integrate more closely with the XPTI
/// framework, enabling detailed performance analysis and debugging capabilities
/// through the categorization of events.
///
/// @param ToolName A null-terminated string representing the name of the tool
/// or library that is registering the event type. This name is used by the XPTI
/// framework to categorize and manage event types across different tools.
/// @param UserDefinedEvent An 8-bit unsigned integer representing the
/// identifier of the user-defined event type. This identifier should be unique
/// within the context of the tool or library to avoid conflicts with other
/// event types.
///
/// @return Returns a 16-bit unsigned integer that represents a globally unique
/// identifier for the registered event type within the XPTI framework. This
/// identifier can be used in subsequent calls to the XPTI API to refer to the
/// registered event type.
///
/// @note It is the responsibility of the tool or library to ensure that the
/// UserDefinedEvent values are unique within their domain to prevent
/// registration conflicts.

XPTI_EXPORT_API uint16_t xptiRegisterUserDefinedEventType(
    const char *ToolName, uint8_t UserDefinedEvent) {
  uint8_t ToolID = xpti::Framework::instance().registerVendor(ToolName);
  UserDefinedEvent |= (uint8_t)xpti::trace_event_type_t::user_defined;
  uint16_t UserDefEventType = XPTI_PACK08_RET16(ToolID, UserDefinedEvent);
  return UserDefEventType;
}

/// @brief Generates a unique 64-bit value.
///
/// This function is designed to generate a unique 64-bit value that can be used
/// within the XPTI tracing framework for managing correlation ID for scoped
/// function calls (function_begin/function_end).
///
/// @return Returns a 64-bit unsigned integer representing the unique
/// identifier. The value starts from 1 and increments with each call to this
/// function.

XPTI_EXPORT_API uint64_t xptiGetUniqueId() {
  return xpti::Framework::instance().makeUniqueID();
}

/// @brief Registers a string with the XPTI framework and returns its string ID.
///
/// This function is designed to register a string with the XPTI framework. It
/// ensures that each unique string is stored only once in the framework's
/// internal database, reducing memory usage and improving lookup efficiency for
/// string-based operations within the tracing infrastructure. The function
/// returns a unique identifier for the registered string, which can be used in
/// subsequent API calls to refer to the string without passing the string
/// itself.
///
/// @param String A null-terminated C string that is to be registered with the
/// XPTI framework. This string could represent a variable name, a function
/// name, or any other entity that needs to be identified in the tracing data.
/// @param RefTableStr A pointer to a character pointer. After the function
/// call, this pointer will point to the internal copy of the string stored by
/// the XPTI framework. This allows for efficient reuse of the string's internal
/// representation without additional allocations.
///
/// @return Returns a unique identifier (of type xpti::string_id_t) for the
/// registered string. This identifier is a non-negative integer that uniquely
/// represents the string within the XPTI framework's internal structures.
///
/// @note If the string has already been registered, this function will not
/// create a duplicate entry but will return the existing identifier for the
/// string. This makes the function safe to call multiple times with the same
/// string.

XPTI_EXPORT_API xpti::string_id_t xptiRegisterString(const char *String,
                                                     char **RefTableStr) {
  return xpti::Framework::instance().registerString(String, RefTableStr);
}

/// @brief Looks up and returns the string associated with a given string ID.
///
/// This function is part of the XPTI framework and is used to retrieve a
/// previously registered string by its unique identifier. The unique identifier
/// is typically obtained through calls to functions like `xptiRegisterString`,
/// which register strings with the XPTI framework and return a unique
/// identifier for each. This mechanism allows for efficient string management
/// and retrieval within the framework, facilitating the tracking of performance
/// metrics and other tracing information.
///
/// @param ID The unique identifier of the string to be retrieved. This
/// identifier must have been previously obtained by registering the string with
/// the XPTI framework using `xptiRegisterString` or similar functions.
///
/// @return Returns a pointer to the null-terminated C string associated with
/// the given identifier. If the identifier does not correspond to a registered
/// string, the function returns `nullptr`.
///
/// @note The returned string pointer points to internal storage managed by the
/// XPTI framework and must not be modified or freed by the caller. The lifetime
/// of the returned string is managed by the framework, and it remains valid
/// until the string is explicitly deregistered or the framework is shut down.

XPTI_EXPORT_API const char *xptiLookupString(xpti::string_id_t ID) {
  return xpti::Framework::instance().lookupString(ID);
}

/// @brief Registers an object with the XPTI framework and returns its unique
/// identifier.
///
/// This function is designed to register various types of objects (e.g., data
/// structures, strings, kernels) with the XPTI framework. It allows for the
/// tracking and identification of these objects within the performance tracing
/// infrastructure. Each object is registered with a type and associated data,
/// enabling detailed performance analysis and debugging capabilities. This is
/// primarily used to store metadata associated with a tracepoint.
///
/// @param Data A pointer to the data representing the object to be registered.
/// This could be a pointer to a data structure, function, or any other entity
/// that needs to be identified and tracked by the XPTI framework.
/// @param Size The size of the data pointed to by `Data`. This parameter is
/// necessary to accurately manage the memory and identification of the object
/// within the framework.
/// @param Type An 8-bit unsigned integer representing the type of the object
/// being registered. The type categorizes the object for tracking and analysis
/// purposes.
///
/// @return Returns a unique identifier (of type xpti::object_id_t) for the
/// registered object. This identifier is a non-negative integer that uniquely
/// represents the object within the XPTI framework's internal structures.

XPTI_EXPORT_API xpti::object_id_t
xptiRegisterObject(const char *Data, size_t Size, uint8_t Type) {
  return xpti::Framework::instance().registerObject(Data, Size, Type);
}

/// @brief Retrieves the data associated with a registered object by its unique
/// ID.
///
/// This function is a part of the XPTI  framework and is used to retrieve the
/// data of an object that has been previously registered with the framework
/// using `xptiRegisterObject`. The function facilitates the retrieval of object
/// data, allowing for introspection and analysis of the object within the
/// performance tracing infrastructure. It is primarily used to pack user
/// defined data types into the metadata associated with a tracepoint.
///
/// @param ID The unique identifier of the object whose data is to be retrieved.
/// This identifier must have been obtained through a previous call to
/// `xptiRegisterObject` when the object was registered with the XPTI framework.
///
/// @return Returns an `xpti::object_data_t` structure that contains the data
/// associated with the object identified by `ID`. If the identifier does not
/// correspond to a registered object, the function returns an empty
/// `xpti::object_data_t` structure with its members set to default values.
///

XPTI_EXPORT_API xpti::object_data_t xptiLookupObject(xpti::object_id_t ID) {
  return xpti::Framework::instance().lookupObject(ID);
}

/// @brief Registers a tracing stream with the XPTI framework and returns its
/// unique identifier.
///
/// This function is part of the XPTI framework, designed to facilitate the
/// creation and management of tracing streams. Tracing streams are logical
/// channels through which performance data and tracing information are
/// collected and organized. By registering a stream, users can categorize and
/// separate data for different components or aspects of their application,
/// enhancing the analysis and debugging process.
///
/// @param StreamName A null-terminated C string representing the name of the
/// stream to be registered. This name is used to uniquely identify the stream
/// within the XPTI framework and can be used in subsequent API calls to refer
/// to this stream.
///
/// @return Returns an 8-bit unsigned integer that serves as a unique identifier
/// for the registered stream. This identifier is used in subsequent API calls
/// to refer to the stream. If the stream cannot be registered (e.g., due to a
/// name collision or memory constraints), a predefined constant (such as
/// XPTI_STREAM_ID_INVALID) is returned to indicate failure.
///
/// @note The function performs a check to ensure that the stream name is unique
/// within the framework. If a stream with the given name already exists, the
/// function will return the identifier of the existing stream instead of
/// creating a new one.

XPTI_EXPORT_API uint8_t xptiRegisterStream(const char *StreamName) {
  return xpti::Framework::instance().registerStream(StreamName);
}

/// @brief Unregisters a previously registered tracing stream from the XPTI
/// framework.
///
/// This function is a part of the XPTI framework. It is used to unregister a
/// tracing stream that was previously registered using `xptiRegisterStream`.
/// Unregistering a stream removes it from the XPTI framework's internal
/// management, effectively disabling any further tracing or performance data
/// collection through that stream. This is useful for cleanup purposes or when
/// the tracing needs for a particular component or aspect of the application
/// have ended.
///
/// @param StreamName A null-terminated C string representing the name of the
/// stream to be unregistered. This name must match the name used during the
/// stream's registration with `xptiRegisterStream`.
///
/// @return Returns a result code of type `xpti::result_t`. A successful
/// operation returns `xpti::result_t::XPTI_RESULT_SUCCESS`. If the stream
/// cannot be found or if an error occurs during the unregistration process, an
/// appropriate error code is returned.
///
/// @note It is important to ensure that no ongoing tracing activities are using
/// the stream being unregistered. Attempting to unregister a stream while it is
/// still in use may lead to loss of performance data.

XPTI_EXPORT_API xpti::result_t xptiUnregisterStream(const char *StreamName) {
  return xpti::Framework::instance().unregisterStream(StreamName);
}

/// @brief Registers a payload with the XPTI framework and returns a 64-bit
/// unique identifier.
///
/// This function is part of the XPTI framework. It is designed to register a
/// payload, which typically contains metadata about a specific code region
/// (such as a loop or function) or a task, with the framework. Once registered,
/// the payload can be associated with various performance events or traces,
/// enabling detailed performance analysis and debugging. This will however be
/// deprecated in favor of xptiCreateTracepoint() which combines
/// xptiRegisterPayload and xptiMakeEvent to ensure data consistency in the new
/// architecture.
///
/// @param payload A pointer to an `xpti::payload_t` structure that contains the
/// metadata to be registered. This structure includes information such as the
/// source file name, function name, and line number, among other details. The
/// payload must be properly initialized before calling this function.
///
/// @return Returns a 64-bit unsigned integer that serves as a unique identifier
/// for the registered payload. This identifier can be used in subsequent API
/// calls to refer to the payload.
///
/// @note TThe lifetime of a registered paload is the duration of the
/// application since a give payload or code location can be revisted at any
/// time in the application run. The unique 128-bit ID for a given payload is
/// invariant, but the 64-bit ID generated from this will change with each
/// instance so it can be used to identify the instance.

XPTI_EXPORT_API uint64_t xptiRegisterPayload(xpti::payload_t *payload) {
  // Will be deprectaed and replaced by registerTracepoint()
  return xpti::Framework::instance().registerPayload(payload);
}

/// @brief Creates a tracepoint and returns a pointer to an interface
/// representing the tracepoint.
///
/// The function call is designed to create a tracepoint, which is a
/// specific point in the code (such as the entry or exit of a function) that is
/// instrumented for collecting performance data or for tracing program
/// execution. Tracepoints are fundamental to performance analysis and
/// debugging, allowing developers to pinpoint areas of interest within their
/// code. Using the tracepoint interface, one can have access to the payload and
/// trace event interfaces along with the 64-bit universal ID.
///
/// @param FuncName A null-terminated C string representing the name of the
/// function where the tracepoint is created. This information is used to
/// identify the tracepoint in performance reports and analysis tools.
///
/// @param FileName A null-terminated C string representing the name of the
/// source file where the tracepoint is created. This helps in locating the
/// tracepoint within the codebase.
///
/// @param LineNo A 32-bit unsigned integer representing the line number in the
/// source file where the tracepoint is created. This provides precise location
/// information for the tracepoint.
///
/// @param ColumnNo A 32-bit unsigned integer representing the column number on
/// the line specified by LineNo where the tracepoint is created. This offers
/// even more precise location information within the code.
///
/// @param CodePtrVa A pointer to the virtual address of the code where the
/// tracepoint is created. This is useful for low-level tracing and debugging,
/// allowing tools to directly reference the code location in memory. This
/// pointer can be null if the code pointer is not available or not needed.
///
/// @return Returns a pointer to the created `xpti_tracepoint_t` structure,
/// which contains the metadata for the tracepoint. If the tracepoint cannot be
/// created (e.g., due to memory constraints), a null pointer is returned.
///
/// @note It is important to manage the memory for the created tracepoint
/// appropriately. Depending on the implementation, you may need to ensure that
/// the tracepoint is destroyed or unregistered to manage memory growth. The
/// scoped classes such as tracepoint_scope_t will automatically create a trace
/// point and delete it when it goes out of scope.
///
XPTI_EXPORT_API xpti_tracepoint_t *
xptiCreateTracepoint(const char *FuncName, const char *FileName,
                     uint32_t LineNo, uint32_t ColumnNo, void *CodePtrVa) {
  auto &FW = xpti::Framework::instance();
  return FW.registerTracepoint(FuncName, FileName, LineNo, ColumnNo, CodePtrVa);
}

/// @brief Deletes a tracepoint that was previously created.
///
/// This function is responsible for deleting a tracepoint that was previously
/// created using `xptiCreateTracepoint`. Deleting a tracepoint is necessary to
/// free up resources and to determine the end scope of a tracepoint.
///
/// @param TP A pointer to the `xpti_tracepoint_t` interface representing the
/// tracepoint to be deleted.
///
/// @return Returns a result code of type `xpti::result_t`. A successful
/// operation returns `xpti::result_t::XPTI_RESULT_SUCCESS`. If the tracepoint
/// cannot be found or if an error occurs during the deletion process, an
/// appropriate error code is returned.

XPTI_EXPORT_API xpti::result_t xptiDeleteTracepoint(xpti_tracepoint_t *TP) {
  auto &FW = xpti::Framework::instance();
  return FW.deleteTracepoint(TP);
}

/// @brief Creates or retrieves a trace event based on the provided parameters.
///
/// This function is designed to either create a new trace event or retrieve an
/// existing one based on the provided name, payload, event type, and activity
/// type. If the event already exists, it increments the instance number to
/// differentiate between instances of the same event. This usage mode will be
/// deprecated and replaced by xptiCreateTracepoint() which will manage the
/// instances automatically and return a new trace event for each instance. The
/// API is provided for backward compatibility.
///
/// @param Name A null-terminated string representing the name of the event.
/// This parameter is currently unused in this implementation but reserved for
/// future use. It can be used to identify the event in a human-readable form.
/// @param Payload A pointer to a `xpti::payload_t` structure that contains
/// metadata about the event, such as the source file name, function name, and
/// line number. This information is crucial for identifying the source of the
/// event.
/// @param Event A 16-bit unsigned integer representing the event type. This
/// type is user-defined and can be used to categorize events into different
/// types for easier management and analysis.
/// @param Activity A value of type `xpti::trace_activity_type_t` representing
/// the activity associated with the event. This parameter specifies the kind of
/// activity that the event is tracking, such as a function call, loop
/// execution, etc.
/// @param InstanceNo A pointer to a 64-bit unsigned integer that will be
/// incremented to provide a unique instance number for the event. This
/// parameter is optional and can be null if instance numbering is not required.
/// Instance numbers are useful for distinguishing between multiple occurrences
/// of the same event.
///
/// @return Returns a pointer to a `xpti::trace_event_data_t` structure
/// representing the created or retrieved event. If the event cannot be created
/// or retrieved, returns nullptr.

XPTI_EXPORT_API xpti::trace_event_data_t *
xptiMakeEvent(const char * /*Name*/, xpti::payload_t *Payload, uint16_t Event,
              xpti::trace_activity_type_t Activity, uint64_t *InstanceNo) {
  auto &FW = xpti::Framework::instance();
  auto RetEv = FW.newEvent(Payload, InstanceNo, Event, Activity);
  return RetEv;
}

/// @brief Resets the XPTI framework by clearing all stored data.
///
/// This function is responsible for resetting the state of the XPTI framework.
/// It is primarily provided for use during shutdown or for testing frameworks.
///
/// @note This function is particularly useful for scenarios where the framework
/// needs to be reinitialized without restarting the application, such as
/// between test runs in a suite. Care should be taken when calling this
/// function to ensure that no other part of the application is currently using
/// the XPTI framework, as it will remove all existing data and state.

XPTI_EXPORT_API void xptiReset() { xpti::Framework::instance().clear(); }

/// @brief Retrieves a pointer to a trace event data structure based on a unique
/// identifier.
///
/// This function searches for a trace event within the XPTI framework using a
/// unique identifier (UId) provided as input. If the event is found, a pointer
/// to the `xpti::trace_event_data_t` structure representing the event is
/// returned. This structure contains detailed information about the event,
/// including its name, type, and associated payload. If no event with the
/// specified UId exists, the function returns nullptr, indicating that the
/// search was unsuccessful. This API will be deprecated and replaced with
/// xptiLookupEvent() which returns an interface for accessing the trace event
/// data structure and will provide better ABI compatibility with changes to the
/// trace evenbt data structure.
///
/// @param UId A 64-bit unsigned integer representing the unique identifier of
/// the trace event to be retrieved. This identifier is typically assigned when
/// the event is created and is used to uniquely identify the event within the
/// XPTI framework.
///
/// @return A pointer to the `xpti::trace_event_data_t` structure representing
/// the found event, or nullptr if no event with the specified UId exists.

XPTI_EXPORT_API const xpti::trace_event_data_t *xptiFindEvent(uint64_t UId) {
  return xpti::Framework::instance().findEvent(UId);
}

/// @brief Queries the payload information for a trace event by its unique
/// identifier (UID).
///
/// This function searches the XPTI framework's internal data structures for a
/// trace event that matches the given unique identifier (UID). If such an event
/// is found, the function returns a pointer to the `xpti::payload_t` structure
/// associated with the event. This structure contains metadata about the event,
/// such as the source file name, function name, line number, and other relevant
/// information that was provided when the event was registered. If no event
/// with the specified UID is found, the function returns nullptr.
///
/// @param uid A 64-bit unsigned integer representing the unique identifier of
/// the trace event whose payload is being queried. This UID is typically
/// assigned by the XPTI framework when the event is registered.
///
/// @return A constant pointer to the `xpti::payload_t` structure containing the
/// metadata of the event associated with the given UID, or nullptr if no
/// matching event is found.

XPTI_EXPORT_API const xpti::payload_t *xptiQueryPayloadByUID(uint64_t uid) {
  return xpti::Framework::instance().queryPayloadByUID(uid);
}

/// @brief Retrieves the payload associated with a given trace event.
///
/// This function is designed to extract the payload information from a trace
/// event represented by the `xpti::trace_event_data_t` structure. The payload
/// contains metadata about the event, such as the source file name, function
/// name, line number, and any additional information that was provided when the
/// event was registered.
///
/// @param LookupObject A pointer to the `xpti::trace_event_data_t` structure
/// representing the trace event for which the payload information is being
/// queried.
///
/// @return A constant pointer to the `xpti::payload_t` structure containing the
/// metadata of the event. If the `LookupObject` is null or the payload cannot
/// be found, the function returns nullptr.

XPTI_EXPORT_API const xpti::payload_t *
xptiQueryPayload(xpti::trace_event_data_t *LookupObject) {
  return xpti::Framework::instance().queryPayload(LookupObject);
}

/// @brief Registers a callback function for a specific trace type on a given
/// stream.
///
/// This function allows the user to register a callback function that will be
/// invoked whenever a trace event of the specified type occurs on the specified
/// stream.
///
/// @param StreamID A uint8_t value representing the identifier of the stream on
/// which the callback function is to be registered.
/// @param TraceType A uint16_t value representing the type of trace event that
/// the callback function is interested in.
/// @param cbFunc A function pointer to the callback function that conforms to
/// the `xpti::tracepoint_callback_api_t` signature. This callback function will
/// be called whenever a trace event of the specified type occurs on the
/// specified stream.
///
/// @return A result code of type `xpti::result_t` indicating the success or
/// failure of the callback registration. Possible return values include
/// `XPTI_RESULT_SUCCESS` if the callback was successfully registered, or
/// `XPTI_RESULT_DUPLICATE` if a callback is being registered for the same
/// stream and trace type.
///
/// @note It is possible to register multiple callbacks for the same trace type
/// on the same stream, in which case they will be invoked in the order they
/// were registered. Care should be taken to ensure that callback functions are
/// efficient and do not introduce significant performance overhead.

XPTI_EXPORT_API xpti::result_t
xptiRegisterCallback(uint8_t StreamID, uint16_t TraceType,
                     xpti::tracepoint_callback_api_t cbFunc) {
  return xpti::Framework::instance().registerCallback(StreamID, TraceType,
                                                      cbFunc);
}

/// @brief Unregisters a previously registered callback function for a specific
/// trace type on a given stream.
///
/// This function is used to remove a callback function that was previously
/// registered with `xptiRegisterCallback` for a specific trace event type on a
/// specified stream.
///
/// @param StreamID A uint8_t value representing the identifier of the stream
/// from which the callback function is to be unregistered.
/// @param TraceType A uint16_t value representing the type of trace event for
/// which the callback function was registered.
/// @param cbFunc A function pointer to the callback function that conforms to
/// the `xpti::tracepoint_callback_api_t` signature. This is the callback
/// function that will be unregistered and will no longer be called when the
/// specified trace event occurs on the specified stream.
///
/// @return A result code of type `xpti::result_t` indicating the success or
/// failure of the callback unregistration. Possible return values include
/// `XPTI_RESULT_SUCCESS` if the callback was successfully unregistered, or an
/// error code indicating the reason for failure.

XPTI_EXPORT_API xpti::result_t
xptiUnregisterCallback(uint8_t StreamID, uint16_t TraceType,
                       xpti::tracepoint_callback_api_t cbFunc) {
  return xpti::Framework::instance().unregisterCallback(StreamID, TraceType,
                                                        cbFunc);
}

/// @brief Notifies subscribers about a trace event occurrence.
///
/// This function is used to notify all registered subscribers about the
/// occurrence of a trace event. Subscribers are notified based on the stream ID
/// and trace type they have registered interest in. This mechanism allows for
/// efficient filtering and handling of trace events for performance monitoring
/// and analysis.
///
/// @param StreamID A uint8_t value representing the identifier of the stream on
/// which the event occurred.
/// @param TraceType A uint16_t value representing the type of the trace event.
///
/// @param Parent A pointer to a `xpti::trace_event_data_t` structure
/// representing the parent event, if any, of the current event. This allows for
/// the construction of a hierarchy or a chain of related events.
/// @param Object A pointer to a `xpti::trace_event_data_t` structure
/// representing the current event that is being notified to the subscribers.
/// @param InstanceNo A uint64_t value representing the instance number of the
/// event or used as correclation ID for scoped calls such as
/// function_begin/function_end. This can be used to differentiate between
/// instances of events that occur multiple times.
/// @param TemporalUserData A pointer to a constant void that represents
/// user-defined data associated with the event. This can be used to pass
/// additional information to the subscribers.
///
/// @return A result code of type `xpti::result_t` indicating the success or
/// failure of the notification process. Possible return values include
/// `XPTI_RESULT_SUCCESS` if the notification was successfully delivered to all
/// relevant subscribers, or an error code indicating the reason for failure.

XPTI_EXPORT_API xpti::result_t
xptiNotifySubscribers(uint8_t StreamID, uint16_t TraceType,
                      xpti::trace_event_data_t *Parent,
                      xpti::trace_event_data_t *Object, uint64_t InstanceNo,
                      const void *TemporalUserData) {
  return xpti::Framework::instance().notifySubscribers(
      StreamID, TraceType, Parent, Object, InstanceNo, TemporalUserData);
}

/// @brief Checks if tracing is enabled in the XPTI framework.
///
/// This function queries the current state of the XPTI framework to determine
/// if tracing is enabled. This is a higher order check basedon whether
/// XPTI_TRACE_ENABLE=1, XPTI_FRAMEWORK_DISPATCHER has been set to a valid
/// dispatcher and XPTI_SUBSCIBERS have a valid subscriber.
///
/// @return A boolean value indicating the current tracing state. Returns `true`
/// if tracing is enabled, and `false` otherwise.

XPTI_EXPORT_API bool xptiTraceEnabled() {
  return xpti::Framework::instance().traceEnabled();
}

/// @brief Checks if tracing for a specific stream and trace type is enabled in
/// the XPTI framework.
///
/// This function queries the XPTI framework to determine
/// if tracing is enabled for a specific stream and trace type.  This allows for
/// finer grain control over managing instrumentation and the resulting
/// performance overheads. Tracing is selectively enabled or disabled for
/// different streams and types of trace events, based on whether there are
/// actual subscribers consuming data from the stream and trace type.
///
/// @param stream A uint16_t value representing the identifier of the stream for
/// which the tracing status is being queried.
/// @param ttype A uint16_t value representing the type of the trace event for
/// which the tracing status is being queried.
///
/// @return A boolean value indicating the current tracing status for the
/// specified stream and trace type. Returns `true` if tracing is enabled, and
/// `false` otherwise.

XPTI_EXPORT_API bool xptiCheckTraceEnabled(uint16_t stream, uint16_t ttype) {
  return xpti::Framework::instance().checkTraceEnabled(stream, ttype);
}

/// @brief Adds metadata to a trace event.
///
/// This function allows for the association of additional metadata with a trace
/// event in the XPTI framework. Metadata is added in the form of key-value
/// pairs, where the key is a string and the value is an object identifier (ID).
/// This can be used to attach supplementary information to events, enhancing
/// their descriptiveness and utility for performance analysis.
///
/// @param Event A pointer to the `xpti::trace_event_data_t` structure
/// representing the trace event to which metadata is to be added.
/// @param Key A constant character pointer representing the key of the metadata
/// to be added. The key is a string that describes the nature of the metadata.
/// @param ID An `xpti::object_id_t` value representing the object identifier
/// that serves as the value of the metadata.
///
/// @return A result code of type `xpti::result_t` indicating the success or
/// failure of the operation. Possible return values include
/// `XPTI_RESULT_SUCCESS` if the metadata was successfully added to the event,
/// or an error code indicating the reason for failure.

XPTI_EXPORT_API xpti::result_t xptiAddMetadata(xpti::trace_event_data_t *Event,
                                               const char *Key,
                                               xpti::object_id_t ID) {
  return xpti::Framework::instance().addMetadata(Event, Key, ID);
}

/// @brief Queries the metadata associated with a trace event.
///
/// This function is part of the XPTI framework and allows querying the metadata
/// that has been associated with a specific trace event. Metadata is stored as
/// key-value pairs and can include additional information about the event such
/// as parameters, results, or any user-defined data that enhances the event's
/// descriptiveness for performance analysis or debugging purposes.
///
/// @param Event A pointer to the `xpti::trace_event_data_t` structure
/// representing the trace event for which the metadata is being queried.
///
/// @return A pointer to the `xpti::metadata_t` structure that contains the
/// metadata associated with the event. If no metadata is associated with the
/// event or if the event pointer is null, the function returns nullptr.

XPTI_EXPORT_API xpti::metadata_t *
xptiQueryMetadata(xpti::trace_event_data_t *Event) {
  return &Event->reserved.metadata;
}

/// @brief Forces the XPTI tracing state to be enabled or disabled.
///
/// This function directly sets the global tracing state within the
/// XPTIframework. It overrides any previous settings or default behavior
/// regarding whether tracing is enabled or disabled. This can be useful for
/// dynamically controlling the collection of trace data based on specific
/// conditions or phases in an application's execution. It is primarily provided
/// for use in testing frameworks.
///
/// @param YesOrNo A boolean value indicating the desired state of tracing. If
/// `true`, tracing will be enabled; if `false`, tracing will be disabled.

XPTI_EXPORT_API void xptiForceSetTraceEnabled(bool YesOrNo) {
  xpti::Framework::instance().setTraceEnabled(YesOrNo);
}

/// @brief Looks up and returns a trace event by its universal ID.
///
/// @details
/// Retrieves a pointer to the trace event associated with the specified 64-bit
/// universal ID. Returns nullptr if the ID does not correspond to a valid
/// event.
///
/// @param UId The 64-bit universal identifier for the trace event.
/// @return Pointer to the associated xpti_trace_event_t if found, nullptr
/// otherwise.

XPTI_EXPORT_API const xpti_trace_event_t *xptiLookupEvent(uint64_t UId) {
  auto &FW = xpti::Framework::instance();
  return FW.lookupEvent(UId);
}

/// @brief Looks up and returns a payload by its universal ID.
///
/// @details
/// Retrieves a pointer to the payload associated with the specified 64-bit
/// universal ID. Returns nullptr if the ID does not correspond to a valid
/// payload.
///
/// @param uid The 64-bit universal identifier for the payload.
/// @return Pointer to the associated xpti_payload_t if found, nullptr
/// otherwise.

XPTI_EXPORT_API const xpti_payload_t *xptiLookupPayload(uint64_t uid) {
  auto &FW = xpti::Framework::instance();
  return FW.lookupPayload(uid);
}

/// @brief Retrieves the current thread-local tracepoint scope data.
///
/// @details
/// Returns a pointer to the thread-local tracepoint scope data structure, which
/// may be used for managing scope-specific tracing information in the current
/// thread.
///
/// @return Pointer to the current thread-local xpti_tracepoint_t, or nullptr if
/// not set.

XPTI_EXPORT_API const xpti_tracepoint_t *xptiGetTracepointScopeData() {
  return g_tls_tracepoint_scope_data;
}

/// @brief Sets the thread-local tracepoint scope data.
///
/// @details
/// Associates the provided tracepoint scope data with the current thread. This
/// function is typically used to manage scope-specific tracing information on a
/// per-thread basis.
///
/// @param Data Pointer to the xpti_tracepoint_t structure to set as the current
/// thread's scope data.
/// @return xpti::result_t Returns XPTI_RESULT_SUCCESS on success, or an
/// appropriate error code on failure.

XPTI_EXPORT_API xpti::result_t
xptiSetTracepointScopeData(xpti_tracepoint_t *Data) {
  if (!Data)
    return xpti::result_t::XPTI_RESULT_INVALIDARG;
  // Copy to TLS so it is available for the remainder of the scope
  g_tls_tracepoint_scope_data = Data;
  // Also set Universal ID separately as it may be in use by older
  // implementations of tools, but this field is set in the incoming data only
  // if the legacy API are in use
  xptiSetUniversalId(Data->uid64());
  return xpti::result_t::XPTI_RESULT_SUCCESS;
}

/// @brief Unsets the thread-local tracepoint scope data.
///
/// @details
/// Clears the current thread's tracepoint scope data by resetting the
/// thread-local tracepoint pointer to nullptr and the thread-local universal ID
/// to an invalid value. This is typically used to clean up or reset tracing
/// state for the current thread.

XPTI_EXPORT_API void xptiUnsetTracepointScopeData() {
  g_tls_uid = xpti::invalid_uid;
  g_tls_tracepoint_scope_data = nullptr;
}

/// @brief Registers a new tracepoint scope with the provided source location
/// information.
///
/// @details
/// Creates and registers a tracepoint scope using the specified function name,
/// source file name, line number, column number, and code pointer address. This
/// information is used to uniquely identify and track the scope of traced code
/// regions for profiling or debugging purposes.
///
/// @param FuncName   Name of the function or kernel associated with the
/// tracepoint.
/// @param FileName   Name of the source file where the tracepoint is located.
/// @param LineNo     Line number in the source file.
/// @param ColumnNo   Column number in the source file.
/// @param CodePtrVa  Pointer to the code location (virtual address) associated
/// with this tracepoint.
/// @return Pointer to the registered xpti_tracepoint_t structure, or nullptr on
/// failure.

XPTI_EXPORT_API const xpti_tracepoint_t *
xptiRegisterTracepointScope(const char *FuncName, const char *FileName,
                            uint32_t LineNo, uint32_t ColumnNo,
                            void *CodePtrVa) {
  return xpti::Framework::instance().registerTracepointScope(
      FuncName, FileName, LineNo, ColumnNo, CodePtrVa);
}

/// @brief Enables or disables tracepoint scope self-notification.
///
/// @details
/// Sets a global flag to control whether tracepoints notify themselves when
/// hit. When enabled, tracepoints will generate notifications for their own
/// scope, which can be useful for debugging or generating detailed trace
/// information.
///
/// @param enableOrDisable Set to true to enable self-notification, false to
/// disable.

XPTI_EXPORT_API void
xptiEnableTracepointScopeNotification(bool enableOrDisable) {
  xpti::g_tracepoint_self_notify = enableOrDisable;
}

/// @brief Checks if tracepoint scope self-notification is enabled.
///
/// @details
/// Returns the current state of the global flag controlling tracepoint scope
/// self-notification. If enabled, tracepoints will notify themselves when hit,
/// which can be useful for debugging or generating detailed trace information.
///
/// @return true if self-notification is enabled, false otherwise.

XPTI_EXPORT_API bool xptiCheckTracepointScopeNotification() {
  return xpti::g_tracepoint_self_notify;
}

/// @brief Retrieves the default stream ID used by the XPTI framework.
///
/// @details
/// Returns the unique identifier associated with the default trace stream.
/// This ID is used internally to distinguish the default stream from other
/// user-defined or vendor-defined streams.
///
/// @return The default stream ID as an 8-bit unsigned integer.

XPTI_EXPORT_API uint8_t xptiGetDefaultStreamID() {
  return xpti::g_default_stream_id;
}

/// @brief Sets the default stream ID used by the XPTI framework.
///
/// @details
/// Updates the global default stream identifier to the specified value. This ID
/// will be used as the default for trace events and streams unless explicitly
/// overridden elsewhere.
///
/// @param DefaultStreamId The new default stream ID to set.
/// @return xpti::result_t Returns XPTI_RESULT_SUCCESS on success, or an
/// appropriate error code on failure.

XPTI_EXPORT_API xpti::result_t xptiSetDefaultStreamID(uint8_t DefaultStreamId) {
  if ((int8_t)DefaultStreamId < 0)
    return xpti::result_t::XPTI_RESULT_INVALIDARG;

  xpti::g_default_stream_id = DefaultStreamId;
  return xpti::result_t::XPTI_RESULT_SUCCESS;
}
/// @brief Retrieves the default event type used by the XPTI framework.
///
/// @details
/// Returns the default event type that is used when no specific event type is
/// provided during event creation. This type is used to categorize events into
/// different types for easier management and analysis.

XPTI_EXPORT_API xpti::trace_event_type_t xptiGetDefaultEventType() {
  return xpti::g_default_event_type;
}

/// @brief Sets the default event type used by the XPTI framework.
/// @details
/// Updates the global default event type to the specified value. This type will
/// be used as the default for trace events unless explicitly overridden during
/// event creation.
/// @param DefaultEventType The new default event type to set.
/// @return xpti::result_t Returns XPTI_RESULT_SUCCESS on success, or an
/// appropriate error code on failure. If the provided event type is invalid,
/// it returns XPTI_RESULT_INVALIDARG.

XPTI_EXPORT_API xpti::result_t
xptiSetDefaultEventType(xpti::trace_event_type_t DefaultEventType) {
  if (DefaultEventType == xpti::trace_event_type_t::unknown_event)
    return xpti::result_t::XPTI_RESULT_INVALIDARG;

  xpti::g_default_event_type = DefaultEventType;
  return xpti::result_t::XPTI_RESULT_SUCCESS;
}

/// @brief Retrieves the default trace type used by the XPTI framework.
/// @details
/// Returns the default trace type that is used when no specific trace type is
/// provided during event creation. This type is used to categorize trace events
/// into different types for easier management and analysis.
XPTI_EXPORT_API xpti::trace_point_type_t xptiGetDefaultTraceType() {
  return xpti::g_default_trace_type;
}

/// @brief Sets the default trace type used by the XPTI framework.
/// @details
/// Updates the global default trace type to the specified value. This type will
/// be used as the default for trace events unless explicitly overridden during
/// event creation.
/// @param DefaultTraceType The new default trace type to set.
/// @return xpti::result_t Returns XPTI_RESULT_SUCCESS on success, or an
/// appropriate error code on failure. If the provided trace type is invalid,
/// it returns XPTI_RESULT_INVALIDARG.

XPTI_EXPORT_API xpti::result_t
xptiSetDefaultTraceType(xpti::trace_point_type_t DefaultTraceType) {
  if (DefaultTraceType == xpti::trace_point_type_t::unknown_type)
    return xpti::result_t::XPTI_RESULT_INVALIDARG;

  xpti::g_default_trace_type = DefaultTraceType;
  return xpti::result_t::XPTI_RESULT_SUCCESS;
}

/// @brief Releases a trace event data structure.
/// @details
/// This function is used to release a trace event data structure that was
/// previously created or retrieved. It is important to call this function to
/// properly manage memory and avoid leaks in the XPTI framework.
/// @param Event A pointer to the `xpti::trace_event_data_t` structure to be
/// released.

XPTI_EXPORT_API void xptiReleaseEvent(xpti::trace_event_data_t *Event) {
  return xpti::Framework::instance().releaseEvent(Event);
}

} // extern "C"

#if (defined(_WIN32) || defined(_WIN64))

#include <string>
#include <windows.h>

BOOL WINAPI DllMain(HINSTANCE hinstDLL, DWORD fwdReason, LPVOID lpvReserved) {
  switch (fwdReason) {
  case DLL_PROCESS_ATTACH:
    break;
  case DLL_PROCESS_DETACH:
    //
    //  We cannot unload all subscribers here...
    //
#ifdef XPTI_STATISTICS
    xpti::Framework::instance().printStatistics();
#endif
    break;
  }

  return TRUE;
}

#else // Linux (possibly macOS?)

__attribute__((constructor)) static void framework_init() {}

__attribute__((destructor)) static void framework_fini() {
#ifdef XPTI_STATISTICS
  xpti::Framework::instance().printStatistics();
#endif
}

#endif<|MERGE_RESOLUTION|>--- conflicted
+++ resolved
@@ -1247,32 +1247,19 @@
         FuncId = MStringTableRef.add(Payload->name, &Payload->name);
       }
 
-<<<<<<< HEAD
-    // If the payload's source file is available, add it to the string table
-    // and get its id Also, get the line number and column number from the
-    // payload
-    if ((Payload->flags &
-         static_cast<uint64_t>(xpti::payload_flag_t::SourceFileAvailable))) {
-      // Add source file information ot string table
-
-      // MStringTableRef.add returns a string_id_t which is an int32_t and can
-      // be negative, but negative values are unexpected in this context.
-      int32_t PFileId =
-          MStringTableRef.add(Payload->source_file, &Payload->source_file);
-
-      assert(PFileId >= 0 && "FileId can't be negative");
-      FileId = static_cast<uint64_t>(PFileId);
-      LineNo = Payload->line_no;
-      ColNo = Payload->column_no;
-    }
-=======
       // If the payload's source file is available, add it to the string table
       // and get its id
       if ((Payload->flags &
            static_cast<uint64_t>(xpti::payload_flag_t::SourceFileAvailable))) {
         // Add source file information ot string table
-        FileId =
+
+        // MStringTableRef.add returns a string_id_t which is an int32_t and can
+        // be negative, but negative values are unexpected in this context.
+        int32_t PFileId =
             MStringTableRef.add(Payload->source_file, &Payload->source_file);
+
+        assert(PFileId >= 0 && "FileId can't be negative");
+        FileId = static_cast<uint64_t>(PFileId);
       }
     } else {
       // If the payload's function name is available, generate a fast hash as
@@ -1288,8 +1275,7 @@
             static_cast<uint64_t>(xpti::payload_flag_t::NameAvailable);
         // If the function name is not available, we will use the global unknown
         FuncId = xpti::hash::fnv1a(Payload->name);
-      }
->>>>>>> 359913e4
+      
 
       // If the payload's source file is available, generate a fast hash as its
       // ID; Since reverse lookup is not necessary for callback functions, we
