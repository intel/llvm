//
// Part of the LLVM Project, under the Apache License v2.0 with LLVM Exceptions.
// See https://llvm.org/LICENSE.txt for license information.
// SPDX-License-Identifier: Apache-2.0 WITH LLVM-exception
//
#include "xpti/xpti_trace_framework.hpp"
#include "xpti_int64_hash_table.hpp"
#include "xpti_string_table.hpp"

#include <cassert>
#include <cstdio>
#include <iostream>
#include <map>
#include <mutex>
#include <sstream>
#include <string>
#include <unordered_map>
#include <vector>

#ifdef XPTI_USE_TBB
#include <tbb/concurrent_hash_map.h>
#include <tbb/concurrent_unordered_map.h>
#include <tbb/concurrent_vector.h>
#include <tbb/spin_mutex.h>
#endif

#define XPTI_USER_DEFINED_TRACE_TYPE16(value)                                  \
  ((uint16_t)xpti::trace_point_type_t::user_defined | (uint16_t)value)
#define XPTI_USER_DEFINED_EVENT_TYPE16(value)                                  \
  ((uint16_t)xpti::trace_event_type_t::user_defined | (uint16_t)value)
#define XPTI_EXTRACT_MSB16(val) (val >> 16)
#define XPTI_EXTRACT_LSB16(val) (val & 0x0000ffff)

#define XPTI_VENDOR_DEFINED_TRACE_TYPE16(vendor_id, trace_type)                \
  ((uint16_t)vendor_id << 8 | XPTI_USER_DEFINED_TRACE_TYPE16(trace_type))
#define XPTI_VENDOR_DEFINED_EVENT_TYPE16(vendor_id, event_type)                \
  ((uint16_t)vendor_id << 8 | XPTI_USER_DEFINED_EVENT_TYPE16(event_type))

namespace xpti {
constexpr const char *env_subscribers = "XPTI_SUBSCRIBERS";
xpti::utils::PlatformHelper g_helper;
<<<<<<< HEAD
xpti::utils::SpinLock g_framework_mutex;

static thread_local uint64_t g_tls_uid = xpti::invalid_uid;

=======
>>>>>>> a7e8bfa3
// This class is a helper class to load all the listed subscribers provided by
// the user in XPTI_SUBSCRIBERS environment variable.
class Subscribers {
public:
  // Data structure to hold the plugin related information, including the
  // initialization and finalization functions
  struct plugin_data_t {
    /// The handle of the loaded shared object
    xpti_plugin_handle_t handle = nullptr;
    /// The initialization entry point
    xpti::plugin_init_t init = nullptr;
    /// The finalization entry point
    xpti::plugin_fini_t fini = nullptr;
    /// The name of the shared object (in UTF8?))
    std::string name;
    /// indicates whether the data structure is valid
    bool valid = false;
  };
  // Data structures defined to hold the plugin data that can be looked up by
  // plugin name or the handle
  //
  using plugin_handle_lut_t = std::map<xpti_plugin_handle_t, plugin_data_t>;
  using plugin_name_lut_t = std::map<std::string, plugin_data_t>;

  // We unload all loaded shared objects in the destructor; Must not be invoked
  // in the DLLMain() function and possibly the __fini() function in Linux
  ~Subscribers() { unloadAllPlugins(); }
  // Method to query the plugin data information using the handle. If there's no
  // information present for the handle provided, the method returns a structure
  // with the valid attribute set to 'false'
  plugin_data_t queryPlugin(xpti_plugin_handle_t Handle) {
    plugin_data_t PData;
#ifdef XPTI_USE_TBB
    tbb::spin_mutex::scoped_lock MyLock(MMutex);
#else
    std::lock_guard<std::mutex> Lock(MMutex);
#endif
    if (MHandleLUT.count(Handle))
      return MHandleLUT[Handle];
    else
      return PData; // return invalid plugin data
  }

  // Load the provided shared object file name using the explicit load API. If
  // the load is successful, a test is performed to see if the shared object has
  // the required entry points for it to be considered a trace plugin
  // subscriber. If so, the internal data structures are updated and a valid
  // handle is returned.
  //
  // If not, the shared object is unloaded and a NULL handle is returned.
  xpti_plugin_handle_t loadPlugin(const char *Path) {
    xpti_plugin_handle_t Handle = 0;
    std::string Error;
    // Check to see if the subscriber has already been loaded; if so, return the
    // handle from the previously loaded library
    if (MNameLUT.count(Path)) {
#ifdef XPTI_USE_TBB
      tbb::spin_mutex::scoped_lock MyLock(MMutex);
#else
      std::lock_guard<std::mutex> Lock(MMutex);
#endif
      // This plugin has already been loaded, so let's return previously
      // recorded handle
      plugin_data_t &Data = MNameLUT[Path];
      assert(Data.valid && "Lookup is invalid!");
      if (Data.valid)
        return Data.handle;
    }

    Handle = g_helper.loadLibrary(Path, Error);
    if (Handle) {
      // The tracing framework requires the tool plugins to implement the
      // xptiTraceInit() and xptiTraceFinish() functions. If these are not
      // present, then the plugin will be ruled an invalid plugin and unloaded
      // from the process.
      xpti::plugin_init_t InitFunc = reinterpret_cast<xpti::plugin_init_t>(
          g_helper.findFunction(Handle, "xptiTraceInit"));
      xpti::plugin_fini_t FiniFunc = reinterpret_cast<xpti::plugin_fini_t>(
          g_helper.findFunction(Handle, "xptiTraceFinish"));
      if (InitFunc && FiniFunc) {
        //  We appear to have loaded a valid plugin, so we will insert the
        //  plugin information into the two maps guarded by a lock
        plugin_data_t Data;
        Data.valid = true;
        Data.handle = Handle;
        Data.name = Path;
        Data.init = InitFunc;
        Data.fini = FiniFunc;
#ifdef XPTI_USE_TBB
        tbb::spin_mutex::scoped_lock MyLock(MMutex);
#else
        std::lock_guard<std::mutex> Lock(MMutex);
#endif
        MNameLUT[Path] = Data;
        MHandleLUT[Handle] = Data;
      } else {
        // We may have loaded another shared object that is not a tool plugin
        // for the tracing framework, so we'll unload it now
        unloadPlugin(Handle);
        Handle = nullptr;
      }
    } else {
      //  Get error from errno
      if (!Error.empty())
        std::cout << '[' << Path << "]: " << Error << '\n';
    }
    return Handle;
  }

  //  Unloads the shared object identified by the handle provided. If
  //  successful, returns a success code, else a failure code.
  xpti::result_t unloadPlugin(xpti_plugin_handle_t PluginHandle) {
    xpti::result_t Res = g_helper.unloadLibrary(PluginHandle);
    if (xpti::result_t::XPTI_RESULT_SUCCESS == Res) {
      auto Loc = MHandleLUT.find(PluginHandle);
      if (Loc != MHandleLUT.end()) {
        MHandleLUT.erase(PluginHandle);
      }
    }
    return Res;
  }

  // Quick test to see if there are registered subscribers
  bool hasValidSubscribers() { return (MHandleLUT.size() > 0); }

  void initializeForStream(const char *Stream, uint32_t major_revision,
                           uint32_t minor_revision,
                           const char *version_string) {
    //  If there are subscribers registered, then initialize the subscribers
    //  with the new stream information.
    if (MHandleLUT.size()) {
      for (auto &Handle : MHandleLUT) {
        Handle.second.init(major_revision, minor_revision, version_string,
                           Stream);
      }
    }
  }

  void finalizeForStream(const char *Stream) {
    //  If there are subscribers registered, then finalize the subscribers for
    //  the stream
    if (MHandleLUT.size()) {
      for (auto &Handle : MHandleLUT) {
        Handle.second.fini(Stream);
      }
    }
  }

  void loadFromEnvironmentVariable() {
    if (!g_helper.checkTraceEnv())
      return;
    //  Load all registered Listeners by scanning the environment variable in
    //  "Env"; The environment variable, if set, extract the comma separated
    //  tokens into a vector.
    std::string Token, Env = g_helper.getEnvironmentVariable(env_subscribers);
    std::vector<std::string> Listeners;
    std::stringstream Stream(Env);

    //  Split the environment variable value by ',' and build a vector of the
    //  tokens (subscribers)
    while (std::getline(Stream, Token, ',')) {
      Listeners.push_back(Token);
    }

    size_t ValidSubscribers = Listeners.size();
    if (ValidSubscribers) {
      //  Let's go through the subscribers and load these plugins;
      for (auto &Path : Listeners) {
        // Load the plugins listed in the environment variable
#ifdef XPTI_USE_TBB
        tbb::spin_mutex::scoped_lock MyLock(MLoader);
#else
        std::lock_guard<std::mutex> Lock(MLoader);
#endif
        auto SubscriberHandle = loadPlugin(Path.c_str());
        if (!SubscriberHandle) {
          ValidSubscribers--;
          std::cout << "Failed to load " << Path << " successfully\n";
        }
      }
    }
  }

  void unloadAllPlugins() {
    for (auto &Item : MNameLUT) {
      unloadPlugin(Item.second.handle);
    }
    MHandleLUT.clear();
    MNameLUT.clear();
  }

private:
  /// Hash map that maps shared object name to the plugin data
  plugin_name_lut_t MNameLUT;
  /// Hash map that maps shared object handle to the plugin data
  plugin_handle_lut_t MHandleLUT;
#ifdef XPTI_USE_TBB
  /// Lock to ensure the operation on these maps are safe
  tbb::spin_mutex MMutex;
  /// Lock to ensure that only one load happens at a time
  tbb::spin_mutex MLoader;
#else
  /// Lock to ensure the operation on these maps are safe
  std::mutex MMutex;
  /// Lock to ensure that only one load happens at a time
  std::mutex MLoader;
#endif
};

/// \brief Helper class to create and  manage tracepoints
/// \details The class uses the global string table to register the strings it
/// encounters in various payloads and builds internal hash maps to manage them.
/// This is a single point for managing tracepoints.
class Tracepoints {
public:
  using uid_payload_lut = std::unordered_map<uint64_t, xpti::payload_t>;
  using uid_event_lut = std::unordered_map<uint64_t, xpti::trace_event_data_t>;

  Tracepoints(xpti::StringTable &st)
      : MUId(1), MStringTableRef(st), MInsertions(0), MRetrievals(0) {
    // Nothing requires to be done at construction time
  }

  ~Tracepoints() { clear(); }

  void clear() {
    MStringTableRef.clear();
    // We will always start our ID
    // stream from 1. 0 is null_id
    // and -1 is invalid_id
    MUId = 1;
    MInsertions = MRetrievals = 0;
    MPayloads.clear();
    MEvents.clear();
  }

  inline uint64_t makeUniqueID() { return MUId++; }

  //  Create an event with the payload information. If one already exists, then
  //  retrieve the previously added event. If not, we register the provided
  //  payload as we are seeing it for the first time. We will register all of
  //  the strings in the payload and used the string ids for generating a hash
  //  for the payload.
  //
  //  In the case the event already exists, the instance_no will return the
  //  instance ID of the event. If the event is created for the first time, the
  //  instance_id will always be 1.
  //
  //  If the string information like the name, source file etc is not available,
  //  we will use the code pointer to generate an universal id.
  //
  //  At the end of the function, the following tasks will be complete:
  //  1. Create a hash for the payload and cache it
  //  2. Create a mapping from Universal ID <--> Payload
  //  3. Create a mapping from Universal ID <--> Event
  xpti::trace_event_data_t *create(const xpti::payload_t *Payload,
                                   uint64_t *InstanceNo) {
    return register_event(Payload, InstanceNo);
  }
  // Method to get the payload information from the event structure. This method
  // uses the Universal ID in the event structure to lookup the payload
  // information and returns the payload if available.
  //
  // This method is thread-safe
  const xpti::payload_t *payloadData(xpti::trace_event_data_t *Event) {
    if (!Event || Event->unique_id == xpti::invalid_uid)
      return nullptr;
    // Scoped lock until the information is retrieved from the map
    {
      std::lock_guard<std::mutex> Lock(MEventMutex);
      if (Event->reserved.payload)
        return Event->reserved.payload;
      else {
        // Cache it in case it is not already cached
        Event->reserved.payload = &MPayloads[Event->unique_id];
        return Event->reserved.payload;
      }
    }
  }

  const xpti::payload_t *payloadDataByUID(uint64_t uid) {
    if (uid == xpti::invalid_uid)
      return nullptr;
    // Scoped lock until the information is retrieved from the map
    {
      std::lock_guard<std::mutex> Lock(MEventMutex);
      // Cache it in case it is not already cached
      return &MPayloads[uid];
    }
  }

  const xpti::trace_event_data_t *eventData(uint64_t UId) {
    if (UId == xpti::invalid_uid)
      return nullptr;

    std::lock_guard<std::mutex> Lock(MEventMutex);
    auto EvLoc = MEvents.find(UId);
    if (EvLoc != MEvents.end())
      return &(EvLoc->second);
    else
      return nullptr;
  }

  // Sometimes, the user may want to add key-value pairs as metadata associated
  // with an event; this would be in addition to the source_file, line_no and
  // column_no fields that may already be present. Since we are not sure of the
  // data types, we will allow them to add these pairs as strings. Internally,
  // we will store key-value pairs as a map of string ids.
  xpti::result_t addMetadata(xpti::trace_event_data_t *Event, const char *Key,
                             const char *Value) {
    if (!Event || !Key || !Value)
      return xpti::result_t::XPTI_RESULT_INVALIDARG;

    string_id_t KeyID = MStringTableRef.add(Key);
    if (KeyID == xpti::invalid_id) {
      return xpti::result_t::XPTI_RESULT_INVALIDARG;
    }
    string_id_t ValueID = MStringTableRef.add(Value);
    if (ValueID == xpti::invalid_id) {
      return xpti::result_t::XPTI_RESULT_INVALIDARG;
    }
    // Protect simultaneous insert operations on the metadata tables
    {
      std::lock_guard<std::mutex> HashLock(MMetadataMutex);
      if (Event->reserved.metadata.count(KeyID)) {
        return xpti::result_t::XPTI_RESULT_DUPLICATE;
      }
      Event->reserved.metadata[KeyID] = ValueID;
      return xpti::result_t::XPTI_RESULT_SUCCESS;
    }
  }

  // Method to get the access statistics of the tracepoints.
  // It will print the number of insertions vs lookups that were
  // performed.
  //
  void printStatistics() {
#ifdef XPTI_STATISTICS
    std::cout << "Tracepoint inserts : " << MInsertions.load() << '\n';
    std::cout << "Tracepoint lookups : " << MRetrievals.load() << '\n';
    std::cout << "Tracepoint Hashmap :\n";
    MPayloadLUT.printStatistics();
#endif
  }

  uint64_t registerPayload(xpti::payload_t *Payload) {
    auto HashValue = makeHash(Payload);
    if (HashValue == xpti::invalid_uid)
      return xpti::invalid_uid;

    std::lock_guard<std::mutex> Lock(MEventMutex);
    // We also want to query the payload by universal ID that has been
    // generated
    auto &CurrentPayload = MPayloads[HashValue];
    Payload->flags |= (uint64_t)payload_flag_t::PayloadRegistered;
    CurrentPayload = *Payload; // when it uses tbb, should be thread-safe

    return HashValue;
  }

  ///  Goals: To create a hash value from payload
  ///  1. Check the payload structure to see if it is valid. If valid, then
  ///  check to see if any strings are provided and add them to the string
  ///  table.
  ///  2. Generate a payload reference using the string information, if
  ///  present or the code pointer information, otherwise
  ///  3. Add the payload and generate a unique ID
  ///  4. Cache the computed hash in the payload
  uint64_t makeHash(xpti::payload_t *Payload) {
    uint32_t name_id = 0, stack_id = 0, source_id = 0, line_no = 0;
    // Initialize to invalid hash value
    uint64_t HashValue = xpti::invalid_uid;
    // If no flags are set, then the payload is not valid
    if (Payload->flags == 0)
      return HashValue;
    // If the hash value has been cached, return and bail early
    if (Payload->flags & static_cast<uint64_t>(payload_flag_t::HashAvailable))
      return Payload->internal;

    //  Add the string information to the string table and use the string IDs
    //  (in addition to any unique addresses) to create a hash value
    if ((Payload->flags &
         static_cast<uint64_t>(payload_flag_t::NameAvailable))) {
      // Add the kernel name to the string table
      name_id = MStringTableRef.add(Payload->name, &Payload->name);
    }
    if ((Payload->flags &
         static_cast<uint64_t>(payload_flag_t::SourceFileAvailable))) {
      // Add source file information ot string table
      source_id =
          MStringTableRef.add(Payload->source_file, &Payload->source_file);
    }
    if ((Payload->flags &
         static_cast<uint64_t>(payload_flag_t::StackTraceAvailable))) {
      // Add caller/callee information ot string table
      stack_id =
          MStringTableRef.add(Payload->stack_trace, &Payload->stack_trace);
    }
    // Pack the 1st 64-bit value with string ID from source file name and line
    // number; pack the 2nd 54-bit value with stack backtrace string ID and the
    // kernel name string ID
    Payload->uid.p1 = XPTI_PACK32_RET64(source_id, line_no);
    Payload->uid.p2 = XPTI_PACK32_RET64(stack_id, name_id);
    // The code pointer for the kernel is already in 64-bit format
    if ((Payload->flags &
         static_cast<uint64_t>(payload_flag_t::CodePointerAvailable)))
      Payload->uid.p3 = (uint64_t)Payload->code_ptr_va;
    // Generate the had from the information available and this will be our
    // unique ID for the trace point.
    HashValue = Payload->uid.hash();
    Payload->flags |= static_cast<uint64_t>(payload_flag_t::HashAvailable);
    Payload->internal = HashValue;

    return HashValue;
  }

private:
  // Register the payload and generate a universal ID for it.
  // Once registered, the payload is accessible through the
  // Universal ID that corresponds to the payload.
  //
  // This method is thread-safe
  xpti::trace_event_data_t *register_event(const xpti::payload_t *Payload,
                                           uint64_t *InstanceNo) {
    xpti::payload_t TempPayload = *Payload;
    // Initialize to invalid
    // We need an explicit lock for the rest of the operations as the same
    // payload could be registered from multiple-threads.
    //
    // 1. makeHash(p) is invariant, although the hash may be created twice and
    // written to the same field in the structure. If we have a lock guard, we
    // may be spinning and wasting time instead. We will just compute this in
    // parallel.
    // 2. MPayloads is queried and updated in a critical section. So, multiple
    // threads attempting to register the same payload to receive an event
    // should get the same event.
    //
    //  Make a hash value from the payload. If the hash value created is
    //  invalid, return immediately
    uint64_t HashValue = makeHash(&TempPayload);
    if (HashValue == xpti::invalid_uid)
      return nullptr;

    std::lock_guard<std::mutex> Lock(MEventMutex);
    auto EvLoc = MEvents.find(HashValue);
    if (EvLoc != MEvents.end()) {
#ifdef XPTI_STATISTICS
      MRetrievals++;
#endif
      EvLoc->second.instance_id++;
      // Guarantees that the returned instance ID will be accurate as
      // it is on the stack
      if (InstanceNo)
        *InstanceNo = EvLoc->second.instance_id;
      return &(EvLoc->second);
    } else {
#ifdef XPTI_STATISTICS
      MInsertions++;
#endif
      // We also want to query the payload by universal ID that has been
      // generated
      auto &CurrentPayload = MPayloads[HashValue];
      CurrentPayload = TempPayload; // when it uses tbb, should be thread-safe
      CurrentPayload.flags |= (uint64_t)payload_flag_t::PayloadRegistered;

      xpti::trace_event_data_t *Event = &MEvents[HashValue];
      // We are seeing this unique ID for the first time, so we will
      // initialize the event structure with defaults and set the unique_id to
      // the newly generated unique id (uid)
      Event->unique_id = HashValue;
      Event->unused = 0;
      Event->reserved.payload = &CurrentPayload;
      Event->data_id = Event->source_id = Event->target_id = 0;
      Event->instance_id = 1;
      Event->global_user_data = nullptr;
      Event->event_type = (uint16_t)xpti::trace_event_type_t::unknown_event;
      Event->activity_type =
          (uint16_t)xpti::trace_activity_type_t::unknown_activity;
      *InstanceNo = Event->instance_id;
      return Event;
    }
  }

  xpti::safe_int64_t MUId;
  xpti::StringTable &MStringTableRef;
  xpti::safe_uint64_t MInsertions, MRetrievals;
  uid_payload_lut MPayloads;
  uid_event_lut MEvents;
  std::mutex MMetadataMutex;
  std::mutex MEventMutex;
};

/// \brief Helper class to manage subscriber callbacks for a given tracepoint
/// \details This class provides a thread-safe way to register and unregister
/// callbacks for a given stream. This will be used by tool plugins.
///
/// The class also provided a way to notify registered callbacks for a given
/// stream and trace point type. This will be used by framework to trigger
/// notifications are instrumentation points.
class Notifications {
public:
  using cb_entry_t = std::pair<bool, xpti::tracepoint_callback_api_t>;
#ifdef XPTI_USE_TBB
  using cb_entries_t = tbb::concurrent_vector<cb_entry_t>;
  using cb_t = tbb::concurrent_hash_map<uint16_t, cb_entries_t>;
  using stream_cb_t = tbb::concurrent_unordered_map<uint16_t, cb_t>;
  using statistics_t = tbb::concurrent_unordered_map<uint16_t, uint64_t>;
#else
  using cb_entries_t = std::vector<cb_entry_t>;
  using cb_t = std::unordered_map<uint16_t, cb_entries_t>;
  using stream_cb_t = std::unordered_map<uint16_t, cb_t>;
  using statistics_t = std::unordered_map<uint16_t, uint64_t>;
#endif

  xpti::result_t registerCallback(uint8_t StreamID, uint16_t TraceType,
                                  xpti::tracepoint_callback_api_t cbFunc) {
    if (!cbFunc)
      return xpti::result_t::XPTI_RESULT_INVALIDARG;

#ifdef XPTI_STATISTICS
    //  Initialize first encountered trace
    //  type statistics counters
    {
#ifdef XPTI_USE_TBB
      tbb::spin_mutex::scoped_lock Lock(MStatsLock);
#else
      std::lock_guard<std::mutex> Lock(MStatsLock);
#endif
      auto InstanceNo = MStats.find(TraceType);
      if (InstanceNo == MStats.end()) {
        MStats[TraceType] = 0;
      }
    }
#endif
#ifndef XPTI_USE_TBB
    std::lock_guard<std::mutex> Lock(MCBsLock);
#endif
    auto &StreamCBs =
        MCallbacksByStream[StreamID]; // thread-safe
                                      // What we get is a concurrent_hash_map
                                      // of vectors holding the callbacks we
                                      // need access to;
#ifdef XPTI_USE_TBB
    cb_t::accessor Acc;
    StreamCBs.insert(Acc, TraceType);
#else
    auto Acc = StreamCBs.find(TraceType);
    if (Acc == StreamCBs.end()) {
      // Create a new slot and return the accessor for the trace type
      auto Tmp = StreamCBs[TraceType];
      Acc = StreamCBs.find(TraceType);
    }
#endif
    // If the key does not exist, a new entry is created and an accessor to it
    // is returned. If it exists, we have access to the previous entry.
    //
    // Before we add this element, we scan all existing elements to see if it
    // has already been registered. If so, we return XPTI_RESULT_DUPLICATE.
    //
    // If not, we set the first element of new entry to 'true' indicating that
    // it is valid. Unregister will just set this flag to false, indicating
    // that it is no longer valid and is unregistered.
    for (auto &Ele : Acc->second) {
      if (Ele.second == cbFunc) {
        if (Ele.first) // Already here and active
          return xpti::result_t::XPTI_RESULT_DUPLICATE;
        else { // it has been unregistered before, re-enable
          Ele.first = true;
          return xpti::result_t::XPTI_RESULT_UNDELETE;
        }
      }
    }
    // If we come here, then we did not find the callback being registered
    // already in the framework. So, we insert it.
    Acc->second.push_back(std::make_pair(true, cbFunc));
    return xpti::result_t::XPTI_RESULT_SUCCESS;
  }

  xpti::result_t unregisterCallback(uint8_t StreamID, uint16_t TraceType,
                                    xpti::tracepoint_callback_api_t cbFunc) {
    if (!cbFunc)
      return xpti::result_t::XPTI_RESULT_INVALIDARG;

#ifndef XPTI_USE_TBB
    std::lock_guard<std::mutex> Lock(MCBsLock);
#endif
    auto &StreamCBs =
        MCallbacksByStream[StreamID]; // thread-safe
                                      //  What we get is a concurrent_hash_map
                                      //  of vectors holding the callbacks we
                                      //  need access to;
#ifdef XPTI_USE_TBB
    cb_t::accessor Acc;
    bool Success = StreamCBs.find(Acc, TraceType);
#else
    auto Acc = StreamCBs.find(TraceType);
    bool Success = (Acc != StreamCBs.end());
#endif
    if (Success) {
      for (auto &Ele : Acc->second) {
        if (Ele.second == cbFunc) {
          if (Ele.first) { // Already here and active
                           // unregister, since delete and simultaneous
                           // iterations by other threads are unsafe
            Ele.first = false;
            // releases the accessor
            return xpti::result_t::XPTI_RESULT_SUCCESS;
          } else {
            // releases the accessor
            return xpti::result_t::XPTI_RESULT_DUPLICATE;
          }
        }
      }
    }
    //  Not here, so nothing to unregister
    return xpti::result_t::XPTI_RESULT_NOTFOUND;
  }

  xpti::result_t unregisterStream(uint8_t StreamID) {
    // If there are no callbacks registered for the requested stream ID, we
    // return not found
#ifndef XPTI_USE_TBB
    std::lock_guard<std::mutex> Lock(MCBsLock);
#endif
    if (MCallbacksByStream.count(StreamID) == 0)
      return xpti::result_t::XPTI_RESULT_NOTFOUND;

    auto &StreamCBs = MCallbacksByStream[StreamID]; // thread-safe
    // Disable all callbacks registered for the stream represented by StreamID
    for (auto &Item : StreamCBs) {
      for (auto &Ele : Item.second) {
        Ele.first = false;
      }
    }
    //  Return success
    return xpti::result_t::XPTI_RESULT_SUCCESS;
  }

  xpti::result_t notifySubscribers(uint16_t StreamID, uint16_t TraceType,
                                   xpti::trace_event_data_t *Parent,
                                   xpti::trace_event_data_t *Object,
                                   uint64_t InstanceNo, const void *UserData) {
    {
#ifndef XPTI_USE_TBB
      std::lock_guard<std::mutex> Lock(MCBsLock);
#endif
      cb_t &Stream = MCallbacksByStream[StreamID]; // Thread-safe
#ifdef XPTI_USE_TBB
      cb_t::const_accessor Acc; // read-only accessor
      bool Success = Stream.find(Acc, TraceType);
#else
      auto Acc = Stream.find(TraceType);
      bool Success = (Acc != Stream.end());
#endif

      if (Success) {
        // Go through all registered callbacks and invoke them
        for (auto &Ele : Acc->second) {
          if (Ele.first)
            (Ele.second)(TraceType, Parent, Object, InstanceNo, UserData);
        }
      }
    }
#ifdef XPTI_STATISTICS
    auto &Counter = MStats[TraceType];
    {
#ifdef XPTI_USE_TBB
      tbb::spin_mutex::scoped_lock Lock(MStatsLock);
#else
      std::lock_guard<std::mutex> Lock(MStatsLock);
#endif
      Counter++;
    }
#endif
    return xpti::result_t::XPTI_RESULT_SUCCESS;
  }

  void printStatistics() {
#ifdef XPTI_STATISTICS
    printf("Notification statistics:\n");
    for (auto &s : MStats) {
      printf("%19s: [%llu] \n",
             stringify_trace_type((xpti_trace_point_type_t)s.first).c_str(),
             s.second);
    }
#endif
  }

  void clear() { MCallbacksByStream.clear(); }

private:
#ifdef XPTI_STATISTICS
  std::string stringify_trace_type(xpti_trace_point_type_t TraceType) {
    switch (TraceType) {
    case graph_create:
      return "graph_create";
    case node_create:
      return "node_create";
    case edge_create:
      return "edge_create";
    case region_begin:
      return "region_begin";
    case region_end:
      return "region_end";
    case task_begin:
      return "task_begin";
    case task_end:
      return "task_end";
    case barrier_begin:
      return "barrier_begin";
    case barrier_end:
      return "barrier_end";
    case lock_begin:
      return "lock_begin";
    case lock_end:
      return "lock_end";
    case signal:
      return "signal";
    case transfer_begin:
      return "transfer_begin";
    case transfer_end:
      return "transfer_end";
    case thread_begin:
      return "thread_begin";
    case thread_end:
      return "thread_end";
    case wait_begin:
      return "wait_begin";
    case wait_end:
      return "wait_end";
      break;
    default:
      if (TraceType & user_defined_trace_point) {
        std::string str =
            "user_defined[" +
            std::to_string(XPTI_EXTRACT_USER_DEFINED_ID(TraceType)) + "]";
        return str;
      } else {
        std::string str =
            "unknown[" +
            std::to_string(XPTI_EXTRACT_USER_DEFINED_ID(TraceType)) + "]";
        return str;
      }
    }
  }
#endif
  stream_cb_t MCallbacksByStream;
#ifdef XPTI_USE_TBB
  tbb::spin_mutex MStatsLock;
#else
  std::mutex MCBsLock;
  std::mutex MStatsLock;
#endif
  statistics_t MStats;
};

class Framework {
public:
  Framework()
      : MUniversalIDs(0), MTracepoints(MStringTableRef), MTraceEnabled(false) {
    //  Load all subscribers on construction
    MSubscribers.loadFromEnvironmentVariable();
    MTraceEnabled =
        (g_helper.checkTraceEnv() && MSubscribers.hasValidSubscribers());
  }

  void clear() {
    MUniversalIDs = 1;
    MTracepoints.clear();
    MStringTableRef.clear();
    MNotifier.clear();
  }

  inline void setTraceEnabled(bool yesOrNo = true) { MTraceEnabled = yesOrNo; }

  inline bool traceEnabled() { return MTraceEnabled; }

  inline uint64_t makeUniqueID() { return MTracepoints.makeUniqueID(); }

  uint64_t getUniversalID() const noexcept { return g_tls_uid; }

  void setUniversalID(uint64_t uid) noexcept { g_tls_uid = uid; }

  xpti::result_t addMetadata(xpti::trace_event_data_t *Event, const char *Key,
                             const char *Value) {
    return MTracepoints.addMetadata(Event, Key, Value);
  }

  xpti::trace_event_data_t *
  createEvent(const xpti::payload_t *Payload, uint16_t EventType,
              xpti::trace_activity_type_t ActivityType, uint64_t *InstanceNo) {
    if (!Payload || !InstanceNo)
      return nullptr;

    if (Payload->flags == 0)
      return nullptr;

    xpti::trace_event_data_t *Event = MTracepoints.create(Payload, InstanceNo);

    // Event is not managed by anyone. The unique_id that is a part of the
    // event structure can be used to determine the payload that forms the
    // event. The attribute 'ev.UserData' and 'ev.reserved' can be used to
    // store user defined and system defined data respectively. Currently the
    // 'reserved' field is not used, but object lifetime management must be
    // employed once this is active.
    //
    // On the other hand, the 'UserData' field is for user data and should be
    // managed by the user code. The framework will NOT free any memory
    // allocated to this pointer
    Event->event_type = EventType;
    Event->activity_type = (uint16_t)ActivityType;
    return Event;
  }

  inline const xpti::trace_event_data_t *findEvent(uint64_t UniversalID) {
    return MTracepoints.eventData(UniversalID);
  }

  xpti::result_t initializeStream(const char *Stream, uint32_t MajorRevision,
                                  uint32_t MinorRevision,
                                  const char *VersionString) {
    if (!Stream || !VersionString)
      return xpti::result_t::XPTI_RESULT_INVALIDARG;

    MSubscribers.initializeForStream(Stream, MajorRevision, MinorRevision,
                                     VersionString);
    return xpti::result_t::XPTI_RESULT_SUCCESS;
  }

  uint8_t registerStream(const char *StreamName) {
    return (uint8_t)MStreamStringTable.add(StreamName);
  }

  void closeAllStreams() {
    auto Table = MStreamStringTable.table();
    StringTable::st_reverse_t::iterator it;
    for (it = Table.begin(); it != Table.end(); ++it) {
      xptiFinalize(it->second);
    }
  }

  xpti::result_t unregisterStream(const char *StreamName) {
    return finalizeStream(StreamName);
  }

  uint8_t registerVendor(const char *StreamName) {
    return (uint8_t)MVendorStringTable.add(StreamName);
  }

  string_id_t registerString(const char *String, char **TableString) {
    if (!TableString || !String)
      return xpti::invalid_id;

    *TableString = 0;

    const char *RefStr;
    auto ID = MStringTableRef.add(String, &RefStr);
    *TableString = const_cast<char *>(RefStr);

    return ID;
  }

  const char *lookupString(string_id_t ID) {
    if (ID < 0)
      return nullptr;
    return MStringTableRef.query(ID);
  }

  uint64_t registerPayload(xpti::payload_t *payload) {
    if (!payload)
      return xpti::invalid_id;

    return MTracepoints.registerPayload(payload);
  }

  xpti::result_t registerCallback(uint8_t StreamID, uint16_t TraceType,
                                  xpti::tracepoint_callback_api_t cbFunc) {
    return MNotifier.registerCallback(StreamID, TraceType, cbFunc);
  }

  xpti::result_t unregisterCallback(uint8_t StreamID, uint16_t TraceType,
                                    xpti::tracepoint_callback_api_t cbFunc) {
    return MNotifier.unregisterCallback(StreamID, TraceType, cbFunc);
  }

  xpti::result_t notifySubscribers(uint8_t StreamID, uint16_t TraceType,
                                   xpti::trace_event_data_t *Parent,
                                   xpti::trace_event_data_t *Object,
                                   uint64_t InstanceNo, const void *UserData) {
    if (!MTraceEnabled)
      return xpti::result_t::XPTI_RESULT_FALSE;
    if (!Object) {
      // We have relaxed the rules for notifications: Notifications can now
      // have 'nullptr' for both the Parent and Object only if UserData is
      // provided and the trace_point_type is function_begin/function_end.
      // This allows us to trace function calls without too much effort.
      if (!(UserData &&
            (TraceType == (uint16_t)trace_point_type_t::function_begin ||
             TraceType == (uint16_t)trace_point_type_t::function_end ||
             TraceType ==
                 (uint16_t)trace_point_type_t::function_with_args_begin ||
             TraceType ==
                 (uint16_t)trace_point_type_t::function_with_args_end))) {
        return xpti::result_t::XPTI_RESULT_INVALIDARG;
      }
    }
    //
    //  Notify all subscribers for the stream 'StreamID'
    //
    return MNotifier.notifySubscribers(StreamID, TraceType, Parent, Object,
                                       InstanceNo, UserData);
  }

  bool hasSubscribers() { return MSubscribers.hasValidSubscribers(); }

  xpti::result_t finalizeStream(const char *Stream) {
    if (!Stream)
      return xpti::result_t::XPTI_RESULT_INVALIDARG;
    MSubscribers.finalizeForStream(Stream);
    return MNotifier.unregisterStream(MStreamStringTable.add(Stream));
  }

  const xpti::payload_t *queryPayload(xpti::trace_event_data_t *Event) {
    return MTracepoints.payloadData(Event);
  }

  const xpti::payload_t *queryPayloadByUID(uint64_t uid) {
    return MTracepoints.payloadDataByUID(uid);
  }

  void printStatistics() {
    MNotifier.printStatistics();
    MStringTableRef.printStatistics();
    MTracepoints.printStatistics();
  }

private:
  /// Thread-safe counter used for generating universal IDs
  xpti::safe_uint64_t MUniversalIDs;
  /// Manages loading the subscribers and calling their init() functions
  xpti::Subscribers MSubscribers;
  /// Used to send event notification to subscribers
  xpti::Notifications MNotifier;
  /// Thread-safe string table
  xpti::StringTable MStringTableRef;
  /// Thread-safe string table, used for stream IDs
  xpti::StringTable MStreamStringTable;
  /// Thread-safe string table, used for vendor IDs
  xpti::StringTable MVendorStringTable;
  /// Manages the tracepoints - framework caching
  xpti::Tracepoints MTracepoints;
  /// Flag indicates whether tracing should be enabled
  bool MTraceEnabled;
};

static Framework GXPTIFramework;
} // namespace xpti

extern "C" {
XPTI_EXPORT_API uint16_t
xptiRegisterUserDefinedTracePoint(const char *ToolName, uint8_t UserDefinedTP) {
  uint8_t ToolID = xpti::GXPTIFramework.registerVendor(ToolName);
  UserDefinedTP |= (uint8_t)xpti::trace_point_type_t::user_defined;
  uint16_t UserDefTracepoint = XPTI_PACK08_RET16(ToolID, UserDefinedTP);

  return UserDefTracepoint;
}

XPTI_EXPORT_API uint16_t xptiRegisterUserDefinedEventType(
    const char *ToolName, uint8_t UserDefinedEvent) {
  uint8_t ToolID = xpti::GXPTIFramework.registerVendor(ToolName);
  UserDefinedEvent |= (uint8_t)xpti::trace_event_type_t::user_defined;
  uint16_t UserDefEventType = XPTI_PACK08_RET16(ToolID, UserDefinedEvent);
  return UserDefEventType;
}

XPTI_EXPORT_API xpti::result_t xptiInitialize(const char *Stream, uint32_t maj,
                                              uint32_t min,
                                              const char *version) {
  return xpti::GXPTIFramework.initializeStream(Stream, maj, min, version);
}

XPTI_EXPORT_API void xptiFinalize(const char *Stream) {
  xpti::GXPTIFramework.finalizeStream(Stream);
}

XPTI_EXPORT_API uint64_t xptiGetUniqueId() {
  return xpti::GXPTIFramework.makeUniqueID();
}

XPTI_EXPORT_API uint64_t xptiGetUniversalId() {
  return xpti::Framework::instance().getUniversalID();
}

XPTI_EXPORT_API void xptiSetUniversalId(uint64_t uid) {
  xpti::Framework::instance().setUniversalID(uid);
}

XPTI_EXPORT_API xpti::string_id_t xptiRegisterString(const char *String,
                                                     char **RefTableStr) {
  return xpti::GXPTIFramework.registerString(String, RefTableStr);
}

XPTI_EXPORT_API const char *xptiLookupString(xpti::string_id_t ID) {
  return xpti::GXPTIFramework.lookupString(ID);
}

XPTI_EXPORT_API uint64_t xptiRegisterPayload(xpti::payload_t *payload) {
  return xpti::GXPTIFramework.registerPayload(payload);
}

XPTI_EXPORT_API uint8_t xptiRegisterStream(const char *StreamName) {
  return xpti::GXPTIFramework.registerStream(StreamName);
}

XPTI_EXPORT_API xpti::result_t xptiUnregisterStream(const char *StreamName) {
  return xpti::GXPTIFramework.unregisterStream(StreamName);
}
XPTI_EXPORT_API xpti::trace_event_data_t *
xptiMakeEvent(const char * /*Name*/, xpti::payload_t *Payload, uint16_t Event,
              xpti::trace_activity_type_t Activity, uint64_t *InstanceNo) {
  return xpti::GXPTIFramework.createEvent(Payload, Event, Activity, InstanceNo);
}

XPTI_EXPORT_API void xptiReset() { xpti::GXPTIFramework.clear(); }

XPTI_EXPORT_API const xpti::trace_event_data_t *xptiFindEvent(uint64_t UId) {
  return xpti::GXPTIFramework.findEvent(UId);
}

XPTI_EXPORT_API const xpti::payload_t *
xptiQueryPayload(xpti::trace_event_data_t *LookupObject) {
  return xpti::GXPTIFramework.queryPayload(LookupObject);
}

XPTI_EXPORT_API const xpti::payload_t *xptiQueryPayloadByUID(uint64_t uid) {
  return xpti::GXPTIFramework.queryPayloadByUID(uid);
}

XPTI_EXPORT_API xpti::result_t
xptiRegisterCallback(uint8_t StreamID, uint16_t TraceType,
                     xpti::tracepoint_callback_api_t cbFunc) {
  return xpti::GXPTIFramework.registerCallback(StreamID, TraceType, cbFunc);
}

XPTI_EXPORT_API xpti::result_t
xptiUnregisterCallback(uint8_t StreamID, uint16_t TraceType,
                       xpti::tracepoint_callback_api_t cbFunc) {
  return xpti::GXPTIFramework.unregisterCallback(StreamID, TraceType, cbFunc);
}

XPTI_EXPORT_API xpti::result_t
xptiNotifySubscribers(uint8_t StreamID, uint16_t TraceType,
                      xpti::trace_event_data_t *Parent,
                      xpti::trace_event_data_t *Object, uint64_t InstanceNo,
                      const void *TemporalUserData) {
  return xpti::GXPTIFramework.notifySubscribers(
      StreamID, TraceType, Parent, Object, InstanceNo, TemporalUserData);
}

XPTI_EXPORT_API bool xptiTraceEnabled() {
  return xpti::GXPTIFramework.traceEnabled();
}

XPTI_EXPORT_API xpti::result_t xptiAddMetadata(xpti::trace_event_data_t *Event,
                                               const char *Key,
                                               const char *Value) {
  return xpti::GXPTIFramework.addMetadata(Event, Key, Value);
}

XPTI_EXPORT_API xpti::metadata_t *
xptiQueryMetadata(xpti::trace_event_data_t *Event) {
  return &Event->reserved.metadata;
}

XPTI_EXPORT_API void xptiForceSetTraceEnabled(bool YesOrNo) {
  xpti::GXPTIFramework.setTraceEnabled(YesOrNo);
}
} // extern "C"

#if (defined(_WIN32) || defined(_WIN64))

#include <string>
#include <windows.h>

BOOL WINAPI DllMain(HINSTANCE hinstDLL, DWORD fwdReason, LPVOID lpvReserved) {
  switch (fwdReason) {
  case DLL_PROCESS_ATTACH:
    break;
  case DLL_PROCESS_DETACH:
    //
    //  We cannot unload all subscribers here...
    //
#ifdef XPTI_STATISTICS
    __g_framework.printStatistics();
#endif
    break;
  }

  return TRUE;
}

#else // Linux (possibly macOS?)

__attribute__((constructor)) static void framework_init() {}

__attribute__((destructor)) static void framework_fini() {
#ifdef XPTI_STATISTICS
  __g_framework.printStatistics();
#endif
}

#endif<|MERGE_RESOLUTION|>--- conflicted
+++ resolved
@@ -39,13 +39,10 @@
 namespace xpti {
 constexpr const char *env_subscribers = "XPTI_SUBSCRIBERS";
 xpti::utils::PlatformHelper g_helper;
-<<<<<<< HEAD
 xpti::utils::SpinLock g_framework_mutex;
 
 static thread_local uint64_t g_tls_uid = xpti::invalid_uid;
 
-=======
->>>>>>> a7e8bfa3
 // This class is a helper class to load all the listed subscribers provided by
 // the user in XPTI_SUBSCRIBERS environment variable.
 class Subscribers {
