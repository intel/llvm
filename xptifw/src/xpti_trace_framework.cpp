--- conflicted
+++ resolved
@@ -941,7 +941,7 @@
       // have 'nullptr' for both the Parent and Object only if UserData is
       // provided and the trace_point_type is function_begin/function_end.
       // This allows us to trace function calls without too much effort.
-      std::array<trace_point_type_t, 8> AllowedTypes = {
+      std::array<trace_point_type_t, 11> AllowedTypes = {
           trace_point_type_t::function_begin,
           trace_point_type_t::function_end,
           trace_point_type_t::function_with_args_begin,
@@ -949,29 +949,15 @@
           trace_point_type_t::mem_alloc_begin,
           trace_point_type_t::mem_alloc_end,
           trace_point_type_t::mem_release_begin,
-          trace_point_type_t::mem_release_end};
+          trace_point_type_t::mem_release_end,
+          trace_point_type_t::offload_alloc_construct,
+          trace_point_type_t::offload_alloc_associate,
+          trace_point_type_t::offload_alloc_destruct};
       const auto Predicate = [TraceType](trace_point_type_t RHS) {
         return TraceType == static_cast<uint16_t>(RHS);
       };
       if (!(UserData &&
-<<<<<<< HEAD
-            (TraceType == (uint16_t)trace_point_type_t::function_begin ||
-             TraceType == (uint16_t)trace_point_type_t::function_end ||
-             // TODO: rework once the PR below is submitted
-             //       intel-restricted/applications.compilers.llvm-project#1441
-             TraceType ==
-                 (uint16_t)trace_point_type_t::offload_alloc_construct ||
-             TraceType ==
-                 (uint16_t)trace_point_type_t::offload_alloc_associate ||
-             TraceType ==
-                 (uint16_t)trace_point_type_t::offload_alloc_destruct ||
-             TraceType ==
-                 (uint16_t)trace_point_type_t::function_with_args_begin ||
-             TraceType ==
-                 (uint16_t)trace_point_type_t::function_with_args_end))) {
-=======
             std::any_of(AllowedTypes.begin(), AllowedTypes.end(), Predicate))) {
->>>>>>> a068b154
         return xpti::result_t::XPTI_RESULT_INVALIDARG;
       }
     }
