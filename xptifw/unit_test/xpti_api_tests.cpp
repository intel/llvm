//
// Part of the LLVM Project, under the Apache License v2.0 with LLVM Exceptions.
// See https://llvm.org/LICENSE.txt for license information.
// SPDX-License-Identifier: Apache-2.0 WITH LLVM-exception
//
#include "xpti/xpti_trace_framework.hpp"

#include <gtest/gtest.h>
#include <iostream>
#include <set>
#include <vector>

static int func_callback_update = 0;
static int TPCB2Called = 0;
class xptiApiTest : public ::testing::Test {
protected:
  void SetUp() override {
    TPCB2Called = 0;
    func_callback_update = 0;
  }

  void TearDown() override { xptiReset(); }
};

TEST_F(xptiApiTest, xptiInitializeBadInput) {
  auto Result = xptiInitialize(nullptr, 0, 0, nullptr);
  EXPECT_EQ(Result, xpti::result_t::XPTI_RESULT_INVALIDARG);
}

TEST_F(xptiApiTest, xptiRegisterStringBadInput) {
  char *TStr;

  auto ID = xptiRegisterString(nullptr, nullptr);
  EXPECT_EQ(ID, xpti::invalid_id);
  ID = xptiRegisterString(nullptr, &TStr);
  EXPECT_EQ(ID, xpti::invalid_id);
  ID = xptiRegisterString("foo", nullptr);
  EXPECT_EQ(ID, xpti::invalid_id);
}

TEST_F(xptiApiTest, xptiRegisterStringGoodInput) {
  char *TStr = nullptr;

  auto ID = xptiRegisterString("foo", &TStr);
  EXPECT_NE(ID, xpti::invalid_id);
  EXPECT_NE(TStr, nullptr);
  EXPECT_STREQ("foo", TStr);
}

TEST_F(xptiApiTest, xptiLookupStringBadInput) {
  const char *TStr;
  xptiReset();
  TStr = xptiLookupString(-1);
  EXPECT_EQ(TStr, nullptr);
}

TEST_F(xptiApiTest, xptiLookupStringGoodInput) {
  char *TStr = nullptr;

  auto ID = xptiRegisterString("foo", &TStr);
  EXPECT_NE(ID, xpti::invalid_id);
  EXPECT_NE(TStr, nullptr);
  EXPECT_STREQ("foo", TStr);

  const char *LookUpString = xptiLookupString(ID);
  EXPECT_EQ(LookUpString, TStr);
  EXPECT_STREQ(LookUpString, TStr);
  EXPECT_STREQ("foo", LookUpString);
}

TEST_F(xptiApiTest, xptiRegisterPayloadGoodInput) {
  xpti::payload_t p("foo", "foo.cpp", 10, 0, (void *)(0xdeadbeefull));

  auto ID = xptiRegisterPayload(&p);
  EXPECT_NE(ID, xpti::invalid_id);
  EXPECT_EQ(p.internal, ID);
  EXPECT_EQ(p.uid.hash(), ID);
}

TEST_F(xptiApiTest, xptiRegisterPayloadBadInput) {
  xpti::payload_t p;

  auto ID = xptiRegisterPayload(&p);
  EXPECT_EQ(ID, xpti::invalid_uid);
}

TEST_F(xptiApiTest, xptiGetUniqueId) {
  std::set<uint64_t> IDs;
  for (int i = 0; i < 10; ++i) {
    auto ID = xptiGetUniqueId();
    auto Loc = IDs.find(ID);
    EXPECT_EQ(Loc, IDs.end());
    IDs.insert(ID);
  }
}

TEST_F(xptiApiTest, xptiRegisterStreamBadInput) {
  auto ID = xptiRegisterStream(nullptr);
  EXPECT_EQ(ID, (uint8_t)xpti::invalid_id);
}

TEST_F(xptiApiTest, xptiRegisterStreamGoodInput) {
  auto ID = xptiRegisterStream("foo");
  EXPECT_NE(ID, xpti::invalid_id);
  auto NewID = xptiRegisterStream("foo");
  EXPECT_EQ(ID, NewID);
}

TEST_F(xptiApiTest, xptiUnregisterStreamBadInput) {
  auto Result = xptiUnregisterStream(nullptr);
  EXPECT_EQ(Result, xpti::result_t::XPTI_RESULT_INVALIDARG);
}

TEST_F(xptiApiTest, xptiUnregisterStreamGoodInput) {
  auto ID = xptiRegisterStream("foo");
  EXPECT_NE(ID, xpti::invalid_id);
  auto Result = xptiUnregisterStream("NoSuchStream");
  EXPECT_EQ(Result, xpti::result_t::XPTI_RESULT_NOTFOUND);
  // Event though stream exists, no callbacks registered
  auto NewResult = xptiUnregisterStream("foo");
  EXPECT_EQ(NewResult, xpti::result_t::XPTI_RESULT_NOTFOUND);
}

TEST_F(xptiApiTest, xptiMakeEventBadInput) {
  xpti::payload_t P;
  auto Result =
      xptiMakeEvent(nullptr, &P, 0, (xpti::trace_activity_type_t)1, nullptr);
  EXPECT_EQ(Result, nullptr);
  P = xpti::payload_t("foo", "foo.cpp", 1, 0, (void *)13);
  EXPECT_NE(P.flags, 0);
  Result =
      xptiMakeEvent(nullptr, &P, 0, (xpti::trace_activity_type_t)1, nullptr);
  EXPECT_EQ(Result, nullptr);
  Result = xptiMakeEvent("foo", &P, 0, (xpti::trace_activity_type_t)1, nullptr);
  EXPECT_EQ(Result, nullptr);
}

TEST_F(xptiApiTest, xptiMakeEventGoodInput) {
  uint64_t instance;
  xpti::payload_t Payload("foo", "foo.cpp", 1, 0, (void *)13);
  auto Result = xptiMakeEvent("foo", &Payload, 0,
                              (xpti::trace_activity_type_t)1, &instance);
  EXPECT_NE(Result, nullptr);
  EXPECT_EQ(instance, 1);
  Payload = xpti::payload_t("foo", "foo.cpp", 1, 0, (void *)13);
  auto NewResult = xptiMakeEvent("foo", &Payload, 0,
                                 (xpti::trace_activity_type_t)1, &instance);
  EXPECT_EQ(Result, NewResult);
  EXPECT_EQ(instance, 2);
}

TEST_F(xptiApiTest, xptiFindEventBadInput) {
  auto Result = xptiFindEvent(0);
  EXPECT_EQ(Result, nullptr);
  Result = xptiFindEvent(1000000);
  EXPECT_EQ(Result, nullptr);
}

TEST_F(xptiApiTest, xptiFindEventGoodInput) {
  uint64_t Instance = 0;
  xpti::payload_t Payload("foo", "foo.cpp", 1, 0, (void *)13);

  auto Result = xptiMakeEvent("foo", &Payload, 0,
                              (xpti::trace_activity_type_t)1, &Instance);
  ASSERT_NE(Result, nullptr);
  EXPECT_EQ(Instance, 1);
  auto NewResult = xptiFindEvent(Result->unique_id);
  EXPECT_EQ(Result, NewResult);
}

TEST_F(xptiApiTest, xptiQueryPayloadBadInput) {
  auto Result = xptiQueryPayload(nullptr);
  EXPECT_EQ(Result, nullptr);
}

TEST_F(xptiApiTest, xptiQueryPayloadGoodInput) {
  uint64_t instance;
  xpti::payload_t Payload("foo", "foo.cpp", 1, 0, (void *)13);
  auto Result = xptiMakeEvent("foo", &Payload, 0,
                              (xpti::trace_activity_type_t)1, &instance);
  EXPECT_NE(Result, nullptr);
  EXPECT_EQ(instance, 1);
  auto NewResult = xptiQueryPayload(Result);
  ASSERT_NE(NewResult, nullptr);
  EXPECT_STREQ(Payload.name, NewResult->name);
  EXPECT_STREQ(Payload.source_file, NewResult->source_file);
  // NewResult->name_sid will have a string ID whereas 'Payload' will not
  EXPECT_NE(Payload.name_sid(), NewResult->name_sid());
  EXPECT_NE(Payload.source_file_sid(), NewResult->source_file_sid());
  EXPECT_EQ(Payload.line_no, NewResult->line_no);
}

TEST_F(xptiApiTest, xptiQueryPayloadByUIDGoodInput) {
  xpti::payload_t p("foo", "foo.cpp", 10, 0, (void *)(0xdeadbeefull));

  auto ID = xptiRegisterPayload(&p);
  EXPECT_NE(ID, xpti::invalid_id);
  EXPECT_EQ(p.internal, ID);
  EXPECT_EQ(p.uid.hash(), ID);

  auto pp = xptiQueryPayloadByUID(ID);
  EXPECT_EQ(p.internal, pp->internal);
  EXPECT_EQ(p.uid.hash(), pp->uid.hash());
}

TEST_F(xptiApiTest, xptiTraceEnabled) {
  // If no env is set, this should be false
  // The state is determined at app startup
  // XPTI_TRACE_ENABLE=1 or 0 and XPTI_FRAMEWORK_DISPATCHER=
  //   Result false
  auto Result = xptiTraceEnabled();
  EXPECT_EQ(Result, false);
}

void trace_point_callback(uint16_t /*trace_type*/,
                          xpti::trace_event_data_t * /*parent*/,
                          xpti::trace_event_data_t * /*event*/,
                          uint64_t /*instance*/, const void * /*user_data*/) {}

void trace_point_callback2(uint16_t /*trace_type*/,
                           xpti::trace_event_data_t * /*parent*/,
                           xpti::trace_event_data_t * /*event*/,
                           uint64_t /*instance*/, const void *user_data) {
  TPCB2Called = *static_cast<const int *>(user_data);
}

void fn_callback(uint16_t /*trace_type*/, xpti::trace_event_data_t * /*parent*/,
                 xpti::trace_event_data_t * /*event*/, uint64_t /*instance*/,
                 const void * /*user_data*/) {
  func_callback_update++;
}

TEST_F(xptiApiTest, xptiRegisterCallbackBadInput) {
  uint8_t StreamID = xptiRegisterStream("foo");
  auto Result = xptiRegisterCallback(StreamID, 1, nullptr);
  EXPECT_EQ(Result, xpti::result_t::XPTI_RESULT_INVALIDARG);
}

TEST_F(xptiApiTest, xptiRegisterCallbackGoodInput) {
  uint64_t instance;
  xpti::payload_t Payload("foo", "foo.cpp", 1, 0, (void *)13);

  auto Event = xptiMakeEvent("foo", &Payload, 0, (xpti::trace_activity_type_t)1,
                             &instance);
  EXPECT_NE(Event, nullptr);

  uint8_t StreamID = xptiRegisterStream("foo");
  auto Result = xptiRegisterCallback(StreamID, 1, trace_point_callback);
  EXPECT_EQ(Result, xpti::result_t::XPTI_RESULT_SUCCESS);
  Result = xptiRegisterCallback(StreamID, 1, trace_point_callback);
  EXPECT_EQ(Result, xpti::result_t::XPTI_RESULT_DUPLICATE);

  Result = xptiRegisterCallback(
      StreamID, (uint16_t)xpti::trace_point_type_t::function_begin,
      fn_callback);
  EXPECT_EQ(Result, xpti::result_t::XPTI_RESULT_SUCCESS);

  Result = xptiRegisterCallback(
<<<<<<< HEAD
      StreamID, (uint16_t)xpti::trace_point_type_t::offload_alloc_construct,
      fn_callback);
  EXPECT_EQ(Result, xpti::result_t::XPTI_RESULT_SUCCESS);
  Result = xptiRegisterCallback(
      StreamID, (uint16_t)xpti::trace_point_type_t::offload_alloc_associate,
      fn_callback);
  EXPECT_EQ(Result, xpti::result_t::XPTI_RESULT_SUCCESS);
  Result = xptiRegisterCallback(
      StreamID, (uint16_t)xpti::trace_point_type_t::offload_alloc_destruct,
=======
      StreamID, (uint16_t)xpti::trace_point_type_t::mem_alloc_begin,
      fn_callback);
  EXPECT_EQ(Result, xpti::result_t::XPTI_RESULT_SUCCESS);

  Result = xptiRegisterCallback(
      StreamID, (uint16_t)xpti::trace_point_type_t::mem_alloc_end, fn_callback);
  EXPECT_EQ(Result, xpti::result_t::XPTI_RESULT_SUCCESS);

  Result = xptiRegisterCallback(
      StreamID, (uint16_t)xpti::trace_point_type_t::mem_release_begin,
      fn_callback);
  EXPECT_EQ(Result, xpti::result_t::XPTI_RESULT_SUCCESS);

  Result = xptiRegisterCallback(
      StreamID, (uint16_t)xpti::trace_point_type_t::mem_release_end,
>>>>>>> a068b154
      fn_callback);
  EXPECT_EQ(Result, xpti::result_t::XPTI_RESULT_SUCCESS);
}

TEST_F(xptiApiTest, xptiUnregisterCallbackBadInput) {
  uint8_t StreamID = xptiRegisterStream("foo");
  auto Result = xptiUnregisterCallback(StreamID, 1, nullptr);
  EXPECT_EQ(Result, xpti::result_t::XPTI_RESULT_INVALIDARG);
}

TEST_F(xptiApiTest, xptiUnregisterCallbackGoodInput) {
  uint64_t instance;
  xpti::payload_t Payload("foo", "foo.cpp", 1, 0, (void *)13);

  auto Event = xptiMakeEvent("foo", &Payload, 0, (xpti::trace_activity_type_t)1,
                             &instance);
  EXPECT_NE(Event, nullptr);

  uint8_t StreamID = xptiRegisterStream("foo");
  auto Result = xptiUnregisterCallback(StreamID, 1, trace_point_callback2);
  EXPECT_EQ(Result, xpti::result_t::XPTI_RESULT_NOTFOUND);
  Result = xptiRegisterCallback(StreamID, 1, trace_point_callback2);
  EXPECT_EQ(Result, xpti::result_t::XPTI_RESULT_SUCCESS);
  Result = xptiUnregisterCallback(StreamID, 1, trace_point_callback2);
  EXPECT_EQ(Result, xpti::result_t::XPTI_RESULT_SUCCESS);
  Result = xptiUnregisterCallback(StreamID, 1, trace_point_callback2);
  EXPECT_EQ(Result, xpti::result_t::XPTI_RESULT_DUPLICATE);
  Result = xptiRegisterCallback(StreamID, 1, trace_point_callback2);
  EXPECT_EQ(Result, xpti::result_t::XPTI_RESULT_UNDELETE);
}

TEST_F(xptiApiTest, xptiNotifySubscribersBadInput) {
  uint8_t StreamID = xptiRegisterStream("foo");
  auto Result =
      xptiNotifySubscribers(StreamID, 1, nullptr, nullptr, 0, nullptr);
  EXPECT_EQ(Result, xpti::result_t::XPTI_RESULT_FALSE);
  xptiForceSetTraceEnabled(true);
  Result = xptiNotifySubscribers(StreamID, 1, nullptr, nullptr, 0, nullptr);
  EXPECT_EQ(Result, xpti::result_t::XPTI_RESULT_INVALIDARG);
  Result = xptiNotifySubscribers(
      StreamID, (uint16_t)xpti::trace_point_type_t::function_begin, nullptr,
      nullptr, 0, nullptr);
  EXPECT_EQ(Result, xpti::result_t::XPTI_RESULT_INVALIDARG);

  Result = xptiNotifySubscribers(
<<<<<<< HEAD
      StreamID, (uint16_t)xpti::trace_point_type_t::offload_alloc_construct,
      nullptr, nullptr, 0, nullptr);
  EXPECT_EQ(Result, xpti::result_t::XPTI_RESULT_INVALIDARG);
  Result = xptiNotifySubscribers(
      StreamID, (uint16_t)xpti::trace_point_type_t::offload_alloc_associate,
      nullptr, nullptr, 0, nullptr);
  EXPECT_EQ(Result, xpti::result_t::XPTI_RESULT_INVALIDARG);
  Result = xptiNotifySubscribers(
      StreamID, (uint16_t)xpti::trace_point_type_t::offload_alloc_destruct,
      nullptr, nullptr, 0, nullptr);
=======
      StreamID, (uint16_t)xpti::trace_point_type_t::mem_alloc_begin, nullptr,
      nullptr, 0, nullptr);
  EXPECT_EQ(Result, xpti::result_t::XPTI_RESULT_INVALIDARG);

  Result = xptiNotifySubscribers(
      StreamID, (uint16_t)xpti::trace_point_type_t::mem_alloc_end, nullptr,
      nullptr, 0, nullptr);
  EXPECT_EQ(Result, xpti::result_t::XPTI_RESULT_INVALIDARG);

  Result = xptiNotifySubscribers(
      StreamID, (uint16_t)xpti::trace_point_type_t::mem_release_begin, nullptr,
      nullptr, 0, nullptr);
  EXPECT_EQ(Result, xpti::result_t::XPTI_RESULT_INVALIDARG);

  Result = xptiNotifySubscribers(
      StreamID, (uint16_t)xpti::trace_point_type_t::mem_release_end, nullptr,
      nullptr, 0, nullptr);
>>>>>>> a068b154
  EXPECT_EQ(Result, xpti::result_t::XPTI_RESULT_INVALIDARG);
}

TEST_F(xptiApiTest, xptiNotifySubscribersGoodInput) {
  uint64_t instance;
  xpti::payload_t Payload("foo", "foo.cpp", 1, 0, (void *)13);

  auto Event = xptiMakeEvent("foo", &Payload, 0, (xpti::trace_activity_type_t)1,
                             &instance);
  EXPECT_NE(Event, nullptr);

  uint8_t StreamID = xptiRegisterStream("foo");
  xptiForceSetTraceEnabled(true);
  int FooUserData = 42;
  auto Result = xptiRegisterCallback(StreamID, 1, trace_point_callback2);
  EXPECT_EQ(Result, xpti::result_t::XPTI_RESULT_SUCCESS);
  Result = xptiNotifySubscribers(StreamID, 1, nullptr, Event, 0, &FooUserData);
  EXPECT_EQ(Result, xpti::result_t::XPTI_RESULT_SUCCESS);
  EXPECT_EQ(TPCB2Called, FooUserData);
  int tmp = func_callback_update;
  Result = xptiRegisterCallback(
      StreamID, static_cast<uint16_t>(xpti::trace_point_type_t::function_begin),
      fn_callback);
  EXPECT_EQ(Result, xpti::result_t::XPTI_RESULT_SUCCESS);
  // We allow notification with parent and event being null, only for trace
  // point type of function_begin/end; This test update checks for that
  Result = xptiNotifySubscribers(
      StreamID, (uint16_t)xpti::trace_point_type_t::function_begin, nullptr,
      nullptr, 0, "foo");
  EXPECT_EQ(Result, xpti::result_t::XPTI_RESULT_SUCCESS);
  EXPECT_NE(tmp, func_callback_update);
  tmp = func_callback_update;
  Result = xptiNotifySubscribers(
      StreamID, (uint16_t)xpti::trace_point_type_t::function_begin, nullptr,
      (xpti::trace_event_data_t *)1, 0, "foo");
  EXPECT_EQ(Result, xpti::result_t::XPTI_RESULT_SUCCESS);
  EXPECT_NE(tmp, func_callback_update);

  Result = xptiRegisterCallback(
<<<<<<< HEAD
      StreamID, (uint16_t)xpti::trace_point_type_t::offload_alloc_construct,
      fn_callback);
  EXPECT_EQ(Result, xpti::result_t::XPTI_RESULT_SUCCESS);
  Result = xptiRegisterCallback(
      StreamID, (uint16_t)xpti::trace_point_type_t::offload_alloc_associate,
      fn_callback);
  EXPECT_EQ(Result, xpti::result_t::XPTI_RESULT_SUCCESS);
  Result = xptiRegisterCallback(
      StreamID, (uint16_t)xpti::trace_point_type_t::offload_alloc_destruct,
      fn_callback);
  EXPECT_EQ(Result, xpti::result_t::XPTI_RESULT_SUCCESS);

  xpti::offload_buffer_data_t UserBufferData{0x01020304};
  xpti::offload_buffer_association_data_t AssociationData{0x01020304,
                                                          0x05060708};

  tmp = func_callback_update;
  Result = xptiNotifySubscribers(
      StreamID, (uint16_t)xpti::trace_point_type_t::offload_alloc_construct,
      nullptr, (xpti::trace_event_data_t *)1, 0, &UserBufferData);
=======
      StreamID, (uint16_t)xpti::trace_point_type_t::mem_alloc_begin,
      fn_callback);
  EXPECT_EQ(Result, xpti::result_t::XPTI_RESULT_SUCCESS);
  Result = xptiRegisterCallback(
      StreamID, (uint16_t)xpti::trace_point_type_t::mem_alloc_end, fn_callback);
  EXPECT_EQ(Result, xpti::result_t::XPTI_RESULT_SUCCESS);
  Result = xptiRegisterCallback(
      StreamID, (uint16_t)xpti::trace_point_type_t::mem_release_begin,
      fn_callback);
  EXPECT_EQ(Result, xpti::result_t::XPTI_RESULT_SUCCESS);
  Result = xptiRegisterCallback(
      StreamID, (uint16_t)xpti::trace_point_type_t::mem_release_end,
      fn_callback);
  EXPECT_EQ(Result, xpti::result_t::XPTI_RESULT_SUCCESS);

  xpti::mem_alloc_data_t AllocData{10, 100, 1, 0};

  tmp = func_callback_update;
  Result = xptiNotifySubscribers(
      StreamID, (uint16_t)xpti::trace_point_type_t::mem_alloc_begin, nullptr,
      nullptr, 0, &AllocData);
>>>>>>> a068b154
  EXPECT_EQ(Result, xpti::result_t::XPTI_RESULT_SUCCESS);
  EXPECT_NE(tmp, func_callback_update);
  tmp = func_callback_update;
  Result = xptiNotifySubscribers(
<<<<<<< HEAD
      StreamID, (uint16_t)xpti::trace_point_type_t::offload_alloc_associate,
      nullptr, (xpti::trace_event_data_t *)1, 0, &AssociationData);
=======
      StreamID, (uint16_t)xpti::trace_point_type_t::mem_alloc_end, nullptr,
      (xpti::trace_event_data_t *)1, 0, &AllocData);
>>>>>>> a068b154
  EXPECT_EQ(Result, xpti::result_t::XPTI_RESULT_SUCCESS);
  EXPECT_NE(tmp, func_callback_update);

  Result = xptiNotifySubscribers(
<<<<<<< HEAD
      StreamID, (uint16_t)xpti::trace_point_type_t::offload_alloc_destruct,
      nullptr, (xpti::trace_event_data_t *)1, 0, &UserBufferData);
=======
      StreamID, (uint16_t)xpti::trace_point_type_t::mem_release_begin, nullptr,
      nullptr, 0, &AllocData);
  EXPECT_EQ(Result, xpti::result_t::XPTI_RESULT_SUCCESS);
  EXPECT_NE(tmp, func_callback_update);
  tmp = func_callback_update;
  Result = xptiNotifySubscribers(
      StreamID, (uint16_t)xpti::trace_point_type_t::mem_release_end, nullptr,
      (xpti::trace_event_data_t *)1, 0, &AllocData);
>>>>>>> a068b154
  EXPECT_EQ(Result, xpti::result_t::XPTI_RESULT_SUCCESS);
  EXPECT_NE(tmp, func_callback_update);
}

TEST_F(xptiApiTest, xptiAddMetadataBadInput) {
  uint64_t instance;
  xpti::payload_t Payload("foo", "foo.cpp", 1, 0, (void *)13);

  auto Event = xptiMakeEvent("foo", &Payload, 0, (xpti::trace_activity_type_t)1,
                             &instance);
  EXPECT_NE(Event, nullptr);

  auto Result = xptiAddMetadata(nullptr, nullptr, nullptr);
  EXPECT_EQ(Result, xpti::result_t::XPTI_RESULT_INVALIDARG);
  Result = xptiAddMetadata(Event, nullptr, nullptr);
  EXPECT_EQ(Result, xpti::result_t::XPTI_RESULT_INVALIDARG);
  Result = xptiAddMetadata(Event, "foo", nullptr);
  EXPECT_EQ(Result, xpti::result_t::XPTI_RESULT_INVALIDARG);
  Result = xptiAddMetadata(Event, nullptr, "bar");
  EXPECT_EQ(Result, xpti::result_t::XPTI_RESULT_INVALIDARG);
}

TEST_F(xptiApiTest, xptiAddMetadataGoodInput) {
  uint64_t instance;
  xpti::payload_t Payload("foo", "foo.cpp", 1, 0, (void *)13);

  auto Event = xptiMakeEvent("foo", &Payload, 0, (xpti::trace_activity_type_t)1,
                             &instance);
  EXPECT_NE(Event, nullptr);

  auto Result = xptiAddMetadata(Event, "foo", "bar");
  EXPECT_EQ(Result, xpti::result_t::XPTI_RESULT_SUCCESS);
  Result = xptiAddMetadata(Event, "foo", "bar");
  EXPECT_EQ(Result, xpti::result_t::XPTI_RESULT_DUPLICATE);
}

TEST_F(xptiApiTest, xptiQueryMetadata) {
  uint64_t instance;
  xpti::payload_t Payload("foo", "foo.cpp", 1, 0, (void *)13);

  auto Event = xptiMakeEvent("foo", &Payload, 0, (xpti::trace_activity_type_t)1,
                             &instance);
  EXPECT_NE(Event, nullptr);

  auto md = xptiQueryMetadata(Event);
  EXPECT_NE(md, nullptr);

  auto Result = xptiAddMetadata(Event, "foo1", "bar1");
  EXPECT_EQ(Result, xpti::result_t::XPTI_RESULT_SUCCESS);

  char *ts;
  EXPECT_EQ(md->size(), 1);
  auto ID = (*md)[xptiRegisterString("foo1", &ts)];
  auto str = xptiLookupString(ID);
  EXPECT_STREQ(str, "bar1");
}<|MERGE_RESOLUTION|>--- conflicted
+++ resolved
@@ -256,17 +256,21 @@
   EXPECT_EQ(Result, xpti::result_t::XPTI_RESULT_SUCCESS);
 
   Result = xptiRegisterCallback(
-<<<<<<< HEAD
       StreamID, (uint16_t)xpti::trace_point_type_t::offload_alloc_construct,
       fn_callback);
   EXPECT_EQ(Result, xpti::result_t::XPTI_RESULT_SUCCESS);
+
   Result = xptiRegisterCallback(
       StreamID, (uint16_t)xpti::trace_point_type_t::offload_alloc_associate,
       fn_callback);
   EXPECT_EQ(Result, xpti::result_t::XPTI_RESULT_SUCCESS);
+
   Result = xptiRegisterCallback(
       StreamID, (uint16_t)xpti::trace_point_type_t::offload_alloc_destruct,
-=======
+      fn_callback);
+  EXPECT_EQ(Result, xpti::result_t::XPTI_RESULT_SUCCESS);
+
+  Result = xptiRegisterCallback(
       StreamID, (uint16_t)xpti::trace_point_type_t::mem_alloc_begin,
       fn_callback);
   EXPECT_EQ(Result, xpti::result_t::XPTI_RESULT_SUCCESS);
@@ -282,7 +286,6 @@
 
   Result = xptiRegisterCallback(
       StreamID, (uint16_t)xpti::trace_point_type_t::mem_release_end,
->>>>>>> a068b154
       fn_callback);
   EXPECT_EQ(Result, xpti::result_t::XPTI_RESULT_SUCCESS);
 }
@@ -328,7 +331,6 @@
   EXPECT_EQ(Result, xpti::result_t::XPTI_RESULT_INVALIDARG);
 
   Result = xptiNotifySubscribers(
-<<<<<<< HEAD
       StreamID, (uint16_t)xpti::trace_point_type_t::offload_alloc_construct,
       nullptr, nullptr, 0, nullptr);
   EXPECT_EQ(Result, xpti::result_t::XPTI_RESULT_INVALIDARG);
@@ -339,7 +341,9 @@
   Result = xptiNotifySubscribers(
       StreamID, (uint16_t)xpti::trace_point_type_t::offload_alloc_destruct,
       nullptr, nullptr, 0, nullptr);
-=======
+  EXPECT_EQ(Result, xpti::result_t::XPTI_RESULT_INVALIDARG);
+
+  Result = xptiNotifySubscribers(
       StreamID, (uint16_t)xpti::trace_point_type_t::mem_alloc_begin, nullptr,
       nullptr, 0, nullptr);
   EXPECT_EQ(Result, xpti::result_t::XPTI_RESULT_INVALIDARG);
@@ -357,7 +361,6 @@
   Result = xptiNotifySubscribers(
       StreamID, (uint16_t)xpti::trace_point_type_t::mem_release_end, nullptr,
       nullptr, 0, nullptr);
->>>>>>> a068b154
   EXPECT_EQ(Result, xpti::result_t::XPTI_RESULT_INVALIDARG);
 }
 
@@ -397,7 +400,6 @@
   EXPECT_NE(tmp, func_callback_update);
 
   Result = xptiRegisterCallback(
-<<<<<<< HEAD
       StreamID, (uint16_t)xpti::trace_point_type_t::offload_alloc_construct,
       fn_callback);
   EXPECT_EQ(Result, xpti::result_t::XPTI_RESULT_SUCCESS);
@@ -418,7 +420,9 @@
   Result = xptiNotifySubscribers(
       StreamID, (uint16_t)xpti::trace_point_type_t::offload_alloc_construct,
       nullptr, (xpti::trace_event_data_t *)1, 0, &UserBufferData);
-=======
+  EXPECT_EQ(Result, xpti::result_t::XPTI_RESULT_SUCCESS);
+
+  Result = xptiRegisterCallback(
       StreamID, (uint16_t)xpti::trace_point_type_t::mem_alloc_begin,
       fn_callback);
   EXPECT_EQ(Result, xpti::result_t::XPTI_RESULT_SUCCESS);
@@ -440,26 +444,24 @@
   Result = xptiNotifySubscribers(
       StreamID, (uint16_t)xpti::trace_point_type_t::mem_alloc_begin, nullptr,
       nullptr, 0, &AllocData);
->>>>>>> a068b154
   EXPECT_EQ(Result, xpti::result_t::XPTI_RESULT_SUCCESS);
   EXPECT_NE(tmp, func_callback_update);
   tmp = func_callback_update;
   Result = xptiNotifySubscribers(
-<<<<<<< HEAD
       StreamID, (uint16_t)xpti::trace_point_type_t::offload_alloc_associate,
       nullptr, (xpti::trace_event_data_t *)1, 0, &AssociationData);
-=======
+  EXPECT_EQ(Result, xpti::result_t::XPTI_RESULT_SUCCESS);
+  Result = xptiNotifySubscribers(
       StreamID, (uint16_t)xpti::trace_point_type_t::mem_alloc_end, nullptr,
       (xpti::trace_event_data_t *)1, 0, &AllocData);
->>>>>>> a068b154
   EXPECT_EQ(Result, xpti::result_t::XPTI_RESULT_SUCCESS);
   EXPECT_NE(tmp, func_callback_update);
 
   Result = xptiNotifySubscribers(
-<<<<<<< HEAD
       StreamID, (uint16_t)xpti::trace_point_type_t::offload_alloc_destruct,
       nullptr, (xpti::trace_event_data_t *)1, 0, &UserBufferData);
-=======
+  EXPECT_EQ(Result, xpti::result_t::XPTI_RESULT_SUCCESS);
+  Result = xptiNotifySubscribers(
       StreamID, (uint16_t)xpti::trace_point_type_t::mem_release_begin, nullptr,
       nullptr, 0, &AllocData);
   EXPECT_EQ(Result, xpti::result_t::XPTI_RESULT_SUCCESS);
@@ -468,7 +470,6 @@
   Result = xptiNotifySubscribers(
       StreamID, (uint16_t)xpti::trace_point_type_t::mem_release_end, nullptr,
       (xpti::trace_event_data_t *)1, 0, &AllocData);
->>>>>>> a068b154
   EXPECT_EQ(Result, xpti::result_t::XPTI_RESULT_SUCCESS);
   EXPECT_NE(tmp, func_callback_update);
 }
