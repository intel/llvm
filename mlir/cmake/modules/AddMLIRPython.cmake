--- conflicted
+++ resolved
@@ -661,8 +661,6 @@
       NB_DOMAIN mlir
       ${ARG_SOURCES}
     )
-<<<<<<< HEAD
-=======
 
     if (LLVM_COMPILER_IS_GCC_COMPATIBLE OR CLANG_CL)
       # Avoids warnings from upstream nanobind.
@@ -675,7 +673,6 @@
           -Wno-covered-switch-default
       )
     endif()
->>>>>>> 49fd7d4f
   endif()
 
   # The extension itself must be compiled with RTTI and exceptions enabled.
