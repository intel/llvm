//===- BuiltinAttributes.cpp - C Interface to MLIR Builtin Attributes -----===//
//
// Part of the LLVM Project, under the Apache License v2.0 with LLVM Exceptions.
// See https://llvm.org/LICENSE.txt for license information.
// SPDX-License-Identifier: Apache-2.0 WITH LLVM-exception
//
//===----------------------------------------------------------------------===//

#include "mlir-c/BuiltinAttributes.h"
#include "mlir/CAPI/AffineMap.h"
#include "mlir/CAPI/IR.h"
#include "mlir/CAPI/Support.h"
#include "mlir/IR/Attributes.h"
#include "mlir/IR/BuiltinTypes.h"

using namespace mlir;

//===----------------------------------------------------------------------===//
// Affine map attribute.
//===----------------------------------------------------------------------===//

bool mlirAttributeIsAAffineMap(MlirAttribute attr) {
  return unwrap(attr).isa<AffineMapAttr>();
}

MlirAttribute mlirAffineMapAttrGet(MlirAffineMap map) {
  return wrap(AffineMapAttr::get(unwrap(map)));
}

MlirAffineMap mlirAffineMapAttrGetValue(MlirAttribute attr) {
  return wrap(unwrap(attr).cast<AffineMapAttr>().getValue());
}

//===----------------------------------------------------------------------===//
// Array attribute.
//===----------------------------------------------------------------------===//

bool mlirAttributeIsAArray(MlirAttribute attr) {
  return unwrap(attr).isa<ArrayAttr>();
}

MlirAttribute mlirArrayAttrGet(MlirContext ctx, intptr_t numElements,
                               MlirAttribute const *elements) {
  SmallVector<Attribute, 8> attrs;
  return wrap(
      ArrayAttr::get(unwrap(ctx), unwrapList(static_cast<size_t>(numElements),
                                             elements, attrs)));
}

intptr_t mlirArrayAttrGetNumElements(MlirAttribute attr) {
  return static_cast<intptr_t>(unwrap(attr).cast<ArrayAttr>().size());
}

MlirAttribute mlirArrayAttrGetElement(MlirAttribute attr, intptr_t pos) {
  return wrap(unwrap(attr).cast<ArrayAttr>().getValue()[pos]);
}

//===----------------------------------------------------------------------===//
// Dictionary attribute.
//===----------------------------------------------------------------------===//

bool mlirAttributeIsADictionary(MlirAttribute attr) {
  return unwrap(attr).isa<DictionaryAttr>();
}

MlirAttribute mlirDictionaryAttrGet(MlirContext ctx, intptr_t numElements,
                                    MlirNamedAttribute const *elements) {
  SmallVector<NamedAttribute, 8> attributes;
  attributes.reserve(numElements);
  for (intptr_t i = 0; i < numElements; ++i)
    attributes.emplace_back(
        Identifier::get(unwrap(elements[i].name), unwrap(ctx)),
        unwrap(elements[i].attribute));
  return wrap(DictionaryAttr::get(unwrap(ctx), attributes));
}

intptr_t mlirDictionaryAttrGetNumElements(MlirAttribute attr) {
  return static_cast<intptr_t>(unwrap(attr).cast<DictionaryAttr>().size());
}

MlirNamedAttribute mlirDictionaryAttrGetElement(MlirAttribute attr,
                                                intptr_t pos) {
  NamedAttribute attribute =
      unwrap(attr).cast<DictionaryAttr>().getValue()[pos];
  return {wrap(attribute.first), wrap(attribute.second)};
}

MlirAttribute mlirDictionaryAttrGetElementByName(MlirAttribute attr,
                                                 MlirStringRef name) {
  return wrap(unwrap(attr).cast<DictionaryAttr>().get(unwrap(name)));
}

//===----------------------------------------------------------------------===//
// Floating point attribute.
//===----------------------------------------------------------------------===//

bool mlirAttributeIsAFloat(MlirAttribute attr) {
  return unwrap(attr).isa<FloatAttr>();
}

MlirAttribute mlirFloatAttrDoubleGet(MlirContext ctx, MlirType type,
                                     double value) {
  return wrap(FloatAttr::get(unwrap(type), value));
}

MlirAttribute mlirFloatAttrDoubleGetChecked(MlirLocation loc, MlirType type,
                                            double value) {
  return wrap(FloatAttr::getChecked(unwrap(loc), unwrap(type), value));
}

double mlirFloatAttrGetValueDouble(MlirAttribute attr) {
  return unwrap(attr).cast<FloatAttr>().getValueAsDouble();
}

//===----------------------------------------------------------------------===//
// Integer attribute.
//===----------------------------------------------------------------------===//

bool mlirAttributeIsAInteger(MlirAttribute attr) {
  return unwrap(attr).isa<IntegerAttr>();
}

MlirAttribute mlirIntegerAttrGet(MlirType type, int64_t value) {
  return wrap(IntegerAttr::get(unwrap(type), value));
}

int64_t mlirIntegerAttrGetValueInt(MlirAttribute attr) {
  return unwrap(attr).cast<IntegerAttr>().getInt();
}

//===----------------------------------------------------------------------===//
// Bool attribute.
//===----------------------------------------------------------------------===//

bool mlirAttributeIsABool(MlirAttribute attr) {
  return unwrap(attr).isa<BoolAttr>();
}

MlirAttribute mlirBoolAttrGet(MlirContext ctx, int value) {
  return wrap(BoolAttr::get(unwrap(ctx), value));
}

bool mlirBoolAttrGetValue(MlirAttribute attr) {
  return unwrap(attr).cast<BoolAttr>().getValue();
}

//===----------------------------------------------------------------------===//
// Integer set attribute.
//===----------------------------------------------------------------------===//

bool mlirAttributeIsAIntegerSet(MlirAttribute attr) {
  return unwrap(attr).isa<IntegerSetAttr>();
}

//===----------------------------------------------------------------------===//
// Opaque attribute.
//===----------------------------------------------------------------------===//

bool mlirAttributeIsAOpaque(MlirAttribute attr) {
  return unwrap(attr).isa<OpaqueAttr>();
}

MlirAttribute mlirOpaqueAttrGet(MlirContext ctx, MlirStringRef dialectNamespace,
                                intptr_t dataLength, const char *data,
                                MlirType type) {
<<<<<<< HEAD
  return wrap(OpaqueAttr::get(
      unwrap(ctx), Identifier::get(unwrap(dialectNamespace), unwrap(ctx)),
      StringRef(data, dataLength), unwrap(type)));
=======
  return wrap(
      OpaqueAttr::get(Identifier::get(unwrap(dialectNamespace), unwrap(ctx)),
                      StringRef(data, dataLength), unwrap(type)));
>>>>>>> 2e412c55
}

MlirStringRef mlirOpaqueAttrGetDialectNamespace(MlirAttribute attr) {
  return wrap(unwrap(attr).cast<OpaqueAttr>().getDialectNamespace().strref());
}

MlirStringRef mlirOpaqueAttrGetData(MlirAttribute attr) {
  return wrap(unwrap(attr).cast<OpaqueAttr>().getAttrData());
}

//===----------------------------------------------------------------------===//
// String attribute.
//===----------------------------------------------------------------------===//

bool mlirAttributeIsAString(MlirAttribute attr) {
  return unwrap(attr).isa<StringAttr>();
}

MlirAttribute mlirStringAttrGet(MlirContext ctx, MlirStringRef str) {
  return wrap(StringAttr::get(unwrap(ctx), unwrap(str)));
}

MlirAttribute mlirStringAttrTypedGet(MlirType type, MlirStringRef str) {
  return wrap(StringAttr::get(unwrap(str), unwrap(type)));
}

MlirStringRef mlirStringAttrGetValue(MlirAttribute attr) {
  return wrap(unwrap(attr).cast<StringAttr>().getValue());
}

//===----------------------------------------------------------------------===//
// SymbolRef attribute.
//===----------------------------------------------------------------------===//

bool mlirAttributeIsASymbolRef(MlirAttribute attr) {
  return unwrap(attr).isa<SymbolRefAttr>();
}

MlirAttribute mlirSymbolRefAttrGet(MlirContext ctx, MlirStringRef symbol,
                                   intptr_t numReferences,
                                   MlirAttribute const *references) {
  SmallVector<FlatSymbolRefAttr, 4> refs;
  refs.reserve(numReferences);
  for (intptr_t i = 0; i < numReferences; ++i)
    refs.push_back(unwrap(references[i]).cast<FlatSymbolRefAttr>());
  return wrap(SymbolRefAttr::get(unwrap(ctx), unwrap(symbol), refs));
}

MlirStringRef mlirSymbolRefAttrGetRootReference(MlirAttribute attr) {
  return wrap(unwrap(attr).cast<SymbolRefAttr>().getRootReference());
}

MlirStringRef mlirSymbolRefAttrGetLeafReference(MlirAttribute attr) {
  return wrap(unwrap(attr).cast<SymbolRefAttr>().getLeafReference());
}

intptr_t mlirSymbolRefAttrGetNumNestedReferences(MlirAttribute attr) {
  return static_cast<intptr_t>(
      unwrap(attr).cast<SymbolRefAttr>().getNestedReferences().size());
}

MlirAttribute mlirSymbolRefAttrGetNestedReference(MlirAttribute attr,
                                                  intptr_t pos) {
  return wrap(unwrap(attr).cast<SymbolRefAttr>().getNestedReferences()[pos]);
}

//===----------------------------------------------------------------------===//
// Flat SymbolRef attribute.
//===----------------------------------------------------------------------===//

bool mlirAttributeIsAFlatSymbolRef(MlirAttribute attr) {
  return unwrap(attr).isa<FlatSymbolRefAttr>();
}

MlirAttribute mlirFlatSymbolRefAttrGet(MlirContext ctx, MlirStringRef symbol) {
  return wrap(FlatSymbolRefAttr::get(unwrap(ctx), unwrap(symbol)));
}

MlirStringRef mlirFlatSymbolRefAttrGetValue(MlirAttribute attr) {
  return wrap(unwrap(attr).cast<FlatSymbolRefAttr>().getValue());
}

//===----------------------------------------------------------------------===//
// Type attribute.
//===----------------------------------------------------------------------===//

bool mlirAttributeIsAType(MlirAttribute attr) {
  return unwrap(attr).isa<TypeAttr>();
}

MlirAttribute mlirTypeAttrGet(MlirType type) {
  return wrap(TypeAttr::get(unwrap(type)));
}

MlirType mlirTypeAttrGetValue(MlirAttribute attr) {
  return wrap(unwrap(attr).cast<TypeAttr>().getValue());
}

//===----------------------------------------------------------------------===//
// Unit attribute.
//===----------------------------------------------------------------------===//

bool mlirAttributeIsAUnit(MlirAttribute attr) {
  return unwrap(attr).isa<UnitAttr>();
}

MlirAttribute mlirUnitAttrGet(MlirContext ctx) {
  return wrap(UnitAttr::get(unwrap(ctx)));
}

//===----------------------------------------------------------------------===//
// Elements attributes.
//===----------------------------------------------------------------------===//

bool mlirAttributeIsAElements(MlirAttribute attr) {
  return unwrap(attr).isa<ElementsAttr>();
}

MlirAttribute mlirElementsAttrGetValue(MlirAttribute attr, intptr_t rank,
                                       uint64_t *idxs) {
  return wrap(unwrap(attr).cast<ElementsAttr>().getValue(
      llvm::makeArrayRef(idxs, rank)));
}

bool mlirElementsAttrIsValidIndex(MlirAttribute attr, intptr_t rank,
                                  uint64_t *idxs) {
  return unwrap(attr).cast<ElementsAttr>().isValidIndex(
      llvm::makeArrayRef(idxs, rank));
}

int64_t mlirElementsAttrGetNumElements(MlirAttribute attr) {
  return unwrap(attr).cast<ElementsAttr>().getNumElements();
}

//===----------------------------------------------------------------------===//
// Dense elements attribute.
//===----------------------------------------------------------------------===//

//===----------------------------------------------------------------------===//
// IsA support.

bool mlirAttributeIsADenseElements(MlirAttribute attr) {
  return unwrap(attr).isa<DenseElementsAttr>();
}
bool mlirAttributeIsADenseIntElements(MlirAttribute attr) {
  return unwrap(attr).isa<DenseIntElementsAttr>();
}
bool mlirAttributeIsADenseFPElements(MlirAttribute attr) {
  return unwrap(attr).isa<DenseFPElementsAttr>();
}

//===----------------------------------------------------------------------===//
// Constructors.

MlirAttribute mlirDenseElementsAttrGet(MlirType shapedType,
                                       intptr_t numElements,
                                       MlirAttribute const *elements) {
  SmallVector<Attribute, 8> attributes;
  return wrap(
      DenseElementsAttr::get(unwrap(shapedType).cast<ShapedType>(),
                             unwrapList(numElements, elements, attributes)));
}

MlirAttribute mlirDenseElementsAttrSplatGet(MlirType shapedType,
                                            MlirAttribute element) {
  return wrap(DenseElementsAttr::get(unwrap(shapedType).cast<ShapedType>(),
                                     unwrap(element)));
}
MlirAttribute mlirDenseElementsAttrBoolSplatGet(MlirType shapedType,
                                                bool element) {
  return wrap(
      DenseElementsAttr::get(unwrap(shapedType).cast<ShapedType>(), element));
}
MlirAttribute mlirDenseElementsAttrUInt32SplatGet(MlirType shapedType,
                                                  uint32_t element) {
  return wrap(
      DenseElementsAttr::get(unwrap(shapedType).cast<ShapedType>(), element));
}
MlirAttribute mlirDenseElementsAttrInt32SplatGet(MlirType shapedType,
                                                 int32_t element) {
  return wrap(
      DenseElementsAttr::get(unwrap(shapedType).cast<ShapedType>(), element));
}
MlirAttribute mlirDenseElementsAttrUInt64SplatGet(MlirType shapedType,
                                                  uint64_t element) {
  return wrap(
      DenseElementsAttr::get(unwrap(shapedType).cast<ShapedType>(), element));
}
MlirAttribute mlirDenseElementsAttrInt64SplatGet(MlirType shapedType,
                                                 int64_t element) {
  return wrap(
      DenseElementsAttr::get(unwrap(shapedType).cast<ShapedType>(), element));
}
MlirAttribute mlirDenseElementsAttrFloatSplatGet(MlirType shapedType,
                                                 float element) {
  return wrap(
      DenseElementsAttr::get(unwrap(shapedType).cast<ShapedType>(), element));
}
MlirAttribute mlirDenseElementsAttrDoubleSplatGet(MlirType shapedType,
                                                  double element) {
  return wrap(
      DenseElementsAttr::get(unwrap(shapedType).cast<ShapedType>(), element));
}

MlirAttribute mlirDenseElementsAttrBoolGet(MlirType shapedType,
                                           intptr_t numElements,
                                           const int *elements) {
  SmallVector<bool, 8> values(elements, elements + numElements);
  return wrap(
      DenseElementsAttr::get(unwrap(shapedType).cast<ShapedType>(), values));
}

/// Creates a dense attribute with elements of the type deduced by templates.
template <typename T>
static MlirAttribute getDenseAttribute(MlirType shapedType,
                                       intptr_t numElements,
                                       const T *elements) {
  return wrap(
      DenseElementsAttr::get(unwrap(shapedType).cast<ShapedType>(),
                             llvm::makeArrayRef(elements, numElements)));
}

MlirAttribute mlirDenseElementsAttrUInt32Get(MlirType shapedType,
                                             intptr_t numElements,
                                             const uint32_t *elements) {
  return getDenseAttribute(shapedType, numElements, elements);
}
MlirAttribute mlirDenseElementsAttrInt32Get(MlirType shapedType,
                                            intptr_t numElements,
                                            const int32_t *elements) {
  return getDenseAttribute(shapedType, numElements, elements);
}
MlirAttribute mlirDenseElementsAttrUInt64Get(MlirType shapedType,
                                             intptr_t numElements,
                                             const uint64_t *elements) {
  return getDenseAttribute(shapedType, numElements, elements);
}
MlirAttribute mlirDenseElementsAttrInt64Get(MlirType shapedType,
                                            intptr_t numElements,
                                            const int64_t *elements) {
  return getDenseAttribute(shapedType, numElements, elements);
}
MlirAttribute mlirDenseElementsAttrFloatGet(MlirType shapedType,
                                            intptr_t numElements,
                                            const float *elements) {
  return getDenseAttribute(shapedType, numElements, elements);
}
MlirAttribute mlirDenseElementsAttrDoubleGet(MlirType shapedType,
                                             intptr_t numElements,
                                             const double *elements) {
  return getDenseAttribute(shapedType, numElements, elements);
}

MlirAttribute mlirDenseElementsAttrStringGet(MlirType shapedType,
                                             intptr_t numElements,
                                             MlirStringRef *strs) {
  SmallVector<StringRef, 8> values;
  values.reserve(numElements);
  for (intptr_t i = 0; i < numElements; ++i)
    values.push_back(unwrap(strs[i]));

  return wrap(
      DenseElementsAttr::get(unwrap(shapedType).cast<ShapedType>(), values));
}

MlirAttribute mlirDenseElementsAttrReshapeGet(MlirAttribute attr,
                                              MlirType shapedType) {
  return wrap(unwrap(attr).cast<DenseElementsAttr>().reshape(
      unwrap(shapedType).cast<ShapedType>()));
}

//===----------------------------------------------------------------------===//
// Splat accessors.

bool mlirDenseElementsAttrIsSplat(MlirAttribute attr) {
  return unwrap(attr).cast<DenseElementsAttr>().isSplat();
}

MlirAttribute mlirDenseElementsAttrGetSplatValue(MlirAttribute attr) {
  return wrap(unwrap(attr).cast<DenseElementsAttr>().getSplatValue());
}
int mlirDenseElementsAttrGetBoolSplatValue(MlirAttribute attr) {
  return unwrap(attr).cast<DenseElementsAttr>().getSplatValue<bool>();
}
int32_t mlirDenseElementsAttrGetInt32SplatValue(MlirAttribute attr) {
  return unwrap(attr).cast<DenseElementsAttr>().getSplatValue<int32_t>();
}
uint32_t mlirDenseElementsAttrGetUInt32SplatValue(MlirAttribute attr) {
  return unwrap(attr).cast<DenseElementsAttr>().getSplatValue<uint32_t>();
}
int64_t mlirDenseElementsAttrGetInt64SplatValue(MlirAttribute attr) {
  return unwrap(attr).cast<DenseElementsAttr>().getSplatValue<int64_t>();
}
uint64_t mlirDenseElementsAttrGetUInt64SplatValue(MlirAttribute attr) {
  return unwrap(attr).cast<DenseElementsAttr>().getSplatValue<uint64_t>();
}
float mlirDenseElementsAttrGetFloatSplatValue(MlirAttribute attr) {
  return unwrap(attr).cast<DenseElementsAttr>().getSplatValue<float>();
}
double mlirDenseElementsAttrGetDoubleSplatValue(MlirAttribute attr) {
  return unwrap(attr).cast<DenseElementsAttr>().getSplatValue<double>();
}
MlirStringRef mlirDenseElementsAttrGetStringSplatValue(MlirAttribute attr) {
  return wrap(
      unwrap(attr).cast<DenseElementsAttr>().getSplatValue<StringRef>());
}

//===----------------------------------------------------------------------===//
// Indexed accessors.

bool mlirDenseElementsAttrGetBoolValue(MlirAttribute attr, intptr_t pos) {
  return *(unwrap(attr).cast<DenseElementsAttr>().getValues<bool>().begin() +
           pos);
}
int32_t mlirDenseElementsAttrGetInt32Value(MlirAttribute attr, intptr_t pos) {
  return *(unwrap(attr).cast<DenseElementsAttr>().getValues<int32_t>().begin() +
           pos);
}
uint32_t mlirDenseElementsAttrGetUInt32Value(MlirAttribute attr, intptr_t pos) {
  return *(
      unwrap(attr).cast<DenseElementsAttr>().getValues<uint32_t>().begin() +
      pos);
}
int64_t mlirDenseElementsAttrGetInt64Value(MlirAttribute attr, intptr_t pos) {
  return *(unwrap(attr).cast<DenseElementsAttr>().getValues<int64_t>().begin() +
           pos);
}
uint64_t mlirDenseElementsAttrGetUInt64Value(MlirAttribute attr, intptr_t pos) {
  return *(
      unwrap(attr).cast<DenseElementsAttr>().getValues<uint64_t>().begin() +
      pos);
}
float mlirDenseElementsAttrGetFloatValue(MlirAttribute attr, intptr_t pos) {
  return *(unwrap(attr).cast<DenseElementsAttr>().getValues<float>().begin() +
           pos);
}
double mlirDenseElementsAttrGetDoubleValue(MlirAttribute attr, intptr_t pos) {
  return *(unwrap(attr).cast<DenseElementsAttr>().getValues<double>().begin() +
           pos);
}
MlirStringRef mlirDenseElementsAttrGetStringValue(MlirAttribute attr,
                                                  intptr_t pos) {
  return wrap(
      *(unwrap(attr).cast<DenseElementsAttr>().getValues<StringRef>().begin() +
        pos));
}

//===----------------------------------------------------------------------===//
// Raw data accessors.

const void *mlirDenseElementsAttrGetRawData(MlirAttribute attr) {
  return static_cast<const void *>(
      unwrap(attr).cast<DenseElementsAttr>().getRawData().data());
}

//===----------------------------------------------------------------------===//
// Opaque elements attribute.
//===----------------------------------------------------------------------===//

bool mlirAttributeIsAOpaqueElements(MlirAttribute attr) {
  return unwrap(attr).isa<OpaqueElementsAttr>();
}

//===----------------------------------------------------------------------===//
// Sparse elements attribute.
//===----------------------------------------------------------------------===//

bool mlirAttributeIsASparseElements(MlirAttribute attr) {
  return unwrap(attr).isa<SparseElementsAttr>();
}

MlirAttribute mlirSparseElementsAttribute(MlirType shapedType,
                                          MlirAttribute denseIndices,
                                          MlirAttribute denseValues) {
  return wrap(
      SparseElementsAttr::get(unwrap(shapedType).cast<ShapedType>(),
                              unwrap(denseIndices).cast<DenseElementsAttr>(),
                              unwrap(denseValues).cast<DenseElementsAttr>()));
}

MlirAttribute mlirSparseElementsAttrGetIndices(MlirAttribute attr) {
  return wrap(unwrap(attr).cast<SparseElementsAttr>().getIndices());
}

MlirAttribute mlirSparseElementsAttrGetValues(MlirAttribute attr) {
  return wrap(unwrap(attr).cast<SparseElementsAttr>().getValues());
}<|MERGE_RESOLUTION|>--- conflicted
+++ resolved
@@ -163,15 +163,9 @@
 MlirAttribute mlirOpaqueAttrGet(MlirContext ctx, MlirStringRef dialectNamespace,
                                 intptr_t dataLength, const char *data,
                                 MlirType type) {
-<<<<<<< HEAD
-  return wrap(OpaqueAttr::get(
-      unwrap(ctx), Identifier::get(unwrap(dialectNamespace), unwrap(ctx)),
-      StringRef(data, dataLength), unwrap(type)));
-=======
   return wrap(
       OpaqueAttr::get(Identifier::get(unwrap(dialectNamespace), unwrap(ctx)),
                       StringRef(data, dataLength), unwrap(type)));
->>>>>>> 2e412c55
 }
 
 MlirStringRef mlirOpaqueAttrGetDialectNamespace(MlirAttribute attr) {
