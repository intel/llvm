--- conflicted
+++ resolved
@@ -49,10 +49,7 @@
                                      bool printModuleScope,
                                      bool printAfterOnlyOnChange,
                                      bool printAfterOnlyOnFailure,
-<<<<<<< HEAD
-=======
                                      MlirOpPrintingFlags flags,
->>>>>>> 93e44d24
                                      MlirStringRef treePrintingPath) {
   auto shouldPrintBeforePass = [printBeforeAll](Pass *, Operation *) {
     return printBeforeAll;
@@ -64,22 +61,14 @@
     return unwrap(passManager)
         ->enableIRPrinting(shouldPrintBeforePass, shouldPrintAfterPass,
                            printModuleScope, printAfterOnlyOnChange,
-<<<<<<< HEAD
-                           printAfterOnlyOnFailure);
-=======
                            printAfterOnlyOnFailure, /*out=*/llvm::errs(),
                            *unwrap(flags));
->>>>>>> 93e44d24
 
   unwrap(passManager)
       ->enableIRPrintingToFileTree(shouldPrintBeforePass, shouldPrintAfterPass,
                                    printModuleScope, printAfterOnlyOnChange,
                                    printAfterOnlyOnFailure,
-<<<<<<< HEAD
-                                   unwrap(treePrintingPath));
-=======
                                    unwrap(treePrintingPath), *unwrap(flags));
->>>>>>> 93e44d24
 }
 
 void mlirPassManagerEnableVerifier(MlirPassManager passManager, bool enable) {
