--- conflicted
+++ resolved
@@ -206,11 +206,7 @@
 
   if (auto other = dyn_cast<UnrankedMemRefType>()) {
     MemRefType::Builder b(shape, elementType);
-<<<<<<< HEAD
-    b.setMemorySpace(other.getMemorySpace());
-=======
     b.setMemorySpace(other.getMemorySpaceAsInt());
->>>>>>> 2e412c55
     return b;
   }
 
@@ -233,11 +229,7 @@
   if (auto other = dyn_cast<UnrankedMemRefType>()) {
     MemRefType::Builder b(shape, other.getElementType());
     b.setShape(shape);
-<<<<<<< HEAD
-    b.setMemorySpace(other.getMemorySpace());
-=======
     b.setMemorySpace(other.getMemorySpaceAsInt());
->>>>>>> 2e412c55
     return b;
   }
 
@@ -258,11 +250,7 @@
   }
 
   if (auto other = dyn_cast<UnrankedMemRefType>()) {
-<<<<<<< HEAD
-    return UnrankedMemRefType::get(elementType, other.getMemorySpace());
-=======
     return UnrankedMemRefType::get(elementType, other.getMemorySpaceAsInt());
->>>>>>> 2e412c55
   }
 
   if (isa<TensorType>()) {
@@ -532,22 +520,12 @@
   auto *context = elementType.getContext();
 
   if (!BaseMemRefType::isValidElementType(elementType))
-<<<<<<< HEAD
-    return (void)emitOptionalError(location, "invalid memref element type"),
-           MemRefType();
-=======
     return (emitError() << "invalid memref element type", MemRefType());
->>>>>>> 2e412c55
 
   for (int64_t s : shape) {
     // Negative sizes are not allowed except for `-1` that means dynamic size.
     if (s < -1)
-<<<<<<< HEAD
-      return (void)emitOptionalError(location, "invalid memref size"),
-             MemRefType();
-=======
       return (emitError() << "invalid memref size", MemRefType());
->>>>>>> 2e412c55
   }
 
   // Check that the structure of the composition is valid, i.e. that each
