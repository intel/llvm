--- conflicted
+++ resolved
@@ -60,18 +60,11 @@
       os << "loc";
       return AliasResult::OverridableAlias;
     }
-<<<<<<< HEAD
-    if (llvm::isa<DistinctAttr>(attr)) {
-      os << "distinct";
-      return AliasResult::OverridableAlias;
-    }
-=======
     if (auto distinct = llvm::dyn_cast<DistinctAttr>(attr))
       if (!llvm::isa<UnitAttr>(distinct.getReferencedAttr())) {
         os << "distinct";
         return AliasResult::OverridableAlias;
       }
->>>>>>> 6241a64e
     return AliasResult::NoAlias;
   }
 
