--- conflicted
+++ resolved
@@ -2141,13 +2141,9 @@
     return;
   } else if (auto distinctAttr = llvm::dyn_cast<DistinctAttr>(attr)) {
     os << "distinct[" << state.getDistinctState().getId(distinctAttr) << "]<";
-<<<<<<< HEAD
-    printAttribute(distinctAttr.getReferencedAttr());
-=======
     if (!llvm::isa<UnitAttr>(distinctAttr.getReferencedAttr())) {
       printAttribute(distinctAttr.getReferencedAttr());
     }
->>>>>>> 6241a64e
     os << '>';
     return;
   } else if (auto dictAttr = llvm::dyn_cast<DictionaryAttr>(attr)) {
