--- conflicted
+++ resolved
@@ -382,14 +382,8 @@
 // OpaqueAttr
 //===----------------------------------------------------------------------===//
 
-<<<<<<< HEAD
-OpaqueAttr OpaqueAttr::get(MLIRContext *context, Identifier dialect,
-                           StringRef attrData, Type type) {
-  return Base::get(context, dialect, attrData, type);
-=======
 OpaqueAttr OpaqueAttr::get(Identifier dialect, StringRef attrData, Type type) {
   return Base::get(dialect.getContext(), dialect, attrData, type);
->>>>>>> 2e412c55
 }
 
 OpaqueAttr OpaqueAttr::getChecked(function_ref<InFlightDiagnostic()> emitError,
