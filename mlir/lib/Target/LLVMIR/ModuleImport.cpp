--- conflicted
+++ resolved
@@ -1409,8 +1409,6 @@
   return success();
 }
 
-<<<<<<< HEAD
-=======
 /// Converts LLVM string, integer, and enum attributes into MLIR attributes,
 /// skipping those in `attributesToSkip` and emitting a warning at `loc` for
 /// any other unsupported attributes.
@@ -1472,7 +1470,6 @@
     globalOp.setTargetSpecificAttrsAttr(targetSpecificAttrs);
 }
 
->>>>>>> 35227056
 LogicalResult ModuleImport::convertGlobal(llvm::GlobalVariable *globalVar) {
   // Insert the global after the last one or at the start of the module.
   OpBuilder::InsertionGuard guard = setGlobalInsertionPoint();
