//===- ModuleImport.cpp - LLVM to MLIR conversion ---------------*- C++ -*-===//
//
// Part of the LLVM Project, under the Apache License v2.0 with LLVM Exceptions.
// See https://llvm.org/LICENSE.txt for license information.
// SPDX-License-Identifier: Apache-2.0 WITH LLVM-exception
//
//===----------------------------------------------------------------------===//
//
// This file implements the import of an LLVM IR module into an LLVM dialect
// module.
//
//===----------------------------------------------------------------------===//

#include "mlir/Target/LLVMIR/ModuleImport.h"
#include "mlir/Target/LLVMIR/Import.h"

#include "AttrKindDetail.h"
#include "DebugImporter.h"
#include "LoopAnnotationImporter.h"

#include "mlir/Dialect/DLTI/DLTI.h"
#include "mlir/Dialect/LLVMIR/LLVMDialect.h"
#include "mlir/IR/Matchers.h"
#include "mlir/Interfaces/DataLayoutInterfaces.h"
#include "mlir/Tools/mlir-translate/Translation.h"

#include "llvm/ADT/PostOrderIterator.h"
#include "llvm/ADT/ScopeExit.h"
#include "llvm/ADT/StringSet.h"
#include "llvm/IR/Constants.h"
#include "llvm/IR/InlineAsm.h"
#include "llvm/IR/InstIterator.h"
#include "llvm/IR/Instructions.h"
#include "llvm/IR/IntrinsicInst.h"
#include "llvm/IR/Metadata.h"
#include "llvm/IR/Operator.h"
#include "llvm/Support/ModRef.h"

using namespace mlir;
using namespace mlir::LLVM;
using namespace mlir::LLVM::detail;

#include "mlir/Dialect/LLVMIR/LLVMConversionEnumsFromLLVM.inc"

// Utility to print an LLVM value as a string for passing to emitError().
// FIXME: Diagnostic should be able to natively handle types that have
// operator << (raw_ostream&) defined.
static std::string diag(const llvm::Value &value) {
  std::string str;
  llvm::raw_string_ostream os(str);
  os << value;
  return os.str();
}

// Utility to print an LLVM metadata node as a string for passing
// to emitError(). The module argument is needed to print the nodes
// canonically numbered.
static std::string diagMD(const llvm::Metadata *node,
                          const llvm::Module *module) {
  std::string str;
  llvm::raw_string_ostream os(str);
  node->print(os, module, /*IsForDebug=*/true);
  return os.str();
}

/// Returns the name of the global_ctors global variables.
static constexpr StringRef getGlobalCtorsVarName() {
  return "llvm.global_ctors";
}

/// Returns the name of the global_dtors global variables.
static constexpr StringRef getGlobalDtorsVarName() {
  return "llvm.global_dtors";
}

/// Returns the symbol name for the module-level metadata operation. It must not
/// conflict with the user namespace.
static constexpr StringRef getGlobalMetadataOpName() {
  return "__llvm_global_metadata";
}

/// Returns a supported MLIR floating point type of the given bit width or null
/// if the bit width is not supported.
static FloatType getDLFloatType(MLIRContext &ctx, int32_t bitwidth) {
  switch (bitwidth) {
  case 16:
    return FloatType::getF16(&ctx);
  case 32:
    return FloatType::getF32(&ctx);
  case 64:
    return FloatType::getF64(&ctx);
  case 80:
    return FloatType::getF80(&ctx);
  case 128:
    return FloatType::getF128(&ctx);
  default:
    return nullptr;
  }
}

/// Converts the sync scope identifier of `inst` to the string representation
/// necessary to build an atomic LLVM dialect operation. Returns the empty
/// string if the operation has either no sync scope or the default system-level
/// sync scope attached. The atomic operations only set their sync scope
/// attribute if they have a non-default sync scope attached.
static StringRef getLLVMSyncScope(llvm::Instruction *inst) {
  std::optional<llvm::SyncScope::ID> syncScopeID =
      llvm::getAtomicSyncScopeID(inst);
  if (!syncScopeID)
    return "";

  // Search the sync scope name for the given identifier. The default
  // system-level sync scope thereby maps to the empty string.
  SmallVector<StringRef> syncScopeName;
  llvm::LLVMContext &llvmContext = inst->getContext();
  llvmContext.getSyncScopeNames(syncScopeName);
  auto *it = llvm::find_if(syncScopeName, [&](StringRef name) {
    return *syncScopeID == llvmContext.getOrInsertSyncScopeID(name);
  });
  if (it != syncScopeName.end())
    return *it;
  llvm_unreachable("incorrect sync scope identifier");
}

/// Converts an array of unsigned indices to a signed integer position array.
static SmallVector<int64_t> getPositionFromIndices(ArrayRef<unsigned> indices) {
  SmallVector<int64_t> position;
  llvm::append_range(position, indices);
  return position;
}

/// Converts the LLVM instructions that have a generated MLIR builder. Using a
/// static implementation method called from the module import ensures the
/// builders have to use the `moduleImport` argument and cannot directly call
/// import methods. As a result, both the intrinsic and the instruction MLIR
/// builders have to use the `moduleImport` argument and none of them has direct
/// access to the private module import methods.
static LogicalResult convertInstructionImpl(OpBuilder &odsBuilder,
                                            llvm::Instruction *inst,
                                            ModuleImport &moduleImport) {
  // Copy the operands to an LLVM operands array reference for conversion.
  SmallVector<llvm::Value *> operands(inst->operands());
  ArrayRef<llvm::Value *> llvmOperands(operands);

  // Convert all instructions that provide an MLIR builder.
#include "mlir/Dialect/LLVMIR/LLVMOpFromLLVMIRConversions.inc"
  return failure();
}

/// Creates an attribute containing ABI and preferred alignment numbers parsed
/// a string. The string may be either "abi:preferred" or just "abi". In the
/// latter case, the preferred alignment is considered equal to ABI alignment.
static DenseIntElementsAttr parseDataLayoutAlignment(MLIRContext &ctx,
                                                     StringRef spec) {
  auto i32 = IntegerType::get(&ctx, 32);

  StringRef abiString, preferredString;
  std::tie(abiString, preferredString) = spec.split(':');
  int abi, preferred;
  if (abiString.getAsInteger(/*Radix=*/10, abi))
    return nullptr;

  if (preferredString.empty())
    preferred = abi;
  else if (preferredString.getAsInteger(/*Radix=*/10, preferred))
    return nullptr;

  return DenseIntElementsAttr::get(VectorType::get({2}, i32), {abi, preferred});
}

/// Translate the given LLVM data layout into an MLIR equivalent using the DLTI
/// dialect.
DataLayoutSpecInterface
mlir::translateDataLayout(const llvm::DataLayout &dataLayout,
                          MLIRContext *context) {
  assert(context && "expected MLIR context");
  std::string layoutstr = dataLayout.getStringRepresentation();

  // Remaining unhandled default layout defaults
  // e (little endian if not set)
  // p[n]:64:64:64 (non zero address spaces have 64-bit properties)
  std::string append =
      "p:64:64:64-S0-i1:8:8-i8:8:8-i16:16:16-i32:32:32-i64:32:64-f16:16:16-f64:"
      "64:64-f128:128:128-v64:64:64-v128:128:128-a:0:64";
  if (layoutstr.empty())
    layoutstr = append;
  else
    layoutstr = layoutstr + "-" + append;

  StringRef layout(layoutstr);

  SmallVector<DataLayoutEntryInterface> entries;
  StringSet<> seen;
  while (!layout.empty()) {
    // Split at '-'.
    std::pair<StringRef, StringRef> split = layout.split('-');
    StringRef current;
    std::tie(current, layout) = split;

    // Split at ':'.
    StringRef kind, spec;
    std::tie(kind, spec) = current.split(':');
    if (seen.contains(kind))
      continue;
    seen.insert(kind);

    char symbol = kind.front();
    StringRef parameter = kind.substr(1);

    if (symbol == 'i' || symbol == 'f') {
      unsigned bitwidth;
      if (parameter.getAsInteger(/*Radix=*/10, bitwidth))
        return nullptr;
      DenseIntElementsAttr params = parseDataLayoutAlignment(*context, spec);
      if (!params)
        return nullptr;
      auto entry = DataLayoutEntryAttr::get(
          symbol == 'i' ? static_cast<Type>(IntegerType::get(context, bitwidth))
                        : getDLFloatType(*context, bitwidth),
          params);
      entries.emplace_back(entry);
    } else if (symbol == 'e' || symbol == 'E') {
      auto value = StringAttr::get(
          context, symbol == 'e' ? DLTIDialect::kDataLayoutEndiannessLittle
                                 : DLTIDialect::kDataLayoutEndiannessBig);
      auto entry = DataLayoutEntryAttr::get(
          StringAttr::get(context, DLTIDialect::kDataLayoutEndiannessKey),
          value);
      entries.emplace_back(entry);
    }
  }

  return DataLayoutSpecAttr::get(context, entries);
}

/// Get a topologically sorted list of blocks for the given function.
static SetVector<llvm::BasicBlock *>
getTopologicallySortedBlocks(llvm::Function *func) {
  SetVector<llvm::BasicBlock *> blocks;
  for (llvm::BasicBlock &bb : *func) {
    if (blocks.count(&bb) == 0) {
      llvm::ReversePostOrderTraversal<llvm::BasicBlock *> traversal(&bb);
      blocks.insert(traversal.begin(), traversal.end());
    }
  }
  assert(blocks.size() == func->size() && "some blocks are not sorted");

  return blocks;
}

ModuleImport::ModuleImport(ModuleOp mlirModule,
                           std::unique_ptr<llvm::Module> llvmModule)
    : builder(mlirModule->getContext()), context(mlirModule->getContext()),
      mlirModule(mlirModule), llvmModule(std::move(llvmModule)),
      iface(mlirModule->getContext()),
      typeTranslator(*mlirModule->getContext()),
      debugImporter(std::make_unique<DebugImporter>(mlirModule)),
      loopAnnotationImporter(
          std::make_unique<LoopAnnotationImporter>(builder)) {
  builder.setInsertionPointToStart(mlirModule.getBody());
}

MetadataOp ModuleImport::getGlobalMetadataOp() {
  if (globalMetadataOp)
    return globalMetadataOp;

  OpBuilder::InsertionGuard guard(builder);
  builder.setInsertionPointToEnd(mlirModule.getBody());
  return globalMetadataOp = builder.create<MetadataOp>(
             mlirModule.getLoc(), getGlobalMetadataOpName());
}

LogicalResult ModuleImport::processTBAAMetadata(const llvm::MDNode *node) {
  Location loc = mlirModule.getLoc();
  SmallVector<const llvm::MDNode *> workList;
  SetVector<const llvm::MDNode *> nodesToConvert;
  workList.push_back(node);
  while (!workList.empty()) {
    const llvm::MDNode *current = workList.pop_back_val();
    if (tbaaMapping.count(current))
      continue;
    // Allow cycles in TBAA metadata. Just import it as-is,
    // and diagnose the problem during LLVMIR dialect verification.
    if (!nodesToConvert.insert(current))
      continue;
    for (const llvm::MDOperand &operand : current->operands())
      if (auto *opNode = dyn_cast_or_null<const llvm::MDNode>(operand.get()))
        workList.push_back(opNode);
  }

  // If `node` is a valid TBAA root node, then return its identity
  // string, otherwise return std::nullopt.
  auto getIdentityIfRootNode =
      [&](const llvm::MDNode *node) -> std::optional<StringRef> {
    // Root node, e.g.:
    //   !0 = !{!"Simple C/C++ TBAA"}
    if (node->getNumOperands() != 1)
      return std::nullopt;
    // If the operand is MDString, then assume that this is a root node.
    if (const auto *op0 = dyn_cast<const llvm::MDString>(node->getOperand(0)))
      return op0->getString();
    return std::nullopt;
  };

  // If `node` looks like a TBAA type descriptor metadata,
  // then return true, if it is a valid node, and false otherwise.
  // If it does not look like a TBAA type descriptor metadata, then
  // return std::nullopt.
  // If `identity` and `memberTypes/Offsets` are non-null, then they will
  // contain the converted metadata operands for a valid TBAA node (i.e. when
  // true is returned).
  auto isTypeDescriptorNode =
      [&](const llvm::MDNode *node, StringRef *identity = nullptr,
          SmallVectorImpl<Attribute> *memberTypes = nullptr,
          SmallVectorImpl<int64_t> *memberOffsets =
              nullptr) -> std::optional<bool> {
    unsigned numOperands = node->getNumOperands();
    // Type descriptor, e.g.:
    //   !1 = !{!"int", !0, /*optional*/i64 0} /* scalar int type */
    //   !2 = !{!"agg_t", !1, i64 0} /* struct agg_t { int x; } */
    if (numOperands < 2)
      return std::nullopt;

    // TODO: support "new" format (D41501) for type descriptors,
    //       where the first operand is an MDNode.
    const auto *identityNode =
        dyn_cast<const llvm::MDString>(node->getOperand(0));
    if (!identityNode)
      return std::nullopt;

    // This should be a type descriptor node.
    if (identity)
      *identity = identityNode->getString();

    for (unsigned pairNum = 0, e = numOperands / 2; pairNum < e; ++pairNum) {
      const auto *memberNode =
          dyn_cast<const llvm::MDNode>(node->getOperand(2 * pairNum + 1));
      if (!memberNode) {
        emitError(loc) << "operand '" << 2 * pairNum + 1 << "' must be MDNode: "
                       << diagMD(node, llvmModule.get());
        return false;
      }
      int64_t offset = 0;
      if (2 * pairNum + 2 >= numOperands) {
        // Allow for optional 0 offset in 2-operand nodes.
        if (numOperands != 2) {
          emitError(loc) << "missing member offset: "
                         << diagMD(node, llvmModule.get());
          return false;
        }
      } else {
        auto *offsetCI = llvm::mdconst::dyn_extract<llvm::ConstantInt>(
            node->getOperand(2 * pairNum + 2));
        if (!offsetCI) {
          emitError(loc) << "operand '" << 2 * pairNum + 2
                         << "' must be ConstantInt: "
                         << diagMD(node, llvmModule.get());
          return false;
        }
        offset = offsetCI->getZExtValue();
      }

      if (memberTypes)
        memberTypes->push_back(tbaaMapping.lookup(memberNode));
      if (memberOffsets)
        memberOffsets->push_back(offset);
    }

    return true;
  };

  // If `node` looks like a TBAA access tag metadata,
  // then return true, if it is a valid node, and false otherwise.
  // If it does not look like a TBAA access tag metadata, then
  // return std::nullopt.
  // If the other arguments are non-null, then they will contain
  // the converted metadata operands for a valid TBAA node (i.e. when true is
  // returned).
  auto isTagNode =
      [&](const llvm::MDNode *node, SymbolRefAttr *baseSymRef = nullptr,
          SymbolRefAttr *accessSymRef = nullptr, int64_t *offset = nullptr,
          bool *isConstant = nullptr) -> std::optional<bool> {
    // Access tag, e.g.:
    //   !3 = !{!1, !1, i64 0} /* scalar int access */
    //   !4 = !{!2, !1, i64 0} /* agg_t::x access */
    //
    // Optional 4th argument is ConstantInt 0/1 identifying whether
    // the location being accessed is "constant" (see for details:
    // https://llvm.org/docs/LangRef.html#representation).
    unsigned numOperands = node->getNumOperands();
    if (numOperands != 3 && numOperands != 4)
      return std::nullopt;
    const auto *baseMD = dyn_cast<const llvm::MDNode>(node->getOperand(0));
    const auto *accessMD = dyn_cast<const llvm::MDNode>(node->getOperand(1));
    auto *offsetCI =
        llvm::mdconst::dyn_extract<llvm::ConstantInt>(node->getOperand(2));
    if (!baseMD || !accessMD || !offsetCI)
      return std::nullopt;
    // TODO: support "new" TBAA format, if needed (see D41501).
    // In the "old" format the first operand of the access type
    // metadata is MDString. We have to distinguish the formats,
    // because access tags have the same structure, but different
    // meaning for the operands.
    if (accessMD->getNumOperands() < 1 ||
        !isa<llvm::MDString>(accessMD->getOperand(0)))
      return std::nullopt;
    bool isConst = false;
    if (numOperands == 4) {
      auto *isConstantCI =
          llvm::mdconst::dyn_extract<llvm::ConstantInt>(node->getOperand(3));
      if (!isConstantCI) {
        emitError(loc) << "operand '3' must be ConstantInt: "
                       << diagMD(node, llvmModule.get());
        return false;
      }
      isConst = isConstantCI->getValue()[0];
    }
    if (baseSymRef)
      *baseSymRef = tbaaMapping.lookup(baseMD);
    if (accessSymRef)
      *accessSymRef = tbaaMapping.lookup(accessMD);
    if (offset)
      *offset = offsetCI->getZExtValue();
    if (isConstant)
      *isConstant = isConst;
    return true;
  };

  // Helper to compute a unique symbol name that includes the given `baseName`.
  // Uses the size of the mapping to unique the symbol name.
  auto getUniqueSymbolName = [&](StringRef baseName) {
    return (Twine("tbaa_") + Twine(baseName) + Twine('_') +
            Twine(tbaaMapping.size()))
        .str();
  };

  // Insert new operations at the end of the MetadataOp.
  OpBuilder::InsertionGuard guard(builder);
  builder.setInsertionPointToEnd(&getGlobalMetadataOp().getBody().back());
  StringAttr metadataOpName = SymbolTable::getSymbolName(getGlobalMetadataOp());

  // On the first walk, create SymbolRefAttr's and map them
  // to nodes in `nodesToConvert`.
  for (const auto *current : nodesToConvert) {
    if (std::optional<StringRef> identity = getIdentityIfRootNode(current)) {
      if (identity.value().empty())
        return emitError(loc) << "TBAA root node must have non-empty identity: "
                              << diagMD(current, llvmModule.get());

      // The root nodes do not have operands, so we can create
      // the TBAARootMetadataOp on the first walk.
      auto rootNode = builder.create<TBAARootMetadataOp>(
          loc, getUniqueSymbolName("root"), identity.value());
      tbaaMapping.try_emplace(current, FlatSymbolRefAttr::get(rootNode));
      continue;
    }
    if (std::optional<bool> isValid = isTypeDescriptorNode(current)) {
      if (!isValid.value())
        return failure();
      tbaaMapping.try_emplace(
          current, FlatSymbolRefAttr::get(builder.getContext(),
                                          getUniqueSymbolName("type_desc")));
      continue;
    }
    if (std::optional<bool> isValid = isTagNode(current)) {
      if (!isValid.value())
        return failure();
      // TBAATagOp symbols must be referred by their fully qualified
      // names, so create a path to TBAATagOp symbol.
      tbaaMapping.try_emplace(
          current, SymbolRefAttr::get(
                       builder.getContext(), metadataOpName,
                       FlatSymbolRefAttr::get(builder.getContext(),
                                              getUniqueSymbolName("tag"))));
      continue;
    }
    return emitError(loc) << "unsupported TBAA node format: "
                          << diagMD(current, llvmModule.get());
  }

  // On the second walk, create TBAA operations using the symbol names from the
  // map.
  for (const auto *current : nodesToConvert) {
    StringRef identity;
    SmallVector<Attribute> memberTypes;
    SmallVector<int64_t> memberOffsets;
    if (std::optional<bool> isValid = isTypeDescriptorNode(
            current, &identity, &memberTypes, &memberOffsets)) {
      assert(isValid.value() && "type descriptor node must be valid");

      builder.create<TBAATypeDescriptorOp>(
          loc, tbaaMapping.lookup(current).getLeafReference(),
          builder.getStringAttr(identity), builder.getArrayAttr(memberTypes),
          memberOffsets);
      continue;
    }
    SymbolRefAttr baseSymRef, accessSymRef;
    int64_t offset;
    bool isConstant;
    if (std::optional<bool> isValid = isTagNode(
            current, &baseSymRef, &accessSymRef, &offset, &isConstant)) {
      assert(isValid.value() && "access tag node must be valid");
      builder.create<TBAATagOp>(
          loc, tbaaMapping.lookup(current).getLeafReference(),
          baseSymRef.getLeafReference(), accessSymRef.getLeafReference(),
          offset, isConstant);
      continue;
    }
  }

  return success();
}

LogicalResult
ModuleImport::processAccessGroupMetadata(const llvm::MDNode *node) {
<<<<<<< HEAD
  // An access group node is either access group or an access group list. Start
  // by collecting all access groups to translate.
  SmallVector<const llvm::MDNode *> accessGroups;
  if (!node->getNumOperands())
    accessGroups.push_back(node);
  for (const llvm::MDOperand &operand : node->operands())
    accessGroups.push_back(cast<llvm::MDNode>(operand.get()));

  // Convert all entries of the access group list to access group operations.
  for (const llvm::MDNode *accessGroup : accessGroups) {
    if (accessGroupMapping.count(accessGroup))
      continue;
    // Verify the access group node is distinct and empty.
    Location loc = mlirModule.getLoc();
    if (accessGroup->getNumOperands() != 0 || !accessGroup->isDistinct())
      return emitError(loc) << "unsupported access group node: "
                            << diagMD(accessGroup, llvmModule.get());

    MetadataOp metadataOp = getGlobalMetadataOp();
    OpBuilder::InsertionGuard guard(builder);
    builder.setInsertionPointToEnd(&metadataOp.getBody().back());
    auto groupOp = builder.create<AccessGroupMetadataOp>(
        loc, (Twine("group_") + Twine(accessGroupMapping.size())).str());
    // Add a mapping from the access group node to the symbol reference pointing
    // to the newly created operation.
    accessGroupMapping[accessGroup] = SymbolRefAttr::get(
        builder.getContext(), metadataOp.getSymName(),
        FlatSymbolRefAttr::get(builder.getContext(), groupOp.getSymName()));
=======
  Location loc = mlirModule.getLoc();
  if (failed(loopAnnotationImporter->translateAccessGroup(
          node, loc, getGlobalMetadataOp())))
    return emitError(loc) << "unsupported access group node: "
                          << diagMD(node, llvmModule.get());
  return success();
}

LogicalResult
ModuleImport::processAliasScopeMetadata(const llvm::MDNode *node) {
  Location loc = mlirModule.getLoc();
  // Helper that verifies the node has a self reference operand.
  auto verifySelfRef = [](const llvm::MDNode *node) {
    return node->getNumOperands() != 0 &&
           node == dyn_cast<llvm::MDNode>(node->getOperand(0));
  };
  // Helper that verifies the given operand is a string or does not exist.
  auto verifyDescription = [](const llvm::MDNode *node, unsigned idx) {
    return idx >= node->getNumOperands() ||
           isa<llvm::MDString>(node->getOperand(idx));
  };
  // Helper that creates an alias scope domain operation.
  auto createAliasScopeDomainOp = [&](const llvm::MDNode *aliasDomain) {
    StringAttr description = nullptr;
    if (aliasDomain->getNumOperands() >= 2)
      if (auto *operand = dyn_cast<llvm::MDString>(aliasDomain->getOperand(1)))
        description = builder.getStringAttr(operand->getString());
    std::string name = llvm::formatv("domain_{0}", aliasScopeMapping.size());
    return builder.create<AliasScopeDomainMetadataOp>(loc, name, description);
  };

  // Collect the alias scopes and domains to translate them.
  for (const llvm::MDOperand &operand : node->operands()) {
    if (const auto *scope = dyn_cast<llvm::MDNode>(operand)) {
      llvm::AliasScopeNode aliasScope(scope);
      const llvm::MDNode *domain = aliasScope.getDomain();

      // Verify the scope node points to valid scope metadata which includes
      // verifying its domain. Perform the verification before looking it up in
      // the alias scope mapping since it could have been inserted as a domain
      // node before.
      if (!verifySelfRef(scope) || !domain || !verifyDescription(scope, 2))
        return emitError(loc) << "unsupported alias scope node: "
                              << diagMD(scope, llvmModule.get());
      if (!verifySelfRef(domain) || !verifyDescription(domain, 1))
        return emitError(loc) << "unsupported alias domain node: "
                              << diagMD(domain, llvmModule.get());

      if (aliasScopeMapping.count(scope))
        continue;

      // Set the insertion point to the end of the global metadata operation.
      MetadataOp metadataOp = getGlobalMetadataOp();
      StringAttr metadataOpName =
          SymbolTable::getSymbolName(getGlobalMetadataOp());
      OpBuilder::InsertionGuard guard(builder);
      builder.setInsertionPointToEnd(&metadataOp.getBody().back());

      // Convert the domain metadata node if it has not been translated before.
      auto it = aliasScopeMapping.find(aliasScope.getDomain());
      if (it == aliasScopeMapping.end()) {
        auto aliasScopeDomainOp = createAliasScopeDomainOp(domain);
        auto symbolRef = SymbolRefAttr::get(
            builder.getContext(), metadataOpName,
            FlatSymbolRefAttr::get(builder.getContext(),
                                   aliasScopeDomainOp.getSymName()));
        it = aliasScopeMapping.try_emplace(domain, symbolRef).first;
      }

      // Convert the scope metadata node if it has not been converted before.
      StringAttr description = nullptr;
      if (!aliasScope.getName().empty())
        description = builder.getStringAttr(aliasScope.getName());
      std::string name = llvm::formatv("scope_{0}", aliasScopeMapping.size());
      auto aliasScopeOp = builder.create<AliasScopeMetadataOp>(
          loc, name, it->getSecond().getLeafReference().getValue(),
          description);
      auto symbolRef =
          SymbolRefAttr::get(builder.getContext(), metadataOpName,
                             FlatSymbolRefAttr::get(builder.getContext(),
                                                    aliasScopeOp.getSymName()));
      aliasScopeMapping.try_emplace(aliasScope.getNode(), symbolRef);
    }
>>>>>>> cd74f4a4
  }
  return success();
}

<<<<<<< HEAD
=======
FailureOr<SmallVector<SymbolRefAttr>>
ModuleImport::lookupAliasScopeAttrs(const llvm::MDNode *node) const {
  SmallVector<SymbolRefAttr> aliasScopes;
  aliasScopes.reserve(node->getNumOperands());
  for (const llvm::MDOperand &operand : node->operands()) {
    auto *node = cast<llvm::MDNode>(operand.get());
    aliasScopes.push_back(aliasScopeMapping.lookup(node));
  }
  // Return failure if one of the alias scope lookups failed.
  if (llvm::is_contained(aliasScopes, nullptr))
    return failure();
  return aliasScopes;
}

>>>>>>> cd74f4a4
LogicalResult ModuleImport::convertMetadata() {
  OpBuilder::InsertionGuard guard(builder);
  builder.setInsertionPointToEnd(mlirModule.getBody());
  for (const llvm::Function &func : llvmModule->functions()) {
    for (const llvm::Instruction &inst : llvm::instructions(func)) {
      // Convert access group metadata nodes.
      if (llvm::MDNode *node =
              inst.getMetadata(llvm::LLVMContext::MD_access_group))
        if (failed(processAccessGroupMetadata(node)))
          return failure();

      // Convert alias analysis metadata nodes.
      llvm::AAMDNodes aliasAnalysisNodes = inst.getAAMetadata();
      if (!aliasAnalysisNodes)
        continue;
      if (aliasAnalysisNodes.TBAA)
        if (failed(processTBAAMetadata(aliasAnalysisNodes.TBAA)))
<<<<<<< HEAD
          return failure();

      // TODO: Support noalias and scope metadata nodes.
=======
          return failure();
      if (aliasAnalysisNodes.Scope)
        if (failed(processAliasScopeMetadata(aliasAnalysisNodes.Scope)))
          return failure();
      if (aliasAnalysisNodes.NoAlias)
        if (failed(processAliasScopeMetadata(aliasAnalysisNodes.NoAlias)))
          return failure();
>>>>>>> cd74f4a4
    }
  }
  return success();
}

LogicalResult ModuleImport::convertGlobals() {
  for (llvm::GlobalVariable &globalVar : llvmModule->globals()) {
    if (globalVar.getName() == getGlobalCtorsVarName() ||
        globalVar.getName() == getGlobalDtorsVarName()) {
      if (failed(convertGlobalCtorsAndDtors(&globalVar))) {
        return emitError(mlirModule.getLoc())
               << "unhandled global variable: " << diag(globalVar);
      }
      continue;
    }
    if (failed(convertGlobal(&globalVar))) {
      return emitError(mlirModule.getLoc())
             << "unhandled global variable: " << diag(globalVar);
    }
  }
  return success();
}

LogicalResult ModuleImport::convertFunctions() {
  for (llvm::Function &func : llvmModule->functions())
    if (failed(processFunction(&func)))
      return failure();
  return success();
}

void ModuleImport::setNonDebugMetadataAttrs(llvm::Instruction *inst,
                                            Operation *op) {
  SmallVector<std::pair<unsigned, llvm::MDNode *>> allMetadata;
  inst->getAllMetadataOtherThanDebugLoc(allMetadata);
  for (auto &[kind, node] : allMetadata) {
    if (!iface.isConvertibleMetadata(kind))
      continue;
    if (failed(iface.setMetadataAttrs(builder, kind, node, op, *this))) {
      Location loc = debugImporter->translateLoc(inst->getDebugLoc());
      emitWarning(loc) << "unhandled metadata: "
                       << diagMD(node, llvmModule.get()) << " on "
                       << diag(*inst);
    }
  }
}

void ModuleImport::setFastmathFlagsAttr(llvm::Instruction *inst,
                                        Operation *op) const {
  auto iface = cast<FastmathFlagsInterface>(op);

  // Even if the imported operation implements the fastmath interface, the
  // original instruction may not have fastmath flags set. Exit if an
  // instruction, such as a non floating-point function call, does not have
  // fastmath flags.
  if (!isa<llvm::FPMathOperator>(inst))
    return;
  llvm::FastMathFlags flags = inst->getFastMathFlags();

  // Set the fastmath bits flag-by-flag.
  FastmathFlags value = {};
  value = bitEnumSet(value, FastmathFlags::nnan, flags.noNaNs());
  value = bitEnumSet(value, FastmathFlags::ninf, flags.noInfs());
  value = bitEnumSet(value, FastmathFlags::nsz, flags.noSignedZeros());
  value = bitEnumSet(value, FastmathFlags::arcp, flags.allowReciprocal());
  value = bitEnumSet(value, FastmathFlags::contract, flags.allowContract());
  value = bitEnumSet(value, FastmathFlags::afn, flags.approxFunc());
  value = bitEnumSet(value, FastmathFlags::reassoc, flags.allowReassoc());
  FastmathFlagsAttr attr = FastmathFlagsAttr::get(builder.getContext(), value);
  iface->setAttr(iface.getFastmathAttrName(), attr);
}

// We only need integers, floats, doubles, and vectors and tensors thereof for
// attributes. Scalar and vector types are converted to the standard
// equivalents. Array types are converted to ranked tensors; nested array types
// are converted to multi-dimensional tensors or vectors, depending on the
// innermost type being a scalar or a vector.
Type ModuleImport::getStdTypeForAttr(Type type) {
  if (!type)
    return nullptr;

  if (type.isa<IntegerType, FloatType>())
    return type;

  // LLVM vectors can only contain scalars.
  if (LLVM::isCompatibleVectorType(type)) {
    llvm::ElementCount numElements = LLVM::getVectorNumElements(type);
    if (numElements.isScalable()) {
      emitError(UnknownLoc::get(context)) << "scalable vectors not supported";
      return nullptr;
    }
    Type elementType = getStdTypeForAttr(LLVM::getVectorElementType(type));
    if (!elementType)
      return nullptr;
    return VectorType::get(numElements.getKnownMinValue(), elementType);
  }

  // LLVM arrays can contain other arrays or vectors.
  if (auto arrayType = type.dyn_cast<LLVMArrayType>()) {
    // Recover the nested array shape.
    SmallVector<int64_t, 4> shape;
    shape.push_back(arrayType.getNumElements());
    while (arrayType.getElementType().isa<LLVMArrayType>()) {
      arrayType = arrayType.getElementType().cast<LLVMArrayType>();
      shape.push_back(arrayType.getNumElements());
    }

    // If the innermost type is a vector, use the multi-dimensional vector as
    // attribute type.
    if (LLVM::isCompatibleVectorType(arrayType.getElementType())) {
      llvm::ElementCount numElements =
          LLVM::getVectorNumElements(arrayType.getElementType());
      if (numElements.isScalable()) {
        emitError(UnknownLoc::get(context)) << "scalable vectors not supported";
        return nullptr;
      }
      shape.push_back(numElements.getKnownMinValue());

      Type elementType = getStdTypeForAttr(
          LLVM::getVectorElementType(arrayType.getElementType()));
      if (!elementType)
        return nullptr;
      return VectorType::get(shape, elementType);
    }

    // Otherwise use a tensor.
    Type elementType = getStdTypeForAttr(arrayType.getElementType());
    if (!elementType)
      return nullptr;
    return RankedTensorType::get(shape, elementType);
  }

  return nullptr;
}

// Get the given constant as an attribute. Not all constants can be represented
// as attributes.
Attribute ModuleImport::getConstantAsAttr(llvm::Constant *value) {
  if (auto *ci = dyn_cast<llvm::ConstantInt>(value))
    return builder.getIntegerAttr(
        IntegerType::get(context, ci->getType()->getBitWidth()),
        ci->getValue());
  if (auto *c = dyn_cast<llvm::ConstantDataArray>(value))
    if (c->isString())
      return builder.getStringAttr(c->getAsString());
  if (auto *c = dyn_cast<llvm::ConstantFP>(value)) {
    llvm::Type *type = c->getType();
    FloatType floatTy;
    if (type->isBFloatTy())
      floatTy = FloatType::getBF16(context);
    else
      floatTy = getDLFloatType(*context, type->getScalarSizeInBits());
    assert(floatTy && "unsupported floating point type");
    return builder.getFloatAttr(floatTy, c->getValueAPF());
  }
  if (auto *f = dyn_cast<llvm::Function>(value))
    return SymbolRefAttr::get(builder.getContext(), f->getName());

  // Convert constant data to a dense elements attribute.
  if (auto *cd = dyn_cast<llvm::ConstantDataSequential>(value)) {
    Type type = convertType(cd->getElementType());
    auto attrType = getStdTypeForAttr(convertType(cd->getType()))
                        .dyn_cast_or_null<ShapedType>();
    if (!attrType)
      return nullptr;

    if (type.isa<IntegerType>()) {
      SmallVector<APInt, 8> values;
      values.reserve(cd->getNumElements());
      for (unsigned i = 0, e = cd->getNumElements(); i < e; ++i)
        values.push_back(cd->getElementAsAPInt(i));
      return DenseElementsAttr::get(attrType, values);
    }

    if (type.isa<Float32Type, Float64Type>()) {
      SmallVector<APFloat, 8> values;
      values.reserve(cd->getNumElements());
      for (unsigned i = 0, e = cd->getNumElements(); i < e; ++i)
        values.push_back(cd->getElementAsAPFloat(i));
      return DenseElementsAttr::get(attrType, values);
    }

    return nullptr;
  }

  // Unpack constant aggregates to create dense elements attribute whenever
  // possible. Return nullptr (failure) otherwise.
  if (isa<llvm::ConstantAggregate>(value)) {
    auto outerType = getStdTypeForAttr(convertType(value->getType()))
                         .dyn_cast_or_null<ShapedType>();
    if (!outerType)
      return nullptr;

    SmallVector<Attribute, 8> values;
    SmallVector<int64_t, 8> shape;

    for (unsigned i = 0, e = value->getNumOperands(); i < e; ++i) {
      auto nested = getConstantAsAttr(value->getAggregateElement(i))
                        .dyn_cast_or_null<DenseElementsAttr>();
      if (!nested)
        return nullptr;

      values.append(nested.value_begin<Attribute>(),
                    nested.value_end<Attribute>());
    }

    return DenseElementsAttr::get(outerType, values);
  }

  return nullptr;
}

LogicalResult ModuleImport::convertGlobal(llvm::GlobalVariable *globalVar) {
  // Insert the global after the last one or at the start of the module.
  OpBuilder::InsertionGuard guard(builder);
  if (!globalInsertionOp)
    builder.setInsertionPointToStart(mlirModule.getBody());
  else
    builder.setInsertionPointAfter(globalInsertionOp);

  Attribute valueAttr;
  if (globalVar->hasInitializer())
    valueAttr = getConstantAsAttr(globalVar->getInitializer());
  Type type = convertType(globalVar->getValueType());

  uint64_t alignment = 0;
  llvm::MaybeAlign maybeAlign = globalVar->getAlign();
  if (maybeAlign.has_value()) {
    llvm::Align align = *maybeAlign;
    alignment = align.value();
  }

  GlobalOp globalOp = builder.create<GlobalOp>(
      mlirModule.getLoc(), type, globalVar->isConstant(),
      convertLinkageFromLLVM(globalVar->getLinkage()), globalVar->getName(),
      valueAttr, alignment, /*addr_space=*/globalVar->getAddressSpace(),
      /*dso_local=*/globalVar->isDSOLocal(),
      /*thread_local=*/globalVar->isThreadLocal());
  globalInsertionOp = globalOp;

  if (globalVar->hasInitializer() && !valueAttr) {
    clearBlockAndValueMapping();
    Block *block = builder.createBlock(&globalOp.getInitializerRegion());
    setConstantInsertionPointToStart(block);
    FailureOr<Value> initializer =
        convertConstantExpr(globalVar->getInitializer());
    if (failed(initializer))
      return failure();
    builder.create<ReturnOp>(globalOp.getLoc(), *initializer);
  }
  if (globalVar->hasAtLeastLocalUnnamedAddr()) {
    globalOp.setUnnamedAddr(
        convertUnnamedAddrFromLLVM(globalVar->getUnnamedAddr()));
  }
  if (globalVar->hasSection())
    globalOp.setSection(globalVar->getSection());

  return success();
}

LogicalResult
ModuleImport::convertGlobalCtorsAndDtors(llvm::GlobalVariable *globalVar) {
  if (!globalVar->hasInitializer() || !globalVar->hasAppendingLinkage())
    return failure();
  auto *initializer =
      dyn_cast<llvm::ConstantArray>(globalVar->getInitializer());
  if (!initializer)
    return failure();

  SmallVector<Attribute> funcs;
  SmallVector<int32_t> priorities;
  for (llvm::Value *operand : initializer->operands()) {
    auto *aggregate = dyn_cast<llvm::ConstantAggregate>(operand);
    if (!aggregate || aggregate->getNumOperands() != 3)
      return failure();

    auto *priority = dyn_cast<llvm::ConstantInt>(aggregate->getOperand(0));
    auto *func = dyn_cast<llvm::Function>(aggregate->getOperand(1));
    auto *data = dyn_cast<llvm::Constant>(aggregate->getOperand(2));
    if (!priority || !func || !data)
      return failure();

    // GlobalCtorsOps and GlobalDtorsOps do not support non-null data fields.
    if (!data->isNullValue())
      return failure();

    funcs.push_back(FlatSymbolRefAttr::get(context, func->getName()));
    priorities.push_back(priority->getValue().getZExtValue());
  }

  OpBuilder::InsertionGuard guard(builder);
  if (!globalInsertionOp)
    builder.setInsertionPointToStart(mlirModule.getBody());
  else
    builder.setInsertionPointAfter(globalInsertionOp);

  if (globalVar->getName() == getGlobalCtorsVarName()) {
    globalInsertionOp = builder.create<LLVM::GlobalCtorsOp>(
        mlirModule.getLoc(), builder.getArrayAttr(funcs),
        builder.getI32ArrayAttr(priorities));
    return success();
  }
  globalInsertionOp = builder.create<LLVM::GlobalDtorsOp>(
      mlirModule.getLoc(), builder.getArrayAttr(funcs),
      builder.getI32ArrayAttr(priorities));
  return success();
}

SetVector<llvm::Constant *>
ModuleImport::getConstantsToConvert(llvm::Constant *constant) {
  // Return the empty set if the constant has been translated before.
  if (valueMapping.count(constant))
    return {};

  // Traverse the constants in post-order and stop the traversal if a constant
  // already has a `valueMapping` from an earlier constant translation or if the
  // constant is traversed a second time.
  SetVector<llvm::Constant *> orderedSet;
  SetVector<llvm::Constant *> workList;
  DenseMap<llvm::Constant *, SmallVector<llvm::Constant *>> adjacencyLists;
  workList.insert(constant);
  while (!workList.empty()) {
    llvm::Constant *current = workList.back();
    // Collect all dependencies of the current constant and add them to the
    // adjacency list if none has been computed before.
    auto adjacencyIt = adjacencyLists.find(current);
    if (adjacencyIt == adjacencyLists.end()) {
      adjacencyIt = adjacencyLists.try_emplace(current).first;
      // Add all constant operands to the adjacency list and skip any other
      // values such as basic block addresses.
      for (llvm::Value *operand : current->operands())
        if (auto *constDependency = dyn_cast<llvm::Constant>(operand))
          adjacencyIt->getSecond().push_back(constDependency);
      // Use the getElementValue method to add the dependencies of zero
      // initialized aggregate constants since they do not take any operands.
      if (auto *constAgg = dyn_cast<llvm::ConstantAggregateZero>(current)) {
        unsigned numElements = constAgg->getElementCount().getFixedValue();
        for (unsigned i = 0, e = numElements; i != e; ++i)
          adjacencyIt->getSecond().push_back(constAgg->getElementValue(i));
      }
    }
    // Add the current constant to the `orderedSet` of the traversed nodes if
    // all its dependencies have been traversed before. Additionally, remove the
    // constant from the `workList` and continue the traversal.
    if (adjacencyIt->getSecond().empty()) {
      orderedSet.insert(current);
      workList.pop_back();
      continue;
    }
    // Add the next dependency from the adjacency list to the `workList` and
    // continue the traversal. Remove the dependency from the adjacency list to
    // mark that it has been processed. Only enqueue the dependency if it has no
    // `valueMapping` from an earlier translation and if it has not been
    // enqueued before.
    llvm::Constant *dependency = adjacencyIt->getSecond().pop_back_val();
    if (valueMapping.count(dependency) || workList.count(dependency) ||
        orderedSet.count(dependency))
      continue;
    workList.insert(dependency);
  }

  return orderedSet;
}

FailureOr<Value> ModuleImport::convertConstant(llvm::Constant *constant) {
  Location loc = mlirModule.getLoc();

  // Convert constants that can be represented as attributes.
  if (Attribute attr = getConstantAsAttr(constant)) {
    Type type = convertType(constant->getType());
    if (auto symbolRef = attr.dyn_cast<FlatSymbolRefAttr>()) {
      return builder.create<AddressOfOp>(loc, type, symbolRef.getValue())
          .getResult();
    }
    return builder.create<ConstantOp>(loc, type, attr).getResult();
  }

  // Convert null pointer constants.
  if (auto *nullPtr = dyn_cast<llvm::ConstantPointerNull>(constant)) {
    Type type = convertType(nullPtr->getType());
    return builder.create<NullOp>(loc, type).getResult();
  }

  // Convert undef.
  if (auto *undefVal = dyn_cast<llvm::UndefValue>(constant)) {
    Type type = convertType(undefVal->getType());
    return builder.create<UndefOp>(loc, type).getResult();
  }

  // Convert global variable accesses.
  if (auto *globalVar = dyn_cast<llvm::GlobalVariable>(constant)) {
    Type type = convertType(globalVar->getType());
    auto symbolRef = FlatSymbolRefAttr::get(context, globalVar->getName());
    return builder.create<AddressOfOp>(loc, type, symbolRef).getResult();
  }

  // Convert constant expressions.
  if (auto *constExpr = dyn_cast<llvm::ConstantExpr>(constant)) {
    // Convert the constant expression to a temporary LLVM instruction and
    // translate it using the `processInstruction` method. Delete the
    // instruction after the translation and remove it from `valueMapping`,
    // since later calls to `getAsInstruction` may return the same address
    // resulting in a conflicting `valueMapping` entry.
    llvm::Instruction *inst = constExpr->getAsInstruction();
    auto guard = llvm::make_scope_exit([&]() {
      assert(noResultOpMapping.find(inst) == noResultOpMapping.end() &&
             "expected constant expression to return a result");
      valueMapping.erase(inst);
      inst->deleteValue();
    });
    // Note: `processInstruction` does not call `convertConstant` recursively
    // since all constant dependencies have been converted before.
    assert(llvm::all_of(inst->operands(), [&](llvm::Value *value) {
      return valueMapping.count(value);
    }));
    if (failed(processInstruction(inst)))
      return failure();
    return lookupValue(inst);
  }

  // Convert aggregate constants.
  if (isa<llvm::ConstantAggregate>(constant) ||
      isa<llvm::ConstantAggregateZero>(constant)) {
    // Lookup the aggregate elements that have been converted before.
    SmallVector<Value> elementValues;
    if (auto *constAgg = dyn_cast<llvm::ConstantAggregate>(constant)) {
      elementValues.reserve(constAgg->getNumOperands());
      for (llvm::Value *operand : constAgg->operands())
        elementValues.push_back(lookupValue(operand));
    }
    if (auto *constAgg = dyn_cast<llvm::ConstantAggregateZero>(constant)) {
      unsigned numElements = constAgg->getElementCount().getFixedValue();
      elementValues.reserve(numElements);
      for (unsigned i = 0, e = numElements; i != e; ++i)
        elementValues.push_back(lookupValue(constAgg->getElementValue(i)));
    }
    assert(llvm::count(elementValues, nullptr) == 0 &&
           "expected all elements have been converted before");

    // Generate an UndefOp as root value and insert the aggregate elements.
    Type rootType = convertType(constant->getType());
    bool isArrayOrStruct = rootType.isa<LLVMArrayType, LLVMStructType>();
    assert((isArrayOrStruct || LLVM::isCompatibleVectorType(rootType)) &&
           "unrecognized aggregate type");
    Value root = builder.create<UndefOp>(loc, rootType);
    for (const auto &it : llvm::enumerate(elementValues)) {
      if (isArrayOrStruct) {
        root = builder.create<InsertValueOp>(loc, root, it.value(), it.index());
      } else {
        Attribute indexAttr = builder.getI32IntegerAttr(it.index());
        Value indexValue =
            builder.create<ConstantOp>(loc, builder.getI32Type(), indexAttr);
        root = builder.create<InsertElementOp>(loc, rootType, root, it.value(),
                                               indexValue);
      }
    }
    return root;
  }

  if (isa<llvm::BlockAddress>(constant)) {
    return emitError(loc)
           << "blockaddress is not implemented in the LLVM dialect";
  }

  return emitError(loc) << "unhandled constant: " << diag(*constant);
}

FailureOr<Value> ModuleImport::convertConstantExpr(llvm::Constant *constant) {
  assert(constantInsertionBlock &&
         "expected the constant insertion block to be non-null");

  // Insert the constant after the last one or at the start or the entry block.
  OpBuilder::InsertionGuard guard(builder);
  if (!constantInsertionOp)
    builder.setInsertionPointToStart(constantInsertionBlock);
  else
    builder.setInsertionPointAfter(constantInsertionOp);

  // Convert all constants of the expression and add them to `valueMapping`.
  SetVector<llvm::Constant *> constantsToConvert =
      getConstantsToConvert(constant);
  for (llvm::Constant *constantToConvert : constantsToConvert) {
    FailureOr<Value> converted = convertConstant(constantToConvert);
    if (failed(converted))
      return failure();
    mapValue(constantToConvert, *converted);
  }

  // Update the constant insertion point and return the converted constant.
  Value result = lookupValue(constant);
  constantInsertionOp = result.getDefiningOp();
  return result;
}

FailureOr<Value> ModuleImport::convertValue(llvm::Value *value) {
  assert(!isa<llvm::MetadataAsValue>(value) &&
         "expected value to not be metadata");

  // Return the mapped value if it has been converted before.
  if (valueMapping.count(value))
    return lookupValue(value);

  // Convert constants such as immediate values that have no mapping yet.
  if (auto *constant = dyn_cast<llvm::Constant>(value))
    return convertConstantExpr(constant);

  Location loc = mlirModule.getLoc();
  if (auto *inst = dyn_cast<llvm::Instruction>(value))
    loc = translateLoc(inst->getDebugLoc());
  return emitError(loc) << "unhandled value: " << diag(*value);
}

FailureOr<Value> ModuleImport::convertMetadataValue(llvm::Value *value) {
  // A value may be wrapped as metadata, for example, when passed to a debug
  // intrinsic. Unwrap these values before the conversion.
  auto *nodeAsVal = dyn_cast<llvm::MetadataAsValue>(value);
  if (!nodeAsVal)
    return failure();
  auto *node = dyn_cast<llvm::ValueAsMetadata>(nodeAsVal->getMetadata());
  if (!node)
    return failure();
  value = node->getValue();

  // Return the mapped value if it has been converted before.
  if (valueMapping.count(value))
    return lookupValue(value);

  // Convert constants such as immediate values that have no mapping yet.
  if (auto *constant = dyn_cast<llvm::Constant>(value))
    return convertConstantExpr(constant);
  return failure();
}

FailureOr<SmallVector<Value>>
ModuleImport::convertValues(ArrayRef<llvm::Value *> values) {
  SmallVector<Value> remapped;
  remapped.reserve(values.size());
  for (llvm::Value *value : values) {
    FailureOr<Value> converted = convertValue(value);
    if (failed(converted))
      return failure();
    remapped.push_back(*converted);
  }
  return remapped;
}

IntegerAttr ModuleImport::matchIntegerAttr(llvm::Value *value) {
  IntegerAttr integerAttr;
  FailureOr<Value> converted = convertValue(value);
  bool success = succeeded(converted) &&
                 matchPattern(*converted, m_Constant(&integerAttr));
  assert(success && "expected a constant value");
  (void)success;
  return integerAttr;
}

DILocalVariableAttr ModuleImport::matchLocalVariableAttr(llvm::Value *value) {
  auto *nodeAsVal = cast<llvm::MetadataAsValue>(value);
  auto *node = cast<llvm::DILocalVariable>(nodeAsVal->getMetadata());
  return debugImporter->translate(node);
}

Location ModuleImport::translateLoc(llvm::DILocation *loc) {
  return debugImporter->translateLoc(loc);
}

LogicalResult
ModuleImport::convertBranchArgs(llvm::Instruction *branch,
                                llvm::BasicBlock *target,
                                SmallVectorImpl<Value> &blockArguments) {
  for (auto inst = target->begin(); isa<llvm::PHINode>(inst); ++inst) {
    auto *phiInst = cast<llvm::PHINode>(&*inst);
    llvm::Value *value = phiInst->getIncomingValueForBlock(branch->getParent());
    FailureOr<Value> converted = convertValue(value);
    if (failed(converted))
      return failure();
    blockArguments.push_back(*converted);
  }
  return success();
}

LogicalResult
ModuleImport::convertCallTypeAndOperands(llvm::CallBase *callInst,
                                         SmallVectorImpl<Type> &types,
                                         SmallVectorImpl<Value> &operands) {
  if (!callInst->getType()->isVoidTy())
    types.push_back(convertType(callInst->getType()));

  if (!callInst->getCalledFunction()) {
    FailureOr<Value> called = convertValue(callInst->getCalledOperand());
    if (failed(called))
      return failure();
    operands.push_back(*called);
  }
  SmallVector<llvm::Value *> args(callInst->args());
  FailureOr<SmallVector<Value>> arguments = convertValues(args);
  if (failed(arguments))
    return failure();
  llvm::append_range(operands, *arguments);
  return success();
}

LogicalResult ModuleImport::convertIntrinsic(llvm::CallInst *inst) {
  if (succeeded(iface.convertIntrinsic(builder, inst, *this)))
    return success();

  Location loc = translateLoc(inst->getDebugLoc());
  return emitError(loc) << "unhandled intrinsic: " << diag(*inst);
}

LogicalResult ModuleImport::convertInstruction(llvm::Instruction *inst) {
  // Convert all instructions that do not provide an MLIR builder.
  Location loc = translateLoc(inst->getDebugLoc());
  if (inst->getOpcode() == llvm::Instruction::Br) {
    auto *brInst = cast<llvm::BranchInst>(inst);

    SmallVector<Block *> succBlocks;
    SmallVector<SmallVector<Value>> succBlockArgs;
    for (auto i : llvm::seq<unsigned>(0, brInst->getNumSuccessors())) {
      llvm::BasicBlock *succ = brInst->getSuccessor(i);
      SmallVector<Value> blockArgs;
      if (failed(convertBranchArgs(brInst, succ, blockArgs)))
        return failure();
      succBlocks.push_back(lookupBlock(succ));
      succBlockArgs.push_back(blockArgs);
    }

    if (!brInst->isConditional()) {
      auto brOp = builder.create<LLVM::BrOp>(loc, succBlockArgs.front(),
                                             succBlocks.front());
      mapNoResultOp(inst, brOp);
      return success();
    }
    FailureOr<Value> condition = convertValue(brInst->getCondition());
    if (failed(condition))
      return failure();
    auto condBrOp = builder.create<LLVM::CondBrOp>(
        loc, *condition, succBlocks.front(), succBlockArgs.front(),
        succBlocks.back(), succBlockArgs.back());
    mapNoResultOp(inst, condBrOp);
    return success();
  }
  if (inst->getOpcode() == llvm::Instruction::Switch) {
    auto *swInst = cast<llvm::SwitchInst>(inst);
    // Process the condition value.
    FailureOr<Value> condition = convertValue(swInst->getCondition());
    if (failed(condition))
      return failure();
    SmallVector<Value> defaultBlockArgs;
    // Process the default case.
    llvm::BasicBlock *defaultBB = swInst->getDefaultDest();
    if (failed(convertBranchArgs(swInst, defaultBB, defaultBlockArgs)))
      return failure();

    // Process the cases.
    unsigned numCases = swInst->getNumCases();
    SmallVector<SmallVector<Value>> caseOperands(numCases);
    SmallVector<ValueRange> caseOperandRefs(numCases);
    SmallVector<int32_t> caseValues(numCases);
    SmallVector<Block *> caseBlocks(numCases);
    for (const auto &it : llvm::enumerate(swInst->cases())) {
      const llvm::SwitchInst::CaseHandle &caseHandle = it.value();
      llvm::BasicBlock *succBB = caseHandle.getCaseSuccessor();
      if (failed(convertBranchArgs(swInst, succBB, caseOperands[it.index()])))
        return failure();
      caseOperandRefs[it.index()] = caseOperands[it.index()];
      caseValues[it.index()] = caseHandle.getCaseValue()->getSExtValue();
      caseBlocks[it.index()] = lookupBlock(succBB);
    }

    auto switchOp = builder.create<SwitchOp>(
        loc, *condition, lookupBlock(defaultBB), defaultBlockArgs, caseValues,
        caseBlocks, caseOperandRefs);
    mapNoResultOp(inst, switchOp);
    return success();
  }
  if (inst->getOpcode() == llvm::Instruction::PHI) {
    Type type = convertType(inst->getType());
    mapValue(inst, builder.getInsertionBlock()->addArgument(
                       type, translateLoc(inst->getDebugLoc())));
    return success();
  }
  if (inst->getOpcode() == llvm::Instruction::Call) {
    auto *callInst = cast<llvm::CallInst>(inst);

    SmallVector<Type> types;
    SmallVector<Value> operands;
    if (failed(convertCallTypeAndOperands(callInst, types, operands)))
      return failure();

    CallOp callOp;
    if (llvm::Function *callee = callInst->getCalledFunction()) {
      callOp = builder.create<CallOp>(
          loc, types, SymbolRefAttr::get(context, callee->getName()), operands);
    } else {
      callOp = builder.create<CallOp>(loc, types, operands);
    }
    setFastmathFlagsAttr(inst, callOp);
    if (!callInst->getType()->isVoidTy())
      mapValue(inst, callOp.getResult());
    else
      mapNoResultOp(inst, callOp);
    return success();
  }
  if (inst->getOpcode() == llvm::Instruction::LandingPad) {
    auto *lpInst = cast<llvm::LandingPadInst>(inst);

    SmallVector<Value> operands;
    operands.reserve(lpInst->getNumClauses());
    for (auto i : llvm::seq<unsigned>(0, lpInst->getNumClauses())) {
      FailureOr<Value> operand = convertConstantExpr(lpInst->getClause(i));
      if (failed(operand))
        return failure();
      operands.push_back(*operand);
    }

    Type type = convertType(lpInst->getType());
    auto lpOp =
        builder.create<LandingpadOp>(loc, type, lpInst->isCleanup(), operands);
    mapValue(inst, lpOp);
    return success();
  }
  if (inst->getOpcode() == llvm::Instruction::Invoke) {
    auto *invokeInst = cast<llvm::InvokeInst>(inst);

    SmallVector<Type> types;
    SmallVector<Value> operands;
    if (failed(convertCallTypeAndOperands(invokeInst, types, operands)))
      return failure();

    SmallVector<Value> normalArgs, unwindArgs;
    (void)convertBranchArgs(invokeInst, invokeInst->getNormalDest(),
                            normalArgs);
    (void)convertBranchArgs(invokeInst, invokeInst->getUnwindDest(),
                            unwindArgs);

    InvokeOp invokeOp;
    if (llvm::Function *callee = invokeInst->getCalledFunction()) {
      invokeOp = builder.create<InvokeOp>(
          loc, types,
          SymbolRefAttr::get(builder.getContext(), callee->getName()), operands,
          lookupBlock(invokeInst->getNormalDest()), normalArgs,
          lookupBlock(invokeInst->getUnwindDest()), unwindArgs);
    } else {
      invokeOp = builder.create<InvokeOp>(
          loc, types, operands, lookupBlock(invokeInst->getNormalDest()),
          normalArgs, lookupBlock(invokeInst->getUnwindDest()), unwindArgs);
    }
    if (!invokeInst->getType()->isVoidTy())
      mapValue(inst, invokeOp.getResults().front());
    else
      mapNoResultOp(inst, invokeOp);
    return success();
  }
  if (inst->getOpcode() == llvm::Instruction::GetElementPtr) {
    auto *gepInst = cast<llvm::GetElementPtrInst>(inst);
    Type sourceElementType = convertType(gepInst->getSourceElementType());
    FailureOr<Value> basePtr = convertValue(gepInst->getOperand(0));
    if (failed(basePtr))
      return failure();

    // Treat every indices as dynamic since GEPOp::build will refine those
    // indices into static attributes later. One small downside of this
    // approach is that many unused `llvm.mlir.constant` would be emitted
    // at first place.
    SmallVector<GEPArg> indices;
    for (llvm::Value *operand : llvm::drop_begin(gepInst->operand_values())) {
      FailureOr<Value> index = convertValue(operand);
      if (failed(index))
        return failure();
      indices.push_back(*index);
    }

    Type type = convertType(inst->getType());
    auto gepOp = builder.create<GEPOp>(loc, type, sourceElementType, *basePtr,
                                       indices, gepInst->isInBounds());
    mapValue(inst, gepOp);
    return success();
  }

  // Convert all instructions that have an mlirBuilder.
  if (succeeded(convertInstructionImpl(builder, inst, *this)))
    return success();

  return emitError(loc) << "unhandled instruction: " << diag(*inst);
}

LogicalResult ModuleImport::processInstruction(llvm::Instruction *inst) {
  // FIXME: Support uses of SubtargetData.
  // FIXME: Add support for call / operand attributes.
  // FIXME: Add support for the indirectbr, cleanupret, catchret, catchswitch,
  // callbr, vaarg, landingpad, catchpad, cleanuppad instructions.

  // Convert LLVM intrinsics calls to MLIR intrinsics.
  if (auto *callInst = dyn_cast<llvm::CallInst>(inst)) {
    llvm::Function *callee = callInst->getCalledFunction();
    if (callee && callee->isIntrinsic())
      return convertIntrinsic(callInst);
  }

  // Convert all remaining LLVM instructions to MLIR operations.
  return convertInstruction(inst);
}

FlatSymbolRefAttr ModuleImport::getPersonalityAsAttr(llvm::Function *f) {
  if (!f->hasPersonalityFn())
    return nullptr;

  llvm::Constant *pf = f->getPersonalityFn();

  // If it directly has a name, we can use it.
  if (pf->hasName())
    return SymbolRefAttr::get(builder.getContext(), pf->getName());

  // If it doesn't have a name, currently, only function pointers that are
  // bitcast to i8* are parsed.
  if (auto *ce = dyn_cast<llvm::ConstantExpr>(pf)) {
    if (ce->getOpcode() == llvm::Instruction::BitCast &&
        ce->getType() == llvm::Type::getInt8PtrTy(f->getContext())) {
      if (auto *func = dyn_cast<llvm::Function>(ce->getOperand(0)))
        return SymbolRefAttr::get(builder.getContext(), func->getName());
    }
  }
  return FlatSymbolRefAttr();
}

static void processMemoryEffects(llvm::Function *func, LLVMFuncOp funcOp) {
  llvm::MemoryEffects memEffects = func->getMemoryEffects();

  auto othermem = convertModRefInfoFromLLVM(
      memEffects.getModRef(llvm::MemoryEffects::Location::Other));
  auto argMem = convertModRefInfoFromLLVM(
      memEffects.getModRef(llvm::MemoryEffects::Location::ArgMem));
  auto inaccessibleMem = convertModRefInfoFromLLVM(
      memEffects.getModRef(llvm::MemoryEffects::Location::InaccessibleMem));
  auto memAttr = MemoryEffectsAttr::get(funcOp.getContext(), othermem, argMem,
                                        inaccessibleMem);
  // Only set the attr when it does not match the default value.
  if (memAttr.isReadWrite())
    return;
  funcOp.setMemoryAttr(memAttr);
}

static void processPassthroughAttrs(llvm::Function *func, LLVMFuncOp funcOp) {
  MLIRContext *context = funcOp.getContext();
  SmallVector<Attribute> passthroughs;
  llvm::AttributeSet funcAttrs = func->getAttributes().getAttributes(
      llvm::AttributeList::AttrIndex::FunctionIndex);
  for (llvm::Attribute attr : funcAttrs) {
    // Skip the memory attribute since the LLVMFuncOp has an explicit memory
    // attribute.
    if (attr.hasAttribute(llvm::Attribute::Memory))
      continue;

    // Skip invalid type attributes.
    if (attr.isTypeAttribute()) {
      emitWarning(funcOp.getLoc(),
                  "type attributes on a function are invalid, skipping it");
      continue;
    }

    StringRef attrName;
    if (attr.isStringAttribute())
      attrName = attr.getKindAsString();
    else
      attrName = llvm::Attribute::getNameFromAttrKind(attr.getKindAsEnum());
    auto keyAttr = StringAttr::get(context, attrName);

    if (attr.isStringAttribute()) {
      StringRef val = attr.getValueAsString();
      if (val.empty()) {
        passthroughs.push_back(keyAttr);
        continue;
      }
      passthroughs.push_back(
          ArrayAttr::get(context, {keyAttr, StringAttr::get(context, val)}));
      continue;
    }
    if (attr.isIntAttribute()) {
      auto val = std::to_string(attr.getValueAsInt());
      passthroughs.push_back(
          ArrayAttr::get(context, {keyAttr, StringAttr::get(context, val)}));
      continue;
    }
    if (attr.isEnumAttribute()) {
      passthroughs.push_back(keyAttr);
      continue;
    }

    llvm_unreachable("unexpected attribute kind");
  }

  if (!passthroughs.empty())
    funcOp.setPassthroughAttr(ArrayAttr::get(context, passthroughs));
}

void ModuleImport::processFunctionAttributes(llvm::Function *func,
                                             LLVMFuncOp funcOp) {
  processMemoryEffects(func, funcOp);
  processPassthroughAttrs(func, funcOp);
}

DictionaryAttr
ModuleImport::convertParameterAttribute(llvm::AttributeSet llvmParamAttrs,
                                        OpBuilder &builder) {
  SmallVector<NamedAttribute> paramAttrs;
  for (auto [llvmKind, mlirName] : getAttrKindToNameMapping()) {
    auto llvmAttr = llvmParamAttrs.getAttribute(llvmKind);
    // Skip attributes that are not attached.
    if (!llvmAttr.isValid())
      continue;
    Attribute mlirAttr;
    if (llvmAttr.isTypeAttribute())
      mlirAttr = TypeAttr::get(convertType(llvmAttr.getValueAsType()));
    else if (llvmAttr.isIntAttribute())
      mlirAttr = builder.getI64IntegerAttr(llvmAttr.getValueAsInt());
    else if (llvmAttr.isEnumAttribute())
      mlirAttr = builder.getUnitAttr();
    else
      llvm_unreachable("unexpected parameter attribute kind");
    paramAttrs.push_back(builder.getNamedAttr(mlirName, mlirAttr));
  }

  return builder.getDictionaryAttr(paramAttrs);
}

void ModuleImport::convertParameterAttributes(llvm::Function *func,
                                              LLVMFuncOp funcOp,
                                              OpBuilder &builder) {
  auto llvmAttrs = func->getAttributes();
  for (size_t i = 0, e = funcOp.getNumArguments(); i < e; ++i) {
    llvm::AttributeSet llvmArgAttrs = llvmAttrs.getParamAttrs(i);
    funcOp.setArgAttrs(i, convertParameterAttribute(llvmArgAttrs, builder));
  }
  // Convert the result attributes and attach them wrapped in an ArrayAttribute
  // to the funcOp.
  llvm::AttributeSet llvmResAttr = llvmAttrs.getRetAttrs();
  funcOp.setResAttrsAttr(
      builder.getArrayAttr(convertParameterAttribute(llvmResAttr, builder)));
}

LogicalResult ModuleImport::processFunction(llvm::Function *func) {
  clearBlockAndValueMapping();

  auto functionType =
      convertType(func->getFunctionType()).dyn_cast<LLVMFunctionType>();
  if (func->isIntrinsic() &&
      iface.isConvertibleIntrinsic(func->getIntrinsicID()))
    return success();

  bool dsoLocal = func->hasLocalLinkage();
  CConv cconv = convertCConvFromLLVM(func->getCallingConv());

  // Insert the function at the end of the module.
  OpBuilder::InsertionGuard guard(builder);
  builder.setInsertionPoint(mlirModule.getBody(), mlirModule.getBody()->end());

  LLVMFuncOp funcOp = builder.create<LLVMFuncOp>(
      mlirModule.getLoc(), func->getName(), functionType,
      convertLinkageFromLLVM(func->getLinkage()), dsoLocal, cconv);

  // Set the function debug information if available.
  debugImporter->translate(func, funcOp);

  convertParameterAttributes(func, funcOp, builder);

  if (FlatSymbolRefAttr personality = getPersonalityAsAttr(func))
    funcOp.setPersonalityAttr(personality);
  else if (func->hasPersonalityFn())
    emitWarning(funcOp.getLoc(), "could not deduce personality, skipping it");

  if (func->hasGC())
    funcOp.setGarbageCollector(StringRef(func->getGC()));

  // Handle Function attributes.
  processFunctionAttributes(func, funcOp);

  // Convert non-debug metadata by using the dialect interface.
  SmallVector<std::pair<unsigned, llvm::MDNode *>> allMetadata;
  func->getAllMetadata(allMetadata);
  for (auto &[kind, node] : allMetadata) {
    if (!iface.isConvertibleMetadata(kind))
      continue;
    if (failed(iface.setMetadataAttrs(builder, kind, node, funcOp, *this))) {
      emitWarning(funcOp.getLoc())
          << "unhandled function metadata: " << diagMD(node, llvmModule.get())
          << " on " << diag(*func);
    }
  }

  if (func->isDeclaration())
    return success();

  // Eagerly create all blocks.
  for (llvm::BasicBlock &bb : *func) {
    Block *block =
        builder.createBlock(&funcOp.getBody(), funcOp.getBody().end());
    mapBlock(&bb, block);
  }

  // Add function arguments to the entry block.
  for (const auto &it : llvm::enumerate(func->args())) {
    BlockArgument blockArg = funcOp.getFunctionBody().addArgument(
        functionType.getParamType(it.index()), funcOp.getLoc());
    mapValue(&it.value(), blockArg);
  }

  // Process the blocks in topological order. The ordered traversal ensures
  // operands defined in a dominating block have a valid mapping to an MLIR
  // value once a block is translated.
  SetVector<llvm::BasicBlock *> blocks = getTopologicallySortedBlocks(func);
  setConstantInsertionPointToStart(lookupBlock(blocks.front()));
  for (llvm::BasicBlock *bb : blocks) {
    if (failed(processBasicBlock(bb, lookupBlock(bb))))
      return failure();
  }

  return success();
}

LogicalResult ModuleImport::processBasicBlock(llvm::BasicBlock *bb,
                                              Block *block) {
  builder.setInsertionPointToStart(block);
  for (llvm::Instruction &inst : *bb) {
    if (failed(processInstruction(&inst)))
      return failure();

    // Set the non-debug metadata attributes on the imported operation and emit
    // a warning if an instruction other than a phi instruction is dropped
    // during the import.
    if (Operation *op = lookupOperation(&inst)) {
      setNonDebugMetadataAttrs(&inst, op);
    } else if (inst.getOpcode() != llvm::Instruction::PHI) {
      Location loc = debugImporter->translateLoc(inst.getDebugLoc());
      emitWarning(loc) << "dropped instruction: " << diag(inst);
    }
  }
  return success();
}

FailureOr<SmallVector<SymbolRefAttr>>
ModuleImport::lookupAccessGroupAttrs(const llvm::MDNode *node) const {
  return loopAnnotationImporter->lookupAccessGroupAttrs(node);
}

LoopAnnotationAttr
ModuleImport::translateLoopAnnotationAttr(const llvm::MDNode *node,
                                          Location loc) const {
  return loopAnnotationImporter->translateLoopAnnotation(node, loc);
}

OwningOpRef<ModuleOp>
mlir::translateLLVMIRToModule(std::unique_ptr<llvm::Module> llvmModule,
                              MLIRContext *context) {
  // Preload all registered dialects to allow the import to iterate the
  // registered LLVMImportDialectInterface implementations and query the
  // supported LLVM IR constructs before starting the translation. Assumes the
  // LLVM and DLTI dialects that convert the core LLVM IR constructs have been
  // registered before.
  assert(llvm::is_contained(context->getAvailableDialects(),
                            LLVMDialect::getDialectNamespace()));
  assert(llvm::is_contained(context->getAvailableDialects(),
                            DLTIDialect::getDialectNamespace()));
  context->loadAllAvailableDialects();

  OwningOpRef<ModuleOp> module(ModuleOp::create(FileLineColLoc::get(
      StringAttr::get(context, llvmModule->getSourceFileName()), /*line=*/0,
      /*column=*/0)));

  DataLayoutSpecInterface dlSpec =
      translateDataLayout(llvmModule->getDataLayout(), context);
  if (!dlSpec) {
    emitError(UnknownLoc::get(context), "can't translate data layout");
    return {};
  }
  module.get()->setAttr(DLTIDialect::kDataLayoutAttrName, dlSpec);

  ModuleImport moduleImport(module.get(), std::move(llvmModule));
  if (failed(moduleImport.initializeImportInterface()))
    return {};
  if (failed(moduleImport.convertMetadata()))
    return {};
  if (failed(moduleImport.convertGlobals()))
    return {};
  if (failed(moduleImport.convertFunctions()))
    return {};

  return module;
}<|MERGE_RESOLUTION|>--- conflicted
+++ resolved
@@ -513,36 +513,6 @@
 
 LogicalResult
 ModuleImport::processAccessGroupMetadata(const llvm::MDNode *node) {
-<<<<<<< HEAD
-  // An access group node is either access group or an access group list. Start
-  // by collecting all access groups to translate.
-  SmallVector<const llvm::MDNode *> accessGroups;
-  if (!node->getNumOperands())
-    accessGroups.push_back(node);
-  for (const llvm::MDOperand &operand : node->operands())
-    accessGroups.push_back(cast<llvm::MDNode>(operand.get()));
-
-  // Convert all entries of the access group list to access group operations.
-  for (const llvm::MDNode *accessGroup : accessGroups) {
-    if (accessGroupMapping.count(accessGroup))
-      continue;
-    // Verify the access group node is distinct and empty.
-    Location loc = mlirModule.getLoc();
-    if (accessGroup->getNumOperands() != 0 || !accessGroup->isDistinct())
-      return emitError(loc) << "unsupported access group node: "
-                            << diagMD(accessGroup, llvmModule.get());
-
-    MetadataOp metadataOp = getGlobalMetadataOp();
-    OpBuilder::InsertionGuard guard(builder);
-    builder.setInsertionPointToEnd(&metadataOp.getBody().back());
-    auto groupOp = builder.create<AccessGroupMetadataOp>(
-        loc, (Twine("group_") + Twine(accessGroupMapping.size())).str());
-    // Add a mapping from the access group node to the symbol reference pointing
-    // to the newly created operation.
-    accessGroupMapping[accessGroup] = SymbolRefAttr::get(
-        builder.getContext(), metadataOp.getSymName(),
-        FlatSymbolRefAttr::get(builder.getContext(), groupOp.getSymName()));
-=======
   Location loc = mlirModule.getLoc();
   if (failed(loopAnnotationImporter->translateAccessGroup(
           node, loc, getGlobalMetadataOp())))
@@ -626,13 +596,10 @@
                                                     aliasScopeOp.getSymName()));
       aliasScopeMapping.try_emplace(aliasScope.getNode(), symbolRef);
     }
->>>>>>> cd74f4a4
   }
   return success();
 }
 
-<<<<<<< HEAD
-=======
 FailureOr<SmallVector<SymbolRefAttr>>
 ModuleImport::lookupAliasScopeAttrs(const llvm::MDNode *node) const {
   SmallVector<SymbolRefAttr> aliasScopes;
@@ -647,7 +614,6 @@
   return aliasScopes;
 }
 
->>>>>>> cd74f4a4
 LogicalResult ModuleImport::convertMetadata() {
   OpBuilder::InsertionGuard guard(builder);
   builder.setInsertionPointToEnd(mlirModule.getBody());
@@ -665,11 +631,6 @@
         continue;
       if (aliasAnalysisNodes.TBAA)
         if (failed(processTBAAMetadata(aliasAnalysisNodes.TBAA)))
-<<<<<<< HEAD
-          return failure();
-
-      // TODO: Support noalias and scope metadata nodes.
-=======
           return failure();
       if (aliasAnalysisNodes.Scope)
         if (failed(processAliasScopeMetadata(aliasAnalysisNodes.Scope)))
@@ -677,7 +638,6 @@
       if (aliasAnalysisNodes.NoAlias)
         if (failed(processAliasScopeMetadata(aliasAnalysisNodes.NoAlias)))
           return failure();
->>>>>>> cd74f4a4
     }
   }
   return success();
