//===- ModuleTranslation.cpp - MLIR to LLVM conversion --------------------===//
//
// Part of the LLVM Project, under the Apache License v2.0 with LLVM Exceptions.
// See https://llvm.org/LICENSE.txt for license information.
// SPDX-License-Identifier: Apache-2.0 WITH LLVM-exception
//
//===----------------------------------------------------------------------===//
//
// This file implements the translation between an MLIR LLVM dialect module and
// the corresponding LLVMIR module. It only handles core LLVM IR operations.
//
//===----------------------------------------------------------------------===//

#include "mlir/Target/LLVMIR/ModuleTranslation.h"

#include "DebugTranslation.h"
#include "mlir/Dialect/LLVMIR/LLVMDialect.h"
#include "mlir/Dialect/LLVMIR/Transforms/LegalizeForExport.h"
#include "mlir/Dialect/OpenMP/OpenMPDialect.h"
#include "mlir/IR/Attributes.h"
#include "mlir/IR/BuiltinOps.h"
#include "mlir/IR/BuiltinTypes.h"
#include "mlir/IR/RegionGraphTraits.h"
#include "mlir/Support/LLVM.h"
#include "mlir/Target/LLVMIR/LLVMTranslationInterface.h"
#include "mlir/Target/LLVMIR/TypeTranslation.h"
#include "llvm/ADT/TypeSwitch.h"

#include "llvm/ADT/PostOrderIterator.h"
#include "llvm/ADT/SetVector.h"
#include "llvm/Frontend/OpenMP/OMPIRBuilder.h"
#include "llvm/IR/BasicBlock.h"
#include "llvm/IR/CFG.h"
#include "llvm/IR/Constants.h"
#include "llvm/IR/DerivedTypes.h"
#include "llvm/IR/IRBuilder.h"
#include "llvm/IR/InlineAsm.h"
#include "llvm/IR/LLVMContext.h"
#include "llvm/IR/MDBuilder.h"
#include "llvm/IR/Module.h"
#include "llvm/IR/Verifier.h"
#include "llvm/Transforms/Utils/BasicBlockUtils.h"
#include "llvm/Transforms/Utils/Cloning.h"

using namespace mlir;
using namespace mlir::LLVM;
using namespace mlir::LLVM::detail;

#include "mlir/Dialect/LLVMIR/LLVMConversionEnumsToLLVM.inc"

/// Builds a constant of a sequential LLVM type `type`, potentially containing
/// other sequential types recursively, from the individual constant values
/// provided in `constants`. `shape` contains the number of elements in nested
/// sequential types. Reports errors at `loc` and returns nullptr on error.
static llvm::Constant *
buildSequentialConstant(ArrayRef<llvm::Constant *> &constants,
                        ArrayRef<int64_t> shape, llvm::Type *type,
                        Location loc) {
  if (shape.empty()) {
    llvm::Constant *result = constants.front();
    constants = constants.drop_front();
    return result;
  }

  llvm::Type *elementType;
  if (auto *arrayTy = dyn_cast<llvm::ArrayType>(type)) {
    elementType = arrayTy->getElementType();
  } else if (auto *vectorTy = dyn_cast<llvm::VectorType>(type)) {
    elementType = vectorTy->getElementType();
  } else {
    emitError(loc) << "expected sequential LLVM types wrapping a scalar";
    return nullptr;
  }

  SmallVector<llvm::Constant *, 8> nested;
  nested.reserve(shape.front());
  for (int64_t i = 0; i < shape.front(); ++i) {
    nested.push_back(buildSequentialConstant(constants, shape.drop_front(),
                                             elementType, loc));
    if (!nested.back())
      return nullptr;
  }

  if (shape.size() == 1 && type->isVectorTy())
    return llvm::ConstantVector::get(nested);
  return llvm::ConstantArray::get(
      llvm::ArrayType::get(elementType, shape.front()), nested);
}

/// Returns the first non-sequential type nested in sequential types.
static llvm::Type *getInnermostElementType(llvm::Type *type) {
  do {
    if (auto *arrayTy = dyn_cast<llvm::ArrayType>(type)) {
      type = arrayTy->getElementType();
    } else if (auto *vectorTy = dyn_cast<llvm::VectorType>(type)) {
      type = vectorTy->getElementType();
    } else {
      return type;
    }
  } while (true);
}

/// Create an LLVM IR constant of `llvmType` from the MLIR attribute `attr`.
/// This currently supports integer, floating point, splat and dense element
/// attributes and combinations thereof.  In case of error, report it to `loc`
/// and return nullptr.
llvm::Constant *mlir::LLVM::detail::getLLVMConstant(
    llvm::Type *llvmType, Attribute attr, Location loc,
    const ModuleTranslation &moduleTranslation) {
  if (!attr)
    return llvm::UndefValue::get(llvmType);
  if (llvmType->isStructTy()) {
    emitError(loc, "struct types are not supported in constants");
    return nullptr;
  }
  // For integer types, we allow a mismatch in sizes as the index type in
  // MLIR might have a different size than the index type in the LLVM module.
  if (auto intAttr = attr.dyn_cast<IntegerAttr>())
    return llvm::ConstantInt::get(
        llvmType,
        intAttr.getValue().sextOrTrunc(llvmType->getIntegerBitWidth()));
  if (auto floatAttr = attr.dyn_cast<FloatAttr>())
    return llvm::ConstantFP::get(llvmType, floatAttr.getValue());
  if (auto funcAttr = attr.dyn_cast<FlatSymbolRefAttr>())
    return llvm::ConstantExpr::getBitCast(
        moduleTranslation.lookupFunction(funcAttr.getValue()), llvmType);
  if (auto splatAttr = attr.dyn_cast<SplatElementsAttr>()) {
    llvm::Type *elementType;
    uint64_t numElements;
    if (auto *arrayTy = dyn_cast<llvm::ArrayType>(llvmType)) {
      elementType = arrayTy->getElementType();
      numElements = arrayTy->getNumElements();
    } else {
      auto *vectorTy = cast<llvm::FixedVectorType>(llvmType);
      elementType = vectorTy->getElementType();
      numElements = vectorTy->getNumElements();
    }
    // Splat value is a scalar. Extract it only if the element type is not
    // another sequence type. The recursion terminates because each step removes
    // one outer sequential type.
    bool elementTypeSequential =
        isa<llvm::ArrayType, llvm::VectorType>(elementType);
    llvm::Constant *child = getLLVMConstant(
        elementType,
        elementTypeSequential ? splatAttr : splatAttr.getSplatValue(), loc,
        moduleTranslation);
    if (!child)
      return nullptr;
    if (llvmType->isVectorTy())
      return llvm::ConstantVector::getSplat(
          llvm::ElementCount::get(numElements, /*Scalable=*/false), child);
    if (llvmType->isArrayTy()) {
      auto *arrayType = llvm::ArrayType::get(elementType, numElements);
      SmallVector<llvm::Constant *, 8> constants(numElements, child);
      return llvm::ConstantArray::get(arrayType, constants);
    }
  }

  if (auto elementsAttr = attr.dyn_cast<ElementsAttr>()) {
    assert(elementsAttr.getType().hasStaticShape());
    assert(elementsAttr.getNumElements() != 0 &&
           "unexpected empty elements attribute");
    assert(!elementsAttr.getType().getShape().empty() &&
           "unexpected empty elements attribute shape");

    SmallVector<llvm::Constant *, 8> constants;
    constants.reserve(elementsAttr.getNumElements());
    llvm::Type *innermostType = getInnermostElementType(llvmType);
    for (auto n : elementsAttr.getValues<Attribute>()) {
      constants.push_back(
          getLLVMConstant(innermostType, n, loc, moduleTranslation));
      if (!constants.back())
        return nullptr;
    }
    ArrayRef<llvm::Constant *> constantsRef = constants;
    llvm::Constant *result = buildSequentialConstant(
        constantsRef, elementsAttr.getType().getShape(), llvmType, loc);
    assert(constantsRef.empty() && "did not consume all elemental constants");
    return result;
  }

  if (auto stringAttr = attr.dyn_cast<StringAttr>()) {
    return llvm::ConstantDataArray::get(
        moduleTranslation.getLLVMContext(),
        ArrayRef<char>{stringAttr.getValue().data(),
                       stringAttr.getValue().size()});
  }
  emitError(loc, "unsupported constant value");
  return nullptr;
}

ModuleTranslation::ModuleTranslation(Operation *module,
                                     std::unique_ptr<llvm::Module> llvmModule)
    : mlirModule(module), llvmModule(std::move(llvmModule)),
      debugTranslation(
          std::make_unique<DebugTranslation>(module, *this->llvmModule)),
<<<<<<< HEAD
      ompDialect(module->getContext()->getLoadedDialect("omp")),
=======
>>>>>>> 2e412c55
      typeTranslator(this->llvmModule->getContext()),
      iface(module->getContext()) {
  assert(satisfiesLLVMModule(mlirModule) &&
         "mlirModule should honor LLVM's module semantics.");
}
ModuleTranslation::~ModuleTranslation() {
  if (ompBuilder)
    ompBuilder->finalize();
}

/// Get the SSA value passed to the current block from the terminator operation
/// of its predecessor.
static Value getPHISourceValue(Block *current, Block *pred,
                               unsigned numArguments, unsigned index) {
  Operation &terminator = *pred->getTerminator();
  if (isa<LLVM::BrOp>(terminator))
    return terminator.getOperand(index);

  SuccessorRange successors = terminator.getSuccessors();
  assert(std::adjacent_find(successors.begin(), successors.end()) ==
             successors.end() &&
         "successors with arguments in LLVM branches must be different blocks");
  (void)successors;

  // For instructions that branch based on a condition value, we need to take
  // the operands for the branch that was taken.
  if (auto condBranchOp = dyn_cast<LLVM::CondBrOp>(terminator)) {
    // For conditional branches, we take the operands from either the "true" or
    // the "false" branch.
    return condBranchOp.getSuccessor(0) == current
               ? condBranchOp.trueDestOperands()[index]
               : condBranchOp.falseDestOperands()[index];
  }

  if (auto switchOp = dyn_cast<LLVM::SwitchOp>(terminator)) {
    // For switches, we take the operands from either the default case, or from
    // the case branch that was taken.
    if (switchOp.defaultDestination() == current)
      return switchOp.defaultOperands()[index];
    for (auto i : llvm::enumerate(switchOp.caseDestinations()))
      if (i.value() == current)
        return switchOp.getCaseOperands(i.index())[index];
  }

  llvm_unreachable("only branch or switch operations can be terminators of a "
                   "block that has successors");
}

/// Connect the PHI nodes to the results of preceding blocks.
void mlir::LLVM::detail::connectPHINodes(Region &region,
                                         const ModuleTranslation &state) {
  // Skip the first block, it cannot be branched to and its arguments correspond
  // to the arguments of the LLVM function.
  for (auto it = std::next(region.begin()), eit = region.end(); it != eit;
       ++it) {
    Block *bb = &*it;
    llvm::BasicBlock *llvmBB = state.lookupBlock(bb);
    auto phis = llvmBB->phis();
    auto numArguments = bb->getNumArguments();
    assert(numArguments == std::distance(phis.begin(), phis.end()));
    for (auto &numberedPhiNode : llvm::enumerate(phis)) {
      auto &phiNode = numberedPhiNode.value();
      unsigned index = numberedPhiNode.index();
      for (auto *pred : bb->getPredecessors()) {
        // Find the LLVM IR block that contains the converted terminator
        // instruction and use it in the PHI node. Note that this block is not
        // necessarily the same as state.lookupBlock(pred), some operations
        // (in particular, OpenMP operations using OpenMPIRBuilder) may have
        // split the blocks.
        llvm::Instruction *terminator =
            state.lookupBranch(pred->getTerminator());
        assert(terminator && "missing the mapping for a terminator");
        phiNode.addIncoming(
            state.lookupValue(getPHISourceValue(bb, pred, numArguments, index)),
            terminator->getParent());
      }
    }
  }
}

/// Sort function blocks topologically.
llvm::SetVector<Block *>
mlir::LLVM::detail::getTopologicallySortedBlocks(Region &region) {
  // For each block that has not been visited yet (i.e. that has no
  // predecessors), add it to the list as well as its successors.
  llvm::SetVector<Block *> blocks;
  for (Block &b : region) {
    if (blocks.count(&b) == 0) {
      llvm::ReversePostOrderTraversal<Block *> traversal(&b);
      blocks.insert(traversal.begin(), traversal.end());
    }
  }
  assert(blocks.size() == region.getBlocks().size() &&
         "some blocks are not sorted");

  return blocks;
}

llvm::Value *mlir::LLVM::detail::createIntrinsicCall(
    llvm::IRBuilderBase &builder, llvm::Intrinsic::ID intrinsic,
    ArrayRef<llvm::Value *> args, ArrayRef<llvm::Type *> tys) {
  llvm::Module *module = builder.GetInsertBlock()->getModule();
  llvm::Function *fn = llvm::Intrinsic::getDeclaration(module, intrinsic, tys);
  return builder.CreateCall(fn, args);
}

/// Given a single MLIR operation, create the corresponding LLVM IR operation
/// using the `builder`.
<<<<<<< HEAD
LogicalResult ModuleTranslation::convertOperation(Operation &opInst,
                                                  llvm::IRBuilder<> &builder) {
=======
LogicalResult
ModuleTranslation::convertOperation(Operation &opInst,
                                    llvm::IRBuilderBase &builder) {
>>>>>>> 2e412c55
  if (failed(iface.convertOperation(&opInst, builder, *this)))
    return opInst.emitError("unsupported or non-LLVM operation: ")
           << opInst.getName();

  return convertDialectAttributes(&opInst);
}

/// Convert block to LLVM IR.  Unless `ignoreArguments` is set, emit PHI nodes
/// to define values corresponding to the MLIR block arguments.  These nodes
/// are not connected to the source basic blocks, which may not exist yet.  Uses
/// `builder` to construct the LLVM IR. Expects the LLVM IR basic block to have
/// been created for `bb` and included in the block mapping.  Inserts new
/// instructions at the end of the block and leaves `builder` in a state
/// suitable for further insertion into the end of the block.
LogicalResult ModuleTranslation::convertBlock(Block &bb, bool ignoreArguments,
<<<<<<< HEAD
                                              llvm::IRBuilder<> &builder) {
=======
                                              llvm::IRBuilderBase &builder) {
>>>>>>> 2e412c55
  builder.SetInsertPoint(lookupBlock(&bb));
  auto *subprogram = builder.GetInsertBlock()->getParent()->getSubprogram();

  // Before traversing operations, make block arguments available through
  // value remapping and PHI nodes, but do not add incoming edges for the PHI
  // nodes just yet: those values may be defined by this or following blocks.
  // This step is omitted if "ignoreArguments" is set.  The arguments of the
  // first block have been already made available through the remapping of
  // LLVM function arguments.
  if (!ignoreArguments) {
    auto predecessors = bb.getPredecessors();
    unsigned numPredecessors =
        std::distance(predecessors.begin(), predecessors.end());
    for (auto arg : bb.getArguments()) {
      auto wrappedType = arg.getType();
      if (!isCompatibleType(wrappedType))
        return emitError(bb.front().getLoc(),
                         "block argument does not have an LLVM type");
      llvm::Type *type = convertType(wrappedType);
      llvm::PHINode *phi = builder.CreatePHI(type, numPredecessors);
      mapValue(arg, phi);
    }
  }

  // Traverse operations.
  for (auto &op : bb) {
    // Set the current debug location within the builder.
    builder.SetCurrentDebugLocation(
        debugTranslation->translateLoc(op.getLoc(), subprogram));

    if (failed(convertOperation(op, builder)))
      return failure();
  }

  return success();
}

/// A helper method to get the single Block in an operation honoring LLVM's
/// module requirements.
static Block &getModuleBody(Operation *module) {
  return module->getRegion(0).front();
}

/// Create named global variables that correspond to llvm.mlir.global
/// definitions.
LogicalResult ModuleTranslation::convertGlobals() {
  for (auto op : getModuleBody(mlirModule).getOps<LLVM::GlobalOp>()) {
    llvm::Type *type = convertType(op.getType());
    llvm::Constant *cst = llvm::UndefValue::get(type);
    if (op.getValueOrNull()) {
      // String attributes are treated separately because they cannot appear as
      // in-function constants and are thus not supported by getLLVMConstant.
      if (auto strAttr = op.getValueOrNull().dyn_cast_or_null<StringAttr>()) {
        cst = llvm::ConstantDataArray::getString(
            llvmModule->getContext(), strAttr.getValue(), /*AddNull=*/false);
        type = cst->getType();
      } else if (!(cst = getLLVMConstant(type, op.getValueOrNull(), op.getLoc(),
                                         *this))) {
        return failure();
      }
    } else if (Block *initializer = op.getInitializerBlock()) {
      llvm::IRBuilder<> builder(llvmModule->getContext());
      for (auto &op : initializer->without_terminator()) {
        if (failed(convertOperation(op, builder)) ||
            !isa<llvm::Constant>(lookupValue(op.getResult(0))))
          return emitError(op.getLoc(), "unemittable constant value");
      }
      ReturnOp ret = cast<ReturnOp>(initializer->getTerminator());
      cst = cast<llvm::Constant>(lookupValue(ret.getOperand(0)));
    }

    auto linkage = convertLinkageToLLVM(op.linkage());
    bool anyExternalLinkage =
        ((linkage == llvm::GlobalVariable::ExternalLinkage &&
          isa<llvm::UndefValue>(cst)) ||
         linkage == llvm::GlobalVariable::ExternalWeakLinkage);
    auto addrSpace = op.addr_space();
    auto *var = new llvm::GlobalVariable(
        *llvmModule, type, op.constant(), linkage,
        anyExternalLinkage ? nullptr : cst, op.sym_name(),
        /*InsertBefore=*/nullptr, llvm::GlobalValue::NotThreadLocal, addrSpace);

    globalsMapping.try_emplace(op, var);
  }

  return success();
}

/// Attempts to add an attribute identified by `key`, optionally with the given
/// `value` to LLVM function `llvmFunc`. Reports errors at `loc` if any. If the
/// attribute has a kind known to LLVM IR, create the attribute of this kind,
/// otherwise keep it as a string attribute. Performs additional checks for
/// attributes known to have or not have a value in order to avoid assertions
/// inside LLVM upon construction.
static LogicalResult checkedAddLLVMFnAttribute(Location loc,
                                               llvm::Function *llvmFunc,
                                               StringRef key,
                                               StringRef value = StringRef()) {
  auto kind = llvm::Attribute::getAttrKindFromName(key);
  if (kind == llvm::Attribute::None) {
    llvmFunc->addFnAttr(key, value);
    return success();
  }

  if (llvm::Attribute::doesAttrKindHaveArgument(kind)) {
    if (value.empty())
      return emitError(loc) << "LLVM attribute '" << key << "' expects a value";

    int result;
    if (!value.getAsInteger(/*Radix=*/0, result))
      llvmFunc->addFnAttr(
          llvm::Attribute::get(llvmFunc->getContext(), kind, result));
    else
      llvmFunc->addFnAttr(key, value);
    return success();
  }

  if (!value.empty())
    return emitError(loc) << "LLVM attribute '" << key
                          << "' does not expect a value, found '" << value
                          << "'";

  llvmFunc->addFnAttr(kind);
  return success();
}

/// Attaches the attributes listed in the given array attribute to `llvmFunc`.
/// Reports error to `loc` if any and returns immediately. Expects `attributes`
/// to be an array attribute containing either string attributes, treated as
/// value-less LLVM attributes, or array attributes containing two string
/// attributes, with the first string being the name of the corresponding LLVM
/// attribute and the second string beings its value. Note that even integer
/// attributes are expected to have their values expressed as strings.
static LogicalResult
forwardPassthroughAttributes(Location loc, Optional<ArrayAttr> attributes,
                             llvm::Function *llvmFunc) {
  if (!attributes)
    return success();

  for (Attribute attr : *attributes) {
    if (auto stringAttr = attr.dyn_cast<StringAttr>()) {
      if (failed(
              checkedAddLLVMFnAttribute(loc, llvmFunc, stringAttr.getValue())))
        return failure();
      continue;
    }

    auto arrayAttr = attr.dyn_cast<ArrayAttr>();
    if (!arrayAttr || arrayAttr.size() != 2)
      return emitError(loc)
             << "expected 'passthrough' to contain string or array attributes";

    auto keyAttr = arrayAttr[0].dyn_cast<StringAttr>();
    auto valueAttr = arrayAttr[1].dyn_cast<StringAttr>();
    if (!keyAttr || !valueAttr)
      return emitError(loc)
             << "expected arrays within 'passthrough' to contain two strings";

    if (failed(checkedAddLLVMFnAttribute(loc, llvmFunc, keyAttr.getValue(),
                                         valueAttr.getValue())))
      return failure();
  }
  return success();
}

LogicalResult ModuleTranslation::convertOneFunction(LLVMFuncOp func) {
  // Clear the block, branch value mappings, they are only relevant within one
  // function.
  blockMapping.clear();
  valueMapping.clear();
  branchMapping.clear();
  llvm::Function *llvmFunc = lookupFunction(func.getName());

  // Translate the debug information for this function.
  debugTranslation->translate(func, *llvmFunc);

  // Add function arguments to the value remapping table.
  // If there was noalias info then we decorate each argument accordingly.
  unsigned int argIdx = 0;
  for (auto kvp : llvm::zip(func.getArguments(), llvmFunc->args())) {
    llvm::Argument &llvmArg = std::get<1>(kvp);
    BlockArgument mlirArg = std::get<0>(kvp);

    if (auto attr = func.getArgAttrOfType<BoolAttr>(
            argIdx, LLVMDialect::getNoAliasAttrName())) {
      // NB: Attribute already verified to be boolean, so check if we can indeed
      // attach the attribute to this argument, based on its type.
      auto argTy = mlirArg.getType();
      if (!argTy.isa<LLVM::LLVMPointerType>())
        return func.emitError(
            "llvm.noalias attribute attached to LLVM non-pointer argument");
      if (attr.getValue())
        llvmArg.addAttr(llvm::Attribute::AttrKind::NoAlias);
    }

    if (auto attr = func.getArgAttrOfType<IntegerAttr>(
            argIdx, LLVMDialect::getAlignAttrName())) {
      // NB: Attribute already verified to be int, so check if we can indeed
      // attach the attribute to this argument, based on its type.
      auto argTy = mlirArg.getType();
      if (!argTy.isa<LLVM::LLVMPointerType>())
        return func.emitError(
            "llvm.align attribute attached to LLVM non-pointer argument");
      llvmArg.addAttrs(
          llvm::AttrBuilder().addAlignmentAttr(llvm::Align(attr.getInt())));
    }

    if (auto attr = func.getArgAttrOfType<UnitAttr>(argIdx, "llvm.sret")) {
      auto argTy = mlirArg.getType();
      if (!argTy.isa<LLVM::LLVMPointerType>())
        return func.emitError(
            "llvm.sret attribute attached to LLVM non-pointer argument");
      llvmArg.addAttrs(llvm::AttrBuilder().addStructRetAttr(
          llvmArg.getType()->getPointerElementType()));
    }

    if (auto attr = func.getArgAttrOfType<UnitAttr>(argIdx, "llvm.byval")) {
      auto argTy = mlirArg.getType();
      if (!argTy.isa<LLVM::LLVMPointerType>())
        return func.emitError(
            "llvm.byval attribute attached to LLVM non-pointer argument");
      llvmArg.addAttrs(llvm::AttrBuilder().addByValAttr(
          llvmArg.getType()->getPointerElementType()));
    }

    mapValue(mlirArg, &llvmArg);
    argIdx++;
  }

  // Check the personality and set it.
  if (func.personality().hasValue()) {
    llvm::Type *ty = llvm::Type::getInt8PtrTy(llvmFunc->getContext());
    if (llvm::Constant *pfunc =
            getLLVMConstant(ty, func.personalityAttr(), func.getLoc(), *this))
      llvmFunc->setPersonalityFn(pfunc);
  }

  // First, create all blocks so we can jump to them.
  llvm::LLVMContext &llvmContext = llvmFunc->getContext();
  for (auto &bb : func) {
    auto *llvmBB = llvm::BasicBlock::Create(llvmContext);
    llvmBB->insertInto(llvmFunc);
    mapBlock(&bb, llvmBB);
  }

  // Then, convert blocks one by one in topological order to ensure defs are
  // converted before uses.
  auto blocks = detail::getTopologicallySortedBlocks(func.getBody());
  for (Block *bb : blocks) {
    llvm::IRBuilder<> builder(llvmContext);
    if (failed(convertBlock(*bb, bb->isEntryBlock(), builder)))
      return failure();
  }

  // After all blocks have been traversed and values mapped, connect the PHI
  // nodes to the results of preceding blocks.
  detail::connectPHINodes(func.getBody(), *this);

  // Finally, convert dialect attributes attached to the function.
  return convertDialectAttributes(func);
}

LogicalResult ModuleTranslation::convertDialectAttributes(Operation *op) {
  for (NamedAttribute attribute : op->getDialectAttrs())
    if (failed(iface.amendOperation(op, attribute, *this)))
      return failure();
  return success();
}

/// Check whether the module contains only supported ops directly in its body.
static LogicalResult checkSupportedModuleOps(Operation *m) {
  for (Operation &o : getModuleBody(m).getOperations())
    if (!isa<LLVM::LLVMFuncOp, LLVM::GlobalOp>(&o) &&
        !o.hasTrait<OpTrait::IsTerminator>())
      return o.emitOpError("unsupported module-level operation");
  return success();
}

LogicalResult ModuleTranslation::convertFunctionSignatures() {
  // Declare all functions first because there may be function calls that form a
  // call graph with cycles, or global initializers that reference functions.
  for (auto function : getModuleBody(mlirModule).getOps<LLVMFuncOp>()) {
    llvm::FunctionCallee llvmFuncCst = llvmModule->getOrInsertFunction(
        function.getName(),
        cast<llvm::FunctionType>(convertType(function.getType())));
    llvm::Function *llvmFunc = cast<llvm::Function>(llvmFuncCst.getCallee());
    llvmFunc->setLinkage(convertLinkageToLLVM(function.linkage()));
    mapFunction(function.getName(), llvmFunc);

    // Forward the pass-through attributes to LLVM.
    if (failed(forwardPassthroughAttributes(function.getLoc(),
                                            function.passthrough(), llvmFunc)))
      return failure();
  }

  return success();
}

LogicalResult ModuleTranslation::convertFunctions() {
  // Convert functions.
  for (auto function : getModuleBody(mlirModule).getOps<LLVMFuncOp>()) {
    // Ignore external functions.
    if (function.isExternal())
      continue;

    if (failed(convertOneFunction(function)))
      return failure();
  }

  return success();
}

llvm::Type *ModuleTranslation::convertType(Type type) {
  return typeTranslator.translateType(type);
}

/// A helper to look up remapped operands in the value remapping table.`
SmallVector<llvm::Value *, 8>
ModuleTranslation::lookupValues(ValueRange values) {
  SmallVector<llvm::Value *, 8> remapped;
  remapped.reserve(values.size());
  for (Value v : values)
    remapped.push_back(lookupValue(v));
  return remapped;
}

const llvm::DILocation *
ModuleTranslation::translateLoc(Location loc, llvm::DILocalScope *scope) {
  return debugTranslation->translateLoc(loc, scope);
}

llvm::NamedMDNode *
ModuleTranslation::getOrInsertNamedModuleMetadata(StringRef name) {
  return llvmModule->getOrInsertNamedMetadata(name);
}

<<<<<<< HEAD
std::unique_ptr<llvm::Module> ModuleTranslation::prepareLLVMModule(
    Operation *m, llvm::LLVMContext &llvmContext, StringRef name) {
=======
static std::unique_ptr<llvm::Module>
prepareLLVMModule(Operation *m, llvm::LLVMContext &llvmContext,
                  StringRef name) {
>>>>>>> 2e412c55
  m->getContext()->getOrLoadDialect<LLVM::LLVMDialect>();
  auto llvmModule = std::make_unique<llvm::Module>(name, llvmContext);
  if (auto dataLayoutAttr =
          m->getAttr(LLVM::LLVMDialect::getDataLayoutAttrName()))
    llvmModule->setDataLayout(dataLayoutAttr.cast<StringAttr>().getValue());
  if (auto targetTripleAttr =
          m->getAttr(LLVM::LLVMDialect::getTargetTripleAttrName()))
    llvmModule->setTargetTriple(targetTripleAttr.cast<StringAttr>().getValue());

  // Inject declarations for `malloc` and `free` functions that can be used in
  // memref allocation/deallocation coming from standard ops lowering.
  llvm::IRBuilder<> builder(llvmContext);
  llvmModule->getOrInsertFunction("malloc", builder.getInt8PtrTy(),
                                  builder.getInt64Ty());
  llvmModule->getOrInsertFunction("free", builder.getVoidTy(),
                                  builder.getInt8PtrTy());

  return llvmModule;
}

std::unique_ptr<llvm::Module>
mlir::translateModuleToLLVMIR(Operation *module, llvm::LLVMContext &llvmContext,
                              StringRef name) {
  if (!satisfiesLLVMModule(module))
    return nullptr;
  if (failed(checkSupportedModuleOps(module)))
    return nullptr;
  std::unique_ptr<llvm::Module> llvmModule =
      prepareLLVMModule(module, llvmContext, name);

  LLVM::ensureDistinctSuccessors(module);

  ModuleTranslation translator(module, std::move(llvmModule));
  if (failed(translator.convertFunctionSignatures()))
    return nullptr;
  if (failed(translator.convertGlobals()))
    return nullptr;
  if (failed(translator.convertFunctions()))
    return nullptr;
  if (llvm::verifyModule(*translator.llvmModule, &llvm::errs()))
    return nullptr;

  return std::move(translator.llvmModule);
}<|MERGE_RESOLUTION|>--- conflicted
+++ resolved
@@ -194,10 +194,6 @@
     : mlirModule(module), llvmModule(std::move(llvmModule)),
       debugTranslation(
           std::make_unique<DebugTranslation>(module, *this->llvmModule)),
-<<<<<<< HEAD
-      ompDialect(module->getContext()->getLoadedDialect("omp")),
-=======
->>>>>>> 2e412c55
       typeTranslator(this->llvmModule->getContext()),
       iface(module->getContext()) {
   assert(satisfiesLLVMModule(mlirModule) &&
@@ -306,14 +302,9 @@
 
 /// Given a single MLIR operation, create the corresponding LLVM IR operation
 /// using the `builder`.
-<<<<<<< HEAD
-LogicalResult ModuleTranslation::convertOperation(Operation &opInst,
-                                                  llvm::IRBuilder<> &builder) {
-=======
 LogicalResult
 ModuleTranslation::convertOperation(Operation &opInst,
                                     llvm::IRBuilderBase &builder) {
->>>>>>> 2e412c55
   if (failed(iface.convertOperation(&opInst, builder, *this)))
     return opInst.emitError("unsupported or non-LLVM operation: ")
            << opInst.getName();
@@ -329,11 +320,7 @@
 /// instructions at the end of the block and leaves `builder` in a state
 /// suitable for further insertion into the end of the block.
 LogicalResult ModuleTranslation::convertBlock(Block &bb, bool ignoreArguments,
-<<<<<<< HEAD
-                                              llvm::IRBuilder<> &builder) {
-=======
                                               llvm::IRBuilderBase &builder) {
->>>>>>> 2e412c55
   builder.SetInsertPoint(lookupBlock(&bb));
   auto *subprogram = builder.GetInsertBlock()->getParent()->getSubprogram();
 
@@ -670,14 +657,9 @@
   return llvmModule->getOrInsertNamedMetadata(name);
 }
 
-<<<<<<< HEAD
-std::unique_ptr<llvm::Module> ModuleTranslation::prepareLLVMModule(
-    Operation *m, llvm::LLVMContext &llvmContext, StringRef name) {
-=======
 static std::unique_ptr<llvm::Module>
 prepareLLVMModule(Operation *m, llvm::LLVMContext &llvmContext,
                   StringRef name) {
->>>>>>> 2e412c55
   m->getContext()->getOrLoadDialect<LLVM::LLVMDialect>();
   auto llvmModule = std::make_unique<llvm::Module>(name, llvmContext);
   if (auto dataLayoutAttr =
