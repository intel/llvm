//===- OpenMPToLLVMIRTranslation.cpp - Translate OpenMP dialect to LLVM IR-===//
//
// Part of the LLVM Project, under the Apache License v2.0 with LLVM Exceptions.
// See https://llvm.org/LICENSE.txt for license information.
// SPDX-License-Identifier: Apache-2.0 WITH LLVM-exception
//
//===----------------------------------------------------------------------===//
//
// This file implements a translation between the MLIR OpenMP dialect and LLVM
// IR.
//
//===----------------------------------------------------------------------===//
#include "mlir/Target/LLVMIR/Dialect/OpenMP/OpenMPToLLVMIRTranslation.h"
#include "mlir/Analysis/TopologicalSortUtils.h"
#include "mlir/Dialect/LLVMIR/LLVMDialect.h"
#include "mlir/Dialect/OpenMP/OpenMPDialect.h"
#include "mlir/Dialect/OpenMP/OpenMPInterfaces.h"
#include "mlir/IR/IRMapping.h"
#include "mlir/IR/Operation.h"
#include "mlir/Support/LLVM.h"
#include "mlir/Target/LLVMIR/Dialect/OpenMPCommon.h"
#include "mlir/Target/LLVMIR/ModuleTranslation.h"
#include "mlir/Transforms/RegionUtils.h"

#include "llvm/ADT/ArrayRef.h"
#include "llvm/ADT/SetVector.h"
#include "llvm/ADT/TypeSwitch.h"
#include "llvm/Frontend/OpenMP/OMPConstants.h"
#include "llvm/Frontend/OpenMP/OMPIRBuilder.h"
#include "llvm/IR/DebugInfoMetadata.h"
#include "llvm/IR/IRBuilder.h"
#include "llvm/IR/ReplaceConstant.h"
#include "llvm/Support/FileSystem.h"
#include "llvm/TargetParser/Triple.h"
#include "llvm/Transforms/Utils/ModuleUtils.h"

#include <any>
#include <cstdint>
#include <iterator>
#include <numeric>
#include <optional>
#include <utility>

using namespace mlir;

namespace {
static llvm::omp::ScheduleKind
convertToScheduleKind(std::optional<omp::ClauseScheduleKind> schedKind) {
  if (!schedKind.has_value())
    return llvm::omp::OMP_SCHEDULE_Default;
  switch (schedKind.value()) {
  case omp::ClauseScheduleKind::Static:
    return llvm::omp::OMP_SCHEDULE_Static;
  case omp::ClauseScheduleKind::Dynamic:
    return llvm::omp::OMP_SCHEDULE_Dynamic;
  case omp::ClauseScheduleKind::Guided:
    return llvm::omp::OMP_SCHEDULE_Guided;
  case omp::ClauseScheduleKind::Auto:
    return llvm::omp::OMP_SCHEDULE_Auto;
  case omp::ClauseScheduleKind::Runtime:
    return llvm::omp::OMP_SCHEDULE_Runtime;
  }
  llvm_unreachable("unhandled schedule clause argument");
}

/// ModuleTranslation stack frame for OpenMP operations. This keeps track of the
/// insertion points for allocas.
class OpenMPAllocaStackFrame
    : public LLVM::ModuleTranslation::StackFrameBase<OpenMPAllocaStackFrame> {
public:
  MLIR_DEFINE_EXPLICIT_INTERNAL_INLINE_TYPE_ID(OpenMPAllocaStackFrame)

  explicit OpenMPAllocaStackFrame(llvm::OpenMPIRBuilder::InsertPointTy allocaIP)
      : allocaInsertPoint(allocaIP) {}
  llvm::OpenMPIRBuilder::InsertPointTy allocaInsertPoint;
};

/// ModuleTranslation stack frame containing the partial mapping between MLIR
/// values and their LLVM IR equivalents.
class OpenMPVarMappingStackFrame
    : public LLVM::ModuleTranslation::StackFrameBase<
          OpenMPVarMappingStackFrame> {
public:
  MLIR_DEFINE_EXPLICIT_INTERNAL_INLINE_TYPE_ID(OpenMPVarMappingStackFrame)

  explicit OpenMPVarMappingStackFrame(
      const DenseMap<Value, llvm::Value *> &mapping)
      : mapping(mapping) {}

  DenseMap<Value, llvm::Value *> mapping;
};

/// Custom error class to signal translation errors that don't need reporting,
/// since encountering them will have already triggered relevant error messages.
///
/// Its purpose is to serve as the glue between MLIR failures represented as
/// \see LogicalResult instances and \see llvm::Error instances used to
/// propagate errors through the \see llvm::OpenMPIRBuilder. Generally, when an
/// error of the first type is raised, a message is emitted directly (the \see
/// LogicalResult itself does not hold any information). If we need to forward
/// this error condition as an \see llvm::Error while avoiding triggering some
/// redundant error reporting later on, we need a custom \see llvm::ErrorInfo
/// class to just signal this situation has happened.
///
/// For example, this class should be used to trigger errors from within
/// callbacks passed to the \see OpenMPIRBuilder when they were triggered by the
/// translation of their own regions. This unclutters the error log from
/// redundant messages.
class PreviouslyReportedError
    : public llvm::ErrorInfo<PreviouslyReportedError> {
public:
  void log(raw_ostream &) const override {
    // Do not log anything.
  }

  std::error_code convertToErrorCode() const override {
    llvm_unreachable(
        "PreviouslyReportedError doesn't support ECError conversion");
  }

  // Used by ErrorInfo::classID.
  static char ID;
};

char PreviouslyReportedError::ID = 0;

} // namespace

/// Looks up from the operation from and returns the PrivateClauseOp with
/// name symbolName
static omp::PrivateClauseOp findPrivatizer(Operation *from,
                                           SymbolRefAttr symbolName) {
  omp::PrivateClauseOp privatizer =
      SymbolTable::lookupNearestSymbolFrom<omp::PrivateClauseOp>(from,
                                                                 symbolName);
  assert(privatizer && "privatizer not found in the symbol table");
  return privatizer;
}

/// Check whether translation to LLVM IR for the given operation is currently
/// supported. If not, descriptive diagnostics will be emitted to let users know
/// this is a not-yet-implemented feature.
///
/// \returns success if no unimplemented features are needed to translate the
///          given operation.
static LogicalResult checkImplementationStatus(Operation &op) {
  auto todo = [&op](StringRef clauseName) {
    return op.emitError() << "not yet implemented: Unhandled clause "
                          << clauseName << " in " << op.getName()
                          << " operation";
  };

  auto checkAligned = [&todo](auto op, LogicalResult &result) {
    if (!op.getAlignedVars().empty() || op.getAlignments())
      result = todo("aligned");
  };
  auto checkAllocate = [&todo](auto op, LogicalResult &result) {
    if (!op.getAllocateVars().empty() || !op.getAllocatorVars().empty())
      result = todo("allocate");
  };
  auto checkBare = [&todo](auto op, LogicalResult &result) {
    if (op.getBare())
      result = todo("ompx_bare");
  };
  auto checkDepend = [&todo](auto op, LogicalResult &result) {
    if (!op.getDependVars().empty() || op.getDependKinds())
      result = todo("depend");
  };
  auto checkDevice = [&todo](auto op, LogicalResult &result) {
    if (op.getDevice())
      result = todo("device");
  };
  auto checkHasDeviceAddr = [&todo](auto op, LogicalResult &result) {
    if (!op.getHasDeviceAddrVars().empty())
      result = todo("has_device_addr");
  };
  auto checkHint = [](auto op, LogicalResult &) {
    if (op.getHint())
      op.emitWarning("hint clause discarded");
  };
  auto checkIf = [&todo](auto op, LogicalResult &result) {
    if (op.getIfExpr())
      result = todo("if");
  };
  auto checkInReduction = [&todo](auto op, LogicalResult &result) {
    if (!op.getInReductionVars().empty() || op.getInReductionByref() ||
        op.getInReductionSyms())
      result = todo("in_reduction");
  };
  auto checkIsDevicePtr = [&todo](auto op, LogicalResult &result) {
    if (!op.getIsDevicePtrVars().empty())
      result = todo("is_device_ptr");
  };
  auto checkLinear = [&todo](auto op, LogicalResult &result) {
    if (!op.getLinearVars().empty() || !op.getLinearStepVars().empty())
      result = todo("linear");
  };
  auto checkNontemporal = [&todo](auto op, LogicalResult &result) {
    if (!op.getNontemporalVars().empty())
      result = todo("nontemporal");
  };
  auto checkNowait = [&todo](auto op, LogicalResult &result) {
    if (op.getNowait())
      result = todo("nowait");
  };
  auto checkOrder = [&todo](auto op, LogicalResult &result) {
    if (op.getOrder() || op.getOrderMod())
      result = todo("order");
  };
  auto checkParLevelSimd = [&todo](auto op, LogicalResult &result) {
    if (op.getParLevelSimd())
      result = todo("parallelization-level");
  };
  auto checkPriority = [&todo](auto op, LogicalResult &result) {
    if (op.getPriority())
      result = todo("priority");
  };
  auto checkPrivate = [&todo](auto op, LogicalResult &result) {
    if (!op.getPrivateVars().empty() || op.getPrivateSyms())
      result = todo("privatization");
  };
  auto checkReduction = [&todo](auto op, LogicalResult &result) {
    if (!op.getReductionVars().empty() || op.getReductionByref() ||
        op.getReductionSyms())
      result = todo("reduction");
  };
  auto checkThreadLimit = [&todo](auto op, LogicalResult &result) {
    if (op.getThreadLimit())
      result = todo("thread_limit");
  };
  auto checkTaskReduction = [&todo](auto op, LogicalResult &result) {
    if (!op.getTaskReductionVars().empty() || op.getTaskReductionByref() ||
        op.getTaskReductionSyms())
      result = todo("task_reduction");
  };
  auto checkUntied = [&todo](auto op, LogicalResult &result) {
    if (op.getUntied())
      result = todo("untied");
  };

  LogicalResult result = success();
  llvm::TypeSwitch<Operation &>(op)
      .Case([&](omp::OrderedRegionOp op) { checkParLevelSimd(op, result); })
      .Case([&](omp::SectionsOp op) {
        checkAllocate(op, result);
        checkPrivate(op, result);
      })
      .Case([&](omp::SingleOp op) {
        checkAllocate(op, result);
        checkPrivate(op, result);
      })
      .Case([&](omp::TeamsOp op) {
        checkAllocate(op, result);
        checkPrivate(op, result);
        checkReduction(op, result);
      })
      .Case([&](omp::TaskOp op) {
        checkAllocate(op, result);
        checkInReduction(op, result);
        checkPriority(op, result);
        checkUntied(op, result);
      })
      .Case([&](omp::TaskgroupOp op) {
        checkAllocate(op, result);
        checkTaskReduction(op, result);
      })
      .Case([&](omp::TaskwaitOp op) {
        checkDepend(op, result);
        checkNowait(op, result);
      })
      .Case([&](omp::WsloopOp op) {
        checkAllocate(op, result);
        checkLinear(op, result);
        checkOrder(op, result);
      })
      .Case([&](omp::ParallelOp op) { checkAllocate(op, result); })
      .Case([&](omp::SimdOp op) {
        checkAligned(op, result);
        checkLinear(op, result);
        checkNontemporal(op, result);
        checkPrivate(op, result);
        checkReduction(op, result);
      })
      .Case<omp::AtomicReadOp, omp::AtomicWriteOp, omp::AtomicUpdateOp,
            omp::AtomicCaptureOp>([&](auto op) { checkHint(op, result); })
      .Case<omp::TargetEnterDataOp, omp::TargetExitDataOp, omp::TargetUpdateOp>(
          [&](auto op) { checkDepend(op, result); })
      .Case([&](omp::TargetOp op) {
        checkAllocate(op, result);
        checkBare(op, result);
        checkDevice(op, result);
        checkHasDeviceAddr(op, result);
        checkIf(op, result);
        checkInReduction(op, result);
        checkIsDevicePtr(op, result);
        // Privatization clauses are supported, except on some situations, so we
        // need to check here whether any of these unsupported cases are being
        // translated.
        if (std::optional<ArrayAttr> privateSyms = op.getPrivateSyms()) {
          for (Attribute privatizerNameAttr : *privateSyms) {
            omp::PrivateClauseOp privatizer = findPrivatizer(
                op.getOperation(), cast<SymbolRefAttr>(privatizerNameAttr));

            if (privatizer.getDataSharingType() ==
                omp::DataSharingClauseType::FirstPrivate)
              result = todo("firstprivate");
          }
        }
        checkThreadLimit(op, result);
      })
      .Default([](Operation &) {
        // Assume all clauses for an operation can be translated unless they are
        // checked above.
      });
  return result;
}

static LogicalResult handleError(llvm::Error error, Operation &op) {
  LogicalResult result = success();
  if (error) {
    llvm::handleAllErrors(
        std::move(error),
        [&](const PreviouslyReportedError &) { result = failure(); },
        [&](const llvm::ErrorInfoBase &err) {
          result = op.emitError(err.message());
        });
  }
  return result;
}

template <typename T>
static LogicalResult handleError(llvm::Expected<T> &result, Operation &op) {
  if (!result)
    return handleError(result.takeError(), op);

  return success();
}

/// Find the insertion point for allocas given the current insertion point for
/// normal operations in the builder.
static llvm::OpenMPIRBuilder::InsertPointTy
findAllocaInsertPoint(llvm::IRBuilderBase &builder,
                      const LLVM::ModuleTranslation &moduleTranslation) {
  // If there is an alloca insertion point on stack, i.e. we are in a nested
  // operation and a specific point was provided by some surrounding operation,
  // use it.
  llvm::OpenMPIRBuilder::InsertPointTy allocaInsertPoint;
  WalkResult walkResult = moduleTranslation.stackWalk<OpenMPAllocaStackFrame>(
      [&](const OpenMPAllocaStackFrame &frame) {
        allocaInsertPoint = frame.allocaInsertPoint;
        return WalkResult::interrupt();
      });
  if (walkResult.wasInterrupted())
    return allocaInsertPoint;

  // Otherwise, insert to the entry block of the surrounding function.
  // If the current IRBuilder InsertPoint is the function's entry, it cannot
  // also be used for alloca insertion which would result in insertion order
  // confusion. Create a new BasicBlock for the Builder and use the entry block
  // for the allocs.
  // TODO: Create a dedicated alloca BasicBlock at function creation such that
  // we do not need to move the current InertPoint here.
  if (builder.GetInsertBlock() ==
      &builder.GetInsertBlock()->getParent()->getEntryBlock()) {
    assert(builder.GetInsertPoint() == builder.GetInsertBlock()->end() &&
           "Assuming end of basic block");
    llvm::BasicBlock *entryBB = llvm::BasicBlock::Create(
        builder.getContext(), "entry", builder.GetInsertBlock()->getParent(),
        builder.GetInsertBlock()->getNextNode());
    builder.CreateBr(entryBB);
    builder.SetInsertPoint(entryBB);
  }

  llvm::BasicBlock &funcEntryBlock =
      builder.GetInsertBlock()->getParent()->getEntryBlock();
  return llvm::OpenMPIRBuilder::InsertPointTy(
      &funcEntryBlock, funcEntryBlock.getFirstInsertionPt());
}

/// Converts the given region that appears within an OpenMP dialect operation to
/// LLVM IR, creating a branch from the `sourceBlock` to the entry block of the
/// region, and a branch from any block with an successor-less OpenMP terminator
/// to `continuationBlock`. Populates `continuationBlockPHIs` with the PHI nodes
/// of the continuation block if provided.
static llvm::Expected<llvm::BasicBlock *> convertOmpOpRegions(
    Region &region, StringRef blockName, llvm::IRBuilderBase &builder,
    LLVM::ModuleTranslation &moduleTranslation,
    SmallVectorImpl<llvm::PHINode *> *continuationBlockPHIs = nullptr) {
  llvm::BasicBlock *continuationBlock =
      splitBB(builder, true, "omp.region.cont");
  llvm::BasicBlock *sourceBlock = builder.GetInsertBlock();

  llvm::LLVMContext &llvmContext = builder.getContext();
  for (Block &bb : region) {
    llvm::BasicBlock *llvmBB = llvm::BasicBlock::Create(
        llvmContext, blockName, builder.GetInsertBlock()->getParent(),
        builder.GetInsertBlock()->getNextNode());
    moduleTranslation.mapBlock(&bb, llvmBB);
  }

  llvm::Instruction *sourceTerminator = sourceBlock->getTerminator();

  // Terminators (namely YieldOp) may be forwarding values to the region that
  // need to be available in the continuation block. Collect the types of these
  // operands in preparation of creating PHI nodes.
  SmallVector<llvm::Type *> continuationBlockPHITypes;
  bool operandsProcessed = false;
  unsigned numYields = 0;
  for (Block &bb : region.getBlocks()) {
    if (omp::YieldOp yield = dyn_cast<omp::YieldOp>(bb.getTerminator())) {
      if (!operandsProcessed) {
        for (unsigned i = 0, e = yield->getNumOperands(); i < e; ++i) {
          continuationBlockPHITypes.push_back(
              moduleTranslation.convertType(yield->getOperand(i).getType()));
        }
        operandsProcessed = true;
      } else {
        assert(continuationBlockPHITypes.size() == yield->getNumOperands() &&
               "mismatching number of values yielded from the region");
        for (unsigned i = 0, e = yield->getNumOperands(); i < e; ++i) {
          llvm::Type *operandType =
              moduleTranslation.convertType(yield->getOperand(i).getType());
          (void)operandType;
          assert(continuationBlockPHITypes[i] == operandType &&
                 "values of mismatching types yielded from the region");
        }
      }
      numYields++;
    }
  }

  // Insert PHI nodes in the continuation block for any values forwarded by the
  // terminators in this region.
  if (!continuationBlockPHITypes.empty())
    assert(
        continuationBlockPHIs &&
        "expected continuation block PHIs if converted regions yield values");
  if (continuationBlockPHIs) {
    llvm::IRBuilderBase::InsertPointGuard guard(builder);
    continuationBlockPHIs->reserve(continuationBlockPHITypes.size());
    builder.SetInsertPoint(continuationBlock, continuationBlock->begin());
    for (llvm::Type *ty : continuationBlockPHITypes)
      continuationBlockPHIs->push_back(builder.CreatePHI(ty, numYields));
  }

  // Convert blocks one by one in topological order to ensure
  // defs are converted before uses.
  SetVector<Block *> blocks = getBlocksSortedByDominance(region);
  for (Block *bb : blocks) {
    llvm::BasicBlock *llvmBB = moduleTranslation.lookupBlock(bb);
    // Retarget the branch of the entry block to the entry block of the
    // converted region (regions are single-entry).
    if (bb->isEntryBlock()) {
      assert(sourceTerminator->getNumSuccessors() == 1 &&
             "provided entry block has multiple successors");
      assert(sourceTerminator->getSuccessor(0) == continuationBlock &&
             "ContinuationBlock is not the successor of the entry block");
      sourceTerminator->setSuccessor(0, llvmBB);
    }

    llvm::IRBuilderBase::InsertPointGuard guard(builder);
    if (failed(
            moduleTranslation.convertBlock(*bb, bb->isEntryBlock(), builder)))
      return llvm::make_error<PreviouslyReportedError>();

    // Special handling for `omp.yield` and `omp.terminator` (we may have more
    // than one): they return the control to the parent OpenMP dialect operation
    // so replace them with the branch to the continuation block. We handle this
    // here to avoid relying inter-function communication through the
    // ModuleTranslation class to set up the correct insertion point. This is
    // also consistent with MLIR's idiom of handling special region terminators
    // in the same code that handles the region-owning operation.
    Operation *terminator = bb->getTerminator();
    if (isa<omp::TerminatorOp, omp::YieldOp>(terminator)) {
      builder.CreateBr(continuationBlock);

      for (unsigned i = 0, e = terminator->getNumOperands(); i < e; ++i)
        (*continuationBlockPHIs)[i]->addIncoming(
            moduleTranslation.lookupValue(terminator->getOperand(i)), llvmBB);
    }
  }
  // After all blocks have been traversed and values mapped, connect the PHI
  // nodes to the results of preceding blocks.
  LLVM::detail::connectPHINodes(region, moduleTranslation);

  // Remove the blocks and values defined in this region from the mapping since
  // they are not visible outside of this region. This allows the same region to
  // be converted several times, that is cloned, without clashes, and slightly
  // speeds up the lookups.
  moduleTranslation.forgetMapping(region);

  return continuationBlock;
}

/// Convert ProcBindKind from MLIR-generated enum to LLVM enum.
static llvm::omp::ProcBindKind getProcBindKind(omp::ClauseProcBindKind kind) {
  switch (kind) {
  case omp::ClauseProcBindKind::Close:
    return llvm::omp::ProcBindKind::OMP_PROC_BIND_close;
  case omp::ClauseProcBindKind::Master:
    return llvm::omp::ProcBindKind::OMP_PROC_BIND_master;
  case omp::ClauseProcBindKind::Primary:
    return llvm::omp::ProcBindKind::OMP_PROC_BIND_primary;
  case omp::ClauseProcBindKind::Spread:
    return llvm::omp::ProcBindKind::OMP_PROC_BIND_spread;
  }
  llvm_unreachable("Unknown ClauseProcBindKind kind");
}

/// Helper function to map block arguments defined by ignored loop wrappers to
/// LLVM values and prevent any uses of those from triggering null pointer
/// dereferences.
///
/// This must be called after block arguments of parent wrappers have already
/// been mapped to LLVM IR values.
static LogicalResult
convertIgnoredWrapper(omp::LoopWrapperInterface &opInst,
                      LLVM::ModuleTranslation &moduleTranslation) {
  // Map block arguments directly to the LLVM value associated to the
  // corresponding operand. This is semantically equivalent to this wrapper not
  // being present.
  auto forwardArgs =
      [&moduleTranslation](llvm::ArrayRef<BlockArgument> blockArgs,
                           OperandRange operands) {
        for (auto [arg, var] : llvm::zip_equal(blockArgs, operands))
          moduleTranslation.mapValue(arg, moduleTranslation.lookupValue(var));
      };

  return llvm::TypeSwitch<Operation *, LogicalResult>(opInst)
      .Case([&](omp::SimdOp op) {
        auto blockArgIface = cast<omp::BlockArgOpenMPOpInterface>(*op);
        forwardArgs(blockArgIface.getPrivateBlockArgs(), op.getPrivateVars());
        forwardArgs(blockArgIface.getReductionBlockArgs(),
                    op.getReductionVars());
        op.emitWarning() << "simd information on composite construct discarded";
        return success();
      })
      .Default([&](Operation *op) {
        return op->emitError() << "cannot ignore nested wrapper";
      });
}

/// Helper function to call \c convertIgnoredWrapper() for all wrappers of the
/// given \c loopOp nested inside of \c parentOp. This has the effect of mapping
/// entry block arguments defined by these operations to outside values.
///
/// It must be called after block arguments of \c parentOp have already been
/// mapped themselves.
static LogicalResult
convertIgnoredWrappers(omp::LoopNestOp loopOp,
                       omp::LoopWrapperInterface parentOp,
                       LLVM::ModuleTranslation &moduleTranslation) {
  SmallVector<omp::LoopWrapperInterface> wrappers;
  loopOp.gatherWrappers(wrappers);

  // Process wrappers nested inside of `parentOp` from outermost to innermost.
  for (auto it =
           std::next(std::find(wrappers.rbegin(), wrappers.rend(), parentOp));
       it != wrappers.rend(); ++it) {
    if (failed(convertIgnoredWrapper(*it, moduleTranslation)))
      return failure();
  }

  return success();
}

/// Converts an OpenMP 'masked' operation into LLVM IR using OpenMPIRBuilder.
static LogicalResult
convertOmpMasked(Operation &opInst, llvm::IRBuilderBase &builder,
                 LLVM::ModuleTranslation &moduleTranslation) {
  auto maskedOp = cast<omp::MaskedOp>(opInst);
  using InsertPointTy = llvm::OpenMPIRBuilder::InsertPointTy;

  if (failed(checkImplementationStatus(opInst)))
    return failure();

  auto bodyGenCB = [&](InsertPointTy allocaIP, InsertPointTy codeGenIP) {
    // MaskedOp has only one region associated with it.
    auto &region = maskedOp.getRegion();
    builder.restoreIP(codeGenIP);
    return convertOmpOpRegions(region, "omp.masked.region", builder,
                               moduleTranslation)
        .takeError();
  };

  // TODO: Perform finalization actions for variables. This has to be
  // called for variables which have destructors/finalizers.
  auto finiCB = [&](InsertPointTy codeGenIP) { return llvm::Error::success(); };

  llvm::Value *filterVal = nullptr;
  if (auto filterVar = maskedOp.getFilteredThreadId()) {
    filterVal = moduleTranslation.lookupValue(filterVar);
  } else {
    llvm::LLVMContext &llvmContext = builder.getContext();
    filterVal =
        llvm::ConstantInt::get(llvm::Type::getInt32Ty(llvmContext), /*V=*/0);
  }
  assert(filterVal != nullptr);
  llvm::OpenMPIRBuilder::LocationDescription ompLoc(builder);
  llvm::OpenMPIRBuilder::InsertPointOrErrorTy afterIP =
      moduleTranslation.getOpenMPBuilder()->createMasked(ompLoc, bodyGenCB,
                                                         finiCB, filterVal);

  if (failed(handleError(afterIP, opInst)))
    return failure();

  builder.restoreIP(*afterIP);
  return success();
}

/// Converts an OpenMP 'master' operation into LLVM IR using OpenMPIRBuilder.
static LogicalResult
convertOmpMaster(Operation &opInst, llvm::IRBuilderBase &builder,
                 LLVM::ModuleTranslation &moduleTranslation) {
  using InsertPointTy = llvm::OpenMPIRBuilder::InsertPointTy;
  auto masterOp = cast<omp::MasterOp>(opInst);

  if (failed(checkImplementationStatus(opInst)))
    return failure();

  auto bodyGenCB = [&](InsertPointTy allocaIP, InsertPointTy codeGenIP) {
    // MasterOp has only one region associated with it.
    auto &region = masterOp.getRegion();
    builder.restoreIP(codeGenIP);
    return convertOmpOpRegions(region, "omp.master.region", builder,
                               moduleTranslation)
        .takeError();
  };

  // TODO: Perform finalization actions for variables. This has to be
  // called for variables which have destructors/finalizers.
  auto finiCB = [&](InsertPointTy codeGenIP) { return llvm::Error::success(); };

  llvm::OpenMPIRBuilder::LocationDescription ompLoc(builder);
  llvm::OpenMPIRBuilder::InsertPointOrErrorTy afterIP =
      moduleTranslation.getOpenMPBuilder()->createMaster(ompLoc, bodyGenCB,
                                                         finiCB);

  if (failed(handleError(afterIP, opInst)))
    return failure();

  builder.restoreIP(*afterIP);
  return success();
}

/// Converts an OpenMP 'critical' operation into LLVM IR using OpenMPIRBuilder.
static LogicalResult
convertOmpCritical(Operation &opInst, llvm::IRBuilderBase &builder,
                   LLVM::ModuleTranslation &moduleTranslation) {
  using InsertPointTy = llvm::OpenMPIRBuilder::InsertPointTy;
  auto criticalOp = cast<omp::CriticalOp>(opInst);

  if (failed(checkImplementationStatus(opInst)))
    return failure();

  auto bodyGenCB = [&](InsertPointTy allocaIP, InsertPointTy codeGenIP) {
    // CriticalOp has only one region associated with it.
    auto &region = cast<omp::CriticalOp>(opInst).getRegion();
    builder.restoreIP(codeGenIP);
    return convertOmpOpRegions(region, "omp.critical.region", builder,
                               moduleTranslation)
        .takeError();
  };

  // TODO: Perform finalization actions for variables. This has to be
  // called for variables which have destructors/finalizers.
  auto finiCB = [&](InsertPointTy codeGenIP) { return llvm::Error::success(); };

  llvm::OpenMPIRBuilder::LocationDescription ompLoc(builder);
  llvm::LLVMContext &llvmContext = moduleTranslation.getLLVMContext();
  llvm::Constant *hint = nullptr;

  // If it has a name, it probably has a hint too.
  if (criticalOp.getNameAttr()) {
    // The verifiers in OpenMP Dialect guarentee that all the pointers are
    // non-null
    auto symbolRef = cast<SymbolRefAttr>(criticalOp.getNameAttr());
    auto criticalDeclareOp =
        SymbolTable::lookupNearestSymbolFrom<omp::CriticalDeclareOp>(criticalOp,
                                                                     symbolRef);
    hint =
        llvm::ConstantInt::get(llvm::Type::getInt32Ty(llvmContext),
                               static_cast<int>(criticalDeclareOp.getHint()));
  }
  llvm::OpenMPIRBuilder::InsertPointOrErrorTy afterIP =
      moduleTranslation.getOpenMPBuilder()->createCritical(
          ompLoc, bodyGenCB, finiCB, criticalOp.getName().value_or(""), hint);

  if (failed(handleError(afterIP, opInst)))
    return failure();

  builder.restoreIP(*afterIP);
  return success();
}

/// Populates `privatizations` with privatization declarations used for the
/// given op.
template <class OP>
static void collectPrivatizationDecls(
    OP op, SmallVectorImpl<omp::PrivateClauseOp> &privatizations) {
  std::optional<ArrayAttr> attr = op.getPrivateSyms();
  if (!attr)
    return;

  privatizations.reserve(privatizations.size() + attr->size());
  for (auto symbolRef : attr->getAsRange<SymbolRefAttr>()) {
    privatizations.push_back(findPrivatizer(op, symbolRef));
  }
}

/// Populates `reductions` with reduction declarations used in the given op.
template <typename T>
static void
collectReductionDecls(T op,
                      SmallVectorImpl<omp::DeclareReductionOp> &reductions) {
  std::optional<ArrayAttr> attr = op.getReductionSyms();
  if (!attr)
    return;

  reductions.reserve(reductions.size() + op.getNumReductionVars());
  for (auto symbolRef : attr->getAsRange<SymbolRefAttr>()) {
    reductions.push_back(
        SymbolTable::lookupNearestSymbolFrom<omp::DeclareReductionOp>(
            op, symbolRef));
  }
}

/// Translates the blocks contained in the given region and appends them to at
/// the current insertion point of `builder`. The operations of the entry block
/// are appended to the current insertion block. If set, `continuationBlockArgs`
/// is populated with translated values that correspond to the values
/// omp.yield'ed from the region.
static LogicalResult inlineConvertOmpRegions(
    Region &region, StringRef blockName, llvm::IRBuilderBase &builder,
    LLVM::ModuleTranslation &moduleTranslation,
    SmallVectorImpl<llvm::Value *> *continuationBlockArgs = nullptr) {
  if (region.empty())
    return success();

  // Special case for single-block regions that don't create additional blocks:
  // insert operations without creating additional blocks.
  if (llvm::hasSingleElement(region)) {
    llvm::Instruction *potentialTerminator =
        builder.GetInsertBlock()->empty() ? nullptr
                                          : &builder.GetInsertBlock()->back();

    if (potentialTerminator && potentialTerminator->isTerminator())
      potentialTerminator->removeFromParent();
    moduleTranslation.mapBlock(&region.front(), builder.GetInsertBlock());

    if (failed(moduleTranslation.convertBlock(
            region.front(), /*ignoreArguments=*/true, builder)))
      return failure();

    // The continuation arguments are simply the translated terminator operands.
    if (continuationBlockArgs)
      llvm::append_range(
          *continuationBlockArgs,
          moduleTranslation.lookupValues(region.front().back().getOperands()));

    // Drop the mapping that is no longer necessary so that the same region can
    // be processed multiple times.
    moduleTranslation.forgetMapping(region);

    if (potentialTerminator && potentialTerminator->isTerminator()) {
      llvm::BasicBlock *block = builder.GetInsertBlock();
      if (block->empty()) {
        // this can happen for really simple reduction init regions e.g.
        // %0 = llvm.mlir.constant(0 : i32) : i32
        // omp.yield(%0 : i32)
        // because the llvm.mlir.constant (MLIR op) isn't converted into any
        // llvm op
        potentialTerminator->insertInto(block, block->begin());
      } else {
        potentialTerminator->insertAfter(&block->back());
      }
    }

    return success();
  }

  SmallVector<llvm::PHINode *> phis;
  llvm::Expected<llvm::BasicBlock *> continuationBlock =
      convertOmpOpRegions(region, blockName, builder, moduleTranslation, &phis);

  if (failed(handleError(continuationBlock, *region.getParentOp())))
    return failure();

  if (continuationBlockArgs)
    llvm::append_range(*continuationBlockArgs, phis);
  builder.SetInsertPoint(*continuationBlock,
                         (*continuationBlock)->getFirstInsertionPt());
  return success();
}

namespace {
/// Owning equivalents of OpenMPIRBuilder::(Atomic)ReductionGen that are used to
/// store lambdas with capture.
using OwningReductionGen =
    std::function<llvm::OpenMPIRBuilder::InsertPointOrErrorTy(
        llvm::OpenMPIRBuilder::InsertPointTy, llvm::Value *, llvm::Value *,
        llvm::Value *&)>;
using OwningAtomicReductionGen =
    std::function<llvm::OpenMPIRBuilder::InsertPointOrErrorTy(
        llvm::OpenMPIRBuilder::InsertPointTy, llvm::Type *, llvm::Value *,
        llvm::Value *)>;
} // namespace

/// Create an OpenMPIRBuilder-compatible reduction generator for the given
/// reduction declaration. The generator uses `builder` but ignores its
/// insertion point.
static OwningReductionGen
makeReductionGen(omp::DeclareReductionOp decl, llvm::IRBuilderBase &builder,
                 LLVM::ModuleTranslation &moduleTranslation) {
  // The lambda is mutable because we need access to non-const methods of decl
  // (which aren't actually mutating it), and we must capture decl by-value to
  // avoid the dangling reference after the parent function returns.
  OwningReductionGen gen =
      [&, decl](llvm::OpenMPIRBuilder::InsertPointTy insertPoint,
                llvm::Value *lhs, llvm::Value *rhs,
                llvm::Value *&result) mutable
      -> llvm::OpenMPIRBuilder::InsertPointOrErrorTy {
    moduleTranslation.mapValue(decl.getReductionLhsArg(), lhs);
    moduleTranslation.mapValue(decl.getReductionRhsArg(), rhs);
    builder.restoreIP(insertPoint);
    SmallVector<llvm::Value *> phis;
    if (failed(inlineConvertOmpRegions(decl.getReductionRegion(),
                                       "omp.reduction.nonatomic.body", builder,
                                       moduleTranslation, &phis)))
      return llvm::createStringError(
          "failed to inline `combiner` region of `omp.declare_reduction`");
    assert(phis.size() == 1);
    result = phis[0];
    return builder.saveIP();
  };
  return gen;
}

/// Create an OpenMPIRBuilder-compatible atomic reduction generator for the
/// given reduction declaration. The generator uses `builder` but ignores its
/// insertion point. Returns null if there is no atomic region available in the
/// reduction declaration.
static OwningAtomicReductionGen
makeAtomicReductionGen(omp::DeclareReductionOp decl,
                       llvm::IRBuilderBase &builder,
                       LLVM::ModuleTranslation &moduleTranslation) {
  if (decl.getAtomicReductionRegion().empty())
    return OwningAtomicReductionGen();

  // The lambda is mutable because we need access to non-const methods of decl
  // (which aren't actually mutating it), and we must capture decl by-value to
  // avoid the dangling reference after the parent function returns.
  OwningAtomicReductionGen atomicGen =
      [&, decl](llvm::OpenMPIRBuilder::InsertPointTy insertPoint, llvm::Type *,
                llvm::Value *lhs, llvm::Value *rhs) mutable
      -> llvm::OpenMPIRBuilder::InsertPointOrErrorTy {
    moduleTranslation.mapValue(decl.getAtomicReductionLhsArg(), lhs);
    moduleTranslation.mapValue(decl.getAtomicReductionRhsArg(), rhs);
    builder.restoreIP(insertPoint);
    SmallVector<llvm::Value *> phis;
    if (failed(inlineConvertOmpRegions(decl.getAtomicReductionRegion(),
                                       "omp.reduction.atomic.body", builder,
                                       moduleTranslation, &phis)))
      return llvm::createStringError(
          "failed to inline `atomic` region of `omp.declare_reduction`");
    assert(phis.empty());
    return builder.saveIP();
  };
  return atomicGen;
}

/// Converts an OpenMP 'ordered' operation into LLVM IR using OpenMPIRBuilder.
static LogicalResult
convertOmpOrdered(Operation &opInst, llvm::IRBuilderBase &builder,
                  LLVM::ModuleTranslation &moduleTranslation) {
  auto orderedOp = cast<omp::OrderedOp>(opInst);

  if (failed(checkImplementationStatus(opInst)))
    return failure();

  omp::ClauseDepend dependType = *orderedOp.getDoacrossDependType();
  bool isDependSource = dependType == omp::ClauseDepend::dependsource;
  unsigned numLoops = *orderedOp.getDoacrossNumLoops();
  SmallVector<llvm::Value *> vecValues =
      moduleTranslation.lookupValues(orderedOp.getDoacrossDependVars());

  size_t indexVecValues = 0;
  while (indexVecValues < vecValues.size()) {
    SmallVector<llvm::Value *> storeValues;
    storeValues.reserve(numLoops);
    for (unsigned i = 0; i < numLoops; i++) {
      storeValues.push_back(vecValues[indexVecValues]);
      indexVecValues++;
    }
    llvm::OpenMPIRBuilder::InsertPointTy allocaIP =
        findAllocaInsertPoint(builder, moduleTranslation);
    llvm::OpenMPIRBuilder::LocationDescription ompLoc(builder);
    builder.restoreIP(moduleTranslation.getOpenMPBuilder()->createOrderedDepend(
        ompLoc, allocaIP, numLoops, storeValues, ".cnt.addr", isDependSource));
  }
  return success();
}

/// Converts an OpenMP 'ordered_region' operation into LLVM IR using
/// OpenMPIRBuilder.
static LogicalResult
convertOmpOrderedRegion(Operation &opInst, llvm::IRBuilderBase &builder,
                        LLVM::ModuleTranslation &moduleTranslation) {
  using InsertPointTy = llvm::OpenMPIRBuilder::InsertPointTy;
  auto orderedRegionOp = cast<omp::OrderedRegionOp>(opInst);

  if (failed(checkImplementationStatus(opInst)))
    return failure();

  auto bodyGenCB = [&](InsertPointTy allocaIP, InsertPointTy codeGenIP) {
    // OrderedOp has only one region associated with it.
    auto &region = cast<omp::OrderedRegionOp>(opInst).getRegion();
    builder.restoreIP(codeGenIP);
    return convertOmpOpRegions(region, "omp.ordered.region", builder,
                               moduleTranslation)
        .takeError();
  };

  // TODO: Perform finalization actions for variables. This has to be
  // called for variables which have destructors/finalizers.
  auto finiCB = [&](InsertPointTy codeGenIP) { return llvm::Error::success(); };

  llvm::OpenMPIRBuilder::LocationDescription ompLoc(builder);
  llvm::OpenMPIRBuilder::InsertPointOrErrorTy afterIP =
      moduleTranslation.getOpenMPBuilder()->createOrderedThreadsSimd(
          ompLoc, bodyGenCB, finiCB, !orderedRegionOp.getParLevelSimd());

  if (failed(handleError(afterIP, opInst)))
    return failure();

  builder.restoreIP(*afterIP);
  return success();
}

namespace {
/// Contains the arguments for an LLVM store operation
struct DeferredStore {
  DeferredStore(llvm::Value *value, llvm::Value *address)
      : value(value), address(address) {}

  llvm::Value *value;
  llvm::Value *address;
};
} // namespace

/// Allocate space for privatized reduction variables.
/// `deferredStores` contains information to create store operations which needs
/// to be inserted after all allocas
template <typename T>
static LogicalResult
allocReductionVars(T loop, ArrayRef<BlockArgument> reductionArgs,
                   llvm::IRBuilderBase &builder,
                   LLVM::ModuleTranslation &moduleTranslation,
                   const llvm::OpenMPIRBuilder::InsertPointTy &allocaIP,
                   SmallVectorImpl<omp::DeclareReductionOp> &reductionDecls,
                   SmallVectorImpl<llvm::Value *> &privateReductionVariables,
                   DenseMap<Value, llvm::Value *> &reductionVariableMap,
                   SmallVectorImpl<DeferredStore> &deferredStores,
                   llvm::ArrayRef<bool> isByRefs) {
  llvm::IRBuilderBase::InsertPointGuard guard(builder);
  builder.SetInsertPoint(allocaIP.getBlock()->getTerminator());

  // delay creating stores until after all allocas
  deferredStores.reserve(loop.getNumReductionVars());

  for (std::size_t i = 0; i < loop.getNumReductionVars(); ++i) {
    Region &allocRegion = reductionDecls[i].getAllocRegion();
    if (isByRefs[i]) {
      if (allocRegion.empty())
        continue;

      SmallVector<llvm::Value *, 1> phis;
      if (failed(inlineConvertOmpRegions(allocRegion, "omp.reduction.alloc",
                                         builder, moduleTranslation, &phis)))
        return loop.emitError(
            "failed to inline `alloc` region of `omp.declare_reduction`");

      assert(phis.size() == 1 && "expected one allocation to be yielded");
      builder.SetInsertPoint(allocaIP.getBlock()->getTerminator());

      // Allocate reduction variable (which is a pointer to the real reduction
      // variable allocated in the inlined region)
      llvm::Value *var = builder.CreateAlloca(
          moduleTranslation.convertType(reductionDecls[i].getType()));
      deferredStores.emplace_back(phis[0], var);

      privateReductionVariables[i] = var;
      moduleTranslation.mapValue(reductionArgs[i], phis[0]);
      reductionVariableMap.try_emplace(loop.getReductionVars()[i], phis[0]);
    } else {
      assert(allocRegion.empty() &&
             "allocaction is implicit for by-val reduction");
      llvm::Value *var = builder.CreateAlloca(
          moduleTranslation.convertType(reductionDecls[i].getType()));
      moduleTranslation.mapValue(reductionArgs[i], var);
      privateReductionVariables[i] = var;
      reductionVariableMap.try_emplace(loop.getReductionVars()[i], var);
    }
  }

  return success();
}

/// Map input arguments to reduction initialization region
template <typename T>
static void
mapInitializationArgs(T loop, LLVM::ModuleTranslation &moduleTranslation,
                      SmallVectorImpl<omp::DeclareReductionOp> &reductionDecls,
                      DenseMap<Value, llvm::Value *> &reductionVariableMap,
                      unsigned i) {
  // map input argument to the initialization region
  mlir::omp::DeclareReductionOp &reduction = reductionDecls[i];
  Region &initializerRegion = reduction.getInitializerRegion();
  Block &entry = initializerRegion.front();

  mlir::Value mlirSource = loop.getReductionVars()[i];
  llvm::Value *llvmSource = moduleTranslation.lookupValue(mlirSource);
  assert(llvmSource && "lookup reduction var");
  moduleTranslation.mapValue(reduction.getInitializerMoldArg(), llvmSource);

  if (entry.getNumArguments() > 1) {
    llvm::Value *allocation =
        reductionVariableMap.lookup(loop.getReductionVars()[i]);
    moduleTranslation.mapValue(reduction.getInitializerAllocArg(), allocation);
  }
}

template <typename OP>
static LogicalResult
initReductionVars(OP op, ArrayRef<BlockArgument> reductionArgs,
                  llvm::IRBuilderBase &builder,
                  LLVM::ModuleTranslation &moduleTranslation,
                  llvm::BasicBlock *latestAllocaBlock,
                  SmallVectorImpl<omp::DeclareReductionOp> &reductionDecls,
                  SmallVectorImpl<llvm::Value *> &privateReductionVariables,
                  DenseMap<Value, llvm::Value *> &reductionVariableMap,
                  llvm::ArrayRef<bool> isByRef,
                  SmallVectorImpl<DeferredStore> &deferredStores) {
  if (op.getNumReductionVars() == 0)
    return success();

  llvm::IRBuilderBase::InsertPointGuard guard(builder);

  builder.SetInsertPoint(latestAllocaBlock->getTerminator());
  llvm::BasicBlock *initBlock = splitBB(builder, true, "omp.reduction.init");
  auto allocaIP = llvm::IRBuilderBase::InsertPoint(
      latestAllocaBlock, latestAllocaBlock->getTerminator()->getIterator());
  builder.restoreIP(allocaIP);
  SmallVector<llvm::Value *> byRefVars(op.getNumReductionVars());

  for (unsigned i = 0; i < op.getNumReductionVars(); ++i) {
    if (isByRef[i]) {
      if (!reductionDecls[i].getAllocRegion().empty())
        continue;

      // TODO: remove after all users of by-ref are updated to use the alloc
      // region: Allocate reduction variable (which is a pointer to the real
      // reduciton variable allocated in the inlined region)
      byRefVars[i] = builder.CreateAlloca(
          moduleTranslation.convertType(reductionDecls[i].getType()));
    }
  }

  builder.SetInsertPoint(&*initBlock->getFirstNonPHIOrDbgOrAlloca());

  // store result of the alloc region to the allocated pointer to the real
  // reduction variable
  for (auto [data, addr] : deferredStores)
    builder.CreateStore(data, addr);

  // Before the loop, store the initial values of reductions into reduction
  // variables. Although this could be done after allocas, we don't want to mess
  // up with the alloca insertion point.
  for (unsigned i = 0; i < op.getNumReductionVars(); ++i) {
    SmallVector<llvm::Value *, 1> phis;

    // map block argument to initializer region
    mapInitializationArgs(op, moduleTranslation, reductionDecls,
                          reductionVariableMap, i);

    if (failed(inlineConvertOmpRegions(reductionDecls[i].getInitializerRegion(),
                                       "omp.reduction.neutral", builder,
                                       moduleTranslation, &phis)))
      return failure();

    assert(phis.size() == 1 && "expected one value to be yielded from the "
                               "reduction neutral element declaration region");

    builder.SetInsertPoint(builder.GetInsertBlock()->getTerminator());

    if (isByRef[i]) {
      if (!reductionDecls[i].getAllocRegion().empty())
        // done in allocReductionVars
        continue;

      // TODO: this path can be removed once all users of by-ref are updated to
      // use an alloc region

      // Store the result of the inlined region to the allocated reduction var
      // ptr
      builder.CreateStore(phis[0], byRefVars[i]);

      privateReductionVariables[i] = byRefVars[i];
      moduleTranslation.mapValue(reductionArgs[i], phis[0]);
      reductionVariableMap.try_emplace(op.getReductionVars()[i], phis[0]);
    } else {
      // for by-ref case the store is inside of the reduction region
      builder.CreateStore(phis[0], privateReductionVariables[i]);
      // the rest was handled in allocByValReductionVars
    }

    // forget the mapping for the initializer region because we might need a
    // different mapping if this reduction declaration is re-used for a
    // different variable
    moduleTranslation.forgetMapping(reductionDecls[i].getInitializerRegion());
  }

  return success();
}

/// Collect reduction info
template <typename T>
static void collectReductionInfo(
    T loop, llvm::IRBuilderBase &builder,
    LLVM::ModuleTranslation &moduleTranslation,
    SmallVectorImpl<omp::DeclareReductionOp> &reductionDecls,
    SmallVectorImpl<OwningReductionGen> &owningReductionGens,
    SmallVectorImpl<OwningAtomicReductionGen> &owningAtomicReductionGens,
    const ArrayRef<llvm::Value *> privateReductionVariables,
    SmallVectorImpl<llvm::OpenMPIRBuilder::ReductionInfo> &reductionInfos) {
  unsigned numReductions = loop.getNumReductionVars();

  for (unsigned i = 0; i < numReductions; ++i) {
    owningReductionGens.push_back(
        makeReductionGen(reductionDecls[i], builder, moduleTranslation));
    owningAtomicReductionGens.push_back(
        makeAtomicReductionGen(reductionDecls[i], builder, moduleTranslation));
  }

  // Collect the reduction information.
  reductionInfos.reserve(numReductions);
  for (unsigned i = 0; i < numReductions; ++i) {
    llvm::OpenMPIRBuilder::ReductionGenAtomicCBTy atomicGen = nullptr;
    if (owningAtomicReductionGens[i])
      atomicGen = owningAtomicReductionGens[i];
    llvm::Value *variable =
        moduleTranslation.lookupValue(loop.getReductionVars()[i]);
    reductionInfos.push_back(
        {moduleTranslation.convertType(reductionDecls[i].getType()), variable,
         privateReductionVariables[i],
         /*EvaluationKind=*/llvm::OpenMPIRBuilder::EvalKind::Scalar,
         owningReductionGens[i],
         /*ReductionGenClang=*/nullptr, atomicGen});
  }
}

/// handling of DeclareReductionOp's cleanup region
static LogicalResult
inlineOmpRegionCleanup(llvm::SmallVectorImpl<Region *> &cleanupRegions,
                       llvm::ArrayRef<llvm::Value *> privateVariables,
                       LLVM::ModuleTranslation &moduleTranslation,
                       llvm::IRBuilderBase &builder, StringRef regionName,
                       bool shouldLoadCleanupRegionArg = true) {
  for (auto [i, cleanupRegion] : llvm::enumerate(cleanupRegions)) {
    if (cleanupRegion->empty())
      continue;

    // map the argument to the cleanup region
    Block &entry = cleanupRegion->front();

    llvm::Instruction *potentialTerminator =
        builder.GetInsertBlock()->empty() ? nullptr
                                          : &builder.GetInsertBlock()->back();
    if (potentialTerminator && potentialTerminator->isTerminator())
      builder.SetInsertPoint(potentialTerminator);
    llvm::Value *privateVarValue =
        shouldLoadCleanupRegionArg
            ? builder.CreateLoad(
                  moduleTranslation.convertType(entry.getArgument(0).getType()),
                  privateVariables[i])
            : privateVariables[i];

    moduleTranslation.mapValue(entry.getArgument(0), privateVarValue);

    if (failed(inlineConvertOmpRegions(*cleanupRegion, regionName, builder,
                                       moduleTranslation)))
      return failure();

    // clear block argument mapping in case it needs to be re-created with a
    // different source for another use of the same reduction decl
    moduleTranslation.forgetMapping(*cleanupRegion);
  }
  return success();
}

// TODO: not used by ParallelOp
template <class OP>
static LogicalResult createReductionsAndCleanup(
    OP op, llvm::IRBuilderBase &builder,
    LLVM::ModuleTranslation &moduleTranslation,
    llvm::OpenMPIRBuilder::InsertPointTy &allocaIP,
    SmallVectorImpl<omp::DeclareReductionOp> &reductionDecls,
    ArrayRef<llvm::Value *> privateReductionVariables, ArrayRef<bool> isByRef) {
  // Process the reductions if required.
  if (op.getNumReductionVars() == 0)
    return success();

  llvm::OpenMPIRBuilder *ompBuilder = moduleTranslation.getOpenMPBuilder();

  // Create the reduction generators. We need to own them here because
  // ReductionInfo only accepts references to the generators.
  SmallVector<OwningReductionGen> owningReductionGens;
  SmallVector<OwningAtomicReductionGen> owningAtomicReductionGens;
  SmallVector<llvm::OpenMPIRBuilder::ReductionInfo> reductionInfos;
  collectReductionInfo(op, builder, moduleTranslation, reductionDecls,
                       owningReductionGens, owningAtomicReductionGens,
                       privateReductionVariables, reductionInfos);

  // The call to createReductions below expects the block to have a
  // terminator. Create an unreachable instruction to serve as terminator
  // and remove it later.
  llvm::UnreachableInst *tempTerminator = builder.CreateUnreachable();
  builder.SetInsertPoint(tempTerminator);
  llvm::OpenMPIRBuilder::InsertPointOrErrorTy contInsertPoint =
      ompBuilder->createReductions(builder.saveIP(), allocaIP, reductionInfos,
                                   isByRef, op.getNowait());

  if (failed(handleError(contInsertPoint, *op)))
    return failure();

  if (!contInsertPoint->getBlock())
    return op->emitOpError() << "failed to convert reductions";

  llvm::OpenMPIRBuilder::InsertPointOrErrorTy afterIP =
      ompBuilder->createBarrier(*contInsertPoint, llvm::omp::OMPD_for);

  if (failed(handleError(afterIP, *op)))
    return failure();

  tempTerminator->eraseFromParent();
  builder.restoreIP(*afterIP);

  // after the construct, deallocate private reduction variables
  SmallVector<Region *> reductionRegions;
  llvm::transform(reductionDecls, std::back_inserter(reductionRegions),
                  [](omp::DeclareReductionOp reductionDecl) {
                    return &reductionDecl.getCleanupRegion();
                  });
  return inlineOmpRegionCleanup(reductionRegions, privateReductionVariables,
                                moduleTranslation, builder,
                                "omp.reduction.cleanup");
  return success();
}

static ArrayRef<bool> getIsByRef(std::optional<ArrayRef<bool>> attr) {
  if (!attr)
    return {};
  return *attr;
}

// TODO: not used by omp.parallel
template <typename OP>
static LogicalResult allocAndInitializeReductionVars(
    OP op, ArrayRef<BlockArgument> reductionArgs, llvm::IRBuilderBase &builder,
    LLVM::ModuleTranslation &moduleTranslation,
    llvm::OpenMPIRBuilder::InsertPointTy &allocaIP,
    SmallVectorImpl<omp::DeclareReductionOp> &reductionDecls,
    SmallVectorImpl<llvm::Value *> &privateReductionVariables,
    DenseMap<Value, llvm::Value *> &reductionVariableMap,
    llvm::ArrayRef<bool> isByRef) {
  if (op.getNumReductionVars() == 0)
    return success();

  llvm::IRBuilderBase::InsertPointGuard guard(builder);
  SmallVector<DeferredStore> deferredStores;

  if (failed(allocReductionVars(op, reductionArgs, builder, moduleTranslation,
                                allocaIP, reductionDecls,
                                privateReductionVariables, reductionVariableMap,
                                deferredStores, isByRef)))
    return failure();

  return initReductionVars(op, reductionArgs, builder, moduleTranslation,
                           allocaIP.getBlock(), reductionDecls,
                           privateReductionVariables, reductionVariableMap,
                           isByRef, deferredStores);
<<<<<<< HEAD
=======
}

/// Return the llvm::Value * corresponding to the `privateVar` that
/// is being privatized. It isn't always as simple as looking up
/// moduleTranslation with privateVar. For instance, in case of
/// an allocatable, the descriptor for the allocatable is privatized.
/// This descriptor is mapped using an MapInfoOp. So, this function
/// will return a pointer to the llvm::Value corresponding to the
/// block argument for the mapped descriptor.
static llvm::Value *
findAssociatedValue(Value privateVar, llvm::IRBuilderBase &builder,
                    LLVM::ModuleTranslation &moduleTranslation,
                    llvm::DenseMap<Value, Value> *mappedPrivateVars = nullptr) {
  if (mappedPrivateVars == nullptr || !mappedPrivateVars->contains(privateVar))
    return moduleTranslation.lookupValue(privateVar);

  Value blockArg = (*mappedPrivateVars)[privateVar];
  Type privVarType = privateVar.getType();
  Type blockArgType = blockArg.getType();
  assert(isa<LLVM::LLVMPointerType>(blockArgType) &&
         "A block argument corresponding to a mapped var should have "
         "!llvm.ptr type");

  if (privVarType == blockArgType)
    return moduleTranslation.lookupValue(blockArg);

  // This typically happens when the privatized type is lowered from
  // boxchar<KIND> and gets lowered to !llvm.struct<(ptr, i64)>. That is the
  // struct/pair is passed by value. But, mapped values are passed only as
  // pointers, so before we privatize, we must load the pointer.
  if (!isa<LLVM::LLVMPointerType>(privVarType))
    return builder.CreateLoad(moduleTranslation.convertType(privVarType),
                              moduleTranslation.lookupValue(blockArg));

  return moduleTranslation.lookupValue(privateVar);
>>>>>>> 49fd7d4f
}

/// Allocate delayed private variables. Returns the basic block which comes
/// after all of these allocations. llvm::Value * for each of these private
/// variables are populated in llvmPrivateVars.
static llvm::Expected<llvm::BasicBlock *>
allocatePrivateVars(llvm::IRBuilderBase &builder,
                    LLVM::ModuleTranslation &moduleTranslation,
                    MutableArrayRef<BlockArgument> privateBlockArgs,
                    MutableArrayRef<omp::PrivateClauseOp> privateDecls,
                    MutableArrayRef<mlir::Value> mlirPrivateVars,
                    llvm::SmallVectorImpl<llvm::Value *> &llvmPrivateVars,
<<<<<<< HEAD
                    const llvm::OpenMPIRBuilder::InsertPointTy &allocaIP) {
=======
                    const llvm::OpenMPIRBuilder::InsertPointTy &allocaIP,
                    llvm::DenseMap<Value, Value> *mappedPrivateVars = nullptr) {
>>>>>>> 49fd7d4f
  llvm::IRBuilderBase::InsertPointGuard guard(builder);
  // Allocate private vars
  llvm::BranchInst *allocaTerminator =
      llvm::cast<llvm::BranchInst>(allocaIP.getBlock()->getTerminator());
  builder.SetInsertPoint(allocaTerminator);
  assert(allocaTerminator->getNumSuccessors() == 1 &&
         "This is an unconditional branch created by OpenMPIRBuilder");
  llvm::BasicBlock *afterAllocas = allocaTerminator->getSuccessor(0);

  // FIXME: Some of the allocation regions do more than just allocating.
  // They read from their block argument (amongst other non-alloca things).
  // When OpenMPIRBuilder outlines the parallel region into a different
  // function it places the loads for live in-values (such as these block
  // arguments) at the end of the entry block (because the entry block is
  // assumed to contain only allocas). Therefore, if we put these complicated
  // alloc blocks in the entry block, these will not dominate the availability
  // of the live-in values they are using. Fix this by adding a latealloc
  // block after the entry block to put these in (this also helps to avoid
  // mixing non-alloca code with allocas).
  // Alloc regions which do not use the block argument can still be placed in
  // the entry block (therefore keeping the allocas together).
  llvm::BasicBlock *privAllocBlock = nullptr;
  if (!privateBlockArgs.empty())
    privAllocBlock = splitBB(builder, true, "omp.private.latealloc");
  for (auto [privDecl, mlirPrivVar, blockArg] :
       llvm::zip_equal(privateDecls, mlirPrivateVars, privateBlockArgs)) {
    Region &allocRegion = privDecl.getAllocRegion();

    // map allocation region block argument
    llvm::Value *nonPrivateVar = findAssociatedValue(
        mlirPrivVar, builder, moduleTranslation, mappedPrivateVars);
    assert(nonPrivateVar);
    moduleTranslation.mapValue(privDecl.getAllocMoldArg(), nonPrivateVar);

    // in-place convert the private allocation region
    SmallVector<llvm::Value *, 1> phis;
    if (privDecl.getAllocMoldArg().getUses().empty()) {
      // TODO this should use
      // allocaIP.getBlock()->getFirstNonPHIOrDbgOrAlloca() so it goes before
      // the code for fetching the thread id. Not doing this for now to avoid
      // test churn.
      builder.SetInsertPoint(allocaIP.getBlock()->getTerminator());
    } else {
      builder.SetInsertPoint(privAllocBlock->getTerminator());
    }

    if (failed(inlineConvertOmpRegions(allocRegion, "omp.private.alloc",
                                       builder, moduleTranslation, &phis)))
      return llvm::createStringError(
          "failed to inline `alloc` region of `omp.private`");

    assert(phis.size() == 1 && "expected one allocation to be yielded");

    moduleTranslation.mapValue(blockArg, phis[0]);
    llvmPrivateVars.push_back(phis[0]);

    // clear alloc region block argument mapping in case it needs to be
    // re-created with a different source for another use of the same
    // reduction decl
    moduleTranslation.forgetMapping(allocRegion);
  }
  return afterAllocas;
}

static LogicalResult
initFirstPrivateVars(llvm::IRBuilderBase &builder,
                     LLVM::ModuleTranslation &moduleTranslation,
                     SmallVectorImpl<mlir::Value> &mlirPrivateVars,
                     SmallVectorImpl<llvm::Value *> &llvmPrivateVars,
                     SmallVectorImpl<omp::PrivateClauseOp> &privateDecls,
                     llvm::BasicBlock *afterAllocas) {
  llvm::IRBuilderBase::InsertPointGuard guard(builder);
  // Apply copy region for firstprivate.
  bool needsFirstprivate =
      llvm::any_of(privateDecls, [](omp::PrivateClauseOp &privOp) {
        return privOp.getDataSharingType() ==
               omp::DataSharingClauseType::FirstPrivate;
      });

  if (!needsFirstprivate)
    return success();

  assert(afterAllocas->getSinglePredecessor());

  // Find the end of the allocation blocks
  builder.SetInsertPoint(afterAllocas->getSinglePredecessor()->getTerminator());
  llvm::BasicBlock *copyBlock =
      splitBB(builder, /*CreateBranch=*/true, "omp.private.copy");
  builder.SetInsertPoint(copyBlock->getFirstNonPHIOrDbgOrAlloca());

  for (auto [decl, mlirVar, llvmVar] :
       llvm::zip_equal(privateDecls, mlirPrivateVars, llvmPrivateVars)) {
    if (decl.getDataSharingType() != omp::DataSharingClauseType::FirstPrivate)
      continue;

    // copyRegion implements `lhs = rhs`
    Region &copyRegion = decl.getCopyRegion();

    // map copyRegion rhs arg
    llvm::Value *nonPrivateVar = moduleTranslation.lookupValue(mlirVar);
    assert(nonPrivateVar);
    moduleTranslation.mapValue(decl.getCopyMoldArg(), nonPrivateVar);

    // map copyRegion lhs arg
    moduleTranslation.mapValue(decl.getCopyPrivateArg(), llvmVar);

    // in-place convert copy region
    builder.SetInsertPoint(builder.GetInsertBlock()->getTerminator());
    if (failed(inlineConvertOmpRegions(copyRegion, "omp.private.copy", builder,
                                       moduleTranslation)))
      return decl.emitError("failed to inline `copy` region of `omp.private`");

    // ignore unused value yielded from copy region

    // clear copy region block argument mapping in case it needs to be
    // re-created with different sources for reuse of the same reduction
    // decl
    moduleTranslation.forgetMapping(copyRegion);
  }

  return success();
}

static LogicalResult
cleanupPrivateVars(llvm::IRBuilderBase &builder,
                   LLVM::ModuleTranslation &moduleTranslation, Location loc,
                   SmallVectorImpl<llvm::Value *> &llvmPrivateVars,
                   SmallVectorImpl<omp::PrivateClauseOp> &privateDecls) {
  // private variable deallocation
  SmallVector<Region *> privateCleanupRegions;
  llvm::transform(privateDecls, std::back_inserter(privateCleanupRegions),
                  [](omp::PrivateClauseOp privatizer) {
                    return &privatizer.getDeallocRegion();
                  });

  if (failed(inlineOmpRegionCleanup(
          privateCleanupRegions, llvmPrivateVars, moduleTranslation, builder,
          "omp.private.dealloc", /*shouldLoadCleanupRegionArg=*/false)))
    return mlir::emitError(loc, "failed to inline `dealloc` region of an "
                                "`omp.private` op in");

  return success();
}

static LogicalResult
convertOmpSections(Operation &opInst, llvm::IRBuilderBase &builder,
                   LLVM::ModuleTranslation &moduleTranslation) {
  using InsertPointTy = llvm::OpenMPIRBuilder::InsertPointTy;
  using StorableBodyGenCallbackTy =
      llvm::OpenMPIRBuilder::StorableBodyGenCallbackTy;

  auto sectionsOp = cast<omp::SectionsOp>(opInst);

  if (failed(checkImplementationStatus(opInst)))
    return failure();

  llvm::ArrayRef<bool> isByRef = getIsByRef(sectionsOp.getReductionByref());
  assert(isByRef.size() == sectionsOp.getNumReductionVars());

  SmallVector<omp::DeclareReductionOp> reductionDecls;
  collectReductionDecls(sectionsOp, reductionDecls);
  llvm::OpenMPIRBuilder::InsertPointTy allocaIP =
      findAllocaInsertPoint(builder, moduleTranslation);

  SmallVector<llvm::Value *> privateReductionVariables(
      sectionsOp.getNumReductionVars());
  DenseMap<Value, llvm::Value *> reductionVariableMap;

  MutableArrayRef<BlockArgument> reductionArgs =
      cast<omp::BlockArgOpenMPOpInterface>(opInst).getReductionBlockArgs();

  if (failed(allocAndInitializeReductionVars(
          sectionsOp, reductionArgs, builder, moduleTranslation, allocaIP,
          reductionDecls, privateReductionVariables, reductionVariableMap,
          isByRef)))
    return failure();

  // Store the mapping between reduction variables and their private copies on
  // ModuleTranslation stack. It can be then recovered when translating
  // omp.reduce operations in a separate call.
  LLVM::ModuleTranslation::SaveStack<OpenMPVarMappingStackFrame> mappingGuard(
      moduleTranslation, reductionVariableMap);

  SmallVector<StorableBodyGenCallbackTy> sectionCBs;

  for (Operation &op : *sectionsOp.getRegion().begin()) {
    auto sectionOp = dyn_cast<omp::SectionOp>(op);
    if (!sectionOp) // omp.terminator
      continue;

    Region &region = sectionOp.getRegion();
    auto sectionCB = [&sectionsOp, &region, &builder, &moduleTranslation](
                         InsertPointTy allocaIP, InsertPointTy codeGenIP) {
      builder.restoreIP(codeGenIP);

      // map the omp.section reduction block argument to the omp.sections block
      // arguments
      // TODO: this assumes that the only block arguments are reduction
      // variables
      assert(region.getNumArguments() ==
             sectionsOp.getRegion().getNumArguments());
      for (auto [sectionsArg, sectionArg] : llvm::zip_equal(
               sectionsOp.getRegion().getArguments(), region.getArguments())) {
        llvm::Value *llvmVal = moduleTranslation.lookupValue(sectionsArg);
        assert(llvmVal);
        moduleTranslation.mapValue(sectionArg, llvmVal);
      }

      return convertOmpOpRegions(region, "omp.section.region", builder,
                                 moduleTranslation)
          .takeError();
    };
    sectionCBs.push_back(sectionCB);
  }

  // No sections within omp.sections operation - skip generation. This situation
  // is only possible if there is only a terminator operation inside the
  // sections operation
  if (sectionCBs.empty())
    return success();

  assert(isa<omp::SectionOp>(*sectionsOp.getRegion().op_begin()));

  // TODO: Perform appropriate actions according to the data-sharing
  // attribute (shared, private, firstprivate, ...) of variables.
  // Currently defaults to shared.
  auto privCB = [&](InsertPointTy, InsertPointTy codeGenIP, llvm::Value &,
                    llvm::Value &vPtr, llvm::Value *&replacementValue)
      -> llvm::OpenMPIRBuilder::InsertPointOrErrorTy {
    replacementValue = &vPtr;
    return codeGenIP;
  };

  // TODO: Perform finalization actions for variables. This has to be
  // called for variables which have destructors/finalizers.
  auto finiCB = [&](InsertPointTy codeGenIP) { return llvm::Error::success(); };

  allocaIP = findAllocaInsertPoint(builder, moduleTranslation);
  llvm::OpenMPIRBuilder::LocationDescription ompLoc(builder);
  llvm::OpenMPIRBuilder::InsertPointOrErrorTy afterIP =
      moduleTranslation.getOpenMPBuilder()->createSections(
          ompLoc, allocaIP, sectionCBs, privCB, finiCB, false,
          sectionsOp.getNowait());

  if (failed(handleError(afterIP, opInst)))
    return failure();

  builder.restoreIP(*afterIP);

  // Process the reductions if required.
  return createReductionsAndCleanup(sectionsOp, builder, moduleTranslation,
                                    allocaIP, reductionDecls,
                                    privateReductionVariables, isByRef);
}

/// Converts an OpenMP single construct into LLVM IR using OpenMPIRBuilder.
static LogicalResult
convertOmpSingle(omp::SingleOp &singleOp, llvm::IRBuilderBase &builder,
                 LLVM::ModuleTranslation &moduleTranslation) {
  using InsertPointTy = llvm::OpenMPIRBuilder::InsertPointTy;
  llvm::OpenMPIRBuilder::LocationDescription ompLoc(builder);

  if (failed(checkImplementationStatus(*singleOp)))
    return failure();

  auto bodyCB = [&](InsertPointTy allocaIP, InsertPointTy codegenIP) {
    builder.restoreIP(codegenIP);
    return convertOmpOpRegions(singleOp.getRegion(), "omp.single.region",
                               builder, moduleTranslation)
        .takeError();
  };
  auto finiCB = [&](InsertPointTy codeGenIP) { return llvm::Error::success(); };

  // Handle copyprivate
  Operation::operand_range cpVars = singleOp.getCopyprivateVars();
  std::optional<ArrayAttr> cpFuncs = singleOp.getCopyprivateSyms();
  llvm::SmallVector<llvm::Value *> llvmCPVars;
  llvm::SmallVector<llvm::Function *> llvmCPFuncs;
  for (size_t i = 0, e = cpVars.size(); i < e; ++i) {
    llvmCPVars.push_back(moduleTranslation.lookupValue(cpVars[i]));
    auto llvmFuncOp = SymbolTable::lookupNearestSymbolFrom<LLVM::LLVMFuncOp>(
        singleOp, cast<SymbolRefAttr>((*cpFuncs)[i]));
    llvmCPFuncs.push_back(
        moduleTranslation.lookupFunction(llvmFuncOp.getName()));
  }

  llvm::OpenMPIRBuilder::InsertPointOrErrorTy afterIP =
      moduleTranslation.getOpenMPBuilder()->createSingle(
          ompLoc, bodyCB, finiCB, singleOp.getNowait(), llvmCPVars,
          llvmCPFuncs);

  if (failed(handleError(afterIP, *singleOp)))
    return failure();

  builder.restoreIP(*afterIP);
  return success();
}

// Convert an OpenMP Teams construct to LLVM IR using OpenMPIRBuilder
static LogicalResult
convertOmpTeams(omp::TeamsOp op, llvm::IRBuilderBase &builder,
                LLVM::ModuleTranslation &moduleTranslation) {
  using InsertPointTy = llvm::OpenMPIRBuilder::InsertPointTy;
  if (failed(checkImplementationStatus(*op)))
    return failure();

  auto bodyCB = [&](InsertPointTy allocaIP, InsertPointTy codegenIP) {
    LLVM::ModuleTranslation::SaveStack<OpenMPAllocaStackFrame> frame(
        moduleTranslation, allocaIP);
    builder.restoreIP(codegenIP);
    return convertOmpOpRegions(op.getRegion(), "omp.teams.region", builder,
                               moduleTranslation)
        .takeError();
  };

  llvm::Value *numTeamsLower = nullptr;
  if (Value numTeamsLowerVar = op.getNumTeamsLower())
    numTeamsLower = moduleTranslation.lookupValue(numTeamsLowerVar);

  llvm::Value *numTeamsUpper = nullptr;
  if (Value numTeamsUpperVar = op.getNumTeamsUpper())
    numTeamsUpper = moduleTranslation.lookupValue(numTeamsUpperVar);

  llvm::Value *threadLimit = nullptr;
  if (Value threadLimitVar = op.getThreadLimit())
    threadLimit = moduleTranslation.lookupValue(threadLimitVar);

  llvm::Value *ifExpr = nullptr;
  if (Value ifVar = op.getIfExpr())
    ifExpr = moduleTranslation.lookupValue(ifVar);

  llvm::OpenMPIRBuilder::LocationDescription ompLoc(builder);
  llvm::OpenMPIRBuilder::InsertPointOrErrorTy afterIP =
      moduleTranslation.getOpenMPBuilder()->createTeams(
          ompLoc, bodyCB, numTeamsLower, numTeamsUpper, threadLimit, ifExpr);

  if (failed(handleError(afterIP, *op)))
    return failure();

  builder.restoreIP(*afterIP);
  return success();
}

static void
buildDependData(std::optional<ArrayAttr> dependKinds, OperandRange dependVars,
                LLVM::ModuleTranslation &moduleTranslation,
                SmallVectorImpl<llvm::OpenMPIRBuilder::DependData> &dds) {
  if (dependVars.empty())
    return;
  for (auto dep : llvm::zip(dependVars, dependKinds->getValue())) {
    llvm::omp::RTLDependenceKindTy type;
    switch (
        cast<mlir::omp::ClauseTaskDependAttr>(std::get<1>(dep)).getValue()) {
    case mlir::omp::ClauseTaskDepend::taskdependin:
      type = llvm::omp::RTLDependenceKindTy::DepIn;
      break;
    // The OpenMP runtime requires that the codegen for 'depend' clause for
    // 'out' dependency kind must be the same as codegen for 'depend' clause
    // with 'inout' dependency.
    case mlir::omp::ClauseTaskDepend::taskdependout:
    case mlir::omp::ClauseTaskDepend::taskdependinout:
      type = llvm::omp::RTLDependenceKindTy::DepInOut;
      break;
    };
    llvm::Value *depVal = moduleTranslation.lookupValue(std::get<0>(dep));
    llvm::OpenMPIRBuilder::DependData dd(type, depVal->getType(), depVal);
    dds.emplace_back(dd);
  }
}

/// Converts an OpenMP task construct into LLVM IR using OpenMPIRBuilder.
static LogicalResult
convertOmpTaskOp(omp::TaskOp taskOp, llvm::IRBuilderBase &builder,
                 LLVM::ModuleTranslation &moduleTranslation) {
  using InsertPointTy = llvm::OpenMPIRBuilder::InsertPointTy;
  if (failed(checkImplementationStatus(*taskOp)))
    return failure();

  // Collect delayed privatisation declarations
  MutableArrayRef<BlockArgument> privateBlockArgs =
      cast<omp::BlockArgOpenMPOpInterface>(*taskOp).getPrivateBlockArgs();
  SmallVector<mlir::Value> mlirPrivateVars;
  SmallVector<llvm::Value *> llvmPrivateVars;
  SmallVector<omp::PrivateClauseOp> privateDecls;
  mlirPrivateVars.reserve(privateBlockArgs.size());
  llvmPrivateVars.reserve(privateBlockArgs.size());
  collectPrivatizationDecls(taskOp, privateDecls);
  for (mlir::Value privateVar : taskOp.getPrivateVars())
    mlirPrivateVars.push_back(privateVar);

  auto bodyCB = [&](InsertPointTy allocaIP,
                    InsertPointTy codegenIP) -> llvm::Error {
    // Save the alloca insertion point on ModuleTranslation stack for use in
    // nested regions.
    LLVM::ModuleTranslation::SaveStack<OpenMPAllocaStackFrame> frame(
        moduleTranslation, allocaIP);

    llvm::Expected<llvm::BasicBlock *> afterAllocas = allocatePrivateVars(
        builder, moduleTranslation, privateBlockArgs, privateDecls,
        mlirPrivateVars, llvmPrivateVars, allocaIP);
    if (handleError(afterAllocas, *taskOp).failed())
      return llvm::make_error<PreviouslyReportedError>();

    if (failed(initFirstPrivateVars(builder, moduleTranslation, mlirPrivateVars,
                                    llvmPrivateVars, privateDecls,
                                    afterAllocas.get())))
      return llvm::make_error<PreviouslyReportedError>();

    // translate the body of the task:
    builder.restoreIP(codegenIP);
    auto continuationBlockOrError = convertOmpOpRegions(
        taskOp.getRegion(), "omp.task.region", builder, moduleTranslation);
    if (failed(handleError(continuationBlockOrError, *taskOp)))
      return llvm::make_error<PreviouslyReportedError>();

    builder.SetInsertPoint(continuationBlockOrError.get()->getTerminator());

    if (failed(cleanupPrivateVars(builder, moduleTranslation, taskOp.getLoc(),
                                  llvmPrivateVars, privateDecls)))
      return llvm::make_error<PreviouslyReportedError>();

    return llvm::Error::success();
  };

  SmallVector<llvm::OpenMPIRBuilder::DependData> dds;
  buildDependData(taskOp.getDependKinds(), taskOp.getDependVars(),
                  moduleTranslation, dds);

  llvm::OpenMPIRBuilder::InsertPointTy allocaIP =
      findAllocaInsertPoint(builder, moduleTranslation);
  llvm::OpenMPIRBuilder::LocationDescription ompLoc(builder);
  llvm::OpenMPIRBuilder::InsertPointOrErrorTy afterIP =
      moduleTranslation.getOpenMPBuilder()->createTask(
          ompLoc, allocaIP, bodyCB, !taskOp.getUntied(),
          moduleTranslation.lookupValue(taskOp.getFinal()),
          moduleTranslation.lookupValue(taskOp.getIfExpr()), dds,
          taskOp.getMergeable(),
          moduleTranslation.lookupValue(taskOp.getEventHandle()));

  if (failed(handleError(afterIP, *taskOp)))
    return failure();

  builder.restoreIP(*afterIP);
  return success();
}

/// Converts an OpenMP taskgroup construct into LLVM IR using OpenMPIRBuilder.
static LogicalResult
convertOmpTaskgroupOp(omp::TaskgroupOp tgOp, llvm::IRBuilderBase &builder,
                      LLVM::ModuleTranslation &moduleTranslation) {
  using InsertPointTy = llvm::OpenMPIRBuilder::InsertPointTy;
  if (failed(checkImplementationStatus(*tgOp)))
    return failure();

  auto bodyCB = [&](InsertPointTy allocaIP, InsertPointTy codegenIP) {
    builder.restoreIP(codegenIP);
    return convertOmpOpRegions(tgOp.getRegion(), "omp.taskgroup.region",
                               builder, moduleTranslation)
        .takeError();
  };

  InsertPointTy allocaIP = findAllocaInsertPoint(builder, moduleTranslation);
  llvm::OpenMPIRBuilder::LocationDescription ompLoc(builder);
  llvm::OpenMPIRBuilder::InsertPointOrErrorTy afterIP =
      moduleTranslation.getOpenMPBuilder()->createTaskgroup(ompLoc, allocaIP,
                                                            bodyCB);

  if (failed(handleError(afterIP, *tgOp)))
    return failure();

  builder.restoreIP(*afterIP);
  return success();
}

static LogicalResult
convertOmpTaskwaitOp(omp::TaskwaitOp twOp, llvm::IRBuilderBase &builder,
                     LLVM::ModuleTranslation &moduleTranslation) {
  if (failed(checkImplementationStatus(*twOp)))
    return failure();

  moduleTranslation.getOpenMPBuilder()->createTaskwait(builder.saveIP());
  return success();
}

/// Converts an OpenMP workshare loop into LLVM IR using OpenMPIRBuilder.
static LogicalResult
convertOmpWsloop(Operation &opInst, llvm::IRBuilderBase &builder,
                 LLVM::ModuleTranslation &moduleTranslation) {
  auto wsloopOp = cast<omp::WsloopOp>(opInst);
  if (failed(checkImplementationStatus(opInst)))
    return failure();

  auto loopOp = cast<omp::LoopNestOp>(wsloopOp.getWrappedLoop());
  llvm::ArrayRef<bool> isByRef = getIsByRef(wsloopOp.getReductionByref());
  assert(isByRef.size() == wsloopOp.getNumReductionVars());

  // Static is the default.
  auto schedule =
      wsloopOp.getScheduleKind().value_or(omp::ClauseScheduleKind::Static);

  // Find the loop configuration.
  llvm::Value *step = moduleTranslation.lookupValue(loopOp.getLoopSteps()[0]);
  llvm::Type *ivType = step->getType();
  llvm::Value *chunk = nullptr;
  if (wsloopOp.getScheduleChunk()) {
    llvm::Value *chunkVar =
        moduleTranslation.lookupValue(wsloopOp.getScheduleChunk());
    chunk = builder.CreateSExtOrTrunc(chunkVar, ivType);
  }

  MutableArrayRef<BlockArgument> privateBlockArgs =
      cast<omp::BlockArgOpenMPOpInterface>(*wsloopOp).getPrivateBlockArgs();
  SmallVector<mlir::Value> mlirPrivateVars;
  SmallVector<llvm::Value *> llvmPrivateVars;
  SmallVector<omp::PrivateClauseOp> privateDecls;
  mlirPrivateVars.reserve(privateBlockArgs.size());
  llvmPrivateVars.reserve(privateBlockArgs.size());
  collectPrivatizationDecls(wsloopOp, privateDecls);

  for (mlir::Value privateVar : wsloopOp.getPrivateVars())
    mlirPrivateVars.push_back(privateVar);

  SmallVector<omp::DeclareReductionOp> reductionDecls;
  collectReductionDecls(wsloopOp, reductionDecls);
  llvm::OpenMPIRBuilder::InsertPointTy allocaIP =
      findAllocaInsertPoint(builder, moduleTranslation);

  SmallVector<llvm::Value *> privateReductionVariables(
      wsloopOp.getNumReductionVars());

  splitBB(llvm::OpenMPIRBuilder::InsertPointTy(
              allocaIP.getBlock(),
              allocaIP.getBlock()->getTerminator()->getIterator()),
          true, "omp.region.after_alloca");

  llvm::Expected<llvm::BasicBlock *> afterAllocas = allocatePrivateVars(
      builder, moduleTranslation, privateBlockArgs, privateDecls,
      mlirPrivateVars, llvmPrivateVars, allocaIP);
  if (handleError(afterAllocas, opInst).failed())
    return failure();

  DenseMap<Value, llvm::Value *> reductionVariableMap;

  MutableArrayRef<BlockArgument> reductionArgs =
      cast<omp::BlockArgOpenMPOpInterface>(opInst).getReductionBlockArgs();

  SmallVector<DeferredStore> deferredStores;

  if (failed(allocReductionVars(wsloopOp, reductionArgs, builder,
                                moduleTranslation, allocaIP, reductionDecls,
                                privateReductionVariables, reductionVariableMap,
                                deferredStores, isByRef)))
    return failure();

  if (failed(initFirstPrivateVars(builder, moduleTranslation, mlirPrivateVars,
                                  llvmPrivateVars, privateDecls,
                                  afterAllocas.get())))
    return failure();

  assert(afterAllocas.get()->getSinglePredecessor());
  if (failed(initReductionVars(wsloopOp, reductionArgs, builder,
                               moduleTranslation,
                               afterAllocas.get()->getSinglePredecessor(),
                               reductionDecls, privateReductionVariables,
                               reductionVariableMap, isByRef, deferredStores)))
    return failure();

  // TODO: Replace this with proper composite translation support.
  // Currently, all nested wrappers are ignored, so 'do/for simd' will be
  // treated the same as a standalone 'do/for'. This is allowed by the spec,
  // since it's equivalent to always using a SIMD length of 1.
  if (failed(convertIgnoredWrappers(loopOp, wsloopOp, moduleTranslation)))
    return failure();

  // Store the mapping between reduction variables and their private copies on
  // ModuleTranslation stack. It can be then recovered when translating
  // omp.reduce operations in a separate call.
  LLVM::ModuleTranslation::SaveStack<OpenMPVarMappingStackFrame> mappingGuard(
      moduleTranslation, reductionVariableMap);

  // Set up the source location value for OpenMP runtime.
  llvm::OpenMPIRBuilder::LocationDescription ompLoc(builder);

  // Generator of the canonical loop body.
  SmallVector<llvm::CanonicalLoopInfo *> loopInfos;
  SmallVector<llvm::OpenMPIRBuilder::InsertPointTy> bodyInsertPoints;
  auto bodyGen = [&](llvm::OpenMPIRBuilder::InsertPointTy ip,
                     llvm::Value *iv) -> llvm::Error {
    // Make sure further conversions know about the induction variable.
    moduleTranslation.mapValue(
        loopOp.getRegion().front().getArgument(loopInfos.size()), iv);

    // Capture the body insertion point for use in nested loops. BodyIP of the
    // CanonicalLoopInfo always points to the beginning of the entry block of
    // the body.
    bodyInsertPoints.push_back(ip);

    if (loopInfos.size() != loopOp.getNumLoops() - 1)
      return llvm::Error::success();

    // Convert the body of the loop.
    builder.restoreIP(ip);
    return convertOmpOpRegions(loopOp.getRegion(), "omp.wsloop.region", builder,
                               moduleTranslation)
        .takeError();
  };

  // Delegate actual loop construction to the OpenMP IRBuilder.
  // TODO: this currently assumes omp.loop_nest is semantically similar to SCF
  // loop, i.e. it has a positive step, uses signed integer semantics.
  // Reconsider this code when the nested loop operation clearly supports more
  // cases.
  llvm::OpenMPIRBuilder *ompBuilder = moduleTranslation.getOpenMPBuilder();
  for (unsigned i = 0, e = loopOp.getNumLoops(); i < e; ++i) {
    llvm::Value *lowerBound =
        moduleTranslation.lookupValue(loopOp.getLoopLowerBounds()[i]);
    llvm::Value *upperBound =
        moduleTranslation.lookupValue(loopOp.getLoopUpperBounds()[i]);
    llvm::Value *step = moduleTranslation.lookupValue(loopOp.getLoopSteps()[i]);

    // Make sure loop trip count are emitted in the preheader of the outermost
    // loop at the latest so that they are all available for the new collapsed
    // loop will be created below.
    llvm::OpenMPIRBuilder::LocationDescription loc = ompLoc;
    llvm::OpenMPIRBuilder::InsertPointTy computeIP = ompLoc.IP;
    if (i != 0) {
      loc = llvm::OpenMPIRBuilder::LocationDescription(bodyInsertPoints.back());
      computeIP = loopInfos.front()->getPreheaderIP();
    }

    llvm::Expected<llvm::CanonicalLoopInfo *> loopResult =
        ompBuilder->createCanonicalLoop(
            loc, bodyGen, lowerBound, upperBound, step,
            /*IsSigned=*/true, loopOp.getLoopInclusive(), computeIP);

    if (failed(handleError(loopResult, *loopOp)))
      return failure();

    loopInfos.push_back(*loopResult);
  }

  // Collapse loops. Store the insertion point because LoopInfos may get
  // invalidated.
  llvm::IRBuilderBase::InsertPoint afterIP = loopInfos.front()->getAfterIP();
  llvm::CanonicalLoopInfo *loopInfo =
      ompBuilder->collapseLoops(ompLoc.DL, loopInfos, {});

  allocaIP = findAllocaInsertPoint(builder, moduleTranslation);

  // TODO: Handle doacross loops when the ordered clause has a parameter.
  bool isOrdered = wsloopOp.getOrdered().has_value();
  std::optional<omp::ScheduleModifier> scheduleMod = wsloopOp.getScheduleMod();
  bool isSimd = wsloopOp.getScheduleSimd();

  llvm::OpenMPIRBuilder::InsertPointOrErrorTy wsloopIP =
      ompBuilder->applyWorkshareLoop(
          ompLoc.DL, loopInfo, allocaIP, !wsloopOp.getNowait(),
          convertToScheduleKind(schedule), chunk, isSimd,
          scheduleMod == omp::ScheduleModifier::monotonic,
          scheduleMod == omp::ScheduleModifier::nonmonotonic, isOrdered);

  if (failed(handleError(wsloopIP, opInst)))
    return failure();

  // Continue building IR after the loop. Note that the LoopInfo returned by
  // `collapseLoops` points inside the outermost loop and is intended for
  // potential further loop transformations. Use the insertion point stored
  // before collapsing loops instead.
  builder.restoreIP(afterIP);

  // Process the reductions if required.
  if (failed(createReductionsAndCleanup(wsloopOp, builder, moduleTranslation,
                                        allocaIP, reductionDecls,
                                        privateReductionVariables, isByRef)))
    return failure();

  return cleanupPrivateVars(builder, moduleTranslation, wsloopOp.getLoc(),
                            llvmPrivateVars, privateDecls);
}

/// Converts the OpenMP parallel operation to LLVM IR.
static LogicalResult
convertOmpParallel(omp::ParallelOp opInst, llvm::IRBuilderBase &builder,
                   LLVM::ModuleTranslation &moduleTranslation) {
  using InsertPointTy = llvm::OpenMPIRBuilder::InsertPointTy;
  ArrayRef<bool> isByRef = getIsByRef(opInst.getReductionByref());
  assert(isByRef.size() == opInst.getNumReductionVars());
  llvm::OpenMPIRBuilder *ompBuilder = moduleTranslation.getOpenMPBuilder();

  if (failed(checkImplementationStatus(*opInst)))
    return failure();

  // Collect delayed privatization declarations
  MutableArrayRef<BlockArgument> privateBlockArgs =
      cast<omp::BlockArgOpenMPOpInterface>(*opInst).getPrivateBlockArgs();
  SmallVector<mlir::Value> mlirPrivateVars;
  SmallVector<llvm::Value *> llvmPrivateVars;
  SmallVector<omp::PrivateClauseOp> privateDecls;
  mlirPrivateVars.reserve(privateBlockArgs.size());
  llvmPrivateVars.reserve(privateBlockArgs.size());
  collectPrivatizationDecls(opInst, privateDecls);
  for (mlir::Value privateVar : opInst.getPrivateVars())
    mlirPrivateVars.push_back(privateVar);

  // Collect reduction declarations
  SmallVector<omp::DeclareReductionOp> reductionDecls;
  collectReductionDecls(opInst, reductionDecls);
  SmallVector<llvm::Value *> privateReductionVariables(
      opInst.getNumReductionVars());
  SmallVector<DeferredStore> deferredStores;

  auto bodyGenCB = [&](InsertPointTy allocaIP,
                       InsertPointTy codeGenIP) -> llvm::Error {
    llvm::Expected<llvm::BasicBlock *> afterAllocas = allocatePrivateVars(
        builder, moduleTranslation, privateBlockArgs, privateDecls,
        mlirPrivateVars, llvmPrivateVars, allocaIP);
    if (handleError(afterAllocas, *opInst).failed())
      return llvm::make_error<PreviouslyReportedError>();

    // Allocate reduction vars
    DenseMap<Value, llvm::Value *> reductionVariableMap;

    MutableArrayRef<BlockArgument> reductionArgs =
        cast<omp::BlockArgOpenMPOpInterface>(*opInst).getReductionBlockArgs();

    allocaIP =
        InsertPointTy(allocaIP.getBlock(),
                      allocaIP.getBlock()->getTerminator()->getIterator());

    if (failed(allocReductionVars(
            opInst, reductionArgs, builder, moduleTranslation, allocaIP,
            reductionDecls, privateReductionVariables, reductionVariableMap,
            deferredStores, isByRef)))
      return llvm::make_error<PreviouslyReportedError>();

    if (failed(initFirstPrivateVars(builder, moduleTranslation, mlirPrivateVars,
                                    llvmPrivateVars, privateDecls,
                                    afterAllocas.get())))
      return llvm::make_error<PreviouslyReportedError>();

    assert(afterAllocas.get()->getSinglePredecessor());
    if (failed(
            initReductionVars(opInst, reductionArgs, builder, moduleTranslation,
                              afterAllocas.get()->getSinglePredecessor(),
                              reductionDecls, privateReductionVariables,
                              reductionVariableMap, isByRef, deferredStores)))
      return llvm::make_error<PreviouslyReportedError>();

    // Store the mapping between reduction variables and their private copies on
    // ModuleTranslation stack. It can be then recovered when translating
    // omp.reduce operations in a separate call.
    LLVM::ModuleTranslation::SaveStack<OpenMPVarMappingStackFrame> mappingGuard(
        moduleTranslation, reductionVariableMap);

    // Save the alloca insertion point on ModuleTranslation stack for use in
    // nested regions.
    LLVM::ModuleTranslation::SaveStack<OpenMPAllocaStackFrame> frame(
        moduleTranslation, allocaIP);

    // ParallelOp has only one region associated with it.
    builder.restoreIP(codeGenIP);
    llvm::Expected<llvm::BasicBlock *> regionBlock = convertOmpOpRegions(
        opInst.getRegion(), "omp.par.region", builder, moduleTranslation);
    if (!regionBlock)
      return regionBlock.takeError();

    // Process the reductions if required.
    if (opInst.getNumReductionVars() > 0) {
      // Collect reduction info
      SmallVector<OwningReductionGen> owningReductionGens;
      SmallVector<OwningAtomicReductionGen> owningAtomicReductionGens;
      SmallVector<llvm::OpenMPIRBuilder::ReductionInfo> reductionInfos;
      collectReductionInfo(opInst, builder, moduleTranslation, reductionDecls,
                           owningReductionGens, owningAtomicReductionGens,
                           privateReductionVariables, reductionInfos);

      // Move to region cont block
      builder.SetInsertPoint((*regionBlock)->getTerminator());

      // Generate reductions from info
      llvm::UnreachableInst *tempTerminator = builder.CreateUnreachable();
      builder.SetInsertPoint(tempTerminator);

      llvm::OpenMPIRBuilder::InsertPointOrErrorTy contInsertPoint =
          ompBuilder->createReductions(builder.saveIP(), allocaIP,
                                       reductionInfos, isByRef, false);
      if (!contInsertPoint)
        return contInsertPoint.takeError();

      if (!contInsertPoint->getBlock())
        return llvm::make_error<PreviouslyReportedError>();

      tempTerminator->eraseFromParent();
      builder.restoreIP(*contInsertPoint);
    }
    return llvm::Error::success();
  };

  auto privCB = [](InsertPointTy allocaIP, InsertPointTy codeGenIP,
                   llvm::Value &, llvm::Value &val, llvm::Value *&replVal) {
    // tell OpenMPIRBuilder not to do anything. We handled Privatisation in
    // bodyGenCB.
    replVal = &val;
    return codeGenIP;
  };

  // TODO: Perform finalization actions for variables. This has to be
  // called for variables which have destructors/finalizers.
  auto finiCB = [&](InsertPointTy codeGenIP) -> llvm::Error {
    InsertPointTy oldIP = builder.saveIP();
    builder.restoreIP(codeGenIP);

    // if the reduction has a cleanup region, inline it here to finalize the
    // reduction variables
    SmallVector<Region *> reductionCleanupRegions;
    llvm::transform(reductionDecls, std::back_inserter(reductionCleanupRegions),
                    [](omp::DeclareReductionOp reductionDecl) {
                      return &reductionDecl.getCleanupRegion();
                    });
    if (failed(inlineOmpRegionCleanup(
            reductionCleanupRegions, privateReductionVariables,
            moduleTranslation, builder, "omp.reduction.cleanup")))
      return llvm::createStringError(
          "failed to inline `cleanup` region of `omp.declare_reduction`");

    if (failed(cleanupPrivateVars(builder, moduleTranslation, opInst.getLoc(),
                                  llvmPrivateVars, privateDecls)))
      return llvm::make_error<PreviouslyReportedError>();

    builder.restoreIP(oldIP);
    return llvm::Error::success();
  };

  llvm::Value *ifCond = nullptr;
  if (auto ifVar = opInst.getIfExpr())
    ifCond = moduleTranslation.lookupValue(ifVar);
  llvm::Value *numThreads = nullptr;
  if (auto numThreadsVar = opInst.getNumThreads())
    numThreads = moduleTranslation.lookupValue(numThreadsVar);
  auto pbKind = llvm::omp::OMP_PROC_BIND_default;
  if (auto bind = opInst.getProcBindKind())
    pbKind = getProcBindKind(*bind);
  // TODO: Is the Parallel construct cancellable?
  bool isCancellable = false;

  llvm::OpenMPIRBuilder::InsertPointTy allocaIP =
      findAllocaInsertPoint(builder, moduleTranslation);
  llvm::OpenMPIRBuilder::LocationDescription ompLoc(builder);

  llvm::OpenMPIRBuilder::InsertPointOrErrorTy afterIP =
      ompBuilder->createParallel(ompLoc, allocaIP, bodyGenCB, privCB, finiCB,
                                 ifCond, numThreads, pbKind, isCancellable);

  if (failed(handleError(afterIP, *opInst)))
    return failure();

  builder.restoreIP(*afterIP);
  return success();
}

/// Convert Order attribute to llvm::omp::OrderKind.
static llvm::omp::OrderKind
convertOrderKind(std::optional<omp::ClauseOrderKind> o) {
  if (!o)
    return llvm::omp::OrderKind::OMP_ORDER_unknown;
  switch (*o) {
  case omp::ClauseOrderKind::Concurrent:
    return llvm::omp::OrderKind::OMP_ORDER_concurrent;
  }
  llvm_unreachable("Unknown ClauseOrderKind kind");
}

/// Converts an OpenMP simd loop into LLVM IR using OpenMPIRBuilder.
static LogicalResult
convertOmpSimd(Operation &opInst, llvm::IRBuilderBase &builder,
               LLVM::ModuleTranslation &moduleTranslation) {
  auto simdOp = cast<omp::SimdOp>(opInst);
  auto loopOp = cast<omp::LoopNestOp>(simdOp.getWrappedLoop());

  if (failed(checkImplementationStatus(opInst)))
    return failure();

  llvm::OpenMPIRBuilder::LocationDescription ompLoc(builder);

  // Generator of the canonical loop body.
  SmallVector<llvm::CanonicalLoopInfo *> loopInfos;
  SmallVector<llvm::OpenMPIRBuilder::InsertPointTy> bodyInsertPoints;
  auto bodyGen = [&](llvm::OpenMPIRBuilder::InsertPointTy ip,
                     llvm::Value *iv) -> llvm::Error {
    // Make sure further conversions know about the induction variable.
    moduleTranslation.mapValue(
        loopOp.getRegion().front().getArgument(loopInfos.size()), iv);

    // Capture the body insertion point for use in nested loops. BodyIP of the
    // CanonicalLoopInfo always points to the beginning of the entry block of
    // the body.
    bodyInsertPoints.push_back(ip);

    if (loopInfos.size() != loopOp.getNumLoops() - 1)
      return llvm::Error::success();

    // Convert the body of the loop.
    builder.restoreIP(ip);
    return convertOmpOpRegions(loopOp.getRegion(), "omp.simd.region", builder,
                               moduleTranslation)
        .takeError();
  };

  // Delegate actual loop construction to the OpenMP IRBuilder.
  // TODO: this currently assumes omp.loop_nest is semantically similar to SCF
  // loop, i.e. it has a positive step, uses signed integer semantics.
  // Reconsider this code when the nested loop operation clearly supports more
  // cases.
  llvm::OpenMPIRBuilder *ompBuilder = moduleTranslation.getOpenMPBuilder();
  for (unsigned i = 0, e = loopOp.getNumLoops(); i < e; ++i) {
    llvm::Value *lowerBound =
        moduleTranslation.lookupValue(loopOp.getLoopLowerBounds()[i]);
    llvm::Value *upperBound =
        moduleTranslation.lookupValue(loopOp.getLoopUpperBounds()[i]);
    llvm::Value *step = moduleTranslation.lookupValue(loopOp.getLoopSteps()[i]);

    // Make sure loop trip count are emitted in the preheader of the outermost
    // loop at the latest so that they are all available for the new collapsed
    // loop will be created below.
    llvm::OpenMPIRBuilder::LocationDescription loc = ompLoc;
    llvm::OpenMPIRBuilder::InsertPointTy computeIP = ompLoc.IP;
    if (i != 0) {
      loc = llvm::OpenMPIRBuilder::LocationDescription(bodyInsertPoints.back(),
                                                       ompLoc.DL);
      computeIP = loopInfos.front()->getPreheaderIP();
    }

    llvm::Expected<llvm::CanonicalLoopInfo *> loopResult =
        ompBuilder->createCanonicalLoop(
            loc, bodyGen, lowerBound, upperBound, step,
            /*IsSigned=*/true, /*InclusiveStop=*/true, computeIP);

    if (failed(handleError(loopResult, *loopOp)))
      return failure();

    loopInfos.push_back(*loopResult);
  }

  // Collapse loops.
  llvm::IRBuilderBase::InsertPoint afterIP = loopInfos.front()->getAfterIP();
  llvm::CanonicalLoopInfo *loopInfo =
      ompBuilder->collapseLoops(ompLoc.DL, loopInfos, {});

  llvm::ConstantInt *simdlen = nullptr;
  if (std::optional<uint64_t> simdlenVar = simdOp.getSimdlen())
    simdlen = builder.getInt64(simdlenVar.value());

  llvm::ConstantInt *safelen = nullptr;
  if (std::optional<uint64_t> safelenVar = simdOp.getSafelen())
    safelen = builder.getInt64(safelenVar.value());

  llvm::MapVector<llvm::Value *, llvm::Value *> alignedVars;
  llvm::omp::OrderKind order = convertOrderKind(simdOp.getOrder());
  ompBuilder->applySimd(loopInfo, alignedVars,
                        simdOp.getIfExpr()
                            ? moduleTranslation.lookupValue(simdOp.getIfExpr())
                            : nullptr,
                        order, simdlen, safelen);

  builder.restoreIP(afterIP);
  return success();
}

/// Convert an Atomic Ordering attribute to llvm::AtomicOrdering.
static llvm::AtomicOrdering
convertAtomicOrdering(std::optional<omp::ClauseMemoryOrderKind> ao) {
  if (!ao)
    return llvm::AtomicOrdering::Monotonic; // Default Memory Ordering

  switch (*ao) {
  case omp::ClauseMemoryOrderKind::Seq_cst:
    return llvm::AtomicOrdering::SequentiallyConsistent;
  case omp::ClauseMemoryOrderKind::Acq_rel:
    return llvm::AtomicOrdering::AcquireRelease;
  case omp::ClauseMemoryOrderKind::Acquire:
    return llvm::AtomicOrdering::Acquire;
  case omp::ClauseMemoryOrderKind::Release:
    return llvm::AtomicOrdering::Release;
  case omp::ClauseMemoryOrderKind::Relaxed:
    return llvm::AtomicOrdering::Monotonic;
  }
  llvm_unreachable("Unknown ClauseMemoryOrderKind kind");
}

/// Convert omp.atomic.read operation to LLVM IR.
static LogicalResult
convertOmpAtomicRead(Operation &opInst, llvm::IRBuilderBase &builder,
                     LLVM::ModuleTranslation &moduleTranslation) {
  auto readOp = cast<omp::AtomicReadOp>(opInst);
  if (failed(checkImplementationStatus(opInst)))
    return failure();

  llvm::OpenMPIRBuilder *ompBuilder = moduleTranslation.getOpenMPBuilder();

  llvm::OpenMPIRBuilder::LocationDescription ompLoc(builder);

  llvm::AtomicOrdering AO = convertAtomicOrdering(readOp.getMemoryOrder());
  llvm::Value *x = moduleTranslation.lookupValue(readOp.getX());
  llvm::Value *v = moduleTranslation.lookupValue(readOp.getV());

  llvm::Type *elementType =
      moduleTranslation.convertType(readOp.getElementType());

  llvm::OpenMPIRBuilder::AtomicOpValue V = {v, elementType, false, false};
  llvm::OpenMPIRBuilder::AtomicOpValue X = {x, elementType, false, false};
  builder.restoreIP(ompBuilder->createAtomicRead(ompLoc, X, V, AO));
  return success();
}

/// Converts an omp.atomic.write operation to LLVM IR.
static LogicalResult
convertOmpAtomicWrite(Operation &opInst, llvm::IRBuilderBase &builder,
                      LLVM::ModuleTranslation &moduleTranslation) {
  auto writeOp = cast<omp::AtomicWriteOp>(opInst);
  if (failed(checkImplementationStatus(opInst)))
    return failure();

  llvm::OpenMPIRBuilder *ompBuilder = moduleTranslation.getOpenMPBuilder();

  llvm::OpenMPIRBuilder::LocationDescription ompLoc(builder);
  llvm::AtomicOrdering ao = convertAtomicOrdering(writeOp.getMemoryOrder());
  llvm::Value *expr = moduleTranslation.lookupValue(writeOp.getExpr());
  llvm::Value *dest = moduleTranslation.lookupValue(writeOp.getX());
  llvm::Type *ty = moduleTranslation.convertType(writeOp.getExpr().getType());
  llvm::OpenMPIRBuilder::AtomicOpValue x = {dest, ty, /*isSigned=*/false,
                                            /*isVolatile=*/false};
  builder.restoreIP(ompBuilder->createAtomicWrite(ompLoc, x, expr, ao));
  return success();
}

/// Converts an LLVM dialect binary operation to the corresponding enum value
/// for `atomicrmw` supported binary operation.
llvm::AtomicRMWInst::BinOp convertBinOpToAtomic(Operation &op) {
  return llvm::TypeSwitch<Operation *, llvm::AtomicRMWInst::BinOp>(&op)
      .Case([&](LLVM::AddOp) { return llvm::AtomicRMWInst::BinOp::Add; })
      .Case([&](LLVM::SubOp) { return llvm::AtomicRMWInst::BinOp::Sub; })
      .Case([&](LLVM::AndOp) { return llvm::AtomicRMWInst::BinOp::And; })
      .Case([&](LLVM::OrOp) { return llvm::AtomicRMWInst::BinOp::Or; })
      .Case([&](LLVM::XOrOp) { return llvm::AtomicRMWInst::BinOp::Xor; })
      .Case([&](LLVM::UMaxOp) { return llvm::AtomicRMWInst::BinOp::UMax; })
      .Case([&](LLVM::UMinOp) { return llvm::AtomicRMWInst::BinOp::UMin; })
      .Case([&](LLVM::FAddOp) { return llvm::AtomicRMWInst::BinOp::FAdd; })
      .Case([&](LLVM::FSubOp) { return llvm::AtomicRMWInst::BinOp::FSub; })
      .Default(llvm::AtomicRMWInst::BinOp::BAD_BINOP);
}

/// Converts an OpenMP atomic update operation using OpenMPIRBuilder.
static LogicalResult
convertOmpAtomicUpdate(omp::AtomicUpdateOp &opInst,
                       llvm::IRBuilderBase &builder,
                       LLVM::ModuleTranslation &moduleTranslation) {
  llvm::OpenMPIRBuilder *ompBuilder = moduleTranslation.getOpenMPBuilder();
  if (failed(checkImplementationStatus(*opInst)))
    return failure();

  // Convert values and types.
  auto &innerOpList = opInst.getRegion().front().getOperations();
  bool isXBinopExpr{false};
  llvm::AtomicRMWInst::BinOp binop;
  mlir::Value mlirExpr;
  llvm::Value *llvmExpr = nullptr;
  llvm::Value *llvmX = nullptr;
  llvm::Type *llvmXElementType = nullptr;
  if (innerOpList.size() == 2) {
    // The two operations here are the update and the terminator.
    // Since we can identify the update operation, there is a possibility
    // that we can generate the atomicrmw instruction.
    mlir::Operation &innerOp = *opInst.getRegion().front().begin();
    if (!llvm::is_contained(innerOp.getOperands(),
                            opInst.getRegion().getArgument(0))) {
      return opInst.emitError("no atomic update operation with region argument"
                              " as operand found inside atomic.update region");
    }
    binop = convertBinOpToAtomic(innerOp);
    isXBinopExpr = innerOp.getOperand(0) == opInst.getRegion().getArgument(0);
    mlirExpr = (isXBinopExpr ? innerOp.getOperand(1) : innerOp.getOperand(0));
    llvmExpr = moduleTranslation.lookupValue(mlirExpr);
  } else {
    // Since the update region includes more than one operation
    // we will resort to generating a cmpxchg loop.
    binop = llvm::AtomicRMWInst::BinOp::BAD_BINOP;
  }
  llvmX = moduleTranslation.lookupValue(opInst.getX());
  llvmXElementType = moduleTranslation.convertType(
      opInst.getRegion().getArgument(0).getType());
  llvm::OpenMPIRBuilder::AtomicOpValue llvmAtomicX = {llvmX, llvmXElementType,
                                                      /*isSigned=*/false,
                                                      /*isVolatile=*/false};

  llvm::AtomicOrdering atomicOrdering =
      convertAtomicOrdering(opInst.getMemoryOrder());

  // Generate update code.
  auto updateFn =
      [&opInst, &moduleTranslation](
          llvm::Value *atomicx,
          llvm::IRBuilder<> &builder) -> llvm::Expected<llvm::Value *> {
    Block &bb = *opInst.getRegion().begin();
    moduleTranslation.mapValue(*opInst.getRegion().args_begin(), atomicx);
    moduleTranslation.mapBlock(&bb, builder.GetInsertBlock());
    if (failed(moduleTranslation.convertBlock(bb, true, builder)))
      return llvm::make_error<PreviouslyReportedError>();

    omp::YieldOp yieldop = dyn_cast<omp::YieldOp>(bb.getTerminator());
    assert(yieldop && yieldop.getResults().size() == 1 &&
           "terminator must be omp.yield op and it must have exactly one "
           "argument");
    return moduleTranslation.lookupValue(yieldop.getResults()[0]);
  };

  // Handle ambiguous alloca, if any.
  auto allocaIP = findAllocaInsertPoint(builder, moduleTranslation);
  llvm::OpenMPIRBuilder::LocationDescription ompLoc(builder);
  llvm::OpenMPIRBuilder::InsertPointOrErrorTy afterIP =
      ompBuilder->createAtomicUpdate(ompLoc, allocaIP, llvmAtomicX, llvmExpr,
                                     atomicOrdering, binop, updateFn,
                                     isXBinopExpr);

  if (failed(handleError(afterIP, *opInst)))
    return failure();

  builder.restoreIP(*afterIP);
  return success();
}

static LogicalResult
convertOmpAtomicCapture(omp::AtomicCaptureOp atomicCaptureOp,
                        llvm::IRBuilderBase &builder,
                        LLVM::ModuleTranslation &moduleTranslation) {
  llvm::OpenMPIRBuilder *ompBuilder = moduleTranslation.getOpenMPBuilder();
  if (failed(checkImplementationStatus(*atomicCaptureOp)))
    return failure();

  mlir::Value mlirExpr;
  bool isXBinopExpr = false, isPostfixUpdate = false;
  llvm::AtomicRMWInst::BinOp binop = llvm::AtomicRMWInst::BinOp::BAD_BINOP;

  omp::AtomicUpdateOp atomicUpdateOp = atomicCaptureOp.getAtomicUpdateOp();
  omp::AtomicWriteOp atomicWriteOp = atomicCaptureOp.getAtomicWriteOp();

  assert((atomicUpdateOp || atomicWriteOp) &&
         "internal op must be an atomic.update or atomic.write op");

  if (atomicWriteOp) {
    isPostfixUpdate = true;
    mlirExpr = atomicWriteOp.getExpr();
  } else {
    isPostfixUpdate = atomicCaptureOp.getSecondOp() ==
                      atomicCaptureOp.getAtomicUpdateOp().getOperation();
    auto &innerOpList = atomicUpdateOp.getRegion().front().getOperations();
    // Find the binary update operation that uses the region argument
    // and get the expression to update
    if (innerOpList.size() == 2) {
      mlir::Operation &innerOp = *atomicUpdateOp.getRegion().front().begin();
      if (!llvm::is_contained(innerOp.getOperands(),
                              atomicUpdateOp.getRegion().getArgument(0))) {
        return atomicUpdateOp.emitError(
            "no atomic update operation with region argument"
            " as operand found inside atomic.update region");
      }
      binop = convertBinOpToAtomic(innerOp);
      isXBinopExpr =
          innerOp.getOperand(0) == atomicUpdateOp.getRegion().getArgument(0);
      mlirExpr = (isXBinopExpr ? innerOp.getOperand(1) : innerOp.getOperand(0));
    } else {
      binop = llvm::AtomicRMWInst::BinOp::BAD_BINOP;
    }
  }

  llvm::Value *llvmExpr = moduleTranslation.lookupValue(mlirExpr);
  llvm::Value *llvmX =
      moduleTranslation.lookupValue(atomicCaptureOp.getAtomicReadOp().getX());
  llvm::Value *llvmV =
      moduleTranslation.lookupValue(atomicCaptureOp.getAtomicReadOp().getV());
  llvm::Type *llvmXElementType = moduleTranslation.convertType(
      atomicCaptureOp.getAtomicReadOp().getElementType());
  llvm::OpenMPIRBuilder::AtomicOpValue llvmAtomicX = {llvmX, llvmXElementType,
                                                      /*isSigned=*/false,
                                                      /*isVolatile=*/false};
  llvm::OpenMPIRBuilder::AtomicOpValue llvmAtomicV = {llvmV, llvmXElementType,
                                                      /*isSigned=*/false,
                                                      /*isVolatile=*/false};

  llvm::AtomicOrdering atomicOrdering =
      convertAtomicOrdering(atomicCaptureOp.getMemoryOrder());

  auto updateFn =
      [&](llvm::Value *atomicx,
          llvm::IRBuilder<> &builder) -> llvm::Expected<llvm::Value *> {
    if (atomicWriteOp)
      return moduleTranslation.lookupValue(atomicWriteOp.getExpr());
    Block &bb = *atomicUpdateOp.getRegion().begin();
    moduleTranslation.mapValue(*atomicUpdateOp.getRegion().args_begin(),
                               atomicx);
    moduleTranslation.mapBlock(&bb, builder.GetInsertBlock());
    if (failed(moduleTranslation.convertBlock(bb, true, builder)))
      return llvm::make_error<PreviouslyReportedError>();

    omp::YieldOp yieldop = dyn_cast<omp::YieldOp>(bb.getTerminator());
    assert(yieldop && yieldop.getResults().size() == 1 &&
           "terminator must be omp.yield op and it must have exactly one "
           "argument");
    return moduleTranslation.lookupValue(yieldop.getResults()[0]);
  };

  // Handle ambiguous alloca, if any.
  auto allocaIP = findAllocaInsertPoint(builder, moduleTranslation);
  llvm::OpenMPIRBuilder::LocationDescription ompLoc(builder);
  llvm::OpenMPIRBuilder::InsertPointOrErrorTy afterIP =
      ompBuilder->createAtomicCapture(
          ompLoc, allocaIP, llvmAtomicX, llvmAtomicV, llvmExpr, atomicOrdering,
          binop, updateFn, atomicUpdateOp, isPostfixUpdate, isXBinopExpr);

  if (failed(handleError(afterIP, *atomicCaptureOp)))
    return failure();

  builder.restoreIP(*afterIP);
  return success();
}

/// Converts an OpenMP Threadprivate operation into LLVM IR using
/// OpenMPIRBuilder.
static LogicalResult
convertOmpThreadprivate(Operation &opInst, llvm::IRBuilderBase &builder,
                        LLVM::ModuleTranslation &moduleTranslation) {
  llvm::OpenMPIRBuilder::LocationDescription ompLoc(builder);
  auto threadprivateOp = cast<omp::ThreadprivateOp>(opInst);

  if (failed(checkImplementationStatus(opInst)))
    return failure();

  Value symAddr = threadprivateOp.getSymAddr();
  auto *symOp = symAddr.getDefiningOp();
  if (!isa<LLVM::AddressOfOp>(symOp))
    return opInst.emitError("Addressing symbol not found");
  LLVM::AddressOfOp addressOfOp = dyn_cast<LLVM::AddressOfOp>(symOp);

  LLVM::GlobalOp global =
      addressOfOp.getGlobal(moduleTranslation.symbolTable());
  llvm::GlobalValue *globalValue = moduleTranslation.lookupGlobal(global);
  llvm::Type *type = globalValue->getValueType();
  llvm::TypeSize typeSize =
      builder.GetInsertBlock()->getModule()->getDataLayout().getTypeStoreSize(
          type);
  llvm::ConstantInt *size = builder.getInt64(typeSize.getFixedValue());
  llvm::StringRef suffix = llvm::StringRef(".cache", 6);
  std::string cacheName = (Twine(global.getSymName()).concat(suffix)).str();
  llvm::Value *callInst =
      moduleTranslation.getOpenMPBuilder()->createCachedThreadPrivate(
          ompLoc, globalValue, size, cacheName);
  moduleTranslation.mapValue(opInst.getResult(0), callInst);
  return success();
}

static llvm::OffloadEntriesInfoManager::OMPTargetDeviceClauseKind
convertToDeviceClauseKind(mlir::omp::DeclareTargetDeviceType deviceClause) {
  switch (deviceClause) {
  case mlir::omp::DeclareTargetDeviceType::host:
    return llvm::OffloadEntriesInfoManager::OMPTargetDeviceClauseHost;
    break;
  case mlir::omp::DeclareTargetDeviceType::nohost:
    return llvm::OffloadEntriesInfoManager::OMPTargetDeviceClauseNoHost;
    break;
  case mlir::omp::DeclareTargetDeviceType::any:
    return llvm::OffloadEntriesInfoManager::OMPTargetDeviceClauseAny;
    break;
  }
  llvm_unreachable("unhandled device clause");
}

static llvm::OffloadEntriesInfoManager::OMPTargetGlobalVarEntryKind
convertToCaptureClauseKind(
    mlir::omp::DeclareTargetCaptureClause captureClause) {
  switch (captureClause) {
  case mlir::omp::DeclareTargetCaptureClause::to:
    return llvm::OffloadEntriesInfoManager::OMPTargetGlobalVarEntryTo;
  case mlir::omp::DeclareTargetCaptureClause::link:
    return llvm::OffloadEntriesInfoManager::OMPTargetGlobalVarEntryLink;
  case mlir::omp::DeclareTargetCaptureClause::enter:
    return llvm::OffloadEntriesInfoManager::OMPTargetGlobalVarEntryEnter;
  }
  llvm_unreachable("unhandled capture clause");
}

static llvm::SmallString<64>
getDeclareTargetRefPtrSuffix(LLVM::GlobalOp globalOp,
                             llvm::OpenMPIRBuilder &ompBuilder) {
  llvm::SmallString<64> suffix;
  llvm::raw_svector_ostream os(suffix);
  if (globalOp.getVisibility() == mlir::SymbolTable::Visibility::Private) {
    auto loc = globalOp->getLoc()->findInstanceOf<FileLineColLoc>();
    auto fileInfoCallBack = [&loc]() {
      return std::pair<std::string, uint64_t>(
          llvm::StringRef(loc.getFilename()), loc.getLine());
    };

    os << llvm::format(
        "_%x", ompBuilder.getTargetEntryUniqueInfo(fileInfoCallBack).FileID);
  }
  os << "_decl_tgt_ref_ptr";

  return suffix;
}

static bool isDeclareTargetLink(mlir::Value value) {
  if (auto addressOfOp =
          llvm::dyn_cast_if_present<LLVM::AddressOfOp>(value.getDefiningOp())) {
    auto modOp = addressOfOp->getParentOfType<mlir::ModuleOp>();
    Operation *gOp = modOp.lookupSymbol(addressOfOp.getGlobalName());
    if (auto declareTargetGlobal =
            llvm::dyn_cast<mlir::omp::DeclareTargetInterface>(gOp))
      if (declareTargetGlobal.getDeclareTargetCaptureClause() ==
          mlir::omp::DeclareTargetCaptureClause::link)
        return true;
  }
  return false;
}

// Returns the reference pointer generated by the lowering of the declare target
// operation in cases where the link clause is used or the to clause is used in
// USM mode.
static llvm::Value *
getRefPtrIfDeclareTarget(mlir::Value value,
                         LLVM::ModuleTranslation &moduleTranslation) {
  llvm::OpenMPIRBuilder *ompBuilder = moduleTranslation.getOpenMPBuilder();

  // An easier way to do this may just be to keep track of any pointer
  // references and their mapping to their respective operation
  if (auto addressOfOp =
          llvm::dyn_cast_if_present<LLVM::AddressOfOp>(value.getDefiningOp())) {
    if (auto gOp = llvm::dyn_cast_or_null<LLVM::GlobalOp>(
            addressOfOp->getParentOfType<mlir::ModuleOp>().lookupSymbol(
                addressOfOp.getGlobalName()))) {

      if (auto declareTargetGlobal =
              llvm::dyn_cast<mlir::omp::DeclareTargetInterface>(
                  gOp.getOperation())) {

        // In this case, we must utilise the reference pointer generated by the
        // declare target operation, similar to Clang
        if ((declareTargetGlobal.getDeclareTargetCaptureClause() ==
             mlir::omp::DeclareTargetCaptureClause::link) ||
            (declareTargetGlobal.getDeclareTargetCaptureClause() ==
                 mlir::omp::DeclareTargetCaptureClause::to &&
             ompBuilder->Config.hasRequiresUnifiedSharedMemory())) {
          llvm::SmallString<64> suffix =
              getDeclareTargetRefPtrSuffix(gOp, *ompBuilder);

          if (gOp.getSymName().contains(suffix))
            return moduleTranslation.getLLVMModule()->getNamedValue(
                gOp.getSymName());

          return moduleTranslation.getLLVMModule()->getNamedValue(
              (gOp.getSymName().str() + suffix.str()).str());
        }
      }
    }
  }

  return nullptr;
}

namespace {
// A small helper structure to contain data gathered
// for map lowering and coalese it into one area and
// avoiding extra computations such as searches in the
// llvm module for lowered mapped variables or checking
// if something is declare target (and retrieving the
// value) more than neccessary.
struct MapInfoData : llvm::OpenMPIRBuilder::MapInfosTy {
  llvm::SmallVector<bool, 4> IsDeclareTarget;
  llvm::SmallVector<bool, 4> IsAMember;
  // Identify if mapping was added by mapClause or use_device clauses.
  llvm::SmallVector<bool, 4> IsAMapping;
  llvm::SmallVector<mlir::Operation *, 4> MapClause;
  llvm::SmallVector<llvm::Value *, 4> OriginalValue;
  // Stripped off array/pointer to get the underlying
  // element type
  llvm::SmallVector<llvm::Type *, 4> BaseType;

  /// Append arrays in \a CurInfo.
  void append(MapInfoData &CurInfo) {
    IsDeclareTarget.append(CurInfo.IsDeclareTarget.begin(),
                           CurInfo.IsDeclareTarget.end());
    MapClause.append(CurInfo.MapClause.begin(), CurInfo.MapClause.end());
    OriginalValue.append(CurInfo.OriginalValue.begin(),
                         CurInfo.OriginalValue.end());
    BaseType.append(CurInfo.BaseType.begin(), CurInfo.BaseType.end());
    llvm::OpenMPIRBuilder::MapInfosTy::append(CurInfo);
  }
};
} // namespace

uint64_t getArrayElementSizeInBits(LLVM::LLVMArrayType arrTy, DataLayout &dl) {
  if (auto nestedArrTy = llvm::dyn_cast_if_present<LLVM::LLVMArrayType>(
          arrTy.getElementType()))
    return getArrayElementSizeInBits(nestedArrTy, dl);
  return dl.getTypeSizeInBits(arrTy.getElementType());
}

// This function calculates the size to be offloaded for a specified type, given
// its associated map clause (which can contain bounds information which affects
// the total size), this size is calculated based on the underlying element type
// e.g. given a 1-D array of ints, we will calculate the size from the integer
// type * number of elements in the array. This size can be used in other
// calculations but is ultimately used as an argument to the OpenMP runtimes
// kernel argument structure which is generated through the combinedInfo data
// structures.
// This function is somewhat equivalent to Clang's getExprTypeSize inside of
// CGOpenMPRuntime.cpp.
llvm::Value *getSizeInBytes(DataLayout &dl, const mlir::Type &type,
                            Operation *clauseOp, llvm::Value *basePointer,
                            llvm::Type *baseType, llvm::IRBuilderBase &builder,
                            LLVM::ModuleTranslation &moduleTranslation) {
  if (auto memberClause =
          mlir::dyn_cast_if_present<mlir::omp::MapInfoOp>(clauseOp)) {
    // This calculates the size to transfer based on bounds and the underlying
    // element type, provided bounds have been specified (Fortran
    // pointers/allocatables/target and arrays that have sections specified fall
    // into this as well).
    if (!memberClause.getBounds().empty()) {
      llvm::Value *elementCount = builder.getInt64(1);
      for (auto bounds : memberClause.getBounds()) {
        if (auto boundOp = mlir::dyn_cast_if_present<mlir::omp::MapBoundsOp>(
                bounds.getDefiningOp())) {
          // The below calculation for the size to be mapped calculated from the
          // map.info's bounds is: (elemCount * [UB - LB] + 1), later we
          // multiply by the underlying element types byte size to get the full
          // size to be offloaded based on the bounds
          elementCount = builder.CreateMul(
              elementCount,
              builder.CreateAdd(
                  builder.CreateSub(
                      moduleTranslation.lookupValue(boundOp.getUpperBound()),
                      moduleTranslation.lookupValue(boundOp.getLowerBound())),
                  builder.getInt64(1)));
        }
      }

      // utilising getTypeSizeInBits instead of getTypeSize as getTypeSize gives
      // the size in inconsistent byte or bit format.
      uint64_t underlyingTypeSzInBits = dl.getTypeSizeInBits(type);
      if (auto arrTy = llvm::dyn_cast_if_present<LLVM::LLVMArrayType>(type))
        underlyingTypeSzInBits = getArrayElementSizeInBits(arrTy, dl);

      // The size in bytes x number of elements, the sizeInBytes stored is
      // the underyling types size, e.g. if ptr<i32>, it'll be the i32's
      // size, so we do some on the fly runtime math to get the size in
      // bytes from the extent (ub - lb) * sizeInBytes. NOTE: This may need
      // some adjustment for members with more complex types.
      return builder.CreateMul(elementCount,
                               builder.getInt64(underlyingTypeSzInBits / 8));
    }
  }

  return builder.getInt64(dl.getTypeSizeInBits(type) / 8);
}

static void collectMapDataFromMapOperands(
    MapInfoData &mapData, SmallVectorImpl<Value> &mapVars,
    LLVM::ModuleTranslation &moduleTranslation, DataLayout &dl,
    llvm::IRBuilderBase &builder, const ArrayRef<Value> &useDevPtrOperands = {},
    const ArrayRef<Value> &useDevAddrOperands = {}) {
  auto checkIsAMember = [](const auto &mapVars, auto mapOp) {
    // Check if this is a member mapping and correctly assign that it is, if
    // it is a member of a larger object.
    // TODO: Need better handling of members, and distinguishing of members
    // that are implicitly allocated on device vs explicitly passed in as
    // arguments.
    // TODO: May require some further additions to support nested record
    // types, i.e. member maps that can have member maps.
    for (Value mapValue : mapVars) {
      auto map = cast<omp::MapInfoOp>(mapValue.getDefiningOp());
      for (auto member : map.getMembers())
        if (member == mapOp)
          return true;
    }
    return false;
  };

  // Process MapOperands
  for (Value mapValue : mapVars) {
    auto mapOp = cast<omp::MapInfoOp>(mapValue.getDefiningOp());
    Value offloadPtr =
        mapOp.getVarPtrPtr() ? mapOp.getVarPtrPtr() : mapOp.getVarPtr();
    mapData.OriginalValue.push_back(moduleTranslation.lookupValue(offloadPtr));
    mapData.Pointers.push_back(mapData.OriginalValue.back());

    if (llvm::Value *refPtr =
            getRefPtrIfDeclareTarget(offloadPtr,
                                     moduleTranslation)) { // declare target
      mapData.IsDeclareTarget.push_back(true);
      mapData.BasePointers.push_back(refPtr);
    } else { // regular mapped variable
      mapData.IsDeclareTarget.push_back(false);
      mapData.BasePointers.push_back(mapData.OriginalValue.back());
    }

    mapData.BaseType.push_back(
        moduleTranslation.convertType(mapOp.getVarType()));
    mapData.Sizes.push_back(
        getSizeInBytes(dl, mapOp.getVarType(), mapOp, mapData.Pointers.back(),
                       mapData.BaseType.back(), builder, moduleTranslation));
    mapData.MapClause.push_back(mapOp.getOperation());
    mapData.Types.push_back(
        llvm::omp::OpenMPOffloadMappingFlags(mapOp.getMapType().value()));
    mapData.Names.push_back(LLVM::createMappingInformation(
        mapOp.getLoc(), *moduleTranslation.getOpenMPBuilder()));
    mapData.DevicePointers.push_back(llvm::OpenMPIRBuilder::DeviceInfoTy::None);
    mapData.IsAMapping.push_back(true);
    mapData.IsAMember.push_back(checkIsAMember(mapVars, mapOp));
  }

  auto findMapInfo = [&mapData](llvm::Value *val,
                                llvm::OpenMPIRBuilder::DeviceInfoTy devInfoTy) {
    unsigned index = 0;
    bool found = false;
    for (llvm::Value *basePtr : mapData.OriginalValue) {
      if (basePtr == val && mapData.IsAMapping[index]) {
        found = true;
        mapData.Types[index] |=
            llvm::omp::OpenMPOffloadMappingFlags::OMP_MAP_RETURN_PARAM;
        mapData.DevicePointers[index] = devInfoTy;
      }
      index++;
    }
    return found;
  };

  // Process useDevPtr(Addr)Operands
  auto addDevInfos = [&](const llvm::ArrayRef<Value> &useDevOperands,
                         llvm::OpenMPIRBuilder::DeviceInfoTy devInfoTy) {
    for (Value mapValue : useDevOperands) {
      auto mapOp = cast<omp::MapInfoOp>(mapValue.getDefiningOp());
      Value offloadPtr =
          mapOp.getVarPtrPtr() ? mapOp.getVarPtrPtr() : mapOp.getVarPtr();
      llvm::Value *origValue = moduleTranslation.lookupValue(offloadPtr);

      // Check if map info is already present for this entry.
      if (!findMapInfo(origValue, devInfoTy)) {
        mapData.OriginalValue.push_back(origValue);
        mapData.Pointers.push_back(mapData.OriginalValue.back());
        mapData.IsDeclareTarget.push_back(false);
        mapData.BasePointers.push_back(mapData.OriginalValue.back());
        mapData.BaseType.push_back(
            moduleTranslation.convertType(mapOp.getVarType()));
        mapData.Sizes.push_back(builder.getInt64(0));
        mapData.MapClause.push_back(mapOp.getOperation());
        mapData.Types.push_back(
            llvm::omp::OpenMPOffloadMappingFlags::OMP_MAP_RETURN_PARAM);
        mapData.Names.push_back(LLVM::createMappingInformation(
            mapOp.getLoc(), *moduleTranslation.getOpenMPBuilder()));
        mapData.DevicePointers.push_back(devInfoTy);
        mapData.IsAMapping.push_back(false);
        mapData.IsAMember.push_back(checkIsAMember(useDevOperands, mapOp));
      }
    }
  };

  addDevInfos(useDevAddrOperands, llvm::OpenMPIRBuilder::DeviceInfoTy::Address);
  addDevInfos(useDevPtrOperands, llvm::OpenMPIRBuilder::DeviceInfoTy::Pointer);
}

static int getMapDataMemberIdx(MapInfoData &mapData, omp::MapInfoOp memberOp) {
  auto *res = llvm::find(mapData.MapClause, memberOp);
  assert(res != mapData.MapClause.end() &&
         "MapInfoOp for member not found in MapData, cannot return index");
  return std::distance(mapData.MapClause.begin(), res);
}

static omp::MapInfoOp getFirstOrLastMappedMemberPtr(omp::MapInfoOp mapInfo,
                                                    bool first) {
  ArrayAttr indexAttr = mapInfo.getMembersIndexAttr();
  // Only 1 member has been mapped, we can return it.
  if (indexAttr.size() == 1)
    return cast<omp::MapInfoOp>(mapInfo.getMembers()[0].getDefiningOp());

  llvm::SmallVector<size_t> indices(indexAttr.size());
  std::iota(indices.begin(), indices.end(), 0);

  llvm::sort(indices.begin(), indices.end(),
             [&](const size_t a, const size_t b) {
               auto memberIndicesA = cast<ArrayAttr>(indexAttr[a]);
               auto memberIndicesB = cast<ArrayAttr>(indexAttr[b]);
               for (const auto it : llvm::zip(memberIndicesA, memberIndicesB)) {
                 int64_t aIndex = cast<IntegerAttr>(std::get<0>(it)).getInt();
                 int64_t bIndex = cast<IntegerAttr>(std::get<1>(it)).getInt();

                 if (aIndex == bIndex)
                   continue;

                 if (aIndex < bIndex)
                   return first;

                 if (aIndex > bIndex)
                   return !first;
               }

               // Iterated the up until the end of the smallest member and
               // they were found to be equal up to that point, so select
               // the member with the lowest index count, so the "parent"
               return memberIndicesA.size() < memberIndicesB.size();
             });

  return llvm::cast<omp::MapInfoOp>(
      mapInfo.getMembers()[indices.front()].getDefiningOp());
}

/// This function calculates the array/pointer offset for map data provided
/// with bounds operations, e.g. when provided something like the following:
///
/// Fortran
///     map(tofrom: array(2:5, 3:2))
///   or
/// C++
///   map(tofrom: array[1:4][2:3])
/// We must calculate the initial pointer offset to pass across, this function
/// performs this using bounds.
///
/// NOTE: which while specified in row-major order it currently needs to be
/// flipped for Fortran's column order array allocation and access (as
/// opposed to C++'s row-major, hence the backwards processing where order is
/// important). This is likely important to keep in mind for the future when
/// we incorporate a C++ frontend, both frontends will need to agree on the
/// ordering of generated bounds operations (one may have to flip them) to
/// make the below lowering frontend agnostic. The offload size
/// calcualtion may also have to be adjusted for C++.
std::vector<llvm::Value *>
calculateBoundsOffset(LLVM::ModuleTranslation &moduleTranslation,
                      llvm::IRBuilderBase &builder, bool isArrayTy,
                      OperandRange bounds) {
  std::vector<llvm::Value *> idx;
  // There's no bounds to calculate an offset from, we can safely
  // ignore and return no indices.
  if (bounds.empty())
    return idx;

  // If we have an array type, then we have its type so can treat it as a
  // normal GEP instruction where the bounds operations are simply indexes
  // into the array. We currently do reverse order of the bounds, which
  // I believe leans more towards Fortran's column-major in memory.
  if (isArrayTy) {
    idx.push_back(builder.getInt64(0));
    for (int i = bounds.size() - 1; i >= 0; --i) {
      if (auto boundOp = dyn_cast_if_present<omp::MapBoundsOp>(
              bounds[i].getDefiningOp())) {
        idx.push_back(moduleTranslation.lookupValue(boundOp.getLowerBound()));
      }
    }
  } else {
    // If we do not have an array type, but we have bounds, then we're dealing
    // with a pointer that's being treated like an array and we have the
    // underlying type e.g. an i32, or f64 etc, e.g. a fortran descriptor base
    // address (pointer pointing to the actual data) so we must caclulate the
    // offset using a single index which the following two loops attempts to
    // compute.

    // Calculates the size offset we need to make per row e.g. first row or
    // column only needs to be offset by one, but the next would have to be
    // the previous row/column offset multiplied by the extent of current row.
    //
    // For example ([1][10][100]):
    //
    //  - First row/column we move by 1 for each index increment
    //  - Second row/column we move by 1 (first row/column) * 10 (extent/size of
    //  current) for 10 for each index increment
    //  - Third row/column we would move by 10 (second row/column) *
    //  (extent/size of current) 100 for 1000 for each index increment
    std::vector<llvm::Value *> dimensionIndexSizeOffset{builder.getInt64(1)};
    for (size_t i = 1; i < bounds.size(); ++i) {
      if (auto boundOp = dyn_cast_if_present<omp::MapBoundsOp>(
              bounds[i].getDefiningOp())) {
        dimensionIndexSizeOffset.push_back(builder.CreateMul(
            moduleTranslation.lookupValue(boundOp.getExtent()),
            dimensionIndexSizeOffset[i - 1]));
      }
    }

    // Now that we have calculated how much we move by per index, we must
    // multiply each lower bound offset in indexes by the size offset we
    // have calculated in the previous and accumulate the results to get
    // our final resulting offset.
    for (int i = bounds.size() - 1; i >= 0; --i) {
      if (auto boundOp = dyn_cast_if_present<omp::MapBoundsOp>(
              bounds[i].getDefiningOp())) {
        if (idx.empty())
          idx.emplace_back(builder.CreateMul(
              moduleTranslation.lookupValue(boundOp.getLowerBound()),
              dimensionIndexSizeOffset[i]));
        else
          idx.back() = builder.CreateAdd(
              idx.back(), builder.CreateMul(moduleTranslation.lookupValue(
                                                boundOp.getLowerBound()),
                                            dimensionIndexSizeOffset[i]));
      }
    }
  }

  return idx;
}

// This creates two insertions into the MapInfosTy data structure for the
// "parent" of a set of members, (usually a container e.g.
// class/structure/derived type) when subsequent members have also been
// explicitly mapped on the same map clause. Certain types, such as Fortran
// descriptors are mapped like this as well, however, the members are
// implicit as far as a user is concerned, but we must explicitly map them
// internally.
//
// This function also returns the memberOfFlag for this particular parent,
// which is utilised in subsequent member mappings (by modifying there map type
// with it) to indicate that a member is part of this parent and should be
// treated by the runtime as such. Important to achieve the correct mapping.
//
// This function borrows a lot from Clang's emitCombinedEntry function
// inside of CGOpenMPRuntime.cpp
static llvm::omp::OpenMPOffloadMappingFlags mapParentWithMembers(
    LLVM::ModuleTranslation &moduleTranslation, llvm::IRBuilderBase &builder,
    llvm::OpenMPIRBuilder &ompBuilder, DataLayout &dl,
    llvm::OpenMPIRBuilder::MapInfosTy &combinedInfo, MapInfoData &mapData,
    uint64_t mapDataIndex, bool isTargetParams) {
  // Map the first segment of our structure
  combinedInfo.Types.emplace_back(
      isTargetParams
          ? llvm::omp::OpenMPOffloadMappingFlags::OMP_MAP_TARGET_PARAM
          : llvm::omp::OpenMPOffloadMappingFlags::OMP_MAP_NONE);
  combinedInfo.DevicePointers.emplace_back(
      mapData.DevicePointers[mapDataIndex]);
  combinedInfo.Names.emplace_back(LLVM::createMappingInformation(
      mapData.MapClause[mapDataIndex]->getLoc(), ompBuilder));
  combinedInfo.BasePointers.emplace_back(mapData.BasePointers[mapDataIndex]);

  // Calculate size of the parent object being mapped based on the
  // addresses at runtime, highAddr - lowAddr = size. This of course
  // doesn't factor in allocated data like pointers, hence the further
  // processing of members specified by users, or in the case of
  // Fortran pointers and allocatables, the mapping of the pointed to
  // data by the descriptor (which itself, is a structure containing
  // runtime information on the dynamically allocated data).
  auto parentClause =
      llvm::cast<omp::MapInfoOp>(mapData.MapClause[mapDataIndex]);

  llvm::Value *lowAddr, *highAddr;
  if (!parentClause.getPartialMap()) {
    lowAddr = builder.CreatePointerCast(mapData.Pointers[mapDataIndex],
                                        builder.getPtrTy());
    highAddr = builder.CreatePointerCast(
        builder.CreateConstGEP1_32(mapData.BaseType[mapDataIndex],
                                   mapData.Pointers[mapDataIndex], 1),
        builder.getPtrTy());
    combinedInfo.Pointers.emplace_back(mapData.Pointers[mapDataIndex]);
  } else {
    auto mapOp = dyn_cast<omp::MapInfoOp>(mapData.MapClause[mapDataIndex]);
    int firstMemberIdx = getMapDataMemberIdx(
        mapData, getFirstOrLastMappedMemberPtr(mapOp, true));
    lowAddr = builder.CreatePointerCast(mapData.Pointers[firstMemberIdx],
                                        builder.getPtrTy());
    int lastMemberIdx = getMapDataMemberIdx(
        mapData, getFirstOrLastMappedMemberPtr(mapOp, false));
    highAddr = builder.CreatePointerCast(
        builder.CreateGEP(mapData.BaseType[lastMemberIdx],
                          mapData.Pointers[lastMemberIdx], builder.getInt64(1)),
        builder.getPtrTy());
    combinedInfo.Pointers.emplace_back(mapData.Pointers[firstMemberIdx]);
  }

  llvm::Value *size = builder.CreateIntCast(
      builder.CreatePtrDiff(builder.getInt8Ty(), highAddr, lowAddr),
      builder.getInt64Ty(),
      /*isSigned=*/false);
  combinedInfo.Sizes.push_back(size);

  llvm::omp::OpenMPOffloadMappingFlags memberOfFlag =
      ompBuilder.getMemberOfFlag(combinedInfo.BasePointers.size() - 1);

  // This creates the initial MEMBER_OF mapping that consists of
  // the parent/top level container (same as above effectively, except
  // with a fixed initial compile time size and separate maptype which
  // indicates the true mape type (tofrom etc.). This parent mapping is
  // only relevant if the structure in its totality is being mapped,
  // otherwise the above suffices.
  if (!parentClause.getPartialMap()) {
    // TODO: This will need to be expanded to include the whole host of logic
    // for the map flags that Clang currently supports (e.g. it should do some
    // further case specific flag modifications). For the moment, it handles
    // what we support as expected.
    llvm::omp::OpenMPOffloadMappingFlags mapFlag = mapData.Types[mapDataIndex];
    ompBuilder.setCorrectMemberOfFlag(mapFlag, memberOfFlag);
    combinedInfo.Types.emplace_back(mapFlag);
    combinedInfo.DevicePointers.emplace_back(
        llvm::OpenMPIRBuilder::DeviceInfoTy::None);
    combinedInfo.Names.emplace_back(LLVM::createMappingInformation(
        mapData.MapClause[mapDataIndex]->getLoc(), ompBuilder));
    combinedInfo.BasePointers.emplace_back(mapData.BasePointers[mapDataIndex]);
    combinedInfo.Pointers.emplace_back(mapData.Pointers[mapDataIndex]);
    combinedInfo.Sizes.emplace_back(mapData.Sizes[mapDataIndex]);
  }
  return memberOfFlag;
}

// The intent is to verify if the mapped data being passed is a
// pointer -> pointee that requires special handling in certain cases,
// e.g. applying the OMP_MAP_PTR_AND_OBJ map type.
//
// There may be a better way to verify this, but unfortunately with
// opaque pointers we lose the ability to easily check if something is
// a pointer whilst maintaining access to the underlying type.
static bool checkIfPointerMap(omp::MapInfoOp mapOp) {
  // If we have a varPtrPtr field assigned then the underlying type is a pointer
  if (mapOp.getVarPtrPtr())
    return true;

  // If the map data is declare target with a link clause, then it's represented
  // as a pointer when we lower it to LLVM-IR even if at the MLIR level it has
  // no relation to pointers.
  if (isDeclareTargetLink(mapOp.getVarPtr()))
    return true;

  return false;
}

// This function is intended to add explicit mappings of members
static void processMapMembersWithParent(
    LLVM::ModuleTranslation &moduleTranslation, llvm::IRBuilderBase &builder,
    llvm::OpenMPIRBuilder &ompBuilder, DataLayout &dl,
    llvm::OpenMPIRBuilder::MapInfosTy &combinedInfo, MapInfoData &mapData,
    uint64_t mapDataIndex, llvm::omp::OpenMPOffloadMappingFlags memberOfFlag) {

  auto parentClause =
      llvm::cast<omp::MapInfoOp>(mapData.MapClause[mapDataIndex]);

  for (auto mappedMembers : parentClause.getMembers()) {
    auto memberClause =
        llvm::cast<omp::MapInfoOp>(mappedMembers.getDefiningOp());
    int memberDataIdx = getMapDataMemberIdx(mapData, memberClause);

    assert(memberDataIdx >= 0 && "could not find mapped member of structure");

    // If we're currently mapping a pointer to a block of data, we must
    // initially map the pointer, and then attatch/bind the data with a
    // subsequent map to the pointer. This segment of code generates the
    // pointer mapping, which can in certain cases be optimised out as Clang
    // currently does in its lowering. However, for the moment we do not do so,
    // in part as we currently have substantially less information on the data
    // being mapped at this stage.
    if (checkIfPointerMap(memberClause)) {
      auto mapFlag = llvm::omp::OpenMPOffloadMappingFlags(
          memberClause.getMapType().value());
      mapFlag &= ~llvm::omp::OpenMPOffloadMappingFlags::OMP_MAP_TARGET_PARAM;
      mapFlag |= llvm::omp::OpenMPOffloadMappingFlags::OMP_MAP_MEMBER_OF;
      ompBuilder.setCorrectMemberOfFlag(mapFlag, memberOfFlag);
      combinedInfo.Types.emplace_back(mapFlag);
      combinedInfo.DevicePointers.emplace_back(
          llvm::OpenMPIRBuilder::DeviceInfoTy::None);
      combinedInfo.Names.emplace_back(
          LLVM::createMappingInformation(memberClause.getLoc(), ompBuilder));
      combinedInfo.BasePointers.emplace_back(
          mapData.BasePointers[mapDataIndex]);
      combinedInfo.Pointers.emplace_back(mapData.BasePointers[memberDataIdx]);
      combinedInfo.Sizes.emplace_back(builder.getInt64(
          moduleTranslation.getLLVMModule()->getDataLayout().getPointerSize()));
    }

    // Same MemberOfFlag to indicate its link with parent and other members
    // of.
    auto mapFlag =
        llvm::omp::OpenMPOffloadMappingFlags(memberClause.getMapType().value());
    mapFlag &= ~llvm::omp::OpenMPOffloadMappingFlags::OMP_MAP_TARGET_PARAM;
    mapFlag |= llvm::omp::OpenMPOffloadMappingFlags::OMP_MAP_MEMBER_OF;
    ompBuilder.setCorrectMemberOfFlag(mapFlag, memberOfFlag);
    if (checkIfPointerMap(memberClause))
      mapFlag |= llvm::omp::OpenMPOffloadMappingFlags::OMP_MAP_PTR_AND_OBJ;

    combinedInfo.Types.emplace_back(mapFlag);
    combinedInfo.DevicePointers.emplace_back(
        mapData.DevicePointers[memberDataIdx]);
    combinedInfo.Names.emplace_back(
        LLVM::createMappingInformation(memberClause.getLoc(), ompBuilder));
    uint64_t basePointerIndex =
        checkIfPointerMap(memberClause) ? memberDataIdx : mapDataIndex;
    combinedInfo.BasePointers.emplace_back(
        mapData.BasePointers[basePointerIndex]);
    combinedInfo.Pointers.emplace_back(mapData.Pointers[memberDataIdx]);
    combinedInfo.Sizes.emplace_back(mapData.Sizes[memberDataIdx]);
  }
}

static void
processIndividualMap(MapInfoData &mapData, size_t mapDataIdx,
                     llvm::OpenMPIRBuilder::MapInfosTy &combinedInfo,
                     bool isTargetParams, int mapDataParentIdx = -1) {
  // Declare Target Mappings are excluded from being marked as
  // OMP_MAP_TARGET_PARAM as they are not passed as parameters, they're
  // marked with OMP_MAP_PTR_AND_OBJ instead.
  auto mapFlag = mapData.Types[mapDataIdx];
  auto mapInfoOp = llvm::cast<omp::MapInfoOp>(mapData.MapClause[mapDataIdx]);

  bool isPtrTy = checkIfPointerMap(mapInfoOp);
  if (isPtrTy)
    mapFlag |= llvm::omp::OpenMPOffloadMappingFlags::OMP_MAP_PTR_AND_OBJ;

  if (isTargetParams && !mapData.IsDeclareTarget[mapDataIdx])
    mapFlag |= llvm::omp::OpenMPOffloadMappingFlags::OMP_MAP_TARGET_PARAM;

  if (mapInfoOp.getMapCaptureType().value() ==
          omp::VariableCaptureKind::ByCopy &&
      !isPtrTy)
    mapFlag |= llvm::omp::OpenMPOffloadMappingFlags::OMP_MAP_LITERAL;

  // if we're provided a mapDataParentIdx, then the data being mapped is
  // part of a larger object (in a parent <-> member mapping) and in this
  // case our BasePointer should be the parent.
  if (mapDataParentIdx >= 0)
    combinedInfo.BasePointers.emplace_back(
        mapData.BasePointers[mapDataParentIdx]);
  else
    combinedInfo.BasePointers.emplace_back(mapData.BasePointers[mapDataIdx]);

  combinedInfo.Pointers.emplace_back(mapData.Pointers[mapDataIdx]);
  combinedInfo.DevicePointers.emplace_back(mapData.DevicePointers[mapDataIdx]);
  combinedInfo.Names.emplace_back(mapData.Names[mapDataIdx]);
  combinedInfo.Types.emplace_back(mapFlag);
  combinedInfo.Sizes.emplace_back(mapData.Sizes[mapDataIdx]);
}

static void processMapWithMembersOf(
    LLVM::ModuleTranslation &moduleTranslation, llvm::IRBuilderBase &builder,
    llvm::OpenMPIRBuilder &ompBuilder, DataLayout &dl,
    llvm::OpenMPIRBuilder::MapInfosTy &combinedInfo, MapInfoData &mapData,
    uint64_t mapDataIndex, bool isTargetParams) {
  auto parentClause =
      llvm::cast<omp::MapInfoOp>(mapData.MapClause[mapDataIndex]);

  // If we have a partial map (no parent referenced in the map clauses of the
  // directive, only members) and only a single member, we do not need to bind
  // the map of the member to the parent, we can pass the member separately.
  if (parentClause.getMembers().size() == 1 && parentClause.getPartialMap()) {
    auto memberClause = llvm::cast<omp::MapInfoOp>(
        parentClause.getMembers()[0].getDefiningOp());
    int memberDataIdx = getMapDataMemberIdx(mapData, memberClause);
    // Note: Clang treats arrays with explicit bounds that fall into this
    // category as a parent with map case, however, it seems this isn't a
    // requirement, and processing them as an individual map is fine. So,
    // we will handle them as individual maps for the moment, as it's
    // difficult for us to check this as we always require bounds to be
    // specified currently and it's also marginally more optimal (single
    // map rather than two). The difference may come from the fact that
    // Clang maps array without bounds as pointers (which we do not
    // currently do), whereas we treat them as arrays in all cases
    // currently.
    processIndividualMap(mapData, memberDataIdx, combinedInfo, isTargetParams,
                         mapDataIndex);
    return;
  }

  llvm::omp::OpenMPOffloadMappingFlags memberOfParentFlag =
      mapParentWithMembers(moduleTranslation, builder, ompBuilder, dl,
                           combinedInfo, mapData, mapDataIndex, isTargetParams);
  processMapMembersWithParent(moduleTranslation, builder, ompBuilder, dl,
                              combinedInfo, mapData, mapDataIndex,
                              memberOfParentFlag);
}

// This is a variation on Clang's GenerateOpenMPCapturedVars, which
// generates different operation (e.g. load/store) combinations for
// arguments to the kernel, based on map capture kinds which are then
// utilised in the combinedInfo in place of the original Map value.
static void
createAlteredByCaptureMap(MapInfoData &mapData,
                          LLVM::ModuleTranslation &moduleTranslation,
                          llvm::IRBuilderBase &builder) {
  for (size_t i = 0; i < mapData.MapClause.size(); ++i) {
    // if it's declare target, skip it, it's handled separately.
    if (!mapData.IsDeclareTarget[i]) {
      auto mapOp = cast<omp::MapInfoOp>(mapData.MapClause[i]);
      omp::VariableCaptureKind captureKind =
          mapOp.getMapCaptureType().value_or(omp::VariableCaptureKind::ByRef);
      bool isPtrTy = checkIfPointerMap(mapOp);

      // Currently handles array sectioning lowerbound case, but more
      // logic may be required in the future. Clang invokes EmitLValue,
      // which has specialised logic for special Clang types such as user
      // defines, so it is possible we will have to extend this for
      // structures or other complex types. As the general idea is that this
      // function mimics some of the logic from Clang that we require for
      // kernel argument passing from host -> device.
      switch (captureKind) {
      case omp::VariableCaptureKind::ByRef: {
        llvm::Value *newV = mapData.Pointers[i];
        std::vector<llvm::Value *> offsetIdx = calculateBoundsOffset(
            moduleTranslation, builder, mapData.BaseType[i]->isArrayTy(),
            mapOp.getBounds());
        if (isPtrTy)
          newV = builder.CreateLoad(builder.getPtrTy(), newV);

        if (!offsetIdx.empty())
          newV = builder.CreateInBoundsGEP(mapData.BaseType[i], newV, offsetIdx,
                                           "array_offset");
        mapData.Pointers[i] = newV;
      } break;
      case omp::VariableCaptureKind::ByCopy: {
        llvm::Type *type = mapData.BaseType[i];
        llvm::Value *newV;
        if (mapData.Pointers[i]->getType()->isPointerTy())
          newV = builder.CreateLoad(type, mapData.Pointers[i]);
        else
          newV = mapData.Pointers[i];

        if (!isPtrTy) {
          auto curInsert = builder.saveIP();
          builder.restoreIP(findAllocaInsertPoint(builder, moduleTranslation));
          auto *memTempAlloc =
              builder.CreateAlloca(builder.getPtrTy(), nullptr, ".casted");
          builder.restoreIP(curInsert);

          builder.CreateStore(newV, memTempAlloc);
          newV = builder.CreateLoad(builder.getPtrTy(), memTempAlloc);
        }

        mapData.Pointers[i] = newV;
        mapData.BasePointers[i] = newV;
      } break;
      case omp::VariableCaptureKind::This:
      case omp::VariableCaptureKind::VLAType:
        mapData.MapClause[i]->emitOpError("Unhandled capture kind");
        break;
      }
    }
  }
}

// Generate all map related information and fill the combinedInfo.
static void genMapInfos(llvm::IRBuilderBase &builder,
                        LLVM::ModuleTranslation &moduleTranslation,
                        DataLayout &dl,
                        llvm::OpenMPIRBuilder::MapInfosTy &combinedInfo,
                        MapInfoData &mapData, bool isTargetParams = false) {
  // We wish to modify some of the methods in which arguments are
  // passed based on their capture type by the target region, this can
  // involve generating new loads and stores, which changes the
  // MLIR value to LLVM value mapping, however, we only wish to do this
  // locally for the current function/target and also avoid altering
  // ModuleTranslation, so we remap the base pointer or pointer stored
  // in the map infos corresponding MapInfoData, which is later accessed
  // by genMapInfos and createTarget to help generate the kernel and
  // kernel arg structure. It primarily becomes relevant in cases like
  // bycopy, or byref range'd arrays. In the default case, we simply
  // pass thee pointer byref as both basePointer and pointer.
  if (!moduleTranslation.getOpenMPBuilder()->Config.isTargetDevice())
    createAlteredByCaptureMap(mapData, moduleTranslation, builder);

  llvm::OpenMPIRBuilder *ompBuilder = moduleTranslation.getOpenMPBuilder();

  // We operate under the assumption that all vectors that are
  // required in MapInfoData are of equal lengths (either filled with
  // default constructed data or appropiate information) so we can
  // utilise the size from any component of MapInfoData, if we can't
  // something is missing from the initial MapInfoData construction.
  for (size_t i = 0; i < mapData.MapClause.size(); ++i) {
    // NOTE/TODO: We currently do not support arbitrary depth record
    // type mapping.
    if (mapData.IsAMember[i])
      continue;

    auto mapInfoOp = dyn_cast<omp::MapInfoOp>(mapData.MapClause[i]);
    if (!mapInfoOp.getMembers().empty()) {
      processMapWithMembersOf(moduleTranslation, builder, *ompBuilder, dl,
                              combinedInfo, mapData, i, isTargetParams);
      continue;
    }

    processIndividualMap(mapData, i, combinedInfo, isTargetParams);
  }
}

static LogicalResult
convertOmpTargetData(Operation *op, llvm::IRBuilderBase &builder,
                     LLVM::ModuleTranslation &moduleTranslation) {
  llvm::Value *ifCond = nullptr;
  int64_t deviceID = llvm::omp::OMP_DEVICEID_UNDEF;
  SmallVector<Value> mapVars;
  SmallVector<Value> useDevicePtrVars;
  SmallVector<Value> useDeviceAddrVars;
  llvm::omp::RuntimeFunction RTLFn;
  DataLayout DL = DataLayout(op->getParentOfType<ModuleOp>());

  llvm::OpenMPIRBuilder *ompBuilder = moduleTranslation.getOpenMPBuilder();
  llvm::OpenMPIRBuilder::TargetDataInfo info(/*RequiresDevicePointerInfo=*/true,
                                             /*SeparateBeginEndCalls=*/true);

  LogicalResult result =
      llvm::TypeSwitch<Operation *, LogicalResult>(op)
          .Case([&](omp::TargetDataOp dataOp) {
            if (failed(checkImplementationStatus(*dataOp)))
              return failure();

            if (auto ifVar = dataOp.getIfExpr())
              ifCond = moduleTranslation.lookupValue(ifVar);

            if (auto devId = dataOp.getDevice())
              if (auto constOp =
                      dyn_cast<LLVM::ConstantOp>(devId.getDefiningOp()))
                if (auto intAttr = dyn_cast<IntegerAttr>(constOp.getValue()))
                  deviceID = intAttr.getInt();

            mapVars = dataOp.getMapVars();
            useDevicePtrVars = dataOp.getUseDevicePtrVars();
            useDeviceAddrVars = dataOp.getUseDeviceAddrVars();
            return success();
          })
          .Case([&](omp::TargetEnterDataOp enterDataOp) -> LogicalResult {
            if (failed(checkImplementationStatus(*enterDataOp)))
              return failure();

            if (auto ifVar = enterDataOp.getIfExpr())
              ifCond = moduleTranslation.lookupValue(ifVar);

            if (auto devId = enterDataOp.getDevice())
              if (auto constOp =
                      dyn_cast<LLVM::ConstantOp>(devId.getDefiningOp()))
                if (auto intAttr = dyn_cast<IntegerAttr>(constOp.getValue()))
                  deviceID = intAttr.getInt();
            RTLFn =
                enterDataOp.getNowait()
                    ? llvm::omp::OMPRTL___tgt_target_data_begin_nowait_mapper
                    : llvm::omp::OMPRTL___tgt_target_data_begin_mapper;
            mapVars = enterDataOp.getMapVars();
            info.HasNoWait = enterDataOp.getNowait();
            return success();
          })
          .Case([&](omp::TargetExitDataOp exitDataOp) -> LogicalResult {
            if (failed(checkImplementationStatus(*exitDataOp)))
              return failure();

            if (auto ifVar = exitDataOp.getIfExpr())
              ifCond = moduleTranslation.lookupValue(ifVar);

            if (auto devId = exitDataOp.getDevice())
              if (auto constOp =
                      dyn_cast<LLVM::ConstantOp>(devId.getDefiningOp()))
                if (auto intAttr = dyn_cast<IntegerAttr>(constOp.getValue()))
                  deviceID = intAttr.getInt();

            RTLFn = exitDataOp.getNowait()
                        ? llvm::omp::OMPRTL___tgt_target_data_end_nowait_mapper
                        : llvm::omp::OMPRTL___tgt_target_data_end_mapper;
            mapVars = exitDataOp.getMapVars();
            info.HasNoWait = exitDataOp.getNowait();
            return success();
          })
          .Case([&](omp::TargetUpdateOp updateDataOp) -> LogicalResult {
            if (failed(checkImplementationStatus(*updateDataOp)))
              return failure();

            if (auto ifVar = updateDataOp.getIfExpr())
              ifCond = moduleTranslation.lookupValue(ifVar);

            if (auto devId = updateDataOp.getDevice())
              if (auto constOp =
                      dyn_cast<LLVM::ConstantOp>(devId.getDefiningOp()))
                if (auto intAttr = dyn_cast<IntegerAttr>(constOp.getValue()))
                  deviceID = intAttr.getInt();

            RTLFn =
                updateDataOp.getNowait()
                    ? llvm::omp::OMPRTL___tgt_target_data_update_nowait_mapper
                    : llvm::omp::OMPRTL___tgt_target_data_update_mapper;
            mapVars = updateDataOp.getMapVars();
            info.HasNoWait = updateDataOp.getNowait();
            return success();
          })
          .Default([&](Operation *op) {
            llvm_unreachable("unexpected operation");
            return failure();
          });

  if (failed(result))
    return failure();

  using InsertPointTy = llvm::OpenMPIRBuilder::InsertPointTy;

  MapInfoData mapData;
  collectMapDataFromMapOperands(mapData, mapVars, moduleTranslation, DL,
                                builder, useDevicePtrVars, useDeviceAddrVars);

  // Fill up the arrays with all the mapped variables.
  llvm::OpenMPIRBuilder::MapInfosTy combinedInfo;
  auto genMapInfoCB =
      [&](InsertPointTy codeGenIP) -> llvm::OpenMPIRBuilder::MapInfosTy & {
    builder.restoreIP(codeGenIP);
    genMapInfos(builder, moduleTranslation, DL, combinedInfo, mapData);
    return combinedInfo;
  };

  // Define a lambda to apply mappings between use_device_addr and
  // use_device_ptr base pointers, and their associated block arguments.
  auto mapUseDevice =
      [&moduleTranslation](
          llvm::OpenMPIRBuilder::DeviceInfoTy type,
          llvm::ArrayRef<BlockArgument> blockArgs,
          llvm::SmallVectorImpl<Value> &useDeviceVars, MapInfoData &mapInfoData,
          llvm::function_ref<llvm::Value *(llvm::Value *)> mapper = nullptr) {
        for (auto [arg, useDevVar] :
             llvm::zip_equal(blockArgs, useDeviceVars)) {

          auto getMapBasePtr = [](omp::MapInfoOp mapInfoOp) {
            return mapInfoOp.getVarPtrPtr() ? mapInfoOp.getVarPtrPtr()
                                            : mapInfoOp.getVarPtr();
          };

          auto useDevMap = cast<omp::MapInfoOp>(useDevVar.getDefiningOp());
          for (auto [mapClause, devicePointer, basePointer] : llvm::zip_equal(
                   mapInfoData.MapClause, mapInfoData.DevicePointers,
                   mapInfoData.BasePointers)) {
            auto mapOp = cast<omp::MapInfoOp>(mapClause);
            if (getMapBasePtr(mapOp) != getMapBasePtr(useDevMap) ||
                devicePointer != type)
              continue;

            if (llvm::Value *devPtrInfoMap =
                    mapper ? mapper(basePointer) : basePointer) {
              moduleTranslation.mapValue(arg, devPtrInfoMap);
              break;
            }
          }
        }
      };

  using BodyGenTy = llvm::OpenMPIRBuilder::BodyGenTy;
  auto bodyGenCB = [&](InsertPointTy codeGenIP, BodyGenTy bodyGenType)
      -> llvm::OpenMPIRBuilder::InsertPointOrErrorTy {
    assert(isa<omp::TargetDataOp>(op) &&
           "BodyGen requested for non TargetDataOp");
    auto blockArgIface = cast<omp::BlockArgOpenMPOpInterface>(op);
    Region &region = cast<omp::TargetDataOp>(op).getRegion();
    switch (bodyGenType) {
    case BodyGenTy::Priv:
      // Check if any device ptr/addr info is available
      if (!info.DevicePtrInfoMap.empty()) {
        builder.restoreIP(codeGenIP);

        mapUseDevice(llvm::OpenMPIRBuilder::DeviceInfoTy::Address,
                     blockArgIface.getUseDeviceAddrBlockArgs(),
                     useDeviceAddrVars, mapData,
                     [&](llvm::Value *basePointer) -> llvm::Value * {
                       if (!info.DevicePtrInfoMap[basePointer].second)
                         return nullptr;
                       return builder.CreateLoad(
                           builder.getPtrTy(),
                           info.DevicePtrInfoMap[basePointer].second);
                     });
        mapUseDevice(llvm::OpenMPIRBuilder::DeviceInfoTy::Pointer,
                     blockArgIface.getUseDevicePtrBlockArgs(), useDevicePtrVars,
                     mapData, [&](llvm::Value *basePointer) {
                       return info.DevicePtrInfoMap[basePointer].second;
                     });

        if (failed(inlineConvertOmpRegions(region, "omp.data.region", builder,
                                           moduleTranslation)))
          return llvm::make_error<PreviouslyReportedError>();
      }
      break;
    case BodyGenTy::DupNoPriv:
      break;
    case BodyGenTy::NoPriv:
      // If device info is available then region has already been generated
      if (info.DevicePtrInfoMap.empty()) {
        builder.restoreIP(codeGenIP);
        // For device pass, if use_device_ptr(addr) mappings were present,
        // we need to link them here before codegen.
        if (ompBuilder->Config.IsTargetDevice.value_or(false)) {
          mapUseDevice(llvm::OpenMPIRBuilder::DeviceInfoTy::Address,
                       blockArgIface.getUseDeviceAddrBlockArgs(),
                       useDeviceAddrVars, mapData);
          mapUseDevice(llvm::OpenMPIRBuilder::DeviceInfoTy::Pointer,
                       blockArgIface.getUseDevicePtrBlockArgs(),
                       useDevicePtrVars, mapData);
        }

        if (failed(inlineConvertOmpRegions(region, "omp.data.region", builder,
                                           moduleTranslation)))
          return llvm::make_error<PreviouslyReportedError>();
      }
      break;
    }
    return builder.saveIP();
  };

  llvm::OpenMPIRBuilder::LocationDescription ompLoc(builder);
  llvm::OpenMPIRBuilder::InsertPointTy allocaIP =
      findAllocaInsertPoint(builder, moduleTranslation);
  llvm::OpenMPIRBuilder::InsertPointOrErrorTy afterIP = [&]() {
    if (isa<omp::TargetDataOp>(op))
      return ompBuilder->createTargetData(
          ompLoc, allocaIP, builder.saveIP(), builder.getInt64(deviceID),
          ifCond, info, genMapInfoCB, nullptr, bodyGenCB);
    return ompBuilder->createTargetData(ompLoc, allocaIP, builder.saveIP(),
                                        builder.getInt64(deviceID), ifCond,
                                        info, genMapInfoCB, &RTLFn);
  }();

  if (failed(handleError(afterIP, *op)))
    return failure();

  builder.restoreIP(*afterIP);
  return success();
}

/// Lowers the FlagsAttr which is applied to the module on the device
/// pass when offloading, this attribute contains OpenMP RTL globals that can
/// be passed as flags to the frontend, otherwise they are set to default
LogicalResult convertFlagsAttr(Operation *op, mlir::omp::FlagsAttr attribute,
                               LLVM::ModuleTranslation &moduleTranslation) {
  if (!cast<mlir::ModuleOp>(op))
    return failure();

  llvm::OpenMPIRBuilder *ompBuilder = moduleTranslation.getOpenMPBuilder();

  ompBuilder->M.addModuleFlag(llvm::Module::Max, "openmp-device",
                              attribute.getOpenmpDeviceVersion());

  if (attribute.getNoGpuLib())
    return success();

  ompBuilder->createGlobalFlag(
      attribute.getDebugKind() /*LangOpts().OpenMPTargetDebug*/,
      "__omp_rtl_debug_kind");
  ompBuilder->createGlobalFlag(
      attribute
          .getAssumeTeamsOversubscription() /*LangOpts().OpenMPTeamSubscription*/
      ,
      "__omp_rtl_assume_teams_oversubscription");
  ompBuilder->createGlobalFlag(
      attribute
          .getAssumeThreadsOversubscription() /*LangOpts().OpenMPThreadSubscription*/
      ,
      "__omp_rtl_assume_threads_oversubscription");
  ompBuilder->createGlobalFlag(
      attribute.getAssumeNoThreadState() /*LangOpts().OpenMPNoThreadState*/,
      "__omp_rtl_assume_no_thread_state");
  ompBuilder->createGlobalFlag(
      attribute
          .getAssumeNoNestedParallelism() /*LangOpts().OpenMPNoNestedParallelism*/
      ,
      "__omp_rtl_assume_no_nested_parallelism");
  return success();
}

static bool getTargetEntryUniqueInfo(llvm::TargetRegionEntryInfo &targetInfo,
                                     omp::TargetOp targetOp,
                                     llvm::StringRef parentName = "") {
  auto fileLoc = targetOp.getLoc()->findInstanceOf<FileLineColLoc>();

  assert(fileLoc && "No file found from location");
  StringRef fileName = fileLoc.getFilename().getValue();

  llvm::sys::fs::UniqueID id;
  if (auto ec = llvm::sys::fs::getUniqueID(fileName, id)) {
    targetOp.emitError("Unable to get unique ID for file");
    return false;
  }

  uint64_t line = fileLoc.getLine();
  targetInfo = llvm::TargetRegionEntryInfo(parentName, id.getDevice(),
                                           id.getFile(), line);
  return true;
}

static void
handleDeclareTargetMapVar(MapInfoData &mapData,
                          LLVM::ModuleTranslation &moduleTranslation,
                          llvm::IRBuilderBase &builder, llvm::Function *func) {
  for (size_t i = 0; i < mapData.MapClause.size(); ++i) {
    // In the case of declare target mapped variables, the basePointer is
    // the reference pointer generated by the convertDeclareTargetAttr
    // method. Whereas the kernelValue is the original variable, so for
    // the device we must replace all uses of this original global variable
    // (stored in kernelValue) with the reference pointer (stored in
    // basePointer for declare target mapped variables), as for device the
    // data is mapped into this reference pointer and should be loaded
    // from it, the original variable is discarded. On host both exist and
    // metadata is generated (elsewhere in the convertDeclareTargetAttr)
    // function to link the two variables in the runtime and then both the
    // reference pointer and the pointer are assigned in the kernel argument
    // structure for the host.
    if (mapData.IsDeclareTarget[i]) {
      // If the original map value is a constant, then we have to make sure all
      // of it's uses within the current kernel/function that we are going to
      // rewrite are converted to instructions, as we will be altering the old
      // use (OriginalValue) from a constant to an instruction, which will be
      // illegal and ICE the compiler if the user is a constant expression of
      // some kind e.g. a constant GEP.
      if (auto *constant = dyn_cast<llvm::Constant>(mapData.OriginalValue[i]))
        convertUsersOfConstantsToInstructions(constant, func, false);

      // The users iterator will get invalidated if we modify an element,
      // so we populate this vector of uses to alter each user on an
      // individual basis to emit its own load (rather than one load for
      // all).
      llvm::SmallVector<llvm::User *> userVec;
      for (llvm::User *user : mapData.OriginalValue[i]->users())
        userVec.push_back(user);

      for (llvm::User *user : userVec) {
        if (auto *insn = dyn_cast<llvm::Instruction>(user)) {
          if (insn->getFunction() == func) {
            auto *load = builder.CreateLoad(mapData.BasePointers[i]->getType(),
                                            mapData.BasePointers[i]);
            load->moveBefore(insn);
            user->replaceUsesOfWith(mapData.OriginalValue[i], load);
          }
        }
      }
    }
  }
}

// The createDeviceArgumentAccessor function generates
// instructions for retrieving (acessing) kernel
// arguments inside of the device kernel for use by
// the kernel. This enables different semantics such as
// the creation of temporary copies of data allowing
// semantics like read-only/no host write back kernel
// arguments.
//
// This currently implements a very light version of Clang's
// EmitParmDecl's handling of direct argument handling as well
// as a portion of the argument access generation based on
// capture types found at the end of emitOutlinedFunctionPrologue
// in Clang. The indirect path handling of EmitParmDecl's may be
// required for future work, but a direct 1-to-1 copy doesn't seem
// possible as the logic is rather scattered throughout Clang's
// lowering and perhaps we wish to deviate slightly.
//
// \param mapData - A container containing vectors of information
// corresponding to the input argument, which should have a
// corresponding entry in the MapInfoData containers
// OrigialValue's.
// \param arg - This is the generated kernel function argument that
// corresponds to the passed in input argument. We generated different
// accesses of this Argument, based on capture type and other Input
// related information.
// \param input - This is the host side value that will be passed to
// the kernel i.e. the kernel input, we rewrite all uses of this within
// the kernel (as we generate the kernel body based on the target's region
// which maintians references to the original input) to the retVal argument
// apon exit of this function inside of the OMPIRBuilder. This interlinks
// the kernel argument to future uses of it in the function providing
// appropriate "glue" instructions inbetween.
// \param retVal - This is the value that all uses of input inside of the
// kernel will be re-written to, the goal of this function is to generate
// an appropriate location for the kernel argument to be accessed from,
// e.g. ByRef will result in a temporary allocation location and then
// a store of the kernel argument into this allocated memory which
// will then be loaded from, ByCopy will use the allocated memory
// directly.
static llvm::IRBuilderBase::InsertPoint
createDeviceArgumentAccessor(MapInfoData &mapData, llvm::Argument &arg,
                             llvm::Value *input, llvm::Value *&retVal,
                             llvm::IRBuilderBase &builder,
                             llvm::OpenMPIRBuilder &ompBuilder,
                             LLVM::ModuleTranslation &moduleTranslation,
                             llvm::IRBuilderBase::InsertPoint allocaIP,
                             llvm::IRBuilderBase::InsertPoint codeGenIP) {
  builder.restoreIP(allocaIP);

  omp::VariableCaptureKind capture = omp::VariableCaptureKind::ByRef;

  // Find the associated MapInfoData entry for the current input
  for (size_t i = 0; i < mapData.MapClause.size(); ++i)
    if (mapData.OriginalValue[i] == input) {
      auto mapOp = cast<omp::MapInfoOp>(mapData.MapClause[i]);
      capture =
          mapOp.getMapCaptureType().value_or(omp::VariableCaptureKind::ByRef);

      break;
    }

  unsigned int allocaAS = ompBuilder.M.getDataLayout().getAllocaAddrSpace();
  unsigned int defaultAS =
      ompBuilder.M.getDataLayout().getProgramAddressSpace();

  // Create the alloca for the argument the current point.
  llvm::Value *v = builder.CreateAlloca(arg.getType(), allocaAS);

  if (allocaAS != defaultAS && arg.getType()->isPointerTy())
    v = builder.CreateAddrSpaceCast(v, builder.getPtrTy(defaultAS));

  builder.CreateStore(&arg, v);

  builder.restoreIP(codeGenIP);

  switch (capture) {
  case omp::VariableCaptureKind::ByCopy: {
    retVal = v;
    break;
  }
  case omp::VariableCaptureKind::ByRef: {
    retVal = builder.CreateAlignedLoad(
        v->getType(), v,
        ompBuilder.M.getDataLayout().getPrefTypeAlign(v->getType()));
    break;
  }
  case omp::VariableCaptureKind::This:
  case omp::VariableCaptureKind::VLAType:
    // TODO: Consider returning error to use standard reporting for
    // unimplemented features.
    assert(false && "Currently unsupported capture kind");
    break;
  }

  return builder.saveIP();
}

static LogicalResult
convertOmpTarget(Operation &opInst, llvm::IRBuilderBase &builder,
                 LLVM::ModuleTranslation &moduleTranslation) {
  auto targetOp = cast<omp::TargetOp>(opInst);
  if (failed(checkImplementationStatus(opInst)))
    return failure();

  llvm::OpenMPIRBuilder *ompBuilder = moduleTranslation.getOpenMPBuilder();
  bool isTargetDevice = ompBuilder->Config.isTargetDevice();
  auto parentFn = opInst.getParentOfType<LLVM::LLVMFuncOp>();
  auto &targetRegion = targetOp.getRegion();
  // Holds the private vars that have been mapped along with the block argument
  // that corresponds to the MapInfoOp corresponding to the private var in
  // question. So, for instance:
  //
  // %10 = omp.map.info var_ptr(%6#0 : !fir.ref<!fir.box<!fir.heap<i32>>>, ..)
  // omp.target map_entries(%10 -> %arg0) private(@box.privatizer %6#0-> %arg1)
  //
  // Then, %10 has been created so that the descriptor can be used by the
  // privatizer @box.privatizer on the device side. Here we'd record {%6#0,
  // %arg0} in the mappedPrivateVars map.
  llvm::DenseMap<Value, Value> mappedPrivateVars;
  DataLayout dl = DataLayout(opInst.getParentOfType<ModuleOp>());
  SmallVector<Value> mapVars = targetOp.getMapVars();
  ArrayRef<BlockArgument> mapBlockArgs =
      cast<omp::BlockArgOpenMPOpInterface>(opInst).getMapBlockArgs();
  llvm::Function *llvmOutlinedFn = nullptr;

  // TODO: It can also be false if a compile-time constant `false` IF clause is
  // specified.
  bool isOffloadEntry =
      isTargetDevice || !ompBuilder->Config.TargetTriples.empty();

  // For some private variables, the MapsForPrivatizedVariablesPass
  // creates MapInfoOp instances. Go through the private variables and
  // the mapped variables so that during codegeneration we are able
  // to quickly look up the corresponding map variable, if any for each
  // private variable.
  if (!targetOp.getPrivateVars().empty() && !targetOp.getMapVars().empty()) {
    auto argIface = llvm::cast<omp::BlockArgOpenMPOpInterface>(*targetOp);
    OperandRange privateVars = targetOp.getPrivateVars();
    std::optional<ArrayAttr> privateSyms = targetOp.getPrivateSyms();
    std::optional<DenseI64ArrayAttr> privateMapIndices =
        targetOp.getPrivateMapsAttr();

    for (auto [privVarIdx, privVarSymPair] :
         llvm::enumerate(llvm::zip_equal(privateVars, *privateSyms))) {
      auto privVar = std::get<0>(privVarSymPair);
      auto privSym = std::get<1>(privVarSymPair);

      SymbolRefAttr privatizerName = llvm::cast<SymbolRefAttr>(privSym);
      omp::PrivateClauseOp privatizer =
          findPrivatizer(targetOp, privatizerName);

      if (!privatizer.needsMap())
        continue;

      mlir::Value mappedValue =
          targetOp.getMappedValueForPrivateVar(privVarIdx);
      assert(mappedValue && "Expected to find mapped value for a privatized "
                            "variable that needs mapping");

      // The MapInfoOp defining the map var isn't really needed later.
      // So, we don't store it in any datastructure. Instead, we just
      // do some sanity checks on it right now.
      auto mapInfoOp = mappedValue.getDefiningOp<omp::MapInfoOp>();
      [[maybe_unused]] Type varType = mapInfoOp.getVarType();

      // Check #1: Check that the type of the private variable matches
      // the type of the variable being mapped.
      if (!isa<LLVM::LLVMPointerType>(privVar.getType()))
        assert(
            varType == privVar.getType() &&
            "Type of private var doesn't match the type of the mapped value");

      // Ok, only 1 sanity check for now.
      // Record the block argument corresponding to this mapvar.
      mappedPrivateVars.insert(
          {privVar,
           targetRegion.getArgument(argIface.getMapBlockArgsStart() +
                                    (*privateMapIndices)[privVarIdx])});
    }
  }

  using InsertPointTy = llvm::OpenMPIRBuilder::InsertPointTy;
  auto bodyCB = [&](InsertPointTy allocaIP, InsertPointTy codeGenIP)
      -> llvm::OpenMPIRBuilder::InsertPointOrErrorTy {
    // Forward target-cpu and target-features function attributes from the
    // original function to the new outlined function.
    llvm::Function *llvmParentFn =
        moduleTranslation.lookupFunction(parentFn.getName());
    llvmOutlinedFn = codeGenIP.getBlock()->getParent();
    assert(llvmParentFn && llvmOutlinedFn &&
           "Both parent and outlined functions must exist at this point");

    if (auto attr = llvmParentFn->getFnAttribute("target-cpu");
        attr.isStringAttribute())
      llvmOutlinedFn->addFnAttr(attr);

    if (auto attr = llvmParentFn->getFnAttribute("target-features");
        attr.isStringAttribute())
      llvmOutlinedFn->addFnAttr(attr);

    for (auto [arg, mapOp] : llvm::zip_equal(mapBlockArgs, mapVars)) {
      auto mapInfoOp = cast<omp::MapInfoOp>(mapOp.getDefiningOp());
      llvm::Value *mapOpValue =
          moduleTranslation.lookupValue(mapInfoOp.getVarPtr());
      moduleTranslation.mapValue(arg, mapOpValue);
    }

    // Do privatization after moduleTranslation has already recorded
    // mapped values.
    MutableArrayRef<BlockArgument> privateBlockArgs =
        cast<omp::BlockArgOpenMPOpInterface>(opInst).getPrivateBlockArgs();
    SmallVector<mlir::Value> mlirPrivateVars;
    SmallVector<llvm::Value *> llvmPrivateVars;
    SmallVector<omp::PrivateClauseOp> privateDecls;
    mlirPrivateVars.reserve(privateBlockArgs.size());
    llvmPrivateVars.reserve(privateBlockArgs.size());
    collectPrivatizationDecls(targetOp, privateDecls);
    for (mlir::Value privateVar : targetOp.getPrivateVars())
      mlirPrivateVars.push_back(privateVar);

    llvm::Expected<llvm::BasicBlock *> afterAllocas = allocatePrivateVars(
        builder, moduleTranslation, privateBlockArgs, privateDecls,
        mlirPrivateVars, llvmPrivateVars, allocaIP, &mappedPrivateVars);

    if (failed(handleError(afterAllocas, *targetOp)))
      return llvm::make_error<PreviouslyReportedError>();

    SmallVector<Region *> privateCleanupRegions;
    llvm::transform(privateDecls, std::back_inserter(privateCleanupRegions),
                    [](omp::PrivateClauseOp privatizer) {
                      return &privatizer.getDeallocRegion();
                    });

    builder.restoreIP(codeGenIP);
    llvm::Expected<llvm::BasicBlock *> exitBlock = convertOmpOpRegions(
        targetRegion, "omp.target", builder, moduleTranslation);

    if (!exitBlock)
      return exitBlock.takeError();

    builder.SetInsertPoint(*exitBlock);
    if (!privateCleanupRegions.empty()) {
      if (failed(inlineOmpRegionCleanup(
              privateCleanupRegions, llvmPrivateVars, moduleTranslation,
              builder, "omp.targetop.private.cleanup",
              /*shouldLoadCleanupRegionArg=*/false))) {
        return llvm::createStringError(
            "failed to inline `dealloc` region of `omp.private` "
            "op in the target region");
      }
    }

    return InsertPointTy(exitBlock.get(), exitBlock.get()->end());
  };

  StringRef parentName = parentFn.getName();

  llvm::TargetRegionEntryInfo entryInfo;

  if (!getTargetEntryUniqueInfo(entryInfo, targetOp, parentName))
    return failure();

  int32_t defaultValTeams = -1;
  int32_t defaultValThreads = 0;

  MapInfoData mapData;
  collectMapDataFromMapOperands(mapData, mapVars, moduleTranslation, dl,
                                builder);

  llvm::OpenMPIRBuilder::MapInfosTy combinedInfos;
  auto genMapInfoCB = [&](llvm::OpenMPIRBuilder::InsertPointTy codeGenIP)
      -> llvm::OpenMPIRBuilder::MapInfosTy & {
    builder.restoreIP(codeGenIP);
    genMapInfos(builder, moduleTranslation, dl, combinedInfos, mapData, true);
    return combinedInfos;
  };

  auto argAccessorCB = [&](llvm::Argument &arg, llvm::Value *input,
                           llvm::Value *&retVal, InsertPointTy allocaIP,
                           InsertPointTy codeGenIP)
      -> llvm::OpenMPIRBuilder::InsertPointOrErrorTy {
    // We just return the unaltered argument for the host function
    // for now, some alterations may be required in the future to
    // keep host fallback functions working identically to the device
    // version (e.g. pass ByCopy values should be treated as such on
    // host and device, currently not always the case)
    if (!isTargetDevice) {
      retVal = cast<llvm::Value>(&arg);
      return codeGenIP;
    }

    return createDeviceArgumentAccessor(mapData, arg, input, retVal, builder,
                                        *ompBuilder, moduleTranslation,
                                        allocaIP, codeGenIP);
  };

  llvm::SmallVector<llvm::Value *, 4> kernelInput;
  for (size_t i = 0; i < mapVars.size(); ++i) {
    // declare target arguments are not passed to kernels as arguments
    // TODO: We currently do not handle cases where a member is explicitly
    // passed in as an argument, this will likley need to be handled in
    // the near future, rather than using IsAMember, it may be better to
    // test if the relevant BlockArg is used within the target region and
    // then use that as a basis for exclusion in the kernel inputs.
    if (!mapData.IsDeclareTarget[i] && !mapData.IsAMember[i])
      kernelInput.push_back(mapData.OriginalValue[i]);
  }

  SmallVector<llvm::OpenMPIRBuilder::DependData> dds;
  buildDependData(targetOp.getDependKinds(), targetOp.getDependVars(),
                  moduleTranslation, dds);

  llvm::OpenMPIRBuilder::InsertPointTy allocaIP =
      findAllocaInsertPoint(builder, moduleTranslation);
  llvm::OpenMPIRBuilder::LocationDescription ompLoc(builder);

  llvm::OpenMPIRBuilder::InsertPointOrErrorTy afterIP =
      moduleTranslation.getOpenMPBuilder()->createTarget(
          ompLoc, isOffloadEntry, allocaIP, builder.saveIP(), entryInfo,
          defaultValTeams, defaultValThreads, kernelInput, genMapInfoCB, bodyCB,
          argAccessorCB, dds, targetOp.getNowait());

  if (failed(handleError(afterIP, opInst)))
    return failure();

  builder.restoreIP(*afterIP);

  // Remap access operations to declare target reference pointers for the
  // device, essentially generating extra loadop's as necessary
  if (moduleTranslation.getOpenMPBuilder()->Config.isTargetDevice())
    handleDeclareTargetMapVar(mapData, moduleTranslation, builder,
                              llvmOutlinedFn);

  return success();
}

static LogicalResult
convertDeclareTargetAttr(Operation *op, mlir::omp::DeclareTargetAttr attribute,
                         LLVM::ModuleTranslation &moduleTranslation) {
  // Amend omp.declare_target by deleting the IR of the outlined functions
  // created for target regions. They cannot be filtered out from MLIR earlier
  // because the omp.target operation inside must be translated to LLVM, but
  // the wrapper functions themselves must not remain at the end of the
  // process. We know that functions where omp.declare_target does not match
  // omp.is_target_device at this stage can only be wrapper functions because
  // those that aren't are removed earlier as an MLIR transformation pass.
  if (FunctionOpInterface funcOp = dyn_cast<FunctionOpInterface>(op)) {
    if (auto offloadMod = dyn_cast<omp::OffloadModuleInterface>(
            op->getParentOfType<ModuleOp>().getOperation())) {
      if (!offloadMod.getIsTargetDevice())
        return success();

      omp::DeclareTargetDeviceType declareType =
          attribute.getDeviceType().getValue();

      if (declareType == omp::DeclareTargetDeviceType::host) {
        llvm::Function *llvmFunc =
            moduleTranslation.lookupFunction(funcOp.getName());
        llvmFunc->dropAllReferences();
        llvmFunc->eraseFromParent();
      }
    }
    return success();
  }

  if (LLVM::GlobalOp gOp = dyn_cast<LLVM::GlobalOp>(op)) {
    llvm::Module *llvmModule = moduleTranslation.getLLVMModule();
    if (auto *gVal = llvmModule->getNamedValue(gOp.getSymName())) {
      llvm::OpenMPIRBuilder *ompBuilder = moduleTranslation.getOpenMPBuilder();
      bool isDeclaration = gOp.isDeclaration();
      bool isExternallyVisible =
          gOp.getVisibility() != mlir::SymbolTable::Visibility::Private;
      auto loc = op->getLoc()->findInstanceOf<FileLineColLoc>();
      llvm::StringRef mangledName = gOp.getSymName();
      auto captureClause =
          convertToCaptureClauseKind(attribute.getCaptureClause().getValue());
      auto deviceClause =
          convertToDeviceClauseKind(attribute.getDeviceType().getValue());
      // unused for MLIR at the moment, required in Clang for book
      // keeping
      std::vector<llvm::GlobalVariable *> generatedRefs;

      std::vector<llvm::Triple> targetTriple;
      auto targetTripleAttr = dyn_cast_or_null<mlir::StringAttr>(
          op->getParentOfType<mlir::ModuleOp>()->getAttr(
              LLVM::LLVMDialect::getTargetTripleAttrName()));
      if (targetTripleAttr)
        targetTriple.emplace_back(targetTripleAttr.data());

      auto fileInfoCallBack = [&loc]() {
        std::string filename = "";
        std::uint64_t lineNo = 0;

        if (loc) {
          filename = loc.getFilename().str();
          lineNo = loc.getLine();
        }

        return std::pair<std::string, std::uint64_t>(llvm::StringRef(filename),
                                                     lineNo);
      };

      ompBuilder->registerTargetGlobalVariable(
          captureClause, deviceClause, isDeclaration, isExternallyVisible,
          ompBuilder->getTargetEntryUniqueInfo(fileInfoCallBack), mangledName,
          generatedRefs, /*OpenMPSimd*/ false, targetTriple,
          /*GlobalInitializer*/ nullptr, /*VariableLinkage*/ nullptr,
          gVal->getType(), gVal);

      if (ompBuilder->Config.isTargetDevice() &&
          (attribute.getCaptureClause().getValue() !=
               mlir::omp::DeclareTargetCaptureClause::to ||
           ompBuilder->Config.hasRequiresUnifiedSharedMemory())) {
        ompBuilder->getAddrOfDeclareTargetVar(
            captureClause, deviceClause, isDeclaration, isExternallyVisible,
            ompBuilder->getTargetEntryUniqueInfo(fileInfoCallBack), mangledName,
            generatedRefs, /*OpenMPSimd*/ false, targetTriple, gVal->getType(),
            /*GlobalInitializer*/ nullptr,
            /*VariableLinkage*/ nullptr);
      }
    }
  }

  return success();
}

// Returns true if the operation is inside a TargetOp or
// is part of a declare target function.
static bool isTargetDeviceOp(Operation *op) {
  // Assumes no reverse offloading
  if (op->getParentOfType<omp::TargetOp>())
    return true;

  if (auto parentFn = op->getParentOfType<LLVM::LLVMFuncOp>())
    if (auto declareTargetIface =
            llvm::dyn_cast<mlir::omp::DeclareTargetInterface>(
                parentFn.getOperation()))
      if (declareTargetIface.isDeclareTarget() &&
          declareTargetIface.getDeclareTargetDeviceType() !=
              mlir::omp::DeclareTargetDeviceType::host)
        return true;

  return false;
}

/// Given an OpenMP MLIR operation, create the corresponding LLVM IR
/// (including OpenMP runtime calls).
static LogicalResult
convertHostOrTargetOperation(Operation *op, llvm::IRBuilderBase &builder,
                             LLVM::ModuleTranslation &moduleTranslation) {

  llvm::OpenMPIRBuilder *ompBuilder = moduleTranslation.getOpenMPBuilder();

  return llvm::TypeSwitch<Operation *, LogicalResult>(op)
      .Case([&](omp::BarrierOp op) -> LogicalResult {
        if (failed(checkImplementationStatus(*op)))
          return failure();

        llvm::OpenMPIRBuilder::InsertPointOrErrorTy afterIP =
            ompBuilder->createBarrier(builder.saveIP(),
                                      llvm::omp::OMPD_barrier);
        return handleError(afterIP, *op);
      })
      .Case([&](omp::TaskyieldOp op) {
        if (failed(checkImplementationStatus(*op)))
          return failure();

        ompBuilder->createTaskyield(builder.saveIP());
        return success();
      })
      .Case([&](omp::FlushOp op) {
        if (failed(checkImplementationStatus(*op)))
          return failure();

        // No support in Openmp runtime function (__kmpc_flush) to accept
        // the argument list.
        // OpenMP standard states the following:
        //  "An implementation may implement a flush with a list by ignoring
        //   the list, and treating it the same as a flush without a list."
        //
        // The argument list is discarded so that, flush with a list is treated
        // same as a flush without a list.
        ompBuilder->createFlush(builder.saveIP());
        return success();
      })
      .Case([&](omp::ParallelOp op) {
        return convertOmpParallel(op, builder, moduleTranslation);
      })
      .Case([&](omp::MaskedOp) {
        return convertOmpMasked(*op, builder, moduleTranslation);
      })
      .Case([&](omp::MasterOp) {
        return convertOmpMaster(*op, builder, moduleTranslation);
      })
      .Case([&](omp::CriticalOp) {
        return convertOmpCritical(*op, builder, moduleTranslation);
      })
      .Case([&](omp::OrderedRegionOp) {
        return convertOmpOrderedRegion(*op, builder, moduleTranslation);
      })
      .Case([&](omp::OrderedOp) {
        return convertOmpOrdered(*op, builder, moduleTranslation);
      })
      .Case([&](omp::WsloopOp) {
        return convertOmpWsloop(*op, builder, moduleTranslation);
      })
      .Case([&](omp::SimdOp) {
        return convertOmpSimd(*op, builder, moduleTranslation);
      })
      .Case([&](omp::AtomicReadOp) {
        return convertOmpAtomicRead(*op, builder, moduleTranslation);
      })
      .Case([&](omp::AtomicWriteOp) {
        return convertOmpAtomicWrite(*op, builder, moduleTranslation);
      })
      .Case([&](omp::AtomicUpdateOp op) {
        return convertOmpAtomicUpdate(op, builder, moduleTranslation);
      })
      .Case([&](omp::AtomicCaptureOp op) {
        return convertOmpAtomicCapture(op, builder, moduleTranslation);
      })
      .Case([&](omp::SectionsOp) {
        return convertOmpSections(*op, builder, moduleTranslation);
      })
      .Case([&](omp::SingleOp op) {
        return convertOmpSingle(op, builder, moduleTranslation);
      })
      .Case([&](omp::TeamsOp op) {
        return convertOmpTeams(op, builder, moduleTranslation);
      })
      .Case([&](omp::TaskOp op) {
        return convertOmpTaskOp(op, builder, moduleTranslation);
      })
      .Case([&](omp::TaskgroupOp op) {
        return convertOmpTaskgroupOp(op, builder, moduleTranslation);
      })
      .Case([&](omp::TaskwaitOp op) {
        return convertOmpTaskwaitOp(op, builder, moduleTranslation);
      })
      .Case<omp::YieldOp, omp::TerminatorOp, omp::DeclareReductionOp,
            omp::CriticalDeclareOp>([](auto op) {
        // `yield` and `terminator` can be just omitted. The block structure
        // was created in the region that handles their parent operation.
        // `declare_reduction` will be used by reductions and is not
        // converted directly, skip it.
        // `critical.declare` is only used to declare names of critical
        // sections which will be used by `critical` ops and hence can be
        // ignored for lowering. The OpenMP IRBuilder will create unique
        // name for critical section names.
        return success();
      })
      .Case([&](omp::ThreadprivateOp) {
        return convertOmpThreadprivate(*op, builder, moduleTranslation);
      })
      .Case<omp::TargetDataOp, omp::TargetEnterDataOp, omp::TargetExitDataOp,
            omp::TargetUpdateOp>([&](auto op) {
        return convertOmpTargetData(op, builder, moduleTranslation);
      })
      .Case([&](omp::TargetOp) {
        return convertOmpTarget(*op, builder, moduleTranslation);
      })
      .Case<omp::MapInfoOp, omp::MapBoundsOp, omp::PrivateClauseOp>(
          [&](auto op) {
            // No-op, should be handled by relevant owning operations e.g.
            // TargetOp, TargetEnterDataOp, TargetExitDataOp, TargetDataOp etc.
            // and then discarded
            return success();
          })
      .Default([&](Operation *inst) {
        return inst->emitError() << "not yet implemented: " << inst->getName();
      });
}

static LogicalResult
convertTargetDeviceOp(Operation *op, llvm::IRBuilderBase &builder,
                      LLVM::ModuleTranslation &moduleTranslation) {
  return convertHostOrTargetOperation(op, builder, moduleTranslation);
}

static LogicalResult
convertTargetOpsInNest(Operation *op, llvm::IRBuilderBase &builder,
                       LLVM::ModuleTranslation &moduleTranslation) {
  if (isa<omp::TargetOp>(op))
    return convertOmpTarget(*op, builder, moduleTranslation);
  if (isa<omp::TargetDataOp>(op))
    return convertOmpTargetData(op, builder, moduleTranslation);
  bool interrupted =
      op->walk<WalkOrder::PreOrder>([&](Operation *oper) {
          if (isa<omp::TargetOp>(oper)) {
            if (failed(convertOmpTarget(*oper, builder, moduleTranslation)))
              return WalkResult::interrupt();
            return WalkResult::skip();
          }
          if (isa<omp::TargetDataOp>(oper)) {
            if (failed(convertOmpTargetData(oper, builder, moduleTranslation)))
              return WalkResult::interrupt();
            return WalkResult::skip();
          }
          return WalkResult::advance();
        }).wasInterrupted();
  return failure(interrupted);
}

namespace {

/// Implementation of the dialect interface that converts operations belonging
/// to the OpenMP dialect to LLVM IR.
class OpenMPDialectLLVMIRTranslationInterface
    : public LLVMTranslationDialectInterface {
public:
  using LLVMTranslationDialectInterface::LLVMTranslationDialectInterface;

  /// Translates the given operation to LLVM IR using the provided IR builder
  /// and saving the state in `moduleTranslation`.
  LogicalResult
  convertOperation(Operation *op, llvm::IRBuilderBase &builder,
                   LLVM::ModuleTranslation &moduleTranslation) const final;

  /// Given an OpenMP MLIR attribute, create the corresponding LLVM-IR,
  /// runtime calls, or operation amendments
  LogicalResult
  amendOperation(Operation *op, ArrayRef<llvm::Instruction *> instructions,
                 NamedAttribute attribute,
                 LLVM::ModuleTranslation &moduleTranslation) const final;
};

} // namespace

LogicalResult OpenMPDialectLLVMIRTranslationInterface::amendOperation(
    Operation *op, ArrayRef<llvm::Instruction *> instructions,
    NamedAttribute attribute,
    LLVM::ModuleTranslation &moduleTranslation) const {
  return llvm::StringSwitch<llvm::function_ref<LogicalResult(Attribute)>>(
             attribute.getName())
      .Case("omp.is_target_device",
            [&](Attribute attr) {
              if (auto deviceAttr = dyn_cast<BoolAttr>(attr)) {
                llvm::OpenMPIRBuilderConfig &config =
                    moduleTranslation.getOpenMPBuilder()->Config;
                config.setIsTargetDevice(deviceAttr.getValue());
                return success();
              }
              return failure();
            })
      .Case("omp.is_gpu",
            [&](Attribute attr) {
              if (auto gpuAttr = dyn_cast<BoolAttr>(attr)) {
                llvm::OpenMPIRBuilderConfig &config =
                    moduleTranslation.getOpenMPBuilder()->Config;
                config.setIsGPU(gpuAttr.getValue());
                return success();
              }
              return failure();
            })
      .Case("omp.host_ir_filepath",
            [&](Attribute attr) {
              if (auto filepathAttr = dyn_cast<StringAttr>(attr)) {
                llvm::OpenMPIRBuilder *ompBuilder =
                    moduleTranslation.getOpenMPBuilder();
                ompBuilder->loadOffloadInfoMetadata(filepathAttr.getValue());
                return success();
              }
              return failure();
            })
      .Case("omp.flags",
            [&](Attribute attr) {
              if (auto rtlAttr = dyn_cast<omp::FlagsAttr>(attr))
                return convertFlagsAttr(op, rtlAttr, moduleTranslation);
              return failure();
            })
      .Case("omp.version",
            [&](Attribute attr) {
              if (auto versionAttr = dyn_cast<omp::VersionAttr>(attr)) {
                llvm::OpenMPIRBuilder *ompBuilder =
                    moduleTranslation.getOpenMPBuilder();
                ompBuilder->M.addModuleFlag(llvm::Module::Max, "openmp",
                                            versionAttr.getVersion());
                return success();
              }
              return failure();
            })
      .Case("omp.declare_target",
            [&](Attribute attr) {
              if (auto declareTargetAttr =
                      dyn_cast<omp::DeclareTargetAttr>(attr))
                return convertDeclareTargetAttr(op, declareTargetAttr,
                                                moduleTranslation);
              return failure();
            })
      .Case("omp.requires",
            [&](Attribute attr) {
              if (auto requiresAttr = dyn_cast<omp::ClauseRequiresAttr>(attr)) {
                using Requires = omp::ClauseRequires;
                Requires flags = requiresAttr.getValue();
                llvm::OpenMPIRBuilderConfig &config =
                    moduleTranslation.getOpenMPBuilder()->Config;
                config.setHasRequiresReverseOffload(
                    bitEnumContainsAll(flags, Requires::reverse_offload));
                config.setHasRequiresUnifiedAddress(
                    bitEnumContainsAll(flags, Requires::unified_address));
                config.setHasRequiresUnifiedSharedMemory(
                    bitEnumContainsAll(flags, Requires::unified_shared_memory));
                config.setHasRequiresDynamicAllocators(
                    bitEnumContainsAll(flags, Requires::dynamic_allocators));
                return success();
              }
              return failure();
            })
      .Case("omp.target_triples",
            [&](Attribute attr) {
              if (auto triplesAttr = dyn_cast<ArrayAttr>(attr)) {
                llvm::OpenMPIRBuilderConfig &config =
                    moduleTranslation.getOpenMPBuilder()->Config;
                config.TargetTriples.clear();
                config.TargetTriples.reserve(triplesAttr.size());
                for (Attribute tripleAttr : triplesAttr) {
                  if (auto tripleStrAttr = dyn_cast<StringAttr>(tripleAttr))
                    config.TargetTriples.emplace_back(tripleStrAttr.getValue());
                  else
                    return failure();
                }
                return success();
              }
              return failure();
            })
      .Default([](Attribute) {
        // Fall through for omp attributes that do not require lowering.
        return success();
      })(attribute.getValue());

  return failure();
}

/// Given an OpenMP MLIR operation, create the corresponding LLVM IR
/// (including OpenMP runtime calls).
LogicalResult OpenMPDialectLLVMIRTranslationInterface::convertOperation(
    Operation *op, llvm::IRBuilderBase &builder,
    LLVM::ModuleTranslation &moduleTranslation) const {

  llvm::OpenMPIRBuilder *ompBuilder = moduleTranslation.getOpenMPBuilder();
  if (ompBuilder->Config.isTargetDevice()) {
    if (isTargetDeviceOp(op)) {
      return convertTargetDeviceOp(op, builder, moduleTranslation);
    } else {
      return convertTargetOpsInNest(op, builder, moduleTranslation);
    }
  }
  return convertHostOrTargetOperation(op, builder, moduleTranslation);
}

void mlir::registerOpenMPDialectTranslation(DialectRegistry &registry) {
  registry.insert<omp::OpenMPDialect>();
  registry.addExtension(+[](MLIRContext *ctx, omp::OpenMPDialect *dialect) {
    dialect->addInterfaces<OpenMPDialectLLVMIRTranslationInterface>();
  });
}

void mlir::registerOpenMPDialectTranslation(MLIRContext &context) {
  DialectRegistry registry;
  registerOpenMPDialectTranslation(registry);
  context.appendDialectRegistry(registry);
}<|MERGE_RESOLUTION|>--- conflicted
+++ resolved
@@ -1289,8 +1289,6 @@
                            allocaIP.getBlock(), reductionDecls,
                            privateReductionVariables, reductionVariableMap,
                            isByRef, deferredStores);
-<<<<<<< HEAD
-=======
 }
 
 /// Return the llvm::Value * corresponding to the `privateVar` that
@@ -1326,7 +1324,6 @@
                               moduleTranslation.lookupValue(blockArg));
 
   return moduleTranslation.lookupValue(privateVar);
->>>>>>> 49fd7d4f
 }
 
 /// Allocate delayed private variables. Returns the basic block which comes
@@ -1339,12 +1336,8 @@
                     MutableArrayRef<omp::PrivateClauseOp> privateDecls,
                     MutableArrayRef<mlir::Value> mlirPrivateVars,
                     llvm::SmallVectorImpl<llvm::Value *> &llvmPrivateVars,
-<<<<<<< HEAD
-                    const llvm::OpenMPIRBuilder::InsertPointTy &allocaIP) {
-=======
                     const llvm::OpenMPIRBuilder::InsertPointTy &allocaIP,
                     llvm::DenseMap<Value, Value> *mappedPrivateVars = nullptr) {
->>>>>>> 49fd7d4f
   llvm::IRBuilderBase::InsertPointGuard guard(builder);
   // Allocate private vars
   llvm::BranchInst *allocaTerminator =
