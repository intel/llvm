//===- OpenMPToLLVMIRTranslation.cpp - Translate OpenMP dialect to LLVM IR-===//
//
// Part of the LLVM Project, under the Apache License v2.0 with LLVM Exceptions.
// See https://llvm.org/LICENSE.txt for license information.
// SPDX-License-Identifier: Apache-2.0 WITH LLVM-exception
//
//===----------------------------------------------------------------------===//
//
// This file implements a translation between the MLIR OpenMP dialect and LLVM
// IR.
//
//===----------------------------------------------------------------------===//
#include "mlir/Target/LLVMIR/Dialect/OpenMP/OpenMPToLLVMIRTranslation.h"
#include "mlir/Dialect/LLVMIR/LLVMDialect.h"
#include "mlir/Dialect/OpenMP/OpenMPDialect.h"
#include "mlir/Dialect/OpenMP/OpenMPInterfaces.h"
#include "mlir/IR/IRMapping.h"
#include "mlir/IR/Operation.h"
#include "mlir/Support/LLVM.h"
#include "mlir/Support/LogicalResult.h"
#include "mlir/Target/LLVMIR/Dialect/OpenMPCommon.h"
#include "mlir/Target/LLVMIR/ModuleTranslation.h"
#include "mlir/Transforms/RegionUtils.h"

#include "llvm/ADT/SetVector.h"
#include "llvm/ADT/TypeSwitch.h"
#include "llvm/Frontend/OpenMP/OMPConstants.h"
#include "llvm/Frontend/OpenMP/OMPIRBuilder.h"
#include "llvm/IR/DebugInfoMetadata.h"
#include "llvm/IR/IRBuilder.h"
#include "llvm/Support/FileSystem.h"
#include "llvm/TargetParser/Triple.h"
#include "llvm/Transforms/Utils/ModuleUtils.h"

#include <any>
<<<<<<< HEAD
#include <iterator>
=======
#include <cstdint>
#include <iterator>
#include <numeric>
>>>>>>> 6e4c5224
#include <optional>
#include <utility>

using namespace mlir;

namespace {
static llvm::omp::ScheduleKind
convertToScheduleKind(std::optional<omp::ClauseScheduleKind> schedKind) {
  if (!schedKind.has_value())
    return llvm::omp::OMP_SCHEDULE_Default;
  switch (schedKind.value()) {
  case omp::ClauseScheduleKind::Static:
    return llvm::omp::OMP_SCHEDULE_Static;
  case omp::ClauseScheduleKind::Dynamic:
    return llvm::omp::OMP_SCHEDULE_Dynamic;
  case omp::ClauseScheduleKind::Guided:
    return llvm::omp::OMP_SCHEDULE_Guided;
  case omp::ClauseScheduleKind::Auto:
    return llvm::omp::OMP_SCHEDULE_Auto;
  case omp::ClauseScheduleKind::Runtime:
    return llvm::omp::OMP_SCHEDULE_Runtime;
  }
  llvm_unreachable("unhandled schedule clause argument");
}

/// ModuleTranslation stack frame for OpenMP operations. This keeps track of the
/// insertion points for allocas.
class OpenMPAllocaStackFrame
    : public LLVM::ModuleTranslation::StackFrameBase<OpenMPAllocaStackFrame> {
public:
  MLIR_DEFINE_EXPLICIT_INTERNAL_INLINE_TYPE_ID(OpenMPAllocaStackFrame)

  explicit OpenMPAllocaStackFrame(llvm::OpenMPIRBuilder::InsertPointTy allocaIP)
      : allocaInsertPoint(allocaIP) {}
  llvm::OpenMPIRBuilder::InsertPointTy allocaInsertPoint;
};

/// ModuleTranslation stack frame containing the partial mapping between MLIR
/// values and their LLVM IR equivalents.
class OpenMPVarMappingStackFrame
    : public LLVM::ModuleTranslation::StackFrameBase<
          OpenMPVarMappingStackFrame> {
public:
  MLIR_DEFINE_EXPLICIT_INTERNAL_INLINE_TYPE_ID(OpenMPVarMappingStackFrame)

  explicit OpenMPVarMappingStackFrame(
      const DenseMap<Value, llvm::Value *> &mapping)
      : mapping(mapping) {}

  DenseMap<Value, llvm::Value *> mapping;
};
} // namespace

/// Find the insertion point for allocas given the current insertion point for
/// normal operations in the builder.
static llvm::OpenMPIRBuilder::InsertPointTy
findAllocaInsertPoint(llvm::IRBuilderBase &builder,
                      const LLVM::ModuleTranslation &moduleTranslation) {
  // If there is an alloca insertion point on stack, i.e. we are in a nested
  // operation and a specific point was provided by some surrounding operation,
  // use it.
  llvm::OpenMPIRBuilder::InsertPointTy allocaInsertPoint;
  WalkResult walkResult = moduleTranslation.stackWalk<OpenMPAllocaStackFrame>(
      [&](const OpenMPAllocaStackFrame &frame) {
        allocaInsertPoint = frame.allocaInsertPoint;
        return WalkResult::interrupt();
      });
  if (walkResult.wasInterrupted())
    return allocaInsertPoint;

  // Otherwise, insert to the entry block of the surrounding function.
  // If the current IRBuilder InsertPoint is the function's entry, it cannot
  // also be used for alloca insertion which would result in insertion order
  // confusion. Create a new BasicBlock for the Builder and use the entry block
  // for the allocs.
  // TODO: Create a dedicated alloca BasicBlock at function creation such that
  // we do not need to move the current InertPoint here.
  if (builder.GetInsertBlock() ==
      &builder.GetInsertBlock()->getParent()->getEntryBlock()) {
    assert(builder.GetInsertPoint() == builder.GetInsertBlock()->end() &&
           "Assuming end of basic block");
    llvm::BasicBlock *entryBB = llvm::BasicBlock::Create(
        builder.getContext(), "entry", builder.GetInsertBlock()->getParent(),
        builder.GetInsertBlock()->getNextNode());
    builder.CreateBr(entryBB);
    builder.SetInsertPoint(entryBB);
  }

  llvm::BasicBlock &funcEntryBlock =
      builder.GetInsertBlock()->getParent()->getEntryBlock();
  return llvm::OpenMPIRBuilder::InsertPointTy(
      &funcEntryBlock, funcEntryBlock.getFirstInsertionPt());
}

/// Converts the given region that appears within an OpenMP dialect operation to
/// LLVM IR, creating a branch from the `sourceBlock` to the entry block of the
/// region, and a branch from any block with an successor-less OpenMP terminator
/// to `continuationBlock`. Populates `continuationBlockPHIs` with the PHI nodes
/// of the continuation block if provided.
static llvm::BasicBlock *convertOmpOpRegions(
    Region &region, StringRef blockName, llvm::IRBuilderBase &builder,
    LLVM::ModuleTranslation &moduleTranslation, LogicalResult &bodyGenStatus,
    SmallVectorImpl<llvm::PHINode *> *continuationBlockPHIs = nullptr) {
  llvm::BasicBlock *continuationBlock =
      splitBB(builder, true, "omp.region.cont");
  llvm::BasicBlock *sourceBlock = builder.GetInsertBlock();

  llvm::LLVMContext &llvmContext = builder.getContext();
  for (Block &bb : region) {
    llvm::BasicBlock *llvmBB = llvm::BasicBlock::Create(
        llvmContext, blockName, builder.GetInsertBlock()->getParent(),
        builder.GetInsertBlock()->getNextNode());
    moduleTranslation.mapBlock(&bb, llvmBB);
  }

  llvm::Instruction *sourceTerminator = sourceBlock->getTerminator();

  // Terminators (namely YieldOp) may be forwarding values to the region that
  // need to be available in the continuation block. Collect the types of these
  // operands in preparation of creating PHI nodes.
  SmallVector<llvm::Type *> continuationBlockPHITypes;
  bool operandsProcessed = false;
  unsigned numYields = 0;
  for (Block &bb : region.getBlocks()) {
    if (omp::YieldOp yield = dyn_cast<omp::YieldOp>(bb.getTerminator())) {
      if (!operandsProcessed) {
        for (unsigned i = 0, e = yield->getNumOperands(); i < e; ++i) {
          continuationBlockPHITypes.push_back(
              moduleTranslation.convertType(yield->getOperand(i).getType()));
        }
        operandsProcessed = true;
      } else {
        assert(continuationBlockPHITypes.size() == yield->getNumOperands() &&
               "mismatching number of values yielded from the region");
        for (unsigned i = 0, e = yield->getNumOperands(); i < e; ++i) {
          llvm::Type *operandType =
              moduleTranslation.convertType(yield->getOperand(i).getType());
          (void)operandType;
          assert(continuationBlockPHITypes[i] == operandType &&
                 "values of mismatching types yielded from the region");
        }
      }
      numYields++;
    }
  }

  // Insert PHI nodes in the continuation block for any values forwarded by the
  // terminators in this region.
  if (!continuationBlockPHITypes.empty())
    assert(
        continuationBlockPHIs &&
        "expected continuation block PHIs if converted regions yield values");
  if (continuationBlockPHIs) {
    llvm::IRBuilderBase::InsertPointGuard guard(builder);
    continuationBlockPHIs->reserve(continuationBlockPHITypes.size());
    builder.SetInsertPoint(continuationBlock, continuationBlock->begin());
    for (llvm::Type *ty : continuationBlockPHITypes)
      continuationBlockPHIs->push_back(builder.CreatePHI(ty, numYields));
  }

  // Convert blocks one by one in topological order to ensure
  // defs are converted before uses.
  SetVector<Block *> blocks = getTopologicallySortedBlocks(region);
  for (Block *bb : blocks) {
    llvm::BasicBlock *llvmBB = moduleTranslation.lookupBlock(bb);
    // Retarget the branch of the entry block to the entry block of the
    // converted region (regions are single-entry).
    if (bb->isEntryBlock()) {
      assert(sourceTerminator->getNumSuccessors() == 1 &&
             "provided entry block has multiple successors");
      assert(sourceTerminator->getSuccessor(0) == continuationBlock &&
             "ContinuationBlock is not the successor of the entry block");
      sourceTerminator->setSuccessor(0, llvmBB);
    }

    llvm::IRBuilderBase::InsertPointGuard guard(builder);
    if (failed(
            moduleTranslation.convertBlock(*bb, bb->isEntryBlock(), builder))) {
      bodyGenStatus = failure();
      return continuationBlock;
    }

    // Special handling for `omp.yield` and `omp.terminator` (we may have more
    // than one): they return the control to the parent OpenMP dialect operation
    // so replace them with the branch to the continuation block. We handle this
    // here to avoid relying inter-function communication through the
    // ModuleTranslation class to set up the correct insertion point. This is
    // also consistent with MLIR's idiom of handling special region terminators
    // in the same code that handles the region-owning operation.
    Operation *terminator = bb->getTerminator();
    if (isa<omp::TerminatorOp, omp::YieldOp>(terminator)) {
      builder.CreateBr(continuationBlock);

      for (unsigned i = 0, e = terminator->getNumOperands(); i < e; ++i)
        (*continuationBlockPHIs)[i]->addIncoming(
            moduleTranslation.lookupValue(terminator->getOperand(i)), llvmBB);
    }
  }
  // After all blocks have been traversed and values mapped, connect the PHI
  // nodes to the results of preceding blocks.
  LLVM::detail::connectPHINodes(region, moduleTranslation);

  // Remove the blocks and values defined in this region from the mapping since
  // they are not visible outside of this region. This allows the same region to
  // be converted several times, that is cloned, without clashes, and slightly
  // speeds up the lookups.
  moduleTranslation.forgetMapping(region);

  return continuationBlock;
}

/// Convert ProcBindKind from MLIR-generated enum to LLVM enum.
static llvm::omp::ProcBindKind getProcBindKind(omp::ClauseProcBindKind kind) {
  switch (kind) {
  case omp::ClauseProcBindKind::Close:
    return llvm::omp::ProcBindKind::OMP_PROC_BIND_close;
  case omp::ClauseProcBindKind::Master:
    return llvm::omp::ProcBindKind::OMP_PROC_BIND_master;
  case omp::ClauseProcBindKind::Primary:
    return llvm::omp::ProcBindKind::OMP_PROC_BIND_primary;
  case omp::ClauseProcBindKind::Spread:
    return llvm::omp::ProcBindKind::OMP_PROC_BIND_spread;
  }
  llvm_unreachable("Unknown ClauseProcBindKind kind");
}

/// Converts an OpenMP 'master' operation into LLVM IR using OpenMPIRBuilder.
static LogicalResult
convertOmpMaster(Operation &opInst, llvm::IRBuilderBase &builder,
                 LLVM::ModuleTranslation &moduleTranslation) {
  using InsertPointTy = llvm::OpenMPIRBuilder::InsertPointTy;
  // TODO: support error propagation in OpenMPIRBuilder and use it instead of
  // relying on captured variables.
  LogicalResult bodyGenStatus = success();

  auto bodyGenCB = [&](InsertPointTy allocaIP, InsertPointTy codeGenIP) {
    // MasterOp has only one region associated with it.
    auto &region = cast<omp::MasterOp>(opInst).getRegion();
    builder.restoreIP(codeGenIP);
    convertOmpOpRegions(region, "omp.master.region", builder, moduleTranslation,
                        bodyGenStatus);
  };

  // TODO: Perform finalization actions for variables. This has to be
  // called for variables which have destructors/finalizers.
  auto finiCB = [&](InsertPointTy codeGenIP) {};

  llvm::OpenMPIRBuilder::LocationDescription ompLoc(builder);
  builder.restoreIP(moduleTranslation.getOpenMPBuilder()->createMaster(
      ompLoc, bodyGenCB, finiCB));
  return success();
}

/// Converts an OpenMP 'critical' operation into LLVM IR using OpenMPIRBuilder.
static LogicalResult
convertOmpCritical(Operation &opInst, llvm::IRBuilderBase &builder,
                   LLVM::ModuleTranslation &moduleTranslation) {
  using InsertPointTy = llvm::OpenMPIRBuilder::InsertPointTy;
  auto criticalOp = cast<omp::CriticalOp>(opInst);
  // TODO: support error propagation in OpenMPIRBuilder and use it instead of
  // relying on captured variables.
  LogicalResult bodyGenStatus = success();

  auto bodyGenCB = [&](InsertPointTy allocaIP, InsertPointTy codeGenIP) {
    // CriticalOp has only one region associated with it.
    auto &region = cast<omp::CriticalOp>(opInst).getRegion();
    builder.restoreIP(codeGenIP);
    convertOmpOpRegions(region, "omp.critical.region", builder,
                        moduleTranslation, bodyGenStatus);
  };

  // TODO: Perform finalization actions for variables. This has to be
  // called for variables which have destructors/finalizers.
  auto finiCB = [&](InsertPointTy codeGenIP) {};

  llvm::OpenMPIRBuilder::LocationDescription ompLoc(builder);
  llvm::LLVMContext &llvmContext = moduleTranslation.getLLVMContext();
  llvm::Constant *hint = nullptr;

  // If it has a name, it probably has a hint too.
  if (criticalOp.getNameAttr()) {
    // The verifiers in OpenMP Dialect guarentee that all the pointers are
    // non-null
    auto symbolRef = cast<SymbolRefAttr>(criticalOp.getNameAttr());
    auto criticalDeclareOp =
        SymbolTable::lookupNearestSymbolFrom<omp::CriticalDeclareOp>(criticalOp,
                                                                     symbolRef);
    hint = llvm::ConstantInt::get(
        llvm::Type::getInt32Ty(llvmContext),
        static_cast<int>(criticalDeclareOp.getHintVal()));
  }
  builder.restoreIP(moduleTranslation.getOpenMPBuilder()->createCritical(
      ompLoc, bodyGenCB, finiCB, criticalOp.getName().value_or(""), hint));
  return success();
}

/// Returns a reduction declaration that corresponds to the given reduction
/// operation in the given container. Currently only supports reductions inside
/// WsloopOp and ParallelOp but can be easily extended as long as the given
/// construct implements getNumReductionVars.
template <typename T>
static std::optional<omp::DeclareReductionOp>
findReductionDeclInContainer(T container, omp::ReductionOp reduction) {
  for (unsigned i = 0, e = container.getNumReductionVars(); i < e; ++i) {
    if (container.getReductionVars()[i] != reduction.getAccumulator())
      continue;

    SymbolRefAttr reductionSymbol =
        cast<SymbolRefAttr>((*container.getReductions())[i]);
    auto declareOp =
        SymbolTable::lookupNearestSymbolFrom<omp::DeclareReductionOp>(
            container, reductionSymbol);
    return declareOp;
  }
  return std::nullopt;
}

/// Searches for a reduction in a provided region and the regions
/// it is nested in
static omp::DeclareReductionOp findReductionDecl(Operation &containerOp,
                                                 omp::ReductionOp reduction) {
  std::optional<omp::DeclareReductionOp> declareOp = std::nullopt;
  Operation *container = &containerOp;

  while (!declareOp.has_value() && container) {
    // Check if current container is supported for reductions searches
    if (auto par = dyn_cast<omp::ParallelOp>(*container)) {
      declareOp = findReductionDeclInContainer(par, reduction);
    } else if (auto loop = dyn_cast<omp::WsloopOp>(*container)) {
      declareOp = findReductionDeclInContainer(loop, reduction);
    } else {
      break;
    }

    // See if we can search parent for reductions as well
    container = containerOp.getParentOp();
  }

  assert(declareOp.has_value() &&
         "reduction operation must be associated with a declaration");

  return *declareOp;
}

/// Populates `reductions` with reduction declarations used in the given loop.
template <typename T>
static void
collectReductionDecls(T loop,
                      SmallVectorImpl<omp::DeclareReductionOp> &reductions) {
  std::optional<ArrayAttr> attr = loop.getReductions();
  if (!attr)
    return;

  reductions.reserve(reductions.size() + loop.getNumReductionVars());
  for (auto symbolRef : attr->getAsRange<SymbolRefAttr>()) {
    reductions.push_back(
        SymbolTable::lookupNearestSymbolFrom<omp::DeclareReductionOp>(
            loop, symbolRef));
  }
}

/// Translates the blocks contained in the given region and appends them to at
/// the current insertion point of `builder`. The operations of the entry block
/// are appended to the current insertion block. If set, `continuationBlockArgs`
/// is populated with translated values that correspond to the values
/// omp.yield'ed from the region.
static LogicalResult inlineConvertOmpRegions(
    Region &region, StringRef blockName, llvm::IRBuilderBase &builder,
    LLVM::ModuleTranslation &moduleTranslation,
    SmallVectorImpl<llvm::Value *> *continuationBlockArgs = nullptr) {
  if (region.empty())
    return success();

  // Special case for single-block regions that don't create additional blocks:
  // insert operations without creating additional blocks.
  if (llvm::hasSingleElement(region)) {
    llvm::Instruction *potentialTerminator =
        builder.GetInsertBlock()->empty() ? nullptr
                                          : &builder.GetInsertBlock()->back();

    if (potentialTerminator && potentialTerminator->isTerminator())
      potentialTerminator->removeFromParent();
    moduleTranslation.mapBlock(&region.front(), builder.GetInsertBlock());

    if (failed(moduleTranslation.convertBlock(
            region.front(), /*ignoreArguments=*/true, builder)))
      return failure();

    // The continuation arguments are simply the translated terminator operands.
    if (continuationBlockArgs)
      llvm::append_range(
          *continuationBlockArgs,
          moduleTranslation.lookupValues(region.front().back().getOperands()));

    // Drop the mapping that is no longer necessary so that the same region can
    // be processed multiple times.
    moduleTranslation.forgetMapping(region);

    if (potentialTerminator && potentialTerminator->isTerminator())
      potentialTerminator->insertAfter(&builder.GetInsertBlock()->back());

    return success();
  }

  LogicalResult bodyGenStatus = success();
  SmallVector<llvm::PHINode *> phis;
  llvm::BasicBlock *continuationBlock = convertOmpOpRegions(
      region, blockName, builder, moduleTranslation, bodyGenStatus, &phis);
  if (failed(bodyGenStatus))
    return failure();
  if (continuationBlockArgs)
    llvm::append_range(*continuationBlockArgs, phis);
  builder.SetInsertPoint(continuationBlock,
                         continuationBlock->getFirstInsertionPt());
  return success();
}

namespace {
/// Owning equivalents of OpenMPIRBuilder::(Atomic)ReductionGen that are used to
/// store lambdas with capture.
using OwningReductionGen = std::function<llvm::OpenMPIRBuilder::InsertPointTy(
    llvm::OpenMPIRBuilder::InsertPointTy, llvm::Value *, llvm::Value *,
    llvm::Value *&)>;
using OwningAtomicReductionGen =
    std::function<llvm::OpenMPIRBuilder::InsertPointTy(
        llvm::OpenMPIRBuilder::InsertPointTy, llvm::Type *, llvm::Value *,
        llvm::Value *)>;
} // namespace

/// Create an OpenMPIRBuilder-compatible reduction generator for the given
/// reduction declaration. The generator uses `builder` but ignores its
/// insertion point.
static OwningReductionGen
makeReductionGen(omp::DeclareReductionOp decl, llvm::IRBuilderBase &builder,
                 LLVM::ModuleTranslation &moduleTranslation) {
  // The lambda is mutable because we need access to non-const methods of decl
  // (which aren't actually mutating it), and we must capture decl by-value to
  // avoid the dangling reference after the parent function returns.
  OwningReductionGen gen =
      [&, decl](llvm::OpenMPIRBuilder::InsertPointTy insertPoint,
                llvm::Value *lhs, llvm::Value *rhs,
                llvm::Value *&result) mutable {
        Region &reductionRegion = decl.getReductionRegion();
        moduleTranslation.mapValue(reductionRegion.front().getArgument(0), lhs);
        moduleTranslation.mapValue(reductionRegion.front().getArgument(1), rhs);
        builder.restoreIP(insertPoint);
        SmallVector<llvm::Value *> phis;
        if (failed(inlineConvertOmpRegions(reductionRegion,
                                           "omp.reduction.nonatomic.body",
                                           builder, moduleTranslation, &phis)))
          return llvm::OpenMPIRBuilder::InsertPointTy();
        assert(phis.size() == 1);
        result = phis[0];
        return builder.saveIP();
      };
  return gen;
}

/// Create an OpenMPIRBuilder-compatible atomic reduction generator for the
/// given reduction declaration. The generator uses `builder` but ignores its
/// insertion point. Returns null if there is no atomic region available in the
/// reduction declaration.
static OwningAtomicReductionGen
makeAtomicReductionGen(omp::DeclareReductionOp decl,
                       llvm::IRBuilderBase &builder,
                       LLVM::ModuleTranslation &moduleTranslation) {
  if (decl.getAtomicReductionRegion().empty())
    return OwningAtomicReductionGen();

  // The lambda is mutable because we need access to non-const methods of decl
  // (which aren't actually mutating it), and we must capture decl by-value to
  // avoid the dangling reference after the parent function returns.
  OwningAtomicReductionGen atomicGen =
      [&, decl](llvm::OpenMPIRBuilder::InsertPointTy insertPoint, llvm::Type *,
                llvm::Value *lhs, llvm::Value *rhs) mutable {
        Region &atomicRegion = decl.getAtomicReductionRegion();
        moduleTranslation.mapValue(atomicRegion.front().getArgument(0), lhs);
        moduleTranslation.mapValue(atomicRegion.front().getArgument(1), rhs);
        builder.restoreIP(insertPoint);
        SmallVector<llvm::Value *> phis;
        if (failed(inlineConvertOmpRegions(atomicRegion,
                                           "omp.reduction.atomic.body", builder,
                                           moduleTranslation, &phis)))
          return llvm::OpenMPIRBuilder::InsertPointTy();
        assert(phis.empty());
        return builder.saveIP();
      };
  return atomicGen;
}

/// Converts an OpenMP 'ordered' operation into LLVM IR using OpenMPIRBuilder.
static LogicalResult
convertOmpOrdered(Operation &opInst, llvm::IRBuilderBase &builder,
                  LLVM::ModuleTranslation &moduleTranslation) {
  auto orderedOp = cast<omp::OrderedOp>(opInst);

  omp::ClauseDepend dependType = *orderedOp.getDependTypeVal();
  bool isDependSource = dependType == omp::ClauseDepend::dependsource;
  unsigned numLoops = *orderedOp.getNumLoopsVal();
  SmallVector<llvm::Value *> vecValues =
      moduleTranslation.lookupValues(orderedOp.getDependVecVars());

  size_t indexVecValues = 0;
  while (indexVecValues < vecValues.size()) {
    SmallVector<llvm::Value *> storeValues;
    storeValues.reserve(numLoops);
    for (unsigned i = 0; i < numLoops; i++) {
      storeValues.push_back(vecValues[indexVecValues]);
      indexVecValues++;
    }
    llvm::OpenMPIRBuilder::InsertPointTy allocaIP =
        findAllocaInsertPoint(builder, moduleTranslation);
    llvm::OpenMPIRBuilder::LocationDescription ompLoc(builder);
    builder.restoreIP(moduleTranslation.getOpenMPBuilder()->createOrderedDepend(
        ompLoc, allocaIP, numLoops, storeValues, ".cnt.addr", isDependSource));
  }
  return success();
}

/// Converts an OpenMP 'ordered_region' operation into LLVM IR using
/// OpenMPIRBuilder.
static LogicalResult
convertOmpOrderedRegion(Operation &opInst, llvm::IRBuilderBase &builder,
                        LLVM::ModuleTranslation &moduleTranslation) {
  using InsertPointTy = llvm::OpenMPIRBuilder::InsertPointTy;
  auto orderedRegionOp = cast<omp::OrderedRegionOp>(opInst);

  // TODO: The code generation for ordered simd directive is not supported yet.
  if (orderedRegionOp.getSimd())
    return failure();

  // TODO: support error propagation in OpenMPIRBuilder and use it instead of
  // relying on captured variables.
  LogicalResult bodyGenStatus = success();

  auto bodyGenCB = [&](InsertPointTy allocaIP, InsertPointTy codeGenIP) {
    // OrderedOp has only one region associated with it.
    auto &region = cast<omp::OrderedRegionOp>(opInst).getRegion();
    builder.restoreIP(codeGenIP);
    convertOmpOpRegions(region, "omp.ordered.region", builder,
                        moduleTranslation, bodyGenStatus);
  };

  // TODO: Perform finalization actions for variables. This has to be
  // called for variables which have destructors/finalizers.
  auto finiCB = [&](InsertPointTy codeGenIP) {};

  llvm::OpenMPIRBuilder::LocationDescription ompLoc(builder);
  builder.restoreIP(
      moduleTranslation.getOpenMPBuilder()->createOrderedThreadsSimd(
          ompLoc, bodyGenCB, finiCB, !orderedRegionOp.getSimd()));
  return bodyGenStatus;
}

static LogicalResult
convertOmpSections(Operation &opInst, llvm::IRBuilderBase &builder,
                   LLVM::ModuleTranslation &moduleTranslation) {
  using InsertPointTy = llvm::OpenMPIRBuilder::InsertPointTy;
  using StorableBodyGenCallbackTy =
      llvm::OpenMPIRBuilder::StorableBodyGenCallbackTy;

  auto sectionsOp = cast<omp::SectionsOp>(opInst);

  // TODO: Support the following clauses: private, firstprivate, lastprivate,
  // reduction, allocate
  if (!sectionsOp.getReductionVars().empty() || sectionsOp.getReductions() ||
      !sectionsOp.getAllocateVars().empty() ||
      !sectionsOp.getAllocatorsVars().empty())
    return emitError(sectionsOp.getLoc())
           << "reduction and allocate clauses are not supported for sections "
              "construct";

  LogicalResult bodyGenStatus = success();
  SmallVector<StorableBodyGenCallbackTy> sectionCBs;

  for (Operation &op : *sectionsOp.getRegion().begin()) {
    auto sectionOp = dyn_cast<omp::SectionOp>(op);
    if (!sectionOp) // omp.terminator
      continue;

    Region &region = sectionOp.getRegion();
    auto sectionCB = [&region, &builder, &moduleTranslation, &bodyGenStatus](
                         InsertPointTy allocaIP, InsertPointTy codeGenIP) {
      builder.restoreIP(codeGenIP);
      convertOmpOpRegions(region, "omp.section.region", builder,
                          moduleTranslation, bodyGenStatus);
    };
    sectionCBs.push_back(sectionCB);
  }

  // No sections within omp.sections operation - skip generation. This situation
  // is only possible if there is only a terminator operation inside the
  // sections operation
  if (sectionCBs.empty())
    return success();

  assert(isa<omp::SectionOp>(*sectionsOp.getRegion().op_begin()));

  // TODO: Perform appropriate actions according to the data-sharing
  // attribute (shared, private, firstprivate, ...) of variables.
  // Currently defaults to shared.
  auto privCB = [&](InsertPointTy, InsertPointTy codeGenIP, llvm::Value &,
                    llvm::Value &vPtr,
                    llvm::Value *&replacementValue) -> InsertPointTy {
    replacementValue = &vPtr;
    return codeGenIP;
  };

  // TODO: Perform finalization actions for variables. This has to be
  // called for variables which have destructors/finalizers.
  auto finiCB = [&](InsertPointTy codeGenIP) {};

  llvm::OpenMPIRBuilder::InsertPointTy allocaIP =
      findAllocaInsertPoint(builder, moduleTranslation);
  llvm::OpenMPIRBuilder::LocationDescription ompLoc(builder);
  builder.restoreIP(moduleTranslation.getOpenMPBuilder()->createSections(
      ompLoc, allocaIP, sectionCBs, privCB, finiCB, false,
      sectionsOp.getNowait()));
  return bodyGenStatus;
}

/// Converts an OpenMP single construct into LLVM IR using OpenMPIRBuilder.
static LogicalResult
convertOmpSingle(omp::SingleOp &singleOp, llvm::IRBuilderBase &builder,
                 LLVM::ModuleTranslation &moduleTranslation) {
  using InsertPointTy = llvm::OpenMPIRBuilder::InsertPointTy;
  llvm::OpenMPIRBuilder::LocationDescription ompLoc(builder);
  LogicalResult bodyGenStatus = success();
  auto bodyCB = [&](InsertPointTy allocaIP, InsertPointTy codegenIP) {
    builder.restoreIP(codegenIP);
    convertOmpOpRegions(singleOp.getRegion(), "omp.single.region", builder,
                        moduleTranslation, bodyGenStatus);
  };
  auto finiCB = [&](InsertPointTy codeGenIP) {};

  // Handle copyprivate
  Operation::operand_range cpVars = singleOp.getCopyprivateVars();
  std::optional<ArrayAttr> cpFuncs = singleOp.getCopyprivateFuncs();
  llvm::SmallVector<llvm::Value *> llvmCPVars;
  llvm::SmallVector<llvm::Function *> llvmCPFuncs;
  for (size_t i = 0, e = cpVars.size(); i < e; ++i) {
    llvmCPVars.push_back(moduleTranslation.lookupValue(cpVars[i]));
    auto llvmFuncOp = SymbolTable::lookupNearestSymbolFrom<LLVM::LLVMFuncOp>(
        singleOp, cast<SymbolRefAttr>((*cpFuncs)[i]));
    llvmCPFuncs.push_back(
        moduleTranslation.lookupFunction(llvmFuncOp.getName()));
  }

  builder.restoreIP(moduleTranslation.getOpenMPBuilder()->createSingle(
      ompLoc, bodyCB, finiCB, singleOp.getNowait(), llvmCPVars, llvmCPFuncs));
  return bodyGenStatus;
}

// Convert an OpenMP Teams construct to LLVM IR using OpenMPIRBuilder
static LogicalResult
convertOmpTeams(omp::TeamsOp op, llvm::IRBuilderBase &builder,
                LLVM::ModuleTranslation &moduleTranslation) {
  using InsertPointTy = llvm::OpenMPIRBuilder::InsertPointTy;
  LogicalResult bodyGenStatus = success();
  if (!op.getAllocatorsVars().empty() || op.getReductions())
    return op.emitError("unhandled clauses for translation to LLVM IR");

  auto bodyCB = [&](InsertPointTy allocaIP, InsertPointTy codegenIP) {
    LLVM::ModuleTranslation::SaveStack<OpenMPAllocaStackFrame> frame(
        moduleTranslation, allocaIP);
    builder.restoreIP(codegenIP);
    convertOmpOpRegions(op.getRegion(), "omp.teams.region", builder,
                        moduleTranslation, bodyGenStatus);
  };

  llvm::Value *numTeamsLower = nullptr;
  if (Value numTeamsLowerVar = op.getNumTeamsLower())
    numTeamsLower = moduleTranslation.lookupValue(numTeamsLowerVar);

  llvm::Value *numTeamsUpper = nullptr;
  if (Value numTeamsUpperVar = op.getNumTeamsUpper())
    numTeamsUpper = moduleTranslation.lookupValue(numTeamsUpperVar);

  llvm::Value *threadLimit = nullptr;
  if (Value threadLimitVar = op.getThreadLimit())
    threadLimit = moduleTranslation.lookupValue(threadLimitVar);

  llvm::Value *ifExpr = nullptr;
  if (Value ifExprVar = op.getIfExpr())
    ifExpr = moduleTranslation.lookupValue(ifExprVar);

  llvm::OpenMPIRBuilder::LocationDescription ompLoc(builder);
  builder.restoreIP(moduleTranslation.getOpenMPBuilder()->createTeams(
      ompLoc, bodyCB, numTeamsLower, numTeamsUpper, threadLimit, ifExpr));
  return bodyGenStatus;
}

/// Converts an OpenMP task construct into LLVM IR using OpenMPIRBuilder.
static LogicalResult
convertOmpTaskOp(omp::TaskOp taskOp, llvm::IRBuilderBase &builder,
                 LLVM::ModuleTranslation &moduleTranslation) {
  using InsertPointTy = llvm::OpenMPIRBuilder::InsertPointTy;
  LogicalResult bodyGenStatus = success();
  if (taskOp.getUntiedAttr() || taskOp.getMergeableAttr() ||
      taskOp.getInReductions() || taskOp.getPriority() ||
      !taskOp.getAllocateVars().empty()) {
    return taskOp.emitError("unhandled clauses for translation to LLVM IR");
  }
  auto bodyCB = [&](InsertPointTy allocaIP, InsertPointTy codegenIP) {
    // Save the alloca insertion point on ModuleTranslation stack for use in
    // nested regions.
    LLVM::ModuleTranslation::SaveStack<OpenMPAllocaStackFrame> frame(
        moduleTranslation, allocaIP);

    builder.restoreIP(codegenIP);
    convertOmpOpRegions(taskOp.getRegion(), "omp.task.region", builder,
                        moduleTranslation, bodyGenStatus);
  };

  SmallVector<llvm::OpenMPIRBuilder::DependData> dds;
  if (!taskOp.getDependVars().empty() && taskOp.getDepends()) {
    for (auto dep :
         llvm::zip(taskOp.getDependVars(), taskOp.getDepends()->getValue())) {
      llvm::omp::RTLDependenceKindTy type;
      switch (
          cast<mlir::omp::ClauseTaskDependAttr>(std::get<1>(dep)).getValue()) {
      case mlir::omp::ClauseTaskDepend::taskdependin:
        type = llvm::omp::RTLDependenceKindTy::DepIn;
        break;
      // The OpenMP runtime requires that the codegen for 'depend' clause for
      // 'out' dependency kind must be the same as codegen for 'depend' clause
      // with 'inout' dependency.
      case mlir::omp::ClauseTaskDepend::taskdependout:
      case mlir::omp::ClauseTaskDepend::taskdependinout:
        type = llvm::omp::RTLDependenceKindTy::DepInOut;
        break;
      };
      llvm::Value *depVal = moduleTranslation.lookupValue(std::get<0>(dep));
      llvm::OpenMPIRBuilder::DependData dd(type, depVal->getType(), depVal);
      dds.emplace_back(dd);
    }
  }

  llvm::OpenMPIRBuilder::InsertPointTy allocaIP =
      findAllocaInsertPoint(builder, moduleTranslation);
  llvm::OpenMPIRBuilder::LocationDescription ompLoc(builder);
  builder.restoreIP(moduleTranslation.getOpenMPBuilder()->createTask(
      ompLoc, allocaIP, bodyCB, !taskOp.getUntied(),
      moduleTranslation.lookupValue(taskOp.getFinalExpr()),
      moduleTranslation.lookupValue(taskOp.getIfExpr()), dds));
  return bodyGenStatus;
}

/// Converts an OpenMP taskgroup construct into LLVM IR using OpenMPIRBuilder.
static LogicalResult
convertOmpTaskgroupOp(omp::TaskgroupOp tgOp, llvm::IRBuilderBase &builder,
                      LLVM::ModuleTranslation &moduleTranslation) {
  using InsertPointTy = llvm::OpenMPIRBuilder::InsertPointTy;
  LogicalResult bodyGenStatus = success();
  if (!tgOp.getTaskReductionVars().empty() || !tgOp.getAllocateVars().empty()) {
    return tgOp.emitError("unhandled clauses for translation to LLVM IR");
  }
  auto bodyCB = [&](InsertPointTy allocaIP, InsertPointTy codegenIP) {
    builder.restoreIP(codegenIP);
    convertOmpOpRegions(tgOp.getRegion(), "omp.taskgroup.region", builder,
                        moduleTranslation, bodyGenStatus);
  };
  InsertPointTy allocaIP = findAllocaInsertPoint(builder, moduleTranslation);
  llvm::OpenMPIRBuilder::LocationDescription ompLoc(builder);
  builder.restoreIP(moduleTranslation.getOpenMPBuilder()->createTaskgroup(
      ompLoc, allocaIP, bodyCB));
  return bodyGenStatus;
}

/// Allocate space for privatized reduction variables.
template <typename T>
static void allocByValReductionVars(
    T loop, llvm::IRBuilderBase &builder,
    LLVM::ModuleTranslation &moduleTranslation,
    llvm::OpenMPIRBuilder::InsertPointTy &allocaIP,
    SmallVectorImpl<omp::DeclareReductionOp> &reductionDecls,
    SmallVectorImpl<llvm::Value *> &privateReductionVariables,
    DenseMap<Value, llvm::Value *> &reductionVariableMap) {
  llvm::IRBuilderBase::InsertPointGuard guard(builder);
  builder.restoreIP(allocaIP);
  auto args =
      loop.getRegion().getArguments().take_back(loop.getNumReductionVars());

  for (std::size_t i = 0; i < loop.getNumReductionVars(); ++i) {
    llvm::Value *var = builder.CreateAlloca(
        moduleTranslation.convertType(reductionDecls[i].getType()));
    moduleTranslation.mapValue(args[i], var);
    privateReductionVariables.push_back(var);
    reductionVariableMap.try_emplace(loop.getReductionVars()[i], var);
  }
}

/// Map input argument to all reduction initialization regions
template <typename T>
static void
mapInitializationArg(T loop, LLVM::ModuleTranslation &moduleTranslation,
                     SmallVectorImpl<omp::DeclareReductionOp> &reductionDecls,
                     unsigned i) {
  // map input argument to the initialization region
  mlir::omp::DeclareReductionOp &reduction = reductionDecls[i];
  Region &initializerRegion = reduction.getInitializerRegion();
  Block &entry = initializerRegion.front();
  assert(entry.getNumArguments() == 1 &&
         "the initialization region has one argument");

  mlir::Value mlirSource = loop.getReductionVars()[i];
  llvm::Value *llvmSource = moduleTranslation.lookupValue(mlirSource);
  assert(llvmSource && "lookup reduction var");
  moduleTranslation.mapValue(entry.getArgument(0), llvmSource);
}

/// Collect reduction info
template <typename T>
static void collectReductionInfo(
    T loop, llvm::IRBuilderBase &builder,
    LLVM::ModuleTranslation &moduleTranslation,
    SmallVector<omp::DeclareReductionOp> &reductionDecls,
    SmallVector<OwningReductionGen> &owningReductionGens,
    SmallVector<OwningAtomicReductionGen> &owningAtomicReductionGens,
    const SmallVector<llvm::Value *> &privateReductionVariables,
    SmallVector<llvm::OpenMPIRBuilder::ReductionInfo> &reductionInfos) {
  unsigned numReductions = loop.getNumReductionVars();

  for (unsigned i = 0; i < numReductions; ++i) {
    owningReductionGens.push_back(
        makeReductionGen(reductionDecls[i], builder, moduleTranslation));
    owningAtomicReductionGens.push_back(
        makeAtomicReductionGen(reductionDecls[i], builder, moduleTranslation));
  }

  // Collect the reduction information.
  reductionInfos.reserve(numReductions);
  for (unsigned i = 0; i < numReductions; ++i) {
    llvm::OpenMPIRBuilder::AtomicReductionGenTy atomicGen = nullptr;
    if (owningAtomicReductionGens[i])
      atomicGen = owningAtomicReductionGens[i];
    llvm::Value *variable =
        moduleTranslation.lookupValue(loop.getReductionVars()[i]);
    reductionInfos.push_back(
        {moduleTranslation.convertType(reductionDecls[i].getType()), variable,
         privateReductionVariables[i], owningReductionGens[i], atomicGen});
  }
}

/// handling of DeclareReductionOp's cleanup region
static LogicalResult
inlineOmpRegionCleanup(llvm::SmallVectorImpl<Region *> &cleanupRegions,
                       llvm::ArrayRef<llvm::Value *> privateVariables,
                       LLVM::ModuleTranslation &moduleTranslation,
                       llvm::IRBuilderBase &builder, StringRef regionName,
                       bool shouldLoadCleanupRegionArg = true) {
  for (auto [i, cleanupRegion] : llvm::enumerate(cleanupRegions)) {
    if (cleanupRegion->empty())
      continue;

    // map the argument to the cleanup region
    Block &entry = cleanupRegion->front();

    llvm::Instruction *potentialTerminator =
        builder.GetInsertBlock()->empty() ? nullptr
                                          : &builder.GetInsertBlock()->back();
    if (potentialTerminator && potentialTerminator->isTerminator())
      builder.SetInsertPoint(potentialTerminator);
    llvm::Value *prviateVarValue =
        shouldLoadCleanupRegionArg
            ? builder.CreateLoad(
                  moduleTranslation.convertType(entry.getArgument(0).getType()),
                  privateVariables[i])
            : privateVariables[i];

    moduleTranslation.mapValue(entry.getArgument(0), prviateVarValue);

    if (failed(inlineConvertOmpRegions(*cleanupRegion, regionName, builder,
                                       moduleTranslation)))
      return failure();

    // clear block argument mapping in case it needs to be re-created with a
    // different source for another use of the same reduction decl
    moduleTranslation.forgetMapping(*cleanupRegion);
  }
  return success();
}

/// Converts an OpenMP workshare loop into LLVM IR using OpenMPIRBuilder.
static LogicalResult
convertOmpWsloop(Operation &opInst, llvm::IRBuilderBase &builder,
                 LLVM::ModuleTranslation &moduleTranslation) {
  auto wsloopOp = cast<omp::WsloopOp>(opInst);
  auto loopOp = cast<omp::LoopNestOp>(wsloopOp.getWrappedLoop());
  const bool isByRef = wsloopOp.getByref();

  // TODO: this should be in the op verifier instead.
  if (loopOp.getLowerBound().empty())
    return failure();

  // Static is the default.
  auto schedule =
      wsloopOp.getScheduleVal().value_or(omp::ClauseScheduleKind::Static);

  // Find the loop configuration.
  llvm::Value *step = moduleTranslation.lookupValue(loopOp.getStep()[0]);
  llvm::Type *ivType = step->getType();
  llvm::Value *chunk = nullptr;
  if (wsloopOp.getScheduleChunkVar()) {
    llvm::Value *chunkVar =
        moduleTranslation.lookupValue(wsloopOp.getScheduleChunkVar());
    chunk = builder.CreateSExtOrTrunc(chunkVar, ivType);
  }

  SmallVector<omp::DeclareReductionOp> reductionDecls;
  collectReductionDecls(wsloopOp, reductionDecls);
  llvm::OpenMPIRBuilder::InsertPointTy allocaIP =
      findAllocaInsertPoint(builder, moduleTranslation);

  SmallVector<llvm::Value *> privateReductionVariables;
  DenseMap<Value, llvm::Value *> reductionVariableMap;
  if (!isByRef) {
    allocByValReductionVars(wsloopOp, builder, moduleTranslation, allocaIP,
                            reductionDecls, privateReductionVariables,
                            reductionVariableMap);
  }

  // Before the loop, store the initial values of reductions into reduction
  // variables. Although this could be done after allocas, we don't want to mess
  // up with the alloca insertion point.
  ArrayRef<BlockArgument> reductionArgs = wsloopOp.getRegion().getArguments();
  for (unsigned i = 0; i < wsloopOp.getNumReductionVars(); ++i) {
    SmallVector<llvm::Value *> phis;

    // map block argument to initializer region
    mapInitializationArg(wsloopOp, moduleTranslation, reductionDecls, i);

    if (failed(inlineConvertOmpRegions(reductionDecls[i].getInitializerRegion(),
                                       "omp.reduction.neutral", builder,
                                       moduleTranslation, &phis)))
      return failure();
    assert(phis.size() == 1 && "expected one value to be yielded from the "
                               "reduction neutral element declaration region");
    if (isByRef) {
      // Allocate reduction variable (which is a pointer to the real reduction
      // variable allocated in the inlined region)
      llvm::Value *var = builder.CreateAlloca(
          moduleTranslation.convertType(reductionDecls[i].getType()));
      // Store the result of the inlined region to the allocated reduction var
      // ptr
      builder.CreateStore(phis[0], var);

      privateReductionVariables.push_back(var);
      moduleTranslation.mapValue(reductionArgs[i], phis[0]);
      reductionVariableMap.try_emplace(wsloopOp.getReductionVars()[i], phis[0]);
    } else {
      // for by-ref case the store is inside of the reduction region
      builder.CreateStore(phis[0], privateReductionVariables[i]);
      // the rest was handled in allocByValReductionVars
    }

    // forget the mapping for the initializer region because we might need a
    // different mapping if this reduction declaration is re-used for a
    // different variable
    moduleTranslation.forgetMapping(reductionDecls[i].getInitializerRegion());
  }

  // Store the mapping between reduction variables and their private copies on
  // ModuleTranslation stack. It can be then recovered when translating
  // omp.reduce operations in a separate call.
  LLVM::ModuleTranslation::SaveStack<OpenMPVarMappingStackFrame> mappingGuard(
      moduleTranslation, reductionVariableMap);

  // Set up the source location value for OpenMP runtime.
  llvm::OpenMPIRBuilder::LocationDescription ompLoc(builder);

  // Generator of the canonical loop body.
  // TODO: support error propagation in OpenMPIRBuilder and use it instead of
  // relying on captured variables.
  SmallVector<llvm::CanonicalLoopInfo *> loopInfos;
  SmallVector<llvm::OpenMPIRBuilder::InsertPointTy> bodyInsertPoints;
  LogicalResult bodyGenStatus = success();
  auto bodyGen = [&](llvm::OpenMPIRBuilder::InsertPointTy ip, llvm::Value *iv) {
    // Make sure further conversions know about the induction variable.
    moduleTranslation.mapValue(
        loopOp.getRegion().front().getArgument(loopInfos.size()), iv);

    // Capture the body insertion point for use in nested loops. BodyIP of the
    // CanonicalLoopInfo always points to the beginning of the entry block of
    // the body.
    bodyInsertPoints.push_back(ip);

    if (loopInfos.size() != loopOp.getNumLoops() - 1)
      return;

    // Convert the body of the loop.
    builder.restoreIP(ip);
    convertOmpOpRegions(loopOp.getRegion(), "omp.wsloop.region", builder,
                        moduleTranslation, bodyGenStatus);
  };

  // Delegate actual loop construction to the OpenMP IRBuilder.
  // TODO: this currently assumes omp.loop_nest is semantically similar to SCF
  // loop, i.e. it has a positive step, uses signed integer semantics.
  // Reconsider this code when the nested loop operation clearly supports more
  // cases.
  llvm::OpenMPIRBuilder *ompBuilder = moduleTranslation.getOpenMPBuilder();
  for (unsigned i = 0, e = loopOp.getNumLoops(); i < e; ++i) {
    llvm::Value *lowerBound =
        moduleTranslation.lookupValue(loopOp.getLowerBound()[i]);
    llvm::Value *upperBound =
        moduleTranslation.lookupValue(loopOp.getUpperBound()[i]);
    llvm::Value *step = moduleTranslation.lookupValue(loopOp.getStep()[i]);

    // Make sure loop trip count are emitted in the preheader of the outermost
    // loop at the latest so that they are all available for the new collapsed
    // loop will be created below.
    llvm::OpenMPIRBuilder::LocationDescription loc = ompLoc;
    llvm::OpenMPIRBuilder::InsertPointTy computeIP = ompLoc.IP;
    if (i != 0) {
      loc = llvm::OpenMPIRBuilder::LocationDescription(bodyInsertPoints.back());
      computeIP = loopInfos.front()->getPreheaderIP();
    }
    loopInfos.push_back(ompBuilder->createCanonicalLoop(
        loc, bodyGen, lowerBound, upperBound, step,
        /*IsSigned=*/true, loopOp.getInclusive(), computeIP));

    if (failed(bodyGenStatus))
      return failure();
  }

  // Collapse loops. Store the insertion point because LoopInfos may get
  // invalidated.
  llvm::IRBuilderBase::InsertPoint afterIP = loopInfos.front()->getAfterIP();
  llvm::CanonicalLoopInfo *loopInfo =
      ompBuilder->collapseLoops(ompLoc.DL, loopInfos, {});

  allocaIP = findAllocaInsertPoint(builder, moduleTranslation);

  // TODO: Handle doacross loops when the ordered clause has a parameter.
  bool isOrdered = wsloopOp.getOrderedVal().has_value();
  std::optional<omp::ScheduleModifier> scheduleModifier =
      wsloopOp.getScheduleModifier();
  bool isSimd = wsloopOp.getSimdModifier();

  ompBuilder->applyWorkshareLoop(
      ompLoc.DL, loopInfo, allocaIP, !wsloopOp.getNowait(),
      convertToScheduleKind(schedule), chunk, isSimd,
      scheduleModifier == omp::ScheduleModifier::monotonic,
      scheduleModifier == omp::ScheduleModifier::nonmonotonic, isOrdered);

  // Continue building IR after the loop. Note that the LoopInfo returned by
  // `collapseLoops` points inside the outermost loop and is intended for
  // potential further loop transformations. Use the insertion point stored
  // before collapsing loops instead.
  builder.restoreIP(afterIP);

  // Process the reductions if required.
  if (wsloopOp.getNumReductionVars() == 0)
    return success();

  // Create the reduction generators. We need to own them here because
  // ReductionInfo only accepts references to the generators.
  SmallVector<OwningReductionGen> owningReductionGens;
  SmallVector<OwningAtomicReductionGen> owningAtomicReductionGens;
  SmallVector<llvm::OpenMPIRBuilder::ReductionInfo> reductionInfos;
  collectReductionInfo(wsloopOp, builder, moduleTranslation, reductionDecls,
                       owningReductionGens, owningAtomicReductionGens,
                       privateReductionVariables, reductionInfos);

  // The call to createReductions below expects the block to have a
  // terminator. Create an unreachable instruction to serve as terminator
  // and remove it later.
  llvm::UnreachableInst *tempTerminator = builder.CreateUnreachable();
  builder.SetInsertPoint(tempTerminator);
  llvm::OpenMPIRBuilder::InsertPointTy contInsertPoint =
      ompBuilder->createReductions(builder.saveIP(), allocaIP, reductionInfos,
                                   wsloopOp.getNowait(), isByRef);
  if (!contInsertPoint.getBlock())
    return wsloopOp->emitOpError() << "failed to convert reductions";
  auto nextInsertionPoint =
      ompBuilder->createBarrier(contInsertPoint, llvm::omp::OMPD_for);
  tempTerminator->eraseFromParent();
  builder.restoreIP(nextInsertionPoint);

  // after the workshare loop, deallocate private reduction variables
  SmallVector<Region *> reductionRegions;
  llvm::transform(reductionDecls, std::back_inserter(reductionRegions),
                  [](omp::DeclareReductionOp reductionDecl) {
                    return &reductionDecl.getCleanupRegion();
                  });
  return inlineOmpRegionCleanup(reductionRegions, privateReductionVariables,
                                moduleTranslation, builder,
                                "omp.reduction.cleanup");
}

/// A RAII class that on construction replaces the region arguments of the
/// parallel op (which correspond to private variables) with the actual private
/// variables they correspond to. This prepares the parallel op so that it
/// matches what is expected by the OMPIRBuilder.
///
/// On destruction, it restores the original state of the operation so that on
/// the MLIR side, the op is not affected by conversion to LLVM IR.
class OmpParallelOpConversionManager {
public:
  OmpParallelOpConversionManager(omp::ParallelOp opInst)
      : region(opInst.getRegion()), privateVars(opInst.getPrivateVars()),
        privateArgBeginIdx(opInst.getNumReductionVars()),
        privateArgEndIdx(privateArgBeginIdx + privateVars.size()) {
    auto privateVarsIt = privateVars.begin();

    for (size_t argIdx = privateArgBeginIdx; argIdx < privateArgEndIdx;
         ++argIdx, ++privateVarsIt)
      mlir::replaceAllUsesInRegionWith(region.getArgument(argIdx),
                                       *privateVarsIt, region);
  }

  ~OmpParallelOpConversionManager() {
    auto privateVarsIt = privateVars.begin();

    for (size_t argIdx = privateArgBeginIdx; argIdx < privateArgEndIdx;
         ++argIdx, ++privateVarsIt)
      mlir::replaceAllUsesInRegionWith(*privateVarsIt,
                                       region.getArgument(argIdx), region);
  }

private:
  Region &region;
  OperandRange privateVars;
  unsigned privateArgBeginIdx;
  unsigned privateArgEndIdx;
};

/// Converts the OpenMP parallel operation to LLVM IR.
static LogicalResult
convertOmpParallel(omp::ParallelOp opInst, llvm::IRBuilderBase &builder,
                   LLVM::ModuleTranslation &moduleTranslation) {
  using InsertPointTy = llvm::OpenMPIRBuilder::InsertPointTy;
  OmpParallelOpConversionManager raii(opInst);
  const bool isByRef = opInst.getByref();

  // TODO: support error propagation in OpenMPIRBuilder and use it instead of
  // relying on captured variables.
  LogicalResult bodyGenStatus = success();
  llvm::OpenMPIRBuilder *ompBuilder = moduleTranslation.getOpenMPBuilder();

  // Collect reduction declarations
  SmallVector<omp::DeclareReductionOp> reductionDecls;
  collectReductionDecls(opInst, reductionDecls);
  SmallVector<llvm::Value *> privateReductionVariables;

  auto bodyGenCB = [&](InsertPointTy allocaIP, InsertPointTy codeGenIP) {
    // Allocate reduction vars
    DenseMap<Value, llvm::Value *> reductionVariableMap;
    if (!isByRef) {
      allocByValReductionVars(opInst, builder, moduleTranslation, allocaIP,
                              reductionDecls, privateReductionVariables,
                              reductionVariableMap);
    }

    // Initialize reduction vars
    builder.restoreIP(allocaIP);
    MutableArrayRef<BlockArgument> reductionArgs =
        opInst.getRegion().getArguments().take_back(
            opInst.getNumReductionVars());
    for (unsigned i = 0; i < opInst.getNumReductionVars(); ++i) {
      SmallVector<llvm::Value *> phis;

      // map the block argument
      mapInitializationArg(opInst, moduleTranslation, reductionDecls, i);
      if (failed(inlineConvertOmpRegions(
              reductionDecls[i].getInitializerRegion(), "omp.reduction.neutral",
              builder, moduleTranslation, &phis)))
        bodyGenStatus = failure();
      assert(phis.size() == 1 &&
             "expected one value to be yielded from the "
             "reduction neutral element declaration region");
      builder.restoreIP(allocaIP);

      if (isByRef) {
        // Allocate reduction variable (which is a pointer to the real reduciton
        // variable allocated in the inlined region)
        llvm::Value *var = builder.CreateAlloca(
            moduleTranslation.convertType(reductionDecls[i].getType()));
        // Store the result of the inlined region to the allocated reduction var
        // ptr
        builder.CreateStore(phis[0], var);

        privateReductionVariables.push_back(var);
        moduleTranslation.mapValue(reductionArgs[i], phis[0]);
        reductionVariableMap.try_emplace(opInst.getReductionVars()[i], phis[0]);
      } else {
        // for by-ref case the store is inside of the reduction init region
        builder.CreateStore(phis[0], privateReductionVariables[i]);
        // the rest is done in allocByValReductionVars
      }

      // clear block argument mapping in case it needs to be re-created with a
      // different source for another use of the same reduction decl
      moduleTranslation.forgetMapping(reductionDecls[i].getInitializerRegion());
    }

    // Store the mapping between reduction variables and their private copies on
    // ModuleTranslation stack. It can be then recovered when translating
    // omp.reduce operations in a separate call.
    LLVM::ModuleTranslation::SaveStack<OpenMPVarMappingStackFrame> mappingGuard(
        moduleTranslation, reductionVariableMap);

    // Save the alloca insertion point on ModuleTranslation stack for use in
    // nested regions.
    LLVM::ModuleTranslation::SaveStack<OpenMPAllocaStackFrame> frame(
        moduleTranslation, allocaIP);

    // ParallelOp has only one region associated with it.
    builder.restoreIP(codeGenIP);
    auto regionBlock =
        convertOmpOpRegions(opInst.getRegion(), "omp.par.region", builder,
                            moduleTranslation, bodyGenStatus);

    // Process the reductions if required.
    if (opInst.getNumReductionVars() > 0) {
      // Collect reduction info
      SmallVector<OwningReductionGen> owningReductionGens;
      SmallVector<OwningAtomicReductionGen> owningAtomicReductionGens;
      SmallVector<llvm::OpenMPIRBuilder::ReductionInfo> reductionInfos;
      collectReductionInfo(opInst, builder, moduleTranslation, reductionDecls,
                           owningReductionGens, owningAtomicReductionGens,
                           privateReductionVariables, reductionInfos);

      // Move to region cont block
      builder.SetInsertPoint(regionBlock->getTerminator());

      // Generate reductions from info
      llvm::UnreachableInst *tempTerminator = builder.CreateUnreachable();
      builder.SetInsertPoint(tempTerminator);

      llvm::OpenMPIRBuilder::InsertPointTy contInsertPoint =
          ompBuilder->createReductions(builder.saveIP(), allocaIP,
                                       reductionInfos, false, isByRef);
      if (!contInsertPoint.getBlock()) {
        bodyGenStatus = opInst->emitOpError() << "failed to convert reductions";
        return;
      }

      tempTerminator->eraseFromParent();
      builder.restoreIP(contInsertPoint);
    }
  };

  SmallVector<omp::PrivateClauseOp> privatizerClones;
  SmallVector<llvm::Value *> privateVariables;

  // TODO: Perform appropriate actions according to the data-sharing
  // attribute (shared, private, firstprivate, ...) of variables.
  // Currently shared and private are supported.
  auto privCB = [&](InsertPointTy allocaIP, InsertPointTy codeGenIP,
                    llvm::Value &, llvm::Value &vPtr,
                    llvm::Value *&replacementValue) -> InsertPointTy {
    replacementValue = &vPtr;

    // If this is a private value, this lambda will return the corresponding
    // mlir value and its `PrivateClauseOp`. Otherwise, empty values are
    // returned.
    auto [privVar, privatizerClone] =
        [&]() -> std::pair<mlir::Value, omp::PrivateClauseOp> {
      if (!opInst.getPrivateVars().empty()) {
        auto privVars = opInst.getPrivateVars();
        auto privatizers = opInst.getPrivatizers();

        for (auto [privVar, privatizerAttr] :
             llvm::zip_equal(privVars, *privatizers)) {
          // Find the MLIR private variable corresponding to the LLVM value
          // being privatized.
          llvm::Value *llvmPrivVar = moduleTranslation.lookupValue(privVar);
          if (llvmPrivVar != &vPtr)
            continue;

          SymbolRefAttr privSym = llvm::cast<SymbolRefAttr>(privatizerAttr);
          omp::PrivateClauseOp privatizer =
              SymbolTable::lookupNearestSymbolFrom<omp::PrivateClauseOp>(
                  opInst, privSym);

          // Clone the privatizer in case it is used by more than one parallel
          // region. The privatizer is processed in-place (see below) before it
          // gets inlined in the parallel region and therefore processing the
          // original op is dangerous.
          return {privVar, privatizer.clone()};
        }
      }

      return {mlir::Value(), omp::PrivateClauseOp()};
    }();

    if (privVar) {
      Region &allocRegion = privatizerClone.getAllocRegion();

      // If this is a `firstprivate` clause, prepare the `omp.private` op by:
      if (privatizerClone.getDataSharingType() ==
          omp::DataSharingClauseType::FirstPrivate) {
        auto oldAllocBackBlock = std::prev(allocRegion.end());
        omp::YieldOp oldAllocYieldOp =
            llvm::cast<omp::YieldOp>(oldAllocBackBlock->getTerminator());

        Region &copyRegion = privatizerClone.getCopyRegion();

        mlir::IRRewriter copyCloneBuilder(&moduleTranslation.getContext());
        // 1. Cloning the `copy` region to the end of the `alloc` region.
        copyCloneBuilder.cloneRegionBefore(copyRegion, allocRegion,
                                           allocRegion.end());

        auto newCopyRegionFrontBlock = std::next(oldAllocBackBlock);
        // 2. Merging the last `alloc` block with the first block in the `copy`
        // region clone.
        // 3. Re-mapping the first argument of the `copy` region to be the
        // argument of the `alloc` region and the second argument of the `copy`
        // region to be the yielded value of the `alloc` region (this is the
        // private clone of the privatized value).
        copyCloneBuilder.mergeBlocks(
            &*newCopyRegionFrontBlock, &*oldAllocBackBlock,
            {allocRegion.getArgument(0), oldAllocYieldOp.getOperand(0)});

        // 4. The old terminator of the `alloc` region is not needed anymore, so
        // delete it.
        oldAllocYieldOp.erase();
      }

      // Replace the privatizer block argument with mlir value being privatized.
      // This way, the body of the privatizer will be changed from using the
      // region/block argument to the value being privatized.
      auto allocRegionArg = allocRegion.getArgument(0);
      replaceAllUsesInRegionWith(allocRegionArg, privVar, allocRegion);

      auto oldIP = builder.saveIP();
      builder.restoreIP(allocaIP);

      SmallVector<llvm::Value *, 1> yieldedValues;
      if (failed(inlineConvertOmpRegions(allocRegion, "omp.privatizer", builder,
                                         moduleTranslation, &yieldedValues))) {
        opInst.emitError("failed to inline `alloc` region of an `omp.private` "
                         "op in the parallel region");
        bodyGenStatus = failure();
        privatizerClone.erase();
      } else {
        assert(yieldedValues.size() == 1);
        replacementValue = yieldedValues.front();

        // Keep the LLVM replacement value and the op clone in case we need to
        // emit cleanup (i.e. deallocation) logic.
        privateVariables.push_back(replacementValue);
        privatizerClones.push_back(privatizerClone);
      }

      builder.restoreIP(oldIP);
    }

    return codeGenIP;
  };

  // TODO: Perform finalization actions for variables. This has to be
  // called for variables which have destructors/finalizers.
  auto finiCB = [&](InsertPointTy codeGenIP) {
    InsertPointTy oldIP = builder.saveIP();
    builder.restoreIP(codeGenIP);

    // if the reduction has a cleanup region, inline it here to finalize the
    // reduction variables
    SmallVector<Region *> reductionCleanupRegions;
    llvm::transform(reductionDecls, std::back_inserter(reductionCleanupRegions),
                    [](omp::DeclareReductionOp reductionDecl) {
                      return &reductionDecl.getCleanupRegion();
                    });
    if (failed(inlineOmpRegionCleanup(
            reductionCleanupRegions, privateReductionVariables,
            moduleTranslation, builder, "omp.reduction.cleanup")))
      bodyGenStatus = failure();

    SmallVector<Region *> privateCleanupRegions;
    llvm::transform(privatizerClones, std::back_inserter(privateCleanupRegions),
                    [](omp::PrivateClauseOp privatizer) {
                      return &privatizer.getDeallocRegion();
                    });

    if (failed(inlineOmpRegionCleanup(
            privateCleanupRegions, privateVariables, moduleTranslation, builder,
            "omp.private.dealloc", /*shouldLoadCleanupRegionArg=*/false)))
      bodyGenStatus = failure();

    builder.restoreIP(oldIP);
  };

  llvm::Value *ifCond = nullptr;
  if (auto ifExprVar = opInst.getIfExprVar())
    ifCond = moduleTranslation.lookupValue(ifExprVar);
  llvm::Value *numThreads = nullptr;
  if (auto numThreadsVar = opInst.getNumThreadsVar())
    numThreads = moduleTranslation.lookupValue(numThreadsVar);
  auto pbKind = llvm::omp::OMP_PROC_BIND_default;
  if (auto bind = opInst.getProcBindVal())
    pbKind = getProcBindKind(*bind);
  // TODO: Is the Parallel construct cancellable?
  bool isCancellable = false;

  llvm::OpenMPIRBuilder::InsertPointTy allocaIP =
      findAllocaInsertPoint(builder, moduleTranslation);
  llvm::OpenMPIRBuilder::LocationDescription ompLoc(builder);

  builder.restoreIP(
      ompBuilder->createParallel(ompLoc, allocaIP, bodyGenCB, privCB, finiCB,
                                 ifCond, numThreads, pbKind, isCancellable));

  for (mlir::omp::PrivateClauseOp privatizerClone : privatizerClones)
    privatizerClone.erase();

  return bodyGenStatus;
}

/// Converts an OpenMP simd loop into LLVM IR using OpenMPIRBuilder.
static LogicalResult
convertOmpSimd(Operation &opInst, llvm::IRBuilderBase &builder,
               LLVM::ModuleTranslation &moduleTranslation) {
  auto simdOp = cast<omp::SimdOp>(opInst);
  auto loopOp = cast<omp::LoopNestOp>(simdOp.getWrappedLoop());

  llvm::OpenMPIRBuilder::LocationDescription ompLoc(builder);

  // Generator of the canonical loop body.
  // TODO: support error propagation in OpenMPIRBuilder and use it instead of
  // relying on captured variables.
  SmallVector<llvm::CanonicalLoopInfo *> loopInfos;
  SmallVector<llvm::OpenMPIRBuilder::InsertPointTy> bodyInsertPoints;
  LogicalResult bodyGenStatus = success();
  auto bodyGen = [&](llvm::OpenMPIRBuilder::InsertPointTy ip, llvm::Value *iv) {
    // Make sure further conversions know about the induction variable.
    moduleTranslation.mapValue(
        loopOp.getRegion().front().getArgument(loopInfos.size()), iv);

    // Capture the body insertion point for use in nested loops. BodyIP of the
    // CanonicalLoopInfo always points to the beginning of the entry block of
    // the body.
    bodyInsertPoints.push_back(ip);

    if (loopInfos.size() != loopOp.getNumLoops() - 1)
      return;

    // Convert the body of the loop.
    builder.restoreIP(ip);
    convertOmpOpRegions(loopOp.getRegion(), "omp.simd.region", builder,
                        moduleTranslation, bodyGenStatus);
  };

  // Delegate actual loop construction to the OpenMP IRBuilder.
  // TODO: this currently assumes omp.loop_nest is semantically similar to SCF
  // loop, i.e. it has a positive step, uses signed integer semantics.
  // Reconsider this code when the nested loop operation clearly supports more
  // cases.
  llvm::OpenMPIRBuilder *ompBuilder = moduleTranslation.getOpenMPBuilder();
  for (unsigned i = 0, e = loopOp.getNumLoops(); i < e; ++i) {
    llvm::Value *lowerBound =
        moduleTranslation.lookupValue(loopOp.getLowerBound()[i]);
    llvm::Value *upperBound =
        moduleTranslation.lookupValue(loopOp.getUpperBound()[i]);
    llvm::Value *step = moduleTranslation.lookupValue(loopOp.getStep()[i]);

    // Make sure loop trip count are emitted in the preheader of the outermost
    // loop at the latest so that they are all available for the new collapsed
    // loop will be created below.
    llvm::OpenMPIRBuilder::LocationDescription loc = ompLoc;
    llvm::OpenMPIRBuilder::InsertPointTy computeIP = ompLoc.IP;
    if (i != 0) {
      loc = llvm::OpenMPIRBuilder::LocationDescription(bodyInsertPoints.back(),
                                                       ompLoc.DL);
      computeIP = loopInfos.front()->getPreheaderIP();
    }
    loopInfos.push_back(ompBuilder->createCanonicalLoop(
        loc, bodyGen, lowerBound, upperBound, step,
        /*IsSigned=*/true, /*Inclusive=*/true, computeIP));

    if (failed(bodyGenStatus))
      return failure();
  }

  // Collapse loops.
  llvm::IRBuilderBase::InsertPoint afterIP = loopInfos.front()->getAfterIP();
  llvm::CanonicalLoopInfo *loopInfo =
      ompBuilder->collapseLoops(ompLoc.DL, loopInfos, {});

  llvm::ConstantInt *simdlen = nullptr;
  if (std::optional<uint64_t> simdlenVar = simdOp.getSimdlen())
    simdlen = builder.getInt64(simdlenVar.value());

  llvm::ConstantInt *safelen = nullptr;
  if (std::optional<uint64_t> safelenVar = simdOp.getSafelen())
    safelen = builder.getInt64(safelenVar.value());

  llvm::MapVector<llvm::Value *, llvm::Value *> alignedVars;
  ompBuilder->applySimd(
      loopInfo, alignedVars,
      simdOp.getIfExpr() ? moduleTranslation.lookupValue(simdOp.getIfExpr())
                         : nullptr,
      llvm::omp::OrderKind::OMP_ORDER_unknown, simdlen, safelen);

  builder.restoreIP(afterIP);
  return success();
}

/// Convert an Atomic Ordering attribute to llvm::AtomicOrdering.
static llvm::AtomicOrdering
convertAtomicOrdering(std::optional<omp::ClauseMemoryOrderKind> ao) {
  if (!ao)
    return llvm::AtomicOrdering::Monotonic; // Default Memory Ordering

  switch (*ao) {
  case omp::ClauseMemoryOrderKind::Seq_cst:
    return llvm::AtomicOrdering::SequentiallyConsistent;
  case omp::ClauseMemoryOrderKind::Acq_rel:
    return llvm::AtomicOrdering::AcquireRelease;
  case omp::ClauseMemoryOrderKind::Acquire:
    return llvm::AtomicOrdering::Acquire;
  case omp::ClauseMemoryOrderKind::Release:
    return llvm::AtomicOrdering::Release;
  case omp::ClauseMemoryOrderKind::Relaxed:
    return llvm::AtomicOrdering::Monotonic;
  }
  llvm_unreachable("Unknown ClauseMemoryOrderKind kind");
}

/// Convert omp.atomic.read operation to LLVM IR.
static LogicalResult
convertOmpAtomicRead(Operation &opInst, llvm::IRBuilderBase &builder,
                     LLVM::ModuleTranslation &moduleTranslation) {

  auto readOp = cast<omp::AtomicReadOp>(opInst);
  llvm::OpenMPIRBuilder *ompBuilder = moduleTranslation.getOpenMPBuilder();

  llvm::OpenMPIRBuilder::LocationDescription ompLoc(builder);

  llvm::AtomicOrdering AO = convertAtomicOrdering(readOp.getMemoryOrderVal());
  llvm::Value *x = moduleTranslation.lookupValue(readOp.getX());
  llvm::Value *v = moduleTranslation.lookupValue(readOp.getV());

  llvm::Type *elementType =
      moduleTranslation.convertType(readOp.getElementType());

  llvm::OpenMPIRBuilder::AtomicOpValue V = {v, elementType, false, false};
  llvm::OpenMPIRBuilder::AtomicOpValue X = {x, elementType, false, false};
  builder.restoreIP(ompBuilder->createAtomicRead(ompLoc, X, V, AO));
  return success();
}

/// Converts an omp.atomic.write operation to LLVM IR.
static LogicalResult
convertOmpAtomicWrite(Operation &opInst, llvm::IRBuilderBase &builder,
                      LLVM::ModuleTranslation &moduleTranslation) {
  auto writeOp = cast<omp::AtomicWriteOp>(opInst);
  llvm::OpenMPIRBuilder *ompBuilder = moduleTranslation.getOpenMPBuilder();

  llvm::OpenMPIRBuilder::LocationDescription ompLoc(builder);
  llvm::AtomicOrdering ao = convertAtomicOrdering(writeOp.getMemoryOrderVal());
  llvm::Value *expr = moduleTranslation.lookupValue(writeOp.getExpr());
  llvm::Value *dest = moduleTranslation.lookupValue(writeOp.getX());
  llvm::Type *ty = moduleTranslation.convertType(writeOp.getExpr().getType());
  llvm::OpenMPIRBuilder::AtomicOpValue x = {dest, ty, /*isSigned=*/false,
                                            /*isVolatile=*/false};
  builder.restoreIP(ompBuilder->createAtomicWrite(ompLoc, x, expr, ao));
  return success();
}

/// Converts an LLVM dialect binary operation to the corresponding enum value
/// for `atomicrmw` supported binary operation.
llvm::AtomicRMWInst::BinOp convertBinOpToAtomic(Operation &op) {
  return llvm::TypeSwitch<Operation *, llvm::AtomicRMWInst::BinOp>(&op)
      .Case([&](LLVM::AddOp) { return llvm::AtomicRMWInst::BinOp::Add; })
      .Case([&](LLVM::SubOp) { return llvm::AtomicRMWInst::BinOp::Sub; })
      .Case([&](LLVM::AndOp) { return llvm::AtomicRMWInst::BinOp::And; })
      .Case([&](LLVM::OrOp) { return llvm::AtomicRMWInst::BinOp::Or; })
      .Case([&](LLVM::XOrOp) { return llvm::AtomicRMWInst::BinOp::Xor; })
      .Case([&](LLVM::UMaxOp) { return llvm::AtomicRMWInst::BinOp::UMax; })
      .Case([&](LLVM::UMinOp) { return llvm::AtomicRMWInst::BinOp::UMin; })
      .Case([&](LLVM::FAddOp) { return llvm::AtomicRMWInst::BinOp::FAdd; })
      .Case([&](LLVM::FSubOp) { return llvm::AtomicRMWInst::BinOp::FSub; })
      .Default(llvm::AtomicRMWInst::BinOp::BAD_BINOP);
}

/// Converts an OpenMP atomic update operation using OpenMPIRBuilder.
static LogicalResult
convertOmpAtomicUpdate(omp::AtomicUpdateOp &opInst,
                       llvm::IRBuilderBase &builder,
                       LLVM::ModuleTranslation &moduleTranslation) {
  llvm::OpenMPIRBuilder *ompBuilder = moduleTranslation.getOpenMPBuilder();

  // Convert values and types.
  auto &innerOpList = opInst.getRegion().front().getOperations();
  bool isRegionArgUsed{false}, isXBinopExpr{false};
  llvm::AtomicRMWInst::BinOp binop;
  mlir::Value mlirExpr;
  // Find the binary update operation that uses the region argument
  // and get the expression to update
  for (Operation &innerOp : innerOpList) {
    if (innerOp.getNumOperands() == 2) {
      binop = convertBinOpToAtomic(innerOp);
      if (!llvm::is_contained(innerOp.getOperands(),
                              opInst.getRegion().getArgument(0)))
        continue;
      isRegionArgUsed = true;
      isXBinopExpr = innerOp.getNumOperands() > 0 &&
                     innerOp.getOperand(0) == opInst.getRegion().getArgument(0);
      mlirExpr = (isXBinopExpr ? innerOp.getOperand(1) : innerOp.getOperand(0));
      break;
    }
  }
  if (!isRegionArgUsed)
    return opInst.emitError("no atomic update operation with region argument"
                            " as operand found inside atomic.update region");

  llvm::Value *llvmExpr = moduleTranslation.lookupValue(mlirExpr);
  llvm::Value *llvmX = moduleTranslation.lookupValue(opInst.getX());
  llvm::Type *llvmXElementType = moduleTranslation.convertType(
      opInst.getRegion().getArgument(0).getType());
  llvm::OpenMPIRBuilder::AtomicOpValue llvmAtomicX = {llvmX, llvmXElementType,
                                                      /*isSigned=*/false,
                                                      /*isVolatile=*/false};

  llvm::AtomicOrdering atomicOrdering =
      convertAtomicOrdering(opInst.getMemoryOrderVal());

  // Generate update code.
  LogicalResult updateGenStatus = success();
  auto updateFn = [&opInst, &moduleTranslation, &updateGenStatus](
                      llvm::Value *atomicx,
                      llvm::IRBuilder<> &builder) -> llvm::Value * {
    Block &bb = *opInst.getRegion().begin();
    moduleTranslation.mapValue(*opInst.getRegion().args_begin(), atomicx);
    moduleTranslation.mapBlock(&bb, builder.GetInsertBlock());
    if (failed(moduleTranslation.convertBlock(bb, true, builder))) {
      updateGenStatus = (opInst.emitError()
                         << "unable to convert update operation to llvm IR");
      return nullptr;
    }
    omp::YieldOp yieldop = dyn_cast<omp::YieldOp>(bb.getTerminator());
    assert(yieldop && yieldop.getResults().size() == 1 &&
           "terminator must be omp.yield op and it must have exactly one "
           "argument");
    return moduleTranslation.lookupValue(yieldop.getResults()[0]);
  };

  // Handle ambiguous alloca, if any.
  auto allocaIP = findAllocaInsertPoint(builder, moduleTranslation);
  llvm::OpenMPIRBuilder::LocationDescription ompLoc(builder);
  builder.restoreIP(ompBuilder->createAtomicUpdate(
      ompLoc, allocaIP, llvmAtomicX, llvmExpr, atomicOrdering, binop, updateFn,
      isXBinopExpr));
  return updateGenStatus;
}

static LogicalResult
convertOmpAtomicCapture(omp::AtomicCaptureOp atomicCaptureOp,
                        llvm::IRBuilderBase &builder,
                        LLVM::ModuleTranslation &moduleTranslation) {
  llvm::OpenMPIRBuilder *ompBuilder = moduleTranslation.getOpenMPBuilder();
  mlir::Value mlirExpr;
  bool isXBinopExpr = false, isPostfixUpdate = false;
  llvm::AtomicRMWInst::BinOp binop = llvm::AtomicRMWInst::BinOp::BAD_BINOP;

  omp::AtomicUpdateOp atomicUpdateOp = atomicCaptureOp.getAtomicUpdateOp();
  omp::AtomicWriteOp atomicWriteOp = atomicCaptureOp.getAtomicWriteOp();

  assert((atomicUpdateOp || atomicWriteOp) &&
         "internal op must be an atomic.update or atomic.write op");

  if (atomicWriteOp) {
    isPostfixUpdate = true;
    mlirExpr = atomicWriteOp.getExpr();
  } else {
    isPostfixUpdate = atomicCaptureOp.getSecondOp() ==
                      atomicCaptureOp.getAtomicUpdateOp().getOperation();
    auto &innerOpList = atomicUpdateOp.getRegion().front().getOperations();
    bool isRegionArgUsed{false};
    // Find the binary update operation that uses the region argument
    // and get the expression to update
    for (Operation &innerOp : innerOpList) {
      if (innerOp.getNumOperands() == 2) {
        binop = convertBinOpToAtomic(innerOp);
        if (!llvm::is_contained(innerOp.getOperands(),
                                atomicUpdateOp.getRegion().getArgument(0)))
          continue;
        isRegionArgUsed = true;
        isXBinopExpr =
            innerOp.getNumOperands() > 0 &&
            innerOp.getOperand(0) == atomicUpdateOp.getRegion().getArgument(0);
        mlirExpr =
            (isXBinopExpr ? innerOp.getOperand(1) : innerOp.getOperand(0));
        break;
      }
    }
    if (!isRegionArgUsed)
      return atomicUpdateOp.emitError(
          "no atomic update operation with region argument"
          " as operand found inside atomic.update region");
  }

  llvm::Value *llvmExpr = moduleTranslation.lookupValue(mlirExpr);
  llvm::Value *llvmX =
      moduleTranslation.lookupValue(atomicCaptureOp.getAtomicReadOp().getX());
  llvm::Value *llvmV =
      moduleTranslation.lookupValue(atomicCaptureOp.getAtomicReadOp().getV());
  llvm::Type *llvmXElementType = moduleTranslation.convertType(
      atomicCaptureOp.getAtomicReadOp().getElementType());
  llvm::OpenMPIRBuilder::AtomicOpValue llvmAtomicX = {llvmX, llvmXElementType,
                                                      /*isSigned=*/false,
                                                      /*isVolatile=*/false};
  llvm::OpenMPIRBuilder::AtomicOpValue llvmAtomicV = {llvmV, llvmXElementType,
                                                      /*isSigned=*/false,
                                                      /*isVolatile=*/false};

  llvm::AtomicOrdering atomicOrdering =
      convertAtomicOrdering(atomicCaptureOp.getMemoryOrderVal());

  LogicalResult updateGenStatus = success();
  auto updateFn = [&](llvm::Value *atomicx,
                      llvm::IRBuilder<> &builder) -> llvm::Value * {
    if (atomicWriteOp)
      return moduleTranslation.lookupValue(atomicWriteOp.getExpr());
    Block &bb = *atomicUpdateOp.getRegion().begin();
    moduleTranslation.mapValue(*atomicUpdateOp.getRegion().args_begin(),
                               atomicx);
    moduleTranslation.mapBlock(&bb, builder.GetInsertBlock());
    if (failed(moduleTranslation.convertBlock(bb, true, builder))) {
      updateGenStatus = (atomicUpdateOp.emitError()
                         << "unable to convert update operation to llvm IR");
      return nullptr;
    }
    omp::YieldOp yieldop = dyn_cast<omp::YieldOp>(bb.getTerminator());
    assert(yieldop && yieldop.getResults().size() == 1 &&
           "terminator must be omp.yield op and it must have exactly one "
           "argument");
    return moduleTranslation.lookupValue(yieldop.getResults()[0]);
  };

  // Handle ambiguous alloca, if any.
  auto allocaIP = findAllocaInsertPoint(builder, moduleTranslation);
  llvm::OpenMPIRBuilder::LocationDescription ompLoc(builder);
  builder.restoreIP(ompBuilder->createAtomicCapture(
      ompLoc, allocaIP, llvmAtomicX, llvmAtomicV, llvmExpr, atomicOrdering,
      binop, updateFn, atomicUpdateOp, isPostfixUpdate, isXBinopExpr));
  return updateGenStatus;
}

/// Converts an OpenMP reduction operation using OpenMPIRBuilder. Expects the
/// mapping between reduction variables and their private equivalents to have
/// been stored on the ModuleTranslation stack. Currently only supports
/// reduction within WsloopOp and ParallelOp, but can be easily extended.
static LogicalResult
convertOmpReductionOp(omp::ReductionOp reductionOp,
                      llvm::IRBuilderBase &builder,
                      LLVM::ModuleTranslation &moduleTranslation) {
  // Find the declaration that corresponds to the reduction op.
  omp::DeclareReductionOp declaration;
  Operation *reductionParent = reductionOp->getParentOp();
  if (dyn_cast<omp::ParallelOp>(reductionParent) ||
      dyn_cast<omp::WsloopOp>(reductionParent)) {
    declaration = findReductionDecl(*reductionParent, reductionOp);
  } else {
    llvm_unreachable("Unhandled reduction container");
  }
  assert(declaration && "could not find reduction declaration");

  // Retrieve the mapping between reduction variables and their private
  // equivalents.
  const DenseMap<Value, llvm::Value *> *reductionVariableMap = nullptr;
  moduleTranslation.stackWalk<OpenMPVarMappingStackFrame>(
      [&](const OpenMPVarMappingStackFrame &frame) {
        if (frame.mapping.contains(reductionOp.getAccumulator())) {
          reductionVariableMap = &frame.mapping;
          return WalkResult::interrupt();
        }
        return WalkResult::advance();
      });
  assert(reductionVariableMap && "couldn't find private reduction variables");
  // Translate the reduction operation by emitting the body of the corresponding
  // reduction declaration.
  Region &reductionRegion = declaration.getReductionRegion();
  llvm::Value *privateReductionVar =
      reductionVariableMap->lookup(reductionOp.getAccumulator());
  llvm::Value *reductionVal = builder.CreateLoad(
      moduleTranslation.convertType(reductionOp.getOperand().getType()),
      privateReductionVar);

  moduleTranslation.mapValue(reductionRegion.front().getArgument(0),
                             reductionVal);
  moduleTranslation.mapValue(
      reductionRegion.front().getArgument(1),
      moduleTranslation.lookupValue(reductionOp.getOperand()));

  SmallVector<llvm::Value *> phis;
  if (failed(inlineConvertOmpRegions(reductionRegion, "omp.reduction.body",
                                     builder, moduleTranslation, &phis)))
    return failure();
  assert(phis.size() == 1 && "expected one value to be yielded from "
                             "the reduction body declaration region");
  builder.CreateStore(phis[0], privateReductionVar);
  return success();
}

/// Converts an OpenMP Threadprivate operation into LLVM IR using
/// OpenMPIRBuilder.
static LogicalResult
convertOmpThreadprivate(Operation &opInst, llvm::IRBuilderBase &builder,
                        LLVM::ModuleTranslation &moduleTranslation) {
  llvm::OpenMPIRBuilder::LocationDescription ompLoc(builder);
  auto threadprivateOp = cast<omp::ThreadprivateOp>(opInst);

  Value symAddr = threadprivateOp.getSymAddr();
  auto *symOp = symAddr.getDefiningOp();
  if (!isa<LLVM::AddressOfOp>(symOp))
    return opInst.emitError("Addressing symbol not found");
  LLVM::AddressOfOp addressOfOp = dyn_cast<LLVM::AddressOfOp>(symOp);

  LLVM::GlobalOp global =
      addressOfOp.getGlobal(moduleTranslation.symbolTable());
  llvm::GlobalValue *globalValue = moduleTranslation.lookupGlobal(global);
  llvm::Type *type = globalValue->getValueType();
  llvm::TypeSize typeSize =
      builder.GetInsertBlock()->getModule()->getDataLayout().getTypeStoreSize(
          type);
  llvm::ConstantInt *size = builder.getInt64(typeSize.getFixedValue());
  llvm::StringRef suffix = llvm::StringRef(".cache", 6);
  std::string cacheName = (Twine(global.getSymName()).concat(suffix)).str();
  llvm::Value *callInst =
      moduleTranslation.getOpenMPBuilder()->createCachedThreadPrivate(
          ompLoc, globalValue, size, cacheName);
  moduleTranslation.mapValue(opInst.getResult(0), callInst);
  return success();
}

static llvm::OffloadEntriesInfoManager::OMPTargetDeviceClauseKind
convertToDeviceClauseKind(mlir::omp::DeclareTargetDeviceType deviceClause) {
  switch (deviceClause) {
  case mlir::omp::DeclareTargetDeviceType::host:
    return llvm::OffloadEntriesInfoManager::OMPTargetDeviceClauseHost;
    break;
  case mlir::omp::DeclareTargetDeviceType::nohost:
    return llvm::OffloadEntriesInfoManager::OMPTargetDeviceClauseNoHost;
    break;
  case mlir::omp::DeclareTargetDeviceType::any:
    return llvm::OffloadEntriesInfoManager::OMPTargetDeviceClauseAny;
    break;
  }
  llvm_unreachable("unhandled device clause");
}

static llvm::OffloadEntriesInfoManager::OMPTargetGlobalVarEntryKind
convertToCaptureClauseKind(
    mlir::omp::DeclareTargetCaptureClause captureClasue) {
  switch (captureClasue) {
  case mlir::omp::DeclareTargetCaptureClause::to:
    return llvm::OffloadEntriesInfoManager::OMPTargetGlobalVarEntryTo;
  case mlir::omp::DeclareTargetCaptureClause::link:
    return llvm::OffloadEntriesInfoManager::OMPTargetGlobalVarEntryLink;
  case mlir::omp::DeclareTargetCaptureClause::enter:
    return llvm::OffloadEntriesInfoManager::OMPTargetGlobalVarEntryEnter;
  }
  llvm_unreachable("unhandled capture clause");
}

static llvm::SmallString<64>
getDeclareTargetRefPtrSuffix(LLVM::GlobalOp globalOp,
                             llvm::OpenMPIRBuilder &ompBuilder) {
  llvm::SmallString<64> suffix;
  llvm::raw_svector_ostream os(suffix);
  if (globalOp.getVisibility() == mlir::SymbolTable::Visibility::Private) {
    auto loc = globalOp->getLoc()->findInstanceOf<FileLineColLoc>();
    auto fileInfoCallBack = [&loc]() {
      return std::pair<std::string, uint64_t>(
          llvm::StringRef(loc.getFilename()), loc.getLine());
    };

    os << llvm::format(
        "_%x", ompBuilder.getTargetEntryUniqueInfo(fileInfoCallBack).FileID);
  }
  os << "_decl_tgt_ref_ptr";

  return suffix;
}

static bool isDeclareTargetLink(mlir::Value value) {
  if (auto addressOfOp =
          llvm::dyn_cast_if_present<LLVM::AddressOfOp>(value.getDefiningOp())) {
    auto modOp = addressOfOp->getParentOfType<mlir::ModuleOp>();
    Operation *gOp = modOp.lookupSymbol(addressOfOp.getGlobalName());
    if (auto declareTargetGlobal =
            llvm::dyn_cast<mlir::omp::DeclareTargetInterface>(gOp))
      if (declareTargetGlobal.getDeclareTargetCaptureClause() ==
          mlir::omp::DeclareTargetCaptureClause::link)
        return true;
  }
  return false;
}

// Returns the reference pointer generated by the lowering of the declare target
// operation in cases where the link clause is used or the to clause is used in
// USM mode.
static llvm::Value *
getRefPtrIfDeclareTarget(mlir::Value value,
                         LLVM::ModuleTranslation &moduleTranslation) {
  llvm::OpenMPIRBuilder *ompBuilder = moduleTranslation.getOpenMPBuilder();

  // An easier way to do this may just be to keep track of any pointer
  // references and their mapping to their respective operation
  if (auto addressOfOp =
          llvm::dyn_cast_if_present<LLVM::AddressOfOp>(value.getDefiningOp())) {
    if (auto gOp = llvm::dyn_cast_or_null<LLVM::GlobalOp>(
            addressOfOp->getParentOfType<mlir::ModuleOp>().lookupSymbol(
                addressOfOp.getGlobalName()))) {

      if (auto declareTargetGlobal =
              llvm::dyn_cast<mlir::omp::DeclareTargetInterface>(
                  gOp.getOperation())) {

        // In this case, we must utilise the reference pointer generated by the
        // declare target operation, similar to Clang
        if ((declareTargetGlobal.getDeclareTargetCaptureClause() ==
             mlir::omp::DeclareTargetCaptureClause::link) ||
            (declareTargetGlobal.getDeclareTargetCaptureClause() ==
                 mlir::omp::DeclareTargetCaptureClause::to &&
             ompBuilder->Config.hasRequiresUnifiedSharedMemory())) {
          llvm::SmallString<64> suffix =
              getDeclareTargetRefPtrSuffix(gOp, *ompBuilder);

          if (gOp.getSymName().contains(suffix))
            return moduleTranslation.getLLVMModule()->getNamedValue(
                gOp.getSymName());

          return moduleTranslation.getLLVMModule()->getNamedValue(
              (gOp.getSymName().str() + suffix.str()).str());
        }
      }
    }
  }

  return nullptr;
}

// A small helper structure to contain data gathered
// for map lowering and coalese it into one area and
// avoiding extra computations such as searches in the
// llvm module for lowered mapped variables or checking
// if something is declare target (and retrieving the
// value) more than neccessary.
struct MapInfoData : llvm::OpenMPIRBuilder::MapInfosTy {
  llvm::SmallVector<bool, 4> IsDeclareTarget;
  llvm::SmallVector<bool, 4> IsAMember;
  llvm::SmallVector<mlir::Operation *, 4> MapClause;
  llvm::SmallVector<llvm::Value *, 4> OriginalValue;
  // Stripped off array/pointer to get the underlying
  // element type
  llvm::SmallVector<llvm::Type *, 4> BaseType;

  /// Append arrays in \a CurInfo.
  void append(MapInfoData &CurInfo) {
    IsDeclareTarget.append(CurInfo.IsDeclareTarget.begin(),
                           CurInfo.IsDeclareTarget.end());
    MapClause.append(CurInfo.MapClause.begin(), CurInfo.MapClause.end());
    OriginalValue.append(CurInfo.OriginalValue.begin(),
                         CurInfo.OriginalValue.end());
    BaseType.append(CurInfo.BaseType.begin(), CurInfo.BaseType.end());
    llvm::OpenMPIRBuilder::MapInfosTy::append(CurInfo);
  }
};

uint64_t getArrayElementSizeInBits(LLVM::LLVMArrayType arrTy, DataLayout &dl) {
  if (auto nestedArrTy = llvm::dyn_cast_if_present<LLVM::LLVMArrayType>(
          arrTy.getElementType()))
    return getArrayElementSizeInBits(nestedArrTy, dl);
  return dl.getTypeSizeInBits(arrTy.getElementType());
}

// This function calculates the size to be offloaded for a specified type, given
// its associated map clause (which can contain bounds information which affects
// the total size), this size is calculated based on the underlying element type
// e.g. given a 1-D array of ints, we will calculate the size from the integer
// type * number of elements in the array. This size can be used in other
// calculations but is ultimately used as an argument to the OpenMP runtimes
// kernel argument structure which is generated through the combinedInfo data
// structures.
// This function is somewhat equivalent to Clang's getExprTypeSize inside of
// CGOpenMPRuntime.cpp.
llvm::Value *getSizeInBytes(DataLayout &dl, const mlir::Type &type,
                            Operation *clauseOp, llvm::Value *basePointer,
                            llvm::Type *baseType, llvm::IRBuilderBase &builder,
                            LLVM::ModuleTranslation &moduleTranslation) {
  // utilising getTypeSizeInBits instead of getTypeSize as getTypeSize gives
  // the size in inconsistent byte or bit format.
  uint64_t underlyingTypeSzInBits = dl.getTypeSizeInBits(type);
  if (auto arrTy = llvm::dyn_cast_if_present<LLVM::LLVMArrayType>(type))
    underlyingTypeSzInBits = getArrayElementSizeInBits(arrTy, dl);

  if (auto memberClause =
          mlir::dyn_cast_if_present<mlir::omp::MapInfoOp>(clauseOp)) {
    // This calculates the size to transfer based on bounds and the underlying
    // element type, provided bounds have been specified (Fortran
    // pointers/allocatables/target and arrays that have sections specified fall
    // into this as well).
    if (!memberClause.getBounds().empty()) {
      llvm::Value *elementCount = builder.getInt64(1);
      for (auto bounds : memberClause.getBounds()) {
        if (auto boundOp = mlir::dyn_cast_if_present<mlir::omp::MapBoundsOp>(
                bounds.getDefiningOp())) {
          // The below calculation for the size to be mapped calculated from the
          // map.info's bounds is: (elemCount * [UB - LB] + 1), later we
          // multiply by the underlying element types byte size to get the full
          // size to be offloaded based on the bounds
          elementCount = builder.CreateMul(
              elementCount,
              builder.CreateAdd(
                  builder.CreateSub(
                      moduleTranslation.lookupValue(boundOp.getUpperBound()),
                      moduleTranslation.lookupValue(boundOp.getLowerBound())),
                  builder.getInt64(1)));
        }
      }

      // The size in bytes x number of elements, the sizeInBytes stored is
      // the underyling types size, e.g. if ptr<i32>, it'll be the i32's
      // size, so we do some on the fly runtime math to get the size in
      // bytes from the extent (ub - lb) * sizeInBytes. NOTE: This may need
      // some adjustment for members with more complex types.
      return builder.CreateMul(elementCount,
                               builder.getInt64(underlyingTypeSzInBits / 8));
    }
  }

  return builder.getInt64(underlyingTypeSzInBits / 8);
}

void collectMapDataFromMapOperands(MapInfoData &mapData,
                                   llvm::SmallVectorImpl<Value> &mapOperands,
                                   LLVM::ModuleTranslation &moduleTranslation,
                                   DataLayout &dl,
                                   llvm::IRBuilderBase &builder) {
  for (mlir::Value mapValue : mapOperands) {
    if (auto mapOp = mlir::dyn_cast_if_present<mlir::omp::MapInfoOp>(
            mapValue.getDefiningOp())) {
      mlir::Value offloadPtr =
          mapOp.getVarPtrPtr() ? mapOp.getVarPtrPtr() : mapOp.getVarPtr();
      mapData.OriginalValue.push_back(
          moduleTranslation.lookupValue(offloadPtr));
      mapData.Pointers.push_back(mapData.OriginalValue.back());

      if (llvm::Value *refPtr =
              getRefPtrIfDeclareTarget(offloadPtr,
                                       moduleTranslation)) { // declare target
        mapData.IsDeclareTarget.push_back(true);
        mapData.BasePointers.push_back(refPtr);
      } else { // regular mapped variable
        mapData.IsDeclareTarget.push_back(false);
        mapData.BasePointers.push_back(mapData.OriginalValue.back());
      }

      mapData.BaseType.push_back(
          moduleTranslation.convertType(mapOp.getVarType()));
      mapData.Sizes.push_back(
          getSizeInBytes(dl, mapOp.getVarType(), mapOp, mapData.Pointers.back(),
                         mapData.BaseType.back(), builder, moduleTranslation));
      mapData.MapClause.push_back(mapOp.getOperation());
      mapData.Types.push_back(
          llvm::omp::OpenMPOffloadMappingFlags(mapOp.getMapType().value()));
      mapData.Names.push_back(LLVM::createMappingInformation(
          mapOp.getLoc(), *moduleTranslation.getOpenMPBuilder()));
      mapData.DevicePointers.push_back(
          llvm::OpenMPIRBuilder::DeviceInfoTy::None);

      // Check if this is a member mapping and correctly assign that it is, if
      // it is a member of a larger object.
      // TODO: Need better handling of members, and distinguishing of members
      // that are implicitly allocated on device vs explicitly passed in as
      // arguments.
      // TODO: May require some further additions to support nested record
      // types, i.e. member maps that can have member maps.
      mapData.IsAMember.push_back(false);
      for (mlir::Value mapValue : mapOperands) {
        if (auto map = mlir::dyn_cast_if_present<mlir::omp::MapInfoOp>(
                mapValue.getDefiningOp())) {
          for (auto member : map.getMembers()) {
            if (member == mapOp) {
              mapData.IsAMember.back() = true;
            }
          }
        }
      }
    }
  }
}

static int getMapDataMemberIdx(MapInfoData &mapData,
                               mlir::omp::MapInfoOp memberOp) {
  auto *res = llvm::find(mapData.MapClause, memberOp);
  assert(res != mapData.MapClause.end() &&
         "MapInfoOp for member not found in MapData, cannot return index");
  return std::distance(mapData.MapClause.begin(), res);
}

static mlir::omp::MapInfoOp
getFirstOrLastMappedMemberPtr(mlir::omp::MapInfoOp mapInfo, bool first) {
  mlir::DenseIntElementsAttr indexAttr = mapInfo.getMembersIndexAttr();

  // Only 1 member has been mapped, we can return it.
  if (indexAttr.size() == 1)
    if (auto mapOp = mlir::dyn_cast<mlir::omp::MapInfoOp>(
            mapInfo.getMembers()[0].getDefiningOp()))
      return mapOp;

  llvm::ArrayRef<int64_t> shape = indexAttr.getShapedType().getShape();
  llvm::SmallVector<size_t> indices(shape[0]);
  std::iota(indices.begin(), indices.end(), 0);

  llvm::sort(
      indices.begin(), indices.end(), [&](const size_t a, const size_t b) {
        auto indexValues = indexAttr.getValues<int32_t>();
        for (int i = 0;
             i < shape[1];
             ++i) {
          int aIndex = indexValues[a * shape[1] + i];
          int bIndex = indexValues[b * shape[1] + i];

          if (aIndex == bIndex)
            continue;

          if (aIndex != -1 && bIndex == -1)
            return false;

          if (aIndex == -1 && bIndex != -1)
            return true;

          // A is earlier in the record type layout than B
          if (aIndex < bIndex)
            return first;

          if (bIndex < aIndex)
            return !first;
        }

        // Iterated the entire list and couldn't make a decision, all elements
        // were likely the same. Return false, since the sort comparator should
        // return false for equal elements.
        return false;
      });

    return llvm::cast<mlir::omp::MapInfoOp>(
          mapInfo.getMembers()[indices.front()].getDefiningOp());
}

/// This function calculates the array/pointer offset for map data provided
/// with bounds operations, e.g. when provided something like the following:
///
/// Fortran
///     map(tofrom: array(2:5, 3:2))
///   or
/// C++
///   map(tofrom: array[1:4][2:3])
/// We must calculate the initial pointer offset to pass across, this function
/// performs this using bounds.
///
/// NOTE: which while specified in row-major order it currently needs to be
/// flipped for Fortran's column order array allocation and access (as
/// opposed to C++'s row-major, hence the backwards processing where order is
/// important). This is likely important to keep in mind for the future when
/// we incorporate a C++ frontend, both frontends will need to agree on the
/// ordering of generated bounds operations (one may have to flip them) to
/// make the below lowering frontend agnostic. The offload size
/// calcualtion may also have to be adjusted for C++.
std::vector<llvm::Value *>
calculateBoundsOffset(LLVM::ModuleTranslation &moduleTranslation,
                      llvm::IRBuilderBase &builder, bool isArrayTy,
                      mlir::OperandRange bounds) {
  std::vector<llvm::Value *> idx;
  // There's no bounds to calculate an offset from, we can safely
  // ignore and return no indices.
  if (bounds.empty())
    return idx;

  // If we have an array type, then we have its type so can treat it as a
  // normal GEP instruction where the bounds operations are simply indexes
  // into the array. We currently do reverse order of the bounds, which
  // I believe leans more towards Fortran's column-major in memory.
  if (isArrayTy) {
    idx.push_back(builder.getInt64(0));
    for (int i = bounds.size() - 1; i >= 0; --i) {
      if (auto boundOp = mlir::dyn_cast_if_present<mlir::omp::MapBoundsOp>(
              bounds[i].getDefiningOp())) {
        idx.push_back(moduleTranslation.lookupValue(boundOp.getLowerBound()));
      }
    }
  } else {
    // If we do not have an array type, but we have bounds, then we're dealing
    // with a pointer that's being treated like an array and we have the
    // underlying type e.g. an i32, or f64 etc, e.g. a fortran descriptor base
    // address (pointer pointing to the actual data) so we must caclulate the
    // offset using a single index which the following two loops attempts to
    // compute.

    // Calculates the size offset we need to make per row e.g. first row or
    // column only needs to be offset by one, but the next would have to be
    // the previous row/column offset multiplied by the extent of current row.
    //
    // For example ([1][10][100]):
    //
    //  - First row/column we move by 1 for each index increment
    //  - Second row/column we move by 1 (first row/column) * 10 (extent/size of
    //  current) for 10 for each index increment
    //  - Third row/column we would move by 10 (second row/column) *
    //  (extent/size of current) 100 for 1000 for each index increment
    std::vector<llvm::Value *> dimensionIndexSizeOffset{builder.getInt64(1)};
    for (size_t i = 1; i < bounds.size(); ++i) {
      if (auto boundOp = mlir::dyn_cast_if_present<mlir::omp::MapBoundsOp>(
              bounds[i].getDefiningOp())) {
        dimensionIndexSizeOffset.push_back(builder.CreateMul(
            moduleTranslation.lookupValue(boundOp.getExtent()),
            dimensionIndexSizeOffset[i - 1]));
      }
    }

    // Now that we have calculated how much we move by per index, we must
    // multiply each lower bound offset in indexes by the size offset we
    // have calculated in the previous and accumulate the results to get
    // our final resulting offset.
    for (int i = bounds.size() - 1; i >= 0; --i) {
      if (auto boundOp = mlir::dyn_cast_if_present<mlir::omp::MapBoundsOp>(
              bounds[i].getDefiningOp())) {
        if (idx.empty())
          idx.emplace_back(builder.CreateMul(
              moduleTranslation.lookupValue(boundOp.getLowerBound()),
              dimensionIndexSizeOffset[i]));
        else
          idx.back() = builder.CreateAdd(
              idx.back(), builder.CreateMul(moduleTranslation.lookupValue(
                                                boundOp.getLowerBound()),
                                            dimensionIndexSizeOffset[i]));
      }
    }
  }

  return idx;
}

// This creates two insertions into the MapInfosTy data structure for the
// "parent" of a set of members, (usually a container e.g.
// class/structure/derived type) when subsequent members have also been
// explicitly mapped on the same map clause. Certain types, such as Fortran
// descriptors are mapped like this as well, however, the members are
// implicit as far as a user is concerned, but we must explicitly map them
// internally.
//
// This function also returns the memberOfFlag for this particular parent,
// which is utilised in subsequent member mappings (by modifying there map type
// with it) to indicate that a member is part of this parent and should be
// treated by the runtime as such. Important to achieve the correct mapping.
//
// This function borrows a lot from Clang's emitCombinedEntry function
// inside of CGOpenMPRuntime.cpp
static llvm::omp::OpenMPOffloadMappingFlags mapParentWithMembers(
    LLVM::ModuleTranslation &moduleTranslation, llvm::IRBuilderBase &builder,
    llvm::OpenMPIRBuilder &ompBuilder, DataLayout &dl,
    llvm::OpenMPIRBuilder::MapInfosTy &combinedInfo, MapInfoData &mapData,
    uint64_t mapDataIndex, bool isTargetParams) {
  // Map the first segment of our structure
  combinedInfo.Types.emplace_back(
      isTargetParams
          ? llvm::omp::OpenMPOffloadMappingFlags::OMP_MAP_TARGET_PARAM
          : llvm::omp::OpenMPOffloadMappingFlags::OMP_MAP_NONE);
  combinedInfo.DevicePointers.emplace_back(
      llvm::OpenMPIRBuilder::DeviceInfoTy::None);
  combinedInfo.Names.emplace_back(LLVM::createMappingInformation(
      mapData.MapClause[mapDataIndex]->getLoc(), ompBuilder));
  combinedInfo.BasePointers.emplace_back(mapData.BasePointers[mapDataIndex]);

  // Calculate size of the parent object being mapped based on the
  // addresses at runtime, highAddr - lowAddr = size. This of course
  // doesn't factor in allocated data like pointers, hence the further
  // processing of members specified by users, or in the case of
  // Fortran pointers and allocatables, the mapping of the pointed to
  // data by the descriptor (which itself, is a structure containing
  // runtime information on the dynamically allocated data).
  auto parentClause =
      llvm::cast<mlir::omp::MapInfoOp>(mapData.MapClause[mapDataIndex]);

  llvm::Value *lowAddr, *highAddr;
  if (!parentClause.getPartialMap()) {
    lowAddr = builder.CreatePointerCast(mapData.Pointers[mapDataIndex],
                                        builder.getPtrTy());
    highAddr = builder.CreatePointerCast(
        builder.CreateConstGEP1_32(mapData.BaseType[mapDataIndex],
                                   mapData.Pointers[mapDataIndex], 1),
        builder.getPtrTy());
    combinedInfo.Pointers.emplace_back(mapData.Pointers[mapDataIndex]);
  } else {
    auto mapOp =
        mlir::dyn_cast<mlir::omp::MapInfoOp>(mapData.MapClause[mapDataIndex]);
    int firstMemberIdx = getMapDataMemberIdx(
        mapData, getFirstOrLastMappedMemberPtr(mapOp, true));
    lowAddr = builder.CreatePointerCast(mapData.Pointers[firstMemberIdx],
                                        builder.getPtrTy());
    int lastMemberIdx = getMapDataMemberIdx(
        mapData, getFirstOrLastMappedMemberPtr(mapOp, false));
    highAddr = builder.CreatePointerCast(
        builder.CreateGEP(mapData.BaseType[lastMemberIdx],
                          mapData.Pointers[lastMemberIdx], builder.getInt64(1)),
        builder.getPtrTy());
    combinedInfo.Pointers.emplace_back(mapData.Pointers[firstMemberIdx]);
  }

  llvm::Value *size = builder.CreateIntCast(
      builder.CreatePtrDiff(builder.getInt8Ty(), highAddr, lowAddr),
      builder.getInt64Ty(),
      /*isSigned=*/false);
  combinedInfo.Sizes.push_back(size);

  // TODO: This will need to be expanded to include the whole host of logic for
  // the map flags that Clang currently supports (e.g. it should take the map
  // flag of the parent map flag, remove the OMP_MAP_TARGET_PARAM and do some
  // further case specific flag modifications). For the moment, it handles what
  // we support as expected.
  llvm::omp::OpenMPOffloadMappingFlags mapFlag =
      llvm::omp::OpenMPOffloadMappingFlags::OMP_MAP_TO;

  llvm::omp::OpenMPOffloadMappingFlags memberOfFlag =
      ompBuilder.getMemberOfFlag(combinedInfo.BasePointers.size() - 1);
  ompBuilder.setCorrectMemberOfFlag(mapFlag, memberOfFlag);

  // This creates the initial MEMBER_OF mapping that consists of
  // the parent/top level container (same as above effectively, except
  // with a fixed initial compile time size and seperate maptype which
  // indicates the true mape type (tofrom etc.). This parent mapping is
  // only relevant if the structure in its totality is being mapped,
  // otherwise the above suffices.
  if (!parentClause.getPartialMap()) {
    combinedInfo.Types.emplace_back(mapFlag);
    combinedInfo.DevicePointers.emplace_back(
        llvm::OpenMPIRBuilder::DeviceInfoTy::None);
    combinedInfo.Names.emplace_back(LLVM::createMappingInformation(
        mapData.MapClause[mapDataIndex]->getLoc(), ompBuilder));
    combinedInfo.BasePointers.emplace_back(mapData.BasePointers[mapDataIndex]);
    combinedInfo.Pointers.emplace_back(mapData.Pointers[mapDataIndex]);
    combinedInfo.Sizes.emplace_back(mapData.Sizes[mapDataIndex]);
  }
  return memberOfFlag;
}

// The intent is to verify if the mapped data being passed is a
// pointer -> pointee that requires special handling in certain cases,
// e.g. applying the OMP_MAP_PTR_AND_OBJ map type.
//
// There may be a better way to verify this, but unfortunately with
// opaque pointers we lose the ability to easily check if something is
// a pointer whilst maintaining access to the underlying type.
static bool checkIfPointerMap(mlir::omp::MapInfoOp mapOp) {
  // If we have a varPtrPtr field assigned then the underlying type is a pointer
  if (mapOp.getVarPtrPtr())
    return true;

  // If the map data is declare target with a link clause, then it's represented
  // as a pointer when we lower it to LLVM-IR even if at the MLIR level it has
  // no relation to pointers.
  if (isDeclareTargetLink(mapOp.getVarPtr()))
    return true;

  return false;
}

// This function is intended to add explicit mappings of members
static void processMapMembersWithParent(
    LLVM::ModuleTranslation &moduleTranslation, llvm::IRBuilderBase &builder,
    llvm::OpenMPIRBuilder &ompBuilder, DataLayout &dl,
    llvm::OpenMPIRBuilder::MapInfosTy &combinedInfo, MapInfoData &mapData,
    uint64_t mapDataIndex, llvm::omp::OpenMPOffloadMappingFlags memberOfFlag) {

  auto parentClause =
      llvm::cast<mlir::omp::MapInfoOp>(mapData.MapClause[mapDataIndex]);

  for (auto mappedMembers : parentClause.getMembers()) {
    auto memberClause =
        llvm::cast<mlir::omp::MapInfoOp>(mappedMembers.getDefiningOp());
    int memberDataIdx = getMapDataMemberIdx(mapData, memberClause);

    assert(memberDataIdx >= 0 && "could not find mapped member of structure");

    // Same MemberOfFlag to indicate its link with parent and other members
    // of.
    auto mapFlag =
        llvm::omp::OpenMPOffloadMappingFlags(memberClause.getMapType().value());
    mapFlag &= ~llvm::omp::OpenMPOffloadMappingFlags::OMP_MAP_TARGET_PARAM;
    mapFlag |= llvm::omp::OpenMPOffloadMappingFlags::OMP_MAP_MEMBER_OF;
    ompBuilder.setCorrectMemberOfFlag(mapFlag, memberOfFlag);
    if (checkIfPointerMap(memberClause))
      mapFlag |= llvm::omp::OpenMPOffloadMappingFlags::OMP_MAP_PTR_AND_OBJ;

    combinedInfo.Types.emplace_back(mapFlag);
    combinedInfo.DevicePointers.emplace_back(
        llvm::OpenMPIRBuilder::DeviceInfoTy::None);
    combinedInfo.Names.emplace_back(
        LLVM::createMappingInformation(memberClause.getLoc(), ompBuilder));
    combinedInfo.BasePointers.emplace_back(mapData.BasePointers[mapDataIndex]);
    combinedInfo.Pointers.emplace_back(mapData.Pointers[memberDataIdx]);
    combinedInfo.Sizes.emplace_back(mapData.Sizes[memberDataIdx]);
  }
}

static void
processIndividualMap(MapInfoData &mapData, size_t mapDataIdx,
                     llvm::OpenMPIRBuilder::MapInfosTy &combinedInfo,
                     bool isTargetParams, int mapDataParentIdx = -1) {
  // Declare Target Mappings are excluded from being marked as
  // OMP_MAP_TARGET_PARAM as they are not passed as parameters, they're
  // marked with OMP_MAP_PTR_AND_OBJ instead.
  auto mapFlag = mapData.Types[mapDataIdx];
  auto mapInfoOp =
      llvm::cast<mlir::omp::MapInfoOp>(mapData.MapClause[mapDataIdx]);

  bool isPtrTy = checkIfPointerMap(mapInfoOp);
  if (isPtrTy)
    mapFlag |= llvm::omp::OpenMPOffloadMappingFlags::OMP_MAP_PTR_AND_OBJ;

  if (isTargetParams && !mapData.IsDeclareTarget[mapDataIdx])
    mapFlag |= llvm::omp::OpenMPOffloadMappingFlags::OMP_MAP_TARGET_PARAM;

  if (mapInfoOp.getMapCaptureType().value() ==
          mlir::omp::VariableCaptureKind::ByCopy &&
      !isPtrTy)
    mapFlag |= llvm::omp::OpenMPOffloadMappingFlags::OMP_MAP_LITERAL;

  // if we're provided a mapDataParentIdx, then the data being mapped is
  // part of a larger object (in a parent <-> member mapping) and in this
  // case our BasePointer should be the parent.
  if (mapDataParentIdx >= 0)
    combinedInfo.BasePointers.emplace_back(
        mapData.BasePointers[mapDataParentIdx]);
  else
    combinedInfo.BasePointers.emplace_back(mapData.BasePointers[mapDataIdx]);

  combinedInfo.Pointers.emplace_back(mapData.Pointers[mapDataIdx]);
  combinedInfo.DevicePointers.emplace_back(mapData.DevicePointers[mapDataIdx]);
  combinedInfo.Names.emplace_back(mapData.Names[mapDataIdx]);
  combinedInfo.Types.emplace_back(mapFlag);
  combinedInfo.Sizes.emplace_back(mapData.Sizes[mapDataIdx]);
}

static void processMapWithMembersOf(
    LLVM::ModuleTranslation &moduleTranslation, llvm::IRBuilderBase &builder,
    llvm::OpenMPIRBuilder &ompBuilder, DataLayout &dl,
    llvm::OpenMPIRBuilder::MapInfosTy &combinedInfo, MapInfoData &mapData,
    uint64_t mapDataIndex, bool isTargetParams) {
  auto parentClause =
      llvm::cast<mlir::omp::MapInfoOp>(mapData.MapClause[mapDataIndex]);

  // If we have a partial map (no parent referenced in the map clauses of the
  // directive, only members) and only a single member, we do not need to bind
  // the map of the member to the parent, we can pass the member seperately.
  if (parentClause.getMembers().size() == 1 && parentClause.getPartialMap()) {
    auto memberClause = llvm::cast<mlir::omp::MapInfoOp>(
        parentClause.getMembers()[0].getDefiningOp());
    int memberDataIdx = getMapDataMemberIdx(mapData, memberClause);
    // Note: Clang treats arrays with explicit bounds that fall into this
    // category as a parent with map case, however, it seems this isn't a
    // requirement, and processing them as an individual map is fine. So,
    // we will handle them as individual maps for the moment, as it's
    // difficult for us to check this as we always require bounds to be
    // specified currently and it's also marginally more optimal (single
    // map rather than two). The difference may come from the fact that
    // Clang maps array without bounds as pointers (which we do not
    // currently do), whereas we treat them as arrays in all cases
    // currently.
    processIndividualMap(mapData, memberDataIdx, combinedInfo, isTargetParams,
                         mapDataIndex);
    return;
  }

  llvm::omp::OpenMPOffloadMappingFlags memberOfParentFlag =
      mapParentWithMembers(moduleTranslation, builder, ompBuilder, dl,
                           combinedInfo, mapData, mapDataIndex, isTargetParams);
  processMapMembersWithParent(moduleTranslation, builder, ompBuilder, dl,
                              combinedInfo, mapData, mapDataIndex,
                              memberOfParentFlag);
}

// This is a variation on Clang's GenerateOpenMPCapturedVars, which
// generates different operation (e.g. load/store) combinations for
// arguments to the kernel, based on map capture kinds which are then
// utilised in the combinedInfo in place of the original Map value.
static void
createAlteredByCaptureMap(MapInfoData &mapData,
                          LLVM::ModuleTranslation &moduleTranslation,
                          llvm::IRBuilderBase &builder) {
  for (size_t i = 0; i < mapData.MapClause.size(); ++i) {
    // if it's declare target, skip it, it's handled seperately.
    if (!mapData.IsDeclareTarget[i]) {
      auto mapOp =
          mlir::dyn_cast_if_present<mlir::omp::MapInfoOp>(mapData.MapClause[i]);
      mlir::omp::VariableCaptureKind captureKind =
          mapOp.getMapCaptureType().value_or(
              mlir::omp::VariableCaptureKind::ByRef);
      bool isPtrTy = checkIfPointerMap(mapOp);

      // Currently handles array sectioning lowerbound case, but more
      // logic may be required in the future. Clang invokes EmitLValue,
      // which has specialised logic for special Clang types such as user
      // defines, so it is possible we will have to extend this for
      // structures or other complex types. As the general idea is that this
      // function mimics some of the logic from Clang that we require for
      // kernel argument passing from host -> device.
      switch (captureKind) {
      case mlir::omp::VariableCaptureKind::ByRef: {
        llvm::Value *newV = mapData.Pointers[i];
        std::vector<llvm::Value *> offsetIdx = calculateBoundsOffset(
            moduleTranslation, builder, mapData.BaseType[i]->isArrayTy(),
            mapOp.getBounds());
        if (isPtrTy)
          newV = builder.CreateLoad(builder.getPtrTy(), newV);

        if (!offsetIdx.empty())
          newV = builder.CreateInBoundsGEP(mapData.BaseType[i], newV, offsetIdx,
                                           "array_offset");
        mapData.Pointers[i] = newV;
      } break;
      case mlir::omp::VariableCaptureKind::ByCopy: {
        llvm::Type *type = mapData.BaseType[i];
        llvm::Value *newV;
        if (mapData.Pointers[i]->getType()->isPointerTy())
          newV = builder.CreateLoad(type, mapData.Pointers[i]);
        else
          newV = mapData.Pointers[i];

        if (!isPtrTy) {
          auto curInsert = builder.saveIP();
          builder.restoreIP(findAllocaInsertPoint(builder, moduleTranslation));
          auto *memTempAlloc =
              builder.CreateAlloca(builder.getPtrTy(), nullptr, ".casted");
          builder.restoreIP(curInsert);

          builder.CreateStore(newV, memTempAlloc);
          newV = builder.CreateLoad(builder.getPtrTy(), memTempAlloc);
        }

        mapData.Pointers[i] = newV;
        mapData.BasePointers[i] = newV;
      } break;
      case mlir::omp::VariableCaptureKind::This:
      case mlir::omp::VariableCaptureKind::VLAType:
        mapData.MapClause[i]->emitOpError("Unhandled capture kind");
        break;
      }
    }
  }
}

// Generate all map related information and fill the combinedInfo.
static void genMapInfos(llvm::IRBuilderBase &builder,
                        LLVM::ModuleTranslation &moduleTranslation,
                        DataLayout &dl,
                        llvm::OpenMPIRBuilder::MapInfosTy &combinedInfo,
                        MapInfoData &mapData,
                        const SmallVector<Value> &devPtrOperands = {},
                        const SmallVector<Value> &devAddrOperands = {},
                        bool isTargetParams = false) {
  // We wish to modify some of the methods in which arguments are
  // passed based on their capture type by the target region, this can
  // involve generating new loads and stores, which changes the
  // MLIR value to LLVM value mapping, however, we only wish to do this
  // locally for the current function/target and also avoid altering
  // ModuleTranslation, so we remap the base pointer or pointer stored
  // in the map infos corresponding MapInfoData, which is later accessed
  // by genMapInfos and createTarget to help generate the kernel and
  // kernel arg structure. It primarily becomes relevant in cases like
  // bycopy, or byref range'd arrays. In the default case, we simply
  // pass thee pointer byref as both basePointer and pointer.
  if (!moduleTranslation.getOpenMPBuilder()->Config.isTargetDevice())
    createAlteredByCaptureMap(mapData, moduleTranslation, builder);

  llvm::OpenMPIRBuilder *ompBuilder = moduleTranslation.getOpenMPBuilder();

  auto fail = [&combinedInfo]() -> void {
    combinedInfo.BasePointers.clear();
    combinedInfo.Pointers.clear();
    combinedInfo.DevicePointers.clear();
    combinedInfo.Sizes.clear();
    combinedInfo.Types.clear();
    combinedInfo.Names.clear();
  };

  // We operate under the assumption that all vectors that are
  // required in MapInfoData are of equal lengths (either filled with
  // default constructed data or appropiate information) so we can
  // utilise the size from any component of MapInfoData, if we can't
  // something is missing from the initial MapInfoData construction.
  for (size_t i = 0; i < mapData.MapClause.size(); ++i) {
    // NOTE/TODO: We currently do not support arbitrary depth record
    // type mapping.
    if (mapData.IsAMember[i])
      continue;

    auto mapInfoOp = mlir::dyn_cast<mlir::omp::MapInfoOp>(mapData.MapClause[i]);
    if (!mapInfoOp.getMembers().empty()) {
      processMapWithMembersOf(moduleTranslation, builder, *ompBuilder, dl,
                              combinedInfo, mapData, i, isTargetParams);
      continue;
    }

    processIndividualMap(mapData, i, combinedInfo, isTargetParams);
  }

  auto findMapInfo = [&combinedInfo](llvm::Value *val, unsigned &index) {
    index = 0;
    for (llvm::Value *basePtr : combinedInfo.BasePointers) {
      if (basePtr == val)
        return true;
      index++;
    }
    return false;
  };

  auto addDevInfos = [&, fail](auto devOperands, auto devOpType) -> void {
    for (const auto &devOp : devOperands) {
      // TODO: Only LLVMPointerTypes are handled.
      if (!isa<LLVM::LLVMPointerType>(devOp.getType()))
        return fail();

      llvm::Value *mapOpValue = moduleTranslation.lookupValue(devOp);

      // Check if map info is already present for this entry.
      unsigned infoIndex;
      if (findMapInfo(mapOpValue, infoIndex)) {
        combinedInfo.Types[infoIndex] |=
            llvm::omp::OpenMPOffloadMappingFlags::OMP_MAP_RETURN_PARAM;
        combinedInfo.DevicePointers[infoIndex] = devOpType;
      } else {
        combinedInfo.BasePointers.emplace_back(mapOpValue);
        combinedInfo.Pointers.emplace_back(mapOpValue);
        combinedInfo.DevicePointers.emplace_back(devOpType);
        combinedInfo.Names.emplace_back(
            LLVM::createMappingInformation(devOp.getLoc(), *ompBuilder));
        combinedInfo.Types.emplace_back(
            llvm::omp::OpenMPOffloadMappingFlags::OMP_MAP_RETURN_PARAM);
        combinedInfo.Sizes.emplace_back(builder.getInt64(0));
      }
    }
  };

  addDevInfos(devPtrOperands, llvm::OpenMPIRBuilder::DeviceInfoTy::Pointer);
  addDevInfos(devAddrOperands, llvm::OpenMPIRBuilder::DeviceInfoTy::Address);
}

static LogicalResult
convertOmpTargetData(Operation *op, llvm::IRBuilderBase &builder,
                     LLVM::ModuleTranslation &moduleTranslation) {
  llvm::Value *ifCond = nullptr;
  int64_t deviceID = llvm::omp::OMP_DEVICEID_UNDEF;
  SmallVector<Value> mapOperands;
  SmallVector<Value> useDevPtrOperands;
  SmallVector<Value> useDevAddrOperands;
  llvm::omp::RuntimeFunction RTLFn;
  DataLayout DL = DataLayout(op->getParentOfType<ModuleOp>());

  llvm::OpenMPIRBuilder *ompBuilder = moduleTranslation.getOpenMPBuilder();

  LogicalResult result =
      llvm::TypeSwitch<Operation *, LogicalResult>(op)
          .Case([&](omp::TargetDataOp dataOp) {
            if (auto ifExprVar = dataOp.getIfExpr())
              ifCond = moduleTranslation.lookupValue(ifExprVar);

            if (auto devId = dataOp.getDevice())
              if (auto constOp =
                      dyn_cast<LLVM::ConstantOp>(devId.getDefiningOp()))
                if (auto intAttr = dyn_cast<IntegerAttr>(constOp.getValue()))
                  deviceID = intAttr.getInt();

            mapOperands = dataOp.getMapOperands();
            useDevPtrOperands = dataOp.getUseDevicePtr();
            useDevAddrOperands = dataOp.getUseDeviceAddr();
            return success();
          })
          .Case([&](omp::TargetEnterDataOp enterDataOp) {
            if (enterDataOp.getNowait())
              return (LogicalResult)(enterDataOp.emitError(
                  "`nowait` is not supported yet"));

            if (auto ifExprVar = enterDataOp.getIfExpr())
              ifCond = moduleTranslation.lookupValue(ifExprVar);

            if (auto devId = enterDataOp.getDevice())
              if (auto constOp =
                      dyn_cast<LLVM::ConstantOp>(devId.getDefiningOp()))
                if (auto intAttr = dyn_cast<IntegerAttr>(constOp.getValue()))
                  deviceID = intAttr.getInt();
            RTLFn = llvm::omp::OMPRTL___tgt_target_data_begin_mapper;
            mapOperands = enterDataOp.getMapOperands();
            return success();
          })
          .Case([&](omp::TargetExitDataOp exitDataOp) {
            if (exitDataOp.getNowait())
              return (LogicalResult)(exitDataOp.emitError(
                  "`nowait` is not supported yet"));

            if (auto ifExprVar = exitDataOp.getIfExpr())
              ifCond = moduleTranslation.lookupValue(ifExprVar);

            if (auto devId = exitDataOp.getDevice())
              if (auto constOp =
                      dyn_cast<LLVM::ConstantOp>(devId.getDefiningOp()))
                if (auto intAttr = dyn_cast<IntegerAttr>(constOp.getValue()))
                  deviceID = intAttr.getInt();

            RTLFn = llvm::omp::OMPRTL___tgt_target_data_end_mapper;
            mapOperands = exitDataOp.getMapOperands();
            return success();
          })
          .Case([&](omp::TargetUpdateOp updateDataOp) {
            if (updateDataOp.getNowait())
              return (LogicalResult)(updateDataOp.emitError(
                  "`nowait` is not supported yet"));

            if (auto ifExprVar = updateDataOp.getIfExpr())
              ifCond = moduleTranslation.lookupValue(ifExprVar);

            if (auto devId = updateDataOp.getDevice())
              if (auto constOp =
                      dyn_cast<LLVM::ConstantOp>(devId.getDefiningOp()))
                if (auto intAttr = dyn_cast<IntegerAttr>(constOp.getValue()))
                  deviceID = intAttr.getInt();

            RTLFn = llvm::omp::OMPRTL___tgt_target_data_update_mapper;
            mapOperands = updateDataOp.getMapOperands();
            return success();
          })
          .Default([&](Operation *op) {
            return op->emitError("unsupported OpenMP operation: ")
                   << op->getName();
          });

  if (failed(result))
    return failure();

  using InsertPointTy = llvm::OpenMPIRBuilder::InsertPointTy;

  MapInfoData mapData;
  collectMapDataFromMapOperands(mapData, mapOperands, moduleTranslation, DL,
                                builder);

  // Fill up the arrays with all the mapped variables.
  llvm::OpenMPIRBuilder::MapInfosTy combinedInfo;
  auto genMapInfoCB =
      [&](InsertPointTy codeGenIP) -> llvm::OpenMPIRBuilder::MapInfosTy & {
    builder.restoreIP(codeGenIP);
    if (auto dataOp = dyn_cast<omp::TargetDataOp>(op)) {
      genMapInfos(builder, moduleTranslation, DL, combinedInfo, mapData,
                  useDevPtrOperands, useDevAddrOperands);
    } else {
      genMapInfos(builder, moduleTranslation, DL, combinedInfo, mapData);
    }
    return combinedInfo;
  };

  llvm::OpenMPIRBuilder::TargetDataInfo info(/*RequiresDevicePointerInfo=*/true,
                                             /*SeparateBeginEndCalls=*/true);

  using BodyGenTy = llvm::OpenMPIRBuilder::BodyGenTy;
  LogicalResult bodyGenStatus = success();
  auto bodyGenCB = [&](InsertPointTy codeGenIP, BodyGenTy bodyGenType) {
    assert(isa<omp::TargetDataOp>(op) &&
           "BodyGen requested for non TargetDataOp");
    Region &region = cast<omp::TargetDataOp>(op).getRegion();
    switch (bodyGenType) {
    case BodyGenTy::Priv:
      // Check if any device ptr/addr info is available
      if (!info.DevicePtrInfoMap.empty()) {
        builder.restoreIP(codeGenIP);
        unsigned argIndex = 0;
        for (auto &devPtrOp : useDevPtrOperands) {
          llvm::Value *mapOpValue = moduleTranslation.lookupValue(devPtrOp);
          const auto &arg = region.front().getArgument(argIndex);
          moduleTranslation.mapValue(arg,
                                     info.DevicePtrInfoMap[mapOpValue].second);
          argIndex++;
        }

        for (auto &devAddrOp : useDevAddrOperands) {
          llvm::Value *mapOpValue = moduleTranslation.lookupValue(devAddrOp);
          const auto &arg = region.front().getArgument(argIndex);
          auto *LI = builder.CreateLoad(
              builder.getPtrTy(), info.DevicePtrInfoMap[mapOpValue].second);
          moduleTranslation.mapValue(arg, LI);
          argIndex++;
        }

        bodyGenStatus = inlineConvertOmpRegions(region, "omp.data.region",
                                                builder, moduleTranslation);
      }
      break;
    case BodyGenTy::DupNoPriv:
      break;
    case BodyGenTy::NoPriv:
      // If device info is available then region has already been generated
      if (info.DevicePtrInfoMap.empty()) {
        builder.restoreIP(codeGenIP);
        bodyGenStatus = inlineConvertOmpRegions(region, "omp.data.region",
                                                builder, moduleTranslation);
      }
      break;
    }
    return builder.saveIP();
  };

  llvm::OpenMPIRBuilder::LocationDescription ompLoc(builder);
  llvm::OpenMPIRBuilder::InsertPointTy allocaIP =
      findAllocaInsertPoint(builder, moduleTranslation);
  if (isa<omp::TargetDataOp>(op)) {
    builder.restoreIP(ompBuilder->createTargetData(
        ompLoc, allocaIP, builder.saveIP(), builder.getInt64(deviceID), ifCond,
        info, genMapInfoCB, nullptr, bodyGenCB));
  } else {
    builder.restoreIP(ompBuilder->createTargetData(
        ompLoc, allocaIP, builder.saveIP(), builder.getInt64(deviceID), ifCond,
        info, genMapInfoCB, &RTLFn));
  }

  return bodyGenStatus;
}

/// Lowers the FlagsAttr which is applied to the module on the device
/// pass when offloading, this attribute contains OpenMP RTL globals that can
/// be passed as flags to the frontend, otherwise they are set to default
LogicalResult convertFlagsAttr(Operation *op, mlir::omp::FlagsAttr attribute,
                               LLVM::ModuleTranslation &moduleTranslation) {
  if (!cast<mlir::ModuleOp>(op))
    return failure();

  llvm::OpenMPIRBuilder *ompBuilder = moduleTranslation.getOpenMPBuilder();

  ompBuilder->M.addModuleFlag(llvm::Module::Max, "openmp-device",
                              attribute.getOpenmpDeviceVersion());

  if (attribute.getNoGpuLib())
    return success();

  ompBuilder->createGlobalFlag(
      attribute.getDebugKind() /*LangOpts().OpenMPTargetDebug*/,
      "__omp_rtl_debug_kind");
  ompBuilder->createGlobalFlag(
      attribute
          .getAssumeTeamsOversubscription() /*LangOpts().OpenMPTeamSubscription*/
      ,
      "__omp_rtl_assume_teams_oversubscription");
  ompBuilder->createGlobalFlag(
      attribute
          .getAssumeThreadsOversubscription() /*LangOpts().OpenMPThreadSubscription*/
      ,
      "__omp_rtl_assume_threads_oversubscription");
  ompBuilder->createGlobalFlag(
      attribute.getAssumeNoThreadState() /*LangOpts().OpenMPNoThreadState*/,
      "__omp_rtl_assume_no_thread_state");
  ompBuilder->createGlobalFlag(
      attribute
          .getAssumeNoNestedParallelism() /*LangOpts().OpenMPNoNestedParallelism*/
      ,
      "__omp_rtl_assume_no_nested_parallelism");
  return success();
}

static bool getTargetEntryUniqueInfo(llvm::TargetRegionEntryInfo &targetInfo,
                                     omp::TargetOp targetOp,
                                     llvm::StringRef parentName = "") {
  auto fileLoc = targetOp.getLoc()->findInstanceOf<FileLineColLoc>();

  assert(fileLoc && "No file found from location");
  StringRef fileName = fileLoc.getFilename().getValue();

  llvm::sys::fs::UniqueID id;
  if (auto ec = llvm::sys::fs::getUniqueID(fileName, id)) {
    targetOp.emitError("Unable to get unique ID for file");
    return false;
  }

  uint64_t line = fileLoc.getLine();
  targetInfo = llvm::TargetRegionEntryInfo(parentName, id.getDevice(),
                                           id.getFile(), line);
  return true;
}

static bool targetOpSupported(Operation &opInst) {
  auto targetOp = cast<omp::TargetOp>(opInst);
  if (targetOp.getIfExpr()) {
    opInst.emitError("If clause not yet supported");
    return false;
  }

  if (targetOp.getDevice()) {
    opInst.emitError("Device clause not yet supported");
    return false;
  }

  if (targetOp.getThreadLimit()) {
    opInst.emitError("Thread limit clause not yet supported");
    return false;
  }

  if (targetOp.getNowait()) {
    opInst.emitError("Nowait clause not yet supported");
    return false;
  }

  return true;
}

static void
handleDeclareTargetMapVar(MapInfoData &mapData,
                          LLVM::ModuleTranslation &moduleTranslation,
                          llvm::IRBuilderBase &builder) {
  for (size_t i = 0; i < mapData.MapClause.size(); ++i) {
    // In the case of declare target mapped variables, the basePointer is
    // the reference pointer generated by the convertDeclareTargetAttr
    // method. Whereas the kernelValue is the original variable, so for
    // the device we must replace all uses of this original global variable
    // (stored in kernelValue) with the reference pointer (stored in
    // basePointer for declare target mapped variables), as for device the
    // data is mapped into this reference pointer and should be loaded
    // from it, the original variable is discarded. On host both exist and
    // metadata is generated (elsewhere in the convertDeclareTargetAttr)
    // function to link the two variables in the runtime and then both the
    // reference pointer and the pointer are assigned in the kernel argument
    // structure for the host.
    if (mapData.IsDeclareTarget[i]) {
      // The users iterator will get invalidated if we modify an element,
      // so we populate this vector of uses to alter each user on an individual
      // basis to emit its own load (rather than one load for all).
      llvm::SmallVector<llvm::User *> userVec;
      for (llvm::User *user : mapData.OriginalValue[i]->users())
        userVec.push_back(user);

      for (llvm::User *user : userVec) {
        if (auto *insn = dyn_cast<llvm::Instruction>(user)) {
          auto *load = builder.CreateLoad(mapData.BasePointers[i]->getType(),
                                          mapData.BasePointers[i]);
          load->moveBefore(insn);
          user->replaceUsesOfWith(mapData.OriginalValue[i], load);
        }
      }
    }
  }
}

// The createDeviceArgumentAccessor function generates
// instructions for retrieving (acessing) kernel
// arguments inside of the device kernel for use by
// the kernel. This enables different semantics such as
// the creation of temporary copies of data allowing
// semantics like read-only/no host write back kernel
// arguments.
//
// This currently implements a very light version of Clang's
// EmitParmDecl's handling of direct argument handling as well
// as a portion of the argument access generation based on
// capture types found at the end of emitOutlinedFunctionPrologue
// in Clang. The indirect path handling of EmitParmDecl's may be
// required for future work, but a direct 1-to-1 copy doesn't seem
// possible as the logic is rather scattered throughout Clang's
// lowering and perhaps we wish to deviate slightly.
//
// \param mapData - A container containing vectors of information
// corresponding to the input argument, which should have a
// corresponding entry in the MapInfoData containers
// OrigialValue's.
// \param arg - This is the generated kernel function argument that
// corresponds to the passed in input argument. We generated different
// accesses of this Argument, based on capture type and other Input
// related information.
// \param input - This is the host side value that will be passed to
// the kernel i.e. the kernel input, we rewrite all uses of this within
// the kernel (as we generate the kernel body based on the target's region
// which maintians references to the original input) to the retVal argument
// apon exit of this function inside of the OMPIRBuilder. This interlinks
// the kernel argument to future uses of it in the function providing
// appropriate "glue" instructions inbetween.
// \param retVal - This is the value that all uses of input inside of the
// kernel will be re-written to, the goal of this function is to generate
// an appropriate location for the kernel argument to be accessed from,
// e.g. ByRef will result in a temporary allocation location and then
// a store of the kernel argument into this allocated memory which
// will then be loaded from, ByCopy will use the allocated memory
// directly.
static llvm::IRBuilderBase::InsertPoint
createDeviceArgumentAccessor(MapInfoData &mapData, llvm::Argument &arg,
                             llvm::Value *input, llvm::Value *&retVal,
                             llvm::IRBuilderBase &builder,
                             llvm::OpenMPIRBuilder &ompBuilder,
                             LLVM::ModuleTranslation &moduleTranslation,
                             llvm::IRBuilderBase::InsertPoint allocaIP,
                             llvm::IRBuilderBase::InsertPoint codeGenIP) {
  builder.restoreIP(allocaIP);

  mlir::omp::VariableCaptureKind capture =
      mlir::omp::VariableCaptureKind::ByRef;

  // Find the associated MapInfoData entry for the current input
  for (size_t i = 0; i < mapData.MapClause.size(); ++i)
    if (mapData.OriginalValue[i] == input) {
      if (auto mapOp = mlir::dyn_cast_if_present<mlir::omp::MapInfoOp>(
              mapData.MapClause[i])) {
        capture = mapOp.getMapCaptureType().value_or(
            mlir::omp::VariableCaptureKind::ByRef);
      }

      break;
    }

  unsigned int allocaAS = ompBuilder.M.getDataLayout().getAllocaAddrSpace();
  unsigned int defaultAS =
      ompBuilder.M.getDataLayout().getProgramAddressSpace();

  // Create the alloca for the argument the current point.
  llvm::Value *v = builder.CreateAlloca(arg.getType(), allocaAS);

  if (allocaAS != defaultAS && arg.getType()->isPointerTy())
    v = builder.CreatePointerBitCastOrAddrSpaceCast(
        v, arg.getType()->getPointerTo(defaultAS));

  builder.CreateStore(&arg, v);

  builder.restoreIP(codeGenIP);

  switch (capture) {
  case mlir::omp::VariableCaptureKind::ByCopy: {
    retVal = v;
    break;
  }
  case mlir::omp::VariableCaptureKind::ByRef: {
    retVal = builder.CreateAlignedLoad(
        v->getType(), v,
        ompBuilder.M.getDataLayout().getPrefTypeAlign(v->getType()));
    break;
  }
  case mlir::omp::VariableCaptureKind::This:
  case mlir::omp::VariableCaptureKind::VLAType:
    assert(false && "Currently unsupported capture kind");
    break;
  }

  return builder.saveIP();
}

static LogicalResult
convertOmpTarget(Operation &opInst, llvm::IRBuilderBase &builder,
                 LLVM::ModuleTranslation &moduleTranslation) {

  if (!targetOpSupported(opInst))
    return failure();

  auto parentFn = opInst.getParentOfType<LLVM::LLVMFuncOp>();
  auto targetOp = cast<omp::TargetOp>(opInst);
  auto &targetRegion = targetOp.getRegion();
  DataLayout dl = DataLayout(opInst.getParentOfType<ModuleOp>());
  SmallVector<Value> mapOperands = targetOp.getMapOperands();

  LogicalResult bodyGenStatus = success();
  using InsertPointTy = llvm::OpenMPIRBuilder::InsertPointTy;
  auto bodyCB = [&](InsertPointTy allocaIP,
                    InsertPointTy codeGenIP) -> InsertPointTy {
    // Forward target-cpu and target-features function attributes from the
    // original function to the new outlined function.
    llvm::Function *llvmParentFn =
        moduleTranslation.lookupFunction(parentFn.getName());
    llvm::Function *llvmOutlinedFn = codeGenIP.getBlock()->getParent();
    assert(llvmParentFn && llvmOutlinedFn &&
           "Both parent and outlined functions must exist at this point");

    if (auto attr = llvmParentFn->getFnAttribute("target-cpu");
        attr.isStringAttribute())
      llvmOutlinedFn->addFnAttr(attr);

    if (auto attr = llvmParentFn->getFnAttribute("target-features");
        attr.isStringAttribute())
      llvmOutlinedFn->addFnAttr(attr);

    builder.restoreIP(codeGenIP);
    unsigned argIndex = 0;
    for (auto &mapOp : mapOperands) {
      auto mapInfoOp =
          mlir::dyn_cast<mlir::omp::MapInfoOp>(mapOp.getDefiningOp());
      llvm::Value *mapOpValue =
          moduleTranslation.lookupValue(mapInfoOp.getVarPtr());
      const auto &arg = targetRegion.front().getArgument(argIndex);
      moduleTranslation.mapValue(arg, mapOpValue);
      argIndex++;
    }
    llvm::BasicBlock *exitBlock = convertOmpOpRegions(
        targetRegion, "omp.target", builder, moduleTranslation, bodyGenStatus);
    builder.SetInsertPoint(exitBlock);
    return builder.saveIP();
  };

  llvm::OpenMPIRBuilder::LocationDescription ompLoc(builder);
  StringRef parentName = parentFn.getName();

  llvm::TargetRegionEntryInfo entryInfo;

  if (!getTargetEntryUniqueInfo(entryInfo, targetOp, parentName))
    return failure();

  int32_t defaultValTeams = -1;
  int32_t defaultValThreads = 0;

  llvm::OpenMPIRBuilder::InsertPointTy allocaIP =
      findAllocaInsertPoint(builder, moduleTranslation);

  MapInfoData mapData;
  collectMapDataFromMapOperands(mapData, mapOperands, moduleTranslation, dl,
                                builder);

  llvm::OpenMPIRBuilder::MapInfosTy combinedInfos;
  auto genMapInfoCB = [&](llvm::OpenMPIRBuilder::InsertPointTy codeGenIP)
      -> llvm::OpenMPIRBuilder::MapInfosTy & {
    builder.restoreIP(codeGenIP);
    genMapInfos(builder, moduleTranslation, dl, combinedInfos, mapData, {}, {},
                true);
    return combinedInfos;
  };

  auto argAccessorCB = [&](llvm::Argument &arg, llvm::Value *input,
                           llvm::Value *&retVal, InsertPointTy allocaIP,
                           InsertPointTy codeGenIP) {
    llvm::OpenMPIRBuilder *ompBuilder = moduleTranslation.getOpenMPBuilder();

    // We just return the unaltered argument for the host function
    // for now, some alterations may be required in the future to
    // keep host fallback functions working identically to the device
    // version (e.g. pass ByCopy values should be treated as such on
    // host and device, currently not always the case)
    if (!ompBuilder->Config.isTargetDevice()) {
      retVal = cast<llvm::Value>(&arg);
      return codeGenIP;
    }

    return createDeviceArgumentAccessor(mapData, arg, input, retVal, builder,
                                        *ompBuilder, moduleTranslation,
                                        allocaIP, codeGenIP);
  };

  llvm::SmallVector<llvm::Value *, 4> kernelInput;
  for (size_t i = 0; i < mapOperands.size(); ++i) {
    // declare target arguments are not passed to kernels as arguments
    // TODO: We currently do not handle cases where a member is explicitly
    // passed in as an argument, this will likley need to be handled in
    // the near future, rather than using IsAMember, it may be better to
    // test if the relevant BlockArg is used within the target region and
    // then use that as a basis for exclusion in the kernel inputs.
    if (!mapData.IsDeclareTarget[i] && !mapData.IsAMember[i])
      kernelInput.push_back(mapData.OriginalValue[i]);
  }

  builder.restoreIP(moduleTranslation.getOpenMPBuilder()->createTarget(
      ompLoc, allocaIP, builder.saveIP(), entryInfo, defaultValTeams,
      defaultValThreads, kernelInput, genMapInfoCB, bodyCB, argAccessorCB));

  // Remap access operations to declare target reference pointers for the
  // device, essentially generating extra loadop's as necessary
  if (moduleTranslation.getOpenMPBuilder()->Config.isTargetDevice())
    handleDeclareTargetMapVar(mapData, moduleTranslation, builder);

  return bodyGenStatus;
}

static LogicalResult
convertDeclareTargetAttr(Operation *op, mlir::omp::DeclareTargetAttr attribute,
                         LLVM::ModuleTranslation &moduleTranslation) {
  // Amend omp.declare_target by deleting the IR of the outlined functions
  // created for target regions. They cannot be filtered out from MLIR earlier
  // because the omp.target operation inside must be translated to LLVM, but
  // the wrapper functions themselves must not remain at the end of the
  // process. We know that functions where omp.declare_target does not match
  // omp.is_target_device at this stage can only be wrapper functions because
  // those that aren't are removed earlier as an MLIR transformation pass.
  if (FunctionOpInterface funcOp = dyn_cast<FunctionOpInterface>(op)) {
    if (auto offloadMod = dyn_cast<omp::OffloadModuleInterface>(
            op->getParentOfType<ModuleOp>().getOperation())) {
      if (!offloadMod.getIsTargetDevice())
        return success();

      omp::DeclareTargetDeviceType declareType =
          attribute.getDeviceType().getValue();

      if (declareType == omp::DeclareTargetDeviceType::host) {
        llvm::Function *llvmFunc =
            moduleTranslation.lookupFunction(funcOp.getName());
        llvmFunc->dropAllReferences();
        llvmFunc->eraseFromParent();
      }
    }
    return success();
  }

  if (LLVM::GlobalOp gOp = dyn_cast<LLVM::GlobalOp>(op)) {
    llvm::Module *llvmModule = moduleTranslation.getLLVMModule();
    if (auto *gVal = llvmModule->getNamedValue(gOp.getSymName())) {
      llvm::OpenMPIRBuilder *ompBuilder = moduleTranslation.getOpenMPBuilder();
      bool isDeclaration = gOp.isDeclaration();
      bool isExternallyVisible =
          gOp.getVisibility() != mlir::SymbolTable::Visibility::Private;
      auto loc = op->getLoc()->findInstanceOf<FileLineColLoc>();
      llvm::StringRef mangledName = gOp.getSymName();
      auto captureClause =
          convertToCaptureClauseKind(attribute.getCaptureClause().getValue());
      auto deviceClause =
          convertToDeviceClauseKind(attribute.getDeviceType().getValue());
      // unused for MLIR at the moment, required in Clang for book
      // keeping
      std::vector<llvm::GlobalVariable *> generatedRefs;

      std::vector<llvm::Triple> targetTriple;
      auto targetTripleAttr = dyn_cast_or_null<mlir::StringAttr>(
          op->getParentOfType<mlir::ModuleOp>()->getAttr(
              LLVM::LLVMDialect::getTargetTripleAttrName()));
      if (targetTripleAttr)
        targetTriple.emplace_back(targetTripleAttr.data());

      auto fileInfoCallBack = [&loc]() {
        std::string filename = "";
        std::uint64_t lineNo = 0;

        if (loc) {
          filename = loc.getFilename().str();
          lineNo = loc.getLine();
        }

        return std::pair<std::string, std::uint64_t>(llvm::StringRef(filename),
                                                     lineNo);
      };

      ompBuilder->registerTargetGlobalVariable(
          captureClause, deviceClause, isDeclaration, isExternallyVisible,
          ompBuilder->getTargetEntryUniqueInfo(fileInfoCallBack), mangledName,
          generatedRefs, /*OpenMPSimd*/ false, targetTriple,
          /*GlobalInitializer*/ nullptr, /*VariableLinkage*/ nullptr,
          gVal->getType(), gVal);

      if (ompBuilder->Config.isTargetDevice() &&
          (attribute.getCaptureClause().getValue() !=
               mlir::omp::DeclareTargetCaptureClause::to ||
           ompBuilder->Config.hasRequiresUnifiedSharedMemory())) {
        ompBuilder->getAddrOfDeclareTargetVar(
            captureClause, deviceClause, isDeclaration, isExternallyVisible,
            ompBuilder->getTargetEntryUniqueInfo(fileInfoCallBack), mangledName,
            generatedRefs, /*OpenMPSimd*/ false, targetTriple, gVal->getType(),
            /*GlobalInitializer*/ nullptr,
            /*VariableLinkage*/ nullptr);
      }
    }
  }

  return success();
}

// Returns true if the operation is inside a TargetOp or
// is part of a declare target function.
static bool isTargetDeviceOp(Operation *op) {
  // Assumes no reverse offloading
  if (op->getParentOfType<omp::TargetOp>())
    return true;

  if (auto parentFn = op->getParentOfType<LLVM::LLVMFuncOp>())
    if (auto declareTargetIface =
            llvm::dyn_cast<mlir::omp::DeclareTargetInterface>(
                parentFn.getOperation()))
      if (declareTargetIface.isDeclareTarget() &&
          declareTargetIface.getDeclareTargetDeviceType() !=
              mlir::omp::DeclareTargetDeviceType::host)
        return true;

  return false;
}

/// Given an OpenMP MLIR operation, create the corresponding LLVM IR
/// (including OpenMP runtime calls).
static LogicalResult
convertHostOrTargetOperation(Operation *op, llvm::IRBuilderBase &builder,
                             LLVM::ModuleTranslation &moduleTranslation) {

  llvm::OpenMPIRBuilder *ompBuilder = moduleTranslation.getOpenMPBuilder();

  return llvm::TypeSwitch<Operation *, LogicalResult>(op)
      .Case([&](omp::BarrierOp) {
        ompBuilder->createBarrier(builder.saveIP(), llvm::omp::OMPD_barrier);
        return success();
      })
      .Case([&](omp::TaskwaitOp) {
        ompBuilder->createTaskwait(builder.saveIP());
        return success();
      })
      .Case([&](omp::TaskyieldOp) {
        ompBuilder->createTaskyield(builder.saveIP());
        return success();
      })
      .Case([&](omp::FlushOp) {
        // No support in Openmp runtime function (__kmpc_flush) to accept
        // the argument list.
        // OpenMP standard states the following:
        //  "An implementation may implement a flush with a list by ignoring
        //   the list, and treating it the same as a flush without a list."
        //
        // The argument list is discarded so that, flush with a list is treated
        // same as a flush without a list.
        ompBuilder->createFlush(builder.saveIP());
        return success();
      })
      .Case([&](omp::ParallelOp op) {
        return convertOmpParallel(op, builder, moduleTranslation);
      })
      .Case([&](omp::ReductionOp reductionOp) {
        return convertOmpReductionOp(reductionOp, builder, moduleTranslation);
      })
      .Case([&](omp::MasterOp) {
        return convertOmpMaster(*op, builder, moduleTranslation);
      })
      .Case([&](omp::CriticalOp) {
        return convertOmpCritical(*op, builder, moduleTranslation);
      })
      .Case([&](omp::OrderedRegionOp) {
        return convertOmpOrderedRegion(*op, builder, moduleTranslation);
      })
      .Case([&](omp::OrderedOp) {
        return convertOmpOrdered(*op, builder, moduleTranslation);
      })
      .Case([&](omp::WsloopOp) {
        return convertOmpWsloop(*op, builder, moduleTranslation);
      })
      .Case([&](omp::SimdOp) {
        return convertOmpSimd(*op, builder, moduleTranslation);
      })
      .Case([&](omp::AtomicReadOp) {
        return convertOmpAtomicRead(*op, builder, moduleTranslation);
      })
      .Case([&](omp::AtomicWriteOp) {
        return convertOmpAtomicWrite(*op, builder, moduleTranslation);
      })
      .Case([&](omp::AtomicUpdateOp op) {
        return convertOmpAtomicUpdate(op, builder, moduleTranslation);
      })
      .Case([&](omp::AtomicCaptureOp op) {
        return convertOmpAtomicCapture(op, builder, moduleTranslation);
      })
      .Case([&](omp::SectionsOp) {
        return convertOmpSections(*op, builder, moduleTranslation);
      })
      .Case([&](omp::SingleOp op) {
        return convertOmpSingle(op, builder, moduleTranslation);
      })
      .Case([&](omp::TeamsOp op) {
        return convertOmpTeams(op, builder, moduleTranslation);
      })
      .Case([&](omp::TaskOp op) {
        return convertOmpTaskOp(op, builder, moduleTranslation);
      })
      .Case([&](omp::TaskgroupOp op) {
        return convertOmpTaskgroupOp(op, builder, moduleTranslation);
      })
      .Case<omp::YieldOp, omp::TerminatorOp, omp::DeclareReductionOp,
            omp::CriticalDeclareOp>([](auto op) {
        // `yield` and `terminator` can be just omitted. The block structure
        // was created in the region that handles their parent operation.
        // `declare_reduction` will be used by reductions and is not
        // converted directly, skip it.
        // `critical.declare` is only used to declare names of critical
        // sections which will be used by `critical` ops and hence can be
        // ignored for lowering. The OpenMP IRBuilder will create unique
        // name for critical section names.
        return success();
      })
      .Case([&](omp::ThreadprivateOp) {
        return convertOmpThreadprivate(*op, builder, moduleTranslation);
      })
      .Case<omp::TargetDataOp, omp::TargetEnterDataOp, omp::TargetExitDataOp,
            omp::TargetUpdateOp>([&](auto op) {
        return convertOmpTargetData(op, builder, moduleTranslation);
      })
      .Case([&](omp::TargetOp) {
        return convertOmpTarget(*op, builder, moduleTranslation);
      })
      .Case<omp::MapInfoOp, omp::MapBoundsOp, omp::PrivateClauseOp>(
          [&](auto op) {
            // No-op, should be handled by relevant owning operations e.g.
            // TargetOp, TargetEnterDataOp, TargetExitDataOp, TargetDataOp etc.
            // and then discarded
            return success();
          })
      .Default([&](Operation *inst) {
        return inst->emitError("unsupported OpenMP operation: ")
               << inst->getName();
      });
}

static LogicalResult
convertTargetDeviceOp(Operation *op, llvm::IRBuilderBase &builder,
                      LLVM::ModuleTranslation &moduleTranslation) {
  return convertHostOrTargetOperation(op, builder, moduleTranslation);
}

static LogicalResult
convertTargetOpsInNest(Operation *op, llvm::IRBuilderBase &builder,
                       LLVM::ModuleTranslation &moduleTranslation) {
  if (isa<omp::TargetOp>(op))
    return convertOmpTarget(*op, builder, moduleTranslation);
  if (isa<omp::TargetDataOp>(op))
    return convertOmpTargetData(op, builder, moduleTranslation);
  bool interrupted =
      op->walk<WalkOrder::PreOrder>([&](Operation *oper) {
          if (isa<omp::TargetOp>(oper)) {
            if (failed(convertOmpTarget(*oper, builder, moduleTranslation)))
              return WalkResult::interrupt();
            return WalkResult::skip();
          }
          if (isa<omp::TargetDataOp>(oper)) {
            if (failed(convertOmpTargetData(oper, builder, moduleTranslation)))
              return WalkResult::interrupt();
            return WalkResult::skip();
          }
          return WalkResult::advance();
        }).wasInterrupted();
  return failure(interrupted);
}

namespace {

/// Implementation of the dialect interface that converts operations belonging
/// to the OpenMP dialect to LLVM IR.
class OpenMPDialectLLVMIRTranslationInterface
    : public LLVMTranslationDialectInterface {
public:
  using LLVMTranslationDialectInterface::LLVMTranslationDialectInterface;

  /// Translates the given operation to LLVM IR using the provided IR builder
  /// and saving the state in `moduleTranslation`.
  LogicalResult
  convertOperation(Operation *op, llvm::IRBuilderBase &builder,
                   LLVM::ModuleTranslation &moduleTranslation) const final;

  /// Given an OpenMP MLIR attribute, create the corresponding LLVM-IR,
  /// runtime calls, or operation amendments
  LogicalResult
  amendOperation(Operation *op, ArrayRef<llvm::Instruction *> instructions,
                 NamedAttribute attribute,
                 LLVM::ModuleTranslation &moduleTranslation) const final;
};

} // namespace

LogicalResult OpenMPDialectLLVMIRTranslationInterface::amendOperation(
    Operation *op, ArrayRef<llvm::Instruction *> instructions,
    NamedAttribute attribute,
    LLVM::ModuleTranslation &moduleTranslation) const {
  return llvm::StringSwitch<llvm::function_ref<LogicalResult(Attribute)>>(
             attribute.getName())
      .Case("omp.is_target_device",
            [&](Attribute attr) {
              if (auto deviceAttr = dyn_cast<BoolAttr>(attr)) {
                llvm::OpenMPIRBuilderConfig &config =
                    moduleTranslation.getOpenMPBuilder()->Config;
                config.setIsTargetDevice(deviceAttr.getValue());
                return success();
              }
              return failure();
            })
      .Case("omp.is_gpu",
            [&](Attribute attr) {
              if (auto gpuAttr = dyn_cast<BoolAttr>(attr)) {
                llvm::OpenMPIRBuilderConfig &config =
                    moduleTranslation.getOpenMPBuilder()->Config;
                config.setIsGPU(gpuAttr.getValue());
                return success();
              }
              return failure();
            })
      .Case("omp.host_ir_filepath",
            [&](Attribute attr) {
              if (auto filepathAttr = dyn_cast<StringAttr>(attr)) {
                llvm::OpenMPIRBuilder *ompBuilder =
                    moduleTranslation.getOpenMPBuilder();
                ompBuilder->loadOffloadInfoMetadata(filepathAttr.getValue());
                return success();
              }
              return failure();
            })
      .Case("omp.flags",
            [&](Attribute attr) {
              if (auto rtlAttr = dyn_cast<omp::FlagsAttr>(attr))
                return convertFlagsAttr(op, rtlAttr, moduleTranslation);
              return failure();
            })
      .Case("omp.version",
            [&](Attribute attr) {
              if (auto versionAttr = dyn_cast<omp::VersionAttr>(attr)) {
                llvm::OpenMPIRBuilder *ompBuilder =
                    moduleTranslation.getOpenMPBuilder();
                ompBuilder->M.addModuleFlag(llvm::Module::Max, "openmp",
                                            versionAttr.getVersion());
                return success();
              }
              return failure();
            })
      .Case("omp.declare_target",
            [&](Attribute attr) {
              if (auto declareTargetAttr =
                      dyn_cast<omp::DeclareTargetAttr>(attr))
                return convertDeclareTargetAttr(op, declareTargetAttr,
                                                moduleTranslation);
              return failure();
            })
      .Case("omp.requires",
            [&](Attribute attr) {
              if (auto requiresAttr = dyn_cast<omp::ClauseRequiresAttr>(attr)) {
                using Requires = omp::ClauseRequires;
                Requires flags = requiresAttr.getValue();
                llvm::OpenMPIRBuilderConfig &config =
                    moduleTranslation.getOpenMPBuilder()->Config;
                config.setHasRequiresReverseOffload(
                    bitEnumContainsAll(flags, Requires::reverse_offload));
                config.setHasRequiresUnifiedAddress(
                    bitEnumContainsAll(flags, Requires::unified_address));
                config.setHasRequiresUnifiedSharedMemory(
                    bitEnumContainsAll(flags, Requires::unified_shared_memory));
                config.setHasRequiresDynamicAllocators(
                    bitEnumContainsAll(flags, Requires::dynamic_allocators));
                return success();
              }
              return failure();
            })
      .Default([](Attribute) {
        // Fall through for omp attributes that do not require lowering.
        return success();
      })(attribute.getValue());

  return failure();
}

/// Given an OpenMP MLIR operation, create the corresponding LLVM IR
/// (including OpenMP runtime calls).
LogicalResult OpenMPDialectLLVMIRTranslationInterface::convertOperation(
    Operation *op, llvm::IRBuilderBase &builder,
    LLVM::ModuleTranslation &moduleTranslation) const {

  llvm::OpenMPIRBuilder *ompBuilder = moduleTranslation.getOpenMPBuilder();
  if (ompBuilder->Config.isTargetDevice()) {
    if (isTargetDeviceOp(op)) {
      return convertTargetDeviceOp(op, builder, moduleTranslation);
    } else {
      return convertTargetOpsInNest(op, builder, moduleTranslation);
    }
  }
  return convertHostOrTargetOperation(op, builder, moduleTranslation);
}

void mlir::registerOpenMPDialectTranslation(DialectRegistry &registry) {
  registry.insert<omp::OpenMPDialect>();
  registry.addExtension(+[](MLIRContext *ctx, omp::OpenMPDialect *dialect) {
    dialect->addInterfaces<OpenMPDialectLLVMIRTranslationInterface>();
  });
}

void mlir::registerOpenMPDialectTranslation(MLIRContext &context) {
  DialectRegistry registry;
  registerOpenMPDialectTranslation(registry);
  context.appendDialectRegistry(registry);
}<|MERGE_RESOLUTION|>--- conflicted
+++ resolved
@@ -33,13 +33,9 @@
 #include "llvm/Transforms/Utils/ModuleUtils.h"
 
 #include <any>
-<<<<<<< HEAD
-#include <iterator>
-=======
 #include <cstdint>
 #include <iterator>
 #include <numeric>
->>>>>>> 6e4c5224
 #include <optional>
 #include <utility>
 
