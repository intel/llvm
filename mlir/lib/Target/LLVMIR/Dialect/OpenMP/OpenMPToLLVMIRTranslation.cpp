--- conflicted
+++ resolved
@@ -3241,17 +3241,10 @@
       .Default(llvm::AtomicRMWInst::BinOp::BAD_BINOP);
 }
 
-<<<<<<< HEAD
-void extractAtomicControlFlags(omp::AtomicUpdateOp atomicUpdateOp,
-                               bool &isIgnoreDenormalMode,
-                               bool &isFineGrainedMemory,
-                               bool &isRemoteMemory) {
-=======
 static void extractAtomicControlFlags(omp::AtomicUpdateOp atomicUpdateOp,
                                       bool &isIgnoreDenormalMode,
                                       bool &isFineGrainedMemory,
                                       bool &isRemoteMemory) {
->>>>>>> 35227056
   isIgnoreDenormalMode = false;
   isFineGrainedMemory = false;
   isRemoteMemory = false;
