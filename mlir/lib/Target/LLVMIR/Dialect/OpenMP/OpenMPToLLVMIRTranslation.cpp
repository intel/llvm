//===- OpenMPToLLVMIRTranslation.cpp - Translate OpenMP dialect to LLVM IR-===//
//
// Part of the LLVM Project, under the Apache License v2.0 with LLVM Exceptions.
// See https://llvm.org/LICENSE.txt for license information.
// SPDX-License-Identifier: Apache-2.0 WITH LLVM-exception
//
//===----------------------------------------------------------------------===//
//
// This file implements a translation between the MLIR OpenMP dialect and LLVM
// IR.
//
//===----------------------------------------------------------------------===//
#include "mlir/Target/LLVMIR/Dialect/OpenMP/OpenMPToLLVMIRTranslation.h"
#include "mlir/Analysis/TopologicalSortUtils.h"
#include "mlir/Dialect/LLVMIR/LLVMDialect.h"
#include "mlir/Dialect/OpenMP/OpenMPDialect.h"
#include "mlir/Dialect/OpenMP/OpenMPInterfaces.h"
#include "mlir/IR/IRMapping.h"
#include "mlir/IR/Operation.h"
#include "mlir/Support/LLVM.h"
#include "mlir/Target/LLVMIR/Dialect/OpenMPCommon.h"
#include "mlir/Target/LLVMIR/ModuleTranslation.h"
#include "mlir/Transforms/RegionUtils.h"

#include "llvm/ADT/ArrayRef.h"
#include "llvm/ADT/SetVector.h"
#include "llvm/ADT/TypeSwitch.h"
#include "llvm/Frontend/OpenMP/OMPConstants.h"
#include "llvm/Frontend/OpenMP/OMPIRBuilder.h"
#include "llvm/IR/DebugInfoMetadata.h"
#include "llvm/IR/IRBuilder.h"
#include "llvm/IR/ReplaceConstant.h"
#include "llvm/Support/FileSystem.h"
#include "llvm/TargetParser/Triple.h"
#include "llvm/Transforms/Utils/ModuleUtils.h"

#include <any>
#include <cstdint>
#include <iterator>
#include <numeric>
#include <optional>
#include <utility>

using namespace mlir;

namespace {
static llvm::omp::ScheduleKind
convertToScheduleKind(std::optional<omp::ClauseScheduleKind> schedKind) {
  if (!schedKind.has_value())
    return llvm::omp::OMP_SCHEDULE_Default;
  switch (schedKind.value()) {
  case omp::ClauseScheduleKind::Static:
    return llvm::omp::OMP_SCHEDULE_Static;
  case omp::ClauseScheduleKind::Dynamic:
    return llvm::omp::OMP_SCHEDULE_Dynamic;
  case omp::ClauseScheduleKind::Guided:
    return llvm::omp::OMP_SCHEDULE_Guided;
  case omp::ClauseScheduleKind::Auto:
    return llvm::omp::OMP_SCHEDULE_Auto;
  case omp::ClauseScheduleKind::Runtime:
    return llvm::omp::OMP_SCHEDULE_Runtime;
  }
  llvm_unreachable("unhandled schedule clause argument");
}

/// ModuleTranslation stack frame for OpenMP operations. This keeps track of the
/// insertion points for allocas.
class OpenMPAllocaStackFrame
    : public LLVM::ModuleTranslation::StackFrameBase<OpenMPAllocaStackFrame> {
public:
  MLIR_DEFINE_EXPLICIT_INTERNAL_INLINE_TYPE_ID(OpenMPAllocaStackFrame)

  explicit OpenMPAllocaStackFrame(llvm::OpenMPIRBuilder::InsertPointTy allocaIP)
      : allocaInsertPoint(allocaIP) {}
  llvm::OpenMPIRBuilder::InsertPointTy allocaInsertPoint;
};

/// ModuleTranslation stack frame containing the partial mapping between MLIR
/// values and their LLVM IR equivalents.
class OpenMPVarMappingStackFrame
    : public LLVM::ModuleTranslation::StackFrameBase<
          OpenMPVarMappingStackFrame> {
public:
  MLIR_DEFINE_EXPLICIT_INTERNAL_INLINE_TYPE_ID(OpenMPVarMappingStackFrame)

  explicit OpenMPVarMappingStackFrame(
      const DenseMap<Value, llvm::Value *> &mapping)
      : mapping(mapping) {}

  DenseMap<Value, llvm::Value *> mapping;
};

/// Custom error class to signal translation errors that don't need reporting,
/// since encountering them will have already triggered relevant error messages.
///
/// Its purpose is to serve as the glue between MLIR failures represented as
/// \see LogicalResult instances and \see llvm::Error instances used to
/// propagate errors through the \see llvm::OpenMPIRBuilder. Generally, when an
/// error of the first type is raised, a message is emitted directly (the \see
/// LogicalResult itself does not hold any information). If we need to forward
/// this error condition as an \see llvm::Error while avoiding triggering some
/// redundant error reporting later on, we need a custom \see llvm::ErrorInfo
/// class to just signal this situation has happened.
///
/// For example, this class should be used to trigger errors from within
/// callbacks passed to the \see OpenMPIRBuilder when they were triggered by the
/// translation of their own regions. This unclutters the error log from
/// redundant messages.
class PreviouslyReportedError
    : public llvm::ErrorInfo<PreviouslyReportedError> {
public:
  void log(raw_ostream &) const override {
    // Do not log anything.
  }

  std::error_code convertToErrorCode() const override {
    llvm_unreachable(
        "PreviouslyReportedError doesn't support ECError conversion");
  }

  // Used by ErrorInfo::classID.
  static char ID;
};

char PreviouslyReportedError::ID = 0;

} // namespace

/// Looks up from the operation from and returns the PrivateClauseOp with
/// name symbolName
static omp::PrivateClauseOp findPrivatizer(Operation *from,
                                           SymbolRefAttr symbolName) {
  omp::PrivateClauseOp privatizer =
      SymbolTable::lookupNearestSymbolFrom<omp::PrivateClauseOp>(from,
                                                                 symbolName);
  assert(privatizer && "privatizer not found in the symbol table");
  return privatizer;
}

/// Check whether translation to LLVM IR for the given operation is currently
/// supported. If not, descriptive diagnostics will be emitted to let users know
/// this is a not-yet-implemented feature.
///
/// \returns success if no unimplemented features are needed to translate the
///          given operation.
static LogicalResult checkImplementationStatus(Operation &op) {
  auto todo = [&op](StringRef clauseName) {
    return op.emitError() << "not yet implemented: Unhandled clause "
                          << clauseName << " in " << op.getName()
                          << " operation";
  };

  auto checkAligned = [&todo](auto op, LogicalResult &result) {
    if (!op.getAlignedVars().empty() || op.getAlignments())
      result = todo("aligned");
  };
  auto checkAllocate = [&todo](auto op, LogicalResult &result) {
    if (!op.getAllocateVars().empty() || !op.getAllocatorVars().empty())
      result = todo("allocate");
  };
  auto checkDepend = [&todo](auto op, LogicalResult &result) {
    if (!op.getDependVars().empty() || op.getDependKinds())
      result = todo("depend");
  };
  auto checkDevice = [&todo](auto op, LogicalResult &result) {
    if (op.getDevice())
      result = todo("device");
  };
  auto checkHasDeviceAddr = [&todo](auto op, LogicalResult &result) {
    if (!op.getHasDeviceAddrVars().empty())
      result = todo("has_device_addr");
  };
  auto checkHint = [](auto op, LogicalResult &) {
    if (op.getHint())
      op.emitWarning("hint clause discarded");
  };
  auto checkIf = [&todo](auto op, LogicalResult &result) {
    if (op.getIfExpr())
      result = todo("if");
  };
  auto checkInReduction = [&todo](auto op, LogicalResult &result) {
    if (!op.getInReductionVars().empty() || op.getInReductionByref() ||
        op.getInReductionSyms())
      result = todo("in_reduction");
  };
  auto checkIsDevicePtr = [&todo](auto op, LogicalResult &result) {
    if (!op.getIsDevicePtrVars().empty())
      result = todo("is_device_ptr");
  };
  auto checkLinear = [&todo](auto op, LogicalResult &result) {
    if (!op.getLinearVars().empty() || !op.getLinearStepVars().empty())
      result = todo("linear");
  };
  auto checkMergeable = [&todo](auto op, LogicalResult &result) {
    if (op.getMergeable())
      result = todo("mergeable");
  };
  auto checkNontemporal = [&todo](auto op, LogicalResult &result) {
    if (!op.getNontemporalVars().empty())
      result = todo("nontemporal");
  };
  auto checkNowait = [&todo](auto op, LogicalResult &result) {
    if (op.getNowait())
      result = todo("nowait");
  };
  auto checkOrder = [&todo](auto op, LogicalResult &result) {
    if (op.getOrder() || op.getOrderMod())
      result = todo("order");
  };
  auto checkParLevelSimd = [&todo](auto op, LogicalResult &result) {
    if (op.getParLevelSimd())
      result = todo("parallelization-level");
  };
  auto checkPriority = [&todo](auto op, LogicalResult &result) {
    if (op.getPriority())
      result = todo("priority");
  };
  auto checkPrivate = [&todo](auto op, LogicalResult &result) {
    if (!op.getPrivateVars().empty() || op.getPrivateSyms())
      result = todo("privatization");
  };
  auto checkReduction = [&todo](auto op, LogicalResult &result) {
    if (!op.getReductionVars().empty() || op.getReductionByref() ||
        op.getReductionSyms())
      result = todo("reduction");
  };
  auto checkThreadLimit = [&todo](auto op, LogicalResult &result) {
    if (op.getThreadLimit())
      result = todo("thread_limit");
  };
  auto checkTaskReduction = [&todo](auto op, LogicalResult &result) {
    if (!op.getTaskReductionVars().empty() || op.getTaskReductionByref() ||
        op.getTaskReductionSyms())
      result = todo("task_reduction");
  };
  auto checkUntied = [&todo](auto op, LogicalResult &result) {
    if (op.getUntied())
      result = todo("untied");
  };

  LogicalResult result = success();
  llvm::TypeSwitch<Operation &>(op)
      .Case([&](omp::OrderedRegionOp op) { checkParLevelSimd(op, result); })
      .Case([&](omp::SectionsOp op) {
        checkAllocate(op, result);
        checkPrivate(op, result);
      })
      .Case([&](omp::SingleOp op) {
        checkAllocate(op, result);
        checkPrivate(op, result);
      })
      .Case([&](omp::TeamsOp op) {
        checkAllocate(op, result);
        checkPrivate(op, result);
        checkReduction(op, result);
      })
      .Case([&](omp::TaskOp op) {
        checkAllocate(op, result);
        checkInReduction(op, result);
        checkMergeable(op, result);
        checkPriority(op, result);
        checkUntied(op, result);
      })
      .Case([&](omp::TaskgroupOp op) {
        checkAllocate(op, result);
        checkTaskReduction(op, result);
      })
      .Case([&](omp::TaskwaitOp op) {
        checkDepend(op, result);
        checkNowait(op, result);
      })
      .Case([&](omp::WsloopOp op) {
        checkAllocate(op, result);
        checkLinear(op, result);
        checkOrder(op, result);
        checkPrivate(op, result);
      })
      .Case([&](omp::ParallelOp op) { checkAllocate(op, result); })
      .Case([&](omp::SimdOp op) {
        checkAligned(op, result);
        checkLinear(op, result);
        checkNontemporal(op, result);
        checkPrivate(op, result);
        checkReduction(op, result);
      })
      .Case<omp::AtomicReadOp, omp::AtomicWriteOp, omp::AtomicUpdateOp,
            omp::AtomicCaptureOp>([&](auto op) { checkHint(op, result); })
      .Case<omp::TargetEnterDataOp, omp::TargetExitDataOp, omp::TargetUpdateOp>(
          [&](auto op) { checkDepend(op, result); })
      .Case([&](omp::TargetOp op) {
        checkAllocate(op, result);
        checkDevice(op, result);
        checkHasDeviceAddr(op, result);
        checkIf(op, result);
        checkInReduction(op, result);
        checkIsDevicePtr(op, result);
        // Privatization clauses are supported, except on some situations, so we
        // need to check here whether any of these unsupported cases are being
        // translated.
        if (std::optional<ArrayAttr> privateSyms = op.getPrivateSyms()) {
          for (Attribute privatizerNameAttr : *privateSyms) {
            omp::PrivateClauseOp privatizer = findPrivatizer(
                op.getOperation(), cast<SymbolRefAttr>(privatizerNameAttr));

            if (privatizer.getDataSharingType() ==
                omp::DataSharingClauseType::FirstPrivate)
              result = todo("firstprivate");

            if (!privatizer.getDeallocRegion().empty())
              result = op.emitError("not yet implemented: privatization of "
                                    "structures in omp.target operation");
          }
        }
        checkThreadLimit(op, result);
      })
      .Default([](Operation &) {
        // Assume all clauses for an operation can be translated unless they are
        // checked above.
      });
  return result;
}

static LogicalResult handleError(llvm::Error error, Operation &op) {
  LogicalResult result = success();
  if (error) {
    llvm::handleAllErrors(
        std::move(error),
        [&](const PreviouslyReportedError &) { result = failure(); },
        [&](const llvm::ErrorInfoBase &err) {
          result = op.emitError(err.message());
        });
  }
  return result;
}

template <typename T>
static LogicalResult handleError(llvm::Expected<T> &result, Operation &op) {
  if (!result)
    return handleError(result.takeError(), op);

  return success();
}

/// Find the insertion point for allocas given the current insertion point for
/// normal operations in the builder.
static llvm::OpenMPIRBuilder::InsertPointTy
findAllocaInsertPoint(llvm::IRBuilderBase &builder,
                      const LLVM::ModuleTranslation &moduleTranslation) {
  // If there is an alloca insertion point on stack, i.e. we are in a nested
  // operation and a specific point was provided by some surrounding operation,
  // use it.
  llvm::OpenMPIRBuilder::InsertPointTy allocaInsertPoint;
  WalkResult walkResult = moduleTranslation.stackWalk<OpenMPAllocaStackFrame>(
      [&](const OpenMPAllocaStackFrame &frame) {
        allocaInsertPoint = frame.allocaInsertPoint;
        return WalkResult::interrupt();
      });
  if (walkResult.wasInterrupted())
    return allocaInsertPoint;

  // Otherwise, insert to the entry block of the surrounding function.
  // If the current IRBuilder InsertPoint is the function's entry, it cannot
  // also be used for alloca insertion which would result in insertion order
  // confusion. Create a new BasicBlock for the Builder and use the entry block
  // for the allocs.
  // TODO: Create a dedicated alloca BasicBlock at function creation such that
  // we do not need to move the current InertPoint here.
  if (builder.GetInsertBlock() ==
      &builder.GetInsertBlock()->getParent()->getEntryBlock()) {
    assert(builder.GetInsertPoint() == builder.GetInsertBlock()->end() &&
           "Assuming end of basic block");
    llvm::BasicBlock *entryBB = llvm::BasicBlock::Create(
        builder.getContext(), "entry", builder.GetInsertBlock()->getParent(),
        builder.GetInsertBlock()->getNextNode());
    builder.CreateBr(entryBB);
    builder.SetInsertPoint(entryBB);
  }

  llvm::BasicBlock &funcEntryBlock =
      builder.GetInsertBlock()->getParent()->getEntryBlock();
  return llvm::OpenMPIRBuilder::InsertPointTy(
      &funcEntryBlock, funcEntryBlock.getFirstInsertionPt());
}

/// Converts the given region that appears within an OpenMP dialect operation to
/// LLVM IR, creating a branch from the `sourceBlock` to the entry block of the
/// region, and a branch from any block with an successor-less OpenMP terminator
/// to `continuationBlock`. Populates `continuationBlockPHIs` with the PHI nodes
/// of the continuation block if provided.
static llvm::Expected<llvm::BasicBlock *> convertOmpOpRegions(
    Region &region, StringRef blockName, llvm::IRBuilderBase &builder,
    LLVM::ModuleTranslation &moduleTranslation,
    SmallVectorImpl<llvm::PHINode *> *continuationBlockPHIs = nullptr) {
  llvm::BasicBlock *continuationBlock =
      splitBB(builder, true, "omp.region.cont");
  llvm::BasicBlock *sourceBlock = builder.GetInsertBlock();

  llvm::LLVMContext &llvmContext = builder.getContext();
  for (Block &bb : region) {
    llvm::BasicBlock *llvmBB = llvm::BasicBlock::Create(
        llvmContext, blockName, builder.GetInsertBlock()->getParent(),
        builder.GetInsertBlock()->getNextNode());
    moduleTranslation.mapBlock(&bb, llvmBB);
  }

  llvm::Instruction *sourceTerminator = sourceBlock->getTerminator();

  // Terminators (namely YieldOp) may be forwarding values to the region that
  // need to be available in the continuation block. Collect the types of these
  // operands in preparation of creating PHI nodes.
  SmallVector<llvm::Type *> continuationBlockPHITypes;
  bool operandsProcessed = false;
  unsigned numYields = 0;
  for (Block &bb : region.getBlocks()) {
    if (omp::YieldOp yield = dyn_cast<omp::YieldOp>(bb.getTerminator())) {
      if (!operandsProcessed) {
        for (unsigned i = 0, e = yield->getNumOperands(); i < e; ++i) {
          continuationBlockPHITypes.push_back(
              moduleTranslation.convertType(yield->getOperand(i).getType()));
        }
        operandsProcessed = true;
      } else {
        assert(continuationBlockPHITypes.size() == yield->getNumOperands() &&
               "mismatching number of values yielded from the region");
        for (unsigned i = 0, e = yield->getNumOperands(); i < e; ++i) {
          llvm::Type *operandType =
              moduleTranslation.convertType(yield->getOperand(i).getType());
          (void)operandType;
          assert(continuationBlockPHITypes[i] == operandType &&
                 "values of mismatching types yielded from the region");
        }
      }
      numYields++;
    }
  }

  // Insert PHI nodes in the continuation block for any values forwarded by the
  // terminators in this region.
  if (!continuationBlockPHITypes.empty())
    assert(
        continuationBlockPHIs &&
        "expected continuation block PHIs if converted regions yield values");
  if (continuationBlockPHIs) {
    llvm::IRBuilderBase::InsertPointGuard guard(builder);
    continuationBlockPHIs->reserve(continuationBlockPHITypes.size());
    builder.SetInsertPoint(continuationBlock, continuationBlock->begin());
    for (llvm::Type *ty : continuationBlockPHITypes)
      continuationBlockPHIs->push_back(builder.CreatePHI(ty, numYields));
  }

  // Convert blocks one by one in topological order to ensure
  // defs are converted before uses.
  SetVector<Block *> blocks = getBlocksSortedByDominance(region);
  for (Block *bb : blocks) {
    llvm::BasicBlock *llvmBB = moduleTranslation.lookupBlock(bb);
    // Retarget the branch of the entry block to the entry block of the
    // converted region (regions are single-entry).
    if (bb->isEntryBlock()) {
      assert(sourceTerminator->getNumSuccessors() == 1 &&
             "provided entry block has multiple successors");
      assert(sourceTerminator->getSuccessor(0) == continuationBlock &&
             "ContinuationBlock is not the successor of the entry block");
      sourceTerminator->setSuccessor(0, llvmBB);
    }

    llvm::IRBuilderBase::InsertPointGuard guard(builder);
    if (failed(
            moduleTranslation.convertBlock(*bb, bb->isEntryBlock(), builder)))
      return llvm::make_error<PreviouslyReportedError>();

    // Special handling for `omp.yield` and `omp.terminator` (we may have more
    // than one): they return the control to the parent OpenMP dialect operation
    // so replace them with the branch to the continuation block. We handle this
    // here to avoid relying inter-function communication through the
    // ModuleTranslation class to set up the correct insertion point. This is
    // also consistent with MLIR's idiom of handling special region terminators
    // in the same code that handles the region-owning operation.
    Operation *terminator = bb->getTerminator();
    if (isa<omp::TerminatorOp, omp::YieldOp>(terminator)) {
      builder.CreateBr(continuationBlock);

      for (unsigned i = 0, e = terminator->getNumOperands(); i < e; ++i)
        (*continuationBlockPHIs)[i]->addIncoming(
            moduleTranslation.lookupValue(terminator->getOperand(i)), llvmBB);
    }
  }
  // After all blocks have been traversed and values mapped, connect the PHI
  // nodes to the results of preceding blocks.
  LLVM::detail::connectPHINodes(region, moduleTranslation);

  // Remove the blocks and values defined in this region from the mapping since
  // they are not visible outside of this region. This allows the same region to
  // be converted several times, that is cloned, without clashes, and slightly
  // speeds up the lookups.
  moduleTranslation.forgetMapping(region);

  return continuationBlock;
}

/// Convert ProcBindKind from MLIR-generated enum to LLVM enum.
static llvm::omp::ProcBindKind getProcBindKind(omp::ClauseProcBindKind kind) {
  switch (kind) {
  case omp::ClauseProcBindKind::Close:
    return llvm::omp::ProcBindKind::OMP_PROC_BIND_close;
  case omp::ClauseProcBindKind::Master:
    return llvm::omp::ProcBindKind::OMP_PROC_BIND_master;
  case omp::ClauseProcBindKind::Primary:
    return llvm::omp::ProcBindKind::OMP_PROC_BIND_primary;
  case omp::ClauseProcBindKind::Spread:
    return llvm::omp::ProcBindKind::OMP_PROC_BIND_spread;
  }
  llvm_unreachable("Unknown ClauseProcBindKind kind");
}

/// Helper function to map block arguments defined by ignored loop wrappers to
/// LLVM values and prevent any uses of those from triggering null pointer
/// dereferences.
///
/// This must be called after block arguments of parent wrappers have already
/// been mapped to LLVM IR values.
static LogicalResult
convertIgnoredWrapper(omp::LoopWrapperInterface &opInst,
                      LLVM::ModuleTranslation &moduleTranslation) {
  // Map block arguments directly to the LLVM value associated to the
  // corresponding operand. This is semantically equivalent to this wrapper not
  // being present.
  auto forwardArgs =
      [&moduleTranslation](llvm::ArrayRef<BlockArgument> blockArgs,
                           OperandRange operands) {
        for (auto [arg, var] : llvm::zip_equal(blockArgs, operands))
          moduleTranslation.mapValue(arg, moduleTranslation.lookupValue(var));
      };

  return llvm::TypeSwitch<Operation *, LogicalResult>(opInst)
      .Case([&](omp::SimdOp op) {
        auto blockArgIface = cast<omp::BlockArgOpenMPOpInterface>(*op);
        forwardArgs(blockArgIface.getPrivateBlockArgs(), op.getPrivateVars());
        forwardArgs(blockArgIface.getReductionBlockArgs(),
                    op.getReductionVars());
        op.emitWarning() << "simd information on composite construct discarded";
        return success();
      })
      .Default([&](Operation *op) {
        return op->emitError() << "cannot ignore nested wrapper";
      });
}

/// Helper function to call \c convertIgnoredWrapper() for all wrappers of the
/// given \c loopOp nested inside of \c parentOp. This has the effect of mapping
/// entry block arguments defined by these operations to outside values.
///
/// It must be called after block arguments of \c parentOp have already been
/// mapped themselves.
static LogicalResult
convertIgnoredWrappers(omp::LoopNestOp loopOp,
                       omp::LoopWrapperInterface parentOp,
                       LLVM::ModuleTranslation &moduleTranslation) {
  SmallVector<omp::LoopWrapperInterface> wrappers;
  loopOp.gatherWrappers(wrappers);

  // Process wrappers nested inside of `parentOp` from outermost to innermost.
  for (auto it =
           std::next(std::find(wrappers.rbegin(), wrappers.rend(), parentOp));
       it != wrappers.rend(); ++it) {
    if (failed(convertIgnoredWrapper(*it, moduleTranslation)))
      return failure();
  }

  return success();
}

/// Converts an OpenMP 'masked' operation into LLVM IR using OpenMPIRBuilder.
static LogicalResult
convertOmpMasked(Operation &opInst, llvm::IRBuilderBase &builder,
                 LLVM::ModuleTranslation &moduleTranslation) {
  auto maskedOp = cast<omp::MaskedOp>(opInst);
  using InsertPointTy = llvm::OpenMPIRBuilder::InsertPointTy;

  if (failed(checkImplementationStatus(opInst)))
    return failure();

  auto bodyGenCB = [&](InsertPointTy allocaIP, InsertPointTy codeGenIP) {
    // MaskedOp has only one region associated with it.
    auto &region = maskedOp.getRegion();
    builder.restoreIP(codeGenIP);
    return convertOmpOpRegions(region, "omp.masked.region", builder,
                               moduleTranslation)
        .takeError();
  };

  // TODO: Perform finalization actions for variables. This has to be
  // called for variables which have destructors/finalizers.
  auto finiCB = [&](InsertPointTy codeGenIP) { return llvm::Error::success(); };

  llvm::Value *filterVal = nullptr;
  if (auto filterVar = maskedOp.getFilteredThreadId()) {
    filterVal = moduleTranslation.lookupValue(filterVar);
  } else {
    llvm::LLVMContext &llvmContext = builder.getContext();
    filterVal =
        llvm::ConstantInt::get(llvm::Type::getInt32Ty(llvmContext), /*V=*/0);
  }
  assert(filterVal != nullptr);
  llvm::OpenMPIRBuilder::LocationDescription ompLoc(builder);
  llvm::OpenMPIRBuilder::InsertPointOrErrorTy afterIP =
      moduleTranslation.getOpenMPBuilder()->createMasked(ompLoc, bodyGenCB,
                                                         finiCB, filterVal);

  if (failed(handleError(afterIP, opInst)))
    return failure();

  builder.restoreIP(*afterIP);
  return success();
}

/// Converts an OpenMP 'master' operation into LLVM IR using OpenMPIRBuilder.
static LogicalResult
convertOmpMaster(Operation &opInst, llvm::IRBuilderBase &builder,
                 LLVM::ModuleTranslation &moduleTranslation) {
  using InsertPointTy = llvm::OpenMPIRBuilder::InsertPointTy;
  auto masterOp = cast<omp::MasterOp>(opInst);

  if (failed(checkImplementationStatus(opInst)))
    return failure();

  auto bodyGenCB = [&](InsertPointTy allocaIP, InsertPointTy codeGenIP) {
    // MasterOp has only one region associated with it.
    auto &region = masterOp.getRegion();
    builder.restoreIP(codeGenIP);
    return convertOmpOpRegions(region, "omp.master.region", builder,
                               moduleTranslation)
        .takeError();
  };

  // TODO: Perform finalization actions for variables. This has to be
  // called for variables which have destructors/finalizers.
  auto finiCB = [&](InsertPointTy codeGenIP) { return llvm::Error::success(); };

  llvm::OpenMPIRBuilder::LocationDescription ompLoc(builder);
  llvm::OpenMPIRBuilder::InsertPointOrErrorTy afterIP =
      moduleTranslation.getOpenMPBuilder()->createMaster(ompLoc, bodyGenCB,
                                                         finiCB);

  if (failed(handleError(afterIP, opInst)))
    return failure();

  builder.restoreIP(*afterIP);
  return success();
}

/// Converts an OpenMP 'critical' operation into LLVM IR using OpenMPIRBuilder.
static LogicalResult
convertOmpCritical(Operation &opInst, llvm::IRBuilderBase &builder,
                   LLVM::ModuleTranslation &moduleTranslation) {
  using InsertPointTy = llvm::OpenMPIRBuilder::InsertPointTy;
  auto criticalOp = cast<omp::CriticalOp>(opInst);

  if (failed(checkImplementationStatus(opInst)))
    return failure();

  auto bodyGenCB = [&](InsertPointTy allocaIP, InsertPointTy codeGenIP) {
    // CriticalOp has only one region associated with it.
    auto &region = cast<omp::CriticalOp>(opInst).getRegion();
    builder.restoreIP(codeGenIP);
    return convertOmpOpRegions(region, "omp.critical.region", builder,
                               moduleTranslation)
        .takeError();
  };

  // TODO: Perform finalization actions for variables. This has to be
  // called for variables which have destructors/finalizers.
  auto finiCB = [&](InsertPointTy codeGenIP) { return llvm::Error::success(); };

  llvm::OpenMPIRBuilder::LocationDescription ompLoc(builder);
  llvm::LLVMContext &llvmContext = moduleTranslation.getLLVMContext();
  llvm::Constant *hint = nullptr;

  // If it has a name, it probably has a hint too.
  if (criticalOp.getNameAttr()) {
    // The verifiers in OpenMP Dialect guarentee that all the pointers are
    // non-null
    auto symbolRef = cast<SymbolRefAttr>(criticalOp.getNameAttr());
    auto criticalDeclareOp =
        SymbolTable::lookupNearestSymbolFrom<omp::CriticalDeclareOp>(criticalOp,
                                                                     symbolRef);
    hint =
        llvm::ConstantInt::get(llvm::Type::getInt32Ty(llvmContext),
                               static_cast<int>(criticalDeclareOp.getHint()));
  }
  llvm::OpenMPIRBuilder::InsertPointOrErrorTy afterIP =
      moduleTranslation.getOpenMPBuilder()->createCritical(
          ompLoc, bodyGenCB, finiCB, criticalOp.getName().value_or(""), hint);

  if (failed(handleError(afterIP, opInst)))
    return failure();

  builder.restoreIP(*afterIP);
  return success();
}

/// Populates `privatizations` with privatization declarations used for the
/// given op.
template <class OP>
static void collectPrivatizationDecls(
    OP op, SmallVectorImpl<omp::PrivateClauseOp> &privatizations) {
  std::optional<ArrayAttr> attr = op.getPrivateSyms();
  if (!attr)
    return;

  privatizations.reserve(privatizations.size() + attr->size());
  for (auto symbolRef : attr->getAsRange<SymbolRefAttr>()) {
    privatizations.push_back(findPrivatizer(op, symbolRef));
  }
}

/// Populates `reductions` with reduction declarations used in the given op.
template <typename T>
static void
collectReductionDecls(T op,
                      SmallVectorImpl<omp::DeclareReductionOp> &reductions) {
  std::optional<ArrayAttr> attr = op.getReductionSyms();
  if (!attr)
    return;

  reductions.reserve(reductions.size() + op.getNumReductionVars());
  for (auto symbolRef : attr->getAsRange<SymbolRefAttr>()) {
    reductions.push_back(
        SymbolTable::lookupNearestSymbolFrom<omp::DeclareReductionOp>(
            op, symbolRef));
  }
}

/// Translates the blocks contained in the given region and appends them to at
/// the current insertion point of `builder`. The operations of the entry block
/// are appended to the current insertion block. If set, `continuationBlockArgs`
/// is populated with translated values that correspond to the values
/// omp.yield'ed from the region.
static LogicalResult inlineConvertOmpRegions(
    Region &region, StringRef blockName, llvm::IRBuilderBase &builder,
    LLVM::ModuleTranslation &moduleTranslation,
    SmallVectorImpl<llvm::Value *> *continuationBlockArgs = nullptr) {
  if (region.empty())
    return success();

  // Special case for single-block regions that don't create additional blocks:
  // insert operations without creating additional blocks.
  if (llvm::hasSingleElement(region)) {
    llvm::Instruction *potentialTerminator =
        builder.GetInsertBlock()->empty() ? nullptr
                                          : &builder.GetInsertBlock()->back();

    if (potentialTerminator && potentialTerminator->isTerminator())
      potentialTerminator->removeFromParent();
    moduleTranslation.mapBlock(&region.front(), builder.GetInsertBlock());

    if (failed(moduleTranslation.convertBlock(
            region.front(), /*ignoreArguments=*/true, builder)))
      return failure();

    // The continuation arguments are simply the translated terminator operands.
    if (continuationBlockArgs)
      llvm::append_range(
          *continuationBlockArgs,
          moduleTranslation.lookupValues(region.front().back().getOperands()));

    // Drop the mapping that is no longer necessary so that the same region can
    // be processed multiple times.
    moduleTranslation.forgetMapping(region);

    if (potentialTerminator && potentialTerminator->isTerminator()) {
      llvm::BasicBlock *block = builder.GetInsertBlock();
      if (block->empty()) {
        // this can happen for really simple reduction init regions e.g.
        // %0 = llvm.mlir.constant(0 : i32) : i32
        // omp.yield(%0 : i32)
        // because the llvm.mlir.constant (MLIR op) isn't converted into any
        // llvm op
        potentialTerminator->insertInto(block, block->begin());
      } else {
        potentialTerminator->insertAfter(&block->back());
      }
    }

    return success();
  }

  SmallVector<llvm::PHINode *> phis;
  llvm::Expected<llvm::BasicBlock *> continuationBlock =
      convertOmpOpRegions(region, blockName, builder, moduleTranslation, &phis);

  if (failed(handleError(continuationBlock, *region.getParentOp())))
    return failure();

  if (continuationBlockArgs)
    llvm::append_range(*continuationBlockArgs, phis);
  builder.SetInsertPoint(*continuationBlock,
                         (*continuationBlock)->getFirstInsertionPt());
  return success();
}

namespace {
/// Owning equivalents of OpenMPIRBuilder::(Atomic)ReductionGen that are used to
/// store lambdas with capture.
using OwningReductionGen =
    std::function<llvm::OpenMPIRBuilder::InsertPointOrErrorTy(
        llvm::OpenMPIRBuilder::InsertPointTy, llvm::Value *, llvm::Value *,
        llvm::Value *&)>;
using OwningAtomicReductionGen =
    std::function<llvm::OpenMPIRBuilder::InsertPointOrErrorTy(
        llvm::OpenMPIRBuilder::InsertPointTy, llvm::Type *, llvm::Value *,
        llvm::Value *)>;
} // namespace

/// Create an OpenMPIRBuilder-compatible reduction generator for the given
/// reduction declaration. The generator uses `builder` but ignores its
/// insertion point.
static OwningReductionGen
makeReductionGen(omp::DeclareReductionOp decl, llvm::IRBuilderBase &builder,
                 LLVM::ModuleTranslation &moduleTranslation) {
  // The lambda is mutable because we need access to non-const methods of decl
  // (which aren't actually mutating it), and we must capture decl by-value to
  // avoid the dangling reference after the parent function returns.
  OwningReductionGen gen =
      [&, decl](llvm::OpenMPIRBuilder::InsertPointTy insertPoint,
                llvm::Value *lhs, llvm::Value *rhs,
                llvm::Value *&result) mutable
      -> llvm::OpenMPIRBuilder::InsertPointOrErrorTy {
    moduleTranslation.mapValue(decl.getReductionLhsArg(), lhs);
    moduleTranslation.mapValue(decl.getReductionRhsArg(), rhs);
    builder.restoreIP(insertPoint);
    SmallVector<llvm::Value *> phis;
    if (failed(inlineConvertOmpRegions(decl.getReductionRegion(),
                                       "omp.reduction.nonatomic.body", builder,
                                       moduleTranslation, &phis)))
      return llvm::createStringError(
          "failed to inline `combiner` region of `omp.declare_reduction`");
    assert(phis.size() == 1);
    result = phis[0];
    return builder.saveIP();
  };
  return gen;
}

/// Create an OpenMPIRBuilder-compatible atomic reduction generator for the
/// given reduction declaration. The generator uses `builder` but ignores its
/// insertion point. Returns null if there is no atomic region available in the
/// reduction declaration.
static OwningAtomicReductionGen
makeAtomicReductionGen(omp::DeclareReductionOp decl,
                       llvm::IRBuilderBase &builder,
                       LLVM::ModuleTranslation &moduleTranslation) {
  if (decl.getAtomicReductionRegion().empty())
    return OwningAtomicReductionGen();

  // The lambda is mutable because we need access to non-const methods of decl
  // (which aren't actually mutating it), and we must capture decl by-value to
  // avoid the dangling reference after the parent function returns.
  OwningAtomicReductionGen atomicGen =
      [&, decl](llvm::OpenMPIRBuilder::InsertPointTy insertPoint, llvm::Type *,
                llvm::Value *lhs, llvm::Value *rhs) mutable
      -> llvm::OpenMPIRBuilder::InsertPointOrErrorTy {
    moduleTranslation.mapValue(decl.getAtomicReductionLhsArg(), lhs);
    moduleTranslation.mapValue(decl.getAtomicReductionRhsArg(), rhs);
    builder.restoreIP(insertPoint);
    SmallVector<llvm::Value *> phis;
    if (failed(inlineConvertOmpRegions(decl.getAtomicReductionRegion(),
                                       "omp.reduction.atomic.body", builder,
                                       moduleTranslation, &phis)))
      return llvm::createStringError(
          "failed to inline `atomic` region of `omp.declare_reduction`");
    assert(phis.empty());
    return builder.saveIP();
  };
  return atomicGen;
}

/// Converts an OpenMP 'ordered' operation into LLVM IR using OpenMPIRBuilder.
static LogicalResult
convertOmpOrdered(Operation &opInst, llvm::IRBuilderBase &builder,
                  LLVM::ModuleTranslation &moduleTranslation) {
  auto orderedOp = cast<omp::OrderedOp>(opInst);

  if (failed(checkImplementationStatus(opInst)))
    return failure();

  omp::ClauseDepend dependType = *orderedOp.getDoacrossDependType();
  bool isDependSource = dependType == omp::ClauseDepend::dependsource;
  unsigned numLoops = *orderedOp.getDoacrossNumLoops();
  SmallVector<llvm::Value *> vecValues =
      moduleTranslation.lookupValues(orderedOp.getDoacrossDependVars());

  size_t indexVecValues = 0;
  while (indexVecValues < vecValues.size()) {
    SmallVector<llvm::Value *> storeValues;
    storeValues.reserve(numLoops);
    for (unsigned i = 0; i < numLoops; i++) {
      storeValues.push_back(vecValues[indexVecValues]);
      indexVecValues++;
    }
    llvm::OpenMPIRBuilder::InsertPointTy allocaIP =
        findAllocaInsertPoint(builder, moduleTranslation);
    llvm::OpenMPIRBuilder::LocationDescription ompLoc(builder);
    builder.restoreIP(moduleTranslation.getOpenMPBuilder()->createOrderedDepend(
        ompLoc, allocaIP, numLoops, storeValues, ".cnt.addr", isDependSource));
  }
  return success();
}

/// Converts an OpenMP 'ordered_region' operation into LLVM IR using
/// OpenMPIRBuilder.
static LogicalResult
convertOmpOrderedRegion(Operation &opInst, llvm::IRBuilderBase &builder,
                        LLVM::ModuleTranslation &moduleTranslation) {
  using InsertPointTy = llvm::OpenMPIRBuilder::InsertPointTy;
  auto orderedRegionOp = cast<omp::OrderedRegionOp>(opInst);

  if (failed(checkImplementationStatus(opInst)))
    return failure();

  auto bodyGenCB = [&](InsertPointTy allocaIP, InsertPointTy codeGenIP) {
    // OrderedOp has only one region associated with it.
    auto &region = cast<omp::OrderedRegionOp>(opInst).getRegion();
    builder.restoreIP(codeGenIP);
    return convertOmpOpRegions(region, "omp.ordered.region", builder,
                               moduleTranslation)
        .takeError();
  };

  // TODO: Perform finalization actions for variables. This has to be
  // called for variables which have destructors/finalizers.
  auto finiCB = [&](InsertPointTy codeGenIP) { return llvm::Error::success(); };

  llvm::OpenMPIRBuilder::LocationDescription ompLoc(builder);
  llvm::OpenMPIRBuilder::InsertPointOrErrorTy afterIP =
      moduleTranslation.getOpenMPBuilder()->createOrderedThreadsSimd(
          ompLoc, bodyGenCB, finiCB, !orderedRegionOp.getParLevelSimd());

  if (failed(handleError(afterIP, opInst)))
    return failure();

  builder.restoreIP(*afterIP);
  return success();
}

namespace {
/// Contains the arguments for an LLVM store operation
struct DeferredStore {
  DeferredStore(llvm::Value *value, llvm::Value *address)
      : value(value), address(address) {}

  llvm::Value *value;
  llvm::Value *address;
};
} // namespace

/// Allocate space for privatized reduction variables.
/// `deferredStores` contains information to create store operations which needs
/// to be inserted after all allocas
template <typename T>
static LogicalResult
allocReductionVars(T loop, ArrayRef<BlockArgument> reductionArgs,
                   llvm::IRBuilderBase &builder,
                   LLVM::ModuleTranslation &moduleTranslation,
                   const llvm::OpenMPIRBuilder::InsertPointTy &allocaIP,
                   SmallVectorImpl<omp::DeclareReductionOp> &reductionDecls,
                   SmallVectorImpl<llvm::Value *> &privateReductionVariables,
                   DenseMap<Value, llvm::Value *> &reductionVariableMap,
                   SmallVectorImpl<DeferredStore> &deferredStores,
                   llvm::ArrayRef<bool> isByRefs) {
  llvm::IRBuilderBase::InsertPointGuard guard(builder);
  builder.SetInsertPoint(allocaIP.getBlock()->getTerminator());

  // delay creating stores until after all allocas
  deferredStores.reserve(loop.getNumReductionVars());

  for (std::size_t i = 0; i < loop.getNumReductionVars(); ++i) {
    Region &allocRegion = reductionDecls[i].getAllocRegion();
    if (isByRefs[i]) {
      if (allocRegion.empty())
        continue;

      SmallVector<llvm::Value *, 1> phis;
      if (failed(inlineConvertOmpRegions(allocRegion, "omp.reduction.alloc",
                                         builder, moduleTranslation, &phis)))
        return loop.emitError(
            "failed to inline `alloc` region of `omp.declare_reduction`");

      assert(phis.size() == 1 && "expected one allocation to be yielded");
      builder.SetInsertPoint(allocaIP.getBlock()->getTerminator());

      // Allocate reduction variable (which is a pointer to the real reduction
      // variable allocated in the inlined region)
      llvm::Value *var = builder.CreateAlloca(
          moduleTranslation.convertType(reductionDecls[i].getType()));
      deferredStores.emplace_back(phis[0], var);

      privateReductionVariables[i] = var;
      moduleTranslation.mapValue(reductionArgs[i], phis[0]);
      reductionVariableMap.try_emplace(loop.getReductionVars()[i], phis[0]);
    } else {
      assert(allocRegion.empty() &&
             "allocaction is implicit for by-val reduction");
      llvm::Value *var = builder.CreateAlloca(
          moduleTranslation.convertType(reductionDecls[i].getType()));
      moduleTranslation.mapValue(reductionArgs[i], var);
      privateReductionVariables[i] = var;
      reductionVariableMap.try_emplace(loop.getReductionVars()[i], var);
    }
  }

  return success();
}

/// Map input arguments to reduction initialization region
template <typename T>
static void
mapInitializationArgs(T loop, LLVM::ModuleTranslation &moduleTranslation,
                      SmallVectorImpl<omp::DeclareReductionOp> &reductionDecls,
                      DenseMap<Value, llvm::Value *> &reductionVariableMap,
                      unsigned i) {
  // map input argument to the initialization region
  mlir::omp::DeclareReductionOp &reduction = reductionDecls[i];
  Region &initializerRegion = reduction.getInitializerRegion();
  Block &entry = initializerRegion.front();

  mlir::Value mlirSource = loop.getReductionVars()[i];
  llvm::Value *llvmSource = moduleTranslation.lookupValue(mlirSource);
  assert(llvmSource && "lookup reduction var");
  moduleTranslation.mapValue(reduction.getInitializerMoldArg(), llvmSource);

  if (entry.getNumArguments() > 1) {
    llvm::Value *allocation =
        reductionVariableMap.lookup(loop.getReductionVars()[i]);
    moduleTranslation.mapValue(reduction.getInitializerAllocArg(), allocation);
  }
}

/// Collect reduction info
template <typename T>
static void collectReductionInfo(
    T loop, llvm::IRBuilderBase &builder,
    LLVM::ModuleTranslation &moduleTranslation,
    SmallVectorImpl<omp::DeclareReductionOp> &reductionDecls,
    SmallVectorImpl<OwningReductionGen> &owningReductionGens,
    SmallVectorImpl<OwningAtomicReductionGen> &owningAtomicReductionGens,
    const ArrayRef<llvm::Value *> privateReductionVariables,
    SmallVectorImpl<llvm::OpenMPIRBuilder::ReductionInfo> &reductionInfos) {
  unsigned numReductions = loop.getNumReductionVars();

  for (unsigned i = 0; i < numReductions; ++i) {
    owningReductionGens.push_back(
        makeReductionGen(reductionDecls[i], builder, moduleTranslation));
    owningAtomicReductionGens.push_back(
        makeAtomicReductionGen(reductionDecls[i], builder, moduleTranslation));
  }

  // Collect the reduction information.
  reductionInfos.reserve(numReductions);
  for (unsigned i = 0; i < numReductions; ++i) {
    llvm::OpenMPIRBuilder::ReductionGenAtomicCBTy atomicGen = nullptr;
    if (owningAtomicReductionGens[i])
      atomicGen = owningAtomicReductionGens[i];
    llvm::Value *variable =
        moduleTranslation.lookupValue(loop.getReductionVars()[i]);
    reductionInfos.push_back(
        {moduleTranslation.convertType(reductionDecls[i].getType()), variable,
         privateReductionVariables[i],
         /*EvaluationKind=*/llvm::OpenMPIRBuilder::EvalKind::Scalar,
         owningReductionGens[i],
         /*ReductionGenClang=*/nullptr, atomicGen});
  }
}

/// handling of DeclareReductionOp's cleanup region
static LogicalResult
inlineOmpRegionCleanup(llvm::SmallVectorImpl<Region *> &cleanupRegions,
                       llvm::ArrayRef<llvm::Value *> privateVariables,
                       LLVM::ModuleTranslation &moduleTranslation,
                       llvm::IRBuilderBase &builder, StringRef regionName,
                       bool shouldLoadCleanupRegionArg = true) {
  for (auto [i, cleanupRegion] : llvm::enumerate(cleanupRegions)) {
    if (cleanupRegion->empty())
      continue;

    // map the argument to the cleanup region
    Block &entry = cleanupRegion->front();

    llvm::Instruction *potentialTerminator =
        builder.GetInsertBlock()->empty() ? nullptr
                                          : &builder.GetInsertBlock()->back();
    if (potentialTerminator && potentialTerminator->isTerminator())
      builder.SetInsertPoint(potentialTerminator);
    llvm::Value *privateVarValue =
        shouldLoadCleanupRegionArg
            ? builder.CreateLoad(
                  moduleTranslation.convertType(entry.getArgument(0).getType()),
                  privateVariables[i])
            : privateVariables[i];

    moduleTranslation.mapValue(entry.getArgument(0), privateVarValue);

    if (failed(inlineConvertOmpRegions(*cleanupRegion, regionName, builder,
                                       moduleTranslation)))
      return failure();

    // clear block argument mapping in case it needs to be re-created with a
    // different source for another use of the same reduction decl
    moduleTranslation.forgetMapping(*cleanupRegion);
  }
  return success();
}

// TODO: not used by ParallelOp
template <class OP>
static LogicalResult createReductionsAndCleanup(
    OP op, llvm::IRBuilderBase &builder,
    LLVM::ModuleTranslation &moduleTranslation,
    llvm::OpenMPIRBuilder::InsertPointTy &allocaIP,
    SmallVectorImpl<omp::DeclareReductionOp> &reductionDecls,
    ArrayRef<llvm::Value *> privateReductionVariables, ArrayRef<bool> isByRef) {
  // Process the reductions if required.
  if (op.getNumReductionVars() == 0)
    return success();

  llvm::OpenMPIRBuilder *ompBuilder = moduleTranslation.getOpenMPBuilder();

  // Create the reduction generators. We need to own them here because
  // ReductionInfo only accepts references to the generators.
  SmallVector<OwningReductionGen> owningReductionGens;
  SmallVector<OwningAtomicReductionGen> owningAtomicReductionGens;
  SmallVector<llvm::OpenMPIRBuilder::ReductionInfo> reductionInfos;
  collectReductionInfo(op, builder, moduleTranslation, reductionDecls,
                       owningReductionGens, owningAtomicReductionGens,
                       privateReductionVariables, reductionInfos);

  // The call to createReductions below expects the block to have a
  // terminator. Create an unreachable instruction to serve as terminator
  // and remove it later.
  llvm::UnreachableInst *tempTerminator = builder.CreateUnreachable();
  builder.SetInsertPoint(tempTerminator);
  llvm::OpenMPIRBuilder::InsertPointOrErrorTy contInsertPoint =
      ompBuilder->createReductions(builder.saveIP(), allocaIP, reductionInfos,
                                   isByRef, op.getNowait());

  if (failed(handleError(contInsertPoint, *op)))
    return failure();

  if (!contInsertPoint->getBlock())
    return op->emitOpError() << "failed to convert reductions";

  llvm::OpenMPIRBuilder::InsertPointOrErrorTy afterIP =
      ompBuilder->createBarrier(*contInsertPoint, llvm::omp::OMPD_for);

  if (failed(handleError(afterIP, *op)))
    return failure();

  tempTerminator->eraseFromParent();
  builder.restoreIP(*afterIP);

  // after the construct, deallocate private reduction variables
  SmallVector<Region *> reductionRegions;
  llvm::transform(reductionDecls, std::back_inserter(reductionRegions),
                  [](omp::DeclareReductionOp reductionDecl) {
                    return &reductionDecl.getCleanupRegion();
                  });
  return inlineOmpRegionCleanup(reductionRegions, privateReductionVariables,
                                moduleTranslation, builder,
                                "omp.reduction.cleanup");
  return success();
}

static ArrayRef<bool> getIsByRef(std::optional<ArrayRef<bool>> attr) {
  if (!attr)
    return {};
  return *attr;
}

// TODO: not used by omp.parallel
template <typename OP>
static LogicalResult allocAndInitializeReductionVars(
    OP op, ArrayRef<BlockArgument> reductionArgs, llvm::IRBuilderBase &builder,
    LLVM::ModuleTranslation &moduleTranslation,
    llvm::OpenMPIRBuilder::InsertPointTy &allocaIP,
    SmallVectorImpl<omp::DeclareReductionOp> &reductionDecls,
    SmallVectorImpl<llvm::Value *> &privateReductionVariables,
    DenseMap<Value, llvm::Value *> &reductionVariableMap,
    llvm::ArrayRef<bool> isByRef) {
  if (op.getNumReductionVars() == 0)
    return success();

  SmallVector<DeferredStore> deferredStores;

  if (failed(allocReductionVars(op, reductionArgs, builder, moduleTranslation,
                                allocaIP, reductionDecls,
                                privateReductionVariables, reductionVariableMap,
                                deferredStores, isByRef)))
    return failure();

  // store result of the alloc region to the allocated pointer to the real
  // reduction variable
  for (auto [data, addr] : deferredStores)
    builder.CreateStore(data, addr);

  // Before the loop, store the initial values of reductions into reduction
  // variables. Although this could be done after allocas, we don't want to mess
  // up with the alloca insertion point.
  for (unsigned i = 0; i < op.getNumReductionVars(); ++i) {
    SmallVector<llvm::Value *, 1> phis;

    // map block argument to initializer region
    mapInitializationArgs(op, moduleTranslation, reductionDecls,
                          reductionVariableMap, i);

    if (failed(inlineConvertOmpRegions(reductionDecls[i].getInitializerRegion(),
                                       "omp.reduction.neutral", builder,
                                       moduleTranslation, &phis)))
      return failure();
    assert(phis.size() == 1 && "expected one value to be yielded from the "
                               "reduction neutral element declaration region");
    if (isByRef[i]) {
      if (!reductionDecls[i].getAllocRegion().empty())
        // done in allocReductionVars
        continue;

      // TODO: this path can be removed once all users of by-ref are updated to
      // use an alloc region

      // Allocate reduction variable (which is a pointer to the real reduction
      // variable allocated in the inlined region)
      llvm::Value *var = builder.CreateAlloca(
          moduleTranslation.convertType(reductionDecls[i].getType()));
      // Store the result of the inlined region to the allocated reduction var
      // ptr
      builder.CreateStore(phis[0], var);

      privateReductionVariables[i] = var;
      moduleTranslation.mapValue(reductionArgs[i], phis[0]);
      reductionVariableMap.try_emplace(op.getReductionVars()[i], phis[0]);
    } else {
      // for by-ref case the store is inside of the reduction region
      builder.CreateStore(phis[0], privateReductionVariables[i]);
      // the rest was handled in allocByValReductionVars
    }

    // forget the mapping for the initializer region because we might need a
    // different mapping if this reduction declaration is re-used for a
    // different variable
    moduleTranslation.forgetMapping(reductionDecls[i].getInitializerRegion());
  }

  return success();
}

/// Allocate delayed private variables. Returns the basic block which comes
/// after all of these allocations. llvm::Value * for each of these private
/// variables are populated in llvmPrivateVars.
<<<<<<< HEAD
template <class OP>
static llvm::Expected<llvm::BasicBlock *>
allocatePrivateVars(OP opInst, llvm::IRBuilderBase &builder,
                    LLVM::ModuleTranslation &moduleTranslation,
                    MutableArrayRef<BlockArgument> privateBlockArgs,
                    MutableArrayRef<omp::PrivateClauseOp> privateDecls,
                    llvm::SmallVector<llvm::Value *> &llvmPrivateVars,
=======
static llvm::Expected<llvm::BasicBlock *>
allocatePrivateVars(llvm::IRBuilderBase &builder,
                    LLVM::ModuleTranslation &moduleTranslation,
                    MutableArrayRef<BlockArgument> privateBlockArgs,
                    MutableArrayRef<omp::PrivateClauseOp> privateDecls,
                    MutableArrayRef<mlir::Value> mlirPrivateVars,
                    llvm::SmallVectorImpl<llvm::Value *> &llvmPrivateVars,
>>>>>>> a8d96e15
                    const llvm::OpenMPIRBuilder::InsertPointTy &allocaIP) {
  // Allocate private vars
  llvm::BranchInst *allocaTerminator =
      llvm::cast<llvm::BranchInst>(allocaIP.getBlock()->getTerminator());
  builder.SetInsertPoint(allocaTerminator);
  assert(allocaTerminator->getNumSuccessors() == 1 &&
         "This is an unconditional branch created by OpenMPIRBuilder");
  llvm::BasicBlock *afterAllocas = allocaTerminator->getSuccessor(0);

  // FIXME: Some of the allocation regions do more than just allocating.
  // They read from their block argument (amongst other non-alloca things).
  // When OpenMPIRBuilder outlines the parallel region into a different
  // function it places the loads for live in-values (such as these block
  // arguments) at the end of the entry block (because the entry block is
  // assumed to contain only allocas). Therefore, if we put these complicated
  // alloc blocks in the entry block, these will not dominate the availability
  // of the live-in values they are using. Fix this by adding a latealloc
  // block after the entry block to put these in (this also helps to avoid
  // mixing non-alloca code with allocas).
  // Alloc regions which do not use the block argument can still be placed in
  // the entry block (therefore keeping the allocas together).
  llvm::BasicBlock *privAllocBlock = nullptr;
  if (!privateBlockArgs.empty())
    privAllocBlock = splitBB(builder, true, "omp.private.latealloc");
<<<<<<< HEAD
  for (unsigned i = 0; i < privateBlockArgs.size(); ++i) {
    Region &allocRegion = privateDecls[i].getAllocRegion();

    // map allocation region block argument
    llvm::Value *nonPrivateVar =
        moduleTranslation.lookupValue(opInst.getPrivateVars()[i]);
    assert(nonPrivateVar);
    moduleTranslation.mapValue(privateDecls[i].getAllocMoldArg(),
                               nonPrivateVar);

    // in-place convert the private allocation region
    SmallVector<llvm::Value *, 1> phis;
    if (privateDecls[i].getAllocMoldArg().getUses().empty()) {
=======
  for (auto [privDecl, mlirPrivVar, blockArg] :
       llvm::zip_equal(privateDecls, mlirPrivateVars, privateBlockArgs)) {
    Region &allocRegion = privDecl.getAllocRegion();

    // map allocation region block argument
    llvm::Value *nonPrivateVar = moduleTranslation.lookupValue(mlirPrivVar);
    assert(nonPrivateVar);
    moduleTranslation.mapValue(privDecl.getAllocMoldArg(), nonPrivateVar);

    // in-place convert the private allocation region
    SmallVector<llvm::Value *, 1> phis;
    if (privDecl.getAllocMoldArg().getUses().empty()) {
>>>>>>> a8d96e15
      // TODO this should use
      // allocaIP.getBlock()->getFirstNonPHIOrDbgOrAlloca() so it goes before
      // the code for fetching the thread id. Not doing this for now to avoid
      // test churn.
      builder.SetInsertPoint(allocaIP.getBlock()->getTerminator());
    } else {
      builder.SetInsertPoint(privAllocBlock->getTerminator());
    }
    if (failed(inlineConvertOmpRegions(allocRegion, "omp.private.alloc",
                                       builder, moduleTranslation, &phis)))
      return llvm::createStringError(
          "failed to inline `alloc` region of `omp.private`");

    assert(phis.size() == 1 && "expected one allocation to be yielded");

<<<<<<< HEAD
    moduleTranslation.mapValue(privateBlockArgs[i], phis[0]);
=======
    moduleTranslation.mapValue(blockArg, phis[0]);
>>>>>>> a8d96e15
    llvmPrivateVars.push_back(phis[0]);

    // clear alloc region block argument mapping in case it needs to be
    // re-created with a different source for another use of the same
    // reduction decl
    moduleTranslation.forgetMapping(allocRegion);
  }
  return afterAllocas;
}

static LogicalResult
convertOmpSections(Operation &opInst, llvm::IRBuilderBase &builder,
                   LLVM::ModuleTranslation &moduleTranslation) {
  using InsertPointTy = llvm::OpenMPIRBuilder::InsertPointTy;
  using StorableBodyGenCallbackTy =
      llvm::OpenMPIRBuilder::StorableBodyGenCallbackTy;

  auto sectionsOp = cast<omp::SectionsOp>(opInst);

  if (failed(checkImplementationStatus(opInst)))
    return failure();

  llvm::ArrayRef<bool> isByRef = getIsByRef(sectionsOp.getReductionByref());
  assert(isByRef.size() == sectionsOp.getNumReductionVars());

  SmallVector<omp::DeclareReductionOp> reductionDecls;
  collectReductionDecls(sectionsOp, reductionDecls);
  llvm::OpenMPIRBuilder::InsertPointTy allocaIP =
      findAllocaInsertPoint(builder, moduleTranslation);

  SmallVector<llvm::Value *> privateReductionVariables(
      sectionsOp.getNumReductionVars());
  DenseMap<Value, llvm::Value *> reductionVariableMap;

  MutableArrayRef<BlockArgument> reductionArgs =
      cast<omp::BlockArgOpenMPOpInterface>(opInst).getReductionBlockArgs();

  if (failed(allocAndInitializeReductionVars(
          sectionsOp, reductionArgs, builder, moduleTranslation, allocaIP,
          reductionDecls, privateReductionVariables, reductionVariableMap,
          isByRef)))
    return failure();

  // Store the mapping between reduction variables and their private copies on
  // ModuleTranslation stack. It can be then recovered when translating
  // omp.reduce operations in a separate call.
  LLVM::ModuleTranslation::SaveStack<OpenMPVarMappingStackFrame> mappingGuard(
      moduleTranslation, reductionVariableMap);

  SmallVector<StorableBodyGenCallbackTy> sectionCBs;

  for (Operation &op : *sectionsOp.getRegion().begin()) {
    auto sectionOp = dyn_cast<omp::SectionOp>(op);
    if (!sectionOp) // omp.terminator
      continue;

    Region &region = sectionOp.getRegion();
    auto sectionCB = [&sectionsOp, &region, &builder, &moduleTranslation](
                         InsertPointTy allocaIP, InsertPointTy codeGenIP) {
      builder.restoreIP(codeGenIP);

      // map the omp.section reduction block argument to the omp.sections block
      // arguments
      // TODO: this assumes that the only block arguments are reduction
      // variables
      assert(region.getNumArguments() ==
             sectionsOp.getRegion().getNumArguments());
      for (auto [sectionsArg, sectionArg] : llvm::zip_equal(
               sectionsOp.getRegion().getArguments(), region.getArguments())) {
        llvm::Value *llvmVal = moduleTranslation.lookupValue(sectionsArg);
        assert(llvmVal);
        moduleTranslation.mapValue(sectionArg, llvmVal);
      }

      return convertOmpOpRegions(region, "omp.section.region", builder,
                                 moduleTranslation)
          .takeError();
    };
    sectionCBs.push_back(sectionCB);
  }

  // No sections within omp.sections operation - skip generation. This situation
  // is only possible if there is only a terminator operation inside the
  // sections operation
  if (sectionCBs.empty())
    return success();

  assert(isa<omp::SectionOp>(*sectionsOp.getRegion().op_begin()));

  // TODO: Perform appropriate actions according to the data-sharing
  // attribute (shared, private, firstprivate, ...) of variables.
  // Currently defaults to shared.
  auto privCB = [&](InsertPointTy, InsertPointTy codeGenIP, llvm::Value &,
                    llvm::Value &vPtr, llvm::Value *&replacementValue)
      -> llvm::OpenMPIRBuilder::InsertPointOrErrorTy {
    replacementValue = &vPtr;
    return codeGenIP;
  };

  // TODO: Perform finalization actions for variables. This has to be
  // called for variables which have destructors/finalizers.
  auto finiCB = [&](InsertPointTy codeGenIP) { return llvm::Error::success(); };

  allocaIP = findAllocaInsertPoint(builder, moduleTranslation);
  llvm::OpenMPIRBuilder::LocationDescription ompLoc(builder);
  llvm::OpenMPIRBuilder::InsertPointOrErrorTy afterIP =
      moduleTranslation.getOpenMPBuilder()->createSections(
          ompLoc, allocaIP, sectionCBs, privCB, finiCB, false,
          sectionsOp.getNowait());
<<<<<<< HEAD

  if (failed(handleError(afterIP, opInst)))
    return failure();

=======

  if (failed(handleError(afterIP, opInst)))
    return failure();

>>>>>>> a8d96e15
  builder.restoreIP(*afterIP);

  // Process the reductions if required.
  return createReductionsAndCleanup(sectionsOp, builder, moduleTranslation,
                                    allocaIP, reductionDecls,
                                    privateReductionVariables, isByRef);
}

/// Converts an OpenMP single construct into LLVM IR using OpenMPIRBuilder.
static LogicalResult
convertOmpSingle(omp::SingleOp &singleOp, llvm::IRBuilderBase &builder,
                 LLVM::ModuleTranslation &moduleTranslation) {
  using InsertPointTy = llvm::OpenMPIRBuilder::InsertPointTy;
  llvm::OpenMPIRBuilder::LocationDescription ompLoc(builder);

  if (failed(checkImplementationStatus(*singleOp)))
    return failure();

  auto bodyCB = [&](InsertPointTy allocaIP, InsertPointTy codegenIP) {
    builder.restoreIP(codegenIP);
    return convertOmpOpRegions(singleOp.getRegion(), "omp.single.region",
                               builder, moduleTranslation)
        .takeError();
  };
  auto finiCB = [&](InsertPointTy codeGenIP) { return llvm::Error::success(); };

  // Handle copyprivate
  Operation::operand_range cpVars = singleOp.getCopyprivateVars();
  std::optional<ArrayAttr> cpFuncs = singleOp.getCopyprivateSyms();
  llvm::SmallVector<llvm::Value *> llvmCPVars;
  llvm::SmallVector<llvm::Function *> llvmCPFuncs;
  for (size_t i = 0, e = cpVars.size(); i < e; ++i) {
    llvmCPVars.push_back(moduleTranslation.lookupValue(cpVars[i]));
    auto llvmFuncOp = SymbolTable::lookupNearestSymbolFrom<LLVM::LLVMFuncOp>(
        singleOp, cast<SymbolRefAttr>((*cpFuncs)[i]));
    llvmCPFuncs.push_back(
        moduleTranslation.lookupFunction(llvmFuncOp.getName()));
  }

  llvm::OpenMPIRBuilder::InsertPointOrErrorTy afterIP =
      moduleTranslation.getOpenMPBuilder()->createSingle(
          ompLoc, bodyCB, finiCB, singleOp.getNowait(), llvmCPVars,
          llvmCPFuncs);

  if (failed(handleError(afterIP, *singleOp)))
    return failure();

  builder.restoreIP(*afterIP);
  return success();
}

// Convert an OpenMP Teams construct to LLVM IR using OpenMPIRBuilder
static LogicalResult
convertOmpTeams(omp::TeamsOp op, llvm::IRBuilderBase &builder,
                LLVM::ModuleTranslation &moduleTranslation) {
  using InsertPointTy = llvm::OpenMPIRBuilder::InsertPointTy;
  if (failed(checkImplementationStatus(*op)))
    return failure();

  auto bodyCB = [&](InsertPointTy allocaIP, InsertPointTy codegenIP) {
    LLVM::ModuleTranslation::SaveStack<OpenMPAllocaStackFrame> frame(
        moduleTranslation, allocaIP);
    builder.restoreIP(codegenIP);
    return convertOmpOpRegions(op.getRegion(), "omp.teams.region", builder,
                               moduleTranslation)
        .takeError();
  };

  llvm::Value *numTeamsLower = nullptr;
  if (Value numTeamsLowerVar = op.getNumTeamsLower())
    numTeamsLower = moduleTranslation.lookupValue(numTeamsLowerVar);

  llvm::Value *numTeamsUpper = nullptr;
  if (Value numTeamsUpperVar = op.getNumTeamsUpper())
    numTeamsUpper = moduleTranslation.lookupValue(numTeamsUpperVar);

  llvm::Value *threadLimit = nullptr;
  if (Value threadLimitVar = op.getThreadLimit())
    threadLimit = moduleTranslation.lookupValue(threadLimitVar);

  llvm::Value *ifExpr = nullptr;
  if (Value ifVar = op.getIfExpr())
    ifExpr = moduleTranslation.lookupValue(ifVar);

  llvm::OpenMPIRBuilder::LocationDescription ompLoc(builder);
  llvm::OpenMPIRBuilder::InsertPointOrErrorTy afterIP =
      moduleTranslation.getOpenMPBuilder()->createTeams(
          ompLoc, bodyCB, numTeamsLower, numTeamsUpper, threadLimit, ifExpr);

  if (failed(handleError(afterIP, *op)))
    return failure();

  builder.restoreIP(*afterIP);
  return success();
}

static void
buildDependData(std::optional<ArrayAttr> dependKinds, OperandRange dependVars,
                LLVM::ModuleTranslation &moduleTranslation,
                SmallVectorImpl<llvm::OpenMPIRBuilder::DependData> &dds) {
  if (dependVars.empty())
    return;
  for (auto dep : llvm::zip(dependVars, dependKinds->getValue())) {
    llvm::omp::RTLDependenceKindTy type;
    switch (
        cast<mlir::omp::ClauseTaskDependAttr>(std::get<1>(dep)).getValue()) {
    case mlir::omp::ClauseTaskDepend::taskdependin:
      type = llvm::omp::RTLDependenceKindTy::DepIn;
      break;
    // The OpenMP runtime requires that the codegen for 'depend' clause for
    // 'out' dependency kind must be the same as codegen for 'depend' clause
    // with 'inout' dependency.
    case mlir::omp::ClauseTaskDepend::taskdependout:
    case mlir::omp::ClauseTaskDepend::taskdependinout:
      type = llvm::omp::RTLDependenceKindTy::DepInOut;
      break;
    };
    llvm::Value *depVal = moduleTranslation.lookupValue(std::get<0>(dep));
    llvm::OpenMPIRBuilder::DependData dd(type, depVal->getType(), depVal);
    dds.emplace_back(dd);
  }
}

/// Converts an OpenMP task construct into LLVM IR using OpenMPIRBuilder.
static LogicalResult
convertOmpTaskOp(omp::TaskOp taskOp, llvm::IRBuilderBase &builder,
                 LLVM::ModuleTranslation &moduleTranslation) {
  using InsertPointTy = llvm::OpenMPIRBuilder::InsertPointTy;
  if (failed(checkImplementationStatus(*taskOp)))
    return failure();

  // Collect delayed privatisation declarations
  MutableArrayRef<BlockArgument> privateBlockArgs =
      cast<omp::BlockArgOpenMPOpInterface>(*taskOp).getPrivateBlockArgs();
<<<<<<< HEAD
  SmallVector<llvm::Value *> llvmPrivateVars;
  SmallVector<omp::PrivateClauseOp> privateDecls;
  llvmPrivateVars.reserve(privateBlockArgs.size());
  privateDecls.reserve(privateBlockArgs.size());
  collectPrivatizationDecls(taskOp, privateDecls);
=======
  SmallVector<mlir::Value> mlirPrivateVars;
  SmallVector<llvm::Value *> llvmPrivateVars;
  SmallVector<omp::PrivateClauseOp> privateDecls;
  mlirPrivateVars.reserve(privateBlockArgs.size());
  llvmPrivateVars.reserve(privateBlockArgs.size());
  collectPrivatizationDecls(taskOp, privateDecls);
  for (mlir::Value privateVar : taskOp.getPrivateVars())
    mlirPrivateVars.push_back(privateVar);
>>>>>>> a8d96e15

  auto bodyCB = [&](InsertPointTy allocaIP,
                    InsertPointTy codegenIP) -> llvm::Error {
    // Save the alloca insertion point on ModuleTranslation stack for use in
    // nested regions.
    LLVM::ModuleTranslation::SaveStack<OpenMPAllocaStackFrame> frame(
        moduleTranslation, allocaIP);

    llvm::Expected<llvm::BasicBlock *> afterAllocas = allocatePrivateVars(
<<<<<<< HEAD
        taskOp, builder, moduleTranslation, privateBlockArgs, privateDecls,
        llvmPrivateVars, allocaIP);
=======
        builder, moduleTranslation, privateBlockArgs, privateDecls,
        mlirPrivateVars, llvmPrivateVars, allocaIP);
>>>>>>> a8d96e15
    if (handleError(afterAllocas, *taskOp).failed())
      return llvm::make_error<PreviouslyReportedError>();

    // Apply copy region for firstprivate
    bool needsFirstPrivate =
        llvm::any_of(privateDecls, [](omp::PrivateClauseOp &privOp) {
          return privOp.getDataSharingType() ==
                 omp::DataSharingClauseType::FirstPrivate;
        });
    if (needsFirstPrivate) {
      // Find the end of the allocation blocks
      assert(afterAllocas.get()->getSinglePredecessor());
      builder.SetInsertPoint(
          afterAllocas.get()->getSinglePredecessor()->getTerminator());
      llvm::BasicBlock *copyBlock =
          splitBB(builder, /*CreateBranch=*/true, "omp.private.copy");
      builder.SetInsertPoint(copyBlock->getFirstNonPHIOrDbgOrAlloca());
    }
<<<<<<< HEAD
    for (unsigned i = 0; i < privateBlockArgs.size(); ++i) {
      if (privateDecls[i].getDataSharingType() !=
          omp::DataSharingClauseType::FirstPrivate)
        continue;

      // copyRegion implements `lhs = rhs`
      Region &copyRegion = privateDecls[i].getCopyRegion();

      // map copyRegion rhs arg
      llvm::Value *nonPrivateVar =
          moduleTranslation.lookupValue(taskOp.getPrivateVars()[i]);
      assert(nonPrivateVar);
      moduleTranslation.mapValue(privateDecls[i].getCopyMoldArg(),
                                 nonPrivateVar);

      // map copyRegion lhs arg
      moduleTranslation.mapValue(privateDecls[i].getCopyPrivateArg(),
                                 llvmPrivateVars[i]);
=======
    for (auto [decl, mlirVar, llvmVar] :
         llvm::zip_equal(privateDecls, mlirPrivateVars, llvmPrivateVars)) {
      if (decl.getDataSharingType() != omp::DataSharingClauseType::FirstPrivate)
        continue;

      // copyRegion implements `lhs = rhs`
      Region &copyRegion = decl.getCopyRegion();

      // map copyRegion rhs arg
      llvm::Value *nonPrivateVar = moduleTranslation.lookupValue(mlirVar);
      assert(nonPrivateVar);
      moduleTranslation.mapValue(decl.getCopyMoldArg(), nonPrivateVar);

      // map copyRegion lhs arg
      moduleTranslation.mapValue(decl.getCopyPrivateArg(), llvmVar);
>>>>>>> a8d96e15

      // in-place convert copy region
      builder.SetInsertPoint(builder.GetInsertBlock()->getTerminator());
      if (failed(inlineConvertOmpRegions(copyRegion, "omp.private.copy",
                                         builder, moduleTranslation)))
        return llvm::createStringError(
            "failed to inline `copy` region of an `omp.private` op in taskOp");

      // ignore unused value yielded from copy region

      // clear copy region block argument mapping in case it needs to be
      // re-created with different source for reuse of the same reduction decl
      moduleTranslation.forgetMapping(copyRegion);
    }

    // translate the body of the task:
    builder.restoreIP(codegenIP);
    auto continuationBlockOrError = convertOmpOpRegions(
        taskOp.getRegion(), "omp.task.region", builder, moduleTranslation);
    if (failed(handleError(continuationBlockOrError, *taskOp)))
      return llvm::make_error<PreviouslyReportedError>();

    // private variable deallocation
    SmallVector<Region *> privateCleanupRegions;
    llvm::transform(privateDecls, std::back_inserter(privateCleanupRegions),
                    [](omp::PrivateClauseOp privatizer) {
                      return &privatizer.getDeallocRegion();
                    });

    builder.SetInsertPoint(continuationBlockOrError.get()->getTerminator());
    if (failed(inlineOmpRegionCleanup(
            privateCleanupRegions, llvmPrivateVars, moduleTranslation, builder,
            "omp.private.dealloc", /*shouldLoadCleanupRegionArg=*/false)))
      return llvm::createStringError("failed to inline `dealloc` region of an "
                                     "`omp.private` op in an omp.task");

    return llvm::Error::success();
  };

  SmallVector<llvm::OpenMPIRBuilder::DependData> dds;
  buildDependData(taskOp.getDependKinds(), taskOp.getDependVars(),
                  moduleTranslation, dds);

  llvm::OpenMPIRBuilder::InsertPointTy allocaIP =
      findAllocaInsertPoint(builder, moduleTranslation);
  llvm::OpenMPIRBuilder::LocationDescription ompLoc(builder);
  llvm::OpenMPIRBuilder::InsertPointOrErrorTy afterIP =
      moduleTranslation.getOpenMPBuilder()->createTask(
          ompLoc, allocaIP, bodyCB, !taskOp.getUntied(),
          moduleTranslation.lookupValue(taskOp.getFinal()),
          moduleTranslation.lookupValue(taskOp.getIfExpr()), dds);

  if (failed(handleError(afterIP, *taskOp)))
    return failure();

  builder.restoreIP(*afterIP);
  return success();
}

/// Converts an OpenMP taskgroup construct into LLVM IR using OpenMPIRBuilder.
static LogicalResult
convertOmpTaskgroupOp(omp::TaskgroupOp tgOp, llvm::IRBuilderBase &builder,
                      LLVM::ModuleTranslation &moduleTranslation) {
  using InsertPointTy = llvm::OpenMPIRBuilder::InsertPointTy;
  if (failed(checkImplementationStatus(*tgOp)))
    return failure();

  auto bodyCB = [&](InsertPointTy allocaIP, InsertPointTy codegenIP) {
    builder.restoreIP(codegenIP);
    return convertOmpOpRegions(tgOp.getRegion(), "omp.taskgroup.region",
                               builder, moduleTranslation)
        .takeError();
  };

  InsertPointTy allocaIP = findAllocaInsertPoint(builder, moduleTranslation);
  llvm::OpenMPIRBuilder::LocationDescription ompLoc(builder);
  llvm::OpenMPIRBuilder::InsertPointOrErrorTy afterIP =
      moduleTranslation.getOpenMPBuilder()->createTaskgroup(ompLoc, allocaIP,
                                                            bodyCB);

  if (failed(handleError(afterIP, *tgOp)))
    return failure();

  builder.restoreIP(*afterIP);
  return success();
}

static LogicalResult
convertOmpTaskwaitOp(omp::TaskwaitOp twOp, llvm::IRBuilderBase &builder,
                     LLVM::ModuleTranslation &moduleTranslation) {
  if (failed(checkImplementationStatus(*twOp)))
    return failure();

  moduleTranslation.getOpenMPBuilder()->createTaskwait(builder.saveIP());
  return success();
}

/// Converts an OpenMP workshare loop into LLVM IR using OpenMPIRBuilder.
static LogicalResult
convertOmpWsloop(Operation &opInst, llvm::IRBuilderBase &builder,
                 LLVM::ModuleTranslation &moduleTranslation) {
  auto wsloopOp = cast<omp::WsloopOp>(opInst);
  if (failed(checkImplementationStatus(opInst)))
    return failure();

  auto loopOp = cast<omp::LoopNestOp>(wsloopOp.getWrappedLoop());

  llvm::ArrayRef<bool> isByRef = getIsByRef(wsloopOp.getReductionByref());
  assert(isByRef.size() == wsloopOp.getNumReductionVars());

  // Static is the default.
  auto schedule =
      wsloopOp.getScheduleKind().value_or(omp::ClauseScheduleKind::Static);

  // Find the loop configuration.
  llvm::Value *step = moduleTranslation.lookupValue(loopOp.getLoopSteps()[0]);
  llvm::Type *ivType = step->getType();
  llvm::Value *chunk = nullptr;
  if (wsloopOp.getScheduleChunk()) {
    llvm::Value *chunkVar =
        moduleTranslation.lookupValue(wsloopOp.getScheduleChunk());
    chunk = builder.CreateSExtOrTrunc(chunkVar, ivType);
  }

  SmallVector<omp::DeclareReductionOp> reductionDecls;
  collectReductionDecls(wsloopOp, reductionDecls);
  llvm::OpenMPIRBuilder::InsertPointTy allocaIP =
      findAllocaInsertPoint(builder, moduleTranslation);

  SmallVector<llvm::Value *> privateReductionVariables(
      wsloopOp.getNumReductionVars());
  DenseMap<Value, llvm::Value *> reductionVariableMap;

  MutableArrayRef<BlockArgument> reductionArgs =
      cast<omp::BlockArgOpenMPOpInterface>(opInst).getReductionBlockArgs();

  if (failed(allocAndInitializeReductionVars(
          wsloopOp, reductionArgs, builder, moduleTranslation, allocaIP,
          reductionDecls, privateReductionVariables, reductionVariableMap,
          isByRef)))
    return failure();

  // TODO: Replace this with proper composite translation support.
  // Currently, all nested wrappers are ignored, so 'do/for simd' will be
  // treated the same as a standalone 'do/for'. This is allowed by the spec,
  // since it's equivalent to always using a SIMD length of 1.
  if (failed(convertIgnoredWrappers(loopOp, wsloopOp, moduleTranslation)))
    return failure();

  // Store the mapping between reduction variables and their private copies on
  // ModuleTranslation stack. It can be then recovered when translating
  // omp.reduce operations in a separate call.
  LLVM::ModuleTranslation::SaveStack<OpenMPVarMappingStackFrame> mappingGuard(
      moduleTranslation, reductionVariableMap);

  // Set up the source location value for OpenMP runtime.
  llvm::OpenMPIRBuilder::LocationDescription ompLoc(builder);

  // Generator of the canonical loop body.
  SmallVector<llvm::CanonicalLoopInfo *> loopInfos;
  SmallVector<llvm::OpenMPIRBuilder::InsertPointTy> bodyInsertPoints;
  auto bodyGen = [&](llvm::OpenMPIRBuilder::InsertPointTy ip,
                     llvm::Value *iv) -> llvm::Error {
    // Make sure further conversions know about the induction variable.
    moduleTranslation.mapValue(
        loopOp.getRegion().front().getArgument(loopInfos.size()), iv);

    // Capture the body insertion point for use in nested loops. BodyIP of the
    // CanonicalLoopInfo always points to the beginning of the entry block of
    // the body.
    bodyInsertPoints.push_back(ip);

    if (loopInfos.size() != loopOp.getNumLoops() - 1)
      return llvm::Error::success();

    // Convert the body of the loop.
    builder.restoreIP(ip);
    return convertOmpOpRegions(loopOp.getRegion(), "omp.wsloop.region", builder,
                               moduleTranslation)
        .takeError();
  };

  // Delegate actual loop construction to the OpenMP IRBuilder.
  // TODO: this currently assumes omp.loop_nest is semantically similar to SCF
  // loop, i.e. it has a positive step, uses signed integer semantics.
  // Reconsider this code when the nested loop operation clearly supports more
  // cases.
  llvm::OpenMPIRBuilder *ompBuilder = moduleTranslation.getOpenMPBuilder();
  for (unsigned i = 0, e = loopOp.getNumLoops(); i < e; ++i) {
    llvm::Value *lowerBound =
        moduleTranslation.lookupValue(loopOp.getLoopLowerBounds()[i]);
    llvm::Value *upperBound =
        moduleTranslation.lookupValue(loopOp.getLoopUpperBounds()[i]);
    llvm::Value *step = moduleTranslation.lookupValue(loopOp.getLoopSteps()[i]);

    // Make sure loop trip count are emitted in the preheader of the outermost
    // loop at the latest so that they are all available for the new collapsed
    // loop will be created below.
    llvm::OpenMPIRBuilder::LocationDescription loc = ompLoc;
    llvm::OpenMPIRBuilder::InsertPointTy computeIP = ompLoc.IP;
    if (i != 0) {
      loc = llvm::OpenMPIRBuilder::LocationDescription(bodyInsertPoints.back());
      computeIP = loopInfos.front()->getPreheaderIP();
    }

    llvm::Expected<llvm::CanonicalLoopInfo *> loopResult =
        ompBuilder->createCanonicalLoop(
            loc, bodyGen, lowerBound, upperBound, step,
            /*IsSigned=*/true, loopOp.getLoopInclusive(), computeIP);

    if (failed(handleError(loopResult, *loopOp)))
      return failure();

    loopInfos.push_back(*loopResult);
  }

  // Collapse loops. Store the insertion point because LoopInfos may get
  // invalidated.
  llvm::IRBuilderBase::InsertPoint afterIP = loopInfos.front()->getAfterIP();
  llvm::CanonicalLoopInfo *loopInfo =
      ompBuilder->collapseLoops(ompLoc.DL, loopInfos, {});

  allocaIP = findAllocaInsertPoint(builder, moduleTranslation);

  // TODO: Handle doacross loops when the ordered clause has a parameter.
  bool isOrdered = wsloopOp.getOrdered().has_value();
  std::optional<omp::ScheduleModifier> scheduleMod = wsloopOp.getScheduleMod();
  bool isSimd = wsloopOp.getScheduleSimd();

  llvm::OpenMPIRBuilder::InsertPointOrErrorTy wsloopIP =
      ompBuilder->applyWorkshareLoop(
          ompLoc.DL, loopInfo, allocaIP, !wsloopOp.getNowait(),
          convertToScheduleKind(schedule), chunk, isSimd,
          scheduleMod == omp::ScheduleModifier::monotonic,
          scheduleMod == omp::ScheduleModifier::nonmonotonic, isOrdered);

  if (failed(handleError(wsloopIP, opInst)))
    return failure();

  // Continue building IR after the loop. Note that the LoopInfo returned by
  // `collapseLoops` points inside the outermost loop and is intended for
  // potential further loop transformations. Use the insertion point stored
  // before collapsing loops instead.
  builder.restoreIP(afterIP);

  // Process the reductions if required.
  return createReductionsAndCleanup(wsloopOp, builder, moduleTranslation,
                                    allocaIP, reductionDecls,
                                    privateReductionVariables, isByRef);
}

/// Converts the OpenMP parallel operation to LLVM IR.
static LogicalResult
convertOmpParallel(omp::ParallelOp opInst, llvm::IRBuilderBase &builder,
                   LLVM::ModuleTranslation &moduleTranslation) {
  using InsertPointTy = llvm::OpenMPIRBuilder::InsertPointTy;
  ArrayRef<bool> isByRef = getIsByRef(opInst.getReductionByref());
  assert(isByRef.size() == opInst.getNumReductionVars());
  llvm::OpenMPIRBuilder *ompBuilder = moduleTranslation.getOpenMPBuilder();

  if (failed(checkImplementationStatus(*opInst)))
    return failure();

  // Collect delayed privatization declarations
  MutableArrayRef<BlockArgument> privateBlockArgs =
      cast<omp::BlockArgOpenMPOpInterface>(*opInst).getPrivateBlockArgs();
  SmallVector<mlir::Value> mlirPrivateVars;
  SmallVector<llvm::Value *> llvmPrivateVars;
  SmallVector<omp::PrivateClauseOp> privateDecls;
  mlirPrivateVars.reserve(privateBlockArgs.size());
  llvmPrivateVars.reserve(privateBlockArgs.size());
  collectPrivatizationDecls(opInst, privateDecls);
  for (mlir::Value privateVar : opInst.getPrivateVars())
    mlirPrivateVars.push_back(privateVar);

  // Collect reduction declarations
  SmallVector<omp::DeclareReductionOp> reductionDecls;
  collectReductionDecls(opInst, reductionDecls);
  SmallVector<llvm::Value *> privateReductionVariables(
      opInst.getNumReductionVars());
  SmallVector<DeferredStore> deferredStores;

  auto bodyGenCB = [&](InsertPointTy allocaIP,
                       InsertPointTy codeGenIP) -> llvm::Error {
    llvm::Expected<llvm::BasicBlock *> afterAllocas = allocatePrivateVars(
<<<<<<< HEAD
        opInst, builder, moduleTranslation, privateBlockArgs, privateDecls,
        llvmPrivateVars, allocaIP);
=======
        builder, moduleTranslation, privateBlockArgs, privateDecls,
        mlirPrivateVars, llvmPrivateVars, allocaIP);
>>>>>>> a8d96e15
    if (handleError(afterAllocas, *opInst).failed())
      return llvm::make_error<PreviouslyReportedError>();

    // Allocate reduction vars
    DenseMap<Value, llvm::Value *> reductionVariableMap;

    MutableArrayRef<BlockArgument> reductionArgs =
        cast<omp::BlockArgOpenMPOpInterface>(*opInst).getReductionBlockArgs();

    allocaIP =
        InsertPointTy(allocaIP.getBlock(),
                      allocaIP.getBlock()->getTerminator()->getIterator());

    if (failed(allocReductionVars(
            opInst, reductionArgs, builder, moduleTranslation, allocaIP,
            reductionDecls, privateReductionVariables, reductionVariableMap,
            deferredStores, isByRef)))
      return llvm::make_error<PreviouslyReportedError>();

    // Apply copy region for firstprivate.
    bool needsFirstprivate =
        llvm::any_of(privateDecls, [](omp::PrivateClauseOp &privOp) {
          return privOp.getDataSharingType() ==
                 omp::DataSharingClauseType::FirstPrivate;
        });
    if (needsFirstprivate) {
      // Find the end of the allocation blocks
      assert(afterAllocas.get()->getSinglePredecessor());
      builder.SetInsertPoint(
          afterAllocas.get()->getSinglePredecessor()->getTerminator());
      llvm::BasicBlock *copyBlock =
          splitBB(builder, /*CreateBranch=*/true, "omp.private.copy");
      builder.SetInsertPoint(copyBlock->getFirstNonPHIOrDbgOrAlloca());
    }
    for (auto [decl, mlirVar, llvmVar] :
         llvm::zip_equal(privateDecls, mlirPrivateVars, llvmPrivateVars)) {
      if (decl.getDataSharingType() != omp::DataSharingClauseType::FirstPrivate)
        continue;

      // copyRegion implements `lhs = rhs`
      Region &copyRegion = decl.getCopyRegion();

      // map copyRegion rhs arg
      llvm::Value *nonPrivateVar = moduleTranslation.lookupValue(mlirVar);
      assert(nonPrivateVar);
      moduleTranslation.mapValue(decl.getCopyMoldArg(), nonPrivateVar);

      // map copyRegion lhs arg
      moduleTranslation.mapValue(decl.getCopyPrivateArg(), llvmVar);

      // in-place convert copy region
      builder.SetInsertPoint(builder.GetInsertBlock()->getTerminator());
      if (failed(inlineConvertOmpRegions(copyRegion, "omp.private.copy",
                                         builder, moduleTranslation)))
        return llvm::createStringError(
            "failed to inline `copy` region of `omp.private`");

      // ignore unused value yielded from copy region

      // clear copy region block argument mapping in case it needs to be
      // re-created with different sources for reuse of the same reduction
      // decl
      moduleTranslation.forgetMapping(copyRegion);
    }

    // Initialize reduction vars
    builder.SetInsertPoint(builder.GetInsertBlock()->getTerminator());
    llvm::BasicBlock *initBlock = splitBB(builder, true, "omp.reduction.init");
    allocaIP =
        InsertPointTy(allocaIP.getBlock(),
                      allocaIP.getBlock()->getTerminator()->getIterator());

    builder.restoreIP(allocaIP);
    SmallVector<llvm::Value *> byRefVars(opInst.getNumReductionVars());
    for (unsigned i = 0; i < opInst.getNumReductionVars(); ++i) {
      if (isByRef[i]) {
        if (!reductionDecls[i].getAllocRegion().empty())
          continue;

        // TODO: remove after all users of by-ref are updated to use the alloc
        // region: Allocate reduction variable (which is a pointer to the real
        // reduciton variable allocated in the inlined region)
        byRefVars[i] = builder.CreateAlloca(
            moduleTranslation.convertType(reductionDecls[i].getType()));
      }
    }

    builder.SetInsertPoint(initBlock->getFirstNonPHIOrDbgOrAlloca());

    // insert stores deferred until after all allocas
    // these store the results of the alloc region into the allocation for the
    // pointer to the reduction variable
    for (auto [data, addr] : deferredStores)
      builder.CreateStore(data, addr);

    for (unsigned i = 0; i < opInst.getNumReductionVars(); ++i) {
      SmallVector<llvm::Value *> phis;

      // map the block argument
      mapInitializationArgs(opInst, moduleTranslation, reductionDecls,
                            reductionVariableMap, i);
      if (failed(inlineConvertOmpRegions(
              reductionDecls[i].getInitializerRegion(), "omp.reduction.neutral",
              builder, moduleTranslation, &phis)))
        return llvm::createStringError(
            "failed to inline `init` region of `omp.declare_reduction`");
      assert(phis.size() == 1 &&
             "expected one value to be yielded from the "
             "reduction neutral element declaration region");

      builder.SetInsertPoint(builder.GetInsertBlock()->getTerminator());

      if (isByRef[i]) {
        if (!reductionDecls[i].getAllocRegion().empty())
          continue;

        // TODO: remove after all users of by-ref are updated to use the alloc

        // Store the result of the inlined region to the allocated reduction var
        // ptr
        builder.CreateStore(phis[0], byRefVars[i]);

        privateReductionVariables[i] = byRefVars[i];
        moduleTranslation.mapValue(reductionArgs[i], phis[0]);
        reductionVariableMap.try_emplace(opInst.getReductionVars()[i], phis[0]);
      } else {
        // for by-ref case the store is inside of the reduction init region
        builder.CreateStore(phis[0], privateReductionVariables[i]);
        // the rest is done in allocByValReductionVars
      }

      // clear block argument mapping in case it needs to be re-created with a
      // different source for another use of the same reduction decl
      moduleTranslation.forgetMapping(reductionDecls[i].getInitializerRegion());
    }

    // Store the mapping between reduction variables and their private copies on
    // ModuleTranslation stack. It can be then recovered when translating
    // omp.reduce operations in a separate call.
    LLVM::ModuleTranslation::SaveStack<OpenMPVarMappingStackFrame> mappingGuard(
        moduleTranslation, reductionVariableMap);

    // Save the alloca insertion point on ModuleTranslation stack for use in
    // nested regions.
    LLVM::ModuleTranslation::SaveStack<OpenMPAllocaStackFrame> frame(
        moduleTranslation, allocaIP);

    // ParallelOp has only one region associated with it.
    builder.restoreIP(codeGenIP);
    llvm::Expected<llvm::BasicBlock *> regionBlock = convertOmpOpRegions(
        opInst.getRegion(), "omp.par.region", builder, moduleTranslation);
    if (!regionBlock)
      return regionBlock.takeError();

    // Process the reductions if required.
    if (opInst.getNumReductionVars() > 0) {
      // Collect reduction info
      SmallVector<OwningReductionGen> owningReductionGens;
      SmallVector<OwningAtomicReductionGen> owningAtomicReductionGens;
      SmallVector<llvm::OpenMPIRBuilder::ReductionInfo> reductionInfos;
      collectReductionInfo(opInst, builder, moduleTranslation, reductionDecls,
                           owningReductionGens, owningAtomicReductionGens,
                           privateReductionVariables, reductionInfos);

      // Move to region cont block
      builder.SetInsertPoint((*regionBlock)->getTerminator());

      // Generate reductions from info
      llvm::UnreachableInst *tempTerminator = builder.CreateUnreachable();
      builder.SetInsertPoint(tempTerminator);

      llvm::OpenMPIRBuilder::InsertPointOrErrorTy contInsertPoint =
          ompBuilder->createReductions(builder.saveIP(), allocaIP,
                                       reductionInfos, isByRef, false);
      if (!contInsertPoint)
        return contInsertPoint.takeError();

      if (!contInsertPoint->getBlock())
        return llvm::make_error<PreviouslyReportedError>();

      tempTerminator->eraseFromParent();
      builder.restoreIP(*contInsertPoint);
    }
    return llvm::Error::success();
  };

  auto privCB = [](InsertPointTy allocaIP, InsertPointTy codeGenIP,
                   llvm::Value &, llvm::Value &val, llvm::Value *&replVal) {
    // tell OpenMPIRBuilder not to do anything. We handled Privatisation in
    // bodyGenCB.
    replVal = &val;
    return codeGenIP;
  };

  // TODO: Perform finalization actions for variables. This has to be
  // called for variables which have destructors/finalizers.
  auto finiCB = [&](InsertPointTy codeGenIP) -> llvm::Error {
    InsertPointTy oldIP = builder.saveIP();
    builder.restoreIP(codeGenIP);

    // if the reduction has a cleanup region, inline it here to finalize the
    // reduction variables
    SmallVector<Region *> reductionCleanupRegions;
    llvm::transform(reductionDecls, std::back_inserter(reductionCleanupRegions),
                    [](omp::DeclareReductionOp reductionDecl) {
                      return &reductionDecl.getCleanupRegion();
                    });
    if (failed(inlineOmpRegionCleanup(
            reductionCleanupRegions, privateReductionVariables,
            moduleTranslation, builder, "omp.reduction.cleanup")))
      return llvm::createStringError(
          "failed to inline `cleanup` region of `omp.declare_reduction`");

    SmallVector<Region *> privateCleanupRegions;
    llvm::transform(privateDecls, std::back_inserter(privateCleanupRegions),
                    [](omp::PrivateClauseOp privatizer) {
                      return &privatizer.getDeallocRegion();
                    });

    if (failed(inlineOmpRegionCleanup(
            privateCleanupRegions, llvmPrivateVars, moduleTranslation, builder,
            "omp.private.dealloc", /*shouldLoadCleanupRegionArg=*/false)))
      return llvm::createStringError(
          "failed to inline `dealloc` region of `omp.private`");

    builder.restoreIP(oldIP);
    return llvm::Error::success();
  };

  llvm::Value *ifCond = nullptr;
  if (auto ifVar = opInst.getIfExpr())
    ifCond = moduleTranslation.lookupValue(ifVar);
  llvm::Value *numThreads = nullptr;
  if (auto numThreadsVar = opInst.getNumThreads())
    numThreads = moduleTranslation.lookupValue(numThreadsVar);
  auto pbKind = llvm::omp::OMP_PROC_BIND_default;
  if (auto bind = opInst.getProcBindKind())
    pbKind = getProcBindKind(*bind);
  // TODO: Is the Parallel construct cancellable?
  bool isCancellable = false;

  llvm::OpenMPIRBuilder::InsertPointTy allocaIP =
      findAllocaInsertPoint(builder, moduleTranslation);
  llvm::OpenMPIRBuilder::LocationDescription ompLoc(builder);

  llvm::OpenMPIRBuilder::InsertPointOrErrorTy afterIP =
      ompBuilder->createParallel(ompLoc, allocaIP, bodyGenCB, privCB, finiCB,
                                 ifCond, numThreads, pbKind, isCancellable);
<<<<<<< HEAD

  if (failed(handleError(afterIP, *opInst)))
    return failure();

=======

  if (failed(handleError(afterIP, *opInst)))
    return failure();

>>>>>>> a8d96e15
  builder.restoreIP(*afterIP);
  return success();
}

/// Convert Order attribute to llvm::omp::OrderKind.
static llvm::omp::OrderKind
convertOrderKind(std::optional<omp::ClauseOrderKind> o) {
  if (!o)
    return llvm::omp::OrderKind::OMP_ORDER_unknown;
  switch (*o) {
  case omp::ClauseOrderKind::Concurrent:
    return llvm::omp::OrderKind::OMP_ORDER_concurrent;
  }
  llvm_unreachable("Unknown ClauseOrderKind kind");
}

/// Converts an OpenMP simd loop into LLVM IR using OpenMPIRBuilder.
static LogicalResult
convertOmpSimd(Operation &opInst, llvm::IRBuilderBase &builder,
               LLVM::ModuleTranslation &moduleTranslation) {
  auto simdOp = cast<omp::SimdOp>(opInst);
  auto loopOp = cast<omp::LoopNestOp>(simdOp.getWrappedLoop());

  if (failed(checkImplementationStatus(opInst)))
    return failure();

  llvm::OpenMPIRBuilder::LocationDescription ompLoc(builder);

  // Generator of the canonical loop body.
  SmallVector<llvm::CanonicalLoopInfo *> loopInfos;
  SmallVector<llvm::OpenMPIRBuilder::InsertPointTy> bodyInsertPoints;
  auto bodyGen = [&](llvm::OpenMPIRBuilder::InsertPointTy ip,
                     llvm::Value *iv) -> llvm::Error {
    // Make sure further conversions know about the induction variable.
    moduleTranslation.mapValue(
        loopOp.getRegion().front().getArgument(loopInfos.size()), iv);

    // Capture the body insertion point for use in nested loops. BodyIP of the
    // CanonicalLoopInfo always points to the beginning of the entry block of
    // the body.
    bodyInsertPoints.push_back(ip);

    if (loopInfos.size() != loopOp.getNumLoops() - 1)
      return llvm::Error::success();

    // Convert the body of the loop.
    builder.restoreIP(ip);
    return convertOmpOpRegions(loopOp.getRegion(), "omp.simd.region", builder,
                               moduleTranslation)
        .takeError();
  };

  // Delegate actual loop construction to the OpenMP IRBuilder.
  // TODO: this currently assumes omp.loop_nest is semantically similar to SCF
  // loop, i.e. it has a positive step, uses signed integer semantics.
  // Reconsider this code when the nested loop operation clearly supports more
  // cases.
  llvm::OpenMPIRBuilder *ompBuilder = moduleTranslation.getOpenMPBuilder();
  for (unsigned i = 0, e = loopOp.getNumLoops(); i < e; ++i) {
    llvm::Value *lowerBound =
        moduleTranslation.lookupValue(loopOp.getLoopLowerBounds()[i]);
    llvm::Value *upperBound =
        moduleTranslation.lookupValue(loopOp.getLoopUpperBounds()[i]);
    llvm::Value *step = moduleTranslation.lookupValue(loopOp.getLoopSteps()[i]);

    // Make sure loop trip count are emitted in the preheader of the outermost
    // loop at the latest so that they are all available for the new collapsed
    // loop will be created below.
    llvm::OpenMPIRBuilder::LocationDescription loc = ompLoc;
    llvm::OpenMPIRBuilder::InsertPointTy computeIP = ompLoc.IP;
    if (i != 0) {
      loc = llvm::OpenMPIRBuilder::LocationDescription(bodyInsertPoints.back(),
                                                       ompLoc.DL);
      computeIP = loopInfos.front()->getPreheaderIP();
    }

    llvm::Expected<llvm::CanonicalLoopInfo *> loopResult =
        ompBuilder->createCanonicalLoop(
            loc, bodyGen, lowerBound, upperBound, step,
            /*IsSigned=*/true, /*InclusiveStop=*/true, computeIP);

    if (failed(handleError(loopResult, *loopOp)))
      return failure();

    loopInfos.push_back(*loopResult);
  }

  // Collapse loops.
  llvm::IRBuilderBase::InsertPoint afterIP = loopInfos.front()->getAfterIP();
  llvm::CanonicalLoopInfo *loopInfo =
      ompBuilder->collapseLoops(ompLoc.DL, loopInfos, {});

  llvm::ConstantInt *simdlen = nullptr;
  if (std::optional<uint64_t> simdlenVar = simdOp.getSimdlen())
    simdlen = builder.getInt64(simdlenVar.value());

  llvm::ConstantInt *safelen = nullptr;
  if (std::optional<uint64_t> safelenVar = simdOp.getSafelen())
    safelen = builder.getInt64(safelenVar.value());

  llvm::MapVector<llvm::Value *, llvm::Value *> alignedVars;
  llvm::omp::OrderKind order = convertOrderKind(simdOp.getOrder());
  ompBuilder->applySimd(loopInfo, alignedVars,
                        simdOp.getIfExpr()
                            ? moduleTranslation.lookupValue(simdOp.getIfExpr())
                            : nullptr,
                        order, simdlen, safelen);

  builder.restoreIP(afterIP);
  return success();
}

/// Convert an Atomic Ordering attribute to llvm::AtomicOrdering.
static llvm::AtomicOrdering
convertAtomicOrdering(std::optional<omp::ClauseMemoryOrderKind> ao) {
  if (!ao)
    return llvm::AtomicOrdering::Monotonic; // Default Memory Ordering

  switch (*ao) {
  case omp::ClauseMemoryOrderKind::Seq_cst:
    return llvm::AtomicOrdering::SequentiallyConsistent;
  case omp::ClauseMemoryOrderKind::Acq_rel:
    return llvm::AtomicOrdering::AcquireRelease;
  case omp::ClauseMemoryOrderKind::Acquire:
    return llvm::AtomicOrdering::Acquire;
  case omp::ClauseMemoryOrderKind::Release:
    return llvm::AtomicOrdering::Release;
  case omp::ClauseMemoryOrderKind::Relaxed:
    return llvm::AtomicOrdering::Monotonic;
  }
  llvm_unreachable("Unknown ClauseMemoryOrderKind kind");
}

/// Convert omp.atomic.read operation to LLVM IR.
static LogicalResult
convertOmpAtomicRead(Operation &opInst, llvm::IRBuilderBase &builder,
                     LLVM::ModuleTranslation &moduleTranslation) {
  auto readOp = cast<omp::AtomicReadOp>(opInst);
  if (failed(checkImplementationStatus(opInst)))
    return failure();

  llvm::OpenMPIRBuilder *ompBuilder = moduleTranslation.getOpenMPBuilder();

  llvm::OpenMPIRBuilder::LocationDescription ompLoc(builder);

  llvm::AtomicOrdering AO = convertAtomicOrdering(readOp.getMemoryOrder());
  llvm::Value *x = moduleTranslation.lookupValue(readOp.getX());
  llvm::Value *v = moduleTranslation.lookupValue(readOp.getV());

  llvm::Type *elementType =
      moduleTranslation.convertType(readOp.getElementType());

  llvm::OpenMPIRBuilder::AtomicOpValue V = {v, elementType, false, false};
  llvm::OpenMPIRBuilder::AtomicOpValue X = {x, elementType, false, false};
  builder.restoreIP(ompBuilder->createAtomicRead(ompLoc, X, V, AO));
  return success();
}

/// Converts an omp.atomic.write operation to LLVM IR.
static LogicalResult
convertOmpAtomicWrite(Operation &opInst, llvm::IRBuilderBase &builder,
                      LLVM::ModuleTranslation &moduleTranslation) {
  auto writeOp = cast<omp::AtomicWriteOp>(opInst);
  if (failed(checkImplementationStatus(opInst)))
    return failure();

  llvm::OpenMPIRBuilder *ompBuilder = moduleTranslation.getOpenMPBuilder();

  llvm::OpenMPIRBuilder::LocationDescription ompLoc(builder);
  llvm::AtomicOrdering ao = convertAtomicOrdering(writeOp.getMemoryOrder());
  llvm::Value *expr = moduleTranslation.lookupValue(writeOp.getExpr());
  llvm::Value *dest = moduleTranslation.lookupValue(writeOp.getX());
  llvm::Type *ty = moduleTranslation.convertType(writeOp.getExpr().getType());
  llvm::OpenMPIRBuilder::AtomicOpValue x = {dest, ty, /*isSigned=*/false,
                                            /*isVolatile=*/false};
  builder.restoreIP(ompBuilder->createAtomicWrite(ompLoc, x, expr, ao));
  return success();
}

/// Converts an LLVM dialect binary operation to the corresponding enum value
/// for `atomicrmw` supported binary operation.
llvm::AtomicRMWInst::BinOp convertBinOpToAtomic(Operation &op) {
  return llvm::TypeSwitch<Operation *, llvm::AtomicRMWInst::BinOp>(&op)
      .Case([&](LLVM::AddOp) { return llvm::AtomicRMWInst::BinOp::Add; })
      .Case([&](LLVM::SubOp) { return llvm::AtomicRMWInst::BinOp::Sub; })
      .Case([&](LLVM::AndOp) { return llvm::AtomicRMWInst::BinOp::And; })
      .Case([&](LLVM::OrOp) { return llvm::AtomicRMWInst::BinOp::Or; })
      .Case([&](LLVM::XOrOp) { return llvm::AtomicRMWInst::BinOp::Xor; })
      .Case([&](LLVM::UMaxOp) { return llvm::AtomicRMWInst::BinOp::UMax; })
      .Case([&](LLVM::UMinOp) { return llvm::AtomicRMWInst::BinOp::UMin; })
      .Case([&](LLVM::FAddOp) { return llvm::AtomicRMWInst::BinOp::FAdd; })
      .Case([&](LLVM::FSubOp) { return llvm::AtomicRMWInst::BinOp::FSub; })
      .Default(llvm::AtomicRMWInst::BinOp::BAD_BINOP);
}

/// Converts an OpenMP atomic update operation using OpenMPIRBuilder.
static LogicalResult
convertOmpAtomicUpdate(omp::AtomicUpdateOp &opInst,
                       llvm::IRBuilderBase &builder,
                       LLVM::ModuleTranslation &moduleTranslation) {
  llvm::OpenMPIRBuilder *ompBuilder = moduleTranslation.getOpenMPBuilder();
  if (failed(checkImplementationStatus(*opInst)))
    return failure();

  // Convert values and types.
  auto &innerOpList = opInst.getRegion().front().getOperations();
  bool isXBinopExpr{false};
  llvm::AtomicRMWInst::BinOp binop;
  mlir::Value mlirExpr;
  llvm::Value *llvmExpr = nullptr;
  llvm::Value *llvmX = nullptr;
  llvm::Type *llvmXElementType = nullptr;
  if (innerOpList.size() == 2) {
    // The two operations here are the update and the terminator.
    // Since we can identify the update operation, there is a possibility
    // that we can generate the atomicrmw instruction.
    mlir::Operation &innerOp = *opInst.getRegion().front().begin();
    if (!llvm::is_contained(innerOp.getOperands(),
                            opInst.getRegion().getArgument(0))) {
      return opInst.emitError("no atomic update operation with region argument"
                              " as operand found inside atomic.update region");
    }
    binop = convertBinOpToAtomic(innerOp);
    isXBinopExpr = innerOp.getOperand(0) == opInst.getRegion().getArgument(0);
    mlirExpr = (isXBinopExpr ? innerOp.getOperand(1) : innerOp.getOperand(0));
    llvmExpr = moduleTranslation.lookupValue(mlirExpr);
  } else {
    // Since the update region includes more than one operation
    // we will resort to generating a cmpxchg loop.
    binop = llvm::AtomicRMWInst::BinOp::BAD_BINOP;
  }
  llvmX = moduleTranslation.lookupValue(opInst.getX());
  llvmXElementType = moduleTranslation.convertType(
      opInst.getRegion().getArgument(0).getType());
  llvm::OpenMPIRBuilder::AtomicOpValue llvmAtomicX = {llvmX, llvmXElementType,
                                                      /*isSigned=*/false,
                                                      /*isVolatile=*/false};

  llvm::AtomicOrdering atomicOrdering =
      convertAtomicOrdering(opInst.getMemoryOrder());

  // Generate update code.
  auto updateFn =
      [&opInst, &moduleTranslation](
          llvm::Value *atomicx,
          llvm::IRBuilder<> &builder) -> llvm::Expected<llvm::Value *> {
    Block &bb = *opInst.getRegion().begin();
    moduleTranslation.mapValue(*opInst.getRegion().args_begin(), atomicx);
    moduleTranslation.mapBlock(&bb, builder.GetInsertBlock());
    if (failed(moduleTranslation.convertBlock(bb, true, builder)))
      return llvm::make_error<PreviouslyReportedError>();

    omp::YieldOp yieldop = dyn_cast<omp::YieldOp>(bb.getTerminator());
    assert(yieldop && yieldop.getResults().size() == 1 &&
           "terminator must be omp.yield op and it must have exactly one "
           "argument");
    return moduleTranslation.lookupValue(yieldop.getResults()[0]);
  };

  // Handle ambiguous alloca, if any.
  auto allocaIP = findAllocaInsertPoint(builder, moduleTranslation);
  llvm::OpenMPIRBuilder::LocationDescription ompLoc(builder);
  llvm::OpenMPIRBuilder::InsertPointOrErrorTy afterIP =
      ompBuilder->createAtomicUpdate(ompLoc, allocaIP, llvmAtomicX, llvmExpr,
                                     atomicOrdering, binop, updateFn,
                                     isXBinopExpr);

  if (failed(handleError(afterIP, *opInst)))
    return failure();

  builder.restoreIP(*afterIP);
  return success();
}

static LogicalResult
convertOmpAtomicCapture(omp::AtomicCaptureOp atomicCaptureOp,
                        llvm::IRBuilderBase &builder,
                        LLVM::ModuleTranslation &moduleTranslation) {
  llvm::OpenMPIRBuilder *ompBuilder = moduleTranslation.getOpenMPBuilder();
  if (failed(checkImplementationStatus(*atomicCaptureOp)))
    return failure();

  mlir::Value mlirExpr;
  bool isXBinopExpr = false, isPostfixUpdate = false;
  llvm::AtomicRMWInst::BinOp binop = llvm::AtomicRMWInst::BinOp::BAD_BINOP;

  omp::AtomicUpdateOp atomicUpdateOp = atomicCaptureOp.getAtomicUpdateOp();
  omp::AtomicWriteOp atomicWriteOp = atomicCaptureOp.getAtomicWriteOp();

  assert((atomicUpdateOp || atomicWriteOp) &&
         "internal op must be an atomic.update or atomic.write op");

  if (atomicWriteOp) {
    isPostfixUpdate = true;
    mlirExpr = atomicWriteOp.getExpr();
  } else {
    isPostfixUpdate = atomicCaptureOp.getSecondOp() ==
                      atomicCaptureOp.getAtomicUpdateOp().getOperation();
    auto &innerOpList = atomicUpdateOp.getRegion().front().getOperations();
    // Find the binary update operation that uses the region argument
    // and get the expression to update
    if (innerOpList.size() == 2) {
      mlir::Operation &innerOp = *atomicUpdateOp.getRegion().front().begin();
      if (!llvm::is_contained(innerOp.getOperands(),
                              atomicUpdateOp.getRegion().getArgument(0))) {
        return atomicUpdateOp.emitError(
            "no atomic update operation with region argument"
            " as operand found inside atomic.update region");
      }
      binop = convertBinOpToAtomic(innerOp);
      isXBinopExpr =
          innerOp.getOperand(0) == atomicUpdateOp.getRegion().getArgument(0);
      mlirExpr = (isXBinopExpr ? innerOp.getOperand(1) : innerOp.getOperand(0));
    } else {
      binop = llvm::AtomicRMWInst::BinOp::BAD_BINOP;
    }
  }

  llvm::Value *llvmExpr = moduleTranslation.lookupValue(mlirExpr);
  llvm::Value *llvmX =
      moduleTranslation.lookupValue(atomicCaptureOp.getAtomicReadOp().getX());
  llvm::Value *llvmV =
      moduleTranslation.lookupValue(atomicCaptureOp.getAtomicReadOp().getV());
  llvm::Type *llvmXElementType = moduleTranslation.convertType(
      atomicCaptureOp.getAtomicReadOp().getElementType());
  llvm::OpenMPIRBuilder::AtomicOpValue llvmAtomicX = {llvmX, llvmXElementType,
                                                      /*isSigned=*/false,
                                                      /*isVolatile=*/false};
  llvm::OpenMPIRBuilder::AtomicOpValue llvmAtomicV = {llvmV, llvmXElementType,
                                                      /*isSigned=*/false,
                                                      /*isVolatile=*/false};

  llvm::AtomicOrdering atomicOrdering =
      convertAtomicOrdering(atomicCaptureOp.getMemoryOrder());

  auto updateFn =
      [&](llvm::Value *atomicx,
          llvm::IRBuilder<> &builder) -> llvm::Expected<llvm::Value *> {
    if (atomicWriteOp)
      return moduleTranslation.lookupValue(atomicWriteOp.getExpr());
    Block &bb = *atomicUpdateOp.getRegion().begin();
    moduleTranslation.mapValue(*atomicUpdateOp.getRegion().args_begin(),
                               atomicx);
    moduleTranslation.mapBlock(&bb, builder.GetInsertBlock());
    if (failed(moduleTranslation.convertBlock(bb, true, builder)))
      return llvm::make_error<PreviouslyReportedError>();

    omp::YieldOp yieldop = dyn_cast<omp::YieldOp>(bb.getTerminator());
    assert(yieldop && yieldop.getResults().size() == 1 &&
           "terminator must be omp.yield op and it must have exactly one "
           "argument");
    return moduleTranslation.lookupValue(yieldop.getResults()[0]);
  };

  // Handle ambiguous alloca, if any.
  auto allocaIP = findAllocaInsertPoint(builder, moduleTranslation);
  llvm::OpenMPIRBuilder::LocationDescription ompLoc(builder);
  llvm::OpenMPIRBuilder::InsertPointOrErrorTy afterIP =
      ompBuilder->createAtomicCapture(
          ompLoc, allocaIP, llvmAtomicX, llvmAtomicV, llvmExpr, atomicOrdering,
          binop, updateFn, atomicUpdateOp, isPostfixUpdate, isXBinopExpr);

  if (failed(handleError(afterIP, *atomicCaptureOp)))
    return failure();

  builder.restoreIP(*afterIP);
  return success();
}

/// Converts an OpenMP Threadprivate operation into LLVM IR using
/// OpenMPIRBuilder.
static LogicalResult
convertOmpThreadprivate(Operation &opInst, llvm::IRBuilderBase &builder,
                        LLVM::ModuleTranslation &moduleTranslation) {
  llvm::OpenMPIRBuilder::LocationDescription ompLoc(builder);
  auto threadprivateOp = cast<omp::ThreadprivateOp>(opInst);

  if (failed(checkImplementationStatus(opInst)))
    return failure();

  Value symAddr = threadprivateOp.getSymAddr();
  auto *symOp = symAddr.getDefiningOp();
  if (!isa<LLVM::AddressOfOp>(symOp))
    return opInst.emitError("Addressing symbol not found");
  LLVM::AddressOfOp addressOfOp = dyn_cast<LLVM::AddressOfOp>(symOp);

  LLVM::GlobalOp global =
      addressOfOp.getGlobal(moduleTranslation.symbolTable());
  llvm::GlobalValue *globalValue = moduleTranslation.lookupGlobal(global);
  llvm::Type *type = globalValue->getValueType();
  llvm::TypeSize typeSize =
      builder.GetInsertBlock()->getModule()->getDataLayout().getTypeStoreSize(
          type);
  llvm::ConstantInt *size = builder.getInt64(typeSize.getFixedValue());
  llvm::StringRef suffix = llvm::StringRef(".cache", 6);
  std::string cacheName = (Twine(global.getSymName()).concat(suffix)).str();
  llvm::Value *callInst =
      moduleTranslation.getOpenMPBuilder()->createCachedThreadPrivate(
          ompLoc, globalValue, size, cacheName);
  moduleTranslation.mapValue(opInst.getResult(0), callInst);
  return success();
}

static llvm::OffloadEntriesInfoManager::OMPTargetDeviceClauseKind
convertToDeviceClauseKind(mlir::omp::DeclareTargetDeviceType deviceClause) {
  switch (deviceClause) {
  case mlir::omp::DeclareTargetDeviceType::host:
    return llvm::OffloadEntriesInfoManager::OMPTargetDeviceClauseHost;
    break;
  case mlir::omp::DeclareTargetDeviceType::nohost:
    return llvm::OffloadEntriesInfoManager::OMPTargetDeviceClauseNoHost;
    break;
  case mlir::omp::DeclareTargetDeviceType::any:
    return llvm::OffloadEntriesInfoManager::OMPTargetDeviceClauseAny;
    break;
  }
  llvm_unreachable("unhandled device clause");
}

static llvm::OffloadEntriesInfoManager::OMPTargetGlobalVarEntryKind
convertToCaptureClauseKind(
    mlir::omp::DeclareTargetCaptureClause captureClause) {
  switch (captureClause) {
  case mlir::omp::DeclareTargetCaptureClause::to:
    return llvm::OffloadEntriesInfoManager::OMPTargetGlobalVarEntryTo;
  case mlir::omp::DeclareTargetCaptureClause::link:
    return llvm::OffloadEntriesInfoManager::OMPTargetGlobalVarEntryLink;
  case mlir::omp::DeclareTargetCaptureClause::enter:
    return llvm::OffloadEntriesInfoManager::OMPTargetGlobalVarEntryEnter;
  }
  llvm_unreachable("unhandled capture clause");
}

static llvm::SmallString<64>
getDeclareTargetRefPtrSuffix(LLVM::GlobalOp globalOp,
                             llvm::OpenMPIRBuilder &ompBuilder) {
  llvm::SmallString<64> suffix;
  llvm::raw_svector_ostream os(suffix);
  if (globalOp.getVisibility() == mlir::SymbolTable::Visibility::Private) {
    auto loc = globalOp->getLoc()->findInstanceOf<FileLineColLoc>();
    auto fileInfoCallBack = [&loc]() {
      return std::pair<std::string, uint64_t>(
          llvm::StringRef(loc.getFilename()), loc.getLine());
    };

    os << llvm::format(
        "_%x", ompBuilder.getTargetEntryUniqueInfo(fileInfoCallBack).FileID);
  }
  os << "_decl_tgt_ref_ptr";

  return suffix;
}

static bool isDeclareTargetLink(mlir::Value value) {
  if (auto addressOfOp =
          llvm::dyn_cast_if_present<LLVM::AddressOfOp>(value.getDefiningOp())) {
    auto modOp = addressOfOp->getParentOfType<mlir::ModuleOp>();
    Operation *gOp = modOp.lookupSymbol(addressOfOp.getGlobalName());
    if (auto declareTargetGlobal =
            llvm::dyn_cast<mlir::omp::DeclareTargetInterface>(gOp))
      if (declareTargetGlobal.getDeclareTargetCaptureClause() ==
          mlir::omp::DeclareTargetCaptureClause::link)
        return true;
  }
  return false;
}

// Returns the reference pointer generated by the lowering of the declare target
// operation in cases where the link clause is used or the to clause is used in
// USM mode.
static llvm::Value *
getRefPtrIfDeclareTarget(mlir::Value value,
                         LLVM::ModuleTranslation &moduleTranslation) {
  llvm::OpenMPIRBuilder *ompBuilder = moduleTranslation.getOpenMPBuilder();

  // An easier way to do this may just be to keep track of any pointer
  // references and their mapping to their respective operation
  if (auto addressOfOp =
          llvm::dyn_cast_if_present<LLVM::AddressOfOp>(value.getDefiningOp())) {
    if (auto gOp = llvm::dyn_cast_or_null<LLVM::GlobalOp>(
            addressOfOp->getParentOfType<mlir::ModuleOp>().lookupSymbol(
                addressOfOp.getGlobalName()))) {

      if (auto declareTargetGlobal =
              llvm::dyn_cast<mlir::omp::DeclareTargetInterface>(
                  gOp.getOperation())) {

        // In this case, we must utilise the reference pointer generated by the
        // declare target operation, similar to Clang
        if ((declareTargetGlobal.getDeclareTargetCaptureClause() ==
             mlir::omp::DeclareTargetCaptureClause::link) ||
            (declareTargetGlobal.getDeclareTargetCaptureClause() ==
                 mlir::omp::DeclareTargetCaptureClause::to &&
             ompBuilder->Config.hasRequiresUnifiedSharedMemory())) {
          llvm::SmallString<64> suffix =
              getDeclareTargetRefPtrSuffix(gOp, *ompBuilder);

          if (gOp.getSymName().contains(suffix))
            return moduleTranslation.getLLVMModule()->getNamedValue(
                gOp.getSymName());

          return moduleTranslation.getLLVMModule()->getNamedValue(
              (gOp.getSymName().str() + suffix.str()).str());
        }
      }
    }
  }

  return nullptr;
}

namespace {
// A small helper structure to contain data gathered
// for map lowering and coalese it into one area and
// avoiding extra computations such as searches in the
// llvm module for lowered mapped variables or checking
// if something is declare target (and retrieving the
// value) more than neccessary.
struct MapInfoData : llvm::OpenMPIRBuilder::MapInfosTy {
  llvm::SmallVector<bool, 4> IsDeclareTarget;
  llvm::SmallVector<bool, 4> IsAMember;
  // Identify if mapping was added by mapClause or use_device clauses.
  llvm::SmallVector<bool, 4> IsAMapping;
  llvm::SmallVector<mlir::Operation *, 4> MapClause;
  llvm::SmallVector<llvm::Value *, 4> OriginalValue;
  // Stripped off array/pointer to get the underlying
  // element type
  llvm::SmallVector<llvm::Type *, 4> BaseType;

  /// Append arrays in \a CurInfo.
  void append(MapInfoData &CurInfo) {
    IsDeclareTarget.append(CurInfo.IsDeclareTarget.begin(),
                           CurInfo.IsDeclareTarget.end());
    MapClause.append(CurInfo.MapClause.begin(), CurInfo.MapClause.end());
    OriginalValue.append(CurInfo.OriginalValue.begin(),
                         CurInfo.OriginalValue.end());
    BaseType.append(CurInfo.BaseType.begin(), CurInfo.BaseType.end());
    llvm::OpenMPIRBuilder::MapInfosTy::append(CurInfo);
  }
};
} // namespace

uint64_t getArrayElementSizeInBits(LLVM::LLVMArrayType arrTy, DataLayout &dl) {
  if (auto nestedArrTy = llvm::dyn_cast_if_present<LLVM::LLVMArrayType>(
          arrTy.getElementType()))
    return getArrayElementSizeInBits(nestedArrTy, dl);
  return dl.getTypeSizeInBits(arrTy.getElementType());
}

// This function calculates the size to be offloaded for a specified type, given
// its associated map clause (which can contain bounds information which affects
// the total size), this size is calculated based on the underlying element type
// e.g. given a 1-D array of ints, we will calculate the size from the integer
// type * number of elements in the array. This size can be used in other
// calculations but is ultimately used as an argument to the OpenMP runtimes
// kernel argument structure which is generated through the combinedInfo data
// structures.
// This function is somewhat equivalent to Clang's getExprTypeSize inside of
// CGOpenMPRuntime.cpp.
llvm::Value *getSizeInBytes(DataLayout &dl, const mlir::Type &type,
                            Operation *clauseOp, llvm::Value *basePointer,
                            llvm::Type *baseType, llvm::IRBuilderBase &builder,
                            LLVM::ModuleTranslation &moduleTranslation) {
  if (auto memberClause =
          mlir::dyn_cast_if_present<mlir::omp::MapInfoOp>(clauseOp)) {
    // This calculates the size to transfer based on bounds and the underlying
    // element type, provided bounds have been specified (Fortran
    // pointers/allocatables/target and arrays that have sections specified fall
    // into this as well).
    if (!memberClause.getBounds().empty()) {
      llvm::Value *elementCount = builder.getInt64(1);
      for (auto bounds : memberClause.getBounds()) {
        if (auto boundOp = mlir::dyn_cast_if_present<mlir::omp::MapBoundsOp>(
                bounds.getDefiningOp())) {
          // The below calculation for the size to be mapped calculated from the
          // map.info's bounds is: (elemCount * [UB - LB] + 1), later we
          // multiply by the underlying element types byte size to get the full
          // size to be offloaded based on the bounds
          elementCount = builder.CreateMul(
              elementCount,
              builder.CreateAdd(
                  builder.CreateSub(
                      moduleTranslation.lookupValue(boundOp.getUpperBound()),
                      moduleTranslation.lookupValue(boundOp.getLowerBound())),
                  builder.getInt64(1)));
        }
      }

      // utilising getTypeSizeInBits instead of getTypeSize as getTypeSize gives
      // the size in inconsistent byte or bit format.
      uint64_t underlyingTypeSzInBits = dl.getTypeSizeInBits(type);
      if (auto arrTy = llvm::dyn_cast_if_present<LLVM::LLVMArrayType>(type))
        underlyingTypeSzInBits = getArrayElementSizeInBits(arrTy, dl);

      // The size in bytes x number of elements, the sizeInBytes stored is
      // the underyling types size, e.g. if ptr<i32>, it'll be the i32's
      // size, so we do some on the fly runtime math to get the size in
      // bytes from the extent (ub - lb) * sizeInBytes. NOTE: This may need
      // some adjustment for members with more complex types.
      return builder.CreateMul(elementCount,
                               builder.getInt64(underlyingTypeSzInBits / 8));
    }
  }

  return builder.getInt64(dl.getTypeSizeInBits(type) / 8);
}

static void collectMapDataFromMapOperands(
    MapInfoData &mapData, SmallVectorImpl<Value> &mapVars,
    LLVM::ModuleTranslation &moduleTranslation, DataLayout &dl,
    llvm::IRBuilderBase &builder, const ArrayRef<Value> &useDevPtrOperands = {},
    const ArrayRef<Value> &useDevAddrOperands = {}) {
  auto checkIsAMember = [](const auto &mapVars, auto mapOp) {
    // Check if this is a member mapping and correctly assign that it is, if
    // it is a member of a larger object.
    // TODO: Need better handling of members, and distinguishing of members
    // that are implicitly allocated on device vs explicitly passed in as
    // arguments.
    // TODO: May require some further additions to support nested record
    // types, i.e. member maps that can have member maps.
    for (Value mapValue : mapVars) {
      auto map = cast<omp::MapInfoOp>(mapValue.getDefiningOp());
      for (auto member : map.getMembers())
        if (member == mapOp)
          return true;
    }
    return false;
  };

  // Process MapOperands
  for (Value mapValue : mapVars) {
    auto mapOp = cast<omp::MapInfoOp>(mapValue.getDefiningOp());
    Value offloadPtr =
        mapOp.getVarPtrPtr() ? mapOp.getVarPtrPtr() : mapOp.getVarPtr();
    mapData.OriginalValue.push_back(moduleTranslation.lookupValue(offloadPtr));
    mapData.Pointers.push_back(mapData.OriginalValue.back());

    if (llvm::Value *refPtr =
            getRefPtrIfDeclareTarget(offloadPtr,
                                     moduleTranslation)) { // declare target
      mapData.IsDeclareTarget.push_back(true);
      mapData.BasePointers.push_back(refPtr);
    } else { // regular mapped variable
      mapData.IsDeclareTarget.push_back(false);
      mapData.BasePointers.push_back(mapData.OriginalValue.back());
    }

    mapData.BaseType.push_back(
        moduleTranslation.convertType(mapOp.getVarType()));
    mapData.Sizes.push_back(
        getSizeInBytes(dl, mapOp.getVarType(), mapOp, mapData.Pointers.back(),
                       mapData.BaseType.back(), builder, moduleTranslation));
    mapData.MapClause.push_back(mapOp.getOperation());
    mapData.Types.push_back(
        llvm::omp::OpenMPOffloadMappingFlags(mapOp.getMapType().value()));
    mapData.Names.push_back(LLVM::createMappingInformation(
        mapOp.getLoc(), *moduleTranslation.getOpenMPBuilder()));
    mapData.DevicePointers.push_back(llvm::OpenMPIRBuilder::DeviceInfoTy::None);
    mapData.IsAMapping.push_back(true);
    mapData.IsAMember.push_back(checkIsAMember(mapVars, mapOp));
  }

  auto findMapInfo = [&mapData](llvm::Value *val,
                                llvm::OpenMPIRBuilder::DeviceInfoTy devInfoTy) {
    unsigned index = 0;
    bool found = false;
    for (llvm::Value *basePtr : mapData.OriginalValue) {
      if (basePtr == val && mapData.IsAMapping[index]) {
        found = true;
        mapData.Types[index] |=
            llvm::omp::OpenMPOffloadMappingFlags::OMP_MAP_RETURN_PARAM;
        mapData.DevicePointers[index] = devInfoTy;
      }
      index++;
    }
    return found;
  };

  // Process useDevPtr(Addr)Operands
  auto addDevInfos = [&](const llvm::ArrayRef<Value> &useDevOperands,
                         llvm::OpenMPIRBuilder::DeviceInfoTy devInfoTy) {
    for (Value mapValue : useDevOperands) {
      auto mapOp = cast<omp::MapInfoOp>(mapValue.getDefiningOp());
      Value offloadPtr =
          mapOp.getVarPtrPtr() ? mapOp.getVarPtrPtr() : mapOp.getVarPtr();
      llvm::Value *origValue = moduleTranslation.lookupValue(offloadPtr);

      // Check if map info is already present for this entry.
      if (!findMapInfo(origValue, devInfoTy)) {
        mapData.OriginalValue.push_back(origValue);
        mapData.Pointers.push_back(mapData.OriginalValue.back());
        mapData.IsDeclareTarget.push_back(false);
        mapData.BasePointers.push_back(mapData.OriginalValue.back());
        mapData.BaseType.push_back(
            moduleTranslation.convertType(mapOp.getVarType()));
        mapData.Sizes.push_back(builder.getInt64(0));
        mapData.MapClause.push_back(mapOp.getOperation());
        mapData.Types.push_back(
            llvm::omp::OpenMPOffloadMappingFlags::OMP_MAP_RETURN_PARAM);
        mapData.Names.push_back(LLVM::createMappingInformation(
            mapOp.getLoc(), *moduleTranslation.getOpenMPBuilder()));
        mapData.DevicePointers.push_back(devInfoTy);
        mapData.IsAMapping.push_back(false);
        mapData.IsAMember.push_back(checkIsAMember(useDevOperands, mapOp));
      }
    }
  };

  addDevInfos(useDevAddrOperands, llvm::OpenMPIRBuilder::DeviceInfoTy::Address);
  addDevInfos(useDevPtrOperands, llvm::OpenMPIRBuilder::DeviceInfoTy::Pointer);
}

static int getMapDataMemberIdx(MapInfoData &mapData, omp::MapInfoOp memberOp) {
  auto *res = llvm::find(mapData.MapClause, memberOp);
  assert(res != mapData.MapClause.end() &&
         "MapInfoOp for member not found in MapData, cannot return index");
  return std::distance(mapData.MapClause.begin(), res);
}

static omp::MapInfoOp getFirstOrLastMappedMemberPtr(omp::MapInfoOp mapInfo,
                                                    bool first) {
  ArrayAttr indexAttr = mapInfo.getMembersIndexAttr();
  // Only 1 member has been mapped, we can return it.
  if (indexAttr.size() == 1)
    return cast<omp::MapInfoOp>(mapInfo.getMembers()[0].getDefiningOp());

  llvm::SmallVector<size_t> indices(indexAttr.size());
  std::iota(indices.begin(), indices.end(), 0);

  llvm::sort(indices.begin(), indices.end(),
             [&](const size_t a, const size_t b) {
               auto memberIndicesA = cast<ArrayAttr>(indexAttr[a]);
               auto memberIndicesB = cast<ArrayAttr>(indexAttr[b]);
               for (const auto it : llvm::zip(memberIndicesA, memberIndicesB)) {
                 int64_t aIndex = cast<IntegerAttr>(std::get<0>(it)).getInt();
                 int64_t bIndex = cast<IntegerAttr>(std::get<1>(it)).getInt();

                 if (aIndex == bIndex)
                   continue;

                 if (aIndex < bIndex)
                   return first;

                 if (aIndex > bIndex)
                   return !first;
               }

               // Iterated the up until the end of the smallest member and
               // they were found to be equal up to that point, so select
               // the member with the lowest index count, so the "parent"
               return memberIndicesA.size() < memberIndicesB.size();
             });

  return llvm::cast<omp::MapInfoOp>(
      mapInfo.getMembers()[indices.front()].getDefiningOp());
}

/// This function calculates the array/pointer offset for map data provided
/// with bounds operations, e.g. when provided something like the following:
///
/// Fortran
///     map(tofrom: array(2:5, 3:2))
///   or
/// C++
///   map(tofrom: array[1:4][2:3])
/// We must calculate the initial pointer offset to pass across, this function
/// performs this using bounds.
///
/// NOTE: which while specified in row-major order it currently needs to be
/// flipped for Fortran's column order array allocation and access (as
/// opposed to C++'s row-major, hence the backwards processing where order is
/// important). This is likely important to keep in mind for the future when
/// we incorporate a C++ frontend, both frontends will need to agree on the
/// ordering of generated bounds operations (one may have to flip them) to
/// make the below lowering frontend agnostic. The offload size
/// calcualtion may also have to be adjusted for C++.
std::vector<llvm::Value *>
calculateBoundsOffset(LLVM::ModuleTranslation &moduleTranslation,
                      llvm::IRBuilderBase &builder, bool isArrayTy,
                      OperandRange bounds) {
  std::vector<llvm::Value *> idx;
  // There's no bounds to calculate an offset from, we can safely
  // ignore and return no indices.
  if (bounds.empty())
    return idx;

  // If we have an array type, then we have its type so can treat it as a
  // normal GEP instruction where the bounds operations are simply indexes
  // into the array. We currently do reverse order of the bounds, which
  // I believe leans more towards Fortran's column-major in memory.
  if (isArrayTy) {
    idx.push_back(builder.getInt64(0));
    for (int i = bounds.size() - 1; i >= 0; --i) {
      if (auto boundOp = dyn_cast_if_present<omp::MapBoundsOp>(
              bounds[i].getDefiningOp())) {
        idx.push_back(moduleTranslation.lookupValue(boundOp.getLowerBound()));
      }
    }
  } else {
    // If we do not have an array type, but we have bounds, then we're dealing
    // with a pointer that's being treated like an array and we have the
    // underlying type e.g. an i32, or f64 etc, e.g. a fortran descriptor base
    // address (pointer pointing to the actual data) so we must caclulate the
    // offset using a single index which the following two loops attempts to
    // compute.

    // Calculates the size offset we need to make per row e.g. first row or
    // column only needs to be offset by one, but the next would have to be
    // the previous row/column offset multiplied by the extent of current row.
    //
    // For example ([1][10][100]):
    //
    //  - First row/column we move by 1 for each index increment
    //  - Second row/column we move by 1 (first row/column) * 10 (extent/size of
    //  current) for 10 for each index increment
    //  - Third row/column we would move by 10 (second row/column) *
    //  (extent/size of current) 100 for 1000 for each index increment
    std::vector<llvm::Value *> dimensionIndexSizeOffset{builder.getInt64(1)};
    for (size_t i = 1; i < bounds.size(); ++i) {
      if (auto boundOp = dyn_cast_if_present<omp::MapBoundsOp>(
              bounds[i].getDefiningOp())) {
        dimensionIndexSizeOffset.push_back(builder.CreateMul(
            moduleTranslation.lookupValue(boundOp.getExtent()),
            dimensionIndexSizeOffset[i - 1]));
      }
    }

    // Now that we have calculated how much we move by per index, we must
    // multiply each lower bound offset in indexes by the size offset we
    // have calculated in the previous and accumulate the results to get
    // our final resulting offset.
    for (int i = bounds.size() - 1; i >= 0; --i) {
      if (auto boundOp = dyn_cast_if_present<omp::MapBoundsOp>(
              bounds[i].getDefiningOp())) {
        if (idx.empty())
          idx.emplace_back(builder.CreateMul(
              moduleTranslation.lookupValue(boundOp.getLowerBound()),
              dimensionIndexSizeOffset[i]));
        else
          idx.back() = builder.CreateAdd(
              idx.back(), builder.CreateMul(moduleTranslation.lookupValue(
                                                boundOp.getLowerBound()),
                                            dimensionIndexSizeOffset[i]));
      }
    }
  }

  return idx;
}

// This creates two insertions into the MapInfosTy data structure for the
// "parent" of a set of members, (usually a container e.g.
// class/structure/derived type) when subsequent members have also been
// explicitly mapped on the same map clause. Certain types, such as Fortran
// descriptors are mapped like this as well, however, the members are
// implicit as far as a user is concerned, but we must explicitly map them
// internally.
//
// This function also returns the memberOfFlag for this particular parent,
// which is utilised in subsequent member mappings (by modifying there map type
// with it) to indicate that a member is part of this parent and should be
// treated by the runtime as such. Important to achieve the correct mapping.
//
// This function borrows a lot from Clang's emitCombinedEntry function
// inside of CGOpenMPRuntime.cpp
static llvm::omp::OpenMPOffloadMappingFlags mapParentWithMembers(
    LLVM::ModuleTranslation &moduleTranslation, llvm::IRBuilderBase &builder,
    llvm::OpenMPIRBuilder &ompBuilder, DataLayout &dl,
    llvm::OpenMPIRBuilder::MapInfosTy &combinedInfo, MapInfoData &mapData,
    uint64_t mapDataIndex, bool isTargetParams) {
  // Map the first segment of our structure
  combinedInfo.Types.emplace_back(
      isTargetParams
          ? llvm::omp::OpenMPOffloadMappingFlags::OMP_MAP_TARGET_PARAM
          : llvm::omp::OpenMPOffloadMappingFlags::OMP_MAP_NONE);
  combinedInfo.DevicePointers.emplace_back(
      mapData.DevicePointers[mapDataIndex]);
  combinedInfo.Names.emplace_back(LLVM::createMappingInformation(
      mapData.MapClause[mapDataIndex]->getLoc(), ompBuilder));
  combinedInfo.BasePointers.emplace_back(mapData.BasePointers[mapDataIndex]);

  // Calculate size of the parent object being mapped based on the
  // addresses at runtime, highAddr - lowAddr = size. This of course
  // doesn't factor in allocated data like pointers, hence the further
  // processing of members specified by users, or in the case of
  // Fortran pointers and allocatables, the mapping of the pointed to
  // data by the descriptor (which itself, is a structure containing
  // runtime information on the dynamically allocated data).
  auto parentClause =
      llvm::cast<omp::MapInfoOp>(mapData.MapClause[mapDataIndex]);

  llvm::Value *lowAddr, *highAddr;
  if (!parentClause.getPartialMap()) {
    lowAddr = builder.CreatePointerCast(mapData.Pointers[mapDataIndex],
                                        builder.getPtrTy());
    highAddr = builder.CreatePointerCast(
        builder.CreateConstGEP1_32(mapData.BaseType[mapDataIndex],
                                   mapData.Pointers[mapDataIndex], 1),
        builder.getPtrTy());
    combinedInfo.Pointers.emplace_back(mapData.Pointers[mapDataIndex]);
  } else {
    auto mapOp = dyn_cast<omp::MapInfoOp>(mapData.MapClause[mapDataIndex]);
    int firstMemberIdx = getMapDataMemberIdx(
        mapData, getFirstOrLastMappedMemberPtr(mapOp, true));
    lowAddr = builder.CreatePointerCast(mapData.Pointers[firstMemberIdx],
                                        builder.getPtrTy());
    int lastMemberIdx = getMapDataMemberIdx(
        mapData, getFirstOrLastMappedMemberPtr(mapOp, false));
    highAddr = builder.CreatePointerCast(
        builder.CreateGEP(mapData.BaseType[lastMemberIdx],
                          mapData.Pointers[lastMemberIdx], builder.getInt64(1)),
        builder.getPtrTy());
    combinedInfo.Pointers.emplace_back(mapData.Pointers[firstMemberIdx]);
  }

  llvm::Value *size = builder.CreateIntCast(
      builder.CreatePtrDiff(builder.getInt8Ty(), highAddr, lowAddr),
      builder.getInt64Ty(),
      /*isSigned=*/false);
  combinedInfo.Sizes.push_back(size);

  llvm::omp::OpenMPOffloadMappingFlags memberOfFlag =
      ompBuilder.getMemberOfFlag(combinedInfo.BasePointers.size() - 1);

  // This creates the initial MEMBER_OF mapping that consists of
  // the parent/top level container (same as above effectively, except
  // with a fixed initial compile time size and separate maptype which
  // indicates the true mape type (tofrom etc.). This parent mapping is
  // only relevant if the structure in its totality is being mapped,
  // otherwise the above suffices.
  if (!parentClause.getPartialMap()) {
    // TODO: This will need to be expanded to include the whole host of logic
    // for the map flags that Clang currently supports (e.g. it should do some
    // further case specific flag modifications). For the moment, it handles
    // what we support as expected.
    llvm::omp::OpenMPOffloadMappingFlags mapFlag = mapData.Types[mapDataIndex];
    ompBuilder.setCorrectMemberOfFlag(mapFlag, memberOfFlag);
    combinedInfo.Types.emplace_back(mapFlag);
    combinedInfo.DevicePointers.emplace_back(
        llvm::OpenMPIRBuilder::DeviceInfoTy::None);
    combinedInfo.Names.emplace_back(LLVM::createMappingInformation(
        mapData.MapClause[mapDataIndex]->getLoc(), ompBuilder));
    combinedInfo.BasePointers.emplace_back(mapData.BasePointers[mapDataIndex]);
    combinedInfo.Pointers.emplace_back(mapData.Pointers[mapDataIndex]);
    combinedInfo.Sizes.emplace_back(mapData.Sizes[mapDataIndex]);
  }
  return memberOfFlag;
}

// The intent is to verify if the mapped data being passed is a
// pointer -> pointee that requires special handling in certain cases,
// e.g. applying the OMP_MAP_PTR_AND_OBJ map type.
//
// There may be a better way to verify this, but unfortunately with
// opaque pointers we lose the ability to easily check if something is
// a pointer whilst maintaining access to the underlying type.
static bool checkIfPointerMap(omp::MapInfoOp mapOp) {
  // If we have a varPtrPtr field assigned then the underlying type is a pointer
  if (mapOp.getVarPtrPtr())
    return true;

  // If the map data is declare target with a link clause, then it's represented
  // as a pointer when we lower it to LLVM-IR even if at the MLIR level it has
  // no relation to pointers.
  if (isDeclareTargetLink(mapOp.getVarPtr()))
    return true;

  return false;
}

// This function is intended to add explicit mappings of members
static void processMapMembersWithParent(
    LLVM::ModuleTranslation &moduleTranslation, llvm::IRBuilderBase &builder,
    llvm::OpenMPIRBuilder &ompBuilder, DataLayout &dl,
    llvm::OpenMPIRBuilder::MapInfosTy &combinedInfo, MapInfoData &mapData,
    uint64_t mapDataIndex, llvm::omp::OpenMPOffloadMappingFlags memberOfFlag) {

  auto parentClause =
      llvm::cast<omp::MapInfoOp>(mapData.MapClause[mapDataIndex]);

  for (auto mappedMembers : parentClause.getMembers()) {
    auto memberClause =
        llvm::cast<omp::MapInfoOp>(mappedMembers.getDefiningOp());
    int memberDataIdx = getMapDataMemberIdx(mapData, memberClause);

    assert(memberDataIdx >= 0 && "could not find mapped member of structure");

    // If we're currently mapping a pointer to a block of data, we must
    // initially map the pointer, and then attatch/bind the data with a
    // subsequent map to the pointer. This segment of code generates the
    // pointer mapping, which can in certain cases be optimised out as Clang
    // currently does in its lowering. However, for the moment we do not do so,
    // in part as we currently have substantially less information on the data
    // being mapped at this stage.
    if (checkIfPointerMap(memberClause)) {
      auto mapFlag = llvm::omp::OpenMPOffloadMappingFlags(
          memberClause.getMapType().value());
      mapFlag &= ~llvm::omp::OpenMPOffloadMappingFlags::OMP_MAP_TARGET_PARAM;
      mapFlag |= llvm::omp::OpenMPOffloadMappingFlags::OMP_MAP_MEMBER_OF;
      ompBuilder.setCorrectMemberOfFlag(mapFlag, memberOfFlag);
      combinedInfo.Types.emplace_back(mapFlag);
      combinedInfo.DevicePointers.emplace_back(
          llvm::OpenMPIRBuilder::DeviceInfoTy::None);
      combinedInfo.Names.emplace_back(
          LLVM::createMappingInformation(memberClause.getLoc(), ompBuilder));
      combinedInfo.BasePointers.emplace_back(
          mapData.BasePointers[mapDataIndex]);
      combinedInfo.Pointers.emplace_back(mapData.BasePointers[memberDataIdx]);
      combinedInfo.Sizes.emplace_back(builder.getInt64(
          moduleTranslation.getLLVMModule()->getDataLayout().getPointerSize()));
    }

    // Same MemberOfFlag to indicate its link with parent and other members
    // of.
    auto mapFlag =
        llvm::omp::OpenMPOffloadMappingFlags(memberClause.getMapType().value());
    mapFlag &= ~llvm::omp::OpenMPOffloadMappingFlags::OMP_MAP_TARGET_PARAM;
    mapFlag |= llvm::omp::OpenMPOffloadMappingFlags::OMP_MAP_MEMBER_OF;
    ompBuilder.setCorrectMemberOfFlag(mapFlag, memberOfFlag);
    if (checkIfPointerMap(memberClause))
      mapFlag |= llvm::omp::OpenMPOffloadMappingFlags::OMP_MAP_PTR_AND_OBJ;

    combinedInfo.Types.emplace_back(mapFlag);
    combinedInfo.DevicePointers.emplace_back(
        mapData.DevicePointers[memberDataIdx]);
    combinedInfo.Names.emplace_back(
        LLVM::createMappingInformation(memberClause.getLoc(), ompBuilder));
    uint64_t basePointerIndex =
        checkIfPointerMap(memberClause) ? memberDataIdx : mapDataIndex;
    combinedInfo.BasePointers.emplace_back(
        mapData.BasePointers[basePointerIndex]);
    combinedInfo.Pointers.emplace_back(mapData.Pointers[memberDataIdx]);
    combinedInfo.Sizes.emplace_back(mapData.Sizes[memberDataIdx]);
  }
}

static void
processIndividualMap(MapInfoData &mapData, size_t mapDataIdx,
                     llvm::OpenMPIRBuilder::MapInfosTy &combinedInfo,
                     bool isTargetParams, int mapDataParentIdx = -1) {
  // Declare Target Mappings are excluded from being marked as
  // OMP_MAP_TARGET_PARAM as they are not passed as parameters, they're
  // marked with OMP_MAP_PTR_AND_OBJ instead.
  auto mapFlag = mapData.Types[mapDataIdx];
  auto mapInfoOp = llvm::cast<omp::MapInfoOp>(mapData.MapClause[mapDataIdx]);

  bool isPtrTy = checkIfPointerMap(mapInfoOp);
  if (isPtrTy)
    mapFlag |= llvm::omp::OpenMPOffloadMappingFlags::OMP_MAP_PTR_AND_OBJ;

  if (isTargetParams && !mapData.IsDeclareTarget[mapDataIdx])
    mapFlag |= llvm::omp::OpenMPOffloadMappingFlags::OMP_MAP_TARGET_PARAM;

  if (mapInfoOp.getMapCaptureType().value() ==
          omp::VariableCaptureKind::ByCopy &&
      !isPtrTy)
    mapFlag |= llvm::omp::OpenMPOffloadMappingFlags::OMP_MAP_LITERAL;

  // if we're provided a mapDataParentIdx, then the data being mapped is
  // part of a larger object (in a parent <-> member mapping) and in this
  // case our BasePointer should be the parent.
  if (mapDataParentIdx >= 0)
    combinedInfo.BasePointers.emplace_back(
        mapData.BasePointers[mapDataParentIdx]);
  else
    combinedInfo.BasePointers.emplace_back(mapData.BasePointers[mapDataIdx]);

  combinedInfo.Pointers.emplace_back(mapData.Pointers[mapDataIdx]);
  combinedInfo.DevicePointers.emplace_back(mapData.DevicePointers[mapDataIdx]);
  combinedInfo.Names.emplace_back(mapData.Names[mapDataIdx]);
  combinedInfo.Types.emplace_back(mapFlag);
  combinedInfo.Sizes.emplace_back(mapData.Sizes[mapDataIdx]);
}

static void processMapWithMembersOf(
    LLVM::ModuleTranslation &moduleTranslation, llvm::IRBuilderBase &builder,
    llvm::OpenMPIRBuilder &ompBuilder, DataLayout &dl,
    llvm::OpenMPIRBuilder::MapInfosTy &combinedInfo, MapInfoData &mapData,
    uint64_t mapDataIndex, bool isTargetParams) {
  auto parentClause =
      llvm::cast<omp::MapInfoOp>(mapData.MapClause[mapDataIndex]);

  // If we have a partial map (no parent referenced in the map clauses of the
  // directive, only members) and only a single member, we do not need to bind
  // the map of the member to the parent, we can pass the member separately.
  if (parentClause.getMembers().size() == 1 && parentClause.getPartialMap()) {
    auto memberClause = llvm::cast<omp::MapInfoOp>(
        parentClause.getMembers()[0].getDefiningOp());
    int memberDataIdx = getMapDataMemberIdx(mapData, memberClause);
    // Note: Clang treats arrays with explicit bounds that fall into this
    // category as a parent with map case, however, it seems this isn't a
    // requirement, and processing them as an individual map is fine. So,
    // we will handle them as individual maps for the moment, as it's
    // difficult for us to check this as we always require bounds to be
    // specified currently and it's also marginally more optimal (single
    // map rather than two). The difference may come from the fact that
    // Clang maps array without bounds as pointers (which we do not
    // currently do), whereas we treat them as arrays in all cases
    // currently.
    processIndividualMap(mapData, memberDataIdx, combinedInfo, isTargetParams,
                         mapDataIndex);
    return;
  }

  llvm::omp::OpenMPOffloadMappingFlags memberOfParentFlag =
      mapParentWithMembers(moduleTranslation, builder, ompBuilder, dl,
                           combinedInfo, mapData, mapDataIndex, isTargetParams);
  processMapMembersWithParent(moduleTranslation, builder, ompBuilder, dl,
                              combinedInfo, mapData, mapDataIndex,
                              memberOfParentFlag);
}

// This is a variation on Clang's GenerateOpenMPCapturedVars, which
// generates different operation (e.g. load/store) combinations for
// arguments to the kernel, based on map capture kinds which are then
// utilised in the combinedInfo in place of the original Map value.
static void
createAlteredByCaptureMap(MapInfoData &mapData,
                          LLVM::ModuleTranslation &moduleTranslation,
                          llvm::IRBuilderBase &builder) {
  for (size_t i = 0; i < mapData.MapClause.size(); ++i) {
    // if it's declare target, skip it, it's handled separately.
    if (!mapData.IsDeclareTarget[i]) {
      auto mapOp = cast<omp::MapInfoOp>(mapData.MapClause[i]);
      omp::VariableCaptureKind captureKind =
          mapOp.getMapCaptureType().value_or(omp::VariableCaptureKind::ByRef);
      bool isPtrTy = checkIfPointerMap(mapOp);

      // Currently handles array sectioning lowerbound case, but more
      // logic may be required in the future. Clang invokes EmitLValue,
      // which has specialised logic for special Clang types such as user
      // defines, so it is possible we will have to extend this for
      // structures or other complex types. As the general idea is that this
      // function mimics some of the logic from Clang that we require for
      // kernel argument passing from host -> device.
      switch (captureKind) {
      case omp::VariableCaptureKind::ByRef: {
        llvm::Value *newV = mapData.Pointers[i];
        std::vector<llvm::Value *> offsetIdx = calculateBoundsOffset(
            moduleTranslation, builder, mapData.BaseType[i]->isArrayTy(),
            mapOp.getBounds());
        if (isPtrTy)
          newV = builder.CreateLoad(builder.getPtrTy(), newV);

        if (!offsetIdx.empty())
          newV = builder.CreateInBoundsGEP(mapData.BaseType[i], newV, offsetIdx,
                                           "array_offset");
        mapData.Pointers[i] = newV;
      } break;
      case omp::VariableCaptureKind::ByCopy: {
        llvm::Type *type = mapData.BaseType[i];
        llvm::Value *newV;
        if (mapData.Pointers[i]->getType()->isPointerTy())
          newV = builder.CreateLoad(type, mapData.Pointers[i]);
        else
          newV = mapData.Pointers[i];

        if (!isPtrTy) {
          auto curInsert = builder.saveIP();
          builder.restoreIP(findAllocaInsertPoint(builder, moduleTranslation));
          auto *memTempAlloc =
              builder.CreateAlloca(builder.getPtrTy(), nullptr, ".casted");
          builder.restoreIP(curInsert);

          builder.CreateStore(newV, memTempAlloc);
          newV = builder.CreateLoad(builder.getPtrTy(), memTempAlloc);
        }

        mapData.Pointers[i] = newV;
        mapData.BasePointers[i] = newV;
      } break;
      case omp::VariableCaptureKind::This:
      case omp::VariableCaptureKind::VLAType:
        mapData.MapClause[i]->emitOpError("Unhandled capture kind");
        break;
      }
    }
  }
}

// Generate all map related information and fill the combinedInfo.
static void genMapInfos(llvm::IRBuilderBase &builder,
                        LLVM::ModuleTranslation &moduleTranslation,
                        DataLayout &dl,
                        llvm::OpenMPIRBuilder::MapInfosTy &combinedInfo,
                        MapInfoData &mapData, bool isTargetParams = false) {
  // We wish to modify some of the methods in which arguments are
  // passed based on their capture type by the target region, this can
  // involve generating new loads and stores, which changes the
  // MLIR value to LLVM value mapping, however, we only wish to do this
  // locally for the current function/target and also avoid altering
  // ModuleTranslation, so we remap the base pointer or pointer stored
  // in the map infos corresponding MapInfoData, which is later accessed
  // by genMapInfos and createTarget to help generate the kernel and
  // kernel arg structure. It primarily becomes relevant in cases like
  // bycopy, or byref range'd arrays. In the default case, we simply
  // pass thee pointer byref as both basePointer and pointer.
  if (!moduleTranslation.getOpenMPBuilder()->Config.isTargetDevice())
    createAlteredByCaptureMap(mapData, moduleTranslation, builder);

  llvm::OpenMPIRBuilder *ompBuilder = moduleTranslation.getOpenMPBuilder();

  // We operate under the assumption that all vectors that are
  // required in MapInfoData are of equal lengths (either filled with
  // default constructed data or appropiate information) so we can
  // utilise the size from any component of MapInfoData, if we can't
  // something is missing from the initial MapInfoData construction.
  for (size_t i = 0; i < mapData.MapClause.size(); ++i) {
    // NOTE/TODO: We currently do not support arbitrary depth record
    // type mapping.
    if (mapData.IsAMember[i])
      continue;

    auto mapInfoOp = dyn_cast<omp::MapInfoOp>(mapData.MapClause[i]);
    if (!mapInfoOp.getMembers().empty()) {
      processMapWithMembersOf(moduleTranslation, builder, *ompBuilder, dl,
                              combinedInfo, mapData, i, isTargetParams);
      continue;
    }

    processIndividualMap(mapData, i, combinedInfo, isTargetParams);
  }
}

static LogicalResult
convertOmpTargetData(Operation *op, llvm::IRBuilderBase &builder,
                     LLVM::ModuleTranslation &moduleTranslation) {
  llvm::Value *ifCond = nullptr;
  int64_t deviceID = llvm::omp::OMP_DEVICEID_UNDEF;
  SmallVector<Value> mapVars;
  SmallVector<Value> useDevicePtrVars;
  SmallVector<Value> useDeviceAddrVars;
  llvm::omp::RuntimeFunction RTLFn;
  DataLayout DL = DataLayout(op->getParentOfType<ModuleOp>());

  llvm::OpenMPIRBuilder *ompBuilder = moduleTranslation.getOpenMPBuilder();
  llvm::OpenMPIRBuilder::TargetDataInfo info(/*RequiresDevicePointerInfo=*/true,
                                             /*SeparateBeginEndCalls=*/true);

  LogicalResult result =
      llvm::TypeSwitch<Operation *, LogicalResult>(op)
          .Case([&](omp::TargetDataOp dataOp) {
            if (failed(checkImplementationStatus(*dataOp)))
              return failure();

            if (auto ifVar = dataOp.getIfExpr())
              ifCond = moduleTranslation.lookupValue(ifVar);

            if (auto devId = dataOp.getDevice())
              if (auto constOp =
                      dyn_cast<LLVM::ConstantOp>(devId.getDefiningOp()))
                if (auto intAttr = dyn_cast<IntegerAttr>(constOp.getValue()))
                  deviceID = intAttr.getInt();

            mapVars = dataOp.getMapVars();
            useDevicePtrVars = dataOp.getUseDevicePtrVars();
            useDeviceAddrVars = dataOp.getUseDeviceAddrVars();
            return success();
          })
          .Case([&](omp::TargetEnterDataOp enterDataOp) -> LogicalResult {
            if (failed(checkImplementationStatus(*enterDataOp)))
              return failure();

            if (auto ifVar = enterDataOp.getIfExpr())
              ifCond = moduleTranslation.lookupValue(ifVar);

            if (auto devId = enterDataOp.getDevice())
              if (auto constOp =
                      dyn_cast<LLVM::ConstantOp>(devId.getDefiningOp()))
                if (auto intAttr = dyn_cast<IntegerAttr>(constOp.getValue()))
                  deviceID = intAttr.getInt();
            RTLFn =
                enterDataOp.getNowait()
                    ? llvm::omp::OMPRTL___tgt_target_data_begin_nowait_mapper
                    : llvm::omp::OMPRTL___tgt_target_data_begin_mapper;
            mapVars = enterDataOp.getMapVars();
            info.HasNoWait = enterDataOp.getNowait();
            return success();
          })
          .Case([&](omp::TargetExitDataOp exitDataOp) -> LogicalResult {
            if (failed(checkImplementationStatus(*exitDataOp)))
              return failure();

            if (auto ifVar = exitDataOp.getIfExpr())
              ifCond = moduleTranslation.lookupValue(ifVar);

            if (auto devId = exitDataOp.getDevice())
              if (auto constOp =
                      dyn_cast<LLVM::ConstantOp>(devId.getDefiningOp()))
                if (auto intAttr = dyn_cast<IntegerAttr>(constOp.getValue()))
                  deviceID = intAttr.getInt();

            RTLFn = exitDataOp.getNowait()
                        ? llvm::omp::OMPRTL___tgt_target_data_end_nowait_mapper
                        : llvm::omp::OMPRTL___tgt_target_data_end_mapper;
            mapVars = exitDataOp.getMapVars();
            info.HasNoWait = exitDataOp.getNowait();
            return success();
          })
          .Case([&](omp::TargetUpdateOp updateDataOp) -> LogicalResult {
            if (failed(checkImplementationStatus(*updateDataOp)))
              return failure();

            if (auto ifVar = updateDataOp.getIfExpr())
              ifCond = moduleTranslation.lookupValue(ifVar);

            if (auto devId = updateDataOp.getDevice())
              if (auto constOp =
                      dyn_cast<LLVM::ConstantOp>(devId.getDefiningOp()))
                if (auto intAttr = dyn_cast<IntegerAttr>(constOp.getValue()))
                  deviceID = intAttr.getInt();

            RTLFn =
                updateDataOp.getNowait()
                    ? llvm::omp::OMPRTL___tgt_target_data_update_nowait_mapper
                    : llvm::omp::OMPRTL___tgt_target_data_update_mapper;
            mapVars = updateDataOp.getMapVars();
            info.HasNoWait = updateDataOp.getNowait();
            return success();
          })
          .Default([&](Operation *op) {
            llvm_unreachable("unexpected operation");
            return failure();
          });

  if (failed(result))
    return failure();

  using InsertPointTy = llvm::OpenMPIRBuilder::InsertPointTy;

  MapInfoData mapData;
  collectMapDataFromMapOperands(mapData, mapVars, moduleTranslation, DL,
                                builder, useDevicePtrVars, useDeviceAddrVars);

  // Fill up the arrays with all the mapped variables.
  llvm::OpenMPIRBuilder::MapInfosTy combinedInfo;
  auto genMapInfoCB =
      [&](InsertPointTy codeGenIP) -> llvm::OpenMPIRBuilder::MapInfosTy & {
    builder.restoreIP(codeGenIP);
    genMapInfos(builder, moduleTranslation, DL, combinedInfo, mapData);
    return combinedInfo;
  };

  // Define a lambda to apply mappings between use_device_addr and
  // use_device_ptr base pointers, and their associated block arguments.
  auto mapUseDevice =
      [&moduleTranslation](
          llvm::OpenMPIRBuilder::DeviceInfoTy type,
          llvm::ArrayRef<BlockArgument> blockArgs,
          llvm::SmallVectorImpl<Value> &useDeviceVars, MapInfoData &mapInfoData,
          llvm::function_ref<llvm::Value *(llvm::Value *)> mapper = nullptr) {
        for (auto [arg, useDevVar] :
             llvm::zip_equal(blockArgs, useDeviceVars)) {

          auto getMapBasePtr = [](omp::MapInfoOp mapInfoOp) {
            return mapInfoOp.getVarPtrPtr() ? mapInfoOp.getVarPtrPtr()
                                            : mapInfoOp.getVarPtr();
          };

          auto useDevMap = cast<omp::MapInfoOp>(useDevVar.getDefiningOp());
          for (auto [mapClause, devicePointer, basePointer] : llvm::zip_equal(
                   mapInfoData.MapClause, mapInfoData.DevicePointers,
                   mapInfoData.BasePointers)) {
            auto mapOp = cast<omp::MapInfoOp>(mapClause);
            if (getMapBasePtr(mapOp) != getMapBasePtr(useDevMap) ||
                devicePointer != type)
              continue;

            if (llvm::Value *devPtrInfoMap =
                    mapper ? mapper(basePointer) : basePointer) {
              moduleTranslation.mapValue(arg, devPtrInfoMap);
              break;
            }
          }
        }
      };

  using BodyGenTy = llvm::OpenMPIRBuilder::BodyGenTy;
  auto bodyGenCB = [&](InsertPointTy codeGenIP, BodyGenTy bodyGenType)
      -> llvm::OpenMPIRBuilder::InsertPointOrErrorTy {
    assert(isa<omp::TargetDataOp>(op) &&
           "BodyGen requested for non TargetDataOp");
    auto blockArgIface = cast<omp::BlockArgOpenMPOpInterface>(op);
    Region &region = cast<omp::TargetDataOp>(op).getRegion();
    switch (bodyGenType) {
    case BodyGenTy::Priv:
      // Check if any device ptr/addr info is available
      if (!info.DevicePtrInfoMap.empty()) {
        builder.restoreIP(codeGenIP);

        mapUseDevice(llvm::OpenMPIRBuilder::DeviceInfoTy::Address,
                     blockArgIface.getUseDeviceAddrBlockArgs(),
                     useDeviceAddrVars, mapData,
                     [&](llvm::Value *basePointer) -> llvm::Value * {
                       if (!info.DevicePtrInfoMap[basePointer].second)
                         return nullptr;
                       return builder.CreateLoad(
                           builder.getPtrTy(),
                           info.DevicePtrInfoMap[basePointer].second);
                     });
        mapUseDevice(llvm::OpenMPIRBuilder::DeviceInfoTy::Pointer,
                     blockArgIface.getUseDevicePtrBlockArgs(), useDevicePtrVars,
                     mapData, [&](llvm::Value *basePointer) {
                       return info.DevicePtrInfoMap[basePointer].second;
                     });

        if (failed(inlineConvertOmpRegions(region, "omp.data.region", builder,
                                           moduleTranslation)))
          return llvm::make_error<PreviouslyReportedError>();
      }
      break;
    case BodyGenTy::DupNoPriv:
      break;
    case BodyGenTy::NoPriv:
      // If device info is available then region has already been generated
      if (info.DevicePtrInfoMap.empty()) {
        builder.restoreIP(codeGenIP);
        // For device pass, if use_device_ptr(addr) mappings were present,
        // we need to link them here before codegen.
        if (ompBuilder->Config.IsTargetDevice.value_or(false)) {
          mapUseDevice(llvm::OpenMPIRBuilder::DeviceInfoTy::Address,
                       blockArgIface.getUseDeviceAddrBlockArgs(),
                       useDeviceAddrVars, mapData);
          mapUseDevice(llvm::OpenMPIRBuilder::DeviceInfoTy::Pointer,
                       blockArgIface.getUseDevicePtrBlockArgs(),
                       useDevicePtrVars, mapData);
        }

        if (failed(inlineConvertOmpRegions(region, "omp.data.region", builder,
                                           moduleTranslation)))
          return llvm::make_error<PreviouslyReportedError>();
      }
      break;
    }
    return builder.saveIP();
  };

  llvm::OpenMPIRBuilder::LocationDescription ompLoc(builder);
  llvm::OpenMPIRBuilder::InsertPointTy allocaIP =
      findAllocaInsertPoint(builder, moduleTranslation);
  llvm::OpenMPIRBuilder::InsertPointOrErrorTy afterIP = [&]() {
    if (isa<omp::TargetDataOp>(op))
      return ompBuilder->createTargetData(
          ompLoc, allocaIP, builder.saveIP(), builder.getInt64(deviceID),
          ifCond, info, genMapInfoCB, nullptr, bodyGenCB);
    return ompBuilder->createTargetData(ompLoc, allocaIP, builder.saveIP(),
                                        builder.getInt64(deviceID), ifCond,
                                        info, genMapInfoCB, &RTLFn);
  }();

  if (failed(handleError(afterIP, *op)))
    return failure();

  builder.restoreIP(*afterIP);
  return success();
}

/// Lowers the FlagsAttr which is applied to the module on the device
/// pass when offloading, this attribute contains OpenMP RTL globals that can
/// be passed as flags to the frontend, otherwise they are set to default
LogicalResult convertFlagsAttr(Operation *op, mlir::omp::FlagsAttr attribute,
                               LLVM::ModuleTranslation &moduleTranslation) {
  if (!cast<mlir::ModuleOp>(op))
    return failure();

  llvm::OpenMPIRBuilder *ompBuilder = moduleTranslation.getOpenMPBuilder();

  ompBuilder->M.addModuleFlag(llvm::Module::Max, "openmp-device",
                              attribute.getOpenmpDeviceVersion());

  if (attribute.getNoGpuLib())
    return success();

  ompBuilder->createGlobalFlag(
      attribute.getDebugKind() /*LangOpts().OpenMPTargetDebug*/,
      "__omp_rtl_debug_kind");
  ompBuilder->createGlobalFlag(
      attribute
          .getAssumeTeamsOversubscription() /*LangOpts().OpenMPTeamSubscription*/
      ,
      "__omp_rtl_assume_teams_oversubscription");
  ompBuilder->createGlobalFlag(
      attribute
          .getAssumeThreadsOversubscription() /*LangOpts().OpenMPThreadSubscription*/
      ,
      "__omp_rtl_assume_threads_oversubscription");
  ompBuilder->createGlobalFlag(
      attribute.getAssumeNoThreadState() /*LangOpts().OpenMPNoThreadState*/,
      "__omp_rtl_assume_no_thread_state");
  ompBuilder->createGlobalFlag(
      attribute
          .getAssumeNoNestedParallelism() /*LangOpts().OpenMPNoNestedParallelism*/
      ,
      "__omp_rtl_assume_no_nested_parallelism");
  return success();
}

static bool getTargetEntryUniqueInfo(llvm::TargetRegionEntryInfo &targetInfo,
                                     omp::TargetOp targetOp,
                                     llvm::StringRef parentName = "") {
  auto fileLoc = targetOp.getLoc()->findInstanceOf<FileLineColLoc>();

  assert(fileLoc && "No file found from location");
  StringRef fileName = fileLoc.getFilename().getValue();

  llvm::sys::fs::UniqueID id;
  if (auto ec = llvm::sys::fs::getUniqueID(fileName, id)) {
    targetOp.emitError("Unable to get unique ID for file");
    return false;
  }

  uint64_t line = fileLoc.getLine();
  targetInfo = llvm::TargetRegionEntryInfo(parentName, id.getDevice(),
                                           id.getFile(), line);
  return true;
}

static void
handleDeclareTargetMapVar(MapInfoData &mapData,
                          LLVM::ModuleTranslation &moduleTranslation,
                          llvm::IRBuilderBase &builder, llvm::Function *func) {
  for (size_t i = 0; i < mapData.MapClause.size(); ++i) {
    // In the case of declare target mapped variables, the basePointer is
    // the reference pointer generated by the convertDeclareTargetAttr
    // method. Whereas the kernelValue is the original variable, so for
    // the device we must replace all uses of this original global variable
    // (stored in kernelValue) with the reference pointer (stored in
    // basePointer for declare target mapped variables), as for device the
    // data is mapped into this reference pointer and should be loaded
    // from it, the original variable is discarded. On host both exist and
    // metadata is generated (elsewhere in the convertDeclareTargetAttr)
    // function to link the two variables in the runtime and then both the
    // reference pointer and the pointer are assigned in the kernel argument
    // structure for the host.
    if (mapData.IsDeclareTarget[i]) {
      // If the original map value is a constant, then we have to make sure all
      // of it's uses within the current kernel/function that we are going to
      // rewrite are converted to instructions, as we will be altering the old
      // use (OriginalValue) from a constant to an instruction, which will be
      // illegal and ICE the compiler if the user is a constant expression of
      // some kind e.g. a constant GEP.
      if (auto *constant = dyn_cast<llvm::Constant>(mapData.OriginalValue[i]))
        convertUsersOfConstantsToInstructions(constant, func, false);

      // The users iterator will get invalidated if we modify an element,
      // so we populate this vector of uses to alter each user on an
      // individual basis to emit its own load (rather than one load for
      // all).
      llvm::SmallVector<llvm::User *> userVec;
      for (llvm::User *user : mapData.OriginalValue[i]->users())
        userVec.push_back(user);

      for (llvm::User *user : userVec) {
        if (auto *insn = dyn_cast<llvm::Instruction>(user)) {
          if (insn->getFunction() == func) {
            auto *load = builder.CreateLoad(mapData.BasePointers[i]->getType(),
                                            mapData.BasePointers[i]);
            load->moveBefore(insn);
            user->replaceUsesOfWith(mapData.OriginalValue[i], load);
          }
        }
      }
    }
  }
}

// The createDeviceArgumentAccessor function generates
// instructions for retrieving (acessing) kernel
// arguments inside of the device kernel for use by
// the kernel. This enables different semantics such as
// the creation of temporary copies of data allowing
// semantics like read-only/no host write back kernel
// arguments.
//
// This currently implements a very light version of Clang's
// EmitParmDecl's handling of direct argument handling as well
// as a portion of the argument access generation based on
// capture types found at the end of emitOutlinedFunctionPrologue
// in Clang. The indirect path handling of EmitParmDecl's may be
// required for future work, but a direct 1-to-1 copy doesn't seem
// possible as the logic is rather scattered throughout Clang's
// lowering and perhaps we wish to deviate slightly.
//
// \param mapData - A container containing vectors of information
// corresponding to the input argument, which should have a
// corresponding entry in the MapInfoData containers
// OrigialValue's.
// \param arg - This is the generated kernel function argument that
// corresponds to the passed in input argument. We generated different
// accesses of this Argument, based on capture type and other Input
// related information.
// \param input - This is the host side value that will be passed to
// the kernel i.e. the kernel input, we rewrite all uses of this within
// the kernel (as we generate the kernel body based on the target's region
// which maintians references to the original input) to the retVal argument
// apon exit of this function inside of the OMPIRBuilder. This interlinks
// the kernel argument to future uses of it in the function providing
// appropriate "glue" instructions inbetween.
// \param retVal - This is the value that all uses of input inside of the
// kernel will be re-written to, the goal of this function is to generate
// an appropriate location for the kernel argument to be accessed from,
// e.g. ByRef will result in a temporary allocation location and then
// a store of the kernel argument into this allocated memory which
// will then be loaded from, ByCopy will use the allocated memory
// directly.
static llvm::IRBuilderBase::InsertPoint
createDeviceArgumentAccessor(MapInfoData &mapData, llvm::Argument &arg,
                             llvm::Value *input, llvm::Value *&retVal,
                             llvm::IRBuilderBase &builder,
                             llvm::OpenMPIRBuilder &ompBuilder,
                             LLVM::ModuleTranslation &moduleTranslation,
                             llvm::IRBuilderBase::InsertPoint allocaIP,
                             llvm::IRBuilderBase::InsertPoint codeGenIP) {
  builder.restoreIP(allocaIP);

  omp::VariableCaptureKind capture = omp::VariableCaptureKind::ByRef;

  // Find the associated MapInfoData entry for the current input
  for (size_t i = 0; i < mapData.MapClause.size(); ++i)
    if (mapData.OriginalValue[i] == input) {
      auto mapOp = cast<omp::MapInfoOp>(mapData.MapClause[i]);
      capture =
          mapOp.getMapCaptureType().value_or(omp::VariableCaptureKind::ByRef);

      break;
    }

  unsigned int allocaAS = ompBuilder.M.getDataLayout().getAllocaAddrSpace();
  unsigned int defaultAS =
      ompBuilder.M.getDataLayout().getProgramAddressSpace();

  // Create the alloca for the argument the current point.
  llvm::Value *v = builder.CreateAlloca(arg.getType(), allocaAS);

  if (allocaAS != defaultAS && arg.getType()->isPointerTy())
    v = builder.CreateAddrSpaceCast(v, builder.getPtrTy(defaultAS));

  builder.CreateStore(&arg, v);

  builder.restoreIP(codeGenIP);

  switch (capture) {
  case omp::VariableCaptureKind::ByCopy: {
    retVal = v;
    break;
  }
  case omp::VariableCaptureKind::ByRef: {
    retVal = builder.CreateAlignedLoad(
        v->getType(), v,
        ompBuilder.M.getDataLayout().getPrefTypeAlign(v->getType()));
    break;
  }
  case omp::VariableCaptureKind::This:
  case omp::VariableCaptureKind::VLAType:
    // TODO: Consider returning error to use standard reporting for
    // unimplemented features.
    assert(false && "Currently unsupported capture kind");
    break;
  }

  return builder.saveIP();
}

static LogicalResult
convertOmpTarget(Operation &opInst, llvm::IRBuilderBase &builder,
                 LLVM::ModuleTranslation &moduleTranslation) {
  auto targetOp = cast<omp::TargetOp>(opInst);
  if (failed(checkImplementationStatus(opInst)))
    return failure();

  llvm::OpenMPIRBuilder *ompBuilder = moduleTranslation.getOpenMPBuilder();
  bool isTargetDevice = ompBuilder->Config.isTargetDevice();
  auto parentFn = opInst.getParentOfType<LLVM::LLVMFuncOp>();
  auto &targetRegion = targetOp.getRegion();
  DataLayout dl = DataLayout(opInst.getParentOfType<ModuleOp>());
  SmallVector<Value> mapVars = targetOp.getMapVars();
  ArrayRef<BlockArgument> mapBlockArgs =
      cast<omp::BlockArgOpenMPOpInterface>(opInst).getMapBlockArgs();
  llvm::Function *llvmOutlinedFn = nullptr;

  // TODO: It can also be false if a compile-time constant `false` IF clause is
  // specified.
  bool isOffloadEntry =
      isTargetDevice || !ompBuilder->Config.TargetTriples.empty();

  using InsertPointTy = llvm::OpenMPIRBuilder::InsertPointTy;
  auto bodyCB = [&](InsertPointTy allocaIP, InsertPointTy codeGenIP)
      -> llvm::OpenMPIRBuilder::InsertPointOrErrorTy {
    // Forward target-cpu and target-features function attributes from the
    // original function to the new outlined function.
    llvm::Function *llvmParentFn =
        moduleTranslation.lookupFunction(parentFn.getName());
    llvmOutlinedFn = codeGenIP.getBlock()->getParent();
    assert(llvmParentFn && llvmOutlinedFn &&
           "Both parent and outlined functions must exist at this point");

    if (auto attr = llvmParentFn->getFnAttribute("target-cpu");
        attr.isStringAttribute())
      llvmOutlinedFn->addFnAttr(attr);

    if (auto attr = llvmParentFn->getFnAttribute("target-features");
        attr.isStringAttribute())
      llvmOutlinedFn->addFnAttr(attr);

    builder.restoreIP(codeGenIP);
    for (auto [arg, mapOp] : llvm::zip_equal(mapBlockArgs, mapVars)) {
      auto mapInfoOp = cast<omp::MapInfoOp>(mapOp.getDefiningOp());
      llvm::Value *mapOpValue =
          moduleTranslation.lookupValue(mapInfoOp.getVarPtr());
      moduleTranslation.mapValue(arg, mapOpValue);
    }

    // Do privatization after moduleTranslation has already recorded
    // mapped values.
    if (!targetOp.getPrivateVars().empty()) {
      builder.restoreIP(allocaIP);

      OperandRange privateVars = targetOp.getPrivateVars();
      std::optional<ArrayAttr> privateSyms = targetOp.getPrivateSyms();
      MutableArrayRef<BlockArgument> privateBlockArgs =
          cast<omp::BlockArgOpenMPOpInterface>(opInst).getPrivateBlockArgs();

      for (auto [privVar, privatizerNameAttr, privBlockArg] :
           llvm::zip_equal(privateVars, *privateSyms, privateBlockArgs)) {

        SymbolRefAttr privSym = cast<SymbolRefAttr>(privatizerNameAttr);
        omp::PrivateClauseOp privatizer = findPrivatizer(&opInst, privSym);
        assert(privatizer.getDataSharingType() !=
                   omp::DataSharingClauseType::FirstPrivate &&
               privatizer.getDeallocRegion().empty() &&
               "unsupported privatizer");
        moduleTranslation.mapValue(privatizer.getAllocMoldArg(),
                                   moduleTranslation.lookupValue(privVar));
        Region &allocRegion = privatizer.getAllocRegion();
        SmallVector<llvm::Value *, 1> yieldedValues;
        if (failed(inlineConvertOmpRegions(
                allocRegion, "omp.targetop.privatizer", builder,
                moduleTranslation, &yieldedValues))) {
          return llvm::createStringError(
              "failed to inline `alloc` region of `omp.private`");
        }
        assert(yieldedValues.size() == 1);
        moduleTranslation.mapValue(privBlockArg, yieldedValues.front());
        moduleTranslation.forgetMapping(allocRegion);
        builder.restoreIP(builder.saveIP());
      }
    }

    llvm::Expected<llvm::BasicBlock *> exitBlock = convertOmpOpRegions(
        targetRegion, "omp.target", builder, moduleTranslation);
    if (!exitBlock)
      return exitBlock.takeError();

    builder.SetInsertPoint(*exitBlock);
    return builder.saveIP();
  };

  llvm::OpenMPIRBuilder::LocationDescription ompLoc(builder);
  StringRef parentName = parentFn.getName();

  llvm::TargetRegionEntryInfo entryInfo;

  if (!getTargetEntryUniqueInfo(entryInfo, targetOp, parentName))
    return failure();

  int32_t defaultValTeams = -1;
  int32_t defaultValThreads = 0;

  llvm::OpenMPIRBuilder::InsertPointTy allocaIP =
      findAllocaInsertPoint(builder, moduleTranslation);

  MapInfoData mapData;
  collectMapDataFromMapOperands(mapData, mapVars, moduleTranslation, dl,
                                builder);

  llvm::OpenMPIRBuilder::MapInfosTy combinedInfos;
  auto genMapInfoCB = [&](llvm::OpenMPIRBuilder::InsertPointTy codeGenIP)
      -> llvm::OpenMPIRBuilder::MapInfosTy & {
    builder.restoreIP(codeGenIP);
    genMapInfos(builder, moduleTranslation, dl, combinedInfos, mapData, true);
    return combinedInfos;
  };

  auto argAccessorCB = [&](llvm::Argument &arg, llvm::Value *input,
                           llvm::Value *&retVal, InsertPointTy allocaIP,
                           InsertPointTy codeGenIP)
      -> llvm::OpenMPIRBuilder::InsertPointOrErrorTy {
    // We just return the unaltered argument for the host function
    // for now, some alterations may be required in the future to
    // keep host fallback functions working identically to the device
    // version (e.g. pass ByCopy values should be treated as such on
    // host and device, currently not always the case)
    if (!isTargetDevice) {
      retVal = cast<llvm::Value>(&arg);
      return codeGenIP;
    }

    return createDeviceArgumentAccessor(mapData, arg, input, retVal, builder,
                                        *ompBuilder, moduleTranslation,
                                        allocaIP, codeGenIP);
  };

  llvm::SmallVector<llvm::Value *, 4> kernelInput;
  for (size_t i = 0; i < mapVars.size(); ++i) {
    // declare target arguments are not passed to kernels as arguments
    // TODO: We currently do not handle cases where a member is explicitly
    // passed in as an argument, this will likley need to be handled in
    // the near future, rather than using IsAMember, it may be better to
    // test if the relevant BlockArg is used within the target region and
    // then use that as a basis for exclusion in the kernel inputs.
    if (!mapData.IsDeclareTarget[i] && !mapData.IsAMember[i])
      kernelInput.push_back(mapData.OriginalValue[i]);
  }

  SmallVector<llvm::OpenMPIRBuilder::DependData> dds;
  buildDependData(targetOp.getDependKinds(), targetOp.getDependVars(),
                  moduleTranslation, dds);

  llvm::OpenMPIRBuilder::InsertPointOrErrorTy afterIP =
      moduleTranslation.getOpenMPBuilder()->createTarget(
          ompLoc, isOffloadEntry, allocaIP, builder.saveIP(), entryInfo,
          defaultValTeams, defaultValThreads, kernelInput, genMapInfoCB, bodyCB,
          argAccessorCB, dds, targetOp.getNowait());

  if (failed(handleError(afterIP, opInst)))
    return failure();

  builder.restoreIP(*afterIP);

  // Remap access operations to declare target reference pointers for the
  // device, essentially generating extra loadop's as necessary
  if (moduleTranslation.getOpenMPBuilder()->Config.isTargetDevice())
    handleDeclareTargetMapVar(mapData, moduleTranslation, builder,
                              llvmOutlinedFn);

  return success();
}

static LogicalResult
convertDeclareTargetAttr(Operation *op, mlir::omp::DeclareTargetAttr attribute,
                         LLVM::ModuleTranslation &moduleTranslation) {
  // Amend omp.declare_target by deleting the IR of the outlined functions
  // created for target regions. They cannot be filtered out from MLIR earlier
  // because the omp.target operation inside must be translated to LLVM, but
  // the wrapper functions themselves must not remain at the end of the
  // process. We know that functions where omp.declare_target does not match
  // omp.is_target_device at this stage can only be wrapper functions because
  // those that aren't are removed earlier as an MLIR transformation pass.
  if (FunctionOpInterface funcOp = dyn_cast<FunctionOpInterface>(op)) {
    if (auto offloadMod = dyn_cast<omp::OffloadModuleInterface>(
            op->getParentOfType<ModuleOp>().getOperation())) {
      if (!offloadMod.getIsTargetDevice())
        return success();

      omp::DeclareTargetDeviceType declareType =
          attribute.getDeviceType().getValue();

      if (declareType == omp::DeclareTargetDeviceType::host) {
        llvm::Function *llvmFunc =
            moduleTranslation.lookupFunction(funcOp.getName());
        llvmFunc->dropAllReferences();
        llvmFunc->eraseFromParent();
      }
    }
    return success();
  }

  if (LLVM::GlobalOp gOp = dyn_cast<LLVM::GlobalOp>(op)) {
    llvm::Module *llvmModule = moduleTranslation.getLLVMModule();
    if (auto *gVal = llvmModule->getNamedValue(gOp.getSymName())) {
      llvm::OpenMPIRBuilder *ompBuilder = moduleTranslation.getOpenMPBuilder();
      bool isDeclaration = gOp.isDeclaration();
      bool isExternallyVisible =
          gOp.getVisibility() != mlir::SymbolTable::Visibility::Private;
      auto loc = op->getLoc()->findInstanceOf<FileLineColLoc>();
      llvm::StringRef mangledName = gOp.getSymName();
      auto captureClause =
          convertToCaptureClauseKind(attribute.getCaptureClause().getValue());
      auto deviceClause =
          convertToDeviceClauseKind(attribute.getDeviceType().getValue());
      // unused for MLIR at the moment, required in Clang for book
      // keeping
      std::vector<llvm::GlobalVariable *> generatedRefs;

      std::vector<llvm::Triple> targetTriple;
      auto targetTripleAttr = dyn_cast_or_null<mlir::StringAttr>(
          op->getParentOfType<mlir::ModuleOp>()->getAttr(
              LLVM::LLVMDialect::getTargetTripleAttrName()));
      if (targetTripleAttr)
        targetTriple.emplace_back(targetTripleAttr.data());

      auto fileInfoCallBack = [&loc]() {
        std::string filename = "";
        std::uint64_t lineNo = 0;

        if (loc) {
          filename = loc.getFilename().str();
          lineNo = loc.getLine();
        }

        return std::pair<std::string, std::uint64_t>(llvm::StringRef(filename),
                                                     lineNo);
      };

      ompBuilder->registerTargetGlobalVariable(
          captureClause, deviceClause, isDeclaration, isExternallyVisible,
          ompBuilder->getTargetEntryUniqueInfo(fileInfoCallBack), mangledName,
          generatedRefs, /*OpenMPSimd*/ false, targetTriple,
          /*GlobalInitializer*/ nullptr, /*VariableLinkage*/ nullptr,
          gVal->getType(), gVal);

      if (ompBuilder->Config.isTargetDevice() &&
          (attribute.getCaptureClause().getValue() !=
               mlir::omp::DeclareTargetCaptureClause::to ||
           ompBuilder->Config.hasRequiresUnifiedSharedMemory())) {
        ompBuilder->getAddrOfDeclareTargetVar(
            captureClause, deviceClause, isDeclaration, isExternallyVisible,
            ompBuilder->getTargetEntryUniqueInfo(fileInfoCallBack), mangledName,
            generatedRefs, /*OpenMPSimd*/ false, targetTriple, gVal->getType(),
            /*GlobalInitializer*/ nullptr,
            /*VariableLinkage*/ nullptr);
      }
    }
  }

  return success();
}

// Returns true if the operation is inside a TargetOp or
// is part of a declare target function.
static bool isTargetDeviceOp(Operation *op) {
  // Assumes no reverse offloading
  if (op->getParentOfType<omp::TargetOp>())
    return true;

  if (auto parentFn = op->getParentOfType<LLVM::LLVMFuncOp>())
    if (auto declareTargetIface =
            llvm::dyn_cast<mlir::omp::DeclareTargetInterface>(
                parentFn.getOperation()))
      if (declareTargetIface.isDeclareTarget() &&
          declareTargetIface.getDeclareTargetDeviceType() !=
              mlir::omp::DeclareTargetDeviceType::host)
        return true;

  return false;
}

/// Given an OpenMP MLIR operation, create the corresponding LLVM IR
/// (including OpenMP runtime calls).
static LogicalResult
convertHostOrTargetOperation(Operation *op, llvm::IRBuilderBase &builder,
                             LLVM::ModuleTranslation &moduleTranslation) {

  llvm::OpenMPIRBuilder *ompBuilder = moduleTranslation.getOpenMPBuilder();

  return llvm::TypeSwitch<Operation *, LogicalResult>(op)
      .Case([&](omp::BarrierOp op) -> LogicalResult {
        if (failed(checkImplementationStatus(*op)))
          return failure();

        llvm::OpenMPIRBuilder::InsertPointOrErrorTy afterIP =
            ompBuilder->createBarrier(builder.saveIP(),
                                      llvm::omp::OMPD_barrier);
        return handleError(afterIP, *op);
      })
      .Case([&](omp::TaskyieldOp op) {
        if (failed(checkImplementationStatus(*op)))
          return failure();

        ompBuilder->createTaskyield(builder.saveIP());
        return success();
      })
      .Case([&](omp::FlushOp op) {
        if (failed(checkImplementationStatus(*op)))
          return failure();

        // No support in Openmp runtime function (__kmpc_flush) to accept
        // the argument list.
        // OpenMP standard states the following:
        //  "An implementation may implement a flush with a list by ignoring
        //   the list, and treating it the same as a flush without a list."
        //
        // The argument list is discarded so that, flush with a list is treated
        // same as a flush without a list.
        ompBuilder->createFlush(builder.saveIP());
        return success();
      })
      .Case([&](omp::ParallelOp op) {
        return convertOmpParallel(op, builder, moduleTranslation);
      })
      .Case([&](omp::MaskedOp) {
        return convertOmpMasked(*op, builder, moduleTranslation);
      })
      .Case([&](omp::MasterOp) {
        return convertOmpMaster(*op, builder, moduleTranslation);
      })
      .Case([&](omp::CriticalOp) {
        return convertOmpCritical(*op, builder, moduleTranslation);
      })
      .Case([&](omp::OrderedRegionOp) {
        return convertOmpOrderedRegion(*op, builder, moduleTranslation);
      })
      .Case([&](omp::OrderedOp) {
        return convertOmpOrdered(*op, builder, moduleTranslation);
      })
      .Case([&](omp::WsloopOp) {
        return convertOmpWsloop(*op, builder, moduleTranslation);
      })
      .Case([&](omp::SimdOp) {
        return convertOmpSimd(*op, builder, moduleTranslation);
      })
      .Case([&](omp::AtomicReadOp) {
        return convertOmpAtomicRead(*op, builder, moduleTranslation);
      })
      .Case([&](omp::AtomicWriteOp) {
        return convertOmpAtomicWrite(*op, builder, moduleTranslation);
      })
      .Case([&](omp::AtomicUpdateOp op) {
        return convertOmpAtomicUpdate(op, builder, moduleTranslation);
      })
      .Case([&](omp::AtomicCaptureOp op) {
        return convertOmpAtomicCapture(op, builder, moduleTranslation);
      })
      .Case([&](omp::SectionsOp) {
        return convertOmpSections(*op, builder, moduleTranslation);
      })
      .Case([&](omp::SingleOp op) {
        return convertOmpSingle(op, builder, moduleTranslation);
      })
      .Case([&](omp::TeamsOp op) {
        return convertOmpTeams(op, builder, moduleTranslation);
      })
      .Case([&](omp::TaskOp op) {
        return convertOmpTaskOp(op, builder, moduleTranslation);
      })
      .Case([&](omp::TaskgroupOp op) {
        return convertOmpTaskgroupOp(op, builder, moduleTranslation);
      })
      .Case([&](omp::TaskwaitOp op) {
        return convertOmpTaskwaitOp(op, builder, moduleTranslation);
      })
      .Case<omp::YieldOp, omp::TerminatorOp, omp::DeclareReductionOp,
            omp::CriticalDeclareOp>([](auto op) {
        // `yield` and `terminator` can be just omitted. The block structure
        // was created in the region that handles their parent operation.
        // `declare_reduction` will be used by reductions and is not
        // converted directly, skip it.
        // `critical.declare` is only used to declare names of critical
        // sections which will be used by `critical` ops and hence can be
        // ignored for lowering. The OpenMP IRBuilder will create unique
        // name for critical section names.
        return success();
      })
      .Case([&](omp::ThreadprivateOp) {
        return convertOmpThreadprivate(*op, builder, moduleTranslation);
      })
      .Case<omp::TargetDataOp, omp::TargetEnterDataOp, omp::TargetExitDataOp,
            omp::TargetUpdateOp>([&](auto op) {
        return convertOmpTargetData(op, builder, moduleTranslation);
      })
      .Case([&](omp::TargetOp) {
        return convertOmpTarget(*op, builder, moduleTranslation);
      })
      .Case<omp::MapInfoOp, omp::MapBoundsOp, omp::PrivateClauseOp>(
          [&](auto op) {
            // No-op, should be handled by relevant owning operations e.g.
            // TargetOp, TargetEnterDataOp, TargetExitDataOp, TargetDataOp etc.
            // and then discarded
            return success();
          })
      .Default([&](Operation *inst) {
        return inst->emitError() << "not yet implemented: " << inst->getName();
      });
}

static LogicalResult
convertTargetDeviceOp(Operation *op, llvm::IRBuilderBase &builder,
                      LLVM::ModuleTranslation &moduleTranslation) {
  return convertHostOrTargetOperation(op, builder, moduleTranslation);
}

static LogicalResult
convertTargetOpsInNest(Operation *op, llvm::IRBuilderBase &builder,
                       LLVM::ModuleTranslation &moduleTranslation) {
  if (isa<omp::TargetOp>(op))
    return convertOmpTarget(*op, builder, moduleTranslation);
  if (isa<omp::TargetDataOp>(op))
    return convertOmpTargetData(op, builder, moduleTranslation);
  bool interrupted =
      op->walk<WalkOrder::PreOrder>([&](Operation *oper) {
          if (isa<omp::TargetOp>(oper)) {
            if (failed(convertOmpTarget(*oper, builder, moduleTranslation)))
              return WalkResult::interrupt();
            return WalkResult::skip();
          }
          if (isa<omp::TargetDataOp>(oper)) {
            if (failed(convertOmpTargetData(oper, builder, moduleTranslation)))
              return WalkResult::interrupt();
            return WalkResult::skip();
          }
          return WalkResult::advance();
        }).wasInterrupted();
  return failure(interrupted);
}

namespace {

/// Implementation of the dialect interface that converts operations belonging
/// to the OpenMP dialect to LLVM IR.
class OpenMPDialectLLVMIRTranslationInterface
    : public LLVMTranslationDialectInterface {
public:
  using LLVMTranslationDialectInterface::LLVMTranslationDialectInterface;

  /// Translates the given operation to LLVM IR using the provided IR builder
  /// and saving the state in `moduleTranslation`.
  LogicalResult
  convertOperation(Operation *op, llvm::IRBuilderBase &builder,
                   LLVM::ModuleTranslation &moduleTranslation) const final;

  /// Given an OpenMP MLIR attribute, create the corresponding LLVM-IR,
  /// runtime calls, or operation amendments
  LogicalResult
  amendOperation(Operation *op, ArrayRef<llvm::Instruction *> instructions,
                 NamedAttribute attribute,
                 LLVM::ModuleTranslation &moduleTranslation) const final;
};

} // namespace

LogicalResult OpenMPDialectLLVMIRTranslationInterface::amendOperation(
    Operation *op, ArrayRef<llvm::Instruction *> instructions,
    NamedAttribute attribute,
    LLVM::ModuleTranslation &moduleTranslation) const {
  return llvm::StringSwitch<llvm::function_ref<LogicalResult(Attribute)>>(
             attribute.getName())
      .Case("omp.is_target_device",
            [&](Attribute attr) {
              if (auto deviceAttr = dyn_cast<BoolAttr>(attr)) {
                llvm::OpenMPIRBuilderConfig &config =
                    moduleTranslation.getOpenMPBuilder()->Config;
                config.setIsTargetDevice(deviceAttr.getValue());
                return success();
              }
              return failure();
            })
      .Case("omp.is_gpu",
            [&](Attribute attr) {
              if (auto gpuAttr = dyn_cast<BoolAttr>(attr)) {
                llvm::OpenMPIRBuilderConfig &config =
                    moduleTranslation.getOpenMPBuilder()->Config;
                config.setIsGPU(gpuAttr.getValue());
                return success();
              }
              return failure();
            })
      .Case("omp.host_ir_filepath",
            [&](Attribute attr) {
              if (auto filepathAttr = dyn_cast<StringAttr>(attr)) {
                llvm::OpenMPIRBuilder *ompBuilder =
                    moduleTranslation.getOpenMPBuilder();
                ompBuilder->loadOffloadInfoMetadata(filepathAttr.getValue());
                return success();
              }
              return failure();
            })
      .Case("omp.flags",
            [&](Attribute attr) {
              if (auto rtlAttr = dyn_cast<omp::FlagsAttr>(attr))
                return convertFlagsAttr(op, rtlAttr, moduleTranslation);
              return failure();
            })
      .Case("omp.version",
            [&](Attribute attr) {
              if (auto versionAttr = dyn_cast<omp::VersionAttr>(attr)) {
                llvm::OpenMPIRBuilder *ompBuilder =
                    moduleTranslation.getOpenMPBuilder();
                ompBuilder->M.addModuleFlag(llvm::Module::Max, "openmp",
                                            versionAttr.getVersion());
                return success();
              }
              return failure();
            })
      .Case("omp.declare_target",
            [&](Attribute attr) {
              if (auto declareTargetAttr =
                      dyn_cast<omp::DeclareTargetAttr>(attr))
                return convertDeclareTargetAttr(op, declareTargetAttr,
                                                moduleTranslation);
              return failure();
            })
      .Case("omp.requires",
            [&](Attribute attr) {
              if (auto requiresAttr = dyn_cast<omp::ClauseRequiresAttr>(attr)) {
                using Requires = omp::ClauseRequires;
                Requires flags = requiresAttr.getValue();
                llvm::OpenMPIRBuilderConfig &config =
                    moduleTranslation.getOpenMPBuilder()->Config;
                config.setHasRequiresReverseOffload(
                    bitEnumContainsAll(flags, Requires::reverse_offload));
                config.setHasRequiresUnifiedAddress(
                    bitEnumContainsAll(flags, Requires::unified_address));
                config.setHasRequiresUnifiedSharedMemory(
                    bitEnumContainsAll(flags, Requires::unified_shared_memory));
                config.setHasRequiresDynamicAllocators(
                    bitEnumContainsAll(flags, Requires::dynamic_allocators));
                return success();
              }
              return failure();
            })
      .Case("omp.target_triples",
            [&](Attribute attr) {
              if (auto triplesAttr = dyn_cast<ArrayAttr>(attr)) {
                llvm::OpenMPIRBuilderConfig &config =
                    moduleTranslation.getOpenMPBuilder()->Config;
                config.TargetTriples.clear();
                config.TargetTriples.reserve(triplesAttr.size());
                for (Attribute tripleAttr : triplesAttr) {
                  if (auto tripleStrAttr = dyn_cast<StringAttr>(tripleAttr))
                    config.TargetTriples.emplace_back(tripleStrAttr.getValue());
                  else
                    return failure();
                }
                return success();
              }
              return failure();
            })
      .Default([](Attribute) {
        // Fall through for omp attributes that do not require lowering.
        return success();
      })(attribute.getValue());

  return failure();
}

/// Given an OpenMP MLIR operation, create the corresponding LLVM IR
/// (including OpenMP runtime calls).
LogicalResult OpenMPDialectLLVMIRTranslationInterface::convertOperation(
    Operation *op, llvm::IRBuilderBase &builder,
    LLVM::ModuleTranslation &moduleTranslation) const {

  llvm::OpenMPIRBuilder *ompBuilder = moduleTranslation.getOpenMPBuilder();
  if (ompBuilder->Config.isTargetDevice()) {
    if (isTargetDeviceOp(op)) {
      return convertTargetDeviceOp(op, builder, moduleTranslation);
    } else {
      return convertTargetOpsInNest(op, builder, moduleTranslation);
    }
  }
  return convertHostOrTargetOperation(op, builder, moduleTranslation);
}

void mlir::registerOpenMPDialectTranslation(DialectRegistry &registry) {
  registry.insert<omp::OpenMPDialect>();
  registry.addExtension(+[](MLIRContext *ctx, omp::OpenMPDialect *dialect) {
    dialect->addInterfaces<OpenMPDialectLLVMIRTranslationInterface>();
  });
}

void mlir::registerOpenMPDialectTranslation(MLIRContext &context) {
  DialectRegistry registry;
  registerOpenMPDialectTranslation(registry);
  context.appendDialectRegistry(registry);
}<|MERGE_RESOLUTION|>--- conflicted
+++ resolved
@@ -1254,15 +1254,6 @@
 /// Allocate delayed private variables. Returns the basic block which comes
 /// after all of these allocations. llvm::Value * for each of these private
 /// variables are populated in llvmPrivateVars.
-<<<<<<< HEAD
-template <class OP>
-static llvm::Expected<llvm::BasicBlock *>
-allocatePrivateVars(OP opInst, llvm::IRBuilderBase &builder,
-                    LLVM::ModuleTranslation &moduleTranslation,
-                    MutableArrayRef<BlockArgument> privateBlockArgs,
-                    MutableArrayRef<omp::PrivateClauseOp> privateDecls,
-                    llvm::SmallVector<llvm::Value *> &llvmPrivateVars,
-=======
 static llvm::Expected<llvm::BasicBlock *>
 allocatePrivateVars(llvm::IRBuilderBase &builder,
                     LLVM::ModuleTranslation &moduleTranslation,
@@ -1270,7 +1261,6 @@
                     MutableArrayRef<omp::PrivateClauseOp> privateDecls,
                     MutableArrayRef<mlir::Value> mlirPrivateVars,
                     llvm::SmallVectorImpl<llvm::Value *> &llvmPrivateVars,
->>>>>>> a8d96e15
                     const llvm::OpenMPIRBuilder::InsertPointTy &allocaIP) {
   // Allocate private vars
   llvm::BranchInst *allocaTerminator =
@@ -1295,21 +1285,6 @@
   llvm::BasicBlock *privAllocBlock = nullptr;
   if (!privateBlockArgs.empty())
     privAllocBlock = splitBB(builder, true, "omp.private.latealloc");
-<<<<<<< HEAD
-  for (unsigned i = 0; i < privateBlockArgs.size(); ++i) {
-    Region &allocRegion = privateDecls[i].getAllocRegion();
-
-    // map allocation region block argument
-    llvm::Value *nonPrivateVar =
-        moduleTranslation.lookupValue(opInst.getPrivateVars()[i]);
-    assert(nonPrivateVar);
-    moduleTranslation.mapValue(privateDecls[i].getAllocMoldArg(),
-                               nonPrivateVar);
-
-    // in-place convert the private allocation region
-    SmallVector<llvm::Value *, 1> phis;
-    if (privateDecls[i].getAllocMoldArg().getUses().empty()) {
-=======
   for (auto [privDecl, mlirPrivVar, blockArg] :
        llvm::zip_equal(privateDecls, mlirPrivateVars, privateBlockArgs)) {
     Region &allocRegion = privDecl.getAllocRegion();
@@ -1322,7 +1297,6 @@
     // in-place convert the private allocation region
     SmallVector<llvm::Value *, 1> phis;
     if (privDecl.getAllocMoldArg().getUses().empty()) {
->>>>>>> a8d96e15
       // TODO this should use
       // allocaIP.getBlock()->getFirstNonPHIOrDbgOrAlloca() so it goes before
       // the code for fetching the thread id. Not doing this for now to avoid
@@ -1338,11 +1312,7 @@
 
     assert(phis.size() == 1 && "expected one allocation to be yielded");
 
-<<<<<<< HEAD
-    moduleTranslation.mapValue(privateBlockArgs[i], phis[0]);
-=======
     moduleTranslation.mapValue(blockArg, phis[0]);
->>>>>>> a8d96e15
     llvmPrivateVars.push_back(phis[0]);
 
     // clear alloc region block argument mapping in case it needs to be
@@ -1452,17 +1422,10 @@
       moduleTranslation.getOpenMPBuilder()->createSections(
           ompLoc, allocaIP, sectionCBs, privCB, finiCB, false,
           sectionsOp.getNowait());
-<<<<<<< HEAD
 
   if (failed(handleError(afterIP, opInst)))
     return failure();
 
-=======
-
-  if (failed(handleError(afterIP, opInst)))
-    return failure();
-
->>>>>>> a8d96e15
   builder.restoreIP(*afterIP);
 
   // Process the reductions if required.
@@ -1597,13 +1560,6 @@
   // Collect delayed privatisation declarations
   MutableArrayRef<BlockArgument> privateBlockArgs =
       cast<omp::BlockArgOpenMPOpInterface>(*taskOp).getPrivateBlockArgs();
-<<<<<<< HEAD
-  SmallVector<llvm::Value *> llvmPrivateVars;
-  SmallVector<omp::PrivateClauseOp> privateDecls;
-  llvmPrivateVars.reserve(privateBlockArgs.size());
-  privateDecls.reserve(privateBlockArgs.size());
-  collectPrivatizationDecls(taskOp, privateDecls);
-=======
   SmallVector<mlir::Value> mlirPrivateVars;
   SmallVector<llvm::Value *> llvmPrivateVars;
   SmallVector<omp::PrivateClauseOp> privateDecls;
@@ -1612,7 +1568,6 @@
   collectPrivatizationDecls(taskOp, privateDecls);
   for (mlir::Value privateVar : taskOp.getPrivateVars())
     mlirPrivateVars.push_back(privateVar);
->>>>>>> a8d96e15
 
   auto bodyCB = [&](InsertPointTy allocaIP,
                     InsertPointTy codegenIP) -> llvm::Error {
@@ -1622,13 +1577,8 @@
         moduleTranslation, allocaIP);
 
     llvm::Expected<llvm::BasicBlock *> afterAllocas = allocatePrivateVars(
-<<<<<<< HEAD
-        taskOp, builder, moduleTranslation, privateBlockArgs, privateDecls,
-        llvmPrivateVars, allocaIP);
-=======
         builder, moduleTranslation, privateBlockArgs, privateDecls,
         mlirPrivateVars, llvmPrivateVars, allocaIP);
->>>>>>> a8d96e15
     if (handleError(afterAllocas, *taskOp).failed())
       return llvm::make_error<PreviouslyReportedError>();
 
@@ -1647,26 +1597,6 @@
           splitBB(builder, /*CreateBranch=*/true, "omp.private.copy");
       builder.SetInsertPoint(copyBlock->getFirstNonPHIOrDbgOrAlloca());
     }
-<<<<<<< HEAD
-    for (unsigned i = 0; i < privateBlockArgs.size(); ++i) {
-      if (privateDecls[i].getDataSharingType() !=
-          omp::DataSharingClauseType::FirstPrivate)
-        continue;
-
-      // copyRegion implements `lhs = rhs`
-      Region &copyRegion = privateDecls[i].getCopyRegion();
-
-      // map copyRegion rhs arg
-      llvm::Value *nonPrivateVar =
-          moduleTranslation.lookupValue(taskOp.getPrivateVars()[i]);
-      assert(nonPrivateVar);
-      moduleTranslation.mapValue(privateDecls[i].getCopyMoldArg(),
-                                 nonPrivateVar);
-
-      // map copyRegion lhs arg
-      moduleTranslation.mapValue(privateDecls[i].getCopyPrivateArg(),
-                                 llvmPrivateVars[i]);
-=======
     for (auto [decl, mlirVar, llvmVar] :
          llvm::zip_equal(privateDecls, mlirPrivateVars, llvmPrivateVars)) {
       if (decl.getDataSharingType() != omp::DataSharingClauseType::FirstPrivate)
@@ -1682,7 +1612,6 @@
 
       // map copyRegion lhs arg
       moduleTranslation.mapValue(decl.getCopyPrivateArg(), llvmVar);
->>>>>>> a8d96e15
 
       // in-place convert copy region
       builder.SetInsertPoint(builder.GetInsertBlock()->getTerminator());
@@ -1968,13 +1897,8 @@
   auto bodyGenCB = [&](InsertPointTy allocaIP,
                        InsertPointTy codeGenIP) -> llvm::Error {
     llvm::Expected<llvm::BasicBlock *> afterAllocas = allocatePrivateVars(
-<<<<<<< HEAD
-        opInst, builder, moduleTranslation, privateBlockArgs, privateDecls,
-        llvmPrivateVars, allocaIP);
-=======
         builder, moduleTranslation, privateBlockArgs, privateDecls,
         mlirPrivateVars, llvmPrivateVars, allocaIP);
->>>>>>> a8d96e15
     if (handleError(afterAllocas, *opInst).failed())
       return llvm::make_error<PreviouslyReportedError>();
 
@@ -2223,17 +2147,10 @@
   llvm::OpenMPIRBuilder::InsertPointOrErrorTy afterIP =
       ompBuilder->createParallel(ompLoc, allocaIP, bodyGenCB, privCB, finiCB,
                                  ifCond, numThreads, pbKind, isCancellable);
-<<<<<<< HEAD
 
   if (failed(handleError(afterIP, *opInst)))
     return failure();
 
-=======
-
-  if (failed(handleError(afterIP, *opInst)))
-    return failure();
-
->>>>>>> a8d96e15
   builder.restoreIP(*afterIP);
   return success();
 }
