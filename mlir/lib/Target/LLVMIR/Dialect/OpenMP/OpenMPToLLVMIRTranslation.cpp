//===- OpenMPToLLVMIRTranslation.cpp - Translate OpenMP dialect to LLVM IR-===//
//
// Part of the LLVM Project, under the Apache License v2.0 with LLVM Exceptions.
// See https://llvm.org/LICENSE.txt for license information.
// SPDX-License-Identifier: Apache-2.0 WITH LLVM-exception
//
//===----------------------------------------------------------------------===//
//
// This file implements a translation between the MLIR OpenMP dialect and LLVM
// IR.
//
//===----------------------------------------------------------------------===//
#include "mlir/Target/LLVMIR/Dialect/OpenMP/OpenMPToLLVMIRTranslation.h"
#include "mlir/Analysis/TopologicalSortUtils.h"
#include "mlir/Dialect/LLVMIR/LLVMDialect.h"
#include "mlir/Dialect/LLVMIR/LLVMTypes.h"
#include "mlir/Dialect/OpenMP/OpenMPDialect.h"
#include "mlir/Dialect/OpenMP/OpenMPInterfaces.h"
#include "mlir/IR/IRMapping.h"
#include "mlir/IR/Operation.h"
#include "mlir/Support/LLVM.h"
#include "mlir/Target/LLVMIR/Dialect/OpenMPCommon.h"
#include "mlir/Target/LLVMIR/ModuleTranslation.h"
#include "mlir/Transforms/RegionUtils.h"

#include "llvm/ADT/ArrayRef.h"
#include "llvm/ADT/SetVector.h"
#include "llvm/ADT/SmallVector.h"
#include "llvm/ADT/TypeSwitch.h"
#include "llvm/Frontend/OpenMP/OMPConstants.h"
#include "llvm/Frontend/OpenMP/OMPIRBuilder.h"
#include "llvm/IR/Constants.h"
#include "llvm/IR/DebugInfoMetadata.h"
#include "llvm/IR/DerivedTypes.h"
#include "llvm/IR/IRBuilder.h"
#include "llvm/IR/ReplaceConstant.h"
#include "llvm/Support/FileSystem.h"
#include "llvm/TargetParser/Triple.h"
#include "llvm/Transforms/Utils/ModuleUtils.h"

#include <any>
#include <cstdint>
#include <iterator>
#include <numeric>
#include <optional>
#include <utility>

using namespace mlir;

namespace {
static llvm::omp::ScheduleKind
convertToScheduleKind(std::optional<omp::ClauseScheduleKind> schedKind) {
  if (!schedKind.has_value())
    return llvm::omp::OMP_SCHEDULE_Default;
  switch (schedKind.value()) {
  case omp::ClauseScheduleKind::Static:
    return llvm::omp::OMP_SCHEDULE_Static;
  case omp::ClauseScheduleKind::Dynamic:
    return llvm::omp::OMP_SCHEDULE_Dynamic;
  case omp::ClauseScheduleKind::Guided:
    return llvm::omp::OMP_SCHEDULE_Guided;
  case omp::ClauseScheduleKind::Auto:
    return llvm::omp::OMP_SCHEDULE_Auto;
  case omp::ClauseScheduleKind::Runtime:
    return llvm::omp::OMP_SCHEDULE_Runtime;
  }
  llvm_unreachable("unhandled schedule clause argument");
}

/// ModuleTranslation stack frame for OpenMP operations. This keeps track of the
/// insertion points for allocas.
class OpenMPAllocaStackFrame
    : public LLVM::ModuleTranslation::StackFrameBase<OpenMPAllocaStackFrame> {
public:
  MLIR_DEFINE_EXPLICIT_INTERNAL_INLINE_TYPE_ID(OpenMPAllocaStackFrame)

  explicit OpenMPAllocaStackFrame(llvm::OpenMPIRBuilder::InsertPointTy allocaIP)
      : allocaInsertPoint(allocaIP) {}
  llvm::OpenMPIRBuilder::InsertPointTy allocaInsertPoint;
};

/// Stack frame to hold a \see llvm::CanonicalLoopInfo representing the
/// collapsed canonical loop information corresponding to an \c omp.loop_nest
/// operation.
class OpenMPLoopInfoStackFrame
    : public LLVM::ModuleTranslation::StackFrameBase<OpenMPLoopInfoStackFrame> {
public:
  MLIR_DEFINE_EXPLICIT_INTERNAL_INLINE_TYPE_ID(OpenMPLoopInfoStackFrame)
  llvm::CanonicalLoopInfo *loopInfo = nullptr;
};

/// Custom error class to signal translation errors that don't need reporting,
/// since encountering them will have already triggered relevant error messages.
///
/// Its purpose is to serve as the glue between MLIR failures represented as
/// \see LogicalResult instances and \see llvm::Error instances used to
/// propagate errors through the \see llvm::OpenMPIRBuilder. Generally, when an
/// error of the first type is raised, a message is emitted directly (the \see
/// LogicalResult itself does not hold any information). If we need to forward
/// this error condition as an \see llvm::Error while avoiding triggering some
/// redundant error reporting later on, we need a custom \see llvm::ErrorInfo
/// class to just signal this situation has happened.
///
/// For example, this class should be used to trigger errors from within
/// callbacks passed to the \see OpenMPIRBuilder when they were triggered by the
/// translation of their own regions. This unclutters the error log from
/// redundant messages.
class PreviouslyReportedError
    : public llvm::ErrorInfo<PreviouslyReportedError> {
public:
  void log(raw_ostream &) const override {
    // Do not log anything.
  }

  std::error_code convertToErrorCode() const override {
    llvm_unreachable(
        "PreviouslyReportedError doesn't support ECError conversion");
  }

  // Used by ErrorInfo::classID.
  static char ID;
};

char PreviouslyReportedError::ID = 0;

} // namespace

/// Looks up from the operation from and returns the PrivateClauseOp with
/// name symbolName
static omp::PrivateClauseOp findPrivatizer(Operation *from,
                                           SymbolRefAttr symbolName) {
  omp::PrivateClauseOp privatizer =
      SymbolTable::lookupNearestSymbolFrom<omp::PrivateClauseOp>(from,
                                                                 symbolName);
  assert(privatizer && "privatizer not found in the symbol table");
  return privatizer;
}

/// Check whether translation to LLVM IR for the given operation is currently
/// supported. If not, descriptive diagnostics will be emitted to let users know
/// this is a not-yet-implemented feature.
///
/// \returns success if no unimplemented features are needed to translate the
///          given operation.
static LogicalResult checkImplementationStatus(Operation &op) {
  auto todo = [&op](StringRef clauseName) {
    return op.emitError() << "not yet implemented: Unhandled clause "
                          << clauseName << " in " << op.getName()
                          << " operation";
  };

  auto checkAllocate = [&todo](auto op, LogicalResult &result) {
    if (!op.getAllocateVars().empty() || !op.getAllocatorVars().empty())
      result = todo("allocate");
  };
  auto checkBare = [&todo](auto op, LogicalResult &result) {
    if (op.getBare())
      result = todo("ompx_bare");
  };
  auto checkDepend = [&todo](auto op, LogicalResult &result) {
    if (!op.getDependVars().empty() || op.getDependKinds())
      result = todo("depend");
  };
  auto checkDevice = [&todo](auto op, LogicalResult &result) {
    if (op.getDevice())
      result = todo("device");
  };
  auto checkDistSchedule = [&todo](auto op, LogicalResult &result) {
    if (op.getDistScheduleChunkSize())
      result = todo("dist_schedule with chunk_size");
  };
  auto checkHint = [](auto op, LogicalResult &) {
    if (op.getHint())
      op.emitWarning("hint clause discarded");
  };
  auto checkInReduction = [&todo](auto op, LogicalResult &result) {
    if (!op.getInReductionVars().empty() || op.getInReductionByref() ||
        op.getInReductionSyms())
      result = todo("in_reduction");
  };
  auto checkIsDevicePtr = [&todo](auto op, LogicalResult &result) {
    if (!op.getIsDevicePtrVars().empty())
      result = todo("is_device_ptr");
  };
  auto checkLinear = [&todo](auto op, LogicalResult &result) {
    if (!op.getLinearVars().empty() || !op.getLinearStepVars().empty())
      result = todo("linear");
  };
  auto checkNontemporal = [&todo](auto op, LogicalResult &result) {
    if (!op.getNontemporalVars().empty())
      result = todo("nontemporal");
  };
  auto checkNowait = [&todo](auto op, LogicalResult &result) {
    if (op.getNowait())
      result = todo("nowait");
  };
  auto checkOrder = [&todo](auto op, LogicalResult &result) {
    if (op.getOrder() || op.getOrderMod())
      result = todo("order");
  };
  auto checkParLevelSimd = [&todo](auto op, LogicalResult &result) {
    if (op.getParLevelSimd())
      result = todo("parallelization-level");
  };
  auto checkPriority = [&todo](auto op, LogicalResult &result) {
    if (op.getPriority())
      result = todo("priority");
  };
  auto checkPrivate = [&todo](auto op, LogicalResult &result) {
    if constexpr (std::is_same_v<std::decay_t<decltype(op)>, omp::TargetOp>) {
      // Privatization clauses are supported, except on some situations, so we
      // need to check here whether any of these unsupported cases are being
      // translated.
      if (std::optional<ArrayAttr> privateSyms = op.getPrivateSyms()) {
        for (Attribute privatizerNameAttr : *privateSyms) {
          omp::PrivateClauseOp privatizer = findPrivatizer(
              op.getOperation(), cast<SymbolRefAttr>(privatizerNameAttr));

          if (privatizer.getDataSharingType() ==
              omp::DataSharingClauseType::FirstPrivate)
            result = todo("firstprivate");
        }
      }
    } else {
      if (!op.getPrivateVars().empty() || op.getPrivateSyms())
        result = todo("privatization");
    }
  };
  auto checkReduction = [&todo](auto op, LogicalResult &result) {
    if (isa<omp::TeamsOp>(op) || isa<omp::SimdOp>(op))
      if (!op.getReductionVars().empty() || op.getReductionByref() ||
          op.getReductionSyms())
        result = todo("reduction");
    if (op.getReductionMod() &&
        op.getReductionMod().value() != omp::ReductionModifier::defaultmod)
      result = todo("reduction with modifier");
  };
  auto checkTaskReduction = [&todo](auto op, LogicalResult &result) {
    if (!op.getTaskReductionVars().empty() || op.getTaskReductionByref() ||
        op.getTaskReductionSyms())
      result = todo("task_reduction");
  };
  auto checkUntied = [&todo](auto op, LogicalResult &result) {
    if (op.getUntied())
      result = todo("untied");
  };

  LogicalResult result = success();
  llvm::TypeSwitch<Operation &>(op)
      .Case([&](omp::DistributeOp op) {
        checkAllocate(op, result);
        checkDistSchedule(op, result);
        checkOrder(op, result);
      })
      .Case([&](omp::OrderedRegionOp op) { checkParLevelSimd(op, result); })
      .Case([&](omp::SectionsOp op) {
        checkAllocate(op, result);
        checkPrivate(op, result);
        checkReduction(op, result);
      })
      .Case([&](omp::SingleOp op) {
        checkAllocate(op, result);
        checkPrivate(op, result);
      })
      .Case([&](omp::TeamsOp op) {
        checkAllocate(op, result);
        checkPrivate(op, result);
        checkReduction(op, result);
      })
      .Case([&](omp::TaskOp op) {
        checkAllocate(op, result);
        checkInReduction(op, result);
      })
      .Case([&](omp::TaskgroupOp op) {
        checkAllocate(op, result);
        checkTaskReduction(op, result);
      })
      .Case([&](omp::TaskwaitOp op) {
        checkDepend(op, result);
        checkNowait(op, result);
      })
      .Case([&](omp::TaskloopOp op) {
        // TODO: Add other clauses check
        checkUntied(op, result);
        checkPriority(op, result);
      })
      .Case([&](omp::WsloopOp op) {
        checkAllocate(op, result);
        checkLinear(op, result);
        checkOrder(op, result);
        checkReduction(op, result);
      })
      .Case([&](omp::ParallelOp op) {
        checkAllocate(op, result);
        checkReduction(op, result);
      })
      .Case([&](omp::SimdOp op) {
        checkLinear(op, result);
        checkNontemporal(op, result);
        checkReduction(op, result);
      })
      .Case<omp::AtomicReadOp, omp::AtomicWriteOp, omp::AtomicUpdateOp,
            omp::AtomicCaptureOp>([&](auto op) { checkHint(op, result); })
      .Case<omp::TargetEnterDataOp, omp::TargetExitDataOp, omp::TargetUpdateOp>(
          [&](auto op) { checkDepend(op, result); })
      .Case([&](omp::TargetOp op) {
        checkAllocate(op, result);
        checkBare(op, result);
        checkDevice(op, result);
        checkInReduction(op, result);
        checkIsDevicePtr(op, result);
        checkPrivate(op, result);
      })
      .Default([](Operation &) {
        // Assume all clauses for an operation can be translated unless they are
        // checked above.
      });
  return result;
}

static LogicalResult handleError(llvm::Error error, Operation &op) {
  LogicalResult result = success();
  if (error) {
    llvm::handleAllErrors(
        std::move(error),
        [&](const PreviouslyReportedError &) { result = failure(); },
        [&](const llvm::ErrorInfoBase &err) {
          result = op.emitError(err.message());
        });
  }
  return result;
}

template <typename T>
static LogicalResult handleError(llvm::Expected<T> &result, Operation &op) {
  if (!result)
    return handleError(result.takeError(), op);

  return success();
}

/// Find the insertion point for allocas given the current insertion point for
/// normal operations in the builder.
static llvm::OpenMPIRBuilder::InsertPointTy
findAllocaInsertPoint(llvm::IRBuilderBase &builder,
                      LLVM::ModuleTranslation &moduleTranslation) {
  // If there is an alloca insertion point on stack, i.e. we are in a nested
  // operation and a specific point was provided by some surrounding operation,
  // use it.
  llvm::OpenMPIRBuilder::InsertPointTy allocaInsertPoint;
  WalkResult walkResult = moduleTranslation.stackWalk<OpenMPAllocaStackFrame>(
      [&](OpenMPAllocaStackFrame &frame) {
        allocaInsertPoint = frame.allocaInsertPoint;
        return WalkResult::interrupt();
      });
  if (walkResult.wasInterrupted())
    return allocaInsertPoint;

  // Otherwise, insert to the entry block of the surrounding function.
  // If the current IRBuilder InsertPoint is the function's entry, it cannot
  // also be used for alloca insertion which would result in insertion order
  // confusion. Create a new BasicBlock for the Builder and use the entry block
  // for the allocs.
  // TODO: Create a dedicated alloca BasicBlock at function creation such that
  // we do not need to move the current InertPoint here.
  if (builder.GetInsertBlock() ==
      &builder.GetInsertBlock()->getParent()->getEntryBlock()) {
    assert(builder.GetInsertPoint() == builder.GetInsertBlock()->end() &&
           "Assuming end of basic block");
    llvm::BasicBlock *entryBB = llvm::BasicBlock::Create(
        builder.getContext(), "entry", builder.GetInsertBlock()->getParent(),
        builder.GetInsertBlock()->getNextNode());
    builder.CreateBr(entryBB);
    builder.SetInsertPoint(entryBB);
  }

  llvm::BasicBlock &funcEntryBlock =
      builder.GetInsertBlock()->getParent()->getEntryBlock();
  return llvm::OpenMPIRBuilder::InsertPointTy(
      &funcEntryBlock, funcEntryBlock.getFirstInsertionPt());
}

/// Find the loop information structure for the loop nest being translated. It
/// will return a `null` value unless called from the translation function for
/// a loop wrapper operation after successfully translating its body.
static llvm::CanonicalLoopInfo *
findCurrentLoopInfo(LLVM::ModuleTranslation &moduleTranslation) {
  llvm::CanonicalLoopInfo *loopInfo = nullptr;
  moduleTranslation.stackWalk<OpenMPLoopInfoStackFrame>(
      [&](OpenMPLoopInfoStackFrame &frame) {
        loopInfo = frame.loopInfo;
        return WalkResult::interrupt();
      });
  return loopInfo;
}

/// Converts the given region that appears within an OpenMP dialect operation to
/// LLVM IR, creating a branch from the `sourceBlock` to the entry block of the
/// region, and a branch from any block with an successor-less OpenMP terminator
/// to `continuationBlock`. Populates `continuationBlockPHIs` with the PHI nodes
/// of the continuation block if provided.
static llvm::Expected<llvm::BasicBlock *> convertOmpOpRegions(
    Region &region, StringRef blockName, llvm::IRBuilderBase &builder,
    LLVM::ModuleTranslation &moduleTranslation,
    SmallVectorImpl<llvm::PHINode *> *continuationBlockPHIs = nullptr) {
  bool isLoopWrapper = isa<omp::LoopWrapperInterface>(region.getParentOp());

  llvm::BasicBlock *continuationBlock =
      splitBB(builder, true, "omp.region.cont");
  llvm::BasicBlock *sourceBlock = builder.GetInsertBlock();

  llvm::LLVMContext &llvmContext = builder.getContext();
  for (Block &bb : region) {
    llvm::BasicBlock *llvmBB = llvm::BasicBlock::Create(
        llvmContext, blockName, builder.GetInsertBlock()->getParent(),
        builder.GetInsertBlock()->getNextNode());
    moduleTranslation.mapBlock(&bb, llvmBB);
  }

  llvm::Instruction *sourceTerminator = sourceBlock->getTerminator();

  // Terminators (namely YieldOp) may be forwarding values to the region that
  // need to be available in the continuation block. Collect the types of these
  // operands in preparation of creating PHI nodes. This is skipped for loop
  // wrapper operations, for which we know in advance they have no terminators.
  SmallVector<llvm::Type *> continuationBlockPHITypes;
  unsigned numYields = 0;

  if (!isLoopWrapper) {
    bool operandsProcessed = false;
    for (Block &bb : region.getBlocks()) {
      if (omp::YieldOp yield = dyn_cast<omp::YieldOp>(bb.getTerminator())) {
        if (!operandsProcessed) {
          for (unsigned i = 0, e = yield->getNumOperands(); i < e; ++i) {
            continuationBlockPHITypes.push_back(
                moduleTranslation.convertType(yield->getOperand(i).getType()));
          }
          operandsProcessed = true;
        } else {
          assert(continuationBlockPHITypes.size() == yield->getNumOperands() &&
                 "mismatching number of values yielded from the region");
          for (unsigned i = 0, e = yield->getNumOperands(); i < e; ++i) {
            llvm::Type *operandType =
                moduleTranslation.convertType(yield->getOperand(i).getType());
            (void)operandType;
            assert(continuationBlockPHITypes[i] == operandType &&
                   "values of mismatching types yielded from the region");
          }
        }
        numYields++;
      }
    }
  }

  // Insert PHI nodes in the continuation block for any values forwarded by the
  // terminators in this region.
  if (!continuationBlockPHITypes.empty())
    assert(
        continuationBlockPHIs &&
        "expected continuation block PHIs if converted regions yield values");
  if (continuationBlockPHIs) {
    llvm::IRBuilderBase::InsertPointGuard guard(builder);
    continuationBlockPHIs->reserve(continuationBlockPHITypes.size());
    builder.SetInsertPoint(continuationBlock, continuationBlock->begin());
    for (llvm::Type *ty : continuationBlockPHITypes)
      continuationBlockPHIs->push_back(builder.CreatePHI(ty, numYields));
  }

  // Convert blocks one by one in topological order to ensure
  // defs are converted before uses.
  SetVector<Block *> blocks = getBlocksSortedByDominance(region);
  for (Block *bb : blocks) {
    llvm::BasicBlock *llvmBB = moduleTranslation.lookupBlock(bb);
    // Retarget the branch of the entry block to the entry block of the
    // converted region (regions are single-entry).
    if (bb->isEntryBlock()) {
      assert(sourceTerminator->getNumSuccessors() == 1 &&
             "provided entry block has multiple successors");
      assert(sourceTerminator->getSuccessor(0) == continuationBlock &&
             "ContinuationBlock is not the successor of the entry block");
      sourceTerminator->setSuccessor(0, llvmBB);
    }

    llvm::IRBuilderBase::InsertPointGuard guard(builder);
    if (failed(
            moduleTranslation.convertBlock(*bb, bb->isEntryBlock(), builder)))
      return llvm::make_error<PreviouslyReportedError>();

    // Create a direct branch here for loop wrappers to prevent their lack of a
    // terminator from causing a crash below.
    if (isLoopWrapper) {
      builder.CreateBr(continuationBlock);
      continue;
    }

    // Special handling for `omp.yield` and `omp.terminator` (we may have more
    // than one): they return the control to the parent OpenMP dialect operation
    // so replace them with the branch to the continuation block. We handle this
    // here to avoid relying inter-function communication through the
    // ModuleTranslation class to set up the correct insertion point. This is
    // also consistent with MLIR's idiom of handling special region terminators
    // in the same code that handles the region-owning operation.
    Operation *terminator = bb->getTerminator();
    if (isa<omp::TerminatorOp, omp::YieldOp>(terminator)) {
      builder.CreateBr(continuationBlock);

      for (unsigned i = 0, e = terminator->getNumOperands(); i < e; ++i)
        (*continuationBlockPHIs)[i]->addIncoming(
            moduleTranslation.lookupValue(terminator->getOperand(i)), llvmBB);
    }
  }
  // After all blocks have been traversed and values mapped, connect the PHI
  // nodes to the results of preceding blocks.
  LLVM::detail::connectPHINodes(region, moduleTranslation);

  // Remove the blocks and values defined in this region from the mapping since
  // they are not visible outside of this region. This allows the same region to
  // be converted several times, that is cloned, without clashes, and slightly
  // speeds up the lookups.
  moduleTranslation.forgetMapping(region);

  return continuationBlock;
}

/// Convert ProcBindKind from MLIR-generated enum to LLVM enum.
static llvm::omp::ProcBindKind getProcBindKind(omp::ClauseProcBindKind kind) {
  switch (kind) {
  case omp::ClauseProcBindKind::Close:
    return llvm::omp::ProcBindKind::OMP_PROC_BIND_close;
  case omp::ClauseProcBindKind::Master:
    return llvm::omp::ProcBindKind::OMP_PROC_BIND_master;
  case omp::ClauseProcBindKind::Primary:
    return llvm::omp::ProcBindKind::OMP_PROC_BIND_primary;
  case omp::ClauseProcBindKind::Spread:
    return llvm::omp::ProcBindKind::OMP_PROC_BIND_spread;
  }
  llvm_unreachable("Unknown ClauseProcBindKind kind");
}

/// Maps block arguments from \p blockArgIface (which are MLIR values) to the
/// corresponding LLVM values of \p the interface's operands. This is useful
/// when an OpenMP region with entry block arguments is converted to LLVM. In
/// this case the block arguments are (part of) of the OpenMP region's entry
/// arguments and the operands are (part of) of the operands to the OpenMP op
/// containing the region.
static void forwardArgs(LLVM::ModuleTranslation &moduleTranslation,
                        omp::BlockArgOpenMPOpInterface blockArgIface) {
  llvm::SmallVector<std::pair<Value, BlockArgument>> blockArgsPairs;
  blockArgIface.getBlockArgsPairs(blockArgsPairs);
  for (auto [var, arg] : blockArgsPairs)
    moduleTranslation.mapValue(arg, moduleTranslation.lookupValue(var));
}

/// Helper function to map block arguments defined by ignored loop wrappers to
/// LLVM values and prevent any uses of those from triggering null pointer
/// dereferences.
///
/// This must be called after block arguments of parent wrappers have already
/// been mapped to LLVM IR values.
static LogicalResult
convertIgnoredWrapper(omp::LoopWrapperInterface opInst,
                      LLVM::ModuleTranslation &moduleTranslation) {
  // Map block arguments directly to the LLVM value associated to the
  // corresponding operand. This is semantically equivalent to this wrapper not
  // being present.
<<<<<<< HEAD
  auto forwardArgs =
      [&moduleTranslation](omp::BlockArgOpenMPOpInterface blockArgIface) {
        llvm::SmallVector<std::pair<Value, BlockArgument>> blockArgsPairs;
        blockArgIface.getBlockArgsPairs(blockArgsPairs);
        for (auto [var, arg] : blockArgsPairs)
          moduleTranslation.mapValue(arg, moduleTranslation.lookupValue(var));
      };

  return llvm::TypeSwitch<Operation *, LogicalResult>(opInst)
      .Case([&](omp::SimdOp op) {
        forwardArgs(cast<omp::BlockArgOpenMPOpInterface>(*op));
=======
  return llvm::TypeSwitch<Operation *, LogicalResult>(opInst)
      .Case([&](omp::SimdOp op) {
        forwardArgs(moduleTranslation,
                    cast<omp::BlockArgOpenMPOpInterface>(*op));
>>>>>>> 5eee2751
        op.emitWarning() << "simd information on composite construct discarded";
        return success();
      })
      .Default([&](Operation *op) {
        return op->emitError() << "cannot ignore wrapper";
      });
}

/// Converts an OpenMP 'masked' operation into LLVM IR using OpenMPIRBuilder.
static LogicalResult
convertOmpMasked(Operation &opInst, llvm::IRBuilderBase &builder,
                 LLVM::ModuleTranslation &moduleTranslation) {
  auto maskedOp = cast<omp::MaskedOp>(opInst);
  using InsertPointTy = llvm::OpenMPIRBuilder::InsertPointTy;

  if (failed(checkImplementationStatus(opInst)))
    return failure();

  auto bodyGenCB = [&](InsertPointTy allocaIP, InsertPointTy codeGenIP) {
    // MaskedOp has only one region associated with it.
    auto &region = maskedOp.getRegion();
    builder.restoreIP(codeGenIP);
    return convertOmpOpRegions(region, "omp.masked.region", builder,
                               moduleTranslation)
        .takeError();
  };

  // TODO: Perform finalization actions for variables. This has to be
  // called for variables which have destructors/finalizers.
  auto finiCB = [&](InsertPointTy codeGenIP) { return llvm::Error::success(); };

  llvm::Value *filterVal = nullptr;
  if (auto filterVar = maskedOp.getFilteredThreadId()) {
    filterVal = moduleTranslation.lookupValue(filterVar);
  } else {
    llvm::LLVMContext &llvmContext = builder.getContext();
    filterVal =
        llvm::ConstantInt::get(llvm::Type::getInt32Ty(llvmContext), /*V=*/0);
  }
  assert(filterVal != nullptr);
  llvm::OpenMPIRBuilder::LocationDescription ompLoc(builder);
  llvm::OpenMPIRBuilder::InsertPointOrErrorTy afterIP =
      moduleTranslation.getOpenMPBuilder()->createMasked(ompLoc, bodyGenCB,
                                                         finiCB, filterVal);

  if (failed(handleError(afterIP, opInst)))
    return failure();

  builder.restoreIP(*afterIP);
  return success();
}

/// Converts an OpenMP 'master' operation into LLVM IR using OpenMPIRBuilder.
static LogicalResult
convertOmpMaster(Operation &opInst, llvm::IRBuilderBase &builder,
                 LLVM::ModuleTranslation &moduleTranslation) {
  using InsertPointTy = llvm::OpenMPIRBuilder::InsertPointTy;
  auto masterOp = cast<omp::MasterOp>(opInst);

  if (failed(checkImplementationStatus(opInst)))
    return failure();

  auto bodyGenCB = [&](InsertPointTy allocaIP, InsertPointTy codeGenIP) {
    // MasterOp has only one region associated with it.
    auto &region = masterOp.getRegion();
    builder.restoreIP(codeGenIP);
    return convertOmpOpRegions(region, "omp.master.region", builder,
                               moduleTranslation)
        .takeError();
  };

  // TODO: Perform finalization actions for variables. This has to be
  // called for variables which have destructors/finalizers.
  auto finiCB = [&](InsertPointTy codeGenIP) { return llvm::Error::success(); };

  llvm::OpenMPIRBuilder::LocationDescription ompLoc(builder);
  llvm::OpenMPIRBuilder::InsertPointOrErrorTy afterIP =
      moduleTranslation.getOpenMPBuilder()->createMaster(ompLoc, bodyGenCB,
                                                         finiCB);

  if (failed(handleError(afterIP, opInst)))
    return failure();

  builder.restoreIP(*afterIP);
  return success();
}

/// Converts an OpenMP 'critical' operation into LLVM IR using OpenMPIRBuilder.
static LogicalResult
convertOmpCritical(Operation &opInst, llvm::IRBuilderBase &builder,
                   LLVM::ModuleTranslation &moduleTranslation) {
  using InsertPointTy = llvm::OpenMPIRBuilder::InsertPointTy;
  auto criticalOp = cast<omp::CriticalOp>(opInst);

  if (failed(checkImplementationStatus(opInst)))
    return failure();

  auto bodyGenCB = [&](InsertPointTy allocaIP, InsertPointTy codeGenIP) {
    // CriticalOp has only one region associated with it.
    auto &region = cast<omp::CriticalOp>(opInst).getRegion();
    builder.restoreIP(codeGenIP);
    return convertOmpOpRegions(region, "omp.critical.region", builder,
                               moduleTranslation)
        .takeError();
  };

  // TODO: Perform finalization actions for variables. This has to be
  // called for variables which have destructors/finalizers.
  auto finiCB = [&](InsertPointTy codeGenIP) { return llvm::Error::success(); };

  llvm::OpenMPIRBuilder::LocationDescription ompLoc(builder);
  llvm::LLVMContext &llvmContext = moduleTranslation.getLLVMContext();
  llvm::Constant *hint = nullptr;

  // If it has a name, it probably has a hint too.
  if (criticalOp.getNameAttr()) {
    // The verifiers in OpenMP Dialect guarentee that all the pointers are
    // non-null
    auto symbolRef = cast<SymbolRefAttr>(criticalOp.getNameAttr());
    auto criticalDeclareOp =
        SymbolTable::lookupNearestSymbolFrom<omp::CriticalDeclareOp>(criticalOp,
                                                                     symbolRef);
    hint =
        llvm::ConstantInt::get(llvm::Type::getInt32Ty(llvmContext),
                               static_cast<int>(criticalDeclareOp.getHint()));
  }
  llvm::OpenMPIRBuilder::InsertPointOrErrorTy afterIP =
      moduleTranslation.getOpenMPBuilder()->createCritical(
          ompLoc, bodyGenCB, finiCB, criticalOp.getName().value_or(""), hint);

  if (failed(handleError(afterIP, opInst)))
    return failure();

  builder.restoreIP(*afterIP);
  return success();
}

/// A util to collect info needed to convert delayed privatizers from MLIR to
/// LLVM.
struct PrivateVarsInfo {
  template <typename OP>
  PrivateVarsInfo(OP op)
      : blockArgs(
            cast<omp::BlockArgOpenMPOpInterface>(*op).getPrivateBlockArgs()) {
    mlirVars.reserve(blockArgs.size());
    llvmVars.reserve(blockArgs.size());
    collectPrivatizationDecls<OP>(op);

    for (mlir::Value privateVar : op.getPrivateVars())
      mlirVars.push_back(privateVar);
  }

  MutableArrayRef<BlockArgument> blockArgs;
  SmallVector<mlir::Value> mlirVars;
  SmallVector<llvm::Value *> llvmVars;
  SmallVector<omp::PrivateClauseOp> privatizers;

private:
  /// Populates `privatizations` with privatization declarations used for the
  /// given op.
  template <class OP>
  void collectPrivatizationDecls(OP op) {
    std::optional<ArrayAttr> attr = op.getPrivateSyms();
    if (!attr)
      return;

    privatizers.reserve(privatizers.size() + attr->size());
    for (auto symbolRef : attr->getAsRange<SymbolRefAttr>()) {
      privatizers.push_back(findPrivatizer(op, symbolRef));
    }
  }
};

/// Populates `reductions` with reduction declarations used in the given op.
template <typename T>
static void
collectReductionDecls(T op,
                      SmallVectorImpl<omp::DeclareReductionOp> &reductions) {
  std::optional<ArrayAttr> attr = op.getReductionSyms();
  if (!attr)
    return;

  reductions.reserve(reductions.size() + op.getNumReductionVars());
  for (auto symbolRef : attr->getAsRange<SymbolRefAttr>()) {
    reductions.push_back(
        SymbolTable::lookupNearestSymbolFrom<omp::DeclareReductionOp>(
            op, symbolRef));
  }
}

/// Translates the blocks contained in the given region and appends them to at
/// the current insertion point of `builder`. The operations of the entry block
/// are appended to the current insertion block. If set, `continuationBlockArgs`
/// is populated with translated values that correspond to the values
/// omp.yield'ed from the region.
static LogicalResult inlineConvertOmpRegions(
    Region &region, StringRef blockName, llvm::IRBuilderBase &builder,
    LLVM::ModuleTranslation &moduleTranslation,
    SmallVectorImpl<llvm::Value *> *continuationBlockArgs = nullptr) {
  if (region.empty())
    return success();

  // Special case for single-block regions that don't create additional blocks:
  // insert operations without creating additional blocks.
  if (llvm::hasSingleElement(region)) {
    llvm::Instruction *potentialTerminator =
        builder.GetInsertBlock()->empty() ? nullptr
                                          : &builder.GetInsertBlock()->back();

    if (potentialTerminator && potentialTerminator->isTerminator())
      potentialTerminator->removeFromParent();
    moduleTranslation.mapBlock(&region.front(), builder.GetInsertBlock());

    if (failed(moduleTranslation.convertBlock(
            region.front(), /*ignoreArguments=*/true, builder)))
      return failure();

    // The continuation arguments are simply the translated terminator operands.
    if (continuationBlockArgs)
      llvm::append_range(
          *continuationBlockArgs,
          moduleTranslation.lookupValues(region.front().back().getOperands()));

    // Drop the mapping that is no longer necessary so that the same region can
    // be processed multiple times.
    moduleTranslation.forgetMapping(region);

    if (potentialTerminator && potentialTerminator->isTerminator()) {
      llvm::BasicBlock *block = builder.GetInsertBlock();
      if (block->empty()) {
        // this can happen for really simple reduction init regions e.g.
        // %0 = llvm.mlir.constant(0 : i32) : i32
        // omp.yield(%0 : i32)
        // because the llvm.mlir.constant (MLIR op) isn't converted into any
        // llvm op
        potentialTerminator->insertInto(block, block->begin());
      } else {
        potentialTerminator->insertAfter(&block->back());
      }
    }

    return success();
  }

  SmallVector<llvm::PHINode *> phis;
  llvm::Expected<llvm::BasicBlock *> continuationBlock =
      convertOmpOpRegions(region, blockName, builder, moduleTranslation, &phis);

  if (failed(handleError(continuationBlock, *region.getParentOp())))
    return failure();

  if (continuationBlockArgs)
    llvm::append_range(*continuationBlockArgs, phis);
  builder.SetInsertPoint(*continuationBlock,
                         (*continuationBlock)->getFirstInsertionPt());
  return success();
}

namespace {
/// Owning equivalents of OpenMPIRBuilder::(Atomic)ReductionGen that are used to
/// store lambdas with capture.
using OwningReductionGen =
    std::function<llvm::OpenMPIRBuilder::InsertPointOrErrorTy(
        llvm::OpenMPIRBuilder::InsertPointTy, llvm::Value *, llvm::Value *,
        llvm::Value *&)>;
using OwningAtomicReductionGen =
    std::function<llvm::OpenMPIRBuilder::InsertPointOrErrorTy(
        llvm::OpenMPIRBuilder::InsertPointTy, llvm::Type *, llvm::Value *,
        llvm::Value *)>;
} // namespace

/// Create an OpenMPIRBuilder-compatible reduction generator for the given
/// reduction declaration. The generator uses `builder` but ignores its
/// insertion point.
static OwningReductionGen
makeReductionGen(omp::DeclareReductionOp decl, llvm::IRBuilderBase &builder,
                 LLVM::ModuleTranslation &moduleTranslation) {
  // The lambda is mutable because we need access to non-const methods of decl
  // (which aren't actually mutating it), and we must capture decl by-value to
  // avoid the dangling reference after the parent function returns.
  OwningReductionGen gen =
      [&, decl](llvm::OpenMPIRBuilder::InsertPointTy insertPoint,
                llvm::Value *lhs, llvm::Value *rhs,
                llvm::Value *&result) mutable
      -> llvm::OpenMPIRBuilder::InsertPointOrErrorTy {
    moduleTranslation.mapValue(decl.getReductionLhsArg(), lhs);
    moduleTranslation.mapValue(decl.getReductionRhsArg(), rhs);
    builder.restoreIP(insertPoint);
    SmallVector<llvm::Value *> phis;
    if (failed(inlineConvertOmpRegions(decl.getReductionRegion(),
                                       "omp.reduction.nonatomic.body", builder,
                                       moduleTranslation, &phis)))
      return llvm::createStringError(
          "failed to inline `combiner` region of `omp.declare_reduction`");
    result = llvm::getSingleElement(phis);
    return builder.saveIP();
  };
  return gen;
}

/// Create an OpenMPIRBuilder-compatible atomic reduction generator for the
/// given reduction declaration. The generator uses `builder` but ignores its
/// insertion point. Returns null if there is no atomic region available in the
/// reduction declaration.
static OwningAtomicReductionGen
makeAtomicReductionGen(omp::DeclareReductionOp decl,
                       llvm::IRBuilderBase &builder,
                       LLVM::ModuleTranslation &moduleTranslation) {
  if (decl.getAtomicReductionRegion().empty())
    return OwningAtomicReductionGen();

  // The lambda is mutable because we need access to non-const methods of decl
  // (which aren't actually mutating it), and we must capture decl by-value to
  // avoid the dangling reference after the parent function returns.
  OwningAtomicReductionGen atomicGen =
      [&, decl](llvm::OpenMPIRBuilder::InsertPointTy insertPoint, llvm::Type *,
                llvm::Value *lhs, llvm::Value *rhs) mutable
      -> llvm::OpenMPIRBuilder::InsertPointOrErrorTy {
    moduleTranslation.mapValue(decl.getAtomicReductionLhsArg(), lhs);
    moduleTranslation.mapValue(decl.getAtomicReductionRhsArg(), rhs);
    builder.restoreIP(insertPoint);
    SmallVector<llvm::Value *> phis;
    if (failed(inlineConvertOmpRegions(decl.getAtomicReductionRegion(),
                                       "omp.reduction.atomic.body", builder,
                                       moduleTranslation, &phis)))
      return llvm::createStringError(
          "failed to inline `atomic` region of `omp.declare_reduction`");
    assert(phis.empty());
    return builder.saveIP();
  };
  return atomicGen;
}

/// Converts an OpenMP 'ordered' operation into LLVM IR using OpenMPIRBuilder.
static LogicalResult
convertOmpOrdered(Operation &opInst, llvm::IRBuilderBase &builder,
                  LLVM::ModuleTranslation &moduleTranslation) {
  auto orderedOp = cast<omp::OrderedOp>(opInst);

  if (failed(checkImplementationStatus(opInst)))
    return failure();

  omp::ClauseDepend dependType = *orderedOp.getDoacrossDependType();
  bool isDependSource = dependType == omp::ClauseDepend::dependsource;
  unsigned numLoops = *orderedOp.getDoacrossNumLoops();
  SmallVector<llvm::Value *> vecValues =
      moduleTranslation.lookupValues(orderedOp.getDoacrossDependVars());

  size_t indexVecValues = 0;
  while (indexVecValues < vecValues.size()) {
    SmallVector<llvm::Value *> storeValues;
    storeValues.reserve(numLoops);
    for (unsigned i = 0; i < numLoops; i++) {
      storeValues.push_back(vecValues[indexVecValues]);
      indexVecValues++;
    }
    llvm::OpenMPIRBuilder::InsertPointTy allocaIP =
        findAllocaInsertPoint(builder, moduleTranslation);
    llvm::OpenMPIRBuilder::LocationDescription ompLoc(builder);
    builder.restoreIP(moduleTranslation.getOpenMPBuilder()->createOrderedDepend(
        ompLoc, allocaIP, numLoops, storeValues, ".cnt.addr", isDependSource));
  }
  return success();
}

/// Converts an OpenMP 'ordered_region' operation into LLVM IR using
/// OpenMPIRBuilder.
static LogicalResult
convertOmpOrderedRegion(Operation &opInst, llvm::IRBuilderBase &builder,
                        LLVM::ModuleTranslation &moduleTranslation) {
  using InsertPointTy = llvm::OpenMPIRBuilder::InsertPointTy;
  auto orderedRegionOp = cast<omp::OrderedRegionOp>(opInst);

  if (failed(checkImplementationStatus(opInst)))
    return failure();

  auto bodyGenCB = [&](InsertPointTy allocaIP, InsertPointTy codeGenIP) {
    // OrderedOp has only one region associated with it.
    auto &region = cast<omp::OrderedRegionOp>(opInst).getRegion();
    builder.restoreIP(codeGenIP);
    return convertOmpOpRegions(region, "omp.ordered.region", builder,
                               moduleTranslation)
        .takeError();
  };

  // TODO: Perform finalization actions for variables. This has to be
  // called for variables which have destructors/finalizers.
  auto finiCB = [&](InsertPointTy codeGenIP) { return llvm::Error::success(); };

  llvm::OpenMPIRBuilder::LocationDescription ompLoc(builder);
  llvm::OpenMPIRBuilder::InsertPointOrErrorTy afterIP =
      moduleTranslation.getOpenMPBuilder()->createOrderedThreadsSimd(
          ompLoc, bodyGenCB, finiCB, !orderedRegionOp.getParLevelSimd());

  if (failed(handleError(afterIP, opInst)))
    return failure();

  builder.restoreIP(*afterIP);
  return success();
}

namespace {
/// Contains the arguments for an LLVM store operation
struct DeferredStore {
  DeferredStore(llvm::Value *value, llvm::Value *address)
      : value(value), address(address) {}

  llvm::Value *value;
  llvm::Value *address;
};
} // namespace

/// Allocate space for privatized reduction variables.
/// `deferredStores` contains information to create store operations which needs
/// to be inserted after all allocas
template <typename T>
static LogicalResult
allocReductionVars(T loop, ArrayRef<BlockArgument> reductionArgs,
                   llvm::IRBuilderBase &builder,
                   LLVM::ModuleTranslation &moduleTranslation,
                   const llvm::OpenMPIRBuilder::InsertPointTy &allocaIP,
                   SmallVectorImpl<omp::DeclareReductionOp> &reductionDecls,
                   SmallVectorImpl<llvm::Value *> &privateReductionVariables,
                   DenseMap<Value, llvm::Value *> &reductionVariableMap,
                   SmallVectorImpl<DeferredStore> &deferredStores,
                   llvm::ArrayRef<bool> isByRefs) {
  llvm::IRBuilderBase::InsertPointGuard guard(builder);
  builder.SetInsertPoint(allocaIP.getBlock()->getTerminator());

  // delay creating stores until after all allocas
  deferredStores.reserve(loop.getNumReductionVars());

  for (std::size_t i = 0; i < loop.getNumReductionVars(); ++i) {
    Region &allocRegion = reductionDecls[i].getAllocRegion();
    if (isByRefs[i]) {
      if (allocRegion.empty())
        continue;

      SmallVector<llvm::Value *, 1> phis;
      if (failed(inlineConvertOmpRegions(allocRegion, "omp.reduction.alloc",
                                         builder, moduleTranslation, &phis)))
        return loop.emitError(
            "failed to inline `alloc` region of `omp.declare_reduction`");

      assert(phis.size() == 1 && "expected one allocation to be yielded");
      builder.SetInsertPoint(allocaIP.getBlock()->getTerminator());

      // Allocate reduction variable (which is a pointer to the real reduction
      // variable allocated in the inlined region)
      llvm::Value *var = builder.CreateAlloca(
          moduleTranslation.convertType(reductionDecls[i].getType()));
      deferredStores.emplace_back(phis[0], var);

      privateReductionVariables[i] = var;
      moduleTranslation.mapValue(reductionArgs[i], phis[0]);
      reductionVariableMap.try_emplace(loop.getReductionVars()[i], phis[0]);
    } else {
      assert(allocRegion.empty() &&
             "allocaction is implicit for by-val reduction");
      llvm::Value *var = builder.CreateAlloca(
          moduleTranslation.convertType(reductionDecls[i].getType()));
      moduleTranslation.mapValue(reductionArgs[i], var);
      privateReductionVariables[i] = var;
      reductionVariableMap.try_emplace(loop.getReductionVars()[i], var);
    }
  }

  return success();
}

/// Map input arguments to reduction initialization region
template <typename T>
static void
mapInitializationArgs(T loop, LLVM::ModuleTranslation &moduleTranslation,
                      SmallVectorImpl<omp::DeclareReductionOp> &reductionDecls,
                      DenseMap<Value, llvm::Value *> &reductionVariableMap,
                      unsigned i) {
  // map input argument to the initialization region
  mlir::omp::DeclareReductionOp &reduction = reductionDecls[i];
  Region &initializerRegion = reduction.getInitializerRegion();
  Block &entry = initializerRegion.front();

  mlir::Value mlirSource = loop.getReductionVars()[i];
  llvm::Value *llvmSource = moduleTranslation.lookupValue(mlirSource);
  assert(llvmSource && "lookup reduction var");
  moduleTranslation.mapValue(reduction.getInitializerMoldArg(), llvmSource);

  if (entry.getNumArguments() > 1) {
    llvm::Value *allocation =
        reductionVariableMap.lookup(loop.getReductionVars()[i]);
    moduleTranslation.mapValue(reduction.getInitializerAllocArg(), allocation);
  }
}

static void
setInsertPointForPossiblyEmptyBlock(llvm::IRBuilderBase &builder,
                                    llvm::BasicBlock *block = nullptr) {
  if (block == nullptr)
    block = builder.GetInsertBlock();

  if (block->empty() || block->getTerminator() == nullptr)
    builder.SetInsertPoint(block);
  else
    builder.SetInsertPoint(block->getTerminator());
}

/// Inline reductions' `init` regions. This functions assumes that the
/// `builder`'s insertion point is where the user wants the `init` regions to be
/// inlined; i.e. it does not try to find a proper insertion location for the
/// `init` regions. It also leaves the `builder's insertions point in a state
/// where the user can continue the code-gen directly afterwards.
template <typename OP>
static LogicalResult
initReductionVars(OP op, ArrayRef<BlockArgument> reductionArgs,
                  llvm::IRBuilderBase &builder,
                  LLVM::ModuleTranslation &moduleTranslation,
                  llvm::BasicBlock *latestAllocaBlock,
                  SmallVectorImpl<omp::DeclareReductionOp> &reductionDecls,
                  SmallVectorImpl<llvm::Value *> &privateReductionVariables,
                  DenseMap<Value, llvm::Value *> &reductionVariableMap,
                  llvm::ArrayRef<bool> isByRef,
                  SmallVectorImpl<DeferredStore> &deferredStores) {
  if (op.getNumReductionVars() == 0)
    return success();

  llvm::BasicBlock *initBlock = splitBB(builder, true, "omp.reduction.init");
  auto allocaIP = llvm::IRBuilderBase::InsertPoint(
      latestAllocaBlock, latestAllocaBlock->getTerminator()->getIterator());
  builder.restoreIP(allocaIP);
  SmallVector<llvm::Value *> byRefVars(op.getNumReductionVars());

  for (unsigned i = 0; i < op.getNumReductionVars(); ++i) {
    if (isByRef[i]) {
      if (!reductionDecls[i].getAllocRegion().empty())
        continue;

      // TODO: remove after all users of by-ref are updated to use the alloc
      // region: Allocate reduction variable (which is a pointer to the real
      // reduciton variable allocated in the inlined region)
      byRefVars[i] = builder.CreateAlloca(
          moduleTranslation.convertType(reductionDecls[i].getType()));
    }
  }

  setInsertPointForPossiblyEmptyBlock(builder, initBlock);

  // store result of the alloc region to the allocated pointer to the real
  // reduction variable
  for (auto [data, addr] : deferredStores)
    builder.CreateStore(data, addr);

  // Before the loop, store the initial values of reductions into reduction
  // variables. Although this could be done after allocas, we don't want to mess
  // up with the alloca insertion point.
  for (unsigned i = 0; i < op.getNumReductionVars(); ++i) {
    SmallVector<llvm::Value *, 1> phis;

    // map block argument to initializer region
    mapInitializationArgs(op, moduleTranslation, reductionDecls,
                          reductionVariableMap, i);

    if (failed(inlineConvertOmpRegions(reductionDecls[i].getInitializerRegion(),
                                       "omp.reduction.neutral", builder,
                                       moduleTranslation, &phis)))
      return failure();

    assert(phis.size() == 1 && "expected one value to be yielded from the "
                               "reduction neutral element declaration region");

    setInsertPointForPossiblyEmptyBlock(builder);

    if (isByRef[i]) {
      if (!reductionDecls[i].getAllocRegion().empty())
        // done in allocReductionVars
        continue;

      // TODO: this path can be removed once all users of by-ref are updated to
      // use an alloc region

      // Store the result of the inlined region to the allocated reduction var
      // ptr
      builder.CreateStore(phis[0], byRefVars[i]);

      privateReductionVariables[i] = byRefVars[i];
      moduleTranslation.mapValue(reductionArgs[i], phis[0]);
      reductionVariableMap.try_emplace(op.getReductionVars()[i], phis[0]);
    } else {
      // for by-ref case the store is inside of the reduction region
      builder.CreateStore(phis[0], privateReductionVariables[i]);
      // the rest was handled in allocByValReductionVars
    }

    // forget the mapping for the initializer region because we might need a
    // different mapping if this reduction declaration is re-used for a
    // different variable
    moduleTranslation.forgetMapping(reductionDecls[i].getInitializerRegion());
  }

  return success();
}

/// Collect reduction info
template <typename T>
static void collectReductionInfo(
    T loop, llvm::IRBuilderBase &builder,
    LLVM::ModuleTranslation &moduleTranslation,
    SmallVectorImpl<omp::DeclareReductionOp> &reductionDecls,
    SmallVectorImpl<OwningReductionGen> &owningReductionGens,
    SmallVectorImpl<OwningAtomicReductionGen> &owningAtomicReductionGens,
    const ArrayRef<llvm::Value *> privateReductionVariables,
    SmallVectorImpl<llvm::OpenMPIRBuilder::ReductionInfo> &reductionInfos) {
  unsigned numReductions = loop.getNumReductionVars();

  for (unsigned i = 0; i < numReductions; ++i) {
    owningReductionGens.push_back(
        makeReductionGen(reductionDecls[i], builder, moduleTranslation));
    owningAtomicReductionGens.push_back(
        makeAtomicReductionGen(reductionDecls[i], builder, moduleTranslation));
  }

  // Collect the reduction information.
  reductionInfos.reserve(numReductions);
  for (unsigned i = 0; i < numReductions; ++i) {
    llvm::OpenMPIRBuilder::ReductionGenAtomicCBTy atomicGen = nullptr;
    if (owningAtomicReductionGens[i])
      atomicGen = owningAtomicReductionGens[i];
    llvm::Value *variable =
        moduleTranslation.lookupValue(loop.getReductionVars()[i]);
    reductionInfos.push_back(
        {moduleTranslation.convertType(reductionDecls[i].getType()), variable,
         privateReductionVariables[i],
         /*EvaluationKind=*/llvm::OpenMPIRBuilder::EvalKind::Scalar,
         owningReductionGens[i],
         /*ReductionGenClang=*/nullptr, atomicGen});
  }
}

/// handling of DeclareReductionOp's cleanup region
static LogicalResult
inlineOmpRegionCleanup(llvm::SmallVectorImpl<Region *> &cleanupRegions,
                       llvm::ArrayRef<llvm::Value *> privateVariables,
                       LLVM::ModuleTranslation &moduleTranslation,
                       llvm::IRBuilderBase &builder, StringRef regionName,
                       bool shouldLoadCleanupRegionArg = true) {
  for (auto [i, cleanupRegion] : llvm::enumerate(cleanupRegions)) {
    if (cleanupRegion->empty())
      continue;

    // map the argument to the cleanup region
    Block &entry = cleanupRegion->front();

    llvm::Instruction *potentialTerminator =
        builder.GetInsertBlock()->empty() ? nullptr
                                          : &builder.GetInsertBlock()->back();
    if (potentialTerminator && potentialTerminator->isTerminator())
      builder.SetInsertPoint(potentialTerminator);
    llvm::Value *privateVarValue =
        shouldLoadCleanupRegionArg
            ? builder.CreateLoad(
                  moduleTranslation.convertType(entry.getArgument(0).getType()),
                  privateVariables[i])
            : privateVariables[i];

    moduleTranslation.mapValue(entry.getArgument(0), privateVarValue);

    if (failed(inlineConvertOmpRegions(*cleanupRegion, regionName, builder,
                                       moduleTranslation)))
      return failure();

    // clear block argument mapping in case it needs to be re-created with a
    // different source for another use of the same reduction decl
    moduleTranslation.forgetMapping(*cleanupRegion);
  }
  return success();
}

// TODO: not used by ParallelOp
template <class OP>
static LogicalResult createReductionsAndCleanup(
    OP op, llvm::IRBuilderBase &builder,
    LLVM::ModuleTranslation &moduleTranslation,
    llvm::OpenMPIRBuilder::InsertPointTy &allocaIP,
    SmallVectorImpl<omp::DeclareReductionOp> &reductionDecls,
    ArrayRef<llvm::Value *> privateReductionVariables, ArrayRef<bool> isByRef) {
  // Process the reductions if required.
  if (op.getNumReductionVars() == 0)
    return success();

  llvm::OpenMPIRBuilder *ompBuilder = moduleTranslation.getOpenMPBuilder();

  // Create the reduction generators. We need to own them here because
  // ReductionInfo only accepts references to the generators.
  SmallVector<OwningReductionGen> owningReductionGens;
  SmallVector<OwningAtomicReductionGen> owningAtomicReductionGens;
  SmallVector<llvm::OpenMPIRBuilder::ReductionInfo> reductionInfos;
  collectReductionInfo(op, builder, moduleTranslation, reductionDecls,
                       owningReductionGens, owningAtomicReductionGens,
                       privateReductionVariables, reductionInfos);

  // The call to createReductions below expects the block to have a
  // terminator. Create an unreachable instruction to serve as terminator
  // and remove it later.
  llvm::UnreachableInst *tempTerminator = builder.CreateUnreachable();
  builder.SetInsertPoint(tempTerminator);
  llvm::OpenMPIRBuilder::InsertPointOrErrorTy contInsertPoint =
      ompBuilder->createReductions(builder.saveIP(), allocaIP, reductionInfos,
                                   isByRef, op.getNowait());

  if (failed(handleError(contInsertPoint, *op)))
    return failure();

  if (!contInsertPoint->getBlock())
    return op->emitOpError() << "failed to convert reductions";

  llvm::OpenMPIRBuilder::InsertPointOrErrorTy afterIP =
      ompBuilder->createBarrier(*contInsertPoint, llvm::omp::OMPD_for);

  if (failed(handleError(afterIP, *op)))
    return failure();

  tempTerminator->eraseFromParent();
  builder.restoreIP(*afterIP);

  // after the construct, deallocate private reduction variables
  SmallVector<Region *> reductionRegions;
  llvm::transform(reductionDecls, std::back_inserter(reductionRegions),
                  [](omp::DeclareReductionOp reductionDecl) {
                    return &reductionDecl.getCleanupRegion();
                  });
  return inlineOmpRegionCleanup(reductionRegions, privateReductionVariables,
                                moduleTranslation, builder,
                                "omp.reduction.cleanup");
  return success();
}

static ArrayRef<bool> getIsByRef(std::optional<ArrayRef<bool>> attr) {
  if (!attr)
    return {};
  return *attr;
}

// TODO: not used by omp.parallel
template <typename OP>
static LogicalResult allocAndInitializeReductionVars(
    OP op, ArrayRef<BlockArgument> reductionArgs, llvm::IRBuilderBase &builder,
    LLVM::ModuleTranslation &moduleTranslation,
    llvm::OpenMPIRBuilder::InsertPointTy &allocaIP,
    SmallVectorImpl<omp::DeclareReductionOp> &reductionDecls,
    SmallVectorImpl<llvm::Value *> &privateReductionVariables,
    DenseMap<Value, llvm::Value *> &reductionVariableMap,
    llvm::ArrayRef<bool> isByRef) {
  if (op.getNumReductionVars() == 0)
    return success();

  SmallVector<DeferredStore> deferredStores;

  if (failed(allocReductionVars(op, reductionArgs, builder, moduleTranslation,
                                allocaIP, reductionDecls,
                                privateReductionVariables, reductionVariableMap,
                                deferredStores, isByRef)))
    return failure();

  return initReductionVars(op, reductionArgs, builder, moduleTranslation,
                           allocaIP.getBlock(), reductionDecls,
                           privateReductionVariables, reductionVariableMap,
                           isByRef, deferredStores);
}

/// Return the llvm::Value * corresponding to the `privateVar` that
/// is being privatized. It isn't always as simple as looking up
/// moduleTranslation with privateVar. For instance, in case of
/// an allocatable, the descriptor for the allocatable is privatized.
/// This descriptor is mapped using an MapInfoOp. So, this function
/// will return a pointer to the llvm::Value corresponding to the
/// block argument for the mapped descriptor.
static llvm::Value *
findAssociatedValue(Value privateVar, llvm::IRBuilderBase &builder,
                    LLVM::ModuleTranslation &moduleTranslation,
                    llvm::DenseMap<Value, Value> *mappedPrivateVars = nullptr) {
  if (mappedPrivateVars == nullptr || !mappedPrivateVars->contains(privateVar))
    return moduleTranslation.lookupValue(privateVar);

  Value blockArg = (*mappedPrivateVars)[privateVar];
  Type privVarType = privateVar.getType();
  Type blockArgType = blockArg.getType();
  assert(isa<LLVM::LLVMPointerType>(blockArgType) &&
         "A block argument corresponding to a mapped var should have "
         "!llvm.ptr type");

  if (privVarType == blockArgType)
    return moduleTranslation.lookupValue(blockArg);

  // This typically happens when the privatized type is lowered from
  // boxchar<KIND> and gets lowered to !llvm.struct<(ptr, i64)>. That is the
  // struct/pair is passed by value. But, mapped values are passed only as
  // pointers, so before we privatize, we must load the pointer.
  if (!isa<LLVM::LLVMPointerType>(privVarType))
    return builder.CreateLoad(moduleTranslation.convertType(privVarType),
                              moduleTranslation.lookupValue(blockArg));

  return moduleTranslation.lookupValue(privateVar);
}

/// Initialize a single (first)private variable. You probably want to use
/// allocateAndInitPrivateVars instead of this.
/// This returns the private variable which has been initialized. This
/// variable should be mapped before constructing the body of the Op.
static llvm::Expected<llvm::Value *> initPrivateVar(
    llvm::IRBuilderBase &builder, LLVM::ModuleTranslation &moduleTranslation,
    omp::PrivateClauseOp &privDecl, Value mlirPrivVar, BlockArgument &blockArg,
    llvm::Value *llvmPrivateVar, llvm::BasicBlock *privInitBlock,
    llvm::DenseMap<Value, Value> *mappedPrivateVars = nullptr) {
  Region &initRegion = privDecl.getInitRegion();
  if (initRegion.empty())
    return llvmPrivateVar;

  // map initialization region block arguments
  llvm::Value *nonPrivateVar = findAssociatedValue(
      mlirPrivVar, builder, moduleTranslation, mappedPrivateVars);
  assert(nonPrivateVar);
  moduleTranslation.mapValue(privDecl.getInitMoldArg(), nonPrivateVar);
  moduleTranslation.mapValue(privDecl.getInitPrivateArg(), llvmPrivateVar);

  // in-place convert the private initialization region
  SmallVector<llvm::Value *, 1> phis;
  if (failed(inlineConvertOmpRegions(initRegion, "omp.private.init", builder,
                                     moduleTranslation, &phis)))
    return llvm::createStringError(
        "failed to inline `init` region of `omp.private`");

  assert(phis.size() == 1 && "expected one allocation to be yielded");

  // clear init region block argument mapping in case it needs to be
  // re-created with a different source for another use of the same
  // reduction decl
  moduleTranslation.forgetMapping(initRegion);

  // Prefer the value yielded from the init region to the allocated private
  // variable in case the region is operating on arguments by-value (e.g.
  // Fortran character boxes).
  return phis[0];
}

static llvm::Error
initPrivateVars(llvm::IRBuilderBase &builder,
                LLVM::ModuleTranslation &moduleTranslation,
<<<<<<< HEAD
                MutableArrayRef<BlockArgument> privateBlockArgs,
                MutableArrayRef<omp::PrivateClauseOp> privateDecls,
                MutableArrayRef<mlir::Value> mlirPrivateVars,
                llvm::SmallVectorImpl<llvm::Value *> &llvmPrivateVars,
                llvm::DenseMap<Value, Value> *mappedPrivateVars = nullptr) {
  if (privateBlockArgs.empty())
=======
                PrivateVarsInfo &privateVarsInfo,
                llvm::DenseMap<Value, Value> *mappedPrivateVars = nullptr) {
  if (privateVarsInfo.blockArgs.empty())
>>>>>>> 5eee2751
    return llvm::Error::success();

  llvm::BasicBlock *privInitBlock = splitBB(builder, true, "omp.private.init");
  setInsertPointForPossiblyEmptyBlock(builder, privInitBlock);

  for (auto [idx, zip] : llvm::enumerate(llvm::zip_equal(
<<<<<<< HEAD
           privateDecls, mlirPrivateVars, privateBlockArgs, llvmPrivateVars))) {
=======
           privateVarsInfo.privatizers, privateVarsInfo.mlirVars,
           privateVarsInfo.blockArgs, privateVarsInfo.llvmVars))) {
>>>>>>> 5eee2751
    auto [privDecl, mlirPrivVar, blockArg, llvmPrivateVar] = zip;
    llvm::Expected<llvm::Value *> privVarOrErr = initPrivateVar(
        builder, moduleTranslation, privDecl, mlirPrivVar, blockArg,
        llvmPrivateVar, privInitBlock, mappedPrivateVars);

    if (!privVarOrErr)
      return privVarOrErr.takeError();

    llvmPrivateVar = privVarOrErr.get();
    moduleTranslation.mapValue(blockArg, llvmPrivateVar);

    setInsertPointForPossiblyEmptyBlock(builder);
  }

  return llvm::Error::success();
}

/// Allocate and initialize delayed private variables. Returns the basic block
/// which comes after all of these allocations. llvm::Value * for each of these
/// private variables are populated in llvmPrivateVars.
static llvm::Expected<llvm::BasicBlock *>
allocatePrivateVars(llvm::IRBuilderBase &builder,
                    LLVM::ModuleTranslation &moduleTranslation,
                    PrivateVarsInfo &privateVarsInfo,
                    const llvm::OpenMPIRBuilder::InsertPointTy &allocaIP,
                    llvm::DenseMap<Value, Value> *mappedPrivateVars = nullptr) {
  // Allocate private vars
  llvm::Instruction *allocaTerminator = allocaIP.getBlock()->getTerminator();
  splitBB(llvm::OpenMPIRBuilder::InsertPointTy(allocaIP.getBlock(),
                                               allocaTerminator->getIterator()),
          true, allocaTerminator->getStableDebugLoc(),
          "omp.region.after_alloca");

  llvm::IRBuilderBase::InsertPointGuard guard(builder);
  // Update the allocaTerminator since the alloca block was split above.
  allocaTerminator = allocaIP.getBlock()->getTerminator();
  builder.SetInsertPoint(allocaTerminator);
  // The new terminator is an uncondition branch created by the splitBB above.
  assert(allocaTerminator->getNumSuccessors() == 1 &&
         "This is an unconditional branch created by splitBB");

  llvm::BasicBlock *afterAllocas = allocaTerminator->getSuccessor(0);

  unsigned int allocaAS =
      moduleTranslation.getLLVMModule()->getDataLayout().getAllocaAddrSpace();
  unsigned int defaultAS = moduleTranslation.getLLVMModule()
                               ->getDataLayout()
                               .getProgramAddressSpace();

  for (auto [privDecl, mlirPrivVar, blockArg] :
<<<<<<< HEAD
       llvm::zip_equal(privateDecls, mlirPrivateVars, privateBlockArgs)) {
=======
       llvm::zip_equal(privateVarsInfo.privatizers, privateVarsInfo.mlirVars,
                       privateVarsInfo.blockArgs)) {
>>>>>>> 5eee2751
    llvm::Type *llvmAllocType =
        moduleTranslation.convertType(privDecl.getType());
    builder.SetInsertPoint(allocaIP.getBlock()->getTerminator());
    llvm::Value *llvmPrivateVar = builder.CreateAlloca(
        llvmAllocType, /*ArraySize=*/nullptr, "omp.private.alloc");
    if (allocaAS != defaultAS)
      llvmPrivateVar = builder.CreateAddrSpaceCast(llvmPrivateVar,
                                                   builder.getPtrTy(defaultAS));

<<<<<<< HEAD
    llvmPrivateVars.push_back(llvmPrivateVar);
=======
    privateVarsInfo.llvmVars.push_back(llvmPrivateVar);
>>>>>>> 5eee2751
  }

  return afterAllocas;
}

static LogicalResult
copyFirstPrivateVars(llvm::IRBuilderBase &builder,
                     LLVM::ModuleTranslation &moduleTranslation,
                     SmallVectorImpl<mlir::Value> &mlirPrivateVars,
                     ArrayRef<llvm::Value *> llvmPrivateVars,
                     SmallVectorImpl<omp::PrivateClauseOp> &privateDecls) {
  // Apply copy region for firstprivate.
  bool needsFirstprivate =
      llvm::any_of(privateDecls, [](omp::PrivateClauseOp &privOp) {
        return privOp.getDataSharingType() ==
               omp::DataSharingClauseType::FirstPrivate;
      });

  if (!needsFirstprivate)
    return success();

  llvm::BasicBlock *copyBlock =
      splitBB(builder, /*CreateBranch=*/true, "omp.private.copy");
  setInsertPointForPossiblyEmptyBlock(builder, copyBlock);

  for (auto [decl, mlirVar, llvmVar] :
       llvm::zip_equal(privateDecls, mlirPrivateVars, llvmPrivateVars)) {
    if (decl.getDataSharingType() != omp::DataSharingClauseType::FirstPrivate)
      continue;

    // copyRegion implements `lhs = rhs`
    Region &copyRegion = decl.getCopyRegion();

    // map copyRegion rhs arg
    llvm::Value *nonPrivateVar = moduleTranslation.lookupValue(mlirVar);
    assert(nonPrivateVar);
    moduleTranslation.mapValue(decl.getCopyMoldArg(), nonPrivateVar);

    // map copyRegion lhs arg
    moduleTranslation.mapValue(decl.getCopyPrivateArg(), llvmVar);

    // in-place convert copy region
    if (failed(inlineConvertOmpRegions(copyRegion, "omp.private.copy", builder,
                                       moduleTranslation)))
      return decl.emitError("failed to inline `copy` region of `omp.private`");

    setInsertPointForPossiblyEmptyBlock(builder);

    // ignore unused value yielded from copy region

    // clear copy region block argument mapping in case it needs to be
    // re-created with different sources for reuse of the same reduction
    // decl
    moduleTranslation.forgetMapping(copyRegion);
  }

  return success();
}

static LogicalResult
cleanupPrivateVars(llvm::IRBuilderBase &builder,
                   LLVM::ModuleTranslation &moduleTranslation, Location loc,
                   SmallVectorImpl<llvm::Value *> &llvmPrivateVars,
                   SmallVectorImpl<omp::PrivateClauseOp> &privateDecls) {
  // private variable deallocation
  SmallVector<Region *> privateCleanupRegions;
  llvm::transform(privateDecls, std::back_inserter(privateCleanupRegions),
                  [](omp::PrivateClauseOp privatizer) {
                    return &privatizer.getDeallocRegion();
                  });

  if (failed(inlineOmpRegionCleanup(
          privateCleanupRegions, llvmPrivateVars, moduleTranslation, builder,
          "omp.private.dealloc", /*shouldLoadCleanupRegionArg=*/false)))
    return mlir::emitError(loc, "failed to inline `dealloc` region of an "
                                "`omp.private` op in");

  return success();
}

static LogicalResult
convertOmpSections(Operation &opInst, llvm::IRBuilderBase &builder,
                   LLVM::ModuleTranslation &moduleTranslation) {
  using InsertPointTy = llvm::OpenMPIRBuilder::InsertPointTy;
  using StorableBodyGenCallbackTy =
      llvm::OpenMPIRBuilder::StorableBodyGenCallbackTy;

  auto sectionsOp = cast<omp::SectionsOp>(opInst);

  if (failed(checkImplementationStatus(opInst)))
    return failure();

  llvm::ArrayRef<bool> isByRef = getIsByRef(sectionsOp.getReductionByref());
  assert(isByRef.size() == sectionsOp.getNumReductionVars());

  SmallVector<omp::DeclareReductionOp> reductionDecls;
  collectReductionDecls(sectionsOp, reductionDecls);
  llvm::OpenMPIRBuilder::InsertPointTy allocaIP =
      findAllocaInsertPoint(builder, moduleTranslation);

  SmallVector<llvm::Value *> privateReductionVariables(
      sectionsOp.getNumReductionVars());
  DenseMap<Value, llvm::Value *> reductionVariableMap;

  MutableArrayRef<BlockArgument> reductionArgs =
      cast<omp::BlockArgOpenMPOpInterface>(opInst).getReductionBlockArgs();

  if (failed(allocAndInitializeReductionVars(
          sectionsOp, reductionArgs, builder, moduleTranslation, allocaIP,
          reductionDecls, privateReductionVariables, reductionVariableMap,
          isByRef)))
    return failure();

  SmallVector<StorableBodyGenCallbackTy> sectionCBs;

  for (Operation &op : *sectionsOp.getRegion().begin()) {
    auto sectionOp = dyn_cast<omp::SectionOp>(op);
    if (!sectionOp) // omp.terminator
      continue;

    Region &region = sectionOp.getRegion();
    auto sectionCB = [&sectionsOp, &region, &builder, &moduleTranslation](
                         InsertPointTy allocaIP, InsertPointTy codeGenIP) {
      builder.restoreIP(codeGenIP);

      // map the omp.section reduction block argument to the omp.sections block
      // arguments
      // TODO: this assumes that the only block arguments are reduction
      // variables
      assert(region.getNumArguments() ==
             sectionsOp.getRegion().getNumArguments());
      for (auto [sectionsArg, sectionArg] : llvm::zip_equal(
               sectionsOp.getRegion().getArguments(), region.getArguments())) {
        llvm::Value *llvmVal = moduleTranslation.lookupValue(sectionsArg);
        assert(llvmVal);
        moduleTranslation.mapValue(sectionArg, llvmVal);
      }

      return convertOmpOpRegions(region, "omp.section.region", builder,
                                 moduleTranslation)
          .takeError();
    };
    sectionCBs.push_back(sectionCB);
  }

  // No sections within omp.sections operation - skip generation. This situation
  // is only possible if there is only a terminator operation inside the
  // sections operation
  if (sectionCBs.empty())
    return success();

  assert(isa<omp::SectionOp>(*sectionsOp.getRegion().op_begin()));

  // TODO: Perform appropriate actions according to the data-sharing
  // attribute (shared, private, firstprivate, ...) of variables.
  // Currently defaults to shared.
  auto privCB = [&](InsertPointTy, InsertPointTy codeGenIP, llvm::Value &,
                    llvm::Value &vPtr, llvm::Value *&replacementValue)
      -> llvm::OpenMPIRBuilder::InsertPointOrErrorTy {
    replacementValue = &vPtr;
    return codeGenIP;
  };

  // TODO: Perform finalization actions for variables. This has to be
  // called for variables which have destructors/finalizers.
  auto finiCB = [&](InsertPointTy codeGenIP) { return llvm::Error::success(); };

  allocaIP = findAllocaInsertPoint(builder, moduleTranslation);
  llvm::OpenMPIRBuilder::LocationDescription ompLoc(builder);
  llvm::OpenMPIRBuilder::InsertPointOrErrorTy afterIP =
      moduleTranslation.getOpenMPBuilder()->createSections(
          ompLoc, allocaIP, sectionCBs, privCB, finiCB, false,
          sectionsOp.getNowait());

  if (failed(handleError(afterIP, opInst)))
    return failure();

  builder.restoreIP(*afterIP);

  // Process the reductions if required.
  return createReductionsAndCleanup(sectionsOp, builder, moduleTranslation,
                                    allocaIP, reductionDecls,
                                    privateReductionVariables, isByRef);
}

/// Converts an OpenMP single construct into LLVM IR using OpenMPIRBuilder.
static LogicalResult
convertOmpSingle(omp::SingleOp &singleOp, llvm::IRBuilderBase &builder,
                 LLVM::ModuleTranslation &moduleTranslation) {
  using InsertPointTy = llvm::OpenMPIRBuilder::InsertPointTy;
  llvm::OpenMPIRBuilder::LocationDescription ompLoc(builder);

  if (failed(checkImplementationStatus(*singleOp)))
    return failure();

  auto bodyCB = [&](InsertPointTy allocaIP, InsertPointTy codegenIP) {
    builder.restoreIP(codegenIP);
    return convertOmpOpRegions(singleOp.getRegion(), "omp.single.region",
                               builder, moduleTranslation)
        .takeError();
  };
  auto finiCB = [&](InsertPointTy codeGenIP) { return llvm::Error::success(); };

  // Handle copyprivate
  Operation::operand_range cpVars = singleOp.getCopyprivateVars();
  std::optional<ArrayAttr> cpFuncs = singleOp.getCopyprivateSyms();
  llvm::SmallVector<llvm::Value *> llvmCPVars;
  llvm::SmallVector<llvm::Function *> llvmCPFuncs;
  for (size_t i = 0, e = cpVars.size(); i < e; ++i) {
    llvmCPVars.push_back(moduleTranslation.lookupValue(cpVars[i]));
    auto llvmFuncOp = SymbolTable::lookupNearestSymbolFrom<LLVM::LLVMFuncOp>(
        singleOp, cast<SymbolRefAttr>((*cpFuncs)[i]));
    llvmCPFuncs.push_back(
        moduleTranslation.lookupFunction(llvmFuncOp.getName()));
  }

  llvm::OpenMPIRBuilder::InsertPointOrErrorTy afterIP =
      moduleTranslation.getOpenMPBuilder()->createSingle(
          ompLoc, bodyCB, finiCB, singleOp.getNowait(), llvmCPVars,
          llvmCPFuncs);

  if (failed(handleError(afterIP, *singleOp)))
    return failure();

  builder.restoreIP(*afterIP);
  return success();
}

// Convert an OpenMP Teams construct to LLVM IR using OpenMPIRBuilder
static LogicalResult
convertOmpTeams(omp::TeamsOp op, llvm::IRBuilderBase &builder,
                LLVM::ModuleTranslation &moduleTranslation) {
  using InsertPointTy = llvm::OpenMPIRBuilder::InsertPointTy;
  if (failed(checkImplementationStatus(*op)))
    return failure();

  auto bodyCB = [&](InsertPointTy allocaIP, InsertPointTy codegenIP) {
    LLVM::ModuleTranslation::SaveStack<OpenMPAllocaStackFrame> frame(
        moduleTranslation, allocaIP);
    builder.restoreIP(codegenIP);
    return convertOmpOpRegions(op.getRegion(), "omp.teams.region", builder,
                               moduleTranslation)
        .takeError();
  };

  llvm::Value *numTeamsLower = nullptr;
  if (Value numTeamsLowerVar = op.getNumTeamsLower())
    numTeamsLower = moduleTranslation.lookupValue(numTeamsLowerVar);

  llvm::Value *numTeamsUpper = nullptr;
  if (Value numTeamsUpperVar = op.getNumTeamsUpper())
    numTeamsUpper = moduleTranslation.lookupValue(numTeamsUpperVar);

  llvm::Value *threadLimit = nullptr;
  if (Value threadLimitVar = op.getThreadLimit())
    threadLimit = moduleTranslation.lookupValue(threadLimitVar);

  llvm::Value *ifExpr = nullptr;
  if (Value ifVar = op.getIfExpr())
    ifExpr = moduleTranslation.lookupValue(ifVar);

  llvm::OpenMPIRBuilder::LocationDescription ompLoc(builder);
  llvm::OpenMPIRBuilder::InsertPointOrErrorTy afterIP =
      moduleTranslation.getOpenMPBuilder()->createTeams(
          ompLoc, bodyCB, numTeamsLower, numTeamsUpper, threadLimit, ifExpr);

  if (failed(handleError(afterIP, *op)))
    return failure();

  builder.restoreIP(*afterIP);
  return success();
}

static void
buildDependData(std::optional<ArrayAttr> dependKinds, OperandRange dependVars,
                LLVM::ModuleTranslation &moduleTranslation,
                SmallVectorImpl<llvm::OpenMPIRBuilder::DependData> &dds) {
  if (dependVars.empty())
    return;
  for (auto dep : llvm::zip(dependVars, dependKinds->getValue())) {
    llvm::omp::RTLDependenceKindTy type;
    switch (
        cast<mlir::omp::ClauseTaskDependAttr>(std::get<1>(dep)).getValue()) {
    case mlir::omp::ClauseTaskDepend::taskdependin:
      type = llvm::omp::RTLDependenceKindTy::DepIn;
      break;
    // The OpenMP runtime requires that the codegen for 'depend' clause for
    // 'out' dependency kind must be the same as codegen for 'depend' clause
    // with 'inout' dependency.
    case mlir::omp::ClauseTaskDepend::taskdependout:
    case mlir::omp::ClauseTaskDepend::taskdependinout:
      type = llvm::omp::RTLDependenceKindTy::DepInOut;
      break;
    case mlir::omp::ClauseTaskDepend::taskdependmutexinoutset:
      type = llvm::omp::RTLDependenceKindTy::DepMutexInOutSet;
      break;
    case mlir::omp::ClauseTaskDepend::taskdependinoutset:
      type = llvm::omp::RTLDependenceKindTy::DepInOutSet;
      break;
    };
    llvm::Value *depVal = moduleTranslation.lookupValue(std::get<0>(dep));
    llvm::OpenMPIRBuilder::DependData dd(type, depVal->getType(), depVal);
    dds.emplace_back(dd);
  }
}

namespace {
/// TaskContextStructManager takes care of creating and freeing a structure
/// containing information needed by the task body to execute.
class TaskContextStructManager {
public:
  TaskContextStructManager(llvm::IRBuilderBase &builder,
                           LLVM::ModuleTranslation &moduleTranslation,
                           MutableArrayRef<omp::PrivateClauseOp> privateDecls)
      : builder{builder}, moduleTranslation{moduleTranslation},
        privateDecls{privateDecls} {}

  /// Creates a heap allocated struct containing space for each private
  /// variable. Invariant: privateVarTypes, privateDecls, and the elements of
  /// the structure should all have the same order (although privateDecls which
  /// do not read from the mold argument are skipped).
  void generateTaskContextStruct();

  /// Create GEPs to access each member of the structure representing a private
  /// variable, adding them to llvmPrivateVars. Null values are added where
  /// private decls were skipped so that the ordering continues to match the
  /// private decls.
  void createGEPsToPrivateVars();

  /// De-allocate the task context structure.
  void freeStructPtr();

  MutableArrayRef<llvm::Value *> getLLVMPrivateVarGEPs() {
    return llvmPrivateVarGEPs;
  }

  llvm::Value *getStructPtr() { return structPtr; }

private:
  llvm::IRBuilderBase &builder;
  LLVM::ModuleTranslation &moduleTranslation;
  MutableArrayRef<omp::PrivateClauseOp> privateDecls;

  /// The type of each member of the structure, in order.
  SmallVector<llvm::Type *> privateVarTypes;

  /// LLVM values for each private variable, or null if that private variable is
  /// not included in the task context structure
  SmallVector<llvm::Value *> llvmPrivateVarGEPs;

  /// A pointer to the structure containing context for this task.
  llvm::Value *structPtr = nullptr;
  /// The type of the structure
  llvm::Type *structTy = nullptr;
};
} // namespace

void TaskContextStructManager::generateTaskContextStruct() {
  if (privateDecls.empty())
    return;
  privateVarTypes.reserve(privateDecls.size());

  for (omp::PrivateClauseOp &privOp : privateDecls) {
    // Skip private variables which can safely be allocated and initialised
    // inside of the task
    if (!privOp.readsFromMold())
      continue;
    Type mlirType = privOp.getType();
    privateVarTypes.push_back(moduleTranslation.convertType(mlirType));
  }

  structTy = llvm::StructType::get(moduleTranslation.getLLVMContext(),
                                   privateVarTypes);

  llvm::DataLayout dataLayout =
      builder.GetInsertBlock()->getModule()->getDataLayout();
  llvm::Type *intPtrTy = builder.getIntPtrTy(dataLayout);
  llvm::Constant *allocSize = llvm::ConstantExpr::getSizeOf(structTy);

  // Heap allocate the structure
  structPtr = builder.CreateMalloc(intPtrTy, structTy, allocSize,
                                   /*ArraySize=*/nullptr, /*MallocF=*/nullptr,
                                   "omp.task.context_ptr");
}

void TaskContextStructManager::createGEPsToPrivateVars() {
  if (!structPtr) {
    assert(privateVarTypes.empty());
    return;
  }

  // Create GEPs for each struct member
  llvmPrivateVarGEPs.clear();
  llvmPrivateVarGEPs.reserve(privateDecls.size());
  llvm::Value *zero = builder.getInt32(0);
  unsigned i = 0;
  for (auto privDecl : privateDecls) {
    if (!privDecl.readsFromMold()) {
      // Handle this inside of the task so we don't pass unnessecary vars in
      llvmPrivateVarGEPs.push_back(nullptr);
      continue;
    }
    llvm::Value *iVal = builder.getInt32(i);
    llvm::Value *gep = builder.CreateGEP(structTy, structPtr, {zero, iVal});
    llvmPrivateVarGEPs.push_back(gep);
    i += 1;
  }
}

void TaskContextStructManager::freeStructPtr() {
  if (!structPtr)
    return;

  llvm::IRBuilderBase::InsertPointGuard guard{builder};
  // Ensure we don't put the call to free() after the terminator
  builder.SetInsertPoint(builder.GetInsertBlock()->getTerminator());
  builder.CreateFree(structPtr);
}

/// Converts an OpenMP task construct into LLVM IR using OpenMPIRBuilder.
static LogicalResult
convertOmpTaskOp(omp::TaskOp taskOp, llvm::IRBuilderBase &builder,
                 LLVM::ModuleTranslation &moduleTranslation) {
  using InsertPointTy = llvm::OpenMPIRBuilder::InsertPointTy;
  if (failed(checkImplementationStatus(*taskOp)))
    return failure();

<<<<<<< HEAD
  // Collect delayed privatisation declarations
  MutableArrayRef<BlockArgument> privateBlockArgs =
      cast<omp::BlockArgOpenMPOpInterface>(*taskOp).getPrivateBlockArgs();
  SmallVector<mlir::Value> mlirPrivateVars;
  SmallVector<llvm::Value *> llvmPrivateVars;
  SmallVector<omp::PrivateClauseOp> privateDecls;
  mlirPrivateVars.reserve(privateBlockArgs.size());
  llvmPrivateVars.reserve(privateBlockArgs.size());
  collectPrivatizationDecls(taskOp, privateDecls);
  TaskContextStructManager taskStructMgr{builder, moduleTranslation,
                                         privateDecls};
  for (mlir::Value privateVar : taskOp.getPrivateVars())
    mlirPrivateVars.push_back(privateVar);
=======
  PrivateVarsInfo privateVarsInfo(taskOp);
  TaskContextStructManager taskStructMgr{builder, moduleTranslation,
                                         privateVarsInfo.privatizers};

  // Allocate and copy private variables before creating the task. This avoids
  // accessing invalid memory if (after this scope ends) the private variables
  // are initialized from host variables or if the variables are copied into
  // from host variables (firstprivate). The insertion point is just before
  // where the code for creating and scheduling the task will go. That puts this
  // code outside of the outlined task region, which is what we want because
  // this way the initialization and copy regions are executed immediately while
  // the host variable data are still live.

  llvm::OpenMPIRBuilder::InsertPointTy allocaIP =
      findAllocaInsertPoint(builder, moduleTranslation);

  // Not using splitBB() because that requires the current block to have a
  // terminator.
  assert(builder.GetInsertPoint() == builder.GetInsertBlock()->end());
  llvm::BasicBlock *taskStartBlock = llvm::BasicBlock::Create(
      builder.getContext(), "omp.task.start",
      /*Parent=*/builder.GetInsertBlock()->getParent());
  llvm::Instruction *branchToTaskStartBlock = builder.CreateBr(taskStartBlock);
  builder.SetInsertPoint(branchToTaskStartBlock);

  // Now do this again to make the initialization and copy blocks
  llvm::BasicBlock *copyBlock =
      splitBB(builder, /*CreateBranch=*/true, "omp.private.copy");
  llvm::BasicBlock *initBlock =
      splitBB(builder, /*CreateBranch=*/true, "omp.private.init");

  // Now the control flow graph should look like
  // starter_block:
  //   <---- where we started when convertOmpTaskOp was called
  //   br %omp.private.init
  // omp.private.init:
  //   br %omp.private.copy
  // omp.private.copy:
  //   br %omp.task.start
  // omp.task.start:
  //   <---- where we want the insertion point to be when we call createTask()

  // Save the alloca insertion point on ModuleTranslation stack for use in
  // nested regions.
  LLVM::ModuleTranslation::SaveStack<OpenMPAllocaStackFrame> frame(
      moduleTranslation, allocaIP);

  // Allocate and initialize private variables
  builder.SetInsertPoint(initBlock->getTerminator());

  // Create task variable structure
  taskStructMgr.generateTaskContextStruct();
  // GEPs so that we can initialize the variables. Don't use these GEPs inside
  // of the body otherwise it will be the GEP not the struct which is fowarded
  // to the outlined function. GEPs forwarded in this way are passed in a
  // stack-allocated (by OpenMPIRBuilder) structure which is not safe for tasks
  // which may not be executed until after the current stack frame goes out of
  // scope.
  taskStructMgr.createGEPsToPrivateVars();

  for (auto [privDecl, mlirPrivVar, blockArg, llvmPrivateVarAlloc] :
       llvm::zip_equal(privateVarsInfo.privatizers, privateVarsInfo.mlirVars,
                       privateVarsInfo.blockArgs,
                       taskStructMgr.getLLVMPrivateVarGEPs())) {
    // To be handled inside the task.
    if (!privDecl.readsFromMold())
      continue;
    assert(llvmPrivateVarAlloc &&
           "reads from mold so shouldn't have been skipped");

    llvm::Expected<llvm::Value *> privateVarOrErr =
        initPrivateVar(builder, moduleTranslation, privDecl, mlirPrivVar,
                       blockArg, llvmPrivateVarAlloc, initBlock);
    if (!privateVarOrErr)
      return handleError(privateVarOrErr, *taskOp.getOperation());

    llvm::IRBuilderBase::InsertPointGuard guard(builder);
    builder.SetInsertPoint(builder.GetInsertBlock()->getTerminator());

    // TODO: this is a bit of a hack for Fortran character boxes.
    // Character boxes are passed by value into the init region and then the
    // initialized character box is yielded by value. Here we need to store the
    // yielded value into the private allocation, and load the private
    // allocation to match the type expected by region block arguments.
    if ((privateVarOrErr.get() != llvmPrivateVarAlloc) &&
        !mlir::isa<LLVM::LLVMPointerType>(blockArg.getType())) {
      builder.CreateStore(privateVarOrErr.get(), llvmPrivateVarAlloc);
      // Load it so we have the value pointed to by the GEP
      llvmPrivateVarAlloc = builder.CreateLoad(privateVarOrErr.get()->getType(),
                                               llvmPrivateVarAlloc);
    }
    assert(llvmPrivateVarAlloc->getType() ==
           moduleTranslation.convertType(blockArg.getType()));

    // Mapping blockArg -> llvmPrivateVarAlloc is done inside the body callback
    // so that OpenMPIRBuilder doesn't try to pass each GEP address through a
    // stack allocated structure.
  }

  // firstprivate copy region
  setInsertPointForPossiblyEmptyBlock(builder, copyBlock);
  if (failed(copyFirstPrivateVars(
          builder, moduleTranslation, privateVarsInfo.mlirVars,
          taskStructMgr.getLLVMPrivateVarGEPs(), privateVarsInfo.privatizers)))
    return llvm::failure();

  // Set up for call to createTask()
  builder.SetInsertPoint(taskStartBlock);
>>>>>>> 5eee2751

  // Allocate and copy private variables before creating the task. This avoids
  // accessing invalid memory if (after this scope ends) the private variables
  // are initialized from host variables or if the variables are copied into
  // from host variables (firstprivate). The insertion point is just before
  // where the code for creating and scheduling the task will go. That puts this
  // code outside of the outlined task region, which is what we want because
  // this way the initialization and copy regions are executed immediately while
  // the host variable data are still live.

  llvm::OpenMPIRBuilder::InsertPointTy allocaIP =
      findAllocaInsertPoint(builder, moduleTranslation);

  // Not using splitBB() because that requires the current block to have a
  // terminator.
  assert(builder.GetInsertPoint() == builder.GetInsertBlock()->end());
  llvm::BasicBlock *taskStartBlock = llvm::BasicBlock::Create(
      builder.getContext(), "omp.task.start",
      /*Parent=*/builder.GetInsertBlock()->getParent());
  llvm::Instruction *branchToTaskStartBlock = builder.CreateBr(taskStartBlock);
  builder.SetInsertPoint(branchToTaskStartBlock);

  // Now do this again to make the initialization and copy blocks
  llvm::BasicBlock *copyBlock =
      splitBB(builder, /*CreateBranch=*/true, "omp.private.copy");
  llvm::BasicBlock *initBlock =
      splitBB(builder, /*CreateBranch=*/true, "omp.private.init");

  // Now the control flow graph should look like
  // starter_block:
  //   <---- where we started when convertOmpTaskOp was called
  //   br %omp.private.init
  // omp.private.init:
  //   br %omp.private.copy
  // omp.private.copy:
  //   br %omp.task.start
  // omp.task.start:
  //   <---- where we want the insertion point to be when we call createTask()

  // Save the alloca insertion point on ModuleTranslation stack for use in
  // nested regions.
  LLVM::ModuleTranslation::SaveStack<OpenMPAllocaStackFrame> frame(
      moduleTranslation, allocaIP);

  // Allocate and initialize private variables
  builder.SetInsertPoint(initBlock->getTerminator());

  // Create task variable structure
  taskStructMgr.generateTaskContextStruct();
  // GEPs so that we can initialize the variables. Don't use these GEPs inside
  // of the body otherwise it will be the GEP not the struct which is fowarded
  // to the outlined function. GEPs forwarded in this way are passed in a
  // stack-allocated (by OpenMPIRBuilder) structure which is not safe for tasks
  // which may not be executed until after the current stack frame goes out of
  // scope.
  taskStructMgr.createGEPsToPrivateVars();

  for (auto [privDecl, mlirPrivVar, blockArg, llvmPrivateVarAlloc] :
       llvm::zip_equal(privateDecls, mlirPrivateVars, privateBlockArgs,
                       taskStructMgr.getLLVMPrivateVarGEPs())) {
    // To be handled inside the task.
    if (!privDecl.readsFromMold())
      continue;
    assert(llvmPrivateVarAlloc &&
           "reads from mold so shouldn't have been skipped");

    llvm::Expected<llvm::Value *> privateVarOrErr =
        initPrivateVar(builder, moduleTranslation, privDecl, mlirPrivVar,
                       blockArg, llvmPrivateVarAlloc, initBlock);
    if (!privateVarOrErr)
      return handleError(privateVarOrErr, *taskOp.getOperation());

    llvm::IRBuilderBase::InsertPointGuard guard(builder);
    builder.SetInsertPoint(builder.GetInsertBlock()->getTerminator());

    // TODO: this is a bit of a hack for Fortran character boxes.
    // Character boxes are passed by value into the init region and then the
    // initialized character box is yielded by value. Here we need to store the
    // yielded value into the private allocation, and load the private
    // allocation to match the type expected by region block arguments.
    if ((privateVarOrErr.get() != llvmPrivateVarAlloc) &&
        !mlir::isa<LLVM::LLVMPointerType>(blockArg.getType())) {
      builder.CreateStore(privateVarOrErr.get(), llvmPrivateVarAlloc);
      // Load it so we have the value pointed to by the GEP
      llvmPrivateVarAlloc = builder.CreateLoad(privateVarOrErr.get()->getType(),
                                               llvmPrivateVarAlloc);
    }
    assert(llvmPrivateVarAlloc->getType() ==
           moduleTranslation.convertType(blockArg.getType()));

    // Mapping blockArg -> llvmPrivateVarAlloc is done inside the body callback
    // so that OpenMPIRBuilder doesn't try to pass each GEP address through a
    // stack allocated structure.
  }

  // firstprivate copy region
  setInsertPointForPossiblyEmptyBlock(builder, copyBlock);
  if (failed(copyFirstPrivateVars(builder, moduleTranslation, mlirPrivateVars,
                                  taskStructMgr.getLLVMPrivateVarGEPs(),
                                  privateDecls)))
    return llvm::failure();

  // Set up for call to createTask()
  builder.SetInsertPoint(taskStartBlock);

  auto bodyCB = [&](InsertPointTy allocaIP,
                    InsertPointTy codegenIP) -> llvm::Error {
    // Save the alloca insertion point on ModuleTranslation stack for use in
    // nested regions.
    LLVM::ModuleTranslation::SaveStack<OpenMPAllocaStackFrame> frame(
        moduleTranslation, allocaIP);

    // translate the body of the task:
    builder.restoreIP(codegenIP);

    llvm::BasicBlock *privInitBlock = nullptr;
<<<<<<< HEAD
    llvmPrivateVars.resize(privateBlockArgs.size());
    for (auto [i, zip] : llvm::enumerate(llvm::zip_equal(
             privateBlockArgs, privateDecls, mlirPrivateVars))) {
=======
    privateVarsInfo.llvmVars.resize(privateVarsInfo.blockArgs.size());
    for (auto [i, zip] : llvm::enumerate(llvm::zip_equal(
             privateVarsInfo.blockArgs, privateVarsInfo.privatizers,
             privateVarsInfo.mlirVars))) {
>>>>>>> 5eee2751
      auto [blockArg, privDecl, mlirPrivVar] = zip;
      // This is handled before the task executes
      if (privDecl.readsFromMold())
        continue;

      llvm::IRBuilderBase::InsertPointGuard guard(builder);
      llvm::Type *llvmAllocType =
          moduleTranslation.convertType(privDecl.getType());
      builder.SetInsertPoint(allocaIP.getBlock()->getTerminator());
      llvm::Value *llvmPrivateVar = builder.CreateAlloca(
          llvmAllocType, /*ArraySize=*/nullptr, "omp.private.alloc");

      llvm::Expected<llvm::Value *> privateVarOrError =
          initPrivateVar(builder, moduleTranslation, privDecl, mlirPrivVar,
                         blockArg, llvmPrivateVar, privInitBlock);
      if (!privateVarOrError)
        return privateVarOrError.takeError();
      moduleTranslation.mapValue(blockArg, privateVarOrError.get());
<<<<<<< HEAD
      llvmPrivateVars[i] = privateVarOrError.get();
=======
      privateVarsInfo.llvmVars[i] = privateVarOrError.get();
>>>>>>> 5eee2751
    }

    taskStructMgr.createGEPsToPrivateVars();
    for (auto [i, llvmPrivVar] :
         llvm::enumerate(taskStructMgr.getLLVMPrivateVarGEPs())) {
      if (!llvmPrivVar) {
<<<<<<< HEAD
        assert(llvmPrivateVars[i] && "This is added in the loop above");
        continue;
      }
      llvmPrivateVars[i] = llvmPrivVar;
=======
        assert(privateVarsInfo.llvmVars[i] &&
               "This is added in the loop above");
        continue;
      }
      privateVarsInfo.llvmVars[i] = llvmPrivVar;
>>>>>>> 5eee2751
    }

    // Find and map the addresses of each variable within the task context
    // structure
    for (auto [blockArg, llvmPrivateVar, privateDecl] :
<<<<<<< HEAD
         llvm::zip_equal(privateBlockArgs, llvmPrivateVars, privateDecls)) {
=======
         llvm::zip_equal(privateVarsInfo.blockArgs, privateVarsInfo.llvmVars,
                         privateVarsInfo.privatizers)) {
>>>>>>> 5eee2751
      // This was handled above.
      if (!privateDecl.readsFromMold())
        continue;
      // Fix broken pass-by-value case for Fortran character boxes
      if (!mlir::isa<LLVM::LLVMPointerType>(blockArg.getType())) {
        llvmPrivateVar = builder.CreateLoad(
            moduleTranslation.convertType(blockArg.getType()), llvmPrivateVar);
      }
      assert(llvmPrivateVar->getType() ==
             moduleTranslation.convertType(blockArg.getType()));
      moduleTranslation.mapValue(blockArg, llvmPrivateVar);
    }

    auto continuationBlockOrError = convertOmpOpRegions(
        taskOp.getRegion(), "omp.task.region", builder, moduleTranslation);
    if (failed(handleError(continuationBlockOrError, *taskOp)))
      return llvm::make_error<PreviouslyReportedError>();

    builder.SetInsertPoint(continuationBlockOrError.get()->getTerminator());

    if (failed(cleanupPrivateVars(builder, moduleTranslation, taskOp.getLoc(),
                                  privateVarsInfo.llvmVars,
                                  privateVarsInfo.privatizers)))
      return llvm::make_error<PreviouslyReportedError>();

    // Free heap allocated task context structure at the end of the task.
    taskStructMgr.freeStructPtr();

    return llvm::Error::success();
  };

  SmallVector<llvm::OpenMPIRBuilder::DependData> dds;
  buildDependData(taskOp.getDependKinds(), taskOp.getDependVars(),
                  moduleTranslation, dds);

  llvm::OpenMPIRBuilder::LocationDescription ompLoc(builder);
  llvm::OpenMPIRBuilder::InsertPointOrErrorTy afterIP =
      moduleTranslation.getOpenMPBuilder()->createTask(
          ompLoc, allocaIP, bodyCB, !taskOp.getUntied(),
          moduleTranslation.lookupValue(taskOp.getFinal()),
          moduleTranslation.lookupValue(taskOp.getIfExpr()), dds,
          taskOp.getMergeable(),
          moduleTranslation.lookupValue(taskOp.getEventHandle()),
          moduleTranslation.lookupValue(taskOp.getPriority()));

  if (failed(handleError(afterIP, *taskOp)))
    return failure();

  builder.restoreIP(*afterIP);
  return success();
}

/// Converts an OpenMP taskgroup construct into LLVM IR using OpenMPIRBuilder.
static LogicalResult
convertOmpTaskgroupOp(omp::TaskgroupOp tgOp, llvm::IRBuilderBase &builder,
                      LLVM::ModuleTranslation &moduleTranslation) {
  using InsertPointTy = llvm::OpenMPIRBuilder::InsertPointTy;
  if (failed(checkImplementationStatus(*tgOp)))
    return failure();

  auto bodyCB = [&](InsertPointTy allocaIP, InsertPointTy codegenIP) {
    builder.restoreIP(codegenIP);
    return convertOmpOpRegions(tgOp.getRegion(), "omp.taskgroup.region",
                               builder, moduleTranslation)
        .takeError();
  };

  InsertPointTy allocaIP = findAllocaInsertPoint(builder, moduleTranslation);
  llvm::OpenMPIRBuilder::LocationDescription ompLoc(builder);
  llvm::OpenMPIRBuilder::InsertPointOrErrorTy afterIP =
      moduleTranslation.getOpenMPBuilder()->createTaskgroup(ompLoc, allocaIP,
                                                            bodyCB);

  if (failed(handleError(afterIP, *tgOp)))
    return failure();

  builder.restoreIP(*afterIP);
  return success();
}

static LogicalResult
convertOmpTaskwaitOp(omp::TaskwaitOp twOp, llvm::IRBuilderBase &builder,
                     LLVM::ModuleTranslation &moduleTranslation) {
  if (failed(checkImplementationStatus(*twOp)))
    return failure();

  moduleTranslation.getOpenMPBuilder()->createTaskwait(builder.saveIP());
  return success();
}

/// Converts an OpenMP workshare loop into LLVM IR using OpenMPIRBuilder.
static LogicalResult
convertOmpWsloop(Operation &opInst, llvm::IRBuilderBase &builder,
                 LLVM::ModuleTranslation &moduleTranslation) {
  llvm::OpenMPIRBuilder *ompBuilder = moduleTranslation.getOpenMPBuilder();
  auto wsloopOp = cast<omp::WsloopOp>(opInst);
  if (failed(checkImplementationStatus(opInst)))
    return failure();

  auto loopOp = cast<omp::LoopNestOp>(wsloopOp.getWrappedLoop());
  llvm::ArrayRef<bool> isByRef = getIsByRef(wsloopOp.getReductionByref());
  assert(isByRef.size() == wsloopOp.getNumReductionVars());

  // Static is the default.
  auto schedule =
      wsloopOp.getScheduleKind().value_or(omp::ClauseScheduleKind::Static);

  // Find the loop configuration.
  llvm::Value *step = moduleTranslation.lookupValue(loopOp.getLoopSteps()[0]);
  llvm::Type *ivType = step->getType();
  llvm::Value *chunk = nullptr;
  if (wsloopOp.getScheduleChunk()) {
    llvm::Value *chunkVar =
        moduleTranslation.lookupValue(wsloopOp.getScheduleChunk());
    chunk = builder.CreateSExtOrTrunc(chunkVar, ivType);
  }

  PrivateVarsInfo privateVarsInfo(wsloopOp);

  SmallVector<omp::DeclareReductionOp> reductionDecls;
  collectReductionDecls(wsloopOp, reductionDecls);
  llvm::OpenMPIRBuilder::InsertPointTy allocaIP =
      findAllocaInsertPoint(builder, moduleTranslation);

  SmallVector<llvm::Value *> privateReductionVariables(
      wsloopOp.getNumReductionVars());

  llvm::Expected<llvm::BasicBlock *> afterAllocas = allocatePrivateVars(
      builder, moduleTranslation, privateVarsInfo, allocaIP);
  if (handleError(afterAllocas, opInst).failed())
    return failure();

  DenseMap<Value, llvm::Value *> reductionVariableMap;

  MutableArrayRef<BlockArgument> reductionArgs =
      cast<omp::BlockArgOpenMPOpInterface>(opInst).getReductionBlockArgs();

  SmallVector<DeferredStore> deferredStores;

  if (failed(allocReductionVars(wsloopOp, reductionArgs, builder,
                                moduleTranslation, allocaIP, reductionDecls,
                                privateReductionVariables, reductionVariableMap,
                                deferredStores, isByRef)))
    return failure();

<<<<<<< HEAD
  if (handleError(initPrivateVars(builder, moduleTranslation, privateBlockArgs,
                                  privateDecls, mlirPrivateVars,
                                  llvmPrivateVars),
=======
  if (handleError(initPrivateVars(builder, moduleTranslation, privateVarsInfo),
>>>>>>> 5eee2751
                  opInst)
          .failed())
    return failure();

<<<<<<< HEAD
  if (failed(copyFirstPrivateVars(builder, moduleTranslation, mlirPrivateVars,
                                  llvmPrivateVars, privateDecls)))
=======
  if (failed(copyFirstPrivateVars(
          builder, moduleTranslation, privateVarsInfo.mlirVars,
          privateVarsInfo.llvmVars, privateVarsInfo.privatizers)))
>>>>>>> 5eee2751
    return failure();

  assert(afterAllocas.get()->getSinglePredecessor());
  if (failed(initReductionVars(wsloopOp, reductionArgs, builder,
                               moduleTranslation,
                               afterAllocas.get()->getSinglePredecessor(),
                               reductionDecls, privateReductionVariables,
                               reductionVariableMap, isByRef, deferredStores)))
    return failure();

  // TODO: Handle doacross loops when the ordered clause has a parameter.
  bool isOrdered = wsloopOp.getOrdered().has_value();
  std::optional<omp::ScheduleModifier> scheduleMod = wsloopOp.getScheduleMod();
  bool isSimd = wsloopOp.getScheduleSimd();
  bool loopNeedsBarrier = !wsloopOp.getNowait();

  // The only legal way for the direct parent to be omp.distribute is that this
  // represents 'distribute parallel do'. Otherwise, this is a regular
  // worksharing loop.
  llvm::omp::WorksharingLoopType workshareLoopType =
      llvm::isa_and_present<omp::DistributeOp>(opInst.getParentOp())
          ? llvm::omp::WorksharingLoopType::DistributeForStaticLoop
          : llvm::omp::WorksharingLoopType::ForStaticLoop;

  llvm::OpenMPIRBuilder::LocationDescription ompLoc(builder);
  llvm::Expected<llvm::BasicBlock *> regionBlock = convertOmpOpRegions(
      wsloopOp.getRegion(), "omp.wsloop.region", builder, moduleTranslation);

  if (failed(handleError(regionBlock, opInst)))
    return failure();

  builder.SetInsertPoint(*regionBlock, (*regionBlock)->begin());
  llvm::CanonicalLoopInfo *loopInfo = findCurrentLoopInfo(moduleTranslation);

  llvm::OpenMPIRBuilder::InsertPointOrErrorTy wsloopIP =
      ompBuilder->applyWorkshareLoop(
          ompLoc.DL, loopInfo, allocaIP, loopNeedsBarrier,
          convertToScheduleKind(schedule), chunk, isSimd,
          scheduleMod == omp::ScheduleModifier::monotonic,
          scheduleMod == omp::ScheduleModifier::nonmonotonic, isOrdered,
          workshareLoopType);

  if (failed(handleError(wsloopIP, opInst)))
    return failure();

  // Process the reductions if required.
  if (failed(createReductionsAndCleanup(wsloopOp, builder, moduleTranslation,
                                        allocaIP, reductionDecls,
                                        privateReductionVariables, isByRef)))
    return failure();

  return cleanupPrivateVars(builder, moduleTranslation, wsloopOp.getLoc(),
                            privateVarsInfo.llvmVars,
                            privateVarsInfo.privatizers);
}

/// Converts the OpenMP parallel operation to LLVM IR.
static LogicalResult
convertOmpParallel(omp::ParallelOp opInst, llvm::IRBuilderBase &builder,
                   LLVM::ModuleTranslation &moduleTranslation) {
  using InsertPointTy = llvm::OpenMPIRBuilder::InsertPointTy;
  ArrayRef<bool> isByRef = getIsByRef(opInst.getReductionByref());
  assert(isByRef.size() == opInst.getNumReductionVars());
  llvm::OpenMPIRBuilder *ompBuilder = moduleTranslation.getOpenMPBuilder();

  if (failed(checkImplementationStatus(*opInst)))
    return failure();

  PrivateVarsInfo privateVarsInfo(opInst);

  // Collect reduction declarations
  SmallVector<omp::DeclareReductionOp> reductionDecls;
  collectReductionDecls(opInst, reductionDecls);
  SmallVector<llvm::Value *> privateReductionVariables(
      opInst.getNumReductionVars());
  SmallVector<DeferredStore> deferredStores;

  auto bodyGenCB = [&](InsertPointTy allocaIP,
                       InsertPointTy codeGenIP) -> llvm::Error {
    llvm::Expected<llvm::BasicBlock *> afterAllocas = allocatePrivateVars(
        builder, moduleTranslation, privateVarsInfo, allocaIP);
    if (handleError(afterAllocas, *opInst).failed())
      return llvm::make_error<PreviouslyReportedError>();

    // Allocate reduction vars
    DenseMap<Value, llvm::Value *> reductionVariableMap;

    MutableArrayRef<BlockArgument> reductionArgs =
        cast<omp::BlockArgOpenMPOpInterface>(*opInst).getReductionBlockArgs();

    allocaIP =
        InsertPointTy(allocaIP.getBlock(),
                      allocaIP.getBlock()->getTerminator()->getIterator());

    if (failed(allocReductionVars(
            opInst, reductionArgs, builder, moduleTranslation, allocaIP,
            reductionDecls, privateReductionVariables, reductionVariableMap,
            deferredStores, isByRef)))
      return llvm::make_error<PreviouslyReportedError>();

    assert(afterAllocas.get()->getSinglePredecessor());
    builder.restoreIP(codeGenIP);

<<<<<<< HEAD
    if (handleError(initPrivateVars(builder, moduleTranslation,
                                    privateBlockArgs, privateDecls,
                                    mlirPrivateVars, llvmPrivateVars),
                    *opInst)
            .failed())
      return llvm::make_error<PreviouslyReportedError>();

    if (failed(copyFirstPrivateVars(builder, moduleTranslation, mlirPrivateVars,
                                    llvmPrivateVars, privateDecls)))
=======
    if (handleError(
            initPrivateVars(builder, moduleTranslation, privateVarsInfo),
            *opInst)
            .failed())
      return llvm::make_error<PreviouslyReportedError>();

    if (failed(copyFirstPrivateVars(
            builder, moduleTranslation, privateVarsInfo.mlirVars,
            privateVarsInfo.llvmVars, privateVarsInfo.privatizers)))
>>>>>>> 5eee2751
      return llvm::make_error<PreviouslyReportedError>();

    if (failed(
            initReductionVars(opInst, reductionArgs, builder, moduleTranslation,
                              afterAllocas.get()->getSinglePredecessor(),
                              reductionDecls, privateReductionVariables,
                              reductionVariableMap, isByRef, deferredStores)))
      return llvm::make_error<PreviouslyReportedError>();

    // Save the alloca insertion point on ModuleTranslation stack for use in
    // nested regions.
    LLVM::ModuleTranslation::SaveStack<OpenMPAllocaStackFrame> frame(
        moduleTranslation, allocaIP);

    // ParallelOp has only one region associated with it.
    llvm::Expected<llvm::BasicBlock *> regionBlock = convertOmpOpRegions(
        opInst.getRegion(), "omp.par.region", builder, moduleTranslation);
    if (!regionBlock)
      return regionBlock.takeError();

    // Process the reductions if required.
    if (opInst.getNumReductionVars() > 0) {
      // Collect reduction info
      SmallVector<OwningReductionGen> owningReductionGens;
      SmallVector<OwningAtomicReductionGen> owningAtomicReductionGens;
      SmallVector<llvm::OpenMPIRBuilder::ReductionInfo> reductionInfos;
      collectReductionInfo(opInst, builder, moduleTranslation, reductionDecls,
                           owningReductionGens, owningAtomicReductionGens,
                           privateReductionVariables, reductionInfos);

      // Move to region cont block
      builder.SetInsertPoint((*regionBlock)->getTerminator());

      // Generate reductions from info
      llvm::UnreachableInst *tempTerminator = builder.CreateUnreachable();
      builder.SetInsertPoint(tempTerminator);

      llvm::OpenMPIRBuilder::InsertPointOrErrorTy contInsertPoint =
          ompBuilder->createReductions(builder.saveIP(), allocaIP,
                                       reductionInfos, isByRef, false);
      if (!contInsertPoint)
        return contInsertPoint.takeError();

      if (!contInsertPoint->getBlock())
        return llvm::make_error<PreviouslyReportedError>();

      tempTerminator->eraseFromParent();
      builder.restoreIP(*contInsertPoint);
    }

    return llvm::Error::success();
  };

  auto privCB = [](InsertPointTy allocaIP, InsertPointTy codeGenIP,
                   llvm::Value &, llvm::Value &val, llvm::Value *&replVal) {
    // tell OpenMPIRBuilder not to do anything. We handled Privatisation in
    // bodyGenCB.
    replVal = &val;
    return codeGenIP;
  };

  // TODO: Perform finalization actions for variables. This has to be
  // called for variables which have destructors/finalizers.
  auto finiCB = [&](InsertPointTy codeGenIP) -> llvm::Error {
    InsertPointTy oldIP = builder.saveIP();
    builder.restoreIP(codeGenIP);

    // if the reduction has a cleanup region, inline it here to finalize the
    // reduction variables
    SmallVector<Region *> reductionCleanupRegions;
    llvm::transform(reductionDecls, std::back_inserter(reductionCleanupRegions),
                    [](omp::DeclareReductionOp reductionDecl) {
                      return &reductionDecl.getCleanupRegion();
                    });
    if (failed(inlineOmpRegionCleanup(
            reductionCleanupRegions, privateReductionVariables,
            moduleTranslation, builder, "omp.reduction.cleanup")))
      return llvm::createStringError(
          "failed to inline `cleanup` region of `omp.declare_reduction`");

    if (failed(cleanupPrivateVars(builder, moduleTranslation, opInst.getLoc(),
                                  privateVarsInfo.llvmVars,
                                  privateVarsInfo.privatizers)))
      return llvm::make_error<PreviouslyReportedError>();

    builder.restoreIP(oldIP);
    return llvm::Error::success();
  };

  llvm::Value *ifCond = nullptr;
  if (auto ifVar = opInst.getIfExpr())
    ifCond = moduleTranslation.lookupValue(ifVar);
  llvm::Value *numThreads = nullptr;
  if (auto numThreadsVar = opInst.getNumThreads())
    numThreads = moduleTranslation.lookupValue(numThreadsVar);
  auto pbKind = llvm::omp::OMP_PROC_BIND_default;
  if (auto bind = opInst.getProcBindKind())
    pbKind = getProcBindKind(*bind);
  // TODO: Is the Parallel construct cancellable?
  bool isCancellable = false;

  llvm::OpenMPIRBuilder::InsertPointTy allocaIP =
      findAllocaInsertPoint(builder, moduleTranslation);
  llvm::OpenMPIRBuilder::LocationDescription ompLoc(builder);

  llvm::OpenMPIRBuilder::InsertPointOrErrorTy afterIP =
      ompBuilder->createParallel(ompLoc, allocaIP, bodyGenCB, privCB, finiCB,
                                 ifCond, numThreads, pbKind, isCancellable);

  if (failed(handleError(afterIP, *opInst)))
    return failure();

  builder.restoreIP(*afterIP);
  return success();
}

/// Convert Order attribute to llvm::omp::OrderKind.
static llvm::omp::OrderKind
convertOrderKind(std::optional<omp::ClauseOrderKind> o) {
  if (!o)
    return llvm::omp::OrderKind::OMP_ORDER_unknown;
  switch (*o) {
  case omp::ClauseOrderKind::Concurrent:
    return llvm::omp::OrderKind::OMP_ORDER_concurrent;
  }
  llvm_unreachable("Unknown ClauseOrderKind kind");
}

/// Converts an OpenMP simd loop into LLVM IR using OpenMPIRBuilder.
static LogicalResult
convertOmpSimd(Operation &opInst, llvm::IRBuilderBase &builder,
               LLVM::ModuleTranslation &moduleTranslation) {
  llvm::OpenMPIRBuilder *ompBuilder = moduleTranslation.getOpenMPBuilder();
  auto simdOp = cast<omp::SimdOp>(opInst);

  // TODO: Replace this with proper composite translation support.
  // Currently, simd information on composite constructs is ignored, so e.g.
  // 'do/for simd' will be treated the same as a standalone 'do/for'. This is
  // allowed by the spec, since it's equivalent to using a SIMD length of 1.
  if (simdOp.isComposite()) {
    if (failed(convertIgnoredWrapper(simdOp, moduleTranslation)))
      return failure();

    return inlineConvertOmpRegions(simdOp.getRegion(), "omp.simd.region",
                                   builder, moduleTranslation);
  }

  if (failed(checkImplementationStatus(opInst)))
    return failure();

  PrivateVarsInfo privateVarsInfo(simdOp);

  llvm::OpenMPIRBuilder::InsertPointTy allocaIP =
      findAllocaInsertPoint(builder, moduleTranslation);

  llvm::Expected<llvm::BasicBlock *> afterAllocas = allocatePrivateVars(
      builder, moduleTranslation, privateVarsInfo, allocaIP);
  if (handleError(afterAllocas, opInst).failed())
    return failure();

<<<<<<< HEAD
  if (handleError(initPrivateVars(builder, moduleTranslation, privateBlockArgs,
                                  privateDecls, mlirPrivateVars,
                                  llvmPrivateVars),
=======
  if (handleError(initPrivateVars(builder, moduleTranslation, privateVarsInfo),
>>>>>>> 5eee2751
                  opInst)
          .failed())
    return failure();

  llvm::ConstantInt *simdlen = nullptr;
  if (std::optional<uint64_t> simdlenVar = simdOp.getSimdlen())
    simdlen = builder.getInt64(simdlenVar.value());

  llvm::ConstantInt *safelen = nullptr;
  if (std::optional<uint64_t> safelenVar = simdOp.getSafelen())
    safelen = builder.getInt64(safelenVar.value());

  llvm::MapVector<llvm::Value *, llvm::Value *> alignedVars;
  llvm::omp::OrderKind order = convertOrderKind(simdOp.getOrder());
  llvm::BasicBlock *sourceBlock = builder.GetInsertBlock();
  std::optional<ArrayAttr> alignmentValues = simdOp.getAlignments();
  mlir::OperandRange operands = simdOp.getAlignedVars();
  for (size_t i = 0; i < operands.size(); ++i) {
    llvm::Value *alignment = nullptr;
    llvm::Value *llvmVal = moduleTranslation.lookupValue(operands[i]);
    llvm::Type *ty = llvmVal->getType();

    auto intAttr = cast<IntegerAttr>((*alignmentValues)[i]);
    alignment = builder.getInt64(intAttr.getInt());
    assert(ty->isPointerTy() && "Invalid type for aligned variable");
    assert(alignment && "Invalid alignment value");
    auto curInsert = builder.saveIP();
    builder.SetInsertPoint(sourceBlock);
    llvmVal = builder.CreateLoad(ty, llvmVal);
    builder.restoreIP(curInsert);
    alignedVars[llvmVal] = alignment;
  }

  llvm::Expected<llvm::BasicBlock *> regionBlock = convertOmpOpRegions(
      simdOp.getRegion(), "omp.simd.region", builder, moduleTranslation);

  if (failed(handleError(regionBlock, opInst)))
    return failure();

  builder.SetInsertPoint(*regionBlock, (*regionBlock)->begin());
  llvm::CanonicalLoopInfo *loopInfo = findCurrentLoopInfo(moduleTranslation);
  ompBuilder->applySimd(loopInfo, alignedVars,
                        simdOp.getIfExpr()
                            ? moduleTranslation.lookupValue(simdOp.getIfExpr())
                            : nullptr,
                        order, simdlen, safelen);

  return cleanupPrivateVars(builder, moduleTranslation, simdOp.getLoc(),
<<<<<<< HEAD
                            llvmPrivateVars, privateDecls);
=======
                            privateVarsInfo.llvmVars,
                            privateVarsInfo.privatizers);
>>>>>>> 5eee2751
}

/// Converts an OpenMP loop nest into LLVM IR using OpenMPIRBuilder.
static LogicalResult
convertOmpLoopNest(Operation &opInst, llvm::IRBuilderBase &builder,
                   LLVM::ModuleTranslation &moduleTranslation) {
  llvm::OpenMPIRBuilder *ompBuilder = moduleTranslation.getOpenMPBuilder();
  auto loopOp = cast<omp::LoopNestOp>(opInst);

  // Set up the source location value for OpenMP runtime.
  llvm::OpenMPIRBuilder::LocationDescription ompLoc(builder);

  // Generator of the canonical loop body.
  SmallVector<llvm::CanonicalLoopInfo *> loopInfos;
  SmallVector<llvm::OpenMPIRBuilder::InsertPointTy> bodyInsertPoints;
  auto bodyGen = [&](llvm::OpenMPIRBuilder::InsertPointTy ip,
                     llvm::Value *iv) -> llvm::Error {
    // Make sure further conversions know about the induction variable.
    moduleTranslation.mapValue(
        loopOp.getRegion().front().getArgument(loopInfos.size()), iv);

    // Capture the body insertion point for use in nested loops. BodyIP of the
    // CanonicalLoopInfo always points to the beginning of the entry block of
    // the body.
    bodyInsertPoints.push_back(ip);

    if (loopInfos.size() != loopOp.getNumLoops() - 1)
      return llvm::Error::success();

    // Convert the body of the loop.
    builder.restoreIP(ip);
    llvm::Expected<llvm::BasicBlock *> regionBlock = convertOmpOpRegions(
        loopOp.getRegion(), "omp.loop_nest.region", builder, moduleTranslation);
    if (!regionBlock)
      return regionBlock.takeError();

    builder.SetInsertPoint(*regionBlock, (*regionBlock)->begin());
    return llvm::Error::success();
  };

  // Delegate actual loop construction to the OpenMP IRBuilder.
  // TODO: this currently assumes omp.loop_nest is semantically similar to SCF
  // loop, i.e. it has a positive step, uses signed integer semantics.
  // Reconsider this code when the nested loop operation clearly supports more
  // cases.
  for (unsigned i = 0, e = loopOp.getNumLoops(); i < e; ++i) {
    llvm::Value *lowerBound =
        moduleTranslation.lookupValue(loopOp.getLoopLowerBounds()[i]);
    llvm::Value *upperBound =
        moduleTranslation.lookupValue(loopOp.getLoopUpperBounds()[i]);
    llvm::Value *step = moduleTranslation.lookupValue(loopOp.getLoopSteps()[i]);

    // Make sure loop trip count are emitted in the preheader of the outermost
    // loop at the latest so that they are all available for the new collapsed
    // loop will be created below.
    llvm::OpenMPIRBuilder::LocationDescription loc = ompLoc;
    llvm::OpenMPIRBuilder::InsertPointTy computeIP = ompLoc.IP;
    if (i != 0) {
      loc = llvm::OpenMPIRBuilder::LocationDescription(bodyInsertPoints.back(),
                                                       ompLoc.DL);
      computeIP = loopInfos.front()->getPreheaderIP();
    }

    llvm::Expected<llvm::CanonicalLoopInfo *> loopResult =
        ompBuilder->createCanonicalLoop(
            loc, bodyGen, lowerBound, upperBound, step,
            /*IsSigned=*/true, loopOp.getLoopInclusive(), computeIP);

    if (failed(handleError(loopResult, *loopOp)))
      return failure();

    loopInfos.push_back(*loopResult);
  }

  // Collapse loops. Store the insertion point because LoopInfos may get
  // invalidated.
  llvm::OpenMPIRBuilder::InsertPointTy afterIP =
      loopInfos.front()->getAfterIP();

  // Update the stack frame created for this loop to point to the resulting loop
  // after applying transformations.
  moduleTranslation.stackWalk<OpenMPLoopInfoStackFrame>(
      [&](OpenMPLoopInfoStackFrame &frame) {
        frame.loopInfo = ompBuilder->collapseLoops(ompLoc.DL, loopInfos, {});
        return WalkResult::interrupt();
      });

  // Continue building IR after the loop. Note that the LoopInfo returned by
  // `collapseLoops` points inside the outermost loop and is intended for
  // potential further loop transformations. Use the insertion point stored
  // before collapsing loops instead.
  builder.restoreIP(afterIP);
  return success();
}

/// Convert an Atomic Ordering attribute to llvm::AtomicOrdering.
static llvm::AtomicOrdering
convertAtomicOrdering(std::optional<omp::ClauseMemoryOrderKind> ao) {
  if (!ao)
    return llvm::AtomicOrdering::Monotonic; // Default Memory Ordering

  switch (*ao) {
  case omp::ClauseMemoryOrderKind::Seq_cst:
    return llvm::AtomicOrdering::SequentiallyConsistent;
  case omp::ClauseMemoryOrderKind::Acq_rel:
    return llvm::AtomicOrdering::AcquireRelease;
  case omp::ClauseMemoryOrderKind::Acquire:
    return llvm::AtomicOrdering::Acquire;
  case omp::ClauseMemoryOrderKind::Release:
    return llvm::AtomicOrdering::Release;
  case omp::ClauseMemoryOrderKind::Relaxed:
    return llvm::AtomicOrdering::Monotonic;
  }
  llvm_unreachable("Unknown ClauseMemoryOrderKind kind");
}

/// Convert omp.atomic.read operation to LLVM IR.
static LogicalResult
convertOmpAtomicRead(Operation &opInst, llvm::IRBuilderBase &builder,
                     LLVM::ModuleTranslation &moduleTranslation) {
  auto readOp = cast<omp::AtomicReadOp>(opInst);
  if (failed(checkImplementationStatus(opInst)))
    return failure();

  llvm::OpenMPIRBuilder *ompBuilder = moduleTranslation.getOpenMPBuilder();

  llvm::OpenMPIRBuilder::LocationDescription ompLoc(builder);

  llvm::AtomicOrdering AO = convertAtomicOrdering(readOp.getMemoryOrder());
  llvm::Value *x = moduleTranslation.lookupValue(readOp.getX());
  llvm::Value *v = moduleTranslation.lookupValue(readOp.getV());

  llvm::Type *elementType =
      moduleTranslation.convertType(readOp.getElementType());

  llvm::OpenMPIRBuilder::AtomicOpValue V = {v, elementType, false, false};
  llvm::OpenMPIRBuilder::AtomicOpValue X = {x, elementType, false, false};
  builder.restoreIP(ompBuilder->createAtomicRead(ompLoc, X, V, AO));
  return success();
}

/// Converts an omp.atomic.write operation to LLVM IR.
static LogicalResult
convertOmpAtomicWrite(Operation &opInst, llvm::IRBuilderBase &builder,
                      LLVM::ModuleTranslation &moduleTranslation) {
  auto writeOp = cast<omp::AtomicWriteOp>(opInst);
  if (failed(checkImplementationStatus(opInst)))
    return failure();

  llvm::OpenMPIRBuilder *ompBuilder = moduleTranslation.getOpenMPBuilder();

  llvm::OpenMPIRBuilder::LocationDescription ompLoc(builder);
  llvm::AtomicOrdering ao = convertAtomicOrdering(writeOp.getMemoryOrder());
  llvm::Value *expr = moduleTranslation.lookupValue(writeOp.getExpr());
  llvm::Value *dest = moduleTranslation.lookupValue(writeOp.getX());
  llvm::Type *ty = moduleTranslation.convertType(writeOp.getExpr().getType());
  llvm::OpenMPIRBuilder::AtomicOpValue x = {dest, ty, /*isSigned=*/false,
                                            /*isVolatile=*/false};
  builder.restoreIP(ompBuilder->createAtomicWrite(ompLoc, x, expr, ao));
  return success();
}

/// Converts an LLVM dialect binary operation to the corresponding enum value
/// for `atomicrmw` supported binary operation.
llvm::AtomicRMWInst::BinOp convertBinOpToAtomic(Operation &op) {
  return llvm::TypeSwitch<Operation *, llvm::AtomicRMWInst::BinOp>(&op)
      .Case([&](LLVM::AddOp) { return llvm::AtomicRMWInst::BinOp::Add; })
      .Case([&](LLVM::SubOp) { return llvm::AtomicRMWInst::BinOp::Sub; })
      .Case([&](LLVM::AndOp) { return llvm::AtomicRMWInst::BinOp::And; })
      .Case([&](LLVM::OrOp) { return llvm::AtomicRMWInst::BinOp::Or; })
      .Case([&](LLVM::XOrOp) { return llvm::AtomicRMWInst::BinOp::Xor; })
      .Case([&](LLVM::UMaxOp) { return llvm::AtomicRMWInst::BinOp::UMax; })
      .Case([&](LLVM::UMinOp) { return llvm::AtomicRMWInst::BinOp::UMin; })
      .Case([&](LLVM::FAddOp) { return llvm::AtomicRMWInst::BinOp::FAdd; })
      .Case([&](LLVM::FSubOp) { return llvm::AtomicRMWInst::BinOp::FSub; })
      .Default(llvm::AtomicRMWInst::BinOp::BAD_BINOP);
}

/// Converts an OpenMP atomic update operation using OpenMPIRBuilder.
static LogicalResult
convertOmpAtomicUpdate(omp::AtomicUpdateOp &opInst,
                       llvm::IRBuilderBase &builder,
                       LLVM::ModuleTranslation &moduleTranslation) {
  llvm::OpenMPIRBuilder *ompBuilder = moduleTranslation.getOpenMPBuilder();
  if (failed(checkImplementationStatus(*opInst)))
    return failure();

  // Convert values and types.
  auto &innerOpList = opInst.getRegion().front().getOperations();
  bool isXBinopExpr{false};
  llvm::AtomicRMWInst::BinOp binop;
  mlir::Value mlirExpr;
  llvm::Value *llvmExpr = nullptr;
  llvm::Value *llvmX = nullptr;
  llvm::Type *llvmXElementType = nullptr;
  if (innerOpList.size() == 2) {
    // The two operations here are the update and the terminator.
    // Since we can identify the update operation, there is a possibility
    // that we can generate the atomicrmw instruction.
    mlir::Operation &innerOp = *opInst.getRegion().front().begin();
    if (!llvm::is_contained(innerOp.getOperands(),
                            opInst.getRegion().getArgument(0))) {
      return opInst.emitError("no atomic update operation with region argument"
                              " as operand found inside atomic.update region");
    }
    binop = convertBinOpToAtomic(innerOp);
    isXBinopExpr = innerOp.getOperand(0) == opInst.getRegion().getArgument(0);
    mlirExpr = (isXBinopExpr ? innerOp.getOperand(1) : innerOp.getOperand(0));
    llvmExpr = moduleTranslation.lookupValue(mlirExpr);
  } else {
    // Since the update region includes more than one operation
    // we will resort to generating a cmpxchg loop.
    binop = llvm::AtomicRMWInst::BinOp::BAD_BINOP;
  }
  llvmX = moduleTranslation.lookupValue(opInst.getX());
  llvmXElementType = moduleTranslation.convertType(
      opInst.getRegion().getArgument(0).getType());
  llvm::OpenMPIRBuilder::AtomicOpValue llvmAtomicX = {llvmX, llvmXElementType,
                                                      /*isSigned=*/false,
                                                      /*isVolatile=*/false};

  llvm::AtomicOrdering atomicOrdering =
      convertAtomicOrdering(opInst.getMemoryOrder());

  // Generate update code.
  auto updateFn =
      [&opInst, &moduleTranslation](
          llvm::Value *atomicx,
          llvm::IRBuilder<> &builder) -> llvm::Expected<llvm::Value *> {
    Block &bb = *opInst.getRegion().begin();
    moduleTranslation.mapValue(*opInst.getRegion().args_begin(), atomicx);
    moduleTranslation.mapBlock(&bb, builder.GetInsertBlock());
    if (failed(moduleTranslation.convertBlock(bb, true, builder)))
      return llvm::make_error<PreviouslyReportedError>();

    omp::YieldOp yieldop = dyn_cast<omp::YieldOp>(bb.getTerminator());
    assert(yieldop && yieldop.getResults().size() == 1 &&
           "terminator must be omp.yield op and it must have exactly one "
           "argument");
    return moduleTranslation.lookupValue(yieldop.getResults()[0]);
  };

  // Handle ambiguous alloca, if any.
  auto allocaIP = findAllocaInsertPoint(builder, moduleTranslation);
  llvm::OpenMPIRBuilder::LocationDescription ompLoc(builder);
  llvm::OpenMPIRBuilder::InsertPointOrErrorTy afterIP =
      ompBuilder->createAtomicUpdate(ompLoc, allocaIP, llvmAtomicX, llvmExpr,
                                     atomicOrdering, binop, updateFn,
                                     isXBinopExpr);

  if (failed(handleError(afterIP, *opInst)))
    return failure();

  builder.restoreIP(*afterIP);
  return success();
}

static LogicalResult
convertOmpAtomicCapture(omp::AtomicCaptureOp atomicCaptureOp,
                        llvm::IRBuilderBase &builder,
                        LLVM::ModuleTranslation &moduleTranslation) {
  llvm::OpenMPIRBuilder *ompBuilder = moduleTranslation.getOpenMPBuilder();
  if (failed(checkImplementationStatus(*atomicCaptureOp)))
    return failure();

  mlir::Value mlirExpr;
  bool isXBinopExpr = false, isPostfixUpdate = false;
  llvm::AtomicRMWInst::BinOp binop = llvm::AtomicRMWInst::BinOp::BAD_BINOP;

  omp::AtomicUpdateOp atomicUpdateOp = atomicCaptureOp.getAtomicUpdateOp();
  omp::AtomicWriteOp atomicWriteOp = atomicCaptureOp.getAtomicWriteOp();

  assert((atomicUpdateOp || atomicWriteOp) &&
         "internal op must be an atomic.update or atomic.write op");

  if (atomicWriteOp) {
    isPostfixUpdate = true;
    mlirExpr = atomicWriteOp.getExpr();
  } else {
    isPostfixUpdate = atomicCaptureOp.getSecondOp() ==
                      atomicCaptureOp.getAtomicUpdateOp().getOperation();
    auto &innerOpList = atomicUpdateOp.getRegion().front().getOperations();
    // Find the binary update operation that uses the region argument
    // and get the expression to update
    if (innerOpList.size() == 2) {
      mlir::Operation &innerOp = *atomicUpdateOp.getRegion().front().begin();
      if (!llvm::is_contained(innerOp.getOperands(),
                              atomicUpdateOp.getRegion().getArgument(0))) {
        return atomicUpdateOp.emitError(
            "no atomic update operation with region argument"
            " as operand found inside atomic.update region");
      }
      binop = convertBinOpToAtomic(innerOp);
      isXBinopExpr =
          innerOp.getOperand(0) == atomicUpdateOp.getRegion().getArgument(0);
      mlirExpr = (isXBinopExpr ? innerOp.getOperand(1) : innerOp.getOperand(0));
    } else {
      binop = llvm::AtomicRMWInst::BinOp::BAD_BINOP;
    }
  }

  llvm::Value *llvmExpr = moduleTranslation.lookupValue(mlirExpr);
  llvm::Value *llvmX =
      moduleTranslation.lookupValue(atomicCaptureOp.getAtomicReadOp().getX());
  llvm::Value *llvmV =
      moduleTranslation.lookupValue(atomicCaptureOp.getAtomicReadOp().getV());
  llvm::Type *llvmXElementType = moduleTranslation.convertType(
      atomicCaptureOp.getAtomicReadOp().getElementType());
  llvm::OpenMPIRBuilder::AtomicOpValue llvmAtomicX = {llvmX, llvmXElementType,
                                                      /*isSigned=*/false,
                                                      /*isVolatile=*/false};
  llvm::OpenMPIRBuilder::AtomicOpValue llvmAtomicV = {llvmV, llvmXElementType,
                                                      /*isSigned=*/false,
                                                      /*isVolatile=*/false};

  llvm::AtomicOrdering atomicOrdering =
      convertAtomicOrdering(atomicCaptureOp.getMemoryOrder());

  auto updateFn =
      [&](llvm::Value *atomicx,
          llvm::IRBuilder<> &builder) -> llvm::Expected<llvm::Value *> {
    if (atomicWriteOp)
      return moduleTranslation.lookupValue(atomicWriteOp.getExpr());
    Block &bb = *atomicUpdateOp.getRegion().begin();
    moduleTranslation.mapValue(*atomicUpdateOp.getRegion().args_begin(),
                               atomicx);
    moduleTranslation.mapBlock(&bb, builder.GetInsertBlock());
    if (failed(moduleTranslation.convertBlock(bb, true, builder)))
      return llvm::make_error<PreviouslyReportedError>();

    omp::YieldOp yieldop = dyn_cast<omp::YieldOp>(bb.getTerminator());
    assert(yieldop && yieldop.getResults().size() == 1 &&
           "terminator must be omp.yield op and it must have exactly one "
           "argument");
    return moduleTranslation.lookupValue(yieldop.getResults()[0]);
  };

  // Handle ambiguous alloca, if any.
  auto allocaIP = findAllocaInsertPoint(builder, moduleTranslation);
  llvm::OpenMPIRBuilder::LocationDescription ompLoc(builder);
  llvm::OpenMPIRBuilder::InsertPointOrErrorTy afterIP =
      ompBuilder->createAtomicCapture(
          ompLoc, allocaIP, llvmAtomicX, llvmAtomicV, llvmExpr, atomicOrdering,
          binop, updateFn, atomicUpdateOp, isPostfixUpdate, isXBinopExpr);

  if (failed(handleError(afterIP, *atomicCaptureOp)))
    return failure();

  builder.restoreIP(*afterIP);
  return success();
}

/// Converts an OpenMP Threadprivate operation into LLVM IR using
/// OpenMPIRBuilder.
static LogicalResult
convertOmpThreadprivate(Operation &opInst, llvm::IRBuilderBase &builder,
                        LLVM::ModuleTranslation &moduleTranslation) {
  llvm::OpenMPIRBuilder::LocationDescription ompLoc(builder);
  llvm::OpenMPIRBuilder *ompBuilder = moduleTranslation.getOpenMPBuilder();
  auto threadprivateOp = cast<omp::ThreadprivateOp>(opInst);

  if (failed(checkImplementationStatus(opInst)))
    return failure();

  Value symAddr = threadprivateOp.getSymAddr();
  auto *symOp = symAddr.getDefiningOp();

  if (auto asCast = dyn_cast<LLVM::AddrSpaceCastOp>(symOp))
    symOp = asCast.getOperand().getDefiningOp();

  if (!isa<LLVM::AddressOfOp>(symOp))
    return opInst.emitError("Addressing symbol not found");
  LLVM::AddressOfOp addressOfOp = dyn_cast<LLVM::AddressOfOp>(symOp);

  LLVM::GlobalOp global =
      addressOfOp.getGlobal(moduleTranslation.symbolTable());
  llvm::GlobalValue *globalValue = moduleTranslation.lookupGlobal(global);

  if (!ompBuilder->Config.isTargetDevice()) {
    llvm::Type *type = globalValue->getValueType();
    llvm::TypeSize typeSize =
        builder.GetInsertBlock()->getModule()->getDataLayout().getTypeStoreSize(
            type);
    llvm::ConstantInt *size = builder.getInt64(typeSize.getFixedValue());
    llvm::Value *callInst = ompBuilder->createCachedThreadPrivate(
        ompLoc, globalValue, size, global.getSymName() + ".cache");
    moduleTranslation.mapValue(opInst.getResult(0), callInst);
  } else {
    moduleTranslation.mapValue(opInst.getResult(0), globalValue);
  }

  return success();
}

static llvm::OffloadEntriesInfoManager::OMPTargetDeviceClauseKind
convertToDeviceClauseKind(mlir::omp::DeclareTargetDeviceType deviceClause) {
  switch (deviceClause) {
  case mlir::omp::DeclareTargetDeviceType::host:
    return llvm::OffloadEntriesInfoManager::OMPTargetDeviceClauseHost;
    break;
  case mlir::omp::DeclareTargetDeviceType::nohost:
    return llvm::OffloadEntriesInfoManager::OMPTargetDeviceClauseNoHost;
    break;
  case mlir::omp::DeclareTargetDeviceType::any:
    return llvm::OffloadEntriesInfoManager::OMPTargetDeviceClauseAny;
    break;
  }
  llvm_unreachable("unhandled device clause");
}

static llvm::OffloadEntriesInfoManager::OMPTargetGlobalVarEntryKind
convertToCaptureClauseKind(
    mlir::omp::DeclareTargetCaptureClause captureClause) {
  switch (captureClause) {
  case mlir::omp::DeclareTargetCaptureClause::to:
    return llvm::OffloadEntriesInfoManager::OMPTargetGlobalVarEntryTo;
  case mlir::omp::DeclareTargetCaptureClause::link:
    return llvm::OffloadEntriesInfoManager::OMPTargetGlobalVarEntryLink;
  case mlir::omp::DeclareTargetCaptureClause::enter:
    return llvm::OffloadEntriesInfoManager::OMPTargetGlobalVarEntryEnter;
  }
  llvm_unreachable("unhandled capture clause");
}

static llvm::SmallString<64>
getDeclareTargetRefPtrSuffix(LLVM::GlobalOp globalOp,
                             llvm::OpenMPIRBuilder &ompBuilder) {
  llvm::SmallString<64> suffix;
  llvm::raw_svector_ostream os(suffix);
  if (globalOp.getVisibility() == mlir::SymbolTable::Visibility::Private) {
    auto loc = globalOp->getLoc()->findInstanceOf<FileLineColLoc>();
    auto fileInfoCallBack = [&loc]() {
      return std::pair<std::string, uint64_t>(
          llvm::StringRef(loc.getFilename()), loc.getLine());
    };

    os << llvm::format(
        "_%x", ompBuilder.getTargetEntryUniqueInfo(fileInfoCallBack).FileID);
  }
  os << "_decl_tgt_ref_ptr";

  return suffix;
}

static bool isDeclareTargetLink(mlir::Value value) {
  if (auto addressOfOp =
          llvm::dyn_cast_if_present<LLVM::AddressOfOp>(value.getDefiningOp())) {
    auto modOp = addressOfOp->getParentOfType<mlir::ModuleOp>();
    Operation *gOp = modOp.lookupSymbol(addressOfOp.getGlobalName());
    if (auto declareTargetGlobal =
            llvm::dyn_cast<mlir::omp::DeclareTargetInterface>(gOp))
      if (declareTargetGlobal.getDeclareTargetCaptureClause() ==
          mlir::omp::DeclareTargetCaptureClause::link)
        return true;
  }
  return false;
}

// Returns the reference pointer generated by the lowering of the declare target
// operation in cases where the link clause is used or the to clause is used in
// USM mode.
static llvm::Value *
getRefPtrIfDeclareTarget(mlir::Value value,
                         LLVM::ModuleTranslation &moduleTranslation) {
  llvm::OpenMPIRBuilder *ompBuilder = moduleTranslation.getOpenMPBuilder();

  // An easier way to do this may just be to keep track of any pointer
  // references and their mapping to their respective operation
  if (auto addressOfOp =
          llvm::dyn_cast_if_present<LLVM::AddressOfOp>(value.getDefiningOp())) {
    if (auto gOp = llvm::dyn_cast_or_null<LLVM::GlobalOp>(
            addressOfOp->getParentOfType<mlir::ModuleOp>().lookupSymbol(
                addressOfOp.getGlobalName()))) {

      if (auto declareTargetGlobal =
              llvm::dyn_cast<mlir::omp::DeclareTargetInterface>(
                  gOp.getOperation())) {

        // In this case, we must utilise the reference pointer generated by the
        // declare target operation, similar to Clang
        if ((declareTargetGlobal.getDeclareTargetCaptureClause() ==
             mlir::omp::DeclareTargetCaptureClause::link) ||
            (declareTargetGlobal.getDeclareTargetCaptureClause() ==
                 mlir::omp::DeclareTargetCaptureClause::to &&
             ompBuilder->Config.hasRequiresUnifiedSharedMemory())) {
          llvm::SmallString<64> suffix =
              getDeclareTargetRefPtrSuffix(gOp, *ompBuilder);

          if (gOp.getSymName().contains(suffix))
            return moduleTranslation.getLLVMModule()->getNamedValue(
                gOp.getSymName());

          return moduleTranslation.getLLVMModule()->getNamedValue(
              (gOp.getSymName().str() + suffix.str()).str());
        }
      }
    }
  }

  return nullptr;
}

namespace {
// Append customMappers information to existing MapInfosTy
struct MapInfosTy : llvm::OpenMPIRBuilder::MapInfosTy {
  SmallVector<Operation *, 4> Mappers;

  /// Append arrays in \a CurInfo.
  void append(MapInfosTy &curInfo) {
    Mappers.append(curInfo.Mappers.begin(), curInfo.Mappers.end());
    llvm::OpenMPIRBuilder::MapInfosTy::append(curInfo);
  }
};
// A small helper structure to contain data gathered
// for map lowering and coalese it into one area and
// avoiding extra computations such as searches in the
// llvm module for lowered mapped variables or checking
// if something is declare target (and retrieving the
// value) more than neccessary.
struct MapInfoData : MapInfosTy {
  llvm::SmallVector<bool, 4> IsDeclareTarget;
  llvm::SmallVector<bool, 4> IsAMember;
  // Identify if mapping was added by mapClause or use_device clauses.
  llvm::SmallVector<bool, 4> IsAMapping;
  llvm::SmallVector<mlir::Operation *, 4> MapClause;
  llvm::SmallVector<llvm::Value *, 4> OriginalValue;
  // Stripped off array/pointer to get the underlying
  // element type
  llvm::SmallVector<llvm::Type *, 4> BaseType;

  /// Append arrays in \a CurInfo.
  void append(MapInfoData &CurInfo) {
    IsDeclareTarget.append(CurInfo.IsDeclareTarget.begin(),
                           CurInfo.IsDeclareTarget.end());
    MapClause.append(CurInfo.MapClause.begin(), CurInfo.MapClause.end());
    OriginalValue.append(CurInfo.OriginalValue.begin(),
                         CurInfo.OriginalValue.end());
    BaseType.append(CurInfo.BaseType.begin(), CurInfo.BaseType.end());
    MapInfosTy::append(CurInfo);
  }
};
} // namespace

uint64_t getArrayElementSizeInBits(LLVM::LLVMArrayType arrTy, DataLayout &dl) {
  if (auto nestedArrTy = llvm::dyn_cast_if_present<LLVM::LLVMArrayType>(
          arrTy.getElementType()))
    return getArrayElementSizeInBits(nestedArrTy, dl);
  return dl.getTypeSizeInBits(arrTy.getElementType());
}

// This function calculates the size to be offloaded for a specified type, given
// its associated map clause (which can contain bounds information which affects
// the total size), this size is calculated based on the underlying element type
// e.g. given a 1-D array of ints, we will calculate the size from the integer
// type * number of elements in the array. This size can be used in other
// calculations but is ultimately used as an argument to the OpenMP runtimes
// kernel argument structure which is generated through the combinedInfo data
// structures.
// This function is somewhat equivalent to Clang's getExprTypeSize inside of
// CGOpenMPRuntime.cpp.
llvm::Value *getSizeInBytes(DataLayout &dl, const mlir::Type &type,
                            Operation *clauseOp, llvm::Value *basePointer,
                            llvm::Type *baseType, llvm::IRBuilderBase &builder,
                            LLVM::ModuleTranslation &moduleTranslation) {
  if (auto memberClause =
          mlir::dyn_cast_if_present<mlir::omp::MapInfoOp>(clauseOp)) {
    // This calculates the size to transfer based on bounds and the underlying
    // element type, provided bounds have been specified (Fortran
    // pointers/allocatables/target and arrays that have sections specified fall
    // into this as well).
    if (!memberClause.getBounds().empty()) {
      llvm::Value *elementCount = builder.getInt64(1);
      for (auto bounds : memberClause.getBounds()) {
        if (auto boundOp = mlir::dyn_cast_if_present<mlir::omp::MapBoundsOp>(
                bounds.getDefiningOp())) {
          // The below calculation for the size to be mapped calculated from the
          // map.info's bounds is: (elemCount * [UB - LB] + 1), later we
          // multiply by the underlying element types byte size to get the full
          // size to be offloaded based on the bounds
          elementCount = builder.CreateMul(
              elementCount,
              builder.CreateAdd(
                  builder.CreateSub(
                      moduleTranslation.lookupValue(boundOp.getUpperBound()),
                      moduleTranslation.lookupValue(boundOp.getLowerBound())),
                  builder.getInt64(1)));
        }
      }

      // utilising getTypeSizeInBits instead of getTypeSize as getTypeSize gives
      // the size in inconsistent byte or bit format.
      uint64_t underlyingTypeSzInBits = dl.getTypeSizeInBits(type);
      if (auto arrTy = llvm::dyn_cast_if_present<LLVM::LLVMArrayType>(type))
        underlyingTypeSzInBits = getArrayElementSizeInBits(arrTy, dl);

      // The size in bytes x number of elements, the sizeInBytes stored is
      // the underyling types size, e.g. if ptr<i32>, it'll be the i32's
      // size, so we do some on the fly runtime math to get the size in
      // bytes from the extent (ub - lb) * sizeInBytes. NOTE: This may need
      // some adjustment for members with more complex types.
      return builder.CreateMul(elementCount,
                               builder.getInt64(underlyingTypeSzInBits / 8));
    }
  }

  return builder.getInt64(dl.getTypeSizeInBits(type) / 8);
}

static void collectMapDataFromMapOperands(
    MapInfoData &mapData, SmallVectorImpl<Value> &mapVars,
    LLVM::ModuleTranslation &moduleTranslation, DataLayout &dl,
    llvm::IRBuilderBase &builder, ArrayRef<Value> useDevPtrOperands = {},
    ArrayRef<Value> useDevAddrOperands = {},
    ArrayRef<Value> hasDevAddrOperands = {}) {
  auto checkIsAMember = [](const auto &mapVars, auto mapOp) {
    // Check if this is a member mapping and correctly assign that it is, if
    // it is a member of a larger object.
    // TODO: Need better handling of members, and distinguishing of members
    // that are implicitly allocated on device vs explicitly passed in as
    // arguments.
    // TODO: May require some further additions to support nested record
    // types, i.e. member maps that can have member maps.
    for (Value mapValue : mapVars) {
      auto map = cast<omp::MapInfoOp>(mapValue.getDefiningOp());
      for (auto member : map.getMembers())
        if (member == mapOp)
          return true;
    }
    return false;
  };

  // Process MapOperands
  for (Value mapValue : mapVars) {
    auto mapOp = cast<omp::MapInfoOp>(mapValue.getDefiningOp());
    Value offloadPtr =
        mapOp.getVarPtrPtr() ? mapOp.getVarPtrPtr() : mapOp.getVarPtr();
    mapData.OriginalValue.push_back(moduleTranslation.lookupValue(offloadPtr));
    mapData.Pointers.push_back(mapData.OriginalValue.back());

    if (llvm::Value *refPtr =
            getRefPtrIfDeclareTarget(offloadPtr,
                                     moduleTranslation)) { // declare target
      mapData.IsDeclareTarget.push_back(true);
      mapData.BasePointers.push_back(refPtr);
    } else { // regular mapped variable
      mapData.IsDeclareTarget.push_back(false);
      mapData.BasePointers.push_back(mapData.OriginalValue.back());
    }

    mapData.BaseType.push_back(
        moduleTranslation.convertType(mapOp.getVarType()));
    mapData.Sizes.push_back(
        getSizeInBytes(dl, mapOp.getVarType(), mapOp, mapData.Pointers.back(),
                       mapData.BaseType.back(), builder, moduleTranslation));
    mapData.MapClause.push_back(mapOp.getOperation());
    mapData.Types.push_back(
        llvm::omp::OpenMPOffloadMappingFlags(mapOp.getMapType()));
    mapData.Names.push_back(LLVM::createMappingInformation(
        mapOp.getLoc(), *moduleTranslation.getOpenMPBuilder()));
    mapData.DevicePointers.push_back(llvm::OpenMPIRBuilder::DeviceInfoTy::None);
    if (mapOp.getMapperId())
      mapData.Mappers.push_back(
          SymbolTable::lookupNearestSymbolFrom<omp::DeclareMapperOp>(
              mapOp, mapOp.getMapperIdAttr()));
    else
      mapData.Mappers.push_back(nullptr);
    mapData.IsAMapping.push_back(true);
    mapData.IsAMember.push_back(checkIsAMember(mapVars, mapOp));
  }

  auto findMapInfo = [&mapData](llvm::Value *val,
                                llvm::OpenMPIRBuilder::DeviceInfoTy devInfoTy) {
    unsigned index = 0;
    bool found = false;
    for (llvm::Value *basePtr : mapData.OriginalValue) {
      if (basePtr == val && mapData.IsAMapping[index]) {
        found = true;
        mapData.Types[index] |=
            llvm::omp::OpenMPOffloadMappingFlags::OMP_MAP_RETURN_PARAM;
        mapData.DevicePointers[index] = devInfoTy;
      }
      index++;
    }
    return found;
  };

  // Process useDevPtr(Addr)Operands
  auto addDevInfos = [&](const llvm::ArrayRef<Value> &useDevOperands,
                         llvm::OpenMPIRBuilder::DeviceInfoTy devInfoTy) {
    for (Value mapValue : useDevOperands) {
      auto mapOp = cast<omp::MapInfoOp>(mapValue.getDefiningOp());
      Value offloadPtr =
          mapOp.getVarPtrPtr() ? mapOp.getVarPtrPtr() : mapOp.getVarPtr();
      llvm::Value *origValue = moduleTranslation.lookupValue(offloadPtr);

      // Check if map info is already present for this entry.
      if (!findMapInfo(origValue, devInfoTy)) {
        mapData.OriginalValue.push_back(origValue);
        mapData.Pointers.push_back(mapData.OriginalValue.back());
        mapData.IsDeclareTarget.push_back(false);
        mapData.BasePointers.push_back(mapData.OriginalValue.back());
        mapData.BaseType.push_back(
            moduleTranslation.convertType(mapOp.getVarType()));
        mapData.Sizes.push_back(builder.getInt64(0));
        mapData.MapClause.push_back(mapOp.getOperation());
        mapData.Types.push_back(
            llvm::omp::OpenMPOffloadMappingFlags::OMP_MAP_RETURN_PARAM);
        mapData.Names.push_back(LLVM::createMappingInformation(
            mapOp.getLoc(), *moduleTranslation.getOpenMPBuilder()));
        mapData.DevicePointers.push_back(devInfoTy);
        mapData.Mappers.push_back(nullptr);
        mapData.IsAMapping.push_back(false);
        mapData.IsAMember.push_back(checkIsAMember(useDevOperands, mapOp));
      }
    }
  };

  addDevInfos(useDevAddrOperands, llvm::OpenMPIRBuilder::DeviceInfoTy::Address);
  addDevInfos(useDevPtrOperands, llvm::OpenMPIRBuilder::DeviceInfoTy::Pointer);

  for (Value mapValue : hasDevAddrOperands) {
    auto mapOp = cast<omp::MapInfoOp>(mapValue.getDefiningOp());
    Value offloadPtr =
        mapOp.getVarPtrPtr() ? mapOp.getVarPtrPtr() : mapOp.getVarPtr();
    llvm::Value *origValue = moduleTranslation.lookupValue(offloadPtr);
<<<<<<< HEAD
    auto mapType = static_cast<llvm::omp::OpenMPOffloadMappingFlags>(
        mapOp.getMapType().value());
=======
    auto mapType =
        static_cast<llvm::omp::OpenMPOffloadMappingFlags>(mapOp.getMapType());
>>>>>>> 5eee2751
    auto mapTypeAlways = llvm::omp::OpenMPOffloadMappingFlags::OMP_MAP_ALWAYS;

    mapData.OriginalValue.push_back(origValue);
    mapData.BasePointers.push_back(origValue);
    mapData.Pointers.push_back(origValue);
    mapData.IsDeclareTarget.push_back(false);
    mapData.BaseType.push_back(
        moduleTranslation.convertType(mapOp.getVarType()));
    mapData.Sizes.push_back(
        builder.getInt64(dl.getTypeSize(mapOp.getVarType())));
    mapData.MapClause.push_back(mapOp.getOperation());
    if (llvm::to_underlying(mapType & mapTypeAlways)) {
      // Descriptors are mapped with the ALWAYS flag, since they can get
      // rematerialized, so the address of the decriptor for a given object
      // may change from one place to another.
      mapData.Types.push_back(mapType);
      // Technically it's possible for a non-descriptor mapping to have
      // both has-device-addr and ALWAYS, so lookup the mapper in case it
      // exists.
      if (mapOp.getMapperId()) {
        mapData.Mappers.push_back(
            SymbolTable::lookupNearestSymbolFrom<omp::DeclareMapperOp>(
                mapOp, mapOp.getMapperIdAttr()));
      } else {
        mapData.Mappers.push_back(nullptr);
      }
    } else {
      mapData.Types.push_back(
          llvm::omp::OpenMPOffloadMappingFlags::OMP_MAP_LITERAL);
      mapData.Mappers.push_back(nullptr);
    }
    mapData.Names.push_back(LLVM::createMappingInformation(
        mapOp.getLoc(), *moduleTranslation.getOpenMPBuilder()));
    mapData.DevicePointers.push_back(
        llvm::OpenMPIRBuilder::DeviceInfoTy::Address);
    mapData.IsAMapping.push_back(false);
    mapData.IsAMember.push_back(checkIsAMember(hasDevAddrOperands, mapOp));
  }
}

static int getMapDataMemberIdx(MapInfoData &mapData, omp::MapInfoOp memberOp) {
  auto *res = llvm::find(mapData.MapClause, memberOp);
  assert(res != mapData.MapClause.end() &&
         "MapInfoOp for member not found in MapData, cannot return index");
  return std::distance(mapData.MapClause.begin(), res);
}

static omp::MapInfoOp getFirstOrLastMappedMemberPtr(omp::MapInfoOp mapInfo,
                                                    bool first) {
  ArrayAttr indexAttr = mapInfo.getMembersIndexAttr();
  // Only 1 member has been mapped, we can return it.
  if (indexAttr.size() == 1)
    return cast<omp::MapInfoOp>(mapInfo.getMembers()[0].getDefiningOp());

  llvm::SmallVector<size_t> indices(indexAttr.size());
  std::iota(indices.begin(), indices.end(), 0);

  llvm::sort(indices.begin(), indices.end(),
             [&](const size_t a, const size_t b) {
               auto memberIndicesA = cast<ArrayAttr>(indexAttr[a]);
               auto memberIndicesB = cast<ArrayAttr>(indexAttr[b]);
               for (const auto it : llvm::zip(memberIndicesA, memberIndicesB)) {
                 int64_t aIndex = cast<IntegerAttr>(std::get<0>(it)).getInt();
                 int64_t bIndex = cast<IntegerAttr>(std::get<1>(it)).getInt();

                 if (aIndex == bIndex)
                   continue;

                 if (aIndex < bIndex)
                   return first;

                 if (aIndex > bIndex)
                   return !first;
               }

               // Iterated the up until the end of the smallest member and
               // they were found to be equal up to that point, so select
               // the member with the lowest index count, so the "parent"
               return memberIndicesA.size() < memberIndicesB.size();
             });

  return llvm::cast<omp::MapInfoOp>(
      mapInfo.getMembers()[indices.front()].getDefiningOp());
}

/// This function calculates the array/pointer offset for map data provided
/// with bounds operations, e.g. when provided something like the following:
///
/// Fortran
///     map(tofrom: array(2:5, 3:2))
///   or
/// C++
///   map(tofrom: array[1:4][2:3])
/// We must calculate the initial pointer offset to pass across, this function
/// performs this using bounds.
///
/// NOTE: which while specified in row-major order it currently needs to be
/// flipped for Fortran's column order array allocation and access (as
/// opposed to C++'s row-major, hence the backwards processing where order is
/// important). This is likely important to keep in mind for the future when
/// we incorporate a C++ frontend, both frontends will need to agree on the
/// ordering of generated bounds operations (one may have to flip them) to
/// make the below lowering frontend agnostic. The offload size
/// calcualtion may also have to be adjusted for C++.
std::vector<llvm::Value *>
calculateBoundsOffset(LLVM::ModuleTranslation &moduleTranslation,
                      llvm::IRBuilderBase &builder, bool isArrayTy,
                      OperandRange bounds) {
  std::vector<llvm::Value *> idx;
  // There's no bounds to calculate an offset from, we can safely
  // ignore and return no indices.
  if (bounds.empty())
    return idx;

  // If we have an array type, then we have its type so can treat it as a
  // normal GEP instruction where the bounds operations are simply indexes
  // into the array. We currently do reverse order of the bounds, which
  // I believe leans more towards Fortran's column-major in memory.
  if (isArrayTy) {
    idx.push_back(builder.getInt64(0));
    for (int i = bounds.size() - 1; i >= 0; --i) {
      if (auto boundOp = dyn_cast_if_present<omp::MapBoundsOp>(
              bounds[i].getDefiningOp())) {
        idx.push_back(moduleTranslation.lookupValue(boundOp.getLowerBound()));
      }
    }
  } else {
    // If we do not have an array type, but we have bounds, then we're dealing
    // with a pointer that's being treated like an array and we have the
    // underlying type e.g. an i32, or f64 etc, e.g. a fortran descriptor base
    // address (pointer pointing to the actual data) so we must caclulate the
    // offset using a single index which the following two loops attempts to
    // compute.

    // Calculates the size offset we need to make per row e.g. first row or
    // column only needs to be offset by one, but the next would have to be
    // the previous row/column offset multiplied by the extent of current row.
    //
    // For example ([1][10][100]):
    //
    //  - First row/column we move by 1 for each index increment
    //  - Second row/column we move by 1 (first row/column) * 10 (extent/size of
    //  current) for 10 for each index increment
    //  - Third row/column we would move by 10 (second row/column) *
    //  (extent/size of current) 100 for 1000 for each index increment
    std::vector<llvm::Value *> dimensionIndexSizeOffset{builder.getInt64(1)};
    for (size_t i = 1; i < bounds.size(); ++i) {
      if (auto boundOp = dyn_cast_if_present<omp::MapBoundsOp>(
              bounds[i].getDefiningOp())) {
        dimensionIndexSizeOffset.push_back(builder.CreateMul(
            moduleTranslation.lookupValue(boundOp.getExtent()),
            dimensionIndexSizeOffset[i - 1]));
      }
    }

    // Now that we have calculated how much we move by per index, we must
    // multiply each lower bound offset in indexes by the size offset we
    // have calculated in the previous and accumulate the results to get
    // our final resulting offset.
    for (int i = bounds.size() - 1; i >= 0; --i) {
      if (auto boundOp = dyn_cast_if_present<omp::MapBoundsOp>(
              bounds[i].getDefiningOp())) {
        if (idx.empty())
          idx.emplace_back(builder.CreateMul(
              moduleTranslation.lookupValue(boundOp.getLowerBound()),
              dimensionIndexSizeOffset[i]));
        else
          idx.back() = builder.CreateAdd(
              idx.back(), builder.CreateMul(moduleTranslation.lookupValue(
                                                boundOp.getLowerBound()),
                                            dimensionIndexSizeOffset[i]));
      }
    }
  }

  return idx;
}

// This creates two insertions into the MapInfosTy data structure for the
// "parent" of a set of members, (usually a container e.g.
// class/structure/derived type) when subsequent members have also been
// explicitly mapped on the same map clause. Certain types, such as Fortran
// descriptors are mapped like this as well, however, the members are
// implicit as far as a user is concerned, but we must explicitly map them
// internally.
//
// This function also returns the memberOfFlag for this particular parent,
// which is utilised in subsequent member mappings (by modifying there map type
// with it) to indicate that a member is part of this parent and should be
// treated by the runtime as such. Important to achieve the correct mapping.
//
// This function borrows a lot from Clang's emitCombinedEntry function
// inside of CGOpenMPRuntime.cpp
static llvm::omp::OpenMPOffloadMappingFlags mapParentWithMembers(
    LLVM::ModuleTranslation &moduleTranslation, llvm::IRBuilderBase &builder,
    llvm::OpenMPIRBuilder &ompBuilder, DataLayout &dl, MapInfosTy &combinedInfo,
    MapInfoData &mapData, uint64_t mapDataIndex, bool isTargetParams) {
  // Map the first segment of our structure
  combinedInfo.Types.emplace_back(
      isTargetParams
          ? llvm::omp::OpenMPOffloadMappingFlags::OMP_MAP_TARGET_PARAM
          : llvm::omp::OpenMPOffloadMappingFlags::OMP_MAP_NONE);
  combinedInfo.DevicePointers.emplace_back(
      mapData.DevicePointers[mapDataIndex]);
  combinedInfo.Mappers.emplace_back(mapData.Mappers[mapDataIndex]);
  combinedInfo.Names.emplace_back(LLVM::createMappingInformation(
      mapData.MapClause[mapDataIndex]->getLoc(), ompBuilder));
  combinedInfo.BasePointers.emplace_back(mapData.BasePointers[mapDataIndex]);

  // Calculate size of the parent object being mapped based on the
  // addresses at runtime, highAddr - lowAddr = size. This of course
  // doesn't factor in allocated data like pointers, hence the further
  // processing of members specified by users, or in the case of
  // Fortran pointers and allocatables, the mapping of the pointed to
  // data by the descriptor (which itself, is a structure containing
  // runtime information on the dynamically allocated data).
  auto parentClause =
      llvm::cast<omp::MapInfoOp>(mapData.MapClause[mapDataIndex]);

  llvm::Value *lowAddr, *highAddr;
  if (!parentClause.getPartialMap()) {
    lowAddr = builder.CreatePointerCast(mapData.Pointers[mapDataIndex],
                                        builder.getPtrTy());
    highAddr = builder.CreatePointerCast(
        builder.CreateConstGEP1_32(mapData.BaseType[mapDataIndex],
                                   mapData.Pointers[mapDataIndex], 1),
        builder.getPtrTy());
    combinedInfo.Pointers.emplace_back(mapData.Pointers[mapDataIndex]);
  } else {
    auto mapOp = dyn_cast<omp::MapInfoOp>(mapData.MapClause[mapDataIndex]);
    int firstMemberIdx = getMapDataMemberIdx(
        mapData, getFirstOrLastMappedMemberPtr(mapOp, true));
    lowAddr = builder.CreatePointerCast(mapData.Pointers[firstMemberIdx],
                                        builder.getPtrTy());
    int lastMemberIdx = getMapDataMemberIdx(
        mapData, getFirstOrLastMappedMemberPtr(mapOp, false));
    highAddr = builder.CreatePointerCast(
        builder.CreateGEP(mapData.BaseType[lastMemberIdx],
                          mapData.Pointers[lastMemberIdx], builder.getInt64(1)),
        builder.getPtrTy());
    combinedInfo.Pointers.emplace_back(mapData.Pointers[firstMemberIdx]);
  }

  llvm::Value *size = builder.CreateIntCast(
      builder.CreatePtrDiff(builder.getInt8Ty(), highAddr, lowAddr),
      builder.getInt64Ty(),
      /*isSigned=*/false);
  combinedInfo.Sizes.push_back(size);

  llvm::omp::OpenMPOffloadMappingFlags memberOfFlag =
      ompBuilder.getMemberOfFlag(combinedInfo.BasePointers.size() - 1);

  // This creates the initial MEMBER_OF mapping that consists of
  // the parent/top level container (same as above effectively, except
  // with a fixed initial compile time size and separate maptype which
  // indicates the true mape type (tofrom etc.). This parent mapping is
  // only relevant if the structure in its totality is being mapped,
  // otherwise the above suffices.
  if (!parentClause.getPartialMap()) {
    // TODO: This will need to be expanded to include the whole host of logic
    // for the map flags that Clang currently supports (e.g. it should do some
    // further case specific flag modifications). For the moment, it handles
    // what we support as expected.
    llvm::omp::OpenMPOffloadMappingFlags mapFlag = mapData.Types[mapDataIndex];
    ompBuilder.setCorrectMemberOfFlag(mapFlag, memberOfFlag);
    combinedInfo.Types.emplace_back(mapFlag);
    combinedInfo.DevicePointers.emplace_back(
        llvm::OpenMPIRBuilder::DeviceInfoTy::None);
    combinedInfo.Mappers.emplace_back(nullptr);
    combinedInfo.Names.emplace_back(LLVM::createMappingInformation(
        mapData.MapClause[mapDataIndex]->getLoc(), ompBuilder));
    combinedInfo.BasePointers.emplace_back(mapData.BasePointers[mapDataIndex]);
    combinedInfo.Pointers.emplace_back(mapData.Pointers[mapDataIndex]);
    combinedInfo.Sizes.emplace_back(mapData.Sizes[mapDataIndex]);
  }
  return memberOfFlag;
}

// The intent is to verify if the mapped data being passed is a
// pointer -> pointee that requires special handling in certain cases,
// e.g. applying the OMP_MAP_PTR_AND_OBJ map type.
//
// There may be a better way to verify this, but unfortunately with
// opaque pointers we lose the ability to easily check if something is
// a pointer whilst maintaining access to the underlying type.
static bool checkIfPointerMap(omp::MapInfoOp mapOp) {
  // If we have a varPtrPtr field assigned then the underlying type is a pointer
  if (mapOp.getVarPtrPtr())
    return true;

  // If the map data is declare target with a link clause, then it's represented
  // as a pointer when we lower it to LLVM-IR even if at the MLIR level it has
  // no relation to pointers.
  if (isDeclareTargetLink(mapOp.getVarPtr()))
    return true;

  return false;
}

// This function is intended to add explicit mappings of members
static void processMapMembersWithParent(
    LLVM::ModuleTranslation &moduleTranslation, llvm::IRBuilderBase &builder,
    llvm::OpenMPIRBuilder &ompBuilder, DataLayout &dl, MapInfosTy &combinedInfo,
    MapInfoData &mapData, uint64_t mapDataIndex,
    llvm::omp::OpenMPOffloadMappingFlags memberOfFlag) {

  auto parentClause =
      llvm::cast<omp::MapInfoOp>(mapData.MapClause[mapDataIndex]);

  for (auto mappedMembers : parentClause.getMembers()) {
    auto memberClause =
        llvm::cast<omp::MapInfoOp>(mappedMembers.getDefiningOp());
    int memberDataIdx = getMapDataMemberIdx(mapData, memberClause);

    assert(memberDataIdx >= 0 && "could not find mapped member of structure");

    // If we're currently mapping a pointer to a block of data, we must
    // initially map the pointer, and then attatch/bind the data with a
    // subsequent map to the pointer. This segment of code generates the
    // pointer mapping, which can in certain cases be optimised out as Clang
    // currently does in its lowering. However, for the moment we do not do so,
    // in part as we currently have substantially less information on the data
    // being mapped at this stage.
    if (checkIfPointerMap(memberClause)) {
      auto mapFlag =
          llvm::omp::OpenMPOffloadMappingFlags(memberClause.getMapType());
      mapFlag &= ~llvm::omp::OpenMPOffloadMappingFlags::OMP_MAP_TARGET_PARAM;
      mapFlag |= llvm::omp::OpenMPOffloadMappingFlags::OMP_MAP_MEMBER_OF;
      ompBuilder.setCorrectMemberOfFlag(mapFlag, memberOfFlag);
      combinedInfo.Types.emplace_back(mapFlag);
      combinedInfo.DevicePointers.emplace_back(
          llvm::OpenMPIRBuilder::DeviceInfoTy::None);
      combinedInfo.Mappers.emplace_back(nullptr);
      combinedInfo.Names.emplace_back(
          LLVM::createMappingInformation(memberClause.getLoc(), ompBuilder));
      combinedInfo.BasePointers.emplace_back(
          mapData.BasePointers[mapDataIndex]);
      combinedInfo.Pointers.emplace_back(mapData.BasePointers[memberDataIdx]);
      combinedInfo.Sizes.emplace_back(builder.getInt64(
          moduleTranslation.getLLVMModule()->getDataLayout().getPointerSize()));
    }

    // Same MemberOfFlag to indicate its link with parent and other members
    // of.
    auto mapFlag =
        llvm::omp::OpenMPOffloadMappingFlags(memberClause.getMapType());
    mapFlag &= ~llvm::omp::OpenMPOffloadMappingFlags::OMP_MAP_TARGET_PARAM;
    mapFlag |= llvm::omp::OpenMPOffloadMappingFlags::OMP_MAP_MEMBER_OF;
    ompBuilder.setCorrectMemberOfFlag(mapFlag, memberOfFlag);
    if (checkIfPointerMap(memberClause))
      mapFlag |= llvm::omp::OpenMPOffloadMappingFlags::OMP_MAP_PTR_AND_OBJ;

    combinedInfo.Types.emplace_back(mapFlag);
    combinedInfo.DevicePointers.emplace_back(
        mapData.DevicePointers[memberDataIdx]);
    combinedInfo.Mappers.emplace_back(mapData.Mappers[memberDataIdx]);
    combinedInfo.Names.emplace_back(
        LLVM::createMappingInformation(memberClause.getLoc(), ompBuilder));
    uint64_t basePointerIndex =
        checkIfPointerMap(memberClause) ? memberDataIdx : mapDataIndex;
    combinedInfo.BasePointers.emplace_back(
        mapData.BasePointers[basePointerIndex]);
    combinedInfo.Pointers.emplace_back(mapData.Pointers[memberDataIdx]);

    llvm::Value *size = mapData.Sizes[memberDataIdx];
    if (checkIfPointerMap(memberClause)) {
      size = builder.CreateSelect(
          builder.CreateIsNull(mapData.Pointers[memberDataIdx]),
          builder.getInt64(0), size);
    }

    combinedInfo.Sizes.emplace_back(size);
  }
}

static void processIndividualMap(MapInfoData &mapData, size_t mapDataIdx,
                                 MapInfosTy &combinedInfo, bool isTargetParams,
                                 int mapDataParentIdx = -1) {
  // Declare Target Mappings are excluded from being marked as
  // OMP_MAP_TARGET_PARAM as they are not passed as parameters, they're
  // marked with OMP_MAP_PTR_AND_OBJ instead.
  auto mapFlag = mapData.Types[mapDataIdx];
  auto mapInfoOp = llvm::cast<omp::MapInfoOp>(mapData.MapClause[mapDataIdx]);

  bool isPtrTy = checkIfPointerMap(mapInfoOp);
  if (isPtrTy)
    mapFlag |= llvm::omp::OpenMPOffloadMappingFlags::OMP_MAP_PTR_AND_OBJ;

  if (isTargetParams && !mapData.IsDeclareTarget[mapDataIdx])
    mapFlag |= llvm::omp::OpenMPOffloadMappingFlags::OMP_MAP_TARGET_PARAM;

  if (mapInfoOp.getMapCaptureType() == omp::VariableCaptureKind::ByCopy &&
      !isPtrTy)
    mapFlag |= llvm::omp::OpenMPOffloadMappingFlags::OMP_MAP_LITERAL;

  // if we're provided a mapDataParentIdx, then the data being mapped is
  // part of a larger object (in a parent <-> member mapping) and in this
  // case our BasePointer should be the parent.
  if (mapDataParentIdx >= 0)
    combinedInfo.BasePointers.emplace_back(
        mapData.BasePointers[mapDataParentIdx]);
  else
    combinedInfo.BasePointers.emplace_back(mapData.BasePointers[mapDataIdx]);

  combinedInfo.Pointers.emplace_back(mapData.Pointers[mapDataIdx]);
  combinedInfo.DevicePointers.emplace_back(mapData.DevicePointers[mapDataIdx]);
  combinedInfo.Mappers.emplace_back(mapData.Mappers[mapDataIdx]);
  combinedInfo.Names.emplace_back(mapData.Names[mapDataIdx]);
  combinedInfo.Types.emplace_back(mapFlag);
  combinedInfo.Sizes.emplace_back(mapData.Sizes[mapDataIdx]);
}

static void processMapWithMembersOf(LLVM::ModuleTranslation &moduleTranslation,
                                    llvm::IRBuilderBase &builder,
                                    llvm::OpenMPIRBuilder &ompBuilder,
                                    DataLayout &dl, MapInfosTy &combinedInfo,
                                    MapInfoData &mapData, uint64_t mapDataIndex,
                                    bool isTargetParams) {
  auto parentClause =
      llvm::cast<omp::MapInfoOp>(mapData.MapClause[mapDataIndex]);

  // If we have a partial map (no parent referenced in the map clauses of the
  // directive, only members) and only a single member, we do not need to bind
  // the map of the member to the parent, we can pass the member separately.
  if (parentClause.getMembers().size() == 1 && parentClause.getPartialMap()) {
    auto memberClause = llvm::cast<omp::MapInfoOp>(
        parentClause.getMembers()[0].getDefiningOp());
    int memberDataIdx = getMapDataMemberIdx(mapData, memberClause);
    // Note: Clang treats arrays with explicit bounds that fall into this
    // category as a parent with map case, however, it seems this isn't a
    // requirement, and processing them as an individual map is fine. So,
    // we will handle them as individual maps for the moment, as it's
    // difficult for us to check this as we always require bounds to be
    // specified currently and it's also marginally more optimal (single
    // map rather than two). The difference may come from the fact that
    // Clang maps array without bounds as pointers (which we do not
    // currently do), whereas we treat them as arrays in all cases
    // currently.
    processIndividualMap(mapData, memberDataIdx, combinedInfo, isTargetParams,
                         mapDataIndex);
    return;
  }

  llvm::omp::OpenMPOffloadMappingFlags memberOfParentFlag =
      mapParentWithMembers(moduleTranslation, builder, ompBuilder, dl,
                           combinedInfo, mapData, mapDataIndex, isTargetParams);
  processMapMembersWithParent(moduleTranslation, builder, ompBuilder, dl,
                              combinedInfo, mapData, mapDataIndex,
                              memberOfParentFlag);
}

// This is a variation on Clang's GenerateOpenMPCapturedVars, which
// generates different operation (e.g. load/store) combinations for
// arguments to the kernel, based on map capture kinds which are then
// utilised in the combinedInfo in place of the original Map value.
static void
createAlteredByCaptureMap(MapInfoData &mapData,
                          LLVM::ModuleTranslation &moduleTranslation,
                          llvm::IRBuilderBase &builder) {
  for (size_t i = 0; i < mapData.MapClause.size(); ++i) {
    // if it's declare target, skip it, it's handled separately.
    if (!mapData.IsDeclareTarget[i]) {
      auto mapOp = cast<omp::MapInfoOp>(mapData.MapClause[i]);
      omp::VariableCaptureKind captureKind = mapOp.getMapCaptureType();
      bool isPtrTy = checkIfPointerMap(mapOp);

      // Currently handles array sectioning lowerbound case, but more
      // logic may be required in the future. Clang invokes EmitLValue,
      // which has specialised logic for special Clang types such as user
      // defines, so it is possible we will have to extend this for
      // structures or other complex types. As the general idea is that this
      // function mimics some of the logic from Clang that we require for
      // kernel argument passing from host -> device.
      switch (captureKind) {
      case omp::VariableCaptureKind::ByRef: {
        llvm::Value *newV = mapData.Pointers[i];
        std::vector<llvm::Value *> offsetIdx = calculateBoundsOffset(
            moduleTranslation, builder, mapData.BaseType[i]->isArrayTy(),
            mapOp.getBounds());
        if (isPtrTy)
          newV = builder.CreateLoad(builder.getPtrTy(), newV);

        if (!offsetIdx.empty())
          newV = builder.CreateInBoundsGEP(mapData.BaseType[i], newV, offsetIdx,
                                           "array_offset");
        mapData.Pointers[i] = newV;
      } break;
      case omp::VariableCaptureKind::ByCopy: {
        llvm::Type *type = mapData.BaseType[i];
        llvm::Value *newV;
        if (mapData.Pointers[i]->getType()->isPointerTy())
          newV = builder.CreateLoad(type, mapData.Pointers[i]);
        else
          newV = mapData.Pointers[i];

        if (!isPtrTy) {
          auto curInsert = builder.saveIP();
          builder.restoreIP(findAllocaInsertPoint(builder, moduleTranslation));
          auto *memTempAlloc =
              builder.CreateAlloca(builder.getPtrTy(), nullptr, ".casted");
          builder.restoreIP(curInsert);

          builder.CreateStore(newV, memTempAlloc);
          newV = builder.CreateLoad(builder.getPtrTy(), memTempAlloc);
        }

        mapData.Pointers[i] = newV;
        mapData.BasePointers[i] = newV;
      } break;
      case omp::VariableCaptureKind::This:
      case omp::VariableCaptureKind::VLAType:
        mapData.MapClause[i]->emitOpError("Unhandled capture kind");
        break;
      }
    }
  }
}

// Generate all map related information and fill the combinedInfo.
static void genMapInfos(llvm::IRBuilderBase &builder,
                        LLVM::ModuleTranslation &moduleTranslation,
                        DataLayout &dl, MapInfosTy &combinedInfo,
                        MapInfoData &mapData, bool isTargetParams = false) {
  // We wish to modify some of the methods in which arguments are
  // passed based on their capture type by the target region, this can
  // involve generating new loads and stores, which changes the
  // MLIR value to LLVM value mapping, however, we only wish to do this
  // locally for the current function/target and also avoid altering
  // ModuleTranslation, so we remap the base pointer or pointer stored
  // in the map infos corresponding MapInfoData, which is later accessed
  // by genMapInfos and createTarget to help generate the kernel and
  // kernel arg structure. It primarily becomes relevant in cases like
  // bycopy, or byref range'd arrays. In the default case, we simply
  // pass thee pointer byref as both basePointer and pointer.
  if (!moduleTranslation.getOpenMPBuilder()->Config.isTargetDevice())
    createAlteredByCaptureMap(mapData, moduleTranslation, builder);

  llvm::OpenMPIRBuilder *ompBuilder = moduleTranslation.getOpenMPBuilder();

  // We operate under the assumption that all vectors that are
  // required in MapInfoData are of equal lengths (either filled with
  // default constructed data or appropiate information) so we can
  // utilise the size from any component of MapInfoData, if we can't
  // something is missing from the initial MapInfoData construction.
  for (size_t i = 0; i < mapData.MapClause.size(); ++i) {
    // NOTE/TODO: We currently do not support arbitrary depth record
    // type mapping.
    if (mapData.IsAMember[i])
      continue;

    auto mapInfoOp = dyn_cast<omp::MapInfoOp>(mapData.MapClause[i]);
    if (!mapInfoOp.getMembers().empty()) {
      processMapWithMembersOf(moduleTranslation, builder, *ompBuilder, dl,
                              combinedInfo, mapData, i, isTargetParams);
      continue;
    }

    processIndividualMap(mapData, i, combinedInfo, isTargetParams);
  }
}

static llvm::Expected<llvm::Function *>
emitUserDefinedMapper(Operation *declMapperOp, llvm::IRBuilderBase &builder,
                      LLVM::ModuleTranslation &moduleTranslation,
                      llvm::StringRef mapperFuncName);

static llvm::Expected<llvm::Function *>
getOrCreateUserDefinedMapperFunc(Operation *op, llvm::IRBuilderBase &builder,
                                 LLVM::ModuleTranslation &moduleTranslation) {
  auto declMapperOp = cast<omp::DeclareMapperOp>(op);
  std::string mapperFuncName =
      moduleTranslation.getOpenMPBuilder()->createPlatformSpecificName(
          {"omp_mapper", declMapperOp.getSymName()});

  if (auto *lookupFunc = moduleTranslation.lookupFunction(mapperFuncName))
    return lookupFunc;

  return emitUserDefinedMapper(declMapperOp, builder, moduleTranslation,
                               mapperFuncName);
}

static llvm::Expected<llvm::Function *>
emitUserDefinedMapper(Operation *op, llvm::IRBuilderBase &builder,
                      LLVM::ModuleTranslation &moduleTranslation,
                      llvm::StringRef mapperFuncName) {
  auto declMapperOp = cast<omp::DeclareMapperOp>(op);
  auto declMapperInfoOp = declMapperOp.getDeclareMapperInfo();
  DataLayout dl = DataLayout(declMapperOp->getParentOfType<ModuleOp>());
  llvm::OpenMPIRBuilder *ompBuilder = moduleTranslation.getOpenMPBuilder();
  llvm::Type *varType = moduleTranslation.convertType(declMapperOp.getType());
  SmallVector<Value> mapVars = declMapperInfoOp.getMapVars();

  using InsertPointTy = llvm::OpenMPIRBuilder::InsertPointTy;

  // Fill up the arrays with all the mapped variables.
  MapInfosTy combinedInfo;
  auto genMapInfoCB =
      [&](InsertPointTy codeGenIP, llvm::Value *ptrPHI,
          llvm::Value *unused2) -> llvm::OpenMPIRBuilder::MapInfosOrErrorTy {
    builder.restoreIP(codeGenIP);
    moduleTranslation.mapValue(declMapperOp.getSymVal(), ptrPHI);
    moduleTranslation.mapBlock(&declMapperOp.getRegion().front(),
                               builder.GetInsertBlock());
    if (failed(moduleTranslation.convertBlock(declMapperOp.getRegion().front(),
                                              /*ignoreArguments=*/true,
                                              builder)))
      return llvm::make_error<PreviouslyReportedError>();
    MapInfoData mapData;
    collectMapDataFromMapOperands(mapData, mapVars, moduleTranslation, dl,
                                  builder);
    genMapInfos(builder, moduleTranslation, dl, combinedInfo, mapData);

    // Drop the mapping that is no longer necessary so that the same region can
    // be processed multiple times.
    moduleTranslation.forgetMapping(declMapperOp.getRegion());
    return combinedInfo;
  };

  auto customMapperCB = [&](unsigned i) -> llvm::Expected<llvm::Function *> {
    if (!combinedInfo.Mappers[i])
      return nullptr;
    return getOrCreateUserDefinedMapperFunc(combinedInfo.Mappers[i], builder,
                                            moduleTranslation);
  };

  llvm::Expected<llvm::Function *> newFn = ompBuilder->emitUserDefinedMapper(
      genMapInfoCB, varType, mapperFuncName, customMapperCB);
  if (!newFn)
    return newFn.takeError();
  moduleTranslation.mapFunction(mapperFuncName, *newFn);
  return *newFn;
}

static LogicalResult
convertOmpTargetData(Operation *op, llvm::IRBuilderBase &builder,
                     LLVM::ModuleTranslation &moduleTranslation) {
  llvm::Value *ifCond = nullptr;
  int64_t deviceID = llvm::omp::OMP_DEVICEID_UNDEF;
  SmallVector<Value> mapVars;
  SmallVector<Value> useDevicePtrVars;
  SmallVector<Value> useDeviceAddrVars;
  llvm::omp::RuntimeFunction RTLFn;
  DataLayout DL = DataLayout(op->getParentOfType<ModuleOp>());

  llvm::OpenMPIRBuilder *ompBuilder = moduleTranslation.getOpenMPBuilder();
  llvm::OpenMPIRBuilder::TargetDataInfo info(/*RequiresDevicePointerInfo=*/true,
                                             /*SeparateBeginEndCalls=*/true);

  LogicalResult result =
      llvm::TypeSwitch<Operation *, LogicalResult>(op)
          .Case([&](omp::TargetDataOp dataOp) {
            if (failed(checkImplementationStatus(*dataOp)))
              return failure();

            if (auto ifVar = dataOp.getIfExpr())
              ifCond = moduleTranslation.lookupValue(ifVar);

            if (auto devId = dataOp.getDevice())
              if (auto constOp =
                      dyn_cast<LLVM::ConstantOp>(devId.getDefiningOp()))
                if (auto intAttr = dyn_cast<IntegerAttr>(constOp.getValue()))
                  deviceID = intAttr.getInt();

            mapVars = dataOp.getMapVars();
            useDevicePtrVars = dataOp.getUseDevicePtrVars();
            useDeviceAddrVars = dataOp.getUseDeviceAddrVars();
            return success();
          })
          .Case([&](omp::TargetEnterDataOp enterDataOp) -> LogicalResult {
            if (failed(checkImplementationStatus(*enterDataOp)))
              return failure();

            if (auto ifVar = enterDataOp.getIfExpr())
              ifCond = moduleTranslation.lookupValue(ifVar);

            if (auto devId = enterDataOp.getDevice())
              if (auto constOp =
                      dyn_cast<LLVM::ConstantOp>(devId.getDefiningOp()))
                if (auto intAttr = dyn_cast<IntegerAttr>(constOp.getValue()))
                  deviceID = intAttr.getInt();
            RTLFn =
                enterDataOp.getNowait()
                    ? llvm::omp::OMPRTL___tgt_target_data_begin_nowait_mapper
                    : llvm::omp::OMPRTL___tgt_target_data_begin_mapper;
            mapVars = enterDataOp.getMapVars();
            info.HasNoWait = enterDataOp.getNowait();
            return success();
          })
          .Case([&](omp::TargetExitDataOp exitDataOp) -> LogicalResult {
            if (failed(checkImplementationStatus(*exitDataOp)))
              return failure();

            if (auto ifVar = exitDataOp.getIfExpr())
              ifCond = moduleTranslation.lookupValue(ifVar);

            if (auto devId = exitDataOp.getDevice())
              if (auto constOp =
                      dyn_cast<LLVM::ConstantOp>(devId.getDefiningOp()))
                if (auto intAttr = dyn_cast<IntegerAttr>(constOp.getValue()))
                  deviceID = intAttr.getInt();

            RTLFn = exitDataOp.getNowait()
                        ? llvm::omp::OMPRTL___tgt_target_data_end_nowait_mapper
                        : llvm::omp::OMPRTL___tgt_target_data_end_mapper;
            mapVars = exitDataOp.getMapVars();
            info.HasNoWait = exitDataOp.getNowait();
            return success();
          })
          .Case([&](omp::TargetUpdateOp updateDataOp) -> LogicalResult {
            if (failed(checkImplementationStatus(*updateDataOp)))
              return failure();

            if (auto ifVar = updateDataOp.getIfExpr())
              ifCond = moduleTranslation.lookupValue(ifVar);

            if (auto devId = updateDataOp.getDevice())
              if (auto constOp =
                      dyn_cast<LLVM::ConstantOp>(devId.getDefiningOp()))
                if (auto intAttr = dyn_cast<IntegerAttr>(constOp.getValue()))
                  deviceID = intAttr.getInt();

            RTLFn =
                updateDataOp.getNowait()
                    ? llvm::omp::OMPRTL___tgt_target_data_update_nowait_mapper
                    : llvm::omp::OMPRTL___tgt_target_data_update_mapper;
            mapVars = updateDataOp.getMapVars();
            info.HasNoWait = updateDataOp.getNowait();
            return success();
          })
          .Default([&](Operation *op) {
            llvm_unreachable("unexpected operation");
            return failure();
          });

  if (failed(result))
    return failure();

  using InsertPointTy = llvm::OpenMPIRBuilder::InsertPointTy;
  MapInfoData mapData;
  collectMapDataFromMapOperands(mapData, mapVars, moduleTranslation, DL,
                                builder, useDevicePtrVars, useDeviceAddrVars);

  // Fill up the arrays with all the mapped variables.
  MapInfosTy combinedInfo;
  auto genMapInfoCB = [&](InsertPointTy codeGenIP) -> MapInfosTy & {
    builder.restoreIP(codeGenIP);
    genMapInfos(builder, moduleTranslation, DL, combinedInfo, mapData);
    return combinedInfo;
  };

  // Define a lambda to apply mappings between use_device_addr and
  // use_device_ptr base pointers, and their associated block arguments.
  auto mapUseDevice =
      [&moduleTranslation](
          llvm::OpenMPIRBuilder::DeviceInfoTy type,
          llvm::ArrayRef<BlockArgument> blockArgs,
          llvm::SmallVectorImpl<Value> &useDeviceVars, MapInfoData &mapInfoData,
          llvm::function_ref<llvm::Value *(llvm::Value *)> mapper = nullptr) {
        for (auto [arg, useDevVar] :
             llvm::zip_equal(blockArgs, useDeviceVars)) {

          auto getMapBasePtr = [](omp::MapInfoOp mapInfoOp) {
            return mapInfoOp.getVarPtrPtr() ? mapInfoOp.getVarPtrPtr()
                                            : mapInfoOp.getVarPtr();
          };

          auto useDevMap = cast<omp::MapInfoOp>(useDevVar.getDefiningOp());
          for (auto [mapClause, devicePointer, basePointer] : llvm::zip_equal(
                   mapInfoData.MapClause, mapInfoData.DevicePointers,
                   mapInfoData.BasePointers)) {
            auto mapOp = cast<omp::MapInfoOp>(mapClause);
            if (getMapBasePtr(mapOp) != getMapBasePtr(useDevMap) ||
                devicePointer != type)
              continue;

            if (llvm::Value *devPtrInfoMap =
                    mapper ? mapper(basePointer) : basePointer) {
              moduleTranslation.mapValue(arg, devPtrInfoMap);
              break;
            }
          }
        }
      };

  using BodyGenTy = llvm::OpenMPIRBuilder::BodyGenTy;
  auto bodyGenCB = [&](InsertPointTy codeGenIP, BodyGenTy bodyGenType)
      -> llvm::OpenMPIRBuilder::InsertPointOrErrorTy {
    builder.restoreIP(codeGenIP);
    assert(isa<omp::TargetDataOp>(op) &&
           "BodyGen requested for non TargetDataOp");
    auto blockArgIface = cast<omp::BlockArgOpenMPOpInterface>(op);
    Region &region = cast<omp::TargetDataOp>(op).getRegion();
    switch (bodyGenType) {
    case BodyGenTy::Priv:
      // Check if any device ptr/addr info is available
      if (!info.DevicePtrInfoMap.empty()) {
        mapUseDevice(llvm::OpenMPIRBuilder::DeviceInfoTy::Address,
                     blockArgIface.getUseDeviceAddrBlockArgs(),
                     useDeviceAddrVars, mapData,
                     [&](llvm::Value *basePointer) -> llvm::Value * {
                       if (!info.DevicePtrInfoMap[basePointer].second)
                         return nullptr;
                       return builder.CreateLoad(
                           builder.getPtrTy(),
                           info.DevicePtrInfoMap[basePointer].second);
                     });
        mapUseDevice(llvm::OpenMPIRBuilder::DeviceInfoTy::Pointer,
                     blockArgIface.getUseDevicePtrBlockArgs(), useDevicePtrVars,
                     mapData, [&](llvm::Value *basePointer) {
                       return info.DevicePtrInfoMap[basePointer].second;
                     });

        if (failed(inlineConvertOmpRegions(region, "omp.data.region", builder,
                                           moduleTranslation)))
          return llvm::make_error<PreviouslyReportedError>();
      }
      break;
    case BodyGenTy::DupNoPriv:
      // We must always restoreIP regardless of doing anything the caller
      // does not restore it, leading to incorrect (no) branch generation.
      builder.restoreIP(codeGenIP);
      break;
    case BodyGenTy::NoPriv:
      // If device info is available then region has already been generated
      if (info.DevicePtrInfoMap.empty()) {
        // For device pass, if use_device_ptr(addr) mappings were present,
        // we need to link them here before codegen.
        if (ompBuilder->Config.IsTargetDevice.value_or(false)) {
          mapUseDevice(llvm::OpenMPIRBuilder::DeviceInfoTy::Address,
                       blockArgIface.getUseDeviceAddrBlockArgs(),
                       useDeviceAddrVars, mapData);
          mapUseDevice(llvm::OpenMPIRBuilder::DeviceInfoTy::Pointer,
                       blockArgIface.getUseDevicePtrBlockArgs(),
                       useDevicePtrVars, mapData);
        }

        if (failed(inlineConvertOmpRegions(region, "omp.data.region", builder,
                                           moduleTranslation)))
          return llvm::make_error<PreviouslyReportedError>();
      }
      break;
    }
    return builder.saveIP();
  };

  auto customMapperCB =
      [&](unsigned int i) -> llvm::Expected<llvm::Function *> {
    if (!combinedInfo.Mappers[i])
      return nullptr;
    info.HasMapper = true;
    return getOrCreateUserDefinedMapperFunc(combinedInfo.Mappers[i], builder,
                                            moduleTranslation);
  };

  llvm::OpenMPIRBuilder::LocationDescription ompLoc(builder);
  llvm::OpenMPIRBuilder::InsertPointTy allocaIP =
      findAllocaInsertPoint(builder, moduleTranslation);
  llvm::OpenMPIRBuilder::InsertPointOrErrorTy afterIP = [&]() {
    if (isa<omp::TargetDataOp>(op))
      return ompBuilder->createTargetData(ompLoc, allocaIP, builder.saveIP(),
                                          builder.getInt64(deviceID), ifCond,
                                          info, genMapInfoCB, customMapperCB,
                                          /*MapperFunc=*/nullptr, bodyGenCB,
                                          /*DeviceAddrCB=*/nullptr);
    return ompBuilder->createTargetData(
        ompLoc, allocaIP, builder.saveIP(), builder.getInt64(deviceID), ifCond,
        info, genMapInfoCB, customMapperCB, &RTLFn);
  }();

  if (failed(handleError(afterIP, *op)))
    return failure();

  builder.restoreIP(*afterIP);
  return success();
}

static LogicalResult
convertOmpDistribute(Operation &opInst, llvm::IRBuilderBase &builder,
                     LLVM::ModuleTranslation &moduleTranslation) {
  llvm::OpenMPIRBuilder *ompBuilder = moduleTranslation.getOpenMPBuilder();
  auto distributeOp = cast<omp::DistributeOp>(opInst);
  if (failed(checkImplementationStatus(opInst)))
    return failure();

  using InsertPointTy = llvm::OpenMPIRBuilder::InsertPointTy;
  auto bodyGenCB = [&](InsertPointTy allocaIP,
                       InsertPointTy codeGenIP) -> llvm::Error {
    // Save the alloca insertion point on ModuleTranslation stack for use in
    // nested regions.
    LLVM::ModuleTranslation::SaveStack<OpenMPAllocaStackFrame> frame(
        moduleTranslation, allocaIP);

    // DistributeOp has only one region associated with it.
    builder.restoreIP(codeGenIP);
<<<<<<< HEAD

    // TODO This is a recurring pattern in almost all ops that need
    // privatization. Try to abstract it in a shared util/interface.
    MutableArrayRef<BlockArgument> privateBlockArgs =
        cast<omp::BlockArgOpenMPOpInterface>(*distributeOp)
            .getPrivateBlockArgs();
    SmallVector<mlir::Value> mlirPrivateVars;
    SmallVector<llvm::Value *> llvmPrivateVars;
    SmallVector<omp::PrivateClauseOp> privateDecls;
    mlirPrivateVars.reserve(privateBlockArgs.size());
    llvmPrivateVars.reserve(privateBlockArgs.size());
    collectPrivatizationDecls(distributeOp, privateDecls);

    for (mlir::Value privateVar : distributeOp.getPrivateVars())
      mlirPrivateVars.push_back(privateVar);

    llvm::Expected<llvm::BasicBlock *> afterAllocas = allocatePrivateVars(
        builder, moduleTranslation, privateBlockArgs, privateDecls,
        mlirPrivateVars, llvmPrivateVars, allocaIP);
    if (handleError(afterAllocas, opInst).failed())
      return llvm::make_error<PreviouslyReportedError>();

    if (handleError(initPrivateVars(builder, moduleTranslation,
                                    privateBlockArgs, privateDecls,
                                    mlirPrivateVars, llvmPrivateVars),
=======
    PrivateVarsInfo privVarsInfo(distributeOp);

    llvm::Expected<llvm::BasicBlock *> afterAllocas =
        allocatePrivateVars(builder, moduleTranslation, privVarsInfo, allocaIP);
    if (handleError(afterAllocas, opInst).failed())
      return llvm::make_error<PreviouslyReportedError>();

    if (handleError(initPrivateVars(builder, moduleTranslation, privVarsInfo),
>>>>>>> 5eee2751
                    opInst)
            .failed())
      return llvm::make_error<PreviouslyReportedError>();

<<<<<<< HEAD
    if (failed(copyFirstPrivateVars(builder, moduleTranslation, mlirPrivateVars,
                                    llvmPrivateVars, privateDecls)))
=======
    if (failed(copyFirstPrivateVars(
            builder, moduleTranslation, privVarsInfo.mlirVars,
            privVarsInfo.llvmVars, privVarsInfo.privatizers)))
>>>>>>> 5eee2751
      return llvm::make_error<PreviouslyReportedError>();

    llvm::OpenMPIRBuilder *ompBuilder = moduleTranslation.getOpenMPBuilder();
    llvm::OpenMPIRBuilder::LocationDescription ompLoc(builder);
    llvm::Expected<llvm::BasicBlock *> regionBlock =
        convertOmpOpRegions(distributeOp.getRegion(), "omp.distribute.region",
                            builder, moduleTranslation);
    if (!regionBlock)
      return regionBlock.takeError();
    builder.SetInsertPoint(*regionBlock, (*regionBlock)->begin());

    // Skip applying a workshare loop below when translating 'distribute
    // parallel do' (it's been already handled by this point while translating
    // the nested omp.wsloop).
    if (!isa_and_present<omp::WsloopOp>(distributeOp.getNestedWrapper())) {
      // TODO: Add support for clauses which are valid for DISTRIBUTE
      // constructs. Static schedule is the default.
      auto schedule = omp::ClauseScheduleKind::Static;
      bool isOrdered = false;
      std::optional<omp::ScheduleModifier> scheduleMod;
      bool isSimd = false;
      llvm::omp::WorksharingLoopType workshareLoopType =
          llvm::omp::WorksharingLoopType::DistributeStaticLoop;
      bool loopNeedsBarrier = false;
      llvm::Value *chunk = nullptr;

      llvm::CanonicalLoopInfo *loopInfo =
          findCurrentLoopInfo(moduleTranslation);
      llvm::OpenMPIRBuilder::InsertPointOrErrorTy wsloopIP =
          ompBuilder->applyWorkshareLoop(
              ompLoc.DL, loopInfo, allocaIP, loopNeedsBarrier,
              convertToScheduleKind(schedule), chunk, isSimd,
              scheduleMod == omp::ScheduleModifier::monotonic,
              scheduleMod == omp::ScheduleModifier::nonmonotonic, isOrdered,
              workshareLoopType);

      if (!wsloopIP)
        return wsloopIP.takeError();
    }

    if (failed(cleanupPrivateVars(builder, moduleTranslation,
<<<<<<< HEAD
                                  distributeOp.getLoc(), llvmPrivateVars,
                                  privateDecls)))
=======
                                  distributeOp.getLoc(), privVarsInfo.llvmVars,
                                  privVarsInfo.privatizers)))
>>>>>>> 5eee2751
      return llvm::make_error<PreviouslyReportedError>();

    return llvm::Error::success();
  };

  llvm::OpenMPIRBuilder::InsertPointTy allocaIP =
      findAllocaInsertPoint(builder, moduleTranslation);
  llvm::OpenMPIRBuilder::LocationDescription ompLoc(builder);
  llvm::OpenMPIRBuilder::InsertPointOrErrorTy afterIP =
      ompBuilder->createDistribute(ompLoc, allocaIP, bodyGenCB);

  if (failed(handleError(afterIP, opInst)))
    return failure();

  builder.restoreIP(*afterIP);
  return success();
}

/// Lowers the FlagsAttr which is applied to the module on the device
/// pass when offloading, this attribute contains OpenMP RTL globals that can
/// be passed as flags to the frontend, otherwise they are set to default
LogicalResult convertFlagsAttr(Operation *op, mlir::omp::FlagsAttr attribute,
                               LLVM::ModuleTranslation &moduleTranslation) {
  if (!cast<mlir::ModuleOp>(op))
    return failure();

  llvm::OpenMPIRBuilder *ompBuilder = moduleTranslation.getOpenMPBuilder();

  ompBuilder->M.addModuleFlag(llvm::Module::Max, "openmp-device",
                              attribute.getOpenmpDeviceVersion());

  if (attribute.getNoGpuLib())
    return success();

  ompBuilder->createGlobalFlag(
      attribute.getDebugKind() /*LangOpts().OpenMPTargetDebug*/,
      "__omp_rtl_debug_kind");
  ompBuilder->createGlobalFlag(
      attribute
          .getAssumeTeamsOversubscription() /*LangOpts().OpenMPTeamSubscription*/
      ,
      "__omp_rtl_assume_teams_oversubscription");
  ompBuilder->createGlobalFlag(
      attribute
          .getAssumeThreadsOversubscription() /*LangOpts().OpenMPThreadSubscription*/
      ,
      "__omp_rtl_assume_threads_oversubscription");
  ompBuilder->createGlobalFlag(
      attribute.getAssumeNoThreadState() /*LangOpts().OpenMPNoThreadState*/,
      "__omp_rtl_assume_no_thread_state");
  ompBuilder->createGlobalFlag(
      attribute
          .getAssumeNoNestedParallelism() /*LangOpts().OpenMPNoNestedParallelism*/
      ,
      "__omp_rtl_assume_no_nested_parallelism");
  return success();
}

static void getTargetEntryUniqueInfo(llvm::TargetRegionEntryInfo &targetInfo,
                                     omp::TargetOp targetOp,
                                     llvm::StringRef parentName = "") {
  auto fileLoc = targetOp.getLoc()->findInstanceOf<FileLineColLoc>();

  assert(fileLoc && "No file found from location");
  StringRef fileName = fileLoc.getFilename().getValue();

  llvm::sys::fs::UniqueID id;
  uint64_t line = fileLoc.getLine();
  if (auto ec = llvm::sys::fs::getUniqueID(fileName, id)) {
    size_t fileHash = llvm::hash_value(fileName.str());
    size_t deviceId = 0xdeadf17e;
    targetInfo =
        llvm::TargetRegionEntryInfo(parentName, deviceId, fileHash, line);
  } else {
    targetInfo = llvm::TargetRegionEntryInfo(parentName, id.getDevice(),
                                             id.getFile(), line);
  }
}

static void
handleDeclareTargetMapVar(MapInfoData &mapData,
                          LLVM::ModuleTranslation &moduleTranslation,
                          llvm::IRBuilderBase &builder, llvm::Function *func) {
  for (size_t i = 0; i < mapData.MapClause.size(); ++i) {
    // In the case of declare target mapped variables, the basePointer is
    // the reference pointer generated by the convertDeclareTargetAttr
    // method. Whereas the kernelValue is the original variable, so for
    // the device we must replace all uses of this original global variable
    // (stored in kernelValue) with the reference pointer (stored in
    // basePointer for declare target mapped variables), as for device the
    // data is mapped into this reference pointer and should be loaded
    // from it, the original variable is discarded. On host both exist and
    // metadata is generated (elsewhere in the convertDeclareTargetAttr)
    // function to link the two variables in the runtime and then both the
    // reference pointer and the pointer are assigned in the kernel argument
    // structure for the host.
    if (mapData.IsDeclareTarget[i]) {
      // If the original map value is a constant, then we have to make sure all
      // of it's uses within the current kernel/function that we are going to
      // rewrite are converted to instructions, as we will be altering the old
      // use (OriginalValue) from a constant to an instruction, which will be
      // illegal and ICE the compiler if the user is a constant expression of
      // some kind e.g. a constant GEP.
      if (auto *constant = dyn_cast<llvm::Constant>(mapData.OriginalValue[i]))
        convertUsersOfConstantsToInstructions(constant, func, false);

      // The users iterator will get invalidated if we modify an element,
      // so we populate this vector of uses to alter each user on an
      // individual basis to emit its own load (rather than one load for
      // all).
      llvm::SmallVector<llvm::User *> userVec;
      for (llvm::User *user : mapData.OriginalValue[i]->users())
        userVec.push_back(user);

      for (llvm::User *user : userVec) {
        if (auto *insn = dyn_cast<llvm::Instruction>(user)) {
          if (insn->getFunction() == func) {
            auto *load = builder.CreateLoad(mapData.BasePointers[i]->getType(),
                                            mapData.BasePointers[i]);
            load->moveBefore(insn->getIterator());
            user->replaceUsesOfWith(mapData.OriginalValue[i], load);
          }
        }
      }
    }
  }
}

// The createDeviceArgumentAccessor function generates
// instructions for retrieving (acessing) kernel
// arguments inside of the device kernel for use by
// the kernel. This enables different semantics such as
// the creation of temporary copies of data allowing
// semantics like read-only/no host write back kernel
// arguments.
//
// This currently implements a very light version of Clang's
// EmitParmDecl's handling of direct argument handling as well
// as a portion of the argument access generation based on
// capture types found at the end of emitOutlinedFunctionPrologue
// in Clang. The indirect path handling of EmitParmDecl's may be
// required for future work, but a direct 1-to-1 copy doesn't seem
// possible as the logic is rather scattered throughout Clang's
// lowering and perhaps we wish to deviate slightly.
//
// \param mapData - A container containing vectors of information
// corresponding to the input argument, which should have a
// corresponding entry in the MapInfoData containers
// OrigialValue's.
// \param arg - This is the generated kernel function argument that
// corresponds to the passed in input argument. We generated different
// accesses of this Argument, based on capture type and other Input
// related information.
// \param input - This is the host side value that will be passed to
// the kernel i.e. the kernel input, we rewrite all uses of this within
// the kernel (as we generate the kernel body based on the target's region
// which maintians references to the original input) to the retVal argument
// apon exit of this function inside of the OMPIRBuilder. This interlinks
// the kernel argument to future uses of it in the function providing
// appropriate "glue" instructions inbetween.
// \param retVal - This is the value that all uses of input inside of the
// kernel will be re-written to, the goal of this function is to generate
// an appropriate location for the kernel argument to be accessed from,
// e.g. ByRef will result in a temporary allocation location and then
// a store of the kernel argument into this allocated memory which
// will then be loaded from, ByCopy will use the allocated memory
// directly.
static llvm::IRBuilderBase::InsertPoint
createDeviceArgumentAccessor(MapInfoData &mapData, llvm::Argument &arg,
                             llvm::Value *input, llvm::Value *&retVal,
                             llvm::IRBuilderBase &builder,
                             llvm::OpenMPIRBuilder &ompBuilder,
                             LLVM::ModuleTranslation &moduleTranslation,
                             llvm::IRBuilderBase::InsertPoint allocaIP,
                             llvm::IRBuilderBase::InsertPoint codeGenIP) {
  builder.restoreIP(allocaIP);

  omp::VariableCaptureKind capture = omp::VariableCaptureKind::ByRef;

  // Find the associated MapInfoData entry for the current input
  for (size_t i = 0; i < mapData.MapClause.size(); ++i)
    if (mapData.OriginalValue[i] == input) {
      auto mapOp = cast<omp::MapInfoOp>(mapData.MapClause[i]);
      capture = mapOp.getMapCaptureType();

      break;
    }

  unsigned int allocaAS = ompBuilder.M.getDataLayout().getAllocaAddrSpace();
  unsigned int defaultAS =
      ompBuilder.M.getDataLayout().getProgramAddressSpace();

  // Create the alloca for the argument the current point.
  llvm::Value *v = builder.CreateAlloca(arg.getType(), allocaAS);

  if (allocaAS != defaultAS && arg.getType()->isPointerTy())
    v = builder.CreateAddrSpaceCast(v, builder.getPtrTy(defaultAS));

  builder.CreateStore(&arg, v);

  builder.restoreIP(codeGenIP);

  switch (capture) {
  case omp::VariableCaptureKind::ByCopy: {
    retVal = v;
    break;
  }
  case omp::VariableCaptureKind::ByRef: {
    retVal = builder.CreateAlignedLoad(
        v->getType(), v,
        ompBuilder.M.getDataLayout().getPrefTypeAlign(v->getType()));
    break;
  }
  case omp::VariableCaptureKind::This:
  case omp::VariableCaptureKind::VLAType:
    // TODO: Consider returning error to use standard reporting for
    // unimplemented features.
    assert(false && "Currently unsupported capture kind");
    break;
  }

  return builder.saveIP();
}

/// Follow uses of `host_eval`-defined block arguments of the given `omp.target`
/// operation and populate output variables with their corresponding host value
/// (i.e. operand evaluated outside of the target region), based on their uses
/// inside of the target region.
///
/// Loop bounds and steps are only optionally populated, if output vectors are
/// provided.
static void
extractHostEvalClauses(omp::TargetOp targetOp, Value &numThreads,
                       Value &numTeamsLower, Value &numTeamsUpper,
                       Value &threadLimit,
                       llvm::SmallVectorImpl<Value> *lowerBounds = nullptr,
                       llvm::SmallVectorImpl<Value> *upperBounds = nullptr,
                       llvm::SmallVectorImpl<Value> *steps = nullptr) {
  auto blockArgIface = llvm::cast<omp::BlockArgOpenMPOpInterface>(*targetOp);
  for (auto item : llvm::zip_equal(targetOp.getHostEvalVars(),
                                   blockArgIface.getHostEvalBlockArgs())) {
    Value hostEvalVar = std::get<0>(item), blockArg = std::get<1>(item);

    for (Operation *user : blockArg.getUsers()) {
      llvm::TypeSwitch<Operation *>(user)
          .Case([&](omp::TeamsOp teamsOp) {
            if (teamsOp.getNumTeamsLower() == blockArg)
              numTeamsLower = hostEvalVar;
            else if (teamsOp.getNumTeamsUpper() == blockArg)
              numTeamsUpper = hostEvalVar;
            else if (teamsOp.getThreadLimit() == blockArg)
              threadLimit = hostEvalVar;
            else
              llvm_unreachable("unsupported host_eval use");
          })
          .Case([&](omp::ParallelOp parallelOp) {
            if (parallelOp.getNumThreads() == blockArg)
              numThreads = hostEvalVar;
            else
              llvm_unreachable("unsupported host_eval use");
          })
          .Case([&](omp::LoopNestOp loopOp) {
            auto processBounds =
                [&](OperandRange opBounds,
                    llvm::SmallVectorImpl<Value> *outBounds) -> bool {
              bool found = false;
              for (auto [i, lb] : llvm::enumerate(opBounds)) {
                if (lb == blockArg) {
                  found = true;
                  if (outBounds)
                    (*outBounds)[i] = hostEvalVar;
                }
              }
              return found;
            };
            bool found =
                processBounds(loopOp.getLoopLowerBounds(), lowerBounds);
            found = processBounds(loopOp.getLoopUpperBounds(), upperBounds) ||
                    found;
            found = processBounds(loopOp.getLoopSteps(), steps) || found;
            (void)found;
            assert(found && "unsupported host_eval use");
          })
          .Default([](Operation *) {
            llvm_unreachable("unsupported host_eval use");
          });
    }
  }
}

/// If \p op is of the given type parameter, return it casted to that type.
/// Otherwise, if its immediate parent operation (or some other higher-level
/// parent, if \p immediateParent is false) is of that type, return that parent
/// casted to the given type.
///
/// If \p op is \c null or neither it or its parent(s) are of the specified
/// type, return a \c null operation.
template <typename OpTy>
static OpTy castOrGetParentOfType(Operation *op, bool immediateParent = false) {
  if (!op)
    return OpTy();

  if (OpTy casted = dyn_cast<OpTy>(op))
    return casted;

  if (immediateParent)
    return dyn_cast_if_present<OpTy>(op->getParentOp());

  return op->getParentOfType<OpTy>();
}

/// If the given \p value is defined by an \c llvm.mlir.constant operation and
/// it is of an integer type, return its value.
static std::optional<int64_t> extractConstInteger(Value value) {
  if (!value)
    return std::nullopt;

  if (auto constOp =
          dyn_cast_if_present<LLVM::ConstantOp>(value.getDefiningOp()))
    if (auto constAttr = dyn_cast<IntegerAttr>(constOp.getValue()))
      return constAttr.getInt();

  return std::nullopt;
}

/// Populate default `MinTeams`, `MaxTeams` and `MaxThreads` to their default
/// values as stated by the corresponding clauses, if constant.
///
/// These default values must be set before the creation of the outlined LLVM
/// function for the target region, so that they can be used to initialize the
/// corresponding global `ConfigurationEnvironmentTy` structure.
static void
initTargetDefaultAttrs(omp::TargetOp targetOp, Operation *capturedOp,
                       llvm::OpenMPIRBuilder::TargetKernelDefaultAttrs &attrs,
                       bool isTargetDevice) {
  // TODO: Handle constant 'if' clauses.

  Value numThreads, numTeamsLower, numTeamsUpper, threadLimit;
  if (!isTargetDevice) {
    extractHostEvalClauses(targetOp, numThreads, numTeamsLower, numTeamsUpper,
                           threadLimit);
  } else {
    // In the target device, values for these clauses are not passed as
    // host_eval, but instead evaluated prior to entry to the region. This
    // ensures values are mapped and available inside of the target region.
    if (auto teamsOp = castOrGetParentOfType<omp::TeamsOp>(capturedOp)) {
      numTeamsLower = teamsOp.getNumTeamsLower();
      numTeamsUpper = teamsOp.getNumTeamsUpper();
      threadLimit = teamsOp.getThreadLimit();
    }

    if (auto parallelOp = castOrGetParentOfType<omp::ParallelOp>(capturedOp))
      numThreads = parallelOp.getNumThreads();
  }

  // Handle clauses impacting the number of teams.

  int32_t minTeamsVal = 1, maxTeamsVal = -1;
  if (castOrGetParentOfType<omp::TeamsOp>(capturedOp)) {
    // TODO: Use `hostNumTeamsLower` to initialize `minTeamsVal`. For now, match
    // clang and set min and max to the same value.
    if (numTeamsUpper) {
      if (auto val = extractConstInteger(numTeamsUpper))
        minTeamsVal = maxTeamsVal = *val;
    } else {
      minTeamsVal = maxTeamsVal = 0;
    }
  } else if (castOrGetParentOfType<omp::ParallelOp>(capturedOp,
                                                    /*immediateParent=*/true) ||
             castOrGetParentOfType<omp::SimdOp>(capturedOp,
                                                /*immediateParent=*/true)) {
    minTeamsVal = maxTeamsVal = 1;
  } else {
    minTeamsVal = maxTeamsVal = -1;
  }

  // Handle clauses impacting the number of threads.

  auto setMaxValueFromClause = [](Value clauseValue, int32_t &result) {
    if (!clauseValue)
      return;

    if (auto val = extractConstInteger(clauseValue))
      result = *val;

    // Found an applicable clause, so it's not undefined. Mark as unknown
    // because it's not constant.
    if (result < 0)
      result = 0;
  };

  // Extract 'thread_limit' clause from 'target' and 'teams' directives.
  int32_t targetThreadLimitVal = -1, teamsThreadLimitVal = -1;
  setMaxValueFromClause(targetOp.getThreadLimit(), targetThreadLimitVal);
  setMaxValueFromClause(threadLimit, teamsThreadLimitVal);

  // Extract 'max_threads' clause from 'parallel' or set to 1 if it's SIMD.
  int32_t maxThreadsVal = -1;
  if (castOrGetParentOfType<omp::ParallelOp>(capturedOp))
    setMaxValueFromClause(numThreads, maxThreadsVal);
  else if (castOrGetParentOfType<omp::SimdOp>(capturedOp,
                                              /*immediateParent=*/true))
    maxThreadsVal = 1;

  // For max values, < 0 means unset, == 0 means set but unknown. Select the
  // minimum value between 'max_threads' and 'thread_limit' clauses that were
  // set.
  int32_t combinedMaxThreadsVal = targetThreadLimitVal;
  if (combinedMaxThreadsVal < 0 ||
      (teamsThreadLimitVal >= 0 && teamsThreadLimitVal < combinedMaxThreadsVal))
    combinedMaxThreadsVal = teamsThreadLimitVal;

  if (combinedMaxThreadsVal < 0 ||
      (maxThreadsVal >= 0 && maxThreadsVal < combinedMaxThreadsVal))
    combinedMaxThreadsVal = maxThreadsVal;

  // Update kernel bounds structure for the `OpenMPIRBuilder` to use.
  attrs.ExecFlags = targetOp.getKernelExecFlags(capturedOp);
  attrs.MinTeams = minTeamsVal;
  attrs.MaxTeams.front() = maxTeamsVal;
  attrs.MinThreads = 1;
  attrs.MaxThreads.front() = combinedMaxThreadsVal;
}

/// Gather LLVM runtime values for all clauses evaluated in the host that are
/// passed to the kernel invocation.
///
/// This function must be called only when compiling for the host. Also, it will
/// only provide correct results if it's called after the body of \c targetOp
/// has been fully generated.
static void
initTargetRuntimeAttrs(llvm::IRBuilderBase &builder,
                       LLVM::ModuleTranslation &moduleTranslation,
                       omp::TargetOp targetOp, Operation *capturedOp,
                       llvm::OpenMPIRBuilder::TargetKernelRuntimeAttrs &attrs) {
  omp::LoopNestOp loopOp = castOrGetParentOfType<omp::LoopNestOp>(capturedOp);
  unsigned numLoops = loopOp ? loopOp.getNumLoops() : 0;

  Value numThreads, numTeamsLower, numTeamsUpper, teamsThreadLimit;
  llvm::SmallVector<Value> lowerBounds(numLoops), upperBounds(numLoops),
      steps(numLoops);
  extractHostEvalClauses(targetOp, numThreads, numTeamsLower, numTeamsUpper,
                         teamsThreadLimit, &lowerBounds, &upperBounds, &steps);

  // TODO: Handle constant 'if' clauses.
  if (Value targetThreadLimit = targetOp.getThreadLimit())
    attrs.TargetThreadLimit.front() =
        moduleTranslation.lookupValue(targetThreadLimit);

  if (numTeamsLower)
    attrs.MinTeams = moduleTranslation.lookupValue(numTeamsLower);

  if (numTeamsUpper)
    attrs.MaxTeams.front() = moduleTranslation.lookupValue(numTeamsUpper);

  if (teamsThreadLimit)
    attrs.TeamsThreadLimit.front() =
        moduleTranslation.lookupValue(teamsThreadLimit);

  if (numThreads)
    attrs.MaxThreads = moduleTranslation.lookupValue(numThreads);

  if (targetOp.getKernelExecFlags(capturedOp) !=
      llvm::omp::OMP_TGT_EXEC_MODE_GENERIC) {
    llvm::OpenMPIRBuilder *ompBuilder = moduleTranslation.getOpenMPBuilder();
    attrs.LoopTripCount = nullptr;

    // To calculate the trip count, we multiply together the trip counts of
    // every collapsed canonical loop. We don't need to create the loop nests
    // here, since we're only interested in the trip count.
    for (auto [loopLower, loopUpper, loopStep] :
         llvm::zip_equal(lowerBounds, upperBounds, steps)) {
      llvm::Value *lowerBound = moduleTranslation.lookupValue(loopLower);
      llvm::Value *upperBound = moduleTranslation.lookupValue(loopUpper);
      llvm::Value *step = moduleTranslation.lookupValue(loopStep);

      llvm::OpenMPIRBuilder::LocationDescription loc(builder);
      llvm::Value *tripCount = ompBuilder->calculateCanonicalLoopTripCount(
          loc, lowerBound, upperBound, step, /*IsSigned=*/true,
          loopOp.getLoopInclusive());

      if (!attrs.LoopTripCount) {
        attrs.LoopTripCount = tripCount;
        continue;
      }

      // TODO: Enable UndefinedSanitizer to diagnose an overflow here.
      attrs.LoopTripCount = builder.CreateMul(attrs.LoopTripCount, tripCount,
                                              {}, /*HasNUW=*/true);
    }
  }
}

static LogicalResult
convertOmpTarget(Operation &opInst, llvm::IRBuilderBase &builder,
                 LLVM::ModuleTranslation &moduleTranslation) {
  auto targetOp = cast<omp::TargetOp>(opInst);
  if (failed(checkImplementationStatus(opInst)))
    return failure();

  llvm::OpenMPIRBuilder *ompBuilder = moduleTranslation.getOpenMPBuilder();
  bool isTargetDevice = ompBuilder->Config.isTargetDevice();

  auto parentFn = opInst.getParentOfType<LLVM::LLVMFuncOp>();
  auto argIface = cast<omp::BlockArgOpenMPOpInterface>(opInst);
  auto &targetRegion = targetOp.getRegion();
  // Holds the private vars that have been mapped along with the block argument
  // that corresponds to the MapInfoOp corresponding to the private var in
  // question. So, for instance:
  //
  // %10 = omp.map.info var_ptr(%6#0 : !fir.ref<!fir.box<!fir.heap<i32>>>, ..)
  // omp.target map_entries(%10 -> %arg0) private(@box.privatizer %6#0-> %arg1)
  //
  // Then, %10 has been created so that the descriptor can be used by the
  // privatizer @box.privatizer on the device side. Here we'd record {%6#0,
  // %arg0} in the mappedPrivateVars map.
  llvm::DenseMap<Value, Value> mappedPrivateVars;
  DataLayout dl = DataLayout(opInst.getParentOfType<ModuleOp>());
  SmallVector<Value> mapVars = targetOp.getMapVars();
  SmallVector<Value> hdaVars = targetOp.getHasDeviceAddrVars();
  ArrayRef<BlockArgument> mapBlockArgs = argIface.getMapBlockArgs();
  ArrayRef<BlockArgument> hdaBlockArgs = argIface.getHasDeviceAddrBlockArgs();
  llvm::Function *llvmOutlinedFn = nullptr;

  // TODO: It can also be false if a compile-time constant `false` IF clause is
  // specified.
  bool isOffloadEntry =
      isTargetDevice || !ompBuilder->Config.TargetTriples.empty();

  // For some private variables, the MapsForPrivatizedVariablesPass
  // creates MapInfoOp instances. Go through the private variables and
  // the mapped variables so that during codegeneration we are able
  // to quickly look up the corresponding map variable, if any for each
  // private variable.
  if (!targetOp.getPrivateVars().empty() && !targetOp.getMapVars().empty()) {
    OperandRange privateVars = targetOp.getPrivateVars();
    std::optional<ArrayAttr> privateSyms = targetOp.getPrivateSyms();
    std::optional<DenseI64ArrayAttr> privateMapIndices =
        targetOp.getPrivateMapsAttr();

    for (auto [privVarIdx, privVarSymPair] :
         llvm::enumerate(llvm::zip_equal(privateVars, *privateSyms))) {
      auto privVar = std::get<0>(privVarSymPair);
      auto privSym = std::get<1>(privVarSymPair);

      SymbolRefAttr privatizerName = llvm::cast<SymbolRefAttr>(privSym);
      omp::PrivateClauseOp privatizer =
          findPrivatizer(targetOp, privatizerName);

      if (!privatizer.needsMap())
        continue;

      mlir::Value mappedValue =
          targetOp.getMappedValueForPrivateVar(privVarIdx);
      assert(mappedValue && "Expected to find mapped value for a privatized "
                            "variable that needs mapping");

      // The MapInfoOp defining the map var isn't really needed later.
      // So, we don't store it in any datastructure. Instead, we just
      // do some sanity checks on it right now.
      auto mapInfoOp = mappedValue.getDefiningOp<omp::MapInfoOp>();
      [[maybe_unused]] Type varType = mapInfoOp.getVarType();

      // Check #1: Check that the type of the private variable matches
      // the type of the variable being mapped.
      if (!isa<LLVM::LLVMPointerType>(privVar.getType()))
        assert(
            varType == privVar.getType() &&
            "Type of private var doesn't match the type of the mapped value");

      // Ok, only 1 sanity check for now.
      // Record the block argument corresponding to this mapvar.
      mappedPrivateVars.insert(
          {privVar,
           targetRegion.getArgument(argIface.getMapBlockArgsStart() +
                                    (*privateMapIndices)[privVarIdx])});
    }
  }

  using InsertPointTy = llvm::OpenMPIRBuilder::InsertPointTy;
  auto bodyCB = [&](InsertPointTy allocaIP, InsertPointTy codeGenIP)
      -> llvm::OpenMPIRBuilder::InsertPointOrErrorTy {
    llvm::IRBuilderBase::InsertPointGuard guard(builder);
    builder.SetCurrentDebugLocation(llvm::DebugLoc());
    // Forward target-cpu and target-features function attributes from the
    // original function to the new outlined function.
    llvm::Function *llvmParentFn =
        moduleTranslation.lookupFunction(parentFn.getName());
    llvmOutlinedFn = codeGenIP.getBlock()->getParent();
    assert(llvmParentFn && llvmOutlinedFn &&
           "Both parent and outlined functions must exist at this point");

    if (auto attr = llvmParentFn->getFnAttribute("target-cpu");
        attr.isStringAttribute())
      llvmOutlinedFn->addFnAttr(attr);

    if (auto attr = llvmParentFn->getFnAttribute("target-features");
        attr.isStringAttribute())
      llvmOutlinedFn->addFnAttr(attr);

    for (auto [arg, mapOp] : llvm::zip_equal(mapBlockArgs, mapVars)) {
      auto mapInfoOp = cast<omp::MapInfoOp>(mapOp.getDefiningOp());
      llvm::Value *mapOpValue =
          moduleTranslation.lookupValue(mapInfoOp.getVarPtr());
      moduleTranslation.mapValue(arg, mapOpValue);
    }
    for (auto [arg, mapOp] : llvm::zip_equal(hdaBlockArgs, hdaVars)) {
      auto mapInfoOp = cast<omp::MapInfoOp>(mapOp.getDefiningOp());
      llvm::Value *mapOpValue =
          moduleTranslation.lookupValue(mapInfoOp.getVarPtr());
      moduleTranslation.mapValue(arg, mapOpValue);
    }

    // Do privatization after moduleTranslation has already recorded
    // mapped values.
    PrivateVarsInfo privateVarsInfo(targetOp);

    llvm::Expected<llvm::BasicBlock *> afterAllocas =
        allocatePrivateVars(builder, moduleTranslation, privateVarsInfo,
                            allocaIP, &mappedPrivateVars);

    if (failed(handleError(afterAllocas, *targetOp)))
      return llvm::make_error<PreviouslyReportedError>();

    builder.restoreIP(codeGenIP);
<<<<<<< HEAD
    if (handleError(initPrivateVars(builder, moduleTranslation,
                                    privateBlockArgs, privateDecls,
                                    mlirPrivateVars, llvmPrivateVars,
=======
    if (handleError(initPrivateVars(builder, moduleTranslation, privateVarsInfo,
>>>>>>> 5eee2751
                                    &mappedPrivateVars),
                    *targetOp)
            .failed())
      return llvm::make_error<PreviouslyReportedError>();

    SmallVector<Region *> privateCleanupRegions;
    llvm::transform(privateVarsInfo.privatizers,
                    std::back_inserter(privateCleanupRegions),
                    [](omp::PrivateClauseOp privatizer) {
                      return &privatizer.getDeallocRegion();
                    });

    llvm::Expected<llvm::BasicBlock *> exitBlock = convertOmpOpRegions(
        targetRegion, "omp.target", builder, moduleTranslation);

    if (!exitBlock)
      return exitBlock.takeError();

    builder.SetInsertPoint(*exitBlock);
    if (!privateCleanupRegions.empty()) {
      if (failed(inlineOmpRegionCleanup(
              privateCleanupRegions, privateVarsInfo.llvmVars,
              moduleTranslation, builder, "omp.targetop.private.cleanup",
              /*shouldLoadCleanupRegionArg=*/false))) {
        return llvm::createStringError(
            "failed to inline `dealloc` region of `omp.private` "
            "op in the target region");
      }
      return builder.saveIP();
    }

    return InsertPointTy(exitBlock.get(), exitBlock.get()->end());
  };

  StringRef parentName = parentFn.getName();

  llvm::TargetRegionEntryInfo entryInfo;

  getTargetEntryUniqueInfo(entryInfo, targetOp, parentName);

  MapInfoData mapData;
  collectMapDataFromMapOperands(mapData, mapVars, moduleTranslation, dl,
                                builder, /*useDevPtrOperands=*/{},
                                /*useDevAddrOperands=*/{}, hdaVars);

  MapInfosTy combinedInfos;
  auto genMapInfoCB =
      [&](llvm::OpenMPIRBuilder::InsertPointTy codeGenIP) -> MapInfosTy & {
    builder.restoreIP(codeGenIP);
    genMapInfos(builder, moduleTranslation, dl, combinedInfos, mapData, true);
    return combinedInfos;
  };

  auto argAccessorCB = [&](llvm::Argument &arg, llvm::Value *input,
                           llvm::Value *&retVal, InsertPointTy allocaIP,
                           InsertPointTy codeGenIP)
      -> llvm::OpenMPIRBuilder::InsertPointOrErrorTy {
    llvm::IRBuilderBase::InsertPointGuard guard(builder);
    builder.SetCurrentDebugLocation(llvm::DebugLoc());
    // We just return the unaltered argument for the host function
    // for now, some alterations may be required in the future to
    // keep host fallback functions working identically to the device
    // version (e.g. pass ByCopy values should be treated as such on
    // host and device, currently not always the case)
    if (!isTargetDevice) {
      retVal = cast<llvm::Value>(&arg);
      return codeGenIP;
    }

    return createDeviceArgumentAccessor(mapData, arg, input, retVal, builder,
                                        *ompBuilder, moduleTranslation,
                                        allocaIP, codeGenIP);
  };

  llvm::OpenMPIRBuilder::TargetKernelRuntimeAttrs runtimeAttrs;
  llvm::OpenMPIRBuilder::TargetKernelDefaultAttrs defaultAttrs;
  Operation *targetCapturedOp = targetOp.getInnermostCapturedOmpOp();
  initTargetDefaultAttrs(targetOp, targetCapturedOp, defaultAttrs,
                         isTargetDevice);

  // Collect host-evaluated values needed to properly launch the kernel from the
  // host.
  if (!isTargetDevice)
    initTargetRuntimeAttrs(builder, moduleTranslation, targetOp,
                           targetCapturedOp, runtimeAttrs);

  // Pass host-evaluated values as parameters to the kernel / host fallback,
  // except if they are constants. In any case, map the MLIR block argument to
  // the corresponding LLVM values.
  llvm::SmallVector<llvm::Value *, 4> kernelInput;
  SmallVector<Value> hostEvalVars = targetOp.getHostEvalVars();
  ArrayRef<BlockArgument> hostEvalBlockArgs = argIface.getHostEvalBlockArgs();
  for (auto [arg, var] : llvm::zip_equal(hostEvalBlockArgs, hostEvalVars)) {
    llvm::Value *value = moduleTranslation.lookupValue(var);
    moduleTranslation.mapValue(arg, value);

    if (!llvm::isa<llvm::Constant>(value))
      kernelInput.push_back(value);
  }

  for (size_t i = 0, e = mapData.OriginalValue.size(); i != e; ++i) {
    // declare target arguments are not passed to kernels as arguments
    // TODO: We currently do not handle cases where a member is explicitly
    // passed in as an argument, this will likley need to be handled in
    // the near future, rather than using IsAMember, it may be better to
    // test if the relevant BlockArg is used within the target region and
    // then use that as a basis for exclusion in the kernel inputs.
    if (!mapData.IsDeclareTarget[i] && !mapData.IsAMember[i])
      kernelInput.push_back(mapData.OriginalValue[i]);
  }

  SmallVector<llvm::OpenMPIRBuilder::DependData> dds;
  buildDependData(targetOp.getDependKinds(), targetOp.getDependVars(),
                  moduleTranslation, dds);

  llvm::OpenMPIRBuilder::InsertPointTy allocaIP =
      findAllocaInsertPoint(builder, moduleTranslation);
  llvm::OpenMPIRBuilder::LocationDescription ompLoc(builder);

  llvm::OpenMPIRBuilder::TargetDataInfo info(
      /*RequiresDevicePointerInfo=*/false,
      /*SeparateBeginEndCalls=*/true);

  auto customMapperCB =
      [&](unsigned int i) -> llvm::Expected<llvm::Function *> {
    if (!combinedInfos.Mappers[i])
      return nullptr;
    info.HasMapper = true;
    return getOrCreateUserDefinedMapperFunc(combinedInfos.Mappers[i], builder,
                                            moduleTranslation);
  };

  llvm::Value *ifCond = nullptr;
  if (Value targetIfCond = targetOp.getIfExpr())
    ifCond = moduleTranslation.lookupValue(targetIfCond);

  llvm::OpenMPIRBuilder::InsertPointOrErrorTy afterIP =
      moduleTranslation.getOpenMPBuilder()->createTarget(
          ompLoc, isOffloadEntry, allocaIP, builder.saveIP(), info, entryInfo,
          defaultAttrs, runtimeAttrs, ifCond, kernelInput, genMapInfoCB, bodyCB,
          argAccessorCB, customMapperCB, dds, targetOp.getNowait());

  if (failed(handleError(afterIP, opInst)))
    return failure();

  builder.restoreIP(*afterIP);

  // Remap access operations to declare target reference pointers for the
  // device, essentially generating extra loadop's as necessary
  if (moduleTranslation.getOpenMPBuilder()->Config.isTargetDevice())
    handleDeclareTargetMapVar(mapData, moduleTranslation, builder,
                              llvmOutlinedFn);

  return success();
}

static LogicalResult
convertDeclareTargetAttr(Operation *op, mlir::omp::DeclareTargetAttr attribute,
                         LLVM::ModuleTranslation &moduleTranslation) {
  // Amend omp.declare_target by deleting the IR of the outlined functions
  // created for target regions. They cannot be filtered out from MLIR earlier
  // because the omp.target operation inside must be translated to LLVM, but
  // the wrapper functions themselves must not remain at the end of the
  // process. We know that functions where omp.declare_target does not match
  // omp.is_target_device at this stage can only be wrapper functions because
  // those that aren't are removed earlier as an MLIR transformation pass.
  if (FunctionOpInterface funcOp = dyn_cast<FunctionOpInterface>(op)) {
    if (auto offloadMod = dyn_cast<omp::OffloadModuleInterface>(
            op->getParentOfType<ModuleOp>().getOperation())) {
      if (!offloadMod.getIsTargetDevice())
        return success();

      omp::DeclareTargetDeviceType declareType =
          attribute.getDeviceType().getValue();

      if (declareType == omp::DeclareTargetDeviceType::host) {
        llvm::Function *llvmFunc =
            moduleTranslation.lookupFunction(funcOp.getName());
        llvmFunc->dropAllReferences();
        llvmFunc->eraseFromParent();
      }
    }
    return success();
  }

  if (LLVM::GlobalOp gOp = dyn_cast<LLVM::GlobalOp>(op)) {
    llvm::Module *llvmModule = moduleTranslation.getLLVMModule();
    if (auto *gVal = llvmModule->getNamedValue(gOp.getSymName())) {
      llvm::OpenMPIRBuilder *ompBuilder = moduleTranslation.getOpenMPBuilder();
      bool isDeclaration = gOp.isDeclaration();
      bool isExternallyVisible =
          gOp.getVisibility() != mlir::SymbolTable::Visibility::Private;
      auto loc = op->getLoc()->findInstanceOf<FileLineColLoc>();
      llvm::StringRef mangledName = gOp.getSymName();
      auto captureClause =
          convertToCaptureClauseKind(attribute.getCaptureClause().getValue());
      auto deviceClause =
          convertToDeviceClauseKind(attribute.getDeviceType().getValue());
      // unused for MLIR at the moment, required in Clang for book
      // keeping
      std::vector<llvm::GlobalVariable *> generatedRefs;

      std::vector<llvm::Triple> targetTriple;
      auto targetTripleAttr = dyn_cast_or_null<mlir::StringAttr>(
          op->getParentOfType<mlir::ModuleOp>()->getAttr(
              LLVM::LLVMDialect::getTargetTripleAttrName()));
      if (targetTripleAttr)
        targetTriple.emplace_back(targetTripleAttr.data());

      auto fileInfoCallBack = [&loc]() {
        std::string filename = "";
        std::uint64_t lineNo = 0;

        if (loc) {
          filename = loc.getFilename().str();
          lineNo = loc.getLine();
        }

        return std::pair<std::string, std::uint64_t>(llvm::StringRef(filename),
                                                     lineNo);
      };

      ompBuilder->registerTargetGlobalVariable(
          captureClause, deviceClause, isDeclaration, isExternallyVisible,
          ompBuilder->getTargetEntryUniqueInfo(fileInfoCallBack), mangledName,
          generatedRefs, /*OpenMPSimd*/ false, targetTriple,
          /*GlobalInitializer*/ nullptr, /*VariableLinkage*/ nullptr,
          gVal->getType(), gVal);

      if (ompBuilder->Config.isTargetDevice() &&
          (attribute.getCaptureClause().getValue() !=
               mlir::omp::DeclareTargetCaptureClause::to ||
           ompBuilder->Config.hasRequiresUnifiedSharedMemory())) {
        ompBuilder->getAddrOfDeclareTargetVar(
            captureClause, deviceClause, isDeclaration, isExternallyVisible,
            ompBuilder->getTargetEntryUniqueInfo(fileInfoCallBack), mangledName,
            generatedRefs, /*OpenMPSimd*/ false, targetTriple, gVal->getType(),
            /*GlobalInitializer*/ nullptr,
            /*VariableLinkage*/ nullptr);
      }
    }
  }

  return success();
}

// Returns true if the operation is inside a TargetOp or
// is part of a declare target function.
static bool isTargetDeviceOp(Operation *op) {
  // Assumes no reverse offloading
  if (op->getParentOfType<omp::TargetOp>())
    return true;

  // Certain operations return results, and whether utilised in host or
  // target there is a chance an LLVM Dialect operation depends on it
  // by taking it in as an operand, so we must always lower these in
  // some manner or result in an ICE (whether they end up in a no-op
  // or otherwise).
  if (mlir::isa<omp::ThreadprivateOp>(op))
    return true;

  if (auto parentFn = op->getParentOfType<LLVM::LLVMFuncOp>())
    if (auto declareTargetIface =
            llvm::dyn_cast<mlir::omp::DeclareTargetInterface>(
                parentFn.getOperation()))
      if (declareTargetIface.isDeclareTarget() &&
          declareTargetIface.getDeclareTargetDeviceType() !=
              mlir::omp::DeclareTargetDeviceType::host)
        return true;

  return false;
}

/// Given an OpenMP MLIR operation, create the corresponding LLVM IR (including
/// OpenMP runtime calls).
static LogicalResult
convertHostOrTargetOperation(Operation *op, llvm::IRBuilderBase &builder,
                             LLVM::ModuleTranslation &moduleTranslation) {
  llvm::OpenMPIRBuilder *ompBuilder = moduleTranslation.getOpenMPBuilder();

  // For each loop, introduce one stack frame to hold loop information. Ensure
  // this is only done for the outermost loop wrapper to prevent introducing
  // multiple stack frames for a single loop. Initially set to null, the loop
  // information structure is initialized during translation of the nested
  // omp.loop_nest operation, making it available to translation of all loop
  // wrappers after their body has been successfully translated.
  bool isOutermostLoopWrapper =
      isa_and_present<omp::LoopWrapperInterface>(op) &&
      !dyn_cast_if_present<omp::LoopWrapperInterface>(op->getParentOp());

  if (isOutermostLoopWrapper)
    moduleTranslation.stackPush<OpenMPLoopInfoStackFrame>();

  auto result =
      llvm::TypeSwitch<Operation *, LogicalResult>(op)
          .Case([&](omp::BarrierOp op) -> LogicalResult {
            if (failed(checkImplementationStatus(*op)))
              return failure();

            llvm::OpenMPIRBuilder::InsertPointOrErrorTy afterIP =
                ompBuilder->createBarrier(builder.saveIP(),
                                          llvm::omp::OMPD_barrier);
            return handleError(afterIP, *op);
          })
          .Case([&](omp::TaskyieldOp op) {
            if (failed(checkImplementationStatus(*op)))
              return failure();

            ompBuilder->createTaskyield(builder.saveIP());
            return success();
          })
          .Case([&](omp::FlushOp op) {
            if (failed(checkImplementationStatus(*op)))
              return failure();

            // No support in Openmp runtime function (__kmpc_flush) to accept
            // the argument list.
            // OpenMP standard states the following:
            //  "An implementation may implement a flush with a list by ignoring
            //   the list, and treating it the same as a flush without a list."
            //
            // The argument list is discarded so that, flush with a list is
            // treated same as a flush without a list.
            ompBuilder->createFlush(builder.saveIP());
            return success();
          })
          .Case([&](omp::ParallelOp op) {
            return convertOmpParallel(op, builder, moduleTranslation);
          })
          .Case([&](omp::MaskedOp) {
            return convertOmpMasked(*op, builder, moduleTranslation);
          })
          .Case([&](omp::MasterOp) {
            return convertOmpMaster(*op, builder, moduleTranslation);
          })
          .Case([&](omp::CriticalOp) {
            return convertOmpCritical(*op, builder, moduleTranslation);
          })
          .Case([&](omp::OrderedRegionOp) {
            return convertOmpOrderedRegion(*op, builder, moduleTranslation);
          })
          .Case([&](omp::OrderedOp) {
            return convertOmpOrdered(*op, builder, moduleTranslation);
          })
          .Case([&](omp::WsloopOp) {
            return convertOmpWsloop(*op, builder, moduleTranslation);
          })
          .Case([&](omp::SimdOp) {
            return convertOmpSimd(*op, builder, moduleTranslation);
          })
          .Case([&](omp::AtomicReadOp) {
            return convertOmpAtomicRead(*op, builder, moduleTranslation);
          })
          .Case([&](omp::AtomicWriteOp) {
            return convertOmpAtomicWrite(*op, builder, moduleTranslation);
          })
          .Case([&](omp::AtomicUpdateOp op) {
            return convertOmpAtomicUpdate(op, builder, moduleTranslation);
          })
          .Case([&](omp::AtomicCaptureOp op) {
            return convertOmpAtomicCapture(op, builder, moduleTranslation);
          })
          .Case([&](omp::SectionsOp) {
            return convertOmpSections(*op, builder, moduleTranslation);
          })
          .Case([&](omp::SingleOp op) {
            return convertOmpSingle(op, builder, moduleTranslation);
          })
          .Case([&](omp::TeamsOp op) {
            return convertOmpTeams(op, builder, moduleTranslation);
          })
          .Case([&](omp::TaskOp op) {
            return convertOmpTaskOp(op, builder, moduleTranslation);
          })
          .Case([&](omp::TaskgroupOp op) {
            return convertOmpTaskgroupOp(op, builder, moduleTranslation);
          })
          .Case([&](omp::TaskwaitOp op) {
            return convertOmpTaskwaitOp(op, builder, moduleTranslation);
          })
          .Case<omp::YieldOp, omp::TerminatorOp, omp::DeclareMapperOp,
                omp::DeclareMapperInfoOp, omp::DeclareReductionOp,
                omp::CriticalDeclareOp>([](auto op) {
            // `yield` and `terminator` can be just omitted. The block structure
            // was created in the region that handles their parent operation.
            // `declare_reduction` will be used by reductions and is not
            // converted directly, skip it.
            // `declare_mapper` and `declare_mapper.info` are handled whenever
            // they are referred to through a `map` clause.
            // `critical.declare` is only used to declare names of critical
            // sections which will be used by `critical` ops and hence can be
            // ignored for lowering. The OpenMP IRBuilder will create unique
            // name for critical section names.
            return success();
          })
          .Case([&](omp::ThreadprivateOp) {
            return convertOmpThreadprivate(*op, builder, moduleTranslation);
          })
          .Case<omp::TargetDataOp, omp::TargetEnterDataOp,
                omp::TargetExitDataOp, omp::TargetUpdateOp>([&](auto op) {
            return convertOmpTargetData(op, builder, moduleTranslation);
          })
          .Case([&](omp::TargetOp) {
            return convertOmpTarget(*op, builder, moduleTranslation);
          })
          .Case([&](omp::DistributeOp) {
            return convertOmpDistribute(*op, builder, moduleTranslation);
          })
          .Case([&](omp::LoopNestOp) {
            return convertOmpLoopNest(*op, builder, moduleTranslation);
          })
          .Case<omp::MapInfoOp, omp::MapBoundsOp, omp::PrivateClauseOp>(
              [&](auto op) {
                // No-op, should be handled by relevant owning operations e.g.
                // TargetOp, TargetEnterDataOp, TargetExitDataOp, TargetDataOp
                // etc. and then discarded
                return success();
              })
          .Default([&](Operation *inst) {
            return inst->emitError()
                   << "not yet implemented: " << inst->getName();
          });

  if (isOutermostLoopWrapper)
    moduleTranslation.stackPop();

  return result;
}

static LogicalResult
convertTargetDeviceOp(Operation *op, llvm::IRBuilderBase &builder,
                      LLVM::ModuleTranslation &moduleTranslation) {
  return convertHostOrTargetOperation(op, builder, moduleTranslation);
}

static LogicalResult
convertTargetOpsInNest(Operation *op, llvm::IRBuilderBase &builder,
                       LLVM::ModuleTranslation &moduleTranslation) {
  if (isa<omp::TargetOp>(op))
    return convertOmpTarget(*op, builder, moduleTranslation);
  if (isa<omp::TargetDataOp>(op))
    return convertOmpTargetData(op, builder, moduleTranslation);
  bool interrupted =
      op->walk<WalkOrder::PreOrder>([&](Operation *oper) {
          if (isa<omp::TargetOp>(oper)) {
            if (failed(convertOmpTarget(*oper, builder, moduleTranslation)))
              return WalkResult::interrupt();
            return WalkResult::skip();
          }
          if (isa<omp::TargetDataOp>(oper)) {
            if (failed(convertOmpTargetData(oper, builder, moduleTranslation)))
              return WalkResult::interrupt();
            return WalkResult::skip();
          }

          // Non-target ops might nest target-related ops, therefore, we
          // translate them as non-OpenMP scopes. Translating them is needed by
          // nested target-related ops since they might need LLVM values defined
          // in their parent non-target ops.
          if (isa<omp::OpenMPDialect>(oper->getDialect()) &&
              oper->getParentOfType<LLVM::LLVMFuncOp>() &&
              !oper->getRegions().empty()) {
            if (auto blockArgsIface =
                    dyn_cast<omp::BlockArgOpenMPOpInterface>(oper))
              forwardArgs(moduleTranslation, blockArgsIface);
            else {
              // Here we map entry block arguments of
              // non-BlockArgOpenMPOpInterface ops if they can be encountered
              // inside of a function and they define any of these arguments.
              if (isa<mlir::omp::AtomicUpdateOp>(oper))
                for (auto [operand, arg] :
                     llvm::zip_equal(oper->getOperands(),
                                     oper->getRegion(0).getArguments())) {
                  moduleTranslation.mapValue(
                      arg, builder.CreateLoad(
                               moduleTranslation.convertType(arg.getType()),
                               moduleTranslation.lookupValue(operand)));
                }
            }

            if (auto loopNest = dyn_cast<omp::LoopNestOp>(oper)) {
              assert(builder.GetInsertBlock() &&
                     "No insert block is set for the builder");
              for (auto iv : loopNest.getIVs()) {
                // Map iv to an undefined value just to keep the IR validity.
                moduleTranslation.mapValue(
                    iv, llvm::PoisonValue::get(
                            moduleTranslation.convertType(iv.getType())));
              }
            }

            for (Region &region : oper->getRegions()) {
              // Regions are fake in the sense that they are not a truthful
              // translation of the OpenMP construct being converted (e.g. no
              // OpenMP runtime calls will be generated). We just need this to
              // prepare the kernel invocation args.
              SmallVector<llvm::PHINode *> phis;
              auto result = convertOmpOpRegions(
                  region, oper->getName().getStringRef().str() + ".fake.region",
                  builder, moduleTranslation, &phis);
              if (failed(handleError(result, *oper)))
                return WalkResult::interrupt();

              builder.SetInsertPoint(result.get(), result.get()->end());
            }

            return WalkResult::skip();
          }

          return WalkResult::advance();
        }).wasInterrupted();
  return failure(interrupted);
}

namespace {

/// Implementation of the dialect interface that converts operations belonging
/// to the OpenMP dialect to LLVM IR.
class OpenMPDialectLLVMIRTranslationInterface
    : public LLVMTranslationDialectInterface {
public:
  using LLVMTranslationDialectInterface::LLVMTranslationDialectInterface;

  /// Translates the given operation to LLVM IR using the provided IR builder
  /// and saving the state in `moduleTranslation`.
  LogicalResult
  convertOperation(Operation *op, llvm::IRBuilderBase &builder,
                   LLVM::ModuleTranslation &moduleTranslation) const final;

  /// Given an OpenMP MLIR attribute, create the corresponding LLVM-IR,
  /// runtime calls, or operation amendments
  LogicalResult
  amendOperation(Operation *op, ArrayRef<llvm::Instruction *> instructions,
                 NamedAttribute attribute,
                 LLVM::ModuleTranslation &moduleTranslation) const final;
};

} // namespace

LogicalResult OpenMPDialectLLVMIRTranslationInterface::amendOperation(
    Operation *op, ArrayRef<llvm::Instruction *> instructions,
    NamedAttribute attribute,
    LLVM::ModuleTranslation &moduleTranslation) const {
  return llvm::StringSwitch<llvm::function_ref<LogicalResult(Attribute)>>(
             attribute.getName())
      .Case("omp.is_target_device",
            [&](Attribute attr) {
              if (auto deviceAttr = dyn_cast<BoolAttr>(attr)) {
                llvm::OpenMPIRBuilderConfig &config =
                    moduleTranslation.getOpenMPBuilder()->Config;
                config.setIsTargetDevice(deviceAttr.getValue());
                return success();
              }
              return failure();
            })
      .Case("omp.is_gpu",
            [&](Attribute attr) {
              if (auto gpuAttr = dyn_cast<BoolAttr>(attr)) {
                llvm::OpenMPIRBuilderConfig &config =
                    moduleTranslation.getOpenMPBuilder()->Config;
                config.setIsGPU(gpuAttr.getValue());
                return success();
              }
              return failure();
            })
      .Case("omp.host_ir_filepath",
            [&](Attribute attr) {
              if (auto filepathAttr = dyn_cast<StringAttr>(attr)) {
                llvm::OpenMPIRBuilder *ompBuilder =
                    moduleTranslation.getOpenMPBuilder();
                ompBuilder->loadOffloadInfoMetadata(filepathAttr.getValue());
                return success();
              }
              return failure();
            })
      .Case("omp.flags",
            [&](Attribute attr) {
              if (auto rtlAttr = dyn_cast<omp::FlagsAttr>(attr))
                return convertFlagsAttr(op, rtlAttr, moduleTranslation);
              return failure();
            })
      .Case("omp.version",
            [&](Attribute attr) {
              if (auto versionAttr = dyn_cast<omp::VersionAttr>(attr)) {
                llvm::OpenMPIRBuilder *ompBuilder =
                    moduleTranslation.getOpenMPBuilder();
                ompBuilder->M.addModuleFlag(llvm::Module::Max, "openmp",
                                            versionAttr.getVersion());
                return success();
              }
              return failure();
            })
      .Case("omp.declare_target",
            [&](Attribute attr) {
              if (auto declareTargetAttr =
                      dyn_cast<omp::DeclareTargetAttr>(attr))
                return convertDeclareTargetAttr(op, declareTargetAttr,
                                                moduleTranslation);
              return failure();
            })
      .Case("omp.requires",
            [&](Attribute attr) {
              if (auto requiresAttr = dyn_cast<omp::ClauseRequiresAttr>(attr)) {
                using Requires = omp::ClauseRequires;
                Requires flags = requiresAttr.getValue();
                llvm::OpenMPIRBuilderConfig &config =
                    moduleTranslation.getOpenMPBuilder()->Config;
                config.setHasRequiresReverseOffload(
                    bitEnumContainsAll(flags, Requires::reverse_offload));
                config.setHasRequiresUnifiedAddress(
                    bitEnumContainsAll(flags, Requires::unified_address));
                config.setHasRequiresUnifiedSharedMemory(
                    bitEnumContainsAll(flags, Requires::unified_shared_memory));
                config.setHasRequiresDynamicAllocators(
                    bitEnumContainsAll(flags, Requires::dynamic_allocators));
                return success();
              }
              return failure();
            })
      .Case("omp.target_triples",
            [&](Attribute attr) {
              if (auto triplesAttr = dyn_cast<ArrayAttr>(attr)) {
                llvm::OpenMPIRBuilderConfig &config =
                    moduleTranslation.getOpenMPBuilder()->Config;
                config.TargetTriples.clear();
                config.TargetTriples.reserve(triplesAttr.size());
                for (Attribute tripleAttr : triplesAttr) {
                  if (auto tripleStrAttr = dyn_cast<StringAttr>(tripleAttr))
                    config.TargetTriples.emplace_back(tripleStrAttr.getValue());
                  else
                    return failure();
                }
                return success();
              }
              return failure();
            })
      .Default([](Attribute) {
        // Fall through for omp attributes that do not require lowering.
        return success();
      })(attribute.getValue());

  return failure();
}

/// Given an OpenMP MLIR operation, create the corresponding LLVM IR
/// (including OpenMP runtime calls).
LogicalResult OpenMPDialectLLVMIRTranslationInterface::convertOperation(
    Operation *op, llvm::IRBuilderBase &builder,
    LLVM::ModuleTranslation &moduleTranslation) const {

  llvm::OpenMPIRBuilder *ompBuilder = moduleTranslation.getOpenMPBuilder();
  if (ompBuilder->Config.isTargetDevice()) {
    if (isTargetDeviceOp(op)) {
      return convertTargetDeviceOp(op, builder, moduleTranslation);
    } else {
      return convertTargetOpsInNest(op, builder, moduleTranslation);
    }
  }
  return convertHostOrTargetOperation(op, builder, moduleTranslation);
}

void mlir::registerOpenMPDialectTranslation(DialectRegistry &registry) {
  registry.insert<omp::OpenMPDialect>();
  registry.addExtension(+[](MLIRContext *ctx, omp::OpenMPDialect *dialect) {
    dialect->addInterfaces<OpenMPDialectLLVMIRTranslationInterface>();
  });
}

void mlir::registerOpenMPDialectTranslation(MLIRContext &context) {
  DialectRegistry registry;
  registerOpenMPDialectTranslation(registry);
  context.appendDialectRegistry(registry);
}<|MERGE_RESOLUTION|>--- conflicted
+++ resolved
@@ -563,24 +563,10 @@
   // Map block arguments directly to the LLVM value associated to the
   // corresponding operand. This is semantically equivalent to this wrapper not
   // being present.
-<<<<<<< HEAD
-  auto forwardArgs =
-      [&moduleTranslation](omp::BlockArgOpenMPOpInterface blockArgIface) {
-        llvm::SmallVector<std::pair<Value, BlockArgument>> blockArgsPairs;
-        blockArgIface.getBlockArgsPairs(blockArgsPairs);
-        for (auto [var, arg] : blockArgsPairs)
-          moduleTranslation.mapValue(arg, moduleTranslation.lookupValue(var));
-      };
-
-  return llvm::TypeSwitch<Operation *, LogicalResult>(opInst)
-      .Case([&](omp::SimdOp op) {
-        forwardArgs(cast<omp::BlockArgOpenMPOpInterface>(*op));
-=======
   return llvm::TypeSwitch<Operation *, LogicalResult>(opInst)
       .Case([&](omp::SimdOp op) {
         forwardArgs(moduleTranslation,
                     cast<omp::BlockArgOpenMPOpInterface>(*op));
->>>>>>> 5eee2751
         op.emitWarning() << "simd information on composite construct discarded";
         return success();
       })
@@ -1427,30 +1413,17 @@
 static llvm::Error
 initPrivateVars(llvm::IRBuilderBase &builder,
                 LLVM::ModuleTranslation &moduleTranslation,
-<<<<<<< HEAD
-                MutableArrayRef<BlockArgument> privateBlockArgs,
-                MutableArrayRef<omp::PrivateClauseOp> privateDecls,
-                MutableArrayRef<mlir::Value> mlirPrivateVars,
-                llvm::SmallVectorImpl<llvm::Value *> &llvmPrivateVars,
-                llvm::DenseMap<Value, Value> *mappedPrivateVars = nullptr) {
-  if (privateBlockArgs.empty())
-=======
                 PrivateVarsInfo &privateVarsInfo,
                 llvm::DenseMap<Value, Value> *mappedPrivateVars = nullptr) {
   if (privateVarsInfo.blockArgs.empty())
->>>>>>> 5eee2751
     return llvm::Error::success();
 
   llvm::BasicBlock *privInitBlock = splitBB(builder, true, "omp.private.init");
   setInsertPointForPossiblyEmptyBlock(builder, privInitBlock);
 
   for (auto [idx, zip] : llvm::enumerate(llvm::zip_equal(
-<<<<<<< HEAD
-           privateDecls, mlirPrivateVars, privateBlockArgs, llvmPrivateVars))) {
-=======
            privateVarsInfo.privatizers, privateVarsInfo.mlirVars,
            privateVarsInfo.blockArgs, privateVarsInfo.llvmVars))) {
->>>>>>> 5eee2751
     auto [privDecl, mlirPrivVar, blockArg, llvmPrivateVar] = zip;
     llvm::Expected<llvm::Value *> privVarOrErr = initPrivateVar(
         builder, moduleTranslation, privDecl, mlirPrivVar, blockArg,
@@ -1501,12 +1474,8 @@
                                .getProgramAddressSpace();
 
   for (auto [privDecl, mlirPrivVar, blockArg] :
-<<<<<<< HEAD
-       llvm::zip_equal(privateDecls, mlirPrivateVars, privateBlockArgs)) {
-=======
        llvm::zip_equal(privateVarsInfo.privatizers, privateVarsInfo.mlirVars,
                        privateVarsInfo.blockArgs)) {
->>>>>>> 5eee2751
     llvm::Type *llvmAllocType =
         moduleTranslation.convertType(privDecl.getType());
     builder.SetInsertPoint(allocaIP.getBlock()->getTerminator());
@@ -1516,11 +1485,7 @@
       llvmPrivateVar = builder.CreateAddrSpaceCast(llvmPrivateVar,
                                                    builder.getPtrTy(defaultAS));
 
-<<<<<<< HEAD
-    llvmPrivateVars.push_back(llvmPrivateVar);
-=======
     privateVarsInfo.llvmVars.push_back(llvmPrivateVar);
->>>>>>> 5eee2751
   }
 
   return afterAllocas;
@@ -1948,21 +1913,6 @@
   if (failed(checkImplementationStatus(*taskOp)))
     return failure();
 
-<<<<<<< HEAD
-  // Collect delayed privatisation declarations
-  MutableArrayRef<BlockArgument> privateBlockArgs =
-      cast<omp::BlockArgOpenMPOpInterface>(*taskOp).getPrivateBlockArgs();
-  SmallVector<mlir::Value> mlirPrivateVars;
-  SmallVector<llvm::Value *> llvmPrivateVars;
-  SmallVector<omp::PrivateClauseOp> privateDecls;
-  mlirPrivateVars.reserve(privateBlockArgs.size());
-  llvmPrivateVars.reserve(privateBlockArgs.size());
-  collectPrivatizationDecls(taskOp, privateDecls);
-  TaskContextStructManager taskStructMgr{builder, moduleTranslation,
-                                         privateDecls};
-  for (mlir::Value privateVar : taskOp.getPrivateVars())
-    mlirPrivateVars.push_back(privateVar);
-=======
   PrivateVarsInfo privateVarsInfo(taskOp);
   TaskContextStructManager taskStructMgr{builder, moduleTranslation,
                                          privateVarsInfo.privatizers};
@@ -2071,111 +2021,6 @@
 
   // Set up for call to createTask()
   builder.SetInsertPoint(taskStartBlock);
->>>>>>> 5eee2751
-
-  // Allocate and copy private variables before creating the task. This avoids
-  // accessing invalid memory if (after this scope ends) the private variables
-  // are initialized from host variables or if the variables are copied into
-  // from host variables (firstprivate). The insertion point is just before
-  // where the code for creating and scheduling the task will go. That puts this
-  // code outside of the outlined task region, which is what we want because
-  // this way the initialization and copy regions are executed immediately while
-  // the host variable data are still live.
-
-  llvm::OpenMPIRBuilder::InsertPointTy allocaIP =
-      findAllocaInsertPoint(builder, moduleTranslation);
-
-  // Not using splitBB() because that requires the current block to have a
-  // terminator.
-  assert(builder.GetInsertPoint() == builder.GetInsertBlock()->end());
-  llvm::BasicBlock *taskStartBlock = llvm::BasicBlock::Create(
-      builder.getContext(), "omp.task.start",
-      /*Parent=*/builder.GetInsertBlock()->getParent());
-  llvm::Instruction *branchToTaskStartBlock = builder.CreateBr(taskStartBlock);
-  builder.SetInsertPoint(branchToTaskStartBlock);
-
-  // Now do this again to make the initialization and copy blocks
-  llvm::BasicBlock *copyBlock =
-      splitBB(builder, /*CreateBranch=*/true, "omp.private.copy");
-  llvm::BasicBlock *initBlock =
-      splitBB(builder, /*CreateBranch=*/true, "omp.private.init");
-
-  // Now the control flow graph should look like
-  // starter_block:
-  //   <---- where we started when convertOmpTaskOp was called
-  //   br %omp.private.init
-  // omp.private.init:
-  //   br %omp.private.copy
-  // omp.private.copy:
-  //   br %omp.task.start
-  // omp.task.start:
-  //   <---- where we want the insertion point to be when we call createTask()
-
-  // Save the alloca insertion point on ModuleTranslation stack for use in
-  // nested regions.
-  LLVM::ModuleTranslation::SaveStack<OpenMPAllocaStackFrame> frame(
-      moduleTranslation, allocaIP);
-
-  // Allocate and initialize private variables
-  builder.SetInsertPoint(initBlock->getTerminator());
-
-  // Create task variable structure
-  taskStructMgr.generateTaskContextStruct();
-  // GEPs so that we can initialize the variables. Don't use these GEPs inside
-  // of the body otherwise it will be the GEP not the struct which is fowarded
-  // to the outlined function. GEPs forwarded in this way are passed in a
-  // stack-allocated (by OpenMPIRBuilder) structure which is not safe for tasks
-  // which may not be executed until after the current stack frame goes out of
-  // scope.
-  taskStructMgr.createGEPsToPrivateVars();
-
-  for (auto [privDecl, mlirPrivVar, blockArg, llvmPrivateVarAlloc] :
-       llvm::zip_equal(privateDecls, mlirPrivateVars, privateBlockArgs,
-                       taskStructMgr.getLLVMPrivateVarGEPs())) {
-    // To be handled inside the task.
-    if (!privDecl.readsFromMold())
-      continue;
-    assert(llvmPrivateVarAlloc &&
-           "reads from mold so shouldn't have been skipped");
-
-    llvm::Expected<llvm::Value *> privateVarOrErr =
-        initPrivateVar(builder, moduleTranslation, privDecl, mlirPrivVar,
-                       blockArg, llvmPrivateVarAlloc, initBlock);
-    if (!privateVarOrErr)
-      return handleError(privateVarOrErr, *taskOp.getOperation());
-
-    llvm::IRBuilderBase::InsertPointGuard guard(builder);
-    builder.SetInsertPoint(builder.GetInsertBlock()->getTerminator());
-
-    // TODO: this is a bit of a hack for Fortran character boxes.
-    // Character boxes are passed by value into the init region and then the
-    // initialized character box is yielded by value. Here we need to store the
-    // yielded value into the private allocation, and load the private
-    // allocation to match the type expected by region block arguments.
-    if ((privateVarOrErr.get() != llvmPrivateVarAlloc) &&
-        !mlir::isa<LLVM::LLVMPointerType>(blockArg.getType())) {
-      builder.CreateStore(privateVarOrErr.get(), llvmPrivateVarAlloc);
-      // Load it so we have the value pointed to by the GEP
-      llvmPrivateVarAlloc = builder.CreateLoad(privateVarOrErr.get()->getType(),
-                                               llvmPrivateVarAlloc);
-    }
-    assert(llvmPrivateVarAlloc->getType() ==
-           moduleTranslation.convertType(blockArg.getType()));
-
-    // Mapping blockArg -> llvmPrivateVarAlloc is done inside the body callback
-    // so that OpenMPIRBuilder doesn't try to pass each GEP address through a
-    // stack allocated structure.
-  }
-
-  // firstprivate copy region
-  setInsertPointForPossiblyEmptyBlock(builder, copyBlock);
-  if (failed(copyFirstPrivateVars(builder, moduleTranslation, mlirPrivateVars,
-                                  taskStructMgr.getLLVMPrivateVarGEPs(),
-                                  privateDecls)))
-    return llvm::failure();
-
-  // Set up for call to createTask()
-  builder.SetInsertPoint(taskStartBlock);
 
   auto bodyCB = [&](InsertPointTy allocaIP,
                     InsertPointTy codegenIP) -> llvm::Error {
@@ -2188,16 +2033,10 @@
     builder.restoreIP(codegenIP);
 
     llvm::BasicBlock *privInitBlock = nullptr;
-<<<<<<< HEAD
-    llvmPrivateVars.resize(privateBlockArgs.size());
-    for (auto [i, zip] : llvm::enumerate(llvm::zip_equal(
-             privateBlockArgs, privateDecls, mlirPrivateVars))) {
-=======
     privateVarsInfo.llvmVars.resize(privateVarsInfo.blockArgs.size());
     for (auto [i, zip] : llvm::enumerate(llvm::zip_equal(
              privateVarsInfo.blockArgs, privateVarsInfo.privatizers,
              privateVarsInfo.mlirVars))) {
->>>>>>> 5eee2751
       auto [blockArg, privDecl, mlirPrivVar] = zip;
       // This is handled before the task executes
       if (privDecl.readsFromMold())
@@ -2216,40 +2055,25 @@
       if (!privateVarOrError)
         return privateVarOrError.takeError();
       moduleTranslation.mapValue(blockArg, privateVarOrError.get());
-<<<<<<< HEAD
-      llvmPrivateVars[i] = privateVarOrError.get();
-=======
       privateVarsInfo.llvmVars[i] = privateVarOrError.get();
->>>>>>> 5eee2751
     }
 
     taskStructMgr.createGEPsToPrivateVars();
     for (auto [i, llvmPrivVar] :
          llvm::enumerate(taskStructMgr.getLLVMPrivateVarGEPs())) {
       if (!llvmPrivVar) {
-<<<<<<< HEAD
-        assert(llvmPrivateVars[i] && "This is added in the loop above");
-        continue;
-      }
-      llvmPrivateVars[i] = llvmPrivVar;
-=======
         assert(privateVarsInfo.llvmVars[i] &&
                "This is added in the loop above");
         continue;
       }
       privateVarsInfo.llvmVars[i] = llvmPrivVar;
->>>>>>> 5eee2751
     }
 
     // Find and map the addresses of each variable within the task context
     // structure
     for (auto [blockArg, llvmPrivateVar, privateDecl] :
-<<<<<<< HEAD
-         llvm::zip_equal(privateBlockArgs, llvmPrivateVars, privateDecls)) {
-=======
          llvm::zip_equal(privateVarsInfo.blockArgs, privateVarsInfo.llvmVars,
                          privateVarsInfo.privatizers)) {
->>>>>>> 5eee2751
       // This was handled above.
       if (!privateDecl.readsFromMold())
         continue;
@@ -2395,25 +2219,14 @@
                                 deferredStores, isByRef)))
     return failure();
 
-<<<<<<< HEAD
-  if (handleError(initPrivateVars(builder, moduleTranslation, privateBlockArgs,
-                                  privateDecls, mlirPrivateVars,
-                                  llvmPrivateVars),
-=======
   if (handleError(initPrivateVars(builder, moduleTranslation, privateVarsInfo),
->>>>>>> 5eee2751
                   opInst)
           .failed())
     return failure();
 
-<<<<<<< HEAD
-  if (failed(copyFirstPrivateVars(builder, moduleTranslation, mlirPrivateVars,
-                                  llvmPrivateVars, privateDecls)))
-=======
   if (failed(copyFirstPrivateVars(
           builder, moduleTranslation, privateVarsInfo.mlirVars,
           privateVarsInfo.llvmVars, privateVarsInfo.privatizers)))
->>>>>>> 5eee2751
     return failure();
 
   assert(afterAllocas.get()->getSinglePredecessor());
@@ -2517,17 +2330,6 @@
     assert(afterAllocas.get()->getSinglePredecessor());
     builder.restoreIP(codeGenIP);
 
-<<<<<<< HEAD
-    if (handleError(initPrivateVars(builder, moduleTranslation,
-                                    privateBlockArgs, privateDecls,
-                                    mlirPrivateVars, llvmPrivateVars),
-                    *opInst)
-            .failed())
-      return llvm::make_error<PreviouslyReportedError>();
-
-    if (failed(copyFirstPrivateVars(builder, moduleTranslation, mlirPrivateVars,
-                                    llvmPrivateVars, privateDecls)))
-=======
     if (handleError(
             initPrivateVars(builder, moduleTranslation, privateVarsInfo),
             *opInst)
@@ -2537,7 +2339,6 @@
     if (failed(copyFirstPrivateVars(
             builder, moduleTranslation, privateVarsInfo.mlirVars,
             privateVarsInfo.llvmVars, privateVarsInfo.privatizers)))
->>>>>>> 5eee2751
       return llvm::make_error<PreviouslyReportedError>();
 
     if (failed(
@@ -2698,13 +2499,7 @@
   if (handleError(afterAllocas, opInst).failed())
     return failure();
 
-<<<<<<< HEAD
-  if (handleError(initPrivateVars(builder, moduleTranslation, privateBlockArgs,
-                                  privateDecls, mlirPrivateVars,
-                                  llvmPrivateVars),
-=======
   if (handleError(initPrivateVars(builder, moduleTranslation, privateVarsInfo),
->>>>>>> 5eee2751
                   opInst)
           .failed())
     return failure();
@@ -2753,12 +2548,8 @@
                         order, simdlen, safelen);
 
   return cleanupPrivateVars(builder, moduleTranslation, simdOp.getLoc(),
-<<<<<<< HEAD
-                            llvmPrivateVars, privateDecls);
-=======
                             privateVarsInfo.llvmVars,
                             privateVarsInfo.privatizers);
->>>>>>> 5eee2751
 }
 
 /// Converts an OpenMP loop nest into LLVM IR using OpenMPIRBuilder.
@@ -3484,13 +3275,8 @@
     Value offloadPtr =
         mapOp.getVarPtrPtr() ? mapOp.getVarPtrPtr() : mapOp.getVarPtr();
     llvm::Value *origValue = moduleTranslation.lookupValue(offloadPtr);
-<<<<<<< HEAD
-    auto mapType = static_cast<llvm::omp::OpenMPOffloadMappingFlags>(
-        mapOp.getMapType().value());
-=======
     auto mapType =
         static_cast<llvm::omp::OpenMPOffloadMappingFlags>(mapOp.getMapType());
->>>>>>> 5eee2751
     auto mapTypeAlways = llvm::omp::OpenMPOffloadMappingFlags::OMP_MAP_ALWAYS;
 
     mapData.OriginalValue.push_back(origValue);
@@ -4385,33 +4171,6 @@
 
     // DistributeOp has only one region associated with it.
     builder.restoreIP(codeGenIP);
-<<<<<<< HEAD
-
-    // TODO This is a recurring pattern in almost all ops that need
-    // privatization. Try to abstract it in a shared util/interface.
-    MutableArrayRef<BlockArgument> privateBlockArgs =
-        cast<omp::BlockArgOpenMPOpInterface>(*distributeOp)
-            .getPrivateBlockArgs();
-    SmallVector<mlir::Value> mlirPrivateVars;
-    SmallVector<llvm::Value *> llvmPrivateVars;
-    SmallVector<omp::PrivateClauseOp> privateDecls;
-    mlirPrivateVars.reserve(privateBlockArgs.size());
-    llvmPrivateVars.reserve(privateBlockArgs.size());
-    collectPrivatizationDecls(distributeOp, privateDecls);
-
-    for (mlir::Value privateVar : distributeOp.getPrivateVars())
-      mlirPrivateVars.push_back(privateVar);
-
-    llvm::Expected<llvm::BasicBlock *> afterAllocas = allocatePrivateVars(
-        builder, moduleTranslation, privateBlockArgs, privateDecls,
-        mlirPrivateVars, llvmPrivateVars, allocaIP);
-    if (handleError(afterAllocas, opInst).failed())
-      return llvm::make_error<PreviouslyReportedError>();
-
-    if (handleError(initPrivateVars(builder, moduleTranslation,
-                                    privateBlockArgs, privateDecls,
-                                    mlirPrivateVars, llvmPrivateVars),
-=======
     PrivateVarsInfo privVarsInfo(distributeOp);
 
     llvm::Expected<llvm::BasicBlock *> afterAllocas =
@@ -4420,19 +4179,13 @@
       return llvm::make_error<PreviouslyReportedError>();
 
     if (handleError(initPrivateVars(builder, moduleTranslation, privVarsInfo),
->>>>>>> 5eee2751
                     opInst)
             .failed())
       return llvm::make_error<PreviouslyReportedError>();
 
-<<<<<<< HEAD
-    if (failed(copyFirstPrivateVars(builder, moduleTranslation, mlirPrivateVars,
-                                    llvmPrivateVars, privateDecls)))
-=======
     if (failed(copyFirstPrivateVars(
             builder, moduleTranslation, privVarsInfo.mlirVars,
             privVarsInfo.llvmVars, privVarsInfo.privatizers)))
->>>>>>> 5eee2751
       return llvm::make_error<PreviouslyReportedError>();
 
     llvm::OpenMPIRBuilder *ompBuilder = moduleTranslation.getOpenMPBuilder();
@@ -4474,13 +4227,8 @@
     }
 
     if (failed(cleanupPrivateVars(builder, moduleTranslation,
-<<<<<<< HEAD
-                                  distributeOp.getLoc(), llvmPrivateVars,
-                                  privateDecls)))
-=======
                                   distributeOp.getLoc(), privVarsInfo.llvmVars,
                                   privVarsInfo.privatizers)))
->>>>>>> 5eee2751
       return llvm::make_error<PreviouslyReportedError>();
 
     return llvm::Error::success();
@@ -5106,13 +4854,7 @@
       return llvm::make_error<PreviouslyReportedError>();
 
     builder.restoreIP(codeGenIP);
-<<<<<<< HEAD
-    if (handleError(initPrivateVars(builder, moduleTranslation,
-                                    privateBlockArgs, privateDecls,
-                                    mlirPrivateVars, llvmPrivateVars,
-=======
     if (handleError(initPrivateVars(builder, moduleTranslation, privateVarsInfo,
->>>>>>> 5eee2751
                                     &mappedPrivateVars),
                     *targetOp)
             .failed())
