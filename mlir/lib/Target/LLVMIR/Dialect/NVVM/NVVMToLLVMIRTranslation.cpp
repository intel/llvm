//===- NVVMToLLVMIRTranslation.cpp - Translate NVVM to LLVM IR ------------===//
//
// Part of the LLVM Project, under the Apache License v2.0 with LLVM Exceptions.
// See https://llvm.org/LICENSE.txt for license information.
// SPDX-License-Identifier: Apache-2.0 WITH LLVM-exception
//
//===----------------------------------------------------------------------===//
//
// This file implements a translation between the MLIR NVVM dialect and
// LLVM IR.
//
//===----------------------------------------------------------------------===//

#include "mlir/Target/LLVMIR/Dialect/NVVM/NVVMToLLVMIRTranslation.h"
#include "mlir/Dialect/LLVMIR/NVVMDialect.h"
#include "mlir/IR/Operation.h"
#include "mlir/Target/LLVMIR/ModuleTranslation.h"

#include "llvm/ADT/StringExtras.h"
#include "llvm/ADT/iterator_range.h"
#include "llvm/IR/IRBuilder.h"
#include "llvm/IR/IntrinsicsNVPTX.h"
#include "llvm/Support/FormatVariadic.h"

using namespace mlir;
using namespace mlir::LLVM;
using mlir::LLVM::detail::createIntrinsicCall;

#define REDUX_F32_ID_IMPL(op, abs, hasNaN)                                     \
  hasNaN ? llvm::Intrinsic::nvvm_redux_sync_f##op##abs##_NaN                   \
         : llvm::Intrinsic::nvvm_redux_sync_f##op##abs

#define GET_REDUX_F32_ID(op, hasAbs, hasNaN)                                   \
  hasAbs ? REDUX_F32_ID_IMPL(op, _abs, hasNaN) : REDUX_F32_ID_IMPL(op, , hasNaN)

static llvm::Intrinsic::ID getReduxIntrinsicId(llvm::Type *resultType,
                                               NVVM::ReduxKind kind,
                                               bool hasAbs, bool hasNaN) {
  if (!(resultType->isIntegerTy(32) || resultType->isFloatTy()))
    llvm_unreachable("unsupported data type for redux");

  switch (kind) {
  case NVVM::ReduxKind::ADD:
    return llvm::Intrinsic::nvvm_redux_sync_add;
  case NVVM::ReduxKind::UMAX:
    return llvm::Intrinsic::nvvm_redux_sync_umax;
  case NVVM::ReduxKind::UMIN:
    return llvm::Intrinsic::nvvm_redux_sync_umin;
  case NVVM::ReduxKind::AND:
    return llvm::Intrinsic::nvvm_redux_sync_and;
  case NVVM::ReduxKind::OR:
    return llvm::Intrinsic::nvvm_redux_sync_or;
  case NVVM::ReduxKind::XOR:
    return llvm::Intrinsic::nvvm_redux_sync_xor;
  case NVVM::ReduxKind::MAX:
    return llvm::Intrinsic::nvvm_redux_sync_max;
  case NVVM::ReduxKind::MIN:
    return llvm::Intrinsic::nvvm_redux_sync_min;
  case NVVM::ReduxKind::FMIN:
    return GET_REDUX_F32_ID(min, hasAbs, hasNaN);
  case NVVM::ReduxKind::FMAX:
    return GET_REDUX_F32_ID(max, hasAbs, hasNaN);
  }
  llvm_unreachable("unknown redux kind");
}

static llvm::Intrinsic::ID getShflIntrinsicId(llvm::Type *resultType,
                                              NVVM::ShflKind kind,
                                              bool withPredicate) {

  if (withPredicate) {
    resultType = cast<llvm::StructType>(resultType)->getElementType(0);
    switch (kind) {
    case NVVM::ShflKind::bfly:
      return resultType->isFloatTy()
                 ? llvm::Intrinsic::nvvm_shfl_sync_bfly_f32p
                 : llvm::Intrinsic::nvvm_shfl_sync_bfly_i32p;
    case NVVM::ShflKind::up:
      return resultType->isFloatTy() ? llvm::Intrinsic::nvvm_shfl_sync_up_f32p
                                     : llvm::Intrinsic::nvvm_shfl_sync_up_i32p;
    case NVVM::ShflKind::down:
      return resultType->isFloatTy()
                 ? llvm::Intrinsic::nvvm_shfl_sync_down_f32p
                 : llvm::Intrinsic::nvvm_shfl_sync_down_i32p;
    case NVVM::ShflKind::idx:
      return resultType->isFloatTy() ? llvm::Intrinsic::nvvm_shfl_sync_idx_f32p
                                     : llvm::Intrinsic::nvvm_shfl_sync_idx_i32p;
    }
  } else {
    switch (kind) {
    case NVVM::ShflKind::bfly:
      return resultType->isFloatTy() ? llvm::Intrinsic::nvvm_shfl_sync_bfly_f32
                                     : llvm::Intrinsic::nvvm_shfl_sync_bfly_i32;
    case NVVM::ShflKind::up:
      return resultType->isFloatTy() ? llvm::Intrinsic::nvvm_shfl_sync_up_f32
                                     : llvm::Intrinsic::nvvm_shfl_sync_up_i32;
    case NVVM::ShflKind::down:
      return resultType->isFloatTy() ? llvm::Intrinsic::nvvm_shfl_sync_down_f32
                                     : llvm::Intrinsic::nvvm_shfl_sync_down_i32;
    case NVVM::ShflKind::idx:
      return resultType->isFloatTy() ? llvm::Intrinsic::nvvm_shfl_sync_idx_f32
                                     : llvm::Intrinsic::nvvm_shfl_sync_idx_i32;
    }
  }
  llvm_unreachable("unknown shuffle kind");
}

static llvm::Intrinsic::ID getMatchSyncIntrinsicId(Type valType,
                                                   NVVM::MatchSyncKind kind) {
  switch (kind) {
  case NVVM::MatchSyncKind::any:
    return valType.isInteger(32) ? llvm::Intrinsic::nvvm_match_any_sync_i32
                                 : llvm::Intrinsic::nvvm_match_any_sync_i64;
  case NVVM::MatchSyncKind::all:
    // match.all instruction has two variants -- one returns a single value,
    // another returns a pair {value, predicate}. We currently only implement
    // the latter as that's the variant exposed by CUDA API.
    return valType.isInteger(32) ? llvm::Intrinsic::nvvm_match_all_sync_i32p
                                 : llvm::Intrinsic::nvvm_match_all_sync_i64p;
  }
  llvm_unreachable("unsupported match sync kind");
}

static llvm::Intrinsic::ID getVoteSyncIntrinsicId(NVVM::VoteSyncKind kind) {
  switch (kind) {
  case NVVM::VoteSyncKind::any:
    return llvm::Intrinsic::nvvm_vote_any_sync;
  case NVVM::VoteSyncKind::all:
    return llvm::Intrinsic::nvvm_vote_all_sync;
  case NVVM::VoteSyncKind::ballot:
    return llvm::Intrinsic::nvvm_vote_ballot_sync;
  case NVVM::VoteSyncKind::uni:
    return llvm::Intrinsic::nvvm_vote_uni_sync;
  }
  llvm_unreachable("unsupported vote kind");
}

static llvm::Intrinsic::ID
getLdMatrixIntrinsicId(NVVM::MMALayout layout, int32_t num,
                       NVVM::LdStMatrixShapeAttr shape,
                       NVVM::LdStMatrixEltType eltType) {
  if (shape.getM() == 8 && shape.getN() == 8) {
    switch (num) {
    case 1:
      return (layout == NVVM::MMALayout::row)
                 ? llvm::Intrinsic::nvvm_ldmatrix_sync_aligned_m8n8_x1_b16
                 : llvm::Intrinsic::
                       nvvm_ldmatrix_sync_aligned_m8n8_x1_trans_b16;
    case 2:
      return (layout == NVVM::MMALayout::row)
                 ? llvm::Intrinsic::nvvm_ldmatrix_sync_aligned_m8n8_x2_b16
                 : llvm::Intrinsic::
                       nvvm_ldmatrix_sync_aligned_m8n8_x2_trans_b16;
    case 4:
      return (layout == NVVM::MMALayout::row)
                 ? llvm::Intrinsic::nvvm_ldmatrix_sync_aligned_m8n8_x4_b16
                 : llvm::Intrinsic::
                       nvvm_ldmatrix_sync_aligned_m8n8_x4_trans_b16;
    }
  } else if (shape.getM() == 8 && shape.getN() == 16) {
    if (eltType == NVVM::LdStMatrixEltType::B8X16_B6X16_P32) {
      switch (num) {
      case 1:
        return llvm::Intrinsic::
            nvvm_ldmatrix_sync_aligned_m8n16_x1_b8x16_b6x16_p32;
      case 2:
        return llvm::Intrinsic::
            nvvm_ldmatrix_sync_aligned_m8n16_x2_b8x16_b6x16_p32;
      case 4:
        return llvm::Intrinsic::
            nvvm_ldmatrix_sync_aligned_m8n16_x4_b8x16_b6x16_p32;
      }
    } else if (eltType == NVVM::LdStMatrixEltType::B8X16_B4X16_P64) {
      switch (num) {
      case 1:
        return llvm::Intrinsic::
            nvvm_ldmatrix_sync_aligned_m8n16_x1_b8x16_b4x16_p64;
      case 2:
        return llvm::Intrinsic::
            nvvm_ldmatrix_sync_aligned_m8n16_x2_b8x16_b4x16_p64;
      case 4:
        return llvm::Intrinsic::
            nvvm_ldmatrix_sync_aligned_m8n16_x4_b8x16_b4x16_p64;
      }
<<<<<<< HEAD
    }
  } else if (shape.getM() == 16 && shape.getN() == 16) {
    if (eltType == NVVM::LdStMatrixEltType::B8) {
      switch (num) {
      case 1:
        return llvm::Intrinsic::nvvm_ldmatrix_sync_aligned_m16n16_x1_trans_b8;
      case 2:
        return llvm::Intrinsic::nvvm_ldmatrix_sync_aligned_m16n16_x2_trans_b8;
      }
    } else if (eltType == NVVM::LdStMatrixEltType::B8X16_B6X16_P32) {
      switch (num) {
      case 1:
        return llvm::Intrinsic::
            nvvm_ldmatrix_sync_aligned_m16n16_x1_trans_b8x16_b6x16_p32;
      case 2:
        return llvm::Intrinsic::
            nvvm_ldmatrix_sync_aligned_m16n16_x2_trans_b8x16_b6x16_p32;
      }
    } else if (eltType == NVVM::LdStMatrixEltType::B8X16_B4X16_P64) {
      switch (num) {
      case 1:
        return llvm::Intrinsic::
            nvvm_ldmatrix_sync_aligned_m16n16_x1_trans_b8x16_b4x16_p64;
      case 2:
        return llvm::Intrinsic::
            nvvm_ldmatrix_sync_aligned_m16n16_x2_trans_b8x16_b4x16_p64;
      }
    }
=======
    }
  } else if (shape.getM() == 16 && shape.getN() == 16) {
    if (eltType == NVVM::LdStMatrixEltType::B8) {
      switch (num) {
      case 1:
        return llvm::Intrinsic::nvvm_ldmatrix_sync_aligned_m16n16_x1_trans_b8;
      case 2:
        return llvm::Intrinsic::nvvm_ldmatrix_sync_aligned_m16n16_x2_trans_b8;
      }
    } else if (eltType == NVVM::LdStMatrixEltType::B8X16_B6X16_P32) {
      switch (num) {
      case 1:
        return llvm::Intrinsic::
            nvvm_ldmatrix_sync_aligned_m16n16_x1_trans_b8x16_b6x16_p32;
      case 2:
        return llvm::Intrinsic::
            nvvm_ldmatrix_sync_aligned_m16n16_x2_trans_b8x16_b6x16_p32;
      }
    } else if (eltType == NVVM::LdStMatrixEltType::B8X16_B4X16_P64) {
      switch (num) {
      case 1:
        return llvm::Intrinsic::
            nvvm_ldmatrix_sync_aligned_m16n16_x1_trans_b8x16_b4x16_p64;
      case 2:
        return llvm::Intrinsic::
            nvvm_ldmatrix_sync_aligned_m16n16_x2_trans_b8x16_b4x16_p64;
      }
    }
>>>>>>> 35227056
  }
  llvm_unreachable("unknown ldmatrix kind");
}

/// Return the intrinsic ID associated with stmatrix for the given paramters.
static llvm::Intrinsic::ID
getStMatrixIntrinsicId(NVVM::MMALayout layout, int32_t num,
                       NVVM::LdStMatrixShapeAttr shape,
                       NVVM::LdStMatrixEltType eltType) {
  if (shape.getM() == 8 && shape.getN() == 8) {
    switch (num) {
    case 1:
      return (layout == NVVM::MMALayout::row)
                 ? llvm::Intrinsic::nvvm_stmatrix_sync_aligned_m8n8_x1_b16
                 : llvm::Intrinsic::
                       nvvm_stmatrix_sync_aligned_m8n8_x1_trans_b16;
    case 2:
      return (layout == NVVM::MMALayout::row)
                 ? llvm::Intrinsic::nvvm_stmatrix_sync_aligned_m8n8_x2_b16
                 : llvm::Intrinsic::
                       nvvm_stmatrix_sync_aligned_m8n8_x2_trans_b16;
    case 4:
      return (layout == NVVM::MMALayout::row)
                 ? llvm::Intrinsic::nvvm_stmatrix_sync_aligned_m8n8_x4_b16
                 : llvm::Intrinsic::
                       nvvm_stmatrix_sync_aligned_m8n8_x4_trans_b16;
    }
  } else if (shape.getM() == 16 && shape.getN() == 8) {
    switch (num) {
    case 1:
      return llvm::Intrinsic::nvvm_stmatrix_sync_aligned_m16n8_x1_trans_b8;
    case 2:
      return llvm::Intrinsic::nvvm_stmatrix_sync_aligned_m16n8_x2_trans_b8;
    case 4:
      return llvm::Intrinsic::nvvm_stmatrix_sync_aligned_m16n8_x4_trans_b8;
    }
  }
  llvm_unreachable("unknown stmatrix kind");
}

/// Return the intrinsic ID associated with st.bulk for the given address type.
static llvm::Intrinsic::ID
getStBulkIntrinsicId(LLVM::LLVMPointerType addrType) {
  bool isSharedMemory =
      addrType.getAddressSpace() == NVVM::NVVMMemorySpace::kSharedMemorySpace;
  return isSharedMemory ? llvm::Intrinsic::nvvm_st_bulk_shared_cta
                        : llvm::Intrinsic::nvvm_st_bulk;
}

static unsigned getUnidirectionalFenceProxyID(NVVM::ProxyKind fromProxy,
                                              NVVM::ProxyKind toProxy,
                                              NVVM::MemScopeKind scope,
                                              bool isRelease) {
  if (fromProxy == NVVM::ProxyKind::GENERIC &&
      toProxy == NVVM::ProxyKind::TENSORMAP) {
    switch (scope) {
    case NVVM::MemScopeKind::CTA: {
      if (isRelease)
        return llvm::Intrinsic::nvvm_fence_proxy_tensormap_generic_release_cta;
      return llvm::Intrinsic::nvvm_fence_proxy_tensormap_generic_acquire_cta;
    }
    case NVVM::MemScopeKind::CLUSTER: {
      if (isRelease)
        return llvm::Intrinsic::
            nvvm_fence_proxy_tensormap_generic_release_cluster;
      return llvm::Intrinsic::
          nvvm_fence_proxy_tensormap_generic_acquire_cluster;
    }
    case NVVM::MemScopeKind::GPU: {
      if (isRelease)
        return llvm::Intrinsic::nvvm_fence_proxy_tensormap_generic_release_gpu;
      return llvm::Intrinsic::nvvm_fence_proxy_tensormap_generic_acquire_gpu;
    }
    case NVVM::MemScopeKind::SYS: {
      if (isRelease)
        return llvm::Intrinsic::nvvm_fence_proxy_tensormap_generic_release_sys;
      return llvm::Intrinsic::nvvm_fence_proxy_tensormap_generic_acquire_sys;
    }
    }
    llvm_unreachable("Unknown scope for uni-directional fence.proxy operation");
  }
  llvm_unreachable("Unsupported proxy kinds");
}

#define TCGEN05LD(SHAPE, NUM) llvm::Intrinsic::nvvm_tcgen05_ld_##SHAPE##_##NUM

static llvm::Intrinsic::ID
getTcgen05LdIntrinsicID(mlir::NVVM::Tcgen05LdStShape shape, uint32_t num) {
  llvm::Intrinsic::ID Shape16x64b[] = {
      TCGEN05LD(16x64b, x1),  TCGEN05LD(16x64b, x2),   TCGEN05LD(16x64b, x4),
      TCGEN05LD(16x64b, x8),  TCGEN05LD(16x64b, x16),  TCGEN05LD(16x64b, x32),
      TCGEN05LD(16x64b, x64), TCGEN05LD(16x64b, x128),
  };

  llvm::Intrinsic::ID Shape16x128b[] = {
      TCGEN05LD(16x128b, x1),  TCGEN05LD(16x128b, x2),  TCGEN05LD(16x128b, x4),
      TCGEN05LD(16x128b, x8),  TCGEN05LD(16x128b, x16), TCGEN05LD(16x128b, x32),
      TCGEN05LD(16x128b, x64),
  };

  llvm::Intrinsic::ID Shape16x256b[] = {
      TCGEN05LD(16x256b, x1), TCGEN05LD(16x256b, x2),  TCGEN05LD(16x256b, x4),
      TCGEN05LD(16x256b, x8), TCGEN05LD(16x256b, x16), TCGEN05LD(16x256b, x32),
  };

  llvm::Intrinsic::ID Shape16x32bx2[] = {
      TCGEN05LD(16x32bx2, x1),  TCGEN05LD(16x32bx2, x2),
      TCGEN05LD(16x32bx2, x4),  TCGEN05LD(16x32bx2, x8),
      TCGEN05LD(16x32bx2, x16), TCGEN05LD(16x32bx2, x32),
      TCGEN05LD(16x32bx2, x64), TCGEN05LD(16x32bx2, x128),
  };

  llvm::Intrinsic::ID Shape32x32b[] = {
      TCGEN05LD(32x32b, x1),  TCGEN05LD(32x32b, x2),   TCGEN05LD(32x32b, x4),
      TCGEN05LD(32x32b, x8),  TCGEN05LD(32x32b, x16),  TCGEN05LD(32x32b, x32),
      TCGEN05LD(32x32b, x64), TCGEN05LD(32x32b, x128),
  };

  // `num` contains the length of vector and log2 of `num` returns the index
  // into the shape array
  unsigned Idx = std::log2(num);

  switch (shape) {
  case NVVM::Tcgen05LdStShape::SHAPE_16X64B:
    return Shape16x64b[Idx];
  case NVVM::Tcgen05LdStShape::SHAPE_16X128B:
    return Shape16x128b[Idx - 1];
  case NVVM::Tcgen05LdStShape::SHAPE_16X256B:
    return Shape16x256b[Idx - 2];
  case NVVM::Tcgen05LdStShape::SHAPE_32X32B:
    return Shape32x32b[Idx];
  case NVVM::Tcgen05LdStShape::SHAPE_16X32BX2:
    return Shape16x32bx2[Idx];
  }
  llvm_unreachable("unhandled tcgen05.ld lowering");
}

#define TCGEN05ST(SHAPE, NUM) llvm::Intrinsic::nvvm_tcgen05_st_##SHAPE##_##NUM

static llvm::Intrinsic::ID
getTcgen05StIntrinsicID(mlir::NVVM::Tcgen05LdStShape shape, uint32_t num) {
  llvm::Intrinsic::ID Shape16x64b[] = {
      TCGEN05ST(16x64b, x1),  TCGEN05ST(16x64b, x2),   TCGEN05ST(16x64b, x4),
      TCGEN05ST(16x64b, x8),  TCGEN05ST(16x64b, x16),  TCGEN05ST(16x64b, x32),
      TCGEN05ST(16x64b, x64), TCGEN05ST(16x64b, x128),
  };

  llvm::Intrinsic::ID Shape16x128b[] = {
      TCGEN05ST(16x128b, x1),  TCGEN05ST(16x128b, x2),  TCGEN05ST(16x128b, x4),
      TCGEN05ST(16x128b, x8),  TCGEN05ST(16x128b, x16), TCGEN05ST(16x128b, x32),
      TCGEN05ST(16x128b, x64),
  };

  llvm::Intrinsic::ID Shape16x256b[] = {
      TCGEN05ST(16x256b, x1), TCGEN05ST(16x256b, x2),  TCGEN05ST(16x256b, x4),
      TCGEN05ST(16x256b, x8), TCGEN05ST(16x256b, x16), TCGEN05ST(16x256b, x32),
  };

  llvm::Intrinsic::ID Shape16x32bx2[] = {
      TCGEN05ST(16x32bx2, x1),  TCGEN05ST(16x32bx2, x2),
      TCGEN05ST(16x32bx2, x4),  TCGEN05ST(16x32bx2, x8),
      TCGEN05ST(16x32bx2, x16), TCGEN05ST(16x32bx2, x32),
      TCGEN05ST(16x32bx2, x64), TCGEN05ST(16x32bx2, x128),
  };

  llvm::Intrinsic::ID Shape32x32b[] = {
      TCGEN05ST(32x32b, x1),  TCGEN05ST(32x32b, x2),   TCGEN05ST(32x32b, x4),
      TCGEN05ST(32x32b, x8),  TCGEN05ST(32x32b, x16),  TCGEN05ST(32x32b, x32),
      TCGEN05ST(32x32b, x64), TCGEN05ST(32x32b, x128),
  };

  // `num` contains the length of vector and log2 of `num` returns the index
  // into the shape array
  unsigned Idx = std::log2(num);

  switch (shape) {
  case NVVM::Tcgen05LdStShape::SHAPE_16X64B:
    return Shape16x64b[Idx];
  case NVVM::Tcgen05LdStShape::SHAPE_16X128B:
    return Shape16x128b[Idx - 1];
  case NVVM::Tcgen05LdStShape::SHAPE_16X256B:
    return Shape16x256b[Idx - 2];
  case NVVM::Tcgen05LdStShape::SHAPE_32X32B:
    return Shape32x32b[Idx];
  case NVVM::Tcgen05LdStShape::SHAPE_16X32BX2:
    return Shape16x32bx2[Idx];
  }
  llvm_unreachable("unhandled tcgen05.st lowering");
}

namespace {
/// Implementation of the dialect interface that converts operations belonging
/// to the NVVM dialect to LLVM IR.
class NVVMDialectLLVMIRTranslationInterface
    : public LLVMTranslationDialectInterface {
public:
  using LLVMTranslationDialectInterface::LLVMTranslationDialectInterface;

  /// Translates the given operation to LLVM IR using the provided IR builder
  /// and saving the state in `moduleTranslation`.
  LogicalResult
  convertOperation(Operation *op, llvm::IRBuilderBase &builder,
                   LLVM::ModuleTranslation &moduleTranslation) const final {
    Operation &opInst = *op;
#include "mlir/Dialect/LLVMIR/NVVMConversions.inc"

    return failure();
  }

  /// Attaches module-level metadata for functions marked as kernels.
  LogicalResult
  amendOperation(Operation *op, ArrayRef<llvm::Instruction *> instructions,
                 NamedAttribute attribute,
                 LLVM::ModuleTranslation &moduleTranslation) const final {
    auto func = dyn_cast<LLVM::LLVMFuncOp>(op);
    if (!func)
      return failure();
    llvm::Function *llvmFunc = moduleTranslation.lookupFunction(func.getName());

    if (attribute.getName() == NVVM::NVVMDialect::getMaxntidAttrName()) {
      if (!isa<DenseI32ArrayAttr>(attribute.getValue()))
        return failure();
      auto values = cast<DenseI32ArrayAttr>(attribute.getValue());
      const std::string attr = llvm::formatv(
          "{0:$[,]}", llvm::make_range(values.asArrayRef().begin(),
                                       values.asArrayRef().end()));
      llvmFunc->addFnAttr("nvvm.maxntid", attr);
    } else if (attribute.getName() == NVVM::NVVMDialect::getReqntidAttrName()) {
      if (!isa<DenseI32ArrayAttr>(attribute.getValue()))
        return failure();
      auto values = cast<DenseI32ArrayAttr>(attribute.getValue());
      const std::string attr = llvm::formatv(
          "{0:$[,]}", llvm::make_range(values.asArrayRef().begin(),
                                       values.asArrayRef().end()));
      llvmFunc->addFnAttr("nvvm.reqntid", attr);
    } else if (attribute.getName() ==
               NVVM::NVVMDialect::getClusterDimAttrName()) {
      if (!isa<DenseI32ArrayAttr>(attribute.getValue()))
        return failure();
      auto values = cast<DenseI32ArrayAttr>(attribute.getValue());
      const std::string attr = llvm::formatv(
          "{0:$[,]}", llvm::make_range(values.asArrayRef().begin(),
                                       values.asArrayRef().end()));
      llvmFunc->addFnAttr("nvvm.cluster_dim", attr);
    } else if (attribute.getName() ==
               NVVM::NVVMDialect::getClusterMaxBlocksAttrName()) {
      auto value = dyn_cast<IntegerAttr>(attribute.getValue());
      llvmFunc->addFnAttr("nvvm.maxclusterrank", llvm::utostr(value.getInt()));
    } else if (attribute.getName() ==
               NVVM::NVVMDialect::getMinctasmAttrName()) {
      auto value = dyn_cast<IntegerAttr>(attribute.getValue());
      llvmFunc->addFnAttr("nvvm.minctasm", llvm::utostr(value.getInt()));
    } else if (attribute.getName() == NVVM::NVVMDialect::getMaxnregAttrName()) {
      auto value = dyn_cast<IntegerAttr>(attribute.getValue());
      llvmFunc->addFnAttr("nvvm.maxnreg", llvm::utostr(value.getInt()));
    } else if (attribute.getName() ==
               NVVM::NVVMDialect::getKernelFuncAttrName()) {
      llvmFunc->setCallingConv(llvm::CallingConv::PTX_Kernel);
    } else if (attribute.getName() ==
               NVVM::NVVMDialect::getBlocksAreClustersAttrName()) {
      llvmFunc->addFnAttr("nvvm.blocksareclusters");
    }

    return success();
  }

  LogicalResult
  convertParameterAttr(LLVMFuncOp funcOp, int argIdx, NamedAttribute attribute,
                       LLVM::ModuleTranslation &moduleTranslation) const final {

    llvm::LLVMContext &llvmContext = moduleTranslation.getLLVMContext();
    llvm::Function *llvmFunc =
        moduleTranslation.lookupFunction(funcOp.getName());

    if (attribute.getName() == NVVM::NVVMDialect::getGridConstantAttrName()) {
      llvmFunc->addParamAttr(
          argIdx, llvm::Attribute::get(llvmContext, "nvvm.grid_constant"));
    }
    return success();
  }
};
} // namespace

void mlir::registerNVVMDialectTranslation(DialectRegistry &registry) {
  registry.insert<NVVM::NVVMDialect>();
  registry.addExtension(+[](MLIRContext *ctx, NVVM::NVVMDialect *dialect) {
    dialect->addInterfaces<NVVMDialectLLVMIRTranslationInterface>();
  });
}

void mlir::registerNVVMDialectTranslation(MLIRContext &context) {
  DialectRegistry registry;
  registerNVVMDialectTranslation(registry);
  context.appendDialectRegistry(registry);
}<|MERGE_RESOLUTION|>--- conflicted
+++ resolved
@@ -182,7 +182,6 @@
         return llvm::Intrinsic::
             nvvm_ldmatrix_sync_aligned_m8n16_x4_b8x16_b4x16_p64;
       }
-<<<<<<< HEAD
     }
   } else if (shape.getM() == 16 && shape.getN() == 16) {
     if (eltType == NVVM::LdStMatrixEltType::B8) {
@@ -211,36 +210,6 @@
             nvvm_ldmatrix_sync_aligned_m16n16_x2_trans_b8x16_b4x16_p64;
       }
     }
-=======
-    }
-  } else if (shape.getM() == 16 && shape.getN() == 16) {
-    if (eltType == NVVM::LdStMatrixEltType::B8) {
-      switch (num) {
-      case 1:
-        return llvm::Intrinsic::nvvm_ldmatrix_sync_aligned_m16n16_x1_trans_b8;
-      case 2:
-        return llvm::Intrinsic::nvvm_ldmatrix_sync_aligned_m16n16_x2_trans_b8;
-      }
-    } else if (eltType == NVVM::LdStMatrixEltType::B8X16_B6X16_P32) {
-      switch (num) {
-      case 1:
-        return llvm::Intrinsic::
-            nvvm_ldmatrix_sync_aligned_m16n16_x1_trans_b8x16_b6x16_p32;
-      case 2:
-        return llvm::Intrinsic::
-            nvvm_ldmatrix_sync_aligned_m16n16_x2_trans_b8x16_b6x16_p32;
-      }
-    } else if (eltType == NVVM::LdStMatrixEltType::B8X16_B4X16_P64) {
-      switch (num) {
-      case 1:
-        return llvm::Intrinsic::
-            nvvm_ldmatrix_sync_aligned_m16n16_x1_trans_b8x16_b4x16_p64;
-      case 2:
-        return llvm::Intrinsic::
-            nvvm_ldmatrix_sync_aligned_m16n16_x2_trans_b8x16_b4x16_p64;
-      }
-    }
->>>>>>> 35227056
   }
   llvm_unreachable("unknown ldmatrix kind");
 }
