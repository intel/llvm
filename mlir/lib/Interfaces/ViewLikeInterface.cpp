//===- ViewLikeInterface.cpp - View-like operations in MLIR ---------------===//
//
// Part of the LLVM Project, under the Apache License v2.0 with LLVM Exceptions.
// See https://llvm.org/LICENSE.txt for license information.
// SPDX-License-Identifier: Apache-2.0 WITH LLVM-exception
//
//===----------------------------------------------------------------------===//

#include "mlir/Interfaces/ViewLikeInterface.h"

using namespace mlir;

//===----------------------------------------------------------------------===//
// ViewLike Interfaces
//===----------------------------------------------------------------------===//

/// Include the definitions of the loop-like interfaces.
#include "mlir/Interfaces/ViewLikeInterface.cpp.inc"

LogicalResult mlir::verifyListOfOperandsOrIntegers(Operation *op,
                                                   StringRef name,
                                                   unsigned numElements,
                                                   ArrayRef<int64_t> staticVals,
                                                   ValueRange values) {
  // Check static and dynamic offsets/sizes/strides does not overflow type.
  if (staticVals.size() != numElements)
    return op->emitError("expected ") << numElements << " " << name
                                      << " values, got " << staticVals.size();
  unsigned expectedNumDynamicEntries =
      llvm::count_if(staticVals, [&](int64_t staticVal) {
        return ShapedType::isDynamic(staticVal);
      });
  if (values.size() != expectedNumDynamicEntries)
    return op->emitError("expected ")
           << expectedNumDynamicEntries << " dynamic " << name << " values";
  return success();
}

LogicalResult
mlir::detail::verifyOffsetSizeAndStrideOp(OffsetSizeAndStrideOpInterface op) {
  std::array<unsigned, 3> maxRanks = op.getArrayAttrMaxRanks();
  // Offsets can come in 2 flavors:
  //   1. Either single entry (when maxRanks == 1).
  //   2. Or as an array whose rank must match that of the mixed sizes.
  // So that the result type is well-formed.
  if (!(op.getMixedOffsets().size() == 1 && maxRanks[0] == 1) && // NOLINT
      op.getMixedOffsets().size() != op.getMixedSizes().size())
    return op->emitError(
               "expected mixed offsets rank to match mixed sizes rank (")
           << op.getMixedOffsets().size() << " vs " << op.getMixedSizes().size()
           << ") so the rank of the result type is well-formed.";
  // Ranks of mixed sizes and strides must always match so the result type is
  // well-formed.
  if (op.getMixedSizes().size() != op.getMixedStrides().size())
    return op->emitError(
               "expected mixed sizes rank to match mixed strides rank (")
           << op.getMixedSizes().size() << " vs " << op.getMixedStrides().size()
           << ") so the rank of the result type is well-formed.";

  if (failed(verifyListOfOperandsOrIntegers(op, "offset", maxRanks[0],
                                            op.static_offsets(), op.offsets())))
    return failure();
  if (failed(verifyListOfOperandsOrIntegers(op, "size", maxRanks[1],
                                            op.static_sizes(), op.sizes())))
    return failure();
  if (failed(verifyListOfOperandsOrIntegers(op, "stride", maxRanks[2],
                                            op.static_strides(), op.strides())))
    return failure();
  return success();
}

static char getLeftDelimiter(AsmParser::Delimiter delimiter) {
  switch (delimiter) {
  case AsmParser::Delimiter::Paren:
    return '(';
  case AsmParser::Delimiter::LessGreater:
    return '<';
  case AsmParser::Delimiter::Square:
    return '[';
  case AsmParser::Delimiter::Braces:
    return '{';
  default:
    llvm_unreachable("unsupported delimiter");
  }
}

static char getRightDelimiter(AsmParser::Delimiter delimiter) {
  switch (delimiter) {
  case AsmParser::Delimiter::Paren:
    return ')';
  case AsmParser::Delimiter::LessGreater:
    return '>';
  case AsmParser::Delimiter::Square:
    return ']';
  case AsmParser::Delimiter::Braces:
    return '}';
  default:
    llvm_unreachable("unsupported delimiter");
  }
}

void mlir::printDynamicIndexList(OpAsmPrinter &printer, Operation *op,
                                 OperandRange values,
                                 ArrayRef<int64_t> integers,
<<<<<<< HEAD
                                 TypeRange valueTypes,
                                 BoolAttr isTrailingIdxScalable,
=======
                                 TypeRange valueTypes, ArrayRef<bool> scalables,
>>>>>>> bac3a63c
                                 AsmParser::Delimiter delimiter) {
  char leftDelimiter = getLeftDelimiter(delimiter);
  char rightDelimiter = getRightDelimiter(delimiter);
  printer << leftDelimiter;
  if (integers.empty()) {
    printer << rightDelimiter;
    return;
  }

<<<<<<< HEAD
  int64_t trailingScalableInteger;
  if (isTrailingIdxScalable && isTrailingIdxScalable.getValue()) {
    // ATM only the trailing idx can be scalable
    trailingScalableInteger = integers.back();
    integers = integers.drop_back();
  }

  unsigned idx = 0;
=======
  unsigned dynamicValIdx = 0;
  unsigned scalableIndexIdx = 0;
>>>>>>> bac3a63c
  llvm::interleaveComma(integers, printer, [&](int64_t integer) {
    if (!scalables.empty() && scalables[scalableIndexIdx])
      printer << "[";
    if (ShapedType::isDynamic(integer)) {
      printer << values[dynamicValIdx];
      if (!valueTypes.empty())
        printer << " : " << valueTypes[dynamicValIdx];
      ++dynamicValIdx;
    } else {
      printer << integer;
    }
    if (!scalables.empty() && scalables[scalableIndexIdx])
      printer << "]";

<<<<<<< HEAD
  // Print the trailing scalable index
  if (isTrailingIdxScalable && isTrailingIdxScalable.getValue()) {
    if (!integers.empty())
      printer << ", ";
    printer << "[";
    printer << trailingScalableInteger;
    printer << "]";
  }
=======
    scalableIndexIdx++;
  });
>>>>>>> bac3a63c

  printer << rightDelimiter;
}

ParseResult mlir::parseDynamicIndexList(
    OpAsmParser &parser,
    SmallVectorImpl<OpAsmParser::UnresolvedOperand> &values,
    DenseI64ArrayAttr &integers, DenseBoolArrayAttr &scalables,
    SmallVectorImpl<Type> *valueTypes, AsmParser::Delimiter delimiter) {

  SmallVector<int64_t, 4> integerVals;
  SmallVector<bool, 4> scalableVals;
  auto parseIntegerOrValue = [&]() {
    OpAsmParser::UnresolvedOperand operand;
    auto res = parser.parseOptionalOperand(operand);

<<<<<<< HEAD
    // If `foundScalable` has already been set to `true` then a non-trailing
    // index was identified as scalable.
    if (foundScalable) {
      parser.emitError(parser.getNameLoc())
          << "non-trailing index cannot be scalable";
      return failure();
    }

    if (isTrailingIdxScalable && parser.parseOptionalLSquare().succeeded())
      foundScalable = true;
=======
    // When encountering `[`, assume that this is a scalable index.
    scalableVals.push_back(parser.parseOptionalLSquare().succeeded());
>>>>>>> bac3a63c

    if (res.has_value() && succeeded(res.value())) {
      values.push_back(operand);
      integerVals.push_back(ShapedType::kDynamic);
      if (valueTypes && parser.parseColonType(valueTypes->emplace_back()))
        return failure();
    } else {
      int64_t integer;
      if (failed(parser.parseInteger(integer)))
        return failure();
      integerVals.push_back(integer);
    }

    // If this is assumed to be a scalable index, verify that there's a closing
    // `]`.
    if (scalableVals.back() && parser.parseOptionalRSquare().failed())
      return failure();
    return success();
  };
  if (parser.parseCommaSeparatedList(delimiter, parseIntegerOrValue,
                                     " in dynamic index list"))
    return parser.emitError(parser.getNameLoc())
           << "expected SSA value or integer";
  integers = parser.getBuilder().getDenseI64ArrayAttr(integerVals);
  scalables = parser.getBuilder().getDenseBoolArrayAttr(scalableVals);
  return success();
}

bool mlir::detail::sameOffsetsSizesAndStrides(
    OffsetSizeAndStrideOpInterface a, OffsetSizeAndStrideOpInterface b,
    llvm::function_ref<bool(OpFoldResult, OpFoldResult)> cmp) {
  if (a.static_offsets().size() != b.static_offsets().size())
    return false;
  if (a.static_sizes().size() != b.static_sizes().size())
    return false;
  if (a.static_strides().size() != b.static_strides().size())
    return false;
  for (auto it : llvm::zip(a.getMixedOffsets(), b.getMixedOffsets()))
    if (!cmp(std::get<0>(it), std::get<1>(it)))
      return false;
  for (auto it : llvm::zip(a.getMixedSizes(), b.getMixedSizes()))
    if (!cmp(std::get<0>(it), std::get<1>(it)))
      return false;
  for (auto it : llvm::zip(a.getMixedStrides(), b.getMixedStrides()))
    if (!cmp(std::get<0>(it), std::get<1>(it)))
      return false;
  return true;
}<|MERGE_RESOLUTION|>--- conflicted
+++ resolved
@@ -102,12 +102,7 @@
 void mlir::printDynamicIndexList(OpAsmPrinter &printer, Operation *op,
                                  OperandRange values,
                                  ArrayRef<int64_t> integers,
-<<<<<<< HEAD
-                                 TypeRange valueTypes,
-                                 BoolAttr isTrailingIdxScalable,
-=======
                                  TypeRange valueTypes, ArrayRef<bool> scalables,
->>>>>>> bac3a63c
                                  AsmParser::Delimiter delimiter) {
   char leftDelimiter = getLeftDelimiter(delimiter);
   char rightDelimiter = getRightDelimiter(delimiter);
@@ -117,19 +112,8 @@
     return;
   }
 
-<<<<<<< HEAD
-  int64_t trailingScalableInteger;
-  if (isTrailingIdxScalable && isTrailingIdxScalable.getValue()) {
-    // ATM only the trailing idx can be scalable
-    trailingScalableInteger = integers.back();
-    integers = integers.drop_back();
-  }
-
-  unsigned idx = 0;
-=======
   unsigned dynamicValIdx = 0;
   unsigned scalableIndexIdx = 0;
->>>>>>> bac3a63c
   llvm::interleaveComma(integers, printer, [&](int64_t integer) {
     if (!scalables.empty() && scalables[scalableIndexIdx])
       printer << "[";
@@ -144,19 +128,8 @@
     if (!scalables.empty() && scalables[scalableIndexIdx])
       printer << "]";
 
-<<<<<<< HEAD
-  // Print the trailing scalable index
-  if (isTrailingIdxScalable && isTrailingIdxScalable.getValue()) {
-    if (!integers.empty())
-      printer << ", ";
-    printer << "[";
-    printer << trailingScalableInteger;
-    printer << "]";
-  }
-=======
     scalableIndexIdx++;
   });
->>>>>>> bac3a63c
 
   printer << rightDelimiter;
 }
@@ -173,21 +146,8 @@
     OpAsmParser::UnresolvedOperand operand;
     auto res = parser.parseOptionalOperand(operand);
 
-<<<<<<< HEAD
-    // If `foundScalable` has already been set to `true` then a non-trailing
-    // index was identified as scalable.
-    if (foundScalable) {
-      parser.emitError(parser.getNameLoc())
-          << "non-trailing index cannot be scalable";
-      return failure();
-    }
-
-    if (isTrailingIdxScalable && parser.parseOptionalLSquare().succeeded())
-      foundScalable = true;
-=======
     // When encountering `[`, assume that this is a scalable index.
     scalableVals.push_back(parser.parseOptionalLSquare().succeeded());
->>>>>>> bac3a63c
 
     if (res.has_value() && succeeded(res.value())) {
       values.push_back(operand);
