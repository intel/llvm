//===- DenseAnalysis.cpp - Dense data-flow analysis -----------------------===//
//
// Part of the LLVM Project, under the Apache License v2.0 with LLVM Exceptions.
// See https://llvm.org/LICENSE.txt for license information.
// SPDX-License-Identifier: Apache-2.0 WITH LLVM-exception
//
//===----------------------------------------------------------------------===//

#include "mlir/Analysis/DataFlow/DenseAnalysis.h"
#include "mlir/Analysis/DataFlow/DeadCodeAnalysis.h"
#include "mlir/Analysis/DataFlowFramework.h"
#include "mlir/IR/Block.h"
#include "mlir/IR/OpDefinition.h"
#include "mlir/IR/Operation.h"
#include "mlir/IR/Region.h"
#include "mlir/Interfaces/CallInterfaces.h"
#include "mlir/Interfaces/ControlFlowInterfaces.h"
#include "mlir/Support/LLVM.h"
#include "llvm/ADT/STLExtras.h"
#include "llvm/Support/DebugLog.h"
#include <cassert>
#include <optional>

using namespace mlir;
using namespace mlir::dataflow;

#define DEBUG_TYPE "dense-analysis"

//===----------------------------------------------------------------------===//
// AbstractDenseForwardDataFlowAnalysis
//===----------------------------------------------------------------------===//

void AbstractDenseForwardDataFlowAnalysis::initializeEquivalentLatticeAnchor(
    Operation *top) {
  LDBG() << "initializeEquivalentLatticeAnchor: "
         << OpWithFlags(top, OpPrintingFlags().skipRegions());
  top->walk([&](Operation *op) {
    if (isa<RegionBranchOpInterface, CallOpInterface>(op)) {
      LDBG() << "  Skipping "
             << OpWithFlags(op, OpPrintingFlags().skipRegions())
             << " (region branch or call)";
      return;
    }
    LDBG() << "  Building equivalent lattice anchor for "
           << OpWithFlags(op, OpPrintingFlags().skipRegions());
    buildOperationEquivalentLatticeAnchor(op);
  });
}

LogicalResult AbstractDenseForwardDataFlowAnalysis::initialize(Operation *top) {
  LDBG() << "initialize (forward): "
         << OpWithFlags(top, OpPrintingFlags().skipRegions());
  // Visit every operation and block.
  if (failed(processOperation(top))) {
    LDBG() << "  Failed to process top-level operation";
    return failure();
  }

  for (Region &region : top->getRegions()) {
    LDBG() << "  Processing region with " << region.getBlocks().size()
           << " blocks";
    for (Block &block : region) {
      LDBG() << "    Processing block with " << block.getOperations().size()
             << " operations";
      visitBlock(&block);
      for (Operation &op : block) {
        LDBG() << "      Initializing operation: "
               << OpWithFlags(&op, OpPrintingFlags().skipRegions());
        if (failed(initialize(&op))) {
          LDBG() << "      Failed to initialize operation";
          return failure();
        }
      }
    }
  }
  LDBG() << "  Forward initialization completed successfully";
  return success();
}

LogicalResult AbstractDenseForwardDataFlowAnalysis::visit(ProgramPoint *point) {
  LDBG() << "visit (forward): " << *point;
  if (!point->isBlockStart()) {
    LDBG() << "  Processing operation: "
           << OpWithFlags(point->getPrevOp(), OpPrintingFlags().skipRegions());
    return processOperation(point->getPrevOp());
  }
  LDBG() << "  Visiting block: " << point->getBlock();
  visitBlock(point->getBlock());
  return success();
}

void AbstractDenseForwardDataFlowAnalysis::visitCallOperation(
    CallOpInterface call, const AbstractDenseLattice &before,
    AbstractDenseLattice *after) {
  LDBG() << "visitCallOperation (forward): "
         << OpWithFlags(call.getOperation(), OpPrintingFlags().skipRegions());
  LDBG() << "  before state: " << before;
  LDBG() << "  after state: " << *after;

  // Allow for customizing the behavior of calls to external symbols, including
  // when the analysis is explicitly marked as non-interprocedural.
  auto isExternalCallable = [&]() {
    auto callable =
        dyn_cast_if_present<CallableOpInterface>(call.resolveCallable());
    return callable && !callable.getCallableRegion();
  };
  if (!getSolverConfig().isInterprocedural() || isExternalCallable()) {
    LDBG() << "  Handling as external callee (non-interprocedural or external)";
    return visitCallControlFlowTransfer(
        call, CallControlFlowAction::ExternalCallee, before, after);
  }

  const auto *predecessors = getOrCreateFor<PredecessorState>(
      getProgramPointAfter(call.getOperation()), getProgramPointAfter(call));
  // Otherwise, if not all return sites are known, then conservatively assume we
  // can't reason about the data-flow.
  if (!predecessors->allPredecessorsKnown()) {
    LDBG() << "  Not all predecessors known, setting to entry state";
    return setToEntryState(after);
  }

  LDBG() << "  Processing " << predecessors->getKnownPredecessors().size()
         << " known predecessors";
  for (Operation *predecessor : predecessors->getKnownPredecessors()) {
    LDBG() << "    Processing predecessor: "
           << OpWithFlags(predecessor, OpPrintingFlags().skipRegions());
    // Get the lattices at callee return:
    //
    //   func.func @callee() {
    //     ...
    //     return  // predecessor
    //     // latticeAtCalleeReturn
    //   }
    //   func.func @caller() {
    //     ...
    //     call @callee
    //     // latticeAfterCall
    //     ...
    //   }
    AbstractDenseLattice *latticeAfterCall = after;
    const AbstractDenseLattice *latticeAtCalleeReturn =
        getLatticeFor(getProgramPointAfter(call.getOperation()),
                      getProgramPointAfter(predecessor));
    LDBG() << "    Lattice at callee return: " << *latticeAtCalleeReturn;
    visitCallControlFlowTransfer(call, CallControlFlowAction::ExitCallee,
                                 *latticeAtCalleeReturn, latticeAfterCall);
  }
}

LogicalResult
AbstractDenseForwardDataFlowAnalysis::processOperation(Operation *op) {
  LDBG() << "processOperation (forward): "
         << OpWithFlags(op, OpPrintingFlags().skipRegions());
  ProgramPoint *point = getProgramPointAfter(op);
  // If the containing block is not executable, bail out.
  if (op->getBlock() != nullptr &&
      !getOrCreateFor<Executable>(point, getProgramPointBefore(op->getBlock()))
           ->isLive()) {
    LDBG() << "  Block not executable, skipping operation";
    return success();
  }

  // Get the dense lattice to update.
  AbstractDenseLattice *after = getLattice(point);

  // Get the dense state before the execution of the op.
  const AbstractDenseLattice *before =
      getLatticeFor(point, getProgramPointBefore(op));
  LDBG() << "  before state: " << *before;
  LDBG() << "  after state: " << *after;

  // If this op implements region control-flow, then control-flow dictates its
  // transfer function.
  if (auto branch = dyn_cast<RegionBranchOpInterface>(op)) {
    LDBG() << "  Processing as region branch operation";
    visitRegionBranchOperation(point, branch, after);
    return success();
  }

  // If this is a call operation, then join its lattices across known return
  // sites.
  if (auto call = dyn_cast<CallOpInterface>(op)) {
    LDBG() << "  Processing as call operation";
    visitCallOperation(call, *before, after);
    return success();
  }

  // Invoke the operation transfer function.
  LDBG() << "  Invoking operation transfer function";
  return visitOperationImpl(op, *before, after);
}

void AbstractDenseForwardDataFlowAnalysis::visitBlock(Block *block) {
  LDBG() << "visitBlock (forward): " << block;
  // If the block is not executable, bail out.
  ProgramPoint *point = getProgramPointBefore(block);
  if (!getOrCreateFor<Executable>(point, point)->isLive()) {
    LDBG() << "  Block not executable, skipping";
    return;
  }

  // Get the dense lattice to update.
  AbstractDenseLattice *after = getLattice(point);
  LDBG() << "  Block lattice state: " << *after;

  // The dense lattices of entry blocks are set by region control-flow or the
  // callgraph.
  if (block->isEntryBlock()) {
    LDBG() << "  Processing entry block";
    // Check if this block is the entry block of a callable region.
    auto callable = dyn_cast<CallableOpInterface>(block->getParentOp());
    if (callable && callable.getCallableRegion() == block->getParent()) {
      LDBG() << "    Entry block of callable region";
      const auto *callsites = getOrCreateFor<PredecessorState>(
          point, getProgramPointAfter(callable));
      // If not all callsites are known, conservatively mark all lattices as
      // having reached their pessimistic fixpoints. Do the same if
      // interprocedural analysis is not enabled.
      if (!callsites->allPredecessorsKnown() ||
          !getSolverConfig().isInterprocedural()) {
        LDBG() << "    Not all callsites known or non-interprocedural, setting "
                  "to entry state";
        return setToEntryState(after);
      }
      LDBG() << "    Processing " << callsites->getKnownPredecessors().size()
             << " known callsites";
      for (Operation *callsite : callsites->getKnownPredecessors()) {
        LDBG() << "      Processing callsite: "
               << OpWithFlags(callsite, OpPrintingFlags().skipRegions());
        // Get the dense lattice before the callsite.
        const AbstractDenseLattice *before;
        before = getLatticeFor(point, getProgramPointBefore(callsite));
        LDBG() << "      Lattice before callsite: " << *before;

        visitCallControlFlowTransfer(cast<CallOpInterface>(callsite),
                                     CallControlFlowAction::EnterCallee,
                                     *before, after);
      }
      return;
    }

    // Check if we can reason about the control-flow.
    if (auto branch = dyn_cast<RegionBranchOpInterface>(block->getParentOp())) {
      LDBG() << "    Entry block of region branch operation";
      return visitRegionBranchOperation(point, branch, after);
    }

    // Otherwise, we can't reason about the data-flow.
    LDBG() << "    Cannot reason about data-flow, setting to entry state";
    return setToEntryState(after);
  }

  // Join the state with the state after the block's predecessors.
  LDBG() << "  Joining state from "
         << std::distance(block->pred_begin(), block->pred_end())
         << " predecessors";
  for (Block::pred_iterator it = block->pred_begin(), e = block->pred_end();
       it != e; ++it) {
    // Skip control edges that aren't executable.
    Block *predecessor = *it;
    if (!getOrCreateFor<Executable>(
             point, getLatticeAnchor<CFGEdge>(predecessor, block))
             ->isLive()) {
      LDBG() << "    Skipping non-executable edge from " << predecessor;
      continue;
    }

    LDBG() << "    Joining state from predecessor " << predecessor;
<<<<<<< HEAD
=======
    const AbstractDenseLattice &before = *getLatticeFor(
        point, getProgramPointAfter(predecessor->getTerminator()));
>>>>>>> 811fe024
    // Merge in the state from the predecessor's terminator.
    visitBlockTransfer(block, point, predecessor, before, after);
  }
}

void AbstractDenseForwardDataFlowAnalysis::visitRegionBranchOperation(
    ProgramPoint *point, RegionBranchOpInterface branch,
    AbstractDenseLattice *after) {
  LDBG() << "visitRegionBranchOperation (forward): "
         << OpWithFlags(branch.getOperation(), OpPrintingFlags().skipRegions());
  LDBG() << "  point: " << *point;
  LDBG() << "  after state: " << *after;

  // Get the terminator predecessors.
  const auto *predecessors = getOrCreateFor<PredecessorState>(point, point);
  assert(predecessors->allPredecessorsKnown() &&
         "unexpected unresolved region successors");

  LDBG() << "  Processing " << predecessors->getKnownPredecessors().size()
         << " known predecessors";
  for (Operation *op : predecessors->getKnownPredecessors()) {
    LDBG() << "    Processing predecessor: "
           << OpWithFlags(op, OpPrintingFlags().skipRegions());
    const AbstractDenseLattice *before;
    // If the predecessor is the parent, get the state before the parent.
    if (op == branch) {
      LDBG() << "      Predecessor is the branch itself, getting state before "
                "parent";
      before = getLatticeFor(point, getProgramPointBefore(op));
      // Otherwise, get the state after the terminator.
    } else {
      LDBG()
          << "      Predecessor is terminator, getting state after terminator";
      before = getLatticeFor(point, getProgramPointAfter(op));
    }
    LDBG() << "      before state: " << *before;

    // This function is called in two cases:
    //   1. when visiting the block (point = block start);
    //   2. when visiting the parent operation (point = iter after parent op).
    // In both cases, we are looking for predecessor operations of the point,
    //   1. predecessor may be the terminator of another block from another
    //   region (assuming that the block does belong to another region via an
    //   assertion) or the parent (when parent can transfer control to this
    //   region);
    //   2. predecessor may be the terminator of a block that exits the
    //   region (when region transfers control to the parent) or the operation
    //   before the parent.
    // In the latter case, just perform the join as it isn't the control flow
    // affected by the region.
    std::optional<unsigned> regionFrom =
        op == branch ? std::optional<unsigned>()
                     : op->getBlock()->getParent()->getRegionNumber();
    LDBG() << "      regionFrom: "
           << (regionFrom ? std::to_string(*regionFrom) : "parent");

    if (point->isBlockStart()) {
      unsigned regionTo = point->getBlock()->getParent()->getRegionNumber();
      LDBG() << "      Point is block start, regionTo: " << regionTo;
      LDBG() << "      Calling visitRegionBranchControlFlowTransfer with "
                "regionFrom/regionTo";
      visitRegionBranchControlFlowTransfer(branch, regionFrom, regionTo,
                                           *before, after);
    } else {
      assert(point->getPrevOp() == branch &&
             "expected to be visiting the branch itself");
      LDBG() << "      Point is not block start, checking if predecessor is "
                "region or op itself";
      // Only need to call the arc transfer when the predecessor is the region
      // or the op itself, not the previous op.
      if (op->getParentOp() == branch || op == branch) {
        LDBG() << "      Predecessor is region or op itself, calling "
                  "visitRegionBranchControlFlowTransfer";
        visitRegionBranchControlFlowTransfer(
            branch, regionFrom, /*regionTo=*/std::nullopt, *before, after);
      } else {
        LDBG()
            << "      Predecessor is not region or op itself, performing join";
        join(after, *before);
      }
    }
  }
}

//===----------------------------------------------------------------------===//
// AbstractDenseBackwardDataFlowAnalysis
//===----------------------------------------------------------------------===//

void AbstractDenseBackwardDataFlowAnalysis::initializeEquivalentLatticeAnchor(
    Operation *top) {
  LDBG() << "initializeEquivalentLatticeAnchor (backward): "
         << OpWithFlags(top, OpPrintingFlags().skipRegions());
  top->walk([&](Operation *op) {
    if (isa<RegionBranchOpInterface, CallOpInterface>(op)) {
      LDBG() << "  Skipping "
             << OpWithFlags(op, OpPrintingFlags().skipRegions())
             << " (region branch or call)";
      return;
    }
    LDBG() << "  Building equivalent lattice anchor for "
           << OpWithFlags(op, OpPrintingFlags().skipRegions());
    buildOperationEquivalentLatticeAnchor(op);
  });
}

LogicalResult
AbstractDenseBackwardDataFlowAnalysis::initialize(Operation *top) {
  LDBG() << "initialize (backward): "
         << OpWithFlags(top, OpPrintingFlags().skipRegions());
  // Visit every operation and block.
  if (failed(processOperation(top))) {
    LDBG() << "  Failed to process top-level operation";
    return failure();
  }

  for (Region &region : top->getRegions()) {
    LDBG() << "  Processing region with " << region.getBlocks().size()
           << " blocks";
    for (Block &block : region) {
      LDBG() << "    Processing block with " << block.getOperations().size()
             << " operations";
      visitBlock(&block);
      for (Operation &op : llvm::reverse(block)) {
        LDBG() << "      Initializing operation (backward): "
               << OpWithFlags(&op, OpPrintingFlags().skipRegions());
        if (failed(initialize(&op))) {
          LDBG() << "      Failed to initialize operation";
          return failure();
        }
      }
    }
  }
  LDBG() << "  Backward initialization completed successfully";
  return success();
}

LogicalResult
AbstractDenseBackwardDataFlowAnalysis::visit(ProgramPoint *point) {
  LDBG() << "visit (backward): " << *point;
  if (!point->isBlockEnd()) {
    LDBG() << "  Processing operation: "
           << OpWithFlags(point->getNextOp(), OpPrintingFlags().skipRegions());
    return processOperation(point->getNextOp());
  }
  LDBG() << "  Visiting block: " << point->getBlock();
  visitBlock(point->getBlock());
  return success();
}

void AbstractDenseBackwardDataFlowAnalysis::visitCallOperation(
    CallOpInterface call, const AbstractDenseLattice &after,
    AbstractDenseLattice *before) {
  LDBG() << "visitCallOperation (backward): "
         << OpWithFlags(call.getOperation(), OpPrintingFlags().skipRegions());
  LDBG() << "  after state: " << after;
  LDBG() << "  before state: " << *before;

  // If the solver is not interprocedural, let the hook handle it as an external
  // callee.
  if (!getSolverConfig().isInterprocedural()) {
    LDBG() << "  Non-interprocedural analysis, handling as external callee";
    return visitCallControlFlowTransfer(
        call, CallControlFlowAction::ExternalCallee, after, before);
  }

  // Find the callee.
  Operation *callee = call.resolveCallableInTable(&symbolTable);
  if (callee) {
    LDBG() << "  Resolved callee: "
           << OpWithFlags(callee, OpPrintingFlags().skipRegions());
  } else {
    LDBG() << "  Resolved callee: null";
  }

  auto callable = dyn_cast_or_null<CallableOpInterface>(callee);
  // No region means the callee is only declared in this module.
  // If that is the case or if the solver is not interprocedural,
  // let the hook handle it.
  if (callable && (!callable.getCallableRegion() ||
                   callable.getCallableRegion()->empty())) {
    LDBG() << "  Callee has no region or empty region, handling as external "
              "callee";
    return visitCallControlFlowTransfer(
        call, CallControlFlowAction::ExternalCallee, after, before);
  }

  if (!callable) {
    LDBG() << "  No callable found, setting to exit state";
    return setToExitState(before);
  }

  Region *region = callable.getCallableRegion();
  LDBG() << "  Processing callable with region";

  // Call-level control flow specifies the data flow here.
  //
  //   func.func @callee() {
  //     ^calleeEntryBlock:
  //     // latticeAtCalleeEntry
  //     ...
  //   }
  //   func.func @caller() {
  //     ...
  //     // latticeBeforeCall
  //     call @callee
  //     ...
  //   }
  Block *calleeEntryBlock = &region->front();
  ProgramPoint *calleeEntry = getProgramPointBefore(calleeEntryBlock);
  const AbstractDenseLattice &latticeAtCalleeEntry =
      *getLatticeFor(getProgramPointBefore(call.getOperation()), calleeEntry);
  LDBG() << "  Lattice at callee entry: " << latticeAtCalleeEntry;
  AbstractDenseLattice *latticeBeforeCall = before;
  visitCallControlFlowTransfer(call, CallControlFlowAction::EnterCallee,
                               latticeAtCalleeEntry, latticeBeforeCall);
}

LogicalResult
AbstractDenseBackwardDataFlowAnalysis::processOperation(Operation *op) {
  LDBG() << "processOperation (backward): "
         << OpWithFlags(op, OpPrintingFlags().skipRegions());
  ProgramPoint *point = getProgramPointBefore(op);
  // If the containing block is not executable, bail out.
  if (op->getBlock() != nullptr &&
      !getOrCreateFor<Executable>(point, getProgramPointBefore(op->getBlock()))
           ->isLive()) {
    LDBG() << "  Block not executable, skipping operation";
    return success();
  }

  // Get the dense lattice to update.
  AbstractDenseLattice *before = getLattice(point);

  // Get the dense state after execution of this op.
  const AbstractDenseLattice *after =
      getLatticeFor(point, getProgramPointAfter(op));
  LDBG() << "  before state: " << *before;
  LDBG() << "  after state: " << *after;

  // Special cases where control flow may dictate data flow.
  if (auto branch = dyn_cast<RegionBranchOpInterface>(op)) {
    LDBG() << "  Processing as region branch operation";
    visitRegionBranchOperation(point, branch, RegionBranchPoint::parent(),
                               before);
    return success();
  }
  if (auto call = dyn_cast<CallOpInterface>(op)) {
    LDBG() << "  Processing as call operation";
    visitCallOperation(call, *after, before);
    return success();
  }

  // Invoke the operation transfer function.
  LDBG() << "  Invoking operation transfer function";
  return visitOperationImpl(op, *after, before);
}

void AbstractDenseBackwardDataFlowAnalysis::visitBlock(Block *block) {
  LDBG() << "visitBlock (backward): " << block;
  ProgramPoint *point = getProgramPointAfter(block);
  // If the block is not executable, bail out.
  if (!getOrCreateFor<Executable>(point, getProgramPointBefore(block))
           ->isLive()) {
    LDBG() << "  Block not executable, skipping";
    return;
  }

  AbstractDenseLattice *before = getLattice(point);
  LDBG() << "  Block lattice state: " << *before;

  // We need "exit" blocks, i.e. the blocks that may return control to the
  // parent operation.
  auto isExitBlock = [](Block *b) {
    // Treat empty and terminator-less blocks as exit blocks.
    if (b->empty() || !b->back().mightHaveTrait<OpTrait::IsTerminator>())
      return true;

    // There may be a weird case where a terminator may be transferring control
    // either to the parent or to another block, so exit blocks and successors
    // are not mutually exclusive.
    return isa_and_nonnull<RegionBranchTerminatorOpInterface>(
        b->getTerminator());
  };
  if (isExitBlock(block)) {
    LDBG() << "  Processing exit block";
    // If this block is exiting from a callable, the successors of exiting from
    // a callable are the successors of all call sites. And the call sites
    // themselves are predecessors of the callable.
    auto callable = dyn_cast<CallableOpInterface>(block->getParentOp());
    if (callable && callable.getCallableRegion() == block->getParent()) {
      LDBG() << "    Exit block of callable region";
      const auto *callsites = getOrCreateFor<PredecessorState>(
          point, getProgramPointAfter(callable));
      // If not all call sites are known, conservative mark all lattices as
      // having reached their pessimistic fix points.
      if (!callsites->allPredecessorsKnown() ||
          !getSolverConfig().isInterprocedural()) {
        LDBG() << "    Not all callsites known or non-interprocedural, setting "
                  "to exit state";
        return setToExitState(before);
      }

      LDBG() << "    Processing " << callsites->getKnownPredecessors().size()
             << " known callsites";
      for (Operation *callsite : callsites->getKnownPredecessors()) {
        LDBG() << "      Processing callsite: "
               << OpWithFlags(callsite, OpPrintingFlags().skipRegions());
        const AbstractDenseLattice *after =
            getLatticeFor(point, getProgramPointAfter(callsite));
        LDBG() << "      Lattice after callsite: " << *after;
        visitCallControlFlowTransfer(cast<CallOpInterface>(callsite),
                                     CallControlFlowAction::ExitCallee, *after,
                                     before);
      }
      return;
    }

    // If this block is exiting from an operation with region-based control
    // flow, propagate the lattice back along the control flow edge.
    if (auto branch = dyn_cast<RegionBranchOpInterface>(block->getParentOp())) {
      LDBG() << "    Exit block of region branch operation";
      auto terminator =
          cast<RegionBranchTerminatorOpInterface>(block->getTerminator());
      visitRegionBranchOperation(point, branch, terminator, before);
      return;
    }

    // Cannot reason about successors of an exit block, set the pessimistic
    // fixpoint.
    LDBG() << "    Cannot reason about successors, setting to exit state";
    return setToExitState(before);
  }

  // Meet the state with the state before block's successors.
  LDBG() << "  Meeting state from " << block->getSuccessors().size()
         << " successors";
  for (Block *successor : block->getSuccessors()) {
    if (!getOrCreateFor<Executable>(point,
                                    getLatticeAnchor<CFGEdge>(block, successor))
             ->isLive()) {
      LDBG() << "    Skipping non-executable edge to " << successor;
      continue;
    }

    LDBG() << "    Meeting state from successor " << successor;
    // Merge in the state from the successor: either the first operation, or the
    // block itself when empty.
    visitBlockTransfer(block, point, successor,
                       *getLatticeFor(point, getProgramPointBefore(successor)),
                       before);
  }
}

void AbstractDenseBackwardDataFlowAnalysis::visitRegionBranchOperation(
    ProgramPoint *point, RegionBranchOpInterface branch,
    RegionBranchPoint branchPoint, AbstractDenseLattice *before) {
  LDBG() << "visitRegionBranchOperation (backward): "
         << OpWithFlags(branch.getOperation(), OpPrintingFlags().skipRegions());
  LDBG() << "  branchPoint: " << (branchPoint.isParent() ? "parent" : "region");
  LDBG() << "  before state: " << *before;

  // The successors of the operation may be either the first operation of the
  // entry block of each possible successor region, or the next operation when
  // the branch is a successor of itself.
  SmallVector<RegionSuccessor> successors;
  branch.getSuccessorRegions(branchPoint, successors);
  LDBG() << "  Processing " << successors.size() << " successor regions";
  for (const RegionSuccessor &successor : successors) {
    const AbstractDenseLattice *after;
    if (successor.isParent() || successor.getSuccessor()->empty()) {
      LDBG() << "    Successor is parent or empty region";
      after = getLatticeFor(point, getProgramPointAfter(branch));
    } else {
      Region *successorRegion = successor.getSuccessor();
      assert(!successorRegion->empty() && "unexpected empty successor region");
      Block *successorBlock = &successorRegion->front();
      LDBG() << "    Successor region with "
             << successorRegion->getBlocks().size() << " blocks";

      if (!getOrCreateFor<Executable>(point,
                                      getProgramPointBefore(successorBlock))
               ->isLive()) {
        LDBG() << "    Successor block not executable, skipping";
        continue;
      }

      after = getLatticeFor(point, getProgramPointBefore(successorBlock));
    }
    LDBG() << "    After state: " << *after;

    visitRegionBranchControlFlowTransfer(branch, branchPoint, successor, *after,
                                         before);
  }
}<|MERGE_RESOLUTION|>--- conflicted
+++ resolved
@@ -266,11 +266,8 @@
     }
 
     LDBG() << "    Joining state from predecessor " << predecessor;
-<<<<<<< HEAD
-=======
     const AbstractDenseLattice &before = *getLatticeFor(
         point, getProgramPointAfter(predecessor->getTerminator()));
->>>>>>> 811fe024
     // Merge in the state from the predecessor's terminator.
     visitBlockTransfer(block, point, predecessor, before, after);
   }
