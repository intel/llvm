--- conflicted
+++ resolved
@@ -136,11 +136,7 @@
 
 LogicalResult DeadCodeAnalysis::initialize(Operation *top) {
   LDBG() << "Initializing DeadCodeAnalysis for top-level op: "
-<<<<<<< HEAD
-         << top->getName();
-=======
          << OpWithFlags(top, OpPrintingFlags().skipRegions());
->>>>>>> 35227056
   // Mark the top-level blocks as executable.
   for (Region &region : top->getRegions()) {
     if (region.empty())
@@ -148,12 +144,8 @@
     auto *state =
         getOrCreate<Executable>(getProgramPointBefore(&region.front()));
     propagateIfChanged(state, state->setToLive());
-<<<<<<< HEAD
-    LDBG() << "Marked entry block live for region in op: " << top->getName();
-=======
     LDBG() << "Marked entry block live for region in op: "
            << OpWithFlags(top, OpPrintingFlags().skipRegions());
->>>>>>> 35227056
   }
 
   // Mark as overdefined the predecessors of symbol callables with potentially
@@ -165,30 +157,19 @@
 
 void DeadCodeAnalysis::initializeSymbolCallables(Operation *top) {
   LDBG() << "[init] Entering initializeSymbolCallables for top-level op: "
-<<<<<<< HEAD
-         << top->getName();
-  analysisScope = top;
-  auto walkFn = [&](Operation *symTable, bool allUsesVisible) {
-    LDBG() << "[init] Processing symbol table op: " << symTable->getName();
-=======
          << OpWithFlags(top, OpPrintingFlags().skipRegions());
   analysisScope = top;
   auto walkFn = [&](Operation *symTable, bool allUsesVisible) {
     LDBG() << "[init] Processing symbol table op: "
            << OpWithFlags(symTable, OpPrintingFlags().skipRegions());
->>>>>>> 35227056
     Region &symbolTableRegion = symTable->getRegion(0);
     Block *symbolTableBlock = &symbolTableRegion.front();
 
     bool foundSymbolCallable = false;
     for (auto callable : symbolTableBlock->getOps<CallableOpInterface>()) {
       LDBG() << "[init] Found CallableOpInterface: "
-<<<<<<< HEAD
-             << callable.getOperation()->getName();
-=======
              << OpWithFlags(callable.getOperation(),
                             OpPrintingFlags().skipRegions());
->>>>>>> 35227056
       Region *callableRegion = callable.getCallableRegion();
       if (!callableRegion)
         continue;
@@ -203,12 +184,8 @@
             getOrCreate<PredecessorState>(getProgramPointAfter(callable));
         propagateIfChanged(state, state->setHasUnknownPredecessors());
         LDBG() << "[init] Marked callable as having unknown predecessors: "
-<<<<<<< HEAD
-               << callable.getOperation()->getName();
-=======
                << OpWithFlags(callable.getOperation(),
                               OpPrintingFlags().skipRegions());
->>>>>>> 35227056
       }
       foundSymbolCallable = true;
     }
@@ -231,12 +208,8 @@
         propagateIfChanged(state, state->setHasUnknownPredecessors());
         LDBG() << "[init] Marked nested callable as "
                   "having unknown predecessors: "
-<<<<<<< HEAD
-               << callable.getOperation()->getName();
-=======
                << OpWithFlags(callable.getOperation(),
                               OpPrintingFlags().skipRegions());
->>>>>>> 35227056
       });
     }
 
@@ -252,21 +225,13 @@
       propagateIfChanged(state, state->setHasUnknownPredecessors());
       LDBG() << "[init] Found non-call use for symbol, "
                 "marked as having unknown predecessors: "
-<<<<<<< HEAD
-             << symbol->getName();
-=======
              << OpWithFlags(symbol, OpPrintingFlags().skipRegions());
->>>>>>> 35227056
     }
   };
   SymbolTable::walkSymbolTables(top, /*allSymUsesVisible=*/!top->getBlock(),
                                 walkFn);
   LDBG() << "[init] Finished initializeSymbolCallables for top-level op: "
-<<<<<<< HEAD
-         << top->getName();
-=======
          << OpWithFlags(top, OpPrintingFlags().skipRegions());
->>>>>>> 35227056
 }
 
 /// Returns true if the operation is a returning terminator in region
@@ -278,14 +243,6 @@
 }
 
 LogicalResult DeadCodeAnalysis::initializeRecursively(Operation *op) {
-<<<<<<< HEAD
-  LDBG() << "[init] Entering initializeRecursively for op: " << op->getName()
-         << " at " << op;
-  // Initialize the analysis by visiting every op with control-flow semantics.
-  if (op->getNumRegions() || op->getNumSuccessors() ||
-      isRegionOrCallableReturn(op) || isa<CallOpInterface>(op)) {
-    LDBG() << "[init] Visiting op with control-flow semantics: " << *op;
-=======
   LDBG() << "[init] Entering initializeRecursively for op: "
          << OpWithFlags(op, OpPrintingFlags().skipRegions());
   // Initialize the analysis by visiting every op with control-flow semantics.
@@ -293,7 +250,6 @@
       isRegionOrCallableReturn(op) || isa<CallOpInterface>(op)) {
     LDBG() << "[init] Visiting op with control-flow semantics: "
            << OpWithFlags(op, OpPrintingFlags().skipRegions());
->>>>>>> 35227056
     // When the liveness of the parent block changes, make sure to
     // re-invoke the analysis on the op.
     if (op->getBlock())
@@ -305,29 +261,17 @@
   }
   // Recurse on nested operations.
   for (Region &region : op->getRegions()) {
-<<<<<<< HEAD
-    LDBG() << "[init] Recursing into region of op: " << op->getName();
-    for (Operation &nestedOp : region.getOps()) {
-      LDBG() << "[init] Recursing into nested op: " << nestedOp.getName()
-             << " at " << &nestedOp;
-=======
     LDBG() << "[init] Recursing into region of op: "
            << OpWithFlags(op, OpPrintingFlags().skipRegions());
     for (Operation &nestedOp : region.getOps()) {
       LDBG() << "[init] Recursing into nested op: "
              << OpWithFlags(&nestedOp, OpPrintingFlags().skipRegions());
->>>>>>> 35227056
       if (failed(initializeRecursively(&nestedOp)))
         return failure();
     }
   }
-<<<<<<< HEAD
-  LDBG() << "[init] Finished initializeRecursively for op: " << op->getName()
-         << " at " << op;
-=======
   LDBG() << "[init] Finished initializeRecursively for op: "
          << OpWithFlags(op, OpPrintingFlags().skipRegions());
->>>>>>> 35227056
   return success();
 }
 
@@ -341,64 +285,40 @@
 }
 
 void DeadCodeAnalysis::markEntryBlocksLive(Operation *op) {
-<<<<<<< HEAD
-  LDBG() << "Marking entry blocks live for op: " << op->getName();
-=======
   LDBG() << "Marking entry blocks live for op: "
          << OpWithFlags(op, OpPrintingFlags().skipRegions());
->>>>>>> 35227056
   for (Region &region : op->getRegions()) {
     if (region.empty())
       continue;
     auto *state =
         getOrCreate<Executable>(getProgramPointBefore(&region.front()));
     propagateIfChanged(state, state->setToLive());
-<<<<<<< HEAD
-    LDBG() << "Marked entry block live for region in op: " << op->getName();
-=======
     LDBG() << "Marked entry block live for region in op: "
            << OpWithFlags(op, OpPrintingFlags().skipRegions());
->>>>>>> 35227056
   }
 }
 
 LogicalResult DeadCodeAnalysis::visit(ProgramPoint *point) {
-<<<<<<< HEAD
-  LDBG() << "Visiting program point: " << point << " " << *point;
-  if (point->isBlockStart())
-    return success();
-  Operation *op = point->getPrevOp();
-  LDBG() << "Visiting operation: " << *op;
-=======
   LDBG() << "Visiting program point: " << *point;
   if (point->isBlockStart())
     return success();
   Operation *op = point->getPrevOp();
   LDBG() << "Visiting operation: "
          << OpWithFlags(op, OpPrintingFlags().skipRegions());
->>>>>>> 35227056
 
   // If the parent block is not executable, there is nothing to do.
   if (op->getBlock() != nullptr &&
       !getOrCreate<Executable>(getProgramPointBefore(op->getBlock()))
            ->isLive()) {
-<<<<<<< HEAD
-    LDBG() << "Parent block not live, skipping op: " << *op;
-=======
     LDBG() << "Parent block not live, skipping op: "
            << OpWithFlags(op, OpPrintingFlags().skipRegions());
->>>>>>> 35227056
     return success();
   }
 
   // We have a live call op. Add this as a live predecessor of the callee.
   if (auto call = dyn_cast<CallOpInterface>(op)) {
-<<<<<<< HEAD
-    LDBG() << "Visiting call operation: " << *op;
-=======
     LDBG() << "Visiting call operation: "
            << OpWithFlags(op, OpPrintingFlags().skipRegions());
->>>>>>> 35227056
     visitCallOperation(call);
   }
 
@@ -406,22 +326,14 @@
   if (op->getNumRegions()) {
     // Check if we can reason about the region control-flow.
     if (auto branch = dyn_cast<RegionBranchOpInterface>(op)) {
-<<<<<<< HEAD
-      LDBG() << "Visiting region branch operation: " << *op;
-=======
       LDBG() << "Visiting region branch operation: "
              << OpWithFlags(op, OpPrintingFlags().skipRegions());
->>>>>>> 35227056
       visitRegionBranchOperation(branch);
 
       // Check if this is a callable operation.
     } else if (auto callable = dyn_cast<CallableOpInterface>(op)) {
-<<<<<<< HEAD
-      LDBG() << "Visiting callable operation: " << *op;
-=======
       LDBG() << "Visiting callable operation: "
              << OpWithFlags(op, OpPrintingFlags().skipRegions());
->>>>>>> 35227056
       const auto *callsites = getOrCreateFor<PredecessorState>(
           getProgramPointAfter(op), getProgramPointAfter(callable));
 
@@ -433,34 +345,22 @@
 
       // Otherwise, conservatively mark all entry blocks as executable.
     } else {
-<<<<<<< HEAD
-      LDBG() << "Marking all entry blocks live for op: " << *op;
-=======
       LDBG() << "Marking all entry blocks live for op: "
              << OpWithFlags(op, OpPrintingFlags().skipRegions());
->>>>>>> 35227056
       markEntryBlocksLive(op);
     }
   }
 
   if (isRegionOrCallableReturn(op)) {
     if (auto branch = dyn_cast<RegionBranchOpInterface>(op->getParentOp())) {
-<<<<<<< HEAD
-      LDBG() << "Visiting region terminator: " << *op;
-=======
       LDBG() << "Visiting region terminator: "
              << OpWithFlags(op, OpPrintingFlags().skipRegions());
->>>>>>> 35227056
       // Visit the exiting terminator of a region.
       visitRegionTerminator(op, branch);
     } else if (auto callable =
                    dyn_cast<CallableOpInterface>(op->getParentOp())) {
-<<<<<<< HEAD
-      LDBG() << "Visiting callable terminator: " << *op;
-=======
       LDBG() << "Visiting callable terminator: "
              << OpWithFlags(op, OpPrintingFlags().skipRegions());
->>>>>>> 35227056
       // Visit the exiting terminator of a callable.
       visitCallableTerminator(op, callable);
     }
@@ -469,22 +369,14 @@
   if (op->getNumSuccessors()) {
     // Check if we can reason about the control-flow.
     if (auto branch = dyn_cast<BranchOpInterface>(op)) {
-<<<<<<< HEAD
-      LDBG() << "Visiting branch operation: " << *op;
-=======
       LDBG() << "Visiting branch operation: "
              << OpWithFlags(op, OpPrintingFlags().skipRegions());
->>>>>>> 35227056
       visitBranchOperation(branch);
 
       // Otherwise, conservatively mark all successors as exectuable.
     } else {
-<<<<<<< HEAD
-      LDBG() << "Marking all successors live for op: " << *op;
-=======
       LDBG() << "Marking all successors live for op: "
              << OpWithFlags(op, OpPrintingFlags().skipRegions());
->>>>>>> 35227056
       for (Block *successor : op->getSuccessors())
         markEdgeLive(op->getBlock(), successor);
     }
@@ -494,12 +386,8 @@
 }
 
 void DeadCodeAnalysis::visitCallOperation(CallOpInterface call) {
-<<<<<<< HEAD
-  LDBG() << "visitCallOperation: " << call.getOperation()->getName();
-=======
   LDBG() << "visitCallOperation: "
          << OpWithFlags(call.getOperation(), OpPrintingFlags().skipRegions());
->>>>>>> 35227056
   Operation *callableOp = call.resolveCallableInTable(&symbolTable);
 
   // A call to a externally-defined callable has unknown predecessors.
@@ -523,22 +411,14 @@
         getOrCreate<PredecessorState>(getProgramPointAfter(callableOp));
     propagateIfChanged(callsites, callsites->join(call));
     LDBG() << "Added callsite as predecessor for callable: "
-<<<<<<< HEAD
-           << callableOp->getName();
-=======
            << OpWithFlags(callableOp, OpPrintingFlags().skipRegions());
->>>>>>> 35227056
   } else {
     // Mark this call op's predecessors as overdefined.
     auto *predecessors =
         getOrCreate<PredecessorState>(getProgramPointAfter(call));
     propagateIfChanged(predecessors, predecessors->setHasUnknownPredecessors());
     LDBG() << "Marked call op's predecessors as unknown for: "
-<<<<<<< HEAD
-           << call.getOperation()->getName();
-=======
            << OpWithFlags(call.getOperation(), OpPrintingFlags().skipRegions());
->>>>>>> 35227056
   }
 }
 
@@ -570,12 +450,8 @@
 }
 
 void DeadCodeAnalysis::visitBranchOperation(BranchOpInterface branch) {
-<<<<<<< HEAD
-  LDBG() << "visitBranchOperation: " << branch.getOperation()->getName();
-=======
   LDBG() << "visitBranchOperation: "
          << OpWithFlags(branch.getOperation(), OpPrintingFlags().skipRegions());
->>>>>>> 35227056
   // Try to deduce a single successor for the branch.
   std::optional<SmallVector<Attribute>> operands = getOperandValues(branch);
   if (!operands)
@@ -594,12 +470,8 @@
 
 void DeadCodeAnalysis::visitRegionBranchOperation(
     RegionBranchOpInterface branch) {
-<<<<<<< HEAD
-  LDBG() << "visitRegionBranchOperation: " << branch.getOperation()->getName();
-=======
   LDBG() << "visitRegionBranchOperation: "
          << OpWithFlags(branch.getOperation(), OpPrintingFlags().skipRegions());
->>>>>>> 35227056
   // Try to deduce which regions are executable.
   std::optional<SmallVector<Attribute>> operands = getOperandValues(branch);
   if (!operands)
@@ -676,22 +548,14 @@
     if (canResolve) {
       propagateIfChanged(predecessors, predecessors->join(op));
       LDBG() << "Added callable terminator as predecessor for callsite: "
-<<<<<<< HEAD
-             << predecessor->getName();
-=======
              << OpWithFlags(predecessor, OpPrintingFlags().skipRegions());
->>>>>>> 35227056
     } else {
       // If the terminator is not a return-like, then conservatively assume we
       // can't resolve the predecessor.
       propagateIfChanged(predecessors,
                          predecessors->setHasUnknownPredecessors());
       LDBG() << "Could not resolve callable terminator for callsite: "
-<<<<<<< HEAD
-             << predecessor->getName();
-=======
              << OpWithFlags(predecessor, OpPrintingFlags().skipRegions());
->>>>>>> 35227056
     }
   }
 }