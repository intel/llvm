//===- DeadCodeAnalysis.cpp - Dead code analysis --------------------------===//
//
// Part of the LLVM Project, under the Apache License v2.0 with LLVM Exceptions.
// See https://llvm.org/LICENSE.txt for license information.
// SPDX-License-Identifier: Apache-2.0 WITH LLVM-exception
//
//===----------------------------------------------------------------------===//

#include "mlir/Analysis/DataFlow/DeadCodeAnalysis.h"
#include "mlir/Analysis/DataFlow/ConstantPropagationAnalysis.h"
#include "mlir/Analysis/DataFlow/SparseAnalysis.h"
#include "mlir/Analysis/DataFlowFramework.h"
#include "mlir/IR/Attributes.h"
#include "mlir/IR/Block.h"
#include "mlir/IR/Diagnostics.h"
#include "mlir/IR/Location.h"
#include "mlir/IR/Operation.h"
#include "mlir/IR/OperationSupport.h"
#include "mlir/IR/SymbolTable.h"
#include "mlir/IR/Value.h"
#include "mlir/IR/ValueRange.h"
#include "mlir/Interfaces/CallInterfaces.h"
#include "mlir/Interfaces/ControlFlowInterfaces.h"
#include "mlir/Support/LLVM.h"
#include "llvm/ADT/ScopeExit.h"
#include "llvm/Support/Casting.h"
#include "llvm/Support/Debug.h"
#include "llvm/Support/DebugLog.h"
#include <cassert>
#include <optional>

#define DEBUG_TYPE "dead-code-analysis"

using namespace mlir;
using namespace mlir::dataflow;

//===----------------------------------------------------------------------===//
// Executable
//===----------------------------------------------------------------------===//

ChangeResult Executable::setToLive() {
  if (live)
    return ChangeResult::NoChange;
  live = true;
  return ChangeResult::Change;
}

void Executable::print(raw_ostream &os) const {
  os << (live ? "live" : "dead");
}

void Executable::onUpdate(DataFlowSolver *solver) const {
  AnalysisState::onUpdate(solver);

  if (ProgramPoint *pp = llvm::dyn_cast_if_present<ProgramPoint *>(anchor)) {
    if (pp->isBlockStart()) {
      // Re-invoke the analyses on the block itself.
      for (DataFlowAnalysis *analysis : subscribers)
        solver->enqueue({pp, analysis});
      // Re-invoke the analyses on all operations in the block.
      for (DataFlowAnalysis *analysis : subscribers)
        for (Operation &op : *pp->getBlock())
          solver->enqueue({solver->getProgramPointAfter(&op), analysis});
    }
  } else if (auto *latticeAnchor =
                 llvm::dyn_cast_if_present<GenericLatticeAnchor *>(anchor)) {
    // Re-invoke the analysis on the successor block.
    if (auto *edge = dyn_cast<CFGEdge>(latticeAnchor)) {
      for (DataFlowAnalysis *analysis : subscribers)
        solver->enqueue(
            {solver->getProgramPointBefore(edge->getTo()), analysis});
    }
  }
}

//===----------------------------------------------------------------------===//
// PredecessorState
//===----------------------------------------------------------------------===//

void PredecessorState::print(raw_ostream &os) const {
  if (allPredecessorsKnown())
    os << "(all) ";
  os << "predecessors:";
  if (getKnownPredecessors().empty())
    os << " (none)";
  else
    os << "\n";
  llvm::interleave(
      getKnownPredecessors(), os,
      [&](Operation *op) {
        os << "  " << OpWithFlags(op, OpPrintingFlags().skipRegions());
      },
      "\n");
}

ChangeResult PredecessorState::join(Operation *predecessor) {
  return knownPredecessors.insert(predecessor) ? ChangeResult::Change
                                               : ChangeResult::NoChange;
}

ChangeResult PredecessorState::join(Operation *predecessor, ValueRange inputs) {
  ChangeResult result = join(predecessor);
  if (!inputs.empty()) {
    ValueRange &curInputs = successorInputs[predecessor];
    if (curInputs != inputs) {
      curInputs = inputs;
      result |= ChangeResult::Change;
    }
  }
  return result;
}

//===----------------------------------------------------------------------===//
// CFGEdge
//===----------------------------------------------------------------------===//

Location CFGEdge::getLoc() const {
  return FusedLoc::get(
      getFrom()->getParent()->getContext(),
      {getFrom()->getParent()->getLoc(), getTo()->getParent()->getLoc()});
}

void CFGEdge::print(raw_ostream &os) const {
  getFrom()->print(os);
  os << "\n -> \n";
  getTo()->print(os);
}

//===----------------------------------------------------------------------===//
// DeadCodeAnalysis
//===----------------------------------------------------------------------===//

DeadCodeAnalysis::DeadCodeAnalysis(DataFlowSolver &solver)
    : DataFlowAnalysis(solver) {
  registerAnchorKind<CFGEdge>();
}

LogicalResult DeadCodeAnalysis::initialize(Operation *top) {
  LDBG() << "Initializing DeadCodeAnalysis for top-level op: "
         << OpWithFlags(top, OpPrintingFlags().skipRegions());
  // Mark the top-level blocks as executable.
  for (Region &region : top->getRegions()) {
    if (region.empty())
      continue;
    auto *state =
        getOrCreate<Executable>(getProgramPointBefore(&region.front()));
    propagateIfChanged(state, state->setToLive());
    LDBG() << "Marked entry block live for region in op: "
           << OpWithFlags(top, OpPrintingFlags().skipRegions());
  }

  // Mark as overdefined the predecessors of symbol callables with potentially
  // unknown predecessors.
  initializeSymbolCallables(top);

  return initializeRecursively(top);
}

void DeadCodeAnalysis::initializeSymbolCallables(Operation *top) {
  LDBG() << "[init] Entering initializeSymbolCallables for top-level op: "
         << OpWithFlags(top, OpPrintingFlags().skipRegions());
  analysisScope = top;
  hasSymbolTable = top->hasTrait<OpTrait::SymbolTable>();
  auto walkFn = [&](Operation *symTable, bool allUsesVisible) {
    LDBG() << "[init] Processing symbol table op: "
           << OpWithFlags(symTable, OpPrintingFlags().skipRegions());
    Region &symbolTableRegion = symTable->getRegion(0);
    Block *symbolTableBlock = &symbolTableRegion.front();

    bool foundSymbolCallable = false;
    for (auto callable : symbolTableBlock->getOps<CallableOpInterface>()) {
      LDBG() << "[init] Found CallableOpInterface: "
             << OpWithFlags(callable.getOperation(),
                            OpPrintingFlags().skipRegions());
      Region *callableRegion = callable.getCallableRegion();
      if (!callableRegion)
        continue;
      auto symbol = dyn_cast<SymbolOpInterface>(callable.getOperation());
      if (!symbol)
        continue;

      // Public symbol callables or those for which we can't see all uses have
      // potentially unknown callsites.
      if (symbol.isPublic() || (!allUsesVisible && symbol.isNested())) {
        auto *state =
            getOrCreate<PredecessorState>(getProgramPointAfter(callable));
        propagateIfChanged(state, state->setHasUnknownPredecessors());
        LDBG() << "[init] Marked callable as having unknown predecessors: "
               << OpWithFlags(callable.getOperation(),
                              OpPrintingFlags().skipRegions());
      }
      foundSymbolCallable = true;
    }

    // Exit early if no eligible symbol callables were found in the table.
    if (!foundSymbolCallable)
      return;

    // Walk the symbol table to check for non-call uses of symbols.
    std::optional<SymbolTable::UseRange> uses =
        SymbolTable::getSymbolUses(&symbolTableRegion);
    if (!uses) {
      // If we couldn't gather the symbol uses, conservatively assume that
      // we can't track information for any nested symbols.
      LDBG() << "[init] Could not gather symbol uses, conservatively marking "
                "all nested callables as having unknown predecessors";
      return top->walk([&](CallableOpInterface callable) {
        auto *state =
            getOrCreate<PredecessorState>(getProgramPointAfter(callable));
        propagateIfChanged(state, state->setHasUnknownPredecessors());
        LDBG() << "[init] Marked nested callable as "
                  "having unknown predecessors: "
               << OpWithFlags(callable.getOperation(),
                              OpPrintingFlags().skipRegions());
      });
    }

    for (const SymbolTable::SymbolUse &use : *uses) {
      if (isa<CallOpInterface>(use.getUser()))
        continue;
      // If a callable symbol has a non-call use, then we can't be guaranteed to
      // know all callsites.
      Operation *symbol = symbolTable.lookupSymbolIn(top, use.getSymbolRef());
      if (!symbol)
        continue;
      auto *state = getOrCreate<PredecessorState>(getProgramPointAfter(symbol));
      propagateIfChanged(state, state->setHasUnknownPredecessors());
      LDBG() << "[init] Found non-call use for symbol, "
                "marked as having unknown predecessors: "
             << OpWithFlags(symbol, OpPrintingFlags().skipRegions());
    }
  };
  SymbolTable::walkSymbolTables(top, /*allSymUsesVisible=*/!top->getBlock(),
                                walkFn);
  LDBG() << "[init] Finished initializeSymbolCallables for top-level op: "
         << OpWithFlags(top, OpPrintingFlags().skipRegions());
}

/// Returns true if the operation is a returning terminator in region
/// control-flow or the terminator of a callable region.
static bool isRegionOrCallableReturn(Operation *op) {
  return op->getBlock() != nullptr && !op->getNumSuccessors() &&
         isa<RegionBranchOpInterface, CallableOpInterface>(op->getParentOp()) &&
         op->getBlock()->getTerminator() == op;
}

LogicalResult DeadCodeAnalysis::initializeRecursively(Operation *op) {
  LDBG() << "[init] Entering initializeRecursively for op: "
         << OpWithFlags(op, OpPrintingFlags().skipRegions());
  // Initialize the analysis by visiting every op with control-flow semantics.
  if (op->getNumRegions() || op->getNumSuccessors() ||
      isRegionOrCallableReturn(op) || isa<CallOpInterface>(op)) {
    LDBG() << "[init] Visiting op with control-flow semantics: "
           << OpWithFlags(op, OpPrintingFlags().skipRegions());
    // When the liveness of the parent block changes, make sure to
    // re-invoke the analysis on the op.
    if (op->getBlock())
      getOrCreate<Executable>(getProgramPointBefore(op->getBlock()))
          ->blockContentSubscribe(this);
    // Visit the op.
    if (failed(visit(getProgramPointAfter(op))))
      return failure();
  }
  // Recurse on nested operations.
  if (op->getNumRegions()) {
    // If we haven't seen a symbol table yet, check if the current operation
    // has one. If so, update the flag to allow for resolving callables in
    // nested regions.
    bool savedHasSymbolTable = hasSymbolTable;
    auto restoreHasSymbolTable =
        llvm::make_scope_exit([&]() { hasSymbolTable = savedHasSymbolTable; });
    if (!hasSymbolTable && op->hasTrait<OpTrait::SymbolTable>())
      hasSymbolTable = true;

    for (Region &region : op->getRegions()) {
      LDBG() << "[init] Recursing into region of op: "
             << OpWithFlags(op, OpPrintingFlags().skipRegions());
      for (Operation &nestedOp : region.getOps()) {
        LDBG() << "[init] Recursing into nested op: "
               << OpWithFlags(&nestedOp, OpPrintingFlags().skipRegions());
        if (failed(initializeRecursively(&nestedOp)))
          return failure();
      }
    }
  }
  LDBG() << "[init] Finished initializeRecursively for op: "
         << OpWithFlags(op, OpPrintingFlags().skipRegions());
  return success();
}

void DeadCodeAnalysis::markEdgeLive(Block *from, Block *to) {
  LDBG() << "Marking edge live from block " << from << " to block " << to;
  auto *state = getOrCreate<Executable>(getProgramPointBefore(to));
  propagateIfChanged(state, state->setToLive());
  auto *edgeState =
      getOrCreate<Executable>(getLatticeAnchor<CFGEdge>(from, to));
  propagateIfChanged(edgeState, edgeState->setToLive());
}

void DeadCodeAnalysis::markEntryBlocksLive(Operation *op) {
  LDBG() << "Marking entry blocks live for op: "
         << OpWithFlags(op, OpPrintingFlags().skipRegions());
  for (Region &region : op->getRegions()) {
    if (region.empty())
      continue;
    auto *state =
        getOrCreate<Executable>(getProgramPointBefore(&region.front()));
    propagateIfChanged(state, state->setToLive());
    LDBG() << "Marked entry block live for region in op: "
           << OpWithFlags(op, OpPrintingFlags().skipRegions());
  }
}

LogicalResult DeadCodeAnalysis::visit(ProgramPoint *point) {
  LDBG() << "Visiting program point: " << *point;
  if (point->isBlockStart())
    return success();
  Operation *op = point->getPrevOp();
  LDBG() << "Visiting operation: "
         << OpWithFlags(op, OpPrintingFlags().skipRegions());

  // If the parent block is not executable, there is nothing to do.
  if (op->getBlock() != nullptr &&
      !getOrCreate<Executable>(getProgramPointBefore(op->getBlock()))
           ->isLive()) {
    LDBG() << "Parent block not live, skipping op: "
           << OpWithFlags(op, OpPrintingFlags().skipRegions());
    return success();
  }

  // We have a live call op. Add this as a live predecessor of the callee.
  if (auto call = dyn_cast<CallOpInterface>(op)) {
    LDBG() << "Visiting call operation: "
           << OpWithFlags(op, OpPrintingFlags().skipRegions());
    visitCallOperation(call);
  }

  // Visit the regions.
  if (op->getNumRegions()) {
    // Check if we can reason about the region control-flow.
    if (auto branch = dyn_cast<RegionBranchOpInterface>(op)) {
      LDBG() << "Visiting region branch operation: "
             << OpWithFlags(op, OpPrintingFlags().skipRegions());
      visitRegionBranchOperation(branch);

      // Check if this is a callable operation.
    } else if (auto callable = dyn_cast<CallableOpInterface>(op)) {
      LDBG() << "Visiting callable operation: "
             << OpWithFlags(op, OpPrintingFlags().skipRegions());
      const auto *callsites = getOrCreateFor<PredecessorState>(
          getProgramPointAfter(op), getProgramPointAfter(callable));

      // If the callsites could not be resolved or are known to be non-empty,
      // mark the callable as executable.
      if (!callsites->allPredecessorsKnown() ||
          !callsites->getKnownPredecessors().empty())
        markEntryBlocksLive(callable);

      // Otherwise, conservatively mark all entry blocks as executable.
    } else {
      LDBG() << "Marking all entry blocks live for op: "
             << OpWithFlags(op, OpPrintingFlags().skipRegions());
      markEntryBlocksLive(op);
    }
  }

  if (isRegionOrCallableReturn(op)) {
    if (auto branch = dyn_cast<RegionBranchOpInterface>(op->getParentOp())) {
      LDBG() << "Visiting region terminator: "
             << OpWithFlags(op, OpPrintingFlags().skipRegions());
      // Visit the exiting terminator of a region.
      visitRegionTerminator(op, branch);
    } else if (auto callable =
                   dyn_cast<CallableOpInterface>(op->getParentOp())) {
      LDBG() << "Visiting callable terminator: "
             << OpWithFlags(op, OpPrintingFlags().skipRegions());
      // Visit the exiting terminator of a callable.
      visitCallableTerminator(op, callable);
    }
  }
  // Visit the successors.
  if (op->getNumSuccessors()) {
    // Check if we can reason about the control-flow.
    if (auto branch = dyn_cast<BranchOpInterface>(op)) {
      LDBG() << "Visiting branch operation: "
             << OpWithFlags(op, OpPrintingFlags().skipRegions());
      visitBranchOperation(branch);

      // Otherwise, conservatively mark all successors as exectuable.
    } else {
      LDBG() << "Marking all successors live for op: "
             << OpWithFlags(op, OpPrintingFlags().skipRegions());
      for (Block *successor : op->getSuccessors())
        markEdgeLive(op->getBlock(), successor);
    }
  }

  return success();
}

void DeadCodeAnalysis::visitCallOperation(CallOpInterface call) {
  LDBG() << "visitCallOperation: "
         << OpWithFlags(call.getOperation(), OpPrintingFlags().skipRegions());

  Operation *callableOp = nullptr;
  if (hasSymbolTable)
    callableOp = call.resolveCallableInTable(&symbolTable);
  else
    LDBG()
        << "No symbol table present in analysis scope, can't resolve callable";

  // A call to a externally-defined callable has unknown predecessors.
  const auto isExternalCallable = [this](Operation *op) {
    // A callable outside the analysis scope is an external callable.
    if (!analysisScope->isAncestor(op))
      return true;
    // Otherwise, check if the callable region is defined.
    if (auto callable = dyn_cast<CallableOpInterface>(op))
      return !callable.getCallableRegion();
    return false;
  };

  // TODO: Add support for non-symbol callables when necessary. If the
  // callable has non-call uses we would mark as having reached pessimistic
  // fixpoint, otherwise allow for propagating the return values out.
  if (isa_and_nonnull<SymbolOpInterface>(callableOp) &&
      !isExternalCallable(callableOp)) {
    // Add the live callsite.
    auto *callsites =
        getOrCreate<PredecessorState>(getProgramPointAfter(callableOp));
    propagateIfChanged(callsites, callsites->join(call));
    LDBG() << "Added callsite as predecessor for callable: "
           << OpWithFlags(callableOp, OpPrintingFlags().skipRegions());
  } else {
    // Mark this call op's predecessors as overdefined.
    auto *predecessors =
        getOrCreate<PredecessorState>(getProgramPointAfter(call));
    propagateIfChanged(predecessors, predecessors->setHasUnknownPredecessors());
    LDBG() << "Marked call op's predecessors as unknown for: "
           << OpWithFlags(call.getOperation(), OpPrintingFlags().skipRegions());
  }
}

/// Get the constant values of the operands of an operation. If any of the
/// constant value lattices are uninitialized, return std::nullopt to indicate
/// the analysis should bail out.
std::optional<SmallVector<Attribute>>
DeadCodeAnalysis::getOperandValues(Operation *op) {
  SmallVector<Attribute> operands;
  operands.reserve(op->getNumOperands());
  for (Value operand : op->getOperands()) {
    Lattice<ConstantValue> *cv = getOrCreate<Lattice<ConstantValue>>(operand);
    cv->useDefSubscribe(this);
    // If any of the operands' values are uninitialized, bail out.
    if (cv->getValue().isUninitialized())
      return std::nullopt;
    operands.push_back(cv->getValue().getConstantValue());
  }
  return operands;
}

void DeadCodeAnalysis::visitBranchOperation(BranchOpInterface branch) {
  LDBG() << "visitBranchOperation: "
         << OpWithFlags(branch.getOperation(), OpPrintingFlags().skipRegions());
  // Try to deduce a single successor for the branch.
  std::optional<SmallVector<Attribute>> operands = getOperandValues(branch);
  if (!operands)
    return;

  if (Block *successor = branch.getSuccessorForOperands(*operands)) {
    markEdgeLive(branch->getBlock(), successor);
    LDBG() << "Branch has single successor: " << successor;
  } else {
    // Otherwise, mark all successors as executable and outgoing edges.
    for (Block *successor : branch->getSuccessors())
      markEdgeLive(branch->getBlock(), successor);
    LDBG() << "Branch has multiple/all successors live";
  }
}

void DeadCodeAnalysis::visitRegionBranchOperation(
    RegionBranchOpInterface branch) {
  LDBG() << "visitRegionBranchOperation: "
         << OpWithFlags(branch.getOperation(), OpPrintingFlags().skipRegions());
  // Try to deduce which regions are executable.
  std::optional<SmallVector<Attribute>> operands = getOperandValues(branch);
  if (!operands)
    return;

  SmallVector<RegionSuccessor> successors;
  branch.getEntrySuccessorRegions(*operands, successors);

  visitRegionBranchEdges(branch, branch.getOperation(), successors);
}

void DeadCodeAnalysis::visitRegionTerminator(Operation *op,
                                             RegionBranchOpInterface branch) {
  LDBG() << "visitRegionTerminator: " << *op;
  std::optional<SmallVector<Attribute>> operands = getOperandValues(op);
  if (!operands)
    return;

  SmallVector<RegionSuccessor> successors;
  if (auto terminator = dyn_cast<RegionBranchTerminatorOpInterface>(op))
    terminator.getSuccessorRegions(*operands, successors);
  else
    branch.getSuccessorRegions(op->getParentRegion(), successors);

  visitRegionBranchEdges(branch, op, successors);
}

void DeadCodeAnalysis::visitRegionBranchEdges(
    RegionBranchOpInterface regionBranchOp, Operation *predecessorOp,
    const SmallVector<RegionSuccessor> &successors) {
  for (const RegionSuccessor &successor : successors) {
    // The successor can be either an entry block or the parent operation.
    ProgramPoint *point =
        successor.getSuccessor()
            ? getProgramPointBefore(&successor.getSuccessor()->front())
            : getProgramPointAfter(regionBranchOp);

    // Mark the entry block as executable.
    auto *state = getOrCreate<Executable>(point);
    propagateIfChanged(state, state->setToLive());
<<<<<<< HEAD
    LDBG() << "Marked region successor live: " << point;
=======
    LDBG() << "Marked region successor live: " << *point;
>>>>>>> 54c4ef26

    // Add the parent op as a predecessor.
    auto *predecessors = getOrCreate<PredecessorState>(point);
    propagateIfChanged(
        predecessors,
        predecessors->join(predecessorOp, successor.getSuccessorInputs()));
<<<<<<< HEAD
    LDBG() << "Added region branch as predecessor for successor: " << point;
=======
    LDBG() << "Added region branch as predecessor for successor: " << *point;
>>>>>>> 54c4ef26
  }
}

void DeadCodeAnalysis::visitCallableTerminator(Operation *op,
                                               CallableOpInterface callable) {
  LDBG() << "visitCallableTerminator: " << *op;
  // Add as predecessors to all callsites this return op.
  auto *callsites = getOrCreateFor<PredecessorState>(
      getProgramPointAfter(op), getProgramPointAfter(callable));
  bool canResolve = op->hasTrait<OpTrait::ReturnLike>();
  for (Operation *predecessor : callsites->getKnownPredecessors()) {
    assert(isa<CallOpInterface>(predecessor));
    auto *predecessors =
        getOrCreate<PredecessorState>(getProgramPointAfter(predecessor));
    if (canResolve) {
      propagateIfChanged(predecessors, predecessors->join(op));
      LDBG() << "Added callable terminator as predecessor for callsite: "
             << OpWithFlags(predecessor, OpPrintingFlags().skipRegions());
    } else {
      // If the terminator is not a return-like, then conservatively assume we
      // can't resolve the predecessor.
      propagateIfChanged(predecessors,
                         predecessors->setHasUnknownPredecessors());
      LDBG() << "Could not resolve callable terminator for callsite: "
             << OpWithFlags(predecessor, OpPrintingFlags().skipRegions());
    }
  }
}<|MERGE_RESOLUTION|>--- conflicted
+++ resolved
@@ -522,22 +522,14 @@
     // Mark the entry block as executable.
     auto *state = getOrCreate<Executable>(point);
     propagateIfChanged(state, state->setToLive());
-<<<<<<< HEAD
-    LDBG() << "Marked region successor live: " << point;
-=======
     LDBG() << "Marked region successor live: " << *point;
->>>>>>> 54c4ef26
 
     // Add the parent op as a predecessor.
     auto *predecessors = getOrCreate<PredecessorState>(point);
     propagateIfChanged(
         predecessors,
         predecessors->join(predecessorOp, successor.getSuccessorInputs()));
-<<<<<<< HEAD
-    LDBG() << "Added region branch as predecessor for successor: " << point;
-=======
     LDBG() << "Added region branch as predecessor for successor: " << *point;
->>>>>>> 54c4ef26
   }
 }
 
