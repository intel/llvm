//===- DataFlowFramework.cpp - A generic framework for data-flow analysis -===//
//
// Part of the LLVM Project, under the Apache License v2.0 with LLVM Exceptions.
// See https://llvm.org/LICENSE.txt for license information.
// SPDX-License-Identifier: Apache-2.0 WITH LLVM-exception
//
//===----------------------------------------------------------------------===//

#include "mlir/Analysis/DataFlowFramework.h"
#include "mlir/IR/Location.h"
#include "mlir/IR/Operation.h"
#include "mlir/IR/Value.h"
#include "llvm/ADT/ScopeExit.h"
#include "llvm/ADT/iterator.h"
#include "llvm/Config/abi-breaking.h"
#include "llvm/Support/Casting.h"
#include "llvm/Support/DebugLog.h"
#include "llvm/Support/raw_ostream.h"

#define DEBUG_TYPE "dataflow"
#if LLVM_ENABLE_ABI_BREAKING_CHECKS
#define DATAFLOW_DEBUG(X) LLVM_DEBUG(X)
#else
#define DATAFLOW_DEBUG(X)
#endif // LLVM_ENABLE_ABI_BREAKING_CHECKS

using namespace mlir;

//===----------------------------------------------------------------------===//
// GenericLatticeAnchor
//===----------------------------------------------------------------------===//

GenericLatticeAnchor::~GenericLatticeAnchor() = default;

//===----------------------------------------------------------------------===//
// AnalysisState
//===----------------------------------------------------------------------===//

AnalysisState::~AnalysisState() = default;

void AnalysisState::addDependency(ProgramPoint *dependent,
                                  DataFlowAnalysis *analysis) {
  auto inserted = dependents.insert({dependent, analysis});
  (void)inserted;
  DATAFLOW_DEBUG({
    if (inserted) {
      LDBG() << "Creating dependency between " << debugName << " of " << anchor
<<<<<<< HEAD
             << "\nand " << debugName << " on " << dependent;
=======
             << "\nand " << debugName << " on " << *dependent;
>>>>>>> 35227056
    }
  });
}

void AnalysisState::dump() const { print(llvm::errs()); }

//===----------------------------------------------------------------------===//
// ProgramPoint
//===----------------------------------------------------------------------===//

void ProgramPoint::print(raw_ostream &os) const {
  if (isNull()) {
    os << "<NULL POINT>";
    return;
  }
  if (!isBlockStart()) {
    os << "<after operation>:"
       << OpWithFlags(getPrevOp(), OpPrintingFlags().skipRegions());
    return;
  }
  os << "<before operation>:"
     << OpWithFlags(getNextOp(), OpPrintingFlags().skipRegions());
}

//===----------------------------------------------------------------------===//
// LatticeAnchor
//===----------------------------------------------------------------------===//

void LatticeAnchor::print(raw_ostream &os) const {
  if (isNull()) {
    os << "<NULL POINT>";
    return;
  }
  if (auto *latticeAnchor = llvm::dyn_cast<GenericLatticeAnchor *>(*this))
    return latticeAnchor->print(os);
  if (auto value = llvm::dyn_cast<Value>(*this)) {
    return value.print(os, OpPrintingFlags().skipRegions());
  }

  return llvm::cast<ProgramPoint *>(*this)->print(os);
}

Location LatticeAnchor::getLoc() const {
  if (auto *latticeAnchor = llvm::dyn_cast<GenericLatticeAnchor *>(*this))
    return latticeAnchor->getLoc();
  if (auto value = llvm::dyn_cast<Value>(*this))
    return value.getLoc();

  ProgramPoint *pp = llvm::cast<ProgramPoint *>(*this);
  if (!pp->isBlockStart())
    return pp->getPrevOp()->getLoc();
  return pp->getBlock()->getParent()->getLoc();
}

//===----------------------------------------------------------------------===//
// DataFlowSolver
//===----------------------------------------------------------------------===//

LogicalResult DataFlowSolver::initializeAndRun(Operation *top) {
  // Enable enqueue to the worklist.
  isRunning = true;
  auto guard = llvm::make_scope_exit([&]() { isRunning = false; });

  // Initialize equivalent lattice anchors.
  for (DataFlowAnalysis &analysis : llvm::make_pointee_range(childAnalyses)) {
    analysis.initializeEquivalentLatticeAnchor(top);
  }

  // Initialize the analyses.
  for (DataFlowAnalysis &analysis : llvm::make_pointee_range(childAnalyses)) {
    DATAFLOW_DEBUG(LDBG() << "Priming analysis: " << analysis.debugName);
    if (failed(analysis.initialize(top)))
      return failure();
  }

  // Run the analysis until fixpoint.
  // Iterate until all states are in some initialized state and the worklist
  // is exhausted.
  while (!worklist.empty()) {
    auto [point, analysis] = worklist.front();
    worklist.pop();

    DATAFLOW_DEBUG(LDBG() << "Invoking '" << analysis->debugName
<<<<<<< HEAD
                          << "' on: " << point);
=======
                          << "' on: " << *point);
>>>>>>> 35227056
    if (failed(analysis->visit(point)))
      return failure();
  }

  return success();
}

void DataFlowSolver::propagateIfChanged(AnalysisState *state,
                                        ChangeResult changed) {
  assert(isRunning &&
         "DataFlowSolver is not running, should not use propagateIfChanged");
  if (changed == ChangeResult::Change) {
    DATAFLOW_DEBUG(LDBG() << "Propagating update to " << state->debugName
                          << " of " << state->anchor << "\n"
                          << "Value: " << *state);
    state->onUpdate(this);
  }
}

//===----------------------------------------------------------------------===//
// DataFlowAnalysis
//===----------------------------------------------------------------------===//

DataFlowAnalysis::~DataFlowAnalysis() = default;

DataFlowAnalysis::DataFlowAnalysis(DataFlowSolver &solver) : solver(solver) {}

void DataFlowAnalysis::addDependency(AnalysisState *state,
                                     ProgramPoint *point) {
  state->addDependency(point, this);
}

void DataFlowAnalysis::propagateIfChanged(AnalysisState *state,
                                          ChangeResult changed) {
  solver.propagateIfChanged(state, changed);
}<|MERGE_RESOLUTION|>--- conflicted
+++ resolved
@@ -45,11 +45,7 @@
   DATAFLOW_DEBUG({
     if (inserted) {
       LDBG() << "Creating dependency between " << debugName << " of " << anchor
-<<<<<<< HEAD
-             << "\nand " << debugName << " on " << dependent;
-=======
              << "\nand " << debugName << " on " << *dependent;
->>>>>>> 35227056
     }
   });
 }
@@ -133,11 +129,7 @@
     worklist.pop();
 
     DATAFLOW_DEBUG(LDBG() << "Invoking '" << analysis->debugName
-<<<<<<< HEAD
-                          << "' on: " << point);
-=======
                           << "' on: " << *point);
->>>>>>> 35227056
     if (failed(analysis->visit(point)))
       return failure();
   }
