--- conflicted
+++ resolved
@@ -258,29 +258,17 @@
 static void processSimpleOp(Operation *op, RunLivenessAnalysis &la,
                             DenseSet<Value> &nonLiveSet,
                             RDVFinalCleanupList &cl) {
-<<<<<<< HEAD
-  LDBG() << "Processing simple op: " << *op;
-  if (!isMemoryEffectFree(op) || hasLive(op->getResults(), nonLiveSet, la)) {
-    LDBG()
-        << "Simple op is not memory effect free or has live results, skipping: "
-        << *op;
-=======
   if (!isMemoryEffectFree(op) || hasLive(op->getResults(), nonLiveSet, la)) {
     LDBG() << "Simple op is not memory effect free or has live results, "
               "preserving it: "
            << OpWithFlags(op, OpPrintingFlags().skipRegions());
->>>>>>> 35227056
     return;
   }
 
   LDBG()
       << "Simple op has all dead results and is memory effect free, scheduling "
          "for removal: "
-<<<<<<< HEAD
-      << *op;
-=======
       << OpWithFlags(op, OpPrintingFlags().skipRegions());
->>>>>>> 35227056
   cl.operations.push_back(op);
   collectNonLiveValues(nonLiveSet, op->getResults(),
                        BitVector(op->getNumResults(), true));
@@ -356,12 +344,7 @@
   // being returned, in order to optimize our IR. So, this demonstrates how we
   // can make our optimization strong by even removing a live return value (%0),
   // since it forwards only to non-live value(s) (%1#1).
-<<<<<<< HEAD
-  Operation *lastReturnOp = funcOp.back().getTerminator();
-  size_t numReturns = lastReturnOp->getNumOperands();
-=======
   size_t numReturns = funcOp.getNumResults();
->>>>>>> 35227056
   BitVector nonLiveRets(numReturns, true);
   for (SymbolTable::SymbolUse use : uses) {
     Operation *callOp = use.getUser();
