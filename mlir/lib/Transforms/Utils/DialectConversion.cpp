//===- DialectConversion.cpp - MLIR dialect conversion generic pass -------===//
//
// Part of the LLVM Project, under the Apache License v2.0 with LLVM Exceptions.
// See https://llvm.org/LICENSE.txt for license information.
// SPDX-License-Identifier: Apache-2.0 WITH LLVM-exception
//
//===----------------------------------------------------------------------===//

#include "mlir/Transforms/DialectConversion.h"
#include "mlir/Config/mlir-config.h"
#include "mlir/IR/Block.h"
#include "mlir/IR/Builders.h"
#include "mlir/IR/BuiltinOps.h"
#include "mlir/IR/IRMapping.h"
#include "mlir/IR/Iterators.h"
#include "mlir/Interfaces/FunctionInterfaces.h"
#include "mlir/Rewrite/PatternApplicator.h"
#include "llvm/ADT/ScopeExit.h"
#include "llvm/ADT/SetVector.h"
#include "llvm/ADT/SmallPtrSet.h"
#include "llvm/Support/Debug.h"
#include "llvm/Support/FormatVariadic.h"
#include "llvm/Support/SaveAndRestore.h"
#include "llvm/Support/ScopedPrinter.h"
#include <optional>

using namespace mlir;
using namespace mlir::detail;

#define DEBUG_TYPE "dialect-conversion"

/// A utility function to log a successful result for the given reason.
template <typename... Args>
static void logSuccess(llvm::ScopedPrinter &os, StringRef fmt, Args &&...args) {
  LLVM_DEBUG({
    os.unindent();
    os.startLine() << "} -> SUCCESS";
    if (!fmt.empty())
      os.getOStream() << " : "
                      << llvm::formatv(fmt.data(), std::forward<Args>(args)...);
    os.getOStream() << "\n";
  });
}

/// A utility function to log a failure result for the given reason.
template <typename... Args>
static void logFailure(llvm::ScopedPrinter &os, StringRef fmt, Args &&...args) {
  LLVM_DEBUG({
    os.unindent();
    os.startLine() << "} -> FAILURE : "
                   << llvm::formatv(fmt.data(), std::forward<Args>(args)...)
                   << "\n";
  });
}

/// Helper function that computes an insertion point where the given value is
/// defined and can be used without a dominance violation.
static OpBuilder::InsertPoint computeInsertPoint(Value value) {
  Block *insertBlock = value.getParentBlock();
  Block::iterator insertPt = insertBlock->begin();
  if (OpResult inputRes = dyn_cast<OpResult>(value))
    insertPt = ++inputRes.getOwner()->getIterator();
  return OpBuilder::InsertPoint(insertBlock, insertPt);
}

//===----------------------------------------------------------------------===//
// ConversionValueMapping
//===----------------------------------------------------------------------===//

namespace {
/// This class wraps a IRMapping to provide recursive lookup
/// functionality, i.e. we will traverse if the mapped value also has a mapping.
struct ConversionValueMapping {
  /// Lookup a mapped value within the map. If a mapping for the provided value
  /// does not exist then return the provided value. If `desiredType` is
  /// non-null, returns the most recently mapped value with that type. If an
  /// operand of that type does not exist, defaults to normal behavior.
  Value lookupOrDefault(Value from, Type desiredType = nullptr) const;

  /// Lookup a mapped value within the map, or return null if a mapping does not
  /// exist. If a mapping exists, this follows the same behavior of
  /// `lookupOrDefault`.
  Value lookupOrNull(Value from, Type desiredType = nullptr) const;

  /// Map a value to the one provided.
  void map(Value oldVal, Value newVal) {
    LLVM_DEBUG({
      for (Value it = newVal; it; it = mapping.lookupOrNull(it))
        assert(it != oldVal && "inserting cyclic mapping");
    });
    mapping.map(oldVal, newVal);
  }

  /// Try to map a value to the one provided. Returns false if a transitive
  /// mapping from the new value to the old value already exists, true if the
  /// map was updated.
  bool tryMap(Value oldVal, Value newVal);

  /// Drop the last mapping for the given value.
  void erase(Value value) { mapping.erase(value); }

  /// Returns the inverse raw value mapping (without recursive query support).
  DenseMap<Value, SmallVector<Value>> getInverse() const {
    DenseMap<Value, SmallVector<Value>> inverse;
    for (auto &it : mapping.getValueMap())
      inverse[it.second].push_back(it.first);
    return inverse;
  }

private:
  /// Current value mappings.
  IRMapping mapping;
};
} // namespace

Value ConversionValueMapping::lookupOrDefault(Value from,
                                              Type desiredType) const {
  // If there was no desired type, simply find the leaf value.
  if (!desiredType) {
    // If this value had a valid mapping, unmap that value as well in the case
    // that it was also replaced.
    while (auto mappedValue = mapping.lookupOrNull(from))
      from = mappedValue;
    return from;
  }

  // Otherwise, try to find the deepest value that has the desired type.
  Value desiredValue;
  do {
    if (from.getType() == desiredType)
      desiredValue = from;

    Value mappedValue = mapping.lookupOrNull(from);
    if (!mappedValue)
      break;
    from = mappedValue;
  } while (true);

  // If the desired value was found use it, otherwise default to the leaf value.
  return desiredValue ? desiredValue : from;
}

Value ConversionValueMapping::lookupOrNull(Value from, Type desiredType) const {
  Value result = lookupOrDefault(from, desiredType);
  if (result == from || (desiredType && result.getType() != desiredType))
    return nullptr;
  return result;
}

bool ConversionValueMapping::tryMap(Value oldVal, Value newVal) {
  for (Value it = newVal; it; it = mapping.lookupOrNull(it))
    if (it == oldVal)
      return false;
  map(oldVal, newVal);
  return true;
}

//===----------------------------------------------------------------------===//
// Rewriter and Translation State
//===----------------------------------------------------------------------===//
namespace {
/// This class contains a snapshot of the current conversion rewriter state.
/// This is useful when saving and undoing a set of rewrites.
struct RewriterState {
  RewriterState(unsigned numRewrites, unsigned numIgnoredOperations,
                unsigned numReplacedOps)
      : numRewrites(numRewrites), numIgnoredOperations(numIgnoredOperations),
        numReplacedOps(numReplacedOps) {}

  /// The current number of rewrites performed.
  unsigned numRewrites;

  /// The current number of ignored operations.
  unsigned numIgnoredOperations;

  /// The current number of replaced ops that are scheduled for erasure.
  unsigned numReplacedOps;
};

//===----------------------------------------------------------------------===//
// IR rewrites
//===----------------------------------------------------------------------===//

/// An IR rewrite that can be committed (upon success) or rolled back (upon
/// failure).
///
/// The dialect conversion keeps track of IR modifications (requested by the
/// user through the rewriter API) in `IRRewrite` objects. Some kind of rewrites
/// are directly applied to the IR as the rewriter API is used, some are applied
/// partially, and some are delayed until the `IRRewrite` objects are committed.
class IRRewrite {
public:
  /// The kind of the rewrite. Rewrites can be undone if the conversion fails.
  /// Enum values are ordered, so that they can be used in `classof`: first all
  /// block rewrites, then all operation rewrites.
  enum class Kind {
    // Block rewrites
    CreateBlock,
    EraseBlock,
    InlineBlock,
    MoveBlock,
    BlockTypeConversion,
    ReplaceBlockArg,
    // Operation rewrites
    MoveOperation,
    ModifyOperation,
    ReplaceOperation,
    CreateOperation,
    UnresolvedMaterialization
  };

  virtual ~IRRewrite() = default;

  /// Roll back the rewrite. Operations may be erased during rollback.
  virtual void rollback() = 0;

  /// Commit the rewrite. At this point, it is certain that the dialect
  /// conversion will succeed. All IR modifications, except for operation/block
  /// erasure, must be performed through the given rewriter.
  ///
  /// Instead of erasing operations/blocks, they should merely be unlinked
  /// commit phase and finally be erased during the cleanup phase. This is
  /// because internal dialect conversion state (such as `mapping`) may still
  /// be using them.
  ///
  /// Any IR modification that was already performed before the commit phase
  /// (e.g., insertion of an op) must be communicated to the listener that may
  /// be attached to the given rewriter.
  virtual void commit(RewriterBase &rewriter) {}

  /// Cleanup operations/blocks. Cleanup is called after commit.
  virtual void cleanup(RewriterBase &rewriter) {}

  Kind getKind() const { return kind; }

  static bool classof(const IRRewrite *rewrite) { return true; }

protected:
  IRRewrite(Kind kind, ConversionPatternRewriterImpl &rewriterImpl)
      : kind(kind), rewriterImpl(rewriterImpl) {}

  const ConversionConfig &getConfig() const;

  const Kind kind;
  ConversionPatternRewriterImpl &rewriterImpl;
};

/// A block rewrite.
class BlockRewrite : public IRRewrite {
public:
  /// Return the block that this rewrite operates on.
  Block *getBlock() const { return block; }

  static bool classof(const IRRewrite *rewrite) {
    return rewrite->getKind() >= Kind::CreateBlock &&
           rewrite->getKind() <= Kind::ReplaceBlockArg;
  }

protected:
  BlockRewrite(Kind kind, ConversionPatternRewriterImpl &rewriterImpl,
               Block *block)
      : IRRewrite(kind, rewriterImpl), block(block) {}

  // The block that this rewrite operates on.
  Block *block;
};

/// Creation of a block. Block creations are immediately reflected in the IR.
/// There is no extra work to commit the rewrite. During rollback, the newly
/// created block is erased.
class CreateBlockRewrite : public BlockRewrite {
public:
  CreateBlockRewrite(ConversionPatternRewriterImpl &rewriterImpl, Block *block)
      : BlockRewrite(Kind::CreateBlock, rewriterImpl, block) {}

  static bool classof(const IRRewrite *rewrite) {
    return rewrite->getKind() == Kind::CreateBlock;
  }

  void commit(RewriterBase &rewriter) override {
    // The block was already created and inserted. Just inform the listener.
    if (auto *listener = rewriter.getListener())
      listener->notifyBlockInserted(block, /*previous=*/{}, /*previousIt=*/{});
  }

  void rollback() override {
    // Unlink all of the operations within this block, they will be deleted
    // separately.
    auto &blockOps = block->getOperations();
    while (!blockOps.empty())
      blockOps.remove(blockOps.begin());
    block->dropAllUses();
    if (block->getParent())
      block->erase();
    else
      delete block;
  }
};

/// Erasure of a block. Block erasures are partially reflected in the IR. Erased
/// blocks are immediately unlinked, but only erased during cleanup. This makes
/// it easier to rollback a block erasure: the block is simply inserted into its
/// original location.
class EraseBlockRewrite : public BlockRewrite {
public:
  EraseBlockRewrite(ConversionPatternRewriterImpl &rewriterImpl, Block *block)
      : BlockRewrite(Kind::EraseBlock, rewriterImpl, block),
        region(block->getParent()), insertBeforeBlock(block->getNextNode()) {}

  static bool classof(const IRRewrite *rewrite) {
    return rewrite->getKind() == Kind::EraseBlock;
  }

  ~EraseBlockRewrite() override {
    assert(!block &&
           "rewrite was neither rolled back nor committed/cleaned up");
  }

  void rollback() override {
    // The block (owned by this rewrite) was not actually erased yet. It was
    // just unlinked. Put it back into its original position.
    assert(block && "expected block");
    auto &blockList = region->getBlocks();
    Region::iterator before = insertBeforeBlock
                                  ? Region::iterator(insertBeforeBlock)
                                  : blockList.end();
    blockList.insert(before, block);
    block = nullptr;
  }

  void commit(RewriterBase &rewriter) override {
    // Erase the block.
    assert(block && "expected block");
    assert(block->empty() && "expected empty block");

    // Notify the listener that the block is about to be erased.
    if (auto *listener =
            dyn_cast_or_null<RewriterBase::Listener>(rewriter.getListener()))
      listener->notifyBlockErased(block);
  }

  void cleanup(RewriterBase &rewriter) override {
    // Erase the block.
    block->dropAllDefinedValueUses();
    delete block;
    block = nullptr;
  }

private:
  // The region in which this block was previously contained.
  Region *region;

  // The original successor of this block before it was unlinked. "nullptr" if
  // this block was the only block in the region.
  Block *insertBeforeBlock;
};

/// Inlining of a block. This rewrite is immediately reflected in the IR.
/// Note: This rewrite represents only the inlining of the operations. The
/// erasure of the inlined block is a separate rewrite.
class InlineBlockRewrite : public BlockRewrite {
public:
  InlineBlockRewrite(ConversionPatternRewriterImpl &rewriterImpl, Block *block,
                     Block *sourceBlock, Block::iterator before)
      : BlockRewrite(Kind::InlineBlock, rewriterImpl, block),
        sourceBlock(sourceBlock),
        firstInlinedInst(sourceBlock->empty() ? nullptr
                                              : &sourceBlock->front()),
        lastInlinedInst(sourceBlock->empty() ? nullptr : &sourceBlock->back()) {
    // If a listener is attached to the dialect conversion, ops must be moved
    // one-by-one. When they are moved in bulk, notifications cannot be sent
    // because the ops that used to be in the source block at the time of the
    // inlining (before the "commit" phase) are unknown at the time when
    // notifications are sent (which is during the "commit" phase).
    assert(!getConfig().listener &&
           "InlineBlockRewrite not supported if listener is attached");
  }

  static bool classof(const IRRewrite *rewrite) {
    return rewrite->getKind() == Kind::InlineBlock;
  }

  void rollback() override {
    // Put the operations from the destination block (owned by the rewrite)
    // back into the source block.
    if (firstInlinedInst) {
      assert(lastInlinedInst && "expected operation");
      sourceBlock->getOperations().splice(sourceBlock->begin(),
                                          block->getOperations(),
                                          Block::iterator(firstInlinedInst),
                                          ++Block::iterator(lastInlinedInst));
    }
  }

private:
  // The block that originally contained the operations.
  Block *sourceBlock;

  // The first inlined operation.
  Operation *firstInlinedInst;

  // The last inlined operation.
  Operation *lastInlinedInst;
};

/// Moving of a block. This rewrite is immediately reflected in the IR.
class MoveBlockRewrite : public BlockRewrite {
public:
  MoveBlockRewrite(ConversionPatternRewriterImpl &rewriterImpl, Block *block,
                   Region *region, Block *insertBeforeBlock)
      : BlockRewrite(Kind::MoveBlock, rewriterImpl, block), region(region),
        insertBeforeBlock(insertBeforeBlock) {}

  static bool classof(const IRRewrite *rewrite) {
    return rewrite->getKind() == Kind::MoveBlock;
  }

  void commit(RewriterBase &rewriter) override {
    // The block was already moved. Just inform the listener.
    if (auto *listener = rewriter.getListener()) {
      // Note: `previousIt` cannot be passed because this is a delayed
      // notification and iterators into past IR state cannot be represented.
      listener->notifyBlockInserted(block, /*previous=*/region,
                                    /*previousIt=*/{});
    }
  }

  void rollback() override {
    // Move the block back to its original position.
    Region::iterator before =
        insertBeforeBlock ? Region::iterator(insertBeforeBlock) : region->end();
    region->getBlocks().splice(before, block->getParent()->getBlocks(), block);
  }

private:
  // The region in which this block was previously contained.
  Region *region;

  // The original successor of this block before it was moved. "nullptr" if
  // this block was the only block in the region.
  Block *insertBeforeBlock;
};

/// Block type conversion. This rewrite is partially reflected in the IR.
class BlockTypeConversionRewrite : public BlockRewrite {
public:
  BlockTypeConversionRewrite(ConversionPatternRewriterImpl &rewriterImpl,
                             Block *block, Block *origBlock,
                             const TypeConverter *converter)
      : BlockRewrite(Kind::BlockTypeConversion, rewriterImpl, block),
        origBlock(origBlock), converter(converter) {}

  static bool classof(const IRRewrite *rewrite) {
    return rewrite->getKind() == Kind::BlockTypeConversion;
  }

  Block *getOrigBlock() const { return origBlock; }

  const TypeConverter *getConverter() const { return converter; }

  void commit(RewriterBase &rewriter) override;

  void rollback() override;

private:
  /// The original block that was requested to have its signature converted.
  Block *origBlock;

  /// The type converter used to convert the arguments.
  const TypeConverter *converter;
};

/// Replacing a block argument. This rewrite is not immediately reflected in the
/// IR. An internal IR mapping is updated, but the actual replacement is delayed
/// until the rewrite is committed.
class ReplaceBlockArgRewrite : public BlockRewrite {
public:
  ReplaceBlockArgRewrite(ConversionPatternRewriterImpl &rewriterImpl,
                         Block *block, BlockArgument arg)
      : BlockRewrite(Kind::ReplaceBlockArg, rewriterImpl, block), arg(arg) {}

  static bool classof(const IRRewrite *rewrite) {
    return rewrite->getKind() == Kind::ReplaceBlockArg;
  }

  void commit(RewriterBase &rewriter) override;

  void rollback() override;

private:
  BlockArgument arg;
};

/// An operation rewrite.
class OperationRewrite : public IRRewrite {
public:
  /// Return the operation that this rewrite operates on.
  Operation *getOperation() const { return op; }

  static bool classof(const IRRewrite *rewrite) {
    return rewrite->getKind() >= Kind::MoveOperation &&
           rewrite->getKind() <= Kind::UnresolvedMaterialization;
  }

protected:
  OperationRewrite(Kind kind, ConversionPatternRewriterImpl &rewriterImpl,
                   Operation *op)
      : IRRewrite(kind, rewriterImpl), op(op) {}

  // The operation that this rewrite operates on.
  Operation *op;
};

/// Moving of an operation. This rewrite is immediately reflected in the IR.
class MoveOperationRewrite : public OperationRewrite {
public:
  MoveOperationRewrite(ConversionPatternRewriterImpl &rewriterImpl,
                       Operation *op, Block *block, Operation *insertBeforeOp)
      : OperationRewrite(Kind::MoveOperation, rewriterImpl, op), block(block),
        insertBeforeOp(insertBeforeOp) {}

  static bool classof(const IRRewrite *rewrite) {
    return rewrite->getKind() == Kind::MoveOperation;
  }

  void commit(RewriterBase &rewriter) override {
    // The operation was already moved. Just inform the listener.
    if (auto *listener = rewriter.getListener()) {
      // Note: `previousIt` cannot be passed because this is a delayed
      // notification and iterators into past IR state cannot be represented.
      listener->notifyOperationInserted(
          op, /*previous=*/OpBuilder::InsertPoint(/*insertBlock=*/block,
                                                  /*insertPt=*/{}));
    }
  }

  void rollback() override {
    // Move the operation back to its original position.
    Block::iterator before =
        insertBeforeOp ? Block::iterator(insertBeforeOp) : block->end();
    block->getOperations().splice(before, op->getBlock()->getOperations(), op);
  }

private:
  // The block in which this operation was previously contained.
  Block *block;

  // The original successor of this operation before it was moved. "nullptr"
  // if this operation was the only operation in the region.
  Operation *insertBeforeOp;
};

/// In-place modification of an op. This rewrite is immediately reflected in
/// the IR. The previous state of the operation is stored in this object.
class ModifyOperationRewrite : public OperationRewrite {
public:
  ModifyOperationRewrite(ConversionPatternRewriterImpl &rewriterImpl,
                         Operation *op)
      : OperationRewrite(Kind::ModifyOperation, rewriterImpl, op),
        name(op->getName()), loc(op->getLoc()), attrs(op->getAttrDictionary()),
        operands(op->operand_begin(), op->operand_end()),
        successors(op->successor_begin(), op->successor_end()) {
    if (OpaqueProperties prop = op->getPropertiesStorage()) {
      // Make a copy of the properties.
      propertiesStorage = operator new(op->getPropertiesStorageSize());
      OpaqueProperties propCopy(propertiesStorage);
      name.initOpProperties(propCopy, /*init=*/prop);
    }
  }

  static bool classof(const IRRewrite *rewrite) {
    return rewrite->getKind() == Kind::ModifyOperation;
  }

  ~ModifyOperationRewrite() override {
    assert(!propertiesStorage &&
           "rewrite was neither committed nor rolled back");
  }

  void commit(RewriterBase &rewriter) override {
    // Notify the listener that the operation was modified in-place.
    if (auto *listener =
            dyn_cast_or_null<RewriterBase::Listener>(rewriter.getListener()))
      listener->notifyOperationModified(op);

    if (propertiesStorage) {
      OpaqueProperties propCopy(propertiesStorage);
      // Note: The operation may have been erased in the mean time, so
      // OperationName must be stored in this object.
      name.destroyOpProperties(propCopy);
      operator delete(propertiesStorage);
      propertiesStorage = nullptr;
    }
  }

  void rollback() override {
    op->setLoc(loc);
    op->setAttrs(attrs);
    op->setOperands(operands);
    for (const auto &it : llvm::enumerate(successors))
      op->setSuccessor(it.value(), it.index());
    if (propertiesStorage) {
      OpaqueProperties propCopy(propertiesStorage);
      op->copyProperties(propCopy);
      name.destroyOpProperties(propCopy);
      operator delete(propertiesStorage);
      propertiesStorage = nullptr;
    }
  }

private:
  OperationName name;
  LocationAttr loc;
  DictionaryAttr attrs;
  SmallVector<Value, 8> operands;
  SmallVector<Block *, 2> successors;
  void *propertiesStorage = nullptr;
};

/// Replacing an operation. Erasing an operation is treated as a special case
/// with "null" replacements. This rewrite is not immediately reflected in the
/// IR. An internal IR mapping is updated, but values are not replaced and the
/// original op is not erased until the rewrite is committed.
class ReplaceOperationRewrite : public OperationRewrite {
public:
  ReplaceOperationRewrite(ConversionPatternRewriterImpl &rewriterImpl,
                          Operation *op, const TypeConverter *converter,
                          bool changedResults)
      : OperationRewrite(Kind::ReplaceOperation, rewriterImpl, op),
        converter(converter), changedResults(changedResults) {}

  static bool classof(const IRRewrite *rewrite) {
    return rewrite->getKind() == Kind::ReplaceOperation;
  }

  void commit(RewriterBase &rewriter) override;

  void rollback() override;

  void cleanup(RewriterBase &rewriter) override;

  const TypeConverter *getConverter() const { return converter; }

  bool hasChangedResults() const { return changedResults; }

private:
  /// An optional type converter that can be used to materialize conversions
  /// between the new and old values if necessary.
  const TypeConverter *converter;

  /// A boolean flag that indicates whether result types have changed or not.
  bool changedResults;
};

class CreateOperationRewrite : public OperationRewrite {
public:
  CreateOperationRewrite(ConversionPatternRewriterImpl &rewriterImpl,
                         Operation *op)
      : OperationRewrite(Kind::CreateOperation, rewriterImpl, op) {}

  static bool classof(const IRRewrite *rewrite) {
    return rewrite->getKind() == Kind::CreateOperation;
  }

  void commit(RewriterBase &rewriter) override {
    // The operation was already created and inserted. Just inform the listener.
    if (auto *listener = rewriter.getListener())
      listener->notifyOperationInserted(op, /*previous=*/{});
  }

  void rollback() override;
};

/// The type of materialization.
enum MaterializationKind {
  /// This materialization materializes a conversion for an illegal block
  /// argument type, to the original one.
  Argument,

  /// This materialization materializes a conversion from an illegal type to a
  /// legal one.
  Target,

  /// This materialization materializes a conversion from a legal type back to
  /// an illegal one.
  Source
};

/// An unresolved materialization, i.e., a "builtin.unrealized_conversion_cast"
/// op. Unresolved materializations are erased at the end of the dialect
/// conversion.
class UnresolvedMaterializationRewrite : public OperationRewrite {
public:
  UnresolvedMaterializationRewrite(
      ConversionPatternRewriterImpl &rewriterImpl,
      UnrealizedConversionCastOp op, const TypeConverter *converter = nullptr,
      MaterializationKind kind = MaterializationKind::Target)
      : OperationRewrite(Kind::UnresolvedMaterialization, rewriterImpl, op),
        converterAndKind(converter, kind) {}

  static bool classof(const IRRewrite *rewrite) {
    return rewrite->getKind() == Kind::UnresolvedMaterialization;
  }

  UnrealizedConversionCastOp getOperation() const {
    return cast<UnrealizedConversionCastOp>(op);
  }

  void rollback() override;

  void cleanup(RewriterBase &rewriter) override;

  /// Return the type converter of this materialization (which may be null).
  const TypeConverter *getConverter() const {
    return converterAndKind.getPointer();
  }

  /// Return the kind of this materialization.
  MaterializationKind getMaterializationKind() const {
    return converterAndKind.getInt();
  }

private:
  /// The corresponding type converter to use when resolving this
  /// materialization, and the kind of this materialization.
  llvm::PointerIntPair<const TypeConverter *, 2, MaterializationKind>
      converterAndKind;
};
} // namespace

/// Return "true" if there is an operation rewrite that matches the specified
/// rewrite type and operation among the given rewrites.
template <typename RewriteTy, typename R>
static bool hasRewrite(R &&rewrites, Operation *op) {
  return any_of(std::forward<R>(rewrites), [&](auto &rewrite) {
    auto *rewriteTy = dyn_cast<RewriteTy>(rewrite.get());
    return rewriteTy && rewriteTy->getOperation() == op;
  });
}

/// Find the single rewrite object of the specified type and block among the
/// given rewrites. In debug mode, asserts that there is mo more than one such
/// object. Return "nullptr" if no object was found.
template <typename RewriteTy, typename R>
static RewriteTy *findSingleRewrite(R &&rewrites, Block *block) {
  RewriteTy *result = nullptr;
  for (auto &rewrite : rewrites) {
    auto *rewriteTy = dyn_cast<RewriteTy>(rewrite.get());
    if (rewriteTy && rewriteTy->getBlock() == block) {
#ifndef NDEBUG
      assert(!result && "expected single matching rewrite");
      result = rewriteTy;
#else
      return rewriteTy;
#endif // NDEBUG
    }
  }
  return result;
}

//===----------------------------------------------------------------------===//
// ConversionPatternRewriterImpl
//===----------------------------------------------------------------------===//
namespace mlir {
namespace detail {
struct ConversionPatternRewriterImpl : public RewriterBase::Listener {
  explicit ConversionPatternRewriterImpl(MLIRContext *ctx,
                                         const ConversionConfig &config)
      : context(ctx), config(config) {}

  //===--------------------------------------------------------------------===//
  // State Management
  //===--------------------------------------------------------------------===//

  /// Return the current state of the rewriter.
  RewriterState getCurrentState();

  /// Apply all requested operation rewrites. This method is invoked when the
  /// conversion process succeeds.
  void applyRewrites();

  /// Reset the state of the rewriter to a previously saved point.
  void resetState(RewriterState state);

  /// Append a rewrite. Rewrites are committed upon success and rolled back upon
  /// failure.
  template <typename RewriteTy, typename... Args>
  void appendRewrite(Args &&...args) {
    rewrites.push_back(
        std::make_unique<RewriteTy>(*this, std::forward<Args>(args)...));
  }

  /// Undo the rewrites (motions, splits) one by one in reverse order until
  /// "numRewritesToKeep" rewrites remains.
  void undoRewrites(unsigned numRewritesToKeep = 0);

  /// Remap the given values to those with potentially different types. Returns
  /// success if the values could be remapped, failure otherwise. `valueDiagTag`
  /// is the tag used when describing a value within a diagnostic, e.g.
  /// "operand".
  LogicalResult remapValues(StringRef valueDiagTag,
                            std::optional<Location> inputLoc,
                            PatternRewriter &rewriter, ValueRange values,
                            SmallVectorImpl<Value> &remapped);

  /// Return "true" if the given operation is ignored, and does not need to be
  /// converted.
  bool isOpIgnored(Operation *op) const;

  /// Return "true" if the given operation was replaced or erased.
  bool wasOpReplaced(Operation *op) const;

  //===--------------------------------------------------------------------===//
  // Type Conversion
  //===--------------------------------------------------------------------===//

  /// Convert the types of block arguments within the given region.
  FailureOr<Block *>
  convertRegionTypes(ConversionPatternRewriter &rewriter, Region *region,
                     const TypeConverter &converter,
                     TypeConverter::SignatureConversion *entryConversion);

  /// Apply the given signature conversion on the given block. The new block
  /// containing the updated signature is returned. If no conversions were
  /// necessary, e.g. if the block has no arguments, `block` is returned.
  /// `converter` is used to generate any necessary cast operations that
  /// translate between the origin argument types and those specified in the
  /// signature conversion.
  Block *applySignatureConversion(
      ConversionPatternRewriter &rewriter, Block *block,
      const TypeConverter *converter,
      TypeConverter::SignatureConversion &signatureConversion);

  //===--------------------------------------------------------------------===//
  // Materializations
  //===--------------------------------------------------------------------===//
  /// Build an unresolved materialization operation given an output type and set
  /// of input operands.
  Value buildUnresolvedMaterialization(MaterializationKind kind,
                                       OpBuilder::InsertPoint ip, Location loc,
                                       ValueRange inputs, Type outputType,
                                       const TypeConverter *converter);

  //===--------------------------------------------------------------------===//
  // Rewriter Notification Hooks
  //===--------------------------------------------------------------------===//

  //// Notifies that an op was inserted.
  void notifyOperationInserted(Operation *op,
                               OpBuilder::InsertPoint previous) override;

  /// Notifies that an op is about to be replaced with the given values.
  void notifyOpReplaced(Operation *op, ValueRange newValues);

  /// Notifies that a block is about to be erased.
  void notifyBlockIsBeingErased(Block *block);

  /// Notifies that a block was inserted.
  void notifyBlockInserted(Block *block, Region *previous,
                           Region::iterator previousIt) override;

  /// Notifies that a block is being inlined into another block.
  void notifyBlockBeingInlined(Block *block, Block *srcBlock,
                               Block::iterator before);

  /// Notifies that a pattern match failed for the given reason.
  void
  notifyMatchFailure(Location loc,
                     function_ref<void(Diagnostic &)> reasonCallback) override;

  //===--------------------------------------------------------------------===//
  // IR Erasure
  //===--------------------------------------------------------------------===//

  /// A rewriter that keeps track of erased ops and blocks. It ensures that no
  /// operation or block is erased multiple times. This rewriter assumes that
  /// no new IR is created between calls to `eraseOp`/`eraseBlock`.
  struct SingleEraseRewriter : public RewriterBase, RewriterBase::Listener {
  public:
    SingleEraseRewriter(MLIRContext *context)
        : RewriterBase(context, /*listener=*/this) {}

    /// Erase the given op (unless it was already erased).
    void eraseOp(Operation *op) override {
      if (erased.contains(op))
        return;
      op->dropAllUses();
      RewriterBase::eraseOp(op);
    }

    /// Erase the given block (unless it was already erased).
    void eraseBlock(Block *block) override {
      if (erased.contains(block))
        return;
      assert(block->empty() && "expected empty block");
      block->dropAllDefinedValueUses();
      RewriterBase::eraseBlock(block);
    }

    void notifyOperationErased(Operation *op) override { erased.insert(op); }

    void notifyBlockErased(Block *block) override { erased.insert(block); }

    /// Pointers to all erased operations and blocks.
    DenseSet<void *> erased;
  };

  //===--------------------------------------------------------------------===//
  // State
  //===--------------------------------------------------------------------===//

  /// MLIR context.
  MLIRContext *context;

  // Mapping between replaced values that differ in type. This happens when
  // replacing a value with one of a different type.
  ConversionValueMapping mapping;

  /// Ordered list of block operations (creations, splits, motions).
  SmallVector<std::unique_ptr<IRRewrite>> rewrites;

  /// A set of operations that should no longer be considered for legalization.
  /// E.g., ops that are recursively legal. Ops that were replaced/erased are
  /// tracked separately.
  SetVector<Operation *> ignoredOps;

  /// A set of operations that were replaced/erased. Such ops are not erased
  /// immediately but only when the dialect conversion succeeds. In the mean
  /// time, they should no longer be considered for legalization and any attempt
  /// to modify/access them is invalid rewriter API usage.
  SetVector<Operation *> replacedOps;

  /// The current type converter, or nullptr if no type converter is currently
  /// active.
  const TypeConverter *currentTypeConverter = nullptr;

  /// A mapping of regions to type converters that should be used when
  /// converting the arguments of blocks within that region.
  DenseMap<Region *, const TypeConverter *> regionToConverter;

  /// Dialect conversion configuration.
  const ConversionConfig &config;

#ifndef NDEBUG
  /// A set of operations that have pending updates. This tracking isn't
  /// strictly necessary, and is thus only active during debug builds for extra
  /// verification.
  SmallPtrSet<Operation *, 1> pendingRootUpdates;

  /// A logger used to emit diagnostics during the conversion process.
  llvm::ScopedPrinter logger{llvm::dbgs()};
#endif
};
} // namespace detail
} // namespace mlir

const ConversionConfig &IRRewrite::getConfig() const {
  return rewriterImpl.config;
}

void BlockTypeConversionRewrite::commit(RewriterBase &rewriter) {
  // Inform the listener about all IR modifications that have already taken
  // place: References to the original block have been replaced with the new
  // block.
  if (auto *listener =
          dyn_cast_or_null<RewriterBase::Listener>(rewriter.getListener()))
    for (Operation *op : block->getUsers())
      listener->notifyOperationModified(op);
}

void BlockTypeConversionRewrite::rollback() {
  block->replaceAllUsesWith(origBlock);
}

void ReplaceBlockArgRewrite::commit(RewriterBase &rewriter) {
  Value repl = rewriterImpl.mapping.lookupOrNull(arg, arg.getType());
  if (!repl)
    return;

  if (isa<BlockArgument>(repl)) {
    rewriter.replaceAllUsesWith(arg, repl);
    return;
  }

  // If the replacement value is an operation, we check to make sure that we
  // don't replace uses that are within the parent operation of the
  // replacement value.
  Operation *replOp = cast<OpResult>(repl).getOwner();
  Block *replBlock = replOp->getBlock();
  rewriter.replaceUsesWithIf(arg, repl, [&](OpOperand &operand) {
    Operation *user = operand.getOwner();
    return user->getBlock() != replBlock || replOp->isBeforeInBlock(user);
  });
}

void ReplaceBlockArgRewrite::rollback() { rewriterImpl.mapping.erase(arg); }

void ReplaceOperationRewrite::commit(RewriterBase &rewriter) {
  auto *listener =
      dyn_cast_or_null<RewriterBase::Listener>(rewriter.getListener());

  // Compute replacement values.
  SmallVector<Value> replacements =
      llvm::map_to_vector(op->getResults(), [&](OpResult result) {
        return rewriterImpl.mapping.lookupOrNull(result, result.getType());
      });

  // Notify the listener that the operation is about to be replaced.
  if (listener)
    listener->notifyOperationReplaced(op, replacements);

  // Replace all uses with the new values.
  for (auto [result, newValue] :
       llvm::zip_equal(op->getResults(), replacements))
    if (newValue)
      rewriter.replaceAllUsesWith(result, newValue);

  // The original op will be erased, so remove it from the set of unlegalized
  // ops.
  if (getConfig().unlegalizedOps)
    getConfig().unlegalizedOps->erase(op);

  // Notify the listener that the operation (and its nested operations) was
  // erased.
  if (listener) {
    op->walk<WalkOrder::PostOrder>(
        [&](Operation *op) { listener->notifyOperationErased(op); });
  }

  // Do not erase the operation yet. It may still be referenced in `mapping`.
  // Just unlink it for now and erase it during cleanup.
  op->getBlock()->getOperations().remove(op);
}

void ReplaceOperationRewrite::rollback() {
  for (auto result : op->getResults())
    rewriterImpl.mapping.erase(result);
}

void ReplaceOperationRewrite::cleanup(RewriterBase &rewriter) {
  rewriter.eraseOp(op);
}

void CreateOperationRewrite::rollback() {
  for (Region &region : op->getRegions()) {
    while (!region.getBlocks().empty())
      region.getBlocks().remove(region.getBlocks().begin());
  }
  op->dropAllUses();
  op->erase();
}

void UnresolvedMaterializationRewrite::rollback() {
  if (getMaterializationKind() == MaterializationKind::Target) {
    for (Value input : op->getOperands())
      rewriterImpl.mapping.erase(input);
  }
  op->erase();
}

void UnresolvedMaterializationRewrite::cleanup(RewriterBase &rewriter) {
  rewriter.eraseOp(op);
}

void ConversionPatternRewriterImpl::applyRewrites() {
  // Commit all rewrites.
  IRRewriter rewriter(context, config.listener);
  for (auto &rewrite : rewrites)
    rewrite->commit(rewriter);

  // Clean up all rewrites.
  SingleEraseRewriter eraseRewriter(context);
  for (auto &rewrite : rewrites)
    rewrite->cleanup(eraseRewriter);
}

//===----------------------------------------------------------------------===//
// State Management

RewriterState ConversionPatternRewriterImpl::getCurrentState() {
  return RewriterState(rewrites.size(), ignoredOps.size(), replacedOps.size());
}

void ConversionPatternRewriterImpl::resetState(RewriterState state) {
  // Undo any rewrites.
  undoRewrites(state.numRewrites);

  // Pop all of the recorded ignored operations that are no longer valid.
  while (ignoredOps.size() != state.numIgnoredOperations)
    ignoredOps.pop_back();

  while (replacedOps.size() != state.numReplacedOps)
    replacedOps.pop_back();
}

void ConversionPatternRewriterImpl::undoRewrites(unsigned numRewritesToKeep) {
  for (auto &rewrite :
       llvm::reverse(llvm::drop_begin(rewrites, numRewritesToKeep)))
    rewrite->rollback();
  rewrites.resize(numRewritesToKeep);
}

LogicalResult ConversionPatternRewriterImpl::remapValues(
    StringRef valueDiagTag, std::optional<Location> inputLoc,
    PatternRewriter &rewriter, ValueRange values,
    SmallVectorImpl<Value> &remapped) {
  remapped.reserve(llvm::size(values));

  SmallVector<Type, 1> legalTypes;
  for (const auto &it : llvm::enumerate(values)) {
    Value operand = it.value();
    Type origType = operand.getType();

    // If a converter was provided, get the desired legal types for this
    // operand.
    Type desiredType;
    if (currentTypeConverter) {
      // If there is no legal conversion, fail to match this pattern.
      legalTypes.clear();
      if (failed(currentTypeConverter->convertType(origType, legalTypes))) {
        Location operandLoc = inputLoc ? *inputLoc : operand.getLoc();
        notifyMatchFailure(operandLoc, [=](Diagnostic &diag) {
          diag << "unable to convert type for " << valueDiagTag << " #"
               << it.index() << ", type was " << origType;
        });
        return failure();
      }
      // TODO: There currently isn't any mechanism to do 1->N type conversion
      // via the PatternRewriter replacement API, so for now we just ignore it.
      if (legalTypes.size() == 1)
        desiredType = legalTypes.front();
    } else {
      // TODO: What we should do here is just set `desiredType` to `origType`
      // and then handle the necessary type conversions after the conversion
      // process has finished. Unfortunately a lot of patterns currently rely on
      // receiving the new operands even if the types change, so we keep the
      // original behavior here for now until all of the patterns relying on
      // this get updated.
    }
    Value newOperand = mapping.lookupOrDefault(operand, desiredType);

    // Handle the case where the conversion was 1->1 and the new operand type
    // isn't legal.
    Type newOperandType = newOperand.getType();
    if (currentTypeConverter && desiredType && newOperandType != desiredType) {
      Location operandLoc = inputLoc ? *inputLoc : operand.getLoc();
      Value castValue = buildUnresolvedMaterialization(
          MaterializationKind::Target, computeInsertPoint(newOperand),
          operandLoc, /*inputs=*/newOperand, /*outputType=*/desiredType,
          currentTypeConverter);
      mapping.map(mapping.lookupOrDefault(newOperand), castValue);
      newOperand = castValue;
    }
    remapped.push_back(newOperand);
  }
  return success();
}

bool ConversionPatternRewriterImpl::isOpIgnored(Operation *op) const {
  // Check to see if this operation is ignored or was replaced.
  return replacedOps.count(op) || ignoredOps.count(op);
}

bool ConversionPatternRewriterImpl::wasOpReplaced(Operation *op) const {
  // Check to see if this operation was replaced.
  return replacedOps.count(op);
}

//===----------------------------------------------------------------------===//
// Type Conversion

FailureOr<Block *> ConversionPatternRewriterImpl::convertRegionTypes(
    ConversionPatternRewriter &rewriter, Region *region,
    const TypeConverter &converter,
    TypeConverter::SignatureConversion *entryConversion) {
  regionToConverter[region] = &converter;
  if (region->empty())
    return nullptr;

  // Convert the arguments of each non-entry block within the region.
  for (Block &block :
       llvm::make_early_inc_range(llvm::drop_begin(*region, 1))) {
    // Compute the signature for the block with the provided converter.
    std::optional<TypeConverter::SignatureConversion> conversion =
        converter.convertBlockSignature(&block);
    if (!conversion)
      return failure();
    // Convert the block with the computed signature.
    applySignatureConversion(rewriter, &block, &converter, *conversion);
  }

  // Convert the entry block. If an entry signature conversion was provided,
  // use that one. Otherwise, compute the signature with the type converter.
  if (entryConversion)
    return applySignatureConversion(rewriter, &region->front(), &converter,
                                    *entryConversion);
  std::optional<TypeConverter::SignatureConversion> conversion =
      converter.convertBlockSignature(&region->front());
  if (!conversion)
    return failure();
  return applySignatureConversion(rewriter, &region->front(), &converter,
                                  *conversion);
}

Block *ConversionPatternRewriterImpl::applySignatureConversion(
    ConversionPatternRewriter &rewriter, Block *block,
    const TypeConverter *converter,
    TypeConverter::SignatureConversion &signatureConversion) {
  OpBuilder::InsertionGuard g(rewriter);

  // If no arguments are being changed or added, there is nothing to do.
  unsigned origArgCount = block->getNumArguments();
  auto convertedTypes = signatureConversion.getConvertedTypes();
  if (llvm::equal(block->getArgumentTypes(), convertedTypes))
    return block;

  // Compute the locations of all block arguments in the new block.
  SmallVector<Location> newLocs(convertedTypes.size(),
                                rewriter.getUnknownLoc());
  for (unsigned i = 0; i < origArgCount; ++i) {
    auto inputMap = signatureConversion.getInputMapping(i);
    if (!inputMap || inputMap->replacementValue)
      continue;
    Location origLoc = block->getArgument(i).getLoc();
    for (unsigned j = 0; j < inputMap->size; ++j)
      newLocs[inputMap->inputNo + j] = origLoc;
  }

  // Insert a new block with the converted block argument types and move all ops
  // from the old block to the new block.
  Block *newBlock =
      rewriter.createBlock(block->getParent(), std::next(block->getIterator()),
                           convertedTypes, newLocs);

  // If a listener is attached to the dialect conversion, ops cannot be moved
  // to the destination block in bulk ("fast path"). This is because at the time
  // the notifications are sent, it is unknown which ops were moved. Instead,
  // ops should be moved one-by-one ("slow path"), so that a separate
  // `MoveOperationRewrite` is enqueued for each moved op. Moving ops in bulk is
  // a bit more efficient, so we try to do that when possible.
  bool fastPath = !config.listener;
  if (fastPath) {
    appendRewrite<InlineBlockRewrite>(newBlock, block, newBlock->end());
    newBlock->getOperations().splice(newBlock->end(), block->getOperations());
  } else {
    while (!block->empty())
      rewriter.moveOpBefore(&block->front(), newBlock, newBlock->end());
  }

  // Replace all uses of the old block with the new block.
  block->replaceAllUsesWith(newBlock);

  for (unsigned i = 0; i != origArgCount; ++i) {
    BlockArgument origArg = block->getArgument(i);
    Type origArgType = origArg.getType();

    std::optional<TypeConverter::SignatureConversion::InputMapping> inputMap =
        signatureConversion.getInputMapping(i);
    if (!inputMap) {
      // This block argument was dropped and no replacement value was provided.
      // Materialize a replacement value "out of thin air".
      Value repl = buildUnresolvedMaterialization(
          MaterializationKind::Source,
          OpBuilder::InsertPoint(newBlock, newBlock->begin()), origArg.getLoc(),
          /*inputs=*/ValueRange(),
          /*outputType=*/origArgType, converter);
      mapping.map(origArg, repl);
      appendRewrite<ReplaceBlockArgRewrite>(block, origArg);
      continue;
    }

    if (Value repl = inputMap->replacementValue) {
      // This block argument was dropped and a replacement value was provided.
      assert(inputMap->size == 0 &&
             "invalid to provide a replacement value when the argument isn't "
             "dropped");
      mapping.map(origArg, repl);
      appendRewrite<ReplaceBlockArgRewrite>(block, origArg);
      continue;
    }

    // This is a 1->1+ mapping. 1->N mappings are not fully supported in the
    // dialect conversion. Therefore, we need an argument materialization to
    // turn the replacement block arguments into a single SSA value that can be
    // used as a replacement.
    auto replArgs =
        newBlock->getArguments().slice(inputMap->inputNo, inputMap->size);
    Value argMat = buildUnresolvedMaterialization(
        MaterializationKind::Argument,
        OpBuilder::InsertPoint(newBlock, newBlock->begin()), origArg.getLoc(),
        /*inputs=*/replArgs, origArgType, converter);
    mapping.map(origArg, argMat);

    Type legalOutputType;
    if (converter) {
      legalOutputType = converter->convertType(origArgType);
    } else if (replArgs.size() == 1) {
      // When there is no type converter, assume that the new block argument
      // types are legal. This is reasonable to assume because they were
      // specified by the user.
      // FIXME: This won't work for 1->N conversions because multiple output
      // types are not supported in parts of the dialect conversion. In such a
      // case, we currently use the original block argument type (produced by
      // the argument materialization).
      legalOutputType = replArgs[0].getType();
    }
    if (legalOutputType && legalOutputType != origArgType) {
      Value targetMat = buildUnresolvedMaterialization(
          MaterializationKind::Target, computeInsertPoint(argMat),
          origArg.getLoc(), argMat, legalOutputType, converter);
      mapping.map(argMat, targetMat);
    }
    appendRewrite<ReplaceBlockArgRewrite>(block, origArg);
  }

  appendRewrite<BlockTypeConversionRewrite>(newBlock, block, converter);

  // Erase the old block. (It is just unlinked for now and will be erased during
  // cleanup.)
  rewriter.eraseBlock(block);

  return newBlock;
}

//===----------------------------------------------------------------------===//
// Materializations
//===----------------------------------------------------------------------===//

/// Build an unresolved materialization operation given an output type and set
/// of input operands.
Value ConversionPatternRewriterImpl::buildUnresolvedMaterialization(
    MaterializationKind kind, OpBuilder::InsertPoint ip, Location loc,
    ValueRange inputs, Type outputType, const TypeConverter *converter) {
  // Avoid materializing an unnecessary cast.
  if (inputs.size() == 1 && inputs.front().getType() == outputType)
    return inputs.front();

  // Create an unresolved materialization. We use a new OpBuilder to avoid
  // tracking the materialization like we do for other operations.
  OpBuilder builder(outputType.getContext());
  builder.setInsertionPoint(ip.getBlock(), ip.getPoint());
  auto convertOp =
      builder.create<UnrealizedConversionCastOp>(loc, outputType, inputs);
  appendRewrite<UnresolvedMaterializationRewrite>(convertOp, converter, kind);
  return convertOp.getResult(0);
}

//===----------------------------------------------------------------------===//
// Rewriter Notification Hooks

void ConversionPatternRewriterImpl::notifyOperationInserted(
    Operation *op, OpBuilder::InsertPoint previous) {
  LLVM_DEBUG({
    logger.startLine() << "** Insert  : '" << op->getName() << "'(" << op
                       << ")\n";
  });
  assert(!wasOpReplaced(op->getParentOp()) &&
         "attempting to insert into a block within a replaced/erased op");

  if (!previous.isSet()) {
    // This is a newly created op.
    appendRewrite<CreateOperationRewrite>(op);
    return;
  }
  Operation *prevOp = previous.getPoint() == previous.getBlock()->end()
                          ? nullptr
                          : &*previous.getPoint();
  appendRewrite<MoveOperationRewrite>(op, previous.getBlock(), prevOp);
}

void ConversionPatternRewriterImpl::notifyOpReplaced(Operation *op,
                                                     ValueRange newValues) {
  assert(newValues.size() == op->getNumResults());
  assert(!ignoredOps.contains(op) && "operation was already replaced");

  // Track if any of the results changed, e.g. erased and replaced with null.
  bool resultChanged = false;

  // Create mappings for each of the new result values.
  for (auto [newValue, result] : llvm::zip(newValues, op->getResults())) {
    if (!newValue) {
      resultChanged = true;
      continue;
    }
    // Remap, and check for any result type changes.
    mapping.map(result, newValue);
    resultChanged |= (newValue.getType() != result.getType());
  }

  appendRewrite<ReplaceOperationRewrite>(op, currentTypeConverter,
                                         resultChanged);

  // Mark this operation and all nested ops as replaced.
  op->walk([&](Operation *op) { replacedOps.insert(op); });
}

void ConversionPatternRewriterImpl::notifyBlockIsBeingErased(Block *block) {
  appendRewrite<EraseBlockRewrite>(block);
}

void ConversionPatternRewriterImpl::notifyBlockInserted(
    Block *block, Region *previous, Region::iterator previousIt) {
  assert(!wasOpReplaced(block->getParentOp()) &&
         "attempting to insert into a region within a replaced/erased op");
  LLVM_DEBUG(
      {
        Operation *parent = block->getParentOp();
        if (parent) {
          logger.startLine() << "** Insert Block into : '" << parent->getName()
                             << "'(" << parent << ")\n";
        } else {
          logger.startLine()
              << "** Insert Block into detached Region (nullptr parent op)'";
        }
      });

  if (!previous) {
    // This is a newly created block.
    appendRewrite<CreateBlockRewrite>(block);
    return;
  }
  Block *prevBlock = previousIt == previous->end() ? nullptr : &*previousIt;
  appendRewrite<MoveBlockRewrite>(block, previous, prevBlock);
}

void ConversionPatternRewriterImpl::notifyBlockBeingInlined(
    Block *block, Block *srcBlock, Block::iterator before) {
  appendRewrite<InlineBlockRewrite>(block, srcBlock, before);
}

void ConversionPatternRewriterImpl::notifyMatchFailure(
    Location loc, function_ref<void(Diagnostic &)> reasonCallback) {
  LLVM_DEBUG({
    Diagnostic diag(loc, DiagnosticSeverity::Remark);
    reasonCallback(diag);
    logger.startLine() << "** Failure : " << diag.str() << "\n";
    if (config.notifyCallback)
      config.notifyCallback(diag);
  });
}

//===----------------------------------------------------------------------===//
// ConversionPatternRewriter
//===----------------------------------------------------------------------===//

ConversionPatternRewriter::ConversionPatternRewriter(
    MLIRContext *ctx, const ConversionConfig &config)
    : PatternRewriter(ctx),
      impl(new detail::ConversionPatternRewriterImpl(ctx, config)) {
  setListener(impl.get());
}

ConversionPatternRewriter::~ConversionPatternRewriter() = default;

void ConversionPatternRewriter::replaceOp(Operation *op, Operation *newOp) {
  assert(op && newOp && "expected non-null op");
  replaceOp(op, newOp->getResults());
}

void ConversionPatternRewriter::replaceOp(Operation *op, ValueRange newValues) {
  assert(op->getNumResults() == newValues.size() &&
         "incorrect # of replacement values");
  LLVM_DEBUG({
    impl->logger.startLine()
        << "** Replace : '" << op->getName() << "'(" << op << ")\n";
  });
  impl->notifyOpReplaced(op, newValues);
}

void ConversionPatternRewriter::eraseOp(Operation *op) {
  LLVM_DEBUG({
    impl->logger.startLine()
        << "** Erase   : '" << op->getName() << "'(" << op << ")\n";
  });
  SmallVector<Value, 1> nullRepls(op->getNumResults(), nullptr);
  impl->notifyOpReplaced(op, nullRepls);
}

void ConversionPatternRewriter::eraseBlock(Block *block) {
  assert(!impl->wasOpReplaced(block->getParentOp()) &&
         "attempting to erase a block within a replaced/erased op");

  // Mark all ops for erasure.
  for (Operation &op : *block)
    eraseOp(&op);

  // Unlink the block from its parent region. The block is kept in the rewrite
  // object and will be actually destroyed when rewrites are applied. This
  // allows us to keep the operations in the block live and undo the removal by
  // re-inserting the block.
  impl->notifyBlockIsBeingErased(block);
  block->getParent()->getBlocks().remove(block);
}

Block *ConversionPatternRewriter::applySignatureConversion(
    Block *block, TypeConverter::SignatureConversion &conversion,
    const TypeConverter *converter) {
  assert(!impl->wasOpReplaced(block->getParentOp()) &&
         "attempting to apply a signature conversion to a block within a "
         "replaced/erased op");
  return impl->applySignatureConversion(*this, block, converter, conversion);
}

FailureOr<Block *> ConversionPatternRewriter::convertRegionTypes(
    Region *region, const TypeConverter &converter,
    TypeConverter::SignatureConversion *entryConversion) {
  assert(!impl->wasOpReplaced(region->getParentOp()) &&
         "attempting to apply a signature conversion to a block within a "
         "replaced/erased op");
  return impl->convertRegionTypes(*this, region, converter, entryConversion);
}

void ConversionPatternRewriter::replaceUsesOfBlockArgument(BlockArgument from,
                                                           Value to) {
  LLVM_DEBUG({
    Operation *parentOp = from.getOwner()->getParentOp();
    impl->logger.startLine() << "** Replace Argument : '" << from
                             << "'(in region of '" << parentOp->getName()
                             << "'(" << from.getOwner()->getParentOp() << ")\n";
  });
  impl->appendRewrite<ReplaceBlockArgRewrite>(from.getOwner(), from);
  impl->mapping.map(impl->mapping.lookupOrDefault(from), to);
}

Value ConversionPatternRewriter::getRemappedValue(Value key) {
  SmallVector<Value> remappedValues;
  if (failed(impl->remapValues("value", /*inputLoc=*/std::nullopt, *this, key,
                               remappedValues)))
    return nullptr;
  return remappedValues.front();
}

LogicalResult
ConversionPatternRewriter::getRemappedValues(ValueRange keys,
                                             SmallVectorImpl<Value> &results) {
  if (keys.empty())
    return success();
  return impl->remapValues("value", /*inputLoc=*/std::nullopt, *this, keys,
                           results);
}

void ConversionPatternRewriter::inlineBlockBefore(Block *source, Block *dest,
                                                  Block::iterator before,
                                                  ValueRange argValues) {
#ifndef NDEBUG
  assert(argValues.size() == source->getNumArguments() &&
         "incorrect # of argument replacement values");
  assert(!impl->wasOpReplaced(source->getParentOp()) &&
         "attempting to inline a block from a replaced/erased op");
  assert(!impl->wasOpReplaced(dest->getParentOp()) &&
         "attempting to inline a block into a replaced/erased op");
  auto opIgnored = [&](Operation *op) { return impl->isOpIgnored(op); };
  // The source block will be deleted, so it should not have any users (i.e.,
  // there should be no predecessors).
  assert(llvm::all_of(source->getUsers(), opIgnored) &&
         "expected 'source' to have no predecessors");
#endif // NDEBUG

  // If a listener is attached to the dialect conversion, ops cannot be moved
  // to the destination block in bulk ("fast path"). This is because at the time
  // the notifications are sent, it is unknown which ops were moved. Instead,
  // ops should be moved one-by-one ("slow path"), so that a separate
  // `MoveOperationRewrite` is enqueued for each moved op. Moving ops in bulk is
  // a bit more efficient, so we try to do that when possible.
  bool fastPath = !impl->config.listener;

  if (fastPath)
    impl->notifyBlockBeingInlined(dest, source, before);

  // Replace all uses of block arguments.
  for (auto it : llvm::zip(source->getArguments(), argValues))
    replaceUsesOfBlockArgument(std::get<0>(it), std::get<1>(it));

  if (fastPath) {
    // Move all ops at once.
    dest->getOperations().splice(before, source->getOperations());
  } else {
    // Move op by op.
    while (!source->empty())
      moveOpBefore(&source->front(), dest, before);
  }

  // Erase the source block.
  eraseBlock(source);
}

void ConversionPatternRewriter::startOpModification(Operation *op) {
  assert(!impl->wasOpReplaced(op) &&
         "attempting to modify a replaced/erased op");
#ifndef NDEBUG
  impl->pendingRootUpdates.insert(op);
#endif
  impl->appendRewrite<ModifyOperationRewrite>(op);
}

void ConversionPatternRewriter::finalizeOpModification(Operation *op) {
  assert(!impl->wasOpReplaced(op) &&
         "attempting to modify a replaced/erased op");
  PatternRewriter::finalizeOpModification(op);
  // There is nothing to do here, we only need to track the operation at the
  // start of the update.
#ifndef NDEBUG
  assert(impl->pendingRootUpdates.erase(op) &&
         "operation did not have a pending in-place update");
#endif
}

void ConversionPatternRewriter::cancelOpModification(Operation *op) {
#ifndef NDEBUG
  assert(impl->pendingRootUpdates.erase(op) &&
         "operation did not have a pending in-place update");
#endif
  // Erase the last update for this operation.
  auto it = llvm::find_if(
      llvm::reverse(impl->rewrites), [&](std::unique_ptr<IRRewrite> &rewrite) {
        auto *modifyRewrite = dyn_cast<ModifyOperationRewrite>(rewrite.get());
        return modifyRewrite && modifyRewrite->getOperation() == op;
      });
  assert(it != impl->rewrites.rend() && "no root update started on op");
  (*it)->rollback();
  int updateIdx = std::prev(impl->rewrites.rend()) - it;
  impl->rewrites.erase(impl->rewrites.begin() + updateIdx);
}

detail::ConversionPatternRewriterImpl &ConversionPatternRewriter::getImpl() {
  return *impl;
}

//===----------------------------------------------------------------------===//
// ConversionPattern
//===----------------------------------------------------------------------===//

LogicalResult
ConversionPattern::matchAndRewrite(Operation *op,
                                   PatternRewriter &rewriter) const {
  auto &dialectRewriter = static_cast<ConversionPatternRewriter &>(rewriter);
  auto &rewriterImpl = dialectRewriter.getImpl();

  // Track the current conversion pattern type converter in the rewriter.
  llvm::SaveAndRestore currentConverterGuard(rewriterImpl.currentTypeConverter,
                                             getTypeConverter());

  // Remap the operands of the operation.
  SmallVector<Value, 4> operands;
  if (failed(rewriterImpl.remapValues("operand", op->getLoc(), rewriter,
                                      op->getOperands(), operands))) {
    return failure();
  }
  return matchAndRewrite(op, operands, dialectRewriter);
}

//===----------------------------------------------------------------------===//
// OperationLegalizer
//===----------------------------------------------------------------------===//

namespace {
/// A set of rewrite patterns that can be used to legalize a given operation.
using LegalizationPatterns = SmallVector<const Pattern *, 1>;

/// This class defines a recursive operation legalizer.
class OperationLegalizer {
public:
  using LegalizationAction = ConversionTarget::LegalizationAction;

  OperationLegalizer(const ConversionTarget &targetInfo,
                     const FrozenRewritePatternSet &patterns,
                     const ConversionConfig &config);

  /// Returns true if the given operation is known to be illegal on the target.
  bool isIllegal(Operation *op) const;

  /// Attempt to legalize the given operation. Returns success if the operation
  /// was legalized, failure otherwise.
  LogicalResult legalize(Operation *op, ConversionPatternRewriter &rewriter);

  /// Returns the conversion target in use by the legalizer.
  const ConversionTarget &getTarget() { return target; }

private:
  /// Attempt to legalize the given operation by folding it.
  LogicalResult legalizeWithFold(Operation *op,
                                 ConversionPatternRewriter &rewriter);

  /// Attempt to legalize the given operation by applying a pattern. Returns
  /// success if the operation was legalized, failure otherwise.
  LogicalResult legalizeWithPattern(Operation *op,
                                    ConversionPatternRewriter &rewriter);

  /// Return true if the given pattern may be applied to the given operation,
  /// false otherwise.
  bool canApplyPattern(Operation *op, const Pattern &pattern,
                       ConversionPatternRewriter &rewriter);

  /// Legalize the resultant IR after successfully applying the given pattern.
  LogicalResult legalizePatternResult(Operation *op, const Pattern &pattern,
                                      ConversionPatternRewriter &rewriter,
                                      RewriterState &curState);

  /// Legalizes the actions registered during the execution of a pattern.
  LogicalResult
  legalizePatternBlockRewrites(Operation *op,
                               ConversionPatternRewriter &rewriter,
                               ConversionPatternRewriterImpl &impl,
                               RewriterState &state, RewriterState &newState);
  LogicalResult legalizePatternCreatedOperations(
      ConversionPatternRewriter &rewriter, ConversionPatternRewriterImpl &impl,
      RewriterState &state, RewriterState &newState);
  LogicalResult legalizePatternRootUpdates(ConversionPatternRewriter &rewriter,
                                           ConversionPatternRewriterImpl &impl,
                                           RewriterState &state,
                                           RewriterState &newState);

  //===--------------------------------------------------------------------===//
  // Cost Model
  //===--------------------------------------------------------------------===//

  /// Build an optimistic legalization graph given the provided patterns. This
  /// function populates 'anyOpLegalizerPatterns' and 'legalizerPatterns' with
  /// patterns for operations that are not directly legal, but may be
  /// transitively legal for the current target given the provided patterns.
  void buildLegalizationGraph(
      LegalizationPatterns &anyOpLegalizerPatterns,
      DenseMap<OperationName, LegalizationPatterns> &legalizerPatterns);

  /// Compute the benefit of each node within the computed legalization graph.
  /// This orders the patterns within 'legalizerPatterns' based upon two
  /// criteria:
  ///  1) Prefer patterns that have the lowest legalization depth, i.e.
  ///     represent the more direct mapping to the target.
  ///  2) When comparing patterns with the same legalization depth, prefer the
  ///     pattern with the highest PatternBenefit. This allows for users to
  ///     prefer specific legalizations over others.
  void computeLegalizationGraphBenefit(
      LegalizationPatterns &anyOpLegalizerPatterns,
      DenseMap<OperationName, LegalizationPatterns> &legalizerPatterns);

  /// Compute the legalization depth when legalizing an operation of the given
  /// type.
  unsigned computeOpLegalizationDepth(
      OperationName op, DenseMap<OperationName, unsigned> &minOpPatternDepth,
      DenseMap<OperationName, LegalizationPatterns> &legalizerPatterns);

  /// Apply the conversion cost model to the given set of patterns, and return
  /// the smallest legalization depth of any of the patterns. See
  /// `computeLegalizationGraphBenefit` for the breakdown of the cost model.
  unsigned applyCostModelToPatterns(
      LegalizationPatterns &patterns,
      DenseMap<OperationName, unsigned> &minOpPatternDepth,
      DenseMap<OperationName, LegalizationPatterns> &legalizerPatterns);

  /// The current set of patterns that have been applied.
  SmallPtrSet<const Pattern *, 8> appliedPatterns;

  /// The legalization information provided by the target.
  const ConversionTarget &target;

  /// The pattern applicator to use for conversions.
  PatternApplicator applicator;

  /// Dialect conversion configuration.
  const ConversionConfig &config;
};
} // namespace

OperationLegalizer::OperationLegalizer(const ConversionTarget &targetInfo,
                                       const FrozenRewritePatternSet &patterns,
                                       const ConversionConfig &config)
    : target(targetInfo), applicator(patterns), config(config) {
  // The set of patterns that can be applied to illegal operations to transform
  // them into legal ones.
  DenseMap<OperationName, LegalizationPatterns> legalizerPatterns;
  LegalizationPatterns anyOpLegalizerPatterns;

  buildLegalizationGraph(anyOpLegalizerPatterns, legalizerPatterns);
  computeLegalizationGraphBenefit(anyOpLegalizerPatterns, legalizerPatterns);
}

bool OperationLegalizer::isIllegal(Operation *op) const {
  return target.isIllegal(op);
}

LogicalResult
OperationLegalizer::legalize(Operation *op,
                             ConversionPatternRewriter &rewriter) {
#ifndef NDEBUG
  const char *logLineComment =
      "//===-------------------------------------------===//\n";

  auto &logger = rewriter.getImpl().logger;
#endif
  LLVM_DEBUG({
    logger.getOStream() << "\n";
    logger.startLine() << logLineComment;
    logger.startLine() << "Legalizing operation : '" << op->getName() << "'("
                       << op << ") {\n";
    logger.indent();

    // If the operation has no regions, just print it here.
    if (op->getNumRegions() == 0) {
      op->print(logger.startLine(), OpPrintingFlags().printGenericOpForm());
      logger.getOStream() << "\n\n";
    }
  });

  // Check if this operation is legal on the target.
  if (auto legalityInfo = target.isLegal(op)) {
    LLVM_DEBUG({
      logSuccess(
          logger, "operation marked legal by the target{0}",
          legalityInfo->isRecursivelyLegal
              ? "; NOTE: operation is recursively legal; skipping internals"
              : "");
      logger.startLine() << logLineComment;
    });

    // If this operation is recursively legal, mark its children as ignored so
    // that we don't consider them for legalization.
    if (legalityInfo->isRecursivelyLegal) {
      op->walk([&](Operation *nested) {
        if (op != nested)
          rewriter.getImpl().ignoredOps.insert(nested);
      });
    }

    return success();
  }

  // Check to see if the operation is ignored and doesn't need to be converted.
  if (rewriter.getImpl().isOpIgnored(op)) {
    LLVM_DEBUG({
      logSuccess(logger, "operation marked 'ignored' during conversion");
      logger.startLine() << logLineComment;
    });
    return success();
  }

  // If the operation isn't legal, try to fold it in-place.
  // TODO: Should we always try to do this, even if the op is
  // already legal?
  if (succeeded(legalizeWithFold(op, rewriter))) {
    LLVM_DEBUG({
      logSuccess(logger, "operation was folded");
      logger.startLine() << logLineComment;
    });
    return success();
  }

  // Otherwise, we need to apply a legalization pattern to this operation.
  if (succeeded(legalizeWithPattern(op, rewriter))) {
    LLVM_DEBUG({
      logSuccess(logger, "");
      logger.startLine() << logLineComment;
    });
    return success();
  }

  LLVM_DEBUG({
    logFailure(logger, "no matched legalization pattern");
    logger.startLine() << logLineComment;
  });
  return failure();
}

LogicalResult
OperationLegalizer::legalizeWithFold(Operation *op,
                                     ConversionPatternRewriter &rewriter) {
  auto &rewriterImpl = rewriter.getImpl();
  RewriterState curState = rewriterImpl.getCurrentState();

  LLVM_DEBUG({
    rewriterImpl.logger.startLine() << "* Fold {\n";
    rewriterImpl.logger.indent();
  });

  // Try to fold the operation.
  SmallVector<Value, 2> replacementValues;
  rewriter.setInsertionPoint(op);
  if (failed(rewriter.tryFold(op, replacementValues))) {
    LLVM_DEBUG(logFailure(rewriterImpl.logger, "unable to fold"));
    return failure();
  }
  // An empty list of replacement values indicates that the fold was in-place.
  // As the operation changed, a new legalization needs to be attempted.
  if (replacementValues.empty())
    return legalize(op, rewriter);

  // Insert a replacement for 'op' with the folded replacement values.
  rewriter.replaceOp(op, replacementValues);

  // Recursively legalize any new constant operations.
  for (unsigned i = curState.numRewrites, e = rewriterImpl.rewrites.size();
       i != e; ++i) {
    auto *createOp =
        dyn_cast<CreateOperationRewrite>(rewriterImpl.rewrites[i].get());
    if (!createOp)
      continue;
    if (failed(legalize(createOp->getOperation(), rewriter))) {
      LLVM_DEBUG(logFailure(rewriterImpl.logger,
                            "failed to legalize generated constant '{0}'",
                            createOp->getOperation()->getName()));
      rewriterImpl.resetState(curState);
      return failure();
    }
  }

  LLVM_DEBUG(logSuccess(rewriterImpl.logger, ""));
  return success();
}

LogicalResult
OperationLegalizer::legalizeWithPattern(Operation *op,
                                        ConversionPatternRewriter &rewriter) {
  auto &rewriterImpl = rewriter.getImpl();

  // Functor that returns if the given pattern may be applied.
  auto canApply = [&](const Pattern &pattern) {
    bool canApply = canApplyPattern(op, pattern, rewriter);
    if (canApply && config.listener)
      config.listener->notifyPatternBegin(pattern, op);
    return canApply;
  };

  // Functor that cleans up the rewriter state after a pattern failed to match.
  RewriterState curState = rewriterImpl.getCurrentState();
  auto onFailure = [&](const Pattern &pattern) {
    assert(rewriterImpl.pendingRootUpdates.empty() && "dangling root updates");
    LLVM_DEBUG({
      logFailure(rewriterImpl.logger, "pattern failed to match");
      if (rewriterImpl.config.notifyCallback) {
        Diagnostic diag(op->getLoc(), DiagnosticSeverity::Remark);
        diag << "Failed to apply pattern \"" << pattern.getDebugName()
             << "\" on op:\n"
             << *op;
        rewriterImpl.config.notifyCallback(diag);
      }
    });
    if (config.listener)
      config.listener->notifyPatternEnd(pattern, failure());
    rewriterImpl.resetState(curState);
    appliedPatterns.erase(&pattern);
  };

  // Functor that performs additional legalization when a pattern is
  // successfully applied.
  auto onSuccess = [&](const Pattern &pattern) {
    assert(rewriterImpl.pendingRootUpdates.empty() && "dangling root updates");
    auto result = legalizePatternResult(op, pattern, rewriter, curState);
    appliedPatterns.erase(&pattern);
    if (failed(result))
      rewriterImpl.resetState(curState);
    if (config.listener)
      config.listener->notifyPatternEnd(pattern, result);
    return result;
  };

  // Try to match and rewrite a pattern on this operation.
  return applicator.matchAndRewrite(op, rewriter, canApply, onFailure,
                                    onSuccess);
}

bool OperationLegalizer::canApplyPattern(Operation *op, const Pattern &pattern,
                                         ConversionPatternRewriter &rewriter) {
  LLVM_DEBUG({
    auto &os = rewriter.getImpl().logger;
    os.getOStream() << "\n";
    os.startLine() << "* Pattern : '" << op->getName() << " -> (";
    llvm::interleaveComma(pattern.getGeneratedOps(), os.getOStream());
    os.getOStream() << ")' {\n";
    os.indent();
  });

  // Ensure that we don't cycle by not allowing the same pattern to be
  // applied twice in the same recursion stack if it is not known to be safe.
  if (!pattern.hasBoundedRewriteRecursion() &&
      !appliedPatterns.insert(&pattern).second) {
    LLVM_DEBUG(
        logFailure(rewriter.getImpl().logger, "pattern was already applied"));
    return false;
  }
  return true;
}

LogicalResult
OperationLegalizer::legalizePatternResult(Operation *op, const Pattern &pattern,
                                          ConversionPatternRewriter &rewriter,
                                          RewriterState &curState) {
  auto &impl = rewriter.getImpl();

#ifndef NDEBUG
  assert(impl.pendingRootUpdates.empty() && "dangling root updates");
  // Check that the root was either replaced or updated in place.
  auto newRewrites = llvm::drop_begin(impl.rewrites, curState.numRewrites);
  auto replacedRoot = [&] {
    return hasRewrite<ReplaceOperationRewrite>(newRewrites, op);
  };
  auto updatedRootInPlace = [&] {
    return hasRewrite<ModifyOperationRewrite>(newRewrites, op);
  };
  assert((replacedRoot() || updatedRootInPlace()) &&
         "expected pattern to replace the root operation");
#endif // NDEBUG

  // Legalize each of the actions registered during application.
  RewriterState newState = impl.getCurrentState();
  if (failed(legalizePatternBlockRewrites(op, rewriter, impl, curState,
                                          newState)) ||
      failed(legalizePatternRootUpdates(rewriter, impl, curState, newState)) ||
      failed(legalizePatternCreatedOperations(rewriter, impl, curState,
                                              newState))) {
    return failure();
  }

  LLVM_DEBUG(logSuccess(impl.logger, "pattern applied successfully"));
  return success();
}

LogicalResult OperationLegalizer::legalizePatternBlockRewrites(
    Operation *op, ConversionPatternRewriter &rewriter,
    ConversionPatternRewriterImpl &impl, RewriterState &state,
    RewriterState &newState) {
  SmallPtrSet<Operation *, 16> operationsToIgnore;

  // If the pattern moved or created any blocks, make sure the types of block
  // arguments get legalized.
  for (int i = state.numRewrites, e = newState.numRewrites; i != e; ++i) {
    BlockRewrite *rewrite = dyn_cast<BlockRewrite>(impl.rewrites[i].get());
    if (!rewrite)
      continue;
    Block *block = rewrite->getBlock();
    if (isa<BlockTypeConversionRewrite, EraseBlockRewrite,
            ReplaceBlockArgRewrite>(rewrite))
      continue;
    // Only check blocks outside of the current operation.
    Operation *parentOp = block->getParentOp();
    if (!parentOp || parentOp == op || block->getNumArguments() == 0)
      continue;

    // If the region of the block has a type converter, try to convert the block
    // directly.
    if (auto *converter = impl.regionToConverter.lookup(block->getParent())) {
      std::optional<TypeConverter::SignatureConversion> conversion =
          converter->convertBlockSignature(block);
      if (!conversion) {
        LLVM_DEBUG(logFailure(impl.logger, "failed to convert types of moved "
                                           "block"));
        return failure();
      }
      impl.applySignatureConversion(rewriter, block, converter, *conversion);
      continue;
    }

    // Otherwise, check that this operation isn't one generated by this pattern.
    // This is because we will attempt to legalize the parent operation, and
    // blocks in regions created by this pattern will already be legalized later
    // on. If we haven't built the set yet, build it now.
    if (operationsToIgnore.empty()) {
      for (unsigned i = state.numRewrites, e = impl.rewrites.size(); i != e;
           ++i) {
        auto *createOp =
            dyn_cast<CreateOperationRewrite>(impl.rewrites[i].get());
        if (!createOp)
          continue;
        operationsToIgnore.insert(createOp->getOperation());
      }
    }

    // If this operation should be considered for re-legalization, try it.
    if (operationsToIgnore.insert(parentOp).second &&
        failed(legalize(parentOp, rewriter))) {
      LLVM_DEBUG(logFailure(impl.logger,
                            "operation '{0}'({1}) became illegal after rewrite",
                            parentOp->getName(), parentOp));
      return failure();
    }
  }
  return success();
}

LogicalResult OperationLegalizer::legalizePatternCreatedOperations(
    ConversionPatternRewriter &rewriter, ConversionPatternRewriterImpl &impl,
    RewriterState &state, RewriterState &newState) {
  for (int i = state.numRewrites, e = newState.numRewrites; i != e; ++i) {
    auto *createOp = dyn_cast<CreateOperationRewrite>(impl.rewrites[i].get());
    if (!createOp)
      continue;
    Operation *op = createOp->getOperation();
    if (failed(legalize(op, rewriter))) {
      LLVM_DEBUG(logFailure(impl.logger,
                            "failed to legalize generated operation '{0}'({1})",
                            op->getName(), op));
      return failure();
    }
  }
  return success();
}

LogicalResult OperationLegalizer::legalizePatternRootUpdates(
    ConversionPatternRewriter &rewriter, ConversionPatternRewriterImpl &impl,
    RewriterState &state, RewriterState &newState) {
  for (int i = state.numRewrites, e = newState.numRewrites; i != e; ++i) {
    auto *rewrite = dyn_cast<ModifyOperationRewrite>(impl.rewrites[i].get());
    if (!rewrite)
      continue;
    Operation *op = rewrite->getOperation();
    if (failed(legalize(op, rewriter))) {
      LLVM_DEBUG(logFailure(
          impl.logger, "failed to legalize operation updated in-place '{0}'",
          op->getName()));
      return failure();
    }
  }
  return success();
}

//===----------------------------------------------------------------------===//
// Cost Model

void OperationLegalizer::buildLegalizationGraph(
    LegalizationPatterns &anyOpLegalizerPatterns,
    DenseMap<OperationName, LegalizationPatterns> &legalizerPatterns) {
  // A mapping between an operation and a set of operations that can be used to
  // generate it.
  DenseMap<OperationName, SmallPtrSet<OperationName, 2>> parentOps;
  // A mapping between an operation and any currently invalid patterns it has.
  DenseMap<OperationName, SmallPtrSet<const Pattern *, 2>> invalidPatterns;
  // A worklist of patterns to consider for legality.
  SetVector<const Pattern *> patternWorklist;

  // Build the mapping from operations to the parent ops that may generate them.
  applicator.walkAllPatterns([&](const Pattern &pattern) {
    std::optional<OperationName> root = pattern.getRootKind();

    // If the pattern has no specific root, we can't analyze the relationship
    // between the root op and generated operations. Given that, add all such
    // patterns to the legalization set.
    if (!root) {
      anyOpLegalizerPatterns.push_back(&pattern);
      return;
    }

    // Skip operations that are always known to be legal.
    if (target.getOpAction(*root) == LegalizationAction::Legal)
      return;

    // Add this pattern to the invalid set for the root op and record this root
    // as a parent for any generated operations.
    invalidPatterns[*root].insert(&pattern);
    for (auto op : pattern.getGeneratedOps())
      parentOps[op].insert(*root);

    // Add this pattern to the worklist.
    patternWorklist.insert(&pattern);
  });

  // If there are any patterns that don't have a specific root kind, we can't
  // make direct assumptions about what operations will never be legalized.
  // Note: Technically we could, but it would require an analysis that may
  // recurse into itself. It would be better to perform this kind of filtering
  // at a higher level than here anyways.
  if (!anyOpLegalizerPatterns.empty()) {
    for (const Pattern *pattern : patternWorklist)
      legalizerPatterns[*pattern->getRootKind()].push_back(pattern);
    return;
  }

  while (!patternWorklist.empty()) {
    auto *pattern = patternWorklist.pop_back_val();

    // Check to see if any of the generated operations are invalid.
    if (llvm::any_of(pattern->getGeneratedOps(), [&](OperationName op) {
          std::optional<LegalizationAction> action = target.getOpAction(op);
          return !legalizerPatterns.count(op) &&
                 (!action || action == LegalizationAction::Illegal);
        }))
      continue;

    // Otherwise, if all of the generated operation are valid, this op is now
    // legal so add all of the child patterns to the worklist.
    legalizerPatterns[*pattern->getRootKind()].push_back(pattern);
    invalidPatterns[*pattern->getRootKind()].erase(pattern);

    // Add any invalid patterns of the parent operations to see if they have now
    // become legal.
    for (auto op : parentOps[*pattern->getRootKind()])
      patternWorklist.set_union(invalidPatterns[op]);
  }
}

void OperationLegalizer::computeLegalizationGraphBenefit(
    LegalizationPatterns &anyOpLegalizerPatterns,
    DenseMap<OperationName, LegalizationPatterns> &legalizerPatterns) {
  // The smallest pattern depth, when legalizing an operation.
  DenseMap<OperationName, unsigned> minOpPatternDepth;

  // For each operation that is transitively legal, compute a cost for it.
  for (auto &opIt : legalizerPatterns)
    if (!minOpPatternDepth.count(opIt.first))
      computeOpLegalizationDepth(opIt.first, minOpPatternDepth,
                                 legalizerPatterns);

  // Apply the cost model to the patterns that can match any operation. Those
  // with a specific operation type are already resolved when computing the op
  // legalization depth.
  if (!anyOpLegalizerPatterns.empty())
    applyCostModelToPatterns(anyOpLegalizerPatterns, minOpPatternDepth,
                             legalizerPatterns);

  // Apply a cost model to the pattern applicator. We order patterns first by
  // depth then benefit. `legalizerPatterns` contains per-op patterns by
  // decreasing benefit.
  applicator.applyCostModel([&](const Pattern &pattern) {
    ArrayRef<const Pattern *> orderedPatternList;
    if (std::optional<OperationName> rootName = pattern.getRootKind())
      orderedPatternList = legalizerPatterns[*rootName];
    else
      orderedPatternList = anyOpLegalizerPatterns;

    // If the pattern is not found, then it was removed and cannot be matched.
    auto *it = llvm::find(orderedPatternList, &pattern);
    if (it == orderedPatternList.end())
      return PatternBenefit::impossibleToMatch();

    // Patterns found earlier in the list have higher benefit.
    return PatternBenefit(std::distance(it, orderedPatternList.end()));
  });
}

unsigned OperationLegalizer::computeOpLegalizationDepth(
    OperationName op, DenseMap<OperationName, unsigned> &minOpPatternDepth,
    DenseMap<OperationName, LegalizationPatterns> &legalizerPatterns) {
  // Check for existing depth.
  auto depthIt = minOpPatternDepth.find(op);
  if (depthIt != minOpPatternDepth.end())
    return depthIt->second;

  // If a mapping for this operation does not exist, then this operation
  // is always legal. Return 0 as the depth for a directly legal operation.
  auto opPatternsIt = legalizerPatterns.find(op);
  if (opPatternsIt == legalizerPatterns.end() || opPatternsIt->second.empty())
    return 0u;

  // Record this initial depth in case we encounter this op again when
  // recursively computing the depth.
  minOpPatternDepth.try_emplace(op, std::numeric_limits<unsigned>::max());

  // Apply the cost model to the operation patterns, and update the minimum
  // depth.
  unsigned minDepth = applyCostModelToPatterns(
      opPatternsIt->second, minOpPatternDepth, legalizerPatterns);
  minOpPatternDepth[op] = minDepth;
  return minDepth;
}

unsigned OperationLegalizer::applyCostModelToPatterns(
    LegalizationPatterns &patterns,
    DenseMap<OperationName, unsigned> &minOpPatternDepth,
    DenseMap<OperationName, LegalizationPatterns> &legalizerPatterns) {
  unsigned minDepth = std::numeric_limits<unsigned>::max();

  // Compute the depth for each pattern within the set.
  SmallVector<std::pair<const Pattern *, unsigned>, 4> patternsByDepth;
  patternsByDepth.reserve(patterns.size());
  for (const Pattern *pattern : patterns) {
    unsigned depth = 1;
    for (auto generatedOp : pattern->getGeneratedOps()) {
      unsigned generatedOpDepth = computeOpLegalizationDepth(
          generatedOp, minOpPatternDepth, legalizerPatterns);
      depth = std::max(depth, generatedOpDepth + 1);
    }
    patternsByDepth.emplace_back(pattern, depth);

    // Update the minimum depth of the pattern list.
    minDepth = std::min(minDepth, depth);
  }

  // If the operation only has one legalization pattern, there is no need to
  // sort them.
  if (patternsByDepth.size() == 1)
    return minDepth;

  // Sort the patterns by those likely to be the most beneficial.
  std::stable_sort(patternsByDepth.begin(), patternsByDepth.end(),
                   [](const std::pair<const Pattern *, unsigned> &lhs,
                      const std::pair<const Pattern *, unsigned> &rhs) {
                     // First sort by the smaller pattern legalization
                     // depth.
                     if (lhs.second != rhs.second)
                       return lhs.second < rhs.second;

                     // Then sort by the larger pattern benefit.
                     auto lhsBenefit = lhs.first->getBenefit();
                     auto rhsBenefit = rhs.first->getBenefit();
                     return lhsBenefit > rhsBenefit;
                   });

  // Update the legalization pattern to use the new sorted list.
  patterns.clear();
  for (auto &patternIt : patternsByDepth)
    patterns.push_back(patternIt.first);
  return minDepth;
}

//===----------------------------------------------------------------------===//
// OperationConverter
//===----------------------------------------------------------------------===//
namespace {
enum OpConversionMode {
  /// In this mode, the conversion will ignore failed conversions to allow
  /// illegal operations to co-exist in the IR.
  Partial,

  /// In this mode, all operations must be legal for the given target for the
  /// conversion to succeed.
  Full,

  /// In this mode, operations are analyzed for legality. No actual rewrites are
  /// applied to the operations on success.
  Analysis,
};
} // namespace

namespace mlir {
// This class converts operations to a given conversion target via a set of
// rewrite patterns. The conversion behaves differently depending on the
// conversion mode.
struct OperationConverter {
  explicit OperationConverter(const ConversionTarget &target,
                              const FrozenRewritePatternSet &patterns,
                              const ConversionConfig &config,
                              OpConversionMode mode)
      : config(config), opLegalizer(target, patterns, this->config),
        mode(mode) {}

  /// Converts the given operations to the conversion target.
  LogicalResult convertOperations(ArrayRef<Operation *> ops);

private:
  /// Converts an operation with the given rewriter.
  LogicalResult convert(ConversionPatternRewriter &rewriter, Operation *op);

  /// This method is called after the conversion process to legalize any
  /// remaining artifacts and complete the conversion.
  LogicalResult finalize(ConversionPatternRewriter &rewriter);

  /// Legalize the types of converted block arguments.
  LogicalResult
  legalizeConvertedArgumentTypes(ConversionPatternRewriter &rewriter,
                                 ConversionPatternRewriterImpl &rewriterImpl);

  /// Legalize the types of converted op results.
  LogicalResult legalizeConvertedOpResultTypes(
      ConversionPatternRewriter &rewriter,
      ConversionPatternRewriterImpl &rewriterImpl,
      DenseMap<Value, SmallVector<Value>> &inverseMapping);

  /// Legalize any unresolved type materializations.
  LogicalResult legalizeUnresolvedMaterializations(
      ConversionPatternRewriter &rewriter,
      ConversionPatternRewriterImpl &rewriterImpl,
      DenseMap<Value, SmallVector<Value>> &inverseMapping);

  /// Legalize an operation result that was marked as "erased".
  LogicalResult
  legalizeErasedResult(Operation *op, OpResult result,
                       ConversionPatternRewriterImpl &rewriterImpl);

  /// Dialect conversion configuration.
  ConversionConfig config;

  /// The legalizer to use when converting operations.
  OperationLegalizer opLegalizer;

  /// The conversion mode to use when legalizing operations.
  OpConversionMode mode;
};
} // namespace mlir

LogicalResult OperationConverter::convert(ConversionPatternRewriter &rewriter,
                                          Operation *op) {
  // Legalize the given operation.
  if (failed(opLegalizer.legalize(op, rewriter))) {
    // Handle the case of a failed conversion for each of the different modes.
    // Full conversions expect all operations to be converted.
    if (mode == OpConversionMode::Full)
      return op->emitError()
             << "failed to legalize operation '" << op->getName() << "'";
    // Partial conversions allow conversions to fail iff the operation was not
    // explicitly marked as illegal. If the user provided a `unlegalizedOps`
    // set, non-legalizable ops are added to that set.
    if (mode == OpConversionMode::Partial) {
      if (opLegalizer.isIllegal(op))
        return op->emitError()
               << "failed to legalize operation '" << op->getName()
               << "' that was explicitly marked illegal";
      if (config.unlegalizedOps)
        config.unlegalizedOps->insert(op);
    }
  } else if (mode == OpConversionMode::Analysis) {
    // Analysis conversions don't fail if any operations fail to legalize,
    // they are only interested in the operations that were successfully
    // legalized.
    if (config.legalizableOps)
      config.legalizableOps->insert(op);
  }
  return success();
}

LogicalResult OperationConverter::convertOperations(ArrayRef<Operation *> ops) {
  if (ops.empty())
    return success();
  const ConversionTarget &target = opLegalizer.getTarget();

  // Compute the set of operations and blocks to convert.
  SmallVector<Operation *> toConvert;
  for (auto *op : ops) {
    op->walk<WalkOrder::PreOrder, ForwardDominanceIterator<>>(
        [&](Operation *op) {
          toConvert.push_back(op);
          // Don't check this operation's children for conversion if the
          // operation is recursively legal.
          auto legalityInfo = target.isLegal(op);
          if (legalityInfo && legalityInfo->isRecursivelyLegal)
            return WalkResult::skip();
          return WalkResult::advance();
        });
  }

  // Convert each operation and discard rewrites on failure.
  ConversionPatternRewriter rewriter(ops.front()->getContext(), config);
  ConversionPatternRewriterImpl &rewriterImpl = rewriter.getImpl();

  for (auto *op : toConvert)
    if (failed(convert(rewriter, op)))
      return rewriterImpl.undoRewrites(), failure();

  // Now that all of the operations have been converted, finalize the conversion
  // process to ensure any lingering conversion artifacts are cleaned up and
  // legalized.
  if (failed(finalize(rewriter)))
    return rewriterImpl.undoRewrites(), failure();

  // After a successful conversion, apply rewrites if this is not an analysis
  // conversion.
  if (mode == OpConversionMode::Analysis) {
    rewriterImpl.undoRewrites();
  } else {
    rewriterImpl.applyRewrites();
  }
  return success();
}

LogicalResult
OperationConverter::finalize(ConversionPatternRewriter &rewriter) {
  ConversionPatternRewriterImpl &rewriterImpl = rewriter.getImpl();
  if (failed(legalizeConvertedArgumentTypes(rewriter, rewriterImpl)))
    return failure();
  DenseMap<Value, SmallVector<Value>> inverseMapping =
      rewriterImpl.mapping.getInverse();
  if (failed(legalizeConvertedOpResultTypes(rewriter, rewriterImpl,
                                            inverseMapping)))
    return failure();
  if (failed(legalizeUnresolvedMaterializations(rewriter, rewriterImpl,
                                                inverseMapping)))
    return failure();
  return success();
}

/// Finds a user of the given value, or of any other value that the given value
/// replaced, that was not replaced in the conversion process.
static Operation *findLiveUserOfReplaced(
    Value initialValue, ConversionPatternRewriterImpl &rewriterImpl,
    const DenseMap<Value, SmallVector<Value>> &inverseMapping) {
  SmallVector<Value> worklist = {initialValue};
  while (!worklist.empty()) {
    Value value = worklist.pop_back_val();
<<<<<<< HEAD

    // Walk the users of this value to see if there are any live users that
    // weren't replaced during conversion.
    auto liveUserIt = llvm::find_if_not(value.getUsers(), [&](Operation *user) {
      return rewriterImpl.isOpIgnored(user);
    });
    if (liveUserIt != value.user_end())
      return *liveUserIt;
    auto mapIt = inverseMapping.find(value);
    if (mapIt != inverseMapping.end())
      worklist.append(mapIt->second);
  }
  return nullptr;
}

=======

    // Walk the users of this value to see if there are any live users that
    // weren't replaced during conversion.
    auto liveUserIt = llvm::find_if_not(value.getUsers(), [&](Operation *user) {
      return rewriterImpl.isOpIgnored(user);
    });
    if (liveUserIt != value.user_end())
      return *liveUserIt;
    auto mapIt = inverseMapping.find(value);
    if (mapIt != inverseMapping.end())
      worklist.append(mapIt->second);
  }
  return nullptr;
}

>>>>>>> 1d22c955
LogicalResult OperationConverter::legalizeConvertedOpResultTypes(
    ConversionPatternRewriter &rewriter,
    ConversionPatternRewriterImpl &rewriterImpl,
    DenseMap<Value, SmallVector<Value>> &inverseMapping) {
  // Process requested operation replacements.
  for (unsigned i = 0; i < rewriterImpl.rewrites.size(); ++i) {
    auto *opReplacement =
        dyn_cast<ReplaceOperationRewrite>(rewriterImpl.rewrites[i].get());
    if (!opReplacement || !opReplacement->hasChangedResults())
      continue;
    Operation *op = opReplacement->getOperation();
    for (OpResult result : op->getResults()) {
      Value newValue = rewriterImpl.mapping.lookupOrNull(result);

      // If the operation result was replaced with null, all of the uses of this
      // value should be replaced.
      if (!newValue) {
        if (failed(legalizeErasedResult(op, result, rewriterImpl)))
          return failure();
        continue;
      }

      // Otherwise, check to see if the type of the result changed.
      if (result.getType() == newValue.getType())
        continue;

      Operation *liveUser =
          findLiveUserOfReplaced(result, rewriterImpl, inverseMapping);
      if (!liveUser)
        continue;

      // Legalize this result.
      Value castValue = rewriterImpl.buildUnresolvedMaterialization(
          MaterializationKind::Source, computeInsertPoint(result), op->getLoc(),
          /*inputs=*/newValue, /*outputType=*/result.getType(),
          opReplacement->getConverter());
      rewriterImpl.mapping.map(result, castValue);
      inverseMapping[castValue].push_back(result);
<<<<<<< HEAD
=======
      llvm::erase(inverseMapping[newValue], result);
>>>>>>> 1d22c955
    }
  }

  return success();
}

LogicalResult OperationConverter::legalizeConvertedArgumentTypes(
    ConversionPatternRewriter &rewriter,
    ConversionPatternRewriterImpl &rewriterImpl) {
  // Functor used to check if all users of a value will be dead after
  // conversion.
  // TODO: This should probably query the inverse mapping, same as in
  // `legalizeConvertedOpResultTypes`.
  auto findLiveUser = [&](Value val) {
    auto liveUserIt = llvm::find_if_not(val.getUsers(), [&](Operation *user) {
      return rewriterImpl.isOpIgnored(user);
    });
    return liveUserIt == val.user_end() ? nullptr : *liveUserIt;
  };
  // Note: `rewrites` may be reallocated as the loop is running.
  for (int64_t i = 0; i < static_cast<int64_t>(rewriterImpl.rewrites.size());
       ++i) {
    auto &rewrite = rewriterImpl.rewrites[i];
    if (auto *blockTypeConversionRewrite =
            dyn_cast<BlockTypeConversionRewrite>(rewrite.get())) {
      // Process the remapping for each of the original arguments.
      for (Value origArg :
           blockTypeConversionRewrite->getOrigBlock()->getArguments()) {
        // If the type of this argument changed and the argument is still live,
        // we need to materialize a conversion.
        if (rewriterImpl.mapping.lookupOrNull(origArg, origArg.getType()))
          continue;
        Operation *liveUser = findLiveUser(origArg);
        if (!liveUser)
          continue;

        Value replacementValue = rewriterImpl.mapping.lookupOrNull(origArg);
        assert(replacementValue && "replacement value not found");
        Value repl = rewriterImpl.buildUnresolvedMaterialization(
            MaterializationKind::Source, computeInsertPoint(replacementValue),
            origArg.getLoc(), /*inputs=*/replacementValue,
            /*outputType=*/origArg.getType(),
            blockTypeConversionRewrite->getConverter());
        rewriterImpl.mapping.map(origArg, repl);
      }
    }
  }
  return success();
}

/// Replace the results of a materialization operation with the given values.
static void
replaceMaterialization(ConversionPatternRewriterImpl &rewriterImpl,
                       ResultRange matResults, ValueRange values,
                       DenseMap<Value, SmallVector<Value>> &inverseMapping) {
  matResults.replaceAllUsesWith(values);

  // For each of the materialization results, update the inverse mappings to
  // point to the replacement values.
  for (auto [matResult, newValue] : llvm::zip(matResults, values)) {
    auto inverseMapIt = inverseMapping.find(matResult);
    if (inverseMapIt == inverseMapping.end())
      continue;

    // Update the reverse mapping, or remove the mapping if we couldn't update
    // it. Not being able to update signals that the mapping would have become
    // circular (i.e. %foo -> newValue -> %foo), which may occur as values are
    // propagated through temporary materializations. We simply drop the
    // mapping, and let the post-conversion replacement logic handle updating
    // uses.
    for (Value inverseMapVal : inverseMapIt->second)
      if (!rewriterImpl.mapping.tryMap(inverseMapVal, newValue))
        rewriterImpl.mapping.erase(inverseMapVal);
  }
}

/// Compute all of the unresolved materializations that will persist beyond the
/// conversion process, and require inserting a proper user materialization for.
static void computeNecessaryMaterializations(
    DenseMap<Operation *, UnresolvedMaterializationRewrite *>
        &materializationOps,
    ConversionPatternRewriter &rewriter,
    ConversionPatternRewriterImpl &rewriterImpl,
    DenseMap<Value, SmallVector<Value>> &inverseMapping,
    SetVector<UnresolvedMaterializationRewrite *> &necessaryMaterializations) {
  // Helper function to check if the given value or a not yet materialized
  // replacement of the given value is live.
  // Note: `inverseMapping` maps from replaced values to original values.
  auto isLive = [&](Value value) {
    auto findFn = [&](Operation *user) {
      auto matIt = materializationOps.find(user);
      if (matIt != materializationOps.end())
        return !necessaryMaterializations.count(matIt->second);
      return rewriterImpl.isOpIgnored(user);
    };
    // A worklist is needed because a value may have gone through a chain of
    // replacements and each of the replaced values may have live users.
    SmallVector<Value> worklist;
    worklist.push_back(value);
    while (!worklist.empty()) {
      Value next = worklist.pop_back_val();
      if (llvm::find_if_not(next.getUsers(), findFn) != next.user_end())
        return true;
      // This value may be replacing another value that has a live user.
      llvm::append_range(worklist, inverseMapping.lookup(next));
    }
    return false;
  };

  llvm::unique_function<Value(Value, Value, Type)> lookupRemappedValue =
      [&](Value invalidRoot, Value value, Type type) {
        // Check to see if the input operation was remapped to a variant of the
        // output.
        Value remappedValue = rewriterImpl.mapping.lookupOrDefault(value, type);
        if (remappedValue.getType() == type && remappedValue != invalidRoot)
          return remappedValue;

        // Check to see if the input is a materialization operation that
        // provides an inverse conversion. We just check blindly for
        // UnrealizedConversionCastOp here, but it has no effect on correctness.
        auto inputCastOp = value.getDefiningOp<UnrealizedConversionCastOp>();
        if (inputCastOp && inputCastOp->getNumOperands() == 1)
          return lookupRemappedValue(invalidRoot, inputCastOp->getOperand(0),
                                     type);

        return Value();
      };

  SetVector<UnresolvedMaterializationRewrite *> worklist;
  for (auto &rewrite : rewriterImpl.rewrites) {
    auto *mat = dyn_cast<UnresolvedMaterializationRewrite>(rewrite.get());
    if (!mat)
      continue;
    materializationOps.try_emplace(mat->getOperation(), mat);
    worklist.insert(mat);
  }
  while (!worklist.empty()) {
    UnresolvedMaterializationRewrite *mat = worklist.pop_back_val();
    UnrealizedConversionCastOp op = mat->getOperation();

    // We currently only handle target materializations here.
    assert(op->getNumResults() == 1 && "unexpected materialization type");
    OpResult opResult = op->getOpResult(0);
    Type outputType = opResult.getType();
    Operation::operand_range inputOperands = op.getOperands();

    // Try to forward propagate operands for user conversion casts that result
    // in the input types of the current cast.
    for (Operation *user : llvm::make_early_inc_range(opResult.getUsers())) {
      auto castOp = dyn_cast<UnrealizedConversionCastOp>(user);
      if (!castOp)
        continue;
      if (castOp->getResultTypes() == inputOperands.getTypes()) {
        replaceMaterialization(rewriterImpl, user->getResults(), inputOperands,
                               inverseMapping);
        necessaryMaterializations.remove(materializationOps.lookup(user));
      }
    }

    // Try to avoid materializing a resolved materialization if possible.
    // Handle the case of a 1-1 materialization.
    if (inputOperands.size() == 1) {
      // Check to see if the input operation was remapped to a variant of the
      // output.
      Value remappedValue =
          lookupRemappedValue(opResult, inputOperands[0], outputType);
      if (remappedValue && remappedValue != opResult) {
        replaceMaterialization(rewriterImpl, opResult, remappedValue,
                               inverseMapping);
        necessaryMaterializations.remove(mat);
        continue;
      }
    } else {
      // TODO: Avoid materializing other types of conversions here.
    }

    // If the materialization does not have any live users, we don't need to
    // generate a user materialization for it.
    bool isMaterializationLive = isLive(opResult);
    if (!isMaterializationLive)
      continue;
    if (!necessaryMaterializations.insert(mat))
      continue;

    // Reprocess input materializations to see if they have an updated status.
    for (Value input : inputOperands) {
      if (auto parentOp = input.getDefiningOp<UnrealizedConversionCastOp>()) {
        if (auto *mat = materializationOps.lookup(parentOp))
          worklist.insert(mat);
      }
    }
  }
}

/// Legalize the given unresolved materialization. Returns success if the
/// materialization was legalized, failure otherise.
static LogicalResult legalizeUnresolvedMaterialization(
    UnresolvedMaterializationRewrite &mat,
    DenseMap<Operation *, UnresolvedMaterializationRewrite *>
        &materializationOps,
    ConversionPatternRewriter &rewriter,
    ConversionPatternRewriterImpl &rewriterImpl,
    DenseMap<Value, SmallVector<Value>> &inverseMapping) {
  auto findLiveUser = [&](auto &&users) {
    auto liveUserIt = llvm::find_if_not(
        users, [&](Operation *user) { return rewriterImpl.isOpIgnored(user); });
    return liveUserIt == users.end() ? nullptr : *liveUserIt;
  };

  llvm::unique_function<Value(Value, Type)> lookupRemappedValue =
      [&](Value value, Type type) {
        // Check to see if the input operation was remapped to a variant of the
        // output.
        Value remappedValue = rewriterImpl.mapping.lookupOrDefault(value, type);
        if (remappedValue.getType() == type)
          return remappedValue;
        return Value();
      };

  UnrealizedConversionCastOp op = mat.getOperation();
  if (!rewriterImpl.ignoredOps.insert(op))
    return success();

  // We currently only handle target materializations here.
  OpResult opResult = op->getOpResult(0);
  Operation::operand_range inputOperands = op.getOperands();
  Type outputType = opResult.getType();

  // If any input to this materialization is another materialization, resolve
  // the input first.
  for (Value value : op->getOperands()) {
    auto valueCast = value.getDefiningOp<UnrealizedConversionCastOp>();
    if (!valueCast)
      continue;

    auto matIt = materializationOps.find(valueCast);
    if (matIt != materializationOps.end())
      if (failed(legalizeUnresolvedMaterialization(
              *matIt->second, materializationOps, rewriter, rewriterImpl,
              inverseMapping)))
        return failure();
  }

  // Perform a last ditch attempt to avoid materializing a resolved
  // materialization if possible.
  // Handle the case of a 1-1 materialization.
  if (inputOperands.size() == 1) {
    // Check to see if the input operation was remapped to a variant of the
    // output.
    Value remappedValue = lookupRemappedValue(inputOperands[0], outputType);
    if (remappedValue && remappedValue != opResult) {
      replaceMaterialization(rewriterImpl, opResult, remappedValue,
                             inverseMapping);
      return success();
    }
  } else {
    // TODO: Avoid materializing other types of conversions here.
  }

  // Try to materialize the conversion.
  if (const TypeConverter *converter = mat.getConverter()) {
    rewriter.setInsertionPoint(op);
    Value newMaterialization;
    switch (mat.getMaterializationKind()) {
    case MaterializationKind::Argument:
      // Try to materialize an argument conversion.
      newMaterialization = converter->materializeArgumentConversion(
          rewriter, op->getLoc(), outputType, inputOperands);
      if (newMaterialization)
        break;
      // If an argument materialization failed, fallback to trying a target
      // materialization.
      [[fallthrough]];
    case MaterializationKind::Target:
      newMaterialization = converter->materializeTargetConversion(
          rewriter, op->getLoc(), outputType, inputOperands);
      break;
    case MaterializationKind::Source:
      newMaterialization = converter->materializeSourceConversion(
          rewriter, op->getLoc(), outputType, inputOperands);
      break;
    }
    if (newMaterialization) {
      assert(newMaterialization.getType() == outputType &&
             "materialization callback produced value of incorrect type");
      replaceMaterialization(rewriterImpl, opResult, newMaterialization,
                             inverseMapping);
      return success();
    }
  }

  InFlightDiagnostic diag = op->emitError()
                            << "failed to legalize unresolved materialization "
                               "from ("
                            << inputOperands.getTypes() << ") to " << outputType
                            << " that remained live after conversion";
  if (Operation *liveUser = findLiveUser(op->getUsers())) {
    diag.attachNote(liveUser->getLoc())
        << "see existing live user here: " << *liveUser;
  }
  return failure();
}

LogicalResult OperationConverter::legalizeUnresolvedMaterializations(
    ConversionPatternRewriter &rewriter,
    ConversionPatternRewriterImpl &rewriterImpl,
    DenseMap<Value, SmallVector<Value>> &inverseMapping) {
  // As an initial step, compute all of the inserted materializations that we
  // expect to persist beyond the conversion process.
  DenseMap<Operation *, UnresolvedMaterializationRewrite *> materializationOps;
  SetVector<UnresolvedMaterializationRewrite *> necessaryMaterializations;
  computeNecessaryMaterializations(materializationOps, rewriter, rewriterImpl,
                                   inverseMapping, necessaryMaterializations);

  // Once computed, legalize any necessary materializations.
  for (auto *mat : necessaryMaterializations) {
    if (failed(legalizeUnresolvedMaterialization(
            *mat, materializationOps, rewriter, rewriterImpl, inverseMapping)))
      return failure();
  }
  return success();
}

LogicalResult OperationConverter::legalizeErasedResult(
    Operation *op, OpResult result,
    ConversionPatternRewriterImpl &rewriterImpl) {
  // If the operation result was replaced with null, all of the uses of this
  // value should be replaced.
  auto liveUserIt = llvm::find_if_not(result.getUsers(), [&](Operation *user) {
    return rewriterImpl.isOpIgnored(user);
  });
  if (liveUserIt != result.user_end()) {
    InFlightDiagnostic diag = op->emitError("failed to legalize operation '")
                              << op->getName() << "' marked as erased";
    diag.attachNote(liveUserIt->getLoc())
        << "found live user of result #" << result.getResultNumber() << ": "
        << *liveUserIt;
    return failure();
  }
  return success();
}

<<<<<<< HEAD
=======
//===----------------------------------------------------------------------===//
// Reconcile Unrealized Casts
//===----------------------------------------------------------------------===//

void mlir::reconcileUnrealizedCasts(
    ArrayRef<UnrealizedConversionCastOp> castOps,
    SmallVectorImpl<UnrealizedConversionCastOp> *remainingCastOps) {
  SetVector<UnrealizedConversionCastOp> worklist(castOps.begin(),
                                                 castOps.end());
  // This set is maintained only if `remainingCastOps` is provided.
  DenseSet<Operation *> erasedOps;

  // Helper function that adds all operands to the worklist that are an
  // unrealized_conversion_cast op result.
  auto enqueueOperands = [&](UnrealizedConversionCastOp castOp) {
    for (Value v : castOp.getInputs())
      if (auto inputCastOp = v.getDefiningOp<UnrealizedConversionCastOp>())
        worklist.insert(inputCastOp);
  };

  // Helper function that return the unrealized_conversion_cast op that
  // defines all inputs of the given op (in the same order). Return "nullptr"
  // if there is no such op.
  auto getInputCast =
      [](UnrealizedConversionCastOp castOp) -> UnrealizedConversionCastOp {
    if (castOp.getInputs().empty())
      return {};
    auto inputCastOp =
        castOp.getInputs().front().getDefiningOp<UnrealizedConversionCastOp>();
    if (!inputCastOp)
      return {};
    if (inputCastOp.getOutputs() != castOp.getInputs())
      return {};
    return inputCastOp;
  };

  // Process ops in the worklist bottom-to-top.
  while (!worklist.empty()) {
    UnrealizedConversionCastOp castOp = worklist.pop_back_val();
    if (castOp->use_empty()) {
      // DCE: If the op has no users, erase it. Add the operands to the
      // worklist to find additional DCE opportunities.
      enqueueOperands(castOp);
      if (remainingCastOps)
        erasedOps.insert(castOp.getOperation());
      castOp->erase();
      continue;
    }

    // Traverse the chain of input cast ops to see if an op with the same
    // input types can be found.
    UnrealizedConversionCastOp nextCast = castOp;
    while (nextCast) {
      if (nextCast.getInputs().getTypes() == castOp.getResultTypes()) {
        // Found a cast where the input types match the output types of the
        // matched op. We can directly use those inputs and the matched op can
        // be removed.
        enqueueOperands(castOp);
        castOp.replaceAllUsesWith(nextCast.getInputs());
        if (remainingCastOps)
          erasedOps.insert(castOp.getOperation());
        castOp->erase();
        break;
      }
      nextCast = getInputCast(nextCast);
    }
  }

  if (remainingCastOps)
    for (UnrealizedConversionCastOp op : castOps)
      if (!erasedOps.contains(op.getOperation()))
        remainingCastOps->push_back(op);
}

>>>>>>> 1d22c955
//===----------------------------------------------------------------------===//
// Type Conversion
//===----------------------------------------------------------------------===//

void TypeConverter::SignatureConversion::addInputs(unsigned origInputNo,
                                                   ArrayRef<Type> types) {
  assert(!types.empty() && "expected valid types");
  remapInput(origInputNo, /*newInputNo=*/argTypes.size(), types.size());
  addInputs(types);
}

void TypeConverter::SignatureConversion::addInputs(ArrayRef<Type> types) {
  assert(!types.empty() &&
         "1->0 type remappings don't need to be added explicitly");
  argTypes.append(types.begin(), types.end());
}

void TypeConverter::SignatureConversion::remapInput(unsigned origInputNo,
                                                    unsigned newInputNo,
                                                    unsigned newInputCount) {
  assert(!remappedInputs[origInputNo] && "input has already been remapped");
  assert(newInputCount != 0 && "expected valid input count");
  remappedInputs[origInputNo] =
      InputMapping{newInputNo, newInputCount, /*replacementValue=*/nullptr};
}

void TypeConverter::SignatureConversion::remapInput(unsigned origInputNo,
                                                    Value replacementValue) {
  assert(!remappedInputs[origInputNo] && "input has already been remapped");
  remappedInputs[origInputNo] =
      InputMapping{origInputNo, /*size=*/0, replacementValue};
}

LogicalResult TypeConverter::convertType(Type t,
                                         SmallVectorImpl<Type> &results) const {
  {
    std::shared_lock<decltype(cacheMutex)> cacheReadLock(cacheMutex,
                                                         std::defer_lock);
    if (t.getContext()->isMultithreadingEnabled())
      cacheReadLock.lock();
    auto existingIt = cachedDirectConversions.find(t);
    if (existingIt != cachedDirectConversions.end()) {
      if (existingIt->second)
        results.push_back(existingIt->second);
      return success(existingIt->second != nullptr);
    }
    auto multiIt = cachedMultiConversions.find(t);
    if (multiIt != cachedMultiConversions.end()) {
      results.append(multiIt->second.begin(), multiIt->second.end());
      return success();
    }
  }
  // Walk the added converters in reverse order to apply the most recently
  // registered first.
  size_t currentCount = results.size();

  std::unique_lock<decltype(cacheMutex)> cacheWriteLock(cacheMutex,
                                                        std::defer_lock);

  for (const ConversionCallbackFn &converter : llvm::reverse(conversions)) {
    if (std::optional<LogicalResult> result = converter(t, results)) {
      if (t.getContext()->isMultithreadingEnabled())
        cacheWriteLock.lock();
      if (!succeeded(*result)) {
        cachedDirectConversions.try_emplace(t, nullptr);
        return failure();
      }
      auto newTypes = ArrayRef<Type>(results).drop_front(currentCount);
      if (newTypes.size() == 1)
        cachedDirectConversions.try_emplace(t, newTypes.front());
      else
        cachedMultiConversions.try_emplace(t, llvm::to_vector<2>(newTypes));
      return success();
    }
  }
  return failure();
}

Type TypeConverter::convertType(Type t) const {
  // Use the multi-type result version to convert the type.
  SmallVector<Type, 1> results;
  if (failed(convertType(t, results)))
    return nullptr;

  // Check to ensure that only one type was produced.
  return results.size() == 1 ? results.front() : nullptr;
}

LogicalResult
TypeConverter::convertTypes(TypeRange types,
                            SmallVectorImpl<Type> &results) const {
  for (Type type : types)
    if (failed(convertType(type, results)))
      return failure();
  return success();
}

bool TypeConverter::isLegal(Type type) const {
  return convertType(type) == type;
}
bool TypeConverter::isLegal(Operation *op) const {
  return isLegal(op->getOperandTypes()) && isLegal(op->getResultTypes());
}

bool TypeConverter::isLegal(Region *region) const {
  return llvm::all_of(*region, [this](Block &block) {
    return isLegal(block.getArgumentTypes());
  });
}

bool TypeConverter::isSignatureLegal(FunctionType ty) const {
  return isLegal(llvm::concat<const Type>(ty.getInputs(), ty.getResults()));
}

LogicalResult
TypeConverter::convertSignatureArg(unsigned inputNo, Type type,
                                   SignatureConversion &result) const {
  // Try to convert the given input type.
  SmallVector<Type, 1> convertedTypes;
  if (failed(convertType(type, convertedTypes)))
    return failure();

  // If this argument is being dropped, there is nothing left to do.
  if (convertedTypes.empty())
    return success();

  // Otherwise, add the new inputs.
  result.addInputs(inputNo, convertedTypes);
  return success();
}
LogicalResult
TypeConverter::convertSignatureArgs(TypeRange types,
                                    SignatureConversion &result,
                                    unsigned origInputOffset) const {
  for (unsigned i = 0, e = types.size(); i != e; ++i)
    if (failed(convertSignatureArg(origInputOffset + i, types[i], result)))
      return failure();
  return success();
}

Value TypeConverter::materializeConversion(
    ArrayRef<MaterializationCallbackFn> materializations, OpBuilder &builder,
    Location loc, Type resultType, ValueRange inputs) const {
  for (const MaterializationCallbackFn &fn : llvm::reverse(materializations))
    if (std::optional<Value> result = fn(builder, resultType, inputs, loc))
      return *result;
  return nullptr;
}

std::optional<TypeConverter::SignatureConversion>
TypeConverter::convertBlockSignature(Block *block) const {
  SignatureConversion conversion(block->getNumArguments());
  if (failed(convertSignatureArgs(block->getArgumentTypes(), conversion)))
    return std::nullopt;
  return conversion;
}

//===----------------------------------------------------------------------===//
// Type attribute conversion
//===----------------------------------------------------------------------===//
TypeConverter::AttributeConversionResult
TypeConverter::AttributeConversionResult::result(Attribute attr) {
  return AttributeConversionResult(attr, resultTag);
}

TypeConverter::AttributeConversionResult
TypeConverter::AttributeConversionResult::na() {
  return AttributeConversionResult(nullptr, naTag);
}

TypeConverter::AttributeConversionResult
TypeConverter::AttributeConversionResult::abort() {
  return AttributeConversionResult(nullptr, abortTag);
}

bool TypeConverter::AttributeConversionResult::hasResult() const {
  return impl.getInt() == resultTag;
}

bool TypeConverter::AttributeConversionResult::isNa() const {
  return impl.getInt() == naTag;
}

bool TypeConverter::AttributeConversionResult::isAbort() const {
  return impl.getInt() == abortTag;
}

Attribute TypeConverter::AttributeConversionResult::getResult() const {
  assert(hasResult() && "Cannot get result from N/A or abort");
  return impl.getPointer();
}

std::optional<Attribute>
TypeConverter::convertTypeAttribute(Type type, Attribute attr) const {
  for (const TypeAttributeConversionCallbackFn &fn :
       llvm::reverse(typeAttributeConversions)) {
    AttributeConversionResult res = fn(type, attr);
    if (res.hasResult())
      return res.getResult();
    if (res.isAbort())
      return std::nullopt;
  }
  return std::nullopt;
}

//===----------------------------------------------------------------------===//
// FunctionOpInterfaceSignatureConversion
//===----------------------------------------------------------------------===//

static LogicalResult convertFuncOpTypes(FunctionOpInterface funcOp,
                                        const TypeConverter &typeConverter,
                                        ConversionPatternRewriter &rewriter) {
  FunctionType type = dyn_cast<FunctionType>(funcOp.getFunctionType());
  if (!type)
    return failure();

  // Convert the original function types.
  TypeConverter::SignatureConversion result(type.getNumInputs());
  SmallVector<Type, 1> newResults;
  if (failed(typeConverter.convertSignatureArgs(type.getInputs(), result)) ||
      failed(typeConverter.convertTypes(type.getResults(), newResults)) ||
      failed(rewriter.convertRegionTypes(&funcOp.getFunctionBody(),
                                         typeConverter, &result)))
    return failure();

  // Update the function signature in-place.
  auto newType = FunctionType::get(rewriter.getContext(),
                                   result.getConvertedTypes(), newResults);

  rewriter.modifyOpInPlace(funcOp, [&] { funcOp.setType(newType); });

  return success();
}

/// Create a default conversion pattern that rewrites the type signature of a
/// FunctionOpInterface op. This only supports ops which use FunctionType to
/// represent their type.
namespace {
struct FunctionOpInterfaceSignatureConversion : public ConversionPattern {
  FunctionOpInterfaceSignatureConversion(StringRef functionLikeOpName,
                                         MLIRContext *ctx,
                                         const TypeConverter &converter)
      : ConversionPattern(converter, functionLikeOpName, /*benefit=*/1, ctx) {}

  LogicalResult
  matchAndRewrite(Operation *op, ArrayRef<Value> /*operands*/,
                  ConversionPatternRewriter &rewriter) const override {
    FunctionOpInterface funcOp = cast<FunctionOpInterface>(op);
    return convertFuncOpTypes(funcOp, *typeConverter, rewriter);
  }
};

struct AnyFunctionOpInterfaceSignatureConversion
    : public OpInterfaceConversionPattern<FunctionOpInterface> {
  using OpInterfaceConversionPattern::OpInterfaceConversionPattern;

  LogicalResult
  matchAndRewrite(FunctionOpInterface funcOp, ArrayRef<Value> /*operands*/,
                  ConversionPatternRewriter &rewriter) const override {
    return convertFuncOpTypes(funcOp, *typeConverter, rewriter);
  }
};
} // namespace

FailureOr<Operation *>
mlir::convertOpResultTypes(Operation *op, ValueRange operands,
                           const TypeConverter &converter,
                           ConversionPatternRewriter &rewriter) {
  assert(op && "Invalid op");
  Location loc = op->getLoc();
  if (converter.isLegal(op))
    return rewriter.notifyMatchFailure(loc, "op already legal");

  OperationState newOp(loc, op->getName());
  newOp.addOperands(operands);

  SmallVector<Type> newResultTypes;
  if (failed(converter.convertTypes(op->getResultTypes(), newResultTypes)))
    return rewriter.notifyMatchFailure(loc, "couldn't convert return types");

  newOp.addTypes(newResultTypes);
  newOp.addAttributes(op->getAttrs());
  return rewriter.create(newOp);
}

void mlir::populateFunctionOpInterfaceTypeConversionPattern(
    StringRef functionLikeOpName, RewritePatternSet &patterns,
    const TypeConverter &converter) {
  patterns.add<FunctionOpInterfaceSignatureConversion>(
      functionLikeOpName, patterns.getContext(), converter);
}

void mlir::populateAnyFunctionOpInterfaceTypeConversionPattern(
    RewritePatternSet &patterns, const TypeConverter &converter) {
  patterns.add<AnyFunctionOpInterfaceSignatureConversion>(
      converter, patterns.getContext());
}

//===----------------------------------------------------------------------===//
// ConversionTarget
//===----------------------------------------------------------------------===//

void ConversionTarget::setOpAction(OperationName op,
                                   LegalizationAction action) {
  legalOperations[op].action = action;
}

void ConversionTarget::setDialectAction(ArrayRef<StringRef> dialectNames,
                                        LegalizationAction action) {
  for (StringRef dialect : dialectNames)
    legalDialects[dialect] = action;
}

auto ConversionTarget::getOpAction(OperationName op) const
    -> std::optional<LegalizationAction> {
  std::optional<LegalizationInfo> info = getOpInfo(op);
  return info ? info->action : std::optional<LegalizationAction>();
}

auto ConversionTarget::isLegal(Operation *op) const
    -> std::optional<LegalOpDetails> {
  std::optional<LegalizationInfo> info = getOpInfo(op->getName());
  if (!info)
    return std::nullopt;

  // Returns true if this operation instance is known to be legal.
  auto isOpLegal = [&] {
    // Handle dynamic legality either with the provided legality function.
    if (info->action == LegalizationAction::Dynamic) {
      std::optional<bool> result = info->legalityFn(op);
      if (result)
        return *result;
    }

    // Otherwise, the operation is only legal if it was marked 'Legal'.
    return info->action == LegalizationAction::Legal;
  };
  if (!isOpLegal())
    return std::nullopt;

  // This operation is legal, compute any additional legality information.
  LegalOpDetails legalityDetails;
  if (info->isRecursivelyLegal) {
    auto legalityFnIt = opRecursiveLegalityFns.find(op->getName());
    if (legalityFnIt != opRecursiveLegalityFns.end()) {
      legalityDetails.isRecursivelyLegal =
          legalityFnIt->second(op).value_or(true);
    } else {
      legalityDetails.isRecursivelyLegal = true;
    }
  }
  return legalityDetails;
}

bool ConversionTarget::isIllegal(Operation *op) const {
  std::optional<LegalizationInfo> info = getOpInfo(op->getName());
  if (!info)
    return false;

  if (info->action == LegalizationAction::Dynamic) {
    std::optional<bool> result = info->legalityFn(op);
    if (!result)
      return false;

    return !(*result);
  }

  return info->action == LegalizationAction::Illegal;
}

static ConversionTarget::DynamicLegalityCallbackFn composeLegalityCallbacks(
    ConversionTarget::DynamicLegalityCallbackFn oldCallback,
    ConversionTarget::DynamicLegalityCallbackFn newCallback) {
  if (!oldCallback)
    return newCallback;

  auto chain = [oldCl = std::move(oldCallback), newCl = std::move(newCallback)](
                   Operation *op) -> std::optional<bool> {
    if (std::optional<bool> result = newCl(op))
      return *result;

    return oldCl(op);
  };
  return chain;
}

void ConversionTarget::setLegalityCallback(
    OperationName name, const DynamicLegalityCallbackFn &callback) {
  assert(callback && "expected valid legality callback");
  auto *infoIt = legalOperations.find(name);
  assert(infoIt != legalOperations.end() &&
         infoIt->second.action == LegalizationAction::Dynamic &&
         "expected operation to already be marked as dynamically legal");
  infoIt->second.legalityFn =
      composeLegalityCallbacks(std::move(infoIt->second.legalityFn), callback);
}

void ConversionTarget::markOpRecursivelyLegal(
    OperationName name, const DynamicLegalityCallbackFn &callback) {
  auto *infoIt = legalOperations.find(name);
  assert(infoIt != legalOperations.end() &&
         infoIt->second.action != LegalizationAction::Illegal &&
         "expected operation to already be marked as legal");
  infoIt->second.isRecursivelyLegal = true;
  if (callback)
    opRecursiveLegalityFns[name] = composeLegalityCallbacks(
        std::move(opRecursiveLegalityFns[name]), callback);
  else
    opRecursiveLegalityFns.erase(name);
}

void ConversionTarget::setLegalityCallback(
    ArrayRef<StringRef> dialects, const DynamicLegalityCallbackFn &callback) {
  assert(callback && "expected valid legality callback");
  for (StringRef dialect : dialects)
    dialectLegalityFns[dialect] = composeLegalityCallbacks(
        std::move(dialectLegalityFns[dialect]), callback);
}

void ConversionTarget::setLegalityCallback(
    const DynamicLegalityCallbackFn &callback) {
  assert(callback && "expected valid legality callback");
  unknownLegalityFn = composeLegalityCallbacks(unknownLegalityFn, callback);
}

auto ConversionTarget::getOpInfo(OperationName op) const
    -> std::optional<LegalizationInfo> {
  // Check for info for this specific operation.
  const auto *it = legalOperations.find(op);
  if (it != legalOperations.end())
    return it->second;
  // Check for info for the parent dialect.
  auto dialectIt = legalDialects.find(op.getDialectNamespace());
  if (dialectIt != legalDialects.end()) {
    DynamicLegalityCallbackFn callback;
    auto dialectFn = dialectLegalityFns.find(op.getDialectNamespace());
    if (dialectFn != dialectLegalityFns.end())
      callback = dialectFn->second;
    return LegalizationInfo{dialectIt->second, /*isRecursivelyLegal=*/false,
                            callback};
  }
  // Otherwise, check if we mark unknown operations as dynamic.
  if (unknownLegalityFn)
    return LegalizationInfo{LegalizationAction::Dynamic,
                            /*isRecursivelyLegal=*/false, unknownLegalityFn};
  return std::nullopt;
}

#if MLIR_ENABLE_PDL_IN_PATTERNMATCH
//===----------------------------------------------------------------------===//
// PDL Configuration
//===----------------------------------------------------------------------===//

void PDLConversionConfig::notifyRewriteBegin(PatternRewriter &rewriter) {
  auto &rewriterImpl =
      static_cast<ConversionPatternRewriter &>(rewriter).getImpl();
  rewriterImpl.currentTypeConverter = getTypeConverter();
}

void PDLConversionConfig::notifyRewriteEnd(PatternRewriter &rewriter) {
  auto &rewriterImpl =
      static_cast<ConversionPatternRewriter &>(rewriter).getImpl();
  rewriterImpl.currentTypeConverter = nullptr;
}

/// Remap the given value using the rewriter and the type converter in the
/// provided config.
static FailureOr<SmallVector<Value>>
pdllConvertValues(ConversionPatternRewriter &rewriter, ValueRange values) {
  SmallVector<Value> mappedValues;
  if (failed(rewriter.getRemappedValues(values, mappedValues)))
    return failure();
  return std::move(mappedValues);
}

void mlir::registerConversionPDLFunctions(RewritePatternSet &patterns) {
  patterns.getPDLPatterns().registerRewriteFunction(
      "convertValue",
      [](PatternRewriter &rewriter, Value value) -> FailureOr<Value> {
        auto results = pdllConvertValues(
            static_cast<ConversionPatternRewriter &>(rewriter), value);
        if (failed(results))
          return failure();
        return results->front();
      });
  patterns.getPDLPatterns().registerRewriteFunction(
      "convertValues", [](PatternRewriter &rewriter, ValueRange values) {
        return pdllConvertValues(
            static_cast<ConversionPatternRewriter &>(rewriter), values);
      });
  patterns.getPDLPatterns().registerRewriteFunction(
      "convertType",
      [](PatternRewriter &rewriter, Type type) -> FailureOr<Type> {
        auto &rewriterImpl =
            static_cast<ConversionPatternRewriter &>(rewriter).getImpl();
        if (const TypeConverter *converter =
                rewriterImpl.currentTypeConverter) {
          if (Type newType = converter->convertType(type))
            return newType;
          return failure();
        }
        return type;
      });
  patterns.getPDLPatterns().registerRewriteFunction(
      "convertTypes",
      [](PatternRewriter &rewriter,
         TypeRange types) -> FailureOr<SmallVector<Type>> {
        auto &rewriterImpl =
            static_cast<ConversionPatternRewriter &>(rewriter).getImpl();
        const TypeConverter *converter = rewriterImpl.currentTypeConverter;
        if (!converter)
          return SmallVector<Type>(types);

        SmallVector<Type> remappedTypes;
        if (failed(converter->convertTypes(types, remappedTypes)))
          return failure();
        return std::move(remappedTypes);
      });
}
#endif // MLIR_ENABLE_PDL_IN_PATTERNMATCH

//===----------------------------------------------------------------------===//
// Op Conversion Entry Points
//===----------------------------------------------------------------------===//

//===----------------------------------------------------------------------===//
// Partial Conversion

LogicalResult mlir::applyPartialConversion(
    ArrayRef<Operation *> ops, const ConversionTarget &target,
    const FrozenRewritePatternSet &patterns, ConversionConfig config) {
  OperationConverter opConverter(target, patterns, config,
                                 OpConversionMode::Partial);
  return opConverter.convertOperations(ops);
}
LogicalResult
mlir::applyPartialConversion(Operation *op, const ConversionTarget &target,
                             const FrozenRewritePatternSet &patterns,
                             ConversionConfig config) {
  return applyPartialConversion(llvm::ArrayRef(op), target, patterns, config);
}

//===----------------------------------------------------------------------===//
// Full Conversion

LogicalResult mlir::applyFullConversion(ArrayRef<Operation *> ops,
                                        const ConversionTarget &target,
                                        const FrozenRewritePatternSet &patterns,
                                        ConversionConfig config) {
  OperationConverter opConverter(target, patterns, config,
                                 OpConversionMode::Full);
  return opConverter.convertOperations(ops);
}
LogicalResult mlir::applyFullConversion(Operation *op,
                                        const ConversionTarget &target,
                                        const FrozenRewritePatternSet &patterns,
                                        ConversionConfig config) {
  return applyFullConversion(llvm::ArrayRef(op), target, patterns, config);
}

//===----------------------------------------------------------------------===//
// Analysis Conversion

LogicalResult mlir::applyAnalysisConversion(
    ArrayRef<Operation *> ops, ConversionTarget &target,
    const FrozenRewritePatternSet &patterns, ConversionConfig config) {
  OperationConverter opConverter(target, patterns, config,
                                 OpConversionMode::Analysis);
  return opConverter.convertOperations(ops);
}
LogicalResult
mlir::applyAnalysisConversion(Operation *op, ConversionTarget &target,
                              const FrozenRewritePatternSet &patterns,
                              ConversionConfig config) {
  return applyAnalysisConversion(llvm::ArrayRef(op), target, patterns, config);
}<|MERGE_RESOLUTION|>--- conflicted
+++ resolved
@@ -2473,7 +2473,6 @@
   SmallVector<Value> worklist = {initialValue};
   while (!worklist.empty()) {
     Value value = worklist.pop_back_val();
-<<<<<<< HEAD
 
     // Walk the users of this value to see if there are any live users that
     // weren't replaced during conversion.
@@ -2489,23 +2488,6 @@
   return nullptr;
 }
 
-=======
-
-    // Walk the users of this value to see if there are any live users that
-    // weren't replaced during conversion.
-    auto liveUserIt = llvm::find_if_not(value.getUsers(), [&](Operation *user) {
-      return rewriterImpl.isOpIgnored(user);
-    });
-    if (liveUserIt != value.user_end())
-      return *liveUserIt;
-    auto mapIt = inverseMapping.find(value);
-    if (mapIt != inverseMapping.end())
-      worklist.append(mapIt->second);
-  }
-  return nullptr;
-}
-
->>>>>>> 1d22c955
 LogicalResult OperationConverter::legalizeConvertedOpResultTypes(
     ConversionPatternRewriter &rewriter,
     ConversionPatternRewriterImpl &rewriterImpl,
@@ -2544,10 +2526,7 @@
           opReplacement->getConverter());
       rewriterImpl.mapping.map(result, castValue);
       inverseMapping[castValue].push_back(result);
-<<<<<<< HEAD
-=======
       llvm::erase(inverseMapping[newValue], result);
->>>>>>> 1d22c955
     }
   }
 
@@ -2890,8 +2869,6 @@
   return success();
 }
 
-<<<<<<< HEAD
-=======
 //===----------------------------------------------------------------------===//
 // Reconcile Unrealized Casts
 //===----------------------------------------------------------------------===//
@@ -2966,7 +2943,6 @@
         remainingCastOps->push_back(op);
 }
 
->>>>>>> 1d22c955
 //===----------------------------------------------------------------------===//
 // Type Conversion
 //===----------------------------------------------------------------------===//
