//===- DialectConversion.cpp - MLIR dialect conversion generic pass -------===//
//
// Part of the LLVM Project, under the Apache License v2.0 with LLVM Exceptions.
// See https://llvm.org/LICENSE.txt for license information.
// SPDX-License-Identifier: Apache-2.0 WITH LLVM-exception
//
//===----------------------------------------------------------------------===//

#include "mlir/Transforms/DialectConversion.h"
#include "mlir/Config/mlir-config.h"
#include "mlir/IR/Block.h"
#include "mlir/IR/Builders.h"
#include "mlir/IR/BuiltinOps.h"
#include "mlir/IR/IRMapping.h"
#include "mlir/IR/Iterators.h"
#include "mlir/Interfaces/FunctionInterfaces.h"
#include "mlir/Rewrite/PatternApplicator.h"
#include "llvm/ADT/ScopeExit.h"
#include "llvm/ADT/SetVector.h"
#include "llvm/ADT/SmallPtrSet.h"
#include "llvm/Support/Debug.h"
#include "llvm/Support/FormatVariadic.h"
#include "llvm/Support/SaveAndRestore.h"
#include "llvm/Support/ScopedPrinter.h"
#include <optional>

using namespace mlir;
using namespace mlir::detail;

#define DEBUG_TYPE "dialect-conversion"

/// A utility function to log a successful result for the given reason.
template <typename... Args>
static void logSuccess(llvm::ScopedPrinter &os, StringRef fmt, Args &&...args) {
  LLVM_DEBUG({
    os.unindent();
    os.startLine() << "} -> SUCCESS";
    if (!fmt.empty())
      os.getOStream() << " : "
                      << llvm::formatv(fmt.data(), std::forward<Args>(args)...);
    os.getOStream() << "\n";
  });
}

/// A utility function to log a failure result for the given reason.
template <typename... Args>
static void logFailure(llvm::ScopedPrinter &os, StringRef fmt, Args &&...args) {
  LLVM_DEBUG({
    os.unindent();
    os.startLine() << "} -> FAILURE : "
                   << llvm::formatv(fmt.data(), std::forward<Args>(args)...)
                   << "\n";
  });
}

/// Helper function that computes an insertion point where the given value is
/// defined and can be used without a dominance violation.
static OpBuilder::InsertPoint computeInsertPoint(Value value) {
  Block *insertBlock = value.getParentBlock();
  Block::iterator insertPt = insertBlock->begin();
  if (OpResult inputRes = dyn_cast<OpResult>(value))
    insertPt = ++inputRes.getOwner()->getIterator();
  return OpBuilder::InsertPoint(insertBlock, insertPt);
}

//===----------------------------------------------------------------------===//
// ConversionValueMapping
//===----------------------------------------------------------------------===//

namespace {
/// This class wraps a IRMapping to provide recursive lookup
/// functionality, i.e. we will traverse if the mapped value also has a mapping.
struct ConversionValueMapping {
  /// Lookup a mapped value within the map. If a mapping for the provided value
  /// does not exist then return the provided value. If `desiredType` is
  /// non-null, returns the most recently mapped value with that type. If an
  /// operand of that type does not exist, defaults to normal behavior.
  Value lookupOrDefault(Value from, Type desiredType = nullptr) const;

  /// Lookup a mapped value within the map, or return null if a mapping does not
  /// exist. If a mapping exists, this follows the same behavior of
  /// `lookupOrDefault`.
  Value lookupOrNull(Value from, Type desiredType = nullptr) const;

  /// Map a value to the one provided.
  void map(Value oldVal, Value newVal) {
    LLVM_DEBUG({
      for (Value it = newVal; it; it = mapping.lookupOrNull(it))
        assert(it != oldVal && "inserting cyclic mapping");
    });
    mapping.map(oldVal, newVal);
  }

  /// Try to map a value to the one provided. Returns false if a transitive
  /// mapping from the new value to the old value already exists, true if the
  /// map was updated.
  bool tryMap(Value oldVal, Value newVal);

  /// Drop the last mapping for the given value.
  void erase(Value value) { mapping.erase(value); }

  /// Returns the inverse raw value mapping (without recursive query support).
  DenseMap<Value, SmallVector<Value>> getInverse() const {
    DenseMap<Value, SmallVector<Value>> inverse;
    for (auto &it : mapping.getValueMap())
      inverse[it.second].push_back(it.first);
    return inverse;
  }

private:
  /// Current value mappings.
  IRMapping mapping;
};
} // namespace

Value ConversionValueMapping::lookupOrDefault(Value from,
                                              Type desiredType) const {
  // If there was no desired type, simply find the leaf value.
  if (!desiredType) {
    // If this value had a valid mapping, unmap that value as well in the case
    // that it was also replaced.
    while (auto mappedValue = mapping.lookupOrNull(from))
      from = mappedValue;
    return from;
  }

  // Otherwise, try to find the deepest value that has the desired type.
  Value desiredValue;
  do {
    if (from.getType() == desiredType)
      desiredValue = from;

    Value mappedValue = mapping.lookupOrNull(from);
    if (!mappedValue)
      break;
    from = mappedValue;
  } while (true);

  // If the desired value was found use it, otherwise default to the leaf value.
  return desiredValue ? desiredValue : from;
}

Value ConversionValueMapping::lookupOrNull(Value from, Type desiredType) const {
  Value result = lookupOrDefault(from, desiredType);
  if (result == from || (desiredType && result.getType() != desiredType))
    return nullptr;
  return result;
}

bool ConversionValueMapping::tryMap(Value oldVal, Value newVal) {
  for (Value it = newVal; it; it = mapping.lookupOrNull(it))
    if (it == oldVal)
      return false;
  map(oldVal, newVal);
  return true;
}

//===----------------------------------------------------------------------===//
// Rewriter and Translation State
//===----------------------------------------------------------------------===//
namespace {
/// This class contains a snapshot of the current conversion rewriter state.
/// This is useful when saving and undoing a set of rewrites.
struct RewriterState {
  RewriterState(unsigned numRewrites, unsigned numIgnoredOperations,
                unsigned numReplacedOps)
      : numRewrites(numRewrites), numIgnoredOperations(numIgnoredOperations),
        numReplacedOps(numReplacedOps) {}

  /// The current number of rewrites performed.
  unsigned numRewrites;

  /// The current number of ignored operations.
  unsigned numIgnoredOperations;

  /// The current number of replaced ops that are scheduled for erasure.
  unsigned numReplacedOps;
};

//===----------------------------------------------------------------------===//
// IR rewrites
//===----------------------------------------------------------------------===//

/// An IR rewrite that can be committed (upon success) or rolled back (upon
/// failure).
///
/// The dialect conversion keeps track of IR modifications (requested by the
/// user through the rewriter API) in `IRRewrite` objects. Some kind of rewrites
/// are directly applied to the IR as the rewriter API is used, some are applied
/// partially, and some are delayed until the `IRRewrite` objects are committed.
class IRRewrite {
public:
  /// The kind of the rewrite. Rewrites can be undone if the conversion fails.
  /// Enum values are ordered, so that they can be used in `classof`: first all
  /// block rewrites, then all operation rewrites.
  enum class Kind {
    // Block rewrites
    CreateBlock,
    EraseBlock,
    InlineBlock,
    MoveBlock,
    BlockTypeConversion,
    ReplaceBlockArg,
    // Operation rewrites
    MoveOperation,
    ModifyOperation,
    ReplaceOperation,
    CreateOperation,
    UnresolvedMaterialization
  };

  virtual ~IRRewrite() = default;

  /// Roll back the rewrite. Operations may be erased during rollback.
  virtual void rollback() = 0;

  /// Commit the rewrite. At this point, it is certain that the dialect
  /// conversion will succeed. All IR modifications, except for operation/block
  /// erasure, must be performed through the given rewriter.
  ///
  /// Instead of erasing operations/blocks, they should merely be unlinked
  /// commit phase and finally be erased during the cleanup phase. This is
  /// because internal dialect conversion state (such as `mapping`) may still
  /// be using them.
  ///
  /// Any IR modification that was already performed before the commit phase
  /// (e.g., insertion of an op) must be communicated to the listener that may
  /// be attached to the given rewriter.
  virtual void commit(RewriterBase &rewriter) {}

  /// Cleanup operations/blocks. Cleanup is called after commit.
  virtual void cleanup(RewriterBase &rewriter) {}

  Kind getKind() const { return kind; }

  static bool classof(const IRRewrite *rewrite) { return true; }

protected:
  IRRewrite(Kind kind, ConversionPatternRewriterImpl &rewriterImpl)
      : kind(kind), rewriterImpl(rewriterImpl) {}

  const ConversionConfig &getConfig() const;

  const Kind kind;
  ConversionPatternRewriterImpl &rewriterImpl;
};

/// A block rewrite.
class BlockRewrite : public IRRewrite {
public:
  /// Return the block that this rewrite operates on.
  Block *getBlock() const { return block; }

  static bool classof(const IRRewrite *rewrite) {
    return rewrite->getKind() >= Kind::CreateBlock &&
           rewrite->getKind() <= Kind::ReplaceBlockArg;
  }

protected:
  BlockRewrite(Kind kind, ConversionPatternRewriterImpl &rewriterImpl,
               Block *block)
      : IRRewrite(kind, rewriterImpl), block(block) {}

  // The block that this rewrite operates on.
  Block *block;
};

/// Creation of a block. Block creations are immediately reflected in the IR.
/// There is no extra work to commit the rewrite. During rollback, the newly
/// created block is erased.
class CreateBlockRewrite : public BlockRewrite {
public:
  CreateBlockRewrite(ConversionPatternRewriterImpl &rewriterImpl, Block *block)
      : BlockRewrite(Kind::CreateBlock, rewriterImpl, block) {}

  static bool classof(const IRRewrite *rewrite) {
    return rewrite->getKind() == Kind::CreateBlock;
  }

  void commit(RewriterBase &rewriter) override {
    // The block was already created and inserted. Just inform the listener.
    if (auto *listener = rewriter.getListener())
      listener->notifyBlockInserted(block, /*previous=*/{}, /*previousIt=*/{});
  }

  void rollback() override {
    // Unlink all of the operations within this block, they will be deleted
    // separately.
    auto &blockOps = block->getOperations();
    while (!blockOps.empty())
      blockOps.remove(blockOps.begin());
    block->dropAllUses();
    if (block->getParent())
      block->erase();
    else
      delete block;
  }
};

/// Erasure of a block. Block erasures are partially reflected in the IR. Erased
/// blocks are immediately unlinked, but only erased during cleanup. This makes
/// it easier to rollback a block erasure: the block is simply inserted into its
/// original location.
class EraseBlockRewrite : public BlockRewrite {
public:
  EraseBlockRewrite(ConversionPatternRewriterImpl &rewriterImpl, Block *block)
      : BlockRewrite(Kind::EraseBlock, rewriterImpl, block),
        region(block->getParent()), insertBeforeBlock(block->getNextNode()) {}

  static bool classof(const IRRewrite *rewrite) {
    return rewrite->getKind() == Kind::EraseBlock;
  }

  ~EraseBlockRewrite() override {
    assert(!block &&
           "rewrite was neither rolled back nor committed/cleaned up");
  }

  void rollback() override {
    // The block (owned by this rewrite) was not actually erased yet. It was
    // just unlinked. Put it back into its original position.
    assert(block && "expected block");
    auto &blockList = region->getBlocks();
    Region::iterator before = insertBeforeBlock
                                  ? Region::iterator(insertBeforeBlock)
                                  : blockList.end();
    blockList.insert(before, block);
    block = nullptr;
  }

  void commit(RewriterBase &rewriter) override {
    // Erase the block.
    assert(block && "expected block");
    assert(block->empty() && "expected empty block");

    // Notify the listener that the block is about to be erased.
    if (auto *listener =
            dyn_cast_or_null<RewriterBase::Listener>(rewriter.getListener()))
      listener->notifyBlockErased(block);
  }

  void cleanup(RewriterBase &rewriter) override {
    // Erase the block.
    block->dropAllDefinedValueUses();
    delete block;
    block = nullptr;
  }

private:
  // The region in which this block was previously contained.
  Region *region;

  // The original successor of this block before it was unlinked. "nullptr" if
  // this block was the only block in the region.
  Block *insertBeforeBlock;
};

/// Inlining of a block. This rewrite is immediately reflected in the IR.
/// Note: This rewrite represents only the inlining of the operations. The
/// erasure of the inlined block is a separate rewrite.
class InlineBlockRewrite : public BlockRewrite {
public:
  InlineBlockRewrite(ConversionPatternRewriterImpl &rewriterImpl, Block *block,
                     Block *sourceBlock, Block::iterator before)
      : BlockRewrite(Kind::InlineBlock, rewriterImpl, block),
        sourceBlock(sourceBlock),
        firstInlinedInst(sourceBlock->empty() ? nullptr
                                              : &sourceBlock->front()),
        lastInlinedInst(sourceBlock->empty() ? nullptr : &sourceBlock->back()) {
    // If a listener is attached to the dialect conversion, ops must be moved
    // one-by-one. When they are moved in bulk, notifications cannot be sent
    // because the ops that used to be in the source block at the time of the
    // inlining (before the "commit" phase) are unknown at the time when
    // notifications are sent (which is during the "commit" phase).
    assert(!getConfig().listener &&
           "InlineBlockRewrite not supported if listener is attached");
  }

  static bool classof(const IRRewrite *rewrite) {
    return rewrite->getKind() == Kind::InlineBlock;
  }

  void rollback() override {
    // Put the operations from the destination block (owned by the rewrite)
    // back into the source block.
    if (firstInlinedInst) {
      assert(lastInlinedInst && "expected operation");
      sourceBlock->getOperations().splice(sourceBlock->begin(),
                                          block->getOperations(),
                                          Block::iterator(firstInlinedInst),
                                          ++Block::iterator(lastInlinedInst));
    }
  }

private:
  // The block that originally contained the operations.
  Block *sourceBlock;

  // The first inlined operation.
  Operation *firstInlinedInst;

  // The last inlined operation.
  Operation *lastInlinedInst;
};

/// Moving of a block. This rewrite is immediately reflected in the IR.
class MoveBlockRewrite : public BlockRewrite {
public:
  MoveBlockRewrite(ConversionPatternRewriterImpl &rewriterImpl, Block *block,
                   Region *region, Block *insertBeforeBlock)
      : BlockRewrite(Kind::MoveBlock, rewriterImpl, block), region(region),
        insertBeforeBlock(insertBeforeBlock) {}

  static bool classof(const IRRewrite *rewrite) {
    return rewrite->getKind() == Kind::MoveBlock;
  }

  void commit(RewriterBase &rewriter) override {
    // The block was already moved. Just inform the listener.
    if (auto *listener = rewriter.getListener()) {
      // Note: `previousIt` cannot be passed because this is a delayed
      // notification and iterators into past IR state cannot be represented.
      listener->notifyBlockInserted(block, /*previous=*/region,
                                    /*previousIt=*/{});
    }
  }

  void rollback() override {
    // Move the block back to its original position.
    Region::iterator before =
        insertBeforeBlock ? Region::iterator(insertBeforeBlock) : region->end();
    region->getBlocks().splice(before, block->getParent()->getBlocks(), block);
  }

private:
  // The region in which this block was previously contained.
  Region *region;

  // The original successor of this block before it was moved. "nullptr" if
  // this block was the only block in the region.
  Block *insertBeforeBlock;
};

/// Block type conversion. This rewrite is partially reflected in the IR.
class BlockTypeConversionRewrite : public BlockRewrite {
public:
  BlockTypeConversionRewrite(ConversionPatternRewriterImpl &rewriterImpl,
                             Block *block, Block *origBlock,
                             const TypeConverter *converter)
      : BlockRewrite(Kind::BlockTypeConversion, rewriterImpl, block),
        origBlock(origBlock), converter(converter) {}

  static bool classof(const IRRewrite *rewrite) {
    return rewrite->getKind() == Kind::BlockTypeConversion;
  }

  Block *getOrigBlock() const { return origBlock; }

  const TypeConverter *getConverter() const { return converter; }

  void commit(RewriterBase &rewriter) override;

  void rollback() override;

private:
  /// The original block that was requested to have its signature converted.
  Block *origBlock;

  /// The type converter used to convert the arguments.
  const TypeConverter *converter;
};

/// Replacing a block argument. This rewrite is not immediately reflected in the
/// IR. An internal IR mapping is updated, but the actual replacement is delayed
/// until the rewrite is committed.
class ReplaceBlockArgRewrite : public BlockRewrite {
public:
  ReplaceBlockArgRewrite(ConversionPatternRewriterImpl &rewriterImpl,
                         Block *block, BlockArgument arg)
      : BlockRewrite(Kind::ReplaceBlockArg, rewriterImpl, block), arg(arg) {}

  static bool classof(const IRRewrite *rewrite) {
    return rewrite->getKind() == Kind::ReplaceBlockArg;
  }

  void commit(RewriterBase &rewriter) override;

  void rollback() override;

private:
  BlockArgument arg;
};

/// An operation rewrite.
class OperationRewrite : public IRRewrite {
public:
  /// Return the operation that this rewrite operates on.
  Operation *getOperation() const { return op; }

  static bool classof(const IRRewrite *rewrite) {
    return rewrite->getKind() >= Kind::MoveOperation &&
           rewrite->getKind() <= Kind::UnresolvedMaterialization;
  }

protected:
  OperationRewrite(Kind kind, ConversionPatternRewriterImpl &rewriterImpl,
                   Operation *op)
      : IRRewrite(kind, rewriterImpl), op(op) {}

  // The operation that this rewrite operates on.
  Operation *op;
};

/// Moving of an operation. This rewrite is immediately reflected in the IR.
class MoveOperationRewrite : public OperationRewrite {
public:
  MoveOperationRewrite(ConversionPatternRewriterImpl &rewriterImpl,
                       Operation *op, Block *block, Operation *insertBeforeOp)
      : OperationRewrite(Kind::MoveOperation, rewriterImpl, op), block(block),
        insertBeforeOp(insertBeforeOp) {}

  static bool classof(const IRRewrite *rewrite) {
    return rewrite->getKind() == Kind::MoveOperation;
  }

  void commit(RewriterBase &rewriter) override {
    // The operation was already moved. Just inform the listener.
    if (auto *listener = rewriter.getListener()) {
      // Note: `previousIt` cannot be passed because this is a delayed
      // notification and iterators into past IR state cannot be represented.
      listener->notifyOperationInserted(
          op, /*previous=*/OpBuilder::InsertPoint(/*insertBlock=*/block,
                                                  /*insertPt=*/{}));
    }
  }

  void rollback() override {
    // Move the operation back to its original position.
    Block::iterator before =
        insertBeforeOp ? Block::iterator(insertBeforeOp) : block->end();
    block->getOperations().splice(before, op->getBlock()->getOperations(), op);
  }

private:
  // The block in which this operation was previously contained.
  Block *block;

  // The original successor of this operation before it was moved. "nullptr"
  // if this operation was the only operation in the region.
  Operation *insertBeforeOp;
};

/// In-place modification of an op. This rewrite is immediately reflected in
/// the IR. The previous state of the operation is stored in this object.
class ModifyOperationRewrite : public OperationRewrite {
public:
  ModifyOperationRewrite(ConversionPatternRewriterImpl &rewriterImpl,
                         Operation *op)
      : OperationRewrite(Kind::ModifyOperation, rewriterImpl, op),
        name(op->getName()), loc(op->getLoc()), attrs(op->getAttrDictionary()),
        operands(op->operand_begin(), op->operand_end()),
        successors(op->successor_begin(), op->successor_end()) {
    if (OpaqueProperties prop = op->getPropertiesStorage()) {
      // Make a copy of the properties.
      propertiesStorage = operator new(op->getPropertiesStorageSize());
      OpaqueProperties propCopy(propertiesStorage);
      name.initOpProperties(propCopy, /*init=*/prop);
    }
  }

  static bool classof(const IRRewrite *rewrite) {
    return rewrite->getKind() == Kind::ModifyOperation;
  }

  ~ModifyOperationRewrite() override {
    assert(!propertiesStorage &&
           "rewrite was neither committed nor rolled back");
  }

  void commit(RewriterBase &rewriter) override {
    // Notify the listener that the operation was modified in-place.
    if (auto *listener =
            dyn_cast_or_null<RewriterBase::Listener>(rewriter.getListener()))
      listener->notifyOperationModified(op);

    if (propertiesStorage) {
      OpaqueProperties propCopy(propertiesStorage);
      // Note: The operation may have been erased in the mean time, so
      // OperationName must be stored in this object.
      name.destroyOpProperties(propCopy);
      operator delete(propertiesStorage);
      propertiesStorage = nullptr;
    }
  }

  void rollback() override {
    op->setLoc(loc);
    op->setAttrs(attrs);
    op->setOperands(operands);
    for (const auto &it : llvm::enumerate(successors))
      op->setSuccessor(it.value(), it.index());
    if (propertiesStorage) {
      OpaqueProperties propCopy(propertiesStorage);
      op->copyProperties(propCopy);
      name.destroyOpProperties(propCopy);
      operator delete(propertiesStorage);
      propertiesStorage = nullptr;
    }
  }

private:
  OperationName name;
  LocationAttr loc;
  DictionaryAttr attrs;
  SmallVector<Value, 8> operands;
  SmallVector<Block *, 2> successors;
  void *propertiesStorage = nullptr;
};

/// Replacing an operation. Erasing an operation is treated as a special case
/// with "null" replacements. This rewrite is not immediately reflected in the
/// IR. An internal IR mapping is updated, but values are not replaced and the
/// original op is not erased until the rewrite is committed.
class ReplaceOperationRewrite : public OperationRewrite {
public:
  ReplaceOperationRewrite(ConversionPatternRewriterImpl &rewriterImpl,
                          Operation *op, const TypeConverter *converter,
                          bool changedResults)
      : OperationRewrite(Kind::ReplaceOperation, rewriterImpl, op),
        converter(converter), changedResults(changedResults) {}

  static bool classof(const IRRewrite *rewrite) {
    return rewrite->getKind() == Kind::ReplaceOperation;
  }

  void commit(RewriterBase &rewriter) override;

  void rollback() override;

  void cleanup(RewriterBase &rewriter) override;

  const TypeConverter *getConverter() const { return converter; }

  bool hasChangedResults() const { return changedResults; }

private:
  /// An optional type converter that can be used to materialize conversions
  /// between the new and old values if necessary.
  const TypeConverter *converter;

  /// A boolean flag that indicates whether result types have changed or not.
  bool changedResults;
};

class CreateOperationRewrite : public OperationRewrite {
public:
  CreateOperationRewrite(ConversionPatternRewriterImpl &rewriterImpl,
                         Operation *op)
      : OperationRewrite(Kind::CreateOperation, rewriterImpl, op) {}

  static bool classof(const IRRewrite *rewrite) {
    return rewrite->getKind() == Kind::CreateOperation;
  }

  void commit(RewriterBase &rewriter) override {
    // The operation was already created and inserted. Just inform the listener.
    if (auto *listener = rewriter.getListener())
      listener->notifyOperationInserted(op, /*previous=*/{});
  }

  void rollback() override;
};

/// The type of materialization.
enum MaterializationKind {
  /// This materialization materializes a conversion for an illegal block
  /// argument type, to the original one.
  Argument,

  /// This materialization materializes a conversion from an illegal type to a
  /// legal one.
  Target,

  /// This materialization materializes a conversion from a legal type back to
  /// an illegal one.
  Source
};

/// An unresolved materialization, i.e., a "builtin.unrealized_conversion_cast"
/// op. Unresolved materializations are erased at the end of the dialect
/// conversion.
class UnresolvedMaterializationRewrite : public OperationRewrite {
public:
  UnresolvedMaterializationRewrite(
      ConversionPatternRewriterImpl &rewriterImpl,
      UnrealizedConversionCastOp op, const TypeConverter *converter = nullptr,
      MaterializationKind kind = MaterializationKind::Target)
      : OperationRewrite(Kind::UnresolvedMaterialization, rewriterImpl, op),
        converterAndKind(converter, kind) {}

  static bool classof(const IRRewrite *rewrite) {
    return rewrite->getKind() == Kind::UnresolvedMaterialization;
  }

  UnrealizedConversionCastOp getOperation() const {
    return cast<UnrealizedConversionCastOp>(op);
  }

  void rollback() override;

  void cleanup(RewriterBase &rewriter) override;

  /// Return the type converter of this materialization (which may be null).
  const TypeConverter *getConverter() const {
    return converterAndKind.getPointer();
  }

  /// Return the kind of this materialization.
  MaterializationKind getMaterializationKind() const {
    return converterAndKind.getInt();
  }

private:
  /// The corresponding type converter to use when resolving this
  /// materialization, and the kind of this materialization.
  llvm::PointerIntPair<const TypeConverter *, 2, MaterializationKind>
      converterAndKind;
};
} // namespace

/// Return "true" if there is an operation rewrite that matches the specified
/// rewrite type and operation among the given rewrites.
template <typename RewriteTy, typename R>
static bool hasRewrite(R &&rewrites, Operation *op) {
  return any_of(std::forward<R>(rewrites), [&](auto &rewrite) {
    auto *rewriteTy = dyn_cast<RewriteTy>(rewrite.get());
    return rewriteTy && rewriteTy->getOperation() == op;
  });
}

/// Find the single rewrite object of the specified type and block among the
/// given rewrites. In debug mode, asserts that there is mo more than one such
/// object. Return "nullptr" if no object was found.
template <typename RewriteTy, typename R>
static RewriteTy *findSingleRewrite(R &&rewrites, Block *block) {
  RewriteTy *result = nullptr;
  for (auto &rewrite : rewrites) {
    auto *rewriteTy = dyn_cast<RewriteTy>(rewrite.get());
    if (rewriteTy && rewriteTy->getBlock() == block) {
#ifndef NDEBUG
      assert(!result && "expected single matching rewrite");
      result = rewriteTy;
#else
      return rewriteTy;
#endif // NDEBUG
    }
  }
  return result;
}

//===----------------------------------------------------------------------===//
// ConversionPatternRewriterImpl
//===----------------------------------------------------------------------===//
namespace mlir {
namespace detail {
struct ConversionPatternRewriterImpl : public RewriterBase::Listener {
  explicit ConversionPatternRewriterImpl(MLIRContext *ctx,
                                         const ConversionConfig &config)
      : context(ctx), config(config) {}

  //===--------------------------------------------------------------------===//
  // State Management
  //===--------------------------------------------------------------------===//

  /// Return the current state of the rewriter.
  RewriterState getCurrentState();

  /// Apply all requested operation rewrites. This method is invoked when the
  /// conversion process succeeds.
  void applyRewrites();

  /// Reset the state of the rewriter to a previously saved point.
  void resetState(RewriterState state);

  /// Append a rewrite. Rewrites are committed upon success and rolled back upon
  /// failure.
  template <typename RewriteTy, typename... Args>
  void appendRewrite(Args &&...args) {
    rewrites.push_back(
        std::make_unique<RewriteTy>(*this, std::forward<Args>(args)...));
  }

  /// Undo the rewrites (motions, splits) one by one in reverse order until
  /// "numRewritesToKeep" rewrites remains.
  void undoRewrites(unsigned numRewritesToKeep = 0);

  /// Remap the given values to those with potentially different types. Returns
  /// success if the values could be remapped, failure otherwise. `valueDiagTag`
  /// is the tag used when describing a value within a diagnostic, e.g.
  /// "operand".
  LogicalResult remapValues(StringRef valueDiagTag,
                            std::optional<Location> inputLoc,
                            PatternRewriter &rewriter, ValueRange values,
                            SmallVectorImpl<Value> &remapped);

  /// Return "true" if the given operation is ignored, and does not need to be
  /// converted.
  bool isOpIgnored(Operation *op) const;

  /// Return "true" if the given operation was replaced or erased.
  bool wasOpReplaced(Operation *op) const;

  //===--------------------------------------------------------------------===//
  // Type Conversion
  //===--------------------------------------------------------------------===//

  /// Convert the types of block arguments within the given region.
  FailureOr<Block *>
  convertRegionTypes(ConversionPatternRewriter &rewriter, Region *region,
                     const TypeConverter &converter,
                     TypeConverter::SignatureConversion *entryConversion);

  /// Apply the given signature conversion on the given block. The new block
  /// containing the updated signature is returned. If no conversions were
  /// necessary, e.g. if the block has no arguments, `block` is returned.
  /// `converter` is used to generate any necessary cast operations that
  /// translate between the origin argument types and those specified in the
  /// signature conversion.
  Block *applySignatureConversion(
      ConversionPatternRewriter &rewriter, Block *block,
      const TypeConverter *converter,
      TypeConverter::SignatureConversion &signatureConversion);

  //===--------------------------------------------------------------------===//
  // Materializations
  //===--------------------------------------------------------------------===//
  /// Build an unresolved materialization operation given an output type and set
  /// of input operands.
  Value buildUnresolvedMaterialization(MaterializationKind kind,
                                       OpBuilder::InsertPoint ip, Location loc,
                                       ValueRange inputs, Type outputType,
                                       const TypeConverter *converter);

<<<<<<< HEAD
  Value buildUnresolvedTargetMaterialization(Location loc, Value input,
                                             Type outputType,
                                             const TypeConverter *converter);

=======
>>>>>>> 98391913
  //===--------------------------------------------------------------------===//
  // Rewriter Notification Hooks
  //===--------------------------------------------------------------------===//

  //// Notifies that an op was inserted.
  void notifyOperationInserted(Operation *op,
                               OpBuilder::InsertPoint previous) override;

  /// Notifies that an op is about to be replaced with the given values.
  void notifyOpReplaced(Operation *op, ValueRange newValues);

  /// Notifies that a block is about to be erased.
  void notifyBlockIsBeingErased(Block *block);

  /// Notifies that a block was inserted.
  void notifyBlockInserted(Block *block, Region *previous,
                           Region::iterator previousIt) override;

  /// Notifies that a block is being inlined into another block.
  void notifyBlockBeingInlined(Block *block, Block *srcBlock,
                               Block::iterator before);

  /// Notifies that a pattern match failed for the given reason.
  void
  notifyMatchFailure(Location loc,
                     function_ref<void(Diagnostic &)> reasonCallback) override;

  //===--------------------------------------------------------------------===//
  // IR Erasure
  //===--------------------------------------------------------------------===//

  /// A rewriter that keeps track of erased ops and blocks. It ensures that no
  /// operation or block is erased multiple times. This rewriter assumes that
  /// no new IR is created between calls to `eraseOp`/`eraseBlock`.
  struct SingleEraseRewriter : public RewriterBase, RewriterBase::Listener {
  public:
    SingleEraseRewriter(MLIRContext *context)
        : RewriterBase(context, /*listener=*/this) {}

    /// Erase the given op (unless it was already erased).
    void eraseOp(Operation *op) override {
      if (erased.contains(op))
        return;
      op->dropAllUses();
      RewriterBase::eraseOp(op);
    }

    /// Erase the given block (unless it was already erased).
    void eraseBlock(Block *block) override {
      if (erased.contains(block))
        return;
      assert(block->empty() && "expected empty block");
      block->dropAllDefinedValueUses();
      RewriterBase::eraseBlock(block);
    }

    void notifyOperationErased(Operation *op) override { erased.insert(op); }

    void notifyBlockErased(Block *block) override { erased.insert(block); }

    /// Pointers to all erased operations and blocks.
    DenseSet<void *> erased;
  };

  //===--------------------------------------------------------------------===//
  // State
  //===--------------------------------------------------------------------===//

  /// MLIR context.
  MLIRContext *context;

  // Mapping between replaced values that differ in type. This happens when
  // replacing a value with one of a different type.
  ConversionValueMapping mapping;

  /// Ordered list of block operations (creations, splits, motions).
  SmallVector<std::unique_ptr<IRRewrite>> rewrites;

  /// A set of operations that should no longer be considered for legalization.
  /// E.g., ops that are recursively legal. Ops that were replaced/erased are
  /// tracked separately.
  SetVector<Operation *> ignoredOps;

  /// A set of operations that were replaced/erased. Such ops are not erased
  /// immediately but only when the dialect conversion succeeds. In the mean
  /// time, they should no longer be considered for legalization and any attempt
  /// to modify/access them is invalid rewriter API usage.
  SetVector<Operation *> replacedOps;

  /// The current type converter, or nullptr if no type converter is currently
  /// active.
  const TypeConverter *currentTypeConverter = nullptr;

  /// A mapping of regions to type converters that should be used when
  /// converting the arguments of blocks within that region.
  DenseMap<Region *, const TypeConverter *> regionToConverter;

  /// Dialect conversion configuration.
  const ConversionConfig &config;

#ifndef NDEBUG
  /// A set of operations that have pending updates. This tracking isn't
  /// strictly necessary, and is thus only active during debug builds for extra
  /// verification.
  SmallPtrSet<Operation *, 1> pendingRootUpdates;

  /// A logger used to emit diagnostics during the conversion process.
  llvm::ScopedPrinter logger{llvm::dbgs()};
#endif
};
} // namespace detail
} // namespace mlir

const ConversionConfig &IRRewrite::getConfig() const {
  return rewriterImpl.config;
}

void BlockTypeConversionRewrite::commit(RewriterBase &rewriter) {
  // Inform the listener about all IR modifications that have already taken
  // place: References to the original block have been replaced with the new
  // block.
  if (auto *listener =
          dyn_cast_or_null<RewriterBase::Listener>(rewriter.getListener()))
    for (Operation *op : block->getUsers())
      listener->notifyOperationModified(op);
}

void BlockTypeConversionRewrite::rollback() {
  block->replaceAllUsesWith(origBlock);
}

<<<<<<< HEAD
LogicalResult BlockTypeConversionRewrite::materializeLiveConversions(
    function_ref<Operation *(Value)> findLiveUser) {
  // Process the remapping for each of the original arguments.
  for (auto it : llvm::enumerate(origBlock->getArguments())) {
    BlockArgument origArg = it.value();
    // Note: `block` may be detached, so OpBuilder::atBlockBegin cannot be used.
    OpBuilder builder(it.value().getContext(), /*listener=*/&rewriterImpl);
    builder.setInsertionPointToStart(block);

    // If the type of this argument changed and the argument is still live, we
    // need to materialize a conversion.
    if (rewriterImpl.mapping.lookupOrNull(origArg, origArg.getType()))
      continue;
    Operation *liveUser = findLiveUser(origArg);
    if (!liveUser)
      continue;

    Value replacementValue = rewriterImpl.mapping.lookupOrDefault(origArg);
    assert(replacementValue && "replacement value not found");
    Value newArg;
    if (converter) {
      builder.setInsertionPointAfterValue(replacementValue);
      newArg = converter->materializeSourceConversion(
          builder, origArg.getLoc(), origArg.getType(), replacementValue);
      assert((!newArg || newArg.getType() == origArg.getType()) &&
             "materialization hook did not provide a value of the expected "
             "type");
    }
    if (!newArg) {
      InFlightDiagnostic diag =
          emitError(origArg.getLoc())
          << "failed to materialize conversion for block argument #"
          << it.index() << " that remained live after conversion, type was "
          << origArg.getType();
      diag.attachNote(liveUser->getLoc())
          << "see existing live user here: " << *liveUser;
      return failure();
    }
    rewriterImpl.mapping.map(origArg, newArg);
  }
  return success();
}

=======
>>>>>>> 98391913
void ReplaceBlockArgRewrite::commit(RewriterBase &rewriter) {
  Value repl = rewriterImpl.mapping.lookupOrNull(arg, arg.getType());
  if (!repl)
    return;

  if (isa<BlockArgument>(repl)) {
    rewriter.replaceAllUsesWith(arg, repl);
    return;
  }

  // If the replacement value is an operation, we check to make sure that we
  // don't replace uses that are within the parent operation of the
  // replacement value.
  Operation *replOp = cast<OpResult>(repl).getOwner();
  Block *replBlock = replOp->getBlock();
  rewriter.replaceUsesWithIf(arg, repl, [&](OpOperand &operand) {
    Operation *user = operand.getOwner();
    return user->getBlock() != replBlock || replOp->isBeforeInBlock(user);
  });
}

void ReplaceBlockArgRewrite::rollback() { rewriterImpl.mapping.erase(arg); }

void ReplaceOperationRewrite::commit(RewriterBase &rewriter) {
  auto *listener =
      dyn_cast_or_null<RewriterBase::Listener>(rewriter.getListener());

  // Compute replacement values.
  SmallVector<Value> replacements =
      llvm::map_to_vector(op->getResults(), [&](OpResult result) {
        return rewriterImpl.mapping.lookupOrNull(result, result.getType());
      });

  // Notify the listener that the operation is about to be replaced.
  if (listener)
    listener->notifyOperationReplaced(op, replacements);

  // Replace all uses with the new values.
  for (auto [result, newValue] :
       llvm::zip_equal(op->getResults(), replacements))
    if (newValue)
      rewriter.replaceAllUsesWith(result, newValue);

  // The original op will be erased, so remove it from the set of unlegalized
  // ops.
  if (getConfig().unlegalizedOps)
    getConfig().unlegalizedOps->erase(op);

  // Notify the listener that the operation (and its nested operations) was
  // erased.
  if (listener) {
    op->walk<WalkOrder::PostOrder>(
        [&](Operation *op) { listener->notifyOperationErased(op); });
  }

  // Do not erase the operation yet. It may still be referenced in `mapping`.
  // Just unlink it for now and erase it during cleanup.
  op->getBlock()->getOperations().remove(op);
}

void ReplaceOperationRewrite::rollback() {
  for (auto result : op->getResults())
    rewriterImpl.mapping.erase(result);
}

void ReplaceOperationRewrite::cleanup(RewriterBase &rewriter) {
  rewriter.eraseOp(op);
}

void CreateOperationRewrite::rollback() {
  for (Region &region : op->getRegions()) {
    while (!region.getBlocks().empty())
      region.getBlocks().remove(region.getBlocks().begin());
  }
  op->dropAllUses();
  op->erase();
}

void UnresolvedMaterializationRewrite::rollback() {
  if (getMaterializationKind() == MaterializationKind::Target) {
    for (Value input : op->getOperands())
      rewriterImpl.mapping.erase(input);
  }
  op->erase();
}

void UnresolvedMaterializationRewrite::cleanup(RewriterBase &rewriter) {
  rewriter.eraseOp(op);
}

void ConversionPatternRewriterImpl::applyRewrites() {
  // Commit all rewrites.
  IRRewriter rewriter(context, config.listener);
  for (auto &rewrite : rewrites)
    rewrite->commit(rewriter);

  // Clean up all rewrites.
  SingleEraseRewriter eraseRewriter(context);
  for (auto &rewrite : rewrites)
    rewrite->cleanup(eraseRewriter);
}

//===----------------------------------------------------------------------===//
// State Management

RewriterState ConversionPatternRewriterImpl::getCurrentState() {
  return RewriterState(rewrites.size(), ignoredOps.size(), replacedOps.size());
}

void ConversionPatternRewriterImpl::resetState(RewriterState state) {
  // Undo any rewrites.
  undoRewrites(state.numRewrites);

  // Pop all of the recorded ignored operations that are no longer valid.
  while (ignoredOps.size() != state.numIgnoredOperations)
    ignoredOps.pop_back();

  while (replacedOps.size() != state.numReplacedOps)
    replacedOps.pop_back();
}

void ConversionPatternRewriterImpl::undoRewrites(unsigned numRewritesToKeep) {
  for (auto &rewrite :
       llvm::reverse(llvm::drop_begin(rewrites, numRewritesToKeep)))
    rewrite->rollback();
  rewrites.resize(numRewritesToKeep);
}

LogicalResult ConversionPatternRewriterImpl::remapValues(
    StringRef valueDiagTag, std::optional<Location> inputLoc,
    PatternRewriter &rewriter, ValueRange values,
    SmallVectorImpl<Value> &remapped) {
  remapped.reserve(llvm::size(values));

  SmallVector<Type, 1> legalTypes;
  for (const auto &it : llvm::enumerate(values)) {
    Value operand = it.value();
    Type origType = operand.getType();

    // If a converter was provided, get the desired legal types for this
    // operand.
    Type desiredType;
    if (currentTypeConverter) {
      // If there is no legal conversion, fail to match this pattern.
      legalTypes.clear();
      if (failed(currentTypeConverter->convertType(origType, legalTypes))) {
        Location operandLoc = inputLoc ? *inputLoc : operand.getLoc();
        notifyMatchFailure(operandLoc, [=](Diagnostic &diag) {
          diag << "unable to convert type for " << valueDiagTag << " #"
               << it.index() << ", type was " << origType;
        });
        return failure();
      }
      // TODO: There currently isn't any mechanism to do 1->N type conversion
      // via the PatternRewriter replacement API, so for now we just ignore it.
      if (legalTypes.size() == 1)
        desiredType = legalTypes.front();
    } else {
      // TODO: What we should do here is just set `desiredType` to `origType`
      // and then handle the necessary type conversions after the conversion
      // process has finished. Unfortunately a lot of patterns currently rely on
      // receiving the new operands even if the types change, so we keep the
      // original behavior here for now until all of the patterns relying on
      // this get updated.
    }
    Value newOperand = mapping.lookupOrDefault(operand, desiredType);

    // Handle the case where the conversion was 1->1 and the new operand type
    // isn't legal.
    Type newOperandType = newOperand.getType();
    if (currentTypeConverter && desiredType && newOperandType != desiredType) {
      Location operandLoc = inputLoc ? *inputLoc : operand.getLoc();
      Value castValue = buildUnresolvedMaterialization(
          MaterializationKind::Target, computeInsertPoint(newOperand),
          operandLoc, /*inputs=*/newOperand, /*outputType=*/desiredType,
          currentTypeConverter);
      mapping.map(mapping.lookupOrDefault(newOperand), castValue);
      newOperand = castValue;
    }
    remapped.push_back(newOperand);
  }
  return success();
}

bool ConversionPatternRewriterImpl::isOpIgnored(Operation *op) const {
  // Check to see if this operation is ignored or was replaced.
  return replacedOps.count(op) || ignoredOps.count(op);
}

bool ConversionPatternRewriterImpl::wasOpReplaced(Operation *op) const {
  // Check to see if this operation was replaced.
  return replacedOps.count(op);
}

//===----------------------------------------------------------------------===//
// Type Conversion

FailureOr<Block *> ConversionPatternRewriterImpl::convertRegionTypes(
    ConversionPatternRewriter &rewriter, Region *region,
    const TypeConverter &converter,
    TypeConverter::SignatureConversion *entryConversion) {
  regionToConverter[region] = &converter;
  if (region->empty())
    return nullptr;

  // Convert the arguments of each non-entry block within the region.
  for (Block &block :
       llvm::make_early_inc_range(llvm::drop_begin(*region, 1))) {
    // Compute the signature for the block with the provided converter.
    std::optional<TypeConverter::SignatureConversion> conversion =
        converter.convertBlockSignature(&block);
    if (!conversion)
      return failure();
    // Convert the block with the computed signature.
    applySignatureConversion(rewriter, &block, &converter, *conversion);
  }

  // Convert the entry block. If an entry signature conversion was provided,
  // use that one. Otherwise, compute the signature with the type converter.
  if (entryConversion)
    return applySignatureConversion(rewriter, &region->front(), &converter,
                                    *entryConversion);
  std::optional<TypeConverter::SignatureConversion> conversion =
      converter.convertBlockSignature(&region->front());
  if (!conversion)
    return failure();
  return applySignatureConversion(rewriter, &region->front(), &converter,
                                  *conversion);
}

Block *ConversionPatternRewriterImpl::applySignatureConversion(
    ConversionPatternRewriter &rewriter, Block *block,
    const TypeConverter *converter,
    TypeConverter::SignatureConversion &signatureConversion) {
  OpBuilder::InsertionGuard g(rewriter);

  // If no arguments are being changed or added, there is nothing to do.
  unsigned origArgCount = block->getNumArguments();
  auto convertedTypes = signatureConversion.getConvertedTypes();
  if (llvm::equal(block->getArgumentTypes(), convertedTypes))
    return block;

  // Compute the locations of all block arguments in the new block.
  SmallVector<Location> newLocs(convertedTypes.size(),
                                rewriter.getUnknownLoc());
  for (unsigned i = 0; i < origArgCount; ++i) {
    auto inputMap = signatureConversion.getInputMapping(i);
    if (!inputMap || inputMap->replacementValue)
      continue;
    Location origLoc = block->getArgument(i).getLoc();
    for (unsigned j = 0; j < inputMap->size; ++j)
      newLocs[inputMap->inputNo + j] = origLoc;
  }

  // Insert a new block with the converted block argument types and move all ops
  // from the old block to the new block.
  Block *newBlock =
      rewriter.createBlock(block->getParent(), std::next(block->getIterator()),
                           convertedTypes, newLocs);

  // If a listener is attached to the dialect conversion, ops cannot be moved
  // to the destination block in bulk ("fast path"). This is because at the time
  // the notifications are sent, it is unknown which ops were moved. Instead,
  // ops should be moved one-by-one ("slow path"), so that a separate
  // `MoveOperationRewrite` is enqueued for each moved op. Moving ops in bulk is
  // a bit more efficient, so we try to do that when possible.
  bool fastPath = !config.listener;
  if (fastPath) {
    appendRewrite<InlineBlockRewrite>(newBlock, block, newBlock->end());
    newBlock->getOperations().splice(newBlock->end(), block->getOperations());
  } else {
    while (!block->empty())
      rewriter.moveOpBefore(&block->front(), newBlock, newBlock->end());
  }

  // Replace all uses of the old block with the new block.
  block->replaceAllUsesWith(newBlock);

  for (unsigned i = 0; i != origArgCount; ++i) {
    BlockArgument origArg = block->getArgument(i);
    Type origArgType = origArg.getType();

    std::optional<TypeConverter::SignatureConversion::InputMapping> inputMap =
        signatureConversion.getInputMapping(i);
    if (!inputMap) {
      // This block argument was dropped and no replacement value was provided.
      // Materialize a replacement value "out of thin air".
      Value repl = buildUnresolvedMaterialization(
<<<<<<< HEAD
          MaterializationKind::Source, newBlock, newBlock->begin(),
          origArg.getLoc(), /*inputs=*/ValueRange(),
=======
          MaterializationKind::Source,
          OpBuilder::InsertPoint(newBlock, newBlock->begin()), origArg.getLoc(),
          /*inputs=*/ValueRange(),
>>>>>>> 98391913
          /*outputType=*/origArgType, converter);
      mapping.map(origArg, repl);
      appendRewrite<ReplaceBlockArgRewrite>(block, origArg);
      continue;
    }

    if (Value repl = inputMap->replacementValue) {
      // This block argument was dropped and a replacement value was provided.
      assert(inputMap->size == 0 &&
             "invalid to provide a replacement value when the argument isn't "
             "dropped");
      mapping.map(origArg, repl);
      appendRewrite<ReplaceBlockArgRewrite>(block, origArg);
      continue;
    }

    // This is a 1->1+ mapping. 1->N mappings are not fully supported in the
    // dialect conversion. Therefore, we need an argument materialization to
    // turn the replacement block arguments into a single SSA value that can be
    // used as a replacement.
    auto replArgs =
        newBlock->getArguments().slice(inputMap->inputNo, inputMap->size);
    Value argMat = buildUnresolvedMaterialization(
<<<<<<< HEAD
        MaterializationKind::Argument, newBlock, newBlock->begin(),
        origArg.getLoc(), /*inputs=*/replArgs, origArgType, converter);
=======
        MaterializationKind::Argument,
        OpBuilder::InsertPoint(newBlock, newBlock->begin()), origArg.getLoc(),
        /*inputs=*/replArgs, origArgType, converter);
>>>>>>> 98391913
    mapping.map(origArg, argMat);
    appendRewrite<ReplaceBlockArgRewrite>(block, origArg);

    Type legalOutputType;
    if (converter) {
      legalOutputType = converter->convertType(origArgType);
    } else if (replArgs.size() == 1) {
      // When there is no type converter, assume that the new block argument
      // types are legal. This is reasonable to assume because they were
      // specified by the user.
      // FIXME: This won't work for 1->N conversions because multiple output
      // types are not supported in parts of the dialect conversion. In such a
      // case, we currently use the original block argument type (produced by
      // the argument materialization).
      legalOutputType = replArgs[0].getType();
    }
    if (legalOutputType && legalOutputType != origArgType) {
<<<<<<< HEAD
      Value targetMat = buildUnresolvedTargetMaterialization(
=======
      Value targetMat = buildUnresolvedMaterialization(
          MaterializationKind::Target, computeInsertPoint(argMat),
>>>>>>> 98391913
          origArg.getLoc(), argMat, legalOutputType, converter);
      mapping.map(argMat, targetMat);
    }
    appendRewrite<ReplaceBlockArgRewrite>(block, origArg);
  }

  appendRewrite<BlockTypeConversionRewrite>(newBlock, block, converter);

  // Erase the old block. (It is just unlinked for now and will be erased during
  // cleanup.)
  rewriter.eraseBlock(block);

  return newBlock;
}

//===----------------------------------------------------------------------===//
// Materializations
//===----------------------------------------------------------------------===//

/// Build an unresolved materialization operation given an output type and set
/// of input operands.
Value ConversionPatternRewriterImpl::buildUnresolvedMaterialization(
    MaterializationKind kind, OpBuilder::InsertPoint ip, Location loc,
    ValueRange inputs, Type outputType, const TypeConverter *converter) {
  // Avoid materializing an unnecessary cast.
  if (inputs.size() == 1 && inputs.front().getType() == outputType)
    return inputs.front();

  // Create an unresolved materialization. We use a new OpBuilder to avoid
  // tracking the materialization like we do for other operations.
  OpBuilder builder(outputType.getContext());
<<<<<<< HEAD
  builder.setInsertionPoint(insertBlock, insertPt);
=======
  builder.setInsertionPoint(ip.getBlock(), ip.getPoint());
>>>>>>> 98391913
  auto convertOp =
      builder.create<UnrealizedConversionCastOp>(loc, outputType, inputs);
  appendRewrite<UnresolvedMaterializationRewrite>(convertOp, converter, kind);
  return convertOp.getResult(0);
}
<<<<<<< HEAD
Value ConversionPatternRewriterImpl::buildUnresolvedTargetMaterialization(
    Location loc, Value input, Type outputType,
    const TypeConverter *converter) {
  Block *insertBlock = input.getParentBlock();
  Block::iterator insertPt = insertBlock->begin();
  if (OpResult inputRes = dyn_cast<OpResult>(input))
    insertPt = ++inputRes.getOwner()->getIterator();

  return buildUnresolvedMaterialization(MaterializationKind::Target,
                                        insertBlock, insertPt, loc, input,
                                        outputType, converter);
}
=======
>>>>>>> 98391913

//===----------------------------------------------------------------------===//
// Rewriter Notification Hooks

void ConversionPatternRewriterImpl::notifyOperationInserted(
    Operation *op, OpBuilder::InsertPoint previous) {
  LLVM_DEBUG({
    logger.startLine() << "** Insert  : '" << op->getName() << "'(" << op
                       << ")\n";
  });
  assert(!wasOpReplaced(op->getParentOp()) &&
         "attempting to insert into a block within a replaced/erased op");

  if (!previous.isSet()) {
    // This is a newly created op.
    appendRewrite<CreateOperationRewrite>(op);
    return;
  }
  Operation *prevOp = previous.getPoint() == previous.getBlock()->end()
                          ? nullptr
                          : &*previous.getPoint();
  appendRewrite<MoveOperationRewrite>(op, previous.getBlock(), prevOp);
}

void ConversionPatternRewriterImpl::notifyOpReplaced(Operation *op,
                                                     ValueRange newValues) {
  assert(newValues.size() == op->getNumResults());
  assert(!ignoredOps.contains(op) && "operation was already replaced");

  // Track if any of the results changed, e.g. erased and replaced with null.
  bool resultChanged = false;

  // Create mappings for each of the new result values.
  for (auto [newValue, result] : llvm::zip(newValues, op->getResults())) {
    if (!newValue) {
      resultChanged = true;
      continue;
    }
    // Remap, and check for any result type changes.
    mapping.map(result, newValue);
    resultChanged |= (newValue.getType() != result.getType());
  }

  appendRewrite<ReplaceOperationRewrite>(op, currentTypeConverter,
                                         resultChanged);

  // Mark this operation and all nested ops as replaced.
  op->walk([&](Operation *op) { replacedOps.insert(op); });
}

void ConversionPatternRewriterImpl::notifyBlockIsBeingErased(Block *block) {
  appendRewrite<EraseBlockRewrite>(block);
}

void ConversionPatternRewriterImpl::notifyBlockInserted(
    Block *block, Region *previous, Region::iterator previousIt) {
  assert(!wasOpReplaced(block->getParentOp()) &&
         "attempting to insert into a region within a replaced/erased op");
  LLVM_DEBUG(
      {
        Operation *parent = block->getParentOp();
        if (parent) {
          logger.startLine() << "** Insert Block into : '" << parent->getName()
                             << "'(" << parent << ")\n";
        } else {
          logger.startLine()
              << "** Insert Block into detached Region (nullptr parent op)'";
        }
      });

  if (!previous) {
    // This is a newly created block.
    appendRewrite<CreateBlockRewrite>(block);
    return;
  }
  Block *prevBlock = previousIt == previous->end() ? nullptr : &*previousIt;
  appendRewrite<MoveBlockRewrite>(block, previous, prevBlock);
}

void ConversionPatternRewriterImpl::notifyBlockBeingInlined(
    Block *block, Block *srcBlock, Block::iterator before) {
  appendRewrite<InlineBlockRewrite>(block, srcBlock, before);
}

void ConversionPatternRewriterImpl::notifyMatchFailure(
    Location loc, function_ref<void(Diagnostic &)> reasonCallback) {
  LLVM_DEBUG({
    Diagnostic diag(loc, DiagnosticSeverity::Remark);
    reasonCallback(diag);
    logger.startLine() << "** Failure : " << diag.str() << "\n";
    if (config.notifyCallback)
      config.notifyCallback(diag);
  });
}

//===----------------------------------------------------------------------===//
// ConversionPatternRewriter
//===----------------------------------------------------------------------===//

ConversionPatternRewriter::ConversionPatternRewriter(
    MLIRContext *ctx, const ConversionConfig &config)
    : PatternRewriter(ctx),
      impl(new detail::ConversionPatternRewriterImpl(ctx, config)) {
  setListener(impl.get());
}

ConversionPatternRewriter::~ConversionPatternRewriter() = default;

void ConversionPatternRewriter::replaceOp(Operation *op, Operation *newOp) {
  assert(op && newOp && "expected non-null op");
  replaceOp(op, newOp->getResults());
}

void ConversionPatternRewriter::replaceOp(Operation *op, ValueRange newValues) {
  assert(op->getNumResults() == newValues.size() &&
         "incorrect # of replacement values");
  LLVM_DEBUG({
    impl->logger.startLine()
        << "** Replace : '" << op->getName() << "'(" << op << ")\n";
  });
  impl->notifyOpReplaced(op, newValues);
}

void ConversionPatternRewriter::eraseOp(Operation *op) {
  LLVM_DEBUG({
    impl->logger.startLine()
        << "** Erase   : '" << op->getName() << "'(" << op << ")\n";
  });
  SmallVector<Value, 1> nullRepls(op->getNumResults(), nullptr);
  impl->notifyOpReplaced(op, nullRepls);
}

void ConversionPatternRewriter::eraseBlock(Block *block) {
  assert(!impl->wasOpReplaced(block->getParentOp()) &&
         "attempting to erase a block within a replaced/erased op");

  // Mark all ops for erasure.
  for (Operation &op : *block)
    eraseOp(&op);

  // Unlink the block from its parent region. The block is kept in the rewrite
  // object and will be actually destroyed when rewrites are applied. This
  // allows us to keep the operations in the block live and undo the removal by
  // re-inserting the block.
  impl->notifyBlockIsBeingErased(block);
  block->getParent()->getBlocks().remove(block);
}

Block *ConversionPatternRewriter::applySignatureConversion(
    Block *block, TypeConverter::SignatureConversion &conversion,
    const TypeConverter *converter) {
  assert(!impl->wasOpReplaced(block->getParentOp()) &&
         "attempting to apply a signature conversion to a block within a "
         "replaced/erased op");
  return impl->applySignatureConversion(*this, block, converter, conversion);
}

FailureOr<Block *> ConversionPatternRewriter::convertRegionTypes(
    Region *region, const TypeConverter &converter,
    TypeConverter::SignatureConversion *entryConversion) {
  assert(!impl->wasOpReplaced(region->getParentOp()) &&
         "attempting to apply a signature conversion to a block within a "
         "replaced/erased op");
  return impl->convertRegionTypes(*this, region, converter, entryConversion);
}

void ConversionPatternRewriter::replaceUsesOfBlockArgument(BlockArgument from,
                                                           Value to) {
  LLVM_DEBUG({
    Operation *parentOp = from.getOwner()->getParentOp();
    impl->logger.startLine() << "** Replace Argument : '" << from
                             << "'(in region of '" << parentOp->getName()
                             << "'(" << from.getOwner()->getParentOp() << ")\n";
  });
  impl->appendRewrite<ReplaceBlockArgRewrite>(from.getOwner(), from);
  impl->mapping.map(impl->mapping.lookupOrDefault(from), to);
}

Value ConversionPatternRewriter::getRemappedValue(Value key) {
  SmallVector<Value> remappedValues;
  if (failed(impl->remapValues("value", /*inputLoc=*/std::nullopt, *this, key,
                               remappedValues)))
    return nullptr;
  return remappedValues.front();
}

LogicalResult
ConversionPatternRewriter::getRemappedValues(ValueRange keys,
                                             SmallVectorImpl<Value> &results) {
  if (keys.empty())
    return success();
  return impl->remapValues("value", /*inputLoc=*/std::nullopt, *this, keys,
                           results);
}

void ConversionPatternRewriter::inlineBlockBefore(Block *source, Block *dest,
                                                  Block::iterator before,
                                                  ValueRange argValues) {
#ifndef NDEBUG
  assert(argValues.size() == source->getNumArguments() &&
         "incorrect # of argument replacement values");
  assert(!impl->wasOpReplaced(source->getParentOp()) &&
         "attempting to inline a block from a replaced/erased op");
  assert(!impl->wasOpReplaced(dest->getParentOp()) &&
         "attempting to inline a block into a replaced/erased op");
  auto opIgnored = [&](Operation *op) { return impl->isOpIgnored(op); };
  // The source block will be deleted, so it should not have any users (i.e.,
  // there should be no predecessors).
  assert(llvm::all_of(source->getUsers(), opIgnored) &&
         "expected 'source' to have no predecessors");
#endif // NDEBUG

  // If a listener is attached to the dialect conversion, ops cannot be moved
  // to the destination block in bulk ("fast path"). This is because at the time
  // the notifications are sent, it is unknown which ops were moved. Instead,
  // ops should be moved one-by-one ("slow path"), so that a separate
  // `MoveOperationRewrite` is enqueued for each moved op. Moving ops in bulk is
  // a bit more efficient, so we try to do that when possible.
  bool fastPath = !impl->config.listener;

  if (fastPath)
    impl->notifyBlockBeingInlined(dest, source, before);

  // Replace all uses of block arguments.
  for (auto it : llvm::zip(source->getArguments(), argValues))
    replaceUsesOfBlockArgument(std::get<0>(it), std::get<1>(it));

  if (fastPath) {
    // Move all ops at once.
    dest->getOperations().splice(before, source->getOperations());
  } else {
    // Move op by op.
    while (!source->empty())
      moveOpBefore(&source->front(), dest, before);
  }

  // Erase the source block.
  eraseBlock(source);
}

void ConversionPatternRewriter::startOpModification(Operation *op) {
  assert(!impl->wasOpReplaced(op) &&
         "attempting to modify a replaced/erased op");
#ifndef NDEBUG
  impl->pendingRootUpdates.insert(op);
#endif
  impl->appendRewrite<ModifyOperationRewrite>(op);
}

void ConversionPatternRewriter::finalizeOpModification(Operation *op) {
  assert(!impl->wasOpReplaced(op) &&
         "attempting to modify a replaced/erased op");
  PatternRewriter::finalizeOpModification(op);
  // There is nothing to do here, we only need to track the operation at the
  // start of the update.
#ifndef NDEBUG
  assert(impl->pendingRootUpdates.erase(op) &&
         "operation did not have a pending in-place update");
#endif
}

void ConversionPatternRewriter::cancelOpModification(Operation *op) {
#ifndef NDEBUG
  assert(impl->pendingRootUpdates.erase(op) &&
         "operation did not have a pending in-place update");
#endif
  // Erase the last update for this operation.
  auto it = llvm::find_if(
      llvm::reverse(impl->rewrites), [&](std::unique_ptr<IRRewrite> &rewrite) {
        auto *modifyRewrite = dyn_cast<ModifyOperationRewrite>(rewrite.get());
        return modifyRewrite && modifyRewrite->getOperation() == op;
      });
  assert(it != impl->rewrites.rend() && "no root update started on op");
  (*it)->rollback();
  int updateIdx = std::prev(impl->rewrites.rend()) - it;
  impl->rewrites.erase(impl->rewrites.begin() + updateIdx);
}

detail::ConversionPatternRewriterImpl &ConversionPatternRewriter::getImpl() {
  return *impl;
}

//===----------------------------------------------------------------------===//
// ConversionPattern
//===----------------------------------------------------------------------===//

LogicalResult
ConversionPattern::matchAndRewrite(Operation *op,
                                   PatternRewriter &rewriter) const {
  auto &dialectRewriter = static_cast<ConversionPatternRewriter &>(rewriter);
  auto &rewriterImpl = dialectRewriter.getImpl();

  // Track the current conversion pattern type converter in the rewriter.
  llvm::SaveAndRestore currentConverterGuard(rewriterImpl.currentTypeConverter,
                                             getTypeConverter());

  // Remap the operands of the operation.
  SmallVector<Value, 4> operands;
  if (failed(rewriterImpl.remapValues("operand", op->getLoc(), rewriter,
                                      op->getOperands(), operands))) {
    return failure();
  }
  return matchAndRewrite(op, operands, dialectRewriter);
}

//===----------------------------------------------------------------------===//
// OperationLegalizer
//===----------------------------------------------------------------------===//

namespace {
/// A set of rewrite patterns that can be used to legalize a given operation.
using LegalizationPatterns = SmallVector<const Pattern *, 1>;

/// This class defines a recursive operation legalizer.
class OperationLegalizer {
public:
  using LegalizationAction = ConversionTarget::LegalizationAction;

  OperationLegalizer(const ConversionTarget &targetInfo,
                     const FrozenRewritePatternSet &patterns,
                     const ConversionConfig &config);

  /// Returns true if the given operation is known to be illegal on the target.
  bool isIllegal(Operation *op) const;

  /// Attempt to legalize the given operation. Returns success if the operation
  /// was legalized, failure otherwise.
  LogicalResult legalize(Operation *op, ConversionPatternRewriter &rewriter);

  /// Returns the conversion target in use by the legalizer.
  const ConversionTarget &getTarget() { return target; }

private:
  /// Attempt to legalize the given operation by folding it.
  LogicalResult legalizeWithFold(Operation *op,
                                 ConversionPatternRewriter &rewriter);

  /// Attempt to legalize the given operation by applying a pattern. Returns
  /// success if the operation was legalized, failure otherwise.
  LogicalResult legalizeWithPattern(Operation *op,
                                    ConversionPatternRewriter &rewriter);

  /// Return true if the given pattern may be applied to the given operation,
  /// false otherwise.
  bool canApplyPattern(Operation *op, const Pattern &pattern,
                       ConversionPatternRewriter &rewriter);

  /// Legalize the resultant IR after successfully applying the given pattern.
  LogicalResult legalizePatternResult(Operation *op, const Pattern &pattern,
                                      ConversionPatternRewriter &rewriter,
                                      RewriterState &curState);

  /// Legalizes the actions registered during the execution of a pattern.
  LogicalResult
  legalizePatternBlockRewrites(Operation *op,
                               ConversionPatternRewriter &rewriter,
                               ConversionPatternRewriterImpl &impl,
                               RewriterState &state, RewriterState &newState);
  LogicalResult legalizePatternCreatedOperations(
      ConversionPatternRewriter &rewriter, ConversionPatternRewriterImpl &impl,
      RewriterState &state, RewriterState &newState);
  LogicalResult legalizePatternRootUpdates(ConversionPatternRewriter &rewriter,
                                           ConversionPatternRewriterImpl &impl,
                                           RewriterState &state,
                                           RewriterState &newState);

  //===--------------------------------------------------------------------===//
  // Cost Model
  //===--------------------------------------------------------------------===//

  /// Build an optimistic legalization graph given the provided patterns. This
  /// function populates 'anyOpLegalizerPatterns' and 'legalizerPatterns' with
  /// patterns for operations that are not directly legal, but may be
  /// transitively legal for the current target given the provided patterns.
  void buildLegalizationGraph(
      LegalizationPatterns &anyOpLegalizerPatterns,
      DenseMap<OperationName, LegalizationPatterns> &legalizerPatterns);

  /// Compute the benefit of each node within the computed legalization graph.
  /// This orders the patterns within 'legalizerPatterns' based upon two
  /// criteria:
  ///  1) Prefer patterns that have the lowest legalization depth, i.e.
  ///     represent the more direct mapping to the target.
  ///  2) When comparing patterns with the same legalization depth, prefer the
  ///     pattern with the highest PatternBenefit. This allows for users to
  ///     prefer specific legalizations over others.
  void computeLegalizationGraphBenefit(
      LegalizationPatterns &anyOpLegalizerPatterns,
      DenseMap<OperationName, LegalizationPatterns> &legalizerPatterns);

  /// Compute the legalization depth when legalizing an operation of the given
  /// type.
  unsigned computeOpLegalizationDepth(
      OperationName op, DenseMap<OperationName, unsigned> &minOpPatternDepth,
      DenseMap<OperationName, LegalizationPatterns> &legalizerPatterns);

  /// Apply the conversion cost model to the given set of patterns, and return
  /// the smallest legalization depth of any of the patterns. See
  /// `computeLegalizationGraphBenefit` for the breakdown of the cost model.
  unsigned applyCostModelToPatterns(
      LegalizationPatterns &patterns,
      DenseMap<OperationName, unsigned> &minOpPatternDepth,
      DenseMap<OperationName, LegalizationPatterns> &legalizerPatterns);

  /// The current set of patterns that have been applied.
  SmallPtrSet<const Pattern *, 8> appliedPatterns;

  /// The legalization information provided by the target.
  const ConversionTarget &target;

  /// The pattern applicator to use for conversions.
  PatternApplicator applicator;

  /// Dialect conversion configuration.
  const ConversionConfig &config;
};
} // namespace

OperationLegalizer::OperationLegalizer(const ConversionTarget &targetInfo,
                                       const FrozenRewritePatternSet &patterns,
                                       const ConversionConfig &config)
    : target(targetInfo), applicator(patterns), config(config) {
  // The set of patterns that can be applied to illegal operations to transform
  // them into legal ones.
  DenseMap<OperationName, LegalizationPatterns> legalizerPatterns;
  LegalizationPatterns anyOpLegalizerPatterns;

  buildLegalizationGraph(anyOpLegalizerPatterns, legalizerPatterns);
  computeLegalizationGraphBenefit(anyOpLegalizerPatterns, legalizerPatterns);
}

bool OperationLegalizer::isIllegal(Operation *op) const {
  return target.isIllegal(op);
}

LogicalResult
OperationLegalizer::legalize(Operation *op,
                             ConversionPatternRewriter &rewriter) {
#ifndef NDEBUG
  const char *logLineComment =
      "//===-------------------------------------------===//\n";

  auto &logger = rewriter.getImpl().logger;
#endif
  LLVM_DEBUG({
    logger.getOStream() << "\n";
    logger.startLine() << logLineComment;
    logger.startLine() << "Legalizing operation : '" << op->getName() << "'("
                       << op << ") {\n";
    logger.indent();

    // If the operation has no regions, just print it here.
    if (op->getNumRegions() == 0) {
      op->print(logger.startLine(), OpPrintingFlags().printGenericOpForm());
      logger.getOStream() << "\n\n";
    }
  });

  // Check if this operation is legal on the target.
  if (auto legalityInfo = target.isLegal(op)) {
    LLVM_DEBUG({
      logSuccess(
          logger, "operation marked legal by the target{0}",
          legalityInfo->isRecursivelyLegal
              ? "; NOTE: operation is recursively legal; skipping internals"
              : "");
      logger.startLine() << logLineComment;
    });

    // If this operation is recursively legal, mark its children as ignored so
    // that we don't consider them for legalization.
    if (legalityInfo->isRecursivelyLegal) {
      op->walk([&](Operation *nested) {
        if (op != nested)
          rewriter.getImpl().ignoredOps.insert(nested);
      });
    }

    return success();
  }

  // Check to see if the operation is ignored and doesn't need to be converted.
  if (rewriter.getImpl().isOpIgnored(op)) {
    LLVM_DEBUG({
      logSuccess(logger, "operation marked 'ignored' during conversion");
      logger.startLine() << logLineComment;
    });
    return success();
  }

  // If the operation isn't legal, try to fold it in-place.
  // TODO: Should we always try to do this, even if the op is
  // already legal?
  if (succeeded(legalizeWithFold(op, rewriter))) {
    LLVM_DEBUG({
      logSuccess(logger, "operation was folded");
      logger.startLine() << logLineComment;
    });
    return success();
  }

  // Otherwise, we need to apply a legalization pattern to this operation.
  if (succeeded(legalizeWithPattern(op, rewriter))) {
    LLVM_DEBUG({
      logSuccess(logger, "");
      logger.startLine() << logLineComment;
    });
    return success();
  }

  LLVM_DEBUG({
    logFailure(logger, "no matched legalization pattern");
    logger.startLine() << logLineComment;
  });
  return failure();
}

LogicalResult
OperationLegalizer::legalizeWithFold(Operation *op,
                                     ConversionPatternRewriter &rewriter) {
  auto &rewriterImpl = rewriter.getImpl();
  RewriterState curState = rewriterImpl.getCurrentState();

  LLVM_DEBUG({
    rewriterImpl.logger.startLine() << "* Fold {\n";
    rewriterImpl.logger.indent();
  });

  // Try to fold the operation.
  SmallVector<Value, 2> replacementValues;
  rewriter.setInsertionPoint(op);
  if (failed(rewriter.tryFold(op, replacementValues))) {
    LLVM_DEBUG(logFailure(rewriterImpl.logger, "unable to fold"));
    return failure();
  }
  // An empty list of replacement values indicates that the fold was in-place.
  // As the operation changed, a new legalization needs to be attempted.
  if (replacementValues.empty())
    return legalize(op, rewriter);

  // Insert a replacement for 'op' with the folded replacement values.
  rewriter.replaceOp(op, replacementValues);

  // Recursively legalize any new constant operations.
  for (unsigned i = curState.numRewrites, e = rewriterImpl.rewrites.size();
       i != e; ++i) {
    auto *createOp =
        dyn_cast<CreateOperationRewrite>(rewriterImpl.rewrites[i].get());
    if (!createOp)
      continue;
    if (failed(legalize(createOp->getOperation(), rewriter))) {
      LLVM_DEBUG(logFailure(rewriterImpl.logger,
                            "failed to legalize generated constant '{0}'",
                            createOp->getOperation()->getName()));
      rewriterImpl.resetState(curState);
      return failure();
    }
  }

  LLVM_DEBUG(logSuccess(rewriterImpl.logger, ""));
  return success();
}

LogicalResult
OperationLegalizer::legalizeWithPattern(Operation *op,
                                        ConversionPatternRewriter &rewriter) {
  auto &rewriterImpl = rewriter.getImpl();

  // Functor that returns if the given pattern may be applied.
  auto canApply = [&](const Pattern &pattern) {
    bool canApply = canApplyPattern(op, pattern, rewriter);
    if (canApply && config.listener)
      config.listener->notifyPatternBegin(pattern, op);
    return canApply;
  };

  // Functor that cleans up the rewriter state after a pattern failed to match.
  RewriterState curState = rewriterImpl.getCurrentState();
  auto onFailure = [&](const Pattern &pattern) {
    assert(rewriterImpl.pendingRootUpdates.empty() && "dangling root updates");
    LLVM_DEBUG({
      logFailure(rewriterImpl.logger, "pattern failed to match");
      if (rewriterImpl.config.notifyCallback) {
        Diagnostic diag(op->getLoc(), DiagnosticSeverity::Remark);
        diag << "Failed to apply pattern \"" << pattern.getDebugName()
             << "\" on op:\n"
             << *op;
        rewriterImpl.config.notifyCallback(diag);
      }
    });
    if (config.listener)
      config.listener->notifyPatternEnd(pattern, failure());
    rewriterImpl.resetState(curState);
    appliedPatterns.erase(&pattern);
  };

  // Functor that performs additional legalization when a pattern is
  // successfully applied.
  auto onSuccess = [&](const Pattern &pattern) {
    assert(rewriterImpl.pendingRootUpdates.empty() && "dangling root updates");
    auto result = legalizePatternResult(op, pattern, rewriter, curState);
    appliedPatterns.erase(&pattern);
    if (failed(result))
      rewriterImpl.resetState(curState);
    if (config.listener)
      config.listener->notifyPatternEnd(pattern, result);
    return result;
  };

  // Try to match and rewrite a pattern on this operation.
  return applicator.matchAndRewrite(op, rewriter, canApply, onFailure,
                                    onSuccess);
}

bool OperationLegalizer::canApplyPattern(Operation *op, const Pattern &pattern,
                                         ConversionPatternRewriter &rewriter) {
  LLVM_DEBUG({
    auto &os = rewriter.getImpl().logger;
    os.getOStream() << "\n";
    os.startLine() << "* Pattern : '" << op->getName() << " -> (";
    llvm::interleaveComma(pattern.getGeneratedOps(), os.getOStream());
    os.getOStream() << ")' {\n";
    os.indent();
  });

  // Ensure that we don't cycle by not allowing the same pattern to be
  // applied twice in the same recursion stack if it is not known to be safe.
  if (!pattern.hasBoundedRewriteRecursion() &&
      !appliedPatterns.insert(&pattern).second) {
    LLVM_DEBUG(
        logFailure(rewriter.getImpl().logger, "pattern was already applied"));
    return false;
  }
  return true;
}

LogicalResult
OperationLegalizer::legalizePatternResult(Operation *op, const Pattern &pattern,
                                          ConversionPatternRewriter &rewriter,
                                          RewriterState &curState) {
  auto &impl = rewriter.getImpl();

#ifndef NDEBUG
  assert(impl.pendingRootUpdates.empty() && "dangling root updates");
  // Check that the root was either replaced or updated in place.
  auto newRewrites = llvm::drop_begin(impl.rewrites, curState.numRewrites);
  auto replacedRoot = [&] {
    return hasRewrite<ReplaceOperationRewrite>(newRewrites, op);
  };
  auto updatedRootInPlace = [&] {
    return hasRewrite<ModifyOperationRewrite>(newRewrites, op);
  };
  assert((replacedRoot() || updatedRootInPlace()) &&
         "expected pattern to replace the root operation");
#endif // NDEBUG

  // Legalize each of the actions registered during application.
  RewriterState newState = impl.getCurrentState();
  if (failed(legalizePatternBlockRewrites(op, rewriter, impl, curState,
                                          newState)) ||
      failed(legalizePatternRootUpdates(rewriter, impl, curState, newState)) ||
      failed(legalizePatternCreatedOperations(rewriter, impl, curState,
                                              newState))) {
    return failure();
  }

  LLVM_DEBUG(logSuccess(impl.logger, "pattern applied successfully"));
  return success();
}

LogicalResult OperationLegalizer::legalizePatternBlockRewrites(
    Operation *op, ConversionPatternRewriter &rewriter,
    ConversionPatternRewriterImpl &impl, RewriterState &state,
    RewriterState &newState) {
  SmallPtrSet<Operation *, 16> operationsToIgnore;

  // If the pattern moved or created any blocks, make sure the types of block
  // arguments get legalized.
  for (int i = state.numRewrites, e = newState.numRewrites; i != e; ++i) {
    BlockRewrite *rewrite = dyn_cast<BlockRewrite>(impl.rewrites[i].get());
    if (!rewrite)
      continue;
    Block *block = rewrite->getBlock();
    if (isa<BlockTypeConversionRewrite, EraseBlockRewrite,
            ReplaceBlockArgRewrite>(rewrite))
      continue;
    // Only check blocks outside of the current operation.
    Operation *parentOp = block->getParentOp();
    if (!parentOp || parentOp == op || block->getNumArguments() == 0)
      continue;

    // If the region of the block has a type converter, try to convert the block
    // directly.
    if (auto *converter = impl.regionToConverter.lookup(block->getParent())) {
      std::optional<TypeConverter::SignatureConversion> conversion =
          converter->convertBlockSignature(block);
      if (!conversion) {
        LLVM_DEBUG(logFailure(impl.logger, "failed to convert types of moved "
                                           "block"));
        return failure();
      }
      impl.applySignatureConversion(rewriter, block, converter, *conversion);
      continue;
    }

    // Otherwise, check that this operation isn't one generated by this pattern.
    // This is because we will attempt to legalize the parent operation, and
    // blocks in regions created by this pattern will already be legalized later
    // on. If we haven't built the set yet, build it now.
    if (operationsToIgnore.empty()) {
      for (unsigned i = state.numRewrites, e = impl.rewrites.size(); i != e;
           ++i) {
        auto *createOp =
            dyn_cast<CreateOperationRewrite>(impl.rewrites[i].get());
        if (!createOp)
          continue;
        operationsToIgnore.insert(createOp->getOperation());
      }
    }

    // If this operation should be considered for re-legalization, try it.
    if (operationsToIgnore.insert(parentOp).second &&
        failed(legalize(parentOp, rewriter))) {
      LLVM_DEBUG(logFailure(impl.logger,
                            "operation '{0}'({1}) became illegal after rewrite",
                            parentOp->getName(), parentOp));
      return failure();
    }
  }
  return success();
}

LogicalResult OperationLegalizer::legalizePatternCreatedOperations(
    ConversionPatternRewriter &rewriter, ConversionPatternRewriterImpl &impl,
    RewriterState &state, RewriterState &newState) {
  for (int i = state.numRewrites, e = newState.numRewrites; i != e; ++i) {
    auto *createOp = dyn_cast<CreateOperationRewrite>(impl.rewrites[i].get());
    if (!createOp)
      continue;
    Operation *op = createOp->getOperation();
    if (failed(legalize(op, rewriter))) {
      LLVM_DEBUG(logFailure(impl.logger,
                            "failed to legalize generated operation '{0}'({1})",
                            op->getName(), op));
      return failure();
    }
  }
  return success();
}

LogicalResult OperationLegalizer::legalizePatternRootUpdates(
    ConversionPatternRewriter &rewriter, ConversionPatternRewriterImpl &impl,
    RewriterState &state, RewriterState &newState) {
  for (int i = state.numRewrites, e = newState.numRewrites; i != e; ++i) {
    auto *rewrite = dyn_cast<ModifyOperationRewrite>(impl.rewrites[i].get());
    if (!rewrite)
      continue;
    Operation *op = rewrite->getOperation();
    if (failed(legalize(op, rewriter))) {
      LLVM_DEBUG(logFailure(
          impl.logger, "failed to legalize operation updated in-place '{0}'",
          op->getName()));
      return failure();
    }
  }
  return success();
}

//===----------------------------------------------------------------------===//
// Cost Model

void OperationLegalizer::buildLegalizationGraph(
    LegalizationPatterns &anyOpLegalizerPatterns,
    DenseMap<OperationName, LegalizationPatterns> &legalizerPatterns) {
  // A mapping between an operation and a set of operations that can be used to
  // generate it.
  DenseMap<OperationName, SmallPtrSet<OperationName, 2>> parentOps;
  // A mapping between an operation and any currently invalid patterns it has.
  DenseMap<OperationName, SmallPtrSet<const Pattern *, 2>> invalidPatterns;
  // A worklist of patterns to consider for legality.
  SetVector<const Pattern *> patternWorklist;

  // Build the mapping from operations to the parent ops that may generate them.
  applicator.walkAllPatterns([&](const Pattern &pattern) {
    std::optional<OperationName> root = pattern.getRootKind();

    // If the pattern has no specific root, we can't analyze the relationship
    // between the root op and generated operations. Given that, add all such
    // patterns to the legalization set.
    if (!root) {
      anyOpLegalizerPatterns.push_back(&pattern);
      return;
    }

    // Skip operations that are always known to be legal.
    if (target.getOpAction(*root) == LegalizationAction::Legal)
      return;

    // Add this pattern to the invalid set for the root op and record this root
    // as a parent for any generated operations.
    invalidPatterns[*root].insert(&pattern);
    for (auto op : pattern.getGeneratedOps())
      parentOps[op].insert(*root);

    // Add this pattern to the worklist.
    patternWorklist.insert(&pattern);
  });

  // If there are any patterns that don't have a specific root kind, we can't
  // make direct assumptions about what operations will never be legalized.
  // Note: Technically we could, but it would require an analysis that may
  // recurse into itself. It would be better to perform this kind of filtering
  // at a higher level than here anyways.
  if (!anyOpLegalizerPatterns.empty()) {
    for (const Pattern *pattern : patternWorklist)
      legalizerPatterns[*pattern->getRootKind()].push_back(pattern);
    return;
  }

  while (!patternWorklist.empty()) {
    auto *pattern = patternWorklist.pop_back_val();

    // Check to see if any of the generated operations are invalid.
    if (llvm::any_of(pattern->getGeneratedOps(), [&](OperationName op) {
          std::optional<LegalizationAction> action = target.getOpAction(op);
          return !legalizerPatterns.count(op) &&
                 (!action || action == LegalizationAction::Illegal);
        }))
      continue;

    // Otherwise, if all of the generated operation are valid, this op is now
    // legal so add all of the child patterns to the worklist.
    legalizerPatterns[*pattern->getRootKind()].push_back(pattern);
    invalidPatterns[*pattern->getRootKind()].erase(pattern);

    // Add any invalid patterns of the parent operations to see if they have now
    // become legal.
    for (auto op : parentOps[*pattern->getRootKind()])
      patternWorklist.set_union(invalidPatterns[op]);
  }
}

void OperationLegalizer::computeLegalizationGraphBenefit(
    LegalizationPatterns &anyOpLegalizerPatterns,
    DenseMap<OperationName, LegalizationPatterns> &legalizerPatterns) {
  // The smallest pattern depth, when legalizing an operation.
  DenseMap<OperationName, unsigned> minOpPatternDepth;

  // For each operation that is transitively legal, compute a cost for it.
  for (auto &opIt : legalizerPatterns)
    if (!minOpPatternDepth.count(opIt.first))
      computeOpLegalizationDepth(opIt.first, minOpPatternDepth,
                                 legalizerPatterns);

  // Apply the cost model to the patterns that can match any operation. Those
  // with a specific operation type are already resolved when computing the op
  // legalization depth.
  if (!anyOpLegalizerPatterns.empty())
    applyCostModelToPatterns(anyOpLegalizerPatterns, minOpPatternDepth,
                             legalizerPatterns);

  // Apply a cost model to the pattern applicator. We order patterns first by
  // depth then benefit. `legalizerPatterns` contains per-op patterns by
  // decreasing benefit.
  applicator.applyCostModel([&](const Pattern &pattern) {
    ArrayRef<const Pattern *> orderedPatternList;
    if (std::optional<OperationName> rootName = pattern.getRootKind())
      orderedPatternList = legalizerPatterns[*rootName];
    else
      orderedPatternList = anyOpLegalizerPatterns;

    // If the pattern is not found, then it was removed and cannot be matched.
    auto *it = llvm::find(orderedPatternList, &pattern);
    if (it == orderedPatternList.end())
      return PatternBenefit::impossibleToMatch();

    // Patterns found earlier in the list have higher benefit.
    return PatternBenefit(std::distance(it, orderedPatternList.end()));
  });
}

unsigned OperationLegalizer::computeOpLegalizationDepth(
    OperationName op, DenseMap<OperationName, unsigned> &minOpPatternDepth,
    DenseMap<OperationName, LegalizationPatterns> &legalizerPatterns) {
  // Check for existing depth.
  auto depthIt = minOpPatternDepth.find(op);
  if (depthIt != minOpPatternDepth.end())
    return depthIt->second;

  // If a mapping for this operation does not exist, then this operation
  // is always legal. Return 0 as the depth for a directly legal operation.
  auto opPatternsIt = legalizerPatterns.find(op);
  if (opPatternsIt == legalizerPatterns.end() || opPatternsIt->second.empty())
    return 0u;

  // Record this initial depth in case we encounter this op again when
  // recursively computing the depth.
  minOpPatternDepth.try_emplace(op, std::numeric_limits<unsigned>::max());

  // Apply the cost model to the operation patterns, and update the minimum
  // depth.
  unsigned minDepth = applyCostModelToPatterns(
      opPatternsIt->second, minOpPatternDepth, legalizerPatterns);
  minOpPatternDepth[op] = minDepth;
  return minDepth;
}

unsigned OperationLegalizer::applyCostModelToPatterns(
    LegalizationPatterns &patterns,
    DenseMap<OperationName, unsigned> &minOpPatternDepth,
    DenseMap<OperationName, LegalizationPatterns> &legalizerPatterns) {
  unsigned minDepth = std::numeric_limits<unsigned>::max();

  // Compute the depth for each pattern within the set.
  SmallVector<std::pair<const Pattern *, unsigned>, 4> patternsByDepth;
  patternsByDepth.reserve(patterns.size());
  for (const Pattern *pattern : patterns) {
    unsigned depth = 1;
    for (auto generatedOp : pattern->getGeneratedOps()) {
      unsigned generatedOpDepth = computeOpLegalizationDepth(
          generatedOp, minOpPatternDepth, legalizerPatterns);
      depth = std::max(depth, generatedOpDepth + 1);
    }
    patternsByDepth.emplace_back(pattern, depth);

    // Update the minimum depth of the pattern list.
    minDepth = std::min(minDepth, depth);
  }

  // If the operation only has one legalization pattern, there is no need to
  // sort them.
  if (patternsByDepth.size() == 1)
    return minDepth;

  // Sort the patterns by those likely to be the most beneficial.
  std::stable_sort(patternsByDepth.begin(), patternsByDepth.end(),
                   [](const std::pair<const Pattern *, unsigned> &lhs,
                      const std::pair<const Pattern *, unsigned> &rhs) {
                     // First sort by the smaller pattern legalization
                     // depth.
                     if (lhs.second != rhs.second)
                       return lhs.second < rhs.second;

                     // Then sort by the larger pattern benefit.
                     auto lhsBenefit = lhs.first->getBenefit();
                     auto rhsBenefit = rhs.first->getBenefit();
                     return lhsBenefit > rhsBenefit;
                   });

  // Update the legalization pattern to use the new sorted list.
  patterns.clear();
  for (auto &patternIt : patternsByDepth)
    patterns.push_back(patternIt.first);
  return minDepth;
}

//===----------------------------------------------------------------------===//
// OperationConverter
//===----------------------------------------------------------------------===//
namespace {
enum OpConversionMode {
  /// In this mode, the conversion will ignore failed conversions to allow
  /// illegal operations to co-exist in the IR.
  Partial,

  /// In this mode, all operations must be legal for the given target for the
  /// conversion to succeed.
  Full,

  /// In this mode, operations are analyzed for legality. No actual rewrites are
  /// applied to the operations on success.
  Analysis,
};
} // namespace

namespace mlir {
// This class converts operations to a given conversion target via a set of
// rewrite patterns. The conversion behaves differently depending on the
// conversion mode.
struct OperationConverter {
  explicit OperationConverter(const ConversionTarget &target,
                              const FrozenRewritePatternSet &patterns,
                              const ConversionConfig &config,
                              OpConversionMode mode)
      : config(config), opLegalizer(target, patterns, this->config),
        mode(mode) {}

  /// Converts the given operations to the conversion target.
  LogicalResult convertOperations(ArrayRef<Operation *> ops);

private:
  /// Converts an operation with the given rewriter.
  LogicalResult convert(ConversionPatternRewriter &rewriter, Operation *op);

  /// This method is called after the conversion process to legalize any
  /// remaining artifacts and complete the conversion.
  LogicalResult finalize(ConversionPatternRewriter &rewriter);

  /// Legalize the types of converted block arguments.
  LogicalResult
  legalizeConvertedArgumentTypes(ConversionPatternRewriter &rewriter,
                                 ConversionPatternRewriterImpl &rewriterImpl);

  /// Legalize the types of converted op results.
  LogicalResult legalizeConvertedOpResultTypes(
      ConversionPatternRewriter &rewriter,
      ConversionPatternRewriterImpl &rewriterImpl,
      DenseMap<Value, SmallVector<Value>> &inverseMapping);

  /// Legalize any unresolved type materializations.
  LogicalResult legalizeUnresolvedMaterializations(
      ConversionPatternRewriter &rewriter,
      ConversionPatternRewriterImpl &rewriterImpl,
      DenseMap<Value, SmallVector<Value>> &inverseMapping);

  /// Legalize an operation result that was marked as "erased".
  LogicalResult
  legalizeErasedResult(Operation *op, OpResult result,
                       ConversionPatternRewriterImpl &rewriterImpl);

  /// Dialect conversion configuration.
  ConversionConfig config;

  /// The legalizer to use when converting operations.
  OperationLegalizer opLegalizer;

  /// The conversion mode to use when legalizing operations.
  OpConversionMode mode;
};
} // namespace mlir

LogicalResult OperationConverter::convert(ConversionPatternRewriter &rewriter,
                                          Operation *op) {
  // Legalize the given operation.
  if (failed(opLegalizer.legalize(op, rewriter))) {
    // Handle the case of a failed conversion for each of the different modes.
    // Full conversions expect all operations to be converted.
    if (mode == OpConversionMode::Full)
      return op->emitError()
             << "failed to legalize operation '" << op->getName() << "'";
    // Partial conversions allow conversions to fail iff the operation was not
    // explicitly marked as illegal. If the user provided a `unlegalizedOps`
    // set, non-legalizable ops are added to that set.
    if (mode == OpConversionMode::Partial) {
      if (opLegalizer.isIllegal(op))
        return op->emitError()
               << "failed to legalize operation '" << op->getName()
               << "' that was explicitly marked illegal";
      if (config.unlegalizedOps)
        config.unlegalizedOps->insert(op);
    }
  } else if (mode == OpConversionMode::Analysis) {
    // Analysis conversions don't fail if any operations fail to legalize,
    // they are only interested in the operations that were successfully
    // legalized.
    if (config.legalizableOps)
      config.legalizableOps->insert(op);
  }
  return success();
}

LogicalResult OperationConverter::convertOperations(ArrayRef<Operation *> ops) {
  if (ops.empty())
    return success();
  const ConversionTarget &target = opLegalizer.getTarget();

  // Compute the set of operations and blocks to convert.
  SmallVector<Operation *> toConvert;
  for (auto *op : ops) {
    op->walk<WalkOrder::PreOrder, ForwardDominanceIterator<>>(
        [&](Operation *op) {
          toConvert.push_back(op);
          // Don't check this operation's children for conversion if the
          // operation is recursively legal.
          auto legalityInfo = target.isLegal(op);
          if (legalityInfo && legalityInfo->isRecursivelyLegal)
            return WalkResult::skip();
          return WalkResult::advance();
        });
  }

  // Convert each operation and discard rewrites on failure.
  ConversionPatternRewriter rewriter(ops.front()->getContext(), config);
  ConversionPatternRewriterImpl &rewriterImpl = rewriter.getImpl();

  for (auto *op : toConvert)
    if (failed(convert(rewriter, op)))
      return rewriterImpl.undoRewrites(), failure();

  // Now that all of the operations have been converted, finalize the conversion
  // process to ensure any lingering conversion artifacts are cleaned up and
  // legalized.
  if (failed(finalize(rewriter)))
    return rewriterImpl.undoRewrites(), failure();

  // After a successful conversion, apply rewrites if this is not an analysis
  // conversion.
  if (mode == OpConversionMode::Analysis) {
    rewriterImpl.undoRewrites();
  } else {
    rewriterImpl.applyRewrites();
  }
  return success();
}

LogicalResult
OperationConverter::finalize(ConversionPatternRewriter &rewriter) {
  ConversionPatternRewriterImpl &rewriterImpl = rewriter.getImpl();
  if (failed(legalizeConvertedArgumentTypes(rewriter, rewriterImpl)))
    return failure();
  DenseMap<Value, SmallVector<Value>> inverseMapping =
      rewriterImpl.mapping.getInverse();
  if (failed(legalizeConvertedOpResultTypes(rewriter, rewriterImpl,
                                            inverseMapping)))
    return failure();
  if (failed(legalizeUnresolvedMaterializations(rewriter, rewriterImpl,
                                                inverseMapping)))
    return failure();
  return success();
}

/// Finds a user of the given value, or of any other value that the given value
/// replaced, that was not replaced in the conversion process.
static Operation *findLiveUserOfReplaced(
    Value initialValue, ConversionPatternRewriterImpl &rewriterImpl,
    const DenseMap<Value, SmallVector<Value>> &inverseMapping) {
  SmallVector<Value> worklist = {initialValue};
  while (!worklist.empty()) {
    Value value = worklist.pop_back_val();

    // Walk the users of this value to see if there are any live users that
    // weren't replaced during conversion.
    auto liveUserIt = llvm::find_if_not(value.getUsers(), [&](Operation *user) {
      return rewriterImpl.isOpIgnored(user);
    });
    if (liveUserIt != value.user_end())
      return *liveUserIt;
    auto mapIt = inverseMapping.find(value);
    if (mapIt != inverseMapping.end())
      worklist.append(mapIt->second);
  }
  return nullptr;
}

LogicalResult OperationConverter::legalizeConvertedOpResultTypes(
    ConversionPatternRewriter &rewriter,
    ConversionPatternRewriterImpl &rewriterImpl,
    DenseMap<Value, SmallVector<Value>> &inverseMapping) {
  // Process requested operation replacements.
  for (unsigned i = 0; i < rewriterImpl.rewrites.size(); ++i) {
    auto *opReplacement =
        dyn_cast<ReplaceOperationRewrite>(rewriterImpl.rewrites[i].get());
    if (!opReplacement || !opReplacement->hasChangedResults())
      continue;
    Operation *op = opReplacement->getOperation();
    for (OpResult result : op->getResults()) {
      Value newValue = rewriterImpl.mapping.lookupOrNull(result);

      // If the operation result was replaced with null, all of the uses of this
      // value should be replaced.
      if (!newValue) {
        if (failed(legalizeErasedResult(op, result, rewriterImpl)))
          return failure();
        continue;
      }

      // Otherwise, check to see if the type of the result changed.
      if (result.getType() == newValue.getType())
        continue;

      Operation *liveUser =
          findLiveUserOfReplaced(result, rewriterImpl, inverseMapping);
      if (!liveUser)
        continue;

      // Legalize this result.
      Value castValue = rewriterImpl.buildUnresolvedMaterialization(
          MaterializationKind::Source, computeInsertPoint(result), op->getLoc(),
          /*inputs=*/newValue, /*outputType=*/result.getType(),
          opReplacement->getConverter());
      rewriterImpl.mapping.map(result, castValue);
      inverseMapping[castValue].push_back(result);
    }
  }

  return success();
}

LogicalResult OperationConverter::legalizeConvertedArgumentTypes(
    ConversionPatternRewriter &rewriter,
    ConversionPatternRewriterImpl &rewriterImpl) {
  // Functor used to check if all users of a value will be dead after
  // conversion.
  // TODO: This should probably query the inverse mapping, same as in
  // `legalizeConvertedOpResultTypes`.
  auto findLiveUser = [&](Value val) {
    auto liveUserIt = llvm::find_if_not(val.getUsers(), [&](Operation *user) {
      return rewriterImpl.isOpIgnored(user);
    });
    return liveUserIt == val.user_end() ? nullptr : *liveUserIt;
  };
  // Note: `rewrites` may be reallocated as the loop is running.
  for (int64_t i = 0; i < static_cast<int64_t>(rewriterImpl.rewrites.size());
       ++i) {
    auto &rewrite = rewriterImpl.rewrites[i];
    if (auto *blockTypeConversionRewrite =
            dyn_cast<BlockTypeConversionRewrite>(rewrite.get())) {
      // Process the remapping for each of the original arguments.
      for (Value origArg :
           blockTypeConversionRewrite->getOrigBlock()->getArguments()) {
        // If the type of this argument changed and the argument is still live,
        // we need to materialize a conversion.
        if (rewriterImpl.mapping.lookupOrNull(origArg, origArg.getType()))
          continue;
        Operation *liveUser = findLiveUser(origArg);
        if (!liveUser)
          continue;

        Value replacementValue = rewriterImpl.mapping.lookupOrNull(origArg);
        assert(replacementValue && "replacement value not found");
        Value repl = rewriterImpl.buildUnresolvedMaterialization(
            MaterializationKind::Source, computeInsertPoint(replacementValue),
            origArg.getLoc(), /*inputs=*/replacementValue,
            /*outputType=*/origArg.getType(),
            blockTypeConversionRewrite->getConverter());
        rewriterImpl.mapping.map(origArg, repl);
      }
    }
  }
  return success();
}

/// Replace the results of a materialization operation with the given values.
static void
replaceMaterialization(ConversionPatternRewriterImpl &rewriterImpl,
                       ResultRange matResults, ValueRange values,
                       DenseMap<Value, SmallVector<Value>> &inverseMapping) {
  matResults.replaceAllUsesWith(values);

  // For each of the materialization results, update the inverse mappings to
  // point to the replacement values.
  for (auto [matResult, newValue] : llvm::zip(matResults, values)) {
    auto inverseMapIt = inverseMapping.find(matResult);
    if (inverseMapIt == inverseMapping.end())
      continue;

    // Update the reverse mapping, or remove the mapping if we couldn't update
    // it. Not being able to update signals that the mapping would have become
    // circular (i.e. %foo -> newValue -> %foo), which may occur as values are
    // propagated through temporary materializations. We simply drop the
    // mapping, and let the post-conversion replacement logic handle updating
    // uses.
    for (Value inverseMapVal : inverseMapIt->second)
      if (!rewriterImpl.mapping.tryMap(inverseMapVal, newValue))
        rewriterImpl.mapping.erase(inverseMapVal);
  }
}

/// Compute all of the unresolved materializations that will persist beyond the
/// conversion process, and require inserting a proper user materialization for.
static void computeNecessaryMaterializations(
    DenseMap<Operation *, UnresolvedMaterializationRewrite *>
        &materializationOps,
    ConversionPatternRewriter &rewriter,
    ConversionPatternRewriterImpl &rewriterImpl,
    DenseMap<Value, SmallVector<Value>> &inverseMapping,
    SetVector<UnresolvedMaterializationRewrite *> &necessaryMaterializations) {
  // Helper function to check if the given value or a not yet materialized
  // replacement of the given value is live.
  // Note: `inverseMapping` maps from replaced values to original values.
  auto isLive = [&](Value value) {
    auto findFn = [&](Operation *user) {
      auto matIt = materializationOps.find(user);
      if (matIt != materializationOps.end())
        return !necessaryMaterializations.count(matIt->second);
      return rewriterImpl.isOpIgnored(user);
    };
    // A worklist is needed because a value may have gone through a chain of
    // replacements and each of the replaced values may have live users.
    SmallVector<Value> worklist;
    worklist.push_back(value);
    while (!worklist.empty()) {
      Value next = worklist.pop_back_val();
      if (llvm::find_if_not(next.getUsers(), findFn) != next.user_end())
        return true;
      // This value may be replacing another value that has a live user.
      llvm::append_range(worklist, inverseMapping.lookup(next));
    }
    return false;
  };

  llvm::unique_function<Value(Value, Value, Type)> lookupRemappedValue =
      [&](Value invalidRoot, Value value, Type type) {
        // Check to see if the input operation was remapped to a variant of the
        // output.
        Value remappedValue = rewriterImpl.mapping.lookupOrDefault(value, type);
        if (remappedValue.getType() == type && remappedValue != invalidRoot)
          return remappedValue;

        // Check to see if the input is a materialization operation that
        // provides an inverse conversion. We just check blindly for
        // UnrealizedConversionCastOp here, but it has no effect on correctness.
        auto inputCastOp = value.getDefiningOp<UnrealizedConversionCastOp>();
        if (inputCastOp && inputCastOp->getNumOperands() == 1)
          return lookupRemappedValue(invalidRoot, inputCastOp->getOperand(0),
                                     type);

        return Value();
      };

  SetVector<UnresolvedMaterializationRewrite *> worklist;
  for (auto &rewrite : rewriterImpl.rewrites) {
    auto *mat = dyn_cast<UnresolvedMaterializationRewrite>(rewrite.get());
    if (!mat)
      continue;
    materializationOps.try_emplace(mat->getOperation(), mat);
    worklist.insert(mat);
  }
  while (!worklist.empty()) {
    UnresolvedMaterializationRewrite *mat = worklist.pop_back_val();
    UnrealizedConversionCastOp op = mat->getOperation();

    // We currently only handle target materializations here.
    assert(op->getNumResults() == 1 && "unexpected materialization type");
    OpResult opResult = op->getOpResult(0);
    Type outputType = opResult.getType();
    Operation::operand_range inputOperands = op.getOperands();

    // Try to forward propagate operands for user conversion casts that result
    // in the input types of the current cast.
    for (Operation *user : llvm::make_early_inc_range(opResult.getUsers())) {
      auto castOp = dyn_cast<UnrealizedConversionCastOp>(user);
      if (!castOp)
        continue;
      if (castOp->getResultTypes() == inputOperands.getTypes()) {
        replaceMaterialization(rewriterImpl, user->getResults(), inputOperands,
                               inverseMapping);
        necessaryMaterializations.remove(materializationOps.lookup(user));
      }
    }

    // Try to avoid materializing a resolved materialization if possible.
    // Handle the case of a 1-1 materialization.
    if (inputOperands.size() == 1) {
      // Check to see if the input operation was remapped to a variant of the
      // output.
      Value remappedValue =
          lookupRemappedValue(opResult, inputOperands[0], outputType);
      if (remappedValue && remappedValue != opResult) {
        replaceMaterialization(rewriterImpl, opResult, remappedValue,
                               inverseMapping);
        necessaryMaterializations.remove(mat);
        continue;
      }
    } else {
      // TODO: Avoid materializing other types of conversions here.
    }

    // If the materialization does not have any live users, we don't need to
    // generate a user materialization for it.
    bool isMaterializationLive = isLive(opResult);
    if (!isMaterializationLive)
      continue;
    if (!necessaryMaterializations.insert(mat))
      continue;

    // Reprocess input materializations to see if they have an updated status.
    for (Value input : inputOperands) {
      if (auto parentOp = input.getDefiningOp<UnrealizedConversionCastOp>()) {
        if (auto *mat = materializationOps.lookup(parentOp))
          worklist.insert(mat);
      }
    }
  }
}

/// Legalize the given unresolved materialization. Returns success if the
/// materialization was legalized, failure otherise.
static LogicalResult legalizeUnresolvedMaterialization(
    UnresolvedMaterializationRewrite &mat,
    DenseMap<Operation *, UnresolvedMaterializationRewrite *>
        &materializationOps,
    ConversionPatternRewriter &rewriter,
    ConversionPatternRewriterImpl &rewriterImpl,
    DenseMap<Value, SmallVector<Value>> &inverseMapping) {
  auto findLiveUser = [&](auto &&users) {
    auto liveUserIt = llvm::find_if_not(
        users, [&](Operation *user) { return rewriterImpl.isOpIgnored(user); });
    return liveUserIt == users.end() ? nullptr : *liveUserIt;
  };

  llvm::unique_function<Value(Value, Type)> lookupRemappedValue =
      [&](Value value, Type type) {
        // Check to see if the input operation was remapped to a variant of the
        // output.
        Value remappedValue = rewriterImpl.mapping.lookupOrDefault(value, type);
        if (remappedValue.getType() == type)
          return remappedValue;
        return Value();
      };

  UnrealizedConversionCastOp op = mat.getOperation();
  if (!rewriterImpl.ignoredOps.insert(op))
    return success();

  // We currently only handle target materializations here.
  OpResult opResult = op->getOpResult(0);
  Operation::operand_range inputOperands = op.getOperands();
  Type outputType = opResult.getType();

  // If any input to this materialization is another materialization, resolve
  // the input first.
  for (Value value : op->getOperands()) {
    auto valueCast = value.getDefiningOp<UnrealizedConversionCastOp>();
    if (!valueCast)
      continue;

    auto matIt = materializationOps.find(valueCast);
    if (matIt != materializationOps.end())
      if (failed(legalizeUnresolvedMaterialization(
              *matIt->second, materializationOps, rewriter, rewriterImpl,
              inverseMapping)))
        return failure();
  }

  // Perform a last ditch attempt to avoid materializing a resolved
  // materialization if possible.
  // Handle the case of a 1-1 materialization.
  if (inputOperands.size() == 1) {
    // Check to see if the input operation was remapped to a variant of the
    // output.
    Value remappedValue = lookupRemappedValue(inputOperands[0], outputType);
    if (remappedValue && remappedValue != opResult) {
      replaceMaterialization(rewriterImpl, opResult, remappedValue,
                             inverseMapping);
      return success();
    }
  } else {
    // TODO: Avoid materializing other types of conversions here.
  }

  // Try to materialize the conversion.
  if (const TypeConverter *converter = mat.getConverter()) {
    rewriter.setInsertionPoint(op);
    Value newMaterialization;
    switch (mat.getMaterializationKind()) {
    case MaterializationKind::Argument:
      // Try to materialize an argument conversion.
      newMaterialization = converter->materializeArgumentConversion(
          rewriter, op->getLoc(), outputType, inputOperands);
      if (newMaterialization)
        break;
      // If an argument materialization failed, fallback to trying a target
      // materialization.
      [[fallthrough]];
    case MaterializationKind::Target:
      newMaterialization = converter->materializeTargetConversion(
          rewriter, op->getLoc(), outputType, inputOperands);
      break;
    case MaterializationKind::Source:
      newMaterialization = converter->materializeSourceConversion(
          rewriter, op->getLoc(), outputType, inputOperands);
      break;
    }
    if (newMaterialization) {
      assert(newMaterialization.getType() == outputType &&
             "materialization callback produced value of incorrect type");
      replaceMaterialization(rewriterImpl, opResult, newMaterialization,
                             inverseMapping);
      return success();
    }
  }

  InFlightDiagnostic diag = op->emitError()
                            << "failed to legalize unresolved materialization "
                               "from ("
                            << inputOperands.getTypes() << ") to " << outputType
                            << " that remained live after conversion";
  if (Operation *liveUser = findLiveUser(op->getUsers())) {
    diag.attachNote(liveUser->getLoc())
        << "see existing live user here: " << *liveUser;
  }
  return failure();
}

LogicalResult OperationConverter::legalizeUnresolvedMaterializations(
    ConversionPatternRewriter &rewriter,
    ConversionPatternRewriterImpl &rewriterImpl,
    DenseMap<Value, SmallVector<Value>> &inverseMapping) {
  // As an initial step, compute all of the inserted materializations that we
  // expect to persist beyond the conversion process.
  DenseMap<Operation *, UnresolvedMaterializationRewrite *> materializationOps;
  SetVector<UnresolvedMaterializationRewrite *> necessaryMaterializations;
  computeNecessaryMaterializations(materializationOps, rewriter, rewriterImpl,
                                   inverseMapping, necessaryMaterializations);

  // Once computed, legalize any necessary materializations.
  for (auto *mat : necessaryMaterializations) {
    if (failed(legalizeUnresolvedMaterialization(
            *mat, materializationOps, rewriter, rewriterImpl, inverseMapping)))
      return failure();
  }
  return success();
}

LogicalResult OperationConverter::legalizeErasedResult(
    Operation *op, OpResult result,
    ConversionPatternRewriterImpl &rewriterImpl) {
  // If the operation result was replaced with null, all of the uses of this
  // value should be replaced.
  auto liveUserIt = llvm::find_if_not(result.getUsers(), [&](Operation *user) {
    return rewriterImpl.isOpIgnored(user);
  });
  if (liveUserIt != result.user_end()) {
    InFlightDiagnostic diag = op->emitError("failed to legalize operation '")
                              << op->getName() << "' marked as erased";
    diag.attachNote(liveUserIt->getLoc())
        << "found live user of result #" << result.getResultNumber() << ": "
        << *liveUserIt;
    return failure();
  }
  return success();
}

//===----------------------------------------------------------------------===//
// Type Conversion
//===----------------------------------------------------------------------===//

void TypeConverter::SignatureConversion::addInputs(unsigned origInputNo,
                                                   ArrayRef<Type> types) {
  assert(!types.empty() && "expected valid types");
  remapInput(origInputNo, /*newInputNo=*/argTypes.size(), types.size());
  addInputs(types);
}

void TypeConverter::SignatureConversion::addInputs(ArrayRef<Type> types) {
  assert(!types.empty() &&
         "1->0 type remappings don't need to be added explicitly");
  argTypes.append(types.begin(), types.end());
}

void TypeConverter::SignatureConversion::remapInput(unsigned origInputNo,
                                                    unsigned newInputNo,
                                                    unsigned newInputCount) {
  assert(!remappedInputs[origInputNo] && "input has already been remapped");
  assert(newInputCount != 0 && "expected valid input count");
  remappedInputs[origInputNo] =
      InputMapping{newInputNo, newInputCount, /*replacementValue=*/nullptr};
}

void TypeConverter::SignatureConversion::remapInput(unsigned origInputNo,
                                                    Value replacementValue) {
  assert(!remappedInputs[origInputNo] && "input has already been remapped");
  remappedInputs[origInputNo] =
      InputMapping{origInputNo, /*size=*/0, replacementValue};
}

LogicalResult TypeConverter::convertType(Type t,
                                         SmallVectorImpl<Type> &results) const {
  {
    std::shared_lock<decltype(cacheMutex)> cacheReadLock(cacheMutex,
                                                         std::defer_lock);
    if (t.getContext()->isMultithreadingEnabled())
      cacheReadLock.lock();
    auto existingIt = cachedDirectConversions.find(t);
    if (existingIt != cachedDirectConversions.end()) {
      if (existingIt->second)
        results.push_back(existingIt->second);
      return success(existingIt->second != nullptr);
    }
    auto multiIt = cachedMultiConversions.find(t);
    if (multiIt != cachedMultiConversions.end()) {
      results.append(multiIt->second.begin(), multiIt->second.end());
      return success();
    }
  }
  // Walk the added converters in reverse order to apply the most recently
  // registered first.
  size_t currentCount = results.size();

  std::unique_lock<decltype(cacheMutex)> cacheWriteLock(cacheMutex,
                                                        std::defer_lock);

  for (const ConversionCallbackFn &converter : llvm::reverse(conversions)) {
    if (std::optional<LogicalResult> result = converter(t, results)) {
      if (t.getContext()->isMultithreadingEnabled())
        cacheWriteLock.lock();
      if (!succeeded(*result)) {
        cachedDirectConversions.try_emplace(t, nullptr);
        return failure();
      }
      auto newTypes = ArrayRef<Type>(results).drop_front(currentCount);
      if (newTypes.size() == 1)
        cachedDirectConversions.try_emplace(t, newTypes.front());
      else
        cachedMultiConversions.try_emplace(t, llvm::to_vector<2>(newTypes));
      return success();
    }
  }
  return failure();
}

Type TypeConverter::convertType(Type t) const {
  // Use the multi-type result version to convert the type.
  SmallVector<Type, 1> results;
  if (failed(convertType(t, results)))
    return nullptr;

  // Check to ensure that only one type was produced.
  return results.size() == 1 ? results.front() : nullptr;
}

LogicalResult
TypeConverter::convertTypes(TypeRange types,
                            SmallVectorImpl<Type> &results) const {
  for (Type type : types)
    if (failed(convertType(type, results)))
      return failure();
  return success();
}

bool TypeConverter::isLegal(Type type) const {
  return convertType(type) == type;
}
bool TypeConverter::isLegal(Operation *op) const {
  return isLegal(op->getOperandTypes()) && isLegal(op->getResultTypes());
}

bool TypeConverter::isLegal(Region *region) const {
  return llvm::all_of(*region, [this](Block &block) {
    return isLegal(block.getArgumentTypes());
  });
}

bool TypeConverter::isSignatureLegal(FunctionType ty) const {
  return isLegal(llvm::concat<const Type>(ty.getInputs(), ty.getResults()));
}

LogicalResult
TypeConverter::convertSignatureArg(unsigned inputNo, Type type,
                                   SignatureConversion &result) const {
  // Try to convert the given input type.
  SmallVector<Type, 1> convertedTypes;
  if (failed(convertType(type, convertedTypes)))
    return failure();

  // If this argument is being dropped, there is nothing left to do.
  if (convertedTypes.empty())
    return success();

  // Otherwise, add the new inputs.
  result.addInputs(inputNo, convertedTypes);
  return success();
}
LogicalResult
TypeConverter::convertSignatureArgs(TypeRange types,
                                    SignatureConversion &result,
                                    unsigned origInputOffset) const {
  for (unsigned i = 0, e = types.size(); i != e; ++i)
    if (failed(convertSignatureArg(origInputOffset + i, types[i], result)))
      return failure();
  return success();
}

Value TypeConverter::materializeConversion(
    ArrayRef<MaterializationCallbackFn> materializations, OpBuilder &builder,
    Location loc, Type resultType, ValueRange inputs) const {
  for (const MaterializationCallbackFn &fn : llvm::reverse(materializations))
    if (std::optional<Value> result = fn(builder, resultType, inputs, loc))
      return *result;
  return nullptr;
}

std::optional<TypeConverter::SignatureConversion>
TypeConverter::convertBlockSignature(Block *block) const {
  SignatureConversion conversion(block->getNumArguments());
  if (failed(convertSignatureArgs(block->getArgumentTypes(), conversion)))
    return std::nullopt;
  return conversion;
}

//===----------------------------------------------------------------------===//
// Type attribute conversion
//===----------------------------------------------------------------------===//
TypeConverter::AttributeConversionResult
TypeConverter::AttributeConversionResult::result(Attribute attr) {
  return AttributeConversionResult(attr, resultTag);
}

TypeConverter::AttributeConversionResult
TypeConverter::AttributeConversionResult::na() {
  return AttributeConversionResult(nullptr, naTag);
}

TypeConverter::AttributeConversionResult
TypeConverter::AttributeConversionResult::abort() {
  return AttributeConversionResult(nullptr, abortTag);
}

bool TypeConverter::AttributeConversionResult::hasResult() const {
  return impl.getInt() == resultTag;
}

bool TypeConverter::AttributeConversionResult::isNa() const {
  return impl.getInt() == naTag;
}

bool TypeConverter::AttributeConversionResult::isAbort() const {
  return impl.getInt() == abortTag;
}

Attribute TypeConverter::AttributeConversionResult::getResult() const {
  assert(hasResult() && "Cannot get result from N/A or abort");
  return impl.getPointer();
}

std::optional<Attribute>
TypeConverter::convertTypeAttribute(Type type, Attribute attr) const {
  for (const TypeAttributeConversionCallbackFn &fn :
       llvm::reverse(typeAttributeConversions)) {
    AttributeConversionResult res = fn(type, attr);
    if (res.hasResult())
      return res.getResult();
    if (res.isAbort())
      return std::nullopt;
  }
  return std::nullopt;
}

//===----------------------------------------------------------------------===//
// FunctionOpInterfaceSignatureConversion
//===----------------------------------------------------------------------===//

static LogicalResult convertFuncOpTypes(FunctionOpInterface funcOp,
                                        const TypeConverter &typeConverter,
                                        ConversionPatternRewriter &rewriter) {
  FunctionType type = dyn_cast<FunctionType>(funcOp.getFunctionType());
  if (!type)
    return failure();

  // Convert the original function types.
  TypeConverter::SignatureConversion result(type.getNumInputs());
  SmallVector<Type, 1> newResults;
  if (failed(typeConverter.convertSignatureArgs(type.getInputs(), result)) ||
      failed(typeConverter.convertTypes(type.getResults(), newResults)) ||
      failed(rewriter.convertRegionTypes(&funcOp.getFunctionBody(),
                                         typeConverter, &result)))
    return failure();

  // Update the function signature in-place.
  auto newType = FunctionType::get(rewriter.getContext(),
                                   result.getConvertedTypes(), newResults);

  rewriter.modifyOpInPlace(funcOp, [&] { funcOp.setType(newType); });

  return success();
}

/// Create a default conversion pattern that rewrites the type signature of a
/// FunctionOpInterface op. This only supports ops which use FunctionType to
/// represent their type.
namespace {
struct FunctionOpInterfaceSignatureConversion : public ConversionPattern {
  FunctionOpInterfaceSignatureConversion(StringRef functionLikeOpName,
                                         MLIRContext *ctx,
                                         const TypeConverter &converter)
      : ConversionPattern(converter, functionLikeOpName, /*benefit=*/1, ctx) {}

  LogicalResult
  matchAndRewrite(Operation *op, ArrayRef<Value> /*operands*/,
                  ConversionPatternRewriter &rewriter) const override {
    FunctionOpInterface funcOp = cast<FunctionOpInterface>(op);
    return convertFuncOpTypes(funcOp, *typeConverter, rewriter);
  }
};

struct AnyFunctionOpInterfaceSignatureConversion
    : public OpInterfaceConversionPattern<FunctionOpInterface> {
  using OpInterfaceConversionPattern::OpInterfaceConversionPattern;

  LogicalResult
  matchAndRewrite(FunctionOpInterface funcOp, ArrayRef<Value> /*operands*/,
                  ConversionPatternRewriter &rewriter) const override {
    return convertFuncOpTypes(funcOp, *typeConverter, rewriter);
  }
};
} // namespace

FailureOr<Operation *>
mlir::convertOpResultTypes(Operation *op, ValueRange operands,
                           const TypeConverter &converter,
                           ConversionPatternRewriter &rewriter) {
  assert(op && "Invalid op");
  Location loc = op->getLoc();
  if (converter.isLegal(op))
    return rewriter.notifyMatchFailure(loc, "op already legal");

  OperationState newOp(loc, op->getName());
  newOp.addOperands(operands);

  SmallVector<Type> newResultTypes;
  if (failed(converter.convertTypes(op->getResultTypes(), newResultTypes)))
    return rewriter.notifyMatchFailure(loc, "couldn't convert return types");

  newOp.addTypes(newResultTypes);
  newOp.addAttributes(op->getAttrs());
  return rewriter.create(newOp);
}

void mlir::populateFunctionOpInterfaceTypeConversionPattern(
    StringRef functionLikeOpName, RewritePatternSet &patterns,
    const TypeConverter &converter) {
  patterns.add<FunctionOpInterfaceSignatureConversion>(
      functionLikeOpName, patterns.getContext(), converter);
}

void mlir::populateAnyFunctionOpInterfaceTypeConversionPattern(
    RewritePatternSet &patterns, const TypeConverter &converter) {
  patterns.add<AnyFunctionOpInterfaceSignatureConversion>(
      converter, patterns.getContext());
}

//===----------------------------------------------------------------------===//
// ConversionTarget
//===----------------------------------------------------------------------===//

void ConversionTarget::setOpAction(OperationName op,
                                   LegalizationAction action) {
  legalOperations[op].action = action;
}

void ConversionTarget::setDialectAction(ArrayRef<StringRef> dialectNames,
                                        LegalizationAction action) {
  for (StringRef dialect : dialectNames)
    legalDialects[dialect] = action;
}

auto ConversionTarget::getOpAction(OperationName op) const
    -> std::optional<LegalizationAction> {
  std::optional<LegalizationInfo> info = getOpInfo(op);
  return info ? info->action : std::optional<LegalizationAction>();
}

auto ConversionTarget::isLegal(Operation *op) const
    -> std::optional<LegalOpDetails> {
  std::optional<LegalizationInfo> info = getOpInfo(op->getName());
  if (!info)
    return std::nullopt;

  // Returns true if this operation instance is known to be legal.
  auto isOpLegal = [&] {
    // Handle dynamic legality either with the provided legality function.
    if (info->action == LegalizationAction::Dynamic) {
      std::optional<bool> result = info->legalityFn(op);
      if (result)
        return *result;
    }

    // Otherwise, the operation is only legal if it was marked 'Legal'.
    return info->action == LegalizationAction::Legal;
  };
  if (!isOpLegal())
    return std::nullopt;

  // This operation is legal, compute any additional legality information.
  LegalOpDetails legalityDetails;
  if (info->isRecursivelyLegal) {
    auto legalityFnIt = opRecursiveLegalityFns.find(op->getName());
    if (legalityFnIt != opRecursiveLegalityFns.end()) {
      legalityDetails.isRecursivelyLegal =
          legalityFnIt->second(op).value_or(true);
    } else {
      legalityDetails.isRecursivelyLegal = true;
    }
  }
  return legalityDetails;
}

bool ConversionTarget::isIllegal(Operation *op) const {
  std::optional<LegalizationInfo> info = getOpInfo(op->getName());
  if (!info)
    return false;

  if (info->action == LegalizationAction::Dynamic) {
    std::optional<bool> result = info->legalityFn(op);
    if (!result)
      return false;

    return !(*result);
  }

  return info->action == LegalizationAction::Illegal;
}

static ConversionTarget::DynamicLegalityCallbackFn composeLegalityCallbacks(
    ConversionTarget::DynamicLegalityCallbackFn oldCallback,
    ConversionTarget::DynamicLegalityCallbackFn newCallback) {
  if (!oldCallback)
    return newCallback;

  auto chain = [oldCl = std::move(oldCallback), newCl = std::move(newCallback)](
                   Operation *op) -> std::optional<bool> {
    if (std::optional<bool> result = newCl(op))
      return *result;

    return oldCl(op);
  };
  return chain;
}

void ConversionTarget::setLegalityCallback(
    OperationName name, const DynamicLegalityCallbackFn &callback) {
  assert(callback && "expected valid legality callback");
  auto *infoIt = legalOperations.find(name);
  assert(infoIt != legalOperations.end() &&
         infoIt->second.action == LegalizationAction::Dynamic &&
         "expected operation to already be marked as dynamically legal");
  infoIt->second.legalityFn =
      composeLegalityCallbacks(std::move(infoIt->second.legalityFn), callback);
}

void ConversionTarget::markOpRecursivelyLegal(
    OperationName name, const DynamicLegalityCallbackFn &callback) {
  auto *infoIt = legalOperations.find(name);
  assert(infoIt != legalOperations.end() &&
         infoIt->second.action != LegalizationAction::Illegal &&
         "expected operation to already be marked as legal");
  infoIt->second.isRecursivelyLegal = true;
  if (callback)
    opRecursiveLegalityFns[name] = composeLegalityCallbacks(
        std::move(opRecursiveLegalityFns[name]), callback);
  else
    opRecursiveLegalityFns.erase(name);
}

void ConversionTarget::setLegalityCallback(
    ArrayRef<StringRef> dialects, const DynamicLegalityCallbackFn &callback) {
  assert(callback && "expected valid legality callback");
  for (StringRef dialect : dialects)
    dialectLegalityFns[dialect] = composeLegalityCallbacks(
        std::move(dialectLegalityFns[dialect]), callback);
}

void ConversionTarget::setLegalityCallback(
    const DynamicLegalityCallbackFn &callback) {
  assert(callback && "expected valid legality callback");
  unknownLegalityFn = composeLegalityCallbacks(unknownLegalityFn, callback);
}

auto ConversionTarget::getOpInfo(OperationName op) const
    -> std::optional<LegalizationInfo> {
  // Check for info for this specific operation.
  const auto *it = legalOperations.find(op);
  if (it != legalOperations.end())
    return it->second;
  // Check for info for the parent dialect.
  auto dialectIt = legalDialects.find(op.getDialectNamespace());
  if (dialectIt != legalDialects.end()) {
    DynamicLegalityCallbackFn callback;
    auto dialectFn = dialectLegalityFns.find(op.getDialectNamespace());
    if (dialectFn != dialectLegalityFns.end())
      callback = dialectFn->second;
    return LegalizationInfo{dialectIt->second, /*isRecursivelyLegal=*/false,
                            callback};
  }
  // Otherwise, check if we mark unknown operations as dynamic.
  if (unknownLegalityFn)
    return LegalizationInfo{LegalizationAction::Dynamic,
                            /*isRecursivelyLegal=*/false, unknownLegalityFn};
  return std::nullopt;
}

#if MLIR_ENABLE_PDL_IN_PATTERNMATCH
//===----------------------------------------------------------------------===//
// PDL Configuration
//===----------------------------------------------------------------------===//

void PDLConversionConfig::notifyRewriteBegin(PatternRewriter &rewriter) {
  auto &rewriterImpl =
      static_cast<ConversionPatternRewriter &>(rewriter).getImpl();
  rewriterImpl.currentTypeConverter = getTypeConverter();
}

void PDLConversionConfig::notifyRewriteEnd(PatternRewriter &rewriter) {
  auto &rewriterImpl =
      static_cast<ConversionPatternRewriter &>(rewriter).getImpl();
  rewriterImpl.currentTypeConverter = nullptr;
}

/// Remap the given value using the rewriter and the type converter in the
/// provided config.
static FailureOr<SmallVector<Value>>
pdllConvertValues(ConversionPatternRewriter &rewriter, ValueRange values) {
  SmallVector<Value> mappedValues;
  if (failed(rewriter.getRemappedValues(values, mappedValues)))
    return failure();
  return std::move(mappedValues);
}

void mlir::registerConversionPDLFunctions(RewritePatternSet &patterns) {
  patterns.getPDLPatterns().registerRewriteFunction(
      "convertValue",
      [](PatternRewriter &rewriter, Value value) -> FailureOr<Value> {
        auto results = pdllConvertValues(
            static_cast<ConversionPatternRewriter &>(rewriter), value);
        if (failed(results))
          return failure();
        return results->front();
      });
  patterns.getPDLPatterns().registerRewriteFunction(
      "convertValues", [](PatternRewriter &rewriter, ValueRange values) {
        return pdllConvertValues(
            static_cast<ConversionPatternRewriter &>(rewriter), values);
      });
  patterns.getPDLPatterns().registerRewriteFunction(
      "convertType",
      [](PatternRewriter &rewriter, Type type) -> FailureOr<Type> {
        auto &rewriterImpl =
            static_cast<ConversionPatternRewriter &>(rewriter).getImpl();
        if (const TypeConverter *converter =
                rewriterImpl.currentTypeConverter) {
          if (Type newType = converter->convertType(type))
            return newType;
          return failure();
        }
        return type;
      });
  patterns.getPDLPatterns().registerRewriteFunction(
      "convertTypes",
      [](PatternRewriter &rewriter,
         TypeRange types) -> FailureOr<SmallVector<Type>> {
        auto &rewriterImpl =
            static_cast<ConversionPatternRewriter &>(rewriter).getImpl();
        const TypeConverter *converter = rewriterImpl.currentTypeConverter;
        if (!converter)
          return SmallVector<Type>(types);

        SmallVector<Type> remappedTypes;
        if (failed(converter->convertTypes(types, remappedTypes)))
          return failure();
        return std::move(remappedTypes);
      });
}
#endif // MLIR_ENABLE_PDL_IN_PATTERNMATCH

//===----------------------------------------------------------------------===//
// Op Conversion Entry Points
//===----------------------------------------------------------------------===//

//===----------------------------------------------------------------------===//
// Partial Conversion

LogicalResult mlir::applyPartialConversion(
    ArrayRef<Operation *> ops, const ConversionTarget &target,
    const FrozenRewritePatternSet &patterns, ConversionConfig config) {
  OperationConverter opConverter(target, patterns, config,
                                 OpConversionMode::Partial);
  return opConverter.convertOperations(ops);
}
LogicalResult
mlir::applyPartialConversion(Operation *op, const ConversionTarget &target,
                             const FrozenRewritePatternSet &patterns,
                             ConversionConfig config) {
  return applyPartialConversion(llvm::ArrayRef(op), target, patterns, config);
}

//===----------------------------------------------------------------------===//
// Full Conversion

LogicalResult mlir::applyFullConversion(ArrayRef<Operation *> ops,
                                        const ConversionTarget &target,
                                        const FrozenRewritePatternSet &patterns,
                                        ConversionConfig config) {
  OperationConverter opConverter(target, patterns, config,
                                 OpConversionMode::Full);
  return opConverter.convertOperations(ops);
}
LogicalResult mlir::applyFullConversion(Operation *op,
                                        const ConversionTarget &target,
                                        const FrozenRewritePatternSet &patterns,
                                        ConversionConfig config) {
  return applyFullConversion(llvm::ArrayRef(op), target, patterns, config);
}

//===----------------------------------------------------------------------===//
// Analysis Conversion

LogicalResult mlir::applyAnalysisConversion(
    ArrayRef<Operation *> ops, ConversionTarget &target,
    const FrozenRewritePatternSet &patterns, ConversionConfig config) {
  OperationConverter opConverter(target, patterns, config,
                                 OpConversionMode::Analysis);
  return opConverter.convertOperations(ops);
}
LogicalResult
mlir::applyAnalysisConversion(Operation *op, ConversionTarget &target,
                              const FrozenRewritePatternSet &patterns,
                              ConversionConfig config) {
  return applyAnalysisConversion(llvm::ArrayRef(op), target, patterns, config);
}<|MERGE_RESOLUTION|>--- conflicted
+++ resolved
@@ -841,13 +841,6 @@
                                        ValueRange inputs, Type outputType,
                                        const TypeConverter *converter);
 
-<<<<<<< HEAD
-  Value buildUnresolvedTargetMaterialization(Location loc, Value input,
-                                             Type outputType,
-                                             const TypeConverter *converter);
-
-=======
->>>>>>> 98391913
   //===--------------------------------------------------------------------===//
   // Rewriter Notification Hooks
   //===--------------------------------------------------------------------===//
@@ -979,52 +972,6 @@
   block->replaceAllUsesWith(origBlock);
 }
 
-<<<<<<< HEAD
-LogicalResult BlockTypeConversionRewrite::materializeLiveConversions(
-    function_ref<Operation *(Value)> findLiveUser) {
-  // Process the remapping for each of the original arguments.
-  for (auto it : llvm::enumerate(origBlock->getArguments())) {
-    BlockArgument origArg = it.value();
-    // Note: `block` may be detached, so OpBuilder::atBlockBegin cannot be used.
-    OpBuilder builder(it.value().getContext(), /*listener=*/&rewriterImpl);
-    builder.setInsertionPointToStart(block);
-
-    // If the type of this argument changed and the argument is still live, we
-    // need to materialize a conversion.
-    if (rewriterImpl.mapping.lookupOrNull(origArg, origArg.getType()))
-      continue;
-    Operation *liveUser = findLiveUser(origArg);
-    if (!liveUser)
-      continue;
-
-    Value replacementValue = rewriterImpl.mapping.lookupOrDefault(origArg);
-    assert(replacementValue && "replacement value not found");
-    Value newArg;
-    if (converter) {
-      builder.setInsertionPointAfterValue(replacementValue);
-      newArg = converter->materializeSourceConversion(
-          builder, origArg.getLoc(), origArg.getType(), replacementValue);
-      assert((!newArg || newArg.getType() == origArg.getType()) &&
-             "materialization hook did not provide a value of the expected "
-             "type");
-    }
-    if (!newArg) {
-      InFlightDiagnostic diag =
-          emitError(origArg.getLoc())
-          << "failed to materialize conversion for block argument #"
-          << it.index() << " that remained live after conversion, type was "
-          << origArg.getType();
-      diag.attachNote(liveUser->getLoc())
-          << "see existing live user here: " << *liveUser;
-      return failure();
-    }
-    rewriterImpl.mapping.map(origArg, newArg);
-  }
-  return success();
-}
-
-=======
->>>>>>> 98391913
 void ReplaceBlockArgRewrite::commit(RewriterBase &rewriter) {
   Value repl = rewriterImpl.mapping.lookupOrNull(arg, arg.getType());
   if (!repl)
@@ -1313,14 +1260,9 @@
       // This block argument was dropped and no replacement value was provided.
       // Materialize a replacement value "out of thin air".
       Value repl = buildUnresolvedMaterialization(
-<<<<<<< HEAD
-          MaterializationKind::Source, newBlock, newBlock->begin(),
-          origArg.getLoc(), /*inputs=*/ValueRange(),
-=======
           MaterializationKind::Source,
           OpBuilder::InsertPoint(newBlock, newBlock->begin()), origArg.getLoc(),
           /*inputs=*/ValueRange(),
->>>>>>> 98391913
           /*outputType=*/origArgType, converter);
       mapping.map(origArg, repl);
       appendRewrite<ReplaceBlockArgRewrite>(block, origArg);
@@ -1344,14 +1286,9 @@
     auto replArgs =
         newBlock->getArguments().slice(inputMap->inputNo, inputMap->size);
     Value argMat = buildUnresolvedMaterialization(
-<<<<<<< HEAD
-        MaterializationKind::Argument, newBlock, newBlock->begin(),
-        origArg.getLoc(), /*inputs=*/replArgs, origArgType, converter);
-=======
         MaterializationKind::Argument,
         OpBuilder::InsertPoint(newBlock, newBlock->begin()), origArg.getLoc(),
         /*inputs=*/replArgs, origArgType, converter);
->>>>>>> 98391913
     mapping.map(origArg, argMat);
     appendRewrite<ReplaceBlockArgRewrite>(block, origArg);
 
@@ -1369,12 +1306,8 @@
       legalOutputType = replArgs[0].getType();
     }
     if (legalOutputType && legalOutputType != origArgType) {
-<<<<<<< HEAD
-      Value targetMat = buildUnresolvedTargetMaterialization(
-=======
       Value targetMat = buildUnresolvedMaterialization(
           MaterializationKind::Target, computeInsertPoint(argMat),
->>>>>>> 98391913
           origArg.getLoc(), argMat, legalOutputType, converter);
       mapping.map(argMat, targetMat);
     }
@@ -1406,31 +1339,12 @@
   // Create an unresolved materialization. We use a new OpBuilder to avoid
   // tracking the materialization like we do for other operations.
   OpBuilder builder(outputType.getContext());
-<<<<<<< HEAD
-  builder.setInsertionPoint(insertBlock, insertPt);
-=======
   builder.setInsertionPoint(ip.getBlock(), ip.getPoint());
->>>>>>> 98391913
   auto convertOp =
       builder.create<UnrealizedConversionCastOp>(loc, outputType, inputs);
   appendRewrite<UnresolvedMaterializationRewrite>(convertOp, converter, kind);
   return convertOp.getResult(0);
 }
-<<<<<<< HEAD
-Value ConversionPatternRewriterImpl::buildUnresolvedTargetMaterialization(
-    Location loc, Value input, Type outputType,
-    const TypeConverter *converter) {
-  Block *insertBlock = input.getParentBlock();
-  Block::iterator insertPt = insertBlock->begin();
-  if (OpResult inputRes = dyn_cast<OpResult>(input))
-    insertPt = ++inputRes.getOwner()->getIterator();
-
-  return buildUnresolvedMaterialization(MaterializationKind::Target,
-                                        insertBlock, insertPt, loc, input,
-                                        outputType, converter);
-}
-=======
->>>>>>> 98391913
 
 //===----------------------------------------------------------------------===//
 // Rewriter Notification Hooks
