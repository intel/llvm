//===- DialectConversion.cpp - MLIR dialect conversion generic pass -------===//
//
// Part of the LLVM Project, under the Apache License v2.0 with LLVM Exceptions.
// See https://llvm.org/LICENSE.txt for license information.
// SPDX-License-Identifier: Apache-2.0 WITH LLVM-exception
//
//===----------------------------------------------------------------------===//

#include "mlir/Transforms/DialectConversion.h"
#include "mlir/Config/mlir-config.h"
#include "mlir/IR/Block.h"
#include "mlir/IR/Builders.h"
#include "mlir/IR/BuiltinOps.h"
#include "mlir/IR/Dominance.h"
#include "mlir/IR/IRMapping.h"
#include "mlir/IR/Iterators.h"
#include "mlir/IR/Operation.h"
#include "mlir/Interfaces/FunctionInterfaces.h"
#include "mlir/Rewrite/PatternApplicator.h"
#include "llvm/ADT/ScopeExit.h"
#include "llvm/ADT/SmallPtrSet.h"
#include "llvm/Support/Debug.h"
#include "llvm/Support/DebugLog.h"
#include "llvm/Support/FormatVariadic.h"
#include "llvm/Support/SaveAndRestore.h"
#include "llvm/Support/ScopedPrinter.h"
#include <optional>

using namespace mlir;
using namespace mlir::detail;

#define DEBUG_TYPE "dialect-conversion"

/// A utility function to log a successful result for the given reason.
template <typename... Args>
static void logSuccess(llvm::ScopedPrinter &os, StringRef fmt, Args &&...args) {
  LLVM_DEBUG({
    os.unindent();
    os.startLine() << "} -> SUCCESS";
    if (!fmt.empty())
      os.getOStream() << " : "
                      << llvm::formatv(fmt.data(), std::forward<Args>(args)...);
    os.getOStream() << "\n";
  });
}

/// A utility function to log a failure result for the given reason.
template <typename... Args>
static void logFailure(llvm::ScopedPrinter &os, StringRef fmt, Args &&...args) {
  LLVM_DEBUG({
    os.unindent();
    os.startLine() << "} -> FAILURE : "
                   << llvm::formatv(fmt.data(), std::forward<Args>(args)...)
                   << "\n";
  });
}

/// Helper function that computes an insertion point where the given value is
/// defined and can be used without a dominance violation.
static OpBuilder::InsertPoint computeInsertPoint(Value value) {
  Block *insertBlock = value.getParentBlock();
  Block::iterator insertPt = insertBlock->begin();
  if (OpResult inputRes = dyn_cast<OpResult>(value))
    insertPt = ++inputRes.getOwner()->getIterator();
  return OpBuilder::InsertPoint(insertBlock, insertPt);
}

/// Helper function that computes an insertion point where the given values are
/// defined and can be used without a dominance violation.
static OpBuilder::InsertPoint computeInsertPoint(ArrayRef<Value> vals) {
  assert(!vals.empty() && "expected at least one value");
  DominanceInfo domInfo;
  OpBuilder::InsertPoint pt = computeInsertPoint(vals.front());
  for (Value v : vals.drop_front()) {
    // Choose the "later" insertion point.
    OpBuilder::InsertPoint nextPt = computeInsertPoint(v);
    if (domInfo.dominates(pt.getBlock(), pt.getPoint(), nextPt.getBlock(),
                          nextPt.getPoint())) {
      // pt is before nextPt => choose nextPt.
      pt = nextPt;
    } else {
#ifndef NDEBUG
      // nextPt should be before pt => choose pt.
      // If pt, nextPt are no dominance relationship, then there is no valid
      // insertion point at which all given values are defined.
      bool dom = domInfo.dominates(nextPt.getBlock(), nextPt.getPoint(),
                                   pt.getBlock(), pt.getPoint());
      assert(dom && "unable to find valid insertion point");
#endif // NDEBUG
    }
  }
  return pt;
}

//===----------------------------------------------------------------------===//
// ConversionValueMapping
//===----------------------------------------------------------------------===//

/// A vector of SSA values, optimized for the most common case of a single
/// value.
using ValueVector = SmallVector<Value, 1>;

namespace {

/// Helper class to make it possible to use `ValueVector` as a key in DenseMap.
struct ValueVectorMapInfo {
  static ValueVector getEmptyKey() { return ValueVector{Value()}; }
  static ValueVector getTombstoneKey() { return ValueVector{Value(), Value()}; }
  static ::llvm::hash_code getHashValue(const ValueVector &val) {
    return ::llvm::hash_combine_range(val);
  }
  static bool isEqual(const ValueVector &LHS, const ValueVector &RHS) {
    return LHS == RHS;
  }
};

/// This class wraps a IRMapping to provide recursive lookup
/// functionality, i.e. we will traverse if the mapped value also has a mapping.
struct ConversionValueMapping {
  /// Return "true" if an SSA value is mapped to the given value. May return
  /// false positives.
  bool isMappedTo(Value value) const { return mappedTo.contains(value); }

  /// Lookup a value in the mapping.
  ValueVector lookup(const ValueVector &from) const;

  template <typename T>
  struct IsValueVector : std::is_same<std::decay_t<T>, ValueVector> {};

  /// Map a value vector to the one provided.
  template <typename OldVal, typename NewVal>
  std::enable_if_t<IsValueVector<OldVal>::value && IsValueVector<NewVal>::value>
  map(OldVal &&oldVal, NewVal &&newVal) {
    LLVM_DEBUG({
      ValueVector next(newVal);
      while (true) {
        assert(next != oldVal && "inserting cyclic mapping");
        auto it = mapping.find(next);
        if (it == mapping.end())
          break;
        next = it->second;
      }
    });
    mappedTo.insert_range(newVal);

    mapping[std::forward<OldVal>(oldVal)] = std::forward<NewVal>(newVal);
  }

  /// Map a value vector or single value to the one provided.
  template <typename OldVal, typename NewVal>
  std::enable_if_t<!IsValueVector<OldVal>::value ||
                   !IsValueVector<NewVal>::value>
  map(OldVal &&oldVal, NewVal &&newVal) {
    if constexpr (IsValueVector<OldVal>{}) {
      map(std::forward<OldVal>(oldVal), ValueVector{newVal});
    } else if constexpr (IsValueVector<NewVal>{}) {
      map(ValueVector{oldVal}, std::forward<NewVal>(newVal));
    } else {
      map(ValueVector{oldVal}, ValueVector{newVal});
    }
  }

  void map(Value oldVal, SmallVector<Value> &&newVal) {
    map(ValueVector{oldVal}, ValueVector(std::move(newVal)));
  }

  /// Drop the last mapping for the given values.
  void erase(const ValueVector &value) { mapping.erase(value); }

private:
  /// Current value mappings.
  DenseMap<ValueVector, ValueVector, ValueVectorMapInfo> mapping;

  /// All SSA values that are mapped to. May contain false positives.
  DenseSet<Value> mappedTo;
};
} // namespace

/// Marker attribute for pure type conversions. I.e., mappings whose only
/// purpose is to resolve a type mismatch. (In contrast, mappings that point to
/// the replacement values of a "replaceOp" call, etc., are not pure type
/// conversions.)
static const StringRef kPureTypeConversionMarker = "__pure_type_conversion__";

/// Return the operation that defines all values in the vector. Return nullptr
/// if the values are not defined by the same operation.
static Operation *getCommonDefiningOp(const ValueVector &values) {
  assert(!values.empty() && "expected non-empty value vector");
  Operation *op = values.front().getDefiningOp();
  for (Value v : llvm::drop_begin(values)) {
    if (v.getDefiningOp() != op)
      return nullptr;
  }
  return op;
}

/// A vector of values is a pure type conversion if all values are defined by
/// the same operation and the operation has the `kPureTypeConversionMarker`
/// attribute.
static bool isPureTypeConversion(const ValueVector &values) {
  assert(!values.empty() && "expected non-empty value vector");
  Operation *op = getCommonDefiningOp(values);
  return op && op->hasAttr(kPureTypeConversionMarker);
}

ValueVector ConversionValueMapping::lookup(const ValueVector &from) const {
  auto it = mapping.find(from);
  if (it == mapping.end()) {
    // No mapping found: The lookup stops here.
    return {};
  }
  return it->second;
}

//===----------------------------------------------------------------------===//
// Rewriter and Translation State
//===----------------------------------------------------------------------===//
namespace {
/// This class contains a snapshot of the current conversion rewriter state.
/// This is useful when saving and undoing a set of rewrites.
struct RewriterState {
  RewriterState(unsigned numRewrites, unsigned numIgnoredOperations,
                unsigned numReplacedOps)
      : numRewrites(numRewrites), numIgnoredOperations(numIgnoredOperations),
        numReplacedOps(numReplacedOps) {}

  /// The current number of rewrites performed.
  unsigned numRewrites;

  /// The current number of ignored operations.
  unsigned numIgnoredOperations;

  /// The current number of replaced ops that are scheduled for erasure.
  unsigned numReplacedOps;
};

//===----------------------------------------------------------------------===//
// IR rewrites
//===----------------------------------------------------------------------===//

static void notifyIRErased(RewriterBase::Listener *listener, Operation &op);

/// Notify the listener that the given block and its contents are being erased.
static void notifyIRErased(RewriterBase::Listener *listener, Block &b) {
  for (Operation &op : b)
    notifyIRErased(listener, op);
  listener->notifyBlockErased(&b);
}

/// Notify the listener that the given operation and its contents are being
/// erased.
static void notifyIRErased(RewriterBase::Listener *listener, Operation &op) {
  for (Region &r : op.getRegions()) {
    for (Block &b : r) {
      notifyIRErased(listener, b);
    }
  }
  listener->notifyOperationErased(&op);
}

/// An IR rewrite that can be committed (upon success) or rolled back (upon
/// failure).
///
/// The dialect conversion keeps track of IR modifications (requested by the
/// user through the rewriter API) in `IRRewrite` objects. Some kind of rewrites
/// are directly applied to the IR as the rewriter API is used, some are applied
/// partially, and some are delayed until the `IRRewrite` objects are committed.
class IRRewrite {
public:
  /// The kind of the rewrite. Rewrites can be undone if the conversion fails.
  /// Enum values are ordered, so that they can be used in `classof`: first all
  /// block rewrites, then all operation rewrites.
  enum class Kind {
    // Block rewrites
    CreateBlock,
    EraseBlock,
    InlineBlock,
    MoveBlock,
    BlockTypeConversion,
    // Operation rewrites
    MoveOperation,
    ModifyOperation,
    ReplaceOperation,
    CreateOperation,
    UnresolvedMaterialization,
    // Value rewrites
    ReplaceValue
  };

  virtual ~IRRewrite() = default;

  /// Roll back the rewrite. Operations may be erased during rollback.
  virtual void rollback() = 0;

  /// Commit the rewrite. At this point, it is certain that the dialect
  /// conversion will succeed. All IR modifications, except for operation/block
  /// erasure, must be performed through the given rewriter.
  ///
  /// Instead of erasing operations/blocks, they should merely be unlinked
  /// commit phase and finally be erased during the cleanup phase. This is
  /// because internal dialect conversion state (such as `mapping`) may still
  /// be using them.
  ///
  /// Any IR modification that was already performed before the commit phase
  /// (e.g., insertion of an op) must be communicated to the listener that may
  /// be attached to the given rewriter.
  virtual void commit(RewriterBase &rewriter) {}

  /// Cleanup operations/blocks. Cleanup is called after commit.
  virtual void cleanup(RewriterBase &rewriter) {}

  Kind getKind() const { return kind; }

  static bool classof(const IRRewrite *rewrite) { return true; }

protected:
  IRRewrite(Kind kind, ConversionPatternRewriterImpl &rewriterImpl)
      : kind(kind), rewriterImpl(rewriterImpl) {}

  const ConversionConfig &getConfig() const;

  const Kind kind;
  ConversionPatternRewriterImpl &rewriterImpl;
};

/// A block rewrite.
class BlockRewrite : public IRRewrite {
public:
  /// Return the block that this rewrite operates on.
  Block *getBlock() const { return block; }

  static bool classof(const IRRewrite *rewrite) {
    return rewrite->getKind() >= Kind::CreateBlock &&
           rewrite->getKind() <= Kind::BlockTypeConversion;
  }

protected:
  BlockRewrite(Kind kind, ConversionPatternRewriterImpl &rewriterImpl,
               Block *block)
      : IRRewrite(kind, rewriterImpl), block(block) {}

  // The block that this rewrite operates on.
  Block *block;
};

/// A value rewrite.
class ValueRewrite : public IRRewrite {
public:
  /// Return the value that this rewrite operates on.
  Value getValue() const { return value; }

  static bool classof(const IRRewrite *rewrite) {
    return rewrite->getKind() == Kind::ReplaceValue;
  }

protected:
  ValueRewrite(Kind kind, ConversionPatternRewriterImpl &rewriterImpl,
               Value value)
      : IRRewrite(kind, rewriterImpl), value(value) {}

  // The value that this rewrite operates on.
  Value value;
};

/// Creation of a block. Block creations are immediately reflected in the IR.
/// There is no extra work to commit the rewrite. During rollback, the newly
/// created block is erased.
class CreateBlockRewrite : public BlockRewrite {
public:
  CreateBlockRewrite(ConversionPatternRewriterImpl &rewriterImpl, Block *block)
      : BlockRewrite(Kind::CreateBlock, rewriterImpl, block) {}

  static bool classof(const IRRewrite *rewrite) {
    return rewrite->getKind() == Kind::CreateBlock;
  }

  void commit(RewriterBase &rewriter) override {
    // The block was already created and inserted. Just inform the listener.
    if (auto *listener = rewriter.getListener())
      listener->notifyBlockInserted(block, /*previous=*/{}, /*previousIt=*/{});
  }

  void rollback() override {
    // Unlink all of the operations within this block, they will be deleted
    // separately.
    auto &blockOps = block->getOperations();
    while (!blockOps.empty())
      blockOps.remove(blockOps.begin());
    block->dropAllUses();
    if (block->getParent())
      block->erase();
    else
      delete block;
  }
};

/// Erasure of a block. Block erasures are partially reflected in the IR. Erased
/// blocks are immediately unlinked, but only erased during cleanup. This makes
/// it easier to rollback a block erasure: the block is simply inserted into its
/// original location.
class EraseBlockRewrite : public BlockRewrite {
public:
  EraseBlockRewrite(ConversionPatternRewriterImpl &rewriterImpl, Block *block)
      : BlockRewrite(Kind::EraseBlock, rewriterImpl, block),
        region(block->getParent()), insertBeforeBlock(block->getNextNode()) {}

  static bool classof(const IRRewrite *rewrite) {
    return rewrite->getKind() == Kind::EraseBlock;
  }

  ~EraseBlockRewrite() override {
    assert(!block &&
           "rewrite was neither rolled back nor committed/cleaned up");
  }

  void rollback() override {
    // The block (owned by this rewrite) was not actually erased yet. It was
    // just unlinked. Put it back into its original position.
    assert(block && "expected block");
    auto &blockList = region->getBlocks();
    Region::iterator before = insertBeforeBlock
                                  ? Region::iterator(insertBeforeBlock)
                                  : blockList.end();
    blockList.insert(before, block);
    block = nullptr;
  }

  void commit(RewriterBase &rewriter) override {
    assert(block && "expected block");

    // Notify the listener that the block and its contents are being erased.
    if (auto *listener =
            dyn_cast_or_null<RewriterBase::Listener>(rewriter.getListener()))
      notifyIRErased(listener, *block);
  }

  void cleanup(RewriterBase &rewriter) override {
    // Erase the contents of the block.
    for (auto &op : llvm::make_early_inc_range(llvm::reverse(*block)))
      rewriter.eraseOp(&op);
    assert(block->empty() && "expected empty block");

    // Erase the block.
    block->dropAllDefinedValueUses();
    delete block;
    block = nullptr;
  }

private:
  // The region in which this block was previously contained.
  Region *region;

  // The original successor of this block before it was unlinked. "nullptr" if
  // this block was the only block in the region.
  Block *insertBeforeBlock;
};

/// Inlining of a block. This rewrite is immediately reflected in the IR.
/// Note: This rewrite represents only the inlining of the operations. The
/// erasure of the inlined block is a separate rewrite.
class InlineBlockRewrite : public BlockRewrite {
public:
  InlineBlockRewrite(ConversionPatternRewriterImpl &rewriterImpl, Block *block,
                     Block *sourceBlock, Block::iterator before)
      : BlockRewrite(Kind::InlineBlock, rewriterImpl, block),
        sourceBlock(sourceBlock),
        firstInlinedInst(sourceBlock->empty() ? nullptr
                                              : &sourceBlock->front()),
        lastInlinedInst(sourceBlock->empty() ? nullptr : &sourceBlock->back()) {
    // If a listener is attached to the dialect conversion, ops must be moved
    // one-by-one. When they are moved in bulk, notifications cannot be sent
    // because the ops that used to be in the source block at the time of the
    // inlining (before the "commit" phase) are unknown at the time when
    // notifications are sent (which is during the "commit" phase).
    assert(!getConfig().listener &&
           "InlineBlockRewrite not supported if listener is attached");
  }

  static bool classof(const IRRewrite *rewrite) {
    return rewrite->getKind() == Kind::InlineBlock;
  }

  void rollback() override {
    // Put the operations from the destination block (owned by the rewrite)
    // back into the source block.
    if (firstInlinedInst) {
      assert(lastInlinedInst && "expected operation");
      sourceBlock->getOperations().splice(sourceBlock->begin(),
                                          block->getOperations(),
                                          Block::iterator(firstInlinedInst),
                                          ++Block::iterator(lastInlinedInst));
    }
  }

private:
  // The block that originally contained the operations.
  Block *sourceBlock;

  // The first inlined operation.
  Operation *firstInlinedInst;

  // The last inlined operation.
  Operation *lastInlinedInst;
};

/// Moving of a block. This rewrite is immediately reflected in the IR.
class MoveBlockRewrite : public BlockRewrite {
public:
  MoveBlockRewrite(ConversionPatternRewriterImpl &rewriterImpl, Block *block,
                   Region *previousRegion, Region::iterator previousIt)
      : BlockRewrite(Kind::MoveBlock, rewriterImpl, block),
        region(previousRegion),
        insertBeforeBlock(previousIt == previousRegion->end() ? nullptr
                                                              : &*previousIt) {}

  static bool classof(const IRRewrite *rewrite) {
    return rewrite->getKind() == Kind::MoveBlock;
  }

  void commit(RewriterBase &rewriter) override {
    // The block was already moved. Just inform the listener.
    if (auto *listener = rewriter.getListener()) {
      // Note: `previousIt` cannot be passed because this is a delayed
      // notification and iterators into past IR state cannot be represented.
      listener->notifyBlockInserted(block, /*previous=*/region,
                                    /*previousIt=*/{});
    }
  }

  void rollback() override {
    // Move the block back to its original position.
    Region::iterator before =
        insertBeforeBlock ? Region::iterator(insertBeforeBlock) : region->end();
    region->getBlocks().splice(before, block->getParent()->getBlocks(), block);
  }

private:
  // The region in which this block was previously contained.
  Region *region;

  // The original successor of this block before it was moved. "nullptr" if
  // this block was the only block in the region.
  Block *insertBeforeBlock;
};

/// Block type conversion. This rewrite is partially reflected in the IR.
class BlockTypeConversionRewrite : public BlockRewrite {
public:
  BlockTypeConversionRewrite(ConversionPatternRewriterImpl &rewriterImpl,
                             Block *origBlock, Block *newBlock)
      : BlockRewrite(Kind::BlockTypeConversion, rewriterImpl, origBlock),
        newBlock(newBlock) {}

  static bool classof(const IRRewrite *rewrite) {
    return rewrite->getKind() == Kind::BlockTypeConversion;
  }

  Block *getOrigBlock() const { return block; }

  Block *getNewBlock() const { return newBlock; }

  void commit(RewriterBase &rewriter) override;

  void rollback() override;

private:
  /// The new block that was created as part of this signature conversion.
  Block *newBlock;
};

/// Replacing a value. This rewrite is not immediately reflected in the
/// IR. An internal IR mapping is updated, but the actual replacement is delayed
/// until the rewrite is committed.
class ReplaceValueRewrite : public ValueRewrite {
public:
  ReplaceValueRewrite(ConversionPatternRewriterImpl &rewriterImpl, Value value,
                      const TypeConverter *converter)
      : ValueRewrite(Kind::ReplaceValue, rewriterImpl, value),
        converter(converter) {}

  static bool classof(const IRRewrite *rewrite) {
    return rewrite->getKind() == Kind::ReplaceValue;
  }

  void commit(RewriterBase &rewriter) override;

  void rollback() override;

private:
  /// The current type converter when the value was replaced.
  const TypeConverter *converter;
};

/// An operation rewrite.
class OperationRewrite : public IRRewrite {
public:
  /// Return the operation that this rewrite operates on.
  Operation *getOperation() const { return op; }

  static bool classof(const IRRewrite *rewrite) {
    return rewrite->getKind() >= Kind::MoveOperation &&
           rewrite->getKind() <= Kind::UnresolvedMaterialization;
  }

protected:
  OperationRewrite(Kind kind, ConversionPatternRewriterImpl &rewriterImpl,
                   Operation *op)
      : IRRewrite(kind, rewriterImpl), op(op) {}

  // The operation that this rewrite operates on.
  Operation *op;
};

/// Moving of an operation. This rewrite is immediately reflected in the IR.
class MoveOperationRewrite : public OperationRewrite {
public:
  MoveOperationRewrite(ConversionPatternRewriterImpl &rewriterImpl,
                       Operation *op, OpBuilder::InsertPoint previous)
      : OperationRewrite(Kind::MoveOperation, rewriterImpl, op),
        block(previous.getBlock()),
        insertBeforeOp(previous.getPoint() == previous.getBlock()->end()
                           ? nullptr
                           : &*previous.getPoint()) {}

  static bool classof(const IRRewrite *rewrite) {
    return rewrite->getKind() == Kind::MoveOperation;
  }

  void commit(RewriterBase &rewriter) override {
    // The operation was already moved. Just inform the listener.
    if (auto *listener = rewriter.getListener()) {
      // Note: `previousIt` cannot be passed because this is a delayed
      // notification and iterators into past IR state cannot be represented.
      listener->notifyOperationInserted(
          op, /*previous=*/OpBuilder::InsertPoint(/*insertBlock=*/block,
                                                  /*insertPt=*/{}));
    }
  }

  void rollback() override {
    // Move the operation back to its original position.
    Block::iterator before =
        insertBeforeOp ? Block::iterator(insertBeforeOp) : block->end();
    block->getOperations().splice(before, op->getBlock()->getOperations(), op);
  }

private:
  // The block in which this operation was previously contained.
  Block *block;

  // The original successor of this operation before it was moved. "nullptr"
  // if this operation was the only operation in the region.
  Operation *insertBeforeOp;
};

/// In-place modification of an op. This rewrite is immediately reflected in
/// the IR. The previous state of the operation is stored in this object.
class ModifyOperationRewrite : public OperationRewrite {
public:
  ModifyOperationRewrite(ConversionPatternRewriterImpl &rewriterImpl,
                         Operation *op)
      : OperationRewrite(Kind::ModifyOperation, rewriterImpl, op),
        name(op->getName()), loc(op->getLoc()), attrs(op->getAttrDictionary()),
        operands(op->operand_begin(), op->operand_end()),
        successors(op->successor_begin(), op->successor_end()) {
    if (OpaqueProperties prop = op->getPropertiesStorage()) {
      // Make a copy of the properties.
      propertiesStorage = operator new(op->getPropertiesStorageSize());
      OpaqueProperties propCopy(propertiesStorage);
      name.initOpProperties(propCopy, /*init=*/prop);
    }
  }

  static bool classof(const IRRewrite *rewrite) {
    return rewrite->getKind() == Kind::ModifyOperation;
  }

  ~ModifyOperationRewrite() override {
    assert(!propertiesStorage &&
           "rewrite was neither committed nor rolled back");
  }

  void commit(RewriterBase &rewriter) override {
    // Notify the listener that the operation was modified in-place.
    if (auto *listener =
            dyn_cast_or_null<RewriterBase::Listener>(rewriter.getListener()))
      listener->notifyOperationModified(op);

    if (propertiesStorage) {
      OpaqueProperties propCopy(propertiesStorage);
      // Note: The operation may have been erased in the mean time, so
      // OperationName must be stored in this object.
      name.destroyOpProperties(propCopy);
      operator delete(propertiesStorage);
      propertiesStorage = nullptr;
    }
  }

  void rollback() override {
    op->setLoc(loc);
    op->setAttrs(attrs);
    op->setOperands(operands);
    for (const auto &it : llvm::enumerate(successors))
      op->setSuccessor(it.value(), it.index());
    if (propertiesStorage) {
      OpaqueProperties propCopy(propertiesStorage);
      op->copyProperties(propCopy);
      name.destroyOpProperties(propCopy);
      operator delete(propertiesStorage);
      propertiesStorage = nullptr;
    }
  }

private:
  OperationName name;
  LocationAttr loc;
  DictionaryAttr attrs;
  SmallVector<Value, 8> operands;
  SmallVector<Block *, 2> successors;
  void *propertiesStorage = nullptr;
};

/// Replacing an operation. Erasing an operation is treated as a special case
/// with "null" replacements. This rewrite is not immediately reflected in the
/// IR. An internal IR mapping is updated, but values are not replaced and the
/// original op is not erased until the rewrite is committed.
class ReplaceOperationRewrite : public OperationRewrite {
public:
  ReplaceOperationRewrite(ConversionPatternRewriterImpl &rewriterImpl,
                          Operation *op, const TypeConverter *converter)
      : OperationRewrite(Kind::ReplaceOperation, rewriterImpl, op),
        converter(converter) {}

  static bool classof(const IRRewrite *rewrite) {
    return rewrite->getKind() == Kind::ReplaceOperation;
  }

  void commit(RewriterBase &rewriter) override;

  void rollback() override;

  void cleanup(RewriterBase &rewriter) override;

private:
  /// An optional type converter that can be used to materialize conversions
  /// between the new and old values if necessary.
  const TypeConverter *converter;
};

class CreateOperationRewrite : public OperationRewrite {
public:
  CreateOperationRewrite(ConversionPatternRewriterImpl &rewriterImpl,
                         Operation *op)
      : OperationRewrite(Kind::CreateOperation, rewriterImpl, op) {}

  static bool classof(const IRRewrite *rewrite) {
    return rewrite->getKind() == Kind::CreateOperation;
  }

  void commit(RewriterBase &rewriter) override {
    // The operation was already created and inserted. Just inform the listener.
    if (auto *listener = rewriter.getListener())
      listener->notifyOperationInserted(op, /*previous=*/{});
  }

  void rollback() override;
};

/// The type of materialization.
enum MaterializationKind {
  /// This materialization materializes a conversion from an illegal type to a
  /// legal one.
  Target,

  /// This materialization materializes a conversion from a legal type back to
  /// an illegal one.
  Source
};

/// Helper class that stores metadata about an unresolved materialization.
class UnresolvedMaterializationInfo {
public:
  UnresolvedMaterializationInfo() = default;
  UnresolvedMaterializationInfo(const TypeConverter *converter,
                                MaterializationKind kind, Type originalType)
      : converterAndKind(converter, kind), originalType(originalType) {}

  /// Return the type converter of this materialization (which may be null).
  const TypeConverter *getConverter() const {
    return converterAndKind.getPointer();
  }

  /// Return the kind of this materialization.
  MaterializationKind getMaterializationKind() const {
    return converterAndKind.getInt();
  }

  /// Return the original type of the SSA value.
  Type getOriginalType() const { return originalType; }

private:
  /// The corresponding type converter to use when resolving this
  /// materialization, and the kind of this materialization.
  llvm::PointerIntPair<const TypeConverter *, 2, MaterializationKind>
      converterAndKind;

  /// The original type of the SSA value. Only used for target
  /// materializations.
  Type originalType;
};

/// An unresolved materialization, i.e., a "builtin.unrealized_conversion_cast"
/// op. Unresolved materializations fold away or are replaced with
/// source/target materializations at the end of the dialect conversion.
class UnresolvedMaterializationRewrite : public OperationRewrite {
public:
  UnresolvedMaterializationRewrite(ConversionPatternRewriterImpl &rewriterImpl,
                                   UnrealizedConversionCastOp op,
                                   ValueVector mappedValues)
      : OperationRewrite(Kind::UnresolvedMaterialization, rewriterImpl, op),
        mappedValues(std::move(mappedValues)) {}

  static bool classof(const IRRewrite *rewrite) {
    return rewrite->getKind() == Kind::UnresolvedMaterialization;
  }

  void rollback() override;

  UnrealizedConversionCastOp getOperation() const {
    return cast<UnrealizedConversionCastOp>(op);
  }

private:
  /// The values in the conversion value mapping that are being replaced by the
  /// results of this unresolved materialization.
  ValueVector mappedValues;
};
} // namespace

#if MLIR_ENABLE_EXPENSIVE_PATTERN_API_CHECKS
/// Return "true" if there is an operation rewrite that matches the specified
/// rewrite type and operation among the given rewrites.
template <typename RewriteTy, typename R>
static bool hasRewrite(R &&rewrites, Operation *op) {
  return any_of(std::forward<R>(rewrites), [&](auto &rewrite) {
    auto *rewriteTy = dyn_cast<RewriteTy>(rewrite.get());
    return rewriteTy && rewriteTy->getOperation() == op;
  });
}

/// Return "true" if there is a block rewrite that matches the specified
/// rewrite type and block among the given rewrites.
template <typename RewriteTy, typename R>
static bool hasRewrite(R &&rewrites, Block *block) {
  return any_of(std::forward<R>(rewrites), [&](auto &rewrite) {
    auto *rewriteTy = dyn_cast<RewriteTy>(rewrite.get());
    return rewriteTy && rewriteTy->getBlock() == block;
  });
}
#endif // MLIR_ENABLE_EXPENSIVE_PATTERN_API_CHECKS

//===----------------------------------------------------------------------===//
// ConversionPatternRewriterImpl
//===----------------------------------------------------------------------===//
namespace mlir {
namespace detail {
struct ConversionPatternRewriterImpl : public RewriterBase::Listener {
  explicit ConversionPatternRewriterImpl(ConversionPatternRewriter &rewriter,
                                         const ConversionConfig &config)
<<<<<<< HEAD
      : context(ctx), config(config), notifyingRewriter(ctx, config.listener) {}
=======
      : rewriter(rewriter), config(config),
        notifyingRewriter(rewriter.getContext(), config.listener) {}
>>>>>>> 35227056

  //===--------------------------------------------------------------------===//
  // State Management
  //===--------------------------------------------------------------------===//

  /// Return the current state of the rewriter.
  RewriterState getCurrentState();

  /// Apply all requested operation rewrites. This method is invoked when the
  /// conversion process succeeds.
  void applyRewrites();

  /// Reset the state of the rewriter to a previously saved point. Optionally,
  /// the name of the pattern that triggered the rollback can specified for
  /// debugging purposes.
  void resetState(RewriterState state, StringRef patternName = "");

  /// Append a rewrite. Rewrites are committed upon success and rolled back upon
  /// failure.
  template <typename RewriteTy, typename... Args>
  void appendRewrite(Args &&...args) {
    assert(config.allowPatternRollback && "appending rewrites is not allowed");
    rewrites.push_back(
        std::make_unique<RewriteTy>(*this, std::forward<Args>(args)...));
  }

  /// Undo the rewrites (motions, splits) one by one in reverse order until
  /// "numRewritesToKeep" rewrites remains. Optionally, the name of the pattern
  /// that triggered the rollback can specified for debugging purposes.
  void undoRewrites(unsigned numRewritesToKeep = 0, StringRef patternName = "");

  /// Remap the given values to those with potentially different types. Returns
  /// success if the values could be remapped, failure otherwise. `valueDiagTag`
  /// is the tag used when describing a value within a diagnostic, e.g.
  /// "operand".
  LogicalResult remapValues(StringRef valueDiagTag,
                            std::optional<Location> inputLoc, ValueRange values,
                            SmallVector<ValueVector> &remapped);

  /// Return "true" if the given operation is ignored, and does not need to be
  /// converted.
  bool isOpIgnored(Operation *op) const;

  /// Return "true" if the given operation was replaced or erased.
  bool wasOpReplaced(Operation *op) const;

  /// Lookup the most recently mapped values with the desired types in the
  /// mapping, taking into account only replacements. Perform a best-effort
  /// search for existing materializations with the desired types.
  ///
  /// If `skipPureTypeConversions` is "true", materializations that are pure
  /// type conversions are not considered.
  ValueVector lookupOrDefault(Value from, TypeRange desiredTypes = {},
                              bool skipPureTypeConversions = false) const;

  /// Lookup the given value within the map, or return an empty vector if the
  /// value is not mapped. If it is mapped, this follows the same behavior
  /// as `lookupOrDefault`.
  ValueVector lookupOrNull(Value from, TypeRange desiredTypes = {}) const;

  //===--------------------------------------------------------------------===//
  // IR Rewrites / Type Conversion
  //===--------------------------------------------------------------------===//

  /// Convert the types of block arguments within the given region.
  FailureOr<Block *>
  convertRegionTypes(Region *region, const TypeConverter &converter,
                     TypeConverter::SignatureConversion *entryConversion);

  /// Apply the given signature conversion on the given block. The new block
  /// containing the updated signature is returned. If no conversions were
  /// necessary, e.g. if the block has no arguments, `block` is returned.
  /// `converter` is used to generate any necessary cast operations that
  /// translate between the origin argument types and those specified in the
  /// signature conversion.
  Block *applySignatureConversion(
      Block *block, const TypeConverter *converter,
      TypeConverter::SignatureConversion &signatureConversion);

  /// Replace the results of the given operation with the given values and
  /// erase the operation.
  ///
  /// There can be multiple replacement values for each result (1:N
  /// replacement). If the replacement values are empty, the respective result
  /// is dropped and a source materialization is built if the result still has
  /// uses.
  void replaceOp(Operation *op, SmallVector<SmallVector<Value>> &&newValues);

  /// Replace the uses of the given value with the given values. The specified
  /// converter is used to build materializations (if necessary).
  void replaceAllUsesWith(Value from, ValueRange to,
                          const TypeConverter *converter);

  /// Erase the given block and its contents.
  void eraseBlock(Block *block);

  /// Inline the source block into the destination block before the given
  /// iterator.
  void inlineBlockBefore(Block *source, Block *dest, Block::iterator before);

  //===--------------------------------------------------------------------===//
  // Materializations
  //===--------------------------------------------------------------------===//

  /// Build an unresolved materialization operation given a range of output
  /// types and a list of input operands. Returns the inputs if they their
  /// types match the output types.
  ///
  /// If a cast op was built, it can optionally be returned with the `castOp`
  /// output argument.
  ///
  /// If `valuesToMap` is set to a non-null Value, then that value is mapped to
  /// the results of the unresolved materialization in the conversion value
  /// mapping.
  ///
  /// If `isPureTypeConversion` is "true", the materialization is created only
  /// to resolve a type mismatch. That means it is not a regular value
  /// replacement issued by the user. (Replacement values that are created
  /// "out of thin air" appear like unresolved materializations because they are
  /// unrealized_conversion_cast ops. However, they must be treated like
  /// regular value replacements.)
  ValueRange buildUnresolvedMaterialization(
      MaterializationKind kind, OpBuilder::InsertPoint ip, Location loc,
      ValueVector valuesToMap, ValueRange inputs, TypeRange outputTypes,
      Type originalType, const TypeConverter *converter,
<<<<<<< HEAD
      UnrealizedConversionCastOp *castOp = nullptr,
=======
>>>>>>> 35227056
      bool isPureTypeConversion = true);

  /// Find a replacement value for the given SSA value in the conversion value
  /// mapping. The replacement value must have the same type as the given SSA
  /// value. If there is no replacement value with the correct type, find the
  /// latest replacement value (regardless of the type) and build a source
  /// materialization.
  Value findOrBuildReplacementValue(Value value,
                                    const TypeConverter *converter);

  //===--------------------------------------------------------------------===//
  // Rewriter Notification Hooks
  //===--------------------------------------------------------------------===//

  //// Notifies that an op was inserted.
  void notifyOperationInserted(Operation *op,
                               OpBuilder::InsertPoint previous) override;

  /// Notifies that a block was inserted.
  void notifyBlockInserted(Block *block, Region *previous,
                           Region::iterator previousIt) override;

  /// Notifies that a pattern match failed for the given reason.
  void
  notifyMatchFailure(Location loc,
                     function_ref<void(Diagnostic &)> reasonCallback) override;

  //===--------------------------------------------------------------------===//
  // IR Erasure
  //===--------------------------------------------------------------------===//

  /// A rewriter that keeps track of erased ops and blocks. It ensures that no
  /// operation or block is erased multiple times. This rewriter assumes that
  /// no new IR is created between calls to `eraseOp`/`eraseBlock`.
  struct SingleEraseRewriter : public RewriterBase, RewriterBase::Listener {
  public:
    SingleEraseRewriter(
        MLIRContext *context,
        std::function<void(Operation *)> opErasedCallback = nullptr)
        : RewriterBase(context, /*listener=*/this),
          opErasedCallback(opErasedCallback) {}

    /// Erase the given op (unless it was already erased).
    void eraseOp(Operation *op) override {
      if (wasErased(op))
        return;
      op->dropAllUses();
      RewriterBase::eraseOp(op);
    }

    /// Erase the given block (unless it was already erased).
    void eraseBlock(Block *block) override {
      if (wasErased(block))
        return;
      assert(block->empty() && "expected empty block");
      block->dropAllDefinedValueUses();
      RewriterBase::eraseBlock(block);
    }

    bool wasErased(void *ptr) const { return erased.contains(ptr); }

    void notifyOperationErased(Operation *op) override {
      erased.insert(op);
      if (opErasedCallback)
        opErasedCallback(op);
    }

    void notifyBlockErased(Block *block) override { erased.insert(block); }

  private:
    /// Pointers to all erased operations and blocks.
    DenseSet<void *> erased;

    /// A callback that is invoked when an operation is erased.
    std::function<void(Operation *)> opErasedCallback;
  };

  //===--------------------------------------------------------------------===//
  // State
  //===--------------------------------------------------------------------===//

  /// The rewriter that is used to perform the conversion.
  ConversionPatternRewriter &rewriter;

  // Mapping between replaced values that differ in type. This happens when
  // replacing a value with one of a different type.
  ConversionValueMapping mapping;

  /// Ordered list of block operations (creations, splits, motions).
  /// This vector is maintained only if `allowPatternRollback` is set to
  /// "true". Otherwise, all IR rewrites are materialized immediately and no
  /// bookkeeping is needed.
  SmallVector<std::unique_ptr<IRRewrite>> rewrites;

  /// A set of operations that should no longer be considered for legalization.
  /// E.g., ops that are recursively legal. Ops that were replaced/erased are
  /// tracked separately.
  SetVector<Operation *> ignoredOps;

  /// A set of operations that were replaced/erased. Such ops are not erased
  /// immediately but only when the dialect conversion succeeds. In the mean
  /// time, they should no longer be considered for legalization and any attempt
  /// to modify/access them is invalid rewriter API usage.
  SetVector<Operation *> replacedOps;

  /// A set of operations that were created by the current pattern.
  SetVector<Operation *> patternNewOps;

  /// A set of operations that were modified by the current pattern.
  SetVector<Operation *> patternModifiedOps;

  /// A set of blocks that were inserted (newly-created blocks or moved blocks)
  /// by the current pattern.
  SetVector<Block *> patternInsertedBlocks;

  /// A list of unresolved materializations that were created by the current
  /// pattern.
  DenseSet<UnrealizedConversionCastOp> patternMaterializations;

  /// A mapping for looking up metadata of unresolved materializations.
  DenseMap<UnrealizedConversionCastOp, UnresolvedMaterializationInfo>
      unresolvedMaterializations;

  /// The current type converter, or nullptr if no type converter is currently
  /// active.
  const TypeConverter *currentTypeConverter = nullptr;

  /// A mapping of regions to type converters that should be used when
  /// converting the arguments of blocks within that region.
  DenseMap<Region *, const TypeConverter *> regionToConverter;

  /// Dialect conversion configuration.
  const ConversionConfig &config;

  /// A set of erased operations. This set is utilized only if
  /// `allowPatternRollback` is set to "false". Conceptually, this set is
  /// similar to `replacedOps` (which is maintained when the flag is set to
  /// "true"). However, erasing from a DenseSet is more efficient than erasing
  /// from a SetVector.
  DenseSet<Operation *> erasedOps;

  /// A set of erased blocks. This set is utilized only if
  /// `allowPatternRollback` is set to "false".
  DenseSet<Block *> erasedBlocks;

  /// A rewriter that notifies the listener (if any) about all IR
  /// modifications. This rewriter is utilized only if `allowPatternRollback`
  /// is set to "false". If the flag is set to "true", the listener is notified
  /// with a separate mechanism (e.g., in `IRRewrite::commit`).
  IRRewriter notifyingRewriter;

#ifndef NDEBUG
  /// A set of replaced values. This set is for debugging purposes only and it
  /// is maintained only if `allowPatternRollback` is set to "true".
  DenseSet<Value> replacedValues;

  /// A set of operations that have pending updates. This tracking isn't
  /// strictly necessary, and is thus only active during debug builds for extra
  /// verification.
  SmallPtrSet<Operation *, 1> pendingRootUpdates;

  /// A raw output stream used to prefix the debug log.
<<<<<<< HEAD
  llvm::impl::raw_ldbg_ostream os{(Twine("[") + DEBUG_TYPE + "] ").str(),
                                  llvm::dbgs(), /*HasPendingNewline=*/false};
=======
  llvm::impl::raw_ldbg_ostream os{(Twine("[") + DEBUG_TYPE + ":1] ").str(),
                                  llvm::dbgs()};
>>>>>>> 35227056

  /// A logger used to emit diagnostics during the conversion process.
  llvm::ScopedPrinter logger{os};
  std::string logPrefix;
#endif
};
} // namespace detail
} // namespace mlir

const ConversionConfig &IRRewrite::getConfig() const {
  return rewriterImpl.config;
}

void BlockTypeConversionRewrite::commit(RewriterBase &rewriter) {
  // Inform the listener about all IR modifications that have already taken
  // place: References to the original block have been replaced with the new
  // block.
  if (auto *listener =
          dyn_cast_or_null<RewriterBase::Listener>(rewriter.getListener()))
    for (Operation *op : getNewBlock()->getUsers())
      listener->notifyOperationModified(op);
}

void BlockTypeConversionRewrite::rollback() {
  getNewBlock()->replaceAllUsesWith(getOrigBlock());
}

<<<<<<< HEAD
static void performReplaceBlockArg(RewriterBase &rewriter, BlockArgument arg,
                                   Value repl) {
=======
/// Replace all uses of `from` with `repl`.
static void performReplaceValue(RewriterBase &rewriter, Value from,
                                Value repl) {
>>>>>>> 35227056
  if (isa<BlockArgument>(repl)) {
    // `repl` is a block argument. Directly replace all uses.
    rewriter.replaceAllUsesWith(from, repl);
    return;
  }

  // If the replacement value is an operation, only replace those uses that:
  // - are in a different block than the replacement operation, or
  // - are in the same block but after the replacement operation.
  //
  // Example:
  // ^bb0(%arg0: i32):
  // %0 = "consumer"(%arg0) : (i32) -> (i32)
  // "another_consumer"(%arg0) : (i32) -> ()
  //
  // In the above example, replaceAllUsesWith(%arg0, %0) will replace the
  // use in "another_consumer" but not the use in "consumer". When using the
  // normal RewriterBase API, this would typically be done with
  // `replaceUsesWithIf` / `replaceAllUsesExcept`. However, that API is not
  // supported by the `ConversionPatternRewriter`. Due to the mapping mechanism
  // it cannot be supported efficiently with `allowPatternRollback` set to
  // "true". Therefore, the conversion driver is trying to be smart and replaces
  // only those uses that do not lead to a dominance violation. E.g., the
  // FuncToLLVM lowering (`restoreByValRefArgumentType`) relies on this
  // behavior.
  //
  // TODO: As we move more and more towards `allowPatternRollback` set to
  // "false", we should remove this special handling, in order to align the
  // `ConversionPatternRewriter` API with the normal `RewriterBase` API.
  Operation *replOp = repl.getDefiningOp();
  Block *replBlock = replOp->getBlock();
  rewriter.replaceUsesWithIf(from, repl, [&](OpOperand &operand) {
    Operation *user = operand.getOwner();
    return user->getBlock() != replBlock || replOp->isBeforeInBlock(user);
  });
}

<<<<<<< HEAD
void ReplaceBlockArgRewrite::commit(RewriterBase &rewriter) {
  Value repl = rewriterImpl.findOrBuildReplacementValue(arg, converter);
  if (!repl)
    return;
  performReplaceBlockArg(rewriter, arg, repl);
}

void ReplaceBlockArgRewrite::rollback() { rewriterImpl.mapping.erase({arg}); }
=======
void ReplaceValueRewrite::commit(RewriterBase &rewriter) {
  Value repl = rewriterImpl.findOrBuildReplacementValue(value, converter);
  if (!repl)
    return;
  performReplaceValue(rewriter, value, repl);
}

void ReplaceValueRewrite::rollback() {
  rewriterImpl.mapping.erase({value});
#ifndef NDEBUG
  rewriterImpl.replacedValues.erase(value);
#endif // NDEBUG
}
>>>>>>> 35227056

void ReplaceOperationRewrite::commit(RewriterBase &rewriter) {
  auto *listener =
      dyn_cast_or_null<RewriterBase::Listener>(rewriter.getListener());

  // Compute replacement values.
  SmallVector<Value> replacements =
      llvm::map_to_vector(op->getResults(), [&](OpResult result) {
        return rewriterImpl.findOrBuildReplacementValue(result, converter);
      });

  // Notify the listener that the operation is about to be replaced.
  if (listener)
    listener->notifyOperationReplaced(op, replacements);

  // Replace all uses with the new values.
  for (auto [result, newValue] :
       llvm::zip_equal(op->getResults(), replacements))
    if (newValue)
      rewriter.replaceAllUsesWith(result, newValue);

  // The original op will be erased, so remove it from the set of unlegalized
  // ops.
  if (getConfig().unlegalizedOps)
    getConfig().unlegalizedOps->erase(op);

  // Notify the listener that the operation and its contents are being erased.
  if (listener)
    notifyIRErased(listener, *op);

  // Do not erase the operation yet. It may still be referenced in `mapping`.
  // Just unlink it for now and erase it during cleanup.
  op->getBlock()->getOperations().remove(op);
}

void ReplaceOperationRewrite::rollback() {
  for (auto result : op->getResults())
    rewriterImpl.mapping.erase({result});
}

void ReplaceOperationRewrite::cleanup(RewriterBase &rewriter) {
  rewriter.eraseOp(op);
}

void CreateOperationRewrite::rollback() {
  for (Region &region : op->getRegions()) {
    while (!region.getBlocks().empty())
      region.getBlocks().remove(region.getBlocks().begin());
  }
  op->dropAllUses();
  op->erase();
}

void UnresolvedMaterializationRewrite::rollback() {
  if (!mappedValues.empty())
    rewriterImpl.mapping.erase(mappedValues);
  rewriterImpl.unresolvedMaterializations.erase(getOperation());
  op->erase();
}

void ConversionPatternRewriterImpl::applyRewrites() {
  // Commit all rewrites. Use a new rewriter, so the modifications are not
  // tracked for rollback purposes etc.
  IRRewriter irRewriter(rewriter.getContext(), config.listener);
  // Note: New rewrites may be added during the "commit" phase and the
  // `rewrites` vector may reallocate.
  for (size_t i = 0; i < rewrites.size(); ++i)
    rewrites[i]->commit(irRewriter);

  // Clean up all rewrites.
  SingleEraseRewriter eraseRewriter(
      rewriter.getContext(), /*opErasedCallback=*/[&](Operation *op) {
        if (auto castOp = dyn_cast<UnrealizedConversionCastOp>(op))
          unresolvedMaterializations.erase(castOp);
      });
  for (auto &rewrite : rewrites)
    rewrite->cleanup(eraseRewriter);
}

//===----------------------------------------------------------------------===//
// State Management
//===----------------------------------------------------------------------===//

ValueVector ConversionPatternRewriterImpl::lookupOrDefault(
    Value from, TypeRange desiredTypes, bool skipPureTypeConversions) const {
  // Helper function that looks up a single value.
  auto lookup = [&](const ValueVector &values) -> ValueVector {
    assert(!values.empty() && "expected non-empty value vector");

    // If the pattern rollback is enabled, use the mapping to look up the
    // values.
    if (config.allowPatternRollback)
      return mapping.lookup(values);

    // Otherwise, look up values by examining the IR. All replacements have
    // already been materialized in IR.
    Operation *op = getCommonDefiningOp(values);
    if (!op)
      return {};
    auto castOp = dyn_cast<UnrealizedConversionCastOp>(op);
    if (!castOp)
      return {};
    if (!this->unresolvedMaterializations.contains(castOp))
      return {};
    if (castOp.getOutputs() != values)
      return {};
    return castOp.getInputs();
  };

  // Helper function that looks up each value in `values` individually and then
  // composes the results. If that fails, it tries to look up the entire vector
  // at once.
  auto composedLookup = [&](const ValueVector &values) -> ValueVector {
    // If possible, replace each value with (one or multiple) mapped values.
    ValueVector next;
    for (Value v : values) {
      ValueVector r = lookup({v});
      if (!r.empty()) {
        llvm::append_range(next, r);
      } else {
        next.push_back(v);
      }
    }
    if (next != values) {
      // At least one value was replaced.
      return next;
    }

    // Otherwise: Check if there is a mapping for the entire vector. Such
    // mappings are materializations. (N:M mapping are not supported for value
    // replacements.)
    //
    // Note: From a correctness point of view, materializations do not have to
    // be stored (and looked up) in the mapping. But for performance reasons,
    // we choose to reuse existing IR (when possible) instead of creating it
    // multiple times.
    ValueVector r = lookup(values);
    if (r.empty()) {
      // No mapping found: The lookup stops here.
      return {};
    }
    return r;
  };

  // Try to find the deepest values that have the desired types. If there is no
  // such mapping, simply return the deepest values.
  ValueVector desiredValue;
  ValueVector current{from};
  ValueVector lastNonMaterialization{from};
  do {
    // Store the current value if the types match.
    bool match = TypeRange(ValueRange(current)) == desiredTypes;
    if (skipPureTypeConversions) {
      // Skip pure type conversions, if requested.
      bool pureConversion = isPureTypeConversion(current);
      match &= !pureConversion;
      // Keep track of the last mapped value that was not a pure type
      // conversion.
      if (!pureConversion)
        lastNonMaterialization = current;
    }
    if (match)
      desiredValue = current;

    // Lookup next value in the mapping.
    ValueVector next = composedLookup(current);
    if (next.empty())
      break;
    current = std::move(next);
  } while (true);

  // If the desired values were found use them, otherwise default to the leaf
  // values. (Skip pure type conversions, if requested.)
  if (!desiredTypes.empty())
    return desiredValue;
  if (skipPureTypeConversions)
    return lastNonMaterialization;
  return current;
}

ValueVector
ConversionPatternRewriterImpl::lookupOrNull(Value from,
                                            TypeRange desiredTypes) const {
  ValueVector result = lookupOrDefault(from, desiredTypes);
  if (result == ValueVector{from} ||
      (!desiredTypes.empty() && TypeRange(ValueRange(result)) != desiredTypes))
    return {};
  return result;
}

RewriterState ConversionPatternRewriterImpl::getCurrentState() {
  return RewriterState(rewrites.size(), ignoredOps.size(), replacedOps.size());
}

void ConversionPatternRewriterImpl::resetState(RewriterState state,
                                               StringRef patternName) {
  // Undo any rewrites.
  undoRewrites(state.numRewrites, patternName);

  // Pop all of the recorded ignored operations that are no longer valid.
  while (ignoredOps.size() != state.numIgnoredOperations)
    ignoredOps.pop_back();

  while (replacedOps.size() != state.numReplacedOps)
    replacedOps.pop_back();
}

void ConversionPatternRewriterImpl::undoRewrites(unsigned numRewritesToKeep,
                                                 StringRef patternName) {
  for (auto &rewrite :
       llvm::reverse(llvm::drop_begin(rewrites, numRewritesToKeep)))
    rewrite->rollback();
  rewrites.resize(numRewritesToKeep);
}

LogicalResult ConversionPatternRewriterImpl::remapValues(
    StringRef valueDiagTag, std::optional<Location> inputLoc, ValueRange values,
    SmallVector<ValueVector> &remapped) {
  remapped.reserve(llvm::size(values));

  for (const auto &it : llvm::enumerate(values)) {
    Value operand = it.value();
    Type origType = operand.getType();
    Location operandLoc = inputLoc ? *inputLoc : operand.getLoc();

    if (!currentTypeConverter) {
      // The current pattern does not have a type converter. Pass the most
      // recently mapped values, excluding materializations. Materializations
      // are intentionally excluded because their presence may depend on other
      // patterns. Including materializations would make the lookup fragile
      // and unpredictable.
      remapped.push_back(lookupOrDefault(operand, /*desiredTypes=*/{},
                                         /*skipPureTypeConversions=*/true));
      continue;
    }

    // If there is no legal conversion, fail to match this pattern.
    SmallVector<Type, 1> legalTypes;
    if (failed(currentTypeConverter->convertType(operand, legalTypes))) {
      notifyMatchFailure(operandLoc, [=](Diagnostic &diag) {
        diag << "unable to convert type for " << valueDiagTag << " #"
             << it.index() << ", type was " << origType;
      });
      return failure();
    }
    // If a type is converted to 0 types, there is nothing to do.
    if (legalTypes.empty()) {
      remapped.push_back({});
      continue;
    }

    ValueVector repl = lookupOrDefault(operand, legalTypes);
    if (!repl.empty() && TypeRange(ValueRange(repl)) == legalTypes) {
      // Mapped values have the correct type or there is an existing
      // materialization. Or the operand is not mapped at all and has the
      // correct type.
      remapped.push_back(std::move(repl));
      continue;
    }

    // Create a materialization for the most recently mapped values.
    repl = lookupOrDefault(operand, /*desiredTypes=*/{},
                           /*skipPureTypeConversions=*/true);
    ValueRange castValues = buildUnresolvedMaterialization(
        MaterializationKind::Target, computeInsertPoint(repl), operandLoc,
        /*valuesToMap=*/repl, /*inputs=*/repl, /*outputTypes=*/legalTypes,
        /*originalType=*/origType, currentTypeConverter);
    remapped.push_back(castValues);
  }
  return success();
}

bool ConversionPatternRewriterImpl::isOpIgnored(Operation *op) const {
  // Check to see if this operation is ignored or was replaced.
  return wasOpReplaced(op) || ignoredOps.count(op);
}

bool ConversionPatternRewriterImpl::wasOpReplaced(Operation *op) const {
  // Check to see if this operation was replaced.
  return replacedOps.count(op) || erasedOps.count(op);
}

//===----------------------------------------------------------------------===//
// Type Conversion
//===----------------------------------------------------------------------===//

FailureOr<Block *> ConversionPatternRewriterImpl::convertRegionTypes(
    Region *region, const TypeConverter &converter,
    TypeConverter::SignatureConversion *entryConversion) {
  regionToConverter[region] = &converter;
  if (region->empty())
    return nullptr;

  // Convert the arguments of each non-entry block within the region.
  for (Block &block :
       llvm::make_early_inc_range(llvm::drop_begin(*region, 1))) {
    // Compute the signature for the block with the provided converter.
    std::optional<TypeConverter::SignatureConversion> conversion =
        converter.convertBlockSignature(&block);
    if (!conversion)
      return failure();
    // Convert the block with the computed signature.
    applySignatureConversion(&block, &converter, *conversion);
  }

  // Convert the entry block. If an entry signature conversion was provided,
  // use that one. Otherwise, compute the signature with the type converter.
  if (entryConversion)
    return applySignatureConversion(&region->front(), &converter,
                                    *entryConversion);
  std::optional<TypeConverter::SignatureConversion> conversion =
      converter.convertBlockSignature(&region->front());
  if (!conversion)
    return failure();
  return applySignatureConversion(&region->front(), &converter, *conversion);
}

Block *ConversionPatternRewriterImpl::applySignatureConversion(
    Block *block, const TypeConverter *converter,
    TypeConverter::SignatureConversion &signatureConversion) {
#if MLIR_ENABLE_EXPENSIVE_PATTERN_API_CHECKS
  // A block cannot be converted multiple times.
  if (hasRewrite<BlockTypeConversionRewrite>(rewrites, block))
    llvm::report_fatal_error("block was already converted");
#endif // MLIR_ENABLE_EXPENSIVE_PATTERN_API_CHECKS

  OpBuilder::InsertionGuard g(rewriter);

  // If no arguments are being changed or added, there is nothing to do.
  unsigned origArgCount = block->getNumArguments();
  auto convertedTypes = signatureConversion.getConvertedTypes();
  if (llvm::equal(block->getArgumentTypes(), convertedTypes))
    return block;

  // Compute the locations of all block arguments in the new block.
  SmallVector<Location> newLocs(convertedTypes.size(),
                                rewriter.getUnknownLoc());
  for (unsigned i = 0; i < origArgCount; ++i) {
    auto inputMap = signatureConversion.getInputMapping(i);
    if (!inputMap || inputMap->replacedWithValues())
      continue;
    Location origLoc = block->getArgument(i).getLoc();
    for (unsigned j = 0; j < inputMap->size; ++j)
      newLocs[inputMap->inputNo + j] = origLoc;
  }

  // Insert a new block with the converted block argument types and move all ops
  // from the old block to the new block.
  Block *newBlock =
      rewriter.createBlock(block->getParent(), std::next(block->getIterator()),
                           convertedTypes, newLocs);

  // If a listener is attached to the dialect conversion, ops cannot be moved
  // to the destination block in bulk ("fast path"). This is because at the time
  // the notifications are sent, it is unknown which ops were moved. Instead,
  // ops should be moved one-by-one ("slow path"), so that a separate
  // `MoveOperationRewrite` is enqueued for each moved op. Moving ops in bulk is
  // a bit more efficient, so we try to do that when possible.
  bool fastPath = !config.listener;
  if (fastPath) {
    if (config.allowPatternRollback)
      appendRewrite<InlineBlockRewrite>(newBlock, block, newBlock->end());
    newBlock->getOperations().splice(newBlock->end(), block->getOperations());
  } else {
    while (!block->empty())
      rewriter.moveOpBefore(&block->front(), newBlock, newBlock->end());
  }

  // Replace all uses of the old block with the new block.
  block->replaceAllUsesWith(newBlock);

  for (unsigned i = 0; i != origArgCount; ++i) {
    BlockArgument origArg = block->getArgument(i);
    Type origArgType = origArg.getType();

    std::optional<TypeConverter::SignatureConversion::InputMapping> inputMap =
        signatureConversion.getInputMapping(i);
    if (!inputMap) {
      // This block argument was dropped and no replacement value was provided.
      // Materialize a replacement value "out of thin air".
      Value mat =
          buildUnresolvedMaterialization(
              MaterializationKind::Source,
              OpBuilder::InsertPoint(newBlock, newBlock->begin()),
              origArg.getLoc(),
              /*valuesToMap=*/{}, /*inputs=*/ValueRange(),
              /*outputTypes=*/origArgType, /*originalType=*/Type(), converter,
<<<<<<< HEAD
              /*castOp=*/nullptr, /*isPureTypeConversion=*/false)
=======
              /*isPureTypeConversion=*/false)
>>>>>>> 35227056
              .front();
      replaceAllUsesWith(origArg, mat, converter);
      continue;
    }

    if (inputMap->replacedWithValues()) {
      // This block argument was dropped and replacement values were provided.
      assert(inputMap->size == 0 &&
             "invalid to provide a replacement value when the argument isn't "
             "dropped");
      replaceAllUsesWith(origArg, inputMap->replacementValues, converter);
      continue;
    }

    // This is a 1->1+ mapping.
    auto replArgs =
        newBlock->getArguments().slice(inputMap->inputNo, inputMap->size);
    replaceAllUsesWith(origArg, replArgs, converter);
  }

  if (config.allowPatternRollback)
    appendRewrite<BlockTypeConversionRewrite>(/*origBlock=*/block, newBlock);

  // Erase the old block. (It is just unlinked for now and will be erased during
  // cleanup.)
  rewriter.eraseBlock(block);

  return newBlock;
}

//===----------------------------------------------------------------------===//
// Materializations
//===----------------------------------------------------------------------===//

/// Build an unresolved materialization operation given an output type and set
/// of input operands.
ValueRange ConversionPatternRewriterImpl::buildUnresolvedMaterialization(
    MaterializationKind kind, OpBuilder::InsertPoint ip, Location loc,
    ValueVector valuesToMap, ValueRange inputs, TypeRange outputTypes,
    Type originalType, const TypeConverter *converter,
<<<<<<< HEAD
    UnrealizedConversionCastOp *castOp, bool isPureTypeConversion) {
=======
    bool isPureTypeConversion) {
>>>>>>> 35227056
  assert((!originalType || kind == MaterializationKind::Target) &&
         "original type is valid only for target materializations");
  assert(TypeRange(inputs) != outputTypes &&
         "materialization is not necessary");

  // Create an unresolved materialization. We use a new OpBuilder to avoid
  // tracking the materialization like we do for other operations.
  OpBuilder builder(outputTypes.front().getContext());
  builder.setInsertionPoint(ip.getBlock(), ip.getPoint());
  UnrealizedConversionCastOp convertOp =
      UnrealizedConversionCastOp::create(builder, loc, outputTypes, inputs);
<<<<<<< HEAD
=======
  if (config.attachDebugMaterializationKind) {
    StringRef kindStr =
        kind == MaterializationKind::Source ? "source" : "target";
    convertOp->setAttr("__kind__", builder.getStringAttr(kindStr));
  }
>>>>>>> 35227056
  if (isPureTypeConversion)
    convertOp->setAttr(kPureTypeConversionMarker, builder.getUnitAttr());

  // Register the materialization.
<<<<<<< HEAD
  if (castOp)
    *castOp = convertOp;
=======
>>>>>>> 35227056
  unresolvedMaterializations[convertOp] =
      UnresolvedMaterializationInfo(converter, kind, originalType);
  if (config.allowPatternRollback) {
    if (!valuesToMap.empty())
      mapping.map(valuesToMap, convertOp.getResults());
    appendRewrite<UnresolvedMaterializationRewrite>(convertOp,
                                                    std::move(valuesToMap));
  } else {
    patternMaterializations.insert(convertOp);
  }
  return convertOp.getResults();
}

Value ConversionPatternRewriterImpl::findOrBuildReplacementValue(
    Value value, const TypeConverter *converter) {
  assert(config.allowPatternRollback &&
         "this code path is valid only in rollback mode");

  // Try to find a replacement value with the same type in the conversion value
  // mapping. This includes cached materializations. We try to reuse those
  // instead of generating duplicate IR.
  ValueVector repl = lookupOrNull(value, value.getType());
  if (!repl.empty())
    return repl.front();

  // Check if the value is dead. No replacement value is needed in that case.
  // This is an approximate check that may have false negatives but does not
  // require computing and traversing an inverse mapping. (We may end up
  // building source materializations that are never used and that fold away.)
  if (llvm::all_of(value.getUsers(),
                   [&](Operation *op) { return replacedOps.contains(op); }) &&
      !mapping.isMappedTo(value))
    return Value();

  // No replacement value was found. Get the latest replacement value
  // (regardless of the type) and build a source materialization to the
  // original type.
  repl = lookupOrNull(value);
  if (repl.empty()) {
    // No replacement value is registered in the mapping. This means that the
    // value is dropped and no longer needed. (If the value were still needed,
    // a source materialization producing a replacement value "out of thin air"
    // would have already been created during `replaceOp` or
    // `applySignatureConversion`.)
    return Value();
  }

  // Note: `computeInsertPoint` computes the "earliest" insertion point at
  // which all values in `repl` are defined. It is important to emit the
  // materialization at that location because the same materialization may be
  // reused in a different context. (That's because materializations are cached
  // in the conversion value mapping.) The insertion point of the
  // materialization must be valid for all future users that may be created
  // later in the conversion process.
  Value castValue =
      buildUnresolvedMaterialization(MaterializationKind::Source,
                                     computeInsertPoint(repl), value.getLoc(),
                                     /*valuesToMap=*/repl, /*inputs=*/repl,
                                     /*outputTypes=*/value.getType(),
                                     /*originalType=*/Type(), converter)
          .front();
  return castValue;
}

//===----------------------------------------------------------------------===//
// Rewriter Notification Hooks
//===----------------------------------------------------------------------===//

void ConversionPatternRewriterImpl::notifyOperationInserted(
    Operation *op, OpBuilder::InsertPoint previous) {
  // If no previous insertion point is provided, the op used to be detached.
  bool wasDetached = !previous.isSet();
  LLVM_DEBUG({
    logger.startLine() << "** Insert  : '" << op->getName() << "' (" << op
                       << ")";
    if (wasDetached)
      logger.getOStream() << " (was detached)";
    logger.getOStream() << "\n";
  });

  // In rollback mode, it is easier to misuse the API, so perform extra error
  // checking.
  assert(!(config.allowPatternRollback && wasOpReplaced(op->getParentOp())) &&
         "attempting to insert into a block within a replaced/erased op");

  // In "no rollback" mode, the listener is always notified immediately.
  if (!config.allowPatternRollback && config.listener)
    config.listener->notifyOperationInserted(op, previous);

  if (wasDetached) {
    // If the op was detached, it is most likely a newly created op. Add it the
    // set of newly created ops, so that it will be legalized. If this op is
    // not a newly created op, it will be legalized a second time, which is
    // inefficient but harmless.
    patternNewOps.insert(op);

    if (config.allowPatternRollback) {
      // TODO: If the same op is inserted multiple times from a detached
      // state, the rollback mechanism may erase the same op multiple times.
      // This is a bug in the rollback-based dialect conversion driver.
      appendRewrite<CreateOperationRewrite>(op);
    } else {
      // In "no rollback" mode, there is an extra data structure for tracking
      // erased operations that must be kept up to date.
      erasedOps.erase(op);
    }
    return;
  }

  // The op was moved from one place to another.
  if (config.allowPatternRollback)
    appendRewrite<MoveOperationRewrite>(op, previous);
}

/// Given that `fromRange` is about to be replaced with `toRange`, compute
/// replacement values with the types of `fromRange`.
static SmallVector<Value>
getReplacementValues(ConversionPatternRewriterImpl &impl, ValueRange fromRange,
                     const SmallVector<SmallVector<Value>> &toRange,
                     const TypeConverter *converter) {
  assert(!impl.config.allowPatternRollback &&
         "this code path is valid only in 'no rollback' mode");
  SmallVector<Value> repls;
  for (auto [from, to] : llvm::zip_equal(fromRange, toRange)) {
    if (from.use_empty()) {
      // The replaced value is dead. No replacement value is needed.
      repls.push_back(Value());
      continue;
    }

    if (to.empty()) {
      // The replaced value is dropped. Materialize a replacement value "out of
      // thin air".
      Value srcMat = impl.buildUnresolvedMaterialization(
          MaterializationKind::Source, computeInsertPoint(from), from.getLoc(),
          /*valuesToMap=*/{}, /*inputs=*/ValueRange(),
          /*outputTypes=*/from.getType(), /*originalType=*/Type(),
          converter)[0];
      repls.push_back(srcMat);
      continue;
    }

    if (TypeRange(ValueRange(to)) == TypeRange(from.getType())) {
      // The replacement value already has the correct type. Use it directly.
      repls.push_back(to[0]);
      continue;
    }

    // The replacement value has the wrong type. Build a source materialization
    // to the original type.
    // TODO: This is a bit inefficient. We should try to reuse existing
    // materializations if possible. This would require an extension of the
    // `lookupOrDefault` API.
    Value srcMat = impl.buildUnresolvedMaterialization(
        MaterializationKind::Source, computeInsertPoint(to), from.getLoc(),
        /*valuesToMap=*/{}, /*inputs=*/to, /*outputTypes=*/from.getType(),
        /*originalType=*/Type(), converter)[0];
    repls.push_back(srcMat);
  }

  return repls;
}

void ConversionPatternRewriterImpl::replaceOp(
    Operation *op, SmallVector<SmallVector<Value>> &&newValues) {
  assert(newValues.size() == op->getNumResults() &&
         "incorrect number of replacement values");

  if (!config.allowPatternRollback) {
    // Pattern rollback is not allowed: materialize all IR changes immediately.
    SmallVector<Value> repls = getReplacementValues(
        *this, op->getResults(), newValues, currentTypeConverter);
    // Update internal data structures, so that there are no dangling pointers
    // to erased IR.
    op->walk([&](Operation *op) {
      erasedOps.insert(op);
      ignoredOps.remove(op);
      if (auto castOp = dyn_cast<UnrealizedConversionCastOp>(op)) {
        unresolvedMaterializations.erase(castOp);
        patternMaterializations.erase(castOp);
      }
      // The original op will be erased, so remove it from the set of
      // unlegalized ops.
      if (config.unlegalizedOps)
        config.unlegalizedOps->erase(op);
    });
    op->walk([&](Block *block) { erasedBlocks.insert(block); });
    // Replace the op with the replacement values and notify the listener.
    notifyingRewriter.replaceOp(op, repls);
    return;
  }

  assert(!ignoredOps.contains(op) && "operation was already replaced");
#ifndef NDEBUG
  for (Value v : op->getResults())
    assert(!replacedValues.contains(v) &&
           "attempting to replace a value that was already replaced");
#endif // NDEBUG

  // Check if replaced op is an unresolved materialization, i.e., an
  // unrealized_conversion_cast op that was created by the conversion driver.
  if (auto castOp = dyn_cast<UnrealizedConversionCastOp>(op)) {
    // Make sure that the user does not mess with unresolved materializations
    // that were inserted by the conversion driver. We keep track of these
    // ops in internal data structures.
    assert(!unresolvedMaterializations.contains(castOp) &&
           "attempting to replace/erase an unresolved materialization");
  }

  // Create mappings for each of the new result values.
  for (auto [repl, result] : llvm::zip_equal(newValues, op->getResults())) {
    if (repl.empty()) {
      // This result was dropped and no replacement value was provided.
      // Materialize a replacement value "out of thin air".
      buildUnresolvedMaterialization(
          MaterializationKind::Source, computeInsertPoint(result),
          result.getLoc(), /*valuesToMap=*/{result}, /*inputs=*/ValueRange(),
          /*outputTypes=*/result.getType(), /*originalType=*/Type(),
<<<<<<< HEAD
          currentTypeConverter, /*castOp=*/nullptr,
          /*isPureTypeConversion=*/false);
=======
          currentTypeConverter, /*isPureTypeConversion=*/false);
>>>>>>> 35227056
      continue;
    }

    // Remap result to replacement value.
    mapping.map(static_cast<Value>(result), std::move(repl));
  }

  appendRewrite<ReplaceOperationRewrite>(op, currentTypeConverter);
  // Mark this operation and all nested ops as replaced.
  op->walk([&](Operation *op) { replacedOps.insert(op); });
}

<<<<<<< HEAD
void ConversionPatternRewriterImpl::replaceUsesOfBlockArgument(
    BlockArgument from, ValueRange to, const TypeConverter *converter) {
=======
void ConversionPatternRewriterImpl::replaceAllUsesWith(
    Value from, ValueRange to, const TypeConverter *converter) {
>>>>>>> 35227056
  if (!config.allowPatternRollback) {
    SmallVector<Value> toConv = llvm::to_vector(to);
    SmallVector<Value> repls =
        getReplacementValues(*this, from, {toConv}, converter);
    IRRewriter r(from.getContext());
    Value repl = repls.front();
    if (!repl)
      return;

<<<<<<< HEAD
    performReplaceBlockArg(r, from, repl);
    return;
  }

  appendRewrite<ReplaceBlockArgRewrite>(from.getOwner(), from, converter);
=======
    performReplaceValue(r, from, repl);
    return;
  }

#ifndef NDEBUG
  // Make sure that a value is not replaced multiple times. In rollback mode,
  // `replaceAllUsesWith` replaces not only all current uses of the given value,
  // but also all future uses that may be introduced by future pattern
  // applications. Therefore, it does not make sense to call
  // `replaceAllUsesWith` multiple times with the same value. Doing so would
  // overwrite the mapping and mess with the internal state of the dialect
  // conversion driver.
  assert(!replacedValues.contains(from) &&
         "attempting to replace a value that was already replaced");
  assert(!wasOpReplaced(from.getDefiningOp()) &&
         "attempting to replace a op result that was already replaced");
  replacedValues.insert(from);
#endif // NDEBUG

>>>>>>> 35227056
  mapping.map(from, to);
  appendRewrite<ReplaceValueRewrite>(from, converter);
}

void ConversionPatternRewriterImpl::eraseBlock(Block *block) {
  if (!config.allowPatternRollback) {
    // Pattern rollback is not allowed: materialize all IR changes immediately.
    // Update internal data structures, so that there are no dangling pointers
    // to erased IR.
    block->walk([&](Operation *op) {
      erasedOps.insert(op);
      ignoredOps.remove(op);
      if (auto castOp = dyn_cast<UnrealizedConversionCastOp>(op)) {
        unresolvedMaterializations.erase(castOp);
        patternMaterializations.erase(castOp);
      }
      // The original op will be erased, so remove it from the set of
      // unlegalized ops.
      if (config.unlegalizedOps)
        config.unlegalizedOps->erase(op);
    });
    block->walk([&](Block *block) { erasedBlocks.insert(block); });
    // Erase the block and notify the listener.
    notifyingRewriter.eraseBlock(block);
    return;
  }

  assert(!wasOpReplaced(block->getParentOp()) &&
         "attempting to erase a block within a replaced/erased op");
  appendRewrite<EraseBlockRewrite>(block);

  // Unlink the block from its parent region. The block is kept in the rewrite
  // object and will be actually destroyed when rewrites are applied. This
  // allows us to keep the operations in the block live and undo the removal by
  // re-inserting the block.
  block->getParent()->getBlocks().remove(block);

  // Mark all nested ops as erased.
  block->walk([&](Operation *op) { replacedOps.insert(op); });
}

void ConversionPatternRewriterImpl::notifyBlockInserted(
    Block *block, Region *previous, Region::iterator previousIt) {
  // If no previous insertion point is provided, the block used to be detached.
  bool wasDetached = !previous;
  Operation *newParentOp = block->getParentOp();
  LLVM_DEBUG(
      {
        Operation *parent = newParentOp;
        if (parent) {
          logger.startLine() << "** Insert Block into : '" << parent->getName()
                             << "' (" << parent << ")";
        } else {
          logger.startLine()
              << "** Insert Block into detached Region (nullptr parent op)";
        }
        if (wasDetached)
          logger.getOStream() << " (was detached)";
        logger.getOStream() << "\n";
      });

  // In rollback mode, it is easier to misuse the API, so perform extra error
  // checking.
  assert(!(config.allowPatternRollback && wasOpReplaced(newParentOp)) &&
         "attempting to insert into a region within a replaced/erased op");
  (void)newParentOp;

  // In "no rollback" mode, the listener is always notified immediately.
  if (!config.allowPatternRollback && config.listener)
    config.listener->notifyBlockInserted(block, previous, previousIt);

  patternInsertedBlocks.insert(block);

  if (wasDetached) {
    // If the block was detached, it is most likely a newly created block.
    if (config.allowPatternRollback) {
      // TODO: If the same block is inserted multiple times from a detached
      // state, the rollback mechanism may erase the same block multiple times.
      // This is a bug in the rollback-based dialect conversion driver.
      appendRewrite<CreateBlockRewrite>(block);
    } else {
      // In "no rollback" mode, there is an extra data structure for tracking
      // erased blocks that must be kept up to date.
      erasedBlocks.erase(block);
    }
    return;
  }

  // The block was moved from one place to another.
  if (config.allowPatternRollback)
    appendRewrite<MoveBlockRewrite>(block, previous, previousIt);
}

void ConversionPatternRewriterImpl::inlineBlockBefore(Block *source,
                                                      Block *dest,
                                                      Block::iterator before) {
  appendRewrite<InlineBlockRewrite>(dest, source, before);
}

void ConversionPatternRewriterImpl::notifyMatchFailure(
    Location loc, function_ref<void(Diagnostic &)> reasonCallback) {
  LLVM_DEBUG({
    Diagnostic diag(loc, DiagnosticSeverity::Remark);
    reasonCallback(diag);
    logger.startLine() << "** Failure : " << diag.str() << "\n";
    if (config.notifyCallback)
      config.notifyCallback(diag);
  });
}

//===----------------------------------------------------------------------===//
// ConversionPatternRewriter
//===----------------------------------------------------------------------===//

ConversionPatternRewriter::ConversionPatternRewriter(
    MLIRContext *ctx, const ConversionConfig &config)
    : PatternRewriter(ctx),
      impl(new detail::ConversionPatternRewriterImpl(*this, config)) {
  setListener(impl.get());
}

ConversionPatternRewriter::~ConversionPatternRewriter() = default;

const ConversionConfig &ConversionPatternRewriter::getConfig() const {
  return impl->config;
}

void ConversionPatternRewriter::replaceOp(Operation *op, Operation *newOp) {
  assert(op && newOp && "expected non-null op");
  replaceOp(op, newOp->getResults());
}

void ConversionPatternRewriter::replaceOp(Operation *op, ValueRange newValues) {
  assert(op->getNumResults() == newValues.size() &&
         "incorrect # of replacement values");
  LLVM_DEBUG({
    impl->logger.startLine()
        << "** Replace : '" << op->getName() << "'(" << op << ")\n";
  });

  // If the current insertion point is before the erased operation, we adjust
  // the insertion point to be after the operation.
  if (getInsertionPoint() == op->getIterator())
    setInsertionPointAfter(op);

  SmallVector<SmallVector<Value>> newVals =
      llvm::map_to_vector(newValues, [](Value v) -> SmallVector<Value> {
        return v ? SmallVector<Value>{v} : SmallVector<Value>();
      });
  impl->replaceOp(op, std::move(newVals));
}

void ConversionPatternRewriter::replaceOpWithMultiple(
    Operation *op, SmallVector<SmallVector<Value>> &&newValues) {
  assert(op->getNumResults() == newValues.size() &&
         "incorrect # of replacement values");
  LLVM_DEBUG({
    impl->logger.startLine()
        << "** Replace : '" << op->getName() << "'(" << op << ")\n";
  });

  // If the current insertion point is before the erased operation, we adjust
  // the insertion point to be after the operation.
  if (getInsertionPoint() == op->getIterator())
    setInsertionPointAfter(op);

  impl->replaceOp(op, std::move(newValues));
}

void ConversionPatternRewriter::eraseOp(Operation *op) {
  LLVM_DEBUG({
    impl->logger.startLine()
        << "** Erase   : '" << op->getName() << "'(" << op << ")\n";
  });

  // If the current insertion point is before the erased operation, we adjust
  // the insertion point to be after the operation.
  if (getInsertionPoint() == op->getIterator())
    setInsertionPointAfter(op);

  SmallVector<SmallVector<Value>> nullRepls(op->getNumResults(), {});
  impl->replaceOp(op, std::move(nullRepls));
}

void ConversionPatternRewriter::eraseBlock(Block *block) {
  impl->eraseBlock(block);
}

Block *ConversionPatternRewriter::applySignatureConversion(
    Block *block, TypeConverter::SignatureConversion &conversion,
    const TypeConverter *converter) {
  assert(!impl->wasOpReplaced(block->getParentOp()) &&
         "attempting to apply a signature conversion to a block within a "
         "replaced/erased op");
  return impl->applySignatureConversion(block, converter, conversion);
}

FailureOr<Block *> ConversionPatternRewriter::convertRegionTypes(
    Region *region, const TypeConverter &converter,
    TypeConverter::SignatureConversion *entryConversion) {
  assert(!impl->wasOpReplaced(region->getParentOp()) &&
         "attempting to apply a signature conversion to a block within a "
         "replaced/erased op");
  return impl->convertRegionTypes(region, converter, entryConversion);
}

void ConversionPatternRewriter::replaceAllUsesWith(Value from, ValueRange to) {
  LLVM_DEBUG({
    impl->logger.startLine() << "** Replace Value : '" << from << "'";
    if (auto blockArg = dyn_cast<BlockArgument>(from)) {
      if (Operation *parentOp = blockArg.getOwner()->getParentOp()) {
        impl->logger.getOStream() << " (in region of '" << parentOp->getName()
                                  << "' (" << parentOp << ")\n";
      } else {
        impl->logger.getOStream() << " (unlinked block)\n";
      }
    }
  });
  impl->replaceAllUsesWith(from, to, impl->currentTypeConverter);
}

Value ConversionPatternRewriter::getRemappedValue(Value key) {
  SmallVector<ValueVector> remappedValues;
  if (failed(impl->remapValues("value", /*inputLoc=*/std::nullopt, key,
                               remappedValues)))
    return nullptr;
  assert(remappedValues.front().size() == 1 && "1:N conversion not supported");
  return remappedValues.front().front();
}

LogicalResult
ConversionPatternRewriter::getRemappedValues(ValueRange keys,
                                             SmallVectorImpl<Value> &results) {
  if (keys.empty())
    return success();
  SmallVector<ValueVector> remapped;
  if (failed(impl->remapValues("value", /*inputLoc=*/std::nullopt, keys,
                               remapped)))
    return failure();
  for (const auto &values : remapped) {
    assert(values.size() == 1 && "1:N conversion not supported");
    results.push_back(values.front());
  }
  return success();
}

void ConversionPatternRewriter::inlineBlockBefore(Block *source, Block *dest,
                                                  Block::iterator before,
                                                  ValueRange argValues) {
#ifndef NDEBUG
  assert(argValues.size() == source->getNumArguments() &&
         "incorrect # of argument replacement values");
  assert(!impl->wasOpReplaced(source->getParentOp()) &&
         "attempting to inline a block from a replaced/erased op");
  assert(!impl->wasOpReplaced(dest->getParentOp()) &&
         "attempting to inline a block into a replaced/erased op");
  auto opIgnored = [&](Operation *op) { return impl->isOpIgnored(op); };
  // The source block will be deleted, so it should not have any users (i.e.,
  // there should be no predecessors).
  assert(llvm::all_of(source->getUsers(), opIgnored) &&
         "expected 'source' to have no predecessors");
#endif // NDEBUG

  // If a listener is attached to the dialect conversion, ops cannot be moved
  // to the destination block in bulk ("fast path"). This is because at the time
  // the notifications are sent, it is unknown which ops were moved. Instead,
  // ops should be moved one-by-one ("slow path"), so that a separate
  // `MoveOperationRewrite` is enqueued for each moved op. Moving ops in bulk is
  // a bit more efficient, so we try to do that when possible.
  bool fastPath = !getConfig().listener;

  if (fastPath && impl->config.allowPatternRollback)
    impl->inlineBlockBefore(source, dest, before);

  // Replace all uses of block arguments.
  for (auto it : llvm::zip(source->getArguments(), argValues))
    replaceAllUsesWith(std::get<0>(it), std::get<1>(it));

  if (fastPath) {
    // Move all ops at once.
    dest->getOperations().splice(before, source->getOperations());
  } else {
    // Move op by op.
    while (!source->empty())
      moveOpBefore(&source->front(), dest, before);
  }

  // If the current insertion point is within the source block, adjust the
  // insertion point to the destination block.
  if (getInsertionBlock() == source)
    setInsertionPoint(dest, getInsertionPoint());

  // Erase the source block.
  eraseBlock(source);
}

void ConversionPatternRewriter::startOpModification(Operation *op) {
  if (!impl->config.allowPatternRollback) {
    // Pattern rollback is not allowed: no extra bookkeeping is needed.
    PatternRewriter::startOpModification(op);
    return;
  }
  assert(!impl->wasOpReplaced(op) &&
         "attempting to modify a replaced/erased op");
#ifndef NDEBUG
  impl->pendingRootUpdates.insert(op);
#endif
  impl->appendRewrite<ModifyOperationRewrite>(op);
}

void ConversionPatternRewriter::finalizeOpModification(Operation *op) {
  impl->patternModifiedOps.insert(op);
  if (!impl->config.allowPatternRollback) {
    PatternRewriter::finalizeOpModification(op);
    if (getConfig().listener)
      getConfig().listener->notifyOperationModified(op);
    return;
  }

  // There is nothing to do here, we only need to track the operation at the
  // start of the update.
#ifndef NDEBUG
  assert(!impl->wasOpReplaced(op) &&
         "attempting to modify a replaced/erased op");
  assert(impl->pendingRootUpdates.erase(op) &&
         "operation did not have a pending in-place update");
#endif
}

void ConversionPatternRewriter::cancelOpModification(Operation *op) {
  if (!impl->config.allowPatternRollback) {
    PatternRewriter::cancelOpModification(op);
    return;
  }
#ifndef NDEBUG
  assert(impl->pendingRootUpdates.erase(op) &&
         "operation did not have a pending in-place update");
#endif
  // Erase the last update for this operation.
  auto it = llvm::find_if(
      llvm::reverse(impl->rewrites), [&](std::unique_ptr<IRRewrite> &rewrite) {
        auto *modifyRewrite = dyn_cast<ModifyOperationRewrite>(rewrite.get());
        return modifyRewrite && modifyRewrite->getOperation() == op;
      });
  assert(it != impl->rewrites.rend() && "no root update started on op");
  (*it)->rollback();
  int updateIdx = std::prev(impl->rewrites.rend()) - it;
  impl->rewrites.erase(impl->rewrites.begin() + updateIdx);
}

detail::ConversionPatternRewriterImpl &ConversionPatternRewriter::getImpl() {
  return *impl;
}

//===----------------------------------------------------------------------===//
// ConversionPattern
//===----------------------------------------------------------------------===//

FailureOr<SmallVector<Value>> ConversionPattern::getOneToOneAdaptorOperands(
    ArrayRef<ValueRange> operands) const {
  SmallVector<Value> oneToOneOperands;
  oneToOneOperands.reserve(operands.size());
  for (ValueRange operand : operands) {
    if (operand.size() != 1)
      return failure();

    oneToOneOperands.push_back(operand.front());
  }
  return std::move(oneToOneOperands);
}

LogicalResult
ConversionPattern::matchAndRewrite(Operation *op,
                                   PatternRewriter &rewriter) const {
  auto &dialectRewriter = static_cast<ConversionPatternRewriter &>(rewriter);
  auto &rewriterImpl = dialectRewriter.getImpl();

  // Track the current conversion pattern type converter in the rewriter.
  llvm::SaveAndRestore currentConverterGuard(rewriterImpl.currentTypeConverter,
                                             getTypeConverter());

  // Remap the operands of the operation.
  SmallVector<ValueVector> remapped;
  if (failed(rewriterImpl.remapValues("operand", op->getLoc(),
                                      op->getOperands(), remapped))) {
    return failure();
  }
  SmallVector<ValueRange> remappedAsRange =
      llvm::to_vector_of<ValueRange>(remapped);
  return matchAndRewrite(op, remappedAsRange, dialectRewriter);
}

//===----------------------------------------------------------------------===//
// OperationLegalizer
//===----------------------------------------------------------------------===//

namespace {
/// A set of rewrite patterns that can be used to legalize a given operation.
using LegalizationPatterns = SmallVector<const Pattern *, 1>;

/// This class defines a recursive operation legalizer.
class OperationLegalizer {
public:
  using LegalizationAction = ConversionTarget::LegalizationAction;

<<<<<<< HEAD
  OperationLegalizer(const ConversionTarget &targetInfo,
=======
  OperationLegalizer(ConversionPatternRewriter &rewriter,
                     const ConversionTarget &targetInfo,
>>>>>>> 35227056
                     const FrozenRewritePatternSet &patterns);

  /// Returns true if the given operation is known to be illegal on the target.
  bool isIllegal(Operation *op) const;

  /// Attempt to legalize the given operation. Returns success if the operation
  /// was legalized, failure otherwise.
  LogicalResult legalize(Operation *op);

  /// Returns the conversion target in use by the legalizer.
  const ConversionTarget &getTarget() { return target; }

private:
  /// Attempt to legalize the given operation by folding it.
  LogicalResult legalizeWithFold(Operation *op);

  /// Attempt to legalize the given operation by applying a pattern. Returns
  /// success if the operation was legalized, failure otherwise.
  LogicalResult legalizeWithPattern(Operation *op);

  /// Return true if the given pattern may be applied to the given operation,
  /// false otherwise.
  bool canApplyPattern(Operation *op, const Pattern &pattern);

  /// Legalize the resultant IR after successfully applying the given pattern.
  LogicalResult legalizePatternResult(Operation *op, const Pattern &pattern,
<<<<<<< HEAD
                                      ConversionPatternRewriter &rewriter,
=======
>>>>>>> 35227056
                                      const RewriterState &curState,
                                      const SetVector<Operation *> &newOps,
                                      const SetVector<Operation *> &modifiedOps,
                                      const SetVector<Block *> &insertedBlocks);

  /// Legalizes the actions registered during the execution of a pattern.
  LogicalResult
  legalizePatternBlockRewrites(Operation *op,
                               const SetVector<Block *> &insertedBlocks,
                               const SetVector<Operation *> &newOps);
  LogicalResult
  legalizePatternCreatedOperations(const SetVector<Operation *> &newOps);
  LogicalResult
  legalizePatternRootUpdates(const SetVector<Operation *> &modifiedOps);

  //===--------------------------------------------------------------------===//
  // Cost Model
  //===--------------------------------------------------------------------===//

  /// Build an optimistic legalization graph given the provided patterns. This
  /// function populates 'anyOpLegalizerPatterns' and 'legalizerPatterns' with
  /// patterns for operations that are not directly legal, but may be
  /// transitively legal for the current target given the provided patterns.
  void buildLegalizationGraph(
      LegalizationPatterns &anyOpLegalizerPatterns,
      DenseMap<OperationName, LegalizationPatterns> &legalizerPatterns);

  /// Compute the benefit of each node within the computed legalization graph.
  /// This orders the patterns within 'legalizerPatterns' based upon two
  /// criteria:
  ///  1) Prefer patterns that have the lowest legalization depth, i.e.
  ///     represent the more direct mapping to the target.
  ///  2) When comparing patterns with the same legalization depth, prefer the
  ///     pattern with the highest PatternBenefit. This allows for users to
  ///     prefer specific legalizations over others.
  void computeLegalizationGraphBenefit(
      LegalizationPatterns &anyOpLegalizerPatterns,
      DenseMap<OperationName, LegalizationPatterns> &legalizerPatterns);

  /// Compute the legalization depth when legalizing an operation of the given
  /// type.
  unsigned computeOpLegalizationDepth(
      OperationName op, DenseMap<OperationName, unsigned> &minOpPatternDepth,
      DenseMap<OperationName, LegalizationPatterns> &legalizerPatterns);

  /// Apply the conversion cost model to the given set of patterns, and return
  /// the smallest legalization depth of any of the patterns. See
  /// `computeLegalizationGraphBenefit` for the breakdown of the cost model.
  unsigned applyCostModelToPatterns(
      LegalizationPatterns &patterns,
      DenseMap<OperationName, unsigned> &minOpPatternDepth,
      DenseMap<OperationName, LegalizationPatterns> &legalizerPatterns);

  /// The current set of patterns that have been applied.
  SmallPtrSet<const Pattern *, 8> appliedPatterns;

  /// The rewriter to use when converting operations.
  ConversionPatternRewriter &rewriter;

  /// The legalization information provided by the target.
  const ConversionTarget &target;

  /// The pattern applicator to use for conversions.
  PatternApplicator applicator;
};
} // namespace

<<<<<<< HEAD
OperationLegalizer::OperationLegalizer(const ConversionTarget &targetInfo,
                                       const FrozenRewritePatternSet &patterns)
    : target(targetInfo), applicator(patterns) {
=======
OperationLegalizer::OperationLegalizer(ConversionPatternRewriter &rewriter,
                                       const ConversionTarget &targetInfo,
                                       const FrozenRewritePatternSet &patterns)
    : rewriter(rewriter), target(targetInfo), applicator(patterns) {
>>>>>>> 35227056
  // The set of patterns that can be applied to illegal operations to transform
  // them into legal ones.
  DenseMap<OperationName, LegalizationPatterns> legalizerPatterns;
  LegalizationPatterns anyOpLegalizerPatterns;

  buildLegalizationGraph(anyOpLegalizerPatterns, legalizerPatterns);
  computeLegalizationGraphBenefit(anyOpLegalizerPatterns, legalizerPatterns);
}

bool OperationLegalizer::isIllegal(Operation *op) const {
  return target.isIllegal(op);
}

LogicalResult OperationLegalizer::legalize(Operation *op) {
#ifndef NDEBUG
  const char *logLineComment =
      "//===-------------------------------------------===//\n";

  auto &logger = rewriter.getImpl().logger;
#endif

  // Check to see if the operation is ignored and doesn't need to be converted.
  bool isIgnored = rewriter.getImpl().isOpIgnored(op);

  LLVM_DEBUG({
    logger.getOStream() << "\n";
    logger.startLine() << logLineComment;
    logger.startLine() << "Legalizing operation : ";
    // Do not print the operation name if the operation is ignored. Ignored ops
    // may have been erased and should not be accessed. The pointer can be
    // printed safely.
    if (!isIgnored)
      logger.getOStream() << "'" << op->getName() << "' ";
    logger.getOStream() << "(" << op << ") {\n";
    logger.indent();

    // If the operation has no regions, just print it here.
    if (!isIgnored && op->getNumRegions() == 0) {
      logger.startLine() << OpWithFlags(op,
                                        OpPrintingFlags().printGenericOpForm())
                         << "\n";
    }
  });

  if (isIgnored) {
    LLVM_DEBUG({
      logSuccess(logger, "operation marked 'ignored' during conversion");
      logger.startLine() << logLineComment;
    });
    return success();
  }

  // Check if this operation is legal on the target.
  if (auto legalityInfo = target.isLegal(op)) {
    LLVM_DEBUG({
      logSuccess(
          logger, "operation marked legal by the target{0}",
          legalityInfo->isRecursivelyLegal
              ? "; NOTE: operation is recursively legal; skipping internals"
              : "");
      logger.startLine() << logLineComment;
    });

    // If this operation is recursively legal, mark its children as ignored so
    // that we don't consider them for legalization.
    if (legalityInfo->isRecursivelyLegal) {
      op->walk([&](Operation *nested) {
        if (op != nested)
          rewriter.getImpl().ignoredOps.insert(nested);
      });
    }

    return success();
  }

  // If the operation is not legal, try to fold it in-place if the folding mode
  // is 'BeforePatterns'. 'Never' will skip this.
  const ConversionConfig &config = rewriter.getConfig();
  if (config.foldingMode == DialectConversionFoldingMode::BeforePatterns) {
<<<<<<< HEAD
    if (succeeded(legalizeWithFold(op, rewriter))) {
=======
    if (succeeded(legalizeWithFold(op))) {
>>>>>>> 35227056
      LLVM_DEBUG({
        logSuccess(logger, "operation was folded");
        logger.startLine() << logLineComment;
      });
      return success();
    }
  }

  // Otherwise, we need to apply a legalization pattern to this operation.
  if (succeeded(legalizeWithPattern(op))) {
    LLVM_DEBUG({
      logSuccess(logger, "");
      logger.startLine() << logLineComment;
    });
    return success();
  }

  // If the operation can't be legalized via patterns, try to fold it in-place
  // if the folding mode is 'AfterPatterns'.
  if (config.foldingMode == DialectConversionFoldingMode::AfterPatterns) {
<<<<<<< HEAD
    if (succeeded(legalizeWithFold(op, rewriter))) {
=======
    if (succeeded(legalizeWithFold(op))) {
>>>>>>> 35227056
      LLVM_DEBUG({
        logSuccess(logger, "operation was folded");
        logger.startLine() << logLineComment;
      });
      return success();
    }
  }

  LLVM_DEBUG({
    logFailure(logger, "no matched legalization pattern");
    logger.startLine() << logLineComment;
  });
  return failure();
}

/// Helper function that moves and returns the given object. Also resets the
/// original object, so that it is in a valid, empty state again.
template <typename T>
static T moveAndReset(T &obj) {
  T result = std::move(obj);
  obj = T();
  return result;
}

LogicalResult OperationLegalizer::legalizeWithFold(Operation *op) {
  auto &rewriterImpl = rewriter.getImpl();
  LLVM_DEBUG({
    rewriterImpl.logger.startLine() << "* Fold {\n";
    rewriterImpl.logger.indent();
  });

  // Clear pattern state, so that the next pattern application starts with a
  // clean slate. (The op/block sets are populated by listener notifications.)
  auto cleanup = llvm::make_scope_exit([&]() {
    rewriterImpl.patternNewOps.clear();
    rewriterImpl.patternModifiedOps.clear();
    rewriterImpl.patternInsertedBlocks.clear();
  });

  // Upon failure, undo all changes made by the folder.
  RewriterState curState = rewriterImpl.getCurrentState();

  // Try to fold the operation.
  StringRef opName = op->getName().getStringRef();
  SmallVector<Value, 2> replacementValues;
  SmallVector<Operation *, 2> newOps;
  rewriter.setInsertionPoint(op);
  rewriter.startOpModification(op);
  if (failed(rewriter.tryFold(op, replacementValues, &newOps))) {
    LLVM_DEBUG(logFailure(rewriterImpl.logger, "unable to fold"));
    rewriter.cancelOpModification(op);
    return failure();
  }
  rewriter.finalizeOpModification(op);

  // An empty list of replacement values indicates that the fold was in-place.
  // As the operation changed, a new legalization needs to be attempted.
  if (replacementValues.empty())
    return legalize(op);

  // Insert a replacement for 'op' with the folded replacement values.
  rewriter.replaceOp(op, replacementValues);

  // Insert a replacement for 'op' with the folded replacement values.
  rewriter.replaceOp(op, replacementValues);

  // Recursively legalize any new constant operations.
  for (Operation *newOp : newOps) {
    if (failed(legalize(newOp))) {
      LLVM_DEBUG(logFailure(rewriterImpl.logger,
                            "failed to legalize generated constant '{0}'",
                            newOp->getName()));
      if (!rewriter.getConfig().allowPatternRollback) {
        // Rolling back a folder is like rolling back a pattern.
        llvm::report_fatal_error(
            "op '" + opName +
            "' folder rollback of IR modifications requested");
      }
      rewriterImpl.resetState(
          curState, std::string(op->getName().getStringRef()) + " folder");
      return failure();
    }
  }

  LLVM_DEBUG(logSuccess(rewriterImpl.logger, ""));
  return success();
}

/// Report a fatal error indicating that newly produced or modified IR could
/// not be legalized.
static void
reportNewIrLegalizationFatalError(const Pattern &pattern,
                                  const SetVector<Operation *> &newOps,
                                  const SetVector<Operation *> &modifiedOps,
                                  const SetVector<Block *> &insertedBlocks) {
  auto newOpNames = llvm::map_range(
      newOps, [](Operation *op) { return op->getName().getStringRef(); });
  auto modifiedOpNames = llvm::map_range(
      modifiedOps, [](Operation *op) { return op->getName().getStringRef(); });
  StringRef detachedBlockStr = "(detached block)";
  auto insertedBlockNames = llvm::map_range(insertedBlocks, [&](Block *block) {
    if (block->getParentOp())
      return block->getParentOp()->getName().getStringRef();
    return detachedBlockStr;
  });
  llvm::report_fatal_error(
      "pattern '" + pattern.getDebugName() +
      "' produced IR that could not be legalized. " + "new ops: {" +
      llvm::join(newOpNames, ", ") + "}, " + "modified ops: {" +
      llvm::join(modifiedOpNames, ", ") + "}, " + "inserted block into ops: {" +
      llvm::join(insertedBlockNames, ", ") + "}");
}

<<<<<<< HEAD
LogicalResult
OperationLegalizer::legalizeWithPattern(Operation *op,
                                        ConversionPatternRewriter &rewriter) {
=======
LogicalResult OperationLegalizer::legalizeWithPattern(Operation *op) {
>>>>>>> 35227056
  auto &rewriterImpl = rewriter.getImpl();
  const ConversionConfig &config = rewriter.getConfig();

#if MLIR_ENABLE_EXPENSIVE_PATTERN_API_CHECKS
  Operation *checkOp;
  std::optional<OperationFingerPrint> topLevelFingerPrint;
  if (!rewriterImpl.config.allowPatternRollback) {
    // The op may be getting erased, so we have to check the parent op.
    // (In rare cases, a pattern may even erase the parent op, which will cause
    // a crash here. Expensive checks are "best effort".) Skip the check if the
    // op does not have a parent op.
    if ((checkOp = op->getParentOp())) {
      if (!op->getContext()->isMultithreadingEnabled()) {
        topLevelFingerPrint = OperationFingerPrint(checkOp);
      } else {
        // Another thread may be modifying a sibling operation. Therefore, the
        // fingerprinting mechanism of the parent op works only in
        // single-threaded mode.
        LLVM_DEBUG({
          rewriterImpl.logger.startLine()
              << "WARNING: Multi-threadeding is enabled. Some dialect "
                 "conversion expensive checks are skipped in multithreading "
                 "mode!\n";
        });
      }
    }
  }
#endif // MLIR_ENABLE_EXPENSIVE_PATTERN_API_CHECKS

  // Functor that returns if the given pattern may be applied.
  auto canApply = [&](const Pattern &pattern) {
    bool canApply = canApplyPattern(op, pattern);
    if (canApply && config.listener)
      config.listener->notifyPatternBegin(pattern, op);
    return canApply;
  };

  // Functor that cleans up the rewriter state after a pattern failed to match.
  RewriterState curState = rewriterImpl.getCurrentState();
  auto onFailure = [&](const Pattern &pattern) {
    assert(rewriterImpl.pendingRootUpdates.empty() && "dangling root updates");
    if (!rewriterImpl.config.allowPatternRollback) {
      // Erase all unresolved materializations.
      for (auto op : rewriterImpl.patternMaterializations) {
        rewriterImpl.unresolvedMaterializations.erase(op);
        op.erase();
      }
      rewriterImpl.patternMaterializations.clear();
#if MLIR_ENABLE_EXPENSIVE_PATTERN_API_CHECKS
      // Expensive pattern check that can detect API violations.
      if (checkOp) {
        OperationFingerPrint fingerPrintAfterPattern(checkOp);
        if (fingerPrintAfterPattern != *topLevelFingerPrint)
          llvm::report_fatal_error("pattern '" + pattern.getDebugName() +
                                   "' returned failure but IR did change");
      }
#endif // MLIR_ENABLE_EXPENSIVE_PATTERN_API_CHECKS
    }
    rewriterImpl.patternNewOps.clear();
    rewriterImpl.patternModifiedOps.clear();
    rewriterImpl.patternInsertedBlocks.clear();
    LLVM_DEBUG({
      logFailure(rewriterImpl.logger, "pattern failed to match");
      if (rewriterImpl.config.notifyCallback) {
        Diagnostic diag(op->getLoc(), DiagnosticSeverity::Remark);
        diag << "Failed to apply pattern \"" << pattern.getDebugName()
             << "\" on op:\n"
             << *op;
        rewriterImpl.config.notifyCallback(diag);
      }
    });
    if (config.listener)
      config.listener->notifyPatternEnd(pattern, failure());
    rewriterImpl.resetState(curState, pattern.getDebugName());
    appliedPatterns.erase(&pattern);
  };

  // Functor that performs additional legalization when a pattern is
  // successfully applied.
  auto onSuccess = [&](const Pattern &pattern) {
    assert(rewriterImpl.pendingRootUpdates.empty() && "dangling root updates");
    if (!rewriterImpl.config.allowPatternRollback) {
      // Eagerly erase unused materializations.
      for (auto op : rewriterImpl.patternMaterializations) {
        if (op->use_empty()) {
          rewriterImpl.unresolvedMaterializations.erase(op);
          op.erase();
        }
      }
      rewriterImpl.patternMaterializations.clear();
    }
    SetVector<Operation *> newOps = moveAndReset(rewriterImpl.patternNewOps);
    SetVector<Operation *> modifiedOps =
        moveAndReset(rewriterImpl.patternModifiedOps);
    SetVector<Block *> insertedBlocks =
        moveAndReset(rewriterImpl.patternInsertedBlocks);
<<<<<<< HEAD
    auto result = legalizePatternResult(op, pattern, rewriter, curState, newOps,
=======
    auto result = legalizePatternResult(op, pattern, curState, newOps,
>>>>>>> 35227056
                                        modifiedOps, insertedBlocks);
    appliedPatterns.erase(&pattern);
    if (failed(result)) {
      if (!rewriterImpl.config.allowPatternRollback)
        reportNewIrLegalizationFatalError(pattern, newOps, modifiedOps,
                                          insertedBlocks);
      rewriterImpl.resetState(curState, pattern.getDebugName());
    }
    if (config.listener)
      config.listener->notifyPatternEnd(pattern, result);
    return result;
  };

  // Try to match and rewrite a pattern on this operation.
  return applicator.matchAndRewrite(op, rewriter, canApply, onFailure,
                                    onSuccess);
}

bool OperationLegalizer::canApplyPattern(Operation *op,
                                         const Pattern &pattern) {
  LLVM_DEBUG({
    auto &os = rewriter.getImpl().logger;
    os.getOStream() << "\n";
    os.startLine() << "* Pattern : '" << op->getName() << " -> (";
    llvm::interleaveComma(pattern.getGeneratedOps(), os.getOStream());
    os.getOStream() << ")' {\n";
    os.indent();
  });

  // Ensure that we don't cycle by not allowing the same pattern to be
  // applied twice in the same recursion stack if it is not known to be safe.
  if (!pattern.hasBoundedRewriteRecursion() &&
      !appliedPatterns.insert(&pattern).second) {
    LLVM_DEBUG(
        logFailure(rewriter.getImpl().logger, "pattern was already applied"));
    return false;
  }
  return true;
}

LogicalResult OperationLegalizer::legalizePatternResult(
<<<<<<< HEAD
    Operation *op, const Pattern &pattern, ConversionPatternRewriter &rewriter,
    const RewriterState &curState, const SetVector<Operation *> &newOps,
=======
    Operation *op, const Pattern &pattern, const RewriterState &curState,
    const SetVector<Operation *> &newOps,
>>>>>>> 35227056
    const SetVector<Operation *> &modifiedOps,
    const SetVector<Block *> &insertedBlocks) {
  [[maybe_unused]] auto &impl = rewriter.getImpl();
  assert(impl.pendingRootUpdates.empty() && "dangling root updates");

#if MLIR_ENABLE_EXPENSIVE_PATTERN_API_CHECKS
  // Check that the root was either replaced or updated in place.
  auto newRewrites = llvm::drop_begin(impl.rewrites, curState.numRewrites);
  auto replacedRoot = [&] {
    return hasRewrite<ReplaceOperationRewrite>(newRewrites, op);
  };
  auto updatedRootInPlace = [&] {
    return hasRewrite<ModifyOperationRewrite>(newRewrites, op);
  };
  if (!replacedRoot() && !updatedRootInPlace())
    llvm::report_fatal_error(
        "expected pattern to replace the root operation or modify it in place");
#endif // MLIR_ENABLE_EXPENSIVE_PATTERN_API_CHECKS

  // Legalize each of the actions registered during application.
  if (failed(legalizePatternBlockRewrites(op, insertedBlocks, newOps)) ||
      failed(legalizePatternRootUpdates(modifiedOps)) ||
      failed(legalizePatternCreatedOperations(newOps))) {
    return failure();
  }

  LLVM_DEBUG(logSuccess(impl.logger, "pattern applied successfully"));
  return success();
}

LogicalResult OperationLegalizer::legalizePatternBlockRewrites(
    Operation *op, const SetVector<Block *> &insertedBlocks,
    const SetVector<Operation *> &newOps) {
  ConversionPatternRewriterImpl &impl = rewriter.getImpl();
  SmallPtrSet<Operation *, 16> alreadyLegalized;

  // If the pattern moved or created any blocks, make sure the types of block
  // arguments get legalized.
  for (Block *block : insertedBlocks) {
    if (impl.erasedBlocks.contains(block))
      continue;

    // Only check blocks outside of the current operation.
    Operation *parentOp = block->getParentOp();
    if (!parentOp || parentOp == op || block->getNumArguments() == 0)
      continue;

    // If the region of the block has a type converter, try to convert the block
    // directly.
    if (auto *converter = impl.regionToConverter.lookup(block->getParent())) {
      std::optional<TypeConverter::SignatureConversion> conversion =
          converter->convertBlockSignature(block);
      if (!conversion) {
        LLVM_DEBUG(logFailure(impl.logger, "failed to convert types of moved "
                                           "block"));
        return failure();
      }
      impl.applySignatureConversion(block, converter, *conversion);
      continue;
    }

    // Otherwise, try to legalize the parent operation if it was not generated
    // by this pattern. This is because we will attempt to legalize the parent
    // operation, and blocks in regions created by this pattern will already be
    // legalized later on.
    if (!newOps.count(parentOp) && alreadyLegalized.insert(parentOp).second) {
      if (failed(legalize(parentOp))) {
        LLVM_DEBUG(logFailure(
            impl.logger, "operation '{0}'({1}) became illegal after rewrite",
            parentOp->getName(), parentOp));
        return failure();
      }
    }
  }
  return success();
}

LogicalResult OperationLegalizer::legalizePatternCreatedOperations(
    const SetVector<Operation *> &newOps) {
  for (Operation *op : newOps) {
    if (failed(legalize(op))) {
      LLVM_DEBUG(logFailure(rewriter.getImpl().logger,
                            "failed to legalize generated operation '{0}'({1})",
                            op->getName(), op));
      return failure();
    }
  }
  return success();
}

LogicalResult OperationLegalizer::legalizePatternRootUpdates(
    const SetVector<Operation *> &modifiedOps) {
  for (Operation *op : modifiedOps) {
    if (failed(legalize(op))) {
      LLVM_DEBUG(
          logFailure(rewriter.getImpl().logger,
                     "failed to legalize operation updated in-place '{0}'",
                     op->getName()));
      return failure();
    }
  }
  return success();
}

//===----------------------------------------------------------------------===//
// Cost Model
//===----------------------------------------------------------------------===//

void OperationLegalizer::buildLegalizationGraph(
    LegalizationPatterns &anyOpLegalizerPatterns,
    DenseMap<OperationName, LegalizationPatterns> &legalizerPatterns) {
  // A mapping between an operation and a set of operations that can be used to
  // generate it.
  DenseMap<OperationName, SmallPtrSet<OperationName, 2>> parentOps;
  // A mapping between an operation and any currently invalid patterns it has.
  DenseMap<OperationName, SmallPtrSet<const Pattern *, 2>> invalidPatterns;
  // A worklist of patterns to consider for legality.
  SetVector<const Pattern *> patternWorklist;

  // Build the mapping from operations to the parent ops that may generate them.
  applicator.walkAllPatterns([&](const Pattern &pattern) {
    std::optional<OperationName> root = pattern.getRootKind();

    // If the pattern has no specific root, we can't analyze the relationship
    // between the root op and generated operations. Given that, add all such
    // patterns to the legalization set.
    if (!root) {
      anyOpLegalizerPatterns.push_back(&pattern);
      return;
    }

    // Skip operations that are always known to be legal.
    if (target.getOpAction(*root) == LegalizationAction::Legal)
      return;

    // Add this pattern to the invalid set for the root op and record this root
    // as a parent for any generated operations.
    invalidPatterns[*root].insert(&pattern);
    for (auto op : pattern.getGeneratedOps())
      parentOps[op].insert(*root);

    // Add this pattern to the worklist.
    patternWorklist.insert(&pattern);
  });

  // If there are any patterns that don't have a specific root kind, we can't
  // make direct assumptions about what operations will never be legalized.
  // Note: Technically we could, but it would require an analysis that may
  // recurse into itself. It would be better to perform this kind of filtering
  // at a higher level than here anyways.
  if (!anyOpLegalizerPatterns.empty()) {
    for (const Pattern *pattern : patternWorklist)
      legalizerPatterns[*pattern->getRootKind()].push_back(pattern);
    return;
  }

  while (!patternWorklist.empty()) {
    auto *pattern = patternWorklist.pop_back_val();

    // Check to see if any of the generated operations are invalid.
    if (llvm::any_of(pattern->getGeneratedOps(), [&](OperationName op) {
          std::optional<LegalizationAction> action = target.getOpAction(op);
          return !legalizerPatterns.count(op) &&
                 (!action || action == LegalizationAction::Illegal);
        }))
      continue;

    // Otherwise, if all of the generated operation are valid, this op is now
    // legal so add all of the child patterns to the worklist.
    legalizerPatterns[*pattern->getRootKind()].push_back(pattern);
    invalidPatterns[*pattern->getRootKind()].erase(pattern);

    // Add any invalid patterns of the parent operations to see if they have now
    // become legal.
    for (auto op : parentOps[*pattern->getRootKind()])
      patternWorklist.set_union(invalidPatterns[op]);
  }
}

void OperationLegalizer::computeLegalizationGraphBenefit(
    LegalizationPatterns &anyOpLegalizerPatterns,
    DenseMap<OperationName, LegalizationPatterns> &legalizerPatterns) {
  // The smallest pattern depth, when legalizing an operation.
  DenseMap<OperationName, unsigned> minOpPatternDepth;

  // For each operation that is transitively legal, compute a cost for it.
  for (auto &opIt : legalizerPatterns)
    if (!minOpPatternDepth.count(opIt.first))
      computeOpLegalizationDepth(opIt.first, minOpPatternDepth,
                                 legalizerPatterns);

  // Apply the cost model to the patterns that can match any operation. Those
  // with a specific operation type are already resolved when computing the op
  // legalization depth.
  if (!anyOpLegalizerPatterns.empty())
    applyCostModelToPatterns(anyOpLegalizerPatterns, minOpPatternDepth,
                             legalizerPatterns);

  // Apply a cost model to the pattern applicator. We order patterns first by
  // depth then benefit. `legalizerPatterns` contains per-op patterns by
  // decreasing benefit.
  applicator.applyCostModel([&](const Pattern &pattern) {
    ArrayRef<const Pattern *> orderedPatternList;
    if (std::optional<OperationName> rootName = pattern.getRootKind())
      orderedPatternList = legalizerPatterns[*rootName];
    else
      orderedPatternList = anyOpLegalizerPatterns;

    // If the pattern is not found, then it was removed and cannot be matched.
    auto *it = llvm::find(orderedPatternList, &pattern);
    if (it == orderedPatternList.end())
      return PatternBenefit::impossibleToMatch();

    // Patterns found earlier in the list have higher benefit.
    return PatternBenefit(std::distance(it, orderedPatternList.end()));
  });
}

unsigned OperationLegalizer::computeOpLegalizationDepth(
    OperationName op, DenseMap<OperationName, unsigned> &minOpPatternDepth,
    DenseMap<OperationName, LegalizationPatterns> &legalizerPatterns) {
  // Check for existing depth.
  auto depthIt = minOpPatternDepth.find(op);
  if (depthIt != minOpPatternDepth.end())
    return depthIt->second;

  // If a mapping for this operation does not exist, then this operation
  // is always legal. Return 0 as the depth for a directly legal operation.
  auto opPatternsIt = legalizerPatterns.find(op);
  if (opPatternsIt == legalizerPatterns.end() || opPatternsIt->second.empty())
    return 0u;

  // Record this initial depth in case we encounter this op again when
  // recursively computing the depth.
  minOpPatternDepth.try_emplace(op, std::numeric_limits<unsigned>::max());

  // Apply the cost model to the operation patterns, and update the minimum
  // depth.
  unsigned minDepth = applyCostModelToPatterns(
      opPatternsIt->second, minOpPatternDepth, legalizerPatterns);
  minOpPatternDepth[op] = minDepth;
  return minDepth;
}

unsigned OperationLegalizer::applyCostModelToPatterns(
    LegalizationPatterns &patterns,
    DenseMap<OperationName, unsigned> &minOpPatternDepth,
    DenseMap<OperationName, LegalizationPatterns> &legalizerPatterns) {
  unsigned minDepth = std::numeric_limits<unsigned>::max();

  // Compute the depth for each pattern within the set.
  SmallVector<std::pair<const Pattern *, unsigned>, 4> patternsByDepth;
  patternsByDepth.reserve(patterns.size());
  for (const Pattern *pattern : patterns) {
    unsigned depth = 1;
    for (auto generatedOp : pattern->getGeneratedOps()) {
      unsigned generatedOpDepth = computeOpLegalizationDepth(
          generatedOp, minOpPatternDepth, legalizerPatterns);
      depth = std::max(depth, generatedOpDepth + 1);
    }
    patternsByDepth.emplace_back(pattern, depth);

    // Update the minimum depth of the pattern list.
    minDepth = std::min(minDepth, depth);
  }

  // If the operation only has one legalization pattern, there is no need to
  // sort them.
  if (patternsByDepth.size() == 1)
    return minDepth;

  // Sort the patterns by those likely to be the most beneficial.
  llvm::stable_sort(patternsByDepth,
                    [](const std::pair<const Pattern *, unsigned> &lhs,
                       const std::pair<const Pattern *, unsigned> &rhs) {
                      // First sort by the smaller pattern legalization
                      // depth.
                      if (lhs.second != rhs.second)
                        return lhs.second < rhs.second;

                      // Then sort by the larger pattern benefit.
                      auto lhsBenefit = lhs.first->getBenefit();
                      auto rhsBenefit = rhs.first->getBenefit();
                      return lhsBenefit > rhsBenefit;
                    });

  // Update the legalization pattern to use the new sorted list.
  patterns.clear();
  for (auto &patternIt : patternsByDepth)
    patterns.push_back(patternIt.first);
  return minDepth;
}

//===----------------------------------------------------------------------===//
// OperationConverter
//===----------------------------------------------------------------------===//
namespace {
enum OpConversionMode {
  /// In this mode, the conversion will ignore failed conversions to allow
  /// illegal operations to co-exist in the IR.
  Partial,

  /// In this mode, all operations must be legal for the given target for the
  /// conversion to succeed.
  Full,

  /// In this mode, operations are analyzed for legality. No actual rewrites are
  /// applied to the operations on success.
  Analysis,
};
} // namespace

namespace mlir {
// This class converts operations to a given conversion target via a set of
// rewrite patterns. The conversion behaves differently depending on the
// conversion mode.
struct OperationConverter {
  explicit OperationConverter(MLIRContext *ctx, const ConversionTarget &target,
                              const FrozenRewritePatternSet &patterns,
                              const ConversionConfig &config,
                              OpConversionMode mode)
<<<<<<< HEAD
      : config(config), opLegalizer(target, patterns), mode(mode) {}
=======
      : rewriter(ctx, config), opLegalizer(rewriter, target, patterns),
        mode(mode) {}
>>>>>>> 35227056

  /// Converts the given operations to the conversion target.
  LogicalResult convertOperations(ArrayRef<Operation *> ops);

private:
  /// Converts an operation with the given rewriter.
  LogicalResult convert(Operation *op);

  /// The rewriter to use when converting operations.
  ConversionPatternRewriter rewriter;

  /// The legalizer to use when converting operations.
  OperationLegalizer opLegalizer;

  /// The conversion mode to use when legalizing operations.
  OpConversionMode mode;
};
} // namespace mlir

LogicalResult OperationConverter::convert(Operation *op) {
  const ConversionConfig &config = rewriter.getConfig();

  // Legalize the given operation.
  if (failed(opLegalizer.legalize(op))) {
    // Handle the case of a failed conversion for each of the different modes.
    // Full conversions expect all operations to be converted.
    if (mode == OpConversionMode::Full)
      return op->emitError()
             << "failed to legalize operation '" << op->getName() << "'";
    // Partial conversions allow conversions to fail iff the operation was not
    // explicitly marked as illegal. If the user provided a `unlegalizedOps`
    // set, non-legalizable ops are added to that set.
    if (mode == OpConversionMode::Partial) {
      if (opLegalizer.isIllegal(op))
        return op->emitError()
               << "failed to legalize operation '" << op->getName()
               << "' that was explicitly marked illegal";
      if (config.unlegalizedOps)
        config.unlegalizedOps->insert(op);
    }
  } else if (mode == OpConversionMode::Analysis) {
    // Analysis conversions don't fail if any operations fail to legalize,
    // they are only interested in the operations that were successfully
    // legalized.
    if (config.legalizableOps)
      config.legalizableOps->insert(op);
  }
  return success();
}

static LogicalResult
legalizeUnresolvedMaterialization(RewriterBase &rewriter,
                                  UnrealizedConversionCastOp op,
                                  const UnresolvedMaterializationInfo &info) {
  assert(!op.use_empty() &&
         "expected that dead materializations have already been DCE'd");
  Operation::operand_range inputOperands = op.getOperands();

  // Try to materialize the conversion.
  if (const TypeConverter *converter = info.getConverter()) {
    rewriter.setInsertionPoint(op);
    SmallVector<Value> newMaterialization;
    switch (info.getMaterializationKind()) {
    case MaterializationKind::Target:
      newMaterialization = converter->materializeTargetConversion(
          rewriter, op->getLoc(), op.getResultTypes(), inputOperands,
          info.getOriginalType());
      break;
    case MaterializationKind::Source:
      assert(op->getNumResults() == 1 && "expected single result");
      Value sourceMat = converter->materializeSourceConversion(
          rewriter, op->getLoc(), op.getResultTypes().front(), inputOperands);
      if (sourceMat)
        newMaterialization.push_back(sourceMat);
      break;
    }
    if (!newMaterialization.empty()) {
#ifndef NDEBUG
      ValueRange newMaterializationRange(newMaterialization);
      assert(TypeRange(newMaterializationRange) == op.getResultTypes() &&
             "materialization callback produced value of incorrect type");
#endif // NDEBUG
      rewriter.replaceOp(op, newMaterialization);
      return success();
    }
  }

  InFlightDiagnostic diag = op->emitError()
                            << "failed to legalize unresolved materialization "
                               "from ("
                            << inputOperands.getTypes() << ") to ("
                            << op.getResultTypes()
                            << ") that remained live after conversion";
  diag.attachNote(op->getUsers().begin()->getLoc())
      << "see existing live user here: " << *op->getUsers().begin();
  return failure();
}

LogicalResult OperationConverter::convertOperations(ArrayRef<Operation *> ops) {
  const ConversionTarget &target = opLegalizer.getTarget();

  // Compute the set of operations and blocks to convert.
  SmallVector<Operation *> toConvert;
  for (auto *op : ops) {
    op->walk<WalkOrder::PreOrder, ForwardDominanceIterator<>>(
        [&](Operation *op) {
          toConvert.push_back(op);
          // Don't check this operation's children for conversion if the
          // operation is recursively legal.
          auto legalityInfo = target.isLegal(op);
          if (legalityInfo && legalityInfo->isRecursivelyLegal)
            return WalkResult::skip();
          return WalkResult::advance();
        });
  }

  // Convert each operation and discard rewrites on failure.
  ConversionPatternRewriterImpl &rewriterImpl = rewriter.getImpl();

  for (auto *op : toConvert) {
    if (failed(convert(op))) {
      // Dialect conversion failed.
      if (rewriterImpl.config.allowPatternRollback) {
        // Rollback is allowed: restore the original IR.
        rewriterImpl.undoRewrites();
      } else {
        // Rollback is not allowed: apply all modifications that have been
        // performed so far.
        rewriterImpl.applyRewrites();
      }
      return failure();
    }
  }

  // After a successful conversion, apply rewrites.
  rewriterImpl.applyRewrites();

  // Gather all unresolved materializations.
  SmallVector<UnrealizedConversionCastOp> allCastOps;
  const DenseMap<UnrealizedConversionCastOp, UnresolvedMaterializationInfo>
      &materializations = rewriterImpl.unresolvedMaterializations;
  for (auto it : materializations)
    allCastOps.push_back(it.first);

  // Reconcile all UnrealizedConversionCastOps that were inserted by the
  // dialect conversion frameworks. (Not the one that were inserted by
  // patterns.)
  SmallVector<UnrealizedConversionCastOp> remainingCastOps;
  reconcileUnrealizedCasts(allCastOps, &remainingCastOps);

  // Drop markers.
  for (UnrealizedConversionCastOp castOp : remainingCastOps)
    castOp->removeAttr(kPureTypeConversionMarker);

  // Try to legalize all unresolved materializations.
  if (rewriter.getConfig().buildMaterializations) {
    // Use a new rewriter, so the modifications are not tracked for rollback
    // purposes etc.
    IRRewriter irRewriter(rewriterImpl.rewriter.getContext(),
                          rewriter.getConfig().listener);
    for (UnrealizedConversionCastOp castOp : remainingCastOps) {
      auto it = materializations.find(castOp);
      assert(it != materializations.end() && "inconsistent state");
      if (failed(legalizeUnresolvedMaterialization(irRewriter, castOp,
                                                   it->second)))
        return failure();
    }
  }

  return success();
}

//===----------------------------------------------------------------------===//
// Reconcile Unrealized Casts
//===----------------------------------------------------------------------===//

void mlir::reconcileUnrealizedCasts(
    ArrayRef<UnrealizedConversionCastOp> castOps,
    SmallVectorImpl<UnrealizedConversionCastOp> *remainingCastOps) {
  SetVector<UnrealizedConversionCastOp> worklist(llvm::from_range, castOps);
  // This set is maintained only if `remainingCastOps` is provided.
  DenseSet<Operation *> erasedOps;

  // Helper function that adds all operands to the worklist that are an
  // unrealized_conversion_cast op result.
  auto enqueueOperands = [&](UnrealizedConversionCastOp castOp) {
    for (Value v : castOp.getInputs())
      if (auto inputCastOp = v.getDefiningOp<UnrealizedConversionCastOp>())
        worklist.insert(inputCastOp);
  };

  // Helper function that return the unrealized_conversion_cast op that
  // defines all inputs of the given op (in the same order). Return "nullptr"
  // if there is no such op.
  auto getInputCast =
      [](UnrealizedConversionCastOp castOp) -> UnrealizedConversionCastOp {
    if (castOp.getInputs().empty())
      return {};
    auto inputCastOp =
        castOp.getInputs().front().getDefiningOp<UnrealizedConversionCastOp>();
    if (!inputCastOp)
      return {};
    if (inputCastOp.getOutputs() != castOp.getInputs())
      return {};
    return inputCastOp;
  };

  // Process ops in the worklist bottom-to-top.
  while (!worklist.empty()) {
    UnrealizedConversionCastOp castOp = worklist.pop_back_val();
    if (castOp->use_empty()) {
      // DCE: If the op has no users, erase it. Add the operands to the
      // worklist to find additional DCE opportunities.
      enqueueOperands(castOp);
      if (remainingCastOps)
        erasedOps.insert(castOp.getOperation());
      castOp->erase();
      continue;
    }

    // Traverse the chain of input cast ops to see if an op with the same
    // input types can be found.
    UnrealizedConversionCastOp nextCast = castOp;
    while (nextCast) {
      if (nextCast.getInputs().getTypes() == castOp.getResultTypes()) {
        // Found a cast where the input types match the output types of the
        // matched op. We can directly use those inputs and the matched op can
        // be removed.
        enqueueOperands(castOp);
        castOp.replaceAllUsesWith(nextCast.getInputs());
        if (remainingCastOps)
          erasedOps.insert(castOp.getOperation());
        castOp->erase();
        break;
      }
      nextCast = getInputCast(nextCast);
    }
  }

  if (remainingCastOps)
    for (UnrealizedConversionCastOp op : castOps)
      if (!erasedOps.contains(op.getOperation()))
        remainingCastOps->push_back(op);
}

//===----------------------------------------------------------------------===//
// Type Conversion
//===----------------------------------------------------------------------===//

void TypeConverter::SignatureConversion::addInputs(unsigned origInputNo,
                                                   ArrayRef<Type> types) {
  assert(!types.empty() && "expected valid types");
  remapInput(origInputNo, /*newInputNo=*/argTypes.size(), types.size());
  addInputs(types);
}

void TypeConverter::SignatureConversion::addInputs(ArrayRef<Type> types) {
  assert(!types.empty() &&
         "1->0 type remappings don't need to be added explicitly");
  argTypes.append(types.begin(), types.end());
}

void TypeConverter::SignatureConversion::remapInput(unsigned origInputNo,
                                                    unsigned newInputNo,
                                                    unsigned newInputCount) {
  assert(!remappedInputs[origInputNo] && "input has already been remapped");
  assert(newInputCount != 0 && "expected valid input count");
  remappedInputs[origInputNo] =
      InputMapping{newInputNo, newInputCount, /*replacementValues=*/{}};
}

void TypeConverter::SignatureConversion::remapInput(
    unsigned origInputNo, ArrayRef<Value> replacements) {
  assert(!remappedInputs[origInputNo] && "input has already been remapped");
  remappedInputs[origInputNo] = InputMapping{
      origInputNo, /*size=*/0,
      SmallVector<Value, 1>(replacements.begin(), replacements.end())};
}

LogicalResult TypeConverter::convertType(Type t,
                                         SmallVectorImpl<Type> &results) const {
  assert(t && "expected non-null type");

  {
    std::shared_lock<decltype(cacheMutex)> cacheReadLock(cacheMutex,
                                                         std::defer_lock);
    if (t.getContext()->isMultithreadingEnabled())
      cacheReadLock.lock();
    auto existingIt = cachedDirectConversions.find(t);
    if (existingIt != cachedDirectConversions.end()) {
      if (existingIt->second)
        results.push_back(existingIt->second);
      return success(existingIt->second != nullptr);
    }
    auto multiIt = cachedMultiConversions.find(t);
    if (multiIt != cachedMultiConversions.end()) {
      results.append(multiIt->second.begin(), multiIt->second.end());
      return success();
    }
  }
  // Walk the added converters in reverse order to apply the most recently
  // registered first.
  size_t currentCount = results.size();

  std::unique_lock<decltype(cacheMutex)> cacheWriteLock(cacheMutex,
                                                        std::defer_lock);

  for (const ConversionCallbackFn &converter : llvm::reverse(conversions)) {
    if (std::optional<LogicalResult> result = converter(t, results)) {
      if (t.getContext()->isMultithreadingEnabled())
        cacheWriteLock.lock();
      if (!succeeded(*result)) {
        assert(results.size() == currentCount &&
               "failed type conversion should not change results");
        cachedDirectConversions.try_emplace(t, nullptr);
        return failure();
      }
      auto newTypes = ArrayRef<Type>(results).drop_front(currentCount);
      if (newTypes.size() == 1)
        cachedDirectConversions.try_emplace(t, newTypes.front());
      else
        cachedMultiConversions.try_emplace(t, llvm::to_vector<2>(newTypes));
      return success();
    } else {
      assert(results.size() == currentCount &&
             "failed type conversion should not change results");
    }
  }
  return failure();
}

LogicalResult TypeConverter::convertType(Value v,
                                         SmallVectorImpl<Type> &results) const {
  assert(v && "expected non-null value");

  // If this type converter does not have context-aware type conversions, call
  // the type-based overload, which has caching.
  if (!hasContextAwareTypeConversions)
    return convertType(v.getType(), results);

  // Walk the added converters in reverse order to apply the most recently
  // registered first.
  for (const ConversionCallbackFn &converter : llvm::reverse(conversions)) {
    if (std::optional<LogicalResult> result = converter(v, results)) {
      if (!succeeded(*result))
        return failure();
      return success();
    }
  }
  return failure();
}

Type TypeConverter::convertType(Type t) const {
  // Use the multi-type result version to convert the type.
  SmallVector<Type, 1> results;
  if (failed(convertType(t, results)))
    return nullptr;

  // Check to ensure that only one type was produced.
  return results.size() == 1 ? results.front() : nullptr;
}

Type TypeConverter::convertType(Value v) const {
  // Use the multi-type result version to convert the type.
  SmallVector<Type, 1> results;
  if (failed(convertType(v, results)))
    return nullptr;

  // Check to ensure that only one type was produced.
  return results.size() == 1 ? results.front() : nullptr;
}

LogicalResult
TypeConverter::convertTypes(TypeRange types,
                            SmallVectorImpl<Type> &results) const {
  for (Type type : types)
    if (failed(convertType(type, results)))
      return failure();
  return success();
}

LogicalResult
TypeConverter::convertTypes(ValueRange values,
                            SmallVectorImpl<Type> &results) const {
  for (Value value : values)
    if (failed(convertType(value, results)))
      return failure();
  return success();
}

bool TypeConverter::isLegal(Type type) const {
  return convertType(type) == type;
}

bool TypeConverter::isLegal(Value value) const {
  return convertType(value) == value.getType();
}

bool TypeConverter::isLegal(Operation *op) const {
  return isLegal(op->getOperands()) && isLegal(op->getResults());
}

bool TypeConverter::isLegal(Region *region) const {
  return llvm::all_of(
      *region, [this](Block &block) { return isLegal(block.getArguments()); });
}

bool TypeConverter::isSignatureLegal(FunctionType ty) const {
  if (!isLegal(ty.getInputs()))
    return false;
  if (!isLegal(ty.getResults()))
    return false;
  return true;
}

LogicalResult
TypeConverter::convertSignatureArg(unsigned inputNo, Type type,
                                   SignatureConversion &result) const {
  // Try to convert the given input type.
  SmallVector<Type, 1> convertedTypes;
  if (failed(convertType(type, convertedTypes)))
    return failure();

  // If this argument is being dropped, there is nothing left to do.
  if (convertedTypes.empty())
    return success();

  // Otherwise, add the new inputs.
  result.addInputs(inputNo, convertedTypes);
  return success();
}
LogicalResult
TypeConverter::convertSignatureArgs(TypeRange types,
                                    SignatureConversion &result,
                                    unsigned origInputOffset) const {
  for (unsigned i = 0, e = types.size(); i != e; ++i)
    if (failed(convertSignatureArg(origInputOffset + i, types[i], result)))
      return failure();
  return success();
}
LogicalResult
TypeConverter::convertSignatureArg(unsigned inputNo, Value value,
                                   SignatureConversion &result) const {
  // Try to convert the given input type.
  SmallVector<Type, 1> convertedTypes;
  if (failed(convertType(value, convertedTypes)))
    return failure();

  // If this argument is being dropped, there is nothing left to do.
  if (convertedTypes.empty())
    return success();

  // Otherwise, add the new inputs.
  result.addInputs(inputNo, convertedTypes);
  return success();
}
LogicalResult
TypeConverter::convertSignatureArgs(ValueRange values,
                                    SignatureConversion &result,
                                    unsigned origInputOffset) const {
  for (unsigned i = 0, e = values.size(); i != e; ++i)
    if (failed(convertSignatureArg(origInputOffset + i, values[i], result)))
      return failure();
  return success();
}

Value TypeConverter::materializeSourceConversion(OpBuilder &builder,
                                                 Location loc, Type resultType,
                                                 ValueRange inputs) const {
  for (const SourceMaterializationCallbackFn &fn :
       llvm::reverse(sourceMaterializations))
    if (Value result = fn(builder, resultType, inputs, loc))
      return result;
  return nullptr;
}

Value TypeConverter::materializeTargetConversion(OpBuilder &builder,
                                                 Location loc, Type resultType,
                                                 ValueRange inputs,
                                                 Type originalType) const {
  SmallVector<Value> result = materializeTargetConversion(
      builder, loc, TypeRange(resultType), inputs, originalType);
  if (result.empty())
    return nullptr;
  assert(result.size() == 1 && "expected single result");
  return result.front();
}

SmallVector<Value> TypeConverter::materializeTargetConversion(
    OpBuilder &builder, Location loc, TypeRange resultTypes, ValueRange inputs,
    Type originalType) const {
  for (const TargetMaterializationCallbackFn &fn :
       llvm::reverse(targetMaterializations)) {
    SmallVector<Value> result =
        fn(builder, resultTypes, inputs, loc, originalType);
    if (result.empty())
      continue;
    assert(TypeRange(ValueRange(result)) == resultTypes &&
           "callback produced incorrect number of values or values with "
           "incorrect types");
    return result;
  }
  return {};
}

std::optional<TypeConverter::SignatureConversion>
TypeConverter::convertBlockSignature(Block *block) const {
  SignatureConversion conversion(block->getNumArguments());
  if (failed(convertSignatureArgs(block->getArguments(), conversion)))
    return std::nullopt;
  return conversion;
}

//===----------------------------------------------------------------------===//
// Type attribute conversion
//===----------------------------------------------------------------------===//
TypeConverter::AttributeConversionResult
TypeConverter::AttributeConversionResult::result(Attribute attr) {
  return AttributeConversionResult(attr, resultTag);
}

TypeConverter::AttributeConversionResult
TypeConverter::AttributeConversionResult::na() {
  return AttributeConversionResult(nullptr, naTag);
}

TypeConverter::AttributeConversionResult
TypeConverter::AttributeConversionResult::abort() {
  return AttributeConversionResult(nullptr, abortTag);
}

bool TypeConverter::AttributeConversionResult::hasResult() const {
  return impl.getInt() == resultTag;
}

bool TypeConverter::AttributeConversionResult::isNa() const {
  return impl.getInt() == naTag;
}

bool TypeConverter::AttributeConversionResult::isAbort() const {
  return impl.getInt() == abortTag;
}

Attribute TypeConverter::AttributeConversionResult::getResult() const {
  assert(hasResult() && "Cannot get result from N/A or abort");
  return impl.getPointer();
}

std::optional<Attribute>
TypeConverter::convertTypeAttribute(Type type, Attribute attr) const {
  for (const TypeAttributeConversionCallbackFn &fn :
       llvm::reverse(typeAttributeConversions)) {
    AttributeConversionResult res = fn(type, attr);
    if (res.hasResult())
      return res.getResult();
    if (res.isAbort())
      return std::nullopt;
  }
  return std::nullopt;
}

//===----------------------------------------------------------------------===//
// FunctionOpInterfaceSignatureConversion
//===----------------------------------------------------------------------===//

static LogicalResult convertFuncOpTypes(FunctionOpInterface funcOp,
                                        const TypeConverter &typeConverter,
                                        ConversionPatternRewriter &rewriter) {
  FunctionType type = dyn_cast<FunctionType>(funcOp.getFunctionType());
  if (!type)
    return failure();

  // Convert the original function types.
  TypeConverter::SignatureConversion result(type.getNumInputs());
  SmallVector<Type, 1> newResults;
  if (failed(typeConverter.convertSignatureArgs(type.getInputs(), result)) ||
      failed(typeConverter.convertTypes(type.getResults(), newResults)) ||
      failed(rewriter.convertRegionTypes(&funcOp.getFunctionBody(),
                                         typeConverter, &result)))
    return failure();

  // Update the function signature in-place.
  auto newType = FunctionType::get(rewriter.getContext(),
                                   result.getConvertedTypes(), newResults);

  rewriter.modifyOpInPlace(funcOp, [&] { funcOp.setType(newType); });

  return success();
}

/// Create a default conversion pattern that rewrites the type signature of a
/// FunctionOpInterface op. This only supports ops which use FunctionType to
/// represent their type.
namespace {
struct FunctionOpInterfaceSignatureConversion : public ConversionPattern {
  FunctionOpInterfaceSignatureConversion(StringRef functionLikeOpName,
                                         MLIRContext *ctx,
                                         const TypeConverter &converter)
      : ConversionPattern(converter, functionLikeOpName, /*benefit=*/1, ctx) {}

  LogicalResult
  matchAndRewrite(Operation *op, ArrayRef<Value> /*operands*/,
                  ConversionPatternRewriter &rewriter) const override {
    FunctionOpInterface funcOp = cast<FunctionOpInterface>(op);
    return convertFuncOpTypes(funcOp, *typeConverter, rewriter);
  }
};

struct AnyFunctionOpInterfaceSignatureConversion
    : public OpInterfaceConversionPattern<FunctionOpInterface> {
  using OpInterfaceConversionPattern::OpInterfaceConversionPattern;

  LogicalResult
  matchAndRewrite(FunctionOpInterface funcOp, ArrayRef<Value> /*operands*/,
                  ConversionPatternRewriter &rewriter) const override {
    return convertFuncOpTypes(funcOp, *typeConverter, rewriter);
  }
};
} // namespace

FailureOr<Operation *>
mlir::convertOpResultTypes(Operation *op, ValueRange operands,
                           const TypeConverter &converter,
                           ConversionPatternRewriter &rewriter) {
  assert(op && "Invalid op");
  Location loc = op->getLoc();
  if (converter.isLegal(op))
    return rewriter.notifyMatchFailure(loc, "op already legal");

  OperationState newOp(loc, op->getName());
  newOp.addOperands(operands);

  SmallVector<Type> newResultTypes;
  if (failed(converter.convertTypes(op->getResults(), newResultTypes)))
    return rewriter.notifyMatchFailure(loc, "couldn't convert return types");

  newOp.addTypes(newResultTypes);
  newOp.addAttributes(op->getAttrs());
  return rewriter.create(newOp);
}

void mlir::populateFunctionOpInterfaceTypeConversionPattern(
    StringRef functionLikeOpName, RewritePatternSet &patterns,
    const TypeConverter &converter) {
  patterns.add<FunctionOpInterfaceSignatureConversion>(
      functionLikeOpName, patterns.getContext(), converter);
}

void mlir::populateAnyFunctionOpInterfaceTypeConversionPattern(
    RewritePatternSet &patterns, const TypeConverter &converter) {
  patterns.add<AnyFunctionOpInterfaceSignatureConversion>(
      converter, patterns.getContext());
}

//===----------------------------------------------------------------------===//
// ConversionTarget
//===----------------------------------------------------------------------===//

void ConversionTarget::setOpAction(OperationName op,
                                   LegalizationAction action) {
  legalOperations[op].action = action;
}

void ConversionTarget::setDialectAction(ArrayRef<StringRef> dialectNames,
                                        LegalizationAction action) {
  for (StringRef dialect : dialectNames)
    legalDialects[dialect] = action;
}

auto ConversionTarget::getOpAction(OperationName op) const
    -> std::optional<LegalizationAction> {
  std::optional<LegalizationInfo> info = getOpInfo(op);
  return info ? info->action : std::optional<LegalizationAction>();
}

auto ConversionTarget::isLegal(Operation *op) const
    -> std::optional<LegalOpDetails> {
  std::optional<LegalizationInfo> info = getOpInfo(op->getName());
  if (!info)
    return std::nullopt;

  // Returns true if this operation instance is known to be legal.
  auto isOpLegal = [&] {
    // Handle dynamic legality either with the provided legality function.
    if (info->action == LegalizationAction::Dynamic) {
      std::optional<bool> result = info->legalityFn(op);
      if (result)
        return *result;
    }

    // Otherwise, the operation is only legal if it was marked 'Legal'.
    return info->action == LegalizationAction::Legal;
  };
  if (!isOpLegal())
    return std::nullopt;

  // This operation is legal, compute any additional legality information.
  LegalOpDetails legalityDetails;
  if (info->isRecursivelyLegal) {
    auto legalityFnIt = opRecursiveLegalityFns.find(op->getName());
    if (legalityFnIt != opRecursiveLegalityFns.end()) {
      legalityDetails.isRecursivelyLegal =
          legalityFnIt->second(op).value_or(true);
    } else {
      legalityDetails.isRecursivelyLegal = true;
    }
  }
  return legalityDetails;
}

bool ConversionTarget::isIllegal(Operation *op) const {
  std::optional<LegalizationInfo> info = getOpInfo(op->getName());
  if (!info)
    return false;

  if (info->action == LegalizationAction::Dynamic) {
    std::optional<bool> result = info->legalityFn(op);
    if (!result)
      return false;

    return !(*result);
  }

  return info->action == LegalizationAction::Illegal;
}

static ConversionTarget::DynamicLegalityCallbackFn composeLegalityCallbacks(
    ConversionTarget::DynamicLegalityCallbackFn oldCallback,
    ConversionTarget::DynamicLegalityCallbackFn newCallback) {
  if (!oldCallback)
    return newCallback;

  auto chain = [oldCl = std::move(oldCallback), newCl = std::move(newCallback)](
                   Operation *op) -> std::optional<bool> {
    if (std::optional<bool> result = newCl(op))
      return *result;

    return oldCl(op);
  };
  return chain;
}

void ConversionTarget::setLegalityCallback(
    OperationName name, const DynamicLegalityCallbackFn &callback) {
  assert(callback && "expected valid legality callback");
  auto *infoIt = legalOperations.find(name);
  assert(infoIt != legalOperations.end() &&
         infoIt->second.action == LegalizationAction::Dynamic &&
         "expected operation to already be marked as dynamically legal");
  infoIt->second.legalityFn =
      composeLegalityCallbacks(std::move(infoIt->second.legalityFn), callback);
}

void ConversionTarget::markOpRecursivelyLegal(
    OperationName name, const DynamicLegalityCallbackFn &callback) {
  auto *infoIt = legalOperations.find(name);
  assert(infoIt != legalOperations.end() &&
         infoIt->second.action != LegalizationAction::Illegal &&
         "expected operation to already be marked as legal");
  infoIt->second.isRecursivelyLegal = true;
  if (callback)
    opRecursiveLegalityFns[name] = composeLegalityCallbacks(
        std::move(opRecursiveLegalityFns[name]), callback);
  else
    opRecursiveLegalityFns.erase(name);
}

void ConversionTarget::setLegalityCallback(
    ArrayRef<StringRef> dialects, const DynamicLegalityCallbackFn &callback) {
  assert(callback && "expected valid legality callback");
  for (StringRef dialect : dialects)
    dialectLegalityFns[dialect] = composeLegalityCallbacks(
        std::move(dialectLegalityFns[dialect]), callback);
}

void ConversionTarget::setLegalityCallback(
    const DynamicLegalityCallbackFn &callback) {
  assert(callback && "expected valid legality callback");
  unknownLegalityFn = composeLegalityCallbacks(unknownLegalityFn, callback);
}

auto ConversionTarget::getOpInfo(OperationName op) const
    -> std::optional<LegalizationInfo> {
  // Check for info for this specific operation.
  const auto *it = legalOperations.find(op);
  if (it != legalOperations.end())
    return it->second;
  // Check for info for the parent dialect.
  auto dialectIt = legalDialects.find(op.getDialectNamespace());
  if (dialectIt != legalDialects.end()) {
    DynamicLegalityCallbackFn callback;
    auto dialectFn = dialectLegalityFns.find(op.getDialectNamespace());
    if (dialectFn != dialectLegalityFns.end())
      callback = dialectFn->second;
    return LegalizationInfo{dialectIt->second, /*isRecursivelyLegal=*/false,
                            callback};
  }
  // Otherwise, check if we mark unknown operations as dynamic.
  if (unknownLegalityFn)
    return LegalizationInfo{LegalizationAction::Dynamic,
                            /*isRecursivelyLegal=*/false, unknownLegalityFn};
  return std::nullopt;
}

#if MLIR_ENABLE_PDL_IN_PATTERNMATCH
//===----------------------------------------------------------------------===//
// PDL Configuration
//===----------------------------------------------------------------------===//

void PDLConversionConfig::notifyRewriteBegin(PatternRewriter &rewriter) {
  auto &rewriterImpl =
      static_cast<ConversionPatternRewriter &>(rewriter).getImpl();
  rewriterImpl.currentTypeConverter = getTypeConverter();
}

void PDLConversionConfig::notifyRewriteEnd(PatternRewriter &rewriter) {
  auto &rewriterImpl =
      static_cast<ConversionPatternRewriter &>(rewriter).getImpl();
  rewriterImpl.currentTypeConverter = nullptr;
}

/// Remap the given value using the rewriter and the type converter in the
/// provided config.
static FailureOr<SmallVector<Value>>
pdllConvertValues(ConversionPatternRewriter &rewriter, ValueRange values) {
  SmallVector<Value> mappedValues;
  if (failed(rewriter.getRemappedValues(values, mappedValues)))
    return failure();
  return std::move(mappedValues);
}

void mlir::registerConversionPDLFunctions(RewritePatternSet &patterns) {
  patterns.getPDLPatterns().registerRewriteFunction(
      "convertValue",
      [](PatternRewriter &rewriter, Value value) -> FailureOr<Value> {
        auto results = pdllConvertValues(
            static_cast<ConversionPatternRewriter &>(rewriter), value);
        if (failed(results))
          return failure();
        return results->front();
      });
  patterns.getPDLPatterns().registerRewriteFunction(
      "convertValues", [](PatternRewriter &rewriter, ValueRange values) {
        return pdllConvertValues(
            static_cast<ConversionPatternRewriter &>(rewriter), values);
      });
  patterns.getPDLPatterns().registerRewriteFunction(
      "convertType",
      [](PatternRewriter &rewriter, Type type) -> FailureOr<Type> {
        auto &rewriterImpl =
            static_cast<ConversionPatternRewriter &>(rewriter).getImpl();
        if (const TypeConverter *converter =
                rewriterImpl.currentTypeConverter) {
          if (Type newType = converter->convertType(type))
            return newType;
          return failure();
        }
        return type;
      });
  patterns.getPDLPatterns().registerRewriteFunction(
      "convertTypes",
      [](PatternRewriter &rewriter,
         TypeRange types) -> FailureOr<SmallVector<Type>> {
        auto &rewriterImpl =
            static_cast<ConversionPatternRewriter &>(rewriter).getImpl();
        const TypeConverter *converter = rewriterImpl.currentTypeConverter;
        if (!converter)
          return SmallVector<Type>(types);

        SmallVector<Type> remappedTypes;
        if (failed(converter->convertTypes(types, remappedTypes)))
          return failure();
        return std::move(remappedTypes);
      });
}
#endif // MLIR_ENABLE_PDL_IN_PATTERNMATCH

//===----------------------------------------------------------------------===//
// Op Conversion Entry Points
//===----------------------------------------------------------------------===//

/// This is the type of Action that is dispatched when a conversion is applied.
class ApplyConversionAction
    : public tracing::ActionImpl<ApplyConversionAction> {
public:
  using Base = tracing::ActionImpl<ApplyConversionAction>;
  ApplyConversionAction(ArrayRef<IRUnit> irUnits) : Base(irUnits) {}
  static constexpr StringLiteral tag = "apply-conversion";
  static constexpr StringLiteral desc =
      "Encapsulate the application of a dialect conversion";

  void print(raw_ostream &os) const override { os << tag; }
};

static LogicalResult applyConversion(ArrayRef<Operation *> ops,
                                     const ConversionTarget &target,
                                     const FrozenRewritePatternSet &patterns,
                                     ConversionConfig config,
                                     OpConversionMode mode) {
  if (ops.empty())
    return success();
  MLIRContext *ctx = ops.front()->getContext();
  LogicalResult status = success();
  SmallVector<IRUnit> irUnits(ops.begin(), ops.end());
  ctx->executeAction<ApplyConversionAction>(
      [&] {
        OperationConverter opConverter(ops.front()->getContext(), target,
                                       patterns, config, mode);
        status = opConverter.convertOperations(ops);
      },
      irUnits);
  return status;
}

//===----------------------------------------------------------------------===//
// Partial Conversion
//===----------------------------------------------------------------------===//

LogicalResult mlir::applyPartialConversion(
    ArrayRef<Operation *> ops, const ConversionTarget &target,
    const FrozenRewritePatternSet &patterns, ConversionConfig config) {
  return applyConversion(ops, target, patterns, config,
                         OpConversionMode::Partial);
}
LogicalResult
mlir::applyPartialConversion(Operation *op, const ConversionTarget &target,
                             const FrozenRewritePatternSet &patterns,
                             ConversionConfig config) {
  return applyPartialConversion(llvm::ArrayRef(op), target, patterns, config);
}

//===----------------------------------------------------------------------===//
// Full Conversion
//===----------------------------------------------------------------------===//

LogicalResult mlir::applyFullConversion(ArrayRef<Operation *> ops,
                                        const ConversionTarget &target,
                                        const FrozenRewritePatternSet &patterns,
                                        ConversionConfig config) {
  return applyConversion(ops, target, patterns, config, OpConversionMode::Full);
}
LogicalResult mlir::applyFullConversion(Operation *op,
                                        const ConversionTarget &target,
                                        const FrozenRewritePatternSet &patterns,
                                        ConversionConfig config) {
  return applyFullConversion(llvm::ArrayRef(op), target, patterns, config);
}

//===----------------------------------------------------------------------===//
// Analysis Conversion
//===----------------------------------------------------------------------===//

/// Find a common IsolatedFromAbove ancestor of the given ops. If at least one
/// op is a top-level module op (which is expected to be isolated from above),
/// return that op.
static Operation *findCommonAncestor(ArrayRef<Operation *> ops) {
  // Check if there is a top-level operation within `ops`. If so, return that
  // op.
  for (Operation *op : ops) {
    if (!op->getParentOp()) {
#ifndef NDEBUG
      assert(op->hasTrait<OpTrait::IsIsolatedFromAbove>() &&
             "expected top-level op to be isolated from above");
      for (Operation *other : ops)
        assert(op->isAncestor(other) &&
               "expected ops to have a common ancestor");
#endif // NDEBUG
      return op;
    }
  }

  // No top-level op. Find a common ancestor.
  Operation *commonAncestor =
      ops.front()->getParentWithTrait<OpTrait::IsIsolatedFromAbove>();
  for (Operation *op : ops.drop_front()) {
    while (!commonAncestor->isProperAncestor(op)) {
      commonAncestor =
          commonAncestor->getParentWithTrait<OpTrait::IsIsolatedFromAbove>();
      assert(commonAncestor &&
             "expected to find a common isolated from above ancestor");
    }
  }

  return commonAncestor;
}

LogicalResult mlir::applyAnalysisConversion(
    ArrayRef<Operation *> ops, ConversionTarget &target,
    const FrozenRewritePatternSet &patterns, ConversionConfig config) {
#ifndef NDEBUG
  if (config.legalizableOps)
    assert(config.legalizableOps->empty() && "expected empty set");
#endif // NDEBUG

  // Clone closted common ancestor that is isolated from above.
  Operation *commonAncestor = findCommonAncestor(ops);
  IRMapping mapping;
  Operation *clonedAncestor = commonAncestor->clone(mapping);
  // Compute inverse IR mapping.
  DenseMap<Operation *, Operation *> inverseOperationMap;
  for (auto &it : mapping.getOperationMap())
    inverseOperationMap[it.second] = it.first;

  // Convert the cloned operations. The original IR will remain unchanged.
  SmallVector<Operation *> opsToConvert = llvm::map_to_vector(
      ops, [&](Operation *op) { return mapping.lookup(op); });
  LogicalResult status = applyConversion(opsToConvert, target, patterns, config,
                                         OpConversionMode::Analysis);

  // Remap `legalizableOps`, so that they point to the original ops and not the
  // cloned ops.
  if (config.legalizableOps) {
    DenseSet<Operation *> originalLegalizableOps;
    for (Operation *op : *config.legalizableOps)
      originalLegalizableOps.insert(inverseOperationMap[op]);
    *config.legalizableOps = std::move(originalLegalizableOps);
  }

  // Erase the cloned IR.
  clonedAncestor->erase();
  return status;
}

LogicalResult
mlir::applyAnalysisConversion(Operation *op, ConversionTarget &target,
                              const FrozenRewritePatternSet &patterns,
                              ConversionConfig config) {
  return applyAnalysisConversion(llvm::ArrayRef(op), target, patterns, config);
}<|MERGE_RESOLUTION|>--- conflicted
+++ resolved
@@ -867,12 +867,8 @@
 struct ConversionPatternRewriterImpl : public RewriterBase::Listener {
   explicit ConversionPatternRewriterImpl(ConversionPatternRewriter &rewriter,
                                          const ConversionConfig &config)
-<<<<<<< HEAD
-      : context(ctx), config(config), notifyingRewriter(ctx, config.listener) {}
-=======
       : rewriter(rewriter), config(config),
         notifyingRewriter(rewriter.getContext(), config.listener) {}
->>>>>>> 35227056
 
   //===--------------------------------------------------------------------===//
   // State Management
@@ -998,10 +994,6 @@
       MaterializationKind kind, OpBuilder::InsertPoint ip, Location loc,
       ValueVector valuesToMap, ValueRange inputs, TypeRange outputTypes,
       Type originalType, const TypeConverter *converter,
-<<<<<<< HEAD
-      UnrealizedConversionCastOp *castOp = nullptr,
-=======
->>>>>>> 35227056
       bool isPureTypeConversion = true);
 
   /// Find a replacement value for the given SSA value in the conversion value
@@ -1164,13 +1156,8 @@
   SmallPtrSet<Operation *, 1> pendingRootUpdates;
 
   /// A raw output stream used to prefix the debug log.
-<<<<<<< HEAD
-  llvm::impl::raw_ldbg_ostream os{(Twine("[") + DEBUG_TYPE + "] ").str(),
-                                  llvm::dbgs(), /*HasPendingNewline=*/false};
-=======
   llvm::impl::raw_ldbg_ostream os{(Twine("[") + DEBUG_TYPE + ":1] ").str(),
                                   llvm::dbgs()};
->>>>>>> 35227056
 
   /// A logger used to emit diagnostics during the conversion process.
   llvm::ScopedPrinter logger{os};
@@ -1198,14 +1185,9 @@
   getNewBlock()->replaceAllUsesWith(getOrigBlock());
 }
 
-<<<<<<< HEAD
-static void performReplaceBlockArg(RewriterBase &rewriter, BlockArgument arg,
-                                   Value repl) {
-=======
 /// Replace all uses of `from` with `repl`.
 static void performReplaceValue(RewriterBase &rewriter, Value from,
                                 Value repl) {
->>>>>>> 35227056
   if (isa<BlockArgument>(repl)) {
     // `repl` is a block argument. Directly replace all uses.
     rewriter.replaceAllUsesWith(from, repl);
@@ -1243,16 +1225,6 @@
   });
 }
 
-<<<<<<< HEAD
-void ReplaceBlockArgRewrite::commit(RewriterBase &rewriter) {
-  Value repl = rewriterImpl.findOrBuildReplacementValue(arg, converter);
-  if (!repl)
-    return;
-  performReplaceBlockArg(rewriter, arg, repl);
-}
-
-void ReplaceBlockArgRewrite::rollback() { rewriterImpl.mapping.erase({arg}); }
-=======
 void ReplaceValueRewrite::commit(RewriterBase &rewriter) {
   Value repl = rewriterImpl.findOrBuildReplacementValue(value, converter);
   if (!repl)
@@ -1266,7 +1238,6 @@
   rewriterImpl.replacedValues.erase(value);
 #endif // NDEBUG
 }
->>>>>>> 35227056
 
 void ReplaceOperationRewrite::commit(RewriterBase &rewriter) {
   auto *listener =
@@ -1654,11 +1625,7 @@
               origArg.getLoc(),
               /*valuesToMap=*/{}, /*inputs=*/ValueRange(),
               /*outputTypes=*/origArgType, /*originalType=*/Type(), converter,
-<<<<<<< HEAD
-              /*castOp=*/nullptr, /*isPureTypeConversion=*/false)
-=======
               /*isPureTypeConversion=*/false)
->>>>>>> 35227056
               .front();
       replaceAllUsesWith(origArg, mat, converter);
       continue;
@@ -1699,11 +1666,7 @@
     MaterializationKind kind, OpBuilder::InsertPoint ip, Location loc,
     ValueVector valuesToMap, ValueRange inputs, TypeRange outputTypes,
     Type originalType, const TypeConverter *converter,
-<<<<<<< HEAD
-    UnrealizedConversionCastOp *castOp, bool isPureTypeConversion) {
-=======
     bool isPureTypeConversion) {
->>>>>>> 35227056
   assert((!originalType || kind == MaterializationKind::Target) &&
          "original type is valid only for target materializations");
   assert(TypeRange(inputs) != outputTypes &&
@@ -1715,23 +1678,15 @@
   builder.setInsertionPoint(ip.getBlock(), ip.getPoint());
   UnrealizedConversionCastOp convertOp =
       UnrealizedConversionCastOp::create(builder, loc, outputTypes, inputs);
-<<<<<<< HEAD
-=======
   if (config.attachDebugMaterializationKind) {
     StringRef kindStr =
         kind == MaterializationKind::Source ? "source" : "target";
     convertOp->setAttr("__kind__", builder.getStringAttr(kindStr));
   }
->>>>>>> 35227056
   if (isPureTypeConversion)
     convertOp->setAttr(kPureTypeConversionMarker, builder.getUnitAttr());
 
   // Register the materialization.
-<<<<<<< HEAD
-  if (castOp)
-    *castOp = convertOp;
-=======
->>>>>>> 35227056
   unresolvedMaterializations[convertOp] =
       UnresolvedMaterializationInfo(converter, kind, originalType);
   if (config.allowPatternRollback) {
@@ -1950,12 +1905,7 @@
           MaterializationKind::Source, computeInsertPoint(result),
           result.getLoc(), /*valuesToMap=*/{result}, /*inputs=*/ValueRange(),
           /*outputTypes=*/result.getType(), /*originalType=*/Type(),
-<<<<<<< HEAD
-          currentTypeConverter, /*castOp=*/nullptr,
-          /*isPureTypeConversion=*/false);
-=======
           currentTypeConverter, /*isPureTypeConversion=*/false);
->>>>>>> 35227056
       continue;
     }
 
@@ -1968,13 +1918,8 @@
   op->walk([&](Operation *op) { replacedOps.insert(op); });
 }
 
-<<<<<<< HEAD
-void ConversionPatternRewriterImpl::replaceUsesOfBlockArgument(
-    BlockArgument from, ValueRange to, const TypeConverter *converter) {
-=======
 void ConversionPatternRewriterImpl::replaceAllUsesWith(
     Value from, ValueRange to, const TypeConverter *converter) {
->>>>>>> 35227056
   if (!config.allowPatternRollback) {
     SmallVector<Value> toConv = llvm::to_vector(to);
     SmallVector<Value> repls =
@@ -1984,13 +1929,6 @@
     if (!repl)
       return;
 
-<<<<<<< HEAD
-    performReplaceBlockArg(r, from, repl);
-    return;
-  }
-
-  appendRewrite<ReplaceBlockArgRewrite>(from.getOwner(), from, converter);
-=======
     performReplaceValue(r, from, repl);
     return;
   }
@@ -2010,7 +1948,6 @@
   replacedValues.insert(from);
 #endif // NDEBUG
 
->>>>>>> 35227056
   mapping.map(from, to);
   appendRewrite<ReplaceValueRewrite>(from, converter);
 }
@@ -2416,12 +2353,8 @@
 public:
   using LegalizationAction = ConversionTarget::LegalizationAction;
 
-<<<<<<< HEAD
-  OperationLegalizer(const ConversionTarget &targetInfo,
-=======
   OperationLegalizer(ConversionPatternRewriter &rewriter,
                      const ConversionTarget &targetInfo,
->>>>>>> 35227056
                      const FrozenRewritePatternSet &patterns);
 
   /// Returns true if the given operation is known to be illegal on the target.
@@ -2448,10 +2381,6 @@
 
   /// Legalize the resultant IR after successfully applying the given pattern.
   LogicalResult legalizePatternResult(Operation *op, const Pattern &pattern,
-<<<<<<< HEAD
-                                      ConversionPatternRewriter &rewriter,
-=======
->>>>>>> 35227056
                                       const RewriterState &curState,
                                       const SetVector<Operation *> &newOps,
                                       const SetVector<Operation *> &modifiedOps,
@@ -2519,16 +2448,10 @@
 };
 } // namespace
 
-<<<<<<< HEAD
-OperationLegalizer::OperationLegalizer(const ConversionTarget &targetInfo,
-                                       const FrozenRewritePatternSet &patterns)
-    : target(targetInfo), applicator(patterns) {
-=======
 OperationLegalizer::OperationLegalizer(ConversionPatternRewriter &rewriter,
                                        const ConversionTarget &targetInfo,
                                        const FrozenRewritePatternSet &patterns)
     : rewriter(rewriter), target(targetInfo), applicator(patterns) {
->>>>>>> 35227056
   // The set of patterns that can be applied to illegal operations to transform
   // them into legal ones.
   DenseMap<OperationName, LegalizationPatterns> legalizerPatterns;
@@ -2608,11 +2531,7 @@
   // is 'BeforePatterns'. 'Never' will skip this.
   const ConversionConfig &config = rewriter.getConfig();
   if (config.foldingMode == DialectConversionFoldingMode::BeforePatterns) {
-<<<<<<< HEAD
-    if (succeeded(legalizeWithFold(op, rewriter))) {
-=======
     if (succeeded(legalizeWithFold(op))) {
->>>>>>> 35227056
       LLVM_DEBUG({
         logSuccess(logger, "operation was folded");
         logger.startLine() << logLineComment;
@@ -2633,11 +2552,7 @@
   // If the operation can't be legalized via patterns, try to fold it in-place
   // if the folding mode is 'AfterPatterns'.
   if (config.foldingMode == DialectConversionFoldingMode::AfterPatterns) {
-<<<<<<< HEAD
-    if (succeeded(legalizeWithFold(op, rewriter))) {
-=======
     if (succeeded(legalizeWithFold(op))) {
->>>>>>> 35227056
       LLVM_DEBUG({
         logSuccess(logger, "operation was folded");
         logger.startLine() << logLineComment;
@@ -2697,9 +2612,6 @@
   // As the operation changed, a new legalization needs to be attempted.
   if (replacementValues.empty())
     return legalize(op);
-
-  // Insert a replacement for 'op' with the folded replacement values.
-  rewriter.replaceOp(op, replacementValues);
 
   // Insert a replacement for 'op' with the folded replacement values.
   rewriter.replaceOp(op, replacementValues);
@@ -2751,13 +2663,7 @@
       llvm::join(insertedBlockNames, ", ") + "}");
 }
 
-<<<<<<< HEAD
-LogicalResult
-OperationLegalizer::legalizeWithPattern(Operation *op,
-                                        ConversionPatternRewriter &rewriter) {
-=======
 LogicalResult OperationLegalizer::legalizeWithPattern(Operation *op) {
->>>>>>> 35227056
   auto &rewriterImpl = rewriter.getImpl();
   const ConversionConfig &config = rewriter.getConfig();
 
@@ -2854,11 +2760,7 @@
         moveAndReset(rewriterImpl.patternModifiedOps);
     SetVector<Block *> insertedBlocks =
         moveAndReset(rewriterImpl.patternInsertedBlocks);
-<<<<<<< HEAD
-    auto result = legalizePatternResult(op, pattern, rewriter, curState, newOps,
-=======
     auto result = legalizePatternResult(op, pattern, curState, newOps,
->>>>>>> 35227056
                                         modifiedOps, insertedBlocks);
     appliedPatterns.erase(&pattern);
     if (failed(result)) {
@@ -2900,13 +2802,8 @@
 }
 
 LogicalResult OperationLegalizer::legalizePatternResult(
-<<<<<<< HEAD
-    Operation *op, const Pattern &pattern, ConversionPatternRewriter &rewriter,
-    const RewriterState &curState, const SetVector<Operation *> &newOps,
-=======
     Operation *op, const Pattern &pattern, const RewriterState &curState,
     const SetVector<Operation *> &newOps,
->>>>>>> 35227056
     const SetVector<Operation *> &modifiedOps,
     const SetVector<Block *> &insertedBlocks) {
   [[maybe_unused]] auto &impl = rewriter.getImpl();
@@ -3228,12 +3125,8 @@
                               const FrozenRewritePatternSet &patterns,
                               const ConversionConfig &config,
                               OpConversionMode mode)
-<<<<<<< HEAD
-      : config(config), opLegalizer(target, patterns), mode(mode) {}
-=======
       : rewriter(ctx, config), opLegalizer(rewriter, target, patterns),
         mode(mode) {}
->>>>>>> 35227056
 
   /// Converts the given operations to the conversion target.
   LogicalResult convertOperations(ArrayRef<Operation *> ops);
