//===- LoopFusion.cpp - Code to perform loop fusion -----------------------===//
//
// Part of the LLVM Project, under the Apache License v2.0 with LLVM Exceptions.
// See https://llvm.org/LICENSE.txt for license information.
// SPDX-License-Identifier: Apache-2.0 WITH LLVM-exception
//
//===----------------------------------------------------------------------===//
//
// This file implements loop fusion.
//
//===----------------------------------------------------------------------===//

#include "PassDetail.h"
#include "mlir/Analysis/AffineAnalysis.h"
#include "mlir/Analysis/AffineStructures.h"
#include "mlir/Analysis/LoopAnalysis.h"
#include "mlir/Analysis/Utils.h"
#include "mlir/Dialect/Affine/IR/AffineOps.h"
#include "mlir/IR/AffineExpr.h"
#include "mlir/IR/AffineMap.h"
#include "mlir/IR/Builders.h"
#include "mlir/Transforms/LoopFusionUtils.h"
#include "mlir/Transforms/LoopUtils.h"
#include "mlir/Transforms/Passes.h"
#include "mlir/Transforms/Utils.h"
#include "llvm/ADT/DenseMap.h"
#include "llvm/ADT/DenseSet.h"
#include "llvm/ADT/SetVector.h"
#include "llvm/Support/CommandLine.h"
#include "llvm/Support/Debug.h"
#include "llvm/Support/raw_ostream.h"
#include <iomanip>
#include <sstream>
#define DEBUG_TYPE "affine-loop-fusion"

using llvm::SetVector;

using namespace mlir;

namespace {
/// Loop fusion pass. This pass currently supports a greedy fusion policy,
/// which fuses loop nests with single-writer/single-reader memref dependences
/// with the goal of improving locality.

// TODO: Support fusion of source loop nests which write to multiple
// memrefs, where each memref can have multiple users (if profitable).
// TODO: Extend this pass to check for fusion preventing dependences,
// and add support for more general loop fusion algorithms.

struct LoopFusion : public AffineLoopFusionBase<LoopFusion> {
  LoopFusion() = default;
  LoopFusion(unsigned fastMemorySpace, uint64_t localBufSizeThresholdBytes,
             bool maximalFusion) {
    this->fastMemorySpace = fastMemorySpace;
    this->localBufSizeThreshold = localBufSizeThresholdBytes / 1024;
    this->maximalFusion = maximalFusion;
  }

  void runOnFunction() override;
};

} // end anonymous namespace

std::unique_ptr<OperationPass<FuncOp>>
mlir::createLoopFusionPass(unsigned fastMemorySpace,
                           uint64_t localBufSizeThreshold, bool maximalFusion) {
  return std::make_unique<LoopFusion>(fastMemorySpace, localBufSizeThreshold,
                                      maximalFusion);
}

namespace {

// LoopNestStateCollector walks loop nests and collects load and store
// operations, and whether or not an IfInst was encountered in the loop nest.
struct LoopNestStateCollector {
  SmallVector<AffineForOp, 4> forOps;
  SmallVector<Operation *, 4> loadOpInsts;
  SmallVector<Operation *, 4> storeOpInsts;
  bool hasNonForRegion = false;

  void collect(Operation *opToWalk) {
    opToWalk->walk([&](Operation *op) {
      if (isa<AffineForOp>(op))
        forOps.push_back(cast<AffineForOp>(op));
      else if (op->getNumRegions() != 0)
        hasNonForRegion = true;
      else if (isa<AffineReadOpInterface>(op))
        loadOpInsts.push_back(op);
      else if (isa<AffineWriteOpInterface>(op))
        storeOpInsts.push_back(op);
    });
  }
};

// MemRefDependenceGraph is a graph data structure where graph nodes are
// top-level operations in a FuncOp which contain load/store ops, and edges
// are memref dependences between the nodes.
// TODO: Add a more flexible dependence graph representation.
// TODO: Add a depth parameter to dependence graph construction.
struct MemRefDependenceGraph {
public:
  // Node represents a node in the graph. A Node is either an entire loop nest
  // rooted at the top level which contains loads/stores, or a top level
  // load/store.
  struct Node {
    // The unique identifier of this node in the graph.
    unsigned id;
    // The top-level statement which is (or contains) a load/store.
    Operation *op;
    // List of load operations.
    SmallVector<Operation *, 4> loads;
    // List of store op insts.
    SmallVector<Operation *, 4> stores;
    Node(unsigned id, Operation *op) : id(id), op(op) {}

    // Returns the load op count for 'memref'.
    unsigned getLoadOpCount(Value memref) {
      unsigned loadOpCount = 0;
      for (auto *loadOpInst : loads) {
        if (memref == cast<AffineReadOpInterface>(loadOpInst).getMemRef())
          ++loadOpCount;
      }
      return loadOpCount;
    }

    // Returns the store op count for 'memref'.
    unsigned getStoreOpCount(Value memref) {
      unsigned storeOpCount = 0;
      for (auto *storeOpInst : stores) {
        if (memref == cast<AffineWriteOpInterface>(storeOpInst).getMemRef())
          ++storeOpCount;
      }
      return storeOpCount;
    }

    // Returns all store ops in 'storeOps' which access 'memref'.
    void getStoreOpsForMemref(Value memref,
                              SmallVectorImpl<Operation *> *storeOps) {
      for (auto *storeOpInst : stores) {
        if (memref == cast<AffineWriteOpInterface>(storeOpInst).getMemRef())
          storeOps->push_back(storeOpInst);
      }
    }

    // Returns all load ops in 'loadOps' which access 'memref'.
    void getLoadOpsForMemref(Value memref,
                             SmallVectorImpl<Operation *> *loadOps) {
      for (auto *loadOpInst : loads) {
        if (memref == cast<AffineReadOpInterface>(loadOpInst).getMemRef())
          loadOps->push_back(loadOpInst);
      }
    }

    // Returns all memrefs in 'loadAndStoreMemrefSet' for which this node
    // has at least one load and store operation.
    void getLoadAndStoreMemrefSet(DenseSet<Value> *loadAndStoreMemrefSet) {
      llvm::SmallDenseSet<Value, 2> loadMemrefs;
      for (auto *loadOpInst : loads) {
        loadMemrefs.insert(cast<AffineReadOpInterface>(loadOpInst).getMemRef());
      }
      for (auto *storeOpInst : stores) {
        auto memref = cast<AffineWriteOpInterface>(storeOpInst).getMemRef();
        if (loadMemrefs.count(memref) > 0)
          loadAndStoreMemrefSet->insert(memref);
      }
    }
  };

  // Edge represents a data dependence between nodes in the graph.
  struct Edge {
    // The id of the node at the other end of the edge.
    // If this edge is stored in Edge = Node.inEdges[i], then
    // 'Node.inEdges[i].id' is the identifier of the source node of the edge.
    // If this edge is stored in Edge = Node.outEdges[i], then
    // 'Node.outEdges[i].id' is the identifier of the dest node of the edge.
    unsigned id;
    // The SSA value on which this edge represents a dependence.
    // If the value is a memref, then the dependence is between graph nodes
    // which contain accesses to the same memref 'value'. If the value is a
    // non-memref value, then the dependence is between a graph node which
    // defines an SSA value and another graph node which uses the SSA value
    // (e.g. a constant or load operation defining a value which is used inside
    // a loop nest).
    Value value;
  };

  // Map from node id to Node.
  DenseMap<unsigned, Node> nodes;
  // Map from node id to list of input edges.
  DenseMap<unsigned, SmallVector<Edge, 2>> inEdges;
  // Map from node id to list of output edges.
  DenseMap<unsigned, SmallVector<Edge, 2>> outEdges;
  // Map from memref to a count on the dependence edges associated with that
  // memref.
  DenseMap<Value, unsigned> memrefEdgeCount;
  // The next unique identifier to use for newly created graph nodes.
  unsigned nextNodeId = 0;

  MemRefDependenceGraph() {}

  // Initializes the dependence graph based on operations in 'f'.
  // Returns true on success, false otherwise.
  bool init(FuncOp f);

  // Returns the graph node for 'id'.
  Node *getNode(unsigned id) {
    auto it = nodes.find(id);
    assert(it != nodes.end());
    return &it->second;
  }

  // Returns the graph node for 'forOp'.
  Node *getForOpNode(AffineForOp forOp) {
    for (auto &idAndNode : nodes)
      if (idAndNode.second.op == forOp.getOperation())
        return &idAndNode.second;
    return nullptr;
  }

  // Adds a node with 'op' to the graph and returns its unique identifier.
  unsigned addNode(Operation *op) {
    Node node(nextNodeId++, op);
    nodes.insert({node.id, node});
    return node.id;
  }

  // Remove node 'id' (and its associated edges) from graph.
  void removeNode(unsigned id) {
    // Remove each edge in 'inEdges[id]'.
    if (inEdges.count(id) > 0) {
      SmallVector<Edge, 2> oldInEdges = inEdges[id];
      for (auto &inEdge : oldInEdges) {
        removeEdge(inEdge.id, id, inEdge.value);
      }
    }
    // Remove each edge in 'outEdges[id]'.
    if (outEdges.count(id) > 0) {
      SmallVector<Edge, 2> oldOutEdges = outEdges[id];
      for (auto &outEdge : oldOutEdges) {
        removeEdge(id, outEdge.id, outEdge.value);
      }
    }
    // Erase remaining node state.
    inEdges.erase(id);
    outEdges.erase(id);
    nodes.erase(id);
  }

  // Returns true if node 'id' writes to any memref which escapes (or is an
  // argument to) the function/block. Returns false otherwise.
  bool writesToLiveInOrEscapingMemrefs(unsigned id) {
    Node *node = getNode(id);
    for (auto *storeOpInst : node->stores) {
      auto memref = cast<AffineWriteOpInterface>(storeOpInst).getMemRef();
      auto *op = memref.getDefiningOp();
      // Return true if 'memref' is a block argument.
      if (!op)
        return true;
      // Return true if any use of 'memref' escapes the function.
      for (auto *user : memref.getUsers())
        if (!isa<AffineMapAccessInterface>(*user))
          return true;
    }
    return false;
  }

  // Returns true iff there is an edge from node 'srcId' to node 'dstId' which
  // is for 'value' if non-null, or for any value otherwise. Returns false
  // otherwise.
  bool hasEdge(unsigned srcId, unsigned dstId, Value value = nullptr) {
    if (outEdges.count(srcId) == 0 || inEdges.count(dstId) == 0) {
      return false;
    }
    bool hasOutEdge = llvm::any_of(outEdges[srcId], [=](Edge &edge) {
      return edge.id == dstId && (!value || edge.value == value);
    });
    bool hasInEdge = llvm::any_of(inEdges[dstId], [=](Edge &edge) {
      return edge.id == srcId && (!value || edge.value == value);
    });
    return hasOutEdge && hasInEdge;
  }

  // Adds an edge from node 'srcId' to node 'dstId' for 'value'.
  void addEdge(unsigned srcId, unsigned dstId, Value value) {
    if (!hasEdge(srcId, dstId, value)) {
      outEdges[srcId].push_back({dstId, value});
      inEdges[dstId].push_back({srcId, value});
      if (value.getType().isa<MemRefType>())
        memrefEdgeCount[value]++;
    }
  }

  // Removes an edge from node 'srcId' to node 'dstId' for 'value'.
  void removeEdge(unsigned srcId, unsigned dstId, Value value) {
    assert(inEdges.count(dstId) > 0);
    assert(outEdges.count(srcId) > 0);
    if (value.getType().isa<MemRefType>()) {
      assert(memrefEdgeCount.count(value) > 0);
      memrefEdgeCount[value]--;
    }
    // Remove 'srcId' from 'inEdges[dstId]'.
    for (auto it = inEdges[dstId].begin(); it != inEdges[dstId].end(); ++it) {
      if ((*it).id == srcId && (*it).value == value) {
        inEdges[dstId].erase(it);
        break;
      }
    }
    // Remove 'dstId' from 'outEdges[srcId]'.
    for (auto it = outEdges[srcId].begin(); it != outEdges[srcId].end(); ++it) {
      if ((*it).id == dstId && (*it).value == value) {
        outEdges[srcId].erase(it);
        break;
      }
    }
  }

  // Returns true if there is a path in the dependence graph from node 'srcId'
  // to node 'dstId'. Returns false otherwise.
  bool hasDependencePath(unsigned srcId, unsigned dstId) {
    // Worklist state is: <node-id, next-output-edge-index-to-visit>
    SmallVector<std::pair<unsigned, unsigned>, 4> worklist;
    worklist.push_back({srcId, 0});
    // Run DFS traversal to see if 'dstId' is reachable from 'srcId'.
    while (!worklist.empty()) {
      auto &idAndIndex = worklist.back();
      // Return true if we have reached 'dstId'.
      if (idAndIndex.first == dstId)
        return true;
      // Pop and continue if node has no out edges, or if all out edges have
      // already been visited.
      if (outEdges.count(idAndIndex.first) == 0 ||
          idAndIndex.second == outEdges[idAndIndex.first].size()) {
        worklist.pop_back();
        continue;
      }
      // Get graph edge to traverse.
      Edge edge = outEdges[idAndIndex.first][idAndIndex.second];
      // Increment next output edge index for 'idAndIndex'.
      ++idAndIndex.second;
      // Add node at 'edge.id' to worklist.
      worklist.push_back({edge.id, 0});
    }
    return false;
  }

  // Returns the input edge count for node 'id' and 'memref' from src nodes
  // which access 'memref' with a store operation.
  unsigned getIncomingMemRefAccesses(unsigned id, Value memref) {
    unsigned inEdgeCount = 0;
    if (inEdges.count(id) > 0)
      for (auto &inEdge : inEdges[id])
        if (inEdge.value == memref) {
          Node *srcNode = getNode(inEdge.id);
          // Only count in edges from 'srcNode' if 'srcNode' accesses 'memref'
          if (srcNode->getStoreOpCount(memref) > 0)
            ++inEdgeCount;
        }
    return inEdgeCount;
  }

  // Returns the output edge count for node 'id' and 'memref' (if non-null),
  // otherwise returns the total output edge count from node 'id'.
  unsigned getOutEdgeCount(unsigned id, Value memref = nullptr) {
    unsigned outEdgeCount = 0;
    if (outEdges.count(id) > 0)
      for (auto &outEdge : outEdges[id])
        if (!memref || outEdge.value == memref)
          ++outEdgeCount;
    return outEdgeCount;
  }

  /// Return all nodes which define SSA values used in node 'id'.
  void gatherDefiningNodes(unsigned id, DenseSet<unsigned> &definingNodes) {
    for (MemRefDependenceGraph::Edge edge : inEdges[id])
      // By definition of edge, if the edge value is a non-memref value,
      // then the dependence is between a graph node which defines an SSA value
      // and another graph node which uses the SSA value.
      if (!edge.value.getType().isa<MemRefType>())
        definingNodes.insert(edge.id);
  }

  // Computes and returns an insertion point operation, before which the
  // the fused <srcId, dstId> loop nest can be inserted while preserving
  // dependences. Returns nullptr if no such insertion point is found.
  Operation *getFusedLoopNestInsertionPoint(unsigned srcId, unsigned dstId) {
    if (outEdges.count(srcId) == 0)
      return getNode(dstId)->op;

    // Skip if there is any defining node of 'dstId' that depends on 'srcId'.
    DenseSet<unsigned> definingNodes;
    gatherDefiningNodes(dstId, definingNodes);
    if (llvm::any_of(definingNodes, [&](unsigned id) {
          return hasDependencePath(srcId, id);
        })) {
      LLVM_DEBUG(llvm::dbgs()
                 << "Can't fuse: a defining op with a user in the dst "
                    "loop has dependence from the src loop\n");
      return nullptr;
    }

    // Build set of insts in range (srcId, dstId) which depend on 'srcId'.
    SmallPtrSet<Operation *, 2> srcDepInsts;
    for (auto &outEdge : outEdges[srcId])
      if (outEdge.id != dstId)
        srcDepInsts.insert(getNode(outEdge.id)->op);

    // Build set of insts in range (srcId, dstId) on which 'dstId' depends.
    SmallPtrSet<Operation *, 2> dstDepInsts;
    for (auto &inEdge : inEdges[dstId])
      if (inEdge.id != srcId)
        dstDepInsts.insert(getNode(inEdge.id)->op);

    Operation *srcNodeInst = getNode(srcId)->op;
    Operation *dstNodeInst = getNode(dstId)->op;

    // Computing insertion point:
    // *) Walk all operation positions in Block operation list in the
    //    range (src, dst). For each operation 'op' visited in this search:
    //   *) Store in 'firstSrcDepPos' the first position where 'op' has a
    //      dependence edge from 'srcNode'.
    //   *) Store in 'lastDstDepPost' the last position where 'op' has a
    //      dependence edge to 'dstNode'.
    // *) Compare 'firstSrcDepPos' and 'lastDstDepPost' to determine the
    //    operation insertion point (or return null pointer if no such
    //    insertion point exists: 'firstSrcDepPos' <= 'lastDstDepPos').
    SmallVector<Operation *, 2> depInsts;
    Optional<unsigned> firstSrcDepPos;
    Optional<unsigned> lastDstDepPos;
    unsigned pos = 0;
    for (Block::iterator it = std::next(Block::iterator(srcNodeInst));
         it != Block::iterator(dstNodeInst); ++it) {
      Operation *op = &(*it);
      if (srcDepInsts.count(op) > 0 && firstSrcDepPos == None)
        firstSrcDepPos = pos;
      if (dstDepInsts.count(op) > 0)
        lastDstDepPos = pos;
      depInsts.push_back(op);
      ++pos;
    }

    if (firstSrcDepPos.hasValue()) {
      if (lastDstDepPos.hasValue()) {
        if (firstSrcDepPos.getValue() <= lastDstDepPos.getValue()) {
          // No valid insertion point exists which preserves dependences.
          return nullptr;
        }
      }
      // Return the insertion point at 'firstSrcDepPos'.
      return depInsts[firstSrcDepPos.getValue()];
    }
    // No dependence targets in range (or only dst deps in range), return
    // 'dstNodInst' insertion point.
    return dstNodeInst;
  }

  // Updates edge mappings from node 'srcId' to node 'dstId' after fusing them,
  // taking into account that:
  //   *) if 'removeSrcId' is true, 'srcId' will be removed after fusion,
  //   *) memrefs in 'privateMemRefs' has been replaced in node at 'dstId' by a
  //      private memref.
  void updateEdges(unsigned srcId, unsigned dstId,
                   const DenseSet<Value> &privateMemRefs, bool removeSrcId) {
    // For each edge in 'inEdges[srcId]': add new edge remapping to 'dstId'.
    if (inEdges.count(srcId) > 0) {
      SmallVector<Edge, 2> oldInEdges = inEdges[srcId];
      for (auto &inEdge : oldInEdges) {
        // Add edge from 'inEdge.id' to 'dstId' if it's not a private memref.
        if (privateMemRefs.count(inEdge.value) == 0)
          addEdge(inEdge.id, dstId, inEdge.value);
      }
    }
    // For each edge in 'outEdges[srcId]': remove edge from 'srcId' to 'dstId'.
    // If 'srcId' is going to be removed, remap all the out edges to 'dstId'.
    if (outEdges.count(srcId) > 0) {
      SmallVector<Edge, 2> oldOutEdges = outEdges[srcId];
      for (auto &outEdge : oldOutEdges) {
        // Remove any out edges from 'srcId' to 'dstId' across memrefs.
        if (outEdge.id == dstId)
          removeEdge(srcId, outEdge.id, outEdge.value);
        else if (removeSrcId) {
          addEdge(dstId, outEdge.id, outEdge.value);
          removeEdge(srcId, outEdge.id, outEdge.value);
        }
      }
    }
    // Remove any edges in 'inEdges[dstId]' on 'oldMemRef' (which is being
    // replaced by a private memref). These edges could come from nodes
    // other than 'srcId' which were removed in the previous step.
    if (inEdges.count(dstId) > 0 && !privateMemRefs.empty()) {
      SmallVector<Edge, 2> oldInEdges = inEdges[dstId];
      for (auto &inEdge : oldInEdges)
        if (privateMemRefs.count(inEdge.value) > 0)
          removeEdge(inEdge.id, dstId, inEdge.value);
    }
  }

  // Update edge mappings for nodes 'sibId' and 'dstId' to reflect fusion
  // of sibling node 'sibId' into node 'dstId'.
  void updateEdges(unsigned sibId, unsigned dstId) {
    // For each edge in 'inEdges[sibId]':
    // *) Add new edge from source node 'inEdge.id' to 'dstNode'.
    // *) Remove edge from source node 'inEdge.id' to 'sibNode'.
    if (inEdges.count(sibId) > 0) {
      SmallVector<Edge, 2> oldInEdges = inEdges[sibId];
      for (auto &inEdge : oldInEdges) {
        addEdge(inEdge.id, dstId, inEdge.value);
        removeEdge(inEdge.id, sibId, inEdge.value);
      }
    }

    // For each edge in 'outEdges[sibId]' to node 'id'
    // *) Add new edge from 'dstId' to 'outEdge.id'.
    // *) Remove edge from 'sibId' to 'outEdge.id'.
    if (outEdges.count(sibId) > 0) {
      SmallVector<Edge, 2> oldOutEdges = outEdges[sibId];
      for (auto &outEdge : oldOutEdges) {
        addEdge(dstId, outEdge.id, outEdge.value);
        removeEdge(sibId, outEdge.id, outEdge.value);
      }
    }
  }

  // Adds ops in 'loads' and 'stores' to node at 'id'.
  void addToNode(unsigned id, const SmallVectorImpl<Operation *> &loads,
                 const SmallVectorImpl<Operation *> &stores) {
    Node *node = getNode(id);
    for (auto *loadOpInst : loads)
      node->loads.push_back(loadOpInst);
    for (auto *storeOpInst : stores)
      node->stores.push_back(storeOpInst);
  }

  void clearNodeLoadAndStores(unsigned id) {
    Node *node = getNode(id);
    node->loads.clear();
    node->stores.clear();
  }

  // Calls 'callback' for each input edge incident to node 'id' which carries a
  // memref dependence.
  void forEachMemRefInputEdge(unsigned id,
                              const std::function<void(Edge)> &callback) {
    if (inEdges.count(id) > 0)
      forEachMemRefEdge(inEdges[id], callback);
  }

  // Calls 'callback' for each output edge from node 'id' which carries a
  // memref dependence.
  void forEachMemRefOutputEdge(unsigned id,
                               const std::function<void(Edge)> &callback) {
    if (outEdges.count(id) > 0)
      forEachMemRefEdge(outEdges[id], callback);
  }

  // Calls 'callback' for each edge in 'edges' which carries a memref
  // dependence.
  void forEachMemRefEdge(ArrayRef<Edge> edges,
                         const std::function<void(Edge)> &callback) {
    for (const auto &edge : edges) {
      // Skip if 'edge' is not a memref dependence edge.
      if (!edge.value.getType().isa<MemRefType>())
        continue;
      assert(nodes.count(edge.id) > 0);
      // Skip if 'edge.id' is not a loop nest.
      if (!isa<AffineForOp>(getNode(edge.id)->op))
        continue;
      // Visit current input edge 'edge'.
      callback(edge);
    }
  }

  void print(raw_ostream &os) const {
    os << "\nMemRefDependenceGraph\n";
    os << "\nNodes:\n";
    for (const auto &idAndNode : nodes) {
      os << "Node: " << idAndNode.first << "\n";
      auto it = inEdges.find(idAndNode.first);
      if (it != inEdges.end()) {
        for (const auto &e : it->second)
          os << "  InEdge: " << e.id << " " << e.value << "\n";
      }
      it = outEdges.find(idAndNode.first);
      if (it != outEdges.end()) {
        for (const auto &e : it->second)
          os << "  OutEdge: " << e.id << " " << e.value << "\n";
      }
    }
  }
  void dump() const { print(llvm::errs()); }
};

/// Returns true if node 'srcId' can be removed after fusing it with node
/// 'dstId'. The node can be removed if any of the following conditions are met:
///   1. 'srcId' has no output dependences after fusion and no escaping memrefs.
///   2. 'srcId' has no output dependences after fusion, has escaping memrefs
///       and the fusion slice is maximal.
///   3. 'srcId' has output dependences after fusion, the fusion slice is
///      maximal and the fusion insertion point dominates all the dependences.
static bool canRemoveSrcNodeAfterFusion(
    unsigned srcId, unsigned dstId, const ComputationSliceState &fusionSlice,
    Operation *fusedLoopInsPoint, const DenseSet<Value> &escapingMemRefs,
    MemRefDependenceGraph *mdg) {

  Operation *dstNodeOp = mdg->getNode(dstId)->op;
  bool hasOutDepsAfterFusion = false;

  for (auto &outEdge : mdg->outEdges[srcId]) {
    Operation *depNodeOp = mdg->getNode(outEdge.id)->op;
    // Skip dependence with dstOp since it will be removed after fusion.
    if (depNodeOp == dstNodeOp)
      continue;

    // Only fusion within the same block is supported. Use domination analysis
    // when needed.
    if (depNodeOp->getBlock() != dstNodeOp->getBlock())
      return false;

    // Check if the insertion point of the fused loop dominates the dependence.
    // Otherwise, the src loop can't be removed.
    if (fusedLoopInsPoint != depNodeOp &&
        !fusedLoopInsPoint->isBeforeInBlock(depNodeOp)) {
      LLVM_DEBUG(llvm::dbgs() << "Src loop can't be removed: dst loop doesn't "
                                 "dominate dependence\n");
      return false;
    }

    hasOutDepsAfterFusion = true;
  }

  // If src loop has dependences after fusion or it writes to an live-out or
  // escaping memref, we can only remove it if the fusion slice is maximal so
  // that all the dependences are preserved.
  if (hasOutDepsAfterFusion || !escapingMemRefs.empty()) {
    Optional<bool> isMaximal = fusionSlice.isMaximal();
    if (!isMaximal.hasValue()) {
      LLVM_DEBUG(llvm::dbgs() << "Src loop can't be removed: can't determine "
                                 "if fusion is maximal\n");
      return false;
    }

    if (!isMaximal.getValue()) {
      LLVM_DEBUG(llvm::dbgs()
                 << "Src loop can't be removed: fusion is not maximal\n");
      return false;
    }
  }

  return true;
}

/// Returns in 'srcIdCandidates' the producer fusion candidates for consumer
/// 'dstId'. Candidates are sorted by node id order. This order corresponds to
/// the program order when the 'mdg' is created. However, program order is not
/// guaranteed and must not be required by the client. Program order won't be
/// held if the 'mdg' is reused from a previous fusion step or if the node
/// creation order changes in the future to support more advance cases.
// TODO: Move this to a loop fusion utility once 'mdg' is also moved.
static void getProducerCandidates(unsigned dstId, MemRefDependenceGraph *mdg,
                                  SmallVectorImpl<unsigned> &srcIdCandidates) {
  // Skip if no input edges along which to fuse.
  if (mdg->inEdges.count(dstId) == 0)
    return;

  // Gather memrefs from loads in 'dstId'.
  auto *dstNode = mdg->getNode(dstId);
  DenseSet<Value> consumedMemrefs;
  for (Operation *load : dstNode->loads)
    consumedMemrefs.insert(cast<AffineReadOpInterface>(load).getMemRef());

  // Traverse 'dstId' incoming edges and gather the nodes that contain a store
  // to one of the consumed memrefs.
  for (auto &srcEdge : mdg->inEdges[dstId]) {
    auto *srcNode = mdg->getNode(srcEdge.id);
    // Skip if 'srcNode' is not a loop nest.
    if (!isa<AffineForOp>(srcNode->op))
      continue;

    if (any_of(srcNode->stores, [&](Operation *op) {
          auto storeOp = cast<AffineWriteOpInterface>(op);
          return consumedMemrefs.count(storeOp.getMemRef()) > 0;
        }))
      srcIdCandidates.push_back(srcNode->id);
  }

  std::sort(srcIdCandidates.begin(), srcIdCandidates.end());
  srcIdCandidates.erase(
      std::unique(srcIdCandidates.begin(), srcIdCandidates.end()),
      srcIdCandidates.end());
}

/// Returns in 'producerConsumerMemrefs' the memrefs involved in a
/// producer-consumer dependence between 'srcId' and 'dstId'.
static void
gatherProducerConsumerMemrefs(unsigned srcId, unsigned dstId,
                              MemRefDependenceGraph *mdg,
                              DenseSet<Value> &producerConsumerMemrefs) {
  auto *dstNode = mdg->getNode(dstId);
  auto *srcNode = mdg->getNode(srcId);
  gatherProducerConsumerMemrefs(srcNode->stores, dstNode->loads,
                                producerConsumerMemrefs);
}

/// Returns in 'escapingMemRefs' the memrefs from affine store ops in node 'id'
/// that escape the function. A memref escapes the function if either:
///   1. It's a function argument, or
///   2. It's used by a non-affine op (e.g., std load/store, std call, etc.)
void gatherEscapingMemrefs(unsigned id, MemRefDependenceGraph *mdg,
                           DenseSet<Value> &escapingMemRefs) {
  auto *node = mdg->getNode(id);
  for (auto *storeOpInst : node->stores) {
    auto memref = cast<AffineWriteOpInterface>(storeOpInst).getMemRef();
    if (escapingMemRefs.count(memref))
      continue;
    // Check if 'memref' escapes because it's a block argument.
    if (memref.isa<BlockArgument>()) {
      escapingMemRefs.insert(memref);
      continue;
    }
    // Check if 'memref' escapes through a non-affine op (e.g., std load/store,
    // call op, etc.).
    for (Operation *user : memref.getUsers())
      if (!isa<AffineMapAccessInterface>(*user))
        escapingMemRefs.insert(memref);
  }
}

} // end anonymous namespace

// Initializes the data dependence graph by walking operations in 'f'.
// Assigns each node in the graph a node id based on program order in 'f'.
// TODO: Add support for taking a Block arg to construct the
// dependence graph at a different depth.
bool MemRefDependenceGraph::init(FuncOp f) {
  LLVM_DEBUG(llvm::dbgs() << "--- Initializing MDG ---\n");
  DenseMap<Value, SetVector<unsigned>> memrefAccesses;

  // TODO: support multi-block functions.
  if (!llvm::hasSingleElement(f))
    return false;

  DenseMap<Operation *, unsigned> forToNodeMap;
  for (auto &op : f.front()) {
    if (auto forOp = dyn_cast<AffineForOp>(op)) {
      // Create graph node 'id' to represent top-level 'forOp' and record
      // all loads and store accesses it contains.
      LoopNestStateCollector collector;
      collector.collect(&op);
      // Return false if a non 'affine.for' region was found (not currently
      // supported).
      if (collector.hasNonForRegion)
        return false;
      Node node(nextNodeId++, &op);
      for (auto *opInst : collector.loadOpInsts) {
        node.loads.push_back(opInst);
        auto memref = cast<AffineReadOpInterface>(opInst).getMemRef();
        memrefAccesses[memref].insert(node.id);
      }
      for (auto *opInst : collector.storeOpInsts) {
        node.stores.push_back(opInst);
        auto memref = cast<AffineWriteOpInterface>(opInst).getMemRef();
        memrefAccesses[memref].insert(node.id);
      }
      forToNodeMap[&op] = node.id;
      nodes.insert({node.id, node});
    } else if (auto loadOp = dyn_cast<AffineReadOpInterface>(op)) {
      // Create graph node for top-level load op.
      Node node(nextNodeId++, &op);
      node.loads.push_back(&op);
      auto memref = cast<AffineReadOpInterface>(op).getMemRef();
      memrefAccesses[memref].insert(node.id);
      nodes.insert({node.id, node});
    } else if (auto storeOp = dyn_cast<AffineWriteOpInterface>(op)) {
      // Create graph node for top-level store op.
      Node node(nextNodeId++, &op);
      node.stores.push_back(&op);
      auto memref = cast<AffineWriteOpInterface>(op).getMemRef();
      memrefAccesses[memref].insert(node.id);
      nodes.insert({node.id, node});
    } else if (op.getNumRegions() != 0) {
      // Return false if another region is found (not currently supported).
      return false;
    } else if (op.getNumResults() > 0 && !op.use_empty()) {
      // Create graph node for top-level producer of SSA values, which
      // could be used by loop nest nodes.
      Node node(nextNodeId++, &op);
      nodes.insert({node.id, node});
<<<<<<< HEAD
=======
    } else if (isa<CallOpInterface>(op)) {
      // Create graph node for top-level Call Op that takes any argument of
      // memref type. Call Op that returns one or more memref type results
      // is already taken care of, by the previous conditions.
      if (llvm::any_of(op.getOperandTypes(),
                       [&](Type t) { return t.isa<MemRefType>(); })) {
        Node node(nextNodeId++, &op);
        nodes.insert({node.id, node});
      }
>>>>>>> 2e412c55
    } else if (auto effectInterface = dyn_cast<MemoryEffectOpInterface>(op)) {
      // Create graph node for top-level op, which could have a memory write
      // side effect.
      SmallVector<MemoryEffects::EffectInstance, 1> effects;
      effectInterface.getEffects(effects);
      if (llvm::any_of(effects, [](const MemoryEffects::EffectInstance &it) {
<<<<<<< HEAD
            return isa<MemoryEffects::Write>(it.getEffect());
=======
            return isa<MemoryEffects::Write, MemoryEffects::Free>(
                it.getEffect());
>>>>>>> 2e412c55
          })) {
        Node node(nextNodeId++, &op);
        nodes.insert({node.id, node});
      }
    }
  }

  for (auto &idAndNode : nodes) {
    LLVM_DEBUG(llvm::dbgs() << "Create node " << idAndNode.first << " for:\n"
                            << *(idAndNode.second.op) << "\n");
    (void)idAndNode;
  }

  // Add dependence edges between nodes which produce SSA values and their
  // users. Load ops can be considered as the ones producing SSA values.
  for (auto &idAndNode : nodes) {
    const Node &node = idAndNode.second;
    // Stores don't define SSA values, skip them.
    if (!node.stores.empty())
      continue;
    auto *opInst = node.op;
    for (auto value : opInst->getResults()) {
      for (auto *user : value.getUsers()) {
        SmallVector<AffineForOp, 4> loops;
        getLoopIVs(*user, &loops);
        if (loops.empty())
          continue;
        assert(forToNodeMap.count(loops[0].getOperation()) > 0);
        unsigned userLoopNestId = forToNodeMap[loops[0].getOperation()];
        addEdge(node.id, userLoopNestId, value);
      }
    }
  }

  // Walk memref access lists and add graph edges between dependent nodes.
  for (auto &memrefAndList : memrefAccesses) {
    unsigned n = memrefAndList.second.size();
    for (unsigned i = 0; i < n; ++i) {
      unsigned srcId = memrefAndList.second[i];
      bool srcHasStore =
          getNode(srcId)->getStoreOpCount(memrefAndList.first) > 0;
      for (unsigned j = i + 1; j < n; ++j) {
        unsigned dstId = memrefAndList.second[j];
        bool dstHasStore =
            getNode(dstId)->getStoreOpCount(memrefAndList.first) > 0;
        if (srcHasStore || dstHasStore)
          addEdge(srcId, dstId, memrefAndList.first);
      }
    }
  }
  return true;
}

// Sinks all sequential loops to the innermost levels (while preserving
// relative order among them) and moves all parallel loops to the
// outermost (while again preserving relative order among them).
// This can increase the loop depth at which we can fuse a slice, since we are
// pushing loop carried dependence to a greater depth in the loop nest.
static void sinkSequentialLoops(MemRefDependenceGraph::Node *node) {
  assert(isa<AffineForOp>(node->op));
  AffineForOp newRootForOp = sinkSequentialLoops(cast<AffineForOp>(node->op));
  node->op = newRootForOp.getOperation();
}

//  TODO: improve/complete this when we have target data.
static unsigned getMemRefEltSizeInBytes(MemRefType memRefType) {
  auto elementType = memRefType.getElementType();

  unsigned sizeInBits;
  if (elementType.isIntOrFloat()) {
    sizeInBits = elementType.getIntOrFloatBitWidth();
  } else {
    auto vectorType = elementType.cast<VectorType>();
    sizeInBits =
        vectorType.getElementTypeBitWidth() * vectorType.getNumElements();
  }
  return llvm::divideCeil(sizeInBits, 8);
}

// Creates and returns a private (single-user) memref for fused loop rooted
// at 'forOp', with (potentially reduced) memref size based on the
// MemRefRegion written to by 'srcStoreOpInst' at depth 'dstLoopDepth'.
// TODO: consider refactoring the common code from generateDma and
// this one.
static Value createPrivateMemRef(AffineForOp forOp, Operation *srcStoreOpInst,
                                 unsigned dstLoopDepth,
                                 Optional<unsigned> fastMemorySpace,
                                 uint64_t localBufSizeThreshold) {
  auto *forInst = forOp.getOperation();

  // Create builder to insert alloc op just before 'forOp'.
  OpBuilder b(forInst);
  // Builder to create constants at the top level.
  OpBuilder top(forInst->getParentOfType<FuncOp>().getBody());
  // Create new memref type based on slice bounds.
  auto oldMemRef = cast<AffineWriteOpInterface>(srcStoreOpInst).getMemRef();
  auto oldMemRefType = oldMemRef.getType().cast<MemRefType>();
  unsigned rank = oldMemRefType.getRank();

  // Compute MemRefRegion for 'srcStoreOpInst' at depth 'dstLoopDepth'.
  MemRefRegion region(srcStoreOpInst->getLoc());
  bool validRegion = succeeded(region.compute(srcStoreOpInst, dstLoopDepth));
  (void)validRegion;
  assert(validRegion && "unexpected memref region failure");
  SmallVector<int64_t, 4> newShape;
  std::vector<SmallVector<int64_t, 4>> lbs;
  SmallVector<int64_t, 8> lbDivisors;
  lbs.reserve(rank);
  // Query 'region' for 'newShape' and lower bounds of MemRefRegion accessed
  // by 'srcStoreOpInst' at depth 'dstLoopDepth'.
  Optional<int64_t> numElements =
      region.getConstantBoundingSizeAndShape(&newShape, &lbs, &lbDivisors);
  assert(numElements.hasValue() &&
         "non-constant number of elts in local buffer");

  const FlatAffineConstraints *cst = region.getConstraints();
  // 'outerIVs' holds the values that this memory region is symbolic/parametric
  // on; this would correspond to loop IVs surrounding the level at which the
  // slice is being materialized.
  SmallVector<Value, 8> outerIVs;
  cst->getIdValues(rank, cst->getNumIds(), &outerIVs);

  // Build 'rank' AffineExprs from MemRefRegion 'lbs'
  SmallVector<AffineExpr, 4> offsets;
  offsets.reserve(rank);
  for (unsigned d = 0; d < rank; ++d) {
    assert(lbs[d].size() == cst->getNumCols() - rank && "incorrect bound size");

    AffineExpr offset = top.getAffineConstantExpr(0);
    for (unsigned j = 0, e = cst->getNumCols() - rank - 1; j < e; j++) {
      offset = offset + lbs[d][j] * top.getAffineDimExpr(j);
    }
    assert(lbDivisors[d] > 0);
    offset =
        (offset + lbs[d][cst->getNumCols() - 1 - rank]).floorDiv(lbDivisors[d]);
    offsets.push_back(offset);
  }

  // Create 'newMemRefType' using 'newShape' from MemRefRegion accessed
  // by 'srcStoreOpInst'.
  uint64_t bufSize =
      getMemRefEltSizeInBytes(oldMemRefType) * numElements.getValue();
  unsigned newMemSpace;
  if (bufSize <= localBufSizeThreshold && fastMemorySpace.hasValue()) {
    newMemSpace = fastMemorySpace.getValue();
  } else {
    newMemSpace = oldMemRefType.getMemorySpaceAsInt();
  }
  auto newMemRefType = MemRefType::get(newShape, oldMemRefType.getElementType(),
                                       {}, newMemSpace);

  // Create new private memref for fused loop 'forOp'. 'newShape' is always
  // a constant shape.
  // TODO: Create/move alloc ops for private memrefs closer to their
  // consumer loop nests to reduce their live range. Currently they are added
  // at the beginning of the function, because loop nests can be reordered
  // during the fusion pass.
  Value newMemRef = top.create<AllocOp>(forOp.getLoc(), newMemRefType);

  // Build an AffineMap to remap access functions based on lower bound offsets.
  SmallVector<AffineExpr, 4> remapExprs;
  remapExprs.reserve(rank);
  for (unsigned i = 0; i < rank; i++) {
    auto dimExpr = b.getAffineDimExpr(outerIVs.size() + i);

    auto remapExpr =
        simplifyAffineExpr(dimExpr - offsets[i], outerIVs.size() + rank, 0);
    remapExprs.push_back(remapExpr);
  }

  auto indexRemap =
      AffineMap::get(outerIVs.size() + rank, 0, remapExprs, forOp.getContext());

  // Replace all users of 'oldMemRef' with 'newMemRef'.
  LogicalResult res =
      replaceAllMemRefUsesWith(oldMemRef, newMemRef, {}, indexRemap,
                               /*extraOperands=*/outerIVs,
                               /*symbolOperands=*/{},
                               /*domInstFilter=*/&*forOp.getBody()->begin());
  assert(succeeded(res) &&
         "replaceAllMemrefUsesWith should always succeed here");
  (void)res;
  return newMemRef;
}

/// Walking from node 'srcId' to node 'dstId' (exclusive of 'srcId' and
/// 'dstId'), if there is any non-affine operation accessing 'memref', return
/// true. Otherwise, return false.
static bool hasNonAffineUsersOnThePath(unsigned srcId, unsigned dstId,
                                       Value memref,
                                       MemRefDependenceGraph *mdg) {
  auto *srcNode = mdg->getNode(srcId);
  auto *dstNode = mdg->getNode(dstId);
  Value::user_range users = memref.getUsers();
  // For each MemRefDependenceGraph's node that is between 'srcNode' and
  // 'dstNode' (exclusive of 'srcNodes' and 'dstNode'), check whether any
  // non-affine operation in the node accesses the 'memref'.
  for (auto &idAndNode : mdg->nodes) {
    Operation *op = idAndNode.second.op;
    // Take care of operations between 'srcNode' and 'dstNode'.
    if (srcNode->op->isBeforeInBlock(op) && op->isBeforeInBlock(dstNode->op)) {
      // Walk inside the operation to find any use of the memref.
      // Interrupt the walk if found.
      auto walkResult = op->walk([&](Operation *user) {
        // Skip affine ops.
        if (isa<AffineMapAccessInterface>(*user))
          return WalkResult::advance();
        // Find a non-affine op that uses the memref.
        if (llvm::is_contained(users, user))
          return WalkResult::interrupt();
        return WalkResult::advance();
      });
      if (walkResult.wasInterrupted())
        return true;
    }
  }
  return false;
}

/// Check whether a memref value in node 'srcId' has a non-affine that
/// is between node 'srcId' and node 'dstId' (exclusive of 'srcNode' and
/// 'dstNode').
static bool hasNonAffineUsersOnThePath(unsigned srcId, unsigned dstId,
                                       MemRefDependenceGraph *mdg) {
  // Collect memref values in node 'srcId'.
  auto *srcNode = mdg->getNode(srcId);
  llvm::SmallDenseSet<Value, 2> memRefValues;
  srcNode->op->walk([&](Operation *op) {
    // Skip affine ops.
    if (isa<AffineForOp>(op))
      return WalkResult::advance();
    for (Value v : op->getOperands())
      // Collect memref values only.
      if (v.getType().isa<MemRefType>())
        memRefValues.insert(v);
    return WalkResult::advance();
  });
  // Looking for users between node 'srcId' and node 'dstId'.
  for (Value memref : memRefValues)
    if (hasNonAffineUsersOnThePath(srcId, dstId, memref, mdg))
      return true;
  return false;
}

// Checks the profitability of fusing a backwards slice of the loop nest
// surrounding 'srcOpInst' into the loop nest surrounding 'dstLoadOpInsts'.
// The argument 'srcStoreOpInst' is used to calculate the storage reduction on
// the memref being produced and consumed, which is an input to the cost model.
// For producer-consumer fusion, 'srcStoreOpInst' will be the same as
// 'srcOpInst', as we are slicing w.r.t to that producer. For input-reuse
// fusion, 'srcOpInst' will be the src loop nest LoadOp which reads from the
// same memref as dst loop nest load ops, and 'srcStoreOpInst' will be the
// unique store op in the src node, which will be used to check that the write
// region is the same after input-reuse fusion. Computation slices are provided
// in 'depthSliceUnions' for each legal fusion depth. The maximal depth at which
// fusion is legal is provided in 'maxLegalFusionDepth'. Returns true if it is
// profitable to fuse the candidate loop nests. Returns false otherwise.
// `dstLoopDepth` is set to the most profitable depth at which to materialize
// the source loop nest slice.
// The profitability model executes the following steps:
// *) Computes the backward computation slice at 'srcOpInst'. This
//    computation slice of the loop nest surrounding 'srcOpInst' is
//    represented by modified src loop bounds in 'sliceState', which are
//    functions of loop IVs in the loop nest surrounding 'srcOpInst'.
// *) Computes the cost of unfused src/dst loop nests (currently the cost of a
//    loop nest is the total number of dynamic operation instances in the loop
//    nest).
// *) Computes the cost of fusing a slice of the src loop nest into the dst
//    loop nest at various values of dst loop depth, attempting to fuse
//    the largest computation slice at the maximal dst loop depth (closest to
//    the load) to minimize reuse distance and potentially enable subsequent
//    load/store forwarding.
//    NOTE: 'dstLoopDepth' refers to the loop depth within the destination loop
//    nest, at which the src computation slice is inserted/fused.
//    NOTE: We attempt to maximize the dst loop depth, but there are cases
//    where a particular setting for 'dstLoopNest' might fuse an unsliced
//    loop (within the src computation slice) at a depth which results in
//    excessive recomputation (see unit tests for examples).
// *) Compares the total cost of the unfused loop nests to the min cost fused
//    loop nest computed in the previous step, and returns true if the latter
//    is lower.
// TODO: Extend profitability analysis to support scenarios with multiple
// stores.
static bool isFusionProfitable(Operation *srcOpInst, Operation *srcStoreOpInst,
                               AffineForOp dstForOp,
                               ArrayRef<ComputationSliceState> depthSliceUnions,
                               unsigned maxLegalFusionDepth,
                               unsigned *dstLoopDepth,
                               double computeToleranceThreshold) {
  LLVM_DEBUG({
    llvm::dbgs() << "Checking whether fusion is profitable between src op:\n";
    llvm::dbgs() << ' ' << *srcOpInst << " and destination loop:\n";
    llvm::dbgs() << dstForOp << "\n";
  });

  if (maxLegalFusionDepth == 0) {
    LLVM_DEBUG(llvm::dbgs() << "Can't fuse: maxLegalFusionDepth == 0 .\n");
    return false;
  }

  // Compute cost of sliced and unsliced src loop nest.
  SmallVector<AffineForOp, 4> srcLoopIVs;
  getLoopIVs(*srcOpInst, &srcLoopIVs);

  // Walk src loop nest and collect stats.
  LoopNestStats srcLoopNestStats;
  if (!getLoopNestStats(srcLoopIVs[0], &srcLoopNestStats))
    return false;

  // Compute cost of dst loop nest.
  LoopNestStats dstLoopNestStats;
  if (!getLoopNestStats(dstForOp, &dstLoopNestStats))
    return false;

  // Search for min cost value for 'dstLoopDepth'. At each value of
  // 'dstLoopDepth' from 'maxLegalLoopDepth' to '1', compute computation slice
  // bounds between 'srcOpInst' and each op in 'dstOpinsts' (taking the union
  // of these bounds). Next the union slice bounds are used to calculate
  // the cost of the slice and the cost of the slice inserted into the dst
  // loop nest at 'dstLoopDepth'.
  uint64_t minFusedLoopNestComputeCost = std::numeric_limits<uint64_t>::max();
  double maxStorageReduction = 0.0;
  Optional<uint64_t> sliceMemEstimate = None;

  // The best loop depth at which to materialize the slice.
  Optional<unsigned> bestDstLoopDepth = None;

  // Compute op instance count for the src loop nest without iteration slicing.
  uint64_t srcLoopNestCost = getComputeCost(srcLoopIVs[0], srcLoopNestStats);

  // Compute src loop nest write region size.
  MemRefRegion srcWriteRegion(srcStoreOpInst->getLoc());
  if (failed(srcWriteRegion.compute(srcStoreOpInst, /*loopDepth=*/0))) {
    LLVM_DEBUG(llvm::dbgs()
               << "Unable to compute MemRefRegion for source operation\n.");
    return false;
  }

  Optional<int64_t> maybeSrcWriteRegionSizeBytes =
      srcWriteRegion.getRegionSize();
  if (!maybeSrcWriteRegionSizeBytes.hasValue())
    return false;
  int64_t srcWriteRegionSizeBytes = maybeSrcWriteRegionSizeBytes.getValue();

  // Compute op instance count for the src loop nest.
  uint64_t dstLoopNestCost = getComputeCost(dstForOp, dstLoopNestStats);

  // Evaluate all depth choices for materializing the slice in the destination
  // loop nest.
  for (unsigned i = maxLegalFusionDepth; i >= 1; --i) {
    const ComputationSliceState &slice = depthSliceUnions[i - 1];
    // Skip slice union if it wasn't computed for this depth.
    if (slice.isEmpty())
      continue;

    int64_t fusedLoopNestComputeCost;
    if (!getFusionComputeCost(srcLoopIVs[0], srcLoopNestStats, dstForOp,
                              dstLoopNestStats, slice,
                              &fusedLoopNestComputeCost)) {
      LLVM_DEBUG(llvm::dbgs() << "Unable to compute fusion compute cost.\n.");
      continue;
    }

    double additionalComputeFraction =
        fusedLoopNestComputeCost /
            (static_cast<double>(srcLoopNestCost) + dstLoopNestCost) -
        1;

    // Determine what the slice write MemRefRegion would be, if the src loop
    // nest slice 'slice' were to be inserted into the dst loop nest at loop
    // depth 'i'.
    MemRefRegion sliceWriteRegion(srcStoreOpInst->getLoc());
    if (failed(sliceWriteRegion.compute(srcStoreOpInst, /*loopDepth=*/0,
                                        &slice))) {
      LLVM_DEBUG(llvm::dbgs()
                 << "Failed to compute slice write region at loopDepth: " << i
                 << "\n");
      continue;
    }

    Optional<int64_t> maybeSliceWriteRegionSizeBytes =
        sliceWriteRegion.getRegionSize();
    if (!maybeSliceWriteRegionSizeBytes.hasValue() ||
        maybeSliceWriteRegionSizeBytes.getValue() == 0) {
      LLVM_DEBUG(llvm::dbgs()
                 << "Failed to get slice write region size at loopDepth: " << i
                 << "\n");
      continue;
    }
    int64_t sliceWriteRegionSizeBytes =
        maybeSliceWriteRegionSizeBytes.getValue();

    // If we are fusing for reuse, check that write regions remain the same.
    // TODO: Write region check should check sizes and offsets in
    // each dimension, so that we are sure they are covering the same memref
    // region. Also, move this out to a isMemRefRegionSuperSet helper function.
    if (srcOpInst != srcStoreOpInst &&
        sliceWriteRegionSizeBytes != srcWriteRegionSizeBytes)
      continue;

    double storageReduction = static_cast<double>(srcWriteRegionSizeBytes) /
                              static_cast<double>(sliceWriteRegionSizeBytes);

    LLVM_DEBUG({
      std::stringstream msg;
      msg << "  evaluating fusion profitability at depth : " << i << "\n"
          << std::fixed << std::setprecision(2)
          << "   additional compute fraction: "
          << 100.0 * additionalComputeFraction << "%\n"
          << "   storage reduction factor: " << storageReduction << "x\n"
          << "   fused nest cost: " << fusedLoopNestComputeCost << "\n"
          << "   src write region size: " << srcWriteRegionSizeBytes << "\n"
          << "   slice write region size: " << sliceWriteRegionSizeBytes
          << "\n";
      llvm::dbgs() << msg.str();
    });

    // TODO: This is a placeholder cost model.
    // Among all choices that add an acceptable amount of redundant computation
    // (as per computeToleranceThreshold), we will simply pick the one that
    // reduces the intermediary size the most.
    if ((storageReduction > maxStorageReduction) &&
        (additionalComputeFraction < computeToleranceThreshold)) {
      maxStorageReduction = storageReduction;
      bestDstLoopDepth = i;
      minFusedLoopNestComputeCost = fusedLoopNestComputeCost;
      sliceMemEstimate = sliceWriteRegionSizeBytes;
    }
  }

  // A simple cost model: fuse if it reduces the memory footprint.

  if (!bestDstLoopDepth.hasValue()) {
    LLVM_DEBUG(
        llvm::dbgs()
        << "All fusion choices involve more than the threshold amount of "
           "redundant computation; NOT fusing.\n");
    return false;
  }

  if (!bestDstLoopDepth.hasValue()) {
    LLVM_DEBUG(llvm::dbgs() << "no fusion depth could be evaluated.\n");
    return false;
  }

  // Set dstLoopDepth based on best values from search.
  *dstLoopDepth = bestDstLoopDepth.getValue();

  LLVM_DEBUG(
      llvm::dbgs() << " LoopFusion fusion stats:"
                   << "\n  best loop depth: " << bestDstLoopDepth
                   << "\n  src loop nest compute cost: " << srcLoopNestCost
                   << "\n  dst loop nest compute cost: " << dstLoopNestCost
                   << "\n  fused loop nest compute cost: "
                   << minFusedLoopNestComputeCost << "\n");

  auto dstMemSize = getMemoryFootprintBytes(dstForOp);
  auto srcMemSize = getMemoryFootprintBytes(srcLoopIVs[0]);

  Optional<double> storageReduction = None;

  if (!dstMemSize.hasValue() || !srcMemSize.hasValue()) {
    LLVM_DEBUG(llvm::dbgs()
               << "  fusion memory benefit cannot be evaluated; NOT fusing.\n");
    return false;
  }

  auto srcMemSizeVal = srcMemSize.getValue();
  auto dstMemSizeVal = dstMemSize.getValue();

  assert(sliceMemEstimate.hasValue() && "expected value");
  auto fusedMem = dstMemSizeVal + sliceMemEstimate.getValue();

  LLVM_DEBUG(llvm::dbgs() << "   src mem: " << srcMemSizeVal << "\n"
                          << "   dst mem: " << dstMemSizeVal << "\n"
                          << "   fused mem: " << fusedMem << "\n"
                          << "   slice mem: " << sliceMemEstimate << "\n");

  if (static_cast<long>(fusedMem) > srcMemSizeVal + dstMemSizeVal) {
    LLVM_DEBUG(llvm::dbgs() << "Fusion is not profitable; NOT fusing.\n");
    return false;
  }
  storageReduction =
      100.0 *
      (1.0 - fusedMem / (static_cast<double>(srcMemSizeVal) + dstMemSizeVal));

  double additionalComputeFraction =
      100.0 * (minFusedLoopNestComputeCost /
                   (static_cast<double>(srcLoopNestCost) + dstLoopNestCost) -
               1);
  (void)additionalComputeFraction;
  LLVM_DEBUG({
    std::stringstream msg;
    msg << " fusion is most profitable at depth " << *dstLoopDepth << " with "
        << std::setprecision(2) << additionalComputeFraction
        << "% redundant computation and a ";
    msg << (storageReduction.hasValue()
                ? std::to_string(storageReduction.getValue())
                : "<unknown>");
    msg << "% storage reduction.\n";
    llvm::dbgs() << msg.str();
  });

  return true;
}

namespace {

// GreedyFusion greedily fuses loop nests which have a producer/consumer or
// input-reuse relationship on a memref, with the goal of improving locality.
//
// The steps of the producer-consumer fusion algorithm are as follows:
//
// *) A worklist is initialized with node ids from the dependence graph.
// *) For each node id in the worklist:
//   *) Pop an AffineForOp of the worklist. This 'dstAffineForOp' will be a
//      candidate destination AffineForOp into which fusion will be attempted.
//   *) Add each LoadOp currently in 'dstAffineForOp' into list 'dstLoadOps'.
//   *) For each LoadOp in 'dstLoadOps' do:
//      *) Look up dependent loop nests which have a single store op to the same
//         memref.
//      *) Check if dependences would be violated by the fusion.
//      *) Get a computation slice of 'srcLoopNest', which adjusts its loop
//         bounds to be functions of 'dstLoopNest' IVs and symbols.
//      *) Fuse the 'srcLoopNest' computation slice into the 'dstLoopNest',
//         at a loop depth determined by the cost model in 'isFusionProfitable'.
//      *) Add the newly fused load/store operations to the state,
//         and also add newly fused load ops to 'dstLoopOps' to be considered
//         as fusion dst load ops in another iteration.
//      *) Remove old src loop nest and its associated state.
//
// The steps of the input-reuse fusion algorithm are as follows:
//
// *) Initialize 'worklist' with node ids from the dependence graph.
// *) For each 'dstNode' in the worklist:
//   *) Find a candidate sibling node 'sibNode' to fuse with 'dstNode' which
//      loads from the same memref, but which has no dependence paths to/from.
//   *) Get a computation slice of 'sibLoopNest', which adjusts its loop
//      bounds to be functions of 'dstLoopNest' IVs and symbols.
//   *) Fuse the 'sibLoopNest' computation slice into the 'dstLoopNest',
//      at a loop depth determined by the cost model in 'isFusionProfitable'.
//      This function also checks that the memref write region of 'sibLoopNest',
//      is preserved in the fused loop nest.
//   *) Update graph state to reflect the fusion of 'sibNode' into 'dstNode'.
//
// Given a graph where top-level operations are vertices in the set 'V' and
// edges in the set 'E' are dependences between vertices, this algorithm
// takes O(V) time for initialization, and has runtime O(V + E).
//
// This greedy algorithm is not 'maximal' due to the current restriction of
// fusing along single producer consumer edges, but there is a TODO: to fix
// this.
//
// TODO: Experiment with other fusion policies.
struct GreedyFusion {
public:
  // The data dependence graph to traverse during fusion.
  MemRefDependenceGraph *mdg;
  // Worklist of graph nodes visited during the fusion pass.
  SmallVector<unsigned, 8> worklist;
  // Parameter for local buffer size threshold.
  unsigned localBufSizeThreshold;
  // Parameter for fast memory space.
  Optional<unsigned> fastMemorySpace;
  // If true, ignore any additional (redundant) computation tolerance threshold
  // that would have prevented fusion.
  bool maximalFusion;
  // The amount of additional computation that is tolerated while fusing
  // pair-wise as a fraction of the total computation.
  double computeToleranceThreshold;

  using Node = MemRefDependenceGraph::Node;

  GreedyFusion(MemRefDependenceGraph *mdg, unsigned localBufSizeThreshold,
               Optional<unsigned> fastMemorySpace, bool maximalFusion,
               double computeToleranceThreshold)
      : mdg(mdg), localBufSizeThreshold(localBufSizeThreshold),
        fastMemorySpace(fastMemorySpace), maximalFusion(maximalFusion),
        computeToleranceThreshold(computeToleranceThreshold) {}

  /// Initializes 'worklist' with nodes from 'mdg'.
  void init() {
    // TODO: Add a priority queue for prioritizing nodes by different
    // metrics (e.g. arithmetic intensity/flops-to-bytes ratio).
    worklist.clear();
    for (auto &idAndNode : mdg->nodes) {
      const Node &node = idAndNode.second;
      worklist.push_back(node.id);
    }
  }

  // Run the GreedyFusion pass.
  // *) First pass through the nodes fuses single-use producer nodes into their
  //    unique consumer.
  // *) Second pass fuses sibling nodes which share no dependence edges.
  // *) Third pass fuses any remaining producer nodes into their users.
  void run() {
    // TODO: Run this repeatedly until a fixed-point is reached.
    fuseProducerConsumerNodes(/*maxSrcUserCount=*/1);
    fuseSiblingNodes();
    fuseProducerConsumerNodes(
        /*maxSrcUserCount=*/std::numeric_limits<unsigned>::max());
    eraseUnusedMemRefAllocations();
  }

  void fuseProducerConsumerNodes(unsigned maxSrcUserCount) {
    LLVM_DEBUG(llvm::dbgs() << "--- Producer/Consumer Fusion ---\n");
    init();
    while (!worklist.empty()) {
      unsigned dstId = worklist.back();
      worklist.pop_back();

      // Skip if this node was removed (fused into another node).
      if (mdg->nodes.count(dstId) == 0)
        continue;
      // Get 'dstNode' into which to attempt fusion.
      auto *dstNode = mdg->getNode(dstId);
      // Skip if 'dstNode' is not a loop nest.
      if (!isa<AffineForOp>(dstNode->op))
        continue;
      // Skip if 'dstNode' is a loop nest returning values.
      // TODO: support loop nests that return values.
      if (dstNode->op->getNumResults() > 0)
        continue;

      LLVM_DEBUG(llvm::dbgs() << "Evaluating dst loop " << dstId << "\n");

      // Sink sequential loops in 'dstNode' (and thus raise parallel loops)
      // while preserving relative order. This can increase the maximum loop
      // depth at which we can fuse a slice of a producer loop nest into a
      // consumer loop nest.
      sinkSequentialLoops(dstNode);
      auto dstAffineForOp = cast<AffineForOp>(dstNode->op);

      // Try to fuse 'dstNode' with candidate producer loops until a fixed point
      // is reached. Fusing two loops may expose new fusion opportunities.
      bool dstNodeChanged;
      do {
        // Gather src loop candidates for 'dstNode' and visit them in "quasi"
        // reverse program order to minimize the number of iterations needed to
        // reach the fixed point. Note that this is a best effort approach since
        // 'getProducerCandidates' does not always guarantee that program order
        // in 'srcIdCandidates'.
        dstNodeChanged = false;
        SmallVector<unsigned, 16> srcIdCandidates;
        getProducerCandidates(dstId, mdg, srcIdCandidates);

        for (unsigned srcId : llvm::reverse(srcIdCandidates)) {
          // Get 'srcNode' from which to attempt fusion into 'dstNode'.
          auto *srcNode = mdg->getNode(srcId);
          auto srcAffineForOp = cast<AffineForOp>(srcNode->op);
          LLVM_DEBUG(llvm::dbgs() << "Evaluating src loop " << srcId
                                  << " for dst loop " << dstId << "\n");

          // Skip if 'srcNode' is a loop nest returning values.
          // TODO: support loop nests that return values.
          if (isa<AffineForOp>(srcNode->op) && srcNode->op->getNumResults() > 0)
            continue;

          DenseSet<Value> producerConsumerMemrefs;
          gatherProducerConsumerMemrefs(srcId, dstId, mdg,
                                        producerConsumerMemrefs);

          // Skip if 'srcNode' out edge count on any memref is greater than
          // 'maxSrcUserCount'.
          if (any_of(producerConsumerMemrefs, [&](Value memref) {
                return mdg->getOutEdgeCount(srcNode->id, memref) >
                       maxSrcUserCount;
              }))
            continue;

          // Gather memrefs in 'srcNode' that are written and escape to the
          // function (e.g., memref function arguments, returned memrefs,
          // memrefs passed to function calls, etc.).
          DenseSet<Value> srcEscapingMemRefs;
          gatherEscapingMemrefs(srcNode->id, mdg, srcEscapingMemRefs);

          // Skip if there are non-affine operations in between the 'srcNode'
          // and 'dstNode' using their memrefs. If so, we wouldn't be able to
          // compute a legal insertion point for now. 'srcNode' and 'dstNode'
          // memrefs with non-affine operation users would be considered
          // escaping memrefs so we can limit this check to only scenarios with
          // escaping memrefs.
          if (!srcEscapingMemRefs.empty() &&
              hasNonAffineUsersOnThePath(srcId, dstId, mdg)) {
            LLVM_DEBUG(
                llvm::dbgs()
                << "Can't fuse: non-affine users in between the loops\n.");
            continue;
          }

          // Compute an operation list insertion point for the fused loop
          // nest which preserves dependences.
          Operation *fusedLoopInsPoint =
              mdg->getFusedLoopNestInsertionPoint(srcNode->id, dstNode->id);
          if (fusedLoopInsPoint == nullptr)
            continue;

          // Compute the innermost common loop depth for dstNode
          // producer-consumer loads/stores.
          SmallVector<Operation *, 2> dstMemrefOps;
          for (Operation *op : dstNode->loads)
            if (producerConsumerMemrefs.count(
                    cast<AffineReadOpInterface>(op).getMemRef()) > 0)
              dstMemrefOps.push_back(op);
          for (Operation *op : dstNode->stores)
            if (producerConsumerMemrefs.count(
                    cast<AffineWriteOpInterface>(op).getMemRef()))
              dstMemrefOps.push_back(op);
          unsigned dstLoopDepthTest = getInnermostCommonLoopDepth(dstMemrefOps);

          // Check the feasibility of fusing src loop nest into dst loop nest
          // at loop depths in range [1, dstLoopDepthTest].
          unsigned maxLegalFusionDepth = 0;
          SmallVector<ComputationSliceState, 8> depthSliceUnions;
          depthSliceUnions.resize(dstLoopDepthTest);
          FusionStrategy strategy(FusionStrategy::ProducerConsumer);
          for (unsigned i = 1; i <= dstLoopDepthTest; ++i) {
            FusionResult result = mlir::canFuseLoops(
                srcAffineForOp, dstAffineForOp,
                /*dstLoopDepth=*/i, &depthSliceUnions[i - 1], strategy);

            if (result.value == FusionResult::Success)
              maxLegalFusionDepth = i;
          }

          if (maxLegalFusionDepth == 0) {
            LLVM_DEBUG(llvm::dbgs()
                       << "Can't fuse: fusion is not legal at any depth\n");
            continue;
          }

          // Check if fusion would be profitable. We skip profitability analysis
          // for maximal fusion since we already know the maximal legal depth to
          // fuse.
          unsigned bestDstLoopDepth = maxLegalFusionDepth;
          if (!maximalFusion) {
            // Retrieve producer stores from the src loop.
            SmallVector<Operation *, 2> producerStores;
            for (Operation *op : srcNode->stores)
              if (producerConsumerMemrefs.count(
                      cast<AffineWriteOpInterface>(op).getMemRef()))
                producerStores.push_back(op);

            // TODO: Suppport multiple producer stores in profitability
            // analysis. We limit profitability analysis to only scenarios with
            // a single producer store for now. Note that some multi-store
            // producer scenarios will still go through profitability analysis
            // if only one of the stores is involved the producer-consumer
            // relationship of the candidate loops.
            assert(producerStores.size() > 0 && "Expected producer store");
            if (producerStores.size() > 1)
              LLVM_DEBUG(llvm::dbgs() << "Skipping profitability analysis. Not "
                                         "supported for this case\n");
            else if (!isFusionProfitable(producerStores[0], producerStores[0],
                                         dstAffineForOp, depthSliceUnions,
                                         maxLegalFusionDepth, &bestDstLoopDepth,
                                         computeToleranceThreshold))
              continue;
          }

          assert(bestDstLoopDepth > 0 && "Unexpected loop fusion depth");
          ComputationSliceState &bestSlice =
              depthSliceUnions[bestDstLoopDepth - 1];
          assert(!bestSlice.isEmpty() && "Missing slice union for depth");

          // Determine if 'srcId' can be removed after fusion, taking into
          // account remaining dependences, escaping memrefs and the fusion
          // insertion point.
          bool removeSrcNode = canRemoveSrcNodeAfterFusion(
              srcId, dstId, bestSlice, fusedLoopInsPoint, srcEscapingMemRefs,
              mdg);

          DenseSet<Value> privateMemrefs;
          for (Value memref : producerConsumerMemrefs) {
            // Don't create a private memref if 'srcNode' writes to escaping
            // memrefs.
            if (srcEscapingMemRefs.count(memref) > 0)
              continue;

            // Don't create a private memref if 'srcNode' has in edges on
            // 'memref' or 'dstNode' has out edges on 'memref'.
            if (mdg->getIncomingMemRefAccesses(srcId, memref) > 0 ||
                mdg->getOutEdgeCount(dstId, memref) > 0)
              continue;

            // If 'srcNode' will be removed but it has out edges on 'memref' to
            // nodes other than 'dstNode', we have to preserve dependences and
            // cannot create a private memref.
            if (removeSrcNode &&
                any_of(mdg->outEdges[srcId], [&](const auto &edge) {
                  return edge.value == memref && edge.id != dstId;
                }))
              continue;

            // Create a private version of this memref.
            privateMemrefs.insert(memref);
          }

          // Fuse computation slice of 'srcLoopNest' into 'dstLoopNest'.
          fuseLoops(srcAffineForOp, dstAffineForOp, bestSlice);
          dstNodeChanged = true;

          LLVM_DEBUG(llvm::dbgs()
                     << "Fused src loop " << srcId << " into dst loop " << dstId
                     << " at depth " << bestDstLoopDepth << ":\n"
                     << dstAffineForOp << "\n");

          // Move 'dstAffineForOp' before 'insertPointInst' if needed.
          if (fusedLoopInsPoint != dstAffineForOp.getOperation())
            dstAffineForOp.getOperation()->moveBefore(fusedLoopInsPoint);

          // Update edges between 'srcNode' and 'dstNode'.
          mdg->updateEdges(srcNode->id, dstNode->id, privateMemrefs,
                           removeSrcNode);

          // Create private memrefs.
          if (!privateMemrefs.empty()) {
            // Gather stores for all the private-to-be memrefs.
            DenseMap<Value, SmallVector<Operation *, 4>> privateMemRefToStores;
            dstAffineForOp.walk([&](AffineWriteOpInterface storeOp) {
              Value storeMemRef = storeOp.getMemRef();
              if (privateMemrefs.count(storeMemRef) > 0)
                privateMemRefToStores[storeMemRef].push_back(
                    storeOp.getOperation());
            });

            // Replace original memrefs with private memrefs. Note that all the
            // loads and stores on these memrefs will be replaced with a new
            // loads and stores. Any reference to the original ones becomes
            // invalid after this point.
            for (auto &memrefToStoresPair : privateMemRefToStores) {
              // TODO: Use union of memref write regions to compute
              // private memref footprint.
              SmallVector<Operation *, 4> &storesForMemref =
                  memrefToStoresPair.second;
              Value newMemRef = createPrivateMemRef(
                  dstAffineForOp, storesForMemref[0], bestDstLoopDepth,
                  fastMemorySpace, localBufSizeThreshold);
              // Create new node in dependence graph for 'newMemRef' alloc op.
              unsigned newMemRefNodeId =
                  mdg->addNode(newMemRef.getDefiningOp());
              // Add edge from 'newMemRef' node to dstNode.
              mdg->addEdge(newMemRefNodeId, dstId, newMemRef);
            }
          }

          // Collect dst loop stats after memref privatization transformation.
          LoopNestStateCollector dstLoopCollector;
          dstLoopCollector.collect(dstAffineForOp.getOperation());

          // Clear and add back loads and stores.
          mdg->clearNodeLoadAndStores(dstNode->id);
          mdg->addToNode(dstId, dstLoopCollector.loadOpInsts,
                         dstLoopCollector.storeOpInsts);

          if (removeSrcNode) {
            LLVM_DEBUG(llvm::dbgs()
                       << "Removing src loop " << srcId << " after fusion\n");
            // srcNode is no longer valid after it is removed from mdg.
            srcAffineForOp.erase();
            mdg->removeNode(srcId);
            srcNode = nullptr;
          }
        }
      } while (dstNodeChanged);
    }
  }

  // Visits each node in the graph, and for each node, attempts to fuse it with
  // its sibling nodes (nodes which share a parent, but no dependence edges).
  void fuseSiblingNodes() {
    init();
    while (!worklist.empty()) {
      unsigned dstId = worklist.back();
      worklist.pop_back();

      // Skip if this node was removed (fused into another node).
      if (mdg->nodes.count(dstId) == 0)
        continue;
      // Get 'dstNode' into which to attempt fusion.
      auto *dstNode = mdg->getNode(dstId);
      // Skip if 'dstNode' is not a loop nest.
      if (!isa<AffineForOp>(dstNode->op))
        continue;
      // Attempt to fuse 'dstNode' with its sibling nodes in the graph.
      fuseWithSiblingNodes(dstNode);
    }
  }

  // Attempt to fuse 'dstNode' with sibling nodes in the graph.
  void fuseWithSiblingNodes(Node *dstNode) {
    DenseSet<unsigned> visitedSibNodeIds;
    std::pair<unsigned, Value> idAndMemref;
    auto dstAffineForOp = cast<AffineForOp>(dstNode->op);

    while (findSiblingNodeToFuse(dstNode, &visitedSibNodeIds, &idAndMemref)) {
      unsigned sibId = idAndMemref.first;
      Value memref = idAndMemref.second;
      // TODO: Check that 'sibStoreOpInst' post-dominates all other
      // stores to the same memref in 'sibNode' loop nest.
      auto *sibNode = mdg->getNode(sibId);
      // Compute an operation list insertion point for the fused loop
      // nest which preserves dependences.
      assert(sibNode->op->getBlock() == dstNode->op->getBlock());
      Operation *insertPointInst =
          sibNode->op->isBeforeInBlock(dstNode->op)
              ? mdg->getFusedLoopNestInsertionPoint(sibNode->id, dstNode->id)
              : mdg->getFusedLoopNestInsertionPoint(dstNode->id, sibNode->id);
      if (insertPointInst == nullptr)
        continue;

      // Check if fusion would be profitable and at what depth.

      // Get unique 'sibNode' load op to 'memref'.
      SmallVector<Operation *, 2> sibLoadOpInsts;
      sibNode->getLoadOpsForMemref(memref, &sibLoadOpInsts);
      // Currently findSiblingNodeToFuse searches for siblings with one load.
      assert(sibLoadOpInsts.size() == 1);
      Operation *sibLoadOpInst = sibLoadOpInsts[0];
      assert(!sibNode->stores.empty());
      // TODO: Choose the store which postdominates all other stores.
      auto *sibStoreOpInst = sibNode->stores.back();

      // Gather 'dstNode' load ops to 'memref'.
      SmallVector<Operation *, 2> dstLoadOpInsts;
      dstNode->getLoadOpsForMemref(memref, &dstLoadOpInsts);

      SmallVector<AffineForOp, 4> dstLoopIVs;
      getLoopIVs(*dstLoadOpInsts[0], &dstLoopIVs);
      unsigned dstLoopDepthTest = dstLoopIVs.size();
      auto sibAffineForOp = cast<AffineForOp>(sibNode->op);

      // Compute loop depth and slice union for fusion.
      SmallVector<ComputationSliceState, 8> depthSliceUnions;
      depthSliceUnions.resize(dstLoopDepthTest);
      unsigned maxLegalFusionDepth = 0;
      FusionStrategy strategy(memref);
      for (unsigned i = 1; i <= dstLoopDepthTest; ++i) {
        FusionResult result = mlir::canFuseLoops(
            sibAffineForOp, dstAffineForOp,
            /*dstLoopDepth=*/i, &depthSliceUnions[i - 1], strategy);

        if (result.value == FusionResult::Success)
          maxLegalFusionDepth = i;
      }

      // Skip if fusion is not feasible at any loop depths.
      if (maxLegalFusionDepth == 0)
        continue;

      unsigned bestDstLoopDepth = maxLegalFusionDepth;
      if (!maximalFusion) {
        // Check if fusion would be profitable.
        if (!isFusionProfitable(sibLoadOpInst, sibStoreOpInst, dstAffineForOp,
                                depthSliceUnions, maxLegalFusionDepth,
                                &bestDstLoopDepth, computeToleranceThreshold))
          continue;
      }

      assert(bestDstLoopDepth > 0 && "Unexpected loop fusion depth");
      assert(!depthSliceUnions[bestDstLoopDepth - 1].isEmpty() &&
             "Fusion depth has no computed slice union");

      // Fuse computation slice of 'sibLoopNest' into 'dstLoopNest'.
      mlir::fuseLoops(sibAffineForOp, dstAffineForOp,
                      depthSliceUnions[bestDstLoopDepth - 1]);

      auto dstForInst = cast<AffineForOp>(dstNode->op);
      // Update operation position of fused loop nest (if needed).
      if (insertPointInst != dstForInst.getOperation()) {
        dstForInst->moveBefore(insertPointInst);
      }
      // Update data dependence graph state post fusion.
      updateStateAfterSiblingFusion(sibNode, dstNode);
    }
  }

  // Searches function argument uses and the graph from 'dstNode' looking for a
  // fusion candidate sibling node which shares no dependences with 'dstNode'
  // but which loads from the same memref. Returns true and sets
  // 'idAndMemrefToFuse' on success. Returns false otherwise.
  bool findSiblingNodeToFuse(Node *dstNode,
                             DenseSet<unsigned> *visitedSibNodeIds,
                             std::pair<unsigned, Value> *idAndMemrefToFuse) {
    // Returns true if 'sibNode' can be fused with 'dstNode' for input reuse
    // on 'memref'.
    auto canFuseWithSibNode = [&](Node *sibNode, Value memref) {
      // Skip if 'outEdge' is not a read-after-write dependence.
      // TODO: Remove restrict to single load op restriction.
      if (sibNode->getLoadOpCount(memref) != 1)
        return false;
      // Skip if there exists a path of dependent edges between
      // 'sibNode' and 'dstNode'.
      if (mdg->hasDependencePath(sibNode->id, dstNode->id) ||
          mdg->hasDependencePath(dstNode->id, sibNode->id))
        return false;
      // Skip sib node if it loads to (and stores from) the same memref on
      // which it also has an input dependence edge.
      DenseSet<Value> loadAndStoreMemrefSet;
      sibNode->getLoadAndStoreMemrefSet(&loadAndStoreMemrefSet);
      if (llvm::any_of(loadAndStoreMemrefSet, [=](Value memref) {
            return mdg->getIncomingMemRefAccesses(sibNode->id, memref) > 0;
          }))
        return false;

      // Check that all stores are to the same memref.
      DenseSet<Value> storeMemrefs;
      for (auto *storeOpInst : sibNode->stores) {
        storeMemrefs.insert(
            cast<AffineWriteOpInterface>(storeOpInst).getMemRef());
      }
      if (storeMemrefs.size() != 1)
        return false;

      // Skip if a memref value in one node is used by a non-affine memref
      // access that lies between 'dstNode' and 'sibNode'.
      if (hasNonAffineUsersOnThePath(dstNode->id, sibNode->id, mdg) ||
          hasNonAffineUsersOnThePath(sibNode->id, dstNode->id, mdg))
        return false;
      return true;
    };

    // Search for siblings which load the same memref function argument.
    auto fn = dstNode->op->getParentOfType<FuncOp>();
    for (unsigned i = 0, e = fn.getNumArguments(); i != e; ++i) {
      for (auto *user : fn.getArgument(i).getUsers()) {
        if (auto loadOp = dyn_cast<AffineReadOpInterface>(user)) {
          // Gather loops surrounding 'use'.
          SmallVector<AffineForOp, 4> loops;
          getLoopIVs(*user, &loops);
          // Skip 'use' if it is not within a loop nest.
          if (loops.empty())
            continue;
          Node *sibNode = mdg->getForOpNode(loops[0]);
          assert(sibNode != nullptr);
          // Skip 'use' if it not a sibling to 'dstNode'.
          if (sibNode->id == dstNode->id)
            continue;
          // Skip 'use' if it has been visited.
          if (visitedSibNodeIds->count(sibNode->id) > 0)
            continue;
          // Skip 'use' if it does not load from the same memref as 'dstNode'.
          auto memref = loadOp.getMemRef();
          if (dstNode->getLoadOpCount(memref) == 0)
            continue;
          // Check if 'sibNode/dstNode' can be input-reuse fused on 'memref'.
          if (canFuseWithSibNode(sibNode, memref)) {
            visitedSibNodeIds->insert(sibNode->id);
            idAndMemrefToFuse->first = sibNode->id;
            idAndMemrefToFuse->second = memref;
            return true;
          }
        }
      }
    }

    // Search for siblings by following edges through an intermediate src node.
    // Collect candidate 'dstNode' input edges in 'inEdges'.
    SmallVector<MemRefDependenceGraph::Edge, 2> inEdges;
    mdg->forEachMemRefInputEdge(
        dstNode->id, [&](MemRefDependenceGraph::Edge inEdge) {
          // Add 'inEdge' if it is a read-after-write dependence.
          if (dstNode->getLoadOpCount(inEdge.value) > 0 &&
              mdg->getNode(inEdge.id)->getStoreOpCount(inEdge.value) > 0)
            inEdges.push_back(inEdge);
        });

    // Search for sibling nodes to fuse by visiting output edges from each input
    // edge in 'inEdges'.
    for (auto &inEdge : inEdges) {
      // Collect candidate output edges from each node 'inEdge.id' in 'inEdges'.
      SmallVector<MemRefDependenceGraph::Edge, 2> outEdges;
      mdg->forEachMemRefOutputEdge(
          inEdge.id, [&](MemRefDependenceGraph::Edge outEdge) {
            unsigned sibNodeId = outEdge.id;
            if (visitedSibNodeIds->count(sibNodeId) > 0)
              return;
            // Skip output edge if not a sibling using the same memref.
            if (outEdge.id == dstNode->id || outEdge.value != inEdge.value)
              return;
            auto *sibNode = mdg->getNode(sibNodeId);
            if (!isa<AffineForOp>(sibNode->op))
              return;
            // Check if 'sibNode/dstNode' can be input-reuse fused on 'memref'.
            if (canFuseWithSibNode(sibNode, outEdge.value)) {
              // Add candidate 'outEdge' to sibling node.
              outEdges.push_back(outEdge);
            }
          });

      // Add first candidate if any were returned.
      if (!outEdges.empty()) {
        visitedSibNodeIds->insert(outEdges[0].id);
        idAndMemrefToFuse->first = outEdges[0].id;
        idAndMemrefToFuse->second = outEdges[0].value;
        return true;
      }
    }
    return false;
  }

  /// Update data dependence graph state to reflect sibling fusion of 'sibNode'
  /// into 'dstNode'.
  void updateStateAfterSiblingFusion(Node *sibNode, Node *dstNode) {
    // Update 'sibNode' and 'dstNode' input/output edges to reflect fusion.
    mdg->updateEdges(sibNode->id, dstNode->id);

    // Collect dst loop stats after memref privatization transformation.
    auto dstForInst = cast<AffineForOp>(dstNode->op);
    LoopNestStateCollector dstLoopCollector;
    dstLoopCollector.collect(dstForInst.getOperation());
    // Clear and add back loads and stores
    mdg->clearNodeLoadAndStores(dstNode->id);
    mdg->addToNode(dstNode->id, dstLoopCollector.loadOpInsts,
                   dstLoopCollector.storeOpInsts);
    // Remove old sibling loop nest if it no longer has outgoing dependence
    // edges, and it does not write to a memref which escapes the
    // function.
    if (mdg->getOutEdgeCount(sibNode->id) == 0) {
      mdg->removeNode(sibNode->id);
      sibNode->op->erase();
    }
  }

  // Clean up any allocs with no users.
  void eraseUnusedMemRefAllocations() {
    for (auto &pair : mdg->memrefEdgeCount) {
      if (pair.second > 0)
        continue;
      auto memref = pair.first;
      // Skip if there exist other uses (return operation or function calls).
      if (!memref.use_empty())
        continue;
      // Use list expected to match the dep graph info.
      auto *op = memref.getDefiningOp();
      if (isa_and_nonnull<AllocOp>(op))
        op->erase();
    }
  }
};

} // end anonymous namespace

void LoopFusion::runOnFunction() {
  MemRefDependenceGraph g;
  if (!g.init(getFunction()))
    return;

  Optional<unsigned> fastMemorySpaceOpt;
  if (fastMemorySpace.hasValue())
    fastMemorySpaceOpt = fastMemorySpace;
  unsigned localBufSizeThresholdBytes = localBufSizeThreshold * 1024;
  GreedyFusion fusion(&g, localBufSizeThresholdBytes, fastMemorySpaceOpt,
                      maximalFusion, computeToleranceThreshold);
  fusion.run();
}<|MERGE_RESOLUTION|>--- conflicted
+++ resolved
@@ -784,8 +784,6 @@
       // could be used by loop nest nodes.
       Node node(nextNodeId++, &op);
       nodes.insert({node.id, node});
-<<<<<<< HEAD
-=======
     } else if (isa<CallOpInterface>(op)) {
       // Create graph node for top-level Call Op that takes any argument of
       // memref type. Call Op that returns one or more memref type results
@@ -795,19 +793,14 @@
         Node node(nextNodeId++, &op);
         nodes.insert({node.id, node});
       }
->>>>>>> 2e412c55
     } else if (auto effectInterface = dyn_cast<MemoryEffectOpInterface>(op)) {
       // Create graph node for top-level op, which could have a memory write
       // side effect.
       SmallVector<MemoryEffects::EffectInstance, 1> effects;
       effectInterface.getEffects(effects);
       if (llvm::any_of(effects, [](const MemoryEffects::EffectInstance &it) {
-<<<<<<< HEAD
-            return isa<MemoryEffects::Write>(it.getEffect());
-=======
             return isa<MemoryEffects::Write, MemoryEffects::Free>(
                 it.getEffect());
->>>>>>> 2e412c55
           })) {
         Node node(nextNodeId++, &op);
         nodes.insert({node.id, node});
