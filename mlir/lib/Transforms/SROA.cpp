--- conflicted
+++ resolved
@@ -132,29 +132,17 @@
 /// Performs the destructuring of a destructible slot given associated
 /// destructuring information. The provided slot will be destructured in
 /// subslots as specified by its allocator.
-<<<<<<< HEAD
-static void destructureSlot(DestructurableMemorySlot &slot,
-                            DestructurableAllocationOpInterface allocator,
-                            OpBuilder &builder, const DataLayout &dataLayout,
-                            MemorySlotDestructuringInfo &info,
-                            const SROAStatistics &statistics) {
-=======
 static void destructureSlot(
     DestructurableMemorySlot &slot,
     DestructurableAllocationOpInterface allocator, OpBuilder &builder,
     const DataLayout &dataLayout, MemorySlotDestructuringInfo &info,
     SmallVectorImpl<DestructurableAllocationOpInterface> &newAllocators,
     const SROAStatistics &statistics) {
->>>>>>> 6e4c5224
   OpBuilder::InsertionGuard guard(builder);
 
   builder.setInsertionPointToStart(slot.ptr.getParentBlock());
   DenseMap<Attribute, MemorySlot> subslots =
-<<<<<<< HEAD
-      allocator.destructure(slot, info.usedIndices, builder);
-=======
       allocator.destructure(slot, info.usedIndices, builder, newAllocators);
->>>>>>> 6e4c5224
 
   if (statistics.slotsWithMemoryBenefit &&
       slot.elementPtrs.size() != info.usedIndices.size())
@@ -198,15 +186,11 @@
   if (statistics.destructuredAmount)
     (*statistics.destructuredAmount)++;
 
-<<<<<<< HEAD
-  allocator.handleDestructuringComplete(slot, builder);
-=======
   std::optional<DestructurableAllocationOpInterface> newAllocator =
       allocator.handleDestructuringComplete(slot, builder);
   // Add newly created allocators to the worklist for further processing.
   if (newAllocator)
     newAllocators.push_back(*newAllocator);
->>>>>>> 6e4c5224
 }
 
 LogicalResult mlir::tryToDestructureMemorySlots(
@@ -232,10 +216,6 @@
         if (!info)
           continue;
 
-<<<<<<< HEAD
-      destructureSlot(slot, allocator, builder, dataLayout, *info, statistics);
-      destructuredAny = true;
-=======
         destructureSlot(slot, allocator, builder, dataLayout, *info,
                         newWorkList, statistics);
         destructuredAnySlot = true;
@@ -247,7 +227,6 @@
       if (!destructuredAnySlot)
         newWorkList.push_back(allocator);
       changesInThisRound |= destructuredAnySlot;
->>>>>>> 6e4c5224
     }
 
     if (!changesInThisRound)
@@ -283,24 +262,6 @@
         continue;
 
       OpBuilder builder(&region.front(), region.front().begin());
-<<<<<<< HEAD
-
-      // Destructuring a slot can allow for further destructuring of other
-      // slots, destructuring is tried until no destructuring succeeds.
-      while (true) {
-        SmallVector<DestructurableAllocationOpInterface> allocators;
-        // Build a list of allocators to attempt to destructure the slots of.
-        // TODO: Update list on the fly to avoid repeated visiting of the same
-        // allocators.
-        region.walk([&](DestructurableAllocationOpInterface allocator) {
-          allocators.emplace_back(allocator);
-        });
-
-        if (failed(tryToDestructureMemorySlots(allocators, builder, dataLayout,
-                                               statistics)))
-          break;
-=======
->>>>>>> 6e4c5224
 
       SmallVector<DestructurableAllocationOpInterface> allocators;
       // Build a list of allocators to attempt to destructure the slots of.
