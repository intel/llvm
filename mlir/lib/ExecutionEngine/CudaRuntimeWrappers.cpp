--- conflicted
+++ resolved
@@ -500,29 +500,6 @@
   void *values{nullptr};
 };
 
-<<<<<<< HEAD
-static_assert(sizeof(cusparseLtHandle_t) == 11024);
-static_assert(sizeof(cusparseLtSpMatHandleAndData) == 44104);
-static_assert(sizeof(cusparseLtDnMatHandleAndData) == 11032);
-
-extern "C" MLIR_CUDA_WRAPPERS_EXPORT void
-mgpuCreateSparseLtEnv(void *h, CUstream /*stream*/) {
-  // note that cuSparseLt still uses cusparseStatus_t
-  CUSPARSE_REPORT_IF_ERROR(
-      cusparseLtInit(reinterpret_cast<cusparseLtHandle_t *>(h)))
-}
-
-extern "C" MLIR_CUDA_WRAPPERS_EXPORT void
-mgpuDestroySparseLtEnv(void *h, CUstream /*stream*/) {
-  auto handle = reinterpret_cast<cusparseLtHandle_t *>(h);
-  CUSPARSE_REPORT_IF_ERROR(cusparseLtDestroy(handle))
-}
-
-extern "C" MLIR_CUDA_WRAPPERS_EXPORT void
-mgpuCreateCuSparseLtDnMat(void *dh, void *h, intptr_t rows, intptr_t cols,
-                          void *values, int32_t dtp, CUstream /*stream*/) {
-  auto handle = reinterpret_cast<cusparseLtHandle_t *>(h);
-=======
 static_assert(sizeof(cusparseLtHandle_t) == 11024,
               "Unexpected cusparseLt handle size");
 static_assert(sizeof(cusparseLtSpMatHandleAndData) == 44104,
@@ -550,18 +527,13 @@
 mgpuCreateCuSparseLtDnMat(void *dh, intptr_t rows, intptr_t cols, void *values,
                           int32_t dtp, CUstream /*stream*/) {
   assert(cusparseLt_initiated && "client did not call mgpuCreateSparseLtEnv()");
->>>>>>> bac3a63c
   // CusparseLt expects the descriptors to be zero-initialized.
   memset(dh, 0, sizeof(cusparseLtDnMatHandleAndData));
   auto dnmat_handle = reinterpret_cast<cusparseLtDnMatHandleAndData *>(dh);
   auto dTp = static_cast<cudaDataType_t>(dtp);
   // assuming row-major when deciding lda
   CUSPARSE_REPORT_IF_ERROR(cusparseLtDenseDescriptorInit(
-<<<<<<< HEAD
-      handle, &(dnmat_handle->mat), rows, cols, /*lda=*/cols,
-=======
       &cusparseLt_env, &(dnmat_handle->mat), rows, cols, /*lda=*/cols,
->>>>>>> bac3a63c
       /*alignment=*/16, dTp, CUSPARSE_ORDER_ROW))
   dnmat_handle->values = values;
 }
@@ -581,52 +553,29 @@
 }
 
 extern "C" MLIR_CUDA_WRAPPERS_EXPORT void
-<<<<<<< HEAD
-mgpuCusparseLtCreate2To4SpMat(void *sh, void *h, intptr_t rows, intptr_t cols,
-                              void *values, int32_t dtp, CUstream /*stream*/) {
-=======
 mgpuCusparseLtCreate2To4SpMat(void *sh, intptr_t rows, intptr_t cols,
                               void *values, int32_t dtp, CUstream /*stream*/) {
   assert(cusparseLt_initiated && "client did not call mgpuCreateSparseLtEnv()");
->>>>>>> bac3a63c
   auto spmat_handle = reinterpret_cast<cusparseLtSpMatHandleAndData *>(sh);
   // CusparseLt expects the descriptors to be zero-initialized.
   memset(spmat_handle, 0, sizeof(cusparseLtSpMatHandleAndData));
   spmat_handle->values = values;
-<<<<<<< HEAD
-  auto handle = reinterpret_cast<cusparseLtHandle_t *>(h);
-  auto dTp = static_cast<cudaDataType_t>(dtp);
-  // assuming row-major when deciding lda
-  CUSPARSE_REPORT_IF_ERROR(cusparseLtStructuredDescriptorInit(
-      handle, &(spmat_handle->mat), rows, cols, /*ld=*/cols, /*alignment=*/16,
-      dTp, CUSPARSE_ORDER_ROW, CUSPARSELT_SPARSITY_50_PERCENT))
-=======
   auto dTp = static_cast<cudaDataType_t>(dtp);
   // assuming row-major when deciding lda
   CUSPARSE_REPORT_IF_ERROR(cusparseLtStructuredDescriptorInit(
       &cusparseLt_env, &(spmat_handle->mat), rows, cols, /*ld=*/cols,
       /*alignment=*/16, dTp, CUSPARSE_ORDER_ROW,
       CUSPARSELT_SPARSITY_50_PERCENT))
->>>>>>> bac3a63c
 }
 
 // Several things are being done in this stage, algorithm selection, planning,
 // and returning workspace and compressed matrices data buffer sizes.
 extern "C" MLIR_CUDA_WRAPPERS_EXPORT void
-<<<<<<< HEAD
-mgpuCuSparseLtSpMMBufferSize(void *bs, void *h, int32_t ma, int32_t mb, void *a,
-                             void *b, void *c, int32_t ctp,
-                             CUstream /*stream*/) {
-  // TODO: support more advanced settings, e.g., the input right operand is a
-  // sparse matrix assuming matA is the sparse matrix
-  auto handle = reinterpret_cast<cusparseLtHandle_t *>(h);
-=======
 mgpuCuSparseLtSpMMBufferSize(void *bs, int32_t ma, int32_t mb, void *a, void *b,
                              void *c, int32_t ctp, CUstream /*stream*/) {
   assert(cusparseLt_initiated && "client did not call mgpuCreateSparseLtEnv()");
   // TODO: support more advanced settings, e.g., the input right operand is a
   // sparse matrix assuming matA is the sparse matrix
->>>>>>> bac3a63c
   auto matA = reinterpret_cast<cusparseLtSpMatHandleAndData *>(a);
   auto matB = reinterpret_cast<cusparseLtDnMatHandleAndData *>(b);
   auto matC = reinterpret_cast<cusparseLtDnMatHandleAndData *>(c);
@@ -639,24 +588,6 @@
   cusparseOperation_t modeA = static_cast<cusparseOperation_t>(ma);
   cusparseOperation_t modeB = static_cast<cusparseOperation_t>(mb);
   CUSPARSE_REPORT_IF_ERROR(cusparseLtMatmulDescriptorInit(
-<<<<<<< HEAD
-      handle, &(matA->matmul), modeA, modeB, &(matA->mat), &(matB->mat),
-      &(matC->mat), &(matC->mat), cTp))
-  CUSPARSE_REPORT_IF_ERROR(cusparseLtMatmulAlgSelectionInit(
-      handle, &(matA->alg_sel), &(matA->matmul), CUSPARSELT_MATMUL_ALG_DEFAULT))
-  int alg = 0;
-  CUSPARSE_REPORT_IF_ERROR(cusparseLtMatmulAlgSetAttribute(
-      handle, &(matA->alg_sel), CUSPARSELT_MATMUL_ALG_CONFIG_ID, &alg,
-      sizeof(alg)))
-
-  CUSPARSE_REPORT_IF_ERROR(cusparseLtMatmulPlanInit(
-      handle, &(matA->plan), &(matA->matmul), &(matA->alg_sel)))
-
-  CUSPARSE_REPORT_IF_ERROR(
-      cusparseLtMatmulGetWorkspace(handle, &(matA->plan), &workspace_size_))
-  CUSPARSE_REPORT_IF_ERROR(cusparseLtSpMMACompressedSize(
-      handle, &(matA->plan), &compressed_size_, &compressed_buffer_size_))
-=======
       &cusparseLt_env, &(matA->matmul), modeA, modeB, &(matA->mat),
       &(matB->mat), &(matC->mat), &(matC->mat), cTp))
   CUSPARSE_REPORT_IF_ERROR(cusparseLtMatmulAlgSelectionInit(
@@ -676,7 +607,6 @@
       &cusparseLt_env, &(matA->plan), &compressed_size_,
       &compressed_buffer_size_))
 
->>>>>>> bac3a63c
   // avoid zero-alloc
   *workspace_size = (workspace_size_ == 0 ? 1 : workspace_size_);
   *compressed_size = (compressed_size_ == 0 ? 1 : compressed_size_);
@@ -685,38 +615,23 @@
 }
 
 extern "C" MLIR_CUDA_WRAPPERS_EXPORT void
-<<<<<<< HEAD
-mgpuCuSparseLtSpMM(void *h, void *a, void *b, void *c, void *d_workspace,
-                   void *dA_compressed, void *dA_compressedBuffer,
-                   CUstream stream) {
-  auto handle = reinterpret_cast<cusparseLtHandle_t *>(h);
-=======
 mgpuCuSparseLtSpMM(void *a, void *b, void *c, void *d_workspace,
                    void *dA_compressed, void *dA_compressedBuffer,
                    CUstream stream) {
   assert(cusparseLt_initiated && "client did not call mgpuCreateSparseLtEnv()");
->>>>>>> bac3a63c
   auto matA = reinterpret_cast<cusparseLtSpMatHandleAndData *>(a);
   auto matB = reinterpret_cast<cusparseLtDnMatHandleAndData *>(b);
   auto matC = reinterpret_cast<cusparseLtDnMatHandleAndData *>(c);
 
   ALPHABETA(CUDA_R_32F, alpha, beta)
   CUSPARSE_REPORT_IF_ERROR(
-<<<<<<< HEAD
-      cusparseLtSpMMACompress(handle, &(matA->plan), (matA->values),
-=======
       cusparseLtSpMMACompress(&cusparseLt_env, &(matA->plan), (matA->values),
->>>>>>> bac3a63c
                               dA_compressed, dA_compressedBuffer, stream))
 
   // TODO: add support to multi-stream execution
   // Perform the matrix multiplication. D = A*B+C using C==D for now
   CUSPARSE_REPORT_IF_ERROR(
-<<<<<<< HEAD
-      cusparseLtMatmul(handle, &(matA->plan), alphap, dA_compressed,
-=======
       cusparseLtMatmul(&cusparseLt_env, &(matA->plan), alphap, dA_compressed,
->>>>>>> bac3a63c
                        matB->values, betap, matC->values,
                        /*dD*/ matC->values, d_workspace, nullptr, 0))
 
