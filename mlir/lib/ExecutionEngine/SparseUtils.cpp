--- conflicted
+++ resolved
@@ -103,18 +103,11 @@
     }
     return false;
   }
-<<<<<<< HEAD
-
-public:
-=======
->>>>>>> 2e412c55
   std::vector<uint64_t> sizes; // per-rank dimension sizes
   std::vector<Element> elements;
   uint64_t pos;
 };
 
-<<<<<<< HEAD
-=======
 /// Abstract base class of sparse tensor storage. Note that we use
 /// function overloading to implement "partial" method specialization.
 class SparseTensorStorageBase {
@@ -135,7 +128,6 @@
   }
 };
 
->>>>>>> 2e412c55
 /// A memory-resident sparse tensor using a storage scheme based on per-rank
 /// annotations on dense/sparse. This data structure provides a bufferized
 /// form of an imaginary SparseTensorType, until such a type becomes a
@@ -144,25 +136,11 @@
 /// "one-size-fits-all" solution that simply takes an input tensor and
 /// annotations to implement all required setup in a general manner.
 template <typename P, typename I, typename V>
-<<<<<<< HEAD
-class SparseTensorStorage {
-=======
 class SparseTensorStorage : public SparseTensorStorageBase {
->>>>>>> 2e412c55
 public:
   /// Constructs sparse tensor storage scheme following the given
   /// per-rank dimension dense/sparse annotations.
   SparseTensorStorage(SparseTensor *tensor, bool *sparsity)
-<<<<<<< HEAD
-      : sizes(tensor->sizes), positions(sizes.size()), indices(sizes.size()) {
-    // Provide hints on capacity.
-    // TODO: needs fine-tuning based on sparsity
-    values.reserve(tensor->elements.size());
-    for (uint64_t d = 0, s = 1, rank = sizes.size(); d < rank; d++) {
-      s *= tensor->sizes[d];
-      if (sparsity[d]) {
-        positions[d].reserve(s + 1);
-=======
       : sizes(tensor->getSizes()), pointers(getRank()), indices(getRank()) {
     // Provide hints on capacity.
     // TODO: needs fine-tuning based on sparsity
@@ -172,17 +150,11 @@
       s *= sizes[d];
       if (sparsity[d]) {
         pointers[d].reserve(s + 1);
->>>>>>> 2e412c55
         indices[d].reserve(s);
         s = 1;
       }
     }
     // Then setup the tensor.
-<<<<<<< HEAD
-    traverse(tensor, sparsity, 0, tensor->elements.size(), 0);
-  }
-
-=======
     traverse(tensor, sparsity, 0, nnz, 0);
   }
 
@@ -201,7 +173,6 @@
   }
   void getValues(std::vector<V> **out) override { *out = &values; }
 
->>>>>>> 2e412c55
 private:
   /// Initializes sparse tensor storage scheme from a memory-resident
   /// representation of an external sparse tensor. This method prepares
@@ -209,26 +180,15 @@
   /// dense/sparse annotations.
   void traverse(SparseTensor *tensor, bool *sparsity, uint64_t lo, uint64_t hi,
                 uint64_t d) {
-<<<<<<< HEAD
-    const std::vector<Element> &elements = tensor->elements;
-    // Once dimensions are exhausted, insert the numerical values.
-    if (d == sizes.size()) {
-=======
     const std::vector<Element> &elements = tensor->getElements();
     // Once dimensions are exhausted, insert the numerical values.
     if (d == getRank()) {
->>>>>>> 2e412c55
       values.push_back(lo < hi ? elements[lo].value : 0.0);
       return;
     }
     // Prepare a sparse pointer structure at this dimension.
-<<<<<<< HEAD
-    if (sparsity[d] && positions[d].empty())
-      positions[d].push_back(0);
-=======
     if (sparsity[d] && pointers[d].empty())
       pointers[d].push_back(0);
->>>>>>> 2e412c55
     // Visit all elements in this interval.
     uint64_t full = 0;
     while (lo < hi) {
@@ -251,36 +211,20 @@
     }
     // Finalize the sparse pointer structure at this dimension.
     if (sparsity[d]) {
-<<<<<<< HEAD
-      positions[d].push_back(indices[d].size());
-    } else {
-      for (uint64_t sz = tensor->sizes[d]; full < sz; full++)
-=======
       pointers[d].push_back(indices[d].size());
     } else {
       for (uint64_t sz = tensor->getSizes()[d]; full < sz; full++)
->>>>>>> 2e412c55
         traverse(tensor, sparsity, 0, 0, d + 1); // pass empty
     }
   }
 
-<<<<<<< HEAD
-public:
-  std::vector<uint64_t> sizes; // per-rank dimension sizes
-  std::vector<std::vector<P>> positions;
-=======
 private:
   std::vector<uint64_t> sizes; // per-rank dimension sizes
   std::vector<std::vector<P>> pointers;
->>>>>>> 2e412c55
   std::vector<std::vector<I>> indices;
   std::vector<V> values;
 };
 
-<<<<<<< HEAD
-typedef SparseTensorStorage<uint64_t, uint64_t, double>
-    SparseTensorStorageU64U64F64;
-=======
 /// Templated reader.
 template <typename P, typename I, typename V>
 void *newSparseTensor(char *filename, bool *sparsity, uint64_t size) {
@@ -292,7 +236,6 @@
   delete t;
   return tensor;
 }
->>>>>>> 2e412c55
 
 /// Helper to convert string to lower case.
 static char *toLower(char *token) {
@@ -407,27 +350,6 @@
 
 extern "C" {
 
-<<<<<<< HEAD
-/// Cannot use templates with C linkage.
-
-struct MemRef1DU64 {
-  const uint64_t *base;
-  const uint64_t *data;
-  uint64_t off;
-  uint64_t sizes[1];
-  uint64_t strides[1];
-};
-
-struct MemRef1DF64 {
-  const double *base;
-  const double *data;
-  uint64_t off;
-  uint64_t sizes[1];
-  uint64_t strides[1];
-};
-
-=======
->>>>>>> 2e412c55
 /// Reads in a sparse tensor with the given filename. The call yields a
 /// pointer to an opaque memory-resident sparse tensor object that is only
 /// understood by other methods in the sparse runtime support library. An
@@ -516,53 +438,6 @@
   return env;
 }
 
-<<<<<<< HEAD
-///
-/// Sparse primitives that support an opaque implementation of a bufferized
-/// SparseTensor in MLIR. This could be replaced by actual codegen in MLIR.
-///
-
-void *newSparseTensorC(char *filename, bool *annotations) {
-  uint64_t idata[64];
-  SparseTensor *t = static_cast<SparseTensor *>(openTensorC(filename, idata));
-  SparseTensorStorageU64U64F64 *tensor =
-      new SparseTensorStorageU64U64F64(t, annotations);
-  delete t;
-  return tensor;
-}
-
-/// "MLIRized" version.
-void *newSparseTensor(char *filename, bool *abase, bool *adata, uint64_t aoff,
-                      uint64_t asize, uint64_t astride) {
-  assert(astride == 1);
-  return newSparseTensorC(filename, abase + aoff);
-}
-
-uint64_t sparseDimSize(void *tensor, uint64_t d) {
-  return static_cast<SparseTensorStorageU64U64F64 *>(tensor)->sizes[d];
-}
-
-MemRef1DU64 sparsePtrsI64(void *tensor, uint64_t d) {
-  const std::vector<uint64_t> &v =
-      static_cast<SparseTensorStorageU64U64F64 *>(tensor)->positions[d];
-  return {v.data(), v.data(), 0, {v.size()}, {1}};
-}
-
-MemRef1DU64 sparseIndxsI64(void *tensor, uint64_t d) {
-  const std::vector<uint64_t> &v =
-      static_cast<SparseTensorStorageU64U64F64 *>(tensor)->indices[d];
-  return {v.data(), v.data(), 0, {v.size()}, {1}};
-}
-
-MemRef1DF64 sparseValsF64(void *tensor) {
-  const std::vector<double> &v =
-      static_cast<SparseTensorStorageU64U64F64 *>(tensor)->values;
-  return {v.data(), v.data(), 0, {v.size()}, {1}};
-}
-
-void delSparseTensor(void *tensor) {
-  delete static_cast<SparseTensorStorageU64U64F64 *>(tensor);
-=======
 //===----------------------------------------------------------------------===//
 //
 // Public API of the sparse runtime support library that support an opaque
@@ -682,7 +557,6 @@
 
 void delSparseTensor(void *tensor) {
   delete static_cast<SparseTensorStorageBase *>(tensor);
->>>>>>> 2e412c55
 }
 
 } // extern "C"
