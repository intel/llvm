--- conflicted
+++ resolved
@@ -47,19 +47,11 @@
   void runOnOperation() override {
     Operation *op = getOperation();
     MLIRContext *context = &getContext();
-<<<<<<< HEAD
 
     // Unroll vectors in function signatures to native size.
     if (runSignatureConversion && failed(spirv::unrollVectorsInSignatures(op)))
       return signalPassFailure();
 
-=======
-
-    // Unroll vectors in function signatures to native size.
-    if (runSignatureConversion && failed(spirv::unrollVectorsInSignatures(op)))
-      return signalPassFailure();
-
->>>>>>> 98391913
     // Unroll vectors in function bodies to native size.
     if (runVectorUnrolling && failed(spirv::unrollVectorsInFuncBodies(op)))
       return signalPassFailure();
