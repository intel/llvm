--- conflicted
+++ resolved
@@ -937,23 +937,14 @@
     auto elementType = cast<FloatType>(type.getElementType());
 
     Value floatExponent =
-<<<<<<< HEAD
-        builder.create<arith::SIToFPOp>(elementType, adaptor.getRhs());
-=======
         arith::SIToFPOp::create(builder, elementType, adaptor.getRhs());
->>>>>>> 54c4ef26
     Value zero = arith::ConstantOp::create(
         builder, elementType, builder.getFloatAttr(elementType, 0.0));
     Value complexExponent =
         complex::CreateOp::create(builder, type, floatExponent, zero);
 
-<<<<<<< HEAD
-    auto pow = builder.create<complex::PowOp>(
-        type, adaptor.getLhs(), complexExponent, op.getFastmathAttr());
-=======
     auto pow = complex::PowOp::create(builder, type, adaptor.getLhs(),
                                       complexExponent, op.getFastmathAttr());
->>>>>>> 54c4ef26
     rewriter.replaceOp(op, pow.getResult());
     return success();
   }
