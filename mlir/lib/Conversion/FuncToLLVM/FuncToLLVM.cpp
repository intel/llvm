//===- FuncToLLVM.cpp - Func to LLVM dialect conversion -------------------===//
//
// Part of the LLVM Project, under the Apache License v2.0 with LLVM Exceptions.
// See https://llvm.org/LICENSE.txt for license information.
// SPDX-License-Identifier: Apache-2.0 WITH LLVM-exception
//
//===----------------------------------------------------------------------===//
//
// This file implements a pass to convert MLIR Func and builtin dialects
// into the LLVM IR dialect.
//
//===----------------------------------------------------------------------===//

#include "mlir/Conversion/FuncToLLVM/ConvertFuncToLLVMPass.h"

#include "mlir/Analysis/DataLayoutAnalysis.h"
#include "mlir/Conversion/ArithToLLVM/ArithToLLVM.h"
#include "mlir/Conversion/ControlFlowToLLVM/ControlFlowToLLVM.h"
#include "mlir/Conversion/FuncToLLVM/ConvertFuncToLLVM.h"
#include "mlir/Conversion/LLVMCommon/ConversionTarget.h"
#include "mlir/Conversion/LLVMCommon/Pattern.h"
#include "mlir/Conversion/LLVMCommon/VectorPattern.h"
#include "mlir/Dialect/Func/IR/FuncOps.h"
#include "mlir/Dialect/LLVMIR/FunctionCallUtils.h"
#include "mlir/Dialect/LLVMIR/LLVMDialect.h"
#include "mlir/Dialect/LLVMIR/LLVMTypes.h"
#include "mlir/Dialect/Utils/StaticValueUtils.h"
#include "mlir/IR/Attributes.h"
#include "mlir/IR/Builders.h"
#include "mlir/IR/BuiltinAttributeInterfaces.h"
#include "mlir/IR/BuiltinAttributes.h"
#include "mlir/IR/BuiltinOps.h"
#include "mlir/IR/IRMapping.h"
#include "mlir/IR/PatternMatch.h"
#include "mlir/IR/TypeUtilities.h"
#include "mlir/Support/LogicalResult.h"
#include "mlir/Support/MathExtras.h"
#include "mlir/Transforms/DialectConversion.h"
#include "mlir/Transforms/Passes.h"
#include "llvm/ADT/SmallVector.h"
#include "llvm/ADT/TypeSwitch.h"
#include "llvm/IR/DerivedTypes.h"
#include "llvm/IR/IRBuilder.h"
#include "llvm/IR/Type.h"
#include "llvm/Support/CommandLine.h"
#include "llvm/Support/FormatVariadic.h"
#include <algorithm>
#include <functional>

namespace mlir {
#define GEN_PASS_DEF_CONVERTFUNCTOLLVMPASS
#include "mlir/Conversion/Passes.h.inc"
} // namespace mlir

using namespace mlir;

#define PASS_NAME "convert-func-to-llvm"

static constexpr StringRef varargsAttrName = "func.varargs";
static constexpr StringRef linkageAttrName = "llvm.linkage";
static constexpr StringRef barePtrAttrName = "llvm.bareptr";

/// Return `true` if the `op` should use bare pointer calling convention.
static bool shouldUseBarePtrCallConv(Operation *op,
                                     LLVMTypeConverter *typeConverter) {
  return (op && op->hasAttr(barePtrAttrName)) ||
         typeConverter->getOptions().useBarePtrCallConv;
}

/// Only retain those attributes that are not constructed by
/// `LLVMFuncOp::build`. If `filterArgAttrs` is set, also filter out argument
/// attributes.
static void filterFuncAttributes(func::FuncOp func, bool filterArgAndResAttrs,
                                 SmallVectorImpl<NamedAttribute> &result) {
  for (const NamedAttribute &attr : func->getAttrs()) {
    if (attr.getName() == SymbolTable::getSymbolAttrName() ||
        attr.getName() == func.getFunctionTypeAttrName() ||
        attr.getName() == linkageAttrName ||
        attr.getName() == varargsAttrName ||
        attr.getName() == LLVM::LLVMDialect::getReadnoneAttrName() ||
        (filterArgAndResAttrs &&
         (attr.getName() == func.getArgAttrsAttrName() ||
          attr.getName() == func.getResAttrsAttrName())))
      continue;
    result.push_back(attr);
  }
}

/// Adds a an empty set of argument attributes for the newly added argument in
/// front of the existing ones.
static void prependEmptyArgAttr(OpBuilder &builder,
                                SmallVectorImpl<NamedAttribute> &newFuncAttrs,
                                func::FuncOp func) {
  auto argAttrs = func.getArgAttrs();
  // Nothing to do when there were no arg attrs beforehand.
  if (!argAttrs)
    return;

  size_t numArguments = func.getNumArguments();
  SmallVector<Attribute> newArgAttrs;
  newArgAttrs.reserve(numArguments + 1);
  // Insert empty dictionary for the new argument.
  newArgAttrs.push_back(builder.getDictionaryAttr({}));

  llvm::append_range(newArgAttrs, *argAttrs);
  auto newNamedAttr = builder.getNamedAttr(func.getArgAttrsAttrName(),
                                           builder.getArrayAttr(newArgAttrs));
  newFuncAttrs.push_back(newNamedAttr);
}

/// Creates an auxiliary function with pointer-to-memref-descriptor-struct
/// arguments instead of unpacked arguments. This function can be called from C
/// by passing a pointer to a C struct corresponding to a memref descriptor.
/// Similarly, returned memrefs are passed via pointers to a C struct that is
/// passed as additional argument.
/// Internally, the auxiliary function unpacks the descriptor into individual
/// components and forwards them to `newFuncOp` and forwards the results to
/// the extra arguments.
static void wrapForExternalCallers(OpBuilder &rewriter, Location loc,
                                   LLVMTypeConverter &typeConverter,
                                   func::FuncOp funcOp,
                                   LLVM::LLVMFuncOp newFuncOp) {
  auto type = funcOp.getFunctionType();
  auto [wrapperFuncType, resultStructType] =
      typeConverter.convertFunctionTypeCWrapper(type);

  SmallVector<NamedAttribute, 4> attributes;
  // Only modify the argument and result attributes when the result is now an
  // argument.
  if (resultStructType)
    prependEmptyArgAttr(rewriter, attributes, funcOp);
  filterFuncAttributes(
      funcOp, /*filterArgAndResAttrs=*/static_cast<bool>(resultStructType),
      attributes);
  auto wrapperFuncOp = rewriter.create<LLVM::LLVMFuncOp>(
      loc, llvm::formatv("_mlir_ciface_{0}", funcOp.getName()).str(),
      wrapperFuncType, LLVM::Linkage::External, /*dsoLocal=*/false,
      /*cconv=*/LLVM::CConv::C, /*comdat=*/nullptr, attributes);

  OpBuilder::InsertionGuard guard(rewriter);
  rewriter.setInsertionPointToStart(wrapperFuncOp.addEntryBlock());

  SmallVector<Value, 8> args;
  size_t argOffset = resultStructType ? 1 : 0;
  for (auto [index, argType] : llvm::enumerate(type.getInputs())) {
    Value arg = wrapperFuncOp.getArgument(index + argOffset);
    if (auto memrefType = dyn_cast<MemRefType>(argType)) {
      Value loaded = rewriter.create<LLVM::LoadOp>(
          loc, typeConverter.convertType(memrefType), arg);
      MemRefDescriptor::unpack(rewriter, loc, loaded, memrefType, args);
      continue;
    }
    if (isa<UnrankedMemRefType>(argType)) {
      Value loaded = rewriter.create<LLVM::LoadOp>(
          loc, typeConverter.convertType(argType), arg);
      UnrankedMemRefDescriptor::unpack(rewriter, loc, loaded, args);
      continue;
    }

    args.push_back(arg);
  }

  auto call = rewriter.create<LLVM::CallOp>(loc, newFuncOp, args);

  if (resultStructType) {
    rewriter.create<LLVM::StoreOp>(loc, call.getResult(),
                                   wrapperFuncOp.getArgument(0));
    rewriter.create<LLVM::ReturnOp>(loc, ValueRange{});
  } else {
    rewriter.create<LLVM::ReturnOp>(loc, call.getResults());
  }
}

/// Creates an auxiliary function with pointer-to-memref-descriptor-struct
/// arguments instead of unpacked arguments. Creates a body for the (external)
/// `newFuncOp` that allocates a memref descriptor on stack, packs the
/// individual arguments into this descriptor and passes a pointer to it into
/// the auxiliary function. If the result of the function cannot be directly
/// returned, we write it to a special first argument that provides a pointer
/// to a corresponding struct. This auxiliary external function is now
/// compatible with functions defined in C using pointers to C structs
/// corresponding to a memref descriptor.
static void wrapExternalFunction(OpBuilder &builder, Location loc,
                                 LLVMTypeConverter &typeConverter,
                                 func::FuncOp funcOp,
                                 LLVM::LLVMFuncOp newFuncOp) {
  OpBuilder::InsertionGuard guard(builder);

  auto [wrapperType, resultStructType] =
      typeConverter.convertFunctionTypeCWrapper(funcOp.getFunctionType());
  // This conversion can only fail if it could not convert one of the argument
  // types. But since it has been applied to a non-wrapper function before, it
  // should have failed earlier and not reach this point at all.
  assert(wrapperType && "unexpected type conversion failure");

  SmallVector<NamedAttribute, 4> attributes;
  // Only modify the argument and result attributes when the result is now an
  // argument.
  if (resultStructType)
    prependEmptyArgAttr(builder, attributes, funcOp);
  filterFuncAttributes(
      funcOp, /*filterArgAndResAttrs=*/static_cast<bool>(resultStructType),
      attributes);

  // Create the auxiliary function.
  auto wrapperFunc = builder.create<LLVM::LLVMFuncOp>(
      loc, llvm::formatv("_mlir_ciface_{0}", funcOp.getName()).str(),
      wrapperType, LLVM::Linkage::External, /*dsoLocal=*/false,
      /*cconv=*/LLVM::CConv::C, /*comdat=*/nullptr, attributes);

  // The wrapper that we synthetize here should only be visible in this module.
  newFuncOp.setLinkage(LLVM::Linkage::Private);
  builder.setInsertionPointToStart(newFuncOp.addEntryBlock());

  // Get a ValueRange containing arguments.
  FunctionType type = funcOp.getFunctionType();
  SmallVector<Value, 8> args;
  args.reserve(type.getNumInputs());
  ValueRange wrapperArgsRange(newFuncOp.getArguments());

  if (resultStructType) {
    // Allocate the struct on the stack and pass the pointer.
    Type resultType = cast<LLVM::LLVMFunctionType>(wrapperType).getParamType(0);
    Value one = builder.create<LLVM::ConstantOp>(
        loc, typeConverter.convertType(builder.getIndexType()),
        builder.getIntegerAttr(builder.getIndexType(), 1));
    Value result =
        builder.create<LLVM::AllocaOp>(loc, resultType, resultStructType, one);
    args.push_back(result);
  }

  // Iterate over the inputs of the original function and pack values into
  // memref descriptors if the original type is a memref.
  for (Type input : type.getInputs()) {
    Value arg;
    int numToDrop = 1;
    auto memRefType = dyn_cast<MemRefType>(input);
    auto unrankedMemRefType = dyn_cast<UnrankedMemRefType>(input);
    if (memRefType || unrankedMemRefType) {
      numToDrop = memRefType
                      ? MemRefDescriptor::getNumUnpackedValues(memRefType)
                      : UnrankedMemRefDescriptor::getNumUnpackedValues();
      Value packed =
          memRefType
              ? MemRefDescriptor::pack(builder, loc, typeConverter, memRefType,
                                       wrapperArgsRange.take_front(numToDrop))
              : UnrankedMemRefDescriptor::pack(
                    builder, loc, typeConverter, unrankedMemRefType,
                    wrapperArgsRange.take_front(numToDrop));

      auto ptrTy = typeConverter.getPointerType(packed.getType());
      Value one = builder.create<LLVM::ConstantOp>(
          loc, typeConverter.convertType(builder.getIndexType()),
          builder.getIntegerAttr(builder.getIndexType(), 1));
      Value allocated = builder.create<LLVM::AllocaOp>(
          loc, ptrTy, packed.getType(), one, /*alignment=*/0);
      builder.create<LLVM::StoreOp>(loc, packed, allocated);
      arg = allocated;
    } else {
      arg = wrapperArgsRange[0];
    }

    args.push_back(arg);
    wrapperArgsRange = wrapperArgsRange.drop_front(numToDrop);
  }
  assert(wrapperArgsRange.empty() && "did not map some of the arguments");

  auto call = builder.create<LLVM::CallOp>(loc, wrapperFunc, args);

  if (resultStructType) {
    Value result =
        builder.create<LLVM::LoadOp>(loc, resultStructType, args.front());
    builder.create<LLVM::ReturnOp>(loc, result);
  } else {
    builder.create<LLVM::ReturnOp>(loc, call.getResults());
  }
}

/// Modifies the body of the function to construct the `MemRefDescriptor` from
/// the bare pointer calling convention lowering of `memref` types.
static void modifyFuncOpToUseBarePtrCallingConv(
    ConversionPatternRewriter &rewriter, Location loc,
    LLVMTypeConverter &typeConverter, LLVM::LLVMFuncOp funcOp,
    TypeRange oldArgTypes) {
  if (funcOp.getBody().empty())
    return;

  // Promote bare pointers from memref arguments to memref descriptors at the
  // beginning of the function so that all the memrefs in the function have a
  // uniform representation.
  Block *entryBlock = &funcOp.getBody().front();
  auto blockArgs = entryBlock->getArguments();
  assert(blockArgs.size() == oldArgTypes.size() &&
         "The number of arguments and types doesn't match");

  OpBuilder::InsertionGuard guard(rewriter);
  rewriter.setInsertionPointToStart(entryBlock);
  for (auto it : llvm::zip(blockArgs, oldArgTypes)) {
    BlockArgument arg = std::get<0>(it);
    Type argTy = std::get<1>(it);

    // Unranked memrefs are not supported in the bare pointer calling
    // convention. We should have bailed out before in the presence of
    // unranked memrefs.
    assert(!isa<UnrankedMemRefType>(argTy) &&
           "Unranked memref is not supported");
    auto memrefTy = dyn_cast<MemRefType>(argTy);
    if (!memrefTy)
      continue;

    // Replace barePtr with a placeholder (undef), promote barePtr to a ranked
    // or unranked memref descriptor and replace placeholder with the last
    // instruction of the memref descriptor.
    // TODO: The placeholder is needed to avoid replacing barePtr uses in the
    // MemRef descriptor instructions. We may want to have a utility in the
    // rewriter to properly handle this use case.
    Location loc = funcOp.getLoc();
    auto placeholder = rewriter.create<LLVM::UndefOp>(
        loc, typeConverter.convertType(memrefTy));
    rewriter.replaceUsesOfBlockArgument(arg, placeholder);

    Value desc = MemRefDescriptor::fromStaticShape(rewriter, loc, typeConverter,
                                                   memrefTy, arg);
    rewriter.replaceOp(placeholder, {desc});
  }
}

namespace {

struct FuncOpConversionBase : public ConvertOpToLLVMPattern<func::FuncOp> {
protected:
  using ConvertOpToLLVMPattern<func::FuncOp>::ConvertOpToLLVMPattern;

  // Convert input FuncOp to LLVMFuncOp by using the LLVMTypeConverter provided
  // to this legalization pattern.
  LLVM::LLVMFuncOp
  convertFuncOpToLLVMFuncOp(func::FuncOp funcOp,
                            ConversionPatternRewriter &rewriter) const {
    // Convert the original function arguments. They are converted using the
    // LLVMTypeConverter provided to this legalization pattern.
    auto varargsAttr = funcOp->getAttrOfType<BoolAttr>(varargsAttrName);
    TypeConverter::SignatureConversion result(funcOp.getNumArguments());
    auto llvmType = getTypeConverter()->convertFunctionSignature(
        funcOp.getFunctionType(), varargsAttr && varargsAttr.getValue(),
        shouldUseBarePtrCallConv(funcOp, getTypeConverter()), result);
    if (!llvmType)
      return nullptr;

    // Propagate argument/result attributes to all converted arguments/result
    // obtained after converting a given original argument/result.
    SmallVector<NamedAttribute, 4> attributes;
    filterFuncAttributes(funcOp, /*filterArgAndResAttrs=*/true, attributes);
    if (ArrayAttr resAttrDicts = funcOp.getAllResultAttrs()) {
      assert(!resAttrDicts.empty() && "expected array to be non-empty");
      auto newResAttrDicts =
          (funcOp.getNumResults() == 1)
              ? resAttrDicts
              : rewriter.getArrayAttr(rewriter.getDictionaryAttr({}));
      attributes.push_back(
          rewriter.getNamedAttr(funcOp.getResAttrsAttrName(), newResAttrDicts));
    }
    if (ArrayAttr argAttrDicts = funcOp.getAllArgAttrs()) {
      SmallVector<Attribute, 4> newArgAttrs(
          cast<LLVM::LLVMFunctionType>(llvmType).getNumParams());
      for (unsigned i = 0, e = funcOp.getNumArguments(); i < e; ++i) {
        // Some LLVM IR attribute have a type attached to them. During FuncOp ->
        // LLVMFuncOp conversion these types may have changed. Account for that
        // change by converting attributes' types as well.
        SmallVector<NamedAttribute, 4> convertedAttrs;
        auto attrsDict = cast<DictionaryAttr>(argAttrDicts[i]);
        convertedAttrs.reserve(attrsDict.size());
        for (const NamedAttribute &attr : attrsDict) {
          const auto convert = [&](const NamedAttribute &attr) {
            return TypeAttr::get(getTypeConverter()->convertType(
                cast<TypeAttr>(attr.getValue()).getValue()));
          };
          if (attr.getName().getValue() ==
              LLVM::LLVMDialect::getByValAttrName()) {
            convertedAttrs.push_back(rewriter.getNamedAttr(
                LLVM::LLVMDialect::getByValAttrName(), convert(attr)));
          } else if (attr.getName().getValue() ==
                     LLVM::LLVMDialect::getByRefAttrName()) {
            convertedAttrs.push_back(rewriter.getNamedAttr(
                LLVM::LLVMDialect::getByRefAttrName(), convert(attr)));
          } else if (attr.getName().getValue() ==
                     LLVM::LLVMDialect::getStructRetAttrName()) {
            convertedAttrs.push_back(rewriter.getNamedAttr(
                LLVM::LLVMDialect::getStructRetAttrName(), convert(attr)));
          } else if (attr.getName().getValue() ==
                     LLVM::LLVMDialect::getInAllocaAttrName()) {
            convertedAttrs.push_back(rewriter.getNamedAttr(
                LLVM::LLVMDialect::getInAllocaAttrName(), convert(attr)));
          } else {
            convertedAttrs.push_back(attr);
          }
        }
        auto mapping = result.getInputMapping(i);
        assert(mapping && "unexpected deletion of function argument");
        // Only attach the new argument attributes if there is a one-to-one
        // mapping from old to new types. Otherwise, attributes might be
        // attached to types that they do not support.
        if (mapping->size == 1) {
          newArgAttrs[mapping->inputNo] =
              DictionaryAttr::get(rewriter.getContext(), convertedAttrs);
          continue;
        }
        // TODO: Implement custom handling for types that expand to multiple
        // function arguments.
        for (size_t j = 0; j < mapping->size; ++j)
          newArgAttrs[mapping->inputNo + j] =
              DictionaryAttr::get(rewriter.getContext(), {});
      }
      attributes.push_back(rewriter.getNamedAttr(
          funcOp.getArgAttrsAttrName(), rewriter.getArrayAttr(newArgAttrs)));
    }
    for (auto it = attributes.begin(); it != attributes.end();) {
      StringAttr attrName = (*it).getName();
      if (attrName == "llvm.cconv" || attrName == "llvm.linkage")
        it = attributes.erase(it);
      else
        ++it;
    }

    LLVM::CConv callingConvention = LLVM::CConv::C;
    if (funcOp->hasAttr("llvm.cconv")) {
      auto attr =
          funcOp->getAttr("llvm.cconv").dyn_cast<mlir::LLVM::CConvAttr>();
      if (!attr) {
        funcOp->emitError()
            << "Contains llvm.cconv attribute not of type LLVM::CConvAttr";
        return nullptr;
      }
      callingConvention = attr.getCallingConv();
    }

    LLVM::Linkage linkage = LLVM::Linkage::External;
    if (funcOp->hasAttr(linkageAttrName)) {
      auto attr =
          dyn_cast<mlir::LLVM::LinkageAttr>(funcOp->getAttr(linkageAttrName));
      if (!attr) {
        funcOp->emitError() << "Contains " << linkageAttrName
                            << " attribute not of type LLVM::LinkageAttr";
        return nullptr;
      }
      linkage = attr.getLinkage();
    }

    // Create a memory effect attribute corresponding to readnone.
    StringRef readnoneAttrName = LLVM::LLVMDialect::getReadnoneAttrName();
    LLVM::MemoryEffectsAttr memoryAttr = {};
    if (funcOp->hasAttr(readnoneAttrName)) {
      auto attr = funcOp->getAttrOfType<UnitAttr>(readnoneAttrName);
      if (!attr) {
        funcOp->emitError() << "Contains " << readnoneAttrName
                            << " attribute not of type UnitAttr";
        return nullptr;
      }
      memoryAttr = LLVM::MemoryEffectsAttr::get(rewriter.getContext(),
                                                {LLVM::ModRefInfo::NoModRef,
                                                 LLVM::ModRefInfo::NoModRef,
                                                 LLVM::ModRefInfo::NoModRef});
    }
    auto newFuncOp = rewriter.create<LLVM::LLVMFuncOp>(
        funcOp.getLoc(), funcOp.getName(), llvmType, linkage,
<<<<<<< HEAD
        /*dsoLocal*/ false, callingConvention, attributes);
=======
        /*dsoLocal=*/false, /*cconv=*/LLVM::CConv::C, /*comdat=*/nullptr,
        attributes);
>>>>>>> 8e921930
    // If the memory attribute was created, add it to the function.
    if (memoryAttr)
      newFuncOp.setMemoryAttr(memoryAttr);
    rewriter.inlineRegionBefore(funcOp.getBody(), newFuncOp.getBody(),
                                newFuncOp.end());
    if (failed(rewriter.convertRegionTypes(&newFuncOp.getBody(), *typeConverter,
                                           &result)))
      return nullptr;

    return newFuncOp;
  }
};

/// FuncOp legalization pattern that converts MemRef arguments to pointers to
/// MemRef descriptors (LLVM struct data types) containing all the MemRef type
/// information.
struct FuncOpConversion : public FuncOpConversionBase {
  FuncOpConversion(LLVMTypeConverter &converter)
      : FuncOpConversionBase(converter) {}

  LogicalResult
  matchAndRewrite(func::FuncOp funcOp, OpAdaptor adaptor,
                  ConversionPatternRewriter &rewriter) const override {
    auto newFuncOp = convertFuncOpToLLVMFuncOp(funcOp, rewriter);
    if (!newFuncOp)
      return failure();

    if (!shouldUseBarePtrCallConv(funcOp, this->getTypeConverter())) {
      if (funcOp->getAttrOfType<UnitAttr>(
              LLVM::LLVMDialect::getEmitCWrapperAttrName())) {
        if (newFuncOp.isVarArg())
          return funcOp->emitError("C interface for variadic functions is not "
                                   "supported yet.");

        if (newFuncOp.isExternal())
          wrapExternalFunction(rewriter, funcOp.getLoc(), *getTypeConverter(),
                               funcOp, newFuncOp);
        else
          wrapForExternalCallers(rewriter, funcOp.getLoc(), *getTypeConverter(),
                                 funcOp, newFuncOp);
      }
    } else {
      modifyFuncOpToUseBarePtrCallingConv(rewriter, funcOp.getLoc(),
                                          *getTypeConverter(), newFuncOp,
                                          funcOp.getFunctionType().getInputs());
    }

    rewriter.eraseOp(funcOp);
    return success();
  }
};

struct ConstantOpLowering : public ConvertOpToLLVMPattern<func::ConstantOp> {
  using ConvertOpToLLVMPattern<func::ConstantOp>::ConvertOpToLLVMPattern;

  LogicalResult
  matchAndRewrite(func::ConstantOp op, OpAdaptor adaptor,
                  ConversionPatternRewriter &rewriter) const override {
    auto type = typeConverter->convertType(op.getResult().getType());
    if (!type || !LLVM::isCompatibleType(type))
      return rewriter.notifyMatchFailure(op, "failed to convert result type");

    auto newOp =
        rewriter.create<LLVM::AddressOfOp>(op.getLoc(), type, op.getValue());
    for (const NamedAttribute &attr : op->getAttrs()) {
      if (attr.getName().strref() == "value")
        continue;
      newOp->setAttr(attr.getName(), attr.getValue());
    }
    rewriter.replaceOp(op, newOp->getResults());
    return success();
  }
};

// A CallOp automatically promotes MemRefType to a sequence of alloca/store and
// passes the pointer to the MemRef across function boundaries.
template <typename CallOpType>
struct CallOpInterfaceLowering : public ConvertOpToLLVMPattern<CallOpType> {
  using ConvertOpToLLVMPattern<CallOpType>::ConvertOpToLLVMPattern;
  using Super = CallOpInterfaceLowering<CallOpType>;
  using Base = ConvertOpToLLVMPattern<CallOpType>;

  LogicalResult matchAndRewriteImpl(CallOpType callOp,
                                    typename CallOpType::Adaptor adaptor,
                                    ConversionPatternRewriter &rewriter,
                                    bool useBarePtrCallConv = false) const {
    // Pack the result types into a struct.
    Type packedResult = nullptr;
    unsigned numResults = callOp.getNumResults();
    auto resultTypes = llvm::to_vector<4>(callOp.getResultTypes());

    if (numResults != 0) {
      if (!(packedResult = this->getTypeConverter()->packFunctionResults(
                resultTypes, useBarePtrCallConv)))
        return failure();
    }

    if (useBarePtrCallConv) {
      for (auto it : callOp->getOperands()) {
        Type operandType = it.getType();
        if (isa<UnrankedMemRefType>(operandType)) {
          // Unranked memref is not supported in the bare pointer calling
          // convention.
          return failure();
        }
      }
    }
    auto promoted = this->getTypeConverter()->promoteOperands(
        callOp.getLoc(), /*opOperands=*/callOp->getOperands(),
        adaptor.getOperands(), rewriter, useBarePtrCallConv);
    auto newOp = rewriter.create<LLVM::CallOp>(
        callOp.getLoc(), packedResult ? TypeRange(packedResult) : TypeRange(),
        promoted, callOp->getAttrs());

    SmallVector<Value, 4> results;
    if (numResults < 2) {
      // If < 2 results, packing did not do anything and we can just return.
      results.append(newOp.result_begin(), newOp.result_end());
    } else {
      // Otherwise, it had been converted to an operation producing a structure.
      // Extract individual results from the structure and return them as list.
      results.reserve(numResults);
      for (unsigned i = 0; i < numResults; ++i) {
        results.push_back(rewriter.create<LLVM::ExtractValueOp>(
            callOp.getLoc(), newOp->getResult(0), i));
      }
    }

    if (useBarePtrCallConv) {
      // For the bare-ptr calling convention, promote memref results to
      // descriptors.
      assert(results.size() == resultTypes.size() &&
             "The number of arguments and types doesn't match");
      this->getTypeConverter()->promoteBarePtrsToDescriptors(
          rewriter, callOp.getLoc(), resultTypes, results);
    } else if (failed(this->copyUnrankedDescriptors(rewriter, callOp.getLoc(),
                                                    resultTypes, results,
                                                    /*toDynamic=*/false))) {
      return failure();
    }

    rewriter.replaceOp(callOp, results);
    return success();
  }
};

struct CallOpLowering : public CallOpInterfaceLowering<func::CallOp> {
  using Super::Super;

  LogicalResult
  matchAndRewrite(func::CallOp callOp, OpAdaptor adaptor,
                  ConversionPatternRewriter &rewriter) const override {
    bool useBarePtrCallConv = false;
    if (Operation *callee = SymbolTable::lookupNearestSymbolFrom(
            callOp, callOp.getCalleeAttr())) {
      useBarePtrCallConv = shouldUseBarePtrCallConv(callee, getTypeConverter());
    }
    return matchAndRewriteImpl(callOp, adaptor, rewriter, useBarePtrCallConv);
  }
};

struct CallIndirectOpLowering
    : public CallOpInterfaceLowering<func::CallIndirectOp> {
  using Super::Super;

  LogicalResult
  matchAndRewrite(func::CallIndirectOp callIndirectOp, OpAdaptor adaptor,
                  ConversionPatternRewriter &rewriter) const override {
    return matchAndRewriteImpl(callIndirectOp, adaptor, rewriter);
  }
};

struct UnrealizedConversionCastOpLowering
    : public ConvertOpToLLVMPattern<UnrealizedConversionCastOp> {
  using ConvertOpToLLVMPattern<
      UnrealizedConversionCastOp>::ConvertOpToLLVMPattern;

  LogicalResult
  matchAndRewrite(UnrealizedConversionCastOp op, OpAdaptor adaptor,
                  ConversionPatternRewriter &rewriter) const override {
    SmallVector<Type> convertedTypes;
    if (succeeded(typeConverter->convertTypes(op.getOutputs().getTypes(),
                                              convertedTypes)) &&
        convertedTypes == adaptor.getInputs().getTypes()) {
      rewriter.replaceOp(op, adaptor.getInputs());
      return success();
    }

    convertedTypes.clear();
    if (succeeded(typeConverter->convertTypes(adaptor.getInputs().getTypes(),
                                              convertedTypes)) &&
        convertedTypes == op.getOutputs().getType()) {
      rewriter.replaceOp(op, adaptor.getInputs());
      return success();
    }
    return failure();
  }
};

// Special lowering pattern for `ReturnOps`.  Unlike all other operations,
// `ReturnOp` interacts with the function signature and must have as many
// operands as the function has return values.  Because in LLVM IR, functions
// can only return 0 or 1 value, we pack multiple values into a structure type.
// Emit `UndefOp` followed by `InsertValueOp`s to create such structure if
// necessary before returning it
struct ReturnOpLowering : public ConvertOpToLLVMPattern<func::ReturnOp> {
  using ConvertOpToLLVMPattern<func::ReturnOp>::ConvertOpToLLVMPattern;

  LogicalResult
  matchAndRewrite(func::ReturnOp op, OpAdaptor adaptor,
                  ConversionPatternRewriter &rewriter) const override {
    Location loc = op.getLoc();
    unsigned numArguments = op.getNumOperands();
    SmallVector<Value, 4> updatedOperands;

    auto funcOp = op->getParentOfType<LLVM::LLVMFuncOp>();
    bool useBarePtrCallConv =
        shouldUseBarePtrCallConv(funcOp, this->getTypeConverter());
    if (useBarePtrCallConv) {
      // For the bare-ptr calling convention, extract the aligned pointer to
      // be returned from the memref descriptor.
      for (auto it : llvm::zip(op->getOperands(), adaptor.getOperands())) {
        Type oldTy = std::get<0>(it).getType();
        Value newOperand = std::get<1>(it);
        if (isa<MemRefType>(oldTy) && getTypeConverter()->canConvertToBarePtr(
                                          cast<BaseMemRefType>(oldTy))) {
          MemRefDescriptor memrefDesc(newOperand);
          newOperand = memrefDesc.allocatedPtr(rewriter, loc);
        } else if (isa<UnrankedMemRefType>(oldTy)) {
          // Unranked memref is not supported in the bare pointer calling
          // convention.
          return failure();
        }
        updatedOperands.push_back(newOperand);
      }
    } else {
      updatedOperands = llvm::to_vector<4>(adaptor.getOperands());
      (void)copyUnrankedDescriptors(rewriter, loc, op.getOperands().getTypes(),
                                    updatedOperands,
                                    /*toDynamic=*/true);
    }

    // If ReturnOp has 0 or 1 operand, create it and return immediately.
    if (numArguments <= 1) {
      rewriter.replaceOpWithNewOp<LLVM::ReturnOp>(
          op, TypeRange(), updatedOperands, op->getAttrs());
      return success();
    }

    // Otherwise, we need to pack the arguments into an LLVM struct type before
    // returning.
    auto packedType = getTypeConverter()->packFunctionResults(
        op.getOperandTypes(), useBarePtrCallConv);
    if (!packedType) {
      return rewriter.notifyMatchFailure(op, "could not convert result types");
    }

    Value packed = rewriter.create<LLVM::UndefOp>(loc, packedType);
    for (auto [idx, operand] : llvm::enumerate(updatedOperands)) {
      packed = rewriter.create<LLVM::InsertValueOp>(loc, packed, operand, idx);
    }
    rewriter.replaceOpWithNewOp<LLVM::ReturnOp>(op, TypeRange(), packed,
                                                op->getAttrs());
    return success();
  }
};
} // namespace

void mlir::populateFuncToLLVMFuncOpConversionPattern(
    LLVMTypeConverter &converter, RewritePatternSet &patterns) {
  patterns.add<FuncOpConversion>(converter);
}

void mlir::populateFuncToLLVMConversionPatterns(LLVMTypeConverter &converter,
                                                RewritePatternSet &patterns) {
  populateFuncToLLVMFuncOpConversionPattern(converter, patterns);
  // clang-format off
  patterns.add<
      CallIndirectOpLowering,
      CallOpLowering,
      ConstantOpLowering,
      ReturnOpLowering>(converter);
  // clang-format on
}

namespace {
/// A pass converting Func operations into the LLVM IR dialect.
struct ConvertFuncToLLVMPass
    : public impl::ConvertFuncToLLVMPassBase<ConvertFuncToLLVMPass> {
  using Base::Base;

  /// Run the dialect converter on the module.
  void runOnOperation() override {
    if (failed(LLVM::LLVMDialect::verifyDataLayoutString(
            this->dataLayout, [this](const Twine &message) {
              getOperation().emitError() << message.str();
            }))) {
      signalPassFailure();
      return;
    }

    ModuleOp m = getOperation();
    const auto &dataLayoutAnalysis = getAnalysis<DataLayoutAnalysis>();

    LowerToLLVMOptions options(&getContext(),
                               dataLayoutAnalysis.getAtOrAbove(m));
    options.useBarePtrCallConv = useBarePtrCallConv;
    if (indexBitwidth != kDeriveIndexBitwidthFromDataLayout)
      options.overrideIndexBitwidth(indexBitwidth);
    options.dataLayout = llvm::DataLayout(this->dataLayout);
    options.useOpaquePointers = useOpaquePointers;

    LLVMTypeConverter typeConverter(&getContext(), options,
                                    &dataLayoutAnalysis);

    RewritePatternSet patterns(&getContext());
    populateFuncToLLVMConversionPatterns(typeConverter, patterns);

    // TODO: Remove these in favor of their dedicated conversion passes.
    arith::populateArithToLLVMConversionPatterns(typeConverter, patterns);
    cf::populateControlFlowToLLVMConversionPatterns(typeConverter, patterns);

    LLVMConversionTarget target(getContext());
    if (failed(applyPartialConversion(m, target, std::move(patterns))))
      signalPassFailure();

    m->setAttr(LLVM::LLVMDialect::getDataLayoutAttrName(),
               StringAttr::get(m.getContext(), this->dataLayout));
  }
};
} // namespace<|MERGE_RESOLUTION|>--- conflicted
+++ resolved
@@ -462,12 +462,8 @@
     }
     auto newFuncOp = rewriter.create<LLVM::LLVMFuncOp>(
         funcOp.getLoc(), funcOp.getName(), llvmType, linkage,
-<<<<<<< HEAD
-        /*dsoLocal*/ false, callingConvention, attributes);
-=======
-        /*dsoLocal=*/false, /*cconv=*/LLVM::CConv::C, /*comdat=*/nullptr,
+        /*dsoLocal=*/false, callingConvention, /*comdat=*/nullptr,
         attributes);
->>>>>>> 8e921930
     // If the memory attribute was created, add it to the function.
     if (memoryAttr)
       newFuncOp.setMemoryAttr(memoryAttr);
