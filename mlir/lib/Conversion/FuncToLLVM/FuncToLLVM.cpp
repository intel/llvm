--- conflicted
+++ resolved
@@ -353,11 +353,23 @@
     linkage = attr.getLinkage();
   }
 
+  LLVM::CConv callingConvention = LLVM::CConv::C;
+  if (funcOp->hasAttr("llvm.cconv")) {
+    auto attr = funcOp->getAttr("llvm.cconv").dyn_cast<mlir::LLVM::CConvAttr>();
+    if (!attr) {
+      funcOp->emitError()
+          << "Contains llvm.cconv attribute not of type LLVM::CConvAttr";
+      return rewriter.notifyMatchFailure(
+          funcOp, "Contains llvm.cconv attribute not of type LLVM::CConvAttr");
+    }
+    callingConvention = attr.getCallingConv();
+  }
+
   SmallVector<NamedAttribute, 4> attributes;
   filterFuncAttributes(funcOp, attributes);
   auto newFuncOp = rewriter.create<LLVM::LLVMFuncOp>(
       funcOp.getLoc(), funcOp.getName(), llvmType, linkage,
-      /*dsoLocal=*/false, /*cconv=*/LLVM::CConv::C, /*comdat=*/nullptr,
+      /*dsoLocal=*/false, /*cconv=*/callingConvention, /*comdat=*/nullptr,
       attributes);
   cast<FunctionOpInterface>(newFuncOp.getOperation())
       .setVisibility(funcOp.getVisibility());
@@ -463,155 +475,9 @@
   FailureOr<LLVM::LLVMFuncOp>
   convertFuncOpToLLVMFuncOp(func::FuncOp funcOp,
                             ConversionPatternRewriter &rewriter) const {
-<<<<<<< HEAD
-    // Convert the original function arguments. They are converted using the
-    // LLVMTypeConverter provided to this legalization pattern.
-    auto varargsAttr = funcOp->getAttrOfType<BoolAttr>(varargsAttrName);
-    TypeConverter::SignatureConversion result(funcOp.getNumArguments());
-    auto llvmType = getTypeConverter()->convertFunctionSignature(
-        funcOp.getFunctionType(), varargsAttr && varargsAttr.getValue(),
-        shouldUseBarePtrCallConv(funcOp, getTypeConverter()), result);
-    if (!llvmType)
-      return rewriter.notifyMatchFailure(funcOp, "signature conversion failed");
-
-    // Propagate argument/result attributes to all converted arguments/result
-    // obtained after converting a given original argument/result.
-    SmallVector<NamedAttribute, 4> attributes;
-    filterFuncAttributes(funcOp, /*filterArgAndResAttrs=*/true, attributes);
-    if (ArrayAttr resAttrDicts = funcOp.getAllResultAttrs()) {
-      assert(!resAttrDicts.empty() && "expected array to be non-empty");
-      auto newResAttrDicts =
-          (funcOp.getNumResults() == 1)
-              ? resAttrDicts
-              : rewriter.getArrayAttr(rewriter.getDictionaryAttr({}));
-      attributes.push_back(
-          rewriter.getNamedAttr(funcOp.getResAttrsAttrName(), newResAttrDicts));
-    }
-    if (ArrayAttr argAttrDicts = funcOp.getAllArgAttrs()) {
-      SmallVector<Attribute, 4> newArgAttrs(
-          cast<LLVM::LLVMFunctionType>(llvmType).getNumParams());
-      for (unsigned i = 0, e = funcOp.getNumArguments(); i < e; ++i) {
-        // Some LLVM IR attribute have a type attached to them. During FuncOp ->
-        // LLVMFuncOp conversion these types may have changed. Account for that
-        // change by converting attributes' types as well.
-        SmallVector<NamedAttribute, 4> convertedAttrs;
-        auto attrsDict = cast<DictionaryAttr>(argAttrDicts[i]);
-        convertedAttrs.reserve(attrsDict.size());
-        for (const NamedAttribute &attr : attrsDict) {
-          const auto convert = [&](const NamedAttribute &attr) {
-            return TypeAttr::get(getTypeConverter()->convertType(
-                cast<TypeAttr>(attr.getValue()).getValue()));
-          };
-          if (attr.getName().getValue() ==
-              LLVM::LLVMDialect::getByValAttrName()) {
-            convertedAttrs.push_back(rewriter.getNamedAttr(
-                LLVM::LLVMDialect::getByValAttrName(), convert(attr)));
-          } else if (attr.getName().getValue() ==
-                     LLVM::LLVMDialect::getByRefAttrName()) {
-            convertedAttrs.push_back(rewriter.getNamedAttr(
-                LLVM::LLVMDialect::getByRefAttrName(), convert(attr)));
-          } else if (attr.getName().getValue() ==
-                     LLVM::LLVMDialect::getStructRetAttrName()) {
-            convertedAttrs.push_back(rewriter.getNamedAttr(
-                LLVM::LLVMDialect::getStructRetAttrName(), convert(attr)));
-          } else if (attr.getName().getValue() ==
-                     LLVM::LLVMDialect::getInAllocaAttrName()) {
-            convertedAttrs.push_back(rewriter.getNamedAttr(
-                LLVM::LLVMDialect::getInAllocaAttrName(), convert(attr)));
-          } else {
-            convertedAttrs.push_back(attr);
-          }
-        }
-        auto mapping = result.getInputMapping(i);
-        assert(mapping && "unexpected deletion of function argument");
-        // Only attach the new argument attributes if there is a one-to-one
-        // mapping from old to new types. Otherwise, attributes might be
-        // attached to types that they do not support.
-        if (mapping->size == 1) {
-          newArgAttrs[mapping->inputNo] =
-              DictionaryAttr::get(rewriter.getContext(), convertedAttrs);
-          continue;
-        }
-        // TODO: Implement custom handling for types that expand to multiple
-        // function arguments.
-        for (size_t j = 0; j < mapping->size; ++j)
-          newArgAttrs[mapping->inputNo + j] =
-              DictionaryAttr::get(rewriter.getContext(), {});
-      }
-      attributes.push_back(rewriter.getNamedAttr(
-          funcOp.getArgAttrsAttrName(), rewriter.getArrayAttr(newArgAttrs)));
-    }
-    for (auto it = attributes.begin(); it != attributes.end();) {
-      StringAttr attrName = (*it).getName();
-      if (attrName == "llvm.cconv" || attrName == "llvm.linkage")
-        it = attributes.erase(it);
-      else
-        ++it;
-    }
-
-    LLVM::CConv callingConvention = LLVM::CConv::C;
-    if (funcOp->hasAttr("llvm.cconv")) {
-      auto attr =
-          funcOp->getAttr("llvm.cconv").dyn_cast<mlir::LLVM::CConvAttr>();
-      if (!attr) {
-        funcOp->emitError()
-            << "Contains llvm.cconv attribute not of type LLVM::CConvAttr";
-        return rewriter.notifyMatchFailure(
-            funcOp,
-            "Contains llvm.cconv attribute not of type LLVM::CConvAttr");
-      }
-      callingConvention = attr.getCallingConv();
-    }
-
-    LLVM::Linkage linkage = LLVM::Linkage::External;
-    if (funcOp->hasAttr(linkageAttrName)) {
-      auto attr =
-          dyn_cast<mlir::LLVM::LinkageAttr>(funcOp->getAttr(linkageAttrName));
-      if (!attr) {
-        funcOp->emitError() << "Contains " << linkageAttrName
-                            << " attribute not of type LLVM::LinkageAttr";
-        return rewriter.notifyMatchFailure(
-            funcOp, "Contains linkage attribute not of type LLVM::LinkageAttr");
-      }
-      linkage = attr.getLinkage();
-    }
-
-    // Create a memory effect attribute corresponding to readnone.
-    StringRef readnoneAttrName = LLVM::LLVMDialect::getReadnoneAttrName();
-    LLVM::MemoryEffectsAttr memoryAttr = {};
-    if (funcOp->hasAttr(readnoneAttrName)) {
-      auto attr = funcOp->getAttrOfType<UnitAttr>(readnoneAttrName);
-      if (!attr) {
-        funcOp->emitError() << "Contains " << readnoneAttrName
-                            << " attribute not of type UnitAttr";
-        return rewriter.notifyMatchFailure(
-            funcOp, "Contains readnone attribute not of type UnitAttr");
-      }
-      memoryAttr = LLVM::MemoryEffectsAttr::get(rewriter.getContext(),
-                                                {LLVM::ModRefInfo::NoModRef,
-                                                 LLVM::ModRefInfo::NoModRef,
-                                                 LLVM::ModRefInfo::NoModRef});
-    }
-    auto newFuncOp = rewriter.create<LLVM::LLVMFuncOp>(
-        funcOp.getLoc(), funcOp.getName(), llvmType, linkage,
-        /*dsoLocal=*/false, callingConvention, /*comdat=*/nullptr, attributes);
-    // If the memory attribute was created, add it to the function.
-    if (memoryAttr)
-      newFuncOp.setMemoryAttr(memoryAttr);
-    rewriter.inlineRegionBefore(funcOp.getBody(), newFuncOp.getBody(),
-                                newFuncOp.end());
-    if (failed(rewriter.convertRegionTypes(&newFuncOp.getBody(), *typeConverter,
-                                           &result))) {
-      return rewriter.notifyMatchFailure(funcOp,
-                                         "region types conversion failed");
-    }
-
-    return newFuncOp;
-=======
     return mlir::convertFuncOpToLLVMFuncOp(
         cast<FunctionOpInterface>(funcOp.getOperation()), rewriter,
         *getTypeConverter());
->>>>>>> 6ad41e9b
   }
 };
 
