--- conflicted
+++ resolved
@@ -284,11 +284,7 @@
         cast<TypeAttr>(byValRefAttr->getValue()).getValue());
 
     Value valueArg = LLVM::LoadOp::create(rewriter, arg.getLoc(), resTy, arg);
-<<<<<<< HEAD
-    rewriter.replaceUsesOfBlockArgument(arg, valueArg);
-=======
     rewriter.replaceAllUsesWith(arg, valueArg);
->>>>>>> 35227056
   }
 }
 
