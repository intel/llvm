//===- MeshToMPI.cpp - Mesh to MPI  dialect conversion -----------------===//
//
// Part of the LLVM Project, under the Apache License v2.0 with LLVM Exceptions.
// See https://llvm.org/LICENSE.txt for license information.
// SPDX-License-Identifier: Apache-2.0 WITH LLVM-exception
//
//===----------------------------------------------------------------------===//
//
// This file implements a translation of Mesh communication ops tp MPI ops.
//
//===----------------------------------------------------------------------===//

#include "mlir/Conversion/MeshToMPI/MeshToMPI.h"

#include "mlir/Dialect/Affine/IR/AffineOps.h"
#include "mlir/Dialect/Arith/IR/Arith.h"
#include "mlir/Dialect/Bufferization/IR/Bufferization.h"
#include "mlir/Dialect/Func/IR/FuncOps.h"
#include "mlir/Dialect/Func/Transforms/FuncConversions.h"
#include "mlir/Dialect/Linalg/IR/Linalg.h"
#include "mlir/Dialect/MPI/IR/MPI.h"
#include "mlir/Dialect/MemRef/IR/MemRef.h"
#include "mlir/Dialect/Mesh/IR/MeshDialect.h"
#include "mlir/Dialect/Mesh/IR/MeshOps.h"
#include "mlir/Dialect/Mesh/Transforms/Simplifications.h"
#include "mlir/Dialect/Mesh/Transforms/Transforms.h"
#include "mlir/Dialect/SCF/IR/SCF.h"
#include "mlir/Dialect/Tensor/IR/Tensor.h"
#include "mlir/Dialect/Utils/StaticValueUtils.h"
#include "mlir/IR/Builders.h"
#include "mlir/IR/BuiltinAttributes.h"
#include "mlir/IR/BuiltinTypes.h"
#include "mlir/IR/PatternMatch.h"
#include "mlir/IR/SymbolTable.h"
#include "mlir/Transforms/DialectConversion.h"
#include "mlir/Transforms/GreedyPatternRewriteDriver.h"

#define DEBUG_TYPE "mesh-to-mpi"
#define DBGS() (llvm::dbgs() << "[" DEBUG_TYPE "]: ")

namespace mlir {
#define GEN_PASS_DEF_CONVERTMESHTOMPIPASS
#include "mlir/Conversion/Passes.h.inc"
} // namespace mlir

using namespace mlir;
using namespace mesh;

namespace {
/// Converts a vector of OpFoldResults (ints) into vector of Values of the
/// provided type.
static SmallVector<Value> getMixedAsValues(OpBuilder b, const Location &loc,
                                           llvm::ArrayRef<int64_t> statics,
                                           ValueRange dynamics,
                                           Type type = Type()) {
  SmallVector<Value> values;
  auto dyn = dynamics.begin();
  Type i64 = b.getI64Type();
  if (!type)
    type = i64;
  assert((i64 == type || b.getIndexType() == type) &&
         "expected an i64 or an intex type");
  for (auto s : statics) {
    if (s == ShapedType::kDynamic) {
      values.emplace_back(*(dyn++));
    } else {
      TypedAttr val = type == i64 ? b.getI64IntegerAttr(s) : b.getIndexAttr(s);
      values.emplace_back(b.create<arith::ConstantOp>(loc, type, val));
    }
  }
  return values;
}

/// Create operations converting a linear index to a multi-dimensional index.
static SmallVector<Value> linearToMultiIndex(Location loc, OpBuilder b,
                                             Value linearIndex,
                                             ValueRange dimensions) {
  int n = dimensions.size();
  SmallVector<Value> multiIndex(n);

  for (int i = n - 1; i >= 0; --i) {
    multiIndex[i] = b.create<arith::RemSIOp>(loc, linearIndex, dimensions[i]);
    if (i > 0)
      linearIndex = b.create<arith::DivSIOp>(loc, linearIndex, dimensions[i]);
  }

  return multiIndex;
}

/// Create operations converting a multi-dimensional index to a linear index.
Value multiToLinearIndex(Location loc, OpBuilder b, ValueRange multiIndex,
                         ValueRange dimensions) {

  Value linearIndex = b.create<arith::ConstantIndexOp>(loc, 0);
  Value stride = b.create<arith::ConstantIndexOp>(loc, 1);

  for (int i = multiIndex.size() - 1; i >= 0; --i) {
    Value off = b.create<arith::MulIOp>(loc, multiIndex[i], stride);
    linearIndex = b.create<arith::AddIOp>(loc, linearIndex, off);
    stride = b.create<arith::MulIOp>(loc, stride, dimensions[i]);
  }

  return linearIndex;
}

/// Replace GetShardingOp with related/dependent ShardingOp.
struct ConvertGetShardingOp : public OpConversionPattern<GetShardingOp> {
  using OpConversionPattern::OpConversionPattern;

  LogicalResult
  matchAndRewrite(GetShardingOp op, OpAdaptor adaptor,
                  ConversionPatternRewriter &rewriter) const override {
    auto shardOp = adaptor.getSource().getDefiningOp<ShardOp>();
    if (!shardOp)
      return failure();
    auto shardingOp = shardOp.getSharding().getDefiningOp<ShardingOp>();
    if (!shardingOp)
      return failure();

    rewriter.replaceOp(op, shardingOp.getResult());
    return success();
  }
};

/// Convert a sharding op to a tuple of tensors of its components
///   (SplitAxes, HaloSizes, ShardedDimsOffsets)
/// as defined by type converter.
struct ConvertShardingOp : public OpConversionPattern<ShardingOp> {
  using OpConversionPattern::OpConversionPattern;

  LogicalResult
  matchAndRewrite(ShardingOp op, OpAdaptor adaptor,
                  ConversionPatternRewriter &rewriter) const override {
    auto splitAxes = op.getSplitAxes().getAxes();
    int64_t maxNAxes = 0;
    for (auto axes : splitAxes)
      maxNAxes = std::max<int64_t>(maxNAxes, axes.size());

    // To hold the split axes, create empty 2d tensor with shape
    // {splitAxes.size(), max-size-of-split-groups}.
    // Set trailing elements for smaller split-groups to -1.
    Location loc = op.getLoc();
    auto i16 = rewriter.getI16Type();
    auto i64 = rewriter.getI64Type();
    std::array<int64_t, 2> shape = {static_cast<int64_t>(splitAxes.size()),
                                    maxNAxes};
    Value resSplitAxes = rewriter.create<tensor::EmptyOp>(loc, shape, i16);
    auto attr = IntegerAttr::get(i16, -1);
    Value fillValue = rewriter.create<arith::ConstantOp>(loc, i16, attr);
    resSplitAxes = rewriter.create<linalg::FillOp>(loc, fillValue, resSplitAxes)
                       .getResult(0);

    // explicitly write values into tensor row by row
    std::array<int64_t, 2> strides = {1, 1};
    int64_t nSplits = 0;
    ValueRange empty = {};
    for (auto [i, axes] : llvm::enumerate(splitAxes)) {
      int64_t size = axes.size();
      if (size > 0)
        ++nSplits;
      std::array<int64_t, 2> offs = {(int64_t)i, 0};
      std::array<int64_t, 2> sizes = {1, size};
      auto tensorType = RankedTensorType::get({size}, i16);
      auto attrs = DenseIntElementsAttr::get(tensorType, axes.asArrayRef());
      auto vals = rewriter.create<arith::ConstantOp>(loc, tensorType, attrs);
      resSplitAxes = rewriter.create<tensor::InsertSliceOp>(
          loc, vals, resSplitAxes, empty, empty, empty, offs, sizes, strides);
    }

    // To hold halos sizes, create 2d Tensor with shape {nSplits, 2}.
    // Store the halo sizes in the tensor.
    SmallVector<Value> haloSizes =
        getMixedAsValues(rewriter, loc, adaptor.getStaticHaloSizes(),
                         adaptor.getDynamicHaloSizes());
    auto type = RankedTensorType::get({nSplits, 2}, i64);
    Value resHaloSizes =
        haloSizes.empty()
            ? rewriter
                  .create<tensor::EmptyOp>(loc, std::array<int64_t, 2>{0, 0},
                                           i64)
                  .getResult()
            : rewriter.create<tensor::FromElementsOp>(loc, type, haloSizes)
                  .getResult();

    // To hold sharded dims offsets, create Tensor with shape {nSplits,
    // maxSplitSize+1}. Store the offsets in the tensor but set trailing
    // elements for smaller split-groups to -1. Computing the max size of the
    // split groups needs using collectiveProcessGroupSize (which needs the
    // MeshOp)
    Value resOffsets;
    if (adaptor.getStaticShardedDimsOffsets().empty()) {
      resOffsets = rewriter.create<tensor::EmptyOp>(
          loc, std::array<int64_t, 2>{0, 0}, i64);
    } else {
      SymbolTableCollection symbolTableCollection;
      auto meshOp = getMesh(op, symbolTableCollection);
      int64_t maxSplitSize = 0;
      for (auto axes : splitAxes) {
        int64_t splitSize =
            collectiveProcessGroupSize(axes.asArrayRef(), meshOp.getShape());
        assert(splitSize != ShapedType::kDynamic);
        maxSplitSize = std::max<int64_t>(maxSplitSize, splitSize);
      }
      assert(maxSplitSize);
      ++maxSplitSize; // add one for the total size

      resOffsets = rewriter.create<tensor::EmptyOp>(
          loc, std::array<int64_t, 2>{nSplits, maxSplitSize}, i64);
      Value zero = rewriter.create<arith::ConstantOp>(
          loc, i64, rewriter.getI64IntegerAttr(ShapedType::kDynamic));
      resOffsets =
          rewriter.create<linalg::FillOp>(loc, zero, resOffsets).getResult(0);
      SmallVector<Value> offsets =
          getMixedAsValues(rewriter, loc, adaptor.getStaticShardedDimsOffsets(),
                           adaptor.getDynamicShardedDimsOffsets());
      int64_t curr = 0;
      for (auto [i, axes] : llvm::enumerate(splitAxes)) {
        int64_t splitSize =
            collectiveProcessGroupSize(axes.asArrayRef(), meshOp.getShape());
        assert(splitSize != ShapedType::kDynamic && splitSize < maxSplitSize);
        ++splitSize; // add one for the total size
        ArrayRef<Value> values(&offsets[curr], splitSize);
        Value vals = rewriter.create<tensor::FromElementsOp>(loc, values);
        std::array<int64_t, 2> offs = {static_cast<int64_t>(i), 0};
        std::array<int64_t, 2> sizes = {1, splitSize};
        resOffsets = rewriter.create<tensor::InsertSliceOp>(
            loc, vals, resOffsets, empty, empty, empty, offs, sizes, strides);
        curr += splitSize;
      }
    }

    // return a tuple of tensors as defined by type converter
    SmallVector<Type> resTypes;
    if (failed(getTypeConverter()->convertType(op.getResult().getType(),
                                               resTypes)))
      return failure();

    resSplitAxes =
        rewriter.create<tensor::CastOp>(loc, resTypes[0], resSplitAxes);
    resHaloSizes =
        rewriter.create<tensor::CastOp>(loc, resTypes[1], resHaloSizes);
    resOffsets = rewriter.create<tensor::CastOp>(loc, resTypes[2], resOffsets);

    rewriter.replaceOpWithNewOp<UnrealizedConversionCastOp>(
        op, TupleType::get(op.getContext(), resTypes),
        ValueRange{resSplitAxes, resHaloSizes, resOffsets});

    return success();
  }
};

struct ConvertProcessMultiIndexOp
    : public OpConversionPattern<ProcessMultiIndexOp> {
  using OpConversionPattern::OpConversionPattern;

  LogicalResult
  matchAndRewrite(ProcessMultiIndexOp op, OpAdaptor adaptor,
                  ConversionPatternRewriter &rewriter) const override {

    // Currently converts its linear index to a multi-dimensional index.

    SymbolTableCollection symbolTableCollection;
    Location loc = op.getLoc();
    auto meshOp = getMesh(op, symbolTableCollection);
    // For now we only support static mesh shapes
    if (ShapedType::isDynamicShape(meshOp.getShape()))
      return failure();

    SmallVector<Value> dims;
    llvm::transform(
        meshOp.getShape(), std::back_inserter(dims), [&](int64_t i) {
          return rewriter.create<arith::ConstantIndexOp>(loc, i).getResult();
        });
    Value rank = rewriter.create<ProcessLinearIndexOp>(op.getLoc(), meshOp);
    auto mIdx = linearToMultiIndex(loc, rewriter, rank, dims);

    // optionally extract subset of mesh axes
    auto axes = adaptor.getAxes();
    if (!axes.empty()) {
      SmallVector<Value> subIndex;
      for (auto axis : axes) {
        subIndex.emplace_back(mIdx[axis]);
      }
      mIdx = std::move(subIndex);
    }

    rewriter.replaceOp(op, mIdx);
    return success();
  }
};

class ConvertProcessLinearIndexOp
    : public OpConversionPattern<ProcessLinearIndexOp> {

public:
  using OpConversionPattern::OpConversionPattern;

  LogicalResult
  matchAndRewrite(ProcessLinearIndexOp op, OpAdaptor adaptor,
                  ConversionPatternRewriter &rewriter) const override {
    // Create mpi::CommRankOp
    Location loc = op.getLoc();
    auto ctx = op.getContext();
    Value commWorld =
        rewriter.create<mpi::CommWorldOp>(loc, mpi::CommType::get(ctx));
    auto rank =
        rewriter
            .create<mpi::CommRankOp>(
                loc,
                TypeRange{mpi::RetvalType::get(ctx), rewriter.getI32Type()},
                commWorld)
            .getRank();
    rewriter.replaceOpWithNewOp<arith::IndexCastOp>(op, rewriter.getIndexType(),
                                                    rank);
    return success();
  }
};

struct ConvertNeighborsLinearIndicesOp
    : public OpConversionPattern<NeighborsLinearIndicesOp> {
  using OpConversionPattern::OpConversionPattern;

  LogicalResult
  matchAndRewrite(NeighborsLinearIndicesOp op, OpAdaptor adaptor,
                  ConversionPatternRewriter &rewriter) const override {

    // Computes the neighbors indices along a split axis by simply
    // adding/subtracting 1 to the current index in that dimension.
    // Assigns -1 if neighbor is out of bounds.

    auto axes = adaptor.getSplitAxes();
    // For now only single axis sharding is supported
    if (axes.size() != 1)
      return failure();

    Location loc = op.getLoc();
    SymbolTableCollection symbolTableCollection;
    auto meshOp = getMesh(op, symbolTableCollection);
    auto mIdx = adaptor.getDevice();
    auto orgIdx = mIdx[axes[0]];
    SmallVector<Value> dims;
    llvm::transform(
        meshOp.getShape(), std::back_inserter(dims), [&](int64_t i) {
          return rewriter.create<arith::ConstantIndexOp>(loc, i).getResult();
        });
    Value dimSz = dims[axes[0]];
    Value one = rewriter.create<arith::ConstantIndexOp>(loc, 1);
    Value minus1 = rewriter.create<arith::ConstantIndexOp>(loc, -1);
    Value atBorder = rewriter.create<arith::CmpIOp>(
        loc, arith::CmpIPredicate::sle, orgIdx,
        rewriter.create<arith::ConstantIndexOp>(loc, 0));
    auto down = rewriter.create<scf::IfOp>(
        loc, atBorder,
        [&](OpBuilder &builder, Location loc) {
          builder.create<scf::YieldOp>(loc, minus1);
        },
        [&](OpBuilder &builder, Location loc) {
          SmallVector<Value> tmp = mIdx;
          tmp[axes[0]] =
              rewriter.create<arith::SubIOp>(op.getLoc(), orgIdx, one)
                  .getResult();
          builder.create<scf::YieldOp>(
              loc, multiToLinearIndex(loc, rewriter, tmp, dims));
        });
    atBorder = rewriter.create<arith::CmpIOp>(
        loc, arith::CmpIPredicate::sge, orgIdx,
        rewriter.create<arith::SubIOp>(loc, dimSz, one).getResult());
    auto up = rewriter.create<scf::IfOp>(
        loc, atBorder,
        [&](OpBuilder &builder, Location loc) {
          builder.create<scf::YieldOp>(loc, minus1);
        },
        [&](OpBuilder &builder, Location loc) {
          SmallVector<Value> tmp = mIdx;
          tmp[axes[0]] =
              rewriter.create<arith::AddIOp>(op.getLoc(), orgIdx, one);
          builder.create<scf::YieldOp>(
              loc, multiToLinearIndex(loc, rewriter, tmp, dims));
        });
    rewriter.replaceOp(op, ValueRange{down.getResult(0), up.getResult(0)});
    return success();
  }
};

struct ConvertShardShapeOp : public OpConversionPattern<ShardShapeOp> {
  using OpConversionPattern::OpConversionPattern;

  LogicalResult
  matchAndRewrite(ShardShapeOp op, OneToNOpAdaptor adaptor,
                  ConversionPatternRewriter &rewriter) const override {
    auto sharding = op.getSharding().getDefiningOp<ShardingOp>();
    if (!sharding) {
      return op->emitError()
             << "Expected SharingOp as defining op for sharding"
             << " but found " << adaptor.getSharding()[0].getDefiningOp();
    }

    // Compute the sharded shape by applying the sharding to the input shape.
    // If shardedDimsOffsets is not defined in the sharding, the shard shape is
    // computed by dividing the dimension size by the number of shards in that
    // dimension (which is given by the size of the mesh axes provided in
    // split-axes). Odd elements get distributed to trailing shards. If a
    // shardedDimsOffsets is provided, the shard shape is computed by
    // subtracting the offset of the current shard from the offset of the next
    // shard.

    Location loc = op.getLoc();
    Type index = rewriter.getIndexType();

    // This is a 1:N conversion because the sharding op is a 1:3 conversion.
    // The operands in the adaptor are a vector<ValeRange>. For dims and device
    // we have a 1:1 conversion.
    // For simpler access fill a vector with the dynamic dims.
    SmallVector<Value> dynDims, dynDevice;
    for (auto dim : adaptor.getDimsDynamic()) {
      // type conversion should be 1:1 for ints
      dynDims.emplace_back(llvm::getSingleElement(dim));
    }
    // same for device
    for (auto device : adaptor.getDeviceDynamic()) {
      dynDevice.emplace_back(llvm::getSingleElement(device));
    }

    // To keep the code simple, convert dims/device to values when they are
    // attributes. Count on canonicalization to fold static values.
    SmallVector<Value> shape =
        getMixedAsValues(rewriter, loc, op.getDims(), dynDims, index);
    SmallVector<Value> multiIdx =
        getMixedAsValues(rewriter, loc, adaptor.getDevice(), dynDevice, index);

    // Get the MeshOp, the mesh shape is needed to compute the sharded shape.
    SymbolTableCollection symbolTableCollection;
    auto meshOp = getMesh(sharding, symbolTableCollection);
    // For now we only support static mesh shapes
    if (ShapedType::isDynamicShape(meshOp.getShape()))
      return failure();

    auto splitAxes = sharding.getSplitAxes().getAxes();
    // shardedDimsOffsets are optional and might be Values (not attributes).
    // Also, the shardId might be dynamic which means the position in the
    // shardedDimsOffsets is not statically known. Create a tensor of the
    // shardedDimsOffsets and later extract the offsets for computing the
    // local shard-size.
    Value shardedDimsOffs;
    {
      SmallVector<Value> tmp = getMixedAsValues(
          rewriter, loc, sharding.getStaticShardedDimsOffsets(),
          sharding.getDynamicShardedDimsOffsets(), index);
      if (!tmp.empty())
        shardedDimsOffs = rewriter.create<tensor::FromElementsOp>(
            loc, RankedTensorType::get({(int64_t)tmp.size()}, index), tmp);
    }

    // With static mesh shape the sizes of the split axes are known.
    // Hence the start/pos for each split axes in shardDimsOffsets can be
    // computed statically.
    int64_t pos = 0;
    SmallVector<Value> shardShape;
    Value zero =
        rewriter.create<arith::ConstantOp>(loc, rewriter.getZeroAttr(index));
    Value one =
        rewriter.create<arith::ConstantOp>(loc, rewriter.getOneAttr(index));

    // Iterate over the dimensions of the tensor shape, get their split Axes,
    // and compute the sharded shape.
    for (auto [i, dim] : llvm::enumerate(shape)) {
      // Trailing dimensions might not be annotated.
      if (i < splitAxes.size() && !splitAxes[i].empty()) {
        auto axes = splitAxes[i];
        // The current dimension might not be sharded.
        // Create a value from the static position in shardDimsOffsets.
        Value posVal =
            rewriter.create<arith::ConstantOp>(loc, rewriter.getIndexAttr(pos));
        // Get the index of the local shard in the mesh axis.
        Value idx = multiIdx[axes[0]];
        auto numShards =
            collectiveProcessGroupSize(axes.asArrayRef(), meshOp.getShape());
        if (shardedDimsOffs) {
          // If sharded dims offsets are provided, use them to compute the
          // sharded shape.
          if (axes.size() > 1) {
            return op->emitError() << "Only single axis sharding is "
                                   << "supported for each dimension.";
          }
          idx = rewriter.create<arith::AddIOp>(loc, posVal, idx);
          // Compute size = shardedDimsOffs[idx+1] - shardedDimsOffs[idx].
          Value off =
              rewriter.create<tensor::ExtractOp>(loc, shardedDimsOffs, idx);
          idx = rewriter.create<arith::AddIOp>(loc, idx, one);
          Value nextOff =
              rewriter.create<tensor::ExtractOp>(loc, shardedDimsOffs, idx);
          Value sz = rewriter.create<arith::SubIOp>(loc, nextOff, off);
          shardShape.emplace_back(sz);
        } else {
          Value numShardsVal = rewriter.create<arith::ConstantOp>(
              loc, rewriter.getIndexAttr(numShards));
          // Compute shard dim size by distributing odd elements to trailing
          // shards:
          // sz = dim / numShards
          //      + (idx >= (numShards - (dim % numShards)) ? 1 : 0)
          Value sz = rewriter.create<arith::DivSIOp>(loc, dim, numShardsVal);
          Value sz1 = rewriter.create<arith::RemSIOp>(loc, dim, numShardsVal);
          sz1 = rewriter.create<arith::SubIOp>(loc, numShardsVal, sz1);
          auto cond = rewriter.create<arith::CmpIOp>(
              loc, arith::CmpIPredicate::sge, idx, sz1);
          Value odd = rewriter.create<arith::SelectOp>(loc, cond, one, zero);
          sz = rewriter.create<arith::AddIOp>(loc, sz, odd);
          shardShape.emplace_back(sz);
        }
        pos += numShards + 1; // add one for the total size.
      } // else no sharding if split axis is empty or no split axis
      // If no size was added -> no sharding in this dimension.
      if (shardShape.size() <= i)
        shardShape.emplace_back(dim);
    }
    assert(shardShape.size() == shape.size());
    rewriter.replaceOp(op, shardShape);
    return success();
  }
};

static mpi::MPI_ReductionOpEnumAttr getMPIReductionOp(ReductionKindAttr kind) {
  auto ctx = kind.getContext();
  auto getReductionOp = [ctx](mpi::MPI_ReductionOpEnum redOp) {
    return mpi::MPI_ReductionOpEnumAttr::get(ctx, redOp);
  };

  switch (kind.getValue()) {
  case ReductionKind::Sum:
    return getReductionOp(mpi::MPI_ReductionOpEnum::MPI_SUM);
  case ReductionKind::Product:
    return getReductionOp(mpi::MPI_ReductionOpEnum::MPI_PROD);
  case ReductionKind::Min:
    return getReductionOp(mpi::MPI_ReductionOpEnum::MPI_MIN);
  case ReductionKind::Max:
    return getReductionOp(mpi::MPI_ReductionOpEnum::MPI_MAX);
  case ReductionKind::BitwiseAnd:
    return getReductionOp(mpi::MPI_ReductionOpEnum::MPI_BAND);
  case ReductionKind::BitwiseOr:
    return getReductionOp(mpi::MPI_ReductionOpEnum::MPI_BOR);
  case ReductionKind::BitwiseXor:
    return getReductionOp(mpi::MPI_ReductionOpEnum::MPI_BXOR);
  default:
<<<<<<< HEAD
    assert(false && "Unknown/unsupported reduction kind");
=======
    llvm_unreachable("Unknown/unsupported reduction kind");
>>>>>>> 5ee67ebe
  }
}

struct ConvertAllReduceOp : public OpConversionPattern<AllReduceOp> {
  using OpConversionPattern::OpConversionPattern;

  LogicalResult
  matchAndRewrite(AllReduceOp op, OpAdaptor adaptor,
                  ConversionPatternRewriter &rewriter) const override {
    SymbolTableCollection symbolTableCollection;
    auto mesh = adaptor.getMesh();
    mlir::mesh::MeshOp meshOp = getMesh(op, symbolTableCollection);
    if (!meshOp)
      return op->emitError() << "No mesh found for AllReduceOp";
    if (ShapedType::isDynamicShape(meshOp.getShape()))
      return op->emitError()
             << "Dynamic mesh shape not supported in AllReduceOp";

    ImplicitLocOpBuilder iBuilder(op.getLoc(), rewriter);
    Value input = adaptor.getInput();
    auto inputShape = cast<ShapedType>(input.getType()).getShape();

    // If the source is a memref, cast it to a tensor.
    if (isa<RankedTensorType>(input.getType())) {
      auto memrefType = MemRefType::get(
          inputShape, cast<ShapedType>(input.getType()).getElementType());
      input = iBuilder.create<bufferization::ToBufferOp>(memrefType, input);
    }
    MemRefType inType = cast<MemRefType>(input.getType());

    // Get the actual shape to allocate the buffer.
    SmallVector<OpFoldResult> shape(inType.getRank());
    for (auto i = 0; i < inType.getRank(); ++i) {
      auto s = inputShape[i];
      if (ShapedType::isDynamic(s))
        shape[i] = iBuilder.create<memref::DimOp>(input, s).getResult();
      else
        shape[i] = iBuilder.getIndexAttr(s);
    }

    // Allocate buffer and copy input to buffer.
    Value buffer = iBuilder.create<memref::AllocOp>(
        shape, cast<ShapedType>(op.getType()).getElementType());
    iBuilder.create<linalg::CopyOp>(input, buffer);

    // Get an MPI_Comm_split for the AllReduce operation.
    // The color is the linear index of the process in the mesh along the
    // non-reduced axes. The key is the linear index of the process in the mesh
    // along the reduced axes.
    SmallVector<Type> indexResultTypes(meshOp.getShape().size(),
                                       iBuilder.getIndexType());
    SmallVector<Value> myMultiIndex =
        iBuilder.create<ProcessMultiIndexOp>(indexResultTypes, mesh)
            .getResult();
    Value zero = iBuilder.create<arith::ConstantIndexOp>(0);
    SmallVector<Value> multiKey(myMultiIndex.size(), zero);

    auto redAxes = adaptor.getMeshAxes();
    for (auto axis : redAxes) {
      multiKey[axis] = myMultiIndex[axis];
      myMultiIndex[axis] = zero;
    }

    Value color =
        createProcessLinearIndex(mesh, myMultiIndex, redAxes, iBuilder);
    color = iBuilder.create<arith::IndexCastOp>(iBuilder.getI32Type(), color);
    Value key = createProcessLinearIndex(mesh, multiKey, redAxes, iBuilder);
    key = iBuilder.create<arith::IndexCastOp>(iBuilder.getI32Type(), key);

    // Finally split the communicator
    auto commType = mpi::CommType::get(op->getContext());
    Value commWorld = iBuilder.create<mpi::CommWorldOp>(commType);
    auto comm =
        iBuilder.create<mpi::CommSplitOp>(commType, commWorld, color, key)
            .getNewcomm();

    Value buffer1d = buffer;
    // Collapse shape to 1d if needed
    if (inType.getRank() > 1) {
      ReassociationIndices reassociation(inType.getRank());
      std::iota(reassociation.begin(), reassociation.end(), 0);
      buffer1d = iBuilder.create<memref::CollapseShapeOp>(
          buffer, ArrayRef<ReassociationIndices>(reassociation));
    }

    // Create the MPI AllReduce operation.
    iBuilder.create<mpi::AllReduceOp>(
        TypeRange(), buffer1d, buffer1d,
        getMPIReductionOp(adaptor.getReductionAttr()), comm);

    // If the destination is a memref, cast it to a tensor
    if (isa<RankedTensorType>(op.getType()))
      buffer = iBuilder.create<bufferization::ToTensorOp>(op.getType(), buffer,
                                                          true);

    rewriter.replaceOp(op, buffer);
    return success();
  }
};

struct ConvertUpdateHaloOp : public OpConversionPattern<UpdateHaloOp> {
  using OpConversionPattern::OpConversionPattern;

  LogicalResult
  matchAndRewrite(UpdateHaloOp op, OpAdaptor adaptor,
                  ConversionPatternRewriter &rewriter) const override {

    // The input/output memref is assumed to be in C memory order.
    // Halos are exchanged as 2 blocks per dimension (one for each side: down
    // and up). For each haloed dimension `d`, the exchanged blocks are
    // expressed as multi-dimensional subviews. The subviews include potential
    // halos of higher dimensions `dh > d`, no halos for the lower dimensions
    // `dl < d` and for dimension `d` the currently exchanged halo only.
    // By iterating form higher to lower dimensions this also updates the halos
    // in the 'corners'.
    // memref.subview is used to read and write the halo data from and to the
    // local data. Because subviews and halos can have mixed dynamic and static
    // shapes, OpFoldResults are used whenever possible.

    auto haloSizes = getMixedValues(adaptor.getStaticHaloSizes(),
                                    adaptor.getHaloSizes(), rewriter);
    if (haloSizes.empty()) {
      // no halos -> nothing to do
      rewriter.replaceOp(op, adaptor.getDestination());
      return success();
    }

    SymbolTableCollection symbolTableCollection;
    Location loc = op.getLoc();

    // convert a OpFoldResult into a Value
    auto toValue = [&rewriter, &loc](OpFoldResult &v) -> Value {
      if (auto value = dyn_cast<Value>(v))
        return value;
      return rewriter.create<arith::ConstantOp>(
          loc, rewriter.getIndexAttr(
                   cast<IntegerAttr>(cast<Attribute>(v)).getInt()));
    };

    auto dest = adaptor.getDestination();
    auto dstShape = cast<ShapedType>(dest.getType()).getShape();
    Value array = dest;
    if (isa<RankedTensorType>(array.getType())) {
      // If the destination is a memref, we need to cast it to a tensor
      auto mmemrefType = MemRefType::get(
          dstShape, cast<ShapedType>(array.getType()).getElementType());
      array =
          rewriter.create<bufferization::ToBufferOp>(loc, mmemrefType, array);
    }
    auto rank = cast<ShapedType>(array.getType()).getRank();
    auto opSplitAxes = adaptor.getSplitAxes().getAxes();
    auto mesh = adaptor.getMesh();
    auto meshOp = getMesh(op, symbolTableCollection);
    // subviews need Index values
    for (auto &sz : haloSizes) {
      if (auto value = dyn_cast<Value>(sz))
        sz =
            rewriter
                .create<arith::IndexCastOp>(loc, rewriter.getIndexType(), value)
                .getResult();
    }

    // most of the offset/size/stride data is the same for all dims
    SmallVector<OpFoldResult> offsets(rank, rewriter.getIndexAttr(0));
    SmallVector<OpFoldResult> strides(rank, rewriter.getIndexAttr(1));
    SmallVector<OpFoldResult> shape(rank), dimSizes(rank);
    auto currHaloDim = -1; // halo sizes are provided for split dimensions only
    // we need the actual shape to compute offsets and sizes
    for (auto i = 0; i < rank; ++i) {
      auto s = dstShape[i];
      if (ShapedType::isDynamic(s))
        shape[i] = rewriter.create<memref::DimOp>(loc, array, s).getResult();
      else
        shape[i] = rewriter.getIndexAttr(s);

      if ((size_t)i < opSplitAxes.size() && !opSplitAxes[i].empty()) {
        ++currHaloDim;
        // the offsets for lower dim sstarts after their down halo
        offsets[i] = haloSizes[currHaloDim * 2];

        // prepare shape and offsets of highest dim's halo exchange
        Value _haloSz = rewriter.create<arith::AddIOp>(
            loc, toValue(haloSizes[currHaloDim * 2]),
            toValue(haloSizes[currHaloDim * 2 + 1]));
        // the halo shape of lower dims exlude the halos
        dimSizes[i] =
            rewriter.create<arith::SubIOp>(loc, toValue(shape[i]), _haloSz)
                .getResult();
      } else {
        dimSizes[i] = shape[i];
      }
    }

    auto tagAttr = rewriter.getI32IntegerAttr(91); // we just pick something
    auto tag = rewriter.create<arith::ConstantOp>(loc, tagAttr);
    auto zeroAttr = rewriter.getI32IntegerAttr(0); // for detecting v<0
    auto zero = rewriter.create<arith::ConstantOp>(loc, zeroAttr);

    SmallVector<Type> indexResultTypes(meshOp.getShape().size(),
                                       rewriter.getIndexType());
    auto myMultiIndex =
        rewriter.create<ProcessMultiIndexOp>(loc, indexResultTypes, mesh)
            .getResult();
    // traverse all split axes from high to low dim
    for (ssize_t dim = opSplitAxes.size() - 1; dim >= 0; --dim) {
      auto splitAxes = opSplitAxes[dim];
      if (splitAxes.empty())
        continue;
      assert(currHaloDim >= 0 && (size_t)currHaloDim < haloSizes.size() / 2);
      // Get the linearized ids of the neighbors (down and up) for the
      // given split
      auto tmp = rewriter
                     .create<NeighborsLinearIndicesOp>(loc, mesh, myMultiIndex,
                                                       splitAxes)
                     .getResults();
      // MPI operates on i32...
      Value neighbourIDs[2] = {rewriter.create<arith::IndexCastOp>(
                                   loc, rewriter.getI32Type(), tmp[0]),
                               rewriter.create<arith::IndexCastOp>(
                                   loc, rewriter.getI32Type(), tmp[1])};

      auto lowerRecvOffset = rewriter.getIndexAttr(0);
      auto lowerSendOffset = toValue(haloSizes[currHaloDim * 2]);
      auto upperRecvOffset = rewriter.create<arith::SubIOp>(
          loc, toValue(shape[dim]), toValue(haloSizes[currHaloDim * 2 + 1]));
      auto upperSendOffset = rewriter.create<arith::SubIOp>(
          loc, upperRecvOffset, toValue(haloSizes[currHaloDim * 2]));

      Value commWorld = rewriter.create<mpi::CommWorldOp>(
          loc, mpi::CommType::get(op->getContext()));

      // Make sure we send/recv in a way that does not lead to a dead-lock.
      // The current approach is by far not optimal, this should be at least
      // be a red-black pattern or using MPI_sendrecv.
      // Also, buffers should be re-used.
      // Still using temporary contiguous buffers for MPI communication...
      // Still yielding a "serialized" communication pattern...
      auto genSendRecv = [&](bool upperHalo) {
        auto orgOffset = offsets[dim];
        dimSizes[dim] = upperHalo ? haloSizes[currHaloDim * 2 + 1]
                                  : haloSizes[currHaloDim * 2];
        // Check if we need to send and/or receive
        // Processes on the mesh borders have only one neighbor
        auto to = upperHalo ? neighbourIDs[0] : neighbourIDs[1];
        auto from = upperHalo ? neighbourIDs[1] : neighbourIDs[0];
        auto hasFrom = rewriter.create<arith::CmpIOp>(
            loc, arith::CmpIPredicate::sge, from, zero);
        auto hasTo = rewriter.create<arith::CmpIOp>(
            loc, arith::CmpIPredicate::sge, to, zero);
        auto buffer = rewriter.create<memref::AllocOp>(
            loc, dimSizes, cast<ShapedType>(array.getType()).getElementType());
        // if has neighbor: copy halo data from array to buffer and send
        rewriter.create<scf::IfOp>(
            loc, hasTo, [&](OpBuilder &builder, Location loc) {
              offsets[dim] = upperHalo ? OpFoldResult(lowerSendOffset)
                                       : OpFoldResult(upperSendOffset);
              auto subview = builder.create<memref::SubViewOp>(
                  loc, array, offsets, dimSizes, strides);
              builder.create<memref::CopyOp>(loc, subview, buffer);
              builder.create<mpi::SendOp>(loc, TypeRange{}, buffer, tag, to,
                                          commWorld);
              builder.create<scf::YieldOp>(loc);
            });
        // if has neighbor: receive halo data into buffer and copy to array
        rewriter.create<scf::IfOp>(
            loc, hasFrom, [&](OpBuilder &builder, Location loc) {
              offsets[dim] = upperHalo ? OpFoldResult(upperRecvOffset)
                                       : OpFoldResult(lowerRecvOffset);
              builder.create<mpi::RecvOp>(loc, TypeRange{}, buffer, tag, from,
                                          commWorld);
              auto subview = builder.create<memref::SubViewOp>(
                  loc, array, offsets, dimSizes, strides);
              builder.create<memref::CopyOp>(loc, buffer, subview);
              builder.create<scf::YieldOp>(loc);
            });
        rewriter.create<memref::DeallocOp>(loc, buffer);
        offsets[dim] = orgOffset;
      };

      auto doSendRecv = [&](int upOrDown) {
        OpFoldResult &v = haloSizes[currHaloDim * 2 + upOrDown];
        Value haloSz = dyn_cast<Value>(v);
        if (!haloSz)
          haloSz = rewriter.create<arith::ConstantOp>(
              loc, rewriter.getI32IntegerAttr(
                       cast<IntegerAttr>(cast<Attribute>(v)).getInt()));
        auto hasSize = rewriter.create<arith::CmpIOp>(
            loc, arith::CmpIPredicate::sgt, haloSz, zero);
        rewriter.create<scf::IfOp>(loc, hasSize,
                                   [&](OpBuilder &builder, Location loc) {
                                     genSendRecv(upOrDown > 0);
                                     builder.create<scf::YieldOp>(loc);
                                   });
      };

      doSendRecv(0);
      doSendRecv(1);

      // the shape for lower dims include higher dims' halos
      dimSizes[dim] = shape[dim];
      // -> the offset for higher dims is always 0
      offsets[dim] = rewriter.getIndexAttr(0);
      // on to next halo
      --currHaloDim;
    }

    if (isa<MemRefType>(op.getResult().getType())) {
      rewriter.replaceOp(op, array);
    } else {
      assert(isa<RankedTensorType>(op.getResult().getType()));
      rewriter.replaceOp(op, rewriter.create<bufferization::ToTensorOp>(
                                 loc, op.getResult().getType(), array,
                                 /*restrict=*/true, /*writable=*/true));
    }
    return success();
  }
};

struct ConvertMeshToMPIPass
    : public impl::ConvertMeshToMPIPassBase<ConvertMeshToMPIPass> {
  using Base::Base;

  /// Run the dialect converter on the module.
  void runOnOperation() override {
    auto *ctxt = &getContext();
    RewritePatternSet patterns(ctxt);
    ConversionTarget target(getContext());

    // Define a type converter to convert mesh::ShardingType,
    // mostly for use in return operations.
    TypeConverter typeConverter;
    typeConverter.addConversion([](Type type) { return type; });

    // convert mesh::ShardingType to a tuple of RankedTensorTypes
    typeConverter.addConversion(
        [](ShardingType type,
           SmallVectorImpl<Type> &results) -> std::optional<LogicalResult> {
          auto i16 = IntegerType::get(type.getContext(), 16);
          auto i64 = IntegerType::get(type.getContext(), 64);
          std::array<int64_t, 2> shp = {ShapedType::kDynamic,
                                        ShapedType::kDynamic};
          results.emplace_back(RankedTensorType::get(shp, i16));
          results.emplace_back(RankedTensorType::get(shp, i64)); // actually ?x2
          results.emplace_back(RankedTensorType::get(shp, i64));
          return success();
        });

    // To 'extract' components, a UnrealizedConversionCastOp is expected
    // to define the input
    typeConverter.addTargetMaterialization(
        [&](OpBuilder &builder, TypeRange resultTypes, ValueRange inputs,
            Location loc) {
          // Expecting a single input.
          if (inputs.size() != 1 || !isa<TupleType>(inputs[0].getType()))
            return SmallVector<Value>();
          auto castOp = inputs[0].getDefiningOp<UnrealizedConversionCastOp>();
          // Expecting an UnrealizedConversionCastOp.
          if (!castOp)
            return SmallVector<Value>();
          // Fill a vector with elements of the tuple/castOp.
          SmallVector<Value> results;
          for (auto oprnd : castOp.getInputs()) {
            if (!isa<RankedTensorType>(oprnd.getType()))
              return SmallVector<Value>();
            results.emplace_back(oprnd);
          }
          return results;
        });

    // No mesh dialect should left after conversion...
    target.addIllegalDialect<mesh::MeshDialect>();
    // ...except the global MeshOp. MeshShapeOp which will get folded later.
    target.addLegalOp<mesh::MeshOp, mesh::MeshShapeOp>();
    // Allow all the stuff that our patterns will convert to
    target.addLegalDialect<
        BuiltinDialect, mpi::MPIDialect, scf::SCFDialect, arith::ArithDialect,
        tensor::TensorDialect, bufferization::BufferizationDialect,
        linalg::LinalgDialect, memref::MemRefDialect, affine::AffineDialect>();
    // Make sure the function signature, calls etc. are legal
    target.addDynamicallyLegalOp<func::FuncOp>([&](func::FuncOp op) {
      return typeConverter.isSignatureLegal(op.getFunctionType());
    });
    target.addDynamicallyLegalOp<func::CallOp, func::ReturnOp>(
        [&](Operation *op) { return typeConverter.isLegal(op); });

    patterns.add<ConvertUpdateHaloOp, ConvertNeighborsLinearIndicesOp,
                 ConvertProcessMultiIndexOp, ConvertGetShardingOp,
                 ConvertShardingOp, ConvertShardShapeOp, ConvertAllReduceOp,
                 ConvertProcessLinearIndexOp>(typeConverter, ctxt);

    populateFunctionOpInterfaceTypeConversionPattern<func::FuncOp>(
        patterns, typeConverter);
    populateCallOpTypeConversionPattern(patterns, typeConverter);
    populateReturnOpTypeConversionPattern(patterns, typeConverter);

    (void)applyPartialConversion(getOperation(), target, std::move(patterns));

    // Folding patterns cannot be mixed with conversion patterns -> extra pass.
    patterns.clear();
    SymbolTableCollection symbolTableCollection;
    mlir::mesh::populateFoldingPatterns(patterns, symbolTableCollection);
    (void)applyPatternsGreedily(getOperation(), std::move(patterns));
  }
};

} // namespace<|MERGE_RESOLUTION|>--- conflicted
+++ resolved
@@ -541,11 +541,7 @@
   case ReductionKind::BitwiseXor:
     return getReductionOp(mpi::MPI_ReductionOpEnum::MPI_BXOR);
   default:
-<<<<<<< HEAD
-    assert(false && "Unknown/unsupported reduction kind");
-=======
     llvm_unreachable("Unknown/unsupported reduction kind");
->>>>>>> 5ee67ebe
   }
 }
 
