//===- MeshToMPI.cpp - Mesh to MPI  dialect conversion -----------------===//
//
// Part of the LLVM Project, under the Apache License v2.0 with LLVM Exceptions.
// See https://llvm.org/LICENSE.txt for license information.
// SPDX-License-Identifier: Apache-2.0 WITH LLVM-exception
//
//===----------------------------------------------------------------------===//
//
// This file implements a translation of Mesh communication ops tp MPI ops.
//
//===----------------------------------------------------------------------===//

#include "mlir/Conversion/MeshToMPI/MeshToMPI.h"

#include "mlir/Dialect/Arith/IR/Arith.h"
#include "mlir/Dialect/Bufferization/IR/Bufferization.h"
#include "mlir/Dialect/DLTI/DLTI.h"
#include "mlir/Dialect/Func/IR/FuncOps.h"
#include "mlir/Dialect/Func/Transforms/FuncConversions.h"
#include "mlir/Dialect/Linalg/IR/Linalg.h"
#include "mlir/Dialect/MPI/IR/MPI.h"
#include "mlir/Dialect/MemRef/IR/MemRef.h"
#include "mlir/Dialect/Mesh/IR/MeshDialect.h"
#include "mlir/Dialect/Mesh/IR/MeshOps.h"
#include "mlir/Dialect/SCF/IR/SCF.h"
#include "mlir/Dialect/Tensor/IR/Tensor.h"
#include "mlir/Dialect/Utils/StaticValueUtils.h"
#include "mlir/IR/Builders.h"
#include "mlir/IR/BuiltinAttributes.h"
#include "mlir/IR/BuiltinTypes.h"
#include "mlir/IR/PatternMatch.h"
#include "mlir/IR/SymbolTable.h"
#include "mlir/Transforms/DialectConversion.h"
#include "mlir/Transforms/GreedyPatternRewriteDriver.h"

#define DEBUG_TYPE "mesh-to-mpi"
#define DBGS() (llvm::dbgs() << "[" DEBUG_TYPE "]: ")

namespace mlir {
#define GEN_PASS_DEF_CONVERTMESHTOMPIPASS
#include "mlir/Conversion/Passes.h.inc"
} // namespace mlir

using namespace mlir;
using namespace mesh;

namespace {
/// Converts a vector of OpFoldResults (ints) into vector of Values of the
/// provided type.
static SmallVector<Value> getMixedAsValues(OpBuilder b, const Location &loc,
                                           llvm::ArrayRef<int64_t> statics,
                                           ValueRange dynamics,
                                           Type type = Type()) {
  SmallVector<Value> values;
  auto dyn = dynamics.begin();
  Type i64 = b.getI64Type();
  if (!type)
    type = i64;
  assert((i64 == type || b.getIndexType() == type) &&
         "expected an i64 or an intex type");
  for (auto s : statics) {
    if (s == ShapedType::kDynamic) {
      values.emplace_back(*(dyn++));
    } else {
      TypedAttr val = type == i64 ? b.getI64IntegerAttr(s) : b.getIndexAttr(s);
      values.emplace_back(b.create<arith::ConstantOp>(loc, type, val));
    }
  }
  return values;
}

/// Create operations converting a linear index to a multi-dimensional index.
static SmallVector<Value> linearToMultiIndex(Location loc, OpBuilder b,
                                             Value linearIndex,
                                             ValueRange dimensions) {
  int n = dimensions.size();
  SmallVector<Value> multiIndex(n);

  for (int i = n - 1; i >= 0; --i) {
    multiIndex[i] = b.create<arith::RemSIOp>(loc, linearIndex, dimensions[i]);
    if (i > 0)
      linearIndex = b.create<arith::DivSIOp>(loc, linearIndex, dimensions[i]);
  }

  return multiIndex;
}

/// Create operations converting a multi-dimensional index to a linear index.
Value multiToLinearIndex(Location loc, OpBuilder b, ValueRange multiIndex,
                         ValueRange dimensions) {

  Value linearIndex = b.create<arith::ConstantIndexOp>(loc, 0);
  Value stride = b.create<arith::ConstantIndexOp>(loc, 1);

  for (int i = multiIndex.size() - 1; i >= 0; --i) {
    Value off = b.create<arith::MulIOp>(loc, multiIndex[i], stride);
    linearIndex = b.create<arith::AddIOp>(loc, linearIndex, off);
    stride = b.create<arith::MulIOp>(loc, stride, dimensions[i]);
  }

  return linearIndex;
}

/// Replace GetShardingOp with related/dependent ShardingOp.
struct ConvertGetShardingOp : public OpConversionPattern<GetShardingOp> {
  using OpConversionPattern::OpConversionPattern;

  LogicalResult
  matchAndRewrite(GetShardingOp op, OpAdaptor adaptor,
                  ConversionPatternRewriter &rewriter) const override {
    auto shardOp = adaptor.getSource().getDefiningOp<ShardOp>();
    if (!shardOp)
      return failure();
    auto shardingOp = shardOp.getSharding().getDefiningOp<ShardingOp>();
    if (!shardingOp)
      return failure();

    rewriter.replaceOp(op, shardingOp.getResult());
    return success();
  }
};

/// Convert a sharding op to a tuple of tensors of its components
///   (SplitAxes, HaloSizes, ShardedDimsOffsets)
/// as defined by type converter.
struct ConvertShardingOp : public OpConversionPattern<ShardingOp> {
  using OpConversionPattern::OpConversionPattern;

  LogicalResult
  matchAndRewrite(ShardingOp op, OpAdaptor adaptor,
                  ConversionPatternRewriter &rewriter) const override {
    auto splitAxes = op.getSplitAxes().getAxes();
    int64_t maxNAxes = 0;
    for (auto axes : splitAxes)
      maxNAxes = std::max<int64_t>(maxNAxes, axes.size());

    // To hold the split axes, create empty 2d tensor with shape
    // {splitAxes.size(), max-size-of-split-groups}.
    // Set trailing elements for smaller split-groups to -1.
    Location loc = op.getLoc();
    auto i16 = rewriter.getI16Type();
    auto i64 = rewriter.getI64Type();
    std::array<int64_t, 2> shape = {static_cast<int64_t>(splitAxes.size()),
                                    maxNAxes};
    Value resSplitAxes = rewriter.create<tensor::EmptyOp>(loc, shape, i16);
    auto attr = IntegerAttr::get(i16, -1);
    Value fillValue = rewriter.create<arith::ConstantOp>(loc, i16, attr);
    resSplitAxes = rewriter.create<linalg::FillOp>(loc, fillValue, resSplitAxes)
                       .getResult(0);

    // explicitly write values into tensor row by row
    std::array<int64_t, 2> strides = {1, 1};
    int64_t nSplits = 0;
    ValueRange empty = {};
    for (auto [i, axes] : llvm::enumerate(splitAxes)) {
      int64_t size = axes.size();
      if (size > 0)
        ++nSplits;
      std::array<int64_t, 2> offs = {(int64_t)i, 0};
      std::array<int64_t, 2> sizes = {1, size};
      auto tensorType = RankedTensorType::get({size}, i16);
      auto attrs = DenseIntElementsAttr::get(tensorType, axes.asArrayRef());
      auto vals = rewriter.create<arith::ConstantOp>(loc, tensorType, attrs);
      resSplitAxes = rewriter.create<tensor::InsertSliceOp>(
          loc, vals, resSplitAxes, empty, empty, empty, offs, sizes, strides);
    }

    // To hold halos sizes, create 2d Tensor with shape {nSplits, 2}.
    // Store the halo sizes in the tensor.
    SmallVector<Value> haloSizes =
        getMixedAsValues(rewriter, loc, adaptor.getStaticHaloSizes(),
                         adaptor.getDynamicHaloSizes());
    auto type = RankedTensorType::get({nSplits, 2}, i64);
    Value resHaloSizes =
        haloSizes.empty()
            ? rewriter
                  .create<tensor::EmptyOp>(loc, std::array<int64_t, 2>{0, 0},
                                           i64)
                  .getResult()
            : rewriter.create<tensor::FromElementsOp>(loc, type, haloSizes)
                  .getResult();

    // To hold sharded dims offsets, create Tensor with shape {nSplits,
    // maxSplitSize+1}. Store the offsets in the tensor but set trailing
    // elements for smaller split-groups to -1. Computing the max size of the
    // split groups needs using collectiveProcessGroupSize (which needs the
    // MeshOp)
    Value resOffsets;
    if (adaptor.getStaticShardedDimsOffsets().empty()) {
      resOffsets = rewriter.create<tensor::EmptyOp>(
          loc, std::array<int64_t, 2>{0, 0}, i64);
    } else {
      SymbolTableCollection symbolTableCollection;
      auto meshOp = getMesh(op, symbolTableCollection);
      int64_t maxSplitSize = 0;
      for (auto axes : splitAxes) {
        int64_t splitSize =
            collectiveProcessGroupSize(axes.asArrayRef(), meshOp.getShape());
        assert(splitSize != ShapedType::kDynamic);
        maxSplitSize = std::max<int64_t>(maxSplitSize, splitSize);
      }
      assert(maxSplitSize);
      ++maxSplitSize; // add one for the total size

      resOffsets = rewriter.create<tensor::EmptyOp>(
          loc, std::array<int64_t, 2>{nSplits, maxSplitSize}, i64);
      Value zero = rewriter.create<arith::ConstantOp>(
          loc, i64, rewriter.getI64IntegerAttr(ShapedType::kDynamic));
      resOffsets =
          rewriter.create<linalg::FillOp>(loc, zero, resOffsets).getResult(0);
      SmallVector<Value> offsets =
          getMixedAsValues(rewriter, loc, adaptor.getStaticShardedDimsOffsets(),
                           adaptor.getDynamicShardedDimsOffsets());
      int64_t curr = 0;
      for (auto [i, axes] : llvm::enumerate(splitAxes)) {
        int64_t splitSize =
            collectiveProcessGroupSize(axes.asArrayRef(), meshOp.getShape());
        assert(splitSize != ShapedType::kDynamic && splitSize < maxSplitSize);
        ++splitSize; // add one for the total size
        ArrayRef<Value> values(&offsets[curr], splitSize);
        Value vals = rewriter.create<tensor::FromElementsOp>(loc, values);
        std::array<int64_t, 2> offs = {static_cast<int64_t>(i), 0};
        std::array<int64_t, 2> sizes = {1, splitSize};
        resOffsets = rewriter.create<tensor::InsertSliceOp>(
            loc, vals, resOffsets, empty, empty, empty, offs, sizes, strides);
        curr += splitSize;
      }
    }

    // return a tuple of tensors as defined by type converter
    SmallVector<Type> resTypes;
    if (failed(getTypeConverter()->convertType(op.getResult().getType(),
                                               resTypes)))
      return failure();

    resSplitAxes =
        rewriter.create<tensor::CastOp>(loc, resTypes[0], resSplitAxes);
    resHaloSizes =
        rewriter.create<tensor::CastOp>(loc, resTypes[1], resHaloSizes);
    resOffsets = rewriter.create<tensor::CastOp>(loc, resTypes[2], resOffsets);

    rewriter.replaceOpWithNewOp<UnrealizedConversionCastOp>(
        op, TupleType::get(op.getContext(), resTypes),
        ValueRange{resSplitAxes, resHaloSizes, resOffsets});

    return success();
  }
};

struct ConvertProcessMultiIndexOp
    : public OpConversionPattern<ProcessMultiIndexOp> {
  using OpConversionPattern::OpConversionPattern;

  LogicalResult
  matchAndRewrite(ProcessMultiIndexOp op, OpAdaptor adaptor,
                  ConversionPatternRewriter &rewriter) const override {

    // Currently converts its linear index to a multi-dimensional index.

    SymbolTableCollection symbolTableCollection;
    Location loc = op.getLoc();
    auto meshOp = getMesh(op, symbolTableCollection);
    // For now we only support static mesh shapes
    if (ShapedType::isDynamicShape(meshOp.getShape()))
      return failure();

    SmallVector<Value> dims;
    llvm::transform(
        meshOp.getShape(), std::back_inserter(dims), [&](int64_t i) {
          return rewriter.create<arith::ConstantIndexOp>(loc, i).getResult();
        });
    Value rank = rewriter.create<ProcessLinearIndexOp>(op.getLoc(), meshOp);
    auto mIdx = linearToMultiIndex(loc, rewriter, rank, dims);

    // optionally extract subset of mesh axes
    auto axes = adaptor.getAxes();
    if (!axes.empty()) {
      SmallVector<Value> subIndex;
      for (auto axis : axes) {
        subIndex.emplace_back(mIdx[axis]);
      }
      mIdx = std::move(subIndex);
    }

    rewriter.replaceOp(op, mIdx);
    return success();
  }
};

class ConvertProcessLinearIndexOp
    : public OpConversionPattern<ProcessLinearIndexOp> {
  int64_t worldRank; // rank in MPI_COMM_WORLD if available, else < 0

public:
  using OpConversionPattern::OpConversionPattern;

  // Constructor accepting worldRank
  ConvertProcessLinearIndexOp(const TypeConverter &typeConverter,
                              MLIRContext *context, int64_t worldRank = -1)
      : OpConversionPattern(typeConverter, context), worldRank(worldRank) {}

  LogicalResult
  matchAndRewrite(ProcessLinearIndexOp op, OpAdaptor adaptor,
                  ConversionPatternRewriter &rewriter) const override {

    Location loc = op.getLoc();
    if (worldRank >= 0) { // if rank in MPI_COMM_WORLD is known -> use it
      rewriter.replaceOpWithNewOp<arith::ConstantIndexOp>(op, worldRank);
      return success();
    }

    // Otherwise call create mpi::CommRankOp
<<<<<<< HEAD
    auto rank = rewriter
                    .create<mpi::CommRankOp>(
                        loc, TypeRange{mpi::RetvalType::get(op->getContext()),
                                       rewriter.getI32Type()})
                    .getRank();
=======
    auto ctx = op.getContext();
    Value commWorld =
        rewriter.create<mpi::CommWorldOp>(loc, mpi::CommType::get(ctx));
    auto rank =
        rewriter
            .create<mpi::CommRankOp>(
                loc,
                TypeRange{mpi::RetvalType::get(ctx), rewriter.getI32Type()},
                commWorld)
            .getRank();
>>>>>>> d465594a
    rewriter.replaceOpWithNewOp<arith::IndexCastOp>(op, rewriter.getIndexType(),
                                                    rank);
    return success();
  }
};

struct ConvertNeighborsLinearIndicesOp
    : public OpConversionPattern<NeighborsLinearIndicesOp> {
  using OpConversionPattern::OpConversionPattern;

  LogicalResult
  matchAndRewrite(NeighborsLinearIndicesOp op, OpAdaptor adaptor,
                  ConversionPatternRewriter &rewriter) const override {

    // Computes the neighbors indices along a split axis by simply
    // adding/subtracting 1 to the current index in that dimension.
    // Assigns -1 if neighbor is out of bounds.

    auto axes = adaptor.getSplitAxes();
    // For now only single axis sharding is supported
    if (axes.size() != 1)
      return failure();

    Location loc = op.getLoc();
    SymbolTableCollection symbolTableCollection;
    auto meshOp = getMesh(op, symbolTableCollection);
    auto mIdx = adaptor.getDevice();
    auto orgIdx = mIdx[axes[0]];
    SmallVector<Value> dims;
    llvm::transform(
        meshOp.getShape(), std::back_inserter(dims), [&](int64_t i) {
          return rewriter.create<arith::ConstantIndexOp>(loc, i).getResult();
        });
    Value dimSz = dims[axes[0]];
    Value one = rewriter.create<arith::ConstantIndexOp>(loc, 1);
    Value minus1 = rewriter.create<arith::ConstantIndexOp>(loc, -1);
    Value atBorder = rewriter.create<arith::CmpIOp>(
        loc, arith::CmpIPredicate::sle, orgIdx,
        rewriter.create<arith::ConstantIndexOp>(loc, 0));
    auto down = rewriter.create<scf::IfOp>(
        loc, atBorder,
        [&](OpBuilder &builder, Location loc) {
          builder.create<scf::YieldOp>(loc, minus1);
        },
        [&](OpBuilder &builder, Location loc) {
          SmallVector<Value> tmp = mIdx;
          tmp[axes[0]] =
              rewriter.create<arith::SubIOp>(op.getLoc(), orgIdx, one)
                  .getResult();
          builder.create<scf::YieldOp>(
              loc, multiToLinearIndex(loc, rewriter, tmp, dims));
        });
    atBorder = rewriter.create<arith::CmpIOp>(
        loc, arith::CmpIPredicate::sge, orgIdx,
        rewriter.create<arith::SubIOp>(loc, dimSz, one).getResult());
    auto up = rewriter.create<scf::IfOp>(
        loc, atBorder,
        [&](OpBuilder &builder, Location loc) {
          builder.create<scf::YieldOp>(loc, minus1);
        },
        [&](OpBuilder &builder, Location loc) {
          SmallVector<Value> tmp = mIdx;
          tmp[axes[0]] =
              rewriter.create<arith::AddIOp>(op.getLoc(), orgIdx, one);
          builder.create<scf::YieldOp>(
              loc, multiToLinearIndex(loc, rewriter, tmp, dims));
        });
    rewriter.replaceOp(op, ValueRange{down.getResult(0), up.getResult(0)});
    return success();
<<<<<<< HEAD
  }
};

struct ConvertShardShapeOp : public OpConversionPattern<ShardShapeOp> {
  using OpConversionPattern::OpConversionPattern;

  LogicalResult
  matchAndRewrite(ShardShapeOp op, OneToNOpAdaptor adaptor,
                  ConversionPatternRewriter &rewriter) const override {
    auto sharding = op.getSharding().getDefiningOp<ShardingOp>();
    if (!sharding) {
      return op->emitError()
             << "Expected SharingOp as defining op for sharding"
             << " but found " << adaptor.getSharding()[0].getDefiningOp();
    }

    // Compute the sharded shape by applying the sharding to the input shape.
    // If shardedDimsOffsets is not defined in the sharding, the shard shape is
    // computed by dividing the dimension size by the number of shards in that
    // dimension (which is given by the size of the mesh axes provided in
    // split-axes). Odd elements get distributed to trailing shards. If a
    // shardedDimsOffsets is provided, the shard shape is computed by
    // subtracting the offset of the current shard from the offset of the next
    // shard.

    Location loc = op.getLoc();
    Type index = rewriter.getIndexType();

    // This is a 1:N conversion because the sharding op is a 1:3 conversion.
    // The operands in the adaptor are a vector<ValeRange>. For dims and device
    // we have a 1:1 conversion.
    // For simpler access fill a vector with the dynamic dims.
    SmallVector<Value> dynDims, dynDevice;
    for (auto dim : adaptor.getDimsDynamic()) {
      // type conversion should be 1:1 for ints
      dynDims.emplace_back(llvm::getSingleElement(dim));
    }
    // same for device
    for (auto device : adaptor.getDeviceDynamic()) {
      dynDevice.emplace_back(llvm::getSingleElement(device));
    }

    // To keep the code simple, convert dims/device to values when they are
    // attributes. Count on canonicalization to fold static values.
    SmallVector<Value> shape =
        getMixedAsValues(rewriter, loc, op.getDims(), dynDims, index);
    SmallVector<Value> multiIdx =
        getMixedAsValues(rewriter, loc, adaptor.getDevice(), dynDevice, index);

    // Get the MeshOp, the mesh shape is needed to compute the sharded shape.
    SymbolTableCollection symbolTableCollection;
    auto meshOp = getMesh(sharding, symbolTableCollection);
    // For now we only support static mesh shapes
    if (ShapedType::isDynamicShape(meshOp.getShape()))
      return failure();

    auto splitAxes = sharding.getSplitAxes().getAxes();
    // shardedDimsOffsets are optional and might be Values (not attributes).
    // Also, the shardId might be dynamic which means the position in the
    // shardedDimsOffsets is not statically known. Create a tensor of the
    // shardedDimsOffsets and later extract the offsets for computing the
    // local shard-size.
    Value shardedDimsOffs;
    {
      SmallVector<Value> tmp = getMixedAsValues(
          rewriter, loc, sharding.getStaticShardedDimsOffsets(),
          sharding.getDynamicShardedDimsOffsets(), index);
      if (!tmp.empty())
        shardedDimsOffs = rewriter.create<tensor::FromElementsOp>(
            loc, RankedTensorType::get({(int64_t)tmp.size()}, index), tmp);
    }

    // With static mesh shape the sizes of the split axes are known.
    // Hence the start/pos for each split axes in shardDimsOffsets can be
    // computed statically.
    int64_t pos = 0;
    SmallVector<Value> shardShape;
    Value zero =
        rewriter.create<arith::ConstantOp>(loc, rewriter.getZeroAttr(index));
    Value one =
        rewriter.create<arith::ConstantOp>(loc, rewriter.getOneAttr(index));

    // Iterate over the dimensions of the tensor shape, get their split Axes,
    // and compute the sharded shape.
    for (auto [i, dim] : llvm::enumerate(shape)) {
      // Trailing dimensions might not be annotated.
      if (i < splitAxes.size() && !splitAxes[i].empty()) {
        auto axes = splitAxes[i];
        // The current dimension might not be sharded.
        // Create a value from the static position in shardDimsOffsets.
        Value posVal =
            rewriter.create<arith::ConstantOp>(loc, rewriter.getIndexAttr(pos));
        // Get the index of the local shard in the mesh axis.
        Value idx = multiIdx[axes[0]];
        auto numShards =
            collectiveProcessGroupSize(axes.asArrayRef(), meshOp.getShape());
        if (shardedDimsOffs) {
          // If sharded dims offsets are provided, use them to compute the
          // sharded shape.
          if (axes.size() > 1) {
            return op->emitError() << "Only single axis sharding is "
                                   << "supported for each dimension.";
          }
          idx = rewriter.create<arith::AddIOp>(loc, posVal, idx);
          // Compute size = shardedDimsOffs[idx+1] - shardedDimsOffs[idx].
          Value off =
              rewriter.create<tensor::ExtractOp>(loc, shardedDimsOffs, idx);
          idx = rewriter.create<arith::AddIOp>(loc, idx, one);
          Value nextOff =
              rewriter.create<tensor::ExtractOp>(loc, shardedDimsOffs, idx);
          Value sz = rewriter.create<arith::SubIOp>(loc, nextOff, off);
          shardShape.emplace_back(sz);
        } else {
          Value numShardsVal = rewriter.create<arith::ConstantOp>(
              loc, rewriter.getIndexAttr(numShards));
          // Compute shard dim size by distributing odd elements to trailing
          // shards:
          // sz = dim / numShards
          //      + (idx >= (numShards - (dim % numShards)) ? 1 : 0)
          Value sz = rewriter.create<arith::DivSIOp>(loc, dim, numShardsVal);
          Value sz1 = rewriter.create<arith::RemSIOp>(loc, dim, numShardsVal);
          sz1 = rewriter.create<arith::SubIOp>(loc, numShardsVal, sz1);
          auto cond = rewriter.create<arith::CmpIOp>(
              loc, arith::CmpIPredicate::sge, idx, sz1);
          Value odd = rewriter.create<arith::SelectOp>(loc, cond, one, zero);
          sz = rewriter.create<arith::AddIOp>(loc, sz, odd);
          shardShape.emplace_back(sz);
        }
        pos += numShards + 1; // add one for the total size.
      } // else no sharding if split axis is empty or no split axis
      // If no size was added -> no sharding in this dimension.
      if (shardShape.size() <= i)
        shardShape.emplace_back(dim);
    }
    assert(shardShape.size() == shape.size());
    rewriter.replaceOp(op, shardShape);
    return success();
  }
};

struct ConvertUpdateHaloOp : public OpConversionPattern<UpdateHaloOp> {
  using OpConversionPattern::OpConversionPattern;

=======
  }
};

struct ConvertShardShapeOp : public OpConversionPattern<ShardShapeOp> {
  using OpConversionPattern::OpConversionPattern;

  LogicalResult
  matchAndRewrite(ShardShapeOp op, OneToNOpAdaptor adaptor,
                  ConversionPatternRewriter &rewriter) const override {
    auto sharding = op.getSharding().getDefiningOp<ShardingOp>();
    if (!sharding) {
      return op->emitError()
             << "Expected SharingOp as defining op for sharding"
             << " but found " << adaptor.getSharding()[0].getDefiningOp();
    }

    // Compute the sharded shape by applying the sharding to the input shape.
    // If shardedDimsOffsets is not defined in the sharding, the shard shape is
    // computed by dividing the dimension size by the number of shards in that
    // dimension (which is given by the size of the mesh axes provided in
    // split-axes). Odd elements get distributed to trailing shards. If a
    // shardedDimsOffsets is provided, the shard shape is computed by
    // subtracting the offset of the current shard from the offset of the next
    // shard.

    Location loc = op.getLoc();
    Type index = rewriter.getIndexType();

    // This is a 1:N conversion because the sharding op is a 1:3 conversion.
    // The operands in the adaptor are a vector<ValeRange>. For dims and device
    // we have a 1:1 conversion.
    // For simpler access fill a vector with the dynamic dims.
    SmallVector<Value> dynDims, dynDevice;
    for (auto dim : adaptor.getDimsDynamic()) {
      // type conversion should be 1:1 for ints
      dynDims.emplace_back(llvm::getSingleElement(dim));
    }
    // same for device
    for (auto device : adaptor.getDeviceDynamic()) {
      dynDevice.emplace_back(llvm::getSingleElement(device));
    }

    // To keep the code simple, convert dims/device to values when they are
    // attributes. Count on canonicalization to fold static values.
    SmallVector<Value> shape =
        getMixedAsValues(rewriter, loc, op.getDims(), dynDims, index);
    SmallVector<Value> multiIdx =
        getMixedAsValues(rewriter, loc, adaptor.getDevice(), dynDevice, index);

    // Get the MeshOp, the mesh shape is needed to compute the sharded shape.
    SymbolTableCollection symbolTableCollection;
    auto meshOp = getMesh(sharding, symbolTableCollection);
    // For now we only support static mesh shapes
    if (ShapedType::isDynamicShape(meshOp.getShape()))
      return failure();

    auto splitAxes = sharding.getSplitAxes().getAxes();
    // shardedDimsOffsets are optional and might be Values (not attributes).
    // Also, the shardId might be dynamic which means the position in the
    // shardedDimsOffsets is not statically known. Create a tensor of the
    // shardedDimsOffsets and later extract the offsets for computing the
    // local shard-size.
    Value shardedDimsOffs;
    {
      SmallVector<Value> tmp = getMixedAsValues(
          rewriter, loc, sharding.getStaticShardedDimsOffsets(),
          sharding.getDynamicShardedDimsOffsets(), index);
      if (!tmp.empty())
        shardedDimsOffs = rewriter.create<tensor::FromElementsOp>(
            loc, RankedTensorType::get({(int64_t)tmp.size()}, index), tmp);
    }

    // With static mesh shape the sizes of the split axes are known.
    // Hence the start/pos for each split axes in shardDimsOffsets can be
    // computed statically.
    int64_t pos = 0;
    SmallVector<Value> shardShape;
    Value zero =
        rewriter.create<arith::ConstantOp>(loc, rewriter.getZeroAttr(index));
    Value one =
        rewriter.create<arith::ConstantOp>(loc, rewriter.getOneAttr(index));

    // Iterate over the dimensions of the tensor shape, get their split Axes,
    // and compute the sharded shape.
    for (auto [i, dim] : llvm::enumerate(shape)) {
      // Trailing dimensions might not be annotated.
      if (i < splitAxes.size() && !splitAxes[i].empty()) {
        auto axes = splitAxes[i];
        // The current dimension might not be sharded.
        // Create a value from the static position in shardDimsOffsets.
        Value posVal =
            rewriter.create<arith::ConstantOp>(loc, rewriter.getIndexAttr(pos));
        // Get the index of the local shard in the mesh axis.
        Value idx = multiIdx[axes[0]];
        auto numShards =
            collectiveProcessGroupSize(axes.asArrayRef(), meshOp.getShape());
        if (shardedDimsOffs) {
          // If sharded dims offsets are provided, use them to compute the
          // sharded shape.
          if (axes.size() > 1) {
            return op->emitError() << "Only single axis sharding is "
                                   << "supported for each dimension.";
          }
          idx = rewriter.create<arith::AddIOp>(loc, posVal, idx);
          // Compute size = shardedDimsOffs[idx+1] - shardedDimsOffs[idx].
          Value off =
              rewriter.create<tensor::ExtractOp>(loc, shardedDimsOffs, idx);
          idx = rewriter.create<arith::AddIOp>(loc, idx, one);
          Value nextOff =
              rewriter.create<tensor::ExtractOp>(loc, shardedDimsOffs, idx);
          Value sz = rewriter.create<arith::SubIOp>(loc, nextOff, off);
          shardShape.emplace_back(sz);
        } else {
          Value numShardsVal = rewriter.create<arith::ConstantOp>(
              loc, rewriter.getIndexAttr(numShards));
          // Compute shard dim size by distributing odd elements to trailing
          // shards:
          // sz = dim / numShards
          //      + (idx >= (numShards - (dim % numShards)) ? 1 : 0)
          Value sz = rewriter.create<arith::DivSIOp>(loc, dim, numShardsVal);
          Value sz1 = rewriter.create<arith::RemSIOp>(loc, dim, numShardsVal);
          sz1 = rewriter.create<arith::SubIOp>(loc, numShardsVal, sz1);
          auto cond = rewriter.create<arith::CmpIOp>(
              loc, arith::CmpIPredicate::sge, idx, sz1);
          Value odd = rewriter.create<arith::SelectOp>(loc, cond, one, zero);
          sz = rewriter.create<arith::AddIOp>(loc, sz, odd);
          shardShape.emplace_back(sz);
        }
        pos += numShards + 1; // add one for the total size.
      } // else no sharding if split axis is empty or no split axis
      // If no size was added -> no sharding in this dimension.
      if (shardShape.size() <= i)
        shardShape.emplace_back(dim);
    }
    assert(shardShape.size() == shape.size());
    rewriter.replaceOp(op, shardShape);
    return success();
  }
};

struct ConvertUpdateHaloOp : public OpConversionPattern<UpdateHaloOp> {
  using OpConversionPattern::OpConversionPattern;

>>>>>>> d465594a
  LogicalResult
  matchAndRewrite(UpdateHaloOp op, OpAdaptor adaptor,
                  ConversionPatternRewriter &rewriter) const override {

    // The input/output memref is assumed to be in C memory order.
    // Halos are exchanged as 2 blocks per dimension (one for each side: down
    // and up). For each haloed dimension `d`, the exchanged blocks are
    // expressed as multi-dimensional subviews. The subviews include potential
    // halos of higher dimensions `dh > d`, no halos for the lower dimensions
    // `dl < d` and for dimension `d` the currently exchanged halo only.
    // By iterating form higher to lower dimensions this also updates the halos
    // in the 'corners'.
    // memref.subview is used to read and write the halo data from and to the
    // local data. Because subviews and halos can have mixed dynamic and static
    // shapes, OpFoldResults are used whenever possible.

    auto haloSizes = getMixedValues(adaptor.getStaticHaloSizes(),
                                    adaptor.getHaloSizes(), rewriter);
    if (haloSizes.empty()) {
      // no halos -> nothing to do
      rewriter.replaceOp(op, adaptor.getDestination());
      return success();
    }

    SymbolTableCollection symbolTableCollection;
    Location loc = op.getLoc();

    // convert a OpFoldResult into a Value
    auto toValue = [&rewriter, &loc](OpFoldResult &v) -> Value {
      if (auto value = dyn_cast<Value>(v))
        return value;
      return rewriter.create<arith::ConstantOp>(
          loc, rewriter.getIndexAttr(
                   cast<IntegerAttr>(cast<Attribute>(v)).getInt()));
    };

    auto dest = adaptor.getDestination();
    auto dstShape = cast<ShapedType>(dest.getType()).getShape();
    Value array = dest;
    if (isa<RankedTensorType>(array.getType())) {
      // If the destination is a memref, we need to cast it to a tensor
      auto tensorType = MemRefType::get(
          dstShape, cast<ShapedType>(array.getType()).getElementType());
      array =
          rewriter.create<bufferization::ToMemrefOp>(loc, tensorType, array);
    }
    auto rank = cast<ShapedType>(array.getType()).getRank();
    auto opSplitAxes = adaptor.getSplitAxes().getAxes();
    auto mesh = adaptor.getMesh();
    auto meshOp = getMesh(op, symbolTableCollection);
    // subviews need Index values
    for (auto &sz : haloSizes) {
      if (auto value = dyn_cast<Value>(sz))
        sz =
            rewriter
                .create<arith::IndexCastOp>(loc, rewriter.getIndexType(), value)
                .getResult();
    }

    // most of the offset/size/stride data is the same for all dims
    SmallVector<OpFoldResult> offsets(rank, rewriter.getIndexAttr(0));
    SmallVector<OpFoldResult> strides(rank, rewriter.getIndexAttr(1));
    SmallVector<OpFoldResult> shape(rank), dimSizes(rank);
    auto currHaloDim = -1; // halo sizes are provided for split dimensions only
    // we need the actual shape to compute offsets and sizes
    for (auto i = 0; i < rank; ++i) {
      auto s = dstShape[i];
      if (ShapedType::isDynamic(s))
        shape[i] = rewriter.create<memref::DimOp>(loc, array, s).getResult();
      else
        shape[i] = rewriter.getIndexAttr(s);

      if ((size_t)i < opSplitAxes.size() && !opSplitAxes[i].empty()) {
        ++currHaloDim;
        // the offsets for lower dim sstarts after their down halo
        offsets[i] = haloSizes[currHaloDim * 2];

        // prepare shape and offsets of highest dim's halo exchange
        Value _haloSz = rewriter.create<arith::AddIOp>(
            loc, toValue(haloSizes[currHaloDim * 2]),
            toValue(haloSizes[currHaloDim * 2 + 1]));
        // the halo shape of lower dims exlude the halos
        dimSizes[i] =
            rewriter.create<arith::SubIOp>(loc, toValue(shape[i]), _haloSz)
                .getResult();
      } else {
        dimSizes[i] = shape[i];
      }
    }

    auto tagAttr = rewriter.getI32IntegerAttr(91); // we just pick something
    auto tag = rewriter.create<arith::ConstantOp>(loc, tagAttr);
    auto zeroAttr = rewriter.getI32IntegerAttr(0); // for detecting v<0
    auto zero = rewriter.create<arith::ConstantOp>(loc, zeroAttr);

    SmallVector<Type> indexResultTypes(meshOp.getShape().size(),
                                       rewriter.getIndexType());
    auto myMultiIndex =
        rewriter.create<ProcessMultiIndexOp>(loc, indexResultTypes, mesh)
            .getResult();
    // traverse all split axes from high to low dim
    for (ssize_t dim = opSplitAxes.size() - 1; dim >= 0; --dim) {
      auto splitAxes = opSplitAxes[dim];
      if (splitAxes.empty())
        continue;
      assert(currHaloDim >= 0 && (size_t)currHaloDim < haloSizes.size() / 2);
      // Get the linearized ids of the neighbors (down and up) for the
      // given split
      auto tmp = rewriter
                     .create<NeighborsLinearIndicesOp>(loc, mesh, myMultiIndex,
                                                       splitAxes)
                     .getResults();
      // MPI operates on i32...
      Value neighbourIDs[2] = {rewriter.create<arith::IndexCastOp>(
                                   loc, rewriter.getI32Type(), tmp[0]),
                               rewriter.create<arith::IndexCastOp>(
                                   loc, rewriter.getI32Type(), tmp[1])};

      auto lowerRecvOffset = rewriter.getIndexAttr(0);
      auto lowerSendOffset = toValue(haloSizes[currHaloDim * 2]);
      auto upperRecvOffset = rewriter.create<arith::SubIOp>(
          loc, toValue(shape[dim]), toValue(haloSizes[currHaloDim * 2 + 1]));
      auto upperSendOffset = rewriter.create<arith::SubIOp>(
          loc, upperRecvOffset, toValue(haloSizes[currHaloDim * 2]));

      Value commWorld = rewriter.create<mpi::CommWorldOp>(
          loc, mpi::CommType::get(op->getContext()));

      // Make sure we send/recv in a way that does not lead to a dead-lock.
      // The current approach is by far not optimal, this should be at least
      // be a red-black pattern or using MPI_sendrecv.
      // Also, buffers should be re-used.
      // Still using temporary contiguous buffers for MPI communication...
      // Still yielding a "serialized" communication pattern...
      auto genSendRecv = [&](bool upperHalo) {
        auto orgOffset = offsets[dim];
        dimSizes[dim] = upperHalo ? haloSizes[currHaloDim * 2 + 1]
                                  : haloSizes[currHaloDim * 2];
        // Check if we need to send and/or receive
        // Processes on the mesh borders have only one neighbor
        auto to = upperHalo ? neighbourIDs[0] : neighbourIDs[1];
        auto from = upperHalo ? neighbourIDs[1] : neighbourIDs[0];
        auto hasFrom = rewriter.create<arith::CmpIOp>(
            loc, arith::CmpIPredicate::sge, from, zero);
        auto hasTo = rewriter.create<arith::CmpIOp>(
            loc, arith::CmpIPredicate::sge, to, zero);
        auto buffer = rewriter.create<memref::AllocOp>(
            loc, dimSizes, cast<ShapedType>(array.getType()).getElementType());
        // if has neighbor: copy halo data from array to buffer and send
        rewriter.create<scf::IfOp>(
            loc, hasTo, [&](OpBuilder &builder, Location loc) {
              offsets[dim] = upperHalo ? OpFoldResult(lowerSendOffset)
                                       : OpFoldResult(upperSendOffset);
              auto subview = builder.create<memref::SubViewOp>(
                  loc, array, offsets, dimSizes, strides);
              builder.create<memref::CopyOp>(loc, subview, buffer);
              builder.create<mpi::SendOp>(loc, TypeRange{}, buffer, tag, to,
                                          commWorld);
              builder.create<scf::YieldOp>(loc);
            });
        // if has neighbor: receive halo data into buffer and copy to array
        rewriter.create<scf::IfOp>(
            loc, hasFrom, [&](OpBuilder &builder, Location loc) {
              offsets[dim] = upperHalo ? OpFoldResult(upperRecvOffset)
                                       : OpFoldResult(lowerRecvOffset);
              builder.create<mpi::RecvOp>(loc, TypeRange{}, buffer, tag, from,
                                          commWorld);
              auto subview = builder.create<memref::SubViewOp>(
                  loc, array, offsets, dimSizes, strides);
              builder.create<memref::CopyOp>(loc, buffer, subview);
              builder.create<scf::YieldOp>(loc);
            });
        rewriter.create<memref::DeallocOp>(loc, buffer);
        offsets[dim] = orgOffset;
      };

      auto doSendRecv = [&](int upOrDown) {
        OpFoldResult &v = haloSizes[currHaloDim * 2 + upOrDown];
        Value haloSz = dyn_cast<Value>(v);
        if (!haloSz)
          haloSz = rewriter.create<arith::ConstantOp>(
              loc, rewriter.getI32IntegerAttr(
                       cast<IntegerAttr>(cast<Attribute>(v)).getInt()));
        auto hasSize = rewriter.create<arith::CmpIOp>(
            loc, arith::CmpIPredicate::sgt, haloSz, zero);
        rewriter.create<scf::IfOp>(loc, hasSize,
                                   [&](OpBuilder &builder, Location loc) {
                                     genSendRecv(upOrDown > 0);
                                     builder.create<scf::YieldOp>(loc);
                                   });
      };

      doSendRecv(0);
      doSendRecv(1);

      // the shape for lower dims include higher dims' halos
      dimSizes[dim] = shape[dim];
      // -> the offset for higher dims is always 0
      offsets[dim] = rewriter.getIndexAttr(0);
      // on to next halo
      --currHaloDim;
    }

    if (isa<MemRefType>(op.getResult().getType())) {
      rewriter.replaceOp(op, array);
    } else {
      assert(isa<RankedTensorType>(op.getResult().getType()));
      rewriter.replaceOp(op, rewriter.create<bufferization::ToTensorOp>(
                                 loc, op.getResult().getType(), array,
                                 /*restrict=*/true, /*writable=*/true));
    }
    return success();
  }
};

struct ConvertMeshToMPIPass
    : public impl::ConvertMeshToMPIPassBase<ConvertMeshToMPIPass> {
  using Base::Base;

  /// Run the dialect converter on the module.
  void runOnOperation() override {
    uint64_t worldRank = -1;
    // Try to get DLTI attribute for MPI:comm_world_rank
    // If found, set worldRank to the value of the attribute.
    {
      auto dltiAttr =
          dlti::query(getOperation(), {"MPI:comm_world_rank"}, false);
      if (succeeded(dltiAttr)) {
        if (!isa<IntegerAttr>(dltiAttr.value())) {
          getOperation()->emitError()
              << "Expected an integer attribute for MPI:comm_world_rank";
          return signalPassFailure();
        }
        worldRank = cast<IntegerAttr>(dltiAttr.value()).getInt();
      }
    }

    auto *ctxt = &getContext();
    RewritePatternSet patterns(ctxt);
    ConversionTarget target(getContext());

    // Define a type converter to convert mesh::ShardingType,
    // mostly for use in return operations.
    TypeConverter typeConverter;
    typeConverter.addConversion([](Type type) { return type; });

    // convert mesh::ShardingType to a tuple of RankedTensorTypes
    typeConverter.addConversion(
        [](ShardingType type,
           SmallVectorImpl<Type> &results) -> std::optional<LogicalResult> {
          auto i16 = IntegerType::get(type.getContext(), 16);
          auto i64 = IntegerType::get(type.getContext(), 64);
          std::array<int64_t, 2> shp = {ShapedType::kDynamic,
                                        ShapedType::kDynamic};
          results.emplace_back(RankedTensorType::get(shp, i16));
          results.emplace_back(RankedTensorType::get(shp, i64)); // actually ?x2
          results.emplace_back(RankedTensorType::get(shp, i64));
          return success();
        });

    // To 'extract' components, a UnrealizedConversionCastOp is expected
    // to define the input
    typeConverter.addTargetMaterialization(
        [&](OpBuilder &builder, TypeRange resultTypes, ValueRange inputs,
            Location loc) {
          // Expecting a single input.
          if (inputs.size() != 1 || !isa<TupleType>(inputs[0].getType()))
            return SmallVector<Value>();
          auto castOp = inputs[0].getDefiningOp<UnrealizedConversionCastOp>();
          // Expecting an UnrealizedConversionCastOp.
          if (!castOp)
            return SmallVector<Value>();
          // Fill a vector with elements of the tuple/castOp.
          SmallVector<Value> results;
          for (auto oprnd : castOp.getInputs()) {
            if (!isa<RankedTensorType>(oprnd.getType()))
              return SmallVector<Value>();
            results.emplace_back(oprnd);
          }
          return results;
        });

    // No mesh dialect should left after conversion...
    target.addIllegalDialect<mesh::MeshDialect>();
    // ...except the global MeshOp
    target.addLegalOp<mesh::MeshOp>();
    // Allow all the stuff that our patterns will convert to
    target.addLegalDialect<BuiltinDialect, mpi::MPIDialect, scf::SCFDialect,
                           arith::ArithDialect, tensor::TensorDialect,
                           bufferization::BufferizationDialect,
                           linalg::LinalgDialect, memref::MemRefDialect>();
    // Make sure the function signature, calls etc. are legal
    target.addDynamicallyLegalOp<func::FuncOp>([&](func::FuncOp op) {
      return typeConverter.isSignatureLegal(op.getFunctionType());
    });
    target.addDynamicallyLegalOp<func::CallOp, func::ReturnOp>(
        [&](Operation *op) { return typeConverter.isLegal(op); });

    patterns.add<ConvertUpdateHaloOp, ConvertNeighborsLinearIndicesOp,
                 ConvertProcessMultiIndexOp, ConvertGetShardingOp,
                 ConvertShardingOp, ConvertShardShapeOp>(typeConverter, ctxt);
    // ConvertProcessLinearIndexOp accepts an optional worldRank
    patterns.add<ConvertProcessLinearIndexOp>(typeConverter, ctxt, worldRank);

    populateFunctionOpInterfaceTypeConversionPattern<func::FuncOp>(
        patterns, typeConverter);
    populateCallOpTypeConversionPattern(patterns, typeConverter);
    populateReturnOpTypeConversionPattern(patterns, typeConverter);

    (void)applyPartialConversion(getOperation(), target, std::move(patterns));
  }
};

} // namespace<|MERGE_RESOLUTION|>--- conflicted
+++ resolved
@@ -310,13 +310,6 @@
     }
 
     // Otherwise call create mpi::CommRankOp
-<<<<<<< HEAD
-    auto rank = rewriter
-                    .create<mpi::CommRankOp>(
-                        loc, TypeRange{mpi::RetvalType::get(op->getContext()),
-                                       rewriter.getI32Type()})
-                    .getRank();
-=======
     auto ctx = op.getContext();
     Value commWorld =
         rewriter.create<mpi::CommWorldOp>(loc, mpi::CommType::get(ctx));
@@ -327,7 +320,6 @@
                 TypeRange{mpi::RetvalType::get(ctx), rewriter.getI32Type()},
                 commWorld)
             .getRank();
->>>>>>> d465594a
     rewriter.replaceOpWithNewOp<arith::IndexCastOp>(op, rewriter.getIndexType(),
                                                     rank);
     return success();
@@ -397,7 +389,6 @@
         });
     rewriter.replaceOp(op, ValueRange{down.getResult(0), up.getResult(0)});
     return success();
-<<<<<<< HEAD
   }
 };
 
@@ -541,151 +532,6 @@
 struct ConvertUpdateHaloOp : public OpConversionPattern<UpdateHaloOp> {
   using OpConversionPattern::OpConversionPattern;
 
-=======
-  }
-};
-
-struct ConvertShardShapeOp : public OpConversionPattern<ShardShapeOp> {
-  using OpConversionPattern::OpConversionPattern;
-
-  LogicalResult
-  matchAndRewrite(ShardShapeOp op, OneToNOpAdaptor adaptor,
-                  ConversionPatternRewriter &rewriter) const override {
-    auto sharding = op.getSharding().getDefiningOp<ShardingOp>();
-    if (!sharding) {
-      return op->emitError()
-             << "Expected SharingOp as defining op for sharding"
-             << " but found " << adaptor.getSharding()[0].getDefiningOp();
-    }
-
-    // Compute the sharded shape by applying the sharding to the input shape.
-    // If shardedDimsOffsets is not defined in the sharding, the shard shape is
-    // computed by dividing the dimension size by the number of shards in that
-    // dimension (which is given by the size of the mesh axes provided in
-    // split-axes). Odd elements get distributed to trailing shards. If a
-    // shardedDimsOffsets is provided, the shard shape is computed by
-    // subtracting the offset of the current shard from the offset of the next
-    // shard.
-
-    Location loc = op.getLoc();
-    Type index = rewriter.getIndexType();
-
-    // This is a 1:N conversion because the sharding op is a 1:3 conversion.
-    // The operands in the adaptor are a vector<ValeRange>. For dims and device
-    // we have a 1:1 conversion.
-    // For simpler access fill a vector with the dynamic dims.
-    SmallVector<Value> dynDims, dynDevice;
-    for (auto dim : adaptor.getDimsDynamic()) {
-      // type conversion should be 1:1 for ints
-      dynDims.emplace_back(llvm::getSingleElement(dim));
-    }
-    // same for device
-    for (auto device : adaptor.getDeviceDynamic()) {
-      dynDevice.emplace_back(llvm::getSingleElement(device));
-    }
-
-    // To keep the code simple, convert dims/device to values when they are
-    // attributes. Count on canonicalization to fold static values.
-    SmallVector<Value> shape =
-        getMixedAsValues(rewriter, loc, op.getDims(), dynDims, index);
-    SmallVector<Value> multiIdx =
-        getMixedAsValues(rewriter, loc, adaptor.getDevice(), dynDevice, index);
-
-    // Get the MeshOp, the mesh shape is needed to compute the sharded shape.
-    SymbolTableCollection symbolTableCollection;
-    auto meshOp = getMesh(sharding, symbolTableCollection);
-    // For now we only support static mesh shapes
-    if (ShapedType::isDynamicShape(meshOp.getShape()))
-      return failure();
-
-    auto splitAxes = sharding.getSplitAxes().getAxes();
-    // shardedDimsOffsets are optional and might be Values (not attributes).
-    // Also, the shardId might be dynamic which means the position in the
-    // shardedDimsOffsets is not statically known. Create a tensor of the
-    // shardedDimsOffsets and later extract the offsets for computing the
-    // local shard-size.
-    Value shardedDimsOffs;
-    {
-      SmallVector<Value> tmp = getMixedAsValues(
-          rewriter, loc, sharding.getStaticShardedDimsOffsets(),
-          sharding.getDynamicShardedDimsOffsets(), index);
-      if (!tmp.empty())
-        shardedDimsOffs = rewriter.create<tensor::FromElementsOp>(
-            loc, RankedTensorType::get({(int64_t)tmp.size()}, index), tmp);
-    }
-
-    // With static mesh shape the sizes of the split axes are known.
-    // Hence the start/pos for each split axes in shardDimsOffsets can be
-    // computed statically.
-    int64_t pos = 0;
-    SmallVector<Value> shardShape;
-    Value zero =
-        rewriter.create<arith::ConstantOp>(loc, rewriter.getZeroAttr(index));
-    Value one =
-        rewriter.create<arith::ConstantOp>(loc, rewriter.getOneAttr(index));
-
-    // Iterate over the dimensions of the tensor shape, get their split Axes,
-    // and compute the sharded shape.
-    for (auto [i, dim] : llvm::enumerate(shape)) {
-      // Trailing dimensions might not be annotated.
-      if (i < splitAxes.size() && !splitAxes[i].empty()) {
-        auto axes = splitAxes[i];
-        // The current dimension might not be sharded.
-        // Create a value from the static position in shardDimsOffsets.
-        Value posVal =
-            rewriter.create<arith::ConstantOp>(loc, rewriter.getIndexAttr(pos));
-        // Get the index of the local shard in the mesh axis.
-        Value idx = multiIdx[axes[0]];
-        auto numShards =
-            collectiveProcessGroupSize(axes.asArrayRef(), meshOp.getShape());
-        if (shardedDimsOffs) {
-          // If sharded dims offsets are provided, use them to compute the
-          // sharded shape.
-          if (axes.size() > 1) {
-            return op->emitError() << "Only single axis sharding is "
-                                   << "supported for each dimension.";
-          }
-          idx = rewriter.create<arith::AddIOp>(loc, posVal, idx);
-          // Compute size = shardedDimsOffs[idx+1] - shardedDimsOffs[idx].
-          Value off =
-              rewriter.create<tensor::ExtractOp>(loc, shardedDimsOffs, idx);
-          idx = rewriter.create<arith::AddIOp>(loc, idx, one);
-          Value nextOff =
-              rewriter.create<tensor::ExtractOp>(loc, shardedDimsOffs, idx);
-          Value sz = rewriter.create<arith::SubIOp>(loc, nextOff, off);
-          shardShape.emplace_back(sz);
-        } else {
-          Value numShardsVal = rewriter.create<arith::ConstantOp>(
-              loc, rewriter.getIndexAttr(numShards));
-          // Compute shard dim size by distributing odd elements to trailing
-          // shards:
-          // sz = dim / numShards
-          //      + (idx >= (numShards - (dim % numShards)) ? 1 : 0)
-          Value sz = rewriter.create<arith::DivSIOp>(loc, dim, numShardsVal);
-          Value sz1 = rewriter.create<arith::RemSIOp>(loc, dim, numShardsVal);
-          sz1 = rewriter.create<arith::SubIOp>(loc, numShardsVal, sz1);
-          auto cond = rewriter.create<arith::CmpIOp>(
-              loc, arith::CmpIPredicate::sge, idx, sz1);
-          Value odd = rewriter.create<arith::SelectOp>(loc, cond, one, zero);
-          sz = rewriter.create<arith::AddIOp>(loc, sz, odd);
-          shardShape.emplace_back(sz);
-        }
-        pos += numShards + 1; // add one for the total size.
-      } // else no sharding if split axis is empty or no split axis
-      // If no size was added -> no sharding in this dimension.
-      if (shardShape.size() <= i)
-        shardShape.emplace_back(dim);
-    }
-    assert(shardShape.size() == shape.size());
-    rewriter.replaceOp(op, shardShape);
-    return success();
-  }
-};
-
-struct ConvertUpdateHaloOp : public OpConversionPattern<UpdateHaloOp> {
-  using OpConversionPattern::OpConversionPattern;
-
->>>>>>> d465594a
   LogicalResult
   matchAndRewrite(UpdateHaloOp op, OpAdaptor adaptor,
                   ConversionPatternRewriter &rewriter) const override {
