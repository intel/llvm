--- conflicted
+++ resolved
@@ -432,11 +432,7 @@
                         current = op.getSource();
                         return false;
                       })
-<<<<<<< HEAD
-                      .Default([](Operation *) { return false; });
-=======
                       .Default(false);
->>>>>>> 811fe024
 
     if (!skipOp) {
       break;
