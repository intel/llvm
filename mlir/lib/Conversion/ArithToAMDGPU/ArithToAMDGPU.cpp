--- conflicted
+++ resolved
@@ -83,11 +83,7 @@
   return false;
 }
 
-<<<<<<< HEAD
-static Value castF32To(Type elementType, Value f32, Location loc,
-=======
 static Value castF32To(Type desType, Value f32, Location loc,
->>>>>>> d465594a
                        PatternRewriter &rewriter) {
   Type elementType = getElementTypeOrSelf(desType);
   if (elementType.isF32())
@@ -115,10 +111,7 @@
   Location loc = op.getLoc();
   Value in = op.getIn();
   Type outElemType = getElementTypeOrSelf(op.getOut().getType());
-<<<<<<< HEAD
-=======
   VectorType extResType = VectorType::get(2, rewriter.getF32Type());
->>>>>>> d465594a
   if (!inVecType) {
     Value asFloat = rewriter.create<amdgpu::ExtPackedFp8Op>(
         loc, rewriter.getF32Type(), in, 0);
