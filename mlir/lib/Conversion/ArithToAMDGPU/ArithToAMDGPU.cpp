//===- ArithToAMDGPU.cpp - Arith to AMDGPU dialect conversion ---------===//
//
// Part of the LLVM Project, under the Apache License v2.0 with LLVM Exceptions.
// See https://llvm.org/LICENSE.txt for license information.
// SPDX-License-Identifier: Apache-2.0 WITH LLVM-exception
//
//===----------------------------------------------------------------------===//

#include "mlir/Conversion/ArithToAMDGPU/ArithToAMDGPU.h"

#include "mlir/Dialect/AMDGPU/IR/AMDGPUDialect.h"
#include "mlir/Dialect/Arith/IR/Arith.h"
#include "mlir/Dialect/Arith/Utils/Utils.h"
#include "mlir/Dialect/Vector/IR/VectorOps.h"
#include "mlir/IR/BuiltinTypes.h"
#include "mlir/IR/PatternMatch.h"
#include "mlir/IR/TypeUtilities.h"
#include "mlir/Pass/Pass.h"
#include "mlir/Support/LogicalResult.h"
#include "mlir/Transforms/GreedyPatternRewriteDriver.h"

namespace mlir {
#define GEN_PASS_DEF_ARITHTOAMDGPUCONVERSIONPASS
#include "mlir/Conversion/Passes.h.inc"
} // namespace mlir

using namespace mlir;

namespace {
struct ArithToAMDGPUConversionPass final
    : impl::ArithToAMDGPUConversionPassBase<ArithToAMDGPUConversionPass> {
  using impl::ArithToAMDGPUConversionPassBase<
      ArithToAMDGPUConversionPass>::ArithToAMDGPUConversionPassBase;

  void runOnOperation() override;
};

struct ExtFOnFloat8RewritePattern final : OpRewritePattern<arith::ExtFOp> {
  using OpRewritePattern::OpRewritePattern;

  LogicalResult match(arith::ExtFOp op) const override;
  void rewrite(arith::ExtFOp op, PatternRewriter &rewriter) const override;
};

struct TruncFToFloat8RewritePattern final : OpRewritePattern<arith::TruncFOp> {
  bool saturateFP8 = false;
  TruncFToFloat8RewritePattern(MLIRContext *ctx, bool saturateFP8)
      : OpRewritePattern::OpRewritePattern(ctx), saturateFP8(saturateFP8) {}

  LogicalResult match(arith::TruncFOp op) const override;
  void rewrite(arith::TruncFOp op, PatternRewriter &rewriter) const override;
};
} // end namespace

static Value castF32To(Type elementType, Value f32, Location loc,
                       PatternRewriter &rewriter) {
  if (elementType.isF32())
    return f32;
  if (elementType.getIntOrFloatBitWidth() < 32)
    return rewriter.create<arith::TruncFOp>(loc, elementType, f32);
  if (elementType.getIntOrFloatBitWidth() > 32)
    return rewriter.create<arith::ExtFOp>(loc, elementType, f32);
  llvm_unreachable("The only 32-bit float type is f32");
}

LogicalResult ExtFOnFloat8RewritePattern::match(arith::ExtFOp op) const {
  Type inType = op.getIn().getType();
  if (auto inVecType = inType.dyn_cast<VectorType>()) {
    if (inVecType.isScalable())
      return failure();
    if (inVecType.getShape().size() > 1)
      // Multi-dimensional vectors are currently unsupported.
      return failure();
    inType = inVecType.getElementType();
  }
  return success(inType.isFloat8E5M2FNUZ() || inType.isFloat8E4M3FNUZ());
}

void ExtFOnFloat8RewritePattern::rewrite(arith::ExtFOp op,
                                         PatternRewriter &rewriter) const {
  Location loc = op.getLoc();
  Value in = op.getIn();
  Type outElemType = getElementTypeOrSelf(op.getOut().getType());
  if (!in.getType().isa<VectorType>()) {
    Value asFloat = rewriter.create<amdgpu::ExtPackedFp8Op>(
        loc, rewriter.getF32Type(), in, 0);
    Value result = castF32To(outElemType, asFloat, loc, rewriter);
    return rewriter.replaceOp(op, result);
  }
  VectorType inType = in.getType().cast<VectorType>();
  int64_t numElements = inType.getNumElements();
  Value zero = rewriter.create<arith::ConstantOp>(
      loc, outElemType, rewriter.getFloatAttr(outElemType, 0.0));
  Value result =
      rewriter.createOrFold<vector::SplatOp>(loc, op.getOut().getType(), zero);
  if (inType.getShape().empty()) {
    Value scalarIn =
        rewriter.create<vector::ExtractOp>(loc, in, ArrayRef<int64_t>{});
    // Recurse to send the 0-D vector case to the 1-D vector case
    Value scalarExt =
        rewriter.create<arith::ExtFOp>(loc, outElemType, scalarIn);
    result = rewriter.create<vector::InsertOp>(loc, scalarExt, zero,
                                               ArrayRef<int64_t>{});
    return rewriter.replaceOp(op, result);
  }
  for (int64_t i = 0; i < numElements; i += 4) {
    int64_t elemsThisOp = std::min(numElements, i + 4) - i;
    Value inSlice = rewriter.create<vector::ExtractStridedSliceOp>(
        loc, in, i, elemsThisOp, 1);
    for (int64_t j = 0; j < elemsThisOp; ++j) {
      Value asFloat = rewriter.create<amdgpu::ExtPackedFp8Op>(
          loc, rewriter.getF32Type(), inSlice, j);
      Value asType = castF32To(outElemType, asFloat, loc, rewriter);
      result = rewriter.create<vector::InsertOp>(loc, asType, result, i + j);
    }
  }
  rewriter.replaceOp(op, result);
}

static Value castToF32(Value value, Location loc, PatternRewriter &rewriter) {
  Type type = value.getType();
  if (type.isF32())
    return value;
  if (type.getIntOrFloatBitWidth() < 32)
    return rewriter.create<arith::ExtFOp>(loc, rewriter.getF32Type(), value);
  if (type.getIntOrFloatBitWidth() > 32)
    return rewriter.create<arith::TruncFOp>(loc, rewriter.getF32Type(), value);
  llvm_unreachable("The only 32-bit float type is f32");
}

// If `in` is a finite value, clamp it between the maximum and minimum values
// of `outElemType` so that subsequent conversion instructions don't
// overflow those out-of-range values to NaN. These semantics are commonly
// used in machine-learning contexts where failure to clamp would lead to
// excessive NaN production.
static Value clampInput(PatternRewriter &rewriter, Location loc,
                        Type outElemType, Value source) {
  Type sourceType = source.getType();
  const llvm::fltSemantics &sourceSem =
      cast<FloatType>(getElementTypeOrSelf(sourceType)).getFloatSemantics();
  const llvm::fltSemantics &targetSem =
      cast<FloatType>(outElemType).getFloatSemantics();

  APFloat min = APFloat::getLargest(targetSem, /*Negative=*/true);
  APFloat max = APFloat::getLargest(targetSem, /*Negative=*/false);
  bool ignoredLosesInfo = false;
  // We can ignore conversion failures here because this conversion promotes
  // from a smaller type to a larger one - ex. there can be no loss of precision
  // when casting fp8 to f16.
  (void)min.convert(sourceSem, APFloat::rmNearestTiesToEven, &ignoredLosesInfo);
  (void)max.convert(sourceSem, APFloat::rmNearestTiesToEven, &ignoredLosesInfo);

  Value minCst = createScalarOrSplatConstant(rewriter, loc, sourceType, min);
  Value maxCst = createScalarOrSplatConstant(rewriter, loc, sourceType, max);

  Value inf = createScalarOrSplatConstant(
      rewriter, loc, sourceType,
      APFloat::getInf(sourceSem, /*Negative=*/false));
  Value negInf = createScalarOrSplatConstant(
      rewriter, loc, sourceType, APFloat::getInf(sourceSem, /*Negative=*/true));
  Value isInf = rewriter.createOrFold<arith::CmpFOp>(
      loc, arith::CmpFPredicate::OEQ, source, inf);
  Value isNegInf = rewriter.createOrFold<arith::CmpFOp>(
      loc, arith::CmpFPredicate::OEQ, source, negInf);
  Value isNan = rewriter.createOrFold<arith::CmpFOp>(
      loc, arith::CmpFPredicate::UNO, source, source);
  Value isNonFinite = rewriter.create<arith::OrIOp>(
      loc, rewriter.create<arith::OrIOp>(loc, isInf, isNegInf), isNan);

  Value clampedBelow = rewriter.create<arith::MaximumFOp>(loc, source, minCst);
  Value clamped = rewriter.create<arith::MinimumFOp>(loc, clampedBelow, maxCst);
  Value res =
      rewriter.create<arith::SelectOp>(loc, isNonFinite, source, clamped);
  return res;
}

LogicalResult TruncFToFloat8RewritePattern::match(arith::TruncFOp op) const {
  // Only supporting default rounding mode as of now.
<<<<<<< HEAD
  if (op.getRoundingMode())
=======
  if (op.getRoundingmodeAttr())
>>>>>>> ed4e505c
    return failure();
  Type outType = op.getOut().getType();
  if (auto outVecType = outType.dyn_cast<VectorType>()) {
    if (outVecType.isScalable())
      return failure();
    if (outVecType.getShape().size() > 1)
      // Multi-dimensional vectors are currently unsupported.
      return failure();
    outType = outVecType.getElementType();
  }
  auto inType = dyn_cast<FloatType>(getElementTypeOrSelf(op.getIn().getType()));
  if (inType && inType.getWidth() <= 8 && saturateFP8)
    // Conversion between 8-bit floats is not supported with truncation enabled.
    return failure();
  return success(outType.isFloat8E5M2FNUZ() || outType.isFloat8E4M3FNUZ());
}

void TruncFToFloat8RewritePattern::rewrite(arith::TruncFOp op,
                                           PatternRewriter &rewriter) const {
  Location loc = op.getLoc();
  Value in = op.getIn();
  Type outElemType = getElementTypeOrSelf(op.getOut().getType());
  if (saturateFP8)
    in = clampInput(rewriter, loc, outElemType, in);
  VectorType truncResType = VectorType::get(4, outElemType);
  if (!in.getType().isa<VectorType>()) {
    Value asFloat = castToF32(in, loc, rewriter);
    Value asF8s = rewriter.create<amdgpu::PackedTrunc2xFp8Op>(
        loc, truncResType, asFloat, /*sourceB=*/nullptr, 0,
        /*existing=*/nullptr);
    Value result = rewriter.create<vector::ExtractOp>(loc, asF8s, 0);
    return rewriter.replaceOp(op, result);
  }
  VectorType outType = op.getOut().getType().cast<VectorType>();
  int64_t numElements = outType.getNumElements();
  Value zero = rewriter.create<arith::ConstantOp>(
      loc, outElemType, rewriter.getFloatAttr(outElemType, 0.0));
  Value result = rewriter.createOrFold<vector::SplatOp>(loc, outType, zero);
  if (outType.getShape().empty()) {
    Value scalarIn =
        rewriter.create<vector::ExtractOp>(loc, in, ArrayRef<int64_t>{});
    // Recurse to send the 0-D vector case to the 1-D vector case
    Value scalarTrunc =
        rewriter.create<arith::TruncFOp>(loc, outElemType, scalarIn);
    result = rewriter.create<vector::InsertOp>(loc, scalarTrunc, zero,
                                               ArrayRef<int64_t>{});
    return rewriter.replaceOp(op, result);
  }

  for (int64_t i = 0; i < numElements; i += 4) {
    int64_t elemsThisOp = std::min(numElements, i + 4) - i;
    Value thisResult = nullptr;
    for (int64_t j = 0; j < elemsThisOp; j += 2) {
      Value elemA = rewriter.create<vector::ExtractOp>(loc, in, i + j);
      Value asFloatA = castToF32(elemA, loc, rewriter);
      Value asFloatB = nullptr;
      if (j + 1 < elemsThisOp) {
        Value elemB = rewriter.create<vector::ExtractOp>(loc, in, i + j + 1);
        asFloatB = castToF32(elemB, loc, rewriter);
      }
      thisResult = rewriter.create<amdgpu::PackedTrunc2xFp8Op>(
          loc, truncResType, asFloatA, asFloatB, j / 2, thisResult);
    }
    if (elemsThisOp < 4)
      thisResult = rewriter.create<vector::ExtractStridedSliceOp>(
          loc, thisResult, 0, elemsThisOp, 1);
    result = rewriter.create<vector::InsertStridedSliceOp>(loc, thisResult,
                                                           result, i, 1);
  }
  rewriter.replaceOp(op, result);
}

void mlir::arith::populateArithToAMDGPUConversionPatterns(
    RewritePatternSet &patterns, bool saturateFP8TruncF) {
  patterns.add<ExtFOnFloat8RewritePattern>(patterns.getContext());
  patterns.add<TruncFToFloat8RewritePattern>(patterns.getContext(),
                                             saturateFP8TruncF);
}

void ArithToAMDGPUConversionPass::runOnOperation() {
  Operation *op = getOperation();
  RewritePatternSet patterns(op->getContext());
  arith::populateArithToAMDGPUConversionPatterns(patterns, saturateFP8Truncf);
  if (failed(applyPatternsAndFoldGreedily(op, std::move(patterns))))
    return signalPassFailure();
}<|MERGE_RESOLUTION|>--- conflicted
+++ resolved
@@ -176,11 +176,7 @@
 
 LogicalResult TruncFToFloat8RewritePattern::match(arith::TruncFOp op) const {
   // Only supporting default rounding mode as of now.
-<<<<<<< HEAD
-  if (op.getRoundingMode())
-=======
   if (op.getRoundingmodeAttr())
->>>>>>> ed4e505c
     return failure();
   Type outType = op.getOut().getType();
   if (auto outVecType = outType.dyn_cast<VectorType>()) {
