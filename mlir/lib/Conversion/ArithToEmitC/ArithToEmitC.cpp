--- conflicted
+++ resolved
@@ -610,18 +610,6 @@
              ? rewriter.getIntegerAttr(arithmeticType, 0)
              : rewriter.getIndexAttr(0)));
 
-<<<<<<< HEAD
-    emitc::ExpressionOp ternary = emitc::ExpressionOp::create(
-        rewriter, op.getLoc(), arithmeticType, /*do_not_inline=*/false);
-    Block &bodyBlock = ternary.getBodyRegion().emplaceBlock();
-    auto currentPoint = rewriter.getInsertionPoint();
-    rewriter.setInsertionPointToStart(&bodyBlock);
-    Value arithmeticResult =
-        EmitCOp::create(rewriter, op.getLoc(), arithmeticType, lhs, rhs);
-    Value resultOrPoison =
-        emitc::ConditionalOp::create(rewriter, op.getLoc(), arithmeticType,
-                                     excessCheck, arithmeticResult, poison);
-=======
     emitc::ExpressionOp ternary =
         emitc::ExpressionOp::create(rewriter, op.getLoc(), arithmeticType,
                                     ValueRange({lhs, rhs, excessCheck, poison}),
@@ -635,7 +623,6 @@
     Value resultOrPoison = emitc::ConditionalOp::create(
         rewriter, op.getLoc(), arithmeticType, bodyBlock.getArgument(2),
         arithmeticResult, bodyBlock.getArgument(3));
->>>>>>> 35227056
     emitc::YieldOp::create(rewriter, op.getLoc(), resultOrPoison);
     rewriter.setInsertionPoint(op->getBlock(), currentPoint);
 
