//===- GPUToLLVMSPV.cpp - Convert GPU operations to LLVM dialect ----------===//
//
// Part of the LLVM Project, under the Apache License v2.0 with LLVM Exceptions.
// See https://llvm.org/LICENSE.txt for license information.
// SPDX-License-Identifier: Apache-2.0 WITH LLVM-exception
//
//===----------------------------------------------------------------------===//

#include "mlir/Conversion/GPUToLLVMSPV/GPUToLLVMSPVPass.h"

#include "mlir/Conversion/LLVMCommon/ConversionTarget.h"
#include "mlir/Conversion/LLVMCommon/LoweringOptions.h"
#include "mlir/Conversion/LLVMCommon/Pattern.h"
#include "mlir/Conversion/LLVMCommon/TypeConverter.h"
#include "mlir/Dialect/GPU/IR/GPUDialect.h"
#include "mlir/Dialect/LLVMIR/LLVMAttrs.h"
#include "mlir/Dialect/LLVMIR/LLVMDialect.h"
#include "mlir/Dialect/LLVMIR/LLVMTypes.h"
#include "mlir/Dialect/SPIRV/IR/SPIRVDialect.h"
#include "mlir/Dialect/SPIRV/IR/TargetAndABI.h"
#include "mlir/IR/BuiltinTypes.h"
#include "mlir/IR/Matchers.h"
#include "mlir/IR/PatternMatch.h"
#include "mlir/IR/SymbolTable.h"
#include "mlir/Pass/Pass.h"
#include "mlir/Support/LLVM.h"
#include "mlir/Transforms/DialectConversion.h"

#include "llvm/ADT/TypeSwitch.h"
#include "llvm/Support/FormatVariadic.h"

using namespace mlir;

namespace mlir {
#define GEN_PASS_DEF_CONVERTGPUOPSTOLLVMSPVOPS
#include "mlir/Conversion/Passes.h.inc"
} // namespace mlir

//===----------------------------------------------------------------------===//
// Helper Functions
//===----------------------------------------------------------------------===//

static LLVM::LLVMFuncOp lookupOrCreateSPIRVFn(Operation *symbolTable,
                                              StringRef name,
                                              ArrayRef<Type> paramTypes,
<<<<<<< HEAD
                                              Type resultType,
                                              bool isConvergent = false) {
=======
                                              Type resultType, bool isMemNone,
                                              bool isConvergent) {
>>>>>>> 9c4aab8c
  auto func = dyn_cast_or_null<LLVM::LLVMFuncOp>(
      SymbolTable::lookupSymbolIn(symbolTable, name));
  if (!func) {
    OpBuilder b(symbolTable->getRegion(0));
    func = b.create<LLVM::LLVMFuncOp>(
        symbolTable->getLoc(), name,
        LLVM::LLVMFunctionType::get(resultType, paramTypes));
    func.setCConv(LLVM::cconv::CConv::SPIR_FUNC);
<<<<<<< HEAD
=======
    func.setNoUnwind(true);
    func.setWillReturn(true);

    if (isMemNone) {
      // no externally observable effects
      constexpr auto noModRef = mlir::LLVM::ModRefInfo::NoModRef;
      auto memAttr = b.getAttr<LLVM::MemoryEffectsAttr>(
          /*other=*/noModRef,
          /*argMem=*/noModRef, /*inaccessibleMem=*/noModRef);
      func.setMemoryEffectsAttr(memAttr);
    }

>>>>>>> 9c4aab8c
    func.setConvergent(isConvergent);
  }
  return func;
}

static LLVM::CallOp createSPIRVBuiltinCall(Location loc,
                                           ConversionPatternRewriter &rewriter,
                                           LLVM::LLVMFuncOp func,
                                           ValueRange args) {
  auto call = rewriter.create<LLVM::CallOp>(loc, func, args);
  call.setCConv(func.getCConv());
  call.setConvergentAttr(func.getConvergentAttr());
  call.setNoUnwindAttr(func.getNoUnwindAttr());
  call.setWillReturnAttr(func.getWillReturnAttr());
  call.setMemoryEffectsAttr(func.getMemoryEffectsAttr());
  return call;
}

namespace {
//===----------------------------------------------------------------------===//
// Barriers
//===----------------------------------------------------------------------===//

/// Replace `gpu.barrier` with an `llvm.call` to `barrier` with
/// `CLK_LOCAL_MEM_FENCE` argument, indicating work-group memory scope:
/// ```
/// // gpu.barrier
/// %c1 = llvm.mlir.constant(1: i32) : i32
/// llvm.call spir_funccc @_Z7barrierj(%c1) : (i32) -> ()
/// ```
struct GPUBarrierConversion final : ConvertOpToLLVMPattern<gpu::BarrierOp> {
  using ConvertOpToLLVMPattern::ConvertOpToLLVMPattern;

  LogicalResult
  matchAndRewrite(gpu::BarrierOp op, OpAdaptor adaptor,
                  ConversionPatternRewriter &rewriter) const final {
    constexpr StringLiteral funcName = "_Z7barrierj";

    Operation *moduleOp = op->getParentWithTrait<OpTrait::SymbolTable>();
    assert(moduleOp && "Expecting module");
    Type flagTy = rewriter.getI32Type();
    Type voidTy = rewriter.getType<LLVM::LLVMVoidType>();
<<<<<<< HEAD
    LLVM::LLVMFuncOp func = lookupOrCreateSPIRVFn(
        moduleOp, funcName, flagTy, voidTy, /*isConvergent=*/true);
=======
    LLVM::LLVMFuncOp func =
        lookupOrCreateSPIRVFn(moduleOp, funcName, flagTy, voidTy,
                              /*isMemNone=*/false, /*isConvergent=*/true);
>>>>>>> 9c4aab8c

    // Value used by SPIR-V backend to represent `CLK_LOCAL_MEM_FENCE`.
    // See `llvm/lib/Target/SPIRV/SPIRVBuiltins.td`.
    constexpr int64_t localMemFenceFlag = 1;
    Location loc = op->getLoc();
    Value flag =
        rewriter.create<LLVM::ConstantOp>(loc, flagTy, localMemFenceFlag);
    rewriter.replaceOp(op, createSPIRVBuiltinCall(loc, rewriter, func, flag));
    return success();
  }
};

//===----------------------------------------------------------------------===//
// SPIR-V Builtins
//===----------------------------------------------------------------------===//

/// Replace `gpu.*` with an `llvm.call` to the corresponding SPIR-V builtin with
/// a constant argument for the `dimension` attribute. Return type will depend
/// on index width option:
/// ```
/// // %thread_id_y = gpu.thread_id y
/// %c1 = llvm.mlir.constant(1: i32) : i32
/// %0 = llvm.call spir_funccc @_Z12get_local_idj(%c1) : (i32) -> i64
/// ```
struct LaunchConfigConversion : ConvertToLLVMPattern {
  LaunchConfigConversion(StringRef funcName, StringRef rootOpName,
                         MLIRContext *context,
                         const LLVMTypeConverter &typeConverter,
                         PatternBenefit benefit)
      : ConvertToLLVMPattern(rootOpName, context, typeConverter, benefit),
        funcName(funcName) {}

  virtual gpu::Dimension getDimension(Operation *op) const = 0;

  LogicalResult
  matchAndRewrite(Operation *op, ArrayRef<Value> operands,
                  ConversionPatternRewriter &rewriter) const final {
    Operation *moduleOp = op->getParentWithTrait<OpTrait::SymbolTable>();
    assert(moduleOp && "Expecting module");
    Type dimTy = rewriter.getI32Type();
    Type indexTy = getTypeConverter()->getIndexType();
    LLVM::LLVMFuncOp func = lookupOrCreateSPIRVFn(moduleOp, funcName, dimTy,
                                                  indexTy, /*isMemNone=*/true,
                                                  /*isConvergent=*/false);

    Location loc = op->getLoc();
    gpu::Dimension dim = getDimension(op);
    Value dimVal = rewriter.create<LLVM::ConstantOp>(loc, dimTy,
                                                     static_cast<int64_t>(dim));
    rewriter.replaceOp(op, createSPIRVBuiltinCall(loc, rewriter, func, dimVal));
    return success();
  }

  StringRef funcName;
};

template <typename SourceOp>
struct LaunchConfigOpConversion final : LaunchConfigConversion {
  static StringRef getFuncName();

  explicit LaunchConfigOpConversion(const LLVMTypeConverter &typeConverter,
                                    PatternBenefit benefit = 1)
      : LaunchConfigConversion(getFuncName(), SourceOp::getOperationName(),
                               &typeConverter.getContext(), typeConverter,
                               benefit) {}

  gpu::Dimension getDimension(Operation *op) const final {
    return cast<SourceOp>(op).getDimension();
  }
};

template <>
StringRef LaunchConfigOpConversion<gpu::BlockIdOp>::getFuncName() {
  return "_Z12get_group_idj";
}

template <>
StringRef LaunchConfigOpConversion<gpu::GridDimOp>::getFuncName() {
  return "_Z14get_num_groupsj";
}

template <>
StringRef LaunchConfigOpConversion<gpu::BlockDimOp>::getFuncName() {
  return "_Z14get_local_sizej";
}

template <>
StringRef LaunchConfigOpConversion<gpu::ThreadIdOp>::getFuncName() {
  return "_Z12get_local_idj";
}

template <>
StringRef LaunchConfigOpConversion<gpu::GlobalIdOp>::getFuncName() {
  return "_Z13get_global_idj";
}

//===----------------------------------------------------------------------===//
// Shuffles
//===----------------------------------------------------------------------===//

/// Replace `gpu.shuffle` with an `llvm.call` to the corresponding SPIR-V
/// builtin for `shuffleResult`, keeping `value` and `offset` arguments, and a
/// `true` constant for the `valid` result type. Conversion will only take place
/// if `width` is constant and equal to the `subgroup` pass option:
/// ```
/// // %0 = gpu.shuffle idx %value, %offset, %width : f64
/// %0 = llvm.call spir_funccc @_Z17sub_group_shuffledj(%value, %offset)
///     : (f64, i32) -> f64
/// ```
struct GPUShuffleConversion final : ConvertOpToLLVMPattern<gpu::ShuffleOp> {
  using ConvertOpToLLVMPattern::ConvertOpToLLVMPattern;

  static StringRef getBaseName(gpu::ShuffleMode mode) {
    switch (mode) {
    case gpu::ShuffleMode::IDX:
      return "sub_group_shuffle";
    case gpu::ShuffleMode::XOR:
      return "sub_group_shuffle_xor";
    case gpu::ShuffleMode::UP:
      return "sub_group_shuffle_up";
    case gpu::ShuffleMode::DOWN:
      return "sub_group_shuffle_down";
    }
    llvm_unreachable("Unhandled shuffle mode");
  }

  static StringRef getTypeMangling(Type type) {
    return TypeSwitch<Type, StringRef>(type)
        .Case<Float32Type>([](auto) { return "fj"; })
        .Case<Float64Type>([](auto) { return "dj"; })
        .Case<IntegerType>([](auto intTy) {
          switch (intTy.getWidth()) {
          case 32:
            return "ij";
          case 64:
            return "lj";
          }
          llvm_unreachable("Invalid integer width");
        });
  }

  static std::string getFuncName(gpu::ShuffleOp op) {
    StringRef baseName = getBaseName(op.getMode());
    StringRef typeMangling = getTypeMangling(op.getType(0));
    return llvm::formatv("_Z{0}{1}{2}", baseName.size(), baseName,
                         typeMangling);
  }

  /// Get the subgroup size from the target or return a default.
  static int getSubgroupSize(Operation *op) {
    return spirv::lookupTargetEnvOrDefault(op)
        .getResourceLimits()
        .getSubgroupSize();
  }

  static bool hasValidWidth(gpu::ShuffleOp op) {
    llvm::APInt val;
    Value width = op.getWidth();
    return matchPattern(width, m_ConstantInt(&val)) &&
           val == getSubgroupSize(op);
  }

  LogicalResult
  matchAndRewrite(gpu::ShuffleOp op, OpAdaptor adaptor,
                  ConversionPatternRewriter &rewriter) const final {
    if (!hasValidWidth(op))
      return rewriter.notifyMatchFailure(
          op, "shuffle width and subgroup size mismatch");

    std::string funcName = getFuncName(op);

    Operation *moduleOp = op->getParentWithTrait<OpTrait::SymbolTable>();
    assert(moduleOp && "Expecting module");
    Type valueType = adaptor.getValue().getType();
    Type offsetType = adaptor.getOffset().getType();
    Type resultType = valueType;
<<<<<<< HEAD
    LLVM::LLVMFuncOp func =
        lookupOrCreateSPIRVFn(moduleOp, funcName, {valueType, offsetType},
                              resultType, /*isConvergent=*/true);
=======
    LLVM::LLVMFuncOp func = lookupOrCreateSPIRVFn(
        moduleOp, funcName, {valueType, offsetType}, resultType,
        /*isMemNone=*/false, /*isConvergent=*/true);
>>>>>>> 9c4aab8c

    Location loc = op->getLoc();
    std::array<Value, 2> args{adaptor.getValue(), adaptor.getOffset()};
    Value result =
        createSPIRVBuiltinCall(loc, rewriter, func, args).getResult();
    Value trueVal =
        rewriter.create<LLVM::ConstantOp>(loc, rewriter.getI1Type(), true);
    rewriter.replaceOp(op, {result, trueVal});
    return success();
  }
};

//===----------------------------------------------------------------------===//
// GPU To LLVM-SPV Pass.
//===----------------------------------------------------------------------===//

struct GPUToLLVMSPVConversionPass final
    : impl::ConvertGpuOpsToLLVMSPVOpsBase<GPUToLLVMSPVConversionPass> {
  using Base::Base;

  void runOnOperation() final {
    MLIRContext *context = &getContext();
    RewritePatternSet patterns(context);

    LowerToLLVMOptions options(context);
    if (indexBitwidth != kDeriveIndexBitwidthFromDataLayout)
      options.overrideIndexBitwidth(indexBitwidth);

    LLVMTypeConverter converter(context, options);
    LLVMConversionTarget target(*context);

    target.addIllegalOp<gpu::BarrierOp, gpu::BlockDimOp, gpu::BlockIdOp,
                        gpu::GlobalIdOp, gpu::GridDimOp, gpu::ShuffleOp,
                        gpu::ThreadIdOp>();

    populateGpuToLLVMSPVConversionPatterns(converter, patterns);

    if (failed(applyPartialConversion(getOperation(), target,
                                      std::move(patterns))))
      signalPassFailure();
  }
};
} // namespace

//===----------------------------------------------------------------------===//
// GPU To LLVM-SPV Patterns.
//===----------------------------------------------------------------------===//

namespace mlir {
void populateGpuToLLVMSPVConversionPatterns(LLVMTypeConverter &typeConverter,
                                            RewritePatternSet &patterns) {
  patterns.add<GPUBarrierConversion, GPUShuffleConversion,
               LaunchConfigOpConversion<gpu::BlockIdOp>,
               LaunchConfigOpConversion<gpu::GridDimOp>,
               LaunchConfigOpConversion<gpu::BlockDimOp>,
               LaunchConfigOpConversion<gpu::ThreadIdOp>,
               LaunchConfigOpConversion<gpu::GlobalIdOp>>(typeConverter);
}
} // namespace mlir<|MERGE_RESOLUTION|>--- conflicted
+++ resolved
@@ -43,13 +43,8 @@
 static LLVM::LLVMFuncOp lookupOrCreateSPIRVFn(Operation *symbolTable,
                                               StringRef name,
                                               ArrayRef<Type> paramTypes,
-<<<<<<< HEAD
-                                              Type resultType,
-                                              bool isConvergent = false) {
-=======
                                               Type resultType, bool isMemNone,
                                               bool isConvergent) {
->>>>>>> 9c4aab8c
   auto func = dyn_cast_or_null<LLVM::LLVMFuncOp>(
       SymbolTable::lookupSymbolIn(symbolTable, name));
   if (!func) {
@@ -58,8 +53,6 @@
         symbolTable->getLoc(), name,
         LLVM::LLVMFunctionType::get(resultType, paramTypes));
     func.setCConv(LLVM::cconv::CConv::SPIR_FUNC);
-<<<<<<< HEAD
-=======
     func.setNoUnwind(true);
     func.setWillReturn(true);
 
@@ -72,7 +65,6 @@
       func.setMemoryEffectsAttr(memAttr);
     }
 
->>>>>>> 9c4aab8c
     func.setConvergent(isConvergent);
   }
   return func;
@@ -115,14 +107,9 @@
     assert(moduleOp && "Expecting module");
     Type flagTy = rewriter.getI32Type();
     Type voidTy = rewriter.getType<LLVM::LLVMVoidType>();
-<<<<<<< HEAD
-    LLVM::LLVMFuncOp func = lookupOrCreateSPIRVFn(
-        moduleOp, funcName, flagTy, voidTy, /*isConvergent=*/true);
-=======
     LLVM::LLVMFuncOp func =
         lookupOrCreateSPIRVFn(moduleOp, funcName, flagTy, voidTy,
                               /*isMemNone=*/false, /*isConvergent=*/true);
->>>>>>> 9c4aab8c
 
     // Value used by SPIR-V backend to represent `CLK_LOCAL_MEM_FENCE`.
     // See `llvm/lib/Target/SPIRV/SPIRVBuiltins.td`.
@@ -299,15 +286,9 @@
     Type valueType = adaptor.getValue().getType();
     Type offsetType = adaptor.getOffset().getType();
     Type resultType = valueType;
-<<<<<<< HEAD
-    LLVM::LLVMFuncOp func =
-        lookupOrCreateSPIRVFn(moduleOp, funcName, {valueType, offsetType},
-                              resultType, /*isConvergent=*/true);
-=======
     LLVM::LLVMFuncOp func = lookupOrCreateSPIRVFn(
         moduleOp, funcName, {valueType, offsetType}, resultType,
         /*isMemNone=*/false, /*isConvergent=*/true);
->>>>>>> 9c4aab8c
 
     Location loc = op->getLoc();
     std::array<Value, 2> args{adaptor.getValue(), adaptor.getOffset()};
