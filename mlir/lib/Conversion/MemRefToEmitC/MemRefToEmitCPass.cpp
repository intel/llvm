//===- MemRefToEmitC.cpp - MemRef to EmitC conversion ---------------------===//
//
// Part of the LLVM Project, under the Apache License v2.0 with LLVM Exceptions.
// See https://llvm.org/LICENSE.txt for license information.
// SPDX-License-Identifier: Apache-2.0 WITH LLVM-exception
//
//===----------------------------------------------------------------------===//
//
// This file implements a pass to convert memref ops into emitc ops.
//
//===----------------------------------------------------------------------===//

#include "mlir/Conversion/MemRefToEmitC/MemRefToEmitCPass.h"

#include "mlir/Conversion/MemRefToEmitC/MemRefToEmitC.h"
#include "mlir/Dialect/EmitC/IR/EmitC.h"
#include "mlir/Dialect/MemRef/IR/MemRef.h"
#include "mlir/IR/Attributes.h"
#include "mlir/Pass/Pass.h"
#include "mlir/Transforms/DialectConversion.h"
#include "llvm/ADT/SmallSet.h"
#include "llvm/ADT/StringRef.h"

namespace mlir {
#define GEN_PASS_DEF_CONVERTMEMREFTOEMITC
#include "mlir/Conversion/Passes.h.inc"
} // namespace mlir

using namespace mlir;

namespace {

emitc::IncludeOp addStandardHeader(OpBuilder &builder, ModuleOp module,
                                   StringRef headerName) {
  StringAttr includeAttr = builder.getStringAttr(headerName);
<<<<<<< HEAD
  return builder.create<emitc::IncludeOp>(
      module.getLoc(), includeAttr,
=======
  return emitc::IncludeOp::create(
      builder, module.getLoc(), includeAttr,
>>>>>>> 35227056
      /*is_standard_include=*/builder.getUnitAttr());
}

struct ConvertMemRefToEmitCPass
    : public impl::ConvertMemRefToEmitCBase<ConvertMemRefToEmitCPass> {
  using Base::Base;
  void runOnOperation() override {
    TypeConverter converter;
    ConvertMemRefToEmitCOptions options;
    options.lowerToCpp = this->lowerToCpp;
    // Fallback for other types.
    converter.addConversion([](Type type) -> std::optional<Type> {
      if (!emitc::isSupportedEmitCType(type))
        return {};
      return type;
    });

    populateMemRefToEmitCTypeConversion(converter);

    RewritePatternSet patterns(&getContext());
    populateMemRefToEmitCConversionPatterns(patterns, converter);

    ConversionTarget target(getContext());
    target.addIllegalDialect<memref::MemRefDialect>();
    target.addLegalDialect<emitc::EmitCDialect>();

    if (failed(applyPartialConversion(getOperation(), target,
                                      std::move(patterns))))
      return signalPassFailure();

    mlir::ModuleOp module = getOperation();
    llvm::SmallSet<StringRef, 4> existingHeaders;
    mlir::OpBuilder builder(module.getBody(), module.getBody()->begin());
    module.walk([&](mlir::emitc::IncludeOp includeOp) {
      if (includeOp.getIsStandardInclude())
        existingHeaders.insert(includeOp.getInclude());
    });

    module.walk([&](mlir::emitc::CallOpaqueOp callOp) {
      StringRef expectedHeader;
      if (callOp.getCallee() == alignedAllocFunctionName ||
          callOp.getCallee() == mallocFunctionName)
        expectedHeader = options.lowerToCpp ? cppStandardLibraryHeader
                                            : cStandardLibraryHeader;
      else if (callOp.getCallee() == memcpyFunctionName)
        expectedHeader =
            options.lowerToCpp ? cppStringLibraryHeader : cStringLibraryHeader;
      else
        return mlir::WalkResult::advance();
      if (!existingHeaders.contains(expectedHeader)) {
        addStandardHeader(builder, module, expectedHeader);
        existingHeaders.insert(expectedHeader);
      }
      return mlir::WalkResult::advance();
    });
  }
};
} // namespace<|MERGE_RESOLUTION|>--- conflicted
+++ resolved
@@ -33,13 +33,8 @@
 emitc::IncludeOp addStandardHeader(OpBuilder &builder, ModuleOp module,
                                    StringRef headerName) {
   StringAttr includeAttr = builder.getStringAttr(headerName);
-<<<<<<< HEAD
-  return builder.create<emitc::IncludeOp>(
-      module.getLoc(), includeAttr,
-=======
   return emitc::IncludeOp::create(
       builder, module.getLoc(), includeAttr,
->>>>>>> 35227056
       /*is_standard_include=*/builder.getUnitAttr());
 }
 
