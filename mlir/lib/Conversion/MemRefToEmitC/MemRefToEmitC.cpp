--- conflicted
+++ resolved
@@ -156,34 +156,21 @@
     Type sizeTType = emitc::SizeTType::get(rewriter.getContext());
     Type elementType = memrefType.getElementType();
     IndexType indexType = rewriter.getIndexType();
-<<<<<<< HEAD
-    emitc::CallOpaqueOp sizeofElementOp = rewriter.create<emitc::CallOpaqueOp>(
-        loc, sizeTType, rewriter.getStringAttr("sizeof"), ValueRange{},
-=======
     emitc::CallOpaqueOp sizeofElementOp = emitc::CallOpaqueOp::create(
         rewriter, loc, sizeTType, rewriter.getStringAttr("sizeof"),
         ValueRange{},
->>>>>>> 35227056
         ArrayAttr::get(rewriter.getContext(), {TypeAttr::get(elementType)}));
 
     int64_t numElements = 1;
     for (int64_t dimSize : memrefType.getShape()) {
       numElements *= dimSize;
     }
-<<<<<<< HEAD
-    Value numElementsValue = rewriter.create<emitc::ConstantOp>(
-        loc, indexType, rewriter.getIndexAttr(numElements));
-
-    Value totalSizeBytes = rewriter.create<emitc::MulOp>(
-        loc, sizeTType, sizeofElementOp.getResult(0), numElementsValue);
-=======
     Value numElementsValue = emitc::ConstantOp::create(
         rewriter, loc, indexType, rewriter.getIndexAttr(numElements));
 
     Value totalSizeBytes =
         emitc::MulOp::create(rewriter, loc, sizeTType,
                              sizeofElementOp.getResult(0), numElementsValue);
->>>>>>> 35227056
 
     emitc::CallOpaqueOp allocCall;
     StringAttr allocFunctionName;
@@ -191,13 +178,8 @@
     SmallVector<Value, 2> argsVec;
     if (allocOp.getAlignment()) {
       allocFunctionName = rewriter.getStringAttr(alignedAllocFunctionName);
-<<<<<<< HEAD
-      alignmentValue = rewriter.create<emitc::ConstantOp>(
-          loc, sizeTType,
-=======
       alignmentValue = emitc::ConstantOp::create(
           rewriter, loc, sizeTType,
->>>>>>> 35227056
           rewriter.getIntegerAttr(indexType,
                                   allocOp.getAlignment().value_or(0)));
       argsVec.push_back(alignmentValue);
@@ -208,25 +190,15 @@
     argsVec.push_back(totalSizeBytes);
     ValueRange args(argsVec);
 
-<<<<<<< HEAD
-    allocCall = rewriter.create<emitc::CallOpaqueOp>(
-        loc,
-=======
     allocCall = emitc::CallOpaqueOp::create(
         rewriter, loc,
->>>>>>> 35227056
         emitc::PointerType::get(
             emitc::OpaqueType::get(rewriter.getContext(), "void")),
         allocFunctionName, args);
 
     emitc::PointerType targetPointerType = emitc::PointerType::get(elementType);
-<<<<<<< HEAD
-    emitc::CastOp castOp = rewriter.create<emitc::CastOp>(
-        loc, targetPointerType, allocCall.getResult(0));
-=======
     emitc::CastOp castOp = emitc::CastOp::create(
         rewriter, loc, targetPointerType, allocCall.getResult(0));
->>>>>>> 35227056
 
     rewriter.replaceOp(allocOp, castOp);
     return success();
