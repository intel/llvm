--- conflicted
+++ resolved
@@ -463,45 +463,12 @@
         loc, scope, adaptor.getValue(), adaptor.getOffset());
     validVal = spirv::ConstantOp::getOne(rewriter.getI1Type(),
                                          shuffleOp.getLoc(), rewriter);
-<<<<<<< HEAD
     break;
   }
   case gpu::ShuffleMode::DOWN: {
     result = rewriter.create<spirv::GroupNonUniformShuffleDownOp>(
         loc, scope, adaptor.getValue(), adaptor.getOffset());
 
-    Value laneId = rewriter.create<gpu::LaneIdOp>(loc, widthAttr);
-    Value resultLaneId =
-        rewriter.create<arith::AddIOp>(loc, laneId, adaptor.getOffset());
-    validVal = rewriter.create<arith::CmpIOp>(loc, arith::CmpIPredicate::ult,
-                                              resultLaneId, adaptor.getWidth());
-    break;
-  }
-  case gpu::ShuffleMode::UP: {
-    result = rewriter.create<spirv::GroupNonUniformShuffleUpOp>(
-        loc, scope, adaptor.getValue(), adaptor.getOffset());
-
-    Value laneId = rewriter.create<gpu::LaneIdOp>(loc, widthAttr);
-    Value resultLaneId =
-        rewriter.create<arith::SubIOp>(loc, laneId, adaptor.getOffset());
-    auto i32Type = rewriter.getIntegerType(32);
-    validVal = rewriter.create<arith::CmpIOp>(
-        loc, arith::CmpIPredicate::sge, resultLaneId,
-        rewriter.create<arith::ConstantOp>(
-            loc, i32Type, rewriter.getIntegerAttr(i32Type, 0)));
-    break;
-  }
-=======
-    break;
->>>>>>> 5ee67ebe
-  }
-  case gpu::ShuffleMode::DOWN: {
-    result = rewriter.create<spirv::GroupNonUniformShuffleDownOp>(
-        loc, scope, adaptor.getValue(), adaptor.getOffset());
-
-<<<<<<< HEAD
-  rewriter.replaceOp(shuffleOp, {result, validVal});
-=======
     Value laneId = rewriter.create<gpu::LaneIdOp>(loc, widthAttr);
     Value resultLaneId =
         rewriter.create<arith::AddIOp>(loc, laneId, adaptor.getOffset());
@@ -561,7 +528,6 @@
   }
 
   rewriter.replaceOp(rotateOp, {rotateResult, validVal});
->>>>>>> 5ee67ebe
   return success();
 }
 
