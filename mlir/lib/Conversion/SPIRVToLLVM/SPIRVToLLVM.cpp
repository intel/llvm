//===- SPIRVToLLVM.cpp - SPIR-V to LLVM Patterns --------------------------===//
//
// Part of the LLVM Project, under the Apache License v2.0 with LLVM Exceptions.
// See https://llvm.org/LICENSE.txt for license information.
// SPDX-License-Identifier: Apache-2.0 WITH LLVM-exception
//
//===----------------------------------------------------------------------===//
//
// This file implements patterns to convert SPIR-V dialect to LLVM dialect.
//
//===----------------------------------------------------------------------===//

#include "mlir/Conversion/SPIRVToLLVM/SPIRVToLLVM.h"
#include "mlir/Conversion/LLVMCommon/Pattern.h"
#include "mlir/Conversion/LLVMCommon/TypeConverter.h"
#include "mlir/Conversion/SPIRVCommon/AttrToLLVMConverter.h"
#include "mlir/Dialect/LLVMIR/LLVMDialect.h"
#include "mlir/Dialect/SPIRV/IR/SPIRVDialect.h"
#include "mlir/Dialect/SPIRV/IR/SPIRVEnums.h"
#include "mlir/Dialect/SPIRV/IR/SPIRVOps.h"
#include "mlir/Dialect/SPIRV/Utils/LayoutUtils.h"
#include "mlir/IR/BuiltinOps.h"
#include "mlir/IR/PatternMatch.h"
#include "mlir/Transforms/DialectConversion.h"
#include "llvm/ADT/TypeSwitch.h"
#include "llvm/Support/Debug.h"
#include "llvm/Support/FormatVariadic.h"

#define DEBUG_TYPE "spirv-to-llvm-pattern"

using namespace mlir;

//===----------------------------------------------------------------------===//
// Utility functions
//===----------------------------------------------------------------------===//

/// Returns true if the given type is a signed integer or vector type.
static bool isSignedIntegerOrVector(Type type) {
  if (type.isSignedInteger())
    return true;
  if (auto vecType = dyn_cast<VectorType>(type))
    return vecType.getElementType().isSignedInteger();
  return false;
}

/// Returns true if the given type is an unsigned integer or vector type
static bool isUnsignedIntegerOrVector(Type type) {
  if (type.isUnsignedInteger())
    return true;
  if (auto vecType = dyn_cast<VectorType>(type))
    return vecType.getElementType().isUnsignedInteger();
  return false;
}

/// Returns the width of an integer or of the element type of an integer vector,
/// if applicable.
static std::optional<uint64_t> getIntegerOrVectorElementWidth(Type type) {
  if (auto intType = dyn_cast<IntegerType>(type))
    return intType.getWidth();
  if (auto vecType = dyn_cast<VectorType>(type))
    if (auto intType = dyn_cast<IntegerType>(vecType.getElementType()))
      return intType.getWidth();
  return std::nullopt;
}

/// Returns the bit width of integer, float or vector of float or integer values
static unsigned getBitWidth(Type type) {
  assert((type.isIntOrFloat() || isa<VectorType>(type)) &&
         "bitwidth is not supported for this type");
  if (type.isIntOrFloat())
    return type.getIntOrFloatBitWidth();
  auto vecType = dyn_cast<VectorType>(type);
  auto elementType = vecType.getElementType();
  assert(elementType.isIntOrFloat() &&
         "only integers and floats have a bitwidth");
  return elementType.getIntOrFloatBitWidth();
}

/// Returns the bit width of LLVMType integer or vector.
static unsigned getLLVMTypeBitWidth(Type type) {
  return cast<IntegerType>((LLVM::isCompatibleVectorType(type)
                                ? LLVM::getVectorElementType(type)
                                : type))
      .getWidth();
}

/// Creates `IntegerAttribute` with all bits set for given type
static IntegerAttr minusOneIntegerAttribute(Type type, Builder builder) {
  if (auto vecType = dyn_cast<VectorType>(type)) {
    auto integerType = cast<IntegerType>(vecType.getElementType());
    return builder.getIntegerAttr(integerType, -1);
  }
  auto integerType = cast<IntegerType>(type);
  return builder.getIntegerAttr(integerType, -1);
}

/// Creates `llvm.mlir.constant` with all bits set for the given type.
static Value createConstantAllBitsSet(Location loc, Type srcType, Type dstType,
                                      PatternRewriter &rewriter) {
  if (isa<VectorType>(srcType)) {
    return rewriter.create<LLVM::ConstantOp>(
        loc, dstType,
        SplatElementsAttr::get(cast<ShapedType>(srcType),
                               minusOneIntegerAttribute(srcType, rewriter)));
  }
  return rewriter.create<LLVM::ConstantOp>(
      loc, dstType, minusOneIntegerAttribute(srcType, rewriter));
}

/// Creates `llvm.mlir.constant` with a floating-point scalar or vector value.
static Value createFPConstant(Location loc, Type srcType, Type dstType,
                              PatternRewriter &rewriter, double value) {
  if (auto vecType = dyn_cast<VectorType>(srcType)) {
    auto floatType = cast<FloatType>(vecType.getElementType());
    return rewriter.create<LLVM::ConstantOp>(
        loc, dstType,
        SplatElementsAttr::get(vecType,
                               rewriter.getFloatAttr(floatType, value)));
  }
  auto floatType = cast<FloatType>(srcType);
  return rewriter.create<LLVM::ConstantOp>(
      loc, dstType, rewriter.getFloatAttr(floatType, value));
}

/// Utility function for bitfield ops:
///   - `BitFieldInsert`
///   - `BitFieldSExtract`
///   - `BitFieldUExtract`
/// Truncates or extends the value. If the bitwidth of the value is the same as
/// `llvmType` bitwidth, the value remains unchanged.
static Value optionallyTruncateOrExtend(Location loc, Value value,
                                        Type llvmType,
                                        PatternRewriter &rewriter) {
  auto srcType = value.getType();
  unsigned targetBitWidth = getLLVMTypeBitWidth(llvmType);
  unsigned valueBitWidth = LLVM::isCompatibleType(srcType)
                               ? getLLVMTypeBitWidth(srcType)
                               : getBitWidth(srcType);

  if (valueBitWidth < targetBitWidth)
    return rewriter.create<LLVM::ZExtOp>(loc, llvmType, value);
  // If the bit widths of `Count` and `Offset` are greater than the bit width
  // of the target type, they are truncated. Truncation is safe since `Count`
  // and `Offset` must be no more than 64 for op behaviour to be defined. Hence,
  // both values can be expressed in 8 bits.
  if (valueBitWidth > targetBitWidth)
    return rewriter.create<LLVM::TruncOp>(loc, llvmType, value);
  return value;
}

/// Broadcasts the value to vector with `numElements` number of elements.
static Value broadcast(Location loc, Value toBroadcast, unsigned numElements,
                       const TypeConverter &typeConverter,
                       ConversionPatternRewriter &rewriter) {
  auto vectorType = VectorType::get(numElements, toBroadcast.getType());
  auto llvmVectorType = typeConverter.convertType(vectorType);
  auto llvmI32Type = typeConverter.convertType(rewriter.getIntegerType(32));
  Value broadcasted = rewriter.create<LLVM::UndefOp>(loc, llvmVectorType);
  for (unsigned i = 0; i < numElements; ++i) {
    auto index = rewriter.create<LLVM::ConstantOp>(
        loc, llvmI32Type, rewriter.getI32IntegerAttr(i));
    broadcasted = rewriter.create<LLVM::InsertElementOp>(
        loc, llvmVectorType, broadcasted, toBroadcast, index);
  }
  return broadcasted;
}

/// Broadcasts the value. If `srcType` is a scalar, the value remains unchanged.
static Value optionallyBroadcast(Location loc, Value value, Type srcType,
                                 const TypeConverter &typeConverter,
                                 ConversionPatternRewriter &rewriter) {
  if (auto vectorType = dyn_cast<VectorType>(srcType)) {
    unsigned numElements = vectorType.getNumElements();
    return broadcast(loc, value, numElements, typeConverter, rewriter);
  }
  return value;
}

/// Utility function for bitfield ops: `BitFieldInsert`, `BitFieldSExtract` and
/// `BitFieldUExtract`.
/// Broadcast `Offset` and `Count` to match the type of `Base`. If `Base` is of
/// a vector type, construct a vector that has:
///  - same number of elements as `Base`
///  - each element has the type that is the same as the type of `Offset` or
///    `Count`
///  - each element has the same value as `Offset` or `Count`
/// Then cast `Offset` and `Count` if their bit width is different
/// from `Base` bit width.
static Value processCountOrOffset(Location loc, Value value, Type srcType,
                                  Type dstType, const TypeConverter &converter,
                                  ConversionPatternRewriter &rewriter) {
  Value broadcasted =
      optionallyBroadcast(loc, value, srcType, converter, rewriter);
  return optionallyTruncateOrExtend(loc, broadcasted, dstType, rewriter);
}

/// Converts SPIR-V struct with a regular (according to `VulkanLayoutUtils`)
/// offset to LLVM struct. Otherwise, the conversion is not supported.
static Type convertStructTypeWithOffset(spirv::StructType type,
                                        const TypeConverter &converter) {
  if (type != VulkanLayoutUtils::decorateType(type))
    return nullptr;

  SmallVector<Type> elementsVector;
  if (failed(converter.convertTypes(type.getElementTypes(), elementsVector)))
    return nullptr;
  return LLVM::LLVMStructType::getLiteral(type.getContext(), elementsVector,
                                          /*isPacked=*/false);
}

/// Converts SPIR-V struct with no offset to packed LLVM struct.
static Type convertStructTypePacked(spirv::StructType type,
                                    const TypeConverter &converter) {
  SmallVector<Type> elementsVector;
  if (failed(converter.convertTypes(type.getElementTypes(), elementsVector)))
    return nullptr;
  return LLVM::LLVMStructType::getLiteral(type.getContext(), elementsVector,
                                          /*isPacked=*/true);
}

/// Creates LLVM dialect constant with the given value.
static Value createI32ConstantOf(Location loc, PatternRewriter &rewriter,
                                 unsigned value) {
  return rewriter.create<LLVM::ConstantOp>(
      loc, IntegerType::get(rewriter.getContext(), 32),
      rewriter.getIntegerAttr(rewriter.getI32Type(), value));
}

/// Utility for `spirv.Load` and `spirv.Store` conversion.
static LogicalResult replaceWithLoadOrStore(Operation *op, ValueRange operands,
                                            ConversionPatternRewriter &rewriter,
                                            const TypeConverter &typeConverter,
                                            unsigned alignment, bool isVolatile,
                                            bool isNonTemporal) {
  if (auto loadOp = dyn_cast<spirv::LoadOp>(op)) {
    auto dstType = typeConverter.convertType(loadOp.getType());
    if (!dstType)
      return rewriter.notifyMatchFailure(op, "type conversion failed");
    rewriter.replaceOpWithNewOp<LLVM::LoadOp>(
        loadOp, dstType, spirv::LoadOpAdaptor(operands).getPtr(), alignment,
        isVolatile, isNonTemporal);
    return success();
  }
  auto storeOp = cast<spirv::StoreOp>(op);
  spirv::StoreOpAdaptor adaptor(operands);
  rewriter.replaceOpWithNewOp<LLVM::StoreOp>(storeOp, adaptor.getValue(),
                                             adaptor.getPtr(), alignment,
                                             isVolatile, isNonTemporal);
  return success();
}

//===----------------------------------------------------------------------===//
// Type conversion
//===----------------------------------------------------------------------===//

/// Converts SPIR-V array type to LLVM array. Natural stride (according to
/// `VulkanLayoutUtils`) is also mapped to LLVM array. This has to be respected
/// when converting ops that manipulate array types.
static std::optional<Type> convertArrayType(spirv::ArrayType type,
                                            TypeConverter &converter) {
  unsigned stride = type.getArrayStride();
  Type elementType = type.getElementType();
  auto sizeInBytes = cast<spirv::SPIRVType>(elementType).getSizeInBytes();
  if (stride != 0 && (!sizeInBytes || *sizeInBytes != stride))
    return std::nullopt;

  auto llvmElementType = converter.convertType(elementType);
  unsigned numElements = type.getNumElements();
  return LLVM::LLVMArrayType::get(llvmElementType, numElements);
}

/// Converts SPIR-V pointer type to LLVM pointer. Pointer's storage class is not
/// modelled at the moment.
static Type convertPointerType(spirv::PointerType type,
                               const TypeConverter &converter,
                               spirv::ClientAPI clientAPI) {
  unsigned addressSpace =
      storageClassToAddressSpace(clientAPI, type.getStorageClass());
  return LLVM::LLVMPointerType::get(type.getContext(), addressSpace);
}

/// Converts SPIR-V runtime array to LLVM array. Since LLVM allows indexing over
/// the bounds, the runtime array is converted to a 0-sized LLVM array. There is
/// no modelling of array stride at the moment.
static std::optional<Type> convertRuntimeArrayType(spirv::RuntimeArrayType type,
                                                   TypeConverter &converter) {
  if (type.getArrayStride() != 0)
    return std::nullopt;
  auto elementType = converter.convertType(type.getElementType());
  return LLVM::LLVMArrayType::get(elementType, 0);
}

/// Converts SPIR-V struct to LLVM struct. There is no support of structs with
/// member decorations. Also, only natural offset is supported.
static Type convertStructType(spirv::StructType type,
                              const TypeConverter &converter) {
  SmallVector<spirv::StructType::MemberDecorationInfo, 4> memberDecorations;
  type.getMemberDecorations(memberDecorations);
  if (!memberDecorations.empty())
    return nullptr;
  if (type.hasOffset())
    return convertStructTypeWithOffset(type, converter);
  return convertStructTypePacked(type, converter);
}

//===----------------------------------------------------------------------===//
// Operation conversion
//===----------------------------------------------------------------------===//

namespace {

class AccessChainPattern : public SPIRVToLLVMConversion<spirv::AccessChainOp> {
public:
  using SPIRVToLLVMConversion<spirv::AccessChainOp>::SPIRVToLLVMConversion;

  LogicalResult
  matchAndRewrite(spirv::AccessChainOp op, OpAdaptor adaptor,
                  ConversionPatternRewriter &rewriter) const override {
    auto dstType =
        getTypeConverter()->convertType(op.getComponentPtr().getType());
    if (!dstType)
      return rewriter.notifyMatchFailure(op, "type conversion failed");
    // To use GEP we need to add a first 0 index to go through the pointer.
    auto indices = llvm::to_vector<4>(adaptor.getIndices());
    Type indexType = op.getIndices().front().getType();
    auto llvmIndexType = getTypeConverter()->convertType(indexType);
    if (!llvmIndexType)
      return rewriter.notifyMatchFailure(op, "type conversion failed");
    Value zero = rewriter.create<LLVM::ConstantOp>(
        op.getLoc(), llvmIndexType, rewriter.getIntegerAttr(indexType, 0));
    indices.insert(indices.begin(), zero);

    auto elementType = getTypeConverter()->convertType(
        cast<spirv::PointerType>(op.getBasePtr().getType()).getPointeeType());
    if (!elementType)
      return rewriter.notifyMatchFailure(op, "type conversion failed");
    rewriter.replaceOpWithNewOp<LLVM::GEPOp>(op, dstType, elementType,
                                             adaptor.getBasePtr(), indices);
    return success();
  }
};

class AddressOfPattern : public SPIRVToLLVMConversion<spirv::AddressOfOp> {
public:
  using SPIRVToLLVMConversion<spirv::AddressOfOp>::SPIRVToLLVMConversion;

  LogicalResult
  matchAndRewrite(spirv::AddressOfOp op, OpAdaptor adaptor,
                  ConversionPatternRewriter &rewriter) const override {
    auto dstType = getTypeConverter()->convertType(op.getPointer().getType());
    if (!dstType)
      return rewriter.notifyMatchFailure(op, "type conversion failed");
    rewriter.replaceOpWithNewOp<LLVM::AddressOfOp>(op, dstType,
                                                   op.getVariable());
    return success();
  }
};

class BitFieldInsertPattern
    : public SPIRVToLLVMConversion<spirv::BitFieldInsertOp> {
public:
  using SPIRVToLLVMConversion<spirv::BitFieldInsertOp>::SPIRVToLLVMConversion;

  LogicalResult
  matchAndRewrite(spirv::BitFieldInsertOp op, OpAdaptor adaptor,
                  ConversionPatternRewriter &rewriter) const override {
    auto srcType = op.getType();
    auto dstType = getTypeConverter()->convertType(srcType);
    if (!dstType)
      return rewriter.notifyMatchFailure(op, "type conversion failed");
    Location loc = op.getLoc();

    // Process `Offset` and `Count`: broadcast and extend/truncate if needed.
    Value offset = processCountOrOffset(loc, op.getOffset(), srcType, dstType,
                                        *getTypeConverter(), rewriter);
    Value count = processCountOrOffset(loc, op.getCount(), srcType, dstType,
                                       *getTypeConverter(), rewriter);

    // Create a mask with bits set outside [Offset, Offset + Count - 1].
    Value minusOne = createConstantAllBitsSet(loc, srcType, dstType, rewriter);
    Value maskShiftedByCount =
        rewriter.create<LLVM::ShlOp>(loc, dstType, minusOne, count);
    Value negated = rewriter.create<LLVM::XOrOp>(loc, dstType,
                                                 maskShiftedByCount, minusOne);
    Value maskShiftedByCountAndOffset =
        rewriter.create<LLVM::ShlOp>(loc, dstType, negated, offset);
    Value mask = rewriter.create<LLVM::XOrOp>(
        loc, dstType, maskShiftedByCountAndOffset, minusOne);

    // Extract unchanged bits from the `Base`  that are outside of
    // [Offset, Offset + Count - 1]. Then `or` with shifted `Insert`.
    Value baseAndMask =
        rewriter.create<LLVM::AndOp>(loc, dstType, op.getBase(), mask);
    Value insertShiftedByOffset =
        rewriter.create<LLVM::ShlOp>(loc, dstType, op.getInsert(), offset);
    rewriter.replaceOpWithNewOp<LLVM::OrOp>(op, dstType, baseAndMask,
                                            insertShiftedByOffset);
    return success();
  }
};

/// Converts SPIR-V ConstantOp with scalar or vector type.
class ConstantScalarAndVectorPattern
    : public SPIRVToLLVMConversion<spirv::ConstantOp> {
public:
  using SPIRVToLLVMConversion<spirv::ConstantOp>::SPIRVToLLVMConversion;

  LogicalResult
  matchAndRewrite(spirv::ConstantOp constOp, OpAdaptor adaptor,
                  ConversionPatternRewriter &rewriter) const override {
    auto srcType = constOp.getType();
    if (!isa<VectorType>(srcType) && !srcType.isIntOrFloat())
      return failure();

    auto dstType = getTypeConverter()->convertType(srcType);
    if (!dstType)
      return rewriter.notifyMatchFailure(constOp, "type conversion failed");

    // SPIR-V constant can be a signed/unsigned integer, which has to be
    // casted to signless integer when converting to LLVM dialect. Removing the
    // sign bit may have unexpected behaviour. However, it is better to handle
    // it case-by-case, given that the purpose of the conversion is not to
    // cover all possible corner cases.
    if (isSignedIntegerOrVector(srcType) ||
        isUnsignedIntegerOrVector(srcType)) {
      auto signlessType = rewriter.getIntegerType(getBitWidth(srcType));

      if (isa<VectorType>(srcType)) {
        auto dstElementsAttr = cast<DenseIntElementsAttr>(constOp.getValue());
        rewriter.replaceOpWithNewOp<LLVM::ConstantOp>(
            constOp, dstType,
            dstElementsAttr.mapValues(
                signlessType, [&](const APInt &value) { return value; }));
        return success();
      }
      auto srcAttr = cast<IntegerAttr>(constOp.getValue());
      auto dstAttr = rewriter.getIntegerAttr(signlessType, srcAttr.getValue());
      rewriter.replaceOpWithNewOp<LLVM::ConstantOp>(constOp, dstType, dstAttr);
      return success();
    }
    rewriter.replaceOpWithNewOp<LLVM::ConstantOp>(
        constOp, dstType, adaptor.getOperands(), constOp->getAttrs());
    return success();
  }
};

class BitFieldSExtractPattern
    : public SPIRVToLLVMConversion<spirv::BitFieldSExtractOp> {
public:
  using SPIRVToLLVMConversion<spirv::BitFieldSExtractOp>::SPIRVToLLVMConversion;

  LogicalResult
  matchAndRewrite(spirv::BitFieldSExtractOp op, OpAdaptor adaptor,
                  ConversionPatternRewriter &rewriter) const override {
    auto srcType = op.getType();
    auto dstType = getTypeConverter()->convertType(srcType);
    if (!dstType)
      return rewriter.notifyMatchFailure(op, "type conversion failed");
    Location loc = op.getLoc();

    // Process `Offset` and `Count`: broadcast and extend/truncate if needed.
    Value offset = processCountOrOffset(loc, op.getOffset(), srcType, dstType,
                                        *getTypeConverter(), rewriter);
    Value count = processCountOrOffset(loc, op.getCount(), srcType, dstType,
                                       *getTypeConverter(), rewriter);

    // Create a constant that holds the size of the `Base`.
    IntegerType integerType;
    if (auto vecType = dyn_cast<VectorType>(srcType))
      integerType = cast<IntegerType>(vecType.getElementType());
    else
      integerType = cast<IntegerType>(srcType);

    auto baseSize = rewriter.getIntegerAttr(integerType, getBitWidth(srcType));
    Value size =
        isa<VectorType>(srcType)
            ? rewriter.create<LLVM::ConstantOp>(
                  loc, dstType,
                  SplatElementsAttr::get(cast<ShapedType>(srcType), baseSize))
            : rewriter.create<LLVM::ConstantOp>(loc, dstType, baseSize);

    // Shift `Base` left by [sizeof(Base) - (Count + Offset)], so that the bit
    // at Offset + Count - 1 is the most significant bit now.
    Value countPlusOffset =
        rewriter.create<LLVM::AddOp>(loc, dstType, count, offset);
    Value amountToShiftLeft =
        rewriter.create<LLVM::SubOp>(loc, dstType, size, countPlusOffset);
    Value baseShiftedLeft = rewriter.create<LLVM::ShlOp>(
        loc, dstType, op.getBase(), amountToShiftLeft);

    // Shift the result right, filling the bits with the sign bit.
    Value amountToShiftRight =
        rewriter.create<LLVM::AddOp>(loc, dstType, offset, amountToShiftLeft);
    rewriter.replaceOpWithNewOp<LLVM::AShrOp>(op, dstType, baseShiftedLeft,
                                              amountToShiftRight);
    return success();
  }
};

class BitFieldUExtractPattern
    : public SPIRVToLLVMConversion<spirv::BitFieldUExtractOp> {
public:
  using SPIRVToLLVMConversion<spirv::BitFieldUExtractOp>::SPIRVToLLVMConversion;

  LogicalResult
  matchAndRewrite(spirv::BitFieldUExtractOp op, OpAdaptor adaptor,
                  ConversionPatternRewriter &rewriter) const override {
    auto srcType = op.getType();
    auto dstType = getTypeConverter()->convertType(srcType);
    if (!dstType)
      return rewriter.notifyMatchFailure(op, "type conversion failed");
    Location loc = op.getLoc();

    // Process `Offset` and `Count`: broadcast and extend/truncate if needed.
    Value offset = processCountOrOffset(loc, op.getOffset(), srcType, dstType,
                                        *getTypeConverter(), rewriter);
    Value count = processCountOrOffset(loc, op.getCount(), srcType, dstType,
                                       *getTypeConverter(), rewriter);

    // Create a mask with bits set at [0, Count - 1].
    Value minusOne = createConstantAllBitsSet(loc, srcType, dstType, rewriter);
    Value maskShiftedByCount =
        rewriter.create<LLVM::ShlOp>(loc, dstType, minusOne, count);
    Value mask = rewriter.create<LLVM::XOrOp>(loc, dstType, maskShiftedByCount,
                                              minusOne);

    // Shift `Base` by `Offset` and apply the mask on it.
    Value shiftedBase =
        rewriter.create<LLVM::LShrOp>(loc, dstType, op.getBase(), offset);
    rewriter.replaceOpWithNewOp<LLVM::AndOp>(op, dstType, shiftedBase, mask);
    return success();
  }
};

class BranchConversionPattern : public SPIRVToLLVMConversion<spirv::BranchOp> {
public:
  using SPIRVToLLVMConversion<spirv::BranchOp>::SPIRVToLLVMConversion;

  LogicalResult
  matchAndRewrite(spirv::BranchOp branchOp, OpAdaptor adaptor,
                  ConversionPatternRewriter &rewriter) const override {
    rewriter.replaceOpWithNewOp<LLVM::BrOp>(branchOp, adaptor.getOperands(),
                                            branchOp.getTarget());
    return success();
  }
};

class BranchConditionalConversionPattern
    : public SPIRVToLLVMConversion<spirv::BranchConditionalOp> {
public:
  using SPIRVToLLVMConversion<
      spirv::BranchConditionalOp>::SPIRVToLLVMConversion;

  LogicalResult
  matchAndRewrite(spirv::BranchConditionalOp op, OpAdaptor adaptor,
                  ConversionPatternRewriter &rewriter) const override {
    // If branch weights exist, map them to 32-bit integer vector.
    DenseI32ArrayAttr branchWeights = nullptr;
    if (auto weights = op.getBranchWeights()) {
      SmallVector<int32_t> weightValues;
      for (auto weight : weights->getAsRange<IntegerAttr>())
        weightValues.push_back(weight.getInt());
      branchWeights = DenseI32ArrayAttr::get(getContext(), weightValues);
    }

    rewriter.replaceOpWithNewOp<LLVM::CondBrOp>(
        op, op.getCondition(), op.getTrueBlockArguments(),
        op.getFalseBlockArguments(), branchWeights, op.getTrueBlock(),
        op.getFalseBlock());
    return success();
  }
};

/// Converts `spirv.getCompositeExtract` to `llvm.extractvalue` if the container
/// type is an aggregate type (struct or array). Otherwise, converts to
/// `llvm.extractelement` that operates on vectors.
class CompositeExtractPattern
    : public SPIRVToLLVMConversion<spirv::CompositeExtractOp> {
public:
  using SPIRVToLLVMConversion<spirv::CompositeExtractOp>::SPIRVToLLVMConversion;

  LogicalResult
  matchAndRewrite(spirv::CompositeExtractOp op, OpAdaptor adaptor,
                  ConversionPatternRewriter &rewriter) const override {
    auto dstType = this->getTypeConverter()->convertType(op.getType());
    if (!dstType)
      return rewriter.notifyMatchFailure(op, "type conversion failed");

    Type containerType = op.getComposite().getType();
    if (isa<VectorType>(containerType)) {
      Location loc = op.getLoc();
      IntegerAttr value = cast<IntegerAttr>(op.getIndices()[0]);
      Value index = createI32ConstantOf(loc, rewriter, value.getInt());
      rewriter.replaceOpWithNewOp<LLVM::ExtractElementOp>(
          op, dstType, adaptor.getComposite(), index);
      return success();
    }

    rewriter.replaceOpWithNewOp<LLVM::ExtractValueOp>(
        op, adaptor.getComposite(),
        LLVM::convertArrayToIndices(op.getIndices()));
    return success();
  }
};

/// Converts `spirv.getCompositeInsert` to `llvm.insertvalue` if the container
/// type is an aggregate type (struct or array). Otherwise, converts to
/// `llvm.insertelement` that operates on vectors.
class CompositeInsertPattern
    : public SPIRVToLLVMConversion<spirv::CompositeInsertOp> {
public:
  using SPIRVToLLVMConversion<spirv::CompositeInsertOp>::SPIRVToLLVMConversion;

  LogicalResult
  matchAndRewrite(spirv::CompositeInsertOp op, OpAdaptor adaptor,
                  ConversionPatternRewriter &rewriter) const override {
    auto dstType = this->getTypeConverter()->convertType(op.getType());
    if (!dstType)
      return rewriter.notifyMatchFailure(op, "type conversion failed");

    Type containerType = op.getComposite().getType();
    if (isa<VectorType>(containerType)) {
      Location loc = op.getLoc();
      IntegerAttr value = cast<IntegerAttr>(op.getIndices()[0]);
      Value index = createI32ConstantOf(loc, rewriter, value.getInt());
      rewriter.replaceOpWithNewOp<LLVM::InsertElementOp>(
          op, dstType, adaptor.getComposite(), adaptor.getObject(), index);
      return success();
    }

    rewriter.replaceOpWithNewOp<LLVM::InsertValueOp>(
        op, adaptor.getComposite(), adaptor.getObject(),
        LLVM::convertArrayToIndices(op.getIndices()));
    return success();
  }
};

/// Converts SPIR-V operations that have straightforward LLVM equivalent
/// into LLVM dialect operations.
template <typename SPIRVOp, typename LLVMOp>
class DirectConversionPattern : public SPIRVToLLVMConversion<SPIRVOp> {
public:
  using SPIRVToLLVMConversion<SPIRVOp>::SPIRVToLLVMConversion;

  LogicalResult
  matchAndRewrite(SPIRVOp op, typename SPIRVOp::Adaptor adaptor,
                  ConversionPatternRewriter &rewriter) const override {
    auto dstType = this->getTypeConverter()->convertType(op.getType());
    if (!dstType)
      return rewriter.notifyMatchFailure(op, "type conversion failed");
    rewriter.template replaceOpWithNewOp<LLVMOp>(
        op, dstType, adaptor.getOperands(), op->getAttrs());
    return success();
  }
};

/// Converts `spirv.ExecutionMode` into a global struct constant that holds
/// execution mode information.
class ExecutionModePattern
    : public SPIRVToLLVMConversion<spirv::ExecutionModeOp> {
public:
  using SPIRVToLLVMConversion<spirv::ExecutionModeOp>::SPIRVToLLVMConversion;

  LogicalResult
  matchAndRewrite(spirv::ExecutionModeOp op, OpAdaptor adaptor,
                  ConversionPatternRewriter &rewriter) const override {
    // First, create the global struct's name that would be associated with
    // this entry point's execution mode. We set it to be:
    //   __spv__{SPIR-V module name}_{function name}_execution_mode_info_{mode}
    ModuleOp module = op->getParentOfType<ModuleOp>();
    spirv::ExecutionModeAttr executionModeAttr = op.getExecutionModeAttr();
    std::string moduleName;
    if (module.getName().has_value())
      moduleName = "_" + module.getName()->str();
    else
      moduleName = "";
    std::string executionModeInfoName = llvm::formatv(
        "__spv_{0}_{1}_execution_mode_info_{2}", moduleName, op.getFn().str(),
        static_cast<uint32_t>(executionModeAttr.getValue()));

    MLIRContext *context = rewriter.getContext();
    OpBuilder::InsertionGuard guard(rewriter);
    rewriter.setInsertionPointToStart(module.getBody());

    // Create a struct type, corresponding to the C struct below.
    // struct {
    //   int32_t executionMode;
    //   int32_t values[];          // optional values
    // };
    auto llvmI32Type = IntegerType::get(context, 32);
    SmallVector<Type, 2> fields;
    fields.push_back(llvmI32Type);
    ArrayAttr values = op.getValues();
    if (!values.empty()) {
      auto arrayType = LLVM::LLVMArrayType::get(llvmI32Type, values.size());
      fields.push_back(arrayType);
    }
    auto structType = LLVM::LLVMStructType::getLiteral(context, fields);

    // Create `llvm.mlir.global` with initializer region containing one block.
    auto global = rewriter.create<LLVM::GlobalOp>(
        UnknownLoc::get(context), structType, /*isConstant=*/true,
        LLVM::Linkage::External, executionModeInfoName, Attribute(),
        /*alignment=*/0);
    Location loc = global.getLoc();
    Region &region = global.getInitializerRegion();
    Block *block = rewriter.createBlock(&region);

    // Initialize the struct and set the execution mode value.
    rewriter.setInsertionPointToStart(block);
    Value structValue = rewriter.create<LLVM::UndefOp>(loc, structType);
    Value executionMode = rewriter.create<LLVM::ConstantOp>(
        loc, llvmI32Type,
        rewriter.getI32IntegerAttr(
            static_cast<uint32_t>(executionModeAttr.getValue())));
    structValue = rewriter.create<LLVM::InsertValueOp>(loc, structValue,
                                                       executionMode, 0);

    // Insert extra operands if they exist into execution mode info struct.
    for (unsigned i = 0, e = values.size(); i < e; ++i) {
      auto attr = values.getValue()[i];
      Value entry = rewriter.create<LLVM::ConstantOp>(loc, llvmI32Type, attr);
      structValue = rewriter.create<LLVM::InsertValueOp>(
          loc, structValue, entry, ArrayRef<int64_t>({1, i}));
    }
    rewriter.create<LLVM::ReturnOp>(loc, ArrayRef<Value>({structValue}));
    rewriter.eraseOp(op);
    return success();
  }
};

/// Converts `spirv.GlobalVariable` to `llvm.mlir.global`. Note that SPIR-V
/// global returns a pointer, whereas in LLVM dialect the global holds an actual
/// value. This difference is handled by `spirv.mlir.addressof` and
/// `llvm.mlir.addressof`ops that both return a pointer.
class GlobalVariablePattern
    : public SPIRVToLLVMConversion<spirv::GlobalVariableOp> {
public:
  template <typename... Args>
  GlobalVariablePattern(spirv::ClientAPI clientAPI, Args &&...args)
      : SPIRVToLLVMConversion<spirv::GlobalVariableOp>(
            std::forward<Args>(args)...),
        clientAPI(clientAPI) {}

  LogicalResult
  matchAndRewrite(spirv::GlobalVariableOp op, OpAdaptor adaptor,
                  ConversionPatternRewriter &rewriter) const override {
    // Currently, there is no support of initialization with a constant value in
    // SPIR-V dialect. Specialization constants are not considered as well.
    if (op.getInitializer())
      return failure();

    auto srcType = cast<spirv::PointerType>(op.getType());
    auto dstType = getTypeConverter()->convertType(srcType.getPointeeType());
    if (!dstType)
      return rewriter.notifyMatchFailure(op, "type conversion failed");

    // Limit conversion to the current invocation only or `StorageBuffer`
    // required by SPIR-V runner.
    // This is okay because multiple invocations are not supported yet.
    auto storageClass = srcType.getStorageClass();
    switch (storageClass) {
    case spirv::StorageClass::Input:
    case spirv::StorageClass::Private:
    case spirv::StorageClass::Output:
    case spirv::StorageClass::StorageBuffer:
    case spirv::StorageClass::UniformConstant:
      break;
    default:
      return failure();
    }

    // LLVM dialect spec: "If the global value is a constant, storing into it is
    // not allowed.". This corresponds to SPIR-V 'Input' and 'UniformConstant'
    // storage class that is read-only.
    bool isConstant = (storageClass == spirv::StorageClass::Input) ||
                      (storageClass == spirv::StorageClass::UniformConstant);
    // SPIR-V spec: "By default, functions and global variables are private to a
    // module and cannot be accessed by other modules. However, a module may be
    // written to export or import functions and global (module scope)
    // variables.". Therefore, map 'Private' storage class to private linkage,
    // 'Input' and 'Output' to external linkage.
    auto linkage = storageClass == spirv::StorageClass::Private
                       ? LLVM::Linkage::Private
                       : LLVM::Linkage::External;
    auto newGlobalOp = rewriter.replaceOpWithNewOp<LLVM::GlobalOp>(
        op, dstType, isConstant, linkage, op.getSymName(), Attribute(),
        /*alignment=*/0, storageClassToAddressSpace(clientAPI, storageClass));

    // Attach location attribute if applicable
    if (op.getLocationAttr())
      newGlobalOp->setAttr(op.getLocationAttrName(), op.getLocationAttr());

    return success();
  }

private:
  spirv::ClientAPI clientAPI;
};

/// Converts SPIR-V cast ops that do not have straightforward LLVM
/// equivalent in LLVM dialect.
template <typename SPIRVOp, typename LLVMExtOp, typename LLVMTruncOp>
class IndirectCastPattern : public SPIRVToLLVMConversion<SPIRVOp> {
public:
  using SPIRVToLLVMConversion<SPIRVOp>::SPIRVToLLVMConversion;

  LogicalResult
  matchAndRewrite(SPIRVOp op, typename SPIRVOp::Adaptor adaptor,
                  ConversionPatternRewriter &rewriter) const override {

    Type fromType = op.getOperand().getType();
    Type toType = op.getType();

    auto dstType = this->getTypeConverter()->convertType(toType);
    if (!dstType)
      return rewriter.notifyMatchFailure(op, "type conversion failed");

    if (getBitWidth(fromType) < getBitWidth(toType)) {
      rewriter.template replaceOpWithNewOp<LLVMExtOp>(op, dstType,
                                                      adaptor.getOperands());
      return success();
    }
    if (getBitWidth(fromType) > getBitWidth(toType)) {
      rewriter.template replaceOpWithNewOp<LLVMTruncOp>(op, dstType,
                                                        adaptor.getOperands());
      return success();
    }
    return failure();
  }
};

class FunctionCallPattern
    : public SPIRVToLLVMConversion<spirv::FunctionCallOp> {
public:
  using SPIRVToLLVMConversion<spirv::FunctionCallOp>::SPIRVToLLVMConversion;

  LogicalResult
  matchAndRewrite(spirv::FunctionCallOp callOp, OpAdaptor adaptor,
                  ConversionPatternRewriter &rewriter) const override {
    if (callOp.getNumResults() == 0) {
      auto newOp = rewriter.replaceOpWithNewOp<LLVM::CallOp>(
          callOp, std::nullopt, adaptor.getOperands(), callOp->getAttrs());
      newOp.getProperties().operandSegmentSizes = {
          static_cast<int32_t>(adaptor.getOperands().size()), 0};
      newOp.getProperties().op_bundle_sizes = rewriter.getDenseI32ArrayAttr({});
      return success();
    }

    // Function returns a single result.
    auto dstType = getTypeConverter()->convertType(callOp.getType(0));
    if (!dstType)
      return rewriter.notifyMatchFailure(callOp, "type conversion failed");
    auto newOp = rewriter.replaceOpWithNewOp<LLVM::CallOp>(
        callOp, dstType, adaptor.getOperands(), callOp->getAttrs());
    newOp.getProperties().operandSegmentSizes = {
        static_cast<int32_t>(adaptor.getOperands().size()), 0};
    newOp.getProperties().op_bundle_sizes = rewriter.getDenseI32ArrayAttr({});
    return success();
  }
};

/// Converts SPIR-V floating-point comparisons to llvm.fcmp "predicate"
template <typename SPIRVOp, LLVM::FCmpPredicate predicate>
class FComparePattern : public SPIRVToLLVMConversion<SPIRVOp> {
public:
  using SPIRVToLLVMConversion<SPIRVOp>::SPIRVToLLVMConversion;

  LogicalResult
  matchAndRewrite(SPIRVOp op, typename SPIRVOp::Adaptor adaptor,
                  ConversionPatternRewriter &rewriter) const override {

    auto dstType = this->getTypeConverter()->convertType(op.getType());
    if (!dstType)
      return rewriter.notifyMatchFailure(op, "type conversion failed");

    rewriter.template replaceOpWithNewOp<LLVM::FCmpOp>(
        op, dstType, predicate, op.getOperand1(), op.getOperand2());
    return success();
  }
};

/// Converts SPIR-V integer comparisons to llvm.icmp "predicate"
template <typename SPIRVOp, LLVM::ICmpPredicate predicate>
class IComparePattern : public SPIRVToLLVMConversion<SPIRVOp> {
public:
  using SPIRVToLLVMConversion<SPIRVOp>::SPIRVToLLVMConversion;

  LogicalResult
  matchAndRewrite(SPIRVOp op, typename SPIRVOp::Adaptor adaptor,
                  ConversionPatternRewriter &rewriter) const override {

    auto dstType = this->getTypeConverter()->convertType(op.getType());
    if (!dstType)
      return rewriter.notifyMatchFailure(op, "type conversion failed");

    rewriter.template replaceOpWithNewOp<LLVM::ICmpOp>(
        op, dstType, predicate, op.getOperand1(), op.getOperand2());
    return success();
  }
};

class InverseSqrtPattern
    : public SPIRVToLLVMConversion<spirv::GLInverseSqrtOp> {
public:
  using SPIRVToLLVMConversion<spirv::GLInverseSqrtOp>::SPIRVToLLVMConversion;

  LogicalResult
  matchAndRewrite(spirv::GLInverseSqrtOp op, OpAdaptor adaptor,
                  ConversionPatternRewriter &rewriter) const override {
    auto srcType = op.getType();
    auto dstType = getTypeConverter()->convertType(srcType);
    if (!dstType)
      return rewriter.notifyMatchFailure(op, "type conversion failed");

    Location loc = op.getLoc();
    Value one = createFPConstant(loc, srcType, dstType, rewriter, 1.0);
    Value sqrt = rewriter.create<LLVM::SqrtOp>(loc, dstType, op.getOperand());
    rewriter.replaceOpWithNewOp<LLVM::FDivOp>(op, dstType, one, sqrt);
    return success();
  }
};

/// Converts `spirv.Load` and `spirv.Store` to LLVM dialect.
template <typename SPIRVOp>
class LoadStorePattern : public SPIRVToLLVMConversion<SPIRVOp> {
public:
  using SPIRVToLLVMConversion<SPIRVOp>::SPIRVToLLVMConversion;

  LogicalResult
  matchAndRewrite(SPIRVOp op, typename SPIRVOp::Adaptor adaptor,
                  ConversionPatternRewriter &rewriter) const override {
    if (!op.getMemoryAccess()) {
      return replaceWithLoadOrStore(op, adaptor.getOperands(), rewriter,
                                    *this->getTypeConverter(), /*alignment=*/0,
                                    /*isVolatile=*/false,
                                    /*isNonTemporal=*/false);
    }
    auto memoryAccess = *op.getMemoryAccess();
    switch (memoryAccess) {
    case spirv::MemoryAccess::Aligned:
    case spirv::MemoryAccess::None:
    case spirv::MemoryAccess::Nontemporal:
    case spirv::MemoryAccess::Volatile: {
      unsigned alignment =
          memoryAccess == spirv::MemoryAccess::Aligned ? *op.getAlignment() : 0;
      bool isNonTemporal = memoryAccess == spirv::MemoryAccess::Nontemporal;
      bool isVolatile = memoryAccess == spirv::MemoryAccess::Volatile;
      return replaceWithLoadOrStore(op, adaptor.getOperands(), rewriter,
                                    *this->getTypeConverter(), alignment,
                                    isVolatile, isNonTemporal);
    }
    default:
      // There is no support of other memory access attributes.
      return failure();
    }
  }
};

/// Converts `spirv.Not` and `spirv.LogicalNot` into LLVM dialect.
template <typename SPIRVOp>
class NotPattern : public SPIRVToLLVMConversion<SPIRVOp> {
public:
  using SPIRVToLLVMConversion<SPIRVOp>::SPIRVToLLVMConversion;

  LogicalResult
  matchAndRewrite(SPIRVOp notOp, typename SPIRVOp::Adaptor adaptor,
                  ConversionPatternRewriter &rewriter) const override {
    auto srcType = notOp.getType();
    auto dstType = this->getTypeConverter()->convertType(srcType);
    if (!dstType)
      return rewriter.notifyMatchFailure(notOp, "type conversion failed");

    Location loc = notOp.getLoc();
    IntegerAttr minusOne = minusOneIntegerAttribute(srcType, rewriter);
    auto mask =
        isa<VectorType>(srcType)
            ? rewriter.create<LLVM::ConstantOp>(
                  loc, dstType,
                  SplatElementsAttr::get(cast<VectorType>(srcType), minusOne))
            : rewriter.create<LLVM::ConstantOp>(loc, dstType, minusOne);
    rewriter.template replaceOpWithNewOp<LLVM::XOrOp>(notOp, dstType,
                                                      notOp.getOperand(), mask);
    return success();
  }
};

/// A template pattern that erases the given `SPIRVOp`.
template <typename SPIRVOp>
class ErasePattern : public SPIRVToLLVMConversion<SPIRVOp> {
public:
  using SPIRVToLLVMConversion<SPIRVOp>::SPIRVToLLVMConversion;

  LogicalResult
  matchAndRewrite(SPIRVOp op, typename SPIRVOp::Adaptor adaptor,
                  ConversionPatternRewriter &rewriter) const override {
    rewriter.eraseOp(op);
    return success();
  }
};

class ReturnPattern : public SPIRVToLLVMConversion<spirv::ReturnOp> {
public:
  using SPIRVToLLVMConversion<spirv::ReturnOp>::SPIRVToLLVMConversion;

  LogicalResult
  matchAndRewrite(spirv::ReturnOp returnOp, OpAdaptor adaptor,
                  ConversionPatternRewriter &rewriter) const override {
    rewriter.replaceOpWithNewOp<LLVM::ReturnOp>(returnOp, ArrayRef<Type>(),
                                                ArrayRef<Value>());
    return success();
  }
};

class ReturnValuePattern : public SPIRVToLLVMConversion<spirv::ReturnValueOp> {
public:
  using SPIRVToLLVMConversion<spirv::ReturnValueOp>::SPIRVToLLVMConversion;

  LogicalResult
  matchAndRewrite(spirv::ReturnValueOp returnValueOp, OpAdaptor adaptor,
                  ConversionPatternRewriter &rewriter) const override {
    rewriter.replaceOpWithNewOp<LLVM::ReturnOp>(returnValueOp, ArrayRef<Type>(),
                                                adaptor.getOperands());
    return success();
  }
};

static LLVM::LLVMFuncOp lookupOrCreateSPIRVFn(Operation *symbolTable,
                                              StringRef name,
                                              ArrayRef<Type> paramTypes,
<<<<<<< HEAD
                                              Type resultType) {
=======
                                              Type resultType,
                                              bool convergent = true) {
>>>>>>> a8d96e15
  auto func = dyn_cast_or_null<LLVM::LLVMFuncOp>(
      SymbolTable::lookupSymbolIn(symbolTable, name));
  if (func)
    return func;

  OpBuilder b(symbolTable->getRegion(0));
  func = b.create<LLVM::LLVMFuncOp>(
      symbolTable->getLoc(), name,
      LLVM::LLVMFunctionType::get(resultType, paramTypes));
  func.setCConv(LLVM::cconv::CConv::SPIR_FUNC);
<<<<<<< HEAD
  func.setConvergent(true);
=======
  func.setConvergent(convergent);
>>>>>>> a8d96e15
  func.setNoUnwind(true);
  func.setWillReturn(true);
  return func;
}

static LLVM::CallOp createSPIRVBuiltinCall(Location loc, OpBuilder &builder,
                                           LLVM::LLVMFuncOp func,
                                           ValueRange args) {
  auto call = builder.create<LLVM::CallOp>(loc, func, args);
  call.setCConv(func.getCConv());
  call.setConvergentAttr(func.getConvergentAttr());
  call.setNoUnwindAttr(func.getNoUnwindAttr());
  call.setWillReturnAttr(func.getWillReturnAttr());
  return call;
}

<<<<<<< HEAD
class ControlBarrierPattern
    : public SPIRVToLLVMConversion<spirv::ControlBarrierOp> {
public:
  using SPIRVToLLVMConversion<spirv::ControlBarrierOp>::SPIRVToLLVMConversion;

  LogicalResult
  matchAndRewrite(spirv::ControlBarrierOp controlBarrierOp, OpAdaptor adaptor,
                  ConversionPatternRewriter &rewriter) const override {
    constexpr StringLiteral funcName = "_Z22__spirv_ControlBarrieriii";
    Operation *symbolTable =
        controlBarrierOp->getParentWithTrait<OpTrait::SymbolTable>();
=======
template <typename BarrierOpTy>
class ControlBarrierPattern : public SPIRVToLLVMConversion<BarrierOpTy> {
public:
  using OpAdaptor = typename SPIRVToLLVMConversion<BarrierOpTy>::OpAdaptor;

  using SPIRVToLLVMConversion<BarrierOpTy>::SPIRVToLLVMConversion;

  static constexpr StringRef getFuncName();

  LogicalResult
  matchAndRewrite(BarrierOpTy controlBarrierOp, OpAdaptor adaptor,
                  ConversionPatternRewriter &rewriter) const override {
    constexpr StringRef funcName = getFuncName();
    Operation *symbolTable =
        controlBarrierOp->template getParentWithTrait<OpTrait::SymbolTable>();
>>>>>>> a8d96e15

    Type i32 = rewriter.getI32Type();

    Type voidTy = rewriter.getType<LLVM::LLVMVoidType>();
    LLVM::LLVMFuncOp func =
        lookupOrCreateSPIRVFn(symbolTable, funcName, {i32, i32, i32}, voidTy);

    Location loc = controlBarrierOp->getLoc();
    Value execution = rewriter.create<LLVM::ConstantOp>(
        loc, i32, static_cast<int32_t>(adaptor.getExecutionScope()));
    Value memory = rewriter.create<LLVM::ConstantOp>(
        loc, i32, static_cast<int32_t>(adaptor.getMemoryScope()));
    Value semantics = rewriter.create<LLVM::ConstantOp>(
        loc, i32, static_cast<int32_t>(adaptor.getMemorySemantics()));

    auto call = createSPIRVBuiltinCall(loc, rewriter, func,
                                       {execution, memory, semantics});

    rewriter.replaceOp(controlBarrierOp, call);
    return success();
  }
};

<<<<<<< HEAD
=======
namespace {

StringRef getTypeMangling(Type type, bool isSigned) {
  return llvm::TypeSwitch<Type, StringRef>(type)
      .Case<Float16Type>([](auto) { return "Dh"; })
      .Case<Float32Type>([](auto) { return "f"; })
      .Case<Float64Type>([](auto) { return "d"; })
      .Case<IntegerType>([isSigned](IntegerType intTy) {
        switch (intTy.getWidth()) {
        case 1:
          return "b";
        case 8:
          return (isSigned) ? "a" : "c";
        case 16:
          return (isSigned) ? "s" : "t";
        case 32:
          return (isSigned) ? "i" : "j";
        case 64:
          return (isSigned) ? "l" : "m";
        default:
          llvm_unreachable("Unsupported integer width");
        }
      })
      .Default([](auto) {
        llvm_unreachable("No mangling defined");
        return "";
      });
}

template <typename ReduceOp>
constexpr StringLiteral getGroupFuncName();

template <>
constexpr StringLiteral getGroupFuncName<spirv::GroupIAddOp>() {
  return "_Z17__spirv_GroupIAddii";
}
template <>
constexpr StringLiteral getGroupFuncName<spirv::GroupFAddOp>() {
  return "_Z17__spirv_GroupFAddii";
}
template <>
constexpr StringLiteral getGroupFuncName<spirv::GroupSMinOp>() {
  return "_Z17__spirv_GroupSMinii";
}
template <>
constexpr StringLiteral getGroupFuncName<spirv::GroupUMinOp>() {
  return "_Z17__spirv_GroupUMinii";
}
template <>
constexpr StringLiteral getGroupFuncName<spirv::GroupFMinOp>() {
  return "_Z17__spirv_GroupFMinii";
}
template <>
constexpr StringLiteral getGroupFuncName<spirv::GroupSMaxOp>() {
  return "_Z17__spirv_GroupSMaxii";
}
template <>
constexpr StringLiteral getGroupFuncName<spirv::GroupUMaxOp>() {
  return "_Z17__spirv_GroupUMaxii";
}
template <>
constexpr StringLiteral getGroupFuncName<spirv::GroupFMaxOp>() {
  return "_Z17__spirv_GroupFMaxii";
}
template <>
constexpr StringLiteral getGroupFuncName<spirv::GroupNonUniformIAddOp>() {
  return "_Z27__spirv_GroupNonUniformIAddii";
}
template <>
constexpr StringLiteral getGroupFuncName<spirv::GroupNonUniformFAddOp>() {
  return "_Z27__spirv_GroupNonUniformFAddii";
}
template <>
constexpr StringLiteral getGroupFuncName<spirv::GroupNonUniformIMulOp>() {
  return "_Z27__spirv_GroupNonUniformIMulii";
}
template <>
constexpr StringLiteral getGroupFuncName<spirv::GroupNonUniformFMulOp>() {
  return "_Z27__spirv_GroupNonUniformFMulii";
}
template <>
constexpr StringLiteral getGroupFuncName<spirv::GroupNonUniformSMinOp>() {
  return "_Z27__spirv_GroupNonUniformSMinii";
}
template <>
constexpr StringLiteral getGroupFuncName<spirv::GroupNonUniformUMinOp>() {
  return "_Z27__spirv_GroupNonUniformUMinii";
}
template <>
constexpr StringLiteral getGroupFuncName<spirv::GroupNonUniformFMinOp>() {
  return "_Z27__spirv_GroupNonUniformFMinii";
}
template <>
constexpr StringLiteral getGroupFuncName<spirv::GroupNonUniformSMaxOp>() {
  return "_Z27__spirv_GroupNonUniformSMaxii";
}
template <>
constexpr StringLiteral getGroupFuncName<spirv::GroupNonUniformUMaxOp>() {
  return "_Z27__spirv_GroupNonUniformUMaxii";
}
template <>
constexpr StringLiteral getGroupFuncName<spirv::GroupNonUniformFMaxOp>() {
  return "_Z27__spirv_GroupNonUniformFMaxii";
}
template <>
constexpr StringLiteral getGroupFuncName<spirv::GroupNonUniformBitwiseAndOp>() {
  return "_Z33__spirv_GroupNonUniformBitwiseAndii";
}
template <>
constexpr StringLiteral getGroupFuncName<spirv::GroupNonUniformBitwiseOrOp>() {
  return "_Z32__spirv_GroupNonUniformBitwiseOrii";
}
template <>
constexpr StringLiteral getGroupFuncName<spirv::GroupNonUniformBitwiseXorOp>() {
  return "_Z33__spirv_GroupNonUniformBitwiseXorii";
}
template <>
constexpr StringLiteral getGroupFuncName<spirv::GroupNonUniformLogicalAndOp>() {
  return "_Z33__spirv_GroupNonUniformLogicalAndii";
}
template <>
constexpr StringLiteral getGroupFuncName<spirv::GroupNonUniformLogicalOrOp>() {
  return "_Z32__spirv_GroupNonUniformLogicalOrii";
}
template <>
constexpr StringLiteral getGroupFuncName<spirv::GroupNonUniformLogicalXorOp>() {
  return "_Z33__spirv_GroupNonUniformLogicalXorii";
}
} // namespace

template <typename ReduceOp, bool Signed = false, bool NonUniform = false>
class GroupReducePattern : public SPIRVToLLVMConversion<ReduceOp> {
public:
  using SPIRVToLLVMConversion<ReduceOp>::SPIRVToLLVMConversion;

  LogicalResult
  matchAndRewrite(ReduceOp op, typename ReduceOp::Adaptor adaptor,
                  ConversionPatternRewriter &rewriter) const override {

    Type retTy = op.getResult().getType();
    if (!retTy.isIntOrFloat()) {
      return failure();
    }
    SmallString<36> funcName = getGroupFuncName<ReduceOp>();
    funcName += getTypeMangling(retTy, false);

    Type i32Ty = rewriter.getI32Type();
    SmallVector<Type> paramTypes{i32Ty, i32Ty, retTy};
    if constexpr (NonUniform) {
      if (adaptor.getClusterSize()) {
        funcName += "j";
        paramTypes.push_back(i32Ty);
      }
    }

    Operation *symbolTable =
        op->template getParentWithTrait<OpTrait::SymbolTable>();

    LLVM::LLVMFuncOp func = lookupOrCreateSPIRVFn(
        symbolTable, funcName, paramTypes, retTy, !NonUniform);

    Location loc = op.getLoc();
    Value scope = rewriter.create<LLVM::ConstantOp>(
        loc, i32Ty, static_cast<int32_t>(adaptor.getExecutionScope()));
    Value groupOp = rewriter.create<LLVM::ConstantOp>(
        loc, i32Ty, static_cast<int32_t>(adaptor.getGroupOperation()));
    SmallVector<Value> operands{scope, groupOp};
    operands.append(adaptor.getOperands().begin(), adaptor.getOperands().end());

    auto call = createSPIRVBuiltinCall(loc, rewriter, func, operands);
    rewriter.replaceOp(op, call);
    return success();
  }
};

template <>
constexpr StringRef
ControlBarrierPattern<spirv::ControlBarrierOp>::getFuncName() {
  return "_Z22__spirv_ControlBarrieriii";
}

template <>
constexpr StringRef
ControlBarrierPattern<spirv::INTELControlBarrierArriveOp>::getFuncName() {
  return "_Z33__spirv_ControlBarrierArriveINTELiii";
}

template <>
constexpr StringRef
ControlBarrierPattern<spirv::INTELControlBarrierWaitOp>::getFuncName() {
  return "_Z31__spirv_ControlBarrierWaitINTELiii";
}

>>>>>>> a8d96e15
/// Converts `spirv.mlir.loop` to LLVM dialect. All blocks within selection
/// should be reachable for conversion to succeed. The structure of the loop in
/// LLVM dialect will be the following:
///
///      +------------------------------------+
///      | <code before spirv.mlir.loop>        |
///      | llvm.br ^header                    |
///      +------------------------------------+
///                           |
///   +----------------+      |
///   |                |      |
///   |                V      V
///   |  +------------------------------------+
///   |  | ^header:                           |
///   |  |   <header code>                    |
///   |  |   llvm.cond_br %cond, ^body, ^exit |
///   |  +------------------------------------+
///   |                    |
///   |                    |----------------------+
///   |                    |                      |
///   |                    V                      |
///   |  +------------------------------------+   |
///   |  | ^body:                             |   |
///   |  |   <body code>                      |   |
///   |  |   llvm.br ^continue                |   |
///   |  +------------------------------------+   |
///   |                    |                      |
///   |                    V                      |
///   |  +------------------------------------+   |
///   |  | ^continue:                         |   |
///   |  |   <continue code>                  |   |
///   |  |   llvm.br ^header                  |   |
///   |  +------------------------------------+   |
///   |               |                           |
///   +---------------+    +----------------------+
///                        |
///                        V
///      +------------------------------------+
///      | ^exit:                             |
///      |   llvm.br ^remaining               |
///      +------------------------------------+
///                        |
///                        V
///      +------------------------------------+
///      | ^remaining:                        |
///      |   <code after spirv.mlir.loop>       |
///      +------------------------------------+
///
class LoopPattern : public SPIRVToLLVMConversion<spirv::LoopOp> {
public:
  using SPIRVToLLVMConversion<spirv::LoopOp>::SPIRVToLLVMConversion;

  LogicalResult
  matchAndRewrite(spirv::LoopOp loopOp, OpAdaptor adaptor,
                  ConversionPatternRewriter &rewriter) const override {
    // There is no support of loop control at the moment.
    if (loopOp.getLoopControl() != spirv::LoopControl::None)
      return failure();

    // `spirv.mlir.loop` with empty region is redundant and should be erased.
    if (loopOp.getBody().empty()) {
      rewriter.eraseOp(loopOp);
      return success();
    }

    Location loc = loopOp.getLoc();

    // Split the current block after `spirv.mlir.loop`. The remaining ops will
    // be used in `endBlock`.
    Block *currentBlock = rewriter.getBlock();
    auto position = Block::iterator(loopOp);
    Block *endBlock = rewriter.splitBlock(currentBlock, position);

    // Remove entry block and create a branch in the current block going to the
    // header block.
    Block *entryBlock = loopOp.getEntryBlock();
    assert(entryBlock->getOperations().size() == 1);
    auto brOp = dyn_cast<spirv::BranchOp>(entryBlock->getOperations().front());
    if (!brOp)
      return failure();
    Block *headerBlock = loopOp.getHeaderBlock();
    rewriter.setInsertionPointToEnd(currentBlock);
    rewriter.create<LLVM::BrOp>(loc, brOp.getBlockArguments(), headerBlock);
    rewriter.eraseBlock(entryBlock);

    // Branch from merge block to end block.
    Block *mergeBlock = loopOp.getMergeBlock();
    Operation *terminator = mergeBlock->getTerminator();
    ValueRange terminatorOperands = terminator->getOperands();
    rewriter.setInsertionPointToEnd(mergeBlock);
    rewriter.create<LLVM::BrOp>(loc, terminatorOperands, endBlock);

    rewriter.inlineRegionBefore(loopOp.getBody(), endBlock);
    rewriter.replaceOp(loopOp, endBlock->getArguments());
    return success();
  }
};

/// Converts `spirv.mlir.selection` with `spirv.BranchConditional` in its header
/// block. All blocks within selection should be reachable for conversion to
/// succeed.
class SelectionPattern : public SPIRVToLLVMConversion<spirv::SelectionOp> {
public:
  using SPIRVToLLVMConversion<spirv::SelectionOp>::SPIRVToLLVMConversion;

  LogicalResult
  matchAndRewrite(spirv::SelectionOp op, OpAdaptor adaptor,
                  ConversionPatternRewriter &rewriter) const override {
    // There is no support for `Flatten` or `DontFlatten` selection control at
    // the moment. This are just compiler hints and can be performed during the
    // optimization passes.
    if (op.getSelectionControl() != spirv::SelectionControl::None)
      return failure();

    // `spirv.mlir.selection` should have at least two blocks: one selection
    // header block and one merge block. If no blocks are present, or control
    // flow branches straight to merge block (two blocks are present), the op is
    // redundant and it is erased.
    if (op.getBody().getBlocks().size() <= 2) {
      rewriter.eraseOp(op);
      return success();
    }

    Location loc = op.getLoc();

    // Split the current block after `spirv.mlir.selection`. The remaining ops
    // will be used in `continueBlock`.
    auto *currentBlock = rewriter.getInsertionBlock();
    rewriter.setInsertionPointAfter(op);
    auto position = rewriter.getInsertionPoint();
    auto *continueBlock = rewriter.splitBlock(currentBlock, position);

    // Extract conditional branch information from the header block. By SPIR-V
    // dialect spec, it should contain `spirv.BranchConditional` or
    // `spirv.Switch` op. Note that `spirv.Switch op` is not supported at the
    // moment in the SPIR-V dialect. Remove this block when finished.
    auto *headerBlock = op.getHeaderBlock();
    assert(headerBlock->getOperations().size() == 1);
    auto condBrOp = dyn_cast<spirv::BranchConditionalOp>(
        headerBlock->getOperations().front());
    if (!condBrOp)
      return failure();
    rewriter.eraseBlock(headerBlock);

    // Branch from merge block to continue block.
    auto *mergeBlock = op.getMergeBlock();
    Operation *terminator = mergeBlock->getTerminator();
    ValueRange terminatorOperands = terminator->getOperands();
    rewriter.setInsertionPointToEnd(mergeBlock);
    rewriter.create<LLVM::BrOp>(loc, terminatorOperands, continueBlock);

    // Link current block to `true` and `false` blocks within the selection.
    Block *trueBlock = condBrOp.getTrueBlock();
    Block *falseBlock = condBrOp.getFalseBlock();
    rewriter.setInsertionPointToEnd(currentBlock);
    rewriter.create<LLVM::CondBrOp>(loc, condBrOp.getCondition(), trueBlock,
                                    condBrOp.getTrueTargetOperands(),
                                    falseBlock,
                                    condBrOp.getFalseTargetOperands());

    rewriter.inlineRegionBefore(op.getBody(), continueBlock);
    rewriter.replaceOp(op, continueBlock->getArguments());
    return success();
  }
};

/// Converts SPIR-V shift ops to LLVM shift ops. Since LLVM dialect
/// puts a restriction on `Shift` and `Base` to have the same bit width,
/// `Shift` is zero or sign extended to match this specification. Cases when
/// `Shift` bit width > `Base` bit width are considered to be illegal.
template <typename SPIRVOp, typename LLVMOp>
class ShiftPattern : public SPIRVToLLVMConversion<SPIRVOp> {
public:
  using SPIRVToLLVMConversion<SPIRVOp>::SPIRVToLLVMConversion;

  LogicalResult
  matchAndRewrite(SPIRVOp op, typename SPIRVOp::Adaptor adaptor,
                  ConversionPatternRewriter &rewriter) const override {

    auto dstType = this->getTypeConverter()->convertType(op.getType());
    if (!dstType)
      return rewriter.notifyMatchFailure(op, "type conversion failed");

    Type op1Type = op.getOperand1().getType();
    Type op2Type = op.getOperand2().getType();

    if (op1Type == op2Type) {
      rewriter.template replaceOpWithNewOp<LLVMOp>(op, dstType,
                                                   adaptor.getOperands());
      return success();
    }

    std::optional<uint64_t> dstTypeWidth =
        getIntegerOrVectorElementWidth(dstType);
    std::optional<uint64_t> op2TypeWidth =
        getIntegerOrVectorElementWidth(op2Type);

    if (!dstTypeWidth || !op2TypeWidth)
      return failure();

    Location loc = op.getLoc();
    Value extended;
    if (op2TypeWidth < dstTypeWidth) {
      if (isUnsignedIntegerOrVector(op2Type)) {
        extended = rewriter.template create<LLVM::ZExtOp>(
            loc, dstType, adaptor.getOperand2());
      } else {
        extended = rewriter.template create<LLVM::SExtOp>(
            loc, dstType, adaptor.getOperand2());
      }
    } else if (op2TypeWidth == dstTypeWidth) {
      extended = adaptor.getOperand2();
    } else {
      return failure();
    }

    Value result = rewriter.template create<LLVMOp>(
        loc, dstType, adaptor.getOperand1(), extended);
    rewriter.replaceOp(op, result);
    return success();
  }
};

class TanPattern : public SPIRVToLLVMConversion<spirv::GLTanOp> {
public:
  using SPIRVToLLVMConversion<spirv::GLTanOp>::SPIRVToLLVMConversion;

  LogicalResult
  matchAndRewrite(spirv::GLTanOp tanOp, OpAdaptor adaptor,
                  ConversionPatternRewriter &rewriter) const override {
    auto dstType = getTypeConverter()->convertType(tanOp.getType());
    if (!dstType)
      return rewriter.notifyMatchFailure(tanOp, "type conversion failed");

    Location loc = tanOp.getLoc();
    Value sin = rewriter.create<LLVM::SinOp>(loc, dstType, tanOp.getOperand());
    Value cos = rewriter.create<LLVM::CosOp>(loc, dstType, tanOp.getOperand());
    rewriter.replaceOpWithNewOp<LLVM::FDivOp>(tanOp, dstType, sin, cos);
    return success();
  }
};

/// Convert `spirv.Tanh` to
///
///   exp(2x) - 1
///   -----------
///   exp(2x) + 1
///
class TanhPattern : public SPIRVToLLVMConversion<spirv::GLTanhOp> {
public:
  using SPIRVToLLVMConversion<spirv::GLTanhOp>::SPIRVToLLVMConversion;

  LogicalResult
  matchAndRewrite(spirv::GLTanhOp tanhOp, OpAdaptor adaptor,
                  ConversionPatternRewriter &rewriter) const override {
    auto srcType = tanhOp.getType();
    auto dstType = getTypeConverter()->convertType(srcType);
    if (!dstType)
      return rewriter.notifyMatchFailure(tanhOp, "type conversion failed");

    Location loc = tanhOp.getLoc();
    Value two = createFPConstant(loc, srcType, dstType, rewriter, 2.0);
    Value multiplied =
        rewriter.create<LLVM::FMulOp>(loc, dstType, two, tanhOp.getOperand());
    Value exponential = rewriter.create<LLVM::ExpOp>(loc, dstType, multiplied);
    Value one = createFPConstant(loc, srcType, dstType, rewriter, 1.0);
    Value numerator =
        rewriter.create<LLVM::FSubOp>(loc, dstType, exponential, one);
    Value denominator =
        rewriter.create<LLVM::FAddOp>(loc, dstType, exponential, one);
    rewriter.replaceOpWithNewOp<LLVM::FDivOp>(tanhOp, dstType, numerator,
                                              denominator);
    return success();
  }
};

class VariablePattern : public SPIRVToLLVMConversion<spirv::VariableOp> {
public:
  using SPIRVToLLVMConversion<spirv::VariableOp>::SPIRVToLLVMConversion;

  LogicalResult
  matchAndRewrite(spirv::VariableOp varOp, OpAdaptor adaptor,
                  ConversionPatternRewriter &rewriter) const override {
    auto srcType = varOp.getType();
    // Initialization is supported for scalars and vectors only.
    auto pointerTo = cast<spirv::PointerType>(srcType).getPointeeType();
    auto init = varOp.getInitializer();
    if (init && !pointerTo.isIntOrFloat() && !isa<VectorType>(pointerTo))
      return failure();

    auto dstType = getTypeConverter()->convertType(srcType);
    if (!dstType)
      return rewriter.notifyMatchFailure(varOp, "type conversion failed");

    Location loc = varOp.getLoc();
    Value size = createI32ConstantOf(loc, rewriter, 1);
    if (!init) {
      auto elementType = getTypeConverter()->convertType(pointerTo);
      if (!elementType)
        return rewriter.notifyMatchFailure(varOp, "type conversion failed");
      rewriter.replaceOpWithNewOp<LLVM::AllocaOp>(varOp, dstType, elementType,
                                                  size);
      return success();
    }
    auto elementType = getTypeConverter()->convertType(pointerTo);
    if (!elementType)
      return rewriter.notifyMatchFailure(varOp, "type conversion failed");
    Value allocated =
        rewriter.create<LLVM::AllocaOp>(loc, dstType, elementType, size);
    rewriter.create<LLVM::StoreOp>(loc, adaptor.getInitializer(), allocated);
    rewriter.replaceOp(varOp, allocated);
    return success();
  }
};

//===----------------------------------------------------------------------===//
// BitcastOp conversion
//===----------------------------------------------------------------------===//

class BitcastConversionPattern
    : public SPIRVToLLVMConversion<spirv::BitcastOp> {
public:
  using SPIRVToLLVMConversion<spirv::BitcastOp>::SPIRVToLLVMConversion;

  LogicalResult
  matchAndRewrite(spirv::BitcastOp bitcastOp, OpAdaptor adaptor,
                  ConversionPatternRewriter &rewriter) const override {
    auto dstType = getTypeConverter()->convertType(bitcastOp.getType());
    if (!dstType)
      return rewriter.notifyMatchFailure(bitcastOp, "type conversion failed");

    // LLVM's opaque pointers do not require bitcasts.
    if (isa<LLVM::LLVMPointerType>(dstType)) {
      rewriter.replaceOp(bitcastOp, adaptor.getOperand());
      return success();
    }

    rewriter.replaceOpWithNewOp<LLVM::BitcastOp>(
        bitcastOp, dstType, adaptor.getOperands(), bitcastOp->getAttrs());
    return success();
  }
};

//===----------------------------------------------------------------------===//
// FuncOp conversion
//===----------------------------------------------------------------------===//

class FuncConversionPattern : public SPIRVToLLVMConversion<spirv::FuncOp> {
public:
  using SPIRVToLLVMConversion<spirv::FuncOp>::SPIRVToLLVMConversion;

  LogicalResult
  matchAndRewrite(spirv::FuncOp funcOp, OpAdaptor adaptor,
                  ConversionPatternRewriter &rewriter) const override {

    // Convert function signature. At the moment LLVMType converter is enough
    // for currently supported types.
    auto funcType = funcOp.getFunctionType();
    TypeConverter::SignatureConversion signatureConverter(
        funcType.getNumInputs());
    auto llvmType = static_cast<const LLVMTypeConverter *>(getTypeConverter())
                        ->convertFunctionSignature(
                            funcType, /*isVariadic=*/false,
                            /*useBarePtrCallConv=*/false, signatureConverter);
    if (!llvmType)
      return failure();

    // Create a new `LLVMFuncOp`
    Location loc = funcOp.getLoc();
    StringRef name = funcOp.getName();
    auto newFuncOp = rewriter.create<LLVM::LLVMFuncOp>(loc, name, llvmType);

    // Convert SPIR-V Function Control to equivalent LLVM function attribute
    MLIRContext *context = funcOp.getContext();
    switch (funcOp.getFunctionControl()) {
    case spirv::FunctionControl::Inline:
      newFuncOp.setAlwaysInline(true);
      break;
    case spirv::FunctionControl::DontInline:
      newFuncOp.setNoInline(true);
      break;

#define DISPATCH(functionControl, llvmAttr)                                    \
  case functionControl:                                                        \
    newFuncOp->setAttr("passthrough", ArrayAttr::get(context, {llvmAttr}));    \
    break;

      DISPATCH(spirv::FunctionControl::Pure,
               StringAttr::get(context, "readonly"));
      DISPATCH(spirv::FunctionControl::Const,
               StringAttr::get(context, "readnone"));

#undef DISPATCH

    // Default: if `spirv::FunctionControl::None`, then no attributes are
    // needed.
    default:
      break;
    }

    rewriter.inlineRegionBefore(funcOp.getBody(), newFuncOp.getBody(),
                                newFuncOp.end());
    if (failed(rewriter.convertRegionTypes(
            &newFuncOp.getBody(), *getTypeConverter(), &signatureConverter))) {
      return failure();
    }
    rewriter.eraseOp(funcOp);
    return success();
  }
};

//===----------------------------------------------------------------------===//
// ModuleOp conversion
//===----------------------------------------------------------------------===//

class ModuleConversionPattern : public SPIRVToLLVMConversion<spirv::ModuleOp> {
public:
  using SPIRVToLLVMConversion<spirv::ModuleOp>::SPIRVToLLVMConversion;

  LogicalResult
  matchAndRewrite(spirv::ModuleOp spvModuleOp, OpAdaptor adaptor,
                  ConversionPatternRewriter &rewriter) const override {

    auto newModuleOp =
        rewriter.create<ModuleOp>(spvModuleOp.getLoc(), spvModuleOp.getName());
    rewriter.inlineRegionBefore(spvModuleOp.getRegion(), newModuleOp.getBody());

    // Remove the terminator block that was automatically added by builder
    rewriter.eraseBlock(&newModuleOp.getBodyRegion().back());
    rewriter.eraseOp(spvModuleOp);
    return success();
  }
};

//===----------------------------------------------------------------------===//
// VectorShuffleOp conversion
//===----------------------------------------------------------------------===//

class VectorShufflePattern
    : public SPIRVToLLVMConversion<spirv::VectorShuffleOp> {
public:
  using SPIRVToLLVMConversion<spirv::VectorShuffleOp>::SPIRVToLLVMConversion;
  LogicalResult
  matchAndRewrite(spirv::VectorShuffleOp op, OpAdaptor adaptor,
                  ConversionPatternRewriter &rewriter) const override {
    Location loc = op.getLoc();
    auto components = adaptor.getComponents();
    auto vector1 = adaptor.getVector1();
    auto vector2 = adaptor.getVector2();
    int vector1Size = cast<VectorType>(vector1.getType()).getNumElements();
    int vector2Size = cast<VectorType>(vector2.getType()).getNumElements();
    if (vector1Size == vector2Size) {
      rewriter.replaceOpWithNewOp<LLVM::ShuffleVectorOp>(
          op, vector1, vector2,
          LLVM::convertArrayToIndices<int32_t>(components));
      return success();
    }

    auto dstType = getTypeConverter()->convertType(op.getType());
    if (!dstType)
      return rewriter.notifyMatchFailure(op, "type conversion failed");
    auto scalarType = cast<VectorType>(dstType).getElementType();
    auto componentsArray = components.getValue();
    auto *context = rewriter.getContext();
    auto llvmI32Type = IntegerType::get(context, 32);
    Value targetOp = rewriter.create<LLVM::UndefOp>(loc, dstType);
    for (unsigned i = 0; i < componentsArray.size(); i++) {
      if (!isa<IntegerAttr>(componentsArray[i]))
        return op.emitError("unable to support non-constant component");

      int indexVal = cast<IntegerAttr>(componentsArray[i]).getInt();
      if (indexVal == -1)
        continue;

      int offsetVal = 0;
      Value baseVector = vector1;
      if (indexVal >= vector1Size) {
        offsetVal = vector1Size;
        baseVector = vector2;
      }

      Value dstIndex = rewriter.create<LLVM::ConstantOp>(
          loc, llvmI32Type, rewriter.getIntegerAttr(rewriter.getI32Type(), i));
      Value index = rewriter.create<LLVM::ConstantOp>(
          loc, llvmI32Type,
          rewriter.getIntegerAttr(rewriter.getI32Type(), indexVal - offsetVal));

      auto extractOp = rewriter.create<LLVM::ExtractElementOp>(
          loc, scalarType, baseVector, index);
      targetOp = rewriter.create<LLVM::InsertElementOp>(loc, dstType, targetOp,
                                                        extractOp, dstIndex);
    }
    rewriter.replaceOp(op, targetOp);
    return success();
  }
};
} // namespace

//===----------------------------------------------------------------------===//
// Pattern population
//===----------------------------------------------------------------------===//

void mlir::populateSPIRVToLLVMTypeConversion(LLVMTypeConverter &typeConverter,
                                             spirv::ClientAPI clientAPI) {
  typeConverter.addConversion([&](spirv::ArrayType type) {
    return convertArrayType(type, typeConverter);
  });
  typeConverter.addConversion([&, clientAPI](spirv::PointerType type) {
    return convertPointerType(type, typeConverter, clientAPI);
  });
  typeConverter.addConversion([&](spirv::RuntimeArrayType type) {
    return convertRuntimeArrayType(type, typeConverter);
  });
  typeConverter.addConversion([&](spirv::StructType type) {
    return convertStructType(type, typeConverter);
  });
}

void mlir::populateSPIRVToLLVMConversionPatterns(
    const LLVMTypeConverter &typeConverter, RewritePatternSet &patterns,
    spirv::ClientAPI clientAPI) {
  patterns.add<
      // Arithmetic ops
      DirectConversionPattern<spirv::IAddOp, LLVM::AddOp>,
      DirectConversionPattern<spirv::IMulOp, LLVM::MulOp>,
      DirectConversionPattern<spirv::ISubOp, LLVM::SubOp>,
      DirectConversionPattern<spirv::FAddOp, LLVM::FAddOp>,
      DirectConversionPattern<spirv::FDivOp, LLVM::FDivOp>,
      DirectConversionPattern<spirv::FMulOp, LLVM::FMulOp>,
      DirectConversionPattern<spirv::FNegateOp, LLVM::FNegOp>,
      DirectConversionPattern<spirv::FRemOp, LLVM::FRemOp>,
      DirectConversionPattern<spirv::FSubOp, LLVM::FSubOp>,
      DirectConversionPattern<spirv::SDivOp, LLVM::SDivOp>,
      DirectConversionPattern<spirv::SRemOp, LLVM::SRemOp>,
      DirectConversionPattern<spirv::UDivOp, LLVM::UDivOp>,
      DirectConversionPattern<spirv::UModOp, LLVM::URemOp>,

      // Bitwise ops
      BitFieldInsertPattern, BitFieldUExtractPattern, BitFieldSExtractPattern,
      DirectConversionPattern<spirv::BitCountOp, LLVM::CtPopOp>,
      DirectConversionPattern<spirv::BitReverseOp, LLVM::BitReverseOp>,
      DirectConversionPattern<spirv::BitwiseAndOp, LLVM::AndOp>,
      DirectConversionPattern<spirv::BitwiseOrOp, LLVM::OrOp>,
      DirectConversionPattern<spirv::BitwiseXorOp, LLVM::XOrOp>,
      NotPattern<spirv::NotOp>,

      // Cast ops
      BitcastConversionPattern,
      DirectConversionPattern<spirv::ConvertFToSOp, LLVM::FPToSIOp>,
      DirectConversionPattern<spirv::ConvertFToUOp, LLVM::FPToUIOp>,
      DirectConversionPattern<spirv::ConvertSToFOp, LLVM::SIToFPOp>,
      DirectConversionPattern<spirv::ConvertUToFOp, LLVM::UIToFPOp>,
      IndirectCastPattern<spirv::FConvertOp, LLVM::FPExtOp, LLVM::FPTruncOp>,
      IndirectCastPattern<spirv::SConvertOp, LLVM::SExtOp, LLVM::TruncOp>,
      IndirectCastPattern<spirv::UConvertOp, LLVM::ZExtOp, LLVM::TruncOp>,

      // Comparison ops
      IComparePattern<spirv::IEqualOp, LLVM::ICmpPredicate::eq>,
      IComparePattern<spirv::INotEqualOp, LLVM::ICmpPredicate::ne>,
      FComparePattern<spirv::FOrdEqualOp, LLVM::FCmpPredicate::oeq>,
      FComparePattern<spirv::FOrdGreaterThanOp, LLVM::FCmpPredicate::ogt>,
      FComparePattern<spirv::FOrdGreaterThanEqualOp, LLVM::FCmpPredicate::oge>,
      FComparePattern<spirv::FOrdLessThanEqualOp, LLVM::FCmpPredicate::ole>,
      FComparePattern<spirv::FOrdLessThanOp, LLVM::FCmpPredicate::olt>,
      FComparePattern<spirv::FOrdNotEqualOp, LLVM::FCmpPredicate::one>,
      FComparePattern<spirv::FUnordEqualOp, LLVM::FCmpPredicate::ueq>,
      FComparePattern<spirv::FUnordGreaterThanOp, LLVM::FCmpPredicate::ugt>,
      FComparePattern<spirv::FUnordGreaterThanEqualOp,
                      LLVM::FCmpPredicate::uge>,
      FComparePattern<spirv::FUnordLessThanEqualOp, LLVM::FCmpPredicate::ule>,
      FComparePattern<spirv::FUnordLessThanOp, LLVM::FCmpPredicate::ult>,
      FComparePattern<spirv::FUnordNotEqualOp, LLVM::FCmpPredicate::une>,
      IComparePattern<spirv::SGreaterThanOp, LLVM::ICmpPredicate::sgt>,
      IComparePattern<spirv::SGreaterThanEqualOp, LLVM::ICmpPredicate::sge>,
      IComparePattern<spirv::SLessThanEqualOp, LLVM::ICmpPredicate::sle>,
      IComparePattern<spirv::SLessThanOp, LLVM::ICmpPredicate::slt>,
      IComparePattern<spirv::UGreaterThanOp, LLVM::ICmpPredicate::ugt>,
      IComparePattern<spirv::UGreaterThanEqualOp, LLVM::ICmpPredicate::uge>,
      IComparePattern<spirv::ULessThanEqualOp, LLVM::ICmpPredicate::ule>,
      IComparePattern<spirv::ULessThanOp, LLVM::ICmpPredicate::ult>,

      // Constant op
      ConstantScalarAndVectorPattern,

      // Control Flow ops
      BranchConversionPattern, BranchConditionalConversionPattern,
      FunctionCallPattern, LoopPattern, SelectionPattern,
      ErasePattern<spirv::MergeOp>,

      // Entry points and execution mode are handled separately.
      ErasePattern<spirv::EntryPointOp>, ExecutionModePattern,

      // GLSL extended instruction set ops
      DirectConversionPattern<spirv::GLCeilOp, LLVM::FCeilOp>,
      DirectConversionPattern<spirv::GLCosOp, LLVM::CosOp>,
      DirectConversionPattern<spirv::GLExpOp, LLVM::ExpOp>,
      DirectConversionPattern<spirv::GLFAbsOp, LLVM::FAbsOp>,
      DirectConversionPattern<spirv::GLFloorOp, LLVM::FFloorOp>,
      DirectConversionPattern<spirv::GLFMaxOp, LLVM::MaxNumOp>,
      DirectConversionPattern<spirv::GLFMinOp, LLVM::MinNumOp>,
      DirectConversionPattern<spirv::GLLogOp, LLVM::LogOp>,
      DirectConversionPattern<spirv::GLSinOp, LLVM::SinOp>,
      DirectConversionPattern<spirv::GLSMaxOp, LLVM::SMaxOp>,
      DirectConversionPattern<spirv::GLSMinOp, LLVM::SMinOp>,
      DirectConversionPattern<spirv::GLSqrtOp, LLVM::SqrtOp>,
      InverseSqrtPattern, TanPattern, TanhPattern,

      // Logical ops
      DirectConversionPattern<spirv::LogicalAndOp, LLVM::AndOp>,
      DirectConversionPattern<spirv::LogicalOrOp, LLVM::OrOp>,
      IComparePattern<spirv::LogicalEqualOp, LLVM::ICmpPredicate::eq>,
      IComparePattern<spirv::LogicalNotEqualOp, LLVM::ICmpPredicate::ne>,
      NotPattern<spirv::LogicalNotOp>,

      // Memory ops
      AccessChainPattern, AddressOfPattern, LoadStorePattern<spirv::LoadOp>,
      LoadStorePattern<spirv::StoreOp>, VariablePattern,

      // Miscellaneous ops
      CompositeExtractPattern, CompositeInsertPattern,
      DirectConversionPattern<spirv::SelectOp, LLVM::SelectOp>,
      DirectConversionPattern<spirv::UndefOp, LLVM::UndefOp>,
      VectorShufflePattern,

      // Shift ops
      ShiftPattern<spirv::ShiftRightArithmeticOp, LLVM::AShrOp>,
      ShiftPattern<spirv::ShiftRightLogicalOp, LLVM::LShrOp>,
      ShiftPattern<spirv::ShiftLeftLogicalOp, LLVM::ShlOp>,

      // Return ops
      ReturnPattern, ReturnValuePattern,

      // Barrier ops
<<<<<<< HEAD
      ControlBarrierPattern>(patterns.getContext(), typeConverter);
=======
      ControlBarrierPattern<spirv::ControlBarrierOp>,
      ControlBarrierPattern<spirv::INTELControlBarrierArriveOp>,
      ControlBarrierPattern<spirv::INTELControlBarrierWaitOp>,

      // Group reduction operations
      GroupReducePattern<spirv::GroupIAddOp>,
      GroupReducePattern<spirv::GroupFAddOp>,
      GroupReducePattern<spirv::GroupFMinOp>,
      GroupReducePattern<spirv::GroupUMinOp>,
      GroupReducePattern<spirv::GroupSMinOp, /*Signed=*/true>,
      GroupReducePattern<spirv::GroupFMaxOp>,
      GroupReducePattern<spirv::GroupUMaxOp>,
      GroupReducePattern<spirv::GroupSMaxOp, /*Signed=*/true>,
      GroupReducePattern<spirv::GroupNonUniformIAddOp, /*Signed=*/false,
                         /*NonUniform=*/true>,
      GroupReducePattern<spirv::GroupNonUniformFAddOp, /*Signed=*/false,
                         /*NonUniform=*/true>,
      GroupReducePattern<spirv::GroupNonUniformIMulOp, /*Signed=*/false,
                         /*NonUniform=*/true>,
      GroupReducePattern<spirv::GroupNonUniformFMulOp, /*Signed=*/false,
                         /*NonUniform=*/true>,
      GroupReducePattern<spirv::GroupNonUniformSMinOp, /*Signed=*/true,
                         /*NonUniform=*/true>,
      GroupReducePattern<spirv::GroupNonUniformUMinOp, /*Signed=*/false,
                         /*NonUniform=*/true>,
      GroupReducePattern<spirv::GroupNonUniformFMinOp, /*Signed=*/false,
                         /*NonUniform=*/true>,
      GroupReducePattern<spirv::GroupNonUniformSMaxOp, /*Signed=*/true,
                         /*NonUniform=*/true>,
      GroupReducePattern<spirv::GroupNonUniformUMaxOp, /*Signed=*/false,
                         /*NonUniform=*/true>,
      GroupReducePattern<spirv::GroupNonUniformFMaxOp, /*Signed=*/false,
                         /*NonUniform=*/true>,
      GroupReducePattern<spirv::GroupNonUniformBitwiseAndOp, /*Signed=*/false,
                         /*NonUniform=*/true>,
      GroupReducePattern<spirv::GroupNonUniformBitwiseOrOp, /*Signed=*/false,
                         /*NonUniform=*/true>,
      GroupReducePattern<spirv::GroupNonUniformBitwiseXorOp, /*Signed=*/false,
                         /*NonUniform=*/true>,
      GroupReducePattern<spirv::GroupNonUniformLogicalAndOp, /*Signed=*/false,
                         /*NonUniform=*/true>,
      GroupReducePattern<spirv::GroupNonUniformLogicalOrOp, /*Signed=*/false,
                         /*NonUniform=*/true>,
      GroupReducePattern<spirv::GroupNonUniformLogicalXorOp, /*Signed=*/false,
                         /*NonUniform=*/true>>(patterns.getContext(),
                                               typeConverter);
>>>>>>> a8d96e15

  patterns.add<GlobalVariablePattern>(clientAPI, patterns.getContext(),
                                      typeConverter);
}

void mlir::populateSPIRVToLLVMFunctionConversionPatterns(
    const LLVMTypeConverter &typeConverter, RewritePatternSet &patterns) {
  patterns.add<FuncConversionPattern>(patterns.getContext(), typeConverter);
}

void mlir::populateSPIRVToLLVMModuleConversionPatterns(
    const LLVMTypeConverter &typeConverter, RewritePatternSet &patterns) {
  patterns.add<ModuleConversionPattern>(patterns.getContext(), typeConverter);
}

//===----------------------------------------------------------------------===//
// Pre-conversion hooks
//===----------------------------------------------------------------------===//

/// Hook for descriptor set and binding number encoding.
static constexpr StringRef kBinding = "binding";
static constexpr StringRef kDescriptorSet = "descriptor_set";
void mlir::encodeBindAttribute(ModuleOp module) {
  auto spvModules = module.getOps<spirv::ModuleOp>();
  for (auto spvModule : spvModules) {
    spvModule.walk([&](spirv::GlobalVariableOp op) {
      IntegerAttr descriptorSet =
          op->getAttrOfType<IntegerAttr>(kDescriptorSet);
      IntegerAttr binding = op->getAttrOfType<IntegerAttr>(kBinding);
      // For every global variable in the module, get the ones with descriptor
      // set and binding numbers.
      if (descriptorSet && binding) {
        // Encode these numbers into the variable's symbolic name. If the
        // SPIR-V module has a name, add it at the beginning.
        auto moduleAndName =
            spvModule.getName().has_value()
                ? spvModule.getName()->str() + "_" + op.getSymName().str()
                : op.getSymName().str();
        std::string name =
            llvm::formatv("{0}_descriptor_set{1}_binding{2}", moduleAndName,
                          std::to_string(descriptorSet.getInt()),
                          std::to_string(binding.getInt()));
        auto nameAttr = StringAttr::get(op->getContext(), name);

        // Replace all symbol uses and set the new symbol name. Finally, remove
        // descriptor set and binding attributes.
        if (failed(SymbolTable::replaceAllSymbolUses(op, nameAttr, spvModule)))
          op.emitError("unable to replace all symbol uses for ") << name;
        SymbolTable::setSymbolName(op, nameAttr);
        op->removeAttr(kDescriptorSet);
        op->removeAttr(kBinding);
      }
    });
  }
}<|MERGE_RESOLUTION|>--- conflicted
+++ resolved
@@ -1028,12 +1028,8 @@
 static LLVM::LLVMFuncOp lookupOrCreateSPIRVFn(Operation *symbolTable,
                                               StringRef name,
                                               ArrayRef<Type> paramTypes,
-<<<<<<< HEAD
-                                              Type resultType) {
-=======
                                               Type resultType,
                                               bool convergent = true) {
->>>>>>> a8d96e15
   auto func = dyn_cast_or_null<LLVM::LLVMFuncOp>(
       SymbolTable::lookupSymbolIn(symbolTable, name));
   if (func)
@@ -1044,11 +1040,7 @@
       symbolTable->getLoc(), name,
       LLVM::LLVMFunctionType::get(resultType, paramTypes));
   func.setCConv(LLVM::cconv::CConv::SPIR_FUNC);
-<<<<<<< HEAD
-  func.setConvergent(true);
-=======
   func.setConvergent(convergent);
->>>>>>> a8d96e15
   func.setNoUnwind(true);
   func.setWillReturn(true);
   return func;
@@ -1065,19 +1057,6 @@
   return call;
 }
 
-<<<<<<< HEAD
-class ControlBarrierPattern
-    : public SPIRVToLLVMConversion<spirv::ControlBarrierOp> {
-public:
-  using SPIRVToLLVMConversion<spirv::ControlBarrierOp>::SPIRVToLLVMConversion;
-
-  LogicalResult
-  matchAndRewrite(spirv::ControlBarrierOp controlBarrierOp, OpAdaptor adaptor,
-                  ConversionPatternRewriter &rewriter) const override {
-    constexpr StringLiteral funcName = "_Z22__spirv_ControlBarrieriii";
-    Operation *symbolTable =
-        controlBarrierOp->getParentWithTrait<OpTrait::SymbolTable>();
-=======
 template <typename BarrierOpTy>
 class ControlBarrierPattern : public SPIRVToLLVMConversion<BarrierOpTy> {
 public:
@@ -1093,7 +1072,6 @@
     constexpr StringRef funcName = getFuncName();
     Operation *symbolTable =
         controlBarrierOp->template getParentWithTrait<OpTrait::SymbolTable>();
->>>>>>> a8d96e15
 
     Type i32 = rewriter.getI32Type();
 
@@ -1117,8 +1095,6 @@
   }
 };
 
-<<<<<<< HEAD
-=======
 namespace {
 
 StringRef getTypeMangling(Type type, bool isSigned) {
@@ -1312,7 +1288,6 @@
   return "_Z31__spirv_ControlBarrierWaitINTELiii";
 }
 
->>>>>>> a8d96e15
 /// Converts `spirv.mlir.loop` to LLVM dialect. All blocks within selection
 /// should be reachable for conversion to succeed. The structure of the loop in
 /// LLVM dialect will be the following:
@@ -1946,9 +1921,6 @@
       ReturnPattern, ReturnValuePattern,
 
       // Barrier ops
-<<<<<<< HEAD
-      ControlBarrierPattern>(patterns.getContext(), typeConverter);
-=======
       ControlBarrierPattern<spirv::ControlBarrierOp>,
       ControlBarrierPattern<spirv::INTELControlBarrierArriveOp>,
       ControlBarrierPattern<spirv::INTELControlBarrierWaitOp>,
@@ -1995,7 +1967,6 @@
       GroupReducePattern<spirv::GroupNonUniformLogicalXorOp, /*Signed=*/false,
                          /*NonUniform=*/true>>(patterns.getContext(),
                                                typeConverter);
->>>>>>> a8d96e15
 
   patterns.add<GlobalVariablePattern>(clientAPI, patterns.getContext(),
                                       typeConverter);
