--- conflicted
+++ resolved
@@ -307,23 +307,15 @@
             insertOp,
             "Static use of poison index handled elsewhere (folded to poison)");
       rewriter.replaceOpWithNewOp<spirv::CompositeInsertOp>(
-<<<<<<< HEAD
-          insertOp, adaptor.getSource(), adaptor.getDest(), id.value());
-=======
           insertOp, adaptor.getValueToStore(), adaptor.getDest(), id.value());
->>>>>>> d465594a
     } else {
       Value sanitizedIndex = sanitizeDynamicIndex(
           rewriter, insertOp.getLoc(), adaptor.getDynamicPosition()[0],
           vector::InsertOp::kPoisonIndex,
           insertOp.getDestVectorType().getNumElements());
       rewriter.replaceOpWithNewOp<spirv::VectorInsertDynamicOp>(
-<<<<<<< HEAD
-          insertOp, insertOp.getDest(), adaptor.getSource(), sanitizedIndex);
-=======
           insertOp, insertOp.getDest(), adaptor.getValueToStore(),
           sanitizedIndex);
->>>>>>> d465594a
     }
     return success();
   }
