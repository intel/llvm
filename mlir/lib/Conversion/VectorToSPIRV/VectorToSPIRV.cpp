//===- VectorToSPIRV.cpp - Vector to SPIR-V Patterns ----------------------===//
//
// Part of the LLVM Project, under the Apache License v2.0 with LLVM Exceptions.
// See https://llvm.org/LICENSE.txt for license information.
// SPDX-License-Identifier: Apache-2.0 WITH LLVM-exception
//
//===----------------------------------------------------------------------===//
//
// This file implements patterns to convert Vector dialect to SPIRV dialect.
//
//===----------------------------------------------------------------------===//

#include "mlir/Conversion/VectorToSPIRV/VectorToSPIRV.h"

#include "../PassDetail.h"
#include "mlir/Dialect/SPIRV/IR/SPIRVDialect.h"
#include "mlir/Dialect/SPIRV/IR/SPIRVOps.h"
#include "mlir/Dialect/SPIRV/IR/SPIRVTypes.h"
#include "mlir/Dialect/SPIRV/Transforms/SPIRVConversion.h"
#include "mlir/Dialect/Vector/VectorOps.h"
#include "mlir/Transforms/DialectConversion.h"
#include <numeric>

using namespace mlir;

/// Gets the first integer value from `attr`, assuming it is an integer array
/// attribute.
static uint64_t getFirstIntValue(ArrayAttr attr) {
  return (*attr.getAsValueRange<IntegerAttr>().begin()).getZExtValue();
<<<<<<< HEAD
};
=======
}
>>>>>>> 2e412c55

namespace {

struct VectorBitcastConvert final
    : public OpConversionPattern<vector::BitCastOp> {
  using OpConversionPattern::OpConversionPattern;

  LogicalResult
  matchAndRewrite(vector::BitCastOp bitcastOp, ArrayRef<Value> operands,
                  ConversionPatternRewriter &rewriter) const override {
    auto dstType = getTypeConverter()->convertType(bitcastOp.getType());
    if (!dstType)
      return failure();

    vector::BitCastOp::Adaptor adaptor(operands);
    if (dstType == adaptor.source().getType())
      rewriter.replaceOp(bitcastOp, adaptor.source());
    else
      rewriter.replaceOpWithNewOp<spirv::BitcastOp>(bitcastOp, dstType,
                                                    adaptor.source());

    return success();
  }
};

struct VectorBroadcastConvert final
    : public OpConversionPattern<vector::BroadcastOp> {
  using OpConversionPattern::OpConversionPattern;

  LogicalResult
  matchAndRewrite(vector::BroadcastOp broadcastOp, ArrayRef<Value> operands,
                  ConversionPatternRewriter &rewriter) const override {
    if (broadcastOp.source().getType().isa<VectorType>() ||
        !spirv::CompositeType::isValid(broadcastOp.getVectorType()))
      return failure();
    vector::BroadcastOp::Adaptor adaptor(operands);
    SmallVector<Value, 4> source(broadcastOp.getVectorType().getNumElements(),
                                 adaptor.source());
    rewriter.replaceOpWithNewOp<spirv::CompositeConstructOp>(
        broadcastOp, broadcastOp.getVectorType(), source);
    return success();
  }
};

struct VectorExtractOpConvert final
    : public OpConversionPattern<vector::ExtractOp> {
  using OpConversionPattern::OpConversionPattern;

  LogicalResult
  matchAndRewrite(vector::ExtractOp extractOp, ArrayRef<Value> operands,
                  ConversionPatternRewriter &rewriter) const override {
    // Only support extracting a scalar value now.
    VectorType resultVectorType = extractOp.getType().dyn_cast<VectorType>();
    if (resultVectorType && resultVectorType.getNumElements() > 1)
<<<<<<< HEAD
      return failure();

    auto dstType = getTypeConverter()->convertType(extractOp.getType());
    if (!dstType)
      return failure();

=======
      return failure();

    auto dstType = getTypeConverter()->convertType(extractOp.getType());
    if (!dstType)
      return failure();

>>>>>>> 2e412c55
    vector::ExtractOp::Adaptor adaptor(operands);
    int32_t id = getFirstIntValue(extractOp.position());
    rewriter.replaceOpWithNewOp<spirv::CompositeExtractOp>(
        extractOp, adaptor.vector(), id);
    return success();
  }
};

struct VectorExtractStridedSliceOpConvert final
    : public OpConversionPattern<vector::ExtractStridedSliceOp> {
  using OpConversionPattern::OpConversionPattern;

  LogicalResult
  matchAndRewrite(vector::ExtractStridedSliceOp extractOp,
                  ArrayRef<Value> operands,
                  ConversionPatternRewriter &rewriter) const override {
    auto dstType = getTypeConverter()->convertType(extractOp.getType());
    if (!dstType)
      return failure();

    // Extract vector<1xT> not supported yet.
    if (dstType.isa<spirv::ScalarType>())
      return failure();

    uint64_t offset = getFirstIntValue(extractOp.offsets());
    uint64_t size = getFirstIntValue(extractOp.sizes());
    uint64_t stride = getFirstIntValue(extractOp.strides());
    if (stride != 1)
      return failure();

    Value srcVector = operands.front();

    SmallVector<int32_t, 2> indices(size);
    std::iota(indices.begin(), indices.end(), offset);

    rewriter.replaceOpWithNewOp<spirv::VectorShuffleOp>(
        extractOp, dstType, srcVector, srcVector,
        rewriter.getI32ArrayAttr(indices));

    return success();
  }
};

struct VectorFmaOpConvert final : public OpConversionPattern<vector::FMAOp> {
  using OpConversionPattern::OpConversionPattern;

  LogicalResult
  matchAndRewrite(vector::FMAOp fmaOp, ArrayRef<Value> operands,
                  ConversionPatternRewriter &rewriter) const override {
    if (!spirv::CompositeType::isValid(fmaOp.getVectorType()))
      return failure();
    vector::FMAOp::Adaptor adaptor(operands);
    rewriter.replaceOpWithNewOp<spirv::GLSLFmaOp>(
        fmaOp, fmaOp.getType(), adaptor.lhs(), adaptor.rhs(), adaptor.acc());
    return success();
  }
};

struct VectorInsertOpConvert final
    : public OpConversionPattern<vector::InsertOp> {
  using OpConversionPattern::OpConversionPattern;

  LogicalResult
  matchAndRewrite(vector::InsertOp insertOp, ArrayRef<Value> operands,
                  ConversionPatternRewriter &rewriter) const override {
    if (insertOp.getSourceType().isa<VectorType>() ||
        !spirv::CompositeType::isValid(insertOp.getDestVectorType()))
      return failure();
    vector::InsertOp::Adaptor adaptor(operands);
    int32_t id = getFirstIntValue(insertOp.position());
    rewriter.replaceOpWithNewOp<spirv::CompositeInsertOp>(
        insertOp, adaptor.source(), adaptor.dest(), id);
    return success();
  }
};

struct VectorExtractElementOpConvert final
    : public OpConversionPattern<vector::ExtractElementOp> {
  using OpConversionPattern::OpConversionPattern;

  LogicalResult
  matchAndRewrite(vector::ExtractElementOp extractElementOp,
                  ArrayRef<Value> operands,
                  ConversionPatternRewriter &rewriter) const override {
    if (!spirv::CompositeType::isValid(extractElementOp.getVectorType()))
      return failure();
    vector::ExtractElementOp::Adaptor adaptor(operands);
    rewriter.replaceOpWithNewOp<spirv::VectorExtractDynamicOp>(
        extractElementOp, extractElementOp.getType(), adaptor.vector(),
        extractElementOp.position());
    return success();
  }
};

struct VectorInsertElementOpConvert final
    : public OpConversionPattern<vector::InsertElementOp> {
  using OpConversionPattern::OpConversionPattern;

  LogicalResult
  matchAndRewrite(vector::InsertElementOp insertElementOp,
                  ArrayRef<Value> operands,
                  ConversionPatternRewriter &rewriter) const override {
    if (!spirv::CompositeType::isValid(insertElementOp.getDestVectorType()))
      return failure();
    vector::InsertElementOp::Adaptor adaptor(operands);
    rewriter.replaceOpWithNewOp<spirv::VectorInsertDynamicOp>(
        insertElementOp, insertElementOp.getType(), insertElementOp.dest(),
        adaptor.source(), insertElementOp.position());
    return success();
  }
};

struct VectorInsertStridedSliceOpConvert final
    : public OpConversionPattern<vector::InsertStridedSliceOp> {
  using OpConversionPattern::OpConversionPattern;

  LogicalResult
  matchAndRewrite(vector::InsertStridedSliceOp insertOp,
                  ArrayRef<Value> operands,
                  ConversionPatternRewriter &rewriter) const override {
    Value srcVector = operands.front();
    Value dstVector = operands.back();

    // Insert scalar values not supported yet.
    if (srcVector.getType().isa<spirv::ScalarType>() ||
        dstVector.getType().isa<spirv::ScalarType>())
      return failure();

    uint64_t stride = getFirstIntValue(insertOp.strides());
    if (stride != 1)
      return failure();

    uint64_t totalSize =
        dstVector.getType().cast<VectorType>().getNumElements();
    uint64_t insertSize =
        srcVector.getType().cast<VectorType>().getNumElements();
    uint64_t offset = getFirstIntValue(insertOp.offsets());

    SmallVector<int32_t, 2> indices(totalSize);
    std::iota(indices.begin(), indices.end(), 0);
    std::iota(indices.begin() + offset, indices.begin() + offset + insertSize,
              totalSize);

    rewriter.replaceOpWithNewOp<spirv::VectorShuffleOp>(
        insertOp, dstVector.getType(), dstVector, srcVector,
        rewriter.getI32ArrayAttr(indices));

    return success();
  }
};

} // namespace

void mlir::populateVectorToSPIRVPatterns(MLIRContext *context,
                                         SPIRVTypeConverter &typeConverter,
                                         OwningRewritePatternList &patterns) {
  patterns.insert<VectorBitcastConvert, VectorBroadcastConvert,
                  VectorExtractElementOpConvert, VectorExtractOpConvert,
                  VectorExtractStridedSliceOpConvert, VectorFmaOpConvert,
                  VectorInsertElementOpConvert, VectorInsertOpConvert,
                  VectorInsertStridedSliceOpConvert>(typeConverter, context);
}<|MERGE_RESOLUTION|>--- conflicted
+++ resolved
@@ -27,11 +27,7 @@
 /// attribute.
 static uint64_t getFirstIntValue(ArrayAttr attr) {
   return (*attr.getAsValueRange<IntegerAttr>().begin()).getZExtValue();
-<<<<<<< HEAD
-};
-=======
 }
->>>>>>> 2e412c55
 
 namespace {
 
@@ -86,21 +82,12 @@
     // Only support extracting a scalar value now.
     VectorType resultVectorType = extractOp.getType().dyn_cast<VectorType>();
     if (resultVectorType && resultVectorType.getNumElements() > 1)
-<<<<<<< HEAD
       return failure();
 
     auto dstType = getTypeConverter()->convertType(extractOp.getType());
     if (!dstType)
       return failure();
 
-=======
-      return failure();
-
-    auto dstType = getTypeConverter()->convertType(extractOp.getType());
-    if (!dstType)
-      return failure();
-
->>>>>>> 2e412c55
     vector::ExtractOp::Adaptor adaptor(operands);
     int32_t id = getFirstIntValue(extractOp.position());
     rewriter.replaceOpWithNewOp<spirv::CompositeExtractOp>(
