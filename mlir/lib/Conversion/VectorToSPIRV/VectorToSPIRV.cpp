//===- VectorToSPIRV.cpp - Vector to SPIR-V Patterns ----------------------===//
//
// Part of the LLVM Project, under the Apache License v2.0 with LLVM Exceptions.
// See https://llvm.org/LICENSE.txt for license information.
// SPDX-License-Identifier: Apache-2.0 WITH LLVM-exception
//
//===----------------------------------------------------------------------===//
//
// This file implements patterns to convert Vector dialect to SPIRV dialect.
//
//===----------------------------------------------------------------------===//

#include "mlir/Conversion/VectorToSPIRV/VectorToSPIRV.h"

#include "mlir/Dialect/Arith/IR/Arith.h"
#include "mlir/Dialect/SPIRV/IR/SPIRVOps.h"
#include "mlir/Dialect/SPIRV/IR/SPIRVTypes.h"
#include "mlir/Dialect/SPIRV/Transforms/SPIRVConversion.h"
#include "mlir/Dialect/Utils/StaticValueUtils.h"
#include "mlir/Dialect/Vector/IR/VectorOps.h"
#include "mlir/IR/Attributes.h"
#include "mlir/IR/BuiltinAttributes.h"
#include "mlir/IR/BuiltinTypes.h"
#include "mlir/IR/Location.h"
#include "mlir/IR/Matchers.h"
#include "mlir/IR/PatternMatch.h"
#include "mlir/IR/TypeUtilities.h"
#include "mlir/Transforms/DialectConversion.h"
#include "llvm/ADT/ArrayRef.h"
#include "llvm/ADT/STLExtras.h"
#include "llvm/ADT/SmallVector.h"
#include "llvm/ADT/SmallVectorExtras.h"
#include "llvm/Support/FormatVariadic.h"
#include <cassert>
#include <cstdint>
#include <numeric>

using namespace mlir;

/// Returns the integer value from the first valid input element, assuming Value
/// inputs are defined by a constant index ops and Attribute inputs are integer
/// attributes.
static uint64_t getFirstIntValue(ArrayAttr attr) {
  return (*attr.getAsValueRange<IntegerAttr>().begin()).getZExtValue();
}

/// Returns the number of bits for the given scalar/vector type.
static int getNumBits(Type type) {
  // TODO: This does not take into account any memory layout or widening
  // constraints. E.g., a vector<3xi57> may report to occupy 3x57=171 bit, even
  // though in practice it will likely be stored as in a 4xi64 vector register.
  if (auto vectorType = dyn_cast<VectorType>(type))
    return vectorType.getNumElements() * vectorType.getElementTypeBitWidth();
  return type.getIntOrFloatBitWidth();
}

namespace {

struct VectorShapeCast final : public OpConversionPattern<vector::ShapeCastOp> {
  using OpConversionPattern::OpConversionPattern;

  LogicalResult
  matchAndRewrite(vector::ShapeCastOp shapeCastOp, OpAdaptor adaptor,
                  ConversionPatternRewriter &rewriter) const override {
    Type dstType = getTypeConverter()->convertType(shapeCastOp.getType());
    if (!dstType)
      return failure();

    // If dstType is same as the source type or the vector size is 1, it can be
    // directly replaced by the source.
    if (dstType == adaptor.getSource().getType() ||
        shapeCastOp.getResultVectorType().getNumElements() == 1) {
      rewriter.replaceOp(shapeCastOp, adaptor.getSource());
      return success();
    }

    // Lowering for size-n vectors when n > 1 hasn't been implemented.
    return failure();
  }
};

// Convert `vector.splat` to `vector.broadcast`. There is a path from
// `vector.broadcast` to SPIRV via other patterns.
struct VectorSplatToBroadcast final
    : public OpConversionPattern<vector::SplatOp> {
  using OpConversionPattern::OpConversionPattern;
  LogicalResult
  matchAndRewrite(vector::SplatOp splat, OpAdaptor adaptor,
                  ConversionPatternRewriter &rewriter) const override {
    rewriter.replaceOpWithNewOp<vector::BroadcastOp>(splat, splat.getType(),
                                                     adaptor.getInput());
    return success();
  }
};

struct VectorBitcastConvert final
    : public OpConversionPattern<vector::BitCastOp> {
  using OpConversionPattern::OpConversionPattern;

  LogicalResult
  matchAndRewrite(vector::BitCastOp bitcastOp, OpAdaptor adaptor,
                  ConversionPatternRewriter &rewriter) const override {
    Type dstType = getTypeConverter()->convertType(bitcastOp.getType());
    if (!dstType)
      return failure();

    if (dstType == adaptor.getSource().getType()) {
      rewriter.replaceOp(bitcastOp, adaptor.getSource());
      return success();
    }

    // Check that the source and destination type have the same bitwidth.
    // Depending on the target environment, we may need to emulate certain
    // types, which can cause issue with bitcast.
    Type srcType = adaptor.getSource().getType();
    if (getNumBits(dstType) != getNumBits(srcType)) {
      return rewriter.notifyMatchFailure(
          bitcastOp,
          llvm::formatv("different source ({0}) and target ({1}) bitwidth",
                        srcType, dstType));
    }

    rewriter.replaceOpWithNewOp<spirv::BitcastOp>(bitcastOp, dstType,
                                                  adaptor.getSource());
    return success();
  }
};

struct VectorBroadcastConvert final
    : public OpConversionPattern<vector::BroadcastOp> {
  using OpConversionPattern::OpConversionPattern;

  LogicalResult
  matchAndRewrite(vector::BroadcastOp castOp, OpAdaptor adaptor,
                  ConversionPatternRewriter &rewriter) const override {
    Type resultType =
        getTypeConverter()->convertType(castOp.getResultVectorType());
    if (!resultType)
      return failure();

    if (isa<spirv::ScalarType>(resultType)) {
      rewriter.replaceOp(castOp, adaptor.getSource());
      return success();
    }

    SmallVector<Value, 4> source(castOp.getResultVectorType().getNumElements(),
                                 adaptor.getSource());
    rewriter.replaceOpWithNewOp<spirv::CompositeConstructOp>(castOp, resultType,
                                                             source);
    return success();
  }
};

// SPIR-V does not have a concept of a poison index for certain instructions,
// which creates a UB hazard when lowering from otherwise equivalent Vector
// dialect instructions, because this index will be considered out-of-bounds.
// To avoid this, this function implements a dynamic sanitization that returns
// some arbitrary safe index. For power-of-two vector sizes, this uses a bitmask
// (presumably more efficient), and otherwise index 0 (always in-bounds).
static Value sanitizeDynamicIndex(ConversionPatternRewriter &rewriter,
                                  Location loc, Value dynamicIndex,
                                  int64_t kPoisonIndex, unsigned vectorSize) {
  if (llvm::isPowerOf2_32(vectorSize)) {
    Value inBoundsMask = spirv::ConstantOp::create(
        rewriter, loc, dynamicIndex.getType(),
        rewriter.getIntegerAttr(dynamicIndex.getType(), vectorSize - 1));
    return spirv::BitwiseAndOp::create(rewriter, loc, dynamicIndex,
                                       inBoundsMask);
  }
  Value poisonIndex = spirv::ConstantOp::create(
      rewriter, loc, dynamicIndex.getType(),
      rewriter.getIntegerAttr(dynamicIndex.getType(), kPoisonIndex));
  Value cmpResult =
      spirv::IEqualOp::create(rewriter, loc, dynamicIndex, poisonIndex);
  return spirv::SelectOp::create(
      rewriter, loc, cmpResult,
      spirv::ConstantOp::getZero(dynamicIndex.getType(), loc, rewriter),
      dynamicIndex);
}

struct VectorExtractOpConvert final
    : public OpConversionPattern<vector::ExtractOp> {
  using OpConversionPattern::OpConversionPattern;

  LogicalResult
  matchAndRewrite(vector::ExtractOp extractOp, OpAdaptor adaptor,
                  ConversionPatternRewriter &rewriter) const override {
    Type dstType = getTypeConverter()->convertType(extractOp.getType());
    if (!dstType)
      return failure();

    if (isa<spirv::ScalarType>(adaptor.getVector().getType())) {
      rewriter.replaceOp(extractOp, adaptor.getVector());
      return success();
    }

    if (std::optional<int64_t> id =
            getConstantIntValue(extractOp.getMixedPosition()[0])) {
      if (id == vector::ExtractOp::kPoisonIndex)
        return rewriter.notifyMatchFailure(
            extractOp,
            "Static use of poison index handled elsewhere (folded to poison)");
      rewriter.replaceOpWithNewOp<spirv::CompositeExtractOp>(
          extractOp, dstType, adaptor.getVector(),
          rewriter.getI32ArrayAttr(id.value()));
    } else {
      Value sanitizedIndex = sanitizeDynamicIndex(
          rewriter, extractOp.getLoc(), adaptor.getDynamicPosition()[0],
          vector::ExtractOp::kPoisonIndex,
          extractOp.getSourceVectorType().getNumElements());
      rewriter.replaceOpWithNewOp<spirv::VectorExtractDynamicOp>(
          extractOp, dstType, adaptor.getVector(), sanitizedIndex);
    }
    return success();
  }
};

struct VectorExtractStridedSliceOpConvert final
    : public OpConversionPattern<vector::ExtractStridedSliceOp> {
  using OpConversionPattern::OpConversionPattern;

  LogicalResult
  matchAndRewrite(vector::ExtractStridedSliceOp extractOp, OpAdaptor adaptor,
                  ConversionPatternRewriter &rewriter) const override {
    Type dstType = getTypeConverter()->convertType(extractOp.getType());
    if (!dstType)
      return failure();

    uint64_t offset = getFirstIntValue(extractOp.getOffsets());
    uint64_t size = getFirstIntValue(extractOp.getSizes());
    uint64_t stride = getFirstIntValue(extractOp.getStrides());
    if (stride != 1)
      return failure();

    Value srcVector = adaptor.getOperands().front();

    // Extract vector<1xT> case.
    if (isa<spirv::ScalarType>(dstType)) {
      rewriter.replaceOpWithNewOp<spirv::CompositeExtractOp>(extractOp,
                                                             srcVector, offset);
      return success();
    }

    SmallVector<int32_t, 2> indices(size);
    std::iota(indices.begin(), indices.end(), offset);

    rewriter.replaceOpWithNewOp<spirv::VectorShuffleOp>(
        extractOp, dstType, srcVector, srcVector,
        rewriter.getI32ArrayAttr(indices));

    return success();
  }
};

template <class SPIRVFMAOp>
struct VectorFmaOpConvert final : public OpConversionPattern<vector::FMAOp> {
  using OpConversionPattern::OpConversionPattern;

  LogicalResult
  matchAndRewrite(vector::FMAOp fmaOp, OpAdaptor adaptor,
                  ConversionPatternRewriter &rewriter) const override {
    Type dstType = getTypeConverter()->convertType(fmaOp.getType());
    if (!dstType)
      return failure();
    rewriter.replaceOpWithNewOp<SPIRVFMAOp>(fmaOp, dstType, adaptor.getLhs(),
                                            adaptor.getRhs(), adaptor.getAcc());
    return success();
  }
};

struct VectorFromElementsOpConvert final
    : public OpConversionPattern<vector::FromElementsOp> {
  using OpConversionPattern::OpConversionPattern;

  LogicalResult
  matchAndRewrite(vector::FromElementsOp op, OpAdaptor adaptor,
                  ConversionPatternRewriter &rewriter) const override {
    Type resultType = getTypeConverter()->convertType(op.getType());
    if (!resultType)
      return failure();
    ValueRange elements = adaptor.getElements();
    if (isa<spirv::ScalarType>(resultType)) {
      // In the case with a single scalar operand / single-element result,
      // pass through the scalar.
      rewriter.replaceOp(op, elements[0]);
      return success();
    }
    // SPIRVTypeConverter rejects vectors with rank > 1, so multi-dimensional
    // vector.from_elements cases should not need to be handled, only 1d.
    assert(cast<VectorType>(resultType).getRank() == 1);
    rewriter.replaceOpWithNewOp<spirv::CompositeConstructOp>(op, resultType,
                                                             elements);
    return success();
  }
};

struct VectorInsertOpConvert final
    : public OpConversionPattern<vector::InsertOp> {
  using OpConversionPattern::OpConversionPattern;

  LogicalResult
  matchAndRewrite(vector::InsertOp insertOp, OpAdaptor adaptor,
                  ConversionPatternRewriter &rewriter) const override {
    if (isa<VectorType>(insertOp.getValueToStoreType()))
      return rewriter.notifyMatchFailure(insertOp, "unsupported vector source");
    if (!getTypeConverter()->convertType(insertOp.getDestVectorType()))
      return rewriter.notifyMatchFailure(insertOp,
                                         "unsupported dest vector type");

    // Special case for inserting scalar values into size-1 vectors.
    if (insertOp.getValueToStoreType().isIntOrFloat() &&
        insertOp.getDestVectorType().getNumElements() == 1) {
      rewriter.replaceOp(insertOp, adaptor.getValueToStore());
      return success();
    }

    if (std::optional<int64_t> id =
            getConstantIntValue(insertOp.getMixedPosition()[0])) {
      if (id == vector::InsertOp::kPoisonIndex)
        return rewriter.notifyMatchFailure(
            insertOp,
            "Static use of poison index handled elsewhere (folded to poison)");
      rewriter.replaceOpWithNewOp<spirv::CompositeInsertOp>(
          insertOp, adaptor.getValueToStore(), adaptor.getDest(), id.value());
    } else {
      Value sanitizedIndex = sanitizeDynamicIndex(
          rewriter, insertOp.getLoc(), adaptor.getDynamicPosition()[0],
          vector::InsertOp::kPoisonIndex,
          insertOp.getDestVectorType().getNumElements());
      rewriter.replaceOpWithNewOp<spirv::VectorInsertDynamicOp>(
          insertOp, insertOp.getDest(), adaptor.getValueToStore(),
          sanitizedIndex);
    }
    return success();
  }
};

struct VectorInsertStridedSliceOpConvert final
    : public OpConversionPattern<vector::InsertStridedSliceOp> {
  using OpConversionPattern::OpConversionPattern;

  LogicalResult
  matchAndRewrite(vector::InsertStridedSliceOp insertOp, OpAdaptor adaptor,
                  ConversionPatternRewriter &rewriter) const override {
    Value srcVector = adaptor.getOperands().front();
    Value dstVector = adaptor.getOperands().back();

    uint64_t stride = getFirstIntValue(insertOp.getStrides());
    if (stride != 1)
      return failure();
    uint64_t offset = getFirstIntValue(insertOp.getOffsets());

    if (isa<spirv::ScalarType>(srcVector.getType())) {
      assert(!isa<spirv::ScalarType>(dstVector.getType()));
      rewriter.replaceOpWithNewOp<spirv::CompositeInsertOp>(
          insertOp, dstVector.getType(), srcVector, dstVector,
          rewriter.getI32ArrayAttr(offset));
      return success();
    }

    uint64_t totalSize = cast<VectorType>(dstVector.getType()).getNumElements();
    uint64_t insertSize =
        cast<VectorType>(srcVector.getType()).getNumElements();

    SmallVector<int32_t, 2> indices(totalSize);
    std::iota(indices.begin(), indices.end(), 0);
    std::iota(indices.begin() + offset, indices.begin() + offset + insertSize,
              totalSize);

    rewriter.replaceOpWithNewOp<spirv::VectorShuffleOp>(
        insertOp, dstVector.getType(), dstVector, srcVector,
        rewriter.getI32ArrayAttr(indices));

    return success();
  }
};

static SmallVector<Value> extractAllElements(
    vector::ReductionOp reduceOp, vector::ReductionOp::Adaptor adaptor,
    VectorType srcVectorType, ConversionPatternRewriter &rewriter) {
  int numElements = static_cast<int>(srcVectorType.getDimSize(0));
  SmallVector<Value> values;
  values.reserve(numElements + (adaptor.getAcc() ? 1 : 0));
  Location loc = reduceOp.getLoc();

  for (int i = 0; i < numElements; ++i) {
    values.push_back(spirv::CompositeExtractOp::create(
        rewriter, loc, srcVectorType.getElementType(), adaptor.getVector(),
        rewriter.getI32ArrayAttr({i})));
  }
  if (Value acc = adaptor.getAcc())
    values.push_back(acc);

  return values;
}

struct ReductionRewriteInfo {
  Type resultType;
  SmallVector<Value> extractedElements;
};

FailureOr<ReductionRewriteInfo> static getReductionInfo(
    vector::ReductionOp op, vector::ReductionOp::Adaptor adaptor,
    ConversionPatternRewriter &rewriter, const TypeConverter &typeConverter) {
  Type resultType = typeConverter.convertType(op.getType());
  if (!resultType)
    return failure();

  auto srcVectorType = dyn_cast<VectorType>(adaptor.getVector().getType());
  if (!srcVectorType || srcVectorType.getRank() != 1)
    return rewriter.notifyMatchFailure(op, "not a 1-D vector source");

  SmallVector<Value> extractedElements =
      extractAllElements(op, adaptor, srcVectorType, rewriter);

  return ReductionRewriteInfo{resultType, std::move(extractedElements)};
}

template <typename SPIRVUMaxOp, typename SPIRVUMinOp, typename SPIRVSMaxOp,
          typename SPIRVSMinOp>
struct VectorReductionPattern final : OpConversionPattern<vector::ReductionOp> {
  using OpConversionPattern::OpConversionPattern;

  LogicalResult
  matchAndRewrite(vector::ReductionOp reduceOp, OpAdaptor adaptor,
                  ConversionPatternRewriter &rewriter) const override {
    auto reductionInfo =
        getReductionInfo(reduceOp, adaptor, rewriter, *getTypeConverter());
    if (failed(reductionInfo))
      return failure();

    auto [resultType, extractedElements] = *reductionInfo;
    Location loc = reduceOp->getLoc();
    Value result = extractedElements.front();
    for (Value next : llvm::drop_begin(extractedElements)) {
      switch (reduceOp.getKind()) {

#define INT_AND_FLOAT_CASE(kind, iop, fop)                                     \
  case vector::CombiningKind::kind:                                            \
    if (llvm::isa<IntegerType>(resultType)) {                                  \
      result = spirv::iop::create(rewriter, loc, resultType, result, next);    \
    } else {                                                                   \
      assert(llvm::isa<FloatType>(resultType));                                \
      result = spirv::fop::create(rewriter, loc, resultType, result, next);    \
    }                                                                          \
    break

#define INT_OR_FLOAT_CASE(kind, fop)                                           \
  case vector::CombiningKind::kind:                                            \
    result = fop::create(rewriter, loc, resultType, result, next);             \
    break

        INT_AND_FLOAT_CASE(ADD, IAddOp, FAddOp);
        INT_AND_FLOAT_CASE(MUL, IMulOp, FMulOp);
        INT_OR_FLOAT_CASE(MINUI, SPIRVUMinOp);
        INT_OR_FLOAT_CASE(MINSI, SPIRVSMinOp);
        INT_OR_FLOAT_CASE(MAXUI, SPIRVUMaxOp);
        INT_OR_FLOAT_CASE(MAXSI, SPIRVSMaxOp);

      case vector::CombiningKind::AND:
      case vector::CombiningKind::OR:
      case vector::CombiningKind::XOR:
        return rewriter.notifyMatchFailure(reduceOp, "unimplemented");
      default:
        return rewriter.notifyMatchFailure(reduceOp, "not handled here");
      }
#undef INT_AND_FLOAT_CASE
#undef INT_OR_FLOAT_CASE
    }

    rewriter.replaceOp(reduceOp, result);
    return success();
  }
};

template <typename SPIRVFMaxOp, typename SPIRVFMinOp>
struct VectorReductionFloatMinMax final
    : OpConversionPattern<vector::ReductionOp> {
  using OpConversionPattern::OpConversionPattern;

  LogicalResult
  matchAndRewrite(vector::ReductionOp reduceOp, OpAdaptor adaptor,
                  ConversionPatternRewriter &rewriter) const override {
    auto reductionInfo =
        getReductionInfo(reduceOp, adaptor, rewriter, *getTypeConverter());
    if (failed(reductionInfo))
      return failure();

    auto [resultType, extractedElements] = *reductionInfo;
    Location loc = reduceOp->getLoc();
    Value result = extractedElements.front();
    for (Value next : llvm::drop_begin(extractedElements)) {
      switch (reduceOp.getKind()) {

#define INT_OR_FLOAT_CASE(kind, fop)                                           \
  case vector::CombiningKind::kind:                                            \
    result = fop::create(rewriter, loc, resultType, result, next);             \
    break

        INT_OR_FLOAT_CASE(MAXIMUMF, SPIRVFMaxOp);
        INT_OR_FLOAT_CASE(MINIMUMF, SPIRVFMinOp);
        INT_OR_FLOAT_CASE(MAXNUMF, SPIRVFMaxOp);
        INT_OR_FLOAT_CASE(MINNUMF, SPIRVFMinOp);

      default:
        return rewriter.notifyMatchFailure(reduceOp, "not handled here");
      }
#undef INT_OR_FLOAT_CASE
    }

    rewriter.replaceOp(reduceOp, result);
    return success();
  }
};

class VectorScalarBroadcastPattern final
    : public OpConversionPattern<vector::BroadcastOp> {
public:
  using OpConversionPattern<vector::BroadcastOp>::OpConversionPattern;

  LogicalResult
  matchAndRewrite(vector::BroadcastOp op, OpAdaptor adaptor,
                  ConversionPatternRewriter &rewriter) const override {
    if (isa<VectorType>(op.getSourceType())) {
      return rewriter.notifyMatchFailure(
          op, "only conversion of 'broadcast from scalar' is supported");
    }
    Type dstType = getTypeConverter()->convertType(op.getType());
    if (!dstType)
      return failure();
    if (isa<spirv::ScalarType>(dstType)) {
      rewriter.replaceOp(op, adaptor.getSource());
    } else {
      auto dstVecType = cast<VectorType>(dstType);
      SmallVector<Value, 4> source(dstVecType.getNumElements(),
                                   adaptor.getSource());
      rewriter.replaceOpWithNewOp<spirv::CompositeConstructOp>(op, dstType,
                                                               source);
    }
    return success();
  }
};

struct VectorShuffleOpConvert final
    : public OpConversionPattern<vector::ShuffleOp> {
  using OpConversionPattern::OpConversionPattern;

  LogicalResult
  matchAndRewrite(vector::ShuffleOp shuffleOp, OpAdaptor adaptor,
                  ConversionPatternRewriter &rewriter) const override {
    VectorType oldResultType = shuffleOp.getResultVectorType();
    Type newResultType = getTypeConverter()->convertType(oldResultType);
    if (!newResultType)
      return rewriter.notifyMatchFailure(shuffleOp,
                                         "unsupported result vector type");

    auto mask = llvm::to_vector_of<int32_t>(shuffleOp.getMask());

    VectorType oldV1Type = shuffleOp.getV1VectorType();
    VectorType oldV2Type = shuffleOp.getV2VectorType();

    // When both operands and the result are SPIR-V vectors, emit a SPIR-V
    // shuffle.
    if (oldV1Type.getNumElements() > 1 && oldV2Type.getNumElements() > 1 &&
        oldResultType.getNumElements() > 1) {
      rewriter.replaceOpWithNewOp<spirv::VectorShuffleOp>(
          shuffleOp, newResultType, adaptor.getV1(), adaptor.getV2(),
          rewriter.getI32ArrayAttr(mask));
      return success();
    }

    // When at least one of the operands or the result becomes a scalar after
    // type conversion for SPIR-V, extract all the required elements and
    // construct the result vector.
    auto getElementAtIdx = [&rewriter, loc = shuffleOp.getLoc()](
                               Value scalarOrVec, int32_t idx) -> Value {
      if (auto vecTy = dyn_cast<VectorType>(scalarOrVec.getType()))
        return spirv::CompositeExtractOp::create(rewriter, loc, scalarOrVec,
                                                 idx);

      assert(idx == 0 && "Invalid scalar element index");
      return scalarOrVec;
    };

    int32_t numV1Elems = oldV1Type.getNumElements();
    SmallVector<Value> newOperands(mask.size());
    for (auto [shuffleIdx, newOperand] : llvm::zip_equal(mask, newOperands)) {
      Value vec = adaptor.getV1();
      int32_t elementIdx = shuffleIdx;
      if (elementIdx >= numV1Elems) {
        vec = adaptor.getV2();
        elementIdx -= numV1Elems;
      }

      newOperand = getElementAtIdx(vec, elementIdx);
    }

    // Handle the scalar result corner case.
    if (newOperands.size() == 1) {
      rewriter.replaceOp(shuffleOp, newOperands.front());
      return success();
    }

    rewriter.replaceOpWithNewOp<spirv::CompositeConstructOp>(
        shuffleOp, newResultType, newOperands);
    return success();
  }
};

struct VectorInterleaveOpConvert final
    : public OpConversionPattern<vector::InterleaveOp> {
  using OpConversionPattern::OpConversionPattern;

  LogicalResult
  matchAndRewrite(vector::InterleaveOp interleaveOp, OpAdaptor adaptor,
                  ConversionPatternRewriter &rewriter) const override {
    // Check the result vector type.
    VectorType oldResultType = interleaveOp.getResultVectorType();
    Type newResultType = getTypeConverter()->convertType(oldResultType);
    if (!newResultType)
      return rewriter.notifyMatchFailure(interleaveOp,
                                         "unsupported result vector type");

    // Interleave the indices.
    VectorType sourceType = interleaveOp.getSourceVectorType();
    int n = sourceType.getNumElements();

    // Input vectors of size 1 are converted to scalars by the type converter.
    // We cannot use `spirv::VectorShuffleOp` directly in this case, and need to
    // use `spirv::CompositeConstructOp`.
    if (n == 1) {
      Value newOperands[] = {adaptor.getLhs(), adaptor.getRhs()};
      rewriter.replaceOpWithNewOp<spirv::CompositeConstructOp>(
          interleaveOp, newResultType, newOperands);
      return success();
    }

    auto seq = llvm::seq<int64_t>(2 * n);
    auto indices = llvm::map_to_vector(
        seq, [n](int i) { return (i % 2 ? n : 0) + i / 2; });

    // Emit a SPIR-V shuffle.
    rewriter.replaceOpWithNewOp<spirv::VectorShuffleOp>(
        interleaveOp, newResultType, adaptor.getLhs(), adaptor.getRhs(),
        rewriter.getI32ArrayAttr(indices));

    return success();
  }
};

struct VectorDeinterleaveOpConvert final
    : public OpConversionPattern<vector::DeinterleaveOp> {
  using OpConversionPattern::OpConversionPattern;

  LogicalResult
  matchAndRewrite(vector::DeinterleaveOp deinterleaveOp, OpAdaptor adaptor,
                  ConversionPatternRewriter &rewriter) const override {

    // Check the result vector type.
    VectorType oldResultType = deinterleaveOp.getResultVectorType();
    Type newResultType = getTypeConverter()->convertType(oldResultType);
    if (!newResultType)
      return rewriter.notifyMatchFailure(deinterleaveOp,
                                         "unsupported result vector type");

    Location loc = deinterleaveOp->getLoc();

    // Deinterleave the indices.
    Value sourceVector = adaptor.getSource();
    VectorType sourceType = deinterleaveOp.getSourceVectorType();
    int n = sourceType.getNumElements();

    // Output vectors of size 1 are converted to scalars by the type converter.
    // We cannot use `spirv::VectorShuffleOp` directly in this case, and need to
    // use `spirv::CompositeExtractOp`.
    if (n == 2) {
      auto elem0 = spirv::CompositeExtractOp::create(
          rewriter, loc, newResultType, sourceVector,
          rewriter.getI32ArrayAttr({0}));

      auto elem1 = spirv::CompositeExtractOp::create(
          rewriter, loc, newResultType, sourceVector,
          rewriter.getI32ArrayAttr({1}));

      rewriter.replaceOp(deinterleaveOp, {elem0, elem1});
      return success();
    }

    // Indices for `shuffleEven` (result 0).
    auto seqEven = llvm::seq<int64_t>(n / 2);
    auto indicesEven =
        llvm::map_to_vector(seqEven, [](int i) { return i * 2; });

    // Indices for `shuffleOdd` (result 1).
    auto seqOdd = llvm::seq<int64_t>(n / 2);
    auto indicesOdd =
        llvm::map_to_vector(seqOdd, [](int i) { return i * 2 + 1; });

    // Create two SPIR-V shuffles.
    auto shuffleEven = spirv::VectorShuffleOp::create(
        rewriter, loc, newResultType, sourceVector, sourceVector,
        rewriter.getI32ArrayAttr(indicesEven));

    auto shuffleOdd = spirv::VectorShuffleOp::create(
        rewriter, loc, newResultType, sourceVector, sourceVector,
        rewriter.getI32ArrayAttr(indicesOdd));

    rewriter.replaceOp(deinterleaveOp, {shuffleEven, shuffleOdd});
    return success();
  }
};

struct VectorLoadOpConverter final
    : public OpConversionPattern<vector::LoadOp> {
  using OpConversionPattern::OpConversionPattern;

  LogicalResult
  matchAndRewrite(vector::LoadOp loadOp, OpAdaptor adaptor,
                  ConversionPatternRewriter &rewriter) const override {
    auto memrefType = loadOp.getMemRefType();
    auto attr =
        dyn_cast_or_null<spirv::StorageClassAttr>(memrefType.getMemorySpace());
    if (!attr)
      return rewriter.notifyMatchFailure(
          loadOp, "expected spirv.storage_class memory space");

    const auto &typeConverter = *getTypeConverter<SPIRVTypeConverter>();
    auto loc = loadOp.getLoc();
    Value accessChain =
        spirv::getElementPtr(typeConverter, memrefType, adaptor.getBase(),
                             adaptor.getIndices(), loc, rewriter);
    if (!accessChain)
      return rewriter.notifyMatchFailure(
          loadOp, "failed to get memref element pointer");

    spirv::StorageClass storageClass = attr.getValue();
    auto vectorType = loadOp.getVectorType();
    // Use the converted vector type instead of original (single element vector
    // would get converted to scalar).
    auto spirvVectorType = typeConverter.convertType(vectorType);
    if (!spirvVectorType)
      return rewriter.notifyMatchFailure(loadOp, "unsupported vector type");

    auto vectorPtrType = spirv::PointerType::get(spirvVectorType, storageClass);

    std::optional<uint64_t> alignment = loadOp.getAlignment();
    if (alignment > std::numeric_limits<uint32_t>::max()) {
      return rewriter.notifyMatchFailure(loadOp,
                                         "invalid alignment requirement");
    }

    auto memoryAccess = spirv::MemoryAccess::None;
    spirv::MemoryAccessAttr memoryAccessAttr;
    IntegerAttr alignmentAttr;
    if (alignment.has_value()) {
      memoryAccess = memoryAccess | spirv::MemoryAccess::Aligned;
      memoryAccessAttr =
          spirv::MemoryAccessAttr::get(rewriter.getContext(), memoryAccess);
      alignmentAttr = rewriter.getI32IntegerAttr(alignment.value());
    }

    // For single element vectors, we don't need to bitcast the access chain to
    // the original vector type. Both is going to be the same, a pointer
    // to a scalar.
    Value castedAccessChain =
        (vectorType.getNumElements() == 1)
            ? accessChain
            : spirv::BitcastOp::create(rewriter, loc, vectorPtrType,
                                       accessChain);

    rewriter.replaceOpWithNewOp<spirv::LoadOp>(loadOp, spirvVectorType,
                                               castedAccessChain,
                                               memoryAccessAttr, alignmentAttr);

    return success();
  }
};

struct VectorStoreOpConverter final
    : public OpConversionPattern<vector::StoreOp> {
  using OpConversionPattern::OpConversionPattern;

  LogicalResult
  matchAndRewrite(vector::StoreOp storeOp, OpAdaptor adaptor,
                  ConversionPatternRewriter &rewriter) const override {
    auto memrefType = storeOp.getMemRefType();
    auto attr =
        dyn_cast_or_null<spirv::StorageClassAttr>(memrefType.getMemorySpace());
    if (!attr)
      return rewriter.notifyMatchFailure(
          storeOp, "expected spirv.storage_class memory space");

    const auto &typeConverter = *getTypeConverter<SPIRVTypeConverter>();
    auto loc = storeOp.getLoc();
    Value accessChain =
        spirv::getElementPtr(typeConverter, memrefType, adaptor.getBase(),
                             adaptor.getIndices(), loc, rewriter);
    if (!accessChain)
      return rewriter.notifyMatchFailure(
          storeOp, "failed to get memref element pointer");

    std::optional<uint64_t> alignment = storeOp.getAlignment();
    if (alignment > std::numeric_limits<uint32_t>::max()) {
      return rewriter.notifyMatchFailure(storeOp,
                                         "invalid alignment requirement");
    }

    spirv::StorageClass storageClass = attr.getValue();
    auto vectorType = storeOp.getVectorType();
    auto vectorPtrType = spirv::PointerType::get(vectorType, storageClass);

    // For single element vectors, we don't need to bitcast the access chain to
    // the original vector type. Both is going to be the same, a pointer
    // to a scalar.
    Value castedAccessChain =
        (vectorType.getNumElements() == 1)
            ? accessChain
            : spirv::BitcastOp::create(rewriter, loc, vectorPtrType,
                                       accessChain);
<<<<<<< HEAD
=======

    auto memoryAccess = spirv::MemoryAccess::None;
    spirv::MemoryAccessAttr memoryAccessAttr;
    IntegerAttr alignmentAttr;
    if (alignment.has_value()) {
      memoryAccess = memoryAccess | spirv::MemoryAccess::Aligned;
      memoryAccessAttr =
          spirv::MemoryAccessAttr::get(rewriter.getContext(), memoryAccess);
      alignmentAttr = rewriter.getI32IntegerAttr(alignment.value());
    }
>>>>>>> 35227056

    rewriter.replaceOpWithNewOp<spirv::StoreOp>(
        storeOp, castedAccessChain, adaptor.getValueToStore(), memoryAccessAttr,
        alignmentAttr);

    return success();
  }
};

struct VectorReductionToIntDotProd final
    : OpRewritePattern<vector::ReductionOp> {
  using OpRewritePattern::OpRewritePattern;

  LogicalResult matchAndRewrite(vector::ReductionOp op,
                                PatternRewriter &rewriter) const override {
    if (op.getKind() != vector::CombiningKind::ADD)
      return rewriter.notifyMatchFailure(op, "combining kind is not 'add'");

    auto resultType = dyn_cast<IntegerType>(op.getType());
    if (!resultType)
      return rewriter.notifyMatchFailure(op, "result is not an integer");

    int64_t resultBitwidth = resultType.getIntOrFloatBitWidth();
    if (!llvm::is_contained({32, 64}, resultBitwidth))
      return rewriter.notifyMatchFailure(op, "unsupported integer bitwidth");

    VectorType inVecTy = op.getSourceVectorType();
    if (!llvm::is_contained({4, 3}, inVecTy.getNumElements()) ||
        inVecTy.getShape().size() != 1 || inVecTy.isScalable())
      return rewriter.notifyMatchFailure(op, "unsupported vector shape");

    auto mul = op.getVector().getDefiningOp<arith::MulIOp>();
    if (!mul)
      return rewriter.notifyMatchFailure(
          op, "reduction operand is not 'arith.muli'");

    if (succeeded(handleCase<arith::ExtSIOp, arith::ExtSIOp, spirv::SDotOp,
                             spirv::SDotAccSatOp, false>(op, mul, rewriter)))
      return success();

    if (succeeded(handleCase<arith::ExtUIOp, arith::ExtUIOp, spirv::UDotOp,
                             spirv::UDotAccSatOp, false>(op, mul, rewriter)))
      return success();

    if (succeeded(handleCase<arith::ExtSIOp, arith::ExtUIOp, spirv::SUDotOp,
                             spirv::SUDotAccSatOp, false>(op, mul, rewriter)))
      return success();

    if (succeeded(handleCase<arith::ExtUIOp, arith::ExtSIOp, spirv::SUDotOp,
                             spirv::SUDotAccSatOp, true>(op, mul, rewriter)))
      return success();

    return failure();
  }

private:
  template <typename LhsExtensionOp, typename RhsExtensionOp, typename DotOp,
            typename DotAccOp, bool SwapOperands>
  static LogicalResult handleCase(vector::ReductionOp op, arith::MulIOp mul,
                                  PatternRewriter &rewriter) {
    auto lhs = mul.getLhs().getDefiningOp<LhsExtensionOp>();
    if (!lhs)
      return failure();
    Value lhsIn = lhs.getIn();
    auto lhsInType = cast<VectorType>(lhsIn.getType());
    if (!lhsInType.getElementType().isInteger(8))
      return failure();

    auto rhs = mul.getRhs().getDefiningOp<RhsExtensionOp>();
    if (!rhs)
      return failure();
    Value rhsIn = rhs.getIn();
    auto rhsInType = cast<VectorType>(rhsIn.getType());
    if (!rhsInType.getElementType().isInteger(8))
      return failure();

    if (op.getSourceVectorType().getNumElements() == 3) {
      IntegerType i8Type = rewriter.getI8Type();
      auto v4i8Type = VectorType::get({4}, i8Type);
      Location loc = op.getLoc();
      Value zero = spirv::ConstantOp::getZero(i8Type, loc, rewriter);
      lhsIn = spirv::CompositeConstructOp::create(rewriter, loc, v4i8Type,
                                                  ValueRange{lhsIn, zero});
      rhsIn = spirv::CompositeConstructOp::create(rewriter, loc, v4i8Type,
                                                  ValueRange{rhsIn, zero});
    }

    // There's no variant of dot prod ops for unsigned LHS and signed RHS, so
    // we have to swap operands instead in that case.
    if (SwapOperands)
      std::swap(lhsIn, rhsIn);

    if (Value acc = op.getAcc()) {
      rewriter.replaceOpWithNewOp<DotAccOp>(op, op.getType(), lhsIn, rhsIn, acc,
                                            nullptr);
    } else {
      rewriter.replaceOpWithNewOp<DotOp>(op, op.getType(), lhsIn, rhsIn,
                                         nullptr);
    }

    return success();
  }
};

struct VectorReductionToFPDotProd final
    : OpConversionPattern<vector::ReductionOp> {
  using OpConversionPattern::OpConversionPattern;

  LogicalResult
  matchAndRewrite(vector::ReductionOp op, OpAdaptor adaptor,
                  ConversionPatternRewriter &rewriter) const override {
    if (op.getKind() != vector::CombiningKind::ADD)
      return rewriter.notifyMatchFailure(op, "combining kind is not 'add'");

    auto resultType = getTypeConverter()->convertType<FloatType>(op.getType());
    if (!resultType)
      return rewriter.notifyMatchFailure(op, "result is not a float");

    Value vec = adaptor.getVector();
    Value acc = adaptor.getAcc();

    auto vectorType = dyn_cast<VectorType>(vec.getType());
    if (!vectorType) {
      assert(isa<FloatType>(vec.getType()) &&
             "Expected the vector to be scalarized");
      if (acc) {
        rewriter.replaceOpWithNewOp<spirv::FAddOp>(op, acc, vec);
        return success();
      }

      rewriter.replaceOp(op, vec);
      return success();
    }

    Location loc = op.getLoc();
    Value lhs;
    Value rhs;
    if (auto mul = vec.getDefiningOp<arith::MulFOp>()) {
      lhs = mul.getLhs();
      rhs = mul.getRhs();
    } else {
      // If the operand is not a mul, use a vector of ones for the dot operand
      // to just sum up all values.
      lhs = vec;
      Attribute oneAttr =
          rewriter.getFloatAttr(vectorType.getElementType(), 1.0);
      oneAttr = SplatElementsAttr::get(vectorType, oneAttr);
      rhs = spirv::ConstantOp::create(rewriter, loc, vectorType, oneAttr);
    }
    assert(lhs);
    assert(rhs);

    Value res = spirv::DotOp::create(rewriter, loc, resultType, lhs, rhs);
    if (acc)
      res = spirv::FAddOp::create(rewriter, loc, acc, res);

    rewriter.replaceOp(op, res);
    return success();
  }
};

struct VectorStepOpConvert final : OpConversionPattern<vector::StepOp> {
  using OpConversionPattern::OpConversionPattern;

  LogicalResult
  matchAndRewrite(vector::StepOp stepOp, OpAdaptor adaptor,
                  ConversionPatternRewriter &rewriter) const override {
    const auto &typeConverter = *getTypeConverter<SPIRVTypeConverter>();
    Type dstType = typeConverter.convertType(stepOp.getType());
    if (!dstType)
      return failure();

    Location loc = stepOp.getLoc();
    int64_t numElements = stepOp.getType().getNumElements();
    auto intType =
        rewriter.getIntegerType(typeConverter.getIndexTypeBitwidth());

    // Input vectors of size 1 are converted to scalars by the type converter.
    // We just create a constant in this case.
    if (numElements == 1) {
      Value zero = spirv::ConstantOp::getZero(intType, loc, rewriter);
      rewriter.replaceOp(stepOp, zero);
      return success();
    }

    SmallVector<Value> source;
    source.reserve(numElements);
    for (int64_t i = 0; i < numElements; ++i) {
      Attribute intAttr = rewriter.getIntegerAttr(intType, i);
      Value constOp =
          spirv::ConstantOp::create(rewriter, loc, intType, intAttr);
      source.push_back(constOp);
    }
    rewriter.replaceOpWithNewOp<spirv::CompositeConstructOp>(stepOp, dstType,
                                                             source);
    return success();
  }
};

struct VectorToElementOpConvert final
    : OpConversionPattern<vector::ToElementsOp> {
  using OpConversionPattern::OpConversionPattern;

  LogicalResult
  matchAndRewrite(vector::ToElementsOp toElementsOp, OpAdaptor adaptor,
                  ConversionPatternRewriter &rewriter) const override {

    SmallVector<Value> results(toElementsOp->getNumResults());
    Location loc = toElementsOp.getLoc();

    // Input vectors of size 1 are converted to scalars by the type converter.
    // We cannot use `spirv::CompositeExtractOp` directly in this case.
    // For a scalar source, the result is just the scalar itself.
    if (isa<spirv::ScalarType>(adaptor.getSource().getType())) {
      results[0] = adaptor.getSource();
      rewriter.replaceOp(toElementsOp, results);
      return success();
    }

    Type srcElementType = toElementsOp.getElements().getType().front();
    Type elementType = getTypeConverter()->convertType(srcElementType);
    if (!elementType)
      return rewriter.notifyMatchFailure(
          toElementsOp,
          llvm::formatv("failed to convert element type '{0}' to SPIR-V",
                        srcElementType));

    for (auto [idx, element] : llvm::enumerate(toElementsOp.getElements())) {
      // Create an CompositeExtract operation only for results that are not
      // dead.
      if (element.use_empty())
        continue;

      Value result = spirv::CompositeExtractOp::create(
          rewriter, loc, elementType, adaptor.getSource(),
          rewriter.getI32ArrayAttr({static_cast<int32_t>(idx)}));
      results[idx] = result;
    }

    rewriter.replaceOp(toElementsOp, results);
    return success();
  }
};

} // namespace
#define CL_INT_MAX_MIN_OPS                                                     \
  spirv::CLUMaxOp, spirv::CLUMinOp, spirv::CLSMaxOp, spirv::CLSMinOp

#define GL_INT_MAX_MIN_OPS                                                     \
  spirv::GLUMaxOp, spirv::GLUMinOp, spirv::GLSMaxOp, spirv::GLSMinOp

#define CL_FLOAT_MAX_MIN_OPS spirv::CLFMaxOp, spirv::CLFMinOp
#define GL_FLOAT_MAX_MIN_OPS spirv::GLFMaxOp, spirv::GLFMinOp

void mlir::populateVectorToSPIRVPatterns(
    const SPIRVTypeConverter &typeConverter, RewritePatternSet &patterns) {
  patterns.add<
      VectorBitcastConvert, VectorBroadcastConvert, VectorExtractOpConvert,
      VectorExtractStridedSliceOpConvert, VectorFmaOpConvert<spirv::GLFmaOp>,
      VectorFmaOpConvert<spirv::CLFmaOp>, VectorFromElementsOpConvert,
      VectorToElementOpConvert, VectorInsertOpConvert,
      VectorReductionPattern<GL_INT_MAX_MIN_OPS>,
      VectorReductionPattern<CL_INT_MAX_MIN_OPS>,
      VectorReductionFloatMinMax<CL_FLOAT_MAX_MIN_OPS>,
      VectorReductionFloatMinMax<GL_FLOAT_MAX_MIN_OPS>, VectorShapeCast,
      VectorSplatToBroadcast, VectorInsertStridedSliceOpConvert,
      VectorShuffleOpConvert, VectorInterleaveOpConvert,
      VectorDeinterleaveOpConvert, VectorScalarBroadcastPattern,
      VectorLoadOpConverter, VectorStoreOpConverter, VectorStepOpConvert>(
      typeConverter, patterns.getContext(), PatternBenefit(1));

  // Make sure that the more specialized dot product pattern has higher benefit
  // than the generic one that extracts all elements.
  patterns.add<VectorReductionToFPDotProd>(typeConverter, patterns.getContext(),
                                           PatternBenefit(2));
}

void mlir::populateVectorReductionToSPIRVDotProductPatterns(
    RewritePatternSet &patterns) {
  patterns.add<VectorReductionToIntDotProd>(patterns.getContext());
}<|MERGE_RESOLUTION|>--- conflicted
+++ resolved
@@ -817,8 +817,6 @@
             ? accessChain
             : spirv::BitcastOp::create(rewriter, loc, vectorPtrType,
                                        accessChain);
-<<<<<<< HEAD
-=======
 
     auto memoryAccess = spirv::MemoryAccess::None;
     spirv::MemoryAccessAttr memoryAccessAttr;
@@ -829,7 +827,6 @@
           spirv::MemoryAccessAttr::get(rewriter.getContext(), memoryAccess);
       alignmentAttr = rewriter.getI32IntegerAttr(alignment.value());
     }
->>>>>>> 35227056
 
     rewriter.replaceOpWithNewOp<spirv::StoreOp>(
         storeOp, castedAccessChain, adaptor.getValueToStore(), memoryAccessAttr,
