//===- ControlFlowToLLVM.cpp - ControlFlow to LLVM dialect conversion -----===//
//
// Part of the LLVM Project, under the Apache License v2.0 with LLVM Exceptions.
// See https://llvm.org/LICENSE.txt for license information.
// SPDX-License-Identifier: Apache-2.0 WITH LLVM-exception
//
//===----------------------------------------------------------------------===//
//
// This file implements a pass to convert MLIR standard and builtin dialects
// into the LLVM IR dialect.
//
//===----------------------------------------------------------------------===//

#include "mlir/Conversion/ControlFlowToLLVM/ControlFlowToLLVM.h"

#include "mlir/Conversion/ConvertToLLVM/ToLLVMInterface.h"
#include "mlir/Conversion/LLVMCommon/ConversionTarget.h"
#include "mlir/Conversion/LLVMCommon/Pattern.h"
#include "mlir/Conversion/LLVMCommon/PrintCallHelper.h"
#include "mlir/Dialect/ControlFlow/IR/ControlFlowOps.h"
#include "mlir/Dialect/LLVMIR/FunctionCallUtils.h"
#include "mlir/Dialect/LLVMIR/LLVMDialect.h"
#include "mlir/IR/BuiltinOps.h"
#include "mlir/IR/PatternMatch.h"
#include "mlir/Pass/Pass.h"
#include "mlir/Transforms/DialectConversion.h"

namespace mlir {
#define GEN_PASS_DEF_CONVERTCONTROLFLOWTOLLVMPASS
#include "mlir/Conversion/Passes.h.inc"
} // namespace mlir

using namespace mlir;

#define PASS_NAME "convert-cf-to-llvm"

namespace {
/// Lower `cf.assert`. The default lowering calls the `abort` function if the
/// assertion is violated and has no effect otherwise. The failure message is
/// ignored by the default lowering but should be propagated by any custom
/// lowering.
struct AssertOpLowering : public ConvertOpToLLVMPattern<cf::AssertOp> {
  explicit AssertOpLowering(const LLVMTypeConverter &typeConverter,
                            bool abortOnFailedAssert = true,
                            SymbolTableCollection *symbolTables = nullptr)
      : ConvertOpToLLVMPattern<cf::AssertOp>(typeConverter, /*benefit=*/1),
        abortOnFailedAssert(abortOnFailedAssert), symbolTables(symbolTables) {}

  LogicalResult
  matchAndRewrite(cf::AssertOp op, OpAdaptor adaptor,
                  ConversionPatternRewriter &rewriter) const override {
    auto loc = op.getLoc();
    auto module = op->getParentOfType<ModuleOp>();

    // Split block at `assert` operation.
    Block *opBlock = rewriter.getInsertionBlock();
    auto opPosition = rewriter.getInsertionPoint();
    Block *continuationBlock = rewriter.splitBlock(opBlock, opPosition);

    // Failed block: Generate IR to print the message and call `abort`.
    Block *failureBlock = rewriter.createBlock(opBlock->getParent());
    auto createResult = LLVM::createPrintStrCall(
        rewriter, loc, module, "assert_msg", op.getMsg(), *getTypeConverter(),
        /*addNewLine=*/false,
        /*runtimeFunctionName=*/"puts", symbolTables);
    if (createResult.failed())
      return failure();

    if (abortOnFailedAssert) {
      // Insert the `abort` declaration if necessary.
      auto abortFunc = module.lookupSymbol<LLVM::LLVMFuncOp>("abort");
      if (!abortFunc) {
        OpBuilder::InsertionGuard guard(rewriter);
        rewriter.setInsertionPointToStart(module.getBody());
        auto abortFuncTy = LLVM::LLVMFunctionType::get(getVoidType(), {});
        abortFunc = rewriter.create<LLVM::LLVMFuncOp>(rewriter.getUnknownLoc(),
                                                      "abort", abortFuncTy);
      }
      rewriter.create<LLVM::CallOp>(loc, abortFunc, ValueRange());
      rewriter.create<LLVM::UnreachableOp>(loc);
    } else {
      rewriter.create<LLVM::BrOp>(loc, ValueRange(), continuationBlock);
    }

    // Generate assertion test.
    rewriter.setInsertionPointToEnd(opBlock);
    rewriter.replaceOpWithNewOp<LLVM::CondBrOp>(
        op, adaptor.getArg(), continuationBlock, failureBlock);

    return success();
  }

private:
  /// If set to `false`, messages are printed but program execution continues.
  /// This is useful for testing asserts.
  bool abortOnFailedAssert = true;

  SymbolTableCollection *symbolTables = nullptr;
};

/// Helper function for converting branch ops. This function converts the
/// signature of the given block. If the new block signature is different from
/// `expectedTypes`, returns "failure".
static FailureOr<Block *> getConvertedBlock(ConversionPatternRewriter &rewriter,
                                            const TypeConverter *converter,
                                            Operation *branchOp, Block *block,
                                            TypeRange expectedTypes) {
  assert(converter && "expected non-null type converter");
  assert(!block->isEntryBlock() && "entry blocks have no predecessors");

  // There is nothing to do if the types already match.
  if (block->getArgumentTypes() == expectedTypes)
    return block;

  // Compute the new block argument types and convert the block.
  std::optional<TypeConverter::SignatureConversion> conversion =
      converter->convertBlockSignature(block);
  if (!conversion)
    return rewriter.notifyMatchFailure(branchOp,
                                       "could not compute block signature");
  if (expectedTypes != conversion->getConvertedTypes())
    return rewriter.notifyMatchFailure(
        branchOp,
        "mismatch between adaptor operand types and computed block signature");
  return rewriter.applySignatureConversion(block, *conversion, converter);
}

/// Convert the destination block signature (if necessary) and lower the branch
/// op to llvm.br.
struct BranchOpLowering : public ConvertOpToLLVMPattern<cf::BranchOp> {
  using ConvertOpToLLVMPattern<cf::BranchOp>::ConvertOpToLLVMPattern;

  LogicalResult
  matchAndRewrite(cf::BranchOp op, typename cf::BranchOp::Adaptor adaptor,
                  ConversionPatternRewriter &rewriter) const override {
    FailureOr<Block *> convertedBlock =
        getConvertedBlock(rewriter, getTypeConverter(), op, op.getSuccessor(),
                          TypeRange(adaptor.getOperands()));
    if (failed(convertedBlock))
      return failure();
    DictionaryAttr attrs = op->getAttrDictionary();
    Operation *newOp = rewriter.replaceOpWithNewOp<LLVM::BrOp>(
        op, adaptor.getOperands(), *convertedBlock);
    // TODO: We should not just forward all attributes like that. But there are
    // existing Flang tests that depend on this behavior.
    newOp->setAttrs(attrs);
    return success();
  }
};

/// Convert the destination block signatures (if necessary) and lower the
/// branch op to llvm.cond_br.
struct CondBranchOpLowering : public ConvertOpToLLVMPattern<cf::CondBranchOp> {
  using ConvertOpToLLVMPattern<cf::CondBranchOp>::ConvertOpToLLVMPattern;

  LogicalResult
  matchAndRewrite(cf::CondBranchOp op,
                  typename cf::CondBranchOp::Adaptor adaptor,
                  ConversionPatternRewriter &rewriter) const override {
    FailureOr<Block *> convertedTrueBlock =
        getConvertedBlock(rewriter, getTypeConverter(), op, op.getTrueDest(),
                          TypeRange(adaptor.getTrueDestOperands()));
    if (failed(convertedTrueBlock))
      return failure();
    FailureOr<Block *> convertedFalseBlock =
        getConvertedBlock(rewriter, getTypeConverter(), op, op.getFalseDest(),
                          TypeRange(adaptor.getFalseDestOperands()));
    if (failed(convertedFalseBlock))
      return failure();
<<<<<<< HEAD
    auto newOp = rewriter.replaceOpWithNewOp<LLVM::CondBrOp>(
        op, adaptor.getCondition(), *convertedTrueBlock,
        adaptor.getTrueDestOperands(), *convertedFalseBlock,
        adaptor.getFalseDestOperands());
    ArrayRef<int32_t> weights = op.getWeights();
    if (!weights.empty()) {
      newOp.setWeights(weights);
      op.removeBranchWeightsAttr();
    }
=======
    DictionaryAttr attrs = op->getAttrDictionary();
    auto newOp = rewriter.replaceOpWithNewOp<LLVM::CondBrOp>(
        op, adaptor.getCondition(), adaptor.getTrueDestOperands(),
        adaptor.getFalseDestOperands(), op.getBranchWeightsAttr(),
        *convertedTrueBlock, *convertedFalseBlock);
>>>>>>> 10a576f7
    // TODO: We should not just forward all attributes like that. But there are
    // existing Flang tests that depend on this behavior.
    newOp->setAttrs(attrs);
    return success();
  }
};

/// Convert the destination block signatures (if necessary) and lower the
/// switch op to llvm.switch.
struct SwitchOpLowering : public ConvertOpToLLVMPattern<cf::SwitchOp> {
  using ConvertOpToLLVMPattern<cf::SwitchOp>::ConvertOpToLLVMPattern;

  LogicalResult
  matchAndRewrite(cf::SwitchOp op, typename cf::SwitchOp::Adaptor adaptor,
                  ConversionPatternRewriter &rewriter) const override {
    // Get or convert default block.
    FailureOr<Block *> convertedDefaultBlock = getConvertedBlock(
        rewriter, getTypeConverter(), op, op.getDefaultDestination(),
        TypeRange(adaptor.getDefaultOperands()));
    if (failed(convertedDefaultBlock))
      return failure();

    // Get or convert all case blocks.
    SmallVector<Block *> caseDestinations;
    SmallVector<ValueRange> caseOperands = adaptor.getCaseOperands();
    for (auto it : llvm::enumerate(op.getCaseDestinations())) {
      Block *b = it.value();
      FailureOr<Block *> convertedBlock =
          getConvertedBlock(rewriter, getTypeConverter(), op, b,
                            TypeRange(caseOperands[it.index()]));
      if (failed(convertedBlock))
        return failure();
      caseDestinations.push_back(*convertedBlock);
    }

    rewriter.replaceOpWithNewOp<LLVM::SwitchOp>(
        op, adaptor.getFlag(), *convertedDefaultBlock,
        adaptor.getDefaultOperands(), adaptor.getCaseValuesAttr(),
        caseDestinations, caseOperands);
    return success();
  }
};

} // namespace

void mlir::cf::populateControlFlowToLLVMConversionPatterns(
    const LLVMTypeConverter &converter, RewritePatternSet &patterns) {
  // clang-format off
  patterns.add<
      BranchOpLowering,
      CondBranchOpLowering,
      SwitchOpLowering>(converter);
  // clang-format on
}

void mlir::cf::populateAssertToLLVMConversionPattern(
    const LLVMTypeConverter &converter, RewritePatternSet &patterns,
    bool abortOnFailure, SymbolTableCollection *symbolTables) {
  patterns.add<AssertOpLowering>(converter, abortOnFailure, symbolTables);
}

//===----------------------------------------------------------------------===//
// Pass Definition
//===----------------------------------------------------------------------===//

namespace {
/// A pass converting MLIR operations into the LLVM IR dialect.
struct ConvertControlFlowToLLVM
    : public impl::ConvertControlFlowToLLVMPassBase<ConvertControlFlowToLLVM> {

  using Base::Base;

  /// Run the dialect converter on the module.
  void runOnOperation() override {
    MLIRContext *ctx = &getContext();
    LLVMConversionTarget target(*ctx);
    // This pass lowers only CF dialect ops, but it also modifies block
    // signatures inside other ops. These ops should be treated as legal. They
    // are lowered by other passes.
    target.markUnknownOpDynamicallyLegal([&](Operation *op) {
      return op->getDialect() !=
             ctx->getLoadedDialect<cf::ControlFlowDialect>();
    });

    LowerToLLVMOptions options(ctx);
    if (indexBitwidth != kDeriveIndexBitwidthFromDataLayout)
      options.overrideIndexBitwidth(indexBitwidth);

    LLVMTypeConverter converter(ctx, options);
    RewritePatternSet patterns(ctx);
    mlir::cf::populateControlFlowToLLVMConversionPatterns(converter, patterns);
    mlir::cf::populateAssertToLLVMConversionPattern(converter, patterns);

    if (failed(applyPartialConversion(getOperation(), target,
                                      std::move(patterns))))
      signalPassFailure();
  }
};
} // namespace

//===----------------------------------------------------------------------===//
// ConvertToLLVMPatternInterface implementation
//===----------------------------------------------------------------------===//

namespace {
/// Implement the interface to convert MemRef to LLVM.
struct ControlFlowToLLVMDialectInterface
    : public ConvertToLLVMPatternInterface {
  using ConvertToLLVMPatternInterface::ConvertToLLVMPatternInterface;
  void loadDependentDialects(MLIRContext *context) const final {
    context->loadDialect<LLVM::LLVMDialect>();
  }

  /// Hook for derived dialect interface to provide conversion patterns
  /// and mark dialect legal for the conversion target.
  void populateConvertToLLVMConversionPatterns(
      ConversionTarget &target, LLVMTypeConverter &typeConverter,
      RewritePatternSet &patterns) const final {
    mlir::cf::populateControlFlowToLLVMConversionPatterns(typeConverter,
                                                          patterns);
    mlir::cf::populateAssertToLLVMConversionPattern(typeConverter, patterns);
  }
};
} // namespace

void mlir::cf::registerConvertControlFlowToLLVMInterface(
    DialectRegistry &registry) {
  registry.addExtension(+[](MLIRContext *ctx, cf::ControlFlowDialect *dialect) {
    dialect->addInterfaces<ControlFlowToLLVMDialectInterface>();
  });
}<|MERGE_RESOLUTION|>--- conflicted
+++ resolved
@@ -167,23 +167,11 @@
                           TypeRange(adaptor.getFalseDestOperands()));
     if (failed(convertedFalseBlock))
       return failure();
-<<<<<<< HEAD
-    auto newOp = rewriter.replaceOpWithNewOp<LLVM::CondBrOp>(
-        op, adaptor.getCondition(), *convertedTrueBlock,
-        adaptor.getTrueDestOperands(), *convertedFalseBlock,
-        adaptor.getFalseDestOperands());
-    ArrayRef<int32_t> weights = op.getWeights();
-    if (!weights.empty()) {
-      newOp.setWeights(weights);
-      op.removeBranchWeightsAttr();
-    }
-=======
     DictionaryAttr attrs = op->getAttrDictionary();
     auto newOp = rewriter.replaceOpWithNewOp<LLVM::CondBrOp>(
         op, adaptor.getCondition(), adaptor.getTrueDestOperands(),
         adaptor.getFalseDestOperands(), op.getBranchWeightsAttr(),
         *convertedTrueBlock, *convertedFalseBlock);
->>>>>>> 10a576f7
     // TODO: We should not just forward all attributes like that. But there are
     // existing Flang tests that depend on this behavior.
     newOp->setAttrs(attrs);
