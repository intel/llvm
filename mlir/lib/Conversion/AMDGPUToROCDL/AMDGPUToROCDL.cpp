--- conflicted
+++ resolved
@@ -37,10 +37,7 @@
 constexpr Chipset kGfx908 = Chipset(9, 0, 8);
 constexpr Chipset kGfx90a = Chipset(9, 0, 0xa);
 constexpr Chipset kGfx942 = Chipset(9, 4, 2);
-<<<<<<< HEAD
-=======
 constexpr Chipset kGfx950 = Chipset(9, 5, 0);
->>>>>>> d465594a
 
 /// Convert an unsigned number `val` to i32.
 static Value convertUnsignedToI32(ConversionPatternRewriter &rewriter,
@@ -1088,15 +1085,6 @@
     source = longVec;
   }
   Value i32Source = rewriter.create<LLVM::BitcastOp>(loc, i32, source);
-<<<<<<< HEAD
-  Value wordSel = createI32Constant(rewriter, loc, op.getIndex());
-  if (typeIsExpectedBf8ForChipset(chipset, sourceElemType)) {
-    rewriter.replaceOpWithNewOp<ROCDL::CvtF32Bf8Op>(op, f32, i32Source,
-                                                    wordSel);
-  } else if (typeIsExpectedFp8ForChipset(chipset, sourceElemType)) {
-    rewriter.replaceOpWithNewOp<ROCDL::CvtF32Fp8Op>(op, f32, i32Source,
-                                                    wordSel);
-=======
   if (resultVecType) {
     Value wordSel = createI1Constant(rewriter, loc, op.getIndex());
     if (typeIsExpectedBf8ForChipset(chipset, sourceElemType)) {
@@ -1115,7 +1103,6 @@
       rewriter.replaceOpWithNewOp<ROCDL::CvtF32Fp8Op>(op, f32, i32Source,
                                                       byteSel);
     }
->>>>>>> d465594a
   }
   return success();
 }
