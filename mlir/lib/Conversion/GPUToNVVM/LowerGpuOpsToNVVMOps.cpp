//===- LowerGpuOpsToNVVMOps.cpp - MLIR GPU to NVVM lowering passes --------===//
//
// Part of the LLVM Project, under the Apache License v2.0 with LLVM Exceptions.
// See https://llvm.org/LICENSE.txt for license information.
// SPDX-License-Identifier: Apache-2.0 WITH LLVM-exception
//
//===----------------------------------------------------------------------===//
//
// This file implements a pass to generate NVVMIR operations for higher-level
// GPU operations.
//
//===----------------------------------------------------------------------===//

#include "mlir/Conversion/GPUToNVVM/GPUToNVVMPass.h"

#include "mlir/Conversion/StandardToLLVM/ConvertStandardToLLVMPass.h"
#include "mlir/Dialect/GPU/GPUDialect.h"
#include "mlir/Dialect/GPU/Passes.h"
#include "mlir/Dialect/LLVMIR/NVVMDialect.h"
#include "mlir/Dialect/Math/IR/Math.h"
#include "mlir/IR/BlockAndValueMapping.h"
#include "mlir/Transforms/DialectConversion.h"
#include "mlir/Transforms/GreedyPatternRewriteDriver.h"
#include "llvm/Support/FormatVariadic.h"

#include "../GPUCommon/GPUOpsLowering.h"
#include "../GPUCommon/IndexIntrinsicsOpLowering.h"
#include "../GPUCommon/OpToFuncCallLowering.h"
#include "../PassDetail.h"

using namespace mlir;

namespace {

struct GPUShuffleOpLowering : public ConvertOpToLLVMPattern<gpu::ShuffleOp> {
  using ConvertOpToLLVMPattern<gpu::ShuffleOp>::ConvertOpToLLVMPattern;

  /// Lowers a shuffle to the corresponding NVVM op.
  ///
  /// Convert the `width` argument into an activeMask (a bitmask which specifies
  /// which threads participate in the shuffle) and a maskAndClamp (specifying
  /// the highest lane which participates in the shuffle).
  ///
  ///     %one = llvm.constant(1 : i32) : i32
  ///     %shl = llvm.shl %one, %width : i32
  ///     %active_mask = llvm.sub %shl, %one : i32
  ///     %mask_and_clamp = llvm.sub %width, %one : i32
  ///     %shfl = nvvm.shfl.sync.bfly %active_mask, %value, %offset,
  ///         %mask_and_clamp : !llvm<"{ float, i1 }">
  ///     %shfl_value = llvm.extractvalue %shfl[0 : index] :
  ///         !llvm<"{ float, i1 }">
  ///     %shfl_pred = llvm.extractvalue %shfl[1 : index] :
  ///         !llvm<"{ float, i1 }">
  LogicalResult
  matchAndRewrite(gpu::ShuffleOp op, ArrayRef<Value> operands,
                  ConversionPatternRewriter &rewriter) const override {
    Location loc = op->getLoc();
    gpu::ShuffleOpAdaptor adaptor(operands);

    auto valueTy = adaptor.value().getType();
    auto int32Type = IntegerType::get(rewriter.getContext(), 32);
    auto predTy = IntegerType::get(rewriter.getContext(), 1);
    auto resultTy = LLVM::LLVMStructType::getLiteral(rewriter.getContext(),
                                                     {valueTy, predTy});

    Value one = rewriter.create<LLVM::ConstantOp>(
        loc, int32Type, rewriter.getI32IntegerAttr(1));
    // Bit mask of active lanes: `(1 << activeWidth) - 1`.
    Value activeMask = rewriter.create<LLVM::SubOp>(
        loc, int32Type,
        rewriter.create<LLVM::ShlOp>(loc, int32Type, one, adaptor.width()),
        one);
    // Clamp lane: `activeWidth - 1`
    Value maskAndClamp =
        rewriter.create<LLVM::SubOp>(loc, int32Type, adaptor.width(), one);

    auto returnValueAndIsValidAttr = rewriter.getUnitAttr();
    Value shfl = rewriter.create<NVVM::ShflBflyOp>(
        loc, resultTy, activeMask, adaptor.value(), adaptor.offset(),
        maskAndClamp, returnValueAndIsValidAttr);
    Value shflValue = rewriter.create<LLVM::ExtractValueOp>(
        loc, valueTy, shfl, rewriter.getIndexArrayAttr(0));
    Value isActiveSrcLane = rewriter.create<LLVM::ExtractValueOp>(
        loc, predTy, shfl, rewriter.getIndexArrayAttr(1));

    rewriter.replaceOp(op, {shflValue, isActiveSrcLane});
    return success();
  }
};

/// Import the GPU Ops to NVVM Patterns.
#include "GPUToNVVM.cpp.inc"

/// A pass that replaces all occurrences of GPU device operations with their
/// corresponding NVVM equivalent.
///
/// This pass only handles device code and is not meant to be run on GPU host
/// code.
struct LowerGpuOpsToNVVMOpsPass
    : public ConvertGpuOpsToNVVMOpsBase<LowerGpuOpsToNVVMOpsPass> {
  LowerGpuOpsToNVVMOpsPass() = default;
  LowerGpuOpsToNVVMOpsPass(unsigned indexBitwidth) {
    this->indexBitwidth = indexBitwidth;
  }

  void runOnOperation() override {
    gpu::GPUModuleOp m = getOperation();

    /// Customize the bitwidth used for the device side index computations.
    LowerToLLVMOptions options = {/*useBarePtrCallConv =*/false,
                                  /*emitCWrappers =*/true,
                                  /*indexBitwidth =*/indexBitwidth,
                                  /*useAlignedAlloc =*/false};

    /// MemRef conversion for GPU to NVVM lowering. The GPU dialect uses memory
    /// space 5 for private memory attributions, but NVVM represents private
    /// memory allocations as local `alloca`s in the default address space. This
    /// converter drops the private memory space to support the use case above.
    LLVMTypeConverter converter(m.getContext(), options);
    converter.addConversion([&](MemRefType type) -> Optional<Type> {
      if (type.getMemorySpaceAsInt() !=
          gpu::GPUDialect::getPrivateAddressSpace())
        return llvm::None;
      return converter.convertType(MemRefType::Builder(type).setMemorySpace(0));
    });

    OwningRewritePatternList patterns, llvmPatterns;

    // Apply in-dialect lowering first. In-dialect lowering will replace ops
    // which need to be lowered further, which is not supported by a single
    // conversion pass.
    populateGpuRewritePatterns(m.getContext(), patterns);
    (void)applyPatternsAndFoldGreedily(m, std::move(patterns));

    populateStdToLLVMConversionPatterns(converter, llvmPatterns);
    populateGpuToNVVMConversionPatterns(converter, llvmPatterns);
    LLVMConversionTarget target(getContext());
    configureGpuToNVVMConversionLegality(target);
    if (failed(applyPartialConversion(m, target, std::move(llvmPatterns))))
      signalPassFailure();
  }
};

} // anonymous namespace

void mlir::configureGpuToNVVMConversionLegality(ConversionTarget &target) {
  target.addIllegalOp<FuncOp>();
  target.addLegalDialect<::mlir::LLVM::LLVMDialect>();
  target.addLegalDialect<::mlir::NVVM::NVVMDialect>();
  target.addIllegalDialect<gpu::GPUDialect>();
  target.addIllegalOp<LLVM::CosOp, LLVM::ExpOp, LLVM::FAbsOp, LLVM::FCeilOp,
                      LLVM::FFloorOp, LLVM::LogOp, LLVM::Log10Op, LLVM::Log2Op,
                      LLVM::PowOp, LLVM::SinOp, LLVM::SqrtOp>();

  // TODO: Remove once we support replacing non-root ops.
  target.addLegalOp<gpu::YieldOp, gpu::GPUModuleOp, gpu::ModuleEndOp>();
}

void mlir::populateGpuToNVVMConversionPatterns(
    LLVMTypeConverter &converter, OwningRewritePatternList &patterns) {
  populateWithGenerated(converter.getDialect()->getContext(), patterns);
  patterns
      .insert<GPUIndexIntrinsicOpLowering<gpu::ThreadIdOp, NVVM::ThreadIdXOp,
                                          NVVM::ThreadIdYOp, NVVM::ThreadIdZOp>,
              GPUIndexIntrinsicOpLowering<gpu::BlockDimOp, NVVM::BlockDimXOp,
                                          NVVM::BlockDimYOp, NVVM::BlockDimZOp>,
              GPUIndexIntrinsicOpLowering<gpu::BlockIdOp, NVVM::BlockIdXOp,
                                          NVVM::BlockIdYOp, NVVM::BlockIdZOp>,
              GPUIndexIntrinsicOpLowering<gpu::GridDimOp, NVVM::GridDimXOp,
                                          NVVM::GridDimYOp, NVVM::GridDimZOp>,
              GPUShuffleOpLowering, GPUReturnOpLowering>(converter);

  // Explicitly drop memory space when lowering private memory
  // attributions since NVVM models it as `alloca`s in the default
  // memory space and does not support `alloca`s with addrspace(5).
  patterns.insert<GPUFuncOpLowering>(
      converter, /*allocaAddrSpace=*/0,
      Identifier::get(NVVM::NVVMDialect::getKernelFuncAttrName(),
                      &converter.getContext()));

  patterns.insert<OpToFuncCallLowering<AbsFOp>>(converter, "__nv_fabsf",
                                                "__nv_fabs");
  patterns.insert<OpToFuncCallLowering<math::AtanOp>>(converter, "__nv_atanf",
                                                      "__nv_atan");
  patterns.insert<OpToFuncCallLowering<math::Atan2Op>>(converter, "__nv_atan2f",
                                                       "__nv_atan2");
  patterns.insert<OpToFuncCallLowering<CeilFOp>>(converter, "__nv_ceilf",
                                                 "__nv_ceil");
  patterns.insert<OpToFuncCallLowering<math::CosOp>>(converter, "__nv_cosf",
                                                     "__nv_cos");
  patterns.insert<OpToFuncCallLowering<math::ExpOp>>(converter, "__nv_expf",
                                                     "__nv_exp");
<<<<<<< HEAD
=======
  patterns.insert<OpToFuncCallLowering<math::ExpM1Op>>(converter, "__nv_expm1f",
                                                       "__nv_expm1");
>>>>>>> 2e412c55
  patterns.insert<OpToFuncCallLowering<FloorFOp>>(converter, "__nv_floorf",
                                                  "__nv_floor");
  patterns.insert<OpToFuncCallLowering<math::LogOp>>(converter, "__nv_logf",
                                                     "__nv_log");
  patterns.insert<OpToFuncCallLowering<math::Log1pOp>>(converter, "__nv_log1pf",
                                                       "__nv_log1p");
  patterns.insert<OpToFuncCallLowering<math::Log10Op>>(converter, "__nv_log10f",
                                                       "__nv_log10");
  patterns.insert<OpToFuncCallLowering<math::Log2Op>>(converter, "__nv_log2f",
                                                      "__nv_log2");
  patterns.insert<OpToFuncCallLowering<math::PowFOp>>(converter, "__nv_powf",
                                                      "__nv_pow");
  patterns.insert<OpToFuncCallLowering<math::RsqrtOp>>(converter, "__nv_rsqrtf",
                                                       "__nv_rsqrt");
  patterns.insert<OpToFuncCallLowering<math::SinOp>>(converter, "__nv_sinf",
                                                     "__nv_sin");
  patterns.insert<OpToFuncCallLowering<math::SqrtOp>>(converter, "__nv_sqrtf",
                                                      "__nv_sqrt");
  patterns.insert<OpToFuncCallLowering<math::TanhOp>>(converter, "__nv_tanhf",
                                                      "__nv_tanh");
}

std::unique_ptr<OperationPass<gpu::GPUModuleOp>>
mlir::createLowerGpuOpsToNVVMOpsPass(unsigned indexBitwidth) {
  return std::make_unique<LowerGpuOpsToNVVMOpsPass>(indexBitwidth);
}<|MERGE_RESOLUTION|>--- conflicted
+++ resolved
@@ -190,11 +190,8 @@
                                                      "__nv_cos");
   patterns.insert<OpToFuncCallLowering<math::ExpOp>>(converter, "__nv_expf",
                                                      "__nv_exp");
-<<<<<<< HEAD
-=======
   patterns.insert<OpToFuncCallLowering<math::ExpM1Op>>(converter, "__nv_expm1f",
                                                        "__nv_expm1");
->>>>>>> 2e412c55
   patterns.insert<OpToFuncCallLowering<FloorFOp>>(converter, "__nv_floorf",
                                                   "__nv_floor");
   patterns.insert<OpToFuncCallLowering<math::LogOp>>(converter, "__nv_logf",
