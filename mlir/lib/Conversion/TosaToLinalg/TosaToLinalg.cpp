//===- TosaToLinalg.cpp - Lowering Tosa to Linalg Dialect -----------------===//
//
// Part of the LLVM Project, under the Apache License v2.0 with LLVM Exceptions.
// See https://llvm.org/LICENSE.txt for license information.
// SPDX-License-Identifier: Apache-2.0 WITH LLVM-exception
//
//===----------------------------------------------------------------------===//
//
// These rewriters lower from the Tosa to the Linalg dialect.
//
//===----------------------------------------------------------------------===//

#include "mlir/Conversion/TosaToLinalg/TosaToLinalg.h"
#include "mlir/Dialect/Arithmetic/IR/Arithmetic.h"
#include "mlir/Dialect/Linalg/IR/Linalg.h"
#include "mlir/Dialect/Math/IR/Math.h"
#include "mlir/Dialect/SCF/SCF.h"
#include "mlir/Dialect/StandardOps/IR/Ops.h"
#include "mlir/Dialect/Tensor/IR/Tensor.h"
#include "mlir/Dialect/Tosa/IR/TosaOps.h"
#include "mlir/Dialect/Tosa/Utils/CoversionUtils.h"
#include "mlir/Dialect/Utils/ReshapeOpsUtils.h"
#include "mlir/IR/Matchers.h"
#include "mlir/IR/PatternMatch.h"
#include "mlir/Transforms/DialectConversion.h"
#include "mlir/Transforms/GreedyPatternRewriteDriver.h"

#include <numeric>

using namespace mlir;
using namespace mlir::tosa;

template <typename T>
static arith::ConstantOp
createConstFromIntAttribute(Operation *op, const std::string &attrName,
                            Type requiredAttrType, OpBuilder &rewriter) {
  auto castedN = static_cast<T>(
      op->getAttr(attrName).cast<IntegerAttr>().getValue().getSExtValue());
  return rewriter.create<arith::ConstantOp>(
      op->getLoc(), IntegerAttr::get(requiredAttrType, castedN));
}

<<<<<<< HEAD
template <typename T>
static void getValuesFromIntArrayAttribute(ArrayAttr attr,
                                           SmallVector<T> &arrayValues) {
  for (Attribute val : attr.getValue()) {
    arrayValues.push_back(val.cast<IntegerAttr>().getValue().getSExtValue());
  }
}

template <typename T, typename P>
static mlir::SelectOp clampHelper(Location loc, Value arg,
                                  arith::ConstantOp min, arith::ConstantOp max,
                                  P pred, OpBuilder &rewriter) {
  auto smallerThanMin = rewriter.create<T>(loc, pred, arg, min);
  auto minOrArg =
      rewriter.create<mlir::SelectOp>(loc, smallerThanMin, min, arg);
  auto largerThanMax = rewriter.create<T>(loc, pred, max, arg);
  return rewriter.create<mlir::SelectOp>(loc, largerThanMax, max, minOrArg);
}

static SmallVector<Value> filterDynamicDims(const SmallVector<Value> &dynDims) {
  SmallVector<Value> filteredDims;
  for (auto dim : dynDims)
    if (dim)
      filteredDims.push_back(dim);
  return filteredDims;
}

=======
>>>>>>> 1e8336c5
static Value
createLinalgBodyCalculationForElementwiseOp(Operation *op, ValueRange args,
                                            ArrayRef<Type> resultTypes,
                                            PatternRewriter &rewriter) {
  Location loc = op->getLoc();
  auto elementTy =
      op->getOperand(0).getType().cast<ShapedType>().getElementType();

  // tosa::AbsOp
  if (isa<tosa::AbsOp>(op) && elementTy.isa<FloatType>())
    return rewriter.create<math::AbsOp>(loc, resultTypes, args);

  if (isa<tosa::AbsOp>(op) && elementTy.isa<IntegerType>()) {
    auto zero = rewriter.create<arith::ConstantOp>(
        loc, rewriter.getZeroAttr(elementTy));
    auto cmp = rewriter.create<arith::CmpIOp>(loc, arith::CmpIPredicate::sgt,
                                              args[0], zero);
    auto neg = rewriter.create<arith::SubIOp>(loc, zero, args[0]);
    return rewriter.create<mlir::SelectOp>(loc, cmp, args[0], neg);
  }

  // tosa::AddOp
  if (isa<tosa::AddOp>(op) && elementTy.isa<FloatType>())
    return rewriter.create<arith::AddFOp>(loc, resultTypes, args);

  if (isa<tosa::AddOp>(op) && elementTy.isa<IntegerType>())
    return rewriter.create<arith::AddIOp>(loc, resultTypes, args);

  // tosa::SubOp
  if (isa<tosa::SubOp>(op) && elementTy.isa<FloatType>())
    return rewriter.create<arith::SubFOp>(loc, resultTypes, args);

  if (isa<tosa::SubOp>(op) && elementTy.isa<IntegerType>())
    return rewriter.create<arith::SubIOp>(loc, resultTypes, args);

  // tosa::MulOp
  if (isa<tosa::MulOp>(op) && elementTy.isa<FloatType>()) {
    if (dyn_cast<tosa::MulOp>(op).shift() != 0) {
      (void)rewriter.notifyMatchFailure(op,
                                        "Cannot have shift value for float");
      return nullptr;
    }
    return rewriter.create<arith::MulFOp>(loc, resultTypes, args);
  }

  // tosa::DivOp
  if (isa<tosa::DivOp>(op) && elementTy.isa<IntegerType>())
    return rewriter.create<arith::DivSIOp>(loc, resultTypes, args);

  // tosa::ReciprocalOp
  if (isa<tosa::ReciprocalOp>(op) && elementTy.isa<FloatType>()) {
    auto one =
        rewriter.create<arith::ConstantOp>(loc, FloatAttr::get(elementTy, 1));
    return rewriter.create<arith::DivFOp>(loc, resultTypes, one, args[0]);
  }

  if (isa<tosa::MulOp>(op) && elementTy.isa<IntegerType>()) {
    Value a = args[0];
    Value b = args[1];
    auto shift =
        op->getAttr("shift").cast<IntegerAttr>().getValue().getSExtValue();
    if (shift > 0) {
      auto shiftConst =
          rewriter.create<arith::ConstantIntOp>(loc, shift, /*bitwidth=*/8);
      if (!a.getType().isInteger(32))
        a = rewriter.create<arith::ExtSIOp>(loc, rewriter.getI32Type(), a);

      if (!b.getType().isInteger(32))
        b = rewriter.create<arith::ExtSIOp>(loc, rewriter.getI32Type(), b);

      auto result = rewriter.create<tosa::ApplyScaleOp>(
          loc, rewriter.getI32Type(), a, b, shiftConst,
          rewriter.getBoolAttr(false));

      if (elementTy.isInteger(32))
        return result;

      return rewriter.create<arith::TruncIOp>(loc, elementTy, result);
    }

    int aWidth = a.getType().getIntOrFloatBitWidth();
    int bWidth = b.getType().getIntOrFloatBitWidth();
    int cWidth = resultTypes[0].getIntOrFloatBitWidth();

    if (aWidth < cWidth)
      a = rewriter.create<arith::ExtSIOp>(loc, resultTypes[0], a);
    if (bWidth < cWidth)
      b = rewriter.create<arith::ExtSIOp>(loc, resultTypes[0], b);

    return rewriter.create<arith::MulIOp>(loc, resultTypes, a, b);
  }

  // tosa::NegateOp
  if (isa<tosa::NegateOp>(op) && elementTy.isa<FloatType>())
    return rewriter.create<arith::NegFOp>(loc, resultTypes, args);

  if (isa<tosa::NegateOp>(op) && elementTy.isa<IntegerType>() &&
      !cast<tosa::NegateOp>(op).quantization_info()) {
    auto constant =
        rewriter.create<arith::ConstantOp>(loc, IntegerAttr::get(elementTy, 0));
    return rewriter.create<arith::SubIOp>(loc, resultTypes, constant, args[0]);
  }

  if (isa<tosa::NegateOp>(op) && elementTy.isa<IntegerType>() &&
      cast<tosa::NegateOp>(op).quantization_info()) {
    auto quantizationInfo = cast<tosa::NegateOp>(op).quantization_info();
    int32_t inputBitWidth = elementTy.getIntOrFloatBitWidth();
    int64_t inZp =
        quantizationInfo.getValue().input_zp().getValue().getSExtValue();
    int64_t outZp =
        quantizationInfo.getValue().output_zp().getValue().getSExtValue();

    // Compute the maximum value that can occur in the intermediate buffer.
    int64_t zpAdd = inZp + outZp;
    int64_t maxValue = APInt::getSignedMaxValue(inputBitWidth).getSExtValue() +
                       std::abs(zpAdd) + 1;

    // Convert that maximum value into the maximum bitwidth needed to represent
    // it. We assume 48-bit numbers may be supported further in the pipeline.
    int intermediateBitWidth = 64;
    if (maxValue <= APInt::getSignedMaxValue(16).getSExtValue()) {
      intermediateBitWidth = 16;
    } else if (maxValue <= APInt::getSignedMaxValue(32).getSExtValue()) {
      intermediateBitWidth = 32;
    } else if (maxValue <= APInt::getSignedMaxValue(48).getSExtValue()) {
      intermediateBitWidth = 48;
    }

    Type intermediateType = rewriter.getIntegerType(intermediateBitWidth);
    Value zpAddValue = rewriter.create<arith::ConstantOp>(
        loc, rewriter.getIntegerAttr(intermediateType, zpAdd));

    // The negation can be applied by doing:
    //  outputValue = inZp + outZp - inputValue
    auto ext = rewriter.create<arith::ExtSIOp>(loc, intermediateType, args[0]);
    auto sub = rewriter.create<arith::SubIOp>(loc, zpAddValue, ext);

    // Clamp to the negation range.
    auto min = rewriter.create<arith::ConstantIntOp>(
        loc, APInt::getSignedMinValue(inputBitWidth).getSExtValue(),
        intermediateType);
    auto max = rewriter.create<arith::ConstantIntOp>(
        loc, APInt::getSignedMaxValue(inputBitWidth).getSExtValue(),
        intermediateType);
    auto clamp = clampHelper<arith::CmpIOp>(
        loc, sub, min, max, arith::CmpIPredicate::slt, rewriter);

    // Truncate to the final value.
    return rewriter.create<arith::TruncIOp>(loc, elementTy, clamp);
  }

  // tosa::BitwiseAndOp
  if (isa<tosa::BitwiseAndOp>(op) && elementTy.isa<IntegerType>())
    return rewriter.create<arith::AndIOp>(loc, resultTypes, args);

  // tosa::BitwiseOrOp
  if (isa<tosa::BitwiseOrOp>(op) && elementTy.isa<IntegerType>())
    return rewriter.create<arith::OrIOp>(loc, resultTypes, args);

  // tosa::BitwiseNotOp
  if (isa<tosa::BitwiseNotOp>(op) && elementTy.isa<IntegerType>()) {
    auto allOnesAttr = rewriter.getIntegerAttr(
        elementTy, APInt::getAllOnes(elementTy.getIntOrFloatBitWidth()));
    auto allOnes = rewriter.create<arith::ConstantOp>(loc, allOnesAttr);
    return rewriter.create<arith::XOrIOp>(loc, resultTypes, args[0], allOnes);
  }

  // tosa::BitwiseXOrOp
  if (isa<tosa::BitwiseXorOp>(op) && elementTy.isa<IntegerType>())
    return rewriter.create<arith::XOrIOp>(loc, resultTypes, args);

  // tosa::LogicalLeftShiftOp
  if (isa<tosa::LogicalLeftShiftOp>(op) && elementTy.isa<IntegerType>())
    return rewriter.create<arith::ShLIOp>(loc, resultTypes, args);

  // tosa::LogicalRightShiftOp
  if (isa<tosa::LogicalRightShiftOp>(op) && elementTy.isa<IntegerType>())
    return rewriter.create<arith::ShRUIOp>(loc, resultTypes, args);

  // tosa::ArithmeticRightShiftOp
  if (isa<tosa::ArithmeticRightShiftOp>(op) && elementTy.isa<IntegerType>()) {
    auto result = rewriter.create<arith::ShRSIOp>(loc, resultTypes, args);
    auto round = op->getAttr("round").cast<BoolAttr>().getValue();
    if (!round) {
      return result;
    }

    Type i1Ty = IntegerType::get(rewriter.getContext(), /*width=*/1);
    auto one =
        rewriter.create<arith::ConstantOp>(loc, IntegerAttr::get(elementTy, 1));
    auto zero =
        rewriter.create<arith::ConstantOp>(loc, IntegerAttr::get(elementTy, 0));
    auto i1one =
        rewriter.create<arith::ConstantOp>(loc, IntegerAttr::get(i1Ty, 1));

    // Checking that input2 != 0
    auto shiftValueGreaterThanZero = rewriter.create<arith::CmpIOp>(
        loc, arith::CmpIPredicate::sgt, args[1], zero);

    // Checking for the last bit of input1 to be 1
    auto subtract =
        rewriter.create<arith::SubIOp>(loc, resultTypes, args[1], one);
    auto shifted =
        rewriter.create<arith::ShRSIOp>(loc, resultTypes, args[0], subtract)
            ->getResults();
    auto truncated =
        rewriter.create<arith::TruncIOp>(loc, i1Ty, shifted, mlir::None);
    auto isInputOdd =
        rewriter.create<arith::AndIOp>(loc, i1Ty, truncated, i1one);

    auto shouldRound = rewriter.create<arith::AndIOp>(
        loc, i1Ty, shiftValueGreaterThanZero, isInputOdd);
    auto extended =
        rewriter.create<arith::ExtUIOp>(loc, resultTypes, shouldRound);
    return rewriter.create<arith::AddIOp>(loc, resultTypes, result, extended);
  }

  // tosa::ClzOp
  if (isa<tosa::ClzOp>(op) && elementTy.isa<IntegerType>()) {
    int bitWidth = elementTy.getIntOrFloatBitWidth();
    auto zero =
        rewriter.create<arith::ConstantOp>(loc, IntegerAttr::get(elementTy, 0));
    auto leadingZeros = rewriter.create<arith::ConstantOp>(
        loc, IntegerAttr::get(elementTy, bitWidth));

    SmallVector<Value> operands = {args[0], leadingZeros, zero};
    SmallVector<Type> types = {elementTy, elementTy, elementTy};

    auto whileOp = rewriter.create<scf::WhileOp>(loc, types, operands);
    Block *before = rewriter.createBlock(&whileOp.getBefore(), {}, types);
    Block *after = rewriter.createBlock(&whileOp.getAfter(), {}, types);

    // The conditional block of the while loop.
    {
      rewriter.setInsertionPointToStart(&whileOp.getBefore().front());
      Value input = before->getArgument(0);
      Value zero = before->getArgument(2);

      Value inputLargerThanZero = rewriter.create<arith::CmpIOp>(
          loc, arith::CmpIPredicate::ne, input, zero);
      rewriter.create<scf::ConditionOp>(loc, inputLargerThanZero,
                                        before->getArguments());
    }

    // The body of the while loop: shift right until reaching a value of 0.
    {
      rewriter.setInsertionPointToStart(&whileOp.getAfter().front());
      Value input = after->getArgument(0);
      Value leadingZeros = after->getArgument(1);

      auto one = rewriter.create<arith::ConstantOp>(
          loc, IntegerAttr::get(elementTy, 1));
      auto shifted =
          rewriter.create<arith::ShRUIOp>(loc, resultTypes, input, one);
      auto leadingZerosMinusOne =
          rewriter.create<arith::SubIOp>(loc, resultTypes, leadingZeros, one);

      rewriter.create<scf::YieldOp>(
          loc,
          ValueRange({shifted, leadingZerosMinusOne, after->getArgument(2)}));
    }

    rewriter.setInsertionPointAfter(whileOp);
    return whileOp->getResult(1);
  }

  // tosa::LogicalAnd
  if (isa<tosa::LogicalAndOp>(op) && elementTy.isInteger(1))
    return rewriter.create<arith::AndIOp>(loc, resultTypes, args);

  // tosa::LogicalNot
  if (isa<tosa::LogicalNotOp>(op) && elementTy.isInteger(1)) {
    auto one = rewriter.create<arith::ConstantOp>(
        loc, rewriter.getIntegerAttr(elementTy, 1));
    return rewriter.create<arith::XOrIOp>(loc, resultTypes, args[0], one);
  }

  // tosa::LogicalOr
  if (isa<tosa::LogicalOrOp>(op) && elementTy.isInteger(1))
    return rewriter.create<arith::OrIOp>(loc, resultTypes, args);

  // tosa::LogicalXor
  if (isa<tosa::LogicalXorOp>(op) && elementTy.isInteger(1))
    return rewriter.create<arith::XOrIOp>(loc, resultTypes, args);

  // tosa::PowOp
  if (isa<tosa::PowOp>(op) && elementTy.isa<FloatType>())
    return rewriter.create<mlir::math::PowFOp>(loc, resultTypes, args);

  // tosa::RsqrtOp
  if (isa<tosa::RsqrtOp>(op) && elementTy.isa<FloatType>())
    return rewriter.create<mlir::math::RsqrtOp>(loc, resultTypes, args);

  // tosa::LogOp
  if (isa<tosa::LogOp>(op) && elementTy.isa<FloatType>())
    return rewriter.create<mlir::math::LogOp>(loc, resultTypes, args);

  // tosa::ExpOp
  if (isa<tosa::ExpOp>(op) && elementTy.isa<FloatType>())
    return rewriter.create<mlir::math::ExpOp>(loc, resultTypes, args);

  // tosa::TanhOp
  if (isa<tosa::TanhOp>(op) && elementTy.isa<FloatType>())
    return rewriter.create<mlir::math::TanhOp>(loc, resultTypes, args);

  // tosa::GreaterOp
  if (isa<tosa::GreaterOp>(op) && elementTy.isa<FloatType>())
    return rewriter.create<arith::CmpFOp>(loc, arith::CmpFPredicate::OGT,
                                          args[0], args[1]);

  if (isa<tosa::GreaterOp>(op) && elementTy.isSignlessInteger())
    return rewriter.create<arith::CmpIOp>(loc, arith::CmpIPredicate::sgt,
                                          args[0], args[1]);

  // tosa::GreaterEqualOp
  if (isa<tosa::GreaterEqualOp>(op) && elementTy.isa<FloatType>())
    return rewriter.create<arith::CmpFOp>(loc, arith::CmpFPredicate::OGE,
                                          args[0], args[1]);

  if (isa<tosa::GreaterEqualOp>(op) && elementTy.isSignlessInteger())
    return rewriter.create<arith::CmpIOp>(loc, arith::CmpIPredicate::sge,
                                          args[0], args[1]);

  // tosa::EqualOp
  if (isa<tosa::EqualOp>(op) && elementTy.isa<FloatType>())
    return rewriter.create<arith::CmpFOp>(loc, arith::CmpFPredicate::OEQ,
                                          args[0], args[1]);

  if (isa<tosa::EqualOp>(op) && elementTy.isSignlessInteger())
    return rewriter.create<arith::CmpIOp>(loc, arith::CmpIPredicate::eq,
                                          args[0], args[1]);

  // tosa::SelectOp
  if (isa<tosa::SelectOp>(op)) {
    elementTy = op->getOperand(1).getType().cast<ShapedType>().getElementType();
    if (elementTy.isa<FloatType>() || elementTy.isa<IntegerType>())
      return rewriter.create<mlir::SelectOp>(loc, args[0], args[1], args[2]);
  }

  // tosa::MaximumOp
  if (isa<tosa::MaximumOp>(op) && elementTy.isa<FloatType>()) {
    auto predicate = rewriter.create<arith::CmpFOp>(
        loc, arith::CmpFPredicate::OGT, args[0], args[1]);
    return rewriter.create<mlir::SelectOp>(loc, predicate, args[0], args[1]);
  }

  if (isa<tosa::MaximumOp>(op) && elementTy.isSignlessInteger()) {
    auto predicate = rewriter.create<arith::CmpIOp>(
        loc, arith::CmpIPredicate::sgt, args[0], args[1]);
    return rewriter.create<mlir::SelectOp>(loc, predicate, args[0], args[1]);
  }

  // tosa::MinimumOp
  if (isa<tosa::MinimumOp>(op) && elementTy.isa<FloatType>()) {
    auto predicate = rewriter.create<arith::CmpFOp>(
        loc, arith::CmpFPredicate::OLT, args[0], args[1]);
    return rewriter.create<mlir::SelectOp>(loc, predicate, args[0], args[1]);
  }

  if (isa<tosa::MinimumOp>(op) && elementTy.isSignlessInteger()) {
    auto predicate = rewriter.create<arith::CmpIOp>(
        loc, arith::CmpIPredicate::slt, args[0], args[1]);
    return rewriter.create<mlir::SelectOp>(loc, predicate, args[0], args[1]);
  }

  // tosa::CeilOp
  if (isa<tosa::CeilOp>(op) && elementTy.isa<FloatType>())
    return rewriter.create<math::CeilOp>(loc, resultTypes, args);

  // tosa::FloorOp
  if (isa<tosa::FloorOp>(op) && elementTy.isa<FloatType>())
    return rewriter.create<math::FloorOp>(loc, resultTypes, args);

  // tosa::ClampOp
  if (isa<tosa::ClampOp>(op) && elementTy.isa<FloatType>()) {
    auto min = rewriter.create<arith::ConstantOp>(loc, elementTy,
                                                  op->getAttr("min_fp"));
    auto max = rewriter.create<arith::ConstantOp>(loc, elementTy,
                                                  op->getAttr("max_fp"));
    return clampHelper<arith::CmpFOp>(loc, args[0], min, max,
                                      arith::CmpFPredicate::OLT, rewriter);
  }

  if (isa<tosa::ClampOp>(op) && elementTy.isa<IntegerType>()) {
    auto intTy = elementTy.cast<IntegerType>();
    int32_t min = static_cast<int32_t>(
        op->getAttr("min_int").cast<IntegerAttr>().getValue().getSExtValue());
    int32_t max = static_cast<int32_t>(
        op->getAttr("max_int").cast<IntegerAttr>().getValue().getSExtValue());

    if (intTy.isUnsignedInteger()) {
      min = std::max<int32_t>(min, 0);
      max = std::min<int32_t>(
          max,
          APInt::getMaxValue(intTy.getIntOrFloatBitWidth()).getSExtValue());
    } else {
      min = std::max<int32_t>(
          min, APInt::getSignedMinValue(intTy.getIntOrFloatBitWidth())
                   .getSExtValue());
      max = std::min<int32_t>(
          max, APInt::getSignedMaxValue(intTy.getIntOrFloatBitWidth())
                   .getSExtValue());
    }

    auto minVal = rewriter.create<arith::ConstantIntOp>(
        loc, min, intTy.getIntOrFloatBitWidth());
    auto maxVal = rewriter.create<arith::ConstantIntOp>(
        loc, max, intTy.getIntOrFloatBitWidth());
    return clampHelper<arith::CmpIOp>(loc, args[0], minVal, maxVal,
                                      arith::CmpIPredicate::slt, rewriter);
  }

  // tosa::ReluNOp
  if (isa<tosa::ReluNOp>(op) && elementTy.isa<FloatType>()) {
    auto zero =
        rewriter.create<arith::ConstantOp>(loc, FloatAttr::get(elementTy, 0));
    auto n = rewriter.create<arith::ConstantOp>(loc, elementTy,
                                                op->getAttr("max_fp"));
    return clampHelper<arith::CmpFOp>(loc, args[0], zero, n,
                                      arith::CmpFPredicate::OLT, rewriter);
  }

  if (isa<tosa::ReluNOp>(op) && elementTy.isa<IntegerType>()) {
    auto zero =
        rewriter.create<arith::ConstantOp>(loc, IntegerAttr::get(elementTy, 0));
    auto n = createConstFromIntAttribute<int32_t>(op, "max_int", elementTy,
                                                  rewriter);
    return clampHelper<arith::CmpIOp>(loc, args[0], zero, n,
                                      arith::CmpIPredicate::slt, rewriter);
  }

  // tosa::SigmoidOp
  if (isa<tosa::SigmoidOp>(op) && elementTy.isa<FloatType>()) {
    auto one =
        rewriter.create<arith::ConstantOp>(loc, FloatAttr::get(elementTy, 1));
    auto negate = rewriter.create<arith::NegFOp>(loc, resultTypes, args[0]);
    auto exp = rewriter.create<mlir::math::ExpOp>(loc, resultTypes, negate);
    auto added = rewriter.create<arith::AddFOp>(loc, resultTypes, exp, one);
    return rewriter.create<arith::DivFOp>(loc, resultTypes, one, added);
  }

  // tosa::CastOp
  if (isa<tosa::CastOp>(op)) {
    Type srcTy = elementTy;
    Type dstTy = resultTypes.front();
    bool bitExtend =
        srcTy.getIntOrFloatBitWidth() < dstTy.getIntOrFloatBitWidth();

    if (srcTy == dstTy)
      return args.front();

    if (srcTy.isa<FloatType>() && dstTy.isa<FloatType>() && bitExtend)
      return rewriter.create<arith::ExtFOp>(loc, resultTypes, args, mlir::None);

    if (srcTy.isa<FloatType>() && dstTy.isa<FloatType>() && !bitExtend)
      return rewriter.create<arith::TruncFOp>(loc, resultTypes, args,
                                              mlir::None);

    // 1-bit integers need to be treated as signless.
    if (srcTy.isInteger(1) && arith::UIToFPOp::areCastCompatible(srcTy, dstTy))
      return rewriter.create<arith::UIToFPOp>(loc, resultTypes, args,
                                              mlir::None);

    if (srcTy.isInteger(1) && dstTy.isa<IntegerType>() && bitExtend)
      return rewriter.create<arith::ExtUIOp>(loc, resultTypes, args,
                                             mlir::None);

    // Unsigned integers need an unrealized cast so that they can be passed
    // to UIToFP.
    if (srcTy.isUnsignedInteger() && dstTy.isa<FloatType>()) {
      auto unrealizedCast =
          rewriter
              .create<UnrealizedConversionCastOp>(
                  loc, rewriter.getIntegerType(srcTy.getIntOrFloatBitWidth()),
                  args[0])
              .getResult(0);
      return rewriter.create<arith::UIToFPOp>(loc, resultTypes[0],
                                              unrealizedCast);
    }

    // All other si-to-fp conversions should be handled by SIToFP.
    if (arith::SIToFPOp::areCastCompatible(srcTy, dstTy))
      return rewriter.create<arith::SIToFPOp>(loc, resultTypes, args,
                                              mlir::None);

    // Casting to boolean, floats need to only be checked as not-equal to zero.
    if (srcTy.isa<FloatType>() && dstTy.isInteger(1)) {
      Value zero = rewriter.create<arith::ConstantOp>(
          loc, rewriter.getFloatAttr(srcTy, 0.0));
      return rewriter.create<arith::CmpFOp>(loc, arith::CmpFPredicate::UNE,
                                            args.front(), zero);
    }

    if (arith::FPToSIOp::areCastCompatible(srcTy, dstTy)) {
      auto zero = rewriter.create<arith::ConstantOp>(
          loc, rewriter.getF32FloatAttr(0.0f));
      auto half = rewriter.create<arith::ConstantOp>(
          loc, rewriter.getF32FloatAttr(0.5f));

      auto intMin = rewriter.create<arith::ConstantOp>(
          loc, rewriter.getF32FloatAttr(
                   APInt::getSignedMinValue(dstTy.getIntOrFloatBitWidth())
                       .getSExtValue()));

      auto intMax = rewriter.create<arith::ConstantOp>(
          loc, rewriter.getF32FloatAttr(
                   APInt::getSignedMaxValue(dstTy.getIntOrFloatBitWidth())
                       .getSExtValue()));

      auto added = rewriter.create<arith::AddFOp>(loc, args[0], half);
      auto subbed = rewriter.create<arith::SubFOp>(loc, args[0], half);
      auto negative = rewriter.create<arith::CmpFOp>(
          loc, arith::CmpFPredicate::OLT, args[0], zero);
      auto rounded =
          rewriter.create<mlir::SelectOp>(loc, negative, subbed, added);

      auto clamped = clampHelper<arith::CmpFOp>(
          loc, rounded, intMin, intMax, arith::CmpFPredicate::OLT, rewriter);

      return rewriter.create<arith::FPToSIOp>(loc, dstTy, clamped);
    }

    // Casting to boolean, integers need to only be checked as not-equal to
    // zero.
    if (srcTy.isa<IntegerType>() && dstTy.isInteger(1)) {
      Value zero = rewriter.create<arith::ConstantIntOp>(
          loc, 0, srcTy.getIntOrFloatBitWidth());
      return rewriter.create<arith::CmpIOp>(loc, arith::CmpIPredicate::ne,
                                            args.front(), zero);
    }

    if (srcTy.isa<IntegerType>() && dstTy.isa<IntegerType>() && bitExtend)
      return rewriter.create<arith::ExtSIOp>(loc, resultTypes, args,
                                             mlir::None);

    if (srcTy.isa<IntegerType>() && dstTy.isa<IntegerType>() && !bitExtend) {
      auto intMin = rewriter.create<arith::ConstantIntOp>(
          loc,
          APInt::getSignedMinValue(dstTy.getIntOrFloatBitWidth())
              .getSExtValue(),
          srcTy.getIntOrFloatBitWidth());

      auto intMax = rewriter.create<arith::ConstantIntOp>(
          loc,
          APInt::getSignedMaxValue(dstTy.getIntOrFloatBitWidth())
              .getSExtValue(),
          srcTy.getIntOrFloatBitWidth());

      auto clamped = clampHelper<arith::CmpIOp>(
          loc, args[0], intMin, intMax, arith::CmpIPredicate::slt, rewriter);
      return rewriter.create<arith::TruncIOp>(loc, dstTy, clamped);
    }
  }

  (void)rewriter.notifyMatchFailure(
      op, "unhandled op for linalg body calculation for elementwise op");
  return nullptr;
}

static LogicalResult
elementwiseMatchAndRewriteHelper(Operation *operation,
                                 PatternRewriter &rewriter) {
  auto loc = operation->getLoc();

  assert(operation->getNumResults() == 1 &&
         "All TOSA elementwise ops should only return a single result.");

  auto results = operation->getResults();
  auto resultTy = operation->getResult(0).getType().dyn_cast<ShapedType>();

  if (!resultTy)
    return rewriter.notifyMatchFailure(operation,
                                       "All results must be a shaped type");

  unsigned rank = resultTy.getRank();

  // Construct the indexing maps needed for linalg.generic ops.
  SmallVector<Type> bodyArgTypes;

  for (Value in : operation->getOperands())
    bodyArgTypes.emplace_back(getElementTypeOrSelf(in.getType()));

  SmallVector<Type> opResultTypes;
  SmallVector<Value> initTensors;

  SmallVector<Value> dynDims;
  dynDims.resize(results.front().getType().cast<ShapedType>().getRank());

  for (auto arg : operation->getOperands()) {
    auto operandTy = arg.getType().cast<ShapedType>();
    for (int i = 0; i < operandTy.getRank(); i++) {
      if (operandTy.isDynamicDim(i) && !dynDims[i])
        dynDims[i] = rewriter.create<tensor::DimOp>(loc, arg, i);
    }
  }

  SmallVector<Value> filteredDims = condenseValues(dynDims);

  for (auto result : results) {
    auto resultTy = result.getType().template cast<ShapedType>();
    initTensors.push_back(rewriter.create<linalg::InitTensorOp>(
        loc, filteredDims, resultTy.getShape(), resultTy.getElementType()));
    opResultTypes.push_back(result.getType());
  }

  auto bodyResultTypes = llvm::to_vector<4>(llvm::map_range(
      initTensors, [](Value v) { return getElementTypeOrSelf(v); }));

  SmallVector<Value, 2> operands;
  SmallVector<AffineMap, 2> indexingMaps;
  indexingMaps.reserve(operation->getNumOperands() + bodyResultTypes.size());

  // Input indexing maps may be broadcasted.
  for (Value operand : operation->getOperands()) {
    ShapedType type = operand.getType().cast<ShapedType>();

    if (type.getShape() == resultTy.getShape()) {
      operands.push_back(operand);
      indexingMaps.push_back(rewriter.getMultiDimIdentityMap(rank));
      continue;
    }

    SmallVector<int64_t, 5> newShape;
    SmallVector<AffineExpr, 4> affineExprs;
    newShape.reserve(type.getRank());
    for (const auto &it : llvm::enumerate(type.getShape())) {
      if (it.value() == resultTy.getDimSize(it.index())) {
        newShape.push_back(it.value());
        affineExprs.push_back(
            mlir::getAffineDimExpr(it.index(), rewriter.getContext()));
      }
    }

    if (newShape.size() != rank) {
      operand = rewriter.create<tosa::ReshapeOp>(
          loc, RankedTensorType::get(newShape, type.getElementType()), operand,
          rewriter.getI64ArrayAttr(newShape));
    }

    operands.push_back(operand);
    indexingMaps.push_back(AffineMap::get(
        /*dimCount=*/type.getRank(), /*symbolCount=*/0, affineExprs,
        rewriter.getContext()));
  }

  indexingMaps.append(operation->getNumResults(),
                      rewriter.getMultiDimIdentityMap(rank));

  bool didEncounterError = false;
  auto linalgOp = rewriter.create<linalg::GenericOp>(
      loc, opResultTypes, operands, initTensors, indexingMaps,
      getNParallelLoopsAttrs(rank),
      [&](OpBuilder &nestedBuilder, Location nestedLoc, ValueRange blockArgs) {
        Value opResult = createLinalgBodyCalculationForElementwiseOp(
            operation, blockArgs.take_front(operation->getNumOperands()),
            bodyResultTypes, rewriter);
        if (!opResult) {
          didEncounterError = true;
          return;
        }
        nestedBuilder.create<linalg::YieldOp>(loc, opResult);
      });

  if (didEncounterError)
    return failure();

  rewriter.replaceOp(operation, linalgOp->getResults());
  return success();
}

// Returns the constant initial value for a given reduction operation. The
// attribute type varies depending on the element type required.
static Attribute createInitialValueForReduceOp(Operation *op, Type elementTy,
                                               PatternRewriter &rewriter) {
  if (isa<tosa::ReduceSumOp>(op) && elementTy.isa<FloatType>())
    return rewriter.getFloatAttr(elementTy, 0.0);

  if (isa<tosa::ReduceSumOp>(op) && elementTy.isa<IntegerType>())
    return rewriter.getIntegerAttr(elementTy, 0);

  if (isa<tosa::ReduceProdOp>(op) && elementTy.isa<FloatType>())
    return rewriter.getFloatAttr(elementTy, 1.0);

  if (isa<tosa::ReduceProdOp>(op) && elementTy.isa<IntegerType>())
    return rewriter.getIntegerAttr(elementTy, 1);

  if (isa<tosa::ReduceMinOp>(op) && elementTy.isa<FloatType>())
    return rewriter.getFloatAttr(
        elementTy, APFloat::getLargest(
                       elementTy.cast<FloatType>().getFloatSemantics(), false));

  if (isa<tosa::ReduceMinOp>(op) && elementTy.isa<IntegerType>())
    return rewriter.getIntegerAttr(
        elementTy, APInt::getSignedMaxValue(elementTy.getIntOrFloatBitWidth()));

  if (isa<tosa::ReduceMaxOp>(op) && elementTy.isa<FloatType>())
    return rewriter.getFloatAttr(
        elementTy, APFloat::getLargest(
                       elementTy.cast<FloatType>().getFloatSemantics(), true));

  if (isa<tosa::ReduceMaxOp>(op) && elementTy.isa<IntegerType>())
    return rewriter.getIntegerAttr(
        elementTy, APInt::getSignedMinValue(elementTy.getIntOrFloatBitWidth()));

  if (isa<tosa::ReduceAllOp>(op) && elementTy.isInteger(1))
    return rewriter.getIntegerAttr(elementTy, APInt::getAllOnes(1));

  if (isa<tosa::ReduceAnyOp>(op) && elementTy.isInteger(1))
    return rewriter.getIntegerAttr(elementTy, APInt::getZero(1));

  if (isa<tosa::ArgMaxOp>(op) && elementTy.isa<FloatType>())
    return rewriter.getFloatAttr(
        elementTy, APFloat::getLargest(
                       elementTy.cast<FloatType>().getFloatSemantics(), true));

  if (isa<tosa::ArgMaxOp>(op) && elementTy.isa<IntegerType>())
    return rewriter.getIntegerAttr(
        elementTy, APInt::getSignedMinValue(elementTy.getIntOrFloatBitWidth()));

  return {};
}

// Creates the body calculation for a reduction. The operations vary depending
// on the input type.
static Value createLinalgBodyCalculationForReduceOp(Operation *op,
                                                    ValueRange args,
                                                    Type elementTy,
                                                    PatternRewriter &rewriter) {
  Location loc = op->getLoc();
  if (isa<tosa::ReduceSumOp>(op) && elementTy.isa<FloatType>()) {
    return rewriter.create<arith::AddFOp>(loc, args);
  }

  if (isa<tosa::ReduceSumOp>(op) && elementTy.isa<IntegerType>()) {
    return rewriter.create<arith::AddIOp>(loc, args);
  }

  if (isa<tosa::ReduceProdOp>(op) && elementTy.isa<FloatType>()) {
    return rewriter.create<arith::MulFOp>(loc, args);
  }

  if (isa<tosa::ReduceProdOp>(op) && elementTy.isa<IntegerType>()) {
    return rewriter.create<arith::MulIOp>(loc, args);
  }

  if (isa<tosa::ReduceMinOp>(op) && elementTy.isa<FloatType>()) {
    auto predicate = rewriter.create<arith::CmpFOp>(
        loc, arith::CmpFPredicate::OLT, args[0], args[1]);
    return rewriter.create<mlir::SelectOp>(loc, predicate, args[0], args[1]);
  }

  if (isa<tosa::ReduceMinOp>(op) && elementTy.isa<IntegerType>()) {
    auto predicate = rewriter.create<arith::CmpIOp>(
        loc, arith::CmpIPredicate::slt, args[0], args[1]);
    return rewriter.create<mlir::SelectOp>(loc, predicate, args[0], args[1]);
  }

  if (isa<tosa::ReduceMaxOp>(op) && elementTy.isa<FloatType>()) {
    auto predicate = rewriter.create<arith::CmpFOp>(
        loc, arith::CmpFPredicate::OGT, args[0], args[1]);
    return rewriter.create<mlir::SelectOp>(loc, predicate, args[0], args[1]);
  }

  if (isa<tosa::ReduceMaxOp>(op) && elementTy.isa<IntegerType>()) {
    auto predicate = rewriter.create<arith::CmpIOp>(
        loc, arith::CmpIPredicate::sgt, args[0], args[1]);
    return rewriter.create<mlir::SelectOp>(loc, predicate, args[0], args[1]);
  }

  if (isa<tosa::ReduceAllOp>(op) && elementTy.isInteger(1))
    return rewriter.create<arith::AndIOp>(loc, args);

  if (isa<tosa::ReduceAnyOp>(op) && elementTy.isInteger(1))
    return rewriter.create<arith::OrIOp>(loc, args);

  return {};
}

// Performs the match and rewrite for reduction operations. This includes
// declaring a correctly sized initial value, and the linalg.generic operation
// that reduces across the specified axis.
static LogicalResult reduceMatchAndRewriteHelper(Operation *op, uint64_t axis,
                                                 PatternRewriter &rewriter) {
  auto loc = op->getLoc();
  auto inputTy = op->getOperand(0).getType().template cast<ShapedType>();
  auto resultTy = op->getResult(0).getType().template cast<ShapedType>();
  auto elementTy = resultTy.getElementType();
  Value input = op->getOperand(0);

  llvm::SmallVector<int64_t> reduceShape;
  for (unsigned i = 0; i < inputTy.getRank(); i++) {
    if (axis != i)
      reduceShape.push_back(inputTy.getDimSize(i));
  }

  Type reduceTy = RankedTensorType::get(reduceShape, resultTy.getElementType());

  // First fill the output buffer with the init value.
  auto initTensor =
      rewriter
          .create<linalg::InitTensorOp>(loc, ArrayRef<Value>({}), reduceShape,
                                        resultTy.getElementType())
          .result();

  auto fillValueAttr = createInitialValueForReduceOp(op, elementTy, rewriter);
  if (!fillValueAttr)
    return rewriter.notifyMatchFailure(
        op, "No initial value found for reduction operation");

  auto fillValue = rewriter.create<arith::ConstantOp>(loc, fillValueAttr);
  auto filledTensor =
      rewriter.create<linalg::FillOp>(loc, fillValue, initTensor).result();

  SmallVector<AffineExpr, 2> srcExprs;
  SmallVector<AffineExpr, 2> dstExprs;
  SmallVector<StringRef, 4> iteratorTypes;
  for (unsigned int i = 0, rank = inputTy.getRank(); i != rank; ++i) {
    srcExprs.push_back(mlir::getAffineDimExpr(i, rewriter.getContext()));

    iteratorTypes.push_back(axis == i ? getReductionIteratorTypeName()
                                      : getParallelIteratorTypeName());
    if (axis != i)
      dstExprs.push_back(mlir::getAffineDimExpr(i, rewriter.getContext()));
  }

  bool didEncounterError = false;
  auto maps = AffineMap::inferFromExprList({srcExprs, dstExprs});
  auto linalgOp = rewriter.create<linalg::GenericOp>(
      loc, reduceTy, input, filledTensor, maps, iteratorTypes,
      [&](OpBuilder &nestedBuilder, Location nestedLoc, ValueRange blockArgs) {
        auto result = createLinalgBodyCalculationForReduceOp(
            op, blockArgs, elementTy, rewriter);
        if (result)
          didEncounterError = true;

        nestedBuilder.create<linalg::YieldOp>(loc, result);
      });

  if (!didEncounterError)
    return failure();

  rewriter.replaceOpWithNewOp<tosa::ReshapeOp>(op, resultTy,
                                               linalgOp.getResults());
  return success();
}

static bool findIntermediateShape(ArrayRef<int64_t> lhsShape,
                                  ArrayRef<int64_t> rhsShape,
                                  SmallVector<int64_t> &intermediateShape,
                                  bool isDynamic) {
  if (isDynamic) {
    // TODO (natashaknk): Make dynamic intermediate shape not always be rank-1
    intermediateShape = {-1};
    return true;
  }

  if (lhsShape.empty() || rhsShape.empty()) {
    intermediateShape = {};
    return true;
  }

  unsigned currLhsDim = 0, currRhsDim = 0;
  while (currLhsDim < lhsShape.size() && currRhsDim < rhsShape.size()) {
    int64_t rhsSize = rhsShape[currRhsDim];
    int64_t lhsSize = lhsShape[currLhsDim];
    while (lhsSize != rhsSize && currLhsDim < lhsShape.size() &&
           currRhsDim < rhsShape.size()) {
      if (lhsSize < rhsSize) {
        currLhsDim++;
        lhsSize *= lhsShape[currLhsDim];
      } else {
        currRhsDim++;
        rhsSize *= rhsShape[currRhsDim];
      }
    }
    if (lhsSize == rhsSize) {
      intermediateShape.push_back(lhsSize);
    }
    currRhsDim++;
    currLhsDim++;
  }

  // If the iterators didn't reach the end and their leftover dimensions are not
  // equal to 1 an intermediate shape was not found.
  while (currLhsDim < lhsShape.size()) {
    if (lhsShape[currLhsDim++] != 1) {
      return false;
    }
  }

  while (currRhsDim < rhsShape.size()) {
    if (rhsShape[currRhsDim++] != 1) {
      return false;
    }
  }

  return true;
}

static bool createReassociationMapsForCollapse(
    PatternRewriter &rewriter, ArrayRef<int64_t> srcShape,
    ArrayRef<int64_t> dstShape,
    SmallVector<ReassociationExprs, 4> &reassociationMap, bool isDynamic) {

  // If the shape is dynamic, create a map for collapsing into one dimension.
  if (isDynamic) {
    SmallVector<AffineExpr, 2> exprs;
    for (int i = 0, s = srcShape.size(); i < s; ++i)
      exprs.push_back(rewriter.getAffineDimExpr(i));
    reassociationMap = {exprs};
    return true;
  }

  if (dstShape.empty()) {
    reassociationMap = {};
    return true;
  }

  reassociationMap.resize(dstShape.size());
  unsigned currSrcDim = 0, currDstDim = 0;
  while (currSrcDim < srcShape.size() && currDstDim < dstShape.size()) {
    int64_t dstSize = dstShape[currDstDim];
    int64_t srcSize = srcShape[currSrcDim];
    while (srcSize < dstSize && currSrcDim < srcShape.size()) {
      reassociationMap[currDstDim].push_back(
          rewriter.getAffineDimExpr(currSrcDim++));
      srcSize *= srcShape[currSrcDim];
    }
    if (srcSize == dstSize) {
      reassociationMap[currDstDim].push_back(
          rewriter.getAffineDimExpr(currSrcDim++));
      // If the next dim in collapsedShape is not 1, treat subsequent dims in
      // expandedShape which are 1 to be collapsed.
      if (currDstDim == dstShape.size() - 1 || dstShape[currDstDim + 1] != 1) {
        while (currSrcDim < srcShape.size() && srcShape[currSrcDim] == 1) {
          reassociationMap[currDstDim].push_back(
              rewriter.getAffineDimExpr(currSrcDim++));
        }
      }
    }
    currDstDim++;
  }

  // If both iterators didn't reach the end, we have leftover dimentions which
  // implies that we have a mismatch in shape.
  return !(currSrcDim != srcShape.size() || currDstDim != dstShape.size());
}

namespace {

template <typename SrcOp>
class PointwiseConverter : public OpRewritePattern<SrcOp> {
public:
  using OpRewritePattern<SrcOp>::OpRewritePattern;

  LogicalResult matchAndRewrite(SrcOp op,
                                PatternRewriter &rewriter) const final {
    return elementwiseMatchAndRewriteHelper(op, rewriter);
  }
};

class ReshapeConverterCollapse : public OpConversionPattern<tosa::ReshapeOp> {
public:
  using OpConversionPattern<tosa::ReshapeOp>::OpConversionPattern;

  LogicalResult
  matchAndRewrite(tosa::ReshapeOp reshape, OpAdaptor adaptor,
                  ConversionPatternRewriter &rewriter) const final {
    ShapedType operandTy = adaptor.input1().getType().cast<ShapedType>();
    ShapedType resultTy = reshape.getType().template cast<ShapedType>();
    bool isDynamic = !operandTy.hasStaticShape();

    if (isDynamic && resultTy.getRank() != 1) {
      return rewriter.notifyMatchFailure(
          reshape, "Cannot collapse dynamic dims to more than one dimension");
    }

    if (operandTy == resultTy) {
      rewriter.replaceOp(reshape, adaptor.getOperands()[0]);
      return success();
    }

    SmallVector<ReassociationExprs, 4> reassociationMap;
    if (!createReassociationMapsForCollapse(rewriter, operandTy.getShape(),
                                            resultTy.getShape(),
                                            reassociationMap, isDynamic)) {
      return rewriter.notifyMatchFailure(
          reshape,
          "tosa.reshape Attempting to collapse into an incompatible shape");
    }

    SmallVector<int64_t> intermediateShape;
    if (!findIntermediateShape(operandTy.getShape(), resultTy.getShape(),
                               intermediateShape, isDynamic)) {
      return rewriter.notifyMatchFailure(
          reshape, "tosa.reshape Cannot collapse into given shape");
    }

    rewriter.replaceOpWithNewOp<tensor::CollapseShapeOp>(
        reshape, resultTy, adaptor.getOperands()[0], reassociationMap);
    return success();
  }
};

class ReshapeConverterExpand : public OpConversionPattern<tosa::ReshapeOp> {
public:
  using OpConversionPattern<tosa::ReshapeOp>::OpConversionPattern;

  LogicalResult
  matchAndRewrite(tosa::ReshapeOp reshape, OpAdaptor adaptor,
                  ConversionPatternRewriter &rewriter) const final {
    ShapedType operandTy = adaptor.input1().getType().cast<ShapedType>();
    ShapedType resultTy = reshape.getType().template cast<ShapedType>();
    bool isDynamic = !operandTy.hasStaticShape();

    if (operandTy == resultTy) {
      rewriter.replaceOp(reshape, adaptor.getOperands()[0]);
      return success();
    }

    if (isDynamic && operandTy.getRank() != 1) {
      return rewriter.notifyMatchFailure(
          reshape, "Cannot expand dynamic dims from more than one dimension");
    }

    SmallVector<ReassociationExprs, 4> reassociationMap;
    if (!createReassociationMapsForCollapse(rewriter, resultTy.getShape(),
                                            operandTy.getShape(),
                                            reassociationMap, isDynamic)) {
      return rewriter.notifyMatchFailure(
          reshape,
          "tosa.reshape Attempting to expand into an incompatible shape");
    }

    SmallVector<int64_t> intermediateShape;
    if (!findIntermediateShape(operandTy.getShape(), resultTy.getShape(),
                               intermediateShape, isDynamic) ||
        intermediateShape != operandTy.getShape()) {
      return rewriter.notifyMatchFailure(
          reshape, "tosa.reshape Cannot expand into given shape");
    }
    rewriter.replaceOpWithNewOp<tensor::ExpandShapeOp>(
        reshape, resultTy, adaptor.getOperands()[0], reassociationMap);
    return success();
  }
};

class ReshapeConverterCollapseExpand
    : public OpConversionPattern<tosa::ReshapeOp> {
public:
  using OpConversionPattern<tosa::ReshapeOp>::OpConversionPattern;

  LogicalResult
  matchAndRewrite(tosa::ReshapeOp reshape, OpAdaptor adaptor,
                  ConversionPatternRewriter &rewriter) const final {
    ShapedType operandTy = adaptor.input1().getType().cast<ShapedType>();
    ShapedType resultTy = reshape.getType().template cast<ShapedType>();
    bool isDynamic = !operandTy.hasStaticShape();

    if (operandTy == resultTy) {
      rewriter.replaceOp(reshape, adaptor.getOperands()[0]);
      return success();
    }

    SmallVector<int64_t> intermediateShape;
    if (!findIntermediateShape(resultTy.getShape(), operandTy.getShape(),
                               intermediateShape, isDynamic)) {
      return rewriter.notifyMatchFailure(
          reshape, "tosa.reshape Cannot identify an intermediate shape between "
                   "the given two shapes");
    }

    Value collapse = rewriter.create<tosa::ReshapeOp>(
        reshape.getLoc(),
        RankedTensorType::get(intermediateShape,
                              reshape.getType().getElementType()),
        adaptor.input1());
    Value expand =
        rewriter.create<tosa::ReshapeOp>(reshape.getLoc(), resultTy, collapse);
    rewriter.replaceOp(reshape, expand);

    return success();
  }
};

class TransposeConverter : public OpRewritePattern<tosa::TransposeOp> {
public:
  using OpRewritePattern<tosa::TransposeOp>::OpRewritePattern;

  LogicalResult matchAndRewrite(tosa::TransposeOp op,
                                PatternRewriter &rewriter) const final {
    DenseIntElementsAttr perms;
    if (!matchPattern(op.perms(), m_Constant(&perms))) {
      return failure();
    }

    auto loc = op.getLoc();
    auto input = op->getOperand(0);
    auto resultTy = op.getType().cast<ShapedType>();

    SmallVector<Value> dynDims;
    dynDims.resize(op->getResult(0).getType().cast<ShapedType>().getRank());

    SmallVector<AffineExpr, 2> inputExprs;
    inputExprs.resize(resultTy.getRank());
    auto operandTy = input.getType().cast<ShapedType>();
    for (const auto &permutation : llvm::enumerate(perms.getValues<APInt>())) {
      auto index = permutation.index();
      auto value = permutation.value().getZExtValue();
      if (!operandTy.hasRank() || operandTy.isDynamicDim(index)) {
        dynDims[value] = rewriter.create<tensor::DimOp>(loc, input, index);
      }
      inputExprs[value] = rewriter.getAffineDimExpr(index);
    }

    SmallVector<Value> filteredDims = condenseValues(dynDims);

    auto initTensor = rewriter.create<linalg::InitTensorOp>(
        loc, filteredDims, resultTy.getShape(), resultTy.getElementType());

    SmallVector<AffineMap, 2> affineMaps = {
        AffineMap::get(resultTy.getRank(), /*symbolCount=*/0, inputExprs,
                       rewriter.getContext()),
        rewriter.getMultiDimIdentityMap(resultTy.getRank())};

    rewriter.replaceOpWithNewOp<linalg::GenericOp>(
        op, resultTy, op.input1(), ValueRange{initTensor}, affineMaps,
        getNParallelLoopsAttrs(resultTy.getRank()),
        [&](OpBuilder &nestedBuilder, Location nestedLoc, ValueRange args) {
          nestedBuilder.create<linalg::YieldOp>(loc, *args.begin());
        });
    return success();
  }
};

class RescaleConverter : public OpRewritePattern<tosa::RescaleOp> {
public:
  using OpRewritePattern<tosa::RescaleOp>::OpRewritePattern;

  LogicalResult matchAndRewrite(tosa::RescaleOp op,
                                PatternRewriter &rewriter) const final {
    auto loc = op.getLoc();
    auto input = op.input();
    auto inputTy = op.input().getType().cast<ShapedType>();
    auto outputTy = op.output().getType().cast<ShapedType>();
    unsigned rank = inputTy.getRank();

    // This is an illegal configuration. terminate and log an error
    if (op.double_round() && !op.scale32())
      return rewriter.notifyMatchFailure(
          op, "tosa.rescale requires scale32 for double_round to be true");

    auto dynamicDimsOr =
        checkHasDynamicBatchDims(rewriter, op, {input, op.output()});
    if (!dynamicDimsOr.hasValue())
      return failure();
    SmallVector<Value> dynamicDims = dynamicDimsOr.getValue();

    // The shift and multiplier values.
    SmallVector<int32_t> multiplierValues;
    getValuesFromIntArrayAttribute(op.multiplier(), multiplierValues);

    SmallVector<int8_t> shiftValues;
    getValuesFromIntArrayAttribute(op.shift(), shiftValues);

    // If we shift by more than the bitwidth, this just sets to 0.
    for (int i = 0, s = multiplierValues.size(); i < s; i++) {
      if (shiftValues[i] > 63) {
        shiftValues[i] = 0;
        multiplierValues[i] = 0;
      }
    }

    // Double round only occurs if shift is greater than 31, check that this
    // is ever true.
    bool doubleRound =
        op.double_round() &&
        llvm::any_of(shiftValues, [](int32_t v) { return v > 31; });

    SmallVector<AffineMap> indexingMaps = {
        rewriter.getMultiDimIdentityMap(rank)};
    SmallVector<Value, 4> genericInputs = {input};

    // If we are rescaling per-channel then we need to store the multiplier
    // values in a buffer.
    Value multiplierConstant;
    int64_t multiplierArg = 0;
    if (multiplierValues.size() == 1) {
      multiplierConstant = rewriter.create<arith::ConstantOp>(
          loc, rewriter.getI32IntegerAttr(multiplierValues.front()));
    } else {
      SmallVector<AffineExpr, 2> multiplierExprs{
          rewriter.getAffineDimExpr(rank - 1)};
      auto multiplierType =
          RankedTensorType::get({static_cast<int64_t>(multiplierValues.size())},
                                rewriter.getI32Type());
      genericInputs.push_back(rewriter.create<arith::ConstantOp>(
          loc, DenseIntElementsAttr::get(multiplierType, multiplierValues)));

      indexingMaps.push_back(AffineMap::get(/*dimCount=*/rank,
                                            /*symbolCount=*/0, multiplierExprs,
                                            rewriter.getContext()));

      multiplierArg = indexingMaps.size() - 1;
    }

    // If we are rescaling per-channel then we need to store the shift
    // values in a buffer.
    Value shiftConstant;
    int64_t shiftArg = 0;
    if (shiftValues.size() == 1) {
      shiftConstant = rewriter.create<arith::ConstantOp>(
          loc, rewriter.getI8IntegerAttr(shiftValues.front()));
    } else {
      SmallVector<AffineExpr, 2> shiftExprs = {
          rewriter.getAffineDimExpr(rank - 1)};
      auto shiftType =
          RankedTensorType::get({static_cast<int64_t>(shiftValues.size())},
                                rewriter.getIntegerType(8));
      genericInputs.push_back(rewriter.create<arith::ConstantOp>(
          loc, DenseIntElementsAttr::get(shiftType, shiftValues)));
      indexingMaps.push_back(AffineMap::get(/*dimCount=*/rank,
                                            /*symbolCount=*/0, shiftExprs,
                                            rewriter.getContext()));
      shiftArg = indexingMaps.size() - 1;
    }

    // Indexing maps for output values.
    indexingMaps.push_back(rewriter.getMultiDimIdentityMap(rank));

    // Construct the indexing maps needed for linalg.generic ops.
    Value initTensor = rewriter.create<linalg::InitTensorOp>(
        loc, dynamicDims, outputTy.getShape(), outputTy.getElementType());

    auto linalgOp = rewriter.create<linalg::GenericOp>(
        loc, outputTy, genericInputs, ValueRange{initTensor}, indexingMaps,
        getNParallelLoopsAttrs(rank),
        [&](OpBuilder &nestedBuilder, Location nestedLoc,
            ValueRange blockArgs) {
          Value value = blockArgs[0];
          Type valueTy = value.getType();

          // For now we do all of our math in 64-bit. This is not optimal but
          // should be correct for now, consider computing correct bit depth
          // later.
          int32_t inBitwidth = valueTy.getIntOrFloatBitWidth() > 32 ? 48 : 32;

          auto inputZp = createConstFromIntAttribute<int32_t>(
              op, "input_zp", nestedBuilder.getIntegerType(inBitwidth),
              nestedBuilder);
          auto outputZp = createConstFromIntAttribute<int32_t>(
              op, "output_zp", nestedBuilder.getI32Type(), nestedBuilder);

          Value multiplier = multiplierConstant ? multiplierConstant
                                                : blockArgs[multiplierArg];
          Value shift = shiftConstant ? shiftConstant : blockArgs[shiftArg];

          if (valueTy.getIntOrFloatBitWidth() < 32) {
            if (valueTy.isUnsignedInteger()) {
              value = nestedBuilder
                          .create<UnrealizedConversionCastOp>(
                              nestedLoc,
                              nestedBuilder.getIntegerType(
                                  valueTy.getIntOrFloatBitWidth()),
                              value)
                          .getResult(0);
              value = nestedBuilder.create<arith::ExtUIOp>(
                  nestedLoc, nestedBuilder.getI32Type(), value);
            } else {
              value = nestedBuilder.create<arith::ExtSIOp>(
                  nestedLoc, nestedBuilder.getI32Type(), value);
            }
          }

          value =
              nestedBuilder.create<arith::SubIOp>(nestedLoc, value, inputZp);

          value = nestedBuilder.create<tosa::ApplyScaleOp>(
              loc, nestedBuilder.getI32Type(), value, multiplier, shift,
              nestedBuilder.getBoolAttr(doubleRound));

          // Move to the new zero-point.
          value =
              nestedBuilder.create<arith::AddIOp>(nestedLoc, value, outputZp);

          // Saturate to the output size.
          IntegerType outIntType =
              blockArgs.back().getType().cast<IntegerType>();
          unsigned outBitWidth = outIntType.getWidth();

          int32_t intMin = APInt::getSignedMinValue(outBitWidth).getSExtValue();
          int32_t intMax = APInt::getSignedMaxValue(outBitWidth).getSExtValue();

          // Unsigned integers have a difference output value.
          if (outIntType.isUnsignedInteger()) {
            intMin = 0;
            intMax = APInt::getMaxValue(outBitWidth).getZExtValue();
          }

          auto intMinVal = nestedBuilder.create<arith::ConstantOp>(
              loc, nestedBuilder.getI32IntegerAttr(intMin));
          auto intMaxVal = nestedBuilder.create<arith::ConstantOp>(
              loc, nestedBuilder.getI32IntegerAttr(intMax));

          value = clampHelper<arith::CmpIOp>(
              nestedLoc, value, intMinVal, intMaxVal, arith::CmpIPredicate::slt,
              nestedBuilder);

          if (outIntType.getWidth() < 32) {
            value = nestedBuilder.create<arith::TruncIOp>(
                nestedLoc, rewriter.getIntegerType(outIntType.getWidth()),
                value);

            if (outIntType.isUnsignedInteger()) {
              value = nestedBuilder
                          .create<UnrealizedConversionCastOp>(nestedLoc,
                                                              outIntType, value)
                          .getResult(0);
            }
          }

          nestedBuilder.create<linalg::YieldOp>(loc, value);
        });

    rewriter.replaceOp(op, linalgOp->getResults());
    return success();
  }
};

class ResizeConverter : public OpRewritePattern<tosa::ResizeOp> {
public:
  using OpRewritePattern<tosa::ResizeOp>::OpRewritePattern;

  LogicalResult matchAndRewrite(tosa::ResizeOp op,
                                PatternRewriter &rewriter) const final {
    Location loc = op.getLoc();
    auto input = op.input();
    auto inputTy = input.getType().cast<ShapedType>();
    auto resultTy = op.getType().cast<ShapedType>();
    auto resultElementTy = resultTy.getElementType();

    auto imageH = inputTy.getShape()[1];
    auto imageW = inputTy.getShape()[2];

    auto dynamicDimsOr =
        checkHasDynamicBatchDims(rewriter, op, {input, op.output()});
    if (!dynamicDimsOr.hasValue())
      return failure();
    SmallVector<Value> dynamicDims = dynamicDimsOr.getValue();

    if (op.mode() != "NEAREST_NEIGHBOR" && op.mode() != "BILINEAR")
      return failure();

    auto initTensor = rewriter.create<linalg::InitTensorOp>(
        loc, dynamicDims, resultTy.getShape(), resultElementTy);

    SmallVector<AffineMap, 2> affineMaps = {
        rewriter.getMultiDimIdentityMap(resultTy.getRank())};

    auto genericOp = rewriter.create<linalg::GenericOp>(
        loc, resultTy, ValueRange({}), ValueRange{initTensor}, affineMaps,
        getNParallelLoopsAttrs(resultTy.getRank()));
    rewriter.replaceOp(op, genericOp.getResult(0));

    OpBuilder::InsertionGuard regionGuard(rewriter);
    rewriter.createBlock(&genericOp.region(), genericOp.region().end(),
                         TypeRange({resultElementTy}));
    Value batch = rewriter.create<linalg::IndexOp>(loc, 0);
    Value y = rewriter.create<linalg::IndexOp>(loc, 1);
    Value x = rewriter.create<linalg::IndexOp>(loc, 2);
    Value channel = rewriter.create<linalg::IndexOp>(loc, 3);

    auto hwMin =
        rewriter.create<arith::ConstantOp>(loc, rewriter.getI32IntegerAttr(0));
    auto hMax = rewriter.create<arith::ConstantOp>(
        loc, rewriter.getI32IntegerAttr(imageH - 1));
    auto wMax = rewriter.create<arith::ConstantOp>(
        loc, rewriter.getI32IntegerAttr(imageW - 1));

    Value inY =
        rewriter.create<arith::IndexCastOp>(loc, rewriter.getI32Type(), y);
    Value inX =
        rewriter.create<arith::IndexCastOp>(loc, rewriter.getI32Type(), x);

    int32_t shift = op.shift();
    bool floatingPointMode = shift == 0;

    Value yStride, xStride, yOffset, xOffset;
    if (floatingPointMode) {
      yStride = rewriter.create<arith::ConstantOp>(loc, op.stride_fp()[0]);
      xStride = rewriter.create<arith::ConstantOp>(loc, op.stride_fp()[1]);
      yOffset = rewriter.create<arith::ConstantOp>(loc, op.offset_fp()[0]);
      xOffset = rewriter.create<arith::ConstantOp>(loc, op.offset_fp()[1]);
    } else {
      SmallVector<int32_t> stride, offset;
      getValuesFromIntArrayAttribute(op.stride(), stride);
      getValuesFromIntArrayAttribute(op.offset(), offset);

      yStride = rewriter.create<arith::ConstantOp>(
          loc, rewriter.getI32IntegerAttr(stride[0]));
      xStride = rewriter.create<arith::ConstantOp>(
          loc, rewriter.getI32IntegerAttr(stride[1]));
      yOffset = rewriter.create<arith::ConstantOp>(
          loc, rewriter.getI32IntegerAttr(offset[0]));
      xOffset = rewriter.create<arith::ConstantOp>(
          loc, rewriter.getI32IntegerAttr(offset[1]));
    }

    // Compute the the integer index and partial offset.
    // x = x * stride + offset;
    // ix = floor(x)
    // dx = x - ix
    Value ix, iy, dx, dy;
    if (floatingPointMode) {
      Value y =
          rewriter.create<arith::UIToFPOp>(loc, rewriter.getF32Type(), inY);
      Value x =
          rewriter.create<arith::UIToFPOp>(loc, rewriter.getF32Type(), inX);

      y = rewriter.create<arith::MulFOp>(loc, y, yStride);
      x = rewriter.create<arith::MulFOp>(loc, x, xStride);

      y = rewriter.create<arith::AddFOp>(loc, y, yOffset);
      x = rewriter.create<arith::AddFOp>(loc, x, xOffset);

      iy = rewriter.create<math::FloorOp>(loc, y);
      ix = rewriter.create<math::FloorOp>(loc, x);

      dy = rewriter.create<arith::SubFOp>(loc, y, iy);
      dx = rewriter.create<arith::SubFOp>(loc, x, ix);

      iy = rewriter.create<arith::FPToSIOp>(loc, rewriter.getI32Type(), iy);
      ix = rewriter.create<arith::FPToSIOp>(loc, rewriter.getI32Type(), ix);
    } else {
      Value shiftVal = rewriter.create<arith::ConstantOp>(
          loc, rewriter.getI32IntegerAttr(shift));

      Value y = rewriter.create<arith::MulIOp>(loc, inY, yStride);
      Value x = rewriter.create<arith::MulIOp>(loc, inX, xStride);

      y = rewriter.create<arith::AddIOp>(loc, y, yOffset);
      x = rewriter.create<arith::AddIOp>(loc, x, xOffset);

      iy = rewriter.create<arith::ShRSIOp>(loc, y, shiftVal);
      ix = rewriter.create<arith::ShRSIOp>(loc, x, shiftVal);

      Value yTrunc = rewriter.create<arith::ShLIOp>(loc, iy, shiftVal);
      Value xTrunc = rewriter.create<arith::ShLIOp>(loc, ix, shiftVal);

      dy = rewriter.create<arith::SubIOp>(loc, y, yTrunc);
      dx = rewriter.create<arith::SubIOp>(loc, x, xTrunc);
    }

    if (op.mode() == "NEAREST_NEIGHBOR") {
      Value yPred, xPred;
      // Round the index position towards the closest pixel location.
      if (floatingPointMode) {
        auto halfVal = rewriter.create<arith::ConstantOp>(
            loc, rewriter.getF32FloatAttr(0.5f));
        yPred = rewriter.create<arith::CmpFOp>(loc, arith::CmpFPredicate::OGE,
                                               dy, halfVal);
        xPred = rewriter.create<arith::CmpFOp>(loc, arith::CmpFPredicate::OGE,
                                               dx, halfVal);
      } else {
        auto halfVal = rewriter.create<arith::ConstantOp>(
            loc, rewriter.getI32IntegerAttr(1 << (shift - 1)));
        yPred = rewriter.create<arith::CmpIOp>(loc, arith::CmpIPredicate::sge,
                                               dy, halfVal);
        xPred = rewriter.create<arith::CmpIOp>(loc, arith::CmpIPredicate::sge,
                                               dx, halfVal);
      }

      auto zeroVal = rewriter.create<arith::ConstantOp>(
          loc, rewriter.getI32IntegerAttr(0));
      auto oneVal = rewriter.create<arith::ConstantOp>(
          loc, rewriter.getI32IntegerAttr(1));

      auto yOffset =
          rewriter.create<mlir::SelectOp>(loc, yPred, oneVal, zeroVal);
      auto xOffset =
          rewriter.create<mlir::SelectOp>(loc, xPred, oneVal, zeroVal);

      iy = rewriter.create<arith::AddIOp>(loc, iy, yOffset);
      ix = rewriter.create<arith::AddIOp>(loc, ix, xOffset);

      // Clamp the to be within the bounds of the input image.

      iy = clampHelper<arith::CmpIOp>(loc, iy, hwMin, hMax,
                                      arith::CmpIPredicate::slt, rewriter);
      ix = clampHelper<arith::CmpIOp>(loc, ix, hwMin, wMax,
                                      arith::CmpIPredicate::slt, rewriter);

      // Read the value from the input array.
      iy =
          rewriter.create<arith::IndexCastOp>(loc, rewriter.getIndexType(), iy);
      ix =
          rewriter.create<arith::IndexCastOp>(loc, rewriter.getIndexType(), ix);

      Value result = rewriter.create<tensor::ExtractOp>(
          loc, input, ValueRange{batch, iy, ix, channel});

      rewriter.create<linalg::YieldOp>(loc, result);

      return success();
    }

    if (op.mode() == "BILINEAR") {
      Value y0 = iy;
      Value x0 = ix;

      auto oneVal = rewriter.create<arith::ConstantOp>(
          loc, rewriter.getI32IntegerAttr(1));
      Value y1 = rewriter.create<arith::AddIOp>(loc, y0, oneVal);
      Value x1 = rewriter.create<arith::AddIOp>(loc, x0, oneVal);

      y0 = clampHelper<arith::CmpIOp>(loc, y0, hwMin, hMax,
                                      arith::CmpIPredicate::slt, rewriter);
      y1 = clampHelper<arith::CmpIOp>(loc, y1, hwMin, hMax,
                                      arith::CmpIPredicate::slt, rewriter);
<<<<<<< HEAD

      x0 = clampHelper<arith::CmpIOp>(loc, x0, hwMin, wMax,
                                      arith::CmpIPredicate::slt, rewriter);
      x1 = clampHelper<arith::CmpIOp>(loc, x1, hwMin, wMax,
                                      arith::CmpIPredicate::slt, rewriter);

      y0 =
          rewriter.create<arith::IndexCastOp>(loc, rewriter.getIndexType(), y0);
      y1 =
          rewriter.create<arith::IndexCastOp>(loc, rewriter.getIndexType(), y1);
      x0 =
          rewriter.create<arith::IndexCastOp>(loc, rewriter.getIndexType(), x0);
      x1 =
          rewriter.create<arith::IndexCastOp>(loc, rewriter.getIndexType(), x1);

      Value y0x0 = rewriter.create<tensor::ExtractOp>(
          loc, input, ValueRange{batch, y0, x0, channel});
      Value y0x1 = rewriter.create<tensor::ExtractOp>(
          loc, input, ValueRange{batch, y0, x1, channel});
      Value y1x0 = rewriter.create<tensor::ExtractOp>(
          loc, input, ValueRange{batch, y1, x0, channel});
      Value y1x1 = rewriter.create<tensor::ExtractOp>(
          loc, input, ValueRange{batch, y1, x1, channel});

      if (floatingPointMode) {
        auto oneVal = rewriter.create<arith::ConstantOp>(
            loc, rewriter.getF32FloatAttr(1.f));
        Value rightPart = dx;
        Value leftPart = rewriter.create<arith::SubFOp>(loc, oneVal, dx);

        y0x0 = rewriter.create<arith::MulFOp>(loc, y0x0, leftPart);
        y0x1 = rewriter.create<arith::MulFOp>(loc, y0x1, rightPart);
        Value topAcc = rewriter.create<arith::AddFOp>(loc, y0x0, y0x1);

        y1x0 = rewriter.create<arith::MulFOp>(loc, y1x0, leftPart);
        y1x1 = rewriter.create<arith::MulFOp>(loc, y1x1, rightPart);
        Value bottomAcc = rewriter.create<arith::AddFOp>(loc, y1x0, y1x1);

        Value bottomPart = dy;
        Value topPart = rewriter.create<arith::SubFOp>(loc, oneVal, dy);
        topAcc = rewriter.create<arith::MulFOp>(loc, topAcc, topPart);
        bottomAcc = rewriter.create<arith::MulFOp>(loc, bottomAcc, bottomPart);
        Value result = rewriter.create<arith::AddFOp>(loc, topAcc, bottomAcc);

=======

      x0 = clampHelper<arith::CmpIOp>(loc, x0, hwMin, wMax,
                                      arith::CmpIPredicate::slt, rewriter);
      x1 = clampHelper<arith::CmpIOp>(loc, x1, hwMin, wMax,
                                      arith::CmpIPredicate::slt, rewriter);

      y0 =
          rewriter.create<arith::IndexCastOp>(loc, rewriter.getIndexType(), y0);
      y1 =
          rewriter.create<arith::IndexCastOp>(loc, rewriter.getIndexType(), y1);
      x0 =
          rewriter.create<arith::IndexCastOp>(loc, rewriter.getIndexType(), x0);
      x1 =
          rewriter.create<arith::IndexCastOp>(loc, rewriter.getIndexType(), x1);

      Value y0x0 = rewriter.create<tensor::ExtractOp>(
          loc, input, ValueRange{batch, y0, x0, channel});
      Value y0x1 = rewriter.create<tensor::ExtractOp>(
          loc, input, ValueRange{batch, y0, x1, channel});
      Value y1x0 = rewriter.create<tensor::ExtractOp>(
          loc, input, ValueRange{batch, y1, x0, channel});
      Value y1x1 = rewriter.create<tensor::ExtractOp>(
          loc, input, ValueRange{batch, y1, x1, channel});

      if (floatingPointMode) {
        auto oneVal = rewriter.create<arith::ConstantOp>(
            loc, rewriter.getF32FloatAttr(1.f));
        Value rightPart = dx;
        Value leftPart = rewriter.create<arith::SubFOp>(loc, oneVal, dx);

        y0x0 = rewriter.create<arith::MulFOp>(loc, y0x0, leftPart);
        y0x1 = rewriter.create<arith::MulFOp>(loc, y0x1, rightPart);
        Value topAcc = rewriter.create<arith::AddFOp>(loc, y0x0, y0x1);

        y1x0 = rewriter.create<arith::MulFOp>(loc, y1x0, leftPart);
        y1x1 = rewriter.create<arith::MulFOp>(loc, y1x1, rightPart);
        Value bottomAcc = rewriter.create<arith::AddFOp>(loc, y1x0, y1x1);

        Value bottomPart = dy;
        Value topPart = rewriter.create<arith::SubFOp>(loc, oneVal, dy);
        topAcc = rewriter.create<arith::MulFOp>(loc, topAcc, topPart);
        bottomAcc = rewriter.create<arith::MulFOp>(loc, bottomAcc, bottomPart);
        Value result = rewriter.create<arith::AddFOp>(loc, topAcc, bottomAcc);

>>>>>>> 1e8336c5
        rewriter.create<linalg::YieldOp>(loc, result);
        return success();
      }
      y0x0 = rewriter.create<arith::ExtSIOp>(loc, resultElementTy, y0x0);
      y0x1 = rewriter.create<arith::ExtSIOp>(loc, resultElementTy, y0x1);
      y1x0 = rewriter.create<arith::ExtSIOp>(loc, resultElementTy, y1x0);
      y1x1 = rewriter.create<arith::ExtSIOp>(loc, resultElementTy, y1x1);

      if (resultElementTy.getIntOrFloatBitWidth() > 32) {
        dx = rewriter.create<arith::ExtSIOp>(loc, resultElementTy, dx);
        dy = rewriter.create<arith::ExtSIOp>(loc, resultElementTy, dy);
      }

      auto unitVal = rewriter.create<arith::ConstantOp>(
          loc, rewriter.getIntegerAttr(resultElementTy, 1 << shift));
      Value rightPart = dx;
      Value leftPart = rewriter.create<arith::SubIOp>(loc, unitVal, dx);

      y0x0 = rewriter.create<arith::MulIOp>(loc, y0x0, leftPart);
      y0x1 = rewriter.create<arith::MulIOp>(loc, y0x1, rightPart);
      Value topAcc = rewriter.create<arith::AddIOp>(loc, y0x0, y0x1);

      y1x0 = rewriter.create<arith::MulIOp>(loc, y1x0, leftPart);
      y1x1 = rewriter.create<arith::MulIOp>(loc, y1x1, rightPart);
      Value bottomAcc = rewriter.create<arith::AddIOp>(loc, y1x0, y1x1);

      Value bottomPart = dy;
      Value topPart = rewriter.create<arith::SubIOp>(loc, unitVal, dy);
      topAcc = rewriter.create<arith::MulIOp>(loc, topAcc, topPart);
      bottomAcc = rewriter.create<arith::MulIOp>(loc, bottomAcc, bottomPart);
      Value result = rewriter.create<arith::AddIOp>(loc, topAcc, bottomAcc);

      rewriter.create<linalg::YieldOp>(loc, result);
      return success();
    }
    return failure();
  }
};

// At the codegen level any identity operations should be removed. Any cases
// where identity is load-bearing (e.g. cross device computation) should be
// handled before lowering to codegen.
template <typename SrcOp>
class IdentityNConverter : public OpRewritePattern<SrcOp> {
public:
  using OpRewritePattern<SrcOp>::OpRewritePattern;

  LogicalResult matchAndRewrite(SrcOp op,
                                PatternRewriter &rewriter) const final {
    rewriter.replaceOp(op, op.getOperation()->getOperands());
    return success();
  }
};

template <typename SrcOp>
class ReduceConverter : public OpRewritePattern<SrcOp> {
public:
  using OpRewritePattern<SrcOp>::OpRewritePattern;

  LogicalResult matchAndRewrite(SrcOp reduceOp,
                                PatternRewriter &rewriter) const final {
    return reduceMatchAndRewriteHelper(reduceOp, reduceOp.axis(), rewriter);
  }
};

struct ConcatConverter : public OpConversionPattern<tosa::ConcatOp> {
  using OpConversionPattern<tosa::ConcatOp>::OpConversionPattern;

  LogicalResult
  matchAndRewrite(tosa::ConcatOp op, OpAdaptor adaptor,
                  ConversionPatternRewriter &rewriter) const override {
    auto resultType = op.getType().dyn_cast<RankedTensorType>();
    if (!resultType || !resultType.hasStaticShape()) {
      return rewriter.notifyMatchFailure(op,
                                         "expected static shaped tensor type");
    }

    Location loc = op.getLoc();
    int axis = op.axis();
    Value axisValue = rewriter.createOrFold<arith::ConstantOp>(
        loc, rewriter.getIndexAttr(axis));
    int rank = resultType.getRank();
    SmallVector<Value, 3> offsets, sizes, strides;
    sizes.reserve(rank);
    strides.resize(rank, rewriter.create<arith::ConstantIndexOp>(loc, 1));
    offsets.resize(rank, rewriter.create<arith::ConstantIndexOp>(loc, 0));

    for (int i = 0; i < rank; ++i) {
      sizes.push_back(rewriter.createOrFold<tensor::DimOp>(
          loc, adaptor.getOperands()[0], i));
    }

    Value resultDimSize = sizes[axis];
    for (auto arg : adaptor.getOperands().drop_front()) {
      auto size = rewriter.createOrFold<tensor::DimOp>(loc, arg, axisValue);
      resultDimSize =
          rewriter.createOrFold<arith::AddIOp>(loc, resultDimSize, size);
    }
    sizes[axis] = resultDimSize;

    Value init = rewriter.create<linalg::InitTensorOp>(
        loc, resultType.getShape(), resultType.getElementType());

    Value zeroVal = rewriter.createOrFold<arith::ConstantOp>(
        loc, rewriter.getZeroAttr(resultType.getElementType()));
    Value result =
        rewriter.create<linalg::FillOp>(loc, zeroVal, init).getResult(0);

    auto toOpFoldResult = [](Value v) -> OpFoldResult {
      auto op = v.getDefiningOp<arith::ConstantIndexOp>();
      if (!op)
        return v;
      return op.getValue();
    };
    for (auto arg : adaptor.getOperands()) {
      sizes[axis] = rewriter.createOrFold<tensor::DimOp>(loc, arg, axisValue);
      result = rewriter.createOrFold<tensor::InsertSliceOp>(
          loc, arg, result,
          llvm::to_vector(llvm::map_range(offsets, toOpFoldResult)),
          llvm::to_vector(llvm::map_range(sizes, toOpFoldResult)),
          llvm::to_vector(llvm::map_range(strides, toOpFoldResult)));
      offsets[axis] =
          rewriter.createOrFold<arith::AddIOp>(loc, offsets[axis], sizes[axis]);
    }
    rewriter.replaceOp(op, result);
    return success();
  }
};

class ReverseConverter : public OpRewritePattern<tosa::ReverseOp> {
public:
  using OpRewritePattern<tosa::ReverseOp>::OpRewritePattern;

  LogicalResult matchAndRewrite(tosa::ReverseOp op,
                                PatternRewriter &rewriter) const final {
    auto loc = op.getLoc();
    Value input = op.input();
    auto inputTy = input.getType().template cast<ShapedType>();
    auto resultTy = op.getType().template cast<ShapedType>();
    auto axis = op.axis();

    SmallVector<Value> dynDims;
    for (int i = 0; i < inputTy.getRank(); i++) {
      if (inputTy.isDynamicDim(i)) {
        dynDims.push_back(rewriter.create<tensor::DimOp>(loc, input, i));
      }
    }

    Value axisDimSize = rewriter.create<tensor::DimOp>(loc, input, axis);

    // First fill the output buffer with the init value.
    auto initTensor = rewriter
                          .create<linalg::InitTensorOp>(
                              loc, ArrayRef<Value>({dynDims}),
                              inputTy.getShape(), inputTy.getElementType())
                          .result();
    SmallVector<AffineMap, 2> affineMaps = {
        rewriter.getMultiDimIdentityMap(resultTy.getRank())};

    rewriter.replaceOpWithNewOp<linalg::GenericOp>(
        op, resultTy, ArrayRef<Value>({}), ValueRange{initTensor}, affineMaps,
        getNParallelLoopsAttrs(resultTy.getRank()),
        [&](OpBuilder &nestedBuilder, Location nestedLoc, ValueRange args) {
          llvm::SmallVector<Value> indices;
          for (unsigned int i = 0; i < inputTy.getRank(); i++) {
            auto index =
                rewriter.create<linalg::IndexOp>(nestedLoc, i).getResult();
            if (i == axis) {
              auto one = rewriter.create<arith::ConstantIndexOp>(nestedLoc, 1);
              auto sizeMinusOne =
                  rewriter.create<arith::SubIOp>(nestedLoc, axisDimSize, one);
              index = rewriter.create<arith::SubIOp>(nestedLoc, sizeMinusOne,
                                                     index);
            }

            indices.push_back(index);
          }

          auto extract = nestedBuilder.create<tensor::ExtractOp>(
              nestedLoc, input, indices);
          nestedBuilder.create<linalg::YieldOp>(op.getLoc(),
                                                extract.getResult());
        });
    return success();
  }
};

// This converter translate a tile operation to a reshape, broadcast, reshape.
// The first reshape minimally expands each tiled dimension to include a
// proceding size-1 dim. This dim is then broadcasted to the appropriate
// multiple.
struct TileConverter : public OpConversionPattern<tosa::TileOp> {
  using OpConversionPattern<tosa::TileOp>::OpConversionPattern;

  LogicalResult
  matchAndRewrite(tosa::TileOp op, OpAdaptor adaptor,
                  ConversionPatternRewriter &rewriter) const override {
    auto loc = op.getLoc();
    auto input = op.input1();
    auto inputTy = input.getType().cast<ShapedType>();
    auto inputShape = inputTy.getShape();
    auto resultTy = op.getType().cast<ShapedType>();
    auto elementTy = inputTy.getElementType();
    int64_t rank = inputTy.getRank();

    if (!inputTy.hasStaticShape() || !resultTy.hasStaticShape())
      return failure();

    SmallVector<int64_t> multiples;
    getValuesFromIntArrayAttribute(op.multiples(), multiples);

    // Broadcast the newly added dimensions to their appropriate multiple.
    SmallVector<int64_t, 2> genericShape;
    for (int i = 0; i < rank; i++) {
      genericShape.push_back(multiples[i]);
      genericShape.push_back(inputShape[i]);
    }

    auto initTensor = rewriter.create<linalg::InitTensorOp>(
        op.getLoc(), ArrayRef<Value>({}), genericShape, elementTy);

    // We needs to map the input shape to the non-broadcasted dimensions.
    SmallVector<AffineExpr, 4> dimExprs;
    dimExprs.reserve(rank);
    for (unsigned i = 0; i < rank; ++i)
      dimExprs.push_back(rewriter.getAffineDimExpr(i * 2 + 1));

    auto readAffineMap =
        AffineMap::get(/*dimCount=*/rank * 2, /*symbolCount=*/0, dimExprs,
                       rewriter.getContext());

    SmallVector<AffineMap, 2> affineMaps = {
        readAffineMap, rewriter.getMultiDimIdentityMap(genericShape.size())};

    auto genericOp = rewriter.create<linalg::GenericOp>(
        loc, RankedTensorType::get(genericShape, elementTy), input,
        ValueRange{initTensor}, affineMaps,
        getNParallelLoopsAttrs(genericShape.size()),
        [&](OpBuilder &nestedBuilder, Location nestedLoc, ValueRange args) {
          nestedBuilder.create<linalg::YieldOp>(op.getLoc(), *args.begin());
        });

    rewriter.replaceOpWithNewOp<tosa::ReshapeOp>(
        op, resultTy, genericOp.getResult(0),
        rewriter.getI64ArrayAttr(resultTy.getShape()));
    return success();
  }
};

class PadConverter : public OpRewritePattern<tosa::PadOp> {
public:
  using OpRewritePattern<tosa::PadOp>::OpRewritePattern;

  LogicalResult matchAndRewrite(tosa::PadOp padOp,
                                PatternRewriter &rewriter) const final {
    auto loc = padOp.getLoc();
    auto input = padOp.input1();
    auto padding = padOp.padding();

    ShapedType inputTy = input.getType().cast<ShapedType>();
    ShapedType paddingTy = padding.getType().cast<ShapedType>();
    Type elementTy = inputTy.getElementType();
    int64_t rank = inputTy.getRank();

    if (!inputTy.hasStaticShape() || !paddingTy.hasStaticShape()) {
      return rewriter.notifyMatchFailure(
          padOp,
          "Pad converter requires static shaped input / padding values.");
    }

    // Setup the default constantAttr.

    Value padConstant;

    if (padOp.pad_const()) {
      padConstant = rewriter.createOrFold<tensor::ExtractOp>(
          loc, padOp.pad_const(), ValueRange({}));
    } else {
      Attribute constantAttr;
      if (elementTy.isa<FloatType>())
        constantAttr = rewriter.getFloatAttr(elementTy, 0.0);
      else if (elementTy.isa<IntegerType>() && !padOp.quantization_info())
        constantAttr = rewriter.getIntegerAttr(elementTy, 0);
      else if (elementTy.isa<IntegerType>() && padOp.quantization_info()) {
        auto value = padOp.quantization_info().getValue().input_zp().getValue();
        constantAttr = rewriter.getIntegerAttr(elementTy, value.getZExtValue());
      }
      if (constantAttr)
        padConstant = rewriter.create<arith::ConstantOp>(loc, constantAttr);
    }

    if (!padConstant) {
      return rewriter.notifyMatchFailure(
          padOp, "tosa.pad was unable to determine the pad constant value.");
    }

    Value lowIndex =
        rewriter.create<arith::ConstantOp>(loc, rewriter.getIndexAttr(0));
    Value highIndex =
        rewriter.create<arith::ConstantOp>(loc, rewriter.getIndexAttr(1));

    SmallVector<OpFoldResult, 3> lowValues;
    SmallVector<OpFoldResult, 3> highValues;

    lowValues.reserve(rank);
    highValues.reserve(rank);

    for (int i = 0; i < rank; i++) {
      Value inputIndex = rewriter.createOrFold<arith::ConstantIndexOp>(loc, i);
      Value lowVal = rewriter.createOrFold<tensor::ExtractOp>(
          loc, padding, ValueRange({inputIndex, lowIndex}));
      Value highVal = rewriter.createOrFold<tensor::ExtractOp>(
          loc, padding, ValueRange({inputIndex, highIndex}));

      lowVal = rewriter.createOrFold<arith::IndexCastOp>(
          loc, rewriter.getIndexType(), lowVal);
      highVal = rewriter.createOrFold<arith::IndexCastOp>(
          loc, rewriter.getIndexType(), highVal);

      lowValues.push_back(lowVal);
      highValues.push_back(highVal);
    }

    auto newPadOp = linalg::PadTensorOp::createPadScalarOp(
        padOp.getType(), input, padConstant, lowValues, highValues,
        /*nofold=*/false, loc, rewriter);

    rewriter.replaceOp(padOp, newPadOp.getResult());
    return success();
  }
};

// Tosa argmax lowering represents the ArgMax op as an linalg.indexed_generic
// op, producing two output buffers.
//
// The first output buffer contains the index of the found maximum value. It is
// initialized to 0 and is resulting integer type.
//
// The second output buffer contains the maximum value found. It is initialized
// to the minimum representable value of the input element type. After being
// populated by indexed_generic, this buffer is disgarded as only the index is
// requested.
//
// The indexed_generic op updates both the maximum value and index if the
// current value exceeds the running max.
class ArgMaxConverter : public OpRewritePattern<tosa::ArgMaxOp> {
public:
  using OpRewritePattern<tosa::ArgMaxOp>::OpRewritePattern;

  LogicalResult matchAndRewrite(tosa::ArgMaxOp argmaxOp,
                                PatternRewriter &rewriter) const final {
    auto loc = argmaxOp.getLoc();
    Value input = argmaxOp.input();
    auto inputTy = input.getType().cast<ShapedType>();
    auto resultTy = argmaxOp.output().getType().cast<ShapedType>();
    auto inElementTy = inputTy.getElementType();
    auto outElementTy = resultTy.getElementType();
    int axis = argmaxOp.axis();
    auto resultMaxTy = RankedTensorType::get(resultTy.getShape(), inElementTy);

    if (!inputTy.hasStaticShape())
      return rewriter.notifyMatchFailure(
          argmaxOp,
          "tosa.arg_max to linalg.* requires statically shaped input");

    if (!outElementTy.isa<IntegerType>())
      return rewriter.notifyMatchFailure(
          argmaxOp,
          "tosa.arg_max to linalg.* requires integer-like result type");

    // First fill the output buffer for the index.
    auto initTensorIdx =
        rewriter
            .create<linalg::InitTensorOp>(loc, ArrayRef<Value>({}),
                                          resultTy.getShape(), outElementTy)
            .result();
    auto fillValueIdx = rewriter.create<arith::ConstantOp>(
        loc, rewriter.getIntegerAttr(outElementTy, 0));
    auto filledTensorIdx =
        rewriter.create<linalg::FillOp>(loc, fillValueIdx, initTensorIdx)
            .result();

    // Second fill the output buffer for the running max.
    auto initTensorMax =
        rewriter
            .create<linalg::InitTensorOp>(loc, ArrayRef<Value>({}),
                                          resultTy.getShape(), inElementTy)
            .result();
    auto fillValueMaxAttr =
        createInitialValueForReduceOp(argmaxOp, inElementTy, rewriter);

    if (!fillValueMaxAttr)
      return rewriter.notifyMatchFailure(
          argmaxOp, "unsupported tosa.argmax element type");

    auto fillValueMax =
        rewriter.create<arith::ConstantOp>(loc, fillValueMaxAttr);
    auto filledTensorMax =
        rewriter.create<linalg::FillOp>(loc, fillValueMax, initTensorMax)
            .result();

    // We need to reduce along the arg-max axis, with parallel operations along
    // the rest.
    SmallVector<StringRef, 4> iteratorTypes;
    iteratorTypes.resize(inputTy.getRank(), getParallelIteratorTypeName());
    iteratorTypes[axis] = getReductionIteratorTypeName();

    SmallVector<AffineExpr, 2> srcExprs;
    SmallVector<AffineExpr, 2> dstExprs;
    for (int i = 0, rank = inputTy.getRank(); i != rank; ++i) {
      srcExprs.push_back(mlir::getAffineDimExpr(i, rewriter.getContext()));
      if (axis != i)
        dstExprs.push_back(mlir::getAffineDimExpr(i, rewriter.getContext()));
    }

    bool didEncounterError = false;
    auto maps = AffineMap::inferFromExprList({srcExprs, dstExprs, dstExprs});
    auto linalgOp = rewriter.create<linalg::GenericOp>(
        loc, ArrayRef<Type>({resultTy, resultMaxTy}), input,
        ValueRange({filledTensorIdx, filledTensorMax}), maps, iteratorTypes,
        [&](OpBuilder &nestedBuilder, Location nestedLoc,
            ValueRange blockArgs) {
          auto newValue = blockArgs[0];
          auto oldIndex = blockArgs[1];
          auto oldValue = blockArgs[2];

          Value newIndex = rewriter.create<arith::IndexCastOp>(
              nestedLoc, oldIndex.getType(),
              rewriter.create<linalg::IndexOp>(loc, axis));

          Value predicate;
          if (inElementTy.isa<FloatType>()) {
            predicate = rewriter.create<arith::CmpFOp>(
                nestedLoc, arith::CmpFPredicate::OGT, newValue, oldValue);
          } else if (inElementTy.isa<IntegerType>()) {
            predicate = rewriter.create<arith::CmpIOp>(
                nestedLoc, arith::CmpIPredicate::sgt, newValue, oldValue);
          } else {
            didEncounterError = true;
            return;
          }

          auto resultMax = rewriter.create<mlir::SelectOp>(nestedLoc, predicate,
                                                           newValue, oldValue);
          auto resultIndex = rewriter.create<mlir::SelectOp>(
              nestedLoc, predicate, newIndex, oldIndex);
          nestedBuilder.create<linalg::YieldOp>(
              nestedLoc, ValueRange({resultIndex, resultMax}));
        });

    if (didEncounterError)
      return rewriter.notifyMatchFailure(
          argmaxOp, "unsupported tosa.argmax element type");

    rewriter.replaceOp(argmaxOp, linalgOp.getResult(0));
    return success();
  }
};

class GatherConverter : public OpConversionPattern<tosa::GatherOp> {
public:
  using OpConversionPattern<tosa::GatherOp>::OpConversionPattern;
  LogicalResult
  matchAndRewrite(tosa::GatherOp op, OpAdaptor adaptor,
                  ConversionPatternRewriter &rewriter) const final {
    auto input = adaptor.getOperands()[0];
    auto indices = adaptor.getOperands()[1];

    auto resultTy = op.getType().cast<ShapedType>();

    auto dynamicDimsOr =
        checkHasDynamicBatchDims(rewriter, op, {input, indices, op.output()});
    if (!dynamicDimsOr.hasValue())
      return failure();
    SmallVector<Value> dynamicDims = dynamicDimsOr.getValue();

    auto resultElementTy = resultTy.getElementType();

    auto loc = op.getLoc();

    auto initTensor =
        rewriter
            .create<linalg::InitTensorOp>(loc, dynamicDims, resultTy.getShape(),
                                          resultElementTy)
            .result();

    SmallVector<AffineMap, 2> affineMaps = {
        AffineMap::get(
            /*dimCount=*/resultTy.getRank(), /*symbolCount=*/0,
            {rewriter.getAffineDimExpr(0), rewriter.getAffineDimExpr(1)},
            rewriter.getContext()),
        rewriter.getMultiDimIdentityMap(resultTy.getRank())};

    auto genericOp = rewriter.create<linalg::GenericOp>(
        loc, ArrayRef<Type>({resultTy}), ValueRange{indices},
        ValueRange{initTensor}, affineMaps,
        getNParallelLoopsAttrs(resultTy.getRank()),
        [&](OpBuilder &b, Location loc, ValueRange args) {
          auto indexValue = args[0];
          auto index0 = rewriter.create<linalg::IndexOp>(loc, 0);
          Value index1 = rewriter.create<arith::IndexCastOp>(
              loc, rewriter.getIndexType(), indexValue);
          auto index2 = rewriter.create<linalg::IndexOp>(loc, 2);
          Value extract = rewriter.create<tensor::ExtractOp>(
              loc, input, ValueRange{index0, index1, index2});
          rewriter.create<linalg::YieldOp>(loc, extract);
        });
    rewriter.replaceOp(op, genericOp.getResult(0));
    return success();
  }
};

// Lowerings the TableOp to a series of gathers and numerica operations. This
// includes interpolation between the high/low values. For the I8 varient, this
// simplifies to a single gather operation.
class TableConverter : public OpRewritePattern<tosa::TableOp> {
public:
  using OpRewritePattern<tosa::TableOp>::OpRewritePattern;

  LogicalResult matchAndRewrite(tosa::TableOp op,
                                PatternRewriter &rewriter) const final {
    auto loc = op.getLoc();
    Value input = op.input();
    Value table = op.table();
    auto inputTy = input.getType().cast<ShapedType>();
    auto tableTy = table.getType().cast<ShapedType>();
    auto resultTy = op.getType().cast<ShapedType>();

    if (!inputTy.hasStaticShape())
      return rewriter.notifyMatchFailure(
          op, "require input type to have static shape");

    auto inputElementTy = inputTy.getElementType();
    auto tableElementTy = tableTy.getElementType();
    auto resultElementTy = resultTy.getElementType();

    auto initTensor =
        rewriter
            .create<linalg::InitTensorOp>(loc, ArrayRef<Value>{},
                                          resultTy.getShape(), resultElementTy)
            .result();

    SmallVector<AffineMap, 2> affineMaps = {
        rewriter.getMultiDimIdentityMap(resultTy.getRank()),
        rewriter.getMultiDimIdentityMap(resultTy.getRank())};

    auto genericOp = rewriter.create<linalg::GenericOp>(
        loc, resultTy, ValueRange({input}), ValueRange{initTensor}, affineMaps,
        getNParallelLoopsAttrs(resultTy.getRank()));
    rewriter.replaceOp(op, genericOp.getResult(0));

    {
      OpBuilder::InsertionGuard regionGuard(rewriter);
      Block *block =
          rewriter.createBlock(&genericOp.region(), genericOp.region().end(),
                               TypeRange({inputElementTy, resultElementTy}));

      auto inputValue = block->getArgument(0);
      rewriter.setInsertionPointToStart(block);
      if (inputElementTy.isInteger(8) && tableElementTy.isInteger(8) &&
          resultElementTy.isInteger(8)) {
        Value index = rewriter.create<arith::IndexCastOp>(
            loc, rewriter.getIndexType(), inputValue);
        Value offset = rewriter.create<arith::ConstantIndexOp>(loc, 128);
        index = rewriter.create<arith::AddIOp>(loc, rewriter.getIndexType(),
                                               index, offset);
        Value extract =
            rewriter.create<tensor::ExtractOp>(loc, table, ValueRange{index});
        rewriter.create<linalg::YieldOp>(loc, extract);
        return success();
      }

      if (inputElementTy.isInteger(16) && tableElementTy.isInteger(16) &&
          resultElementTy.isInteger(32)) {
        Value extend = rewriter.create<arith::ExtSIOp>(
            loc, rewriter.getI32Type(), inputValue);

        auto offset = rewriter.create<arith::ConstantOp>(
            loc, rewriter.getI32IntegerAttr(32768));
        auto seven = rewriter.create<arith::ConstantOp>(
            loc, rewriter.getI32IntegerAttr(7));
        auto one = rewriter.create<arith::ConstantOp>(
            loc, rewriter.getI32IntegerAttr(1));
        auto b1111111 = rewriter.create<arith::ConstantOp>(
            loc, rewriter.getI32IntegerAttr(127));

        // Compute the index and fractional part from the input value:
        // value = value + 32768
        // index = value >> 7;
        // fraction = 0x01111111 & value
        auto extendAdd = rewriter.create<arith::AddIOp>(loc, extend, offset);
        Value index = rewriter.create<arith::ShRUIOp>(loc, extendAdd, seven);
        Value fraction =
            rewriter.create<arith::AndIOp>(loc, extendAdd, b1111111);

        // Extract the base and next values from the table.
        // base = (int32_t) table[index];
        // next = (int32_t) table[index + 1];
        Value indexPlusOne = rewriter.create<arith::AddIOp>(loc, index, one);

        index = rewriter.create<arith::IndexCastOp>(
            loc, rewriter.getIndexType(), index);
        indexPlusOne = rewriter.create<arith::IndexCastOp>(
            loc, rewriter.getIndexType(), indexPlusOne);

        Value base =
            rewriter.create<tensor::ExtractOp>(loc, table, ValueRange{index});
        Value next = rewriter.create<tensor::ExtractOp>(
            loc, table, ValueRange{indexPlusOne});

        base =
            rewriter.create<arith::ExtSIOp>(loc, rewriter.getI32Type(), base);
        next =
            rewriter.create<arith::ExtSIOp>(loc, rewriter.getI32Type(), next);

        // Use the fractional part to interpolate between the input values:
        // result = (base << 7) + (next - base) * fraction
        Value baseScaled = rewriter.create<arith::ShLIOp>(loc, base, seven);
        Value diff = rewriter.create<arith::SubIOp>(loc, next, base);
        Value diffScaled = rewriter.create<arith::MulIOp>(loc, diff, fraction);
        Value result =
            rewriter.create<arith::AddIOp>(loc, baseScaled, diffScaled);

        rewriter.create<linalg::YieldOp>(loc, result);

        return success();
      }
    }

    return rewriter.notifyMatchFailure(
        op, "unable to create body for tosa.table op");
  }
};

} // namespace

void mlir::tosa::populateTosaToLinalgConversionPatterns(
    RewritePatternSet *patterns) {
  patterns->add<
      // clang-format off
      PointwiseConverter<tosa::AddOp>,
      PointwiseConverter<tosa::SubOp>,
      PointwiseConverter<tosa::MulOp>,
      PointwiseConverter<tosa::DivOp>,
      PointwiseConverter<tosa::NegateOp>,
      PointwiseConverter<tosa::PowOp>,
      PointwiseConverter<tosa::ReciprocalOp>,
      PointwiseConverter<tosa::RsqrtOp>,
      PointwiseConverter<tosa::LogOp>,
      PointwiseConverter<tosa::ExpOp>,
      PointwiseConverter<tosa::AbsOp>,
      PointwiseConverter<tosa::TanhOp>,
      PointwiseConverter<tosa::BitwiseAndOp>,
      PointwiseConverter<tosa::BitwiseOrOp>,
      PointwiseConverter<tosa::BitwiseNotOp>,
      PointwiseConverter<tosa::BitwiseXorOp>,
      PointwiseConverter<tosa::LogicalAndOp>,
      PointwiseConverter<tosa::LogicalNotOp>,
      PointwiseConverter<tosa::LogicalOrOp>,
      PointwiseConverter<tosa::LogicalXorOp>,
      PointwiseConverter<tosa::CastOp>,
      PointwiseConverter<tosa::LogicalLeftShiftOp>,
      PointwiseConverter<tosa::LogicalRightShiftOp>,
      PointwiseConverter<tosa::ArithmeticRightShiftOp>,
      PointwiseConverter<tosa::ClzOp>,
      PointwiseConverter<tosa::SelectOp>,
      PointwiseConverter<tosa::GreaterOp>,
      PointwiseConverter<tosa::GreaterEqualOp>,
      PointwiseConverter<tosa::EqualOp>,
      PointwiseConverter<tosa::MaximumOp>,
      PointwiseConverter<tosa::MinimumOp>,
      PointwiseConverter<tosa::CeilOp>,
      PointwiseConverter<tosa::FloorOp>,
      PointwiseConverter<tosa::ClampOp>,
      PointwiseConverter<tosa::ReluNOp>,
      PointwiseConverter<tosa::SigmoidOp>,
      IdentityNConverter<tosa::IdentityOp>,
      ReduceConverter<tosa::ReduceAllOp>,
      ReduceConverter<tosa::ReduceAnyOp>,
      ReduceConverter<tosa::ReduceMinOp>,
      ReduceConverter<tosa::ReduceMaxOp>,
      ReduceConverter<tosa::ReduceSumOp>,
      ReduceConverter<tosa::ReduceProdOp>,
      ArgMaxConverter,
      ConcatConverter,
      GatherConverter,
      PadConverter,
      ReshapeConverterCollapse,
      ReshapeConverterExpand,
      ReshapeConverterCollapseExpand,
      RescaleConverter,
      ResizeConverter,
      ReverseConverter,
      TableConverter,
      TileConverter,
      TransposeConverter>(patterns->getContext());
  // clang-format on
}<|MERGE_RESOLUTION|>--- conflicted
+++ resolved
@@ -40,36 +40,6 @@
       op->getLoc(), IntegerAttr::get(requiredAttrType, castedN));
 }
 
-<<<<<<< HEAD
-template <typename T>
-static void getValuesFromIntArrayAttribute(ArrayAttr attr,
-                                           SmallVector<T> &arrayValues) {
-  for (Attribute val : attr.getValue()) {
-    arrayValues.push_back(val.cast<IntegerAttr>().getValue().getSExtValue());
-  }
-}
-
-template <typename T, typename P>
-static mlir::SelectOp clampHelper(Location loc, Value arg,
-                                  arith::ConstantOp min, arith::ConstantOp max,
-                                  P pred, OpBuilder &rewriter) {
-  auto smallerThanMin = rewriter.create<T>(loc, pred, arg, min);
-  auto minOrArg =
-      rewriter.create<mlir::SelectOp>(loc, smallerThanMin, min, arg);
-  auto largerThanMax = rewriter.create<T>(loc, pred, max, arg);
-  return rewriter.create<mlir::SelectOp>(loc, largerThanMax, max, minOrArg);
-}
-
-static SmallVector<Value> filterDynamicDims(const SmallVector<Value> &dynDims) {
-  SmallVector<Value> filteredDims;
-  for (auto dim : dynDims)
-    if (dim)
-      filteredDims.push_back(dim);
-  return filteredDims;
-}
-
-=======
->>>>>>> 1e8336c5
 static Value
 createLinalgBodyCalculationForElementwiseOp(Operation *op, ValueRange args,
                                             ArrayRef<Type> resultTypes,
@@ -1589,7 +1559,6 @@
                                       arith::CmpIPredicate::slt, rewriter);
       y1 = clampHelper<arith::CmpIOp>(loc, y1, hwMin, hMax,
                                       arith::CmpIPredicate::slt, rewriter);
-<<<<<<< HEAD
 
       x0 = clampHelper<arith::CmpIOp>(loc, x0, hwMin, wMax,
                                       arith::CmpIPredicate::slt, rewriter);
@@ -1634,52 +1603,6 @@
         bottomAcc = rewriter.create<arith::MulFOp>(loc, bottomAcc, bottomPart);
         Value result = rewriter.create<arith::AddFOp>(loc, topAcc, bottomAcc);
 
-=======
-
-      x0 = clampHelper<arith::CmpIOp>(loc, x0, hwMin, wMax,
-                                      arith::CmpIPredicate::slt, rewriter);
-      x1 = clampHelper<arith::CmpIOp>(loc, x1, hwMin, wMax,
-                                      arith::CmpIPredicate::slt, rewriter);
-
-      y0 =
-          rewriter.create<arith::IndexCastOp>(loc, rewriter.getIndexType(), y0);
-      y1 =
-          rewriter.create<arith::IndexCastOp>(loc, rewriter.getIndexType(), y1);
-      x0 =
-          rewriter.create<arith::IndexCastOp>(loc, rewriter.getIndexType(), x0);
-      x1 =
-          rewriter.create<arith::IndexCastOp>(loc, rewriter.getIndexType(), x1);
-
-      Value y0x0 = rewriter.create<tensor::ExtractOp>(
-          loc, input, ValueRange{batch, y0, x0, channel});
-      Value y0x1 = rewriter.create<tensor::ExtractOp>(
-          loc, input, ValueRange{batch, y0, x1, channel});
-      Value y1x0 = rewriter.create<tensor::ExtractOp>(
-          loc, input, ValueRange{batch, y1, x0, channel});
-      Value y1x1 = rewriter.create<tensor::ExtractOp>(
-          loc, input, ValueRange{batch, y1, x1, channel});
-
-      if (floatingPointMode) {
-        auto oneVal = rewriter.create<arith::ConstantOp>(
-            loc, rewriter.getF32FloatAttr(1.f));
-        Value rightPart = dx;
-        Value leftPart = rewriter.create<arith::SubFOp>(loc, oneVal, dx);
-
-        y0x0 = rewriter.create<arith::MulFOp>(loc, y0x0, leftPart);
-        y0x1 = rewriter.create<arith::MulFOp>(loc, y0x1, rightPart);
-        Value topAcc = rewriter.create<arith::AddFOp>(loc, y0x0, y0x1);
-
-        y1x0 = rewriter.create<arith::MulFOp>(loc, y1x0, leftPart);
-        y1x1 = rewriter.create<arith::MulFOp>(loc, y1x1, rightPart);
-        Value bottomAcc = rewriter.create<arith::AddFOp>(loc, y1x0, y1x1);
-
-        Value bottomPart = dy;
-        Value topPart = rewriter.create<arith::SubFOp>(loc, oneVal, dy);
-        topAcc = rewriter.create<arith::MulFOp>(loc, topAcc, topPart);
-        bottomAcc = rewriter.create<arith::MulFOp>(loc, bottomAcc, bottomPart);
-        Value result = rewriter.create<arith::AddFOp>(loc, topAcc, bottomAcc);
-
->>>>>>> 1e8336c5
         rewriter.create<linalg::YieldOp>(loc, result);
         return success();
       }
