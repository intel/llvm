--- conflicted
+++ resolved
@@ -817,11 +817,7 @@
     // we've already produced a named op we will just take its body and modify
     // it to include the appropriate checks. If the current value is NaN the
     // old value of pool will be taken otherwise we use the result.
-<<<<<<< HEAD
-    if (nanMode == "IGNORE") {
-=======
     if (nanMode == NanPropagationMode::IGNORE) {
->>>>>>> 35227056
       auto genericOp = linalg::GenericOp::create(
           rewriter, loc, resultOp.getType(0), resultOp.getInputs(),
           resultOp.getOutputs(), resultOp.getIndexingMapsArray(),
@@ -1044,13 +1040,6 @@
                 rewriter, loc, rewriter.getI8IntegerAttr(30));
             Value shift = arith::AddIOp::create(rewriter, loc, k8, thirty8);
 
-<<<<<<< HEAD
-            auto scaled =
-                tosa::ApplyScaleOp::create(
-                    rewriter, loc, rewriter.getI32Type(), poolVal, multiplier,
-                    shift, rewriter.getStringAttr("SINGLE_ROUND"))
-                    .getResult();
-=======
             auto roundingAttr = RoundingModeAttr::get(
                 rewriter.getContext(), RoundingMode::SINGLE_ROUND);
 
@@ -1058,7 +1047,6 @@
                               rewriter, loc, rewriter.getI32Type(), poolVal,
                               multiplier, shift, roundingAttr)
                               .getResult();
->>>>>>> 35227056
 
             // If we have quantization information we need to apply output
             // zeropoint.
