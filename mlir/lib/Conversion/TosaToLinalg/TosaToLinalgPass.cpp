//===- TosaToLinalgPass.cpp - Lowering Tosa to Linalg Dialect -------------===//
//
// Part of the LLVM Project, under the Apache License v2.0 with LLVM Exceptions.
// See https://llvm.org/LICENSE.txt for license information.
// SPDX-License-Identifier: Apache-2.0 WITH LLVM-exception
//
//===----------------------------------------------------------------------===//
//
// This transformation pass legalizes Tosa operations to the Linalg dialect.
//
//===----------------------------------------------------------------------===//

#include "mlir/Conversion/TosaToLinalg/TosaToLinalg.h"

#include "mlir/Dialect/Arith/IR/Arith.h"
#include "mlir/Dialect/Func/IR/FuncOps.h"
#include "mlir/Dialect/Index/IR/IndexDialect.h"
#include "mlir/Dialect/Linalg/IR/Linalg.h"
#include "mlir/Dialect/Math/IR/Math.h"
#include "mlir/Dialect/SCF/IR/SCF.h"
#include "mlir/Dialect/Tensor/IR/Tensor.h"
#include "mlir/Dialect/Tosa/IR/TosaOps.h"
#include "mlir/Dialect/Tosa/Transforms/Passes.h"
#include "mlir/Dialect/Tosa/Utils/QuantUtils.h"
#include "mlir/IR/PatternMatch.h"
#include "mlir/Pass/PassManager.h"
#include "mlir/Transforms/DialectConversion.h"
#include "mlir/Transforms/GreedyPatternRewriteDriver.h"
#include "mlir/Transforms/Passes.h"

namespace mlir {
#define GEN_PASS_DEF_TOSATOLINALG
#include "mlir/Conversion/Passes.h.inc"
} // namespace mlir

using namespace mlir;

namespace {
struct TosaToLinalg : public impl::TosaToLinalgBase<TosaToLinalg> {
public:
  void getDependentDialects(DialectRegistry &registry) const override {
    registry
        .insert<arith::ArithDialect, linalg::LinalgDialect, math::MathDialect,
                index::IndexDialect, tensor::TensorDialect, scf::SCFDialect>();
  }

  void runOnOperation() override {
    RewritePatternSet patterns(&getContext());
    ConversionTarget target(getContext());
    target.addLegalDialect<linalg::LinalgDialect, tensor::TensorDialect,
                           scf::SCFDialect>();
    target.addIllegalDialect<tosa::TosaDialect>();

    // Not every TOSA op can be legalized to linalg.
    target.addLegalOp<tosa::ApplyScaleOp>();
    target.addLegalOp<tosa::IfOp>();
    target.addLegalOp<tosa::ConstOp>();
    target.addLegalOp<tosa::ConstShapeOp>();
    target.addLegalOp<tosa::WhileOp>();
    target.addLegalOp<tosa::ConcatOp>();
    target.addLegalOp<tosa::SliceOp>();
    target.addLegalOp<tosa::ReshapeOp>();
    target.addLegalOp<tosa::PadOp>();

    target.markUnknownOpDynamicallyLegal([](Operation *) { return true; });

    TypeConverter converter;
    tosa::populateTosaTypeConversion(converter);

    FunctionOpInterface func = getOperation();
    mlir::tosa::populateTosaToLinalgConversionPatterns(converter, &patterns);
    if (failed(applyFullConversion(func, target, std::move(patterns))))
      signalPassFailure();
  }
};
} // namespace

std::unique_ptr<Pass> mlir::tosa::createTosaToLinalg() {
  return std::make_unique<TosaToLinalg>();
}

void mlir::tosa::addTosaToLinalgPasses(
    OpPassManager &pm, const TosaToLinalgOptions &options,
    const TosaToLinalgNamedOptions &tosaToLinalgNamedOptions,
    std::optional<tosa::TosaValidationOptions> validationOptions) {
  // Optional decompositions are designed to benefit linalg.
  if (!options.disableTosaDecompositions)
    pm.addNestedPass<func::FuncOp>(tosa::createTosaOptionalDecompositions());
  pm.addNestedPass<func::FuncOp>(createCanonicalizerPass());

  pm.addNestedPass<func::FuncOp>(tosa::createTosaInferShapesPass());
  pm.addNestedPass<func::FuncOp>(tosa::createTosaMakeBroadcastablePass());
  pm.addNestedPass<func::FuncOp>(
      tosa::createTosaToLinalgNamed(tosaToLinalgNamedOptions));
  pm.addNestedPass<func::FuncOp>(createCanonicalizerPass());
  // TODO: Remove pass that operates on const tensor and enable optionality
  pm.addNestedPass<func::FuncOp>(tosa::createTosaLayerwiseConstantFoldPass(
      {options.aggressiveReduceConstant}));
  pm.addNestedPass<func::FuncOp>(tosa::createTosaMakeBroadcastablePass());
  if (validationOptions)
    pm.addPass(tosa::createTosaValidation(*validationOptions));
  pm.addNestedPass<func::FuncOp>(tosa::createTosaToLinalg());
}

//===----------------------------------------------------------------------===//
// Pipeline registration.
//===----------------------------------------------------------------------===//

void mlir::tosa::registerTosaToLinalgPipelines() {
  PassPipelineRegistration<>(
      "tosa-to-linalg-pipeline",
      "The default pipeline for converting TOSA operators to the equivalent "
      "operations using the tensor operations in LinAlg as well as LinAlg "
      "named operations.",
      [](OpPassManager &pm) {
        TosaToLinalgOptions tosaToLinalgOptions;
        TosaToLinalgNamedOptions tosaToLinalgNamedOptions;
        TosaValidationOptions validationOptions;
        validationOptions.profile = {"none"};
        validationOptions.extension = {"none"};
        validationOptions.strictOpSpecAlignment = false;
<<<<<<< HEAD
=======
        validationOptions.allowInvalidOpDatatypeCombinations = false;
>>>>>>> 5eee2751
        validationOptions.level = tosa::TosaLevelEnum::EightK;
        tosa::addTosaToLinalgPasses(pm, tosaToLinalgOptions,
                                    tosaToLinalgNamedOptions,
                                    validationOptions);
      });
}<|MERGE_RESOLUTION|>--- conflicted
+++ resolved
@@ -119,10 +119,7 @@
         validationOptions.profile = {"none"};
         validationOptions.extension = {"none"};
         validationOptions.strictOpSpecAlignment = false;
-<<<<<<< HEAD
-=======
         validationOptions.allowInvalidOpDatatypeCombinations = false;
->>>>>>> 5eee2751
         validationOptions.level = tosa::TosaLevelEnum::EightK;
         tosa::addTosaToLinalgPasses(pm, tosaToLinalgOptions,
                                     tosaToLinalgNamedOptions,
