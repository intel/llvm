//===- VectorToLLVM.cpp - Conversion from Vector to the LLVM dialect ------===//
//
// Part of the LLVM Project, under the Apache License v2.0 with LLVM Exceptions.
// See https://llvm.org/LICENSE.txt for license information.
// SPDX-License-Identifier: Apache-2.0 WITH LLVM-exception
//
//===----------------------------------------------------------------------===//

#include "mlir/Conversion/VectorToLLVM/ConvertVectorToLLVM.h"

#include "mlir/Conversion/StandardToLLVM/ConvertStandardToLLVM.h"
#include "mlir/Conversion/StandardToLLVM/ConvertStandardToLLVMPass.h"
#include "mlir/Dialect/LLVMIR/FunctionCallUtils.h"
#include "mlir/Dialect/LLVMIR/LLVMDialect.h"
#include "mlir/Dialect/StandardOps/IR/Ops.h"
#include "mlir/Dialect/Vector/VectorOps.h"
#include "mlir/IR/BuiltinTypes.h"
#include "mlir/Target/LLVMIR/TypeTranslation.h"
#include "mlir/Transforms/DialectConversion.h"

using namespace mlir;
using namespace mlir::vector;

// Helper to reduce vector type by one rank at front.
static VectorType reducedVectorTypeFront(VectorType tp) {
  assert((tp.getRank() > 1) && "unlowerable vector type");
  return VectorType::get(tp.getShape().drop_front(), tp.getElementType());
}

// Helper to reduce vector type by *all* but one rank at back.
static VectorType reducedVectorTypeBack(VectorType tp) {
  assert((tp.getRank() > 1) && "unlowerable vector type");
  return VectorType::get(tp.getShape().take_back(), tp.getElementType());
}

// Helper that picks the proper sequence for inserting.
static Value insertOne(ConversionPatternRewriter &rewriter,
                       LLVMTypeConverter &typeConverter, Location loc,
                       Value val1, Value val2, Type llvmType, int64_t rank,
                       int64_t pos) {
  if (rank == 1) {
    auto idxType = rewriter.getIndexType();
    auto constant = rewriter.create<LLVM::ConstantOp>(
        loc, typeConverter.convertType(idxType),
        rewriter.getIntegerAttr(idxType, pos));
    return rewriter.create<LLVM::InsertElementOp>(loc, llvmType, val1, val2,
                                                  constant);
  }
  return rewriter.create<LLVM::InsertValueOp>(loc, llvmType, val1, val2,
                                              rewriter.getI64ArrayAttr(pos));
}

// Helper that picks the proper sequence for inserting.
static Value insertOne(PatternRewriter &rewriter, Location loc, Value from,
                       Value into, int64_t offset) {
  auto vectorType = into.getType().cast<VectorType>();
  if (vectorType.getRank() > 1)
    return rewriter.create<InsertOp>(loc, from, into, offset);
  return rewriter.create<vector::InsertElementOp>(
      loc, vectorType, from, into,
      rewriter.create<ConstantIndexOp>(loc, offset));
}

// Helper that picks the proper sequence for extracting.
static Value extractOne(ConversionPatternRewriter &rewriter,
                        LLVMTypeConverter &typeConverter, Location loc,
                        Value val, Type llvmType, int64_t rank, int64_t pos) {
  if (rank == 1) {
    auto idxType = rewriter.getIndexType();
    auto constant = rewriter.create<LLVM::ConstantOp>(
        loc, typeConverter.convertType(idxType),
        rewriter.getIntegerAttr(idxType, pos));
    return rewriter.create<LLVM::ExtractElementOp>(loc, llvmType, val,
                                                   constant);
  }
  return rewriter.create<LLVM::ExtractValueOp>(loc, llvmType, val,
                                               rewriter.getI64ArrayAttr(pos));
}

// Helper that picks the proper sequence for extracting.
static Value extractOne(PatternRewriter &rewriter, Location loc, Value vector,
                        int64_t offset) {
  auto vectorType = vector.getType().cast<VectorType>();
  if (vectorType.getRank() > 1)
    return rewriter.create<ExtractOp>(loc, vector, offset);
  return rewriter.create<vector::ExtractElementOp>(
      loc, vectorType.getElementType(), vector,
      rewriter.create<ConstantIndexOp>(loc, offset));
}

// Helper that returns a subset of `arrayAttr` as a vector of int64_t.
// TODO: Better support for attribute subtype forwarding + slicing.
static SmallVector<int64_t, 4> getI64SubArray(ArrayAttr arrayAttr,
                                              unsigned dropFront = 0,
                                              unsigned dropBack = 0) {
  assert(arrayAttr.size() > dropFront + dropBack && "Out of bounds");
  auto range = arrayAttr.getAsRange<IntegerAttr>();
  SmallVector<int64_t, 4> res;
  res.reserve(arrayAttr.size() - dropFront - dropBack);
  for (auto it = range.begin() + dropFront, eit = range.end() - dropBack;
       it != eit; ++it)
    res.push_back((*it).getValue().getSExtValue());
  return res;
}

static Value createCastToIndexLike(ConversionPatternRewriter &rewriter,
                                   Location loc, Type targetType, Value value) {
  if (targetType == value.getType())
    return value;

  bool targetIsIndex = targetType.isIndex();
  bool valueIsIndex = value.getType().isIndex();
  if (targetIsIndex ^ valueIsIndex)
    return rewriter.create<IndexCastOp>(loc, targetType, value);

  auto targetIntegerType = targetType.dyn_cast<IntegerType>();
  auto valueIntegerType = value.getType().dyn_cast<IntegerType>();
  assert(targetIntegerType && valueIntegerType &&
         "unexpected cast between types other than integers and index");
  assert(targetIntegerType.getSignedness() == valueIntegerType.getSignedness());

  if (targetIntegerType.getWidth() > valueIntegerType.getWidth())
    return rewriter.create<SignExtendIOp>(loc, targetIntegerType, value);
  return rewriter.create<TruncateIOp>(loc, targetIntegerType, value);
}

// Helper that returns a vector comparison that constructs a mask:
//     mask = [0,1,..,n-1] + [o,o,..,o] < [b,b,..,b]
//
// NOTE: The LLVM::GetActiveLaneMaskOp intrinsic would provide an alternative,
//       much more compact, IR for this operation, but LLVM eventually
//       generates more elaborate instructions for this intrinsic since it
//       is very conservative on the boundary conditions.
static Value buildVectorComparison(ConversionPatternRewriter &rewriter,
                                   Operation *op, bool enableIndexOptimizations,
                                   int64_t dim, Value b, Value *off = nullptr) {
  auto loc = op->getLoc();
  // If we can assume all indices fit in 32-bit, we perform the vector
  // comparison in 32-bit to get a higher degree of SIMD parallelism.
  // Otherwise we perform the vector comparison using 64-bit indices.
  Value indices;
  Type idxType;
  if (enableIndexOptimizations) {
    indices = rewriter.create<ConstantOp>(
        loc, rewriter.getI32VectorAttr(
                 llvm::to_vector<4>(llvm::seq<int32_t>(0, dim))));
    idxType = rewriter.getI32Type();
  } else {
    indices = rewriter.create<ConstantOp>(
        loc, rewriter.getI64VectorAttr(
                 llvm::to_vector<4>(llvm::seq<int64_t>(0, dim))));
    idxType = rewriter.getI64Type();
  }
  // Add in an offset if requested.
  if (off) {
    Value o = createCastToIndexLike(rewriter, loc, idxType, *off);
    Value ov = rewriter.create<SplatOp>(loc, indices.getType(), o);
    indices = rewriter.create<AddIOp>(loc, ov, indices);
  }
  // Construct the vector comparison.
  Value bound = createCastToIndexLike(rewriter, loc, idxType, b);
  Value bounds = rewriter.create<SplatOp>(loc, indices.getType(), bound);
  return rewriter.create<CmpIOp>(loc, CmpIPredicate::slt, indices, bounds);
}

// Helper that returns data layout alignment of a memref.
LogicalResult getMemRefAlignment(LLVMTypeConverter &typeConverter,
                                 MemRefType memrefType, unsigned &align) {
  Type elementTy = typeConverter.convertType(memrefType.getElementType());
  if (!elementTy)
    return failure();

  // TODO: this should use the MLIR data layout when it becomes available and
  // stop depending on translation.
  llvm::LLVMContext llvmContext;
  align = LLVM::TypeToLLVMIRTranslator(llvmContext)
              .getPreferredAlignment(elementTy, typeConverter.getDataLayout());
  return success();
}

// Add an index vector component to a base pointer. This almost always succeeds
// unless the last stride is non-unit or the memory space is not zero.
static LogicalResult getIndexedPtrs(ConversionPatternRewriter &rewriter,
                                    Location loc, Value memref, Value base,
                                    Value index, MemRefType memRefType,
                                    VectorType vType, Value &ptrs) {
  int64_t offset;
  SmallVector<int64_t, 4> strides;
  auto successStrides = getStridesAndOffset(memRefType, strides, offset);
  if (failed(successStrides) || strides.back() != 1 ||
      memRefType.getMemorySpaceAsInt() != 0)
    return failure();
  auto pType = MemRefDescriptor(memref).getElementPtrType();
  auto ptrsType = LLVM::getFixedVectorType(pType, vType.getDimSize(0));
  ptrs = rewriter.create<LLVM::GEPOp>(loc, ptrsType, base, index);
  return success();
}

// Casts a strided element pointer to a vector pointer.  The vector pointer
// will be in the same address space as the incoming memref type.
static Value castDataPtr(ConversionPatternRewriter &rewriter, Location loc,
                         Value ptr, MemRefType memRefType, Type vt) {
  auto pType = LLVM::LLVMPointerType::get(vt, memRefType.getMemorySpaceAsInt());
  return rewriter.create<LLVM::BitcastOp>(loc, pType, ptr);
}

static LogicalResult
replaceTransferOpWithLoadOrStore(ConversionPatternRewriter &rewriter,
                                 LLVMTypeConverter &typeConverter, Location loc,
                                 TransferReadOp xferOp,
                                 ArrayRef<Value> operands, Value dataPtr) {
  unsigned align;
  if (failed(getMemRefAlignment(
          typeConverter, xferOp.getShapedType().cast<MemRefType>(), align)))
    return failure();
  rewriter.replaceOpWithNewOp<LLVM::LoadOp>(xferOp, dataPtr, align);
  return success();
}

static LogicalResult
replaceTransferOpWithMasked(ConversionPatternRewriter &rewriter,
                            LLVMTypeConverter &typeConverter, Location loc,
                            TransferReadOp xferOp, ArrayRef<Value> operands,
                            Value dataPtr, Value mask) {
  VectorType fillType = xferOp.getVectorType();
  Value fill = rewriter.create<SplatOp>(loc, fillType, xferOp.padding());

  Type vecTy = typeConverter.convertType(xferOp.getVectorType());
  if (!vecTy)
    return failure();

  unsigned align;
  if (failed(getMemRefAlignment(
          typeConverter, xferOp.getShapedType().cast<MemRefType>(), align)))
    return failure();

  rewriter.replaceOpWithNewOp<LLVM::MaskedLoadOp>(
      xferOp, vecTy, dataPtr, mask, ValueRange{fill},
      rewriter.getI32IntegerAttr(align));
  return success();
}

static LogicalResult
replaceTransferOpWithLoadOrStore(ConversionPatternRewriter &rewriter,
                                 LLVMTypeConverter &typeConverter, Location loc,
                                 TransferWriteOp xferOp,
                                 ArrayRef<Value> operands, Value dataPtr) {
  unsigned align;
  if (failed(getMemRefAlignment(
          typeConverter, xferOp.getShapedType().cast<MemRefType>(), align)))
    return failure();
  auto adaptor = TransferWriteOpAdaptor(operands);
  rewriter.replaceOpWithNewOp<LLVM::StoreOp>(xferOp, adaptor.vector(), dataPtr,
                                             align);
  return success();
}

static LogicalResult
replaceTransferOpWithMasked(ConversionPatternRewriter &rewriter,
                            LLVMTypeConverter &typeConverter, Location loc,
                            TransferWriteOp xferOp, ArrayRef<Value> operands,
                            Value dataPtr, Value mask) {
  unsigned align;
  if (failed(getMemRefAlignment(
          typeConverter, xferOp.getShapedType().cast<MemRefType>(), align)))
    return failure();

  auto adaptor = TransferWriteOpAdaptor(operands);
  rewriter.replaceOpWithNewOp<LLVM::MaskedStoreOp>(
      xferOp, adaptor.vector(), dataPtr, mask,
      rewriter.getI32IntegerAttr(align));
  return success();
}

static TransferReadOpAdaptor getTransferOpAdapter(TransferReadOp xferOp,
                                                  ArrayRef<Value> operands) {
  return TransferReadOpAdaptor(operands);
}

static TransferWriteOpAdaptor getTransferOpAdapter(TransferWriteOp xferOp,
                                                   ArrayRef<Value> operands) {
  return TransferWriteOpAdaptor(operands);
}

namespace {

/// Conversion pattern for a vector.bitcast.
class VectorBitCastOpConversion
    : public ConvertOpToLLVMPattern<vector::BitCastOp> {
public:
  using ConvertOpToLLVMPattern<vector::BitCastOp>::ConvertOpToLLVMPattern;

  LogicalResult
  matchAndRewrite(vector::BitCastOp bitCastOp, ArrayRef<Value> operands,
                  ConversionPatternRewriter &rewriter) const override {
    // Only 1-D vectors can be lowered to LLVM.
    VectorType resultTy = bitCastOp.getType();
    if (resultTy.getRank() != 1)
      return failure();
    Type newResultTy = typeConverter->convertType(resultTy);
    rewriter.replaceOpWithNewOp<LLVM::BitcastOp>(bitCastOp, newResultTy,
                                                 operands[0]);
    return success();
  }
};

/// Conversion pattern for a vector.matrix_multiply.
/// This is lowered directly to the proper llvm.intr.matrix.multiply.
class VectorMatmulOpConversion
    : public ConvertOpToLLVMPattern<vector::MatmulOp> {
public:
  using ConvertOpToLLVMPattern<vector::MatmulOp>::ConvertOpToLLVMPattern;

  LogicalResult
  matchAndRewrite(vector::MatmulOp matmulOp, ArrayRef<Value> operands,
                  ConversionPatternRewriter &rewriter) const override {
    auto adaptor = vector::MatmulOpAdaptor(operands);
    rewriter.replaceOpWithNewOp<LLVM::MatrixMultiplyOp>(
        matmulOp, typeConverter->convertType(matmulOp.res().getType()),
        adaptor.lhs(), adaptor.rhs(), matmulOp.lhs_rows(),
        matmulOp.lhs_columns(), matmulOp.rhs_columns());
    return success();
  }
};

/// Conversion pattern for a vector.flat_transpose.
/// This is lowered directly to the proper llvm.intr.matrix.transpose.
class VectorFlatTransposeOpConversion
    : public ConvertOpToLLVMPattern<vector::FlatTransposeOp> {
public:
  using ConvertOpToLLVMPattern<vector::FlatTransposeOp>::ConvertOpToLLVMPattern;

  LogicalResult
  matchAndRewrite(vector::FlatTransposeOp transOp, ArrayRef<Value> operands,
                  ConversionPatternRewriter &rewriter) const override {
    auto adaptor = vector::FlatTransposeOpAdaptor(operands);
    rewriter.replaceOpWithNewOp<LLVM::MatrixTransposeOp>(
        transOp, typeConverter->convertType(transOp.res().getType()),
        adaptor.matrix(), transOp.rows(), transOp.columns());
    return success();
  }
};

/// Overloaded utility that replaces a vector.load, vector.store,
/// vector.maskedload and vector.maskedstore with their respective LLVM
/// couterparts.
static void replaceLoadOrStoreOp(vector::LoadOp loadOp,
                                 vector::LoadOpAdaptor adaptor,
                                 VectorType vectorTy, Value ptr, unsigned align,
                                 ConversionPatternRewriter &rewriter) {
  rewriter.replaceOpWithNewOp<LLVM::LoadOp>(loadOp, ptr, align);
}

static void replaceLoadOrStoreOp(vector::MaskedLoadOp loadOp,
                                 vector::MaskedLoadOpAdaptor adaptor,
                                 VectorType vectorTy, Value ptr, unsigned align,
                                 ConversionPatternRewriter &rewriter) {
  rewriter.replaceOpWithNewOp<LLVM::MaskedLoadOp>(
      loadOp, vectorTy, ptr, adaptor.mask(), adaptor.pass_thru(), align);
}

static void replaceLoadOrStoreOp(vector::StoreOp storeOp,
                                 vector::StoreOpAdaptor adaptor,
                                 VectorType vectorTy, Value ptr, unsigned align,
                                 ConversionPatternRewriter &rewriter) {
  rewriter.replaceOpWithNewOp<LLVM::StoreOp>(storeOp, adaptor.valueToStore(),
                                             ptr, align);
}

static void replaceLoadOrStoreOp(vector::MaskedStoreOp storeOp,
                                 vector::MaskedStoreOpAdaptor adaptor,
                                 VectorType vectorTy, Value ptr, unsigned align,
                                 ConversionPatternRewriter &rewriter) {
  rewriter.replaceOpWithNewOp<LLVM::MaskedStoreOp>(
      storeOp, adaptor.valueToStore(), ptr, adaptor.mask(), align);
}

/// Conversion pattern for a vector.load, vector.store, vector.maskedload, and
/// vector.maskedstore.
template <class LoadOrStoreOp, class LoadOrStoreOpAdaptor>
class VectorLoadStoreConversion : public ConvertOpToLLVMPattern<LoadOrStoreOp> {
public:
  using ConvertOpToLLVMPattern<LoadOrStoreOp>::ConvertOpToLLVMPattern;

  LogicalResult
  matchAndRewrite(LoadOrStoreOp loadOrStoreOp, ArrayRef<Value> operands,
                  ConversionPatternRewriter &rewriter) const override {
    // Only 1-D vectors can be lowered to LLVM.
    VectorType vectorTy = loadOrStoreOp.getVectorType();
    if (vectorTy.getRank() > 1)
      return failure();

    auto loc = loadOrStoreOp->getLoc();
    auto adaptor = LoadOrStoreOpAdaptor(operands);
    MemRefType memRefTy = loadOrStoreOp.getMemRefType();

    // Resolve alignment.
    unsigned align;
    if (failed(getMemRefAlignment(*this->getTypeConverter(), memRefTy, align)))
      return failure();

    // Resolve address.
    auto vtype = this->typeConverter->convertType(loadOrStoreOp.getVectorType())
                     .template cast<VectorType>();
    Value dataPtr = this->getStridedElementPtr(loc, memRefTy, adaptor.base(),
                                               adaptor.indices(), rewriter);
    Value ptr = castDataPtr(rewriter, loc, dataPtr, memRefTy, vtype);

    replaceLoadOrStoreOp(loadOrStoreOp, adaptor, vtype, ptr, align, rewriter);
    return success();
  }
};

/// Conversion pattern for a vector.gather.
class VectorGatherOpConversion
    : public ConvertOpToLLVMPattern<vector::GatherOp> {
public:
  using ConvertOpToLLVMPattern<vector::GatherOp>::ConvertOpToLLVMPattern;

  LogicalResult
  matchAndRewrite(vector::GatherOp gather, ArrayRef<Value> operands,
                  ConversionPatternRewriter &rewriter) const override {
    auto loc = gather->getLoc();
    auto adaptor = vector::GatherOpAdaptor(operands);
    MemRefType memRefType = gather.getMemRefType();

    // Resolve alignment.
    unsigned align;
    if (failed(getMemRefAlignment(*getTypeConverter(), memRefType, align)))
      return failure();

<<<<<<< HEAD
    // Get index ptrs.
    VectorType vType = gather.getVectorType();
    Type iType = gather.getIndicesVectorType().getElementType();
=======
    // Resolve address.
>>>>>>> 2e412c55
    Value ptrs;
    VectorType vType = gather.getVectorType();
    Value ptr = getStridedElementPtr(loc, memRefType, adaptor.base(),
                                     adaptor.indices(), rewriter);
    if (failed(getIndexedPtrs(rewriter, loc, adaptor.base(), ptr,
                              adaptor.index_vec(), memRefType, vType, ptrs)))
      return failure();

    // Replace with the gather intrinsic.
    rewriter.replaceOpWithNewOp<LLVM::masked_gather>(
        gather, typeConverter->convertType(vType), ptrs, adaptor.mask(),
        adaptor.pass_thru(), rewriter.getI32IntegerAttr(align));
    return success();
  }
};

/// Conversion pattern for a vector.scatter.
class VectorScatterOpConversion
    : public ConvertOpToLLVMPattern<vector::ScatterOp> {
public:
  using ConvertOpToLLVMPattern<vector::ScatterOp>::ConvertOpToLLVMPattern;

  LogicalResult
  matchAndRewrite(vector::ScatterOp scatter, ArrayRef<Value> operands,
                  ConversionPatternRewriter &rewriter) const override {
    auto loc = scatter->getLoc();
    auto adaptor = vector::ScatterOpAdaptor(operands);
    MemRefType memRefType = scatter.getMemRefType();

    // Resolve alignment.
    unsigned align;
    if (failed(getMemRefAlignment(*getTypeConverter(), memRefType, align)))
      return failure();

<<<<<<< HEAD
    // Get index ptrs.
    VectorType vType = scatter.getVectorType();
    Type iType = scatter.getIndicesVectorType().getElementType();
=======
    // Resolve address.
>>>>>>> 2e412c55
    Value ptrs;
    VectorType vType = scatter.getVectorType();
    Value ptr = getStridedElementPtr(loc, memRefType, adaptor.base(),
                                     adaptor.indices(), rewriter);
    if (failed(getIndexedPtrs(rewriter, loc, adaptor.base(), ptr,
                              adaptor.index_vec(), memRefType, vType, ptrs)))
      return failure();

    // Replace with the scatter intrinsic.
    rewriter.replaceOpWithNewOp<LLVM::masked_scatter>(
        scatter, adaptor.valueToStore(), ptrs, adaptor.mask(),
        rewriter.getI32IntegerAttr(align));
    return success();
  }
};

/// Conversion pattern for a vector.expandload.
class VectorExpandLoadOpConversion
    : public ConvertOpToLLVMPattern<vector::ExpandLoadOp> {
public:
  using ConvertOpToLLVMPattern<vector::ExpandLoadOp>::ConvertOpToLLVMPattern;

  LogicalResult
  matchAndRewrite(vector::ExpandLoadOp expand, ArrayRef<Value> operands,
                  ConversionPatternRewriter &rewriter) const override {
    auto loc = expand->getLoc();
    auto adaptor = vector::ExpandLoadOpAdaptor(operands);
    MemRefType memRefType = expand.getMemRefType();

    // Resolve address.
    auto vtype = typeConverter->convertType(expand.getVectorType());
<<<<<<< HEAD
    Value ptr = this->getStridedElementPtr(loc, memRefType, adaptor.base(),
                                           adaptor.indices(), rewriter);
=======
    Value ptr = getStridedElementPtr(loc, memRefType, adaptor.base(),
                                     adaptor.indices(), rewriter);
>>>>>>> 2e412c55

    rewriter.replaceOpWithNewOp<LLVM::masked_expandload>(
        expand, vtype, ptr, adaptor.mask(), adaptor.pass_thru());
    return success();
  }
};

/// Conversion pattern for a vector.compressstore.
class VectorCompressStoreOpConversion
    : public ConvertOpToLLVMPattern<vector::CompressStoreOp> {
public:
  using ConvertOpToLLVMPattern<vector::CompressStoreOp>::ConvertOpToLLVMPattern;

  LogicalResult
  matchAndRewrite(vector::CompressStoreOp compress, ArrayRef<Value> operands,
                  ConversionPatternRewriter &rewriter) const override {
    auto loc = compress->getLoc();
    auto adaptor = vector::CompressStoreOpAdaptor(operands);
    MemRefType memRefType = compress.getMemRefType();

    // Resolve address.
    Value ptr = getStridedElementPtr(loc, memRefType, adaptor.base(),
                                     adaptor.indices(), rewriter);

    rewriter.replaceOpWithNewOp<LLVM::masked_compressstore>(
        compress, adaptor.valueToStore(), ptr, adaptor.mask());
    return success();
  }
};

/// Conversion pattern for all vector reductions.
class VectorReductionOpConversion
    : public ConvertOpToLLVMPattern<vector::ReductionOp> {
public:
  explicit VectorReductionOpConversion(LLVMTypeConverter &typeConv,
                                       bool reassociateFPRed)
      : ConvertOpToLLVMPattern<vector::ReductionOp>(typeConv),
        reassociateFPReductions(reassociateFPRed) {}

  LogicalResult
  matchAndRewrite(vector::ReductionOp reductionOp, ArrayRef<Value> operands,
                  ConversionPatternRewriter &rewriter) const override {
    auto kind = reductionOp.kind();
    Type eltType = reductionOp.dest().getType();
    Type llvmType = typeConverter->convertType(eltType);
    if (eltType.isIntOrIndex()) {
      // Integer reductions: add/mul/min/max/and/or/xor.
      if (kind == "add")
        rewriter.replaceOpWithNewOp<LLVM::vector_reduce_add>(
            reductionOp, llvmType, operands[0]);
      else if (kind == "mul")
        rewriter.replaceOpWithNewOp<LLVM::vector_reduce_mul>(
            reductionOp, llvmType, operands[0]);
      else if (kind == "min" &&
               (eltType.isIndex() || eltType.isUnsignedInteger()))
        rewriter.replaceOpWithNewOp<LLVM::vector_reduce_umin>(
            reductionOp, llvmType, operands[0]);
      else if (kind == "min")
        rewriter.replaceOpWithNewOp<LLVM::vector_reduce_smin>(
            reductionOp, llvmType, operands[0]);
      else if (kind == "max" &&
               (eltType.isIndex() || eltType.isUnsignedInteger()))
        rewriter.replaceOpWithNewOp<LLVM::vector_reduce_umax>(
            reductionOp, llvmType, operands[0]);
      else if (kind == "max")
        rewriter.replaceOpWithNewOp<LLVM::vector_reduce_smax>(
            reductionOp, llvmType, operands[0]);
      else if (kind == "and")
        rewriter.replaceOpWithNewOp<LLVM::vector_reduce_and>(
            reductionOp, llvmType, operands[0]);
      else if (kind == "or")
        rewriter.replaceOpWithNewOp<LLVM::vector_reduce_or>(
            reductionOp, llvmType, operands[0]);
      else if (kind == "xor")
        rewriter.replaceOpWithNewOp<LLVM::vector_reduce_xor>(
            reductionOp, llvmType, operands[0]);
      else
        return failure();
      return success();
    }

    if (!eltType.isa<FloatType>())
      return failure();

    // Floating-point reductions: add/mul/min/max
    if (kind == "add") {
      // Optional accumulator (or zero).
      Value acc = operands.size() > 1 ? operands[1]
                                      : rewriter.create<LLVM::ConstantOp>(
                                            reductionOp->getLoc(), llvmType,
                                            rewriter.getZeroAttr(eltType));
      rewriter.replaceOpWithNewOp<LLVM::vector_reduce_fadd>(
          reductionOp, llvmType, acc, operands[0],
          rewriter.getBoolAttr(reassociateFPReductions));
    } else if (kind == "mul") {
      // Optional accumulator (or one).
      Value acc = operands.size() > 1
                      ? operands[1]
                      : rewriter.create<LLVM::ConstantOp>(
                            reductionOp->getLoc(), llvmType,
                            rewriter.getFloatAttr(eltType, 1.0));
      rewriter.replaceOpWithNewOp<LLVM::vector_reduce_fmul>(
          reductionOp, llvmType, acc, operands[0],
          rewriter.getBoolAttr(reassociateFPReductions));
    } else if (kind == "min")
      rewriter.replaceOpWithNewOp<LLVM::vector_reduce_fmin>(
          reductionOp, llvmType, operands[0]);
    else if (kind == "max")
      rewriter.replaceOpWithNewOp<LLVM::vector_reduce_fmax>(
          reductionOp, llvmType, operands[0]);
    else
      return failure();
    return success();
  }

private:
  const bool reassociateFPReductions;
};

/// Conversion pattern for a vector.create_mask (1-D only).
class VectorCreateMaskOpConversion
    : public ConvertOpToLLVMPattern<vector::CreateMaskOp> {
public:
  explicit VectorCreateMaskOpConversion(LLVMTypeConverter &typeConv,
                                        bool enableIndexOpt)
      : ConvertOpToLLVMPattern<vector::CreateMaskOp>(typeConv),
        enableIndexOptimizations(enableIndexOpt) {}

  LogicalResult
  matchAndRewrite(vector::CreateMaskOp op, ArrayRef<Value> operands,
                  ConversionPatternRewriter &rewriter) const override {
    auto dstType = op.getType();
    int64_t rank = dstType.getRank();
    if (rank == 1) {
      rewriter.replaceOp(
          op, buildVectorComparison(rewriter, op, enableIndexOptimizations,
                                    dstType.getDimSize(0), operands[0]));
      return success();
    }
    return failure();
  }

private:
  const bool enableIndexOptimizations;
};

class VectorShuffleOpConversion
    : public ConvertOpToLLVMPattern<vector::ShuffleOp> {
public:
  using ConvertOpToLLVMPattern<vector::ShuffleOp>::ConvertOpToLLVMPattern;

  LogicalResult
  matchAndRewrite(vector::ShuffleOp shuffleOp, ArrayRef<Value> operands,
                  ConversionPatternRewriter &rewriter) const override {
    auto loc = shuffleOp->getLoc();
    auto adaptor = vector::ShuffleOpAdaptor(operands);
    auto v1Type = shuffleOp.getV1VectorType();
    auto v2Type = shuffleOp.getV2VectorType();
    auto vectorType = shuffleOp.getVectorType();
    Type llvmType = typeConverter->convertType(vectorType);
    auto maskArrayAttr = shuffleOp.mask();

    // Bail if result type cannot be lowered.
    if (!llvmType)
      return failure();

    // Get rank and dimension sizes.
    int64_t rank = vectorType.getRank();
    assert(v1Type.getRank() == rank);
    assert(v2Type.getRank() == rank);
    int64_t v1Dim = v1Type.getDimSize(0);

    // For rank 1, where both operands have *exactly* the same vector type,
    // there is direct shuffle support in LLVM. Use it!
    if (rank == 1 && v1Type == v2Type) {
      Value llvmShuffleOp = rewriter.create<LLVM::ShuffleVectorOp>(
          loc, adaptor.v1(), adaptor.v2(), maskArrayAttr);
      rewriter.replaceOp(shuffleOp, llvmShuffleOp);
      return success();
    }

    // For all other cases, insert the individual values individually.
    Value insert = rewriter.create<LLVM::UndefOp>(loc, llvmType);
    int64_t insPos = 0;
    for (auto en : llvm::enumerate(maskArrayAttr)) {
      int64_t extPos = en.value().cast<IntegerAttr>().getInt();
      Value value = adaptor.v1();
      if (extPos >= v1Dim) {
        extPos -= v1Dim;
        value = adaptor.v2();
      }
      Value extract = extractOne(rewriter, *getTypeConverter(), loc, value,
                                 llvmType, rank, extPos);
      insert = insertOne(rewriter, *getTypeConverter(), loc, insert, extract,
                         llvmType, rank, insPos++);
    }
    rewriter.replaceOp(shuffleOp, insert);
    return success();
  }
};

class VectorExtractElementOpConversion
    : public ConvertOpToLLVMPattern<vector::ExtractElementOp> {
public:
  using ConvertOpToLLVMPattern<
      vector::ExtractElementOp>::ConvertOpToLLVMPattern;

  LogicalResult
  matchAndRewrite(vector::ExtractElementOp extractEltOp,
                  ArrayRef<Value> operands,
                  ConversionPatternRewriter &rewriter) const override {
    auto adaptor = vector::ExtractElementOpAdaptor(operands);
    auto vectorType = extractEltOp.getVectorType();
    auto llvmType = typeConverter->convertType(vectorType.getElementType());

    // Bail if result type cannot be lowered.
    if (!llvmType)
      return failure();

    rewriter.replaceOpWithNewOp<LLVM::ExtractElementOp>(
        extractEltOp, llvmType, adaptor.vector(), adaptor.position());
    return success();
  }
};

class VectorExtractOpConversion
    : public ConvertOpToLLVMPattern<vector::ExtractOp> {
public:
  using ConvertOpToLLVMPattern<vector::ExtractOp>::ConvertOpToLLVMPattern;

  LogicalResult
  matchAndRewrite(vector::ExtractOp extractOp, ArrayRef<Value> operands,
                  ConversionPatternRewriter &rewriter) const override {
    auto loc = extractOp->getLoc();
    auto adaptor = vector::ExtractOpAdaptor(operands);
    auto vectorType = extractOp.getVectorType();
    auto resultType = extractOp.getResult().getType();
    auto llvmResultType = typeConverter->convertType(resultType);
    auto positionArrayAttr = extractOp.position();

    // Bail if result type cannot be lowered.
    if (!llvmResultType)
      return failure();

    // One-shot extraction of vector from array (only requires extractvalue).
    if (resultType.isa<VectorType>()) {
      Value extracted = rewriter.create<LLVM::ExtractValueOp>(
          loc, llvmResultType, adaptor.vector(), positionArrayAttr);
      rewriter.replaceOp(extractOp, extracted);
      return success();
    }

    // Potential extraction of 1-D vector from array.
    auto *context = extractOp->getContext();
    Value extracted = adaptor.vector();
    auto positionAttrs = positionArrayAttr.getValue();
    if (positionAttrs.size() > 1) {
      auto oneDVectorType = reducedVectorTypeBack(vectorType);
      auto nMinusOnePositionAttrs =
          ArrayAttr::get(context, positionAttrs.drop_back());
      extracted = rewriter.create<LLVM::ExtractValueOp>(
          loc, typeConverter->convertType(oneDVectorType), extracted,
          nMinusOnePositionAttrs);
    }

    // Remaining extraction of element from 1-D LLVM vector
    auto position = positionAttrs.back().cast<IntegerAttr>();
    auto i64Type = IntegerType::get(rewriter.getContext(), 64);
    auto constant = rewriter.create<LLVM::ConstantOp>(loc, i64Type, position);
    extracted =
        rewriter.create<LLVM::ExtractElementOp>(loc, extracted, constant);
    rewriter.replaceOp(extractOp, extracted);

    return success();
  }
};

/// Conversion pattern that turns a vector.fma on a 1-D vector
/// into an llvm.intr.fmuladd. This is a trivial 1-1 conversion.
/// This does not match vectors of n >= 2 rank.
///
/// Example:
/// ```
///  vector.fma %a, %a, %a : vector<8xf32>
/// ```
/// is converted to:
/// ```
///  llvm.intr.fmuladd %va, %va, %va:
///    (!llvm."<8 x f32>">, !llvm<"<8 x f32>">, !llvm<"<8 x f32>">)
///    -> !llvm."<8 x f32>">
/// ```
class VectorFMAOp1DConversion : public ConvertOpToLLVMPattern<vector::FMAOp> {
public:
  using ConvertOpToLLVMPattern<vector::FMAOp>::ConvertOpToLLVMPattern;

  LogicalResult
  matchAndRewrite(vector::FMAOp fmaOp, ArrayRef<Value> operands,
                  ConversionPatternRewriter &rewriter) const override {
    auto adaptor = vector::FMAOpAdaptor(operands);
    VectorType vType = fmaOp.getVectorType();
    if (vType.getRank() != 1)
      return failure();
    rewriter.replaceOpWithNewOp<LLVM::FMulAddOp>(fmaOp, adaptor.lhs(),
                                                 adaptor.rhs(), adaptor.acc());
    return success();
  }
};

class VectorInsertElementOpConversion
    : public ConvertOpToLLVMPattern<vector::InsertElementOp> {
public:
  using ConvertOpToLLVMPattern<vector::InsertElementOp>::ConvertOpToLLVMPattern;

  LogicalResult
  matchAndRewrite(vector::InsertElementOp insertEltOp, ArrayRef<Value> operands,
                  ConversionPatternRewriter &rewriter) const override {
    auto adaptor = vector::InsertElementOpAdaptor(operands);
    auto vectorType = insertEltOp.getDestVectorType();
    auto llvmType = typeConverter->convertType(vectorType);

    // Bail if result type cannot be lowered.
    if (!llvmType)
      return failure();

    rewriter.replaceOpWithNewOp<LLVM::InsertElementOp>(
        insertEltOp, llvmType, adaptor.dest(), adaptor.source(),
        adaptor.position());
    return success();
  }
};

class VectorInsertOpConversion
    : public ConvertOpToLLVMPattern<vector::InsertOp> {
public:
  using ConvertOpToLLVMPattern<vector::InsertOp>::ConvertOpToLLVMPattern;

  LogicalResult
  matchAndRewrite(vector::InsertOp insertOp, ArrayRef<Value> operands,
                  ConversionPatternRewriter &rewriter) const override {
    auto loc = insertOp->getLoc();
    auto adaptor = vector::InsertOpAdaptor(operands);
    auto sourceType = insertOp.getSourceType();
    auto destVectorType = insertOp.getDestVectorType();
    auto llvmResultType = typeConverter->convertType(destVectorType);
    auto positionArrayAttr = insertOp.position();

    // Bail if result type cannot be lowered.
    if (!llvmResultType)
      return failure();

    // One-shot insertion of a vector into an array (only requires insertvalue).
    if (sourceType.isa<VectorType>()) {
      Value inserted = rewriter.create<LLVM::InsertValueOp>(
          loc, llvmResultType, adaptor.dest(), adaptor.source(),
          positionArrayAttr);
      rewriter.replaceOp(insertOp, inserted);
      return success();
    }

    // Potential extraction of 1-D vector from array.
    auto *context = insertOp->getContext();
    Value extracted = adaptor.dest();
    auto positionAttrs = positionArrayAttr.getValue();
    auto position = positionAttrs.back().cast<IntegerAttr>();
    auto oneDVectorType = destVectorType;
    if (positionAttrs.size() > 1) {
      oneDVectorType = reducedVectorTypeBack(destVectorType);
      auto nMinusOnePositionAttrs =
          ArrayAttr::get(context, positionAttrs.drop_back());
      extracted = rewriter.create<LLVM::ExtractValueOp>(
          loc, typeConverter->convertType(oneDVectorType), extracted,
          nMinusOnePositionAttrs);
    }

    // Insertion of an element into a 1-D LLVM vector.
    auto i64Type = IntegerType::get(rewriter.getContext(), 64);
    auto constant = rewriter.create<LLVM::ConstantOp>(loc, i64Type, position);
    Value inserted = rewriter.create<LLVM::InsertElementOp>(
        loc, typeConverter->convertType(oneDVectorType), extracted,
        adaptor.source(), constant);

    // Potential insertion of resulting 1-D vector into array.
    if (positionAttrs.size() > 1) {
      auto nMinusOnePositionAttrs =
          ArrayAttr::get(context, positionAttrs.drop_back());
      inserted = rewriter.create<LLVM::InsertValueOp>(loc, llvmResultType,
                                                      adaptor.dest(), inserted,
                                                      nMinusOnePositionAttrs);
    }

    rewriter.replaceOp(insertOp, inserted);
    return success();
  }
};

/// Rank reducing rewrite for n-D FMA into (n-1)-D FMA where n > 1.
///
/// Example:
/// ```
///   %d = vector.fma %a, %b, %c : vector<2x4xf32>
/// ```
/// is rewritten into:
/// ```
///  %r = splat %f0: vector<2x4xf32>
///  %va = vector.extractvalue %a[0] : vector<2x4xf32>
///  %vb = vector.extractvalue %b[0] : vector<2x4xf32>
///  %vc = vector.extractvalue %c[0] : vector<2x4xf32>
///  %vd = vector.fma %va, %vb, %vc : vector<4xf32>
///  %r2 = vector.insertvalue %vd, %r[0] : vector<4xf32> into vector<2x4xf32>
///  %va2 = vector.extractvalue %a2[1] : vector<2x4xf32>
///  %vb2 = vector.extractvalue %b2[1] : vector<2x4xf32>
///  %vc2 = vector.extractvalue %c2[1] : vector<2x4xf32>
///  %vd2 = vector.fma %va2, %vb2, %vc2 : vector<4xf32>
///  %r3 = vector.insertvalue %vd2, %r2[1] : vector<4xf32> into vector<2x4xf32>
///  // %r3 holds the final value.
/// ```
class VectorFMAOpNDRewritePattern : public OpRewritePattern<FMAOp> {
public:
  using OpRewritePattern<FMAOp>::OpRewritePattern;

  LogicalResult matchAndRewrite(FMAOp op,
                                PatternRewriter &rewriter) const override {
    auto vType = op.getVectorType();
    if (vType.getRank() < 2)
      return failure();

    auto loc = op.getLoc();
    auto elemType = vType.getElementType();
    Value zero = rewriter.create<ConstantOp>(loc, elemType,
                                             rewriter.getZeroAttr(elemType));
    Value desc = rewriter.create<SplatOp>(loc, vType, zero);
    for (int64_t i = 0, e = vType.getShape().front(); i != e; ++i) {
      Value extrLHS = rewriter.create<ExtractOp>(loc, op.lhs(), i);
      Value extrRHS = rewriter.create<ExtractOp>(loc, op.rhs(), i);
      Value extrACC = rewriter.create<ExtractOp>(loc, op.acc(), i);
      Value fma = rewriter.create<FMAOp>(loc, extrLHS, extrRHS, extrACC);
      desc = rewriter.create<InsertOp>(loc, fma, desc, i);
    }
    rewriter.replaceOp(op, desc);
    return success();
  }
};

// When ranks are different, InsertStridedSlice needs to extract a properly
// ranked vector from the destination vector into which to insert. This pattern
// only takes care of this part and forwards the rest of the conversion to
// another pattern that converts InsertStridedSlice for operands of the same
// rank.
//
// RewritePattern for InsertStridedSliceOp where source and destination vectors
// have different ranks. In this case:
//   1. the proper subvector is extracted from the destination vector
//   2. a new InsertStridedSlice op is created to insert the source in the
//   destination subvector
//   3. the destination subvector is inserted back in the proper place
//   4. the op is replaced by the result of step 3.
// The new InsertStridedSlice from step 2. will be picked up by a
// `VectorInsertStridedSliceOpSameRankRewritePattern`.
class VectorInsertStridedSliceOpDifferentRankRewritePattern
    : public OpRewritePattern<InsertStridedSliceOp> {
public:
  using OpRewritePattern<InsertStridedSliceOp>::OpRewritePattern;

  LogicalResult matchAndRewrite(InsertStridedSliceOp op,
                                PatternRewriter &rewriter) const override {
    auto srcType = op.getSourceVectorType();
    auto dstType = op.getDestVectorType();

    if (op.offsets().getValue().empty())
      return failure();

    auto loc = op.getLoc();
    int64_t rankDiff = dstType.getRank() - srcType.getRank();
    assert(rankDiff >= 0);
    if (rankDiff == 0)
      return failure();

    int64_t rankRest = dstType.getRank() - rankDiff;
    // Extract / insert the subvector of matching rank and InsertStridedSlice
    // on it.
    Value extracted =
        rewriter.create<ExtractOp>(loc, op.dest(),
                                   getI64SubArray(op.offsets(), /*dropFront=*/0,
                                                  /*dropBack=*/rankRest));
    // A different pattern will kick in for InsertStridedSlice with matching
    // ranks.
    auto stridedSliceInnerOp = rewriter.create<InsertStridedSliceOp>(
        loc, op.source(), extracted,
        getI64SubArray(op.offsets(), /*dropFront=*/rankDiff),
        getI64SubArray(op.strides(), /*dropFront=*/0));
    rewriter.replaceOpWithNewOp<InsertOp>(
        op, stridedSliceInnerOp.getResult(), op.dest(),
        getI64SubArray(op.offsets(), /*dropFront=*/0,
                       /*dropBack=*/rankRest));
    return success();
  }
};

// RewritePattern for InsertStridedSliceOp where source and destination vectors
// have the same rank. In this case, we reduce
//   1. the proper subvector is extracted from the destination vector
//   2. a new InsertStridedSlice op is created to insert the source in the
//   destination subvector
//   3. the destination subvector is inserted back in the proper place
//   4. the op is replaced by the result of step 3.
// The new InsertStridedSlice from step 2. will be picked up by a
// `VectorInsertStridedSliceOpSameRankRewritePattern`.
class VectorInsertStridedSliceOpSameRankRewritePattern
    : public OpRewritePattern<InsertStridedSliceOp> {
public:
  VectorInsertStridedSliceOpSameRankRewritePattern(MLIRContext *ctx)
      : OpRewritePattern<InsertStridedSliceOp>(ctx) {
    // This pattern creates recursive InsertStridedSliceOp, but the recursion is
    // bounded as the rank is strictly decreasing.
    setHasBoundedRewriteRecursion();
  }

  LogicalResult matchAndRewrite(InsertStridedSliceOp op,
                                PatternRewriter &rewriter) const override {
    auto srcType = op.getSourceVectorType();
    auto dstType = op.getDestVectorType();

    if (op.offsets().getValue().empty())
      return failure();

    int64_t rankDiff = dstType.getRank() - srcType.getRank();
    assert(rankDiff >= 0);
    if (rankDiff != 0)
      return failure();

    if (srcType == dstType) {
      rewriter.replaceOp(op, op.source());
      return success();
    }

    int64_t offset =
        op.offsets().getValue().front().cast<IntegerAttr>().getInt();
    int64_t size = srcType.getShape().front();
    int64_t stride =
        op.strides().getValue().front().cast<IntegerAttr>().getInt();

    auto loc = op.getLoc();
    Value res = op.dest();
    // For each slice of the source vector along the most major dimension.
    for (int64_t off = offset, e = offset + size * stride, idx = 0; off < e;
         off += stride, ++idx) {
      // 1. extract the proper subvector (or element) from source
      Value extractedSource = extractOne(rewriter, loc, op.source(), idx);
      if (extractedSource.getType().isa<VectorType>()) {
        // 2. If we have a vector, extract the proper subvector from destination
        // Otherwise we are at the element level and no need to recurse.
        Value extractedDest = extractOne(rewriter, loc, op.dest(), off);
        // 3. Reduce the problem to lowering a new InsertStridedSlice op with
        // smaller rank.
        extractedSource = rewriter.create<InsertStridedSliceOp>(
            loc, extractedSource, extractedDest,
            getI64SubArray(op.offsets(), /* dropFront=*/1),
            getI64SubArray(op.strides(), /* dropFront=*/1));
      }
      // 4. Insert the extractedSource into the res vector.
      res = insertOne(rewriter, loc, extractedSource, res, off);
    }

    rewriter.replaceOp(op, res);
    return success();
  }
};

/// Returns the strides if the memory underlying `memRefType` has a contiguous
/// static layout.
static llvm::Optional<SmallVector<int64_t, 4>>
computeContiguousStrides(MemRefType memRefType) {
  int64_t offset;
  SmallVector<int64_t, 4> strides;
  if (failed(getStridesAndOffset(memRefType, strides, offset)))
    return None;
  if (!strides.empty() && strides.back() != 1)
    return None;
  // If no layout or identity layout, this is contiguous by definition.
  if (memRefType.getAffineMaps().empty() ||
      memRefType.getAffineMaps().front().isIdentity())
    return strides;

  // Otherwise, we must determine contiguity form shapes. This can only ever
  // work in static cases because MemRefType is underspecified to represent
  // contiguous dynamic shapes in other ways than with just empty/identity
  // layout.
  auto sizes = memRefType.getShape();
  for (int index = 0, e = strides.size() - 2; index < e; ++index) {
    if (ShapedType::isDynamic(sizes[index + 1]) ||
        ShapedType::isDynamicStrideOrOffset(strides[index]) ||
        ShapedType::isDynamicStrideOrOffset(strides[index + 1]))
      return None;
    if (strides[index] != strides[index + 1] * sizes[index + 1])
      return None;
  }
  return strides;
}

class VectorTypeCastOpConversion
    : public ConvertOpToLLVMPattern<vector::TypeCastOp> {
public:
  using ConvertOpToLLVMPattern<vector::TypeCastOp>::ConvertOpToLLVMPattern;

  LogicalResult
  matchAndRewrite(vector::TypeCastOp castOp, ArrayRef<Value> operands,
                  ConversionPatternRewriter &rewriter) const override {
    auto loc = castOp->getLoc();
    MemRefType sourceMemRefType =
        castOp.getOperand().getType().cast<MemRefType>();
    MemRefType targetMemRefType = castOp.getType();

    // Only static shape casts supported atm.
    if (!sourceMemRefType.hasStaticShape() ||
        !targetMemRefType.hasStaticShape())
      return failure();

    auto llvmSourceDescriptorTy =
        operands[0].getType().dyn_cast<LLVM::LLVMStructType>();
    if (!llvmSourceDescriptorTy)
      return failure();
    MemRefDescriptor sourceMemRef(operands[0]);

    auto llvmTargetDescriptorTy = typeConverter->convertType(targetMemRefType)
                                      .dyn_cast_or_null<LLVM::LLVMStructType>();
    if (!llvmTargetDescriptorTy)
      return failure();

    // Only contiguous source buffers supported atm.
    auto sourceStrides = computeContiguousStrides(sourceMemRefType);
    if (!sourceStrides)
      return failure();
    auto targetStrides = computeContiguousStrides(targetMemRefType);
    if (!targetStrides)
      return failure();
    // Only support static strides for now, regardless of contiguity.
    if (llvm::any_of(*targetStrides, [](int64_t stride) {
          return ShapedType::isDynamicStrideOrOffset(stride);
        }))
      return failure();

    auto int64Ty = IntegerType::get(rewriter.getContext(), 64);

    // Create descriptor.
    auto desc = MemRefDescriptor::undef(rewriter, loc, llvmTargetDescriptorTy);
    Type llvmTargetElementTy = desc.getElementPtrType();
    // Set allocated ptr.
    Value allocated = sourceMemRef.allocatedPtr(rewriter, loc);
    allocated =
        rewriter.create<LLVM::BitcastOp>(loc, llvmTargetElementTy, allocated);
    desc.setAllocatedPtr(rewriter, loc, allocated);
    // Set aligned ptr.
    Value ptr = sourceMemRef.alignedPtr(rewriter, loc);
    ptr = rewriter.create<LLVM::BitcastOp>(loc, llvmTargetElementTy, ptr);
    desc.setAlignedPtr(rewriter, loc, ptr);
    // Fill offset 0.
    auto attr = rewriter.getIntegerAttr(rewriter.getIndexType(), 0);
    auto zero = rewriter.create<LLVM::ConstantOp>(loc, int64Ty, attr);
    desc.setOffset(rewriter, loc, zero);

    // Fill size and stride descriptors in memref.
    for (auto indexedSize : llvm::enumerate(targetMemRefType.getShape())) {
      int64_t index = indexedSize.index();
      auto sizeAttr =
          rewriter.getIntegerAttr(rewriter.getIndexType(), indexedSize.value());
      auto size = rewriter.create<LLVM::ConstantOp>(loc, int64Ty, sizeAttr);
      desc.setSize(rewriter, loc, index, size);
      auto strideAttr = rewriter.getIntegerAttr(rewriter.getIndexType(),
                                                (*targetStrides)[index]);
      auto stride = rewriter.create<LLVM::ConstantOp>(loc, int64Ty, strideAttr);
      desc.setStride(rewriter, loc, index, stride);
    }

    rewriter.replaceOp(castOp, {desc});
    return success();
  }
};

/// Conversion pattern that converts a 1-D vector transfer read/write op in a
/// sequence of:
/// 1. Get the source/dst address as an LLVM vector pointer.
/// 2. Create a vector with linear indices [ 0 .. vector_length - 1 ].
/// 3. Create an offsetVector = [ offset + 0 .. offset + vector_length - 1 ].
/// 4. Create a mask where offsetVector is compared against memref upper bound.
/// 5. Rewrite op as a masked read or write.
template <typename ConcreteOp>
class VectorTransferConversion : public ConvertOpToLLVMPattern<ConcreteOp> {
public:
  explicit VectorTransferConversion(LLVMTypeConverter &typeConv,
                                    bool enableIndexOpt)
      : ConvertOpToLLVMPattern<ConcreteOp>(typeConv),
        enableIndexOptimizations(enableIndexOpt) {}

  LogicalResult
  matchAndRewrite(ConcreteOp xferOp, ArrayRef<Value> operands,
                  ConversionPatternRewriter &rewriter) const override {
    auto adaptor = getTransferOpAdapter(xferOp, operands);

    if (xferOp.getVectorType().getRank() > 1 ||
        llvm::size(xferOp.indices()) == 0)
      return failure();
    if (xferOp.permutation_map() !=
        AffineMap::getMinorIdentityMap(xferOp.permutation_map().getNumInputs(),
                                       xferOp.getVectorType().getRank(),
                                       xferOp->getContext()))
      return failure();
    auto memRefType = xferOp.getShapedType().template dyn_cast<MemRefType>();
    if (!memRefType)
      return failure();
    // Only contiguous source tensors supported atm.
    auto strides = computeContiguousStrides(memRefType);
    if (!strides)
      return failure();

    auto toLLVMTy = [&](Type t) {
      return this->getTypeConverter()->convertType(t);
    };

    Location loc = xferOp->getLoc();

    if (auto memrefVectorElementType =
            memRefType.getElementType().template dyn_cast<VectorType>()) {
      // Memref has vector element type.
      if (memrefVectorElementType.getElementType() !=
          xferOp.getVectorType().getElementType())
        return failure();
#ifndef NDEBUG
      // Check that memref vector type is a suffix of 'vectorType.
      unsigned memrefVecEltRank = memrefVectorElementType.getRank();
      unsigned resultVecRank = xferOp.getVectorType().getRank();
      assert(memrefVecEltRank <= resultVecRank);
      // TODO: Move this to isSuffix in Vector/Utils.h.
      unsigned rankOffset = resultVecRank - memrefVecEltRank;
      auto memrefVecEltShape = memrefVectorElementType.getShape();
      auto resultVecShape = xferOp.getVectorType().getShape();
      for (unsigned i = 0; i < memrefVecEltRank; ++i)
        assert(memrefVecEltShape[i] != resultVecShape[rankOffset + i] &&
               "memref vector element shape should match suffix of vector "
               "result shape.");
#endif // ifndef NDEBUG
    }

    // 1. Get the source/dst address as an LLVM vector pointer.
    VectorType vtp = xferOp.getVectorType();
    Value dataPtr = this->getStridedElementPtr(
        loc, memRefType, adaptor.source(), adaptor.indices(), rewriter);
    Value vectorDataPtr =
        castDataPtr(rewriter, loc, dataPtr, memRefType, toLLVMTy(vtp));

    if (!xferOp.isMaskedDim(0))
      return replaceTransferOpWithLoadOrStore(rewriter,
                                              *this->getTypeConverter(), loc,
                                              xferOp, operands, vectorDataPtr);

    // 2. Create a vector with linear indices [ 0 .. vector_length - 1 ].
    // 3. Create offsetVector = [ offset + 0 .. offset + vector_length - 1 ].
    // 4. Let dim the memref dimension, compute the vector comparison mask:
    //   [ offset + 0 .. offset + vector_length - 1 ] < [ dim .. dim ]
    //
    // TODO: when the leaf transfer rank is k > 1, we need the last `k`
    //       dimensions here.
    unsigned vecWidth = LLVM::getVectorNumElements(vtp).getFixedValue();
    unsigned lastIndex = llvm::size(xferOp.indices()) - 1;
    Value off = xferOp.indices()[lastIndex];
    Value dim = rewriter.create<DimOp>(loc, xferOp.source(), lastIndex);
    Value mask = buildVectorComparison(
        rewriter, xferOp, enableIndexOptimizations, vecWidth, dim, &off);

    // 5. Rewrite as a masked read / write.
    return replaceTransferOpWithMasked(rewriter, *this->getTypeConverter(), loc,
                                       xferOp, operands, vectorDataPtr, mask);
  }

private:
  const bool enableIndexOptimizations;
};

class VectorPrintOpConversion : public ConvertOpToLLVMPattern<vector::PrintOp> {
public:
  using ConvertOpToLLVMPattern<vector::PrintOp>::ConvertOpToLLVMPattern;

  // Proof-of-concept lowering implementation that relies on a small
  // runtime support library, which only needs to provide a few
  // printing methods (single value for all data types, opening/closing
  // bracket, comma, newline). The lowering fully unrolls a vector
  // in terms of these elementary printing operations. The advantage
  // of this approach is that the library can remain unaware of all
  // low-level implementation details of vectors while still supporting
  // output of any shaped and dimensioned vector. Due to full unrolling,
  // this approach is less suited for very large vectors though.
  //
  // TODO: rely solely on libc in future? something else?
  //
  LogicalResult
  matchAndRewrite(vector::PrintOp printOp, ArrayRef<Value> operands,
                  ConversionPatternRewriter &rewriter) const override {
    auto adaptor = vector::PrintOpAdaptor(operands);
    Type printType = printOp.getPrintType();

    if (typeConverter->convertType(printType) == nullptr)
      return failure();

    // Make sure element type has runtime support.
    PrintConversion conversion = PrintConversion::None;
    VectorType vectorType = printType.dyn_cast<VectorType>();
    Type eltType = vectorType ? vectorType.getElementType() : printType;
    Operation *printer;
    if (eltType.isF32()) {
      printer =
          LLVM::lookupOrCreatePrintF32Fn(printOp->getParentOfType<ModuleOp>());
    } else if (eltType.isF64()) {
      printer =
          LLVM::lookupOrCreatePrintF64Fn(printOp->getParentOfType<ModuleOp>());
    } else if (eltType.isIndex()) {
      printer =
          LLVM::lookupOrCreatePrintU64Fn(printOp->getParentOfType<ModuleOp>());
    } else if (auto intTy = eltType.dyn_cast<IntegerType>()) {
      // Integers need a zero or sign extension on the operand
      // (depending on the source type) as well as a signed or
      // unsigned print method. Up to 64-bit is supported.
      unsigned width = intTy.getWidth();
      if (intTy.isUnsigned()) {
        if (width <= 64) {
          if (width < 64)
            conversion = PrintConversion::ZeroExt64;
          printer = LLVM::lookupOrCreatePrintU64Fn(
              printOp->getParentOfType<ModuleOp>());
        } else {
          return failure();
        }
      } else {
        assert(intTy.isSignless() || intTy.isSigned());
        if (width <= 64) {
          // Note that we *always* zero extend booleans (1-bit integers),
          // so that true/false is printed as 1/0 rather than -1/0.
          if (width == 1)
            conversion = PrintConversion::ZeroExt64;
          else if (width < 64)
            conversion = PrintConversion::SignExt64;
          printer = LLVM::lookupOrCreatePrintI64Fn(
              printOp->getParentOfType<ModuleOp>());
        } else {
          return failure();
        }
      }
    } else {
      return failure();
    }

    // Unroll vector into elementary print calls.
    int64_t rank = vectorType ? vectorType.getRank() : 0;
    emitRanks(rewriter, printOp, adaptor.source(), vectorType, printer, rank,
              conversion);
    emitCall(rewriter, printOp->getLoc(),
             LLVM::lookupOrCreatePrintNewlineFn(
                 printOp->getParentOfType<ModuleOp>()));
    rewriter.eraseOp(printOp);
    return success();
  }

private:
  enum class PrintConversion {
    // clang-format off
    None,
    ZeroExt64,
    SignExt64
    // clang-format on
  };

  void emitRanks(ConversionPatternRewriter &rewriter, Operation *op,
                 Value value, VectorType vectorType, Operation *printer,
                 int64_t rank, PrintConversion conversion) const {
    Location loc = op->getLoc();
    if (rank == 0) {
      switch (conversion) {
      case PrintConversion::ZeroExt64:
        value = rewriter.create<ZeroExtendIOp>(
            loc, value, IntegerType::get(rewriter.getContext(), 64));
        break;
      case PrintConversion::SignExt64:
        value = rewriter.create<SignExtendIOp>(
            loc, value, IntegerType::get(rewriter.getContext(), 64));
        break;
      case PrintConversion::None:
        break;
      }
      emitCall(rewriter, loc, printer, value);
      return;
    }

    emitCall(rewriter, loc,
             LLVM::lookupOrCreatePrintOpenFn(op->getParentOfType<ModuleOp>()));
    Operation *printComma =
        LLVM::lookupOrCreatePrintCommaFn(op->getParentOfType<ModuleOp>());
    int64_t dim = vectorType.getDimSize(0);
    for (int64_t d = 0; d < dim; ++d) {
      auto reducedType =
          rank > 1 ? reducedVectorTypeFront(vectorType) : nullptr;
      auto llvmType = typeConverter->convertType(
          rank > 1 ? reducedType : vectorType.getElementType());
      Value nestedVal = extractOne(rewriter, *getTypeConverter(), loc, value,
                                   llvmType, rank, d);
      emitRanks(rewriter, op, nestedVal, reducedType, printer, rank - 1,
                conversion);
      if (d != dim - 1)
        emitCall(rewriter, loc, printComma);
    }
    emitCall(rewriter, loc,
             LLVM::lookupOrCreatePrintCloseFn(op->getParentOfType<ModuleOp>()));
  }

  // Helper to emit a call.
  static void emitCall(ConversionPatternRewriter &rewriter, Location loc,
                       Operation *ref, ValueRange params = ValueRange()) {
    rewriter.create<LLVM::CallOp>(loc, TypeRange(),
                                  rewriter.getSymbolRefAttr(ref), params);
  }
};

/// Progressive lowering of ExtractStridedSliceOp to either:
///   1. express single offset extract as a direct shuffle.
///   2. extract + lower rank strided_slice + insert for the n-D case.
class VectorExtractStridedSliceOpConversion
    : public OpRewritePattern<ExtractStridedSliceOp> {
public:
  VectorExtractStridedSliceOpConversion(MLIRContext *ctx)
      : OpRewritePattern<ExtractStridedSliceOp>(ctx) {
    // This pattern creates recursive ExtractStridedSliceOp, but the recursion
    // is bounded as the rank is strictly decreasing.
    setHasBoundedRewriteRecursion();
  }

  LogicalResult matchAndRewrite(ExtractStridedSliceOp op,
                                PatternRewriter &rewriter) const override {
    auto dstType = op.getType();

    assert(!op.offsets().getValue().empty() && "Unexpected empty offsets");

    int64_t offset =
        op.offsets().getValue().front().cast<IntegerAttr>().getInt();
    int64_t size = op.sizes().getValue().front().cast<IntegerAttr>().getInt();
    int64_t stride =
        op.strides().getValue().front().cast<IntegerAttr>().getInt();

    auto loc = op.getLoc();
    auto elemType = dstType.getElementType();
    assert(elemType.isSignlessIntOrIndexOrFloat());

    // Single offset can be more efficiently shuffled.
    if (op.offsets().getValue().size() == 1) {
      SmallVector<int64_t, 4> offsets;
      offsets.reserve(size);
      for (int64_t off = offset, e = offset + size * stride; off < e;
           off += stride)
        offsets.push_back(off);
      rewriter.replaceOpWithNewOp<ShuffleOp>(op, dstType, op.vector(),
                                             op.vector(),
                                             rewriter.getI64ArrayAttr(offsets));
      return success();
    }

    // Extract/insert on a lower ranked extract strided slice op.
    Value zero = rewriter.create<ConstantOp>(loc, elemType,
                                             rewriter.getZeroAttr(elemType));
    Value res = rewriter.create<SplatOp>(loc, dstType, zero);
    for (int64_t off = offset, e = offset + size * stride, idx = 0; off < e;
         off += stride, ++idx) {
      Value one = extractOne(rewriter, loc, op.vector(), off);
      Value extracted = rewriter.create<ExtractStridedSliceOp>(
          loc, one, getI64SubArray(op.offsets(), /* dropFront=*/1),
          getI64SubArray(op.sizes(), /* dropFront=*/1),
          getI64SubArray(op.strides(), /* dropFront=*/1));
      res = insertOne(rewriter, loc, extracted, res, idx);
    }
    rewriter.replaceOp(op, res);
    return success();
  }
};

} // namespace

/// Populate the given list with patterns that convert from Vector to LLVM.
void mlir::populateVectorToLLVMConversionPatterns(
    LLVMTypeConverter &converter, OwningRewritePatternList &patterns,
    bool reassociateFPReductions, bool enableIndexOptimizations) {
  MLIRContext *ctx = converter.getDialect()->getContext();
  // clang-format off
  patterns.insert<VectorFMAOpNDRewritePattern,
                  VectorInsertStridedSliceOpDifferentRankRewritePattern,
                  VectorInsertStridedSliceOpSameRankRewritePattern,
                  VectorExtractStridedSliceOpConversion>(ctx);
  patterns.insert<VectorReductionOpConversion>(
      converter, reassociateFPReductions);
  patterns.insert<VectorCreateMaskOpConversion,
                  VectorTransferConversion<TransferReadOp>,
                  VectorTransferConversion<TransferWriteOp>>(
      converter, enableIndexOptimizations);
  patterns
      .insert<VectorBitCastOpConversion,
              VectorShuffleOpConversion,
              VectorExtractElementOpConversion,
              VectorExtractOpConversion,
              VectorFMAOp1DConversion,
              VectorInsertElementOpConversion,
              VectorInsertOpConversion,
              VectorPrintOpConversion,
              VectorTypeCastOpConversion,
              VectorLoadStoreConversion<vector::LoadOp,
                                        vector::LoadOpAdaptor>,
              VectorLoadStoreConversion<vector::MaskedLoadOp,
                                        vector::MaskedLoadOpAdaptor>,
              VectorLoadStoreConversion<vector::StoreOp,
                                        vector::StoreOpAdaptor>,
              VectorLoadStoreConversion<vector::MaskedStoreOp,
                                        vector::MaskedStoreOpAdaptor>,
              VectorGatherOpConversion,
              VectorScatterOpConversion,
              VectorExpandLoadOpConversion,
              VectorCompressStoreOpConversion>(converter);
  // clang-format on
}

void mlir::populateVectorToLLVMMatrixConversionPatterns(
    LLVMTypeConverter &converter, OwningRewritePatternList &patterns) {
  patterns.insert<VectorMatmulOpConversion>(converter);
  patterns.insert<VectorFlatTransposeOpConversion>(converter);
}<|MERGE_RESOLUTION|>--- conflicted
+++ resolved
@@ -429,13 +429,7 @@
     if (failed(getMemRefAlignment(*getTypeConverter(), memRefType, align)))
       return failure();
 
-<<<<<<< HEAD
-    // Get index ptrs.
-    VectorType vType = gather.getVectorType();
-    Type iType = gather.getIndicesVectorType().getElementType();
-=======
     // Resolve address.
->>>>>>> 2e412c55
     Value ptrs;
     VectorType vType = gather.getVectorType();
     Value ptr = getStridedElementPtr(loc, memRefType, adaptor.base(),
@@ -470,13 +464,7 @@
     if (failed(getMemRefAlignment(*getTypeConverter(), memRefType, align)))
       return failure();
 
-<<<<<<< HEAD
-    // Get index ptrs.
-    VectorType vType = scatter.getVectorType();
-    Type iType = scatter.getIndicesVectorType().getElementType();
-=======
     // Resolve address.
->>>>>>> 2e412c55
     Value ptrs;
     VectorType vType = scatter.getVectorType();
     Value ptr = getStridedElementPtr(loc, memRefType, adaptor.base(),
@@ -508,13 +496,8 @@
 
     // Resolve address.
     auto vtype = typeConverter->convertType(expand.getVectorType());
-<<<<<<< HEAD
-    Value ptr = this->getStridedElementPtr(loc, memRefType, adaptor.base(),
-                                           adaptor.indices(), rewriter);
-=======
     Value ptr = getStridedElementPtr(loc, memRefType, adaptor.base(),
                                      adaptor.indices(), rewriter);
->>>>>>> 2e412c55
 
     rewriter.replaceOpWithNewOp<LLVM::masked_expandload>(
         expand, vtype, ptr, adaptor.mask(), adaptor.pass_thru());
