//===- VectorToLLVM.cpp - Conversion from Vector to the LLVM dialect ------===//
//
// Part of the LLVM Project, under the Apache License v2.0 with LLVM Exceptions.
// See https://llvm.org/LICENSE.txt for license information.
// SPDX-License-Identifier: Apache-2.0 WITH LLVM-exception
//
//===----------------------------------------------------------------------===//

#include "mlir/Conversion/VectorToLLVM/ConvertVectorToLLVM.h"

#include "mlir/Conversion/LLVMCommon/ConversionTarget.h"
#include "mlir/Conversion/LLVMCommon/TypeConverter.h"
#include "mlir/Dialect/AMX/AMXDialect.h"
#include "mlir/Dialect/AMX/Transforms.h"
#include "mlir/Dialect/Arith/IR/Arith.h"
#include "mlir/Dialect/ArmNeon/ArmNeonDialect.h"
#include "mlir/Dialect/ArmSME/IR/ArmSME.h"
#include "mlir/Dialect/ArmSME/Transforms/Transforms.h"
#include "mlir/Dialect/ArmSVE/ArmSVEDialect.h"
#include "mlir/Dialect/ArmSVE/Transforms.h"
#include "mlir/Dialect/Func/IR/FuncOps.h"
#include "mlir/Dialect/LLVMIR/LLVMDialect.h"
#include "mlir/Dialect/MemRef/IR/MemRef.h"
#include "mlir/Dialect/Vector/Transforms/LoweringPatterns.h"
#include "mlir/Dialect/Vector/Transforms/VectorRewritePatterns.h"
#include "mlir/Dialect/X86Vector/Transforms.h"
#include "mlir/Dialect/X86Vector/X86VectorDialect.h"
#include "mlir/Pass/Pass.h"
#include "mlir/Transforms/GreedyPatternRewriteDriver.h"

namespace mlir {
#define GEN_PASS_DEF_CONVERTVECTORTOLLVMPASS
#include "mlir/Conversion/Passes.h.inc"
} // namespace mlir

using namespace mlir;
using namespace mlir::vector;

namespace {
struct LowerVectorToLLVMPass
    : public impl::ConvertVectorToLLVMPassBase<LowerVectorToLLVMPass> {

  using Base::Base;

  // Override explicitly to allow conditional dialect dependence.
  void getDependentDialects(DialectRegistry &registry) const override {
    registry.insert<LLVM::LLVMDialect>();
    registry.insert<arith::ArithDialect>();
    registry.insert<memref::MemRefDialect>();
    if (armNeon)
      registry.insert<arm_neon::ArmNeonDialect>();
    if (armSVE)
      registry.insert<arm_sve::ArmSVEDialect>();
    if (armSME)
      registry.insert<arm_sme::ArmSMEDialect>();
    if (amx)
      registry.insert<amx::AMXDialect>();
    if (x86Vector)
      registry.insert<x86vector::X86VectorDialect>();
  }
  void runOnOperation() override;
};
} // namespace

void LowerVectorToLLVMPass::runOnOperation() {
  // Perform progressive lowering of operations on slices and
  // all contraction operations. Also applies folding and DCE.
  {
    RewritePatternSet patterns(&getContext());
    populateVectorToVectorCanonicalizationPatterns(patterns);
    populateVectorBroadcastLoweringPatterns(patterns);
    populateVectorContractLoweringPatterns(patterns, VectorTransformsOptions());
    populateVectorMaskOpLoweringPatterns(patterns);
    populateVectorShapeCastLoweringPatterns(patterns);
    populateVectorTransposeLoweringPatterns(patterns,
                                            VectorTransformsOptions());
    // Vector transfer ops with rank > 1 should be lowered with VectorToSCF.
    populateVectorTransferLoweringPatterns(patterns, /*maxTransferRank=*/1);
    (void)applyPatternsAndFoldGreedily(getOperation(), std::move(patterns));
  }

  // Convert to the LLVM IR dialect.
  LowerToLLVMOptions options(&getContext());
  options.useOpaquePointers = useOpaquePointers;
  LLVMTypeConverter converter(&getContext(), options);
  RewritePatternSet patterns(&getContext());
  populateVectorMaskMaterializationPatterns(patterns, force32BitVectorIndices);
  populateVectorTransferLoweringPatterns(patterns);
  populateVectorToLLVMMatrixConversionPatterns(converter, patterns);
  populateVectorToLLVMConversionPatterns(
      converter, patterns, reassociateFPReductions, force32BitVectorIndices);
  populateVectorToLLVMMatrixConversionPatterns(converter, patterns);

  // Architecture specific augmentations.
  LLVMConversionTarget target(getContext());
  target.addLegalDialect<arith::ArithDialect>();
  target.addLegalDialect<memref::MemRefDialect>();
  target.addLegalOp<UnrealizedConversionCastOp>();
  if (armNeon) {
    // TODO: we may or may not want to include in-dialect lowering to
    // LLVM-compatible operations here. So far, all operations in the dialect
    // can be translated to LLVM IR so there is no conversion necessary.
    target.addLegalDialect<arm_neon::ArmNeonDialect>();
  }
  if (armSVE) {
    configureArmSVELegalizeForExportTarget(target);
    populateArmSVELegalizeForLLVMExportPatterns(converter, patterns);
  }
  if (armSME) {
    configureArmSMELegalizeForExportTarget(target);
    populateArmSMELegalizeForLLVMExportPatterns(converter, patterns);
<<<<<<< HEAD
=======
    arm_sme::populateVectorTransferLoweringPatterns(converter, patterns);
>>>>>>> bac3a63c
  }
  if (amx) {
    configureAMXLegalizeForExportTarget(target);
    populateAMXLegalizeForLLVMExportPatterns(converter, patterns);
  }
  if (x86Vector) {
    configureX86VectorLegalizeForExportTarget(target);
    populateX86VectorLegalizeForLLVMExportPatterns(converter, patterns);
  }

  if (failed(
          applyPartialConversion(getOperation(), target, std::move(patterns))))
    signalPassFailure();
}<|MERGE_RESOLUTION|>--- conflicted
+++ resolved
@@ -109,10 +109,7 @@
   if (armSME) {
     configureArmSMELegalizeForExportTarget(target);
     populateArmSMELegalizeForLLVMExportPatterns(converter, patterns);
-<<<<<<< HEAD
-=======
     arm_sme::populateVectorTransferLoweringPatterns(converter, patterns);
->>>>>>> bac3a63c
   }
   if (amx) {
     configureAMXLegalizeForExportTarget(target);
