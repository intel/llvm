//===- ConvertLaunchFuncToGpuRuntimeCalls.cpp - MLIR GPU lowering passes --===//
//
// Part of the LLVM Project, under the Apache License v2.0 with LLVM Exceptions.
// See https://llvm.org/LICENSE.txt for license information.
// SPDX-License-Identifier: Apache-2.0 WITH LLVM-exception
//
//===----------------------------------------------------------------------===//
//
// This file implements a pass to convert gpu.launch_func op into a sequence of
// GPU runtime calls. As most of GPU runtimes does not have a stable published
// ABI, this pass uses a slim runtime layer that builds on top of the public
// API from GPU runtime headers.
//
//===----------------------------------------------------------------------===//

#include "mlir/Conversion/GPUCommon/GPUCommonPass.h"

#include "mlir/Conversion/ArithToLLVM/ArithToLLVM.h"
#include "mlir/Conversion/AsyncToLLVM/AsyncToLLVM.h"
#include "mlir/Conversion/ControlFlowToLLVM/ControlFlowToLLVM.h"
#include "mlir/Conversion/FuncToLLVM/ConvertFuncToLLVM.h"
#include "mlir/Conversion/FuncToLLVM/ConvertFuncToLLVMPass.h"
#include "mlir/Conversion/LLVMCommon/ConversionTarget.h"
#include "mlir/Conversion/LLVMCommon/Pattern.h"
#include "mlir/Conversion/MemRefToLLVM/MemRefToLLVM.h"
#include "mlir/Conversion/VectorToLLVM/ConvertVectorToLLVM.h"
#include "mlir/Dialect/Async/IR/Async.h"
#include "mlir/Dialect/GPU/IR/GPUDialect.h"
#include "mlir/Dialect/GPU/Transforms/Passes.h"
#include "mlir/Dialect/LLVMIR/LLVMDialect.h"
#include "mlir/Dialect/MemRef/IR/MemRef.h"
#include "mlir/IR/Attributes.h"
#include "mlir/IR/Builders.h"
#include "mlir/IR/BuiltinOps.h"
#include "mlir/IR/BuiltinTypes.h"

#include "llvm/ADT/STLExtras.h"
#include "llvm/Support/Error.h"
#include "llvm/Support/FormatVariadic.h"

namespace mlir {
#define GEN_PASS_DEF_GPUTOLLVMCONVERSIONPASS
#include "mlir/Conversion/Passes.h.inc"
} // namespace mlir

using namespace mlir;

static constexpr const char *kGpuBinaryStorageSuffix = "_gpubin_cst";

namespace {

class GpuToLLVMConversionPass
    : public impl::GpuToLLVMConversionPassBase<GpuToLLVMConversionPass> {
public:
  using Base::Base;

  // Run the dialect converter on the module.
  void runOnOperation() override;
};

struct FunctionCallBuilder {
  FunctionCallBuilder(StringRef functionName, Type returnType,
                      ArrayRef<Type> argumentTypes)
      : functionName(functionName),
        functionType(LLVM::LLVMFunctionType::get(returnType, argumentTypes)) {}
  LLVM::CallOp create(Location loc, OpBuilder &builder,
                      ArrayRef<Value> arguments) const;

  StringRef functionName;
  LLVM::LLVMFunctionType functionType;
};

template <typename OpTy>
class ConvertOpToGpuRuntimeCallPattern : public ConvertOpToLLVMPattern<OpTy> {
public:
  explicit ConvertOpToGpuRuntimeCallPattern(LLVMTypeConverter &typeConverter)
      : ConvertOpToLLVMPattern<OpTy>(typeConverter) {}

protected:
  Value getNumElements(ConversionPatternRewriter &rewriter, Location loc,
                       MemRefType type, MemRefDescriptor desc) const {
    return type.hasStaticShape()
               ? ConvertToLLVMPattern::createIndexConstant(
                     rewriter, loc, type.getNumElements())
               // For identity maps (verified by caller), the number of
               // elements is stride[0] * size[0].
               : rewriter.create<LLVM::MulOp>(loc,
                                              desc.stride(rewriter, loc, 0),
                                              desc.size(rewriter, loc, 0));
  }

  MLIRContext *context = &this->getTypeConverter()->getContext();

  Type llvmVoidType = LLVM::LLVMVoidType::get(context);
  LLVM::LLVMPointerType llvmPointerType =
      this->getTypeConverter()->getPointerType(IntegerType::get(context, 8));
  Type llvmPointerPointerType =
      this->getTypeConverter()->getPointerType(llvmPointerType);
  Type llvmInt8Type = IntegerType::get(context, 8);
  Type llvmInt16Type = IntegerType::get(context, 16);
  Type llvmInt32Type = IntegerType::get(context, 32);
  Type llvmInt64Type = IntegerType::get(context, 64);
  Type llvmInt8PointerType =
      this->getTypeConverter()->getPointerType(llvmInt8Type);
  Type llvmInt64PointerType =
      this->getTypeConverter()->getPointerType(llvmInt64Type);
  Type llvmIntPtrType = IntegerType::get(
      context, this->getTypeConverter()->getPointerBitwidth(0));

  FunctionCallBuilder moduleLoadCallBuilder = {
      "mgpuModuleLoad",
      llvmPointerType /* void *module */,
      {llvmPointerType /* void *cubin */}};
  FunctionCallBuilder moduleUnloadCallBuilder = {
      "mgpuModuleUnload", llvmVoidType, {llvmPointerType /* void *module */}};
  FunctionCallBuilder moduleGetFunctionCallBuilder = {
      "mgpuModuleGetFunction",
      llvmPointerType /* void *function */,
      {
          llvmPointerType, /* void *module */
          llvmPointerType  /* char *name   */
      }};
  FunctionCallBuilder launchKernelCallBuilder = {
      "mgpuLaunchKernel",
      llvmVoidType,
      {
          llvmPointerType,        /* void* f */
          llvmIntPtrType,         /* intptr_t gridXDim */
          llvmIntPtrType,         /* intptr_t gridyDim */
          llvmIntPtrType,         /* intptr_t gridZDim */
          llvmIntPtrType,         /* intptr_t blockXDim */
          llvmIntPtrType,         /* intptr_t blockYDim */
          llvmIntPtrType,         /* intptr_t blockZDim */
          llvmInt32Type,          /* unsigned int sharedMemBytes */
          llvmPointerType,        /* void *hstream */
          llvmPointerPointerType, /* void **kernelParams */
          llvmPointerPointerType  /* void **extra */
      }};
  FunctionCallBuilder streamCreateCallBuilder = {
      "mgpuStreamCreate", llvmPointerType /* void *stream */, {}};
  FunctionCallBuilder streamDestroyCallBuilder = {
      "mgpuStreamDestroy", llvmVoidType, {llvmPointerType /* void *stream */}};
  FunctionCallBuilder streamSynchronizeCallBuilder = {
      "mgpuStreamSynchronize",
      llvmVoidType,
      {llvmPointerType /* void *stream */}};
  FunctionCallBuilder streamWaitEventCallBuilder = {
      "mgpuStreamWaitEvent",
      llvmVoidType,
      {llvmPointerType /* void *stream */, llvmPointerType /* void *event */}};
  FunctionCallBuilder eventCreateCallBuilder = {
      "mgpuEventCreate", llvmPointerType /* void *event */, {}};
  FunctionCallBuilder eventDestroyCallBuilder = {
      "mgpuEventDestroy", llvmVoidType, {llvmPointerType /* void *event */}};
  FunctionCallBuilder eventSynchronizeCallBuilder = {
      "mgpuEventSynchronize",
      llvmVoidType,
      {llvmPointerType /* void *event */}};
  FunctionCallBuilder eventRecordCallBuilder = {
      "mgpuEventRecord",
      llvmVoidType,
      {llvmPointerType /* void *event */, llvmPointerType /* void *stream */}};
  FunctionCallBuilder hostRegisterCallBuilder = {
      "mgpuMemHostRegisterMemRef",
      llvmVoidType,
      {llvmIntPtrType /* intptr_t rank */,
       llvmPointerType /* void *memrefDesc */,
       llvmIntPtrType /* intptr_t elementSizeBytes */}};
  FunctionCallBuilder hostUnregisterCallBuilder = {
      "mgpuMemHostUnregisterMemRef",
      llvmVoidType,
      {llvmIntPtrType /* intptr_t rank */,
       llvmPointerType /* void *memrefDesc */,
       llvmIntPtrType /* intptr_t elementSizeBytes */}};
  FunctionCallBuilder allocCallBuilder = {
      "mgpuMemAlloc",
      llvmPointerType /* void * */,
      {llvmIntPtrType /* intptr_t sizeBytes */,
       llvmPointerType /* void *stream */}};
  FunctionCallBuilder deallocCallBuilder = {
      "mgpuMemFree",
      llvmVoidType,
      {llvmPointerType /* void *ptr */, llvmPointerType /* void *stream */}};
  FunctionCallBuilder memcpyCallBuilder = {
      "mgpuMemcpy",
      llvmVoidType,
      {llvmPointerType /* void *dst */, llvmPointerType /* void *src */,
       llvmIntPtrType /* intptr_t sizeBytes */,
       llvmPointerType /* void *stream */}};
  FunctionCallBuilder memset16CallBuilder = {
      "mgpuMemset16",
      llvmVoidType,
      {llvmPointerType /* void *dst */,
       llvmInt16Type /* unsigned short value */,
       llvmIntPtrType /* intptr_t sizeBytes */,
       llvmPointerType /* void *stream */}};
  FunctionCallBuilder memset32CallBuilder = {
      "mgpuMemset32",
      llvmVoidType,
      {llvmPointerType /* void *dst */, llvmInt32Type /* unsigned int value */,
       llvmIntPtrType /* intptr_t sizeBytes */,
       llvmPointerType /* void *stream */}};
  FunctionCallBuilder setDefaultDeviceCallBuilder = {
      "mgpuSetDefaultDevice",
      llvmVoidType,
      {llvmInt32Type /* uint32_t devIndex */}};
  FunctionCallBuilder createDnVecCallBuilder = {
      "mgpuCreateDnVec",
      llvmPointerType,
      {llvmIntPtrType, llvmPointerType, llvmInt32Type,
       llvmPointerType /* void *stream */}};
  FunctionCallBuilder destroyDnVecCallBuilder = {
      "mgpuDestroyDnVec",
      llvmVoidType,
      {llvmPointerType, llvmPointerType /* void *stream */}};
  FunctionCallBuilder createDnMatCallBuilder = {
      "mgpuCreateDnMat",
      llvmPointerType,
      {llvmIntPtrType, llvmIntPtrType, llvmPointerType, llvmInt32Type,
       llvmPointerType /* void *stream */}};
  FunctionCallBuilder destroyDnMatCallBuilder = {
      "mgpuDestroyDnMat",
      llvmVoidType,
      {llvmPointerType, llvmPointerType /* void *stream */}};
  FunctionCallBuilder createCooCallBuilder = {
      "mgpuCreateCoo",
      llvmPointerType,
      {llvmIntPtrType, llvmIntPtrType, llvmIntPtrType, llvmPointerType,
       llvmPointerType, llvmPointerType, llvmInt32Type, llvmInt32Type,
       llvmPointerType /* void *stream */}};
  FunctionCallBuilder createCooAoSCallBuilder = {
      "mgpuCreateCooAoS", // deprecated in cuSPARSE 11.2
      llvmPointerType,
      {llvmIntPtrType, llvmIntPtrType, llvmIntPtrType, llvmPointerType,
       llvmPointerType, llvmInt32Type, llvmInt32Type,
       llvmPointerType /* void *stream */}};
  FunctionCallBuilder createCsrCallBuilder = {
      "mgpuCreateCsr",
      llvmPointerType,
      {llvmIntPtrType, llvmIntPtrType, llvmIntPtrType, llvmPointerType,
       llvmPointerType, llvmPointerType, llvmInt32Type, llvmInt32Type,
       llvmInt32Type, llvmPointerType /* void *stream */}};
  FunctionCallBuilder destroySpMatCallBuilder = {
      "mgpuDestroySpMat",
      llvmVoidType,
      {llvmPointerType, llvmPointerType /* void *stream */}};
  FunctionCallBuilder spMVBufferSizeCallBuilder = {
      "mgpuSpMVBufferSize",
      llvmIntPtrType,
      {llvmInt32Type, llvmPointerType, llvmPointerType, llvmPointerType,
       llvmInt32Type, llvmPointerType /* void *stream */}};
  FunctionCallBuilder spMVCallBuilder = {
      "mgpuSpMV",
      llvmVoidType,
<<<<<<< HEAD
      {llvmPointerType, llvmInt32Type, llvmPointerType, llvmPointerType,
       llvmPointerType, llvmInt32Type, llvmPointerType,
       llvmPointerType /* void *stream */}};
  FunctionCallBuilder createSpMMBufferSizeCallBuilder = {
      "mgpuSpMMBufferSize",
      llvmIntPtrType,
      {llvmPointerType, llvmInt32Type, llvmInt32Type, llvmPointerType,
       llvmPointerType, llvmPointerType, llvmInt32Type,
       llvmPointerType /* void *stream */}};
=======
      {llvmInt32Type, llvmPointerType, llvmPointerType, llvmPointerType,
       llvmInt32Type, llvmPointerType, llvmPointerType /* void *stream */}};
  FunctionCallBuilder createSpMMBufferSizeCallBuilder = {
      "mgpuSpMMBufferSize",
      llvmIntPtrType,
      {llvmInt32Type, llvmInt32Type, llvmPointerType, llvmPointerType,
       llvmPointerType, llvmInt32Type, llvmPointerType /* void *stream */}};
>>>>>>> bac3a63c
  FunctionCallBuilder createSpMMCallBuilder = {
      "mgpuSpMM",
      llvmVoidType,
      {llvmInt32Type, llvmInt32Type, llvmPointerType, llvmPointerType,
       llvmPointerType, llvmInt32Type, llvmPointerType,
       llvmPointerType /* void *stream */}};
  FunctionCallBuilder createSDDMMBufferSizeCallBuilder = {
      "mgpuSDDMMBufferSize",
      llvmIntPtrType,
<<<<<<< HEAD
      {llvmPointerType, llvmInt32Type, llvmInt32Type, llvmPointerType,
       llvmPointerType, llvmPointerType, llvmInt32Type,
       llvmPointerType /* void *stream */}};
=======
      {llvmInt32Type, llvmInt32Type, llvmPointerType, llvmPointerType,
       llvmPointerType, llvmInt32Type, llvmPointerType /* void *stream */}};
>>>>>>> bac3a63c
  FunctionCallBuilder createSDDMMCallBuilder = {
      "mgpuSDDMM",
      llvmVoidType,
      {llvmInt32Type, llvmInt32Type, llvmPointerType, llvmPointerType,
       llvmPointerType, llvmInt32Type, llvmPointerType,
       llvmPointerType /* void *stream */}};
<<<<<<< HEAD
  FunctionCallBuilder createSparseLtEnvCallBuilder = {
      "mgpuCreateSparseLtEnv",
      llvmVoidType,
      {llvmPointerType, llvmPointerType /* void *stream */}};
  FunctionCallBuilder destroySparseLtEnvCallBuilder = {
      "mgpuDestroySparseLtEnv",
      llvmVoidType,
      {llvmPointerType, llvmPointerType /* void *stream */}};
  FunctionCallBuilder createLtDnMatCallBuilder = {
      "mgpuCreateCuSparseLtDnMat",
      llvmVoidType,
      {llvmPointerType, llvmPointerType, llvmIntPtrType, llvmIntPtrType,
       llvmPointerType, llvmInt32Type, llvmPointerType /* void *stream */}};
=======
  FunctionCallBuilder createLtDnMatCallBuilder = {
      "mgpuCreateCuSparseLtDnMat",
      llvmVoidType,
      {llvmPointerType, llvmIntPtrType, llvmIntPtrType, llvmPointerType,
       llvmInt32Type, llvmPointerType /* void *stream */}};
>>>>>>> bac3a63c
  FunctionCallBuilder destroyCuSparseLtSpMatBuilder = {
      "mgpuDestroyCuSparseLtSpMat",
      llvmVoidType,
      {llvmPointerType, llvmPointerType /* void *stream */}};
  FunctionCallBuilder destroyCuSparseLtDnMatBuilder = {
      "mgpuDestroyCuSparseLtDnMat",
      llvmVoidType,
      {llvmPointerType, llvmPointerType /* void *stream */}};
  FunctionCallBuilder create2To4SpMatCallBuilder = {
      "mgpuCusparseLtCreate2To4SpMat",
      llvmVoidType,
<<<<<<< HEAD
      {llvmPointerType, llvmPointerType, llvmIntPtrType, llvmIntPtrType,
       llvmPointerType, llvmInt32Type, llvmPointerType /* void *stream */}};
  FunctionCallBuilder createCuSparseLtSpMMBufferSizeBuilder = {
      "mgpuCuSparseLtSpMMBufferSize",
      llvmVoidType,
      {llvmPointerType, llvmPointerType, llvmInt32Type, llvmInt32Type,
       llvmPointerType, llvmPointerType, llvmPointerType, llvmInt32Type,
=======
      {llvmPointerType, llvmIntPtrType, llvmIntPtrType, llvmPointerType,
       llvmInt32Type, llvmPointerType /* void *stream */}};
  FunctionCallBuilder createCuSparseLtSpMMBufferSizeBuilder = {
      "mgpuCuSparseLtSpMMBufferSize",
      llvmVoidType,
      {llvmPointerType, llvmInt32Type, llvmInt32Type, llvmPointerType,
       llvmPointerType, llvmPointerType, llvmInt32Type,
>>>>>>> bac3a63c
       llvmPointerType /*void *stream*/}};
  FunctionCallBuilder createCuSparseLtSpMMBuilder = {
      "mgpuCuSparseLtSpMM",
      llvmVoidType,
      {llvmPointerType, llvmPointerType, llvmPointerType, llvmPointerType,
<<<<<<< HEAD
       llvmPointerType, llvmPointerType, llvmPointerType,
       llvmPointerType /*void *stream*/}};
=======
       llvmPointerType, llvmPointerType, llvmPointerType /*void *stream*/}};
>>>>>>> bac3a63c
};

/// A rewrite pattern to convert gpu.host_register operations into a GPU runtime
/// call. Currently it supports CUDA and ROCm (HIP).
class ConvertHostRegisterOpToGpuRuntimeCallPattern
    : public ConvertOpToGpuRuntimeCallPattern<gpu::HostRegisterOp> {
public:
  ConvertHostRegisterOpToGpuRuntimeCallPattern(LLVMTypeConverter &typeConverter)
      : ConvertOpToGpuRuntimeCallPattern<gpu::HostRegisterOp>(typeConverter) {}

private:
  LogicalResult
  matchAndRewrite(gpu::HostRegisterOp hostRegisterOp, OpAdaptor adaptor,
                  ConversionPatternRewriter &rewriter) const override;
};

class ConvertHostUnregisterOpToGpuRuntimeCallPattern
    : public ConvertOpToGpuRuntimeCallPattern<gpu::HostUnregisterOp> {
public:
  ConvertHostUnregisterOpToGpuRuntimeCallPattern(
      LLVMTypeConverter &typeConverter)
      : ConvertOpToGpuRuntimeCallPattern<gpu::HostUnregisterOp>(typeConverter) {
  }

private:
  LogicalResult
  matchAndRewrite(gpu::HostUnregisterOp hostUnregisterOp, OpAdaptor adaptor,
                  ConversionPatternRewriter &rewriter) const override;
};

/// A rewrite pattern to convert gpu.alloc operations into a GPU runtime
/// call. Currently it supports CUDA and ROCm (HIP).
class ConvertAllocOpToGpuRuntimeCallPattern
    : public ConvertOpToGpuRuntimeCallPattern<gpu::AllocOp> {
public:
  ConvertAllocOpToGpuRuntimeCallPattern(LLVMTypeConverter &typeConverter)
      : ConvertOpToGpuRuntimeCallPattern<gpu::AllocOp>(typeConverter) {}

private:
  LogicalResult
  matchAndRewrite(gpu::AllocOp allocOp, OpAdaptor adaptor,
                  ConversionPatternRewriter &rewriter) const override;
};

/// A rewrite pattern to convert gpu.dealloc operations into a GPU runtime
/// call. Currently it supports CUDA and ROCm (HIP).
class ConvertDeallocOpToGpuRuntimeCallPattern
    : public ConvertOpToGpuRuntimeCallPattern<gpu::DeallocOp> {
public:
  ConvertDeallocOpToGpuRuntimeCallPattern(LLVMTypeConverter &typeConverter)
      : ConvertOpToGpuRuntimeCallPattern<gpu::DeallocOp>(typeConverter) {}

private:
  LogicalResult
  matchAndRewrite(gpu::DeallocOp deallocOp, OpAdaptor adaptor,
                  ConversionPatternRewriter &rewriter) const override;
};

class ConvertAsyncYieldToGpuRuntimeCallPattern
    : public ConvertOpToGpuRuntimeCallPattern<async::YieldOp> {
public:
  ConvertAsyncYieldToGpuRuntimeCallPattern(LLVMTypeConverter &typeConverter)
      : ConvertOpToGpuRuntimeCallPattern<async::YieldOp>(typeConverter) {}

private:
  LogicalResult
  matchAndRewrite(async::YieldOp yieldOp, OpAdaptor adaptor,
                  ConversionPatternRewriter &rewriter) const override;
};

/// A rewrite pattern to convert gpu.wait operations into a GPU runtime
/// call. Currently it supports CUDA and ROCm (HIP).
class ConvertWaitOpToGpuRuntimeCallPattern
    : public ConvertOpToGpuRuntimeCallPattern<gpu::WaitOp> {
public:
  ConvertWaitOpToGpuRuntimeCallPattern(LLVMTypeConverter &typeConverter)
      : ConvertOpToGpuRuntimeCallPattern<gpu::WaitOp>(typeConverter) {}

private:
  LogicalResult
  matchAndRewrite(gpu::WaitOp waitOp, OpAdaptor adaptor,
                  ConversionPatternRewriter &rewriter) const override;
};

/// A rewrite pattern to convert gpu.wait async operations into a GPU runtime
/// call. Currently it supports CUDA and ROCm (HIP).
class ConvertWaitAsyncOpToGpuRuntimeCallPattern
    : public ConvertOpToGpuRuntimeCallPattern<gpu::WaitOp> {
public:
  ConvertWaitAsyncOpToGpuRuntimeCallPattern(LLVMTypeConverter &typeConverter)
      : ConvertOpToGpuRuntimeCallPattern<gpu::WaitOp>(typeConverter) {}

private:
  LogicalResult
  matchAndRewrite(gpu::WaitOp waitOp, OpAdaptor adaptor,
                  ConversionPatternRewriter &rewriter) const override;
};

/// A rewrite patter to convert gpu.launch_func operations into a sequence of
/// GPU runtime calls. Currently it supports CUDA and ROCm (HIP).
///
/// In essence, a gpu.launch_func operations gets compiled into the following
/// sequence of runtime calls:
///
/// * moduleLoad        -- loads the module given the cubin / hsaco data
/// * moduleGetFunction -- gets a handle to the actual kernel function
/// * getStreamHelper   -- initializes a new compute stream on GPU
/// * launchKernel      -- launches the kernel on a stream
/// * streamSynchronize -- waits for operations on the stream to finish
///
/// Intermediate data structures are allocated on the stack.
class ConvertLaunchFuncOpToGpuRuntimeCallPattern
    : public ConvertOpToGpuRuntimeCallPattern<gpu::LaunchFuncOp> {
public:
  ConvertLaunchFuncOpToGpuRuntimeCallPattern(LLVMTypeConverter &typeConverter,
                                             StringRef gpuBinaryAnnotation,
                                             bool kernelBarePtrCallConv)
      : ConvertOpToGpuRuntimeCallPattern<gpu::LaunchFuncOp>(typeConverter),
        gpuBinaryAnnotation(gpuBinaryAnnotation),
        kernelBarePtrCallConv(kernelBarePtrCallConv) {}

private:
  Value generateParamsArray(gpu::LaunchFuncOp launchOp, OpAdaptor adaptor,
                            OpBuilder &builder) const;
  Value generateKernelNameConstant(StringRef moduleName, StringRef name,
                                   Location loc, OpBuilder &builder) const;

  LogicalResult
  matchAndRewrite(gpu::LaunchFuncOp launchOp, OpAdaptor adaptor,
                  ConversionPatternRewriter &rewriter) const override;

  llvm::SmallString<32> gpuBinaryAnnotation;
  bool kernelBarePtrCallConv;
};

class EraseGpuModuleOpPattern : public OpRewritePattern<gpu::GPUModuleOp> {
  using OpRewritePattern<gpu::GPUModuleOp>::OpRewritePattern;

  LogicalResult matchAndRewrite(gpu::GPUModuleOp op,
                                PatternRewriter &rewriter) const override {
    // GPU kernel modules are no longer necessary since we have a global
    // constant with the CUBIN, or HSACO data.
    rewriter.eraseOp(op);
    return success();
  }
};

/// A rewrite pattern to convert gpu.memcpy operations into a GPU runtime
/// call. Currently it supports CUDA and ROCm (HIP).
class ConvertMemcpyOpToGpuRuntimeCallPattern
    : public ConvertOpToGpuRuntimeCallPattern<gpu::MemcpyOp> {
public:
  ConvertMemcpyOpToGpuRuntimeCallPattern(LLVMTypeConverter &typeConverter)
      : ConvertOpToGpuRuntimeCallPattern<gpu::MemcpyOp>(typeConverter) {}

private:
  LogicalResult
  matchAndRewrite(gpu::MemcpyOp memcpyOp, OpAdaptor adaptor,
                  ConversionPatternRewriter &rewriter) const override;
};

/// A rewrite pattern to convert gpu.memset operations into a GPU runtime
/// call. Currently it supports CUDA and ROCm (HIP).
class ConvertMemsetOpToGpuRuntimeCallPattern
    : public ConvertOpToGpuRuntimeCallPattern<gpu::MemsetOp> {
public:
  ConvertMemsetOpToGpuRuntimeCallPattern(LLVMTypeConverter &typeConverter)
      : ConvertOpToGpuRuntimeCallPattern<gpu::MemsetOp>(typeConverter) {}

private:
  LogicalResult
  matchAndRewrite(gpu::MemsetOp memsetOp, OpAdaptor adaptor,
                  ConversionPatternRewriter &rewriter) const override;
};

/// A rewrite pattern to convert gpu.set_default_device to a GPU runtime call.
/// Currently supports CUDA and ROCm (HIP)
class ConvertSetDefaultDeviceOpToGpuRuntimeCallPattern
    : public ConvertOpToGpuRuntimeCallPattern<gpu::SetDefaultDeviceOp> {
public:
  ConvertSetDefaultDeviceOpToGpuRuntimeCallPattern(
      LLVMTypeConverter &typeConverter)
      : ConvertOpToGpuRuntimeCallPattern<gpu::SetDefaultDeviceOp>(
            typeConverter) {}

  LogicalResult
  matchAndRewrite(gpu::SetDefaultDeviceOp op, OpAdaptor adaptor,
                  ConversionPatternRewriter &rewriter) const override;
};

class ConvertCreateDnTensorOpToGpuRuntimeCallPattern
    : public ConvertOpToGpuRuntimeCallPattern<gpu::CreateDnTensorOp> {
public:
  ConvertCreateDnTensorOpToGpuRuntimeCallPattern(
      LLVMTypeConverter &typeConverter)
      : ConvertOpToGpuRuntimeCallPattern<gpu::CreateDnTensorOp>(typeConverter) {
  }

private:
  LogicalResult
  matchAndRewrite(gpu::CreateDnTensorOp op, OpAdaptor adaptor,
                  ConversionPatternRewriter &rewriter) const override;
};

class ConvertDestroyDnTensorOpToGpuRuntimeCallPattern
    : public ConvertOpToGpuRuntimeCallPattern<gpu::DestroyDnTensorOp> {
public:
  ConvertDestroyDnTensorOpToGpuRuntimeCallPattern(
      LLVMTypeConverter &typeConverter)
      : ConvertOpToGpuRuntimeCallPattern<gpu::DestroyDnTensorOp>(
            typeConverter) {}

private:
  LogicalResult
  matchAndRewrite(gpu::DestroyDnTensorOp op, OpAdaptor adaptor,
                  ConversionPatternRewriter &rewriter) const override;
};

<<<<<<< HEAD
class ConvertCreateDnTensorOpToGpuRuntimeCallPattern
    : public ConvertOpToGpuRuntimeCallPattern<gpu::CreateDnTensorOp> {
public:
  ConvertCreateDnTensorOpToGpuRuntimeCallPattern(
      LLVMTypeConverter &typeConverter)
      : ConvertOpToGpuRuntimeCallPattern<gpu::CreateDnTensorOp>(typeConverter) {
  }

private:
  LogicalResult
  matchAndRewrite(gpu::CreateDnTensorOp op, OpAdaptor adaptor,
                  ConversionPatternRewriter &rewriter) const override;
};

class ConvertDestroyDnTensorOpToGpuRuntimeCallPattern
    : public ConvertOpToGpuRuntimeCallPattern<gpu::DestroyDnTensorOp> {
public:
  ConvertDestroyDnTensorOpToGpuRuntimeCallPattern(
      LLVMTypeConverter &typeConverter)
      : ConvertOpToGpuRuntimeCallPattern<gpu::DestroyDnTensorOp>(
            typeConverter) {}

private:
  LogicalResult
  matchAndRewrite(gpu::DestroyDnTensorOp op, OpAdaptor adaptor,
                  ConversionPatternRewriter &rewriter) const override;
};

=======
>>>>>>> bac3a63c
class ConvertCreateCooOpToGpuRuntimeCallPattern
    : public ConvertOpToGpuRuntimeCallPattern<gpu::CreateCooOp> {
public:
  ConvertCreateCooOpToGpuRuntimeCallPattern(LLVMTypeConverter &typeConverter)
      : ConvertOpToGpuRuntimeCallPattern<gpu::CreateCooOp>(typeConverter) {}

private:
  LogicalResult
  matchAndRewrite(gpu::CreateCooOp op, OpAdaptor adaptor,
                  ConversionPatternRewriter &rewriter) const override;
};

class ConvertCreateCooAoSOpToGpuRuntimeCallPattern
    : public ConvertOpToGpuRuntimeCallPattern<gpu::CreateCooAoSOp> {
public:
  ConvertCreateCooAoSOpToGpuRuntimeCallPattern(LLVMTypeConverter &typeConverter)
      : ConvertOpToGpuRuntimeCallPattern<gpu::CreateCooAoSOp>(typeConverter) {}

private:
  LogicalResult
  matchAndRewrite(gpu::CreateCooAoSOp op, OpAdaptor adaptor,
                  ConversionPatternRewriter &rewriter) const override;
};

class ConvertCreateCsrOpToGpuRuntimeCallPattern
    : public ConvertOpToGpuRuntimeCallPattern<gpu::CreateCsrOp> {
public:
  ConvertCreateCsrOpToGpuRuntimeCallPattern(LLVMTypeConverter &typeConverter)
      : ConvertOpToGpuRuntimeCallPattern<gpu::CreateCsrOp>(typeConverter) {}

private:
  LogicalResult
  matchAndRewrite(gpu::CreateCsrOp op, OpAdaptor adaptor,
                  ConversionPatternRewriter &rewriter) const override;
};

class ConvertCreate2To4SpMatOpToGpuRuntimeCallPattern
    : public ConvertOpToGpuRuntimeCallPattern<gpu::Create2To4SpMatOp> {
public:
  ConvertCreate2To4SpMatOpToGpuRuntimeCallPattern(
      LLVMTypeConverter &typeConverter)
      : ConvertOpToGpuRuntimeCallPattern<gpu::Create2To4SpMatOp>(
            typeConverter) {}

private:
  LogicalResult
  matchAndRewrite(gpu::Create2To4SpMatOp op, OpAdaptor adaptor,
                  ConversionPatternRewriter &rewriter) const override;
};

class ConvertDestroySpMatOpToGpuRuntimeCallPattern
    : public ConvertOpToGpuRuntimeCallPattern<gpu::DestroySpMatOp> {
public:
  ConvertDestroySpMatOpToGpuRuntimeCallPattern(LLVMTypeConverter &typeConverter)
      : ConvertOpToGpuRuntimeCallPattern<gpu::DestroySpMatOp>(typeConverter) {}

private:
  LogicalResult
  matchAndRewrite(gpu::DestroySpMatOp op, OpAdaptor adaptor,
                  ConversionPatternRewriter &rewriter) const override;
};

class ConvertSpMVBufferSizeOpToGpuRuntimeCallPattern
    : public ConvertOpToGpuRuntimeCallPattern<gpu::SpMVBufferSizeOp> {
public:
  ConvertSpMVBufferSizeOpToGpuRuntimeCallPattern(
      LLVMTypeConverter &typeConverter)
      : ConvertOpToGpuRuntimeCallPattern<gpu::SpMVBufferSizeOp>(typeConverter) {
  }

private:
  LogicalResult
  matchAndRewrite(gpu::SpMVBufferSizeOp op, OpAdaptor adaptor,
                  ConversionPatternRewriter &rewriter) const override;
};

class ConvertSpMVOpToGpuRuntimeCallPattern
    : public ConvertOpToGpuRuntimeCallPattern<gpu::SpMVOp> {
public:
  ConvertSpMVOpToGpuRuntimeCallPattern(LLVMTypeConverter &typeConverter)
      : ConvertOpToGpuRuntimeCallPattern<gpu::SpMVOp>(typeConverter) {}

private:
  LogicalResult
  matchAndRewrite(gpu::SpMVOp op, OpAdaptor adaptor,
                  ConversionPatternRewriter &rewriter) const override;
};

class ConvertSpMMBufferSizeOpToGpuRuntimeCallPattern
    : public ConvertOpToGpuRuntimeCallPattern<gpu::SpMMBufferSizeOp> {
public:
  ConvertSpMMBufferSizeOpToGpuRuntimeCallPattern(
      LLVMTypeConverter &typeConverter)
      : ConvertOpToGpuRuntimeCallPattern<gpu::SpMMBufferSizeOp>(typeConverter) {
  }

private:
  LogicalResult
  matchAndRewrite(gpu::SpMMBufferSizeOp op, OpAdaptor adaptor,
                  ConversionPatternRewriter &rewriter) const override;
};

class ConvertSDDMMBufferSizeOpToGpuRuntimeCallPattern
    : public ConvertOpToGpuRuntimeCallPattern<gpu::SDDMMBufferSizeOp> {
public:
  ConvertSDDMMBufferSizeOpToGpuRuntimeCallPattern(
      LLVMTypeConverter &typeConverter)
      : ConvertOpToGpuRuntimeCallPattern<gpu::SDDMMBufferSizeOp>(
            typeConverter) {}

private:
  LogicalResult
  matchAndRewrite(gpu::SDDMMBufferSizeOp op, OpAdaptor adaptor,
                  ConversionPatternRewriter &rewriter) const override;
};

class ConvertSpMMOpToGpuRuntimeCallPattern
    : public ConvertOpToGpuRuntimeCallPattern<gpu::SpMMOp> {
public:
  ConvertSpMMOpToGpuRuntimeCallPattern(LLVMTypeConverter &typeConverter)
      : ConvertOpToGpuRuntimeCallPattern<gpu::SpMMOp>(typeConverter) {}

private:
  LogicalResult
  matchAndRewrite(gpu::SpMMOp op, OpAdaptor adaptor,
                  ConversionPatternRewriter &rewriter) const override;
};

class ConvertSDDMMOpToGpuRuntimeCallPattern
    : public ConvertOpToGpuRuntimeCallPattern<gpu::SDDMMOp> {
public:
  ConvertSDDMMOpToGpuRuntimeCallPattern(LLVMTypeConverter &typeConverter)
      : ConvertOpToGpuRuntimeCallPattern<gpu::SDDMMOp>(typeConverter) {}

private:
  LogicalResult
  matchAndRewrite(gpu::SDDMMOp op, OpAdaptor adaptor,
                  ConversionPatternRewriter &rewriter) const override;
};

} // namespace

void GpuToLLVMConversionPass::runOnOperation() {
  LowerToLLVMOptions options(&getContext());
  options.useOpaquePointers = useOpaquePointers;
  options.useBarePtrCallConv = hostBarePtrCallConv;

  LLVMTypeConverter converter(&getContext(), options);
  RewritePatternSet patterns(&getContext());
  LLVMConversionTarget target(getContext());

  target.addIllegalDialect<gpu::GPUDialect>();

  mlir::arith::populateArithToLLVMConversionPatterns(converter, patterns);
  mlir::cf::populateControlFlowToLLVMConversionPatterns(converter, patterns);
  populateVectorToLLVMConversionPatterns(converter, patterns);
  populateFinalizeMemRefToLLVMConversionPatterns(converter, patterns);
  populateFuncToLLVMConversionPatterns(converter, patterns);
  populateAsyncStructuralTypeConversionsAndLegality(converter, patterns,
                                                    target);
  populateGpuToLLVMConversionPatterns(converter, patterns, gpuBinaryAnnotation,
                                      kernelBarePtrCallConv);

  if (failed(
          applyPartialConversion(getOperation(), target, std::move(patterns))))
    signalPassFailure();
}

LLVM::CallOp FunctionCallBuilder::create(Location loc, OpBuilder &builder,
                                         ArrayRef<Value> arguments) const {
  auto module = builder.getBlock()->getParent()->getParentOfType<ModuleOp>();
  auto function = [&] {
    if (auto function = module.lookupSymbol<LLVM::LLVMFuncOp>(functionName))
      return function;
    return OpBuilder::atBlockEnd(module.getBody())
        .create<LLVM::LLVMFuncOp>(loc, functionName, functionType);
  }();
  return builder.create<LLVM::CallOp>(loc, function, arguments);
}

// Corresponding to cusparseIndexType_t defined in cusparse.h.
static int32_t getCuSparseIndexTypeFrom(Type type) {
  if (type.isa<IndexType>())
    return 3; // CUSPARSE_INDEX_64I
  else
    return 2; // CUSPARSE_INDEX_32I
  // TODO: add support to CUSPARSE_INDEX_16U: 1
}

static int32_t getCuSparseLtDataTypeFrom(Type type) {
  if (type.isF16())
    return 0; // CUSPARSE_COMPUTE_16F,
  if (type.isInteger(32))
    return 1; // CUSPARSE_COMPUTE_32I
  llvm_unreachable("unsupported type");
  // TODO: add support to TF32
}

// Corresponding to cudaDataType_t defined in CUDA library_types.h.
static int32_t getCuSparseDataTypeFrom(Type type) {
  if (llvm::isa<ComplexType>(type)) {
    // get the element type
    auto elementType = type.cast<ComplexType>().getElementType();
    if (elementType.isBF16())
      return 15; // CUDA_C_16BF
    if (elementType.isF16())
      return 6; // CUDA_C_16F
    if (elementType.isF32())
      return 4; // CUDA_C_32F
    if (elementType.isF64())
      return 5; // CUDA_C_64F
    if (elementType.isInteger(8))
      return 7; // CUDA_C_8I
    if (elementType.isInteger(16))
      return 21; // CUDA_C_16I
    if (elementType.isInteger(32))
      return 11; // CUDA_C_32I
  }
  if (type.isBF16())
    return 14; // CUDA_R_16BF
  if (type.isF16())
    return 2; // CUDA_R_16F
  if (type.isF32())
    return 0; // CUDA_R_32F
  if (type.isF64())
    return 1; // CUDA_R_64F
  if (type.isInteger(8))
    return 3; // CUDA_R_8I
  if (type.isInteger(16))
    return 20; // CUDA_R_16I
  if (type.isInteger(32))
    return 10; // CUDA_R_32I

  llvm_unreachable("unsupported element type");
}

// TODO:  We may want a run-time (of the mlir compiler) disablement/warning:
// cusparseLt currently won't work for cuda architecture <8.0 and will trigger a
// runtime (of the CUDA program) error , but it might be great if we could at
// least output a warning when we found the target architecture is <8.0 and the
// user still wants to use cusparseLt. to make sure when lowering gpu sparse
// dialect to llvm calls, the cusparselt calls are disabled for cuda
// architecture <8.0
static bool is2To4Sparsity(Value spMat) {
  if (auto op = spMat.getDefiningOp<gpu::Create2To4SpMatOp>())
    return true;
  if (auto op = spMat.getDefiningOp<gpu::CreateCooOp>())
    return false;
  if (auto op = spMat.getDefiningOp<gpu::CreateCsrOp>())
    return false;
  if (auto op = spMat.getDefiningOp<gpu::CreateCooAoSOp>())
    return false;
  // Print the spMat defining op
  spMat.getDefiningOp()->print(llvm::errs());
  llvm_unreachable("cannot find spmat def");
}

static bool isSpMMCusparseLtOp(Value op) {
  for (Operation *user : op.getUsers()) {
    auto spmmOp = dyn_cast<gpu::SpMMOp>(user);
    // If the other operator is 50% sparsity then we should use cusparseLt
    if (!spmmOp)
      continue;
    if (is2To4Sparsity(spmmOp.getSpmatA()))
      return true;
  }
  return false;
}

// Returns whether all operands are of LLVM type.
static LogicalResult areAllLLVMTypes(Operation *op, ValueRange operands,
                                     ConversionPatternRewriter &rewriter) {
  if (!llvm::all_of(operands, [](Value value) {
        return LLVM::isCompatibleType(value.getType());
      }))
    return rewriter.notifyMatchFailure(
        op, "Cannot convert if operands aren't of LLVM type.");
  return success();
}

static LogicalResult
isAsyncWithOneDependency(ConversionPatternRewriter &rewriter,
                         gpu::AsyncOpInterface op) {
  if (op.getAsyncDependencies().size() != 1)
    return rewriter.notifyMatchFailure(
        op, "Can only convert with exactly one async dependency.");

  if (!op.getAsyncToken())
    return rewriter.notifyMatchFailure(op, "Can convert only async version.");

  return success();
}

LogicalResult ConvertHostRegisterOpToGpuRuntimeCallPattern::matchAndRewrite(
    gpu::HostRegisterOp hostRegisterOp, OpAdaptor adaptor,
    ConversionPatternRewriter &rewriter) const {
  auto *op = hostRegisterOp.getOperation();
  if (failed(areAllLLVMTypes(op, adaptor.getOperands(), rewriter)))
    return failure();

  Location loc = op->getLoc();

  auto memRefType = hostRegisterOp.getValue().getType();
  auto elementType = cast<UnrankedMemRefType>(memRefType).getElementType();
  auto elementSize = getSizeInBytes(loc, elementType, rewriter);

  auto arguments = getTypeConverter()->promoteOperands(
      loc, op->getOperands(), adaptor.getOperands(), rewriter);
  arguments.push_back(elementSize);
  hostRegisterCallBuilder.create(loc, rewriter, arguments);

  rewriter.eraseOp(op);
  return success();
}

LogicalResult ConvertHostUnregisterOpToGpuRuntimeCallPattern::matchAndRewrite(
    gpu::HostUnregisterOp hostUnregisterOp, OpAdaptor adaptor,
    ConversionPatternRewriter &rewriter) const {
  Operation *op = hostUnregisterOp.getOperation();
  if (failed(areAllLLVMTypes(op, adaptor.getOperands(), rewriter)))
    return failure();

  Location loc = op->getLoc();

  auto memRefType = hostUnregisterOp.getValue().getType();
  auto elementType = cast<UnrankedMemRefType>(memRefType).getElementType();
  auto elementSize = getSizeInBytes(loc, elementType, rewriter);

  auto arguments = getTypeConverter()->promoteOperands(
      loc, op->getOperands(), adaptor.getOperands(), rewriter);
  arguments.push_back(elementSize);
  hostUnregisterCallBuilder.create(loc, rewriter, arguments);

  rewriter.eraseOp(op);
  return success();
}

LogicalResult ConvertAllocOpToGpuRuntimeCallPattern::matchAndRewrite(
    gpu::AllocOp allocOp, OpAdaptor adaptor,
    ConversionPatternRewriter &rewriter) const {
  if (adaptor.getHostShared())
    return rewriter.notifyMatchFailure(
        allocOp, "host_shared allocation is not supported");

  MemRefType memRefType = allocOp.getType();

  if (failed(areAllLLVMTypes(allocOp, adaptor.getOperands(), rewriter)) ||
      !isConvertibleAndHasIdentityMaps(memRefType) ||
      failed(isAsyncWithOneDependency(rewriter, allocOp)))
    return failure();

  auto loc = allocOp.getLoc();

  // Get shape of the memref as values: static sizes are constant
  // values and dynamic sizes are passed to 'alloc' as operands.
  SmallVector<Value, 4> shape;
  SmallVector<Value, 4> strides;
  Value sizeBytes;
  getMemRefDescriptorSizes(loc, memRefType, adaptor.getDynamicSizes(), rewriter,
                           shape, strides, sizeBytes);

  // Allocate the underlying buffer and store a pointer to it in the MemRef
  // descriptor.
  Type elementPtrType = this->getElementPtrType(memRefType);
  auto stream = adaptor.getAsyncDependencies().front();
  Value allocatedPtr =
      allocCallBuilder.create(loc, rewriter, {sizeBytes, stream}).getResult();
  if (!getTypeConverter()->useOpaquePointers())
    allocatedPtr =
        rewriter.create<LLVM::BitcastOp>(loc, elementPtrType, allocatedPtr);

  // No alignment.
  Value alignedPtr = allocatedPtr;

  // Create the MemRef descriptor.
  auto memRefDescriptor = this->createMemRefDescriptor(
      loc, memRefType, allocatedPtr, alignedPtr, shape, strides, rewriter);

  rewriter.replaceOp(allocOp, {memRefDescriptor, stream});

  return success();
}

LogicalResult ConvertDeallocOpToGpuRuntimeCallPattern::matchAndRewrite(
    gpu::DeallocOp deallocOp, OpAdaptor adaptor,
    ConversionPatternRewriter &rewriter) const {
  if (failed(areAllLLVMTypes(deallocOp, adaptor.getOperands(), rewriter)) ||
      failed(isAsyncWithOneDependency(rewriter, deallocOp)))
    return failure();

  Location loc = deallocOp.getLoc();

  Value pointer =
      MemRefDescriptor(adaptor.getMemref()).allocatedPtr(rewriter, loc);
  if (!getTypeConverter()->useOpaquePointers())
    pointer = rewriter.create<LLVM::BitcastOp>(loc, llvmPointerType, pointer);
  Value stream = adaptor.getAsyncDependencies().front();
  deallocCallBuilder.create(loc, rewriter, {pointer, stream});

  rewriter.replaceOp(deallocOp, {stream});
  return success();
}

static bool isGpuAsyncTokenType(Value value) {
  return isa<gpu::AsyncTokenType>(value.getType());
}

// Converts !gpu.async.token operands of `async.yield` to runtime calls. The
// !gpu.async.token are lowered to stream within the async.execute region, but
// are passed as events between them. For each !gpu.async.token operand, we
// create an event and record it on the stream.
LogicalResult ConvertAsyncYieldToGpuRuntimeCallPattern::matchAndRewrite(
    async::YieldOp yieldOp, OpAdaptor adaptor,
    ConversionPatternRewriter &rewriter) const {
  if (llvm::none_of(yieldOp.getOperands(), isGpuAsyncTokenType))
    return rewriter.notifyMatchFailure(yieldOp, "no gpu async token operand");

  Location loc = yieldOp.getLoc();
  SmallVector<Value, 4> newOperands(adaptor.getOperands());
  llvm::SmallDenseSet<Value> streams;
  for (auto &operand : yieldOp->getOpOperands()) {
    if (!isGpuAsyncTokenType(operand.get()))
      continue;
    auto idx = operand.getOperandNumber();
    auto stream = adaptor.getOperands()[idx];
    auto event = eventCreateCallBuilder.create(loc, rewriter, {}).getResult();
    eventRecordCallBuilder.create(loc, rewriter, {event, stream});
    newOperands[idx] = event;
    streams.insert(stream);
  }
  for (auto stream : streams)
    streamDestroyCallBuilder.create(loc, rewriter, {stream});

  rewriter.updateRootInPlace(yieldOp,
                             [&] { yieldOp->setOperands(newOperands); });
  return success();
}

// Returns whether `value` is the result of an LLVM::CallOp to `functionName`.
static bool isDefinedByCallTo(Value value, StringRef functionName) {
  assert(isa<LLVM::LLVMPointerType>(value.getType()));
  if (auto defOp = value.getDefiningOp<LLVM::CallOp>())
    return defOp.getCallee()->equals(functionName);
  return false;
}

// Converts `gpu.wait` to runtime calls. The converted op synchronizes the host
// with the stream/event operands. The operands are destroyed. That is, it
// assumes that it is not used afterwards or elsewhere. Otherwise we will get a
// runtime error. Eventually, we should guarantee this property.
LogicalResult ConvertWaitOpToGpuRuntimeCallPattern::matchAndRewrite(
    gpu::WaitOp waitOp, OpAdaptor adaptor,
    ConversionPatternRewriter &rewriter) const {
  if (waitOp.getAsyncToken())
    return rewriter.notifyMatchFailure(waitOp, "Cannot convert async op.");

  Location loc = waitOp.getLoc();

  for (auto operand : adaptor.getOperands()) {
    if (isDefinedByCallTo(operand, streamCreateCallBuilder.functionName)) {
      // The converted operand's definition created a stream.
      streamSynchronizeCallBuilder.create(loc, rewriter, {operand});
      streamDestroyCallBuilder.create(loc, rewriter, {operand});
    } else {
      // Otherwise the converted operand is an event. This assumes that we use
      // events in control flow code as well.
      eventSynchronizeCallBuilder.create(loc, rewriter, {operand});
      eventDestroyCallBuilder.create(loc, rewriter, {operand});
    }
  }

  rewriter.eraseOp(waitOp);
  return success();
}

// Converts `gpu.wait async` to runtime calls. The converted op creates a new
// stream that is synchronized with stream/event operands. The operands are
// destroyed. That is, it assumes that it is not used afterwards or elsewhere.
// Otherwise we will get a runtime error. Eventually, we should guarantee this
// property.
LogicalResult ConvertWaitAsyncOpToGpuRuntimeCallPattern::matchAndRewrite(
    gpu::WaitOp waitOp, OpAdaptor adaptor,
    ConversionPatternRewriter &rewriter) const {
  if (!waitOp.getAsyncToken())
    return rewriter.notifyMatchFailure(waitOp, "Can only convert async op.");

  Location loc = waitOp.getLoc();

  auto insertionPoint = rewriter.saveInsertionPoint();
  SmallVector<Value, 1> events;
  for (auto pair :
       llvm::zip(waitOp.getAsyncDependencies(), adaptor.getOperands())) {
    auto operand = std::get<1>(pair);
    if (isDefinedByCallTo(operand, streamCreateCallBuilder.functionName)) {
      // The converted operand's definition created a stream. Insert an event
      // into the stream just after the last use of the original token operand.
      auto *defOp = std::get<0>(pair).getDefiningOp();
      rewriter.setInsertionPointAfter(defOp);
      auto event = eventCreateCallBuilder.create(loc, rewriter, {}).getResult();
      eventRecordCallBuilder.create(loc, rewriter, {event, operand});
      events.push_back(event);
    } else {
      // Otherwise the converted operand is an event. This assumes that we use
      // events in control flow code as well.
      events.push_back(operand);
    }
  }
  rewriter.restoreInsertionPoint(insertionPoint);
  auto stream = streamCreateCallBuilder.create(loc, rewriter, {}).getResult();
  for (auto event : events)
    streamWaitEventCallBuilder.create(loc, rewriter, {stream, event});
  for (auto event : events)
    eventDestroyCallBuilder.create(loc, rewriter, {event});
  rewriter.replaceOp(waitOp, {stream});

  return success();
}

// Creates a struct containing all kernel parameters on the stack and returns
// an array of type-erased pointers to the fields of the struct. The array can
// then be passed to the CUDA / ROCm (HIP) kernel launch calls.
// The generated code is essentially as follows:
//
// %struct = alloca(sizeof(struct { Parameters... }))
// %array = alloca(NumParameters * sizeof(void *))
// for (i : [0, NumParameters))
//   %fieldPtr = llvm.getelementptr %struct[0, i]
//   llvm.store parameters[i], %fieldPtr
//   %elementPtr = llvm.getelementptr %array[i]
//   llvm.store %fieldPtr, %elementPtr
// return %array
Value ConvertLaunchFuncOpToGpuRuntimeCallPattern::generateParamsArray(
    gpu::LaunchFuncOp launchOp, OpAdaptor adaptor, OpBuilder &builder) const {
  auto loc = launchOp.getLoc();
  auto numKernelOperands = launchOp.getNumKernelOperands();
  SmallVector<Value, 4> arguments;
  if (kernelBarePtrCallConv) {
    // Hack the bare pointer value on just for the argument promotion
    LLVMTypeConverter *converter = getTypeConverter();
    LowerToLLVMOptions options = converter->getOptions();
    LowerToLLVMOptions overrideToMatchKernelOpts = options;
    overrideToMatchKernelOpts.useBarePtrCallConv = true;
    converter->dangerousSetOptions(overrideToMatchKernelOpts);
    arguments = converter->promoteOperands(
        loc, launchOp.getOperands().take_back(numKernelOperands),
        adaptor.getOperands().take_back(numKernelOperands), builder);
    converter->dangerousSetOptions(options);
  } else {
    arguments = getTypeConverter()->promoteOperands(
        loc, launchOp.getOperands().take_back(numKernelOperands),
        adaptor.getOperands().take_back(numKernelOperands), builder);
  }

  auto numArguments = arguments.size();
  SmallVector<Type, 4> argumentTypes;
  argumentTypes.reserve(numArguments);
  for (auto argument : arguments)
    argumentTypes.push_back(argument.getType());
  auto structType = LLVM::LLVMStructType::getNewIdentified(context, StringRef(),
                                                           argumentTypes);
  auto one = builder.create<LLVM::ConstantOp>(loc, llvmInt32Type, 1);
  auto structPtr = builder.create<LLVM::AllocaOp>(
      loc, getTypeConverter()->getPointerType(structType), structType, one,
      /*alignment=*/0);
  auto arraySize =
      builder.create<LLVM::ConstantOp>(loc, llvmInt32Type, numArguments);
  auto arrayPtr = builder.create<LLVM::AllocaOp>(
      loc, llvmPointerPointerType, llvmPointerType, arraySize, /*alignment=*/0);
  for (const auto &en : llvm::enumerate(arguments)) {
    Value fieldPtr = builder.create<LLVM::GEPOp>(
        loc, getTypeConverter()->getPointerType(argumentTypes[en.index()]),
        structType, structPtr, ArrayRef<LLVM::GEPArg>{0, en.index()});
    builder.create<LLVM::StoreOp>(loc, en.value(), fieldPtr);
    auto elementPtr = builder.create<LLVM::GEPOp>(
        loc, llvmPointerPointerType, llvmPointerType, arrayPtr,
        ArrayRef<LLVM::GEPArg>{en.index()});
    if (!getTypeConverter()->useOpaquePointers())
      fieldPtr =
          builder.create<LLVM::BitcastOp>(loc, llvmPointerType, fieldPtr);
    builder.create<LLVM::StoreOp>(loc, fieldPtr, elementPtr);
  }
  return arrayPtr;
}

// Generates an LLVM IR dialect global that contains the name of the given
// kernel function as a C string, and returns a pointer to its beginning.
// The code is essentially:
//
// llvm.global constant @kernel_name("function_name\00")
// func(...) {
//   %0 = llvm.addressof @kernel_name
//   %1 = llvm.constant (0 : index)
//   %2 = llvm.getelementptr %0[%1, %1] : !llvm<"i8*">
// }
Value ConvertLaunchFuncOpToGpuRuntimeCallPattern::generateKernelNameConstant(
    StringRef moduleName, StringRef name, Location loc,
    OpBuilder &builder) const {
  // Make sure the trailing zero is included in the constant.
  std::vector<char> kernelName(name.begin(), name.end());
  kernelName.push_back('\0');

  std::string globalName =
      std::string(llvm::formatv("{0}_{1}_kernel_name", moduleName, name));
  return LLVM::createGlobalString(
      loc, builder, globalName, StringRef(kernelName.data(), kernelName.size()),
      LLVM::Linkage::Internal, getTypeConverter()->useOpaquePointers());
}

// Emits LLVM IR to launch a kernel function. Expects the module that contains
// the compiled kernel function as a cubin in the 'nvvm.cubin' attribute, or a
// hsaco in the 'rocdl.hsaco' attribute of the kernel function in the IR.
//
// %0 = call %binarygetter
// %1 = call %moduleLoad(%0)
// %2 = <see generateKernelNameConstant>
// %3 = call %moduleGetFunction(%1, %2)
// %4 = call %streamCreate()
// %5 = <see generateParamsArray>
// call %launchKernel(%3, <launchOp operands 0..5>, 0, %4, %5, nullptr)
// call %streamSynchronize(%4)
// call %streamDestroy(%4)
// call %moduleUnload(%1)
//
// If the op is async, the stream corresponds to the (single) async dependency
// as well as the async token the op produces.
LogicalResult ConvertLaunchFuncOpToGpuRuntimeCallPattern::matchAndRewrite(
    gpu::LaunchFuncOp launchOp, OpAdaptor adaptor,
    ConversionPatternRewriter &rewriter) const {
  if (failed(areAllLLVMTypes(launchOp, adaptor.getOperands(), rewriter)))
    return failure();

  if (launchOp.getAsyncDependencies().size() > 1)
    return rewriter.notifyMatchFailure(
        launchOp, "Cannot convert with more than one async dependency.");

  // Fail when the synchronous version of the op has async dependencies. The
  // lowering destroys the stream, and we do not want to check that there is no
  // use of the stream after this op.
  if (!launchOp.getAsyncToken() && !launchOp.getAsyncDependencies().empty())
    return rewriter.notifyMatchFailure(
        launchOp, "Cannot convert non-async op with async dependencies.");

  Location loc = launchOp.getLoc();

  // Create an LLVM global with CUBIN extracted from the kernel annotation and
  // obtain a pointer to the first byte in it.
  auto kernelModule = SymbolTable::lookupNearestSymbolFrom<gpu::GPUModuleOp>(
      launchOp, launchOp.getKernelModuleName());
  assert(kernelModule && "expected a kernel module");

  auto binaryAttr =
      kernelModule->getAttrOfType<StringAttr>(gpuBinaryAnnotation);
  if (!binaryAttr) {
    kernelModule.emitOpError()
        << "missing " << gpuBinaryAnnotation << " attribute";
    return failure();
  }

  SmallString<128> nameBuffer(kernelModule.getName());
  nameBuffer.append(kGpuBinaryStorageSuffix);
  Value data = LLVM::createGlobalString(
      loc, rewriter, nameBuffer.str(), binaryAttr.getValue(),
      LLVM::Linkage::Internal, getTypeConverter()->useOpaquePointers());

  auto module = moduleLoadCallBuilder.create(loc, rewriter, data);
  // Get the function from the module. The name corresponds to the name of
  // the kernel function.
  auto kernelName = generateKernelNameConstant(
      launchOp.getKernelModuleName().getValue(),
      launchOp.getKernelName().getValue(), loc, rewriter);
  auto function = moduleGetFunctionCallBuilder.create(
      loc, rewriter, {module.getResult(), kernelName});
  Value zero = rewriter.create<LLVM::ConstantOp>(loc, llvmInt32Type, 0);
  Value stream =
      adaptor.getAsyncDependencies().empty()
          ? streamCreateCallBuilder.create(loc, rewriter, {}).getResult()
          : adaptor.getAsyncDependencies().front();
  // Create array of pointers to kernel arguments.
  auto kernelParams = generateParamsArray(launchOp, adaptor, rewriter);
  auto nullpointer = rewriter.create<LLVM::NullOp>(loc, llvmPointerPointerType);
  Value dynamicSharedMemorySize = launchOp.getDynamicSharedMemorySize()
                                      ? launchOp.getDynamicSharedMemorySize()
                                      : zero;
  launchKernelCallBuilder.create(
      loc, rewriter,
      {function.getResult(), adaptor.getGridSizeX(), adaptor.getGridSizeY(),
       adaptor.getGridSizeZ(), adaptor.getBlockSizeX(), adaptor.getBlockSizeY(),
       adaptor.getBlockSizeZ(), dynamicSharedMemorySize, stream, kernelParams,
       /*extra=*/nullpointer});

  if (launchOp.getAsyncToken()) {
    // Async launch: make dependent ops use the same stream.
    rewriter.replaceOp(launchOp, {stream});
  } else {
    // Synchronize with host and destroy stream. This must be the stream created
    // above (with no other uses) because we check that the synchronous version
    // does not have any async dependencies.
    streamSynchronizeCallBuilder.create(loc, rewriter, stream);
    streamDestroyCallBuilder.create(loc, rewriter, stream);
    rewriter.eraseOp(launchOp);
  }
  moduleUnloadCallBuilder.create(loc, rewriter, module.getResult());

  return success();
}

static Value bitAndAddrspaceCast(Location loc,
                                 ConversionPatternRewriter &rewriter,
                                 LLVM::LLVMPointerType destinationType,
                                 Value sourcePtr,
                                 LLVMTypeConverter &typeConverter) {
  auto sourceTy = cast<LLVM::LLVMPointerType>(sourcePtr.getType());
  if (destinationType.getAddressSpace() != sourceTy.getAddressSpace())
    sourcePtr = rewriter.create<LLVM::AddrSpaceCastOp>(
        loc,
        typeConverter.getPointerType(sourceTy.getElementType(),
                                     destinationType.getAddressSpace()),
        sourcePtr);

  if (typeConverter.useOpaquePointers())
    return sourcePtr;

  return rewriter.create<LLVM::BitcastOp>(loc, destinationType, sourcePtr);
}

LogicalResult ConvertMemcpyOpToGpuRuntimeCallPattern::matchAndRewrite(
    gpu::MemcpyOp memcpyOp, OpAdaptor adaptor,
    ConversionPatternRewriter &rewriter) const {
  auto memRefType = cast<MemRefType>(memcpyOp.getSrc().getType());

  if (failed(areAllLLVMTypes(memcpyOp, adaptor.getOperands(), rewriter)) ||
      !isConvertibleAndHasIdentityMaps(memRefType) ||
      failed(isAsyncWithOneDependency(rewriter, memcpyOp)))
    return failure();

  auto loc = memcpyOp.getLoc();

  MemRefDescriptor srcDesc(adaptor.getSrc());
  Value numElements = getNumElements(rewriter, loc, memRefType, srcDesc);

  Type elementPtrType = getElementPtrType(memRefType);
  Value nullPtr = rewriter.create<LLVM::NullOp>(loc, elementPtrType);
  Value gepPtr = rewriter.create<LLVM::GEPOp>(
      loc, elementPtrType,
      typeConverter->convertType(memRefType.getElementType()), nullPtr,
      numElements);
  auto sizeBytes =
      rewriter.create<LLVM::PtrToIntOp>(loc, getIndexType(), gepPtr);

  auto src = bitAndAddrspaceCast(loc, rewriter, llvmPointerType,
                                 srcDesc.alignedPtr(rewriter, loc),
                                 *getTypeConverter());
  auto dst = bitAndAddrspaceCast(
      loc, rewriter, llvmPointerType,
      MemRefDescriptor(adaptor.getDst()).alignedPtr(rewriter, loc),
      *getTypeConverter());

  auto stream = adaptor.getAsyncDependencies().front();
  memcpyCallBuilder.create(loc, rewriter, {dst, src, sizeBytes, stream});

  rewriter.replaceOp(memcpyOp, {stream});

  return success();
}

LogicalResult ConvertMemsetOpToGpuRuntimeCallPattern::matchAndRewrite(
    gpu::MemsetOp memsetOp, OpAdaptor adaptor,
    ConversionPatternRewriter &rewriter) const {
  auto memRefType = cast<MemRefType>(memsetOp.getDst().getType());

  if (failed(areAllLLVMTypes(memsetOp, adaptor.getOperands(), rewriter)) ||
      !isConvertibleAndHasIdentityMaps(memRefType) ||
      failed(isAsyncWithOneDependency(rewriter, memsetOp)))
    return failure();

  auto loc = memsetOp.getLoc();

  Type valueType = adaptor.getValue().getType();
  unsigned bitWidth = valueType.getIntOrFloatBitWidth();
  // Ints and floats of 16 or 32 bit width are allowed.
  if (!valueType.isIntOrFloat() || (bitWidth != 16 && bitWidth != 32)) {
    return rewriter.notifyMatchFailure(
        memsetOp, "value must be a 16 or 32 bit int or float");
  }

  unsigned valueTypeWidth = valueType.getIntOrFloatBitWidth();
  Type bitCastType = valueTypeWidth == 32 ? llvmInt32Type : llvmInt16Type;

  MemRefDescriptor dstDesc(adaptor.getDst());
  Value numElements = getNumElements(rewriter, loc, memRefType, dstDesc);

  auto value =
      rewriter.create<LLVM::BitcastOp>(loc, bitCastType, adaptor.getValue());
  auto dst = bitAndAddrspaceCast(loc, rewriter, llvmPointerType,
                                 dstDesc.alignedPtr(rewriter, loc),
                                 *getTypeConverter());

  auto stream = adaptor.getAsyncDependencies().front();
  FunctionCallBuilder builder =
      valueTypeWidth == 32 ? memset32CallBuilder : memset16CallBuilder;
  builder.create(loc, rewriter, {dst, value, numElements, stream});

  rewriter.replaceOp(memsetOp, {stream});
  return success();
}

LogicalResult ConvertSetDefaultDeviceOpToGpuRuntimeCallPattern::matchAndRewrite(
    gpu::SetDefaultDeviceOp op, OpAdaptor adaptor,
    ConversionPatternRewriter &rewriter) const {
  Location loc = op.getLoc();
  setDefaultDeviceCallBuilder.create(loc, rewriter, {adaptor.getDevIndex()});
  rewriter.replaceOp(op, {});
  return success();
}

template <typename T>
static Value genConstInt32From(OpBuilder &builder, Location loc, T TValue) {
  Type llvmInt32Type = builder.getIntegerType(32);
  return builder.create<LLVM::ConstantOp>(loc, llvmInt32Type,
                                          static_cast<int32_t>(TValue));
}

<<<<<<< HEAD
LogicalResult ConvertCreateSparseEnvOpToGpuRuntimeCallPattern::matchAndRewrite(
    gpu::CreateSparseEnvOp op, OpAdaptor adaptor,
=======
LogicalResult ConvertCreateDnTensorOpToGpuRuntimeCallPattern::matchAndRewrite(
    gpu::CreateDnTensorOp op, OpAdaptor adaptor,
>>>>>>> bac3a63c
    ConversionPatternRewriter &rewriter) const {
  if (failed(areAllLLVMTypes(op, adaptor.getOperands(), rewriter)) ||
      failed(isAsyncWithOneDependency(rewriter, op)))
    return failure();
  Location loc = op.getLoc();
  auto stream = adaptor.getAsyncDependencies().front();
<<<<<<< HEAD
  // Use the cusparseLt create call if the dnmat is used with spmat with
  // 2:4 sparsity
  Value handle;
  if (isSpMMCusparseLtOp(op.getEnv())) {
    // CUDA runner asserts the size is 11024 bytes.
    auto handleSz = rewriter.create<LLVM::ConstantOp>(
        loc, getIndexType(), rewriter.getIndexAttr(11024));
    handle = rewriter.create<LLVM::AllocaOp>(loc, llvmInt8PointerType,
                                             llvmInt8Type, handleSz);
    handle = rewriter.create<LLVM::BitcastOp>(loc, llvmPointerType, handle);
    createSparseLtEnvCallBuilder.create(loc, rewriter, {handle, stream})
        .getResult();
  } else {
    handle =
        createSparseEnvCallBuilder.create(loc, rewriter, {stream}).getResult();
  }
  rewriter.replaceOp(op, {handle, stream});
  return success();
}

LogicalResult ConvertDestroySparseEnvOpToGpuRuntimeCallPattern::matchAndRewrite(
    gpu::DestroySparseEnvOp op, OpAdaptor adaptor,
    ConversionPatternRewriter &rewriter) const {
  if (failed(areAllLLVMTypes(op, adaptor.getOperands(), rewriter)) ||
      failed(isAsyncWithOneDependency(rewriter, op)))
    return failure();
  Location loc = op.getLoc();
  auto stream = adaptor.getAsyncDependencies().front();
  // Use the cusparseLt destroy call if the dnmat is used with spmat with
  // 2:4 sparsity
  if (isSpMMCusparseLtOp(op.getEnv())) {
    destroySparseLtEnvCallBuilder.create(loc, rewriter,
                                         {adaptor.getEnv(), stream});
  } else {
    destroySparseEnvCallBuilder.create(loc, rewriter,
                                       {adaptor.getEnv(), stream});
  }
  rewriter.replaceOp(op, {stream});
  return success();
}

LogicalResult ConvertCreateDnTensorOpToGpuRuntimeCallPattern::matchAndRewrite(
    gpu::CreateDnTensorOp op, OpAdaptor adaptor,
    ConversionPatternRewriter &rewriter) const {
  if (failed(areAllLLVMTypes(op, adaptor.getOperands(), rewriter)) ||
      failed(isAsyncWithOneDependency(rewriter, op)))
    return failure();
  Location loc = op.getLoc();
  auto stream = adaptor.getAsyncDependencies().front();
=======
>>>>>>> bac3a63c
  Value pTensor =
      MemRefDescriptor(adaptor.getMemref()).allocatedPtr(rewriter, loc);
  if (!getTypeConverter()->useOpaquePointers())
    pTensor = rewriter.create<LLVM::BitcastOp>(loc, llvmPointerType, pTensor);
  Type dType = op.getMemref().getType().getElementType();
  auto dtp = genConstInt32From(rewriter, loc, getCuSparseDataTypeFrom(dType));

  SmallVector<Value, 4> dims;
  for (Value dim : adaptor.getDims()) {
    dims.push_back(dim);
  }

  Value handle;
  // TODO: For now, we track the use of the handle and lower it to cusparse /
  // cusparseLt accordingly. If in a block, both cusparse and cusparseLt are
  // used, we require two separate Creation ops to be the correct logic. In
  // future, we may add support to using one handle in sparse tensor / GPU
  // dialect in both cusparse and cusparseLt. use the cusparseLt create call if
  // the dnmat is used with spmat with 2:4 sparsity
  if (dims.size() == 2) {
    if (isSpMMCusparseLtOp(op.getDnTensor())) {
<<<<<<< HEAD
      auto envHandle = adaptor.getEnv();
=======
>>>>>>> bac3a63c
      auto handleSz = rewriter.create<LLVM::ConstantOp>(
          loc, getIndexType(), rewriter.getIndexAttr(11032));
      handle = rewriter.create<LLVM::AllocaOp>(loc, llvmInt8PointerType,
                                               llvmInt8Type, handleSz);
      handle = rewriter.create<LLVM::BitcastOp>(loc, llvmPointerType, handle);

      createLtDnMatCallBuilder
          .create(loc, rewriter,
<<<<<<< HEAD
                  {handle, envHandle, dims[0], dims[1], pTensor, dtp, stream})
=======
                  {handle, dims[0], dims[1], pTensor, dtp, stream})
>>>>>>> bac3a63c
          .getResult();
    } else {
      handle =
          createDnMatCallBuilder
              .create(loc, rewriter, {dims[0], dims[1], pTensor, dtp, stream})
              .getResult();
    }
  } else {
    assert(dims.size() == 1 && "Only 1D and 2D tensors are supported");
    handle = createDnVecCallBuilder
                 .create(loc, rewriter, {dims[0], pTensor, dtp, stream})
                 .getResult();
  }
  rewriter.replaceOp(op, {handle, stream});
  return success();
}

LogicalResult ConvertDestroyDnTensorOpToGpuRuntimeCallPattern::matchAndRewrite(
    gpu::DestroyDnTensorOp op, OpAdaptor adaptor,
    ConversionPatternRewriter &rewriter) const {
  if (failed(areAllLLVMTypes(op, adaptor.getOperands(), rewriter)) ||
      failed(isAsyncWithOneDependency(rewriter, op)))
    return failure();
  Location loc = op.getLoc();
  auto stream = adaptor.getAsyncDependencies().front();
  auto definingOp = op.getDnTensor().getDefiningOp<gpu::CreateDnTensorOp>();
  SmallVector<Value, 4> dims;
  for (Value dim : definingOp.getDims()) {
    dims.push_back(dim);
  }
  if (dims.size() == 2) {
    // Use the cusparseLt destroy call if the dnmat is used with spmat with
    // 2:4 sparsity
    if (isSpMMCusparseLtOp(op.getDnTensor())) {
      destroyCuSparseLtDnMatBuilder.create(loc, rewriter,
                                           {adaptor.getDnTensor(), stream});
    } else {
      destroyDnMatCallBuilder.create(loc, rewriter,
                                     {adaptor.getDnTensor(), stream});
    }
  } else {
    assert(dims.size() == 1 && "Only 1D and 2D tensors are supported");
    destroyDnVecCallBuilder.create(loc, rewriter,
                                   {adaptor.getDnTensor(), stream});
  }
  rewriter.replaceOp(op, {stream});
  return success();
}

LogicalResult ConvertCreateCooOpToGpuRuntimeCallPattern::matchAndRewrite(
    gpu::CreateCooOp op, OpAdaptor adaptor,
    ConversionPatternRewriter &rewriter) const {
  if (failed(areAllLLVMTypes(op, adaptor.getOperands(), rewriter)) ||
      failed(isAsyncWithOneDependency(rewriter, op)))
    return failure();
  Location loc = op.getLoc();
  auto stream = adaptor.getAsyncDependencies().front();
  Value pRowIdxs =
      MemRefDescriptor(adaptor.getRowIdxs()).allocatedPtr(rewriter, loc);
  Value pColIdxs =
      MemRefDescriptor(adaptor.getColIdxs()).allocatedPtr(rewriter, loc);
  Value pValues =
      MemRefDescriptor(adaptor.getValues()).allocatedPtr(rewriter, loc);
  if (!getTypeConverter()->useOpaquePointers()) {
    pRowIdxs = rewriter.create<LLVM::BitcastOp>(loc, llvmPointerType, pRowIdxs);
    pColIdxs = rewriter.create<LLVM::BitcastOp>(loc, llvmPointerType, pColIdxs);
    pValues = rewriter.create<LLVM::BitcastOp>(loc, llvmPointerType, pValues);
  }
  Type iType =
      llvm::cast<MemRefType>(op.getColIdxs().getType()).getElementType();
  Type dType =
      llvm::cast<MemRefType>(op.getValues().getType()).getElementType();
  auto itp = genConstInt32From(rewriter, loc, getCuSparseIndexTypeFrom(iType));
  auto dtp = genConstInt32From(rewriter, loc, getCuSparseDataTypeFrom(dType));
  auto handle =
      createCooCallBuilder
          .create(loc, rewriter,
                  {adaptor.getRows(), adaptor.getCols(), adaptor.getNnz(),
                   pRowIdxs, pColIdxs, pValues, itp, dtp, stream})
          .getResult();
  rewriter.replaceOp(op, {handle, stream});
  return success();
}

LogicalResult ConvertCreateCooAoSOpToGpuRuntimeCallPattern::matchAndRewrite(
    gpu::CreateCooAoSOp op, OpAdaptor adaptor,
    ConversionPatternRewriter &rewriter) const {
  if (failed(areAllLLVMTypes(op, adaptor.getOperands(), rewriter)) ||
      failed(isAsyncWithOneDependency(rewriter, op)))
    return failure();
  Location loc = op.getLoc();
  auto stream = adaptor.getAsyncDependencies().front();
  Value pIdxs = MemRefDescriptor(adaptor.getIdxs()).allocatedPtr(rewriter, loc);
  Value pValues =
      MemRefDescriptor(adaptor.getValues()).allocatedPtr(rewriter, loc);
  if (!getTypeConverter()->useOpaquePointers()) {
    pIdxs = rewriter.create<LLVM::BitcastOp>(loc, llvmPointerType, pIdxs);
    pValues = rewriter.create<LLVM::BitcastOp>(loc, llvmPointerType, pValues);
  }
  Type iType = llvm::cast<MemRefType>(op.getIdxs().getType()).getElementType();
  Type dType =
      llvm::cast<MemRefType>(op.getValues().getType()).getElementType();
  auto itp = genConstInt32From(rewriter, loc, getCuSparseIndexTypeFrom(iType));
  auto dtp = genConstInt32From(rewriter, loc, getCuSparseDataTypeFrom(dType));
  auto handle =
      createCooAoSCallBuilder
          .create(loc, rewriter,
                  {adaptor.getRows(), adaptor.getCols(), adaptor.getNnz(),
                   pIdxs, pValues, itp, dtp, stream})
          .getResult();
  rewriter.replaceOp(op, {handle, stream});
  return success();
}

LogicalResult ConvertCreateCsrOpToGpuRuntimeCallPattern::matchAndRewrite(
    gpu::CreateCsrOp op, OpAdaptor adaptor,
    ConversionPatternRewriter &rewriter) const {
  if (failed(areAllLLVMTypes(op, adaptor.getOperands(), rewriter)) ||
      failed(isAsyncWithOneDependency(rewriter, op)))
    return failure();
  Location loc = op.getLoc();
  auto stream = adaptor.getAsyncDependencies().front();
  Value pRowPos =
      MemRefDescriptor(adaptor.getRowPos()).allocatedPtr(rewriter, loc);
  Value pColIdxs =
      MemRefDescriptor(adaptor.getColIdxs()).allocatedPtr(rewriter, loc);
  Value pValues =
      MemRefDescriptor(adaptor.getValues()).allocatedPtr(rewriter, loc);
  if (!getTypeConverter()->useOpaquePointers()) {
    pRowPos = rewriter.create<LLVM::BitcastOp>(loc, llvmPointerType, pRowPos);
    pColIdxs = rewriter.create<LLVM::BitcastOp>(loc, llvmPointerType, pColIdxs);
    pValues = rewriter.create<LLVM::BitcastOp>(loc, llvmPointerType, pValues);
  }
  Type pType =
      llvm::cast<MemRefType>(op.getRowPos().getType()).getElementType();
  Type iType =
      llvm::cast<MemRefType>(op.getColIdxs().getType()).getElementType();
  Type dType =
      llvm::cast<MemRefType>(op.getValues().getType()).getElementType();
  auto ptp = genConstInt32From(rewriter, loc, getCuSparseIndexTypeFrom(pType));
  auto itp = genConstInt32From(rewriter, loc, getCuSparseIndexTypeFrom(iType));
  auto dtp = genConstInt32From(rewriter, loc, getCuSparseDataTypeFrom(dType));
  auto handle =
      createCsrCallBuilder
          .create(loc, rewriter,
                  {adaptor.getRows(), adaptor.getCols(), adaptor.getNnz(),
                   pRowPos, pColIdxs, pValues, ptp, itp, dtp, stream})
          .getResult();
  rewriter.replaceOp(op, {handle, stream});
  return success();
}

LogicalResult ConvertCreate2To4SpMatOpToGpuRuntimeCallPattern::matchAndRewrite(
    gpu::Create2To4SpMatOp op, OpAdaptor adaptor,
    ConversionPatternRewriter &rewriter) const {
  if (failed(areAllLLVMTypes(op, adaptor.getOperands(), rewriter)) ||
      failed(isAsyncWithOneDependency(rewriter, op)))
    return failure();
  Location loc = op.getLoc();
  auto stream = adaptor.getAsyncDependencies().front();
  Value pMat =
      MemRefDescriptor(adaptor.getMemref()).allocatedPtr(rewriter, loc);
  if (!getTypeConverter()->useOpaquePointers())
    pMat = rewriter.create<LLVM::BitcastOp>(loc, llvmPointerType, pMat);
  Type dType =
      llvm::cast<MemRefType>(op.getMemref().getType()).getElementType();
  auto dtp = genConstInt32From(rewriter, loc, getCuSparseDataTypeFrom(dType));
<<<<<<< HEAD
  auto envHandle = adaptor.getEnv();
=======
>>>>>>> bac3a63c

  // CUDA runner asserts the size is 44104 bytes.
  auto handleSz = rewriter.create<LLVM::ConstantOp>(
      loc, getIndexType(), rewriter.getIndexAttr(44104));
  Value handle = rewriter.create<LLVM::AllocaOp>(loc, llvmInt8PointerType,
                                                 llvmInt8Type, handleSz);
  handle = rewriter.create<LLVM::BitcastOp>(loc, llvmPointerType, handle);

  create2To4SpMatCallBuilder
      .create(loc, rewriter,
<<<<<<< HEAD
              {handle, envHandle, adaptor.getRows(), adaptor.getCols(), pMat,
               dtp, stream})
=======
              {handle, adaptor.getRows(), adaptor.getCols(), pMat, dtp, stream})
>>>>>>> bac3a63c
      .getResult();
  rewriter.replaceOp(op, {handle, stream});
  return success();
}

LogicalResult ConvertDestroySpMatOpToGpuRuntimeCallPattern::matchAndRewrite(
    gpu::DestroySpMatOp op, OpAdaptor adaptor,
    ConversionPatternRewriter &rewriter) const {
  if (failed(areAllLLVMTypes(op, adaptor.getOperands(), rewriter)) ||
      failed(isAsyncWithOneDependency(rewriter, op)))
    return failure();
  Location loc = op.getLoc();
  auto stream = adaptor.getAsyncDependencies().front();
  // Use the cusparseLt destroy call if the spmat is 2:4 sparsity
  if (is2To4Sparsity(op.getSpmat())) {
    destroyCuSparseLtSpMatBuilder.create(loc, rewriter,
                                         {adaptor.getSpmat(), stream});

  } else {
    destroySpMatCallBuilder.create(loc, rewriter, {adaptor.getSpmat(), stream});
  }
  rewriter.replaceOp(op, {stream});
  return success();
}

LogicalResult ConvertSpMVBufferSizeOpToGpuRuntimeCallPattern::matchAndRewrite(
    gpu::SpMVBufferSizeOp op, OpAdaptor adaptor,
    ConversionPatternRewriter &rewriter) const {
  if (failed(areAllLLVMTypes(op, adaptor.getOperands(), rewriter)) ||
      failed(isAsyncWithOneDependency(rewriter, op)))
    return failure();
  Location loc = op.getLoc();
  auto modeA = genConstInt32From(rewriter, loc, op.getModeA());
  auto computeType = genConstInt32From(
      rewriter, loc, getCuSparseDataTypeFrom(adaptor.getComputeType()));
  auto stream = adaptor.getAsyncDependencies().front();
  auto bufferSize = spMVBufferSizeCallBuilder
                        .create(loc, rewriter,
                                {modeA, adaptor.getSpmatA(), adaptor.getDnX(),
                                 adaptor.getDnY(), computeType, stream})
                        .getResult();
  rewriter.replaceOp(op, {bufferSize, stream});
  return success();
}

LogicalResult ConvertSpMVOpToGpuRuntimeCallPattern::matchAndRewrite(
    gpu::SpMVOp op, OpAdaptor adaptor,
    ConversionPatternRewriter &rewriter) const {
  if (failed(areAllLLVMTypes(op, adaptor.getOperands(), rewriter)) ||
      failed(isAsyncWithOneDependency(rewriter, op)))
    return failure();
  Location loc = op.getLoc();
  auto modeA = genConstInt32From(rewriter, loc, adaptor.getModeA());
  auto computeType = genConstInt32From(
      rewriter, loc, getCuSparseDataTypeFrom(adaptor.getComputeType()));
  auto stream = adaptor.getAsyncDependencies().front();
  Value pBuf =
      MemRefDescriptor(adaptor.getBuffer()).allocatedPtr(rewriter, loc);
  if (!getTypeConverter()->useOpaquePointers())
    pBuf = rewriter.create<LLVM::BitcastOp>(loc, llvmPointerType, pBuf);
  spMVCallBuilder.create(loc, rewriter,
                         {modeA, adaptor.getSpmatA(), adaptor.getDnX(),
                          adaptor.getDnY(), computeType, pBuf, stream});
  rewriter.replaceOp(op, {stream});
  return success();
}

LogicalResult ConvertSpMMBufferSizeOpToGpuRuntimeCallPattern::matchAndRewrite(
    gpu::SpMMBufferSizeOp op, OpAdaptor adaptor,
    ConversionPatternRewriter &rewriter) const {
  if (failed(areAllLLVMTypes(op, adaptor.getOperands(), rewriter)) ||
      failed(isAsyncWithOneDependency(rewriter, op)))
    return failure();
  Location loc = op.getLoc();
  auto modeA = genConstInt32From(rewriter, loc, adaptor.getModeA());
  auto modeB = genConstInt32From(rewriter, loc, adaptor.getModeB());
  auto stream = adaptor.getAsyncDependencies().front();
  Value bufferSize;
  if (is2To4Sparsity(op.getSpmatA())) {
    auto computeType = genConstInt32From(
        rewriter, loc, getCuSparseLtDataTypeFrom(adaptor.getComputeType()));
    auto three = rewriter.create<LLVM::ConstantOp>(loc, getIndexType(),
                                                   rewriter.getIndexAttr(3));
    auto bufferSize = rewriter.create<LLVM::AllocaOp>(loc, llvmInt64PointerType,
                                                      llvmInt64Type, three);
    createCuSparseLtSpMMBufferSizeBuilder
        .create(loc, rewriter,
<<<<<<< HEAD
                {bufferSize, adaptor.getEnv(), modeA, modeB,
                 adaptor.getSpmatA(), adaptor.getDnmatB(), adaptor.getDnmatC(),
                 computeType, stream})
=======
                {bufferSize, modeA, modeB, adaptor.getSpmatA(),
                 adaptor.getDnmatB(), adaptor.getDnmatC(), computeType, stream})
>>>>>>> bac3a63c
        .getResult();

    auto bufferSizePtr1 = rewriter.create<LLVM::GEPOp>(
        loc, llvmInt64PointerType, llvmInt64PointerType, bufferSize,
        ValueRange{rewriter.create<LLVM::ConstantOp>(
            loc, getIndexType(), rewriter.getIndexAttr(1))});
    auto bufferSizePtr2 = rewriter.create<LLVM::GEPOp>(
        loc, llvmInt64PointerType, llvmInt64PointerType, bufferSize,
        ValueRange{rewriter.create<LLVM::ConstantOp>(
            loc, getIndexType(), rewriter.getIndexAttr(2))});
    auto bufferSize0 =
        rewriter.create<LLVM::LoadOp>(loc, llvmInt64Type, bufferSize);
    auto bufferSize1 =
        rewriter.create<LLVM::LoadOp>(loc, llvmInt64Type, bufferSizePtr1);
    auto bufferSize2 =
        rewriter.create<LLVM::LoadOp>(loc, llvmInt64Type, bufferSizePtr2);

    rewriter.replaceOp(op, {bufferSize0, bufferSize1, bufferSize2, stream});
  } else {
    auto computeType = genConstInt32From(
        rewriter, loc, getCuSparseDataTypeFrom(adaptor.getComputeType()));
<<<<<<< HEAD
    bufferSize = createSpMMBufferSizeCallBuilder
                     .create(loc, rewriter,
                             {adaptor.getEnv(), modeA, modeB,
                              adaptor.getSpmatA(), adaptor.getDnmatB(),
                              adaptor.getDnmatC(), computeType, stream})
                     .getResult();
=======
    bufferSize =
        createSpMMBufferSizeCallBuilder
            .create(loc, rewriter,
                    {modeA, modeB, adaptor.getSpmatA(), adaptor.getDnmatB(),
                     adaptor.getDnmatC(), computeType, stream})
            .getResult();
>>>>>>> bac3a63c
    rewriter.replaceOp(op, {bufferSize, stream});
  }
  return success();
}

LogicalResult ConvertSDDMMBufferSizeOpToGpuRuntimeCallPattern::matchAndRewrite(
    gpu::SDDMMBufferSizeOp op, OpAdaptor adaptor,
    ConversionPatternRewriter &rewriter) const {
  if (failed(areAllLLVMTypes(op, adaptor.getOperands(), rewriter)) ||
      failed(isAsyncWithOneDependency(rewriter, op)))
    return failure();
  Location loc = op.getLoc();
  auto modeA = genConstInt32From(rewriter, loc, adaptor.getModeA());
  auto modeB = genConstInt32From(rewriter, loc, adaptor.getModeB());
  auto computeType = genConstInt32From(
      rewriter, loc, getCuSparseDataTypeFrom(adaptor.getComputeType()));
  auto stream = adaptor.getAsyncDependencies().front();
<<<<<<< HEAD
  auto bufferSize = createSDDMMBufferSizeCallBuilder
                        .create(loc, rewriter,
                                {adaptor.getEnv(), modeA, modeB,
                                 adaptor.getDnmatA(), adaptor.getDnmatB(),
                                 adaptor.getSpmatC(), computeType, stream})
                        .getResult();
=======
  auto bufferSize =
      createSDDMMBufferSizeCallBuilder
          .create(loc, rewriter,
                  {modeA, modeB, adaptor.getDnmatA(), adaptor.getDnmatB(),
                   adaptor.getSpmatC(), computeType, stream})
          .getResult();
>>>>>>> bac3a63c
  rewriter.replaceOp(op, {bufferSize, stream});
  return success();
}

LogicalResult ConvertSpMMOpToGpuRuntimeCallPattern::matchAndRewrite(
    gpu::SpMMOp op, OpAdaptor adaptor,
    ConversionPatternRewriter &rewriter) const {
  if (failed(areAllLLVMTypes(op, adaptor.getOperands(), rewriter)) ||
      failed(isAsyncWithOneDependency(rewriter, op)))
    return failure();
  Location loc = op.getLoc();
  auto modeA = genConstInt32From(rewriter, loc, adaptor.getModeA());
  auto modeB = genConstInt32From(rewriter, loc, adaptor.getModeB());
  auto computeType = genConstInt32From(
      rewriter, loc, getCuSparseDataTypeFrom(adaptor.getComputeType()));

  auto stream = adaptor.getAsyncDependencies().front();

  // Lower to cusparseLt if applicable
  if (is2To4Sparsity(op.getSpmatA())) {
    SmallVector<Value> pBufs;
    for (Value buffer : adaptor.getBuffers()) {
      Value pBuf = MemRefDescriptor(buffer).allocatedPtr(rewriter, loc);
      if (!getTypeConverter()->useOpaquePointers())
        pBuf = rewriter.create<LLVM::BitcastOp>(loc, llvmPointerType, pBuf);
      pBufs.push_back(pBuf);
    }
    createCuSparseLtSpMMBuilder.create(
        loc, rewriter,
<<<<<<< HEAD
        {adaptor.getEnv(), adaptor.getSpmatA(), adaptor.getDnmatB(),
         adaptor.getDnmatC(), pBufs[0], pBufs[1], pBufs[2], stream});
=======
        {adaptor.getSpmatA(), adaptor.getDnmatB(), adaptor.getDnmatC(),
         pBufs[0], pBufs[1], pBufs[2], stream});
>>>>>>> bac3a63c
  } else {
    Value pBuf = MemRefDescriptor(adaptor.getBuffers().front())
                     .allocatedPtr(rewriter, loc);
    if (!getTypeConverter()->useOpaquePointers())
      pBuf = rewriter.create<LLVM::BitcastOp>(loc, llvmPointerType, pBuf);
<<<<<<< HEAD
    createSpMMCallBuilder.create(
        loc, rewriter,
        {adaptor.getEnv(), modeA, modeB, adaptor.getSpmatA(),
         adaptor.getDnmatB(), adaptor.getDnmatC(), computeType, pBuf, stream});
=======
    createSpMMCallBuilder.create(loc, rewriter,
                                 {modeA, modeB, adaptor.getSpmatA(),
                                  adaptor.getDnmatB(), adaptor.getDnmatC(),
                                  computeType, pBuf, stream});
>>>>>>> bac3a63c
  }
  rewriter.replaceOp(op, {stream});
  return success();
}

template <typename T>
static void addOpaquePointerConversion(LLVMTypeConverter &converter) {
  converter.addConversion([&converter](T) -> Type {
    return converter.getPointerType(
        IntegerType::get(&converter.getContext(), 8));
  });
}

LogicalResult ConvertSDDMMOpToGpuRuntimeCallPattern::matchAndRewrite(
    gpu::SDDMMOp op, OpAdaptor adaptor,
    ConversionPatternRewriter &rewriter) const {
  if (failed(areAllLLVMTypes(op, adaptor.getOperands(), rewriter)) ||
      failed(isAsyncWithOneDependency(rewriter, op)))
    return failure();
  Location loc = op.getLoc();
  auto computeType = genConstInt32From(
      rewriter, loc, getCuSparseDataTypeFrom(adaptor.getComputeType()));
  auto modeA = genConstInt32From(rewriter, loc, adaptor.getModeA());
  auto modeB = genConstInt32From(rewriter, loc, adaptor.getModeB());
  auto stream = adaptor.getAsyncDependencies().front();
  Value pBuf =
      MemRefDescriptor(adaptor.getBuffer()).allocatedPtr(rewriter, loc);
  if (!getTypeConverter()->useOpaquePointers())
    pBuf = rewriter.create<LLVM::BitcastOp>(loc, llvmPointerType, pBuf);
<<<<<<< HEAD
  createSDDMMCallBuilder.create(
      loc, rewriter,
      {adaptor.getEnv(), modeA, modeB, adaptor.getDnmatA(), adaptor.getDnmatB(),
       adaptor.getSpmatC(), computeType, pBuf, stream});
=======
  createSDDMMCallBuilder.create(loc, rewriter,
                                {modeA, modeB, adaptor.getDnmatA(),
                                 adaptor.getDnmatB(), adaptor.getSpmatC(),
                                 computeType, pBuf, stream});
>>>>>>> bac3a63c
  rewriter.replaceOp(op, {stream});
  return success();
}

void mlir::populateGpuToLLVMConversionPatterns(LLVMTypeConverter &converter,
                                               RewritePatternSet &patterns,
                                               StringRef gpuBinaryAnnotation,
                                               bool kernelBarePtrCallConv) {
  addOpaquePointerConversion<gpu::AsyncTokenType>(converter);
  addOpaquePointerConversion<gpu::SparseDnTensorHandleType>(converter);
  addOpaquePointerConversion<gpu::SparseSpMatHandleType>(converter);

  patterns.add<ConvertAllocOpToGpuRuntimeCallPattern,
               ConvertDeallocOpToGpuRuntimeCallPattern,
               ConvertHostRegisterOpToGpuRuntimeCallPattern,
               ConvertHostUnregisterOpToGpuRuntimeCallPattern,
               ConvertMemcpyOpToGpuRuntimeCallPattern,
               ConvertMemsetOpToGpuRuntimeCallPattern,
               ConvertSetDefaultDeviceOpToGpuRuntimeCallPattern,
               ConvertWaitAsyncOpToGpuRuntimeCallPattern,
               ConvertWaitOpToGpuRuntimeCallPattern,
               ConvertAsyncYieldToGpuRuntimeCallPattern,
<<<<<<< HEAD
               ConvertCreateSparseEnvOpToGpuRuntimeCallPattern,
               ConvertDestroySparseEnvOpToGpuRuntimeCallPattern,
=======
>>>>>>> bac3a63c
               ConvertCreateDnTensorOpToGpuRuntimeCallPattern,
               ConvertDestroyDnTensorOpToGpuRuntimeCallPattern,
               ConvertCreateCooOpToGpuRuntimeCallPattern,
               ConvertCreateCooAoSOpToGpuRuntimeCallPattern,
               ConvertCreateCsrOpToGpuRuntimeCallPattern,
               ConvertCreate2To4SpMatOpToGpuRuntimeCallPattern,
               ConvertDestroySpMatOpToGpuRuntimeCallPattern,
               ConvertSpMVBufferSizeOpToGpuRuntimeCallPattern,
               ConvertSpMVOpToGpuRuntimeCallPattern,
               ConvertSpMMBufferSizeOpToGpuRuntimeCallPattern,
               ConvertSpMMOpToGpuRuntimeCallPattern,
               ConvertSDDMMBufferSizeOpToGpuRuntimeCallPattern,
               ConvertSDDMMOpToGpuRuntimeCallPattern>(converter);
  patterns.add<ConvertLaunchFuncOpToGpuRuntimeCallPattern>(
      converter, gpuBinaryAnnotation, kernelBarePtrCallConv);
  patterns.add<EraseGpuModuleOpPattern>(&converter.getContext());
}<|MERGE_RESOLUTION|>--- conflicted
+++ resolved
@@ -252,17 +252,6 @@
   FunctionCallBuilder spMVCallBuilder = {
       "mgpuSpMV",
       llvmVoidType,
-<<<<<<< HEAD
-      {llvmPointerType, llvmInt32Type, llvmPointerType, llvmPointerType,
-       llvmPointerType, llvmInt32Type, llvmPointerType,
-       llvmPointerType /* void *stream */}};
-  FunctionCallBuilder createSpMMBufferSizeCallBuilder = {
-      "mgpuSpMMBufferSize",
-      llvmIntPtrType,
-      {llvmPointerType, llvmInt32Type, llvmInt32Type, llvmPointerType,
-       llvmPointerType, llvmPointerType, llvmInt32Type,
-       llvmPointerType /* void *stream */}};
-=======
       {llvmInt32Type, llvmPointerType, llvmPointerType, llvmPointerType,
        llvmInt32Type, llvmPointerType, llvmPointerType /* void *stream */}};
   FunctionCallBuilder createSpMMBufferSizeCallBuilder = {
@@ -270,7 +259,6 @@
       llvmIntPtrType,
       {llvmInt32Type, llvmInt32Type, llvmPointerType, llvmPointerType,
        llvmPointerType, llvmInt32Type, llvmPointerType /* void *stream */}};
->>>>>>> bac3a63c
   FunctionCallBuilder createSpMMCallBuilder = {
       "mgpuSpMM",
       llvmVoidType,
@@ -280,41 +268,19 @@
   FunctionCallBuilder createSDDMMBufferSizeCallBuilder = {
       "mgpuSDDMMBufferSize",
       llvmIntPtrType,
-<<<<<<< HEAD
-      {llvmPointerType, llvmInt32Type, llvmInt32Type, llvmPointerType,
-       llvmPointerType, llvmPointerType, llvmInt32Type,
-       llvmPointerType /* void *stream */}};
-=======
       {llvmInt32Type, llvmInt32Type, llvmPointerType, llvmPointerType,
        llvmPointerType, llvmInt32Type, llvmPointerType /* void *stream */}};
->>>>>>> bac3a63c
   FunctionCallBuilder createSDDMMCallBuilder = {
       "mgpuSDDMM",
       llvmVoidType,
       {llvmInt32Type, llvmInt32Type, llvmPointerType, llvmPointerType,
        llvmPointerType, llvmInt32Type, llvmPointerType,
        llvmPointerType /* void *stream */}};
-<<<<<<< HEAD
-  FunctionCallBuilder createSparseLtEnvCallBuilder = {
-      "mgpuCreateSparseLtEnv",
-      llvmVoidType,
-      {llvmPointerType, llvmPointerType /* void *stream */}};
-  FunctionCallBuilder destroySparseLtEnvCallBuilder = {
-      "mgpuDestroySparseLtEnv",
-      llvmVoidType,
-      {llvmPointerType, llvmPointerType /* void *stream */}};
   FunctionCallBuilder createLtDnMatCallBuilder = {
       "mgpuCreateCuSparseLtDnMat",
       llvmVoidType,
-      {llvmPointerType, llvmPointerType, llvmIntPtrType, llvmIntPtrType,
-       llvmPointerType, llvmInt32Type, llvmPointerType /* void *stream */}};
-=======
-  FunctionCallBuilder createLtDnMatCallBuilder = {
-      "mgpuCreateCuSparseLtDnMat",
-      llvmVoidType,
       {llvmPointerType, llvmIntPtrType, llvmIntPtrType, llvmPointerType,
        llvmInt32Type, llvmPointerType /* void *stream */}};
->>>>>>> bac3a63c
   FunctionCallBuilder destroyCuSparseLtSpMatBuilder = {
       "mgpuDestroyCuSparseLtSpMat",
       llvmVoidType,
@@ -326,15 +292,6 @@
   FunctionCallBuilder create2To4SpMatCallBuilder = {
       "mgpuCusparseLtCreate2To4SpMat",
       llvmVoidType,
-<<<<<<< HEAD
-      {llvmPointerType, llvmPointerType, llvmIntPtrType, llvmIntPtrType,
-       llvmPointerType, llvmInt32Type, llvmPointerType /* void *stream */}};
-  FunctionCallBuilder createCuSparseLtSpMMBufferSizeBuilder = {
-      "mgpuCuSparseLtSpMMBufferSize",
-      llvmVoidType,
-      {llvmPointerType, llvmPointerType, llvmInt32Type, llvmInt32Type,
-       llvmPointerType, llvmPointerType, llvmPointerType, llvmInt32Type,
-=======
       {llvmPointerType, llvmIntPtrType, llvmIntPtrType, llvmPointerType,
        llvmInt32Type, llvmPointerType /* void *stream */}};
   FunctionCallBuilder createCuSparseLtSpMMBufferSizeBuilder = {
@@ -342,18 +299,12 @@
       llvmVoidType,
       {llvmPointerType, llvmInt32Type, llvmInt32Type, llvmPointerType,
        llvmPointerType, llvmPointerType, llvmInt32Type,
->>>>>>> bac3a63c
        llvmPointerType /*void *stream*/}};
   FunctionCallBuilder createCuSparseLtSpMMBuilder = {
       "mgpuCuSparseLtSpMM",
       llvmVoidType,
       {llvmPointerType, llvmPointerType, llvmPointerType, llvmPointerType,
-<<<<<<< HEAD
-       llvmPointerType, llvmPointerType, llvmPointerType,
-       llvmPointerType /*void *stream*/}};
-=======
        llvmPointerType, llvmPointerType, llvmPointerType /*void *stream*/}};
->>>>>>> bac3a63c
 };
 
 /// A rewrite pattern to convert gpu.host_register operations into a GPU runtime
@@ -572,37 +523,6 @@
                   ConversionPatternRewriter &rewriter) const override;
 };
 
-<<<<<<< HEAD
-class ConvertCreateDnTensorOpToGpuRuntimeCallPattern
-    : public ConvertOpToGpuRuntimeCallPattern<gpu::CreateDnTensorOp> {
-public:
-  ConvertCreateDnTensorOpToGpuRuntimeCallPattern(
-      LLVMTypeConverter &typeConverter)
-      : ConvertOpToGpuRuntimeCallPattern<gpu::CreateDnTensorOp>(typeConverter) {
-  }
-
-private:
-  LogicalResult
-  matchAndRewrite(gpu::CreateDnTensorOp op, OpAdaptor adaptor,
-                  ConversionPatternRewriter &rewriter) const override;
-};
-
-class ConvertDestroyDnTensorOpToGpuRuntimeCallPattern
-    : public ConvertOpToGpuRuntimeCallPattern<gpu::DestroyDnTensorOp> {
-public:
-  ConvertDestroyDnTensorOpToGpuRuntimeCallPattern(
-      LLVMTypeConverter &typeConverter)
-      : ConvertOpToGpuRuntimeCallPattern<gpu::DestroyDnTensorOp>(
-            typeConverter) {}
-
-private:
-  LogicalResult
-  matchAndRewrite(gpu::DestroyDnTensorOp op, OpAdaptor adaptor,
-                  ConversionPatternRewriter &rewriter) const override;
-};
-
-=======
->>>>>>> bac3a63c
 class ConvertCreateCooOpToGpuRuntimeCallPattern
     : public ConvertOpToGpuRuntimeCallPattern<gpu::CreateCooOp> {
 public:
@@ -1425,71 +1345,14 @@
                                           static_cast<int32_t>(TValue));
 }
 
-<<<<<<< HEAD
-LogicalResult ConvertCreateSparseEnvOpToGpuRuntimeCallPattern::matchAndRewrite(
-    gpu::CreateSparseEnvOp op, OpAdaptor adaptor,
-=======
 LogicalResult ConvertCreateDnTensorOpToGpuRuntimeCallPattern::matchAndRewrite(
     gpu::CreateDnTensorOp op, OpAdaptor adaptor,
->>>>>>> bac3a63c
     ConversionPatternRewriter &rewriter) const {
   if (failed(areAllLLVMTypes(op, adaptor.getOperands(), rewriter)) ||
       failed(isAsyncWithOneDependency(rewriter, op)))
     return failure();
   Location loc = op.getLoc();
   auto stream = adaptor.getAsyncDependencies().front();
-<<<<<<< HEAD
-  // Use the cusparseLt create call if the dnmat is used with spmat with
-  // 2:4 sparsity
-  Value handle;
-  if (isSpMMCusparseLtOp(op.getEnv())) {
-    // CUDA runner asserts the size is 11024 bytes.
-    auto handleSz = rewriter.create<LLVM::ConstantOp>(
-        loc, getIndexType(), rewriter.getIndexAttr(11024));
-    handle = rewriter.create<LLVM::AllocaOp>(loc, llvmInt8PointerType,
-                                             llvmInt8Type, handleSz);
-    handle = rewriter.create<LLVM::BitcastOp>(loc, llvmPointerType, handle);
-    createSparseLtEnvCallBuilder.create(loc, rewriter, {handle, stream})
-        .getResult();
-  } else {
-    handle =
-        createSparseEnvCallBuilder.create(loc, rewriter, {stream}).getResult();
-  }
-  rewriter.replaceOp(op, {handle, stream});
-  return success();
-}
-
-LogicalResult ConvertDestroySparseEnvOpToGpuRuntimeCallPattern::matchAndRewrite(
-    gpu::DestroySparseEnvOp op, OpAdaptor adaptor,
-    ConversionPatternRewriter &rewriter) const {
-  if (failed(areAllLLVMTypes(op, adaptor.getOperands(), rewriter)) ||
-      failed(isAsyncWithOneDependency(rewriter, op)))
-    return failure();
-  Location loc = op.getLoc();
-  auto stream = adaptor.getAsyncDependencies().front();
-  // Use the cusparseLt destroy call if the dnmat is used with spmat with
-  // 2:4 sparsity
-  if (isSpMMCusparseLtOp(op.getEnv())) {
-    destroySparseLtEnvCallBuilder.create(loc, rewriter,
-                                         {adaptor.getEnv(), stream});
-  } else {
-    destroySparseEnvCallBuilder.create(loc, rewriter,
-                                       {adaptor.getEnv(), stream});
-  }
-  rewriter.replaceOp(op, {stream});
-  return success();
-}
-
-LogicalResult ConvertCreateDnTensorOpToGpuRuntimeCallPattern::matchAndRewrite(
-    gpu::CreateDnTensorOp op, OpAdaptor adaptor,
-    ConversionPatternRewriter &rewriter) const {
-  if (failed(areAllLLVMTypes(op, adaptor.getOperands(), rewriter)) ||
-      failed(isAsyncWithOneDependency(rewriter, op)))
-    return failure();
-  Location loc = op.getLoc();
-  auto stream = adaptor.getAsyncDependencies().front();
-=======
->>>>>>> bac3a63c
   Value pTensor =
       MemRefDescriptor(adaptor.getMemref()).allocatedPtr(rewriter, loc);
   if (!getTypeConverter()->useOpaquePointers())
@@ -1511,10 +1374,6 @@
   // the dnmat is used with spmat with 2:4 sparsity
   if (dims.size() == 2) {
     if (isSpMMCusparseLtOp(op.getDnTensor())) {
-<<<<<<< HEAD
-      auto envHandle = adaptor.getEnv();
-=======
->>>>>>> bac3a63c
       auto handleSz = rewriter.create<LLVM::ConstantOp>(
           loc, getIndexType(), rewriter.getIndexAttr(11032));
       handle = rewriter.create<LLVM::AllocaOp>(loc, llvmInt8PointerType,
@@ -1523,11 +1382,7 @@
 
       createLtDnMatCallBuilder
           .create(loc, rewriter,
-<<<<<<< HEAD
-                  {handle, envHandle, dims[0], dims[1], pTensor, dtp, stream})
-=======
                   {handle, dims[0], dims[1], pTensor, dtp, stream})
->>>>>>> bac3a63c
           .getResult();
     } else {
       handle =
@@ -1695,10 +1550,6 @@
   Type dType =
       llvm::cast<MemRefType>(op.getMemref().getType()).getElementType();
   auto dtp = genConstInt32From(rewriter, loc, getCuSparseDataTypeFrom(dType));
-<<<<<<< HEAD
-  auto envHandle = adaptor.getEnv();
-=======
->>>>>>> bac3a63c
 
   // CUDA runner asserts the size is 44104 bytes.
   auto handleSz = rewriter.create<LLVM::ConstantOp>(
@@ -1709,12 +1560,7 @@
 
   create2To4SpMatCallBuilder
       .create(loc, rewriter,
-<<<<<<< HEAD
-              {handle, envHandle, adaptor.getRows(), adaptor.getCols(), pMat,
-               dtp, stream})
-=======
               {handle, adaptor.getRows(), adaptor.getCols(), pMat, dtp, stream})
->>>>>>> bac3a63c
       .getResult();
   rewriter.replaceOp(op, {handle, stream});
   return success();
@@ -1802,14 +1648,8 @@
                                                       llvmInt64Type, three);
     createCuSparseLtSpMMBufferSizeBuilder
         .create(loc, rewriter,
-<<<<<<< HEAD
-                {bufferSize, adaptor.getEnv(), modeA, modeB,
-                 adaptor.getSpmatA(), adaptor.getDnmatB(), adaptor.getDnmatC(),
-                 computeType, stream})
-=======
                 {bufferSize, modeA, modeB, adaptor.getSpmatA(),
                  adaptor.getDnmatB(), adaptor.getDnmatC(), computeType, stream})
->>>>>>> bac3a63c
         .getResult();
 
     auto bufferSizePtr1 = rewriter.create<LLVM::GEPOp>(
@@ -1831,21 +1671,12 @@
   } else {
     auto computeType = genConstInt32From(
         rewriter, loc, getCuSparseDataTypeFrom(adaptor.getComputeType()));
-<<<<<<< HEAD
-    bufferSize = createSpMMBufferSizeCallBuilder
-                     .create(loc, rewriter,
-                             {adaptor.getEnv(), modeA, modeB,
-                              adaptor.getSpmatA(), adaptor.getDnmatB(),
-                              adaptor.getDnmatC(), computeType, stream})
-                     .getResult();
-=======
     bufferSize =
         createSpMMBufferSizeCallBuilder
             .create(loc, rewriter,
                     {modeA, modeB, adaptor.getSpmatA(), adaptor.getDnmatB(),
                      adaptor.getDnmatC(), computeType, stream})
             .getResult();
->>>>>>> bac3a63c
     rewriter.replaceOp(op, {bufferSize, stream});
   }
   return success();
@@ -1863,21 +1694,12 @@
   auto computeType = genConstInt32From(
       rewriter, loc, getCuSparseDataTypeFrom(adaptor.getComputeType()));
   auto stream = adaptor.getAsyncDependencies().front();
-<<<<<<< HEAD
-  auto bufferSize = createSDDMMBufferSizeCallBuilder
-                        .create(loc, rewriter,
-                                {adaptor.getEnv(), modeA, modeB,
-                                 adaptor.getDnmatA(), adaptor.getDnmatB(),
-                                 adaptor.getSpmatC(), computeType, stream})
-                        .getResult();
-=======
   auto bufferSize =
       createSDDMMBufferSizeCallBuilder
           .create(loc, rewriter,
                   {modeA, modeB, adaptor.getDnmatA(), adaptor.getDnmatB(),
                    adaptor.getSpmatC(), computeType, stream})
           .getResult();
->>>>>>> bac3a63c
   rewriter.replaceOp(op, {bufferSize, stream});
   return success();
 }
@@ -1907,29 +1729,17 @@
     }
     createCuSparseLtSpMMBuilder.create(
         loc, rewriter,
-<<<<<<< HEAD
-        {adaptor.getEnv(), adaptor.getSpmatA(), adaptor.getDnmatB(),
-         adaptor.getDnmatC(), pBufs[0], pBufs[1], pBufs[2], stream});
-=======
         {adaptor.getSpmatA(), adaptor.getDnmatB(), adaptor.getDnmatC(),
          pBufs[0], pBufs[1], pBufs[2], stream});
->>>>>>> bac3a63c
   } else {
     Value pBuf = MemRefDescriptor(adaptor.getBuffers().front())
                      .allocatedPtr(rewriter, loc);
     if (!getTypeConverter()->useOpaquePointers())
       pBuf = rewriter.create<LLVM::BitcastOp>(loc, llvmPointerType, pBuf);
-<<<<<<< HEAD
-    createSpMMCallBuilder.create(
-        loc, rewriter,
-        {adaptor.getEnv(), modeA, modeB, adaptor.getSpmatA(),
-         adaptor.getDnmatB(), adaptor.getDnmatC(), computeType, pBuf, stream});
-=======
     createSpMMCallBuilder.create(loc, rewriter,
                                  {modeA, modeB, adaptor.getSpmatA(),
                                   adaptor.getDnmatB(), adaptor.getDnmatC(),
                                   computeType, pBuf, stream});
->>>>>>> bac3a63c
   }
   rewriter.replaceOp(op, {stream});
   return success();
@@ -1959,17 +1769,10 @@
       MemRefDescriptor(adaptor.getBuffer()).allocatedPtr(rewriter, loc);
   if (!getTypeConverter()->useOpaquePointers())
     pBuf = rewriter.create<LLVM::BitcastOp>(loc, llvmPointerType, pBuf);
-<<<<<<< HEAD
-  createSDDMMCallBuilder.create(
-      loc, rewriter,
-      {adaptor.getEnv(), modeA, modeB, adaptor.getDnmatA(), adaptor.getDnmatB(),
-       adaptor.getSpmatC(), computeType, pBuf, stream});
-=======
   createSDDMMCallBuilder.create(loc, rewriter,
                                 {modeA, modeB, adaptor.getDnmatA(),
                                  adaptor.getDnmatB(), adaptor.getSpmatC(),
                                  computeType, pBuf, stream});
->>>>>>> bac3a63c
   rewriter.replaceOp(op, {stream});
   return success();
 }
@@ -1992,11 +1795,6 @@
                ConvertWaitAsyncOpToGpuRuntimeCallPattern,
                ConvertWaitOpToGpuRuntimeCallPattern,
                ConvertAsyncYieldToGpuRuntimeCallPattern,
-<<<<<<< HEAD
-               ConvertCreateSparseEnvOpToGpuRuntimeCallPattern,
-               ConvertDestroySparseEnvOpToGpuRuntimeCallPattern,
-=======
->>>>>>> bac3a63c
                ConvertCreateDnTensorOpToGpuRuntimeCallPattern,
                ConvertDestroyDnTensorOpToGpuRuntimeCallPattern,
                ConvertCreateCooOpToGpuRuntimeCallPattern,
