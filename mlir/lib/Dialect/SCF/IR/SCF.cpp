--- conflicted
+++ resolved
@@ -892,31 +892,11 @@
       if (forwarded) {
         canonicalize = true;
         keepMask.push_back(false);
-<<<<<<< HEAD
         newBlockTransferArgs.push_back(init);
         newResultValues.push_back(init);
         continue;
       }
 
-      // Check if a previous kept argument always has the same values for init
-      // and yielded values.
-      if (auto it = initYieldToArg.find({init, yielded});
-          it != initYieldToArg.end()) {
-        canonicalize = true;
-        keepMask.push_back(false);
-        auto [sameArg, sameResult] = it->second;
-        rewriter.replaceAllUsesWith(arg, sameArg);
-        rewriter.replaceAllUsesWith(result, sameResult);
-        // The replacement value doesn't matter because there are no uses.
-=======
->>>>>>> 5eee2751
-        newBlockTransferArgs.push_back(init);
-        newResultValues.push_back(init);
-        continue;
-      }
-
-<<<<<<< HEAD
-=======
       // Check if a previous kept argument always has the same values for init
       // and yielded values.
       if (auto it = initYieldToArg.find({init, yielded});
@@ -932,7 +912,6 @@
         continue;
       }
 
->>>>>>> 5eee2751
       // This value is kept.
       initYieldToArg.insert({{init, yielded}, {arg, result}});
       keepMask.push_back(true);
