--- conflicted
+++ resolved
@@ -1710,12 +1710,8 @@
   for (OpOperand &opOperand : val.getUses()) {
     Operation *consumerOp = opOperand.getOwner();
     // Step 1. Check if the user is tilable.
-<<<<<<< HEAD
-    if (!isa<TilingInterface, DestinationStyleOpInterface>(consumerOp)) {
-=======
     if (!isa<TilingInterface>(consumerOp) ||
         !isa<DestinationStyleOpInterface>(consumerOp)) {
->>>>>>> a8d96e15
       // TODO: We have to init result of consumer before scf.for, use
       // DestinationStyleOpInterface to get result shape from init for now. Add
       // support for other op such as op has InferTypeOpInterface.
