--- conflicted
+++ resolved
@@ -1140,25 +1140,15 @@
                                          [](OpResult r) -> Value { return r; });
 
   // For the full reduction case, there is nothing more to do.
-<<<<<<< HEAD
-  if (options.reductionStrategy ==
-      scf::SCFTilingOptions::ReductionTilingStrategy::FullReduction) {
-=======
   if (options.reductionStrategy == ReductionTilingStrategy::FullReduction) {
->>>>>>> 5ee67ebe
     return scf::SCFTilingResult{
         tilingResult->tiledOps,        initTensors, loops, loopResults,
         tilingResult->generatedSlices, {}};
   }
 
   // The results of the loop needs to be merged.
-<<<<<<< HEAD
-  FailureOr<MergeResult> mergeResult =
-      mergeTilingResults(rewriter, op, loopResults, options);
-=======
   FailureOr<MergeResult> mergeResult = mergeTilingResults(
       rewriter, op, options.reductionStrategy, reductionDims, loopResults);
->>>>>>> 5ee67ebe
   if (failed(mergeResult)) {
     return rewriter.notifyMatchFailure(
         op, "Failed to merge partial results from tiling");
@@ -1178,11 +1168,6 @@
   scf::SCFTilingOptions options;
   options.setLoopType(scf::SCFTilingOptions::LoopType::ForOp);
   options.setReductionTilingStrategy(
-<<<<<<< HEAD
-      scf::SCFTilingOptions::ReductionTilingStrategy::
-          PartialReductionOuterReduction);
-  options.setTileSizes(tileSize);
-=======
       ReductionTilingStrategy::PartialReductionOuterReduction);
   options.setTileSizes(tileSize);
   SmallVector<unsigned> reductionDims;
@@ -1190,7 +1175,6 @@
     if (iteratorType == utils::IteratorType::reduction)
       reductionDims.push_back(index);
   options.setReductionDims(reductionDims);
->>>>>>> 5ee67ebe
   return tileUsingSCF(b, op, options);
 }
 
