//===- BufferizableOpInterfaceImpl.cpp - Impl. of BufferizableOpInterface -===//
//
// Part of the LLVM Project, under the Apache License v2.0 with LLVM Exceptions.
// See https://llvm.org/LICENSE.txt for license information.
// SPDX-License-Identifier: Apache-2.0 WITH LLVM-exception
//
//===----------------------------------------------------------------------===//

#include "mlir/Dialect/SCF/Transforms/BufferizableOpInterfaceImpl.h"

#include "mlir/Dialect/Bufferization/IR/BufferizableOpInterface.h"
#include "mlir/Dialect/Bufferization/IR/Bufferization.h"
#include "mlir/Dialect/Bufferization/Transforms/OneShotAnalysis.h"
#include "mlir/Dialect/MemRef/IR/MemRef.h"
#include "mlir/Dialect/SCF/IR/SCF.h"
#include "mlir/Dialect/Tensor/IR/Tensor.h"
#include "mlir/Dialect/Utils/StaticValueUtils.h"
#include "mlir/IR/Dialect.h"
#include "mlir/IR/Operation.h"
#include "mlir/IR/PatternMatch.h"

using namespace mlir;
using namespace mlir::bufferization;
using namespace mlir::scf;

namespace mlir {
namespace scf {
namespace {

/// Helper function for loop bufferization. Cast the given buffer to the given
/// memref type.
static Value castBuffer(OpBuilder &b, Value buffer, Type type) {
  assert(type.isa<BaseMemRefType>() && "expected BaseMemRefType");
  assert(buffer.getType().isa<BaseMemRefType>() && "expected BaseMemRefType");
  // If the buffer already has the correct type, no cast is needed.
  if (buffer.getType() == type)
    return buffer;
  // TODO: In case `type` has a layout map that is not the fully dynamic
  // one, we may not be able to cast the buffer. In that case, the loop
  // iter_arg's layout map must be changed (see uses of `castBuffer`).
  assert(memref::CastOp::areCastCompatible(buffer.getType(), type) &&
         "scf.while op bufferization: cast incompatible");
  return b.create<memref::CastOp>(buffer.getLoc(), type, buffer).getResult();
}

/// Bufferization of scf.condition.
struct ConditionOpInterface
    : public BufferizableOpInterface::ExternalModel<ConditionOpInterface,
                                                    scf::ConditionOp> {
  bool bufferizesToMemoryRead(Operation *op, OpOperand &opOperand,
                              const AnalysisState &state) const {
    return true;
  }

  bool bufferizesToMemoryWrite(Operation *op, OpOperand &opOperand,
                               const AnalysisState &state) const {
    return false;
  }

  AliasingOpResultList getAliasingOpResults(Operation *op, OpOperand &opOperand,
                                            const AnalysisState &state) const {
    return {};
  }

  bool mustBufferizeInPlace(Operation *op, OpOperand &opOperand,
                            const AnalysisState &state) const {
    // Condition operands always bufferize inplace. Otherwise, an alloc + copy
    // may be generated inside the block. We should not return/yield allocations
    // when possible.
    return true;
  }

  LogicalResult bufferize(Operation *op, RewriterBase &rewriter,
                          const BufferizationOptions &options) const {
    auto conditionOp = cast<scf::ConditionOp>(op);
    auto whileOp = cast<scf::WhileOp>(conditionOp->getParentOp());

    SmallVector<Value> newArgs;
    for (const auto &it : llvm::enumerate(conditionOp.getArgs())) {
      Value value = it.value();
      if (value.getType().isa<TensorType>()) {
        FailureOr<Value> maybeBuffer = getBuffer(rewriter, value, options);
        if (failed(maybeBuffer))
          return failure();
        FailureOr<BaseMemRefType> resultType = bufferization::getBufferType(
            whileOp.getAfterArguments()[it.index()], options);
        if (failed(resultType))
          return failure();
        Value buffer = castBuffer(rewriter, *maybeBuffer, *resultType);
        newArgs.push_back(buffer);
      } else {
        newArgs.push_back(value);
      }
    }

    replaceOpWithNewBufferizedOp<scf::ConditionOp>(
        rewriter, op, conditionOp.getCondition(), newArgs);
    return success();
  }
};

/// Bufferization of scf.execute_region. Can be analyzed, but bufferization not
/// fully implemented at the moment.
struct ExecuteRegionOpInterface
    : public BufferizableOpInterface::ExternalModel<ExecuteRegionOpInterface,
                                                    scf::ExecuteRegionOp> {
  AliasingOpOperandList
  getAliasingOpOperands(Operation *op, OpResult opResult,
                        const AnalysisState &state) const {
    // ExecuteRegionOps do not have tensor OpOperands. The yielded value can be
    // any SSA value that is in scope. To allow for use-def chain traversal
    // through ExecuteRegionOps in the analysis, the corresponding yield value
    // is considered to be aliasing with the result.
    auto executeRegionOp = cast<scf::ExecuteRegionOp>(op);
    size_t resultNum = std::distance(op->getOpResults().begin(),
                                     llvm::find(op->getOpResults(), opResult));
    // TODO: Support multiple blocks.
    assert(executeRegionOp.getRegion().getBlocks().size() == 1 &&
           "expected exactly 1 block");
    auto yieldOp = dyn_cast<scf::YieldOp>(
        executeRegionOp.getRegion().front().getTerminator());
    assert(yieldOp && "expected scf.yield terminator in scf.execute_region");
<<<<<<< HEAD
    return {&yieldOp->getOpOperand(resultNum)};
=======
    return {{&yieldOp->getOpOperand(resultNum), BufferRelation::Equivalent}};
>>>>>>> cd74f4a4
  }

  LogicalResult bufferize(Operation *op, RewriterBase &rewriter,
                          const BufferizationOptions &options) const {
    auto executeRegionOp = cast<scf::ExecuteRegionOp>(op);
    assert(executeRegionOp.getRegion().getBlocks().size() == 1 &&
           "only 1 block supported");
    auto yieldOp =
        cast<scf::YieldOp>(executeRegionOp.getRegion().front().getTerminator());
    TypeRange newResultTypes(yieldOp.getResults());

    // Create new op and move over region.
    auto newOp =
        rewriter.create<scf::ExecuteRegionOp>(op->getLoc(), newResultTypes);
    newOp.getRegion().takeBody(executeRegionOp.getRegion());

    // Update all uses of the old op.
    rewriter.setInsertionPointAfter(newOp);
    SmallVector<Value> newResults;
    for (const auto &it : llvm::enumerate(executeRegionOp->getResultTypes())) {
      if (it.value().isa<TensorType>()) {
        newResults.push_back(rewriter.create<bufferization::ToTensorOp>(
            executeRegionOp.getLoc(), newOp->getResult(it.index())));
      } else {
        newResults.push_back(newOp->getResult(it.index()));
      }
    }

    // Replace old op.
    rewriter.replaceOp(executeRegionOp, newResults);

    return success();
  }
};

/// Bufferization of scf.if. Replace with a new scf.if that yields memrefs.
struct IfOpInterface
    : public BufferizableOpInterface::ExternalModel<IfOpInterface, scf::IfOp> {
  AliasingOpOperandList
  getAliasingOpOperands(Operation *op, OpResult opResult,
                        const AnalysisState &state) const {
    // IfOps do not have tensor OpOperands. The yielded value can be any SSA
    // value that is in scope. To allow for use-def chain traversal through
    // IfOps in the analysis, both corresponding yield values from the then/else
    // branches are considered to be aliasing with the result.
    auto ifOp = cast<scf::IfOp>(op);
    size_t resultNum = std::distance(op->getOpResults().begin(),
                                     llvm::find(op->getOpResults(), opResult));
<<<<<<< HEAD
    return {&ifOp.thenYield()->getOpOperand(resultNum),
            &ifOp.elseYield()->getOpOperand(resultNum)};
=======
    OpOperand *thenOperand = &ifOp.thenYield()->getOpOperand(resultNum);
    OpOperand *elseOperand = &ifOp.elseYield()->getOpOperand(resultNum);
    return {{thenOperand, BufferRelation::Equivalent, /*isDefinite=*/false},
            {elseOperand, BufferRelation::Equivalent, /*isDefinite=*/false}};
>>>>>>> cd74f4a4
  }

  LogicalResult bufferize(Operation *op, RewriterBase &rewriter,
                          const BufferizationOptions &options) const {
    OpBuilder::InsertionGuard g(rewriter);
    auto ifOp = cast<scf::IfOp>(op);

    // Compute bufferized result types.
    SmallVector<Type> newTypes;
    for (Value result : ifOp.getResults()) {
      if (!result.getType().isa<TensorType>()) {
        newTypes.push_back(result.getType());
        continue;
      }
      auto bufferType = bufferization::getBufferType(result, options);
      if (failed(bufferType))
        return failure();
      newTypes.push_back(*bufferType);
    }

    // Create new op.
    rewriter.setInsertionPoint(ifOp);
    auto newIfOp =
        rewriter.create<scf::IfOp>(ifOp.getLoc(), newTypes, ifOp.getCondition(),
                                   /*withElseRegion=*/true);

    // Move over then/else blocks.
    rewriter.mergeBlocks(ifOp.thenBlock(), newIfOp.thenBlock());
    rewriter.mergeBlocks(ifOp.elseBlock(), newIfOp.elseBlock());

    // Replace op results.
    replaceOpWithBufferizedValues(rewriter, op, newIfOp->getResults());

    return success();
  }

  FailureOr<BaseMemRefType>
  getBufferType(Operation *op, Value value, const BufferizationOptions &options,
                const DenseMap<Value, BaseMemRefType> &fixedTypes) const {
    auto ifOp = cast<scf::IfOp>(op);
    auto thenYieldOp = cast<scf::YieldOp>(ifOp.thenBlock()->getTerminator());
    auto elseYieldOp = cast<scf::YieldOp>(ifOp.elseBlock()->getTerminator());
    assert(value.getDefiningOp() == op && "invalid valid");

    // Determine buffer types of the true/false branches.
    auto opResult = value.cast<OpResult>();
    auto thenValue = thenYieldOp.getOperand(opResult.getResultNumber());
    auto elseValue = elseYieldOp.getOperand(opResult.getResultNumber());
    BaseMemRefType thenBufferType, elseBufferType;
    if (thenValue.getType().isa<BaseMemRefType>()) {
      // True branch was already bufferized.
      thenBufferType = thenValue.getType().cast<BaseMemRefType>();
    } else {
      auto maybeBufferType =
          bufferization::getBufferType(thenValue, options, fixedTypes);
      if (failed(maybeBufferType))
        return failure();
      thenBufferType = *maybeBufferType;
    }
    if (elseValue.getType().isa<BaseMemRefType>()) {
      // False branch was already bufferized.
      elseBufferType = elseValue.getType().cast<BaseMemRefType>();
    } else {
      auto maybeBufferType =
          bufferization::getBufferType(elseValue, options, fixedTypes);
      if (failed(maybeBufferType))
        return failure();
      elseBufferType = *maybeBufferType;
    }

    // Best case: Both branches have the exact same buffer type.
    if (thenBufferType == elseBufferType)
      return thenBufferType;

    // Memory space mismatch.
    if (thenBufferType.getMemorySpace() != elseBufferType.getMemorySpace())
      return op->emitError("inconsistent memory space on then/else branches");

    // Layout maps are different: Promote to fully dynamic layout map.
    return getMemRefTypeWithFullyDynamicLayout(
        opResult.getType().cast<TensorType>(), thenBufferType.getMemorySpace());
  }
<<<<<<< HEAD

  BufferRelation bufferRelation(Operation *op, OpResult opResult,
                                const AnalysisState &state) const {
    // IfOp results are equivalent to their corresponding yield values if both
    // yield values are equivalent to each other.
    auto bufferizableOp = cast<BufferizableOpInterface>(op);
    SmallVector<OpOperand *> yieldValues =
        bufferizableOp.getAliasingOpOperands(opResult, state);
    assert(yieldValues.size() == 2 && "expected 2 yield values");
    bool equivalentYields = state.areEquivalentBufferizedValues(
        yieldValues[0]->get(), yieldValues[1]->get());
    return equivalentYields ? BufferRelation::Equivalent
                            : BufferRelation::Unknown;
  }
=======
>>>>>>> cd74f4a4
};

/// Helper function for loop bufferization. Return the indices of all values
/// that have a tensor type.
static DenseSet<int64_t> getTensorIndices(ValueRange values) {
  DenseSet<int64_t> result;
  for (const auto &it : llvm::enumerate(values))
    if (it.value().getType().isa<TensorType>())
      result.insert(it.index());
  return result;
}

/// Helper function for loop bufferization. Return the indices of all
/// bbArg/yielded value pairs who's buffer relation is "Equivalent".
DenseSet<int64_t> getEquivalentBuffers(Block::BlockArgListType bbArgs,
                                       ValueRange yieldedValues,
                                       const AnalysisState &state) {
  unsigned int minSize = std::min(bbArgs.size(), yieldedValues.size());
  DenseSet<int64_t> result;
  for (unsigned int i = 0; i < minSize; ++i) {
    if (!bbArgs[i].getType().isa<TensorType>() ||
        !yieldedValues[i].getType().isa<TensorType>())
      continue;
    if (state.areEquivalentBufferizedValues(bbArgs[i], yieldedValues[i]))
      result.insert(i);
  }
  return result;
}

/// Helper function for loop bufferization. Return the bufferized values of the
/// given OpOperands. If an operand is not a tensor, return the original value.
static FailureOr<SmallVector<Value>>
getBuffers(RewriterBase &rewriter, MutableArrayRef<OpOperand> operands,
           const BufferizationOptions &options) {
  SmallVector<Value> result;
  for (OpOperand &opOperand : operands) {
    if (opOperand.get().getType().isa<TensorType>()) {
      FailureOr<Value> resultBuffer =
          getBuffer(rewriter, opOperand.get(), options);
      if (failed(resultBuffer))
        return failure();
      result.push_back(*resultBuffer);
    } else {
      result.push_back(opOperand.get());
    }
  }
  return result;
}

/// Helper function for loop bufferization. Given a list of bbArgs of the new
/// (bufferized) loop op, wrap the bufferized tensor args (now memrefs) into
/// ToTensorOps, so that the block body can be moved over to the new op.
static SmallVector<Value>
getBbArgReplacements(RewriterBase &rewriter, Block::BlockArgListType bbArgs,
                     const DenseSet<int64_t> &tensorIndices) {
  SmallVector<Value> result;
  for (const auto &it : llvm::enumerate(bbArgs)) {
    size_t idx = it.index();
    Value val = it.value();
    if (tensorIndices.contains(idx)) {
      result.push_back(
          rewriter.create<bufferization::ToTensorOp>(val.getLoc(), val)
              .getResult());
    } else {
      result.push_back(val);
    }
  }
  return result;
}

/// Compute the bufferized type of a loop iter_arg. This type must be equal to
/// the bufferized type of the corresponding init_arg and the bufferized type
/// of the corresponding yielded value.
///
/// This function uses bufferization::getBufferType to compute the bufferized
/// type of the init_arg and of the yielded value. (The computation of the
/// usually requires computing the bufferized type of the corresponding
/// iter_arg; the implementation of getBufferType traces back the use-def chain
/// of the given value and computes a buffer type along the way.) If both buffer
/// types are equal, no casts are needed the computed buffer type can be used
/// directly. Otherwise, the buffer types can only differ in their layout map
/// and a cast must be inserted.
static FailureOr<BaseMemRefType> computeLoopRegionIterArgBufferType(
    BlockArgument iterArg, Value initArg, Value yieldedValue,
    const BufferizationOptions &options,
    const DenseMap<Value, BaseMemRefType> &fixedTypes) {
  // Determine the buffer type of the init_arg.
  auto initArgBufferType =
      bufferization::getBufferType(initArg, options, fixedTypes);
  if (failed(initArgBufferType))
    return failure();

  // Fix the iter_arg type, so that recursive lookups return the buffer type
  // of the init_arg. This is to avoid infinite loops when calculating the
  // buffer type of the yielded value.
  //
  // Note: For more precise layout map computation, a fixpoint iteration could
  // be done (i.e., re-computing the yielded buffer type until the bufferized
  // iter_arg type no longer changes). This current implementation immediately
  // switches to a fully dynamic layout map when a mismatch between bufferized
  // init_arg type and bufferized yield value type is detected.
  DenseMap<Value, BaseMemRefType> newFixedTypes(fixedTypes);
  newFixedTypes[iterArg] = *initArgBufferType;

  // Compute the buffer type of the yielded value.
  BaseMemRefType yieldedValueBufferType;
  if (yieldedValue.getType().isa<BaseMemRefType>()) {
    // scf.yield was already bufferized.
    yieldedValueBufferType = yieldedValue.getType().cast<BaseMemRefType>();
  } else {
    auto maybeBufferType =
        bufferization::getBufferType(yieldedValue, options, newFixedTypes);
    if (failed(maybeBufferType))
      return failure();
    yieldedValueBufferType = *maybeBufferType;
  }

  // If yielded type and init_arg type are the same, use that type directly.
  if (*initArgBufferType == yieldedValueBufferType)
    return yieldedValueBufferType;

  // If there is a mismatch between the yielded buffer type and the iter_arg
  // buffer type, the buffer type must be promoted to a fully dynamic layout
  // map.
  auto yieldedRanked = yieldedValueBufferType.cast<MemRefType>();
#ifndef NDEBUG
  auto iterRanked = initArgBufferType->cast<MemRefType>();
  assert(llvm::equal(yieldedRanked.getShape(), iterRanked.getShape()) &&
         "expected same shape");
  assert(yieldedRanked.getMemorySpace() == iterRanked.getMemorySpace() &&
         "expected same memory space");
#endif // NDEBUG
  return getMemRefTypeWithFullyDynamicLayout(
      iterArg.getType().cast<RankedTensorType>(),
      yieldedRanked.getMemorySpace());
}

/// Return `true` if the given loop may have 0 iterations.
bool mayHaveZeroIterations(scf::ForOp forOp) {
  std::optional<int64_t> lb = getConstantIntValue(forOp.getLowerBound());
  std::optional<int64_t> ub = getConstantIntValue(forOp.getUpperBound());
  if (!lb.has_value() || !ub.has_value())
    return true;
  return *ub <= *lb;
}

/// Bufferization of scf.for. Replace with a new scf.for that operates on
/// memrefs.
struct ForOpInterface
    : public BufferizableOpInterface::ExternalModel<ForOpInterface,
                                                    scf::ForOp> {
  bool bufferizesToMemoryRead(Operation *op, OpOperand &opOperand,
                              const AnalysisState &state) const {
    auto forOp = cast<scf::ForOp>(op);

    // If the loop has zero iterations, the results of the op are their
    // corresponding init_args, meaning that the init_args bufferize to a read.
    if (mayHaveZeroIterations(forOp))
      return true;

    // scf::ForOp alone doesn't bufferize to a memory read, one of the uses of
    // its matching bbArg may.
    return state.isValueRead(forOp.getRegionIterArgForOpOperand(opOperand));
  }

  bool bufferizesToMemoryWrite(Operation *op, OpOperand &opOperand,
                               const AnalysisState &state) const {
    // Tensor iter_args of scf::ForOps are always considered as a write.
    return true;
  }

  AliasingOpResultList getAliasingOpResults(Operation *op, OpOperand &opOperand,
                                            const AnalysisState &state) const {
    auto forOp = cast<scf::ForOp>(op);
    OpResult opResult = forOp.getResultForOpOperand(opOperand);
    BufferRelation relation = bufferRelation(op, opResult, state);
    return {{opResult, relation,
             /*isDefinite=*/relation == BufferRelation::Equivalent}};
  }

  BufferRelation bufferRelation(Operation *op, OpResult opResult,
                                const AnalysisState &state) const {
    // ForOp results are equivalent to their corresponding init_args if the
    // corresponding iter_args and yield values are equivalent.
    auto forOp = cast<scf::ForOp>(op);
    OpOperand &forOperand = forOp.getOpOperandForResult(opResult);
    auto bbArg = forOp.getRegionIterArgForOpOperand(forOperand);
    auto yieldOp =
        cast<scf::YieldOp>(forOp.getLoopBody().front().getTerminator());
    bool equivalentYield = state.areEquivalentBufferizedValues(
        bbArg, yieldOp->getOperand(opResult.getResultNumber()));
    return equivalentYield ? BufferRelation::Equivalent
                           : BufferRelation::Unknown;
  }

  bool isWritable(Operation *op, Value value,
                  const AnalysisState &state) const {
    // Interestingly, scf::ForOp's bbArg can **always** be viewed
    // inplace from the perspective of ops nested under:
    //   1. Either the matching iter operand is not bufferized inplace and an
    //      alloc + optional copy makes the bbArg itself inplaceable.
    //   2. Or the matching iter operand is bufferized inplace and bbArg just
    //      bufferizes to that too.
    return true;
  }

  LogicalResult resolveConflicts(Operation *op, RewriterBase &rewriter,
                                 const AnalysisState &state) const {
    auto bufferizableOp = cast<BufferizableOpInterface>(op);
    if (failed(bufferizableOp.resolveTensorOpOperandConflicts(rewriter, state)))
      return failure();

    if (!state.getOptions().enforceAliasingInvariants)
      return success();

    // According to the `getAliasing...` implementations, a bufferized OpResult
    // may alias only with the corresponding bufferized init_arg and with no
    // other buffers. I.e., the i-th OpResult may alias with the i-th init_arg;
    // but not with any other OpOperand. If a corresponding OpResult/init_arg
    // pair bufferizes to equivalent buffers, this aliasing requirement is
    // satisfied. Otherwise, we cannot be sure and must yield a new buffer copy.
    // (New buffer copies do not alias with any buffer.)
    auto forOp = cast<scf::ForOp>(op);
    auto yieldOp =
        cast<scf::YieldOp>(forOp.getLoopBody().front().getTerminator());
    OpBuilder::InsertionGuard g(rewriter);
    rewriter.setInsertionPoint(yieldOp);

    // Indices of all iter_args that have tensor type. These are the ones that
    // are bufferized.
    DenseSet<int64_t> indices = getTensorIndices(forOp.getInitArgs());
    // For every yielded value, is the value equivalent to its corresponding
    // bbArg?
    DenseSet<int64_t> equivalentYields = getEquivalentBuffers(
        forOp.getRegionIterArgs(), yieldOp.getResults(), state);
    SmallVector<Value> yieldValues;
    for (int64_t idx = 0;
         idx < static_cast<int64_t>(yieldOp.getResults().size()); ++idx) {
      Value value = yieldOp.getResults()[idx];
      if (!indices.contains(idx) || equivalentYields.contains(idx)) {
        yieldValues.push_back(value);
        continue;
      }
      FailureOr<Value> alloc =
          allocateTensorForShapedValue(rewriter, yieldOp.getLoc(), value,
                                       /*escape=*/true, state.getOptions());
      if (failed(alloc))
        return failure();
      yieldValues.push_back(*alloc);
    }

    rewriter.updateRootInPlace(
        yieldOp, [&]() { yieldOp.getResultsMutable().assign(yieldValues); });
    return success();
  }

  FailureOr<BaseMemRefType>
  getBufferType(Operation *op, Value value, const BufferizationOptions &options,
                const DenseMap<Value, BaseMemRefType> &fixedTypes) const {
    auto forOp = cast<scf::ForOp>(op);
    assert(getOwnerOfValue(value) == op && "invalid value");
    assert(value.getType().isa<TensorType>() && "expected tensor type");

    // Get result/argument number.
    unsigned resultNum;
    if (auto bbArg = value.dyn_cast<BlockArgument>()) {
      resultNum =
          forOp.getResultForOpOperand(forOp.getOpOperandForRegionIterArg(bbArg))
              .getResultNumber();
    } else {
      resultNum = value.cast<OpResult>().getResultNumber();
    }

    // Compute the bufferized type.
    auto yieldOp =
        cast<scf::YieldOp>(forOp.getLoopBody().front().getTerminator());
    Value yieldedValue = yieldOp.getOperand(resultNum);
    BlockArgument iterArg = forOp.getRegionIterArgs()[resultNum];
    Value initArg = forOp.getInitArgs()[resultNum];
    return computeLoopRegionIterArgBufferType(iterArg, initArg, yieldedValue,
                                              options, fixedTypes);
  }

  LogicalResult bufferize(Operation *op, RewriterBase &rewriter,
                          const BufferizationOptions &options) const {
    auto forOp = cast<scf::ForOp>(op);
    Block *oldLoopBody = &forOp.getLoopBody().front();

    // Indices of all iter_args that have tensor type. These are the ones that
    // are bufferized.
    DenseSet<int64_t> indices = getTensorIndices(forOp.getInitArgs());

    // The new memref init_args of the loop.
    FailureOr<SmallVector<Value>> maybeInitArgs =
        getBuffers(rewriter, forOp.getIterOpOperands(), options);
    if (failed(maybeInitArgs))
      return failure();
    SmallVector<Value> initArgs = *maybeInitArgs;

    // Cast init_args if necessary.
    SmallVector<Value> castedInitArgs;
    for (const auto &it : llvm::enumerate(initArgs)) {
      Value initArg = it.value();
      Value result = forOp->getResult(it.index());
      // If the type is not a tensor, bufferization doesn't need to touch it.
      if (!result.getType().isa<TensorType>()) {
        castedInitArgs.push_back(initArg);
        continue;
      }
      auto targetType = bufferization::getBufferType(result, options);
      if (failed(targetType))
        return failure();
      castedInitArgs.push_back(castBuffer(rewriter, initArg, *targetType));
    }

    // Construct a new scf.for op with memref instead of tensor values.
    auto newForOp = rewriter.create<scf::ForOp>(
        forOp.getLoc(), forOp.getLowerBound(), forOp.getUpperBound(),
        forOp.getStep(), castedInitArgs);
    newForOp->setAttrs(forOp->getAttrs());
    Block *loopBody = &newForOp.getLoopBody().front();

    // Set up new iter_args. The loop body uses tensors, so wrap the (memref)
    // iter_args of the new loop in ToTensorOps.
    rewriter.setInsertionPointToStart(loopBody);
    SmallVector<Value> iterArgs =
        getBbArgReplacements(rewriter, newForOp.getRegionIterArgs(), indices);
    iterArgs.insert(iterArgs.begin(), newForOp.getInductionVar());

    // Move loop body to new loop.
    rewriter.mergeBlocks(oldLoopBody, loopBody, iterArgs);

    // Replace loop results.
    replaceOpWithBufferizedValues(rewriter, op, newForOp->getResults());

    return success();
  }

  /// Assert that yielded values of an scf.for op are equivalent to their
  /// corresponding bbArgs. In that case, the buffer relations of the
  /// corresponding OpResults are "Equivalent".
  ///
  /// If this is not the case, an allocs+copies are inserted and yielded from
  /// the loop. This could be a performance problem, so it must be explicitly
  /// activated with `alloc-return-allocs`.
  LogicalResult verifyAnalysis(Operation *op,
                               const AnalysisState &state) const {
    const auto &options =
        static_cast<const OneShotBufferizationOptions &>(state.getOptions());
    if (options.allowReturnAllocs)
      return success();

    auto forOp = cast<scf::ForOp>(op);
    auto yieldOp =
        cast<scf::YieldOp>(forOp.getLoopBody().front().getTerminator());
    for (OpResult opResult : op->getOpResults()) {
      if (!opResult.getType().isa<TensorType>())
        continue;

      // Note: This is overly strict. We should check for aliasing bufferized
      // values. But we don't have a "must-alias" analysis yet.
      if (bufferRelation(op, opResult, state) != BufferRelation::Equivalent)
        return yieldOp->emitError()
               << "Yield operand #" << opResult.getResultNumber()
               << " is not equivalent to the corresponding iter bbArg";
    }

    return success();
  }
};

/// Bufferization of scf.while. Replace with a new scf.while that operates on
/// memrefs.
struct WhileOpInterface
    : public BufferizableOpInterface::ExternalModel<WhileOpInterface,
                                                    scf::WhileOp> {
  bool bufferizesToMemoryRead(Operation *op, OpOperand &opOperand,
                              const AnalysisState &state) const {
    // Tensor iter_args of scf::WhileOps are always considered as a read.
    return true;
  }

  bool bufferizesToMemoryWrite(Operation *op, OpOperand &opOperand,
                               const AnalysisState &state) const {
    // Tensor iter_args of scf::WhileOps are always considered as a write.
    return true;
  }

  AliasingOpResultList getAliasingOpResults(Operation *op, OpOperand &opOperand,
                                            const AnalysisState &state) const {
    auto whileOp = cast<scf::WhileOp>(op);
    unsigned int idx = opOperand.getOperandNumber();

    // The OpResults and OpOperands may not match. They may not even have the
    // same type. The number of OpResults and OpOperands can also differ.
    if (idx >= op->getNumResults() ||
        opOperand.get().getType() != op->getResult(idx).getType())
      return {};

    // The only aliasing OpResult may be the one at the same index.
    OpResult opResult = whileOp->getResult(idx);
    BufferRelation relation = bufferRelation(op, opResult, state);
    return {{opResult, relation,
             /*isDefinite=*/relation == BufferRelation::Equivalent}};
  }

  BufferRelation bufferRelation(Operation *op, OpResult opResult,
                                const AnalysisState &state) const {
    // WhileOp results are equivalent to their corresponding init_args if the
    // corresponding iter_args and yield values are equivalent (for both the
    // "before" and the "after" block).
    unsigned int resultNumber = opResult.getResultNumber();
    auto whileOp = cast<scf::WhileOp>(op);

    // The "before" region bbArgs and the OpResults may not match.
    if (resultNumber >= whileOp.getBeforeArguments().size())
      return BufferRelation::Unknown;
    if (opResult.getType() !=
        whileOp.getBeforeArguments()[resultNumber].getType())
      return BufferRelation::Unknown;

    auto conditionOp = whileOp.getConditionOp();
    BlockArgument conditionBbArg = whileOp.getBeforeArguments()[resultNumber];
    Value conditionOperand = conditionOp.getArgs()[resultNumber];
    bool equivCondition =
        state.areEquivalentBufferizedValues(conditionBbArg, conditionOperand);

    auto yieldOp = whileOp.getYieldOp();
    BlockArgument bodyBbArg = whileOp.getAfterArguments()[resultNumber];
    Value yieldOperand = yieldOp.getOperand(resultNumber);
    bool equivYield =
        state.areEquivalentBufferizedValues(bodyBbArg, yieldOperand);

    return equivCondition && equivYield ? BufferRelation::Equivalent
                                        : BufferRelation::Unknown;
  }

  bool isWritable(Operation *op, Value value,
                  const AnalysisState &state) const {
    // Interestingly, scf::WhileOp's bbArg can **always** be viewed
    // inplace from the perspective of ops nested under:
    //   1. Either the matching iter operand is not bufferized inplace and an
    //      alloc + optional copy makes the bbArg itself inplaceable.
    //   2. Or the matching iter operand is bufferized inplace and bbArg just
    //      bufferizes to that too.
    return true;
  }

  LogicalResult resolveConflicts(Operation *op, RewriterBase &rewriter,
                                 const AnalysisState &state) const {
    auto bufferizableOp = cast<BufferizableOpInterface>(op);
    if (failed(bufferizableOp.resolveTensorOpOperandConflicts(rewriter, state)))
      return failure();

    if (!state.getOptions().enforceAliasingInvariants)
      return success();

    // According to the `getAliasing...` implementations, a bufferized OpResult
    // may alias only with the corresponding bufferized init_arg and with no
    // other buffers. I.e., the i-th OpResult may alias with the i-th init_arg;
    // but not with any other OpOperand. If a corresponding OpResult/init_arg
    // pair bufferizes to equivalent buffers, this aliasing requirement is
    // satisfied. Otherwise, we cannot be sure and must yield a new buffer copy.
    // (New buffer copies do not alias with any buffer.)
    OpBuilder::InsertionGuard g(rewriter);
    auto whileOp = cast<scf::WhileOp>(op);
    auto conditionOp = whileOp.getConditionOp();

    // For every yielded value, is the value equivalent to its corresponding
    // bbArg?
    DenseSet<int64_t> equivalentYieldsBefore = getEquivalentBuffers(
        whileOp.getBeforeArguments(), conditionOp.getArgs(), state);
    DenseSet<int64_t> equivalentYieldsAfter = getEquivalentBuffers(
        whileOp.getAfterArguments(), whileOp.getYieldOp().getResults(), state);

    // Update "before" region.
    rewriter.setInsertionPoint(conditionOp);
    SmallVector<Value> beforeYieldValues;
    for (int64_t idx = 0;
         idx < static_cast<int64_t>(conditionOp.getArgs().size()); ++idx) {
      Value value = conditionOp.getArgs()[idx];
      if (!value.getType().isa<TensorType>() ||
          (equivalentYieldsAfter.contains(idx) &&
           equivalentYieldsBefore.contains(idx))) {
        beforeYieldValues.push_back(value);
        continue;
      }
      FailureOr<Value> alloc =
          allocateTensorForShapedValue(rewriter, conditionOp.getLoc(), value,
                                       /*escape=*/true, state.getOptions());
      if (failed(alloc))
        return failure();
      beforeYieldValues.push_back(*alloc);
    }
    rewriter.updateRootInPlace(conditionOp, [&]() {
      conditionOp.getArgsMutable().assign(beforeYieldValues);
    });

    return success();
  }

  LogicalResult bufferize(Operation *op, RewriterBase &rewriter,
                          const BufferizationOptions &options) const {
    auto whileOp = cast<scf::WhileOp>(op);

    assert(whileOp.getBefore().getBlocks().size() == 1 &&
           "regions with multiple blocks not supported");
    Block *beforeBody = &whileOp.getBefore().front();
    assert(whileOp.getAfter().getBlocks().size() == 1 &&
           "regions with multiple blocks not supported");
    Block *afterBody = &whileOp.getAfter().front();

    // Indices of all bbArgs that have tensor type. These are the ones that
    // are bufferized. The "before" and "after" regions may have different args.
    DenseSet<int64_t> indicesBefore = getTensorIndices(whileOp.getInits());
    DenseSet<int64_t> indicesAfter =
        getTensorIndices(whileOp.getAfterArguments());

    // The new memref init_args of the loop.
    FailureOr<SmallVector<Value>> maybeInitArgs =
        getBuffers(rewriter, whileOp->getOpOperands(), options);
    if (failed(maybeInitArgs))
      return failure();
    SmallVector<Value> initArgs = *maybeInitArgs;

    // Cast init_args if necessary.
    SmallVector<Value> castedInitArgs;
    for (const auto &it : llvm::enumerate(initArgs)) {
      Value initArg = it.value();
      Value beforeArg = whileOp.getBeforeArguments()[it.index()];
      // If the type is not a tensor, bufferization doesn't need to touch it.
      if (!beforeArg.getType().isa<TensorType>()) {
        castedInitArgs.push_back(initArg);
        continue;
      }
      auto targetType = bufferization::getBufferType(beforeArg, options);
      if (failed(targetType))
        return failure();
      castedInitArgs.push_back(castBuffer(rewriter, initArg, *targetType));
    }

    // The result types of a WhileOp are the same as the "after" bbArg types.
    SmallVector<Type> argsTypesAfter = llvm::to_vector(
        llvm::map_range(whileOp.getAfterArguments(), [&](BlockArgument bbArg) {
          if (!bbArg.getType().isa<TensorType>())
            return bbArg.getType();
          // TODO: error handling
          return bufferization::getBufferType(bbArg, options)->cast<Type>();
        }));

    // Construct a new scf.while op with memref instead of tensor values.
    ValueRange argsRangeBefore(castedInitArgs);
    TypeRange argsTypesBefore(argsRangeBefore);
    auto newWhileOp = rewriter.create<scf::WhileOp>(
        whileOp.getLoc(), argsTypesAfter, castedInitArgs);

    // Add before/after regions to the new op.
    SmallVector<Location> bbArgLocsBefore(castedInitArgs.size(),
                                          whileOp.getLoc());
    SmallVector<Location> bbArgLocsAfter(argsTypesAfter.size(),
                                         whileOp.getLoc());
    Block *newBeforeBody = &newWhileOp.getBefore().emplaceBlock();
    newWhileOp.getBefore().addArguments(argsTypesBefore, bbArgLocsBefore);
    Block *newAfterBody = &newWhileOp.getAfter().emplaceBlock();
    newWhileOp.getAfter().addArguments(argsTypesAfter, bbArgLocsAfter);

    // Set up new iter_args and move the loop condition block to the new op.
    // The old block uses tensors, so wrap the (memref) bbArgs of the new block
    // in ToTensorOps.
    rewriter.setInsertionPointToStart(newBeforeBody);
    SmallVector<Value> newBeforeArgs = getBbArgReplacements(
        rewriter, newWhileOp.getBeforeArguments(), indicesBefore);
    rewriter.mergeBlocks(beforeBody, newBeforeBody, newBeforeArgs);

    // Set up new iter_args and move the loop body block to the new op.
    // The old block uses tensors, so wrap the (memref) bbArgs of the new block
    // in ToTensorOps.
    rewriter.setInsertionPointToStart(newAfterBody);
    SmallVector<Value> newAfterArgs = getBbArgReplacements(
        rewriter, newWhileOp.getAfterArguments(), indicesAfter);
    rewriter.mergeBlocks(afterBody, newAfterBody, newAfterArgs);

    // Replace loop results.
    replaceOpWithBufferizedValues(rewriter, op, newWhileOp->getResults());

    return success();
  }

  FailureOr<BaseMemRefType>
  getBufferType(Operation *op, Value value, const BufferizationOptions &options,
                const DenseMap<Value, BaseMemRefType> &fixedTypes) const {
    auto whileOp = cast<scf::WhileOp>(op);
    assert(getOwnerOfValue(value) == op && "invalid value");
    assert(value.getType().isa<TensorType>() && "expected tensor type");

    // Case 1: Block argument of the "before" region.
    if (auto bbArg = value.dyn_cast<BlockArgument>()) {
      if (bbArg.getOwner()->getParent() == &whileOp.getBefore()) {
        Value initArg = whileOp.getInits()[bbArg.getArgNumber()];
        auto yieldOp = whileOp.getYieldOp();
        Value yieldedValue = yieldOp.getOperand(bbArg.getArgNumber());
        return computeLoopRegionIterArgBufferType(bbArg, initArg, yieldedValue,
                                                  options, fixedTypes);
      }
    }

    // Case 2: OpResult of the loop or block argument of the "after" region.
    // The bufferized "after" bbArg type can be directly computed from the
    // bufferized "before" bbArg type.
    unsigned resultNum;
    if (auto opResult = value.dyn_cast<OpResult>()) {
      resultNum = opResult.getResultNumber();
    } else if (value.cast<BlockArgument>().getOwner()->getParent() ==
               &whileOp.getAfter()) {
      resultNum = value.cast<BlockArgument>().getArgNumber();
    } else {
      llvm_unreachable("invalid value");
    }
    Value conditionYieldedVal = whileOp.getConditionOp().getArgs()[resultNum];
    if (!conditionYieldedVal.getType().isa<TensorType>()) {
      // scf.condition was already bufferized.
      return conditionYieldedVal.getType().cast<BaseMemRefType>();
    }
    return bufferization::getBufferType(conditionYieldedVal, options,
                                        fixedTypes);
  }

  /// Assert that yielded values of an scf.while op are equivalent to their
  /// corresponding bbArgs. In that case, the buffer relations of the
  /// corresponding OpResults are "Equivalent".
  ///
  /// If this is not the case, allocs+copies are inserted and yielded from
  /// the loop. This could be a performance problem, so it must be explicitly
  /// activated with `allow-return-allocs`.
  ///
  /// Not: In contrast to scf::ForOp, scf::WhileOp has two regions and the
  /// equivalence condition must be checked for both.
  LogicalResult verifyAnalysis(Operation *op,
                               const AnalysisState &state) const {
    auto whileOp = cast<scf::WhileOp>(op);
    const auto &options =
        static_cast<const OneShotBufferizationOptions &>(state.getOptions());
    if (options.allowReturnAllocs)
      return success();

    auto conditionOp = whileOp.getConditionOp();
    for (const auto &it : llvm::enumerate(conditionOp.getArgs())) {
      if (!it.value().getType().isa<TensorType>())
        continue;
      if (!state.areEquivalentBufferizedValues(
              it.value(), conditionOp->getBlock()->getArgument(it.index())))
        return conditionOp->emitError()
               << "Condition arg #" << it.index()
               << " is not equivalent to the corresponding iter bbArg";
    }

    auto yieldOp = whileOp.getYieldOp();
    for (const auto &it : llvm::enumerate(yieldOp.getResults())) {
      if (!it.value().getType().isa<TensorType>())
        continue;
      if (!state.areEquivalentBufferizedValues(
              it.value(), yieldOp->getBlock()->getArgument(it.index())))
        return yieldOp->emitError()
               << "Yield operand #" << it.index()
               << " is not equivalent to the corresponding iter bbArg";
    }

    return success();
  }
};

/// Bufferization of scf.yield. Bufferized as part of their enclosing ops, so
/// this is for analysis only.
struct YieldOpInterface
    : public BufferizableOpInterface::ExternalModel<YieldOpInterface,
                                                    scf::YieldOp> {
  bool bufferizesToMemoryRead(Operation *op, OpOperand &opOperand,
                              const AnalysisState &state) const {
    return true;
  }

  bool bufferizesToMemoryWrite(Operation *op, OpOperand &opOperand,
                               const AnalysisState &state) const {
    return false;
  }

  AliasingOpResultList getAliasingOpResults(Operation *op, OpOperand &opOperand,
                                            const AnalysisState &state) const {
    if (auto ifOp = dyn_cast<scf::IfOp>(op->getParentOp())) {
      return {{op->getParentOp()->getResult(opOperand.getOperandNumber()),
               BufferRelation::Equivalent, /*isDefinite=*/false}};
    }
    if (isa<scf::ExecuteRegionOp>(op->getParentOp()))
      return {{op->getParentOp()->getResult(opOperand.getOperandNumber()),
               BufferRelation::Equivalent}};
    return {};
  }

  bool mustBufferizeInPlace(Operation *op, OpOperand &opOperand,
                            const AnalysisState &state) const {
    // Yield operands always bufferize inplace. Otherwise, an alloc + copy
    // may be generated inside the block. We should not return/yield allocations
    // when possible.
    return true;
  }

  LogicalResult bufferize(Operation *op, RewriterBase &rewriter,
                          const BufferizationOptions &options) const {
    auto yieldOp = cast<scf::YieldOp>(op);
    if (!isa<scf::ExecuteRegionOp, scf::IfOp, scf::ForOp, scf::WhileOp>(
            yieldOp->getParentOp()))
      return yieldOp->emitError("unsupported scf::YieldOp parent");

    SmallVector<Value> newResults;
    for (const auto &it : llvm::enumerate(yieldOp.getResults())) {
      Value value = it.value();
      if (value.getType().isa<TensorType>()) {
        FailureOr<Value> maybeBuffer = getBuffer(rewriter, value, options);
        if (failed(maybeBuffer))
          return failure();
        Value buffer = *maybeBuffer;
        // We may have to cast the value before yielding it.
        if (isa<scf::ForOp, scf::IfOp>(yieldOp->getParentOp())) {
          FailureOr<BaseMemRefType> resultType = bufferization::getBufferType(
              yieldOp->getParentOp()->getResult(it.index()), options);
          if (failed(resultType))
            return failure();
          buffer = castBuffer(rewriter, buffer, *resultType);
        } else if (auto whileOp =
                       dyn_cast<scf::WhileOp>(yieldOp->getParentOp())) {
          FailureOr<BaseMemRefType> resultType = bufferization::getBufferType(
              whileOp.getBeforeArguments()[it.index()], options);
          if (failed(resultType))
            return failure();
          buffer = castBuffer(rewriter, buffer, *resultType);
        }
        newResults.push_back(buffer);
      } else {
        newResults.push_back(value);
      }
    }

    replaceOpWithNewBufferizedOp<scf::YieldOp>(rewriter, op, newResults);
    return success();
  }
};

/// Return `true` if the given loop may have 0 iterations.
bool mayHaveZeroIterations(scf::ForallOp forallOp) {
  for (auto [lb, ub] : llvm::zip(forallOp.getMixedLowerBound(),
                                 forallOp.getMixedUpperBound())) {
    std::optional<int64_t> lbConst = getConstantIntValue(lb);
    std::optional<int64_t> ubConst = getConstantIntValue(ub);
    if (!lbConst.has_value() || !ubConst.has_value() || *lbConst >= *ubConst)
      return true;
  }
  return false;
}

/// Bufferization of ForallOp. This also bufferizes the terminator of the
/// region. There are op interfaces for the terminators (InParallelOp
/// and ParallelInsertSliceOp), but these are only used during analysis. Not
/// for bufferization.
struct ForallOpInterface
    : public BufferizableOpInterface::ExternalModel<ForallOpInterface,
                                                    ForallOp> {
  bool bufferizesToMemoryRead(Operation *op, OpOperand &opOperand,
                              const AnalysisState &state) const {
    auto forallOp = cast<ForallOp>(op);

    // If the loop has zero iterations, the results of the op are their
    // corresponding shared_outs, meaning that the shared_outs bufferize to a
    // read.
    if (mayHaveZeroIterations(forallOp))
      return true;

    // scf::ForallOp alone doesn't bufferize to a memory read, one of the
    // uses of its matching bbArg may.
    return state.isValueRead(forallOp.getTiedBlockArgument(&opOperand));
  }

  bool bufferizesToMemoryWrite(Operation *op, OpOperand &opOperand,
                               const AnalysisState &state) const {
    // Outputs of scf::ForallOps are always considered as a write.
    return true;
  }

  AliasingOpResultList getAliasingOpResults(Operation *op, OpOperand &opOperand,
                                            const AnalysisState &state) const {
    auto forallOp = cast<ForallOp>(op);
    return {
        {{forallOp.getTiedOpResult(&opOperand), BufferRelation::Equivalent}}};
  }

  bool isWritable(Operation *op, Value value,
                  const AnalysisState &state) const {
    return true;
  }

  LogicalResult bufferize(Operation *op, RewriterBase &rewriter,
                          const BufferizationOptions &options) const {
    OpBuilder::InsertionGuard guard(rewriter);
    auto forallOp = cast<ForallOp>(op);
    int64_t rank = forallOp.getRank();

    // Get buffers for all output operands.
    SmallVector<Value> buffers;
    for (Value out : forallOp.getOutputs()) {
      FailureOr<Value> buffer = getBuffer(rewriter, out, options);
      if (failed(buffer))
        return failure();
      buffers.push_back(*buffer);
    }

    // Use buffers instead of block arguments.
    rewriter.setInsertionPointToStart(forallOp.getBody());
    for (const auto &it : llvm::zip(
             forallOp.getBody()->getArguments().drop_front(rank), buffers)) {
      BlockArgument bbArg = std::get<0>(it);
      Value buffer = std::get<1>(it);
      Value bufferAsTensor =
          rewriter.create<ToTensorOp>(forallOp.getLoc(), buffer);
      bbArg.replaceAllUsesWith(bufferAsTensor);
    }

    // Create new ForallOp without any results and drop the automatically
    // introduced terminator.
    rewriter.setInsertionPoint(forallOp);
    ForallOp newForallOp;
    newForallOp = rewriter.create<ForallOp>(
        forallOp.getLoc(), forallOp.getMixedLowerBound(),
        forallOp.getMixedUpperBound(), forallOp.getMixedStep(),
        /*outputs=*/ValueRange(), forallOp.getMapping());

    newForallOp.getBody()->getTerminator()->erase();

    // Move over block contents of the old op.
    SmallVector<Value> replacementBbArgs;
    replacementBbArgs.append(newForallOp.getBody()->getArguments().begin(),
                             newForallOp.getBody()->getArguments().end());
    replacementBbArgs.append(forallOp.getOutputs().size(), Value());
    rewriter.mergeBlocks(forallOp.getBody(), newForallOp.getBody(),
                         replacementBbArgs);

    // Remove the old op and replace all of its uses.
    replaceOpWithBufferizedValues(rewriter, op, buffers);

    return success();
  }

  FailureOr<BaseMemRefType>
  getBufferType(Operation *op, Value value, const BufferizationOptions &options,
                const DenseMap<Value, BaseMemRefType> &fixedTypes) const {
    auto forallOp = cast<ForallOp>(op);

    if (auto bbArg = value.dyn_cast<BlockArgument>())
      // A tensor block argument has the same bufferized type as the
      // corresponding output operand.
      return bufferization::getBufferType(
          forallOp.getTiedOpOperand(bbArg)->get(), options, fixedTypes);

    // The bufferized result type is the same as the bufferized type of the
    // corresponding output operand.
    return bufferization::getBufferType(
        forallOp.getOutputs()[value.cast<OpResult>().getResultNumber()],
        options, fixedTypes);
  }

  bool isRepetitiveRegion(Operation *op, unsigned index) const {
    auto forallOp = cast<ForallOp>(op);

    // This op is repetitive if it has 1 or more steps.
    // If the control variables are dynamic, it is also considered so.
    for (auto [lb, ub, step] :
         llvm::zip(forallOp.getMixedLowerBound(), forallOp.getMixedUpperBound(),
                   forallOp.getMixedStep())) {
      std::optional<int64_t> lbConstant = getConstantIntValue(lb);
      if (!lbConstant)
        return true;

      std::optional<int64_t> ubConstant = getConstantIntValue(ub);
      if (!ubConstant)
        return true;

      std::optional<int64_t> stepConstant = getConstantIntValue(step);
      if (!stepConstant)
        return true;

      if (*lbConstant + *stepConstant < *ubConstant)
        return true;
    }
    return false;
  }
};

/// Nothing to do for InParallelOp.
struct InParallelOpInterface
    : public BufferizableOpInterface::ExternalModel<InParallelOpInterface,
                                                    InParallelOp> {
  LogicalResult bufferize(Operation *op, RewriterBase &b,
                          const BufferizationOptions &options) const {
    llvm_unreachable("op does not have any tensor OpOperands / OpResults");
    return failure();
  }
};

} // namespace
} // namespace scf
} // namespace mlir

void mlir::scf::registerBufferizableOpInterfaceExternalModels(
    DialectRegistry &registry) {
  registry.addExtension(+[](MLIRContext *ctx, scf::SCFDialect *dialect) {
    ConditionOp::attachInterface<ConditionOpInterface>(*ctx);
    ExecuteRegionOp::attachInterface<ExecuteRegionOpInterface>(*ctx);
    ForOp::attachInterface<ForOpInterface>(*ctx);
    IfOp::attachInterface<IfOpInterface>(*ctx);
    ForallOp::attachInterface<ForallOpInterface>(*ctx);
    InParallelOp::attachInterface<InParallelOpInterface>(*ctx);
    WhileOp::attachInterface<WhileOpInterface>(*ctx);
    YieldOp::attachInterface<YieldOpInterface>(*ctx);
  });
}<|MERGE_RESOLUTION|>--- conflicted
+++ resolved
@@ -120,11 +120,7 @@
     auto yieldOp = dyn_cast<scf::YieldOp>(
         executeRegionOp.getRegion().front().getTerminator());
     assert(yieldOp && "expected scf.yield terminator in scf.execute_region");
-<<<<<<< HEAD
-    return {&yieldOp->getOpOperand(resultNum)};
-=======
     return {{&yieldOp->getOpOperand(resultNum), BufferRelation::Equivalent}};
->>>>>>> cd74f4a4
   }
 
   LogicalResult bufferize(Operation *op, RewriterBase &rewriter,
@@ -173,15 +169,10 @@
     auto ifOp = cast<scf::IfOp>(op);
     size_t resultNum = std::distance(op->getOpResults().begin(),
                                      llvm::find(op->getOpResults(), opResult));
-<<<<<<< HEAD
-    return {&ifOp.thenYield()->getOpOperand(resultNum),
-            &ifOp.elseYield()->getOpOperand(resultNum)};
-=======
     OpOperand *thenOperand = &ifOp.thenYield()->getOpOperand(resultNum);
     OpOperand *elseOperand = &ifOp.elseYield()->getOpOperand(resultNum);
     return {{thenOperand, BufferRelation::Equivalent, /*isDefinite=*/false},
             {elseOperand, BufferRelation::Equivalent, /*isDefinite=*/false}};
->>>>>>> cd74f4a4
   }
 
   LogicalResult bufferize(Operation *op, RewriterBase &rewriter,
@@ -264,23 +255,6 @@
     return getMemRefTypeWithFullyDynamicLayout(
         opResult.getType().cast<TensorType>(), thenBufferType.getMemorySpace());
   }
-<<<<<<< HEAD
-
-  BufferRelation bufferRelation(Operation *op, OpResult opResult,
-                                const AnalysisState &state) const {
-    // IfOp results are equivalent to their corresponding yield values if both
-    // yield values are equivalent to each other.
-    auto bufferizableOp = cast<BufferizableOpInterface>(op);
-    SmallVector<OpOperand *> yieldValues =
-        bufferizableOp.getAliasingOpOperands(opResult, state);
-    assert(yieldValues.size() == 2 && "expected 2 yield values");
-    bool equivalentYields = state.areEquivalentBufferizedValues(
-        yieldValues[0]->get(), yieldValues[1]->get());
-    return equivalentYields ? BufferRelation::Equivalent
-                            : BufferRelation::Unknown;
-  }
-=======
->>>>>>> cd74f4a4
 };
 
 /// Helper function for loop bufferization. Return the indices of all values
