--- conflicted
+++ resolved
@@ -1266,8 +1266,6 @@
   }
 };
 
-<<<<<<< HEAD
-=======
 /// Merge any consecutive scf.if's with the same condition.
 ///
 ///    scf.if %cond {
@@ -1373,20 +1371,13 @@
   }
 };
 
->>>>>>> 3f9ee3c9
 } // namespace
 
 void IfOp::getCanonicalizationPatterns(RewritePatternSet &results,
                                        MLIRContext *context) {
-<<<<<<< HEAD
-  results
-      .add<RemoveUnusedResults, RemoveStaticCondition, ConvertTrivialIfToSelect,
-           ConditionPropagation, ReplaceIfYieldWithConditionOrValue>(context);
-=======
   results.add<RemoveUnusedResults, RemoveStaticCondition,
               ConvertTrivialIfToSelect, ConditionPropagation,
               ReplaceIfYieldWithConditionOrValue, CombineIfs>(context);
->>>>>>> 3f9ee3c9
 }
 
 Block *IfOp::thenBlock() { return &thenRegion().back(); }
