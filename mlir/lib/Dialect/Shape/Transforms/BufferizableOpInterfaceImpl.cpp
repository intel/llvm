--- conflicted
+++ resolved
@@ -43,11 +43,7 @@
     auto yieldOp = dyn_cast<shape::AssumingYieldOp>(
         assumingOp.getDoRegion().front().getTerminator());
     assert(yieldOp && "expected shape.assuming_yield terminator");
-<<<<<<< HEAD
-    return {&yieldOp->getOpOperand(resultNum)};
-=======
     return {{&yieldOp->getOpOperand(resultNum), BufferRelation::Equivalent}};
->>>>>>> cd74f4a4
   }
 
   LogicalResult bufferize(Operation *op, RewriterBase &rewriter,
@@ -104,11 +100,7 @@
            "expected that parent is an AssumingOp");
     OpResult opResult =
         op->getParentOp()->getResult(opOperand.getOperandNumber());
-<<<<<<< HEAD
-    return {opResult};
-=======
     return {{opResult, BufferRelation::Equivalent}};
->>>>>>> cd74f4a4
   }
 
   bool mustBufferizeInPlace(Operation *op, OpOperand &opOperand,
