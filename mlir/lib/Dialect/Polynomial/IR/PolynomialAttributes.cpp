//===- PolynomialAttributes.cpp - Polynomial dialect attrs ------*- C++ -*-===//
//
// Part of the LLVM Project, under the Apache License v2.0 with LLVM Exceptions.
// See https://llvm.org/LICENSE.txt for license information.
// SPDX-License-Identifier: Apache-2.0 WITH LLVM-exception
//
//===----------------------------------------------------------------------===//
#include "mlir/Dialect/Polynomial/IR/PolynomialAttributes.h"

#include "mlir/Dialect/Polynomial/IR/Polynomial.h"
#include "mlir/Support/LLVM.h"
#include "mlir/Support/LogicalResult.h"
#include "llvm/ADT/SmallVector.h"
#include "llvm/ADT/StringExtras.h"
#include "llvm/ADT/StringRef.h"
#include "llvm/ADT/StringSet.h"

namespace mlir {
namespace polynomial {

void IntPolynomialAttr::print(AsmPrinter &p) const {
  p << '<' << getPolynomial() << '>';
}

void FloatPolynomialAttr::print(AsmPrinter &p) const {
  p << '<' << getPolynomial() << '>';
}

/// A callable that parses the coefficient using the appropriate method for the
/// given monomial type, and stores the parsed coefficient value on the
/// monomial.
template <typename MonomialType>
using ParseCoefficientFn = std::function<OptionalParseResult(MonomialType &)>;

/// Try to parse a monomial. If successful, populate the fields of the outparam
/// `monomial` with the results, and the `variable` outparam with the parsed
/// variable name. Sets shouldParseMore to true if the monomial is followed by
/// a '+'.
///
template <typename Monomial>
ParseResult
parseMonomial(AsmParser &parser, Monomial &monomial, llvm::StringRef &variable,
              bool &isConstantTerm, bool &shouldParseMore,
              ParseCoefficientFn<Monomial> parseAndStoreCoefficient) {
  OptionalParseResult parsedCoeffResult = parseAndStoreCoefficient(monomial);

  isConstantTerm = false;
  shouldParseMore = false;

  // A + indicates it's a constant term with more to go, as in `1 + x`.
  if (succeeded(parser.parseOptionalPlus())) {
    // If no coefficient was parsed, and there's a +, then it's effectively
    // parsing an empty string.
    if (!parsedCoeffResult.has_value()) {
      return failure();
    }
    monomial.setExponent(APInt(apintBitWidth, 0));
    isConstantTerm = true;
    shouldParseMore = true;
    return success();
  }

  // A monomial can be a trailing constant term, as in `x + 1`.
  if (failed(parser.parseOptionalKeyword(&variable))) {
    // If neither a coefficient nor a variable was found, then it's effectively
    // parsing an empty string.
    if (!parsedCoeffResult.has_value()) {
      return failure();
    }

    monomial.setExponent(APInt(apintBitWidth, 0));
    isConstantTerm = true;
    return success();
  }

  // Parse exponentiation symbol as `**`. We can't use caret because it's
  // reserved for basic block identifiers If no star is present, it's treated
  // as a polynomial with exponent 1.
  if (succeeded(parser.parseOptionalStar())) {
    // If there's one * there must be two.
    if (failed(parser.parseStar())) {
      return failure();
    }

    // If there's a **, then the integer exponent is required.
    APInt parsedExponent(apintBitWidth, 0);
    if (failed(parser.parseInteger(parsedExponent))) {
      parser.emitError(parser.getCurrentLocation(),
                       "found invalid integer exponent");
      return failure();
    }

    monomial.setExponent(parsedExponent);
  } else {
    monomial.setExponent(APInt(apintBitWidth, 1));
  }

  if (succeeded(parser.parseOptionalPlus())) {
    shouldParseMore = true;
  }
  return success();
}

template <typename PolynoimalAttrTy, typename Monomial>
LogicalResult
parsePolynomialAttr(AsmParser &parser, llvm::SmallVector<Monomial> &monomials,
                    llvm::StringSet<> &variables,
                    ParseCoefficientFn<Monomial> parseAndStoreCoefficient) {
  while (true) {
    Monomial parsedMonomial;
    llvm::StringRef parsedVariableRef;
    bool isConstantTerm;
    bool shouldParseMore;
    if (failed(parseMonomial<Monomial>(
            parser, parsedMonomial, parsedVariableRef, isConstantTerm,
            shouldParseMore, parseAndStoreCoefficient))) {
      parser.emitError(parser.getCurrentLocation(), "expected a monomial");
      return failure();
    }

    if (!isConstantTerm) {
      std::string parsedVariable = parsedVariableRef.str();
      variables.insert(parsedVariable);
    }
    monomials.push_back(parsedMonomial);

    if (shouldParseMore)
      continue;

    if (succeeded(parser.parseOptionalGreater())) {
      break;
    }
    parser.emitError(
        parser.getCurrentLocation(),
        "expected + and more monomials, or > to end polynomial attribute");
    return failure();
  }

  if (variables.size() > 1) {
    std::string vars = llvm::join(variables.keys(), ", ");
    parser.emitError(
        parser.getCurrentLocation(),
        "polynomials must have one indeterminate, but there were multiple: " +
            vars);
    return failure();
  }

  return success();
}

Attribute IntPolynomialAttr::parse(AsmParser &parser, Type type) {
  if (failed(parser.parseLess()))
    return {};

  llvm::SmallVector<IntMonomial> monomials;
  llvm::StringSet<> variables;

  if (failed(parsePolynomialAttr<IntPolynomialAttr, IntMonomial>(
          parser, monomials, variables,
          [&](IntMonomial &monomial) -> OptionalParseResult {
            APInt parsedCoeff(apintBitWidth, 1);
            OptionalParseResult result =
                parser.parseOptionalInteger(parsedCoeff);
            monomial.setCoefficient(parsedCoeff);
            return result;
          }))) {
    return {};
  }

  auto result = IntPolynomial::fromMonomials(monomials);
  if (failed(result)) {
    parser.emitError(parser.getCurrentLocation())
        << "parsed polynomial must have unique exponents among monomials";
    return {};
  }
  return IntPolynomialAttr::get(parser.getContext(), result.value());
}

Attribute FloatPolynomialAttr::parse(AsmParser &parser, Type type) {
  if (failed(parser.parseLess()))
    return {};

  llvm::SmallVector<FloatMonomial> monomials;
  llvm::StringSet<> variables;

  ParseCoefficientFn<FloatMonomial> parseAndStoreCoefficient =
      [&](FloatMonomial &monomial) -> OptionalParseResult {
    double coeffValue = 1.0;
    ParseResult result = parser.parseFloat(coeffValue);
    monomial.setCoefficient(APFloat(coeffValue));
    return OptionalParseResult(result);
  };

  if (failed(parsePolynomialAttr<FloatPolynomialAttr, FloatMonomial>(
          parser, monomials, variables, parseAndStoreCoefficient))) {
    return {};
  }

<<<<<<< HEAD
  Polynomial poly = polyAttr.getPolynomial();
  APInt root(coefficientModulusAttr.getValue().getBitWidth(), 0);
  IntegerAttr rootAttr = nullptr;
  if (succeeded(parser.parseOptionalComma())) {
    if (failed(parser.parseKeyword("primitiveRoot")) ||
        failed(parser.parseEqual()))
      return {};

    ParseResult result = parser.parseInteger(root);
    if (failed(result)) {
      parser.emitError(parser.getCurrentLocation(), "invalid primitiveRoot");
      return {};
    }
    rootAttr = IntegerAttr::get(coefficientModulusAttr.getType(), root);
  }

  if (failed(parser.parseGreater()))
    return {};

  return RingAttr::get(parser.getContext(), ty, coefficientModulusAttr,
                       polyAttr, rootAttr);
=======
  auto result = FloatPolynomial::fromMonomials(monomials);
  if (failed(result)) {
    parser.emitError(parser.getCurrentLocation())
        << "parsed polynomial must have unique exponents among monomials";
    return {};
  }
  return FloatPolynomialAttr::get(parser.getContext(), result.value());
>>>>>>> 6e4c5224
}

} // namespace polynomial
} // namespace mlir<|MERGE_RESOLUTION|>--- conflicted
+++ resolved
@@ -196,29 +196,6 @@
     return {};
   }
 
-<<<<<<< HEAD
-  Polynomial poly = polyAttr.getPolynomial();
-  APInt root(coefficientModulusAttr.getValue().getBitWidth(), 0);
-  IntegerAttr rootAttr = nullptr;
-  if (succeeded(parser.parseOptionalComma())) {
-    if (failed(parser.parseKeyword("primitiveRoot")) ||
-        failed(parser.parseEqual()))
-      return {};
-
-    ParseResult result = parser.parseInteger(root);
-    if (failed(result)) {
-      parser.emitError(parser.getCurrentLocation(), "invalid primitiveRoot");
-      return {};
-    }
-    rootAttr = IntegerAttr::get(coefficientModulusAttr.getType(), root);
-  }
-
-  if (failed(parser.parseGreater()))
-    return {};
-
-  return RingAttr::get(parser.getContext(), ty, coefficientModulusAttr,
-                       polyAttr, rootAttr);
-=======
   auto result = FloatPolynomial::fromMonomials(monomials);
   if (failed(result)) {
     parser.emitError(parser.getCurrentLocation())
@@ -226,7 +203,6 @@
     return {};
   }
   return FloatPolynomialAttr::get(parser.getContext(), result.value());
->>>>>>> 6e4c5224
 }
 
 } // namespace polynomial
