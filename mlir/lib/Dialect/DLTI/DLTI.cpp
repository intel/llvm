//===- DLTI.cpp - Data Layout And Target Info MLIR Dialect Implementation -===//
//
// Part of the LLVM Project, under the Apache License v2.0 with LLVM Exceptions.
// See https://llvm.org/LICENSE.txt for license information.
// SPDX-License-Identifier: Apache-2.0 WITH LLVM-exception
//
//===----------------------------------------------------------------------===//

#include "mlir/Dialect/DLTI/DLTI.h"
#include "mlir/IR/Builders.h"
#include "mlir/IR/BuiltinDialect.h"
#include "mlir/IR/BuiltinOps.h"
#include "mlir/IR/BuiltinTypes.h"
#include "mlir/IR/Dialect.h"
#include "mlir/IR/DialectImplementation.h"
#include "llvm/ADT/TypeSwitch.h"

#include "llvm/ADT/TypeSwitch.h"
#include "llvm/Support/Debug.h"
#include "llvm/Support/MathExtras.h"

using namespace mlir;

#include "mlir/Dialect/DLTI/DLTIDialect.cpp.inc"

#define GET_ATTRDEF_CLASSES
#include "mlir/Dialect/DLTI/DLTIAttrs.cpp.inc"

#define DEBUG_TYPE "dlti"

//===----------------------------------------------------------------------===//
// DataLayoutEntryAttr
//===----------------------------------------------------------------------===//
namespace mlir {
namespace detail {
class DataLayoutEntryAttrStorage : public AttributeStorage {
public:
  using KeyTy = std::pair<DataLayoutEntryKey, Attribute>;

  DataLayoutEntryAttrStorage(DataLayoutEntryKey entryKey, Attribute value)
      : entryKey(entryKey), value(value) {}

  static DataLayoutEntryAttrStorage *
  construct(AttributeStorageAllocator &allocator, const KeyTy &key) {
    return new (allocator.allocate<DataLayoutEntryAttrStorage>())
        DataLayoutEntryAttrStorage(key.first, key.second);
  }

  bool operator==(const KeyTy &other) const {
    return other.first == entryKey && other.second == value;
  }

  DataLayoutEntryKey entryKey;
  Attribute value;
};
} // namespace detail
} // namespace mlir

DataLayoutEntryAttr DataLayoutEntryAttr::get(StringAttr key, Attribute value) {
  return Base::get(key.getContext(), key, value);
}

DataLayoutEntryAttr DataLayoutEntryAttr::get(Type key, Attribute value) {
  return Base::get(key.getContext(), key, value);
}

DataLayoutEntryKey DataLayoutEntryAttr::getKey() const {
  return getImpl()->entryKey;
}

Attribute DataLayoutEntryAttr::getValue() const { return getImpl()->value; }

/// Parses an attribute with syntax:
///   attr ::= `#target.` `dl_entry` `<` (type | quoted-string) `,` attr `>`
Attribute DataLayoutEntryAttr::parse(AsmParser &parser, Type ty) {
  if (failed(parser.parseLess()))
    return {};

  Type type = nullptr;
  std::string identifier;
  SMLoc idLoc = parser.getCurrentLocation();
  OptionalParseResult parsedType = parser.parseOptionalType(type);
  if (parsedType.has_value() && failed(parsedType.value()))
    return {};
  if (!parsedType.has_value()) {
    OptionalParseResult parsedString = parser.parseOptionalString(&identifier);
    if (!parsedString.has_value() || failed(parsedString.value())) {
      parser.emitError(idLoc) << "expected a type or a quoted string";
      return {};
    }
  }

  Attribute value;
  if (failed(parser.parseComma()) || failed(parser.parseAttribute(value)) ||
      failed(parser.parseGreater()))
    return {};

  return type ? get(type, value)
              : get(parser.getBuilder().getStringAttr(identifier), value);
}

void DataLayoutEntryAttr::print(AsmPrinter &os) const {
  os << "<";
  if (auto type = llvm::dyn_cast_if_present<Type>(getKey()))
    os << type;
  else
    os << "\"" << getKey().get<StringAttr>().strref() << "\"";
  os << ", " << getValue() << ">";
}

//===----------------------------------------------------------------------===//
// DataLayoutSpecAttr
//===----------------------------------------------------------------------===//

LogicalResult
DataLayoutSpecAttr::verify(function_ref<InFlightDiagnostic()> emitError,
                           ArrayRef<DataLayoutEntryInterface> entries) {
  DenseSet<Type> types;
  DenseSet<StringAttr> ids;
  for (DataLayoutEntryInterface entry : entries) {
    if (auto type = llvm::dyn_cast_if_present<Type>(entry.getKey())) {
      if (!types.insert(type).second)
        return emitError() << "repeated layout entry key: " << type;
    } else {
      auto id = entry.getKey().get<StringAttr>();
      if (!ids.insert(id).second)
        return emitError() << "repeated layout entry key: " << id.getValue();
    }
  }
  return success();
}

/// Given a list of old and a list of new entries, overwrites old entries with
/// new ones if they have matching keys, appends new entries to the old entry
/// list otherwise.
static void
overwriteDuplicateEntries(SmallVectorImpl<DataLayoutEntryInterface> &oldEntries,
                          ArrayRef<DataLayoutEntryInterface> newEntries) {
  unsigned oldEntriesSize = oldEntries.size();
  for (DataLayoutEntryInterface entry : newEntries) {
    // We expect a small (dozens) number of entries, so it is practically
    // cheaper to iterate over the list linearly rather than to create an
    // auxiliary hashmap to avoid duplication. Also note that we never need to
    // check for duplicate keys the values that were added from `newEntries`.
    bool replaced = false;
    for (unsigned i = 0; i < oldEntriesSize; ++i) {
      if (oldEntries[i].getKey() == entry.getKey()) {
        oldEntries[i] = entry;
        replaced = true;
        break;
      }
    }
    if (!replaced)
      oldEntries.push_back(entry);
  }
}

/// Combines a data layout spec into the given lists of entries organized by
/// type class and identifier, overwriting them if necessary. Fails to combine
/// if the two entries with identical keys are not compatible.
static LogicalResult
combineOneSpec(DataLayoutSpecInterface spec,
               DenseMap<TypeID, DataLayoutEntryList> &entriesForType,
               DenseMap<StringAttr, DataLayoutEntryInterface> &entriesForID) {
  // A missing spec should be fine.
  if (!spec)
    return success();

  DenseMap<TypeID, DataLayoutEntryList> newEntriesForType;
  DenseMap<StringAttr, DataLayoutEntryInterface> newEntriesForID;
  spec.bucketEntriesByType(newEntriesForType, newEntriesForID);

  // Try overwriting the old entries with the new ones.
  for (auto &kvp : newEntriesForType) {
    if (!entriesForType.count(kvp.first)) {
      entriesForType[kvp.first] = std::move(kvp.second);
      continue;
    }

    Type typeSample = kvp.second.front().getKey().get<Type>();
    assert(&typeSample.getDialect() !=
               typeSample.getContext()->getLoadedDialect<BuiltinDialect>() &&
           "unexpected data layout entry for built-in type");

    auto interface = llvm::cast<DataLayoutTypeInterface>(typeSample);
    if (!interface.areCompatible(entriesForType.lookup(kvp.first), kvp.second))
      return failure();

    overwriteDuplicateEntries(entriesForType[kvp.first], kvp.second);
  }

  for (const auto &kvp : newEntriesForID) {
    StringAttr id = kvp.second.getKey().get<StringAttr>();
    Dialect *dialect = id.getReferencedDialect();
    if (!entriesForID.count(id)) {
      entriesForID[id] = kvp.second;
      continue;
    }

    // Attempt to combine the enties using the dialect interface. If the
    // dialect is not loaded for some reason, use the default combinator
    // that conservatively accepts identical entries only.
    entriesForID[id] =
        dialect ? cast<DataLayoutDialectInterface>(dialect)->combine(
                      entriesForID[id], kvp.second)
                : DataLayoutDialectInterface::defaultCombine(entriesForID[id],
                                                             kvp.second);
    if (!entriesForID[id])
      return failure();
  }

  return success();
}

DataLayoutSpecAttr
DataLayoutSpecAttr::combineWith(ArrayRef<DataLayoutSpecInterface> specs) const {
  // Only combine with attributes of the same kind.
  // TODO: reconsider this when the need arises.
  if (llvm::any_of(specs, [](DataLayoutSpecInterface spec) {
        return !llvm::isa<DataLayoutSpecAttr>(spec);
      }))
    return {};

  // Combine all specs in order, with `this` being the last one.
  DenseMap<TypeID, DataLayoutEntryList> entriesForType;
  DenseMap<StringAttr, DataLayoutEntryInterface> entriesForID;
  for (DataLayoutSpecInterface spec : specs)
    if (failed(combineOneSpec(spec, entriesForType, entriesForID)))
      return nullptr;
  if (failed(combineOneSpec(*this, entriesForType, entriesForID)))
    return nullptr;

  // Rebuild the linear list of entries.
  SmallVector<DataLayoutEntryInterface> entries;
  llvm::append_range(entries, llvm::make_second_range(entriesForID));
  for (const auto &kvp : entriesForType)
    llvm::append_range(entries, kvp.getSecond());

  return DataLayoutSpecAttr::get(getContext(), entries);
}

StringAttr
DataLayoutSpecAttr::getEndiannessIdentifier(MLIRContext *context) const {
  return Builder(context).getStringAttr(DLTIDialect::kDataLayoutEndiannessKey);
}

StringAttr
DataLayoutSpecAttr::getAllocaMemorySpaceIdentifier(MLIRContext *context) const {
  return Builder(context).getStringAttr(
      DLTIDialect::kDataLayoutAllocaMemorySpaceKey);
}

StringAttr DataLayoutSpecAttr::getProgramMemorySpaceIdentifier(
    MLIRContext *context) const {
  return Builder(context).getStringAttr(
      DLTIDialect::kDataLayoutProgramMemorySpaceKey);
}

StringAttr
DataLayoutSpecAttr::getGlobalMemorySpaceIdentifier(MLIRContext *context) const {
  return Builder(context).getStringAttr(
      DLTIDialect::kDataLayoutGlobalMemorySpaceKey);
}

StringAttr
DataLayoutSpecAttr::getStackAlignmentIdentifier(MLIRContext *context) const {
  return Builder(context).getStringAttr(
      DLTIDialect::kDataLayoutStackAlignmentKey);
}

/// Parses an attribute with syntax
///   attr ::= `#target.` `dl_spec` `<` attr-list? `>`
///   attr-list ::= attr
///               | attr `,` attr-list
Attribute DataLayoutSpecAttr::parse(AsmParser &parser, Type type) {
  if (failed(parser.parseLess()))
    return {};

  // Empty spec.
  if (succeeded(parser.parseOptionalGreater()))
    return get(parser.getContext(), {});

  SmallVector<DataLayoutEntryInterface> entries;
  if (parser.parseCommaSeparatedList(
          [&]() { return parser.parseAttribute(entries.emplace_back()); }) ||
      parser.parseGreater())
    return {};

  return getChecked([&] { return parser.emitError(parser.getNameLoc()); },
                    parser.getContext(), entries);
}

void DataLayoutSpecAttr::print(AsmPrinter &os) const {
  os << "<";
  llvm::interleaveComma(getEntries(), os);
  os << ">";
}

//===----------------------------------------------------------------------===//
// TargetDeviceSpecAttr
//===----------------------------------------------------------------------===//

namespace mlir {
/// A FieldParser for key-value pairs of DeviceID-target device spec pairs that
/// make up a target system spec.
template <>
struct FieldParser<DeviceIDTargetDeviceSpecPair> {
  static FailureOr<DeviceIDTargetDeviceSpecPair> parse(AsmParser &parser) {
    std::string deviceID;

    if (failed(parser.parseString(&deviceID))) {
      parser.emitError(parser.getCurrentLocation())
          << "DeviceID is missing, or is not of string type";
      return failure();
    }

    if (failed(parser.parseColon())) {
      parser.emitError(parser.getCurrentLocation()) << "Missing colon";
      return failure();
    }

    auto target_device_spec =
        FieldParser<TargetDeviceSpecInterface>::parse(parser);
    if (failed(target_device_spec)) {
      parser.emitError(parser.getCurrentLocation())
          << "Error in parsing target device spec";
      return failure();
    }

    return std::make_pair(parser.getBuilder().getStringAttr(deviceID),
                          *target_device_spec);
  }
};

inline AsmPrinter &operator<<(AsmPrinter &printer,
                              DeviceIDTargetDeviceSpecPair param) {
  return printer << param.first << " : " << param.second;
}

} // namespace mlir

LogicalResult
TargetDeviceSpecAttr::verify(function_ref<InFlightDiagnostic()> emitError,
                             ArrayRef<DataLayoutEntryInterface> entries) {
  // Entries in a target device spec can only have StringAttr as key. It does
  // not support type as a key. Hence not reusing
  // DataLayoutEntryInterface::verify.
  DenseSet<StringAttr> ids;
  for (DataLayoutEntryInterface entry : entries) {
    if (auto type = llvm::dyn_cast_if_present<Type>(entry.getKey())) {
      return emitError()
             << "dlti.target_device_spec does not allow type as a key: "
             << type;
    } else {
<<<<<<< HEAD
=======
      // Check that keys in a target device spec are unique.
>>>>>>> 4fe5a3cc
      auto id = entry.getKey().get<StringAttr>();
      if (!ids.insert(id).second)
        return emitError() << "repeated layout entry key: " << id.getValue();
    }
  }

  return success();
}

//===----------------------------------------------------------------------===//
// TargetSystemSpecAttr
//===----------------------------------------------------------------------===//

LogicalResult
TargetSystemSpecAttr::verify(function_ref<InFlightDiagnostic()> emitError,
                             ArrayRef<DeviceIDTargetDeviceSpecPair> entries) {
  DenseSet<TargetSystemSpecInterface::DeviceID> device_ids;

  for (const auto &entry : entries) {
    TargetDeviceSpecInterface target_device_spec = entry.second;

    // First verify that a target device spec is valid.
    if (failed(TargetDeviceSpecAttr::verify(emitError,
                                            target_device_spec.getEntries())))
      return failure();

    // Check that device IDs are unique across all entries.
    TargetSystemSpecInterface::DeviceID device_id = entry.first;
    if (!device_ids.insert(device_id).second) {
      return emitError() << "repeated Device ID in dlti.target_system_spec: "
                         << device_id;
    }
  }
  return success();
}

//===----------------------------------------------------------------------===//
// DLTIDialect
//===----------------------------------------------------------------------===//

constexpr const StringLiteral mlir::DLTIDialect::kDataLayoutAttrName;
constexpr const StringLiteral mlir::DLTIDialect::kDataLayoutEndiannessKey;
constexpr const StringLiteral mlir::DLTIDialect::kDataLayoutEndiannessBig;
constexpr const StringLiteral mlir::DLTIDialect::kDataLayoutEndiannessLittle;

namespace {
class TargetDataLayoutInterface : public DataLayoutDialectInterface {
public:
  using DataLayoutDialectInterface::DataLayoutDialectInterface;

  LogicalResult verifyEntry(DataLayoutEntryInterface entry,
                            Location loc) const final {
    StringRef entryName = entry.getKey().get<StringAttr>().strref();
    if (entryName == DLTIDialect::kDataLayoutEndiannessKey) {
      auto value = llvm::dyn_cast<StringAttr>(entry.getValue());
      if (value &&
          (value.getValue() == DLTIDialect::kDataLayoutEndiannessBig ||
           value.getValue() == DLTIDialect::kDataLayoutEndiannessLittle))
        return success();
      return emitError(loc) << "'" << entryName
                            << "' data layout entry is expected to be either '"
                            << DLTIDialect::kDataLayoutEndiannessBig << "' or '"
                            << DLTIDialect::kDataLayoutEndiannessLittle << "'";
    }
    if (entryName == DLTIDialect::kDataLayoutAllocaMemorySpaceKey ||
        entryName == DLTIDialect::kDataLayoutProgramMemorySpaceKey ||
        entryName == DLTIDialect::kDataLayoutGlobalMemorySpaceKey ||
        entryName == DLTIDialect::kDataLayoutStackAlignmentKey)
      return success();
    return emitError(loc) << "unknown data layout entry name: " << entryName;
  }
};
} // namespace

void DLTIDialect::initialize() {
  addAttributes<
#define GET_ATTRDEF_LIST
#include "mlir/Dialect/DLTI/DLTIAttrs.cpp.inc"
      >();
  addInterfaces<TargetDataLayoutInterface>();
}

LogicalResult DLTIDialect::verifyOperationAttribute(Operation *op,
                                                    NamedAttribute attr) {
  if (attr.getName() == DLTIDialect::kDataLayoutAttrName) {
    if (!llvm::isa<DataLayoutSpecAttr>(attr.getValue())) {
      return op->emitError() << "'" << DLTIDialect::kDataLayoutAttrName
                             << "' is expected to be a #dlti.dl_spec attribute";
    }
    if (isa<ModuleOp>(op))
      return detail::verifyDataLayoutOp(op);
    return success();
  } else if (attr.getName() == DLTIDialect::kTargetSystemDescAttrName) {
    if (!llvm::isa<TargetSystemSpecAttr>(attr.getValue())) {
      return op->emitError()
             << "'" << DLTIDialect::kTargetSystemDescAttrName
             << "' is expected to be a #dlti.target_system_spec attribute";
    }
    return success();
  }

  return op->emitError() << "attribute '" << attr.getName().getValue()
                         << "' not supported by dialect";
}<|MERGE_RESOLUTION|>--- conflicted
+++ resolved
@@ -352,10 +352,7 @@
              << "dlti.target_device_spec does not allow type as a key: "
              << type;
     } else {
-<<<<<<< HEAD
-=======
       // Check that keys in a target device spec are unique.
->>>>>>> 4fe5a3cc
       auto id = entry.getKey().get<StringAttr>();
       if (!ids.insert(id).second)
         return emitError() << "repeated layout entry key: " << id.getValue();
