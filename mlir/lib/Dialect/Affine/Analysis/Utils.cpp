--- conflicted
+++ resolved
@@ -1650,11 +1650,7 @@
       // Check if 'loopDepth' exceeds nesting depth of src/dst ops.
       if ((!isBackwardSlice && loopDepth > getNestingDepth(a)) ||
           (isBackwardSlice && loopDepth > getNestingDepth(b))) {
-<<<<<<< HEAD
-        LLVM_DEBUG(llvm::dbgs() << "Invalid loop depth\n");
-=======
         LDBG() << "Invalid loop depth";
->>>>>>> 35227056
         return SliceComputationResult::GenericFailure;
       }
 
