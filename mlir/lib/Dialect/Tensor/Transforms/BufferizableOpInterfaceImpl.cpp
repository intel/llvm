//===- BufferizableOpInterfaceImpl.cpp - Impl. of BufferizableOpInterface -===//
//
// Part of the LLVM Project, under the Apache License v2.0 with LLVM Exceptions.
// See https://llvm.org/LICENSE.txt for license information.
// SPDX-License-Identifier: Apache-2.0 WITH LLVM-exception
//
//===----------------------------------------------------------------------===//

#include "mlir/Dialect/Tensor/Transforms/BufferizableOpInterfaceImpl.h"
#include "mlir/Dialect/Affine/IR/AffineOps.h"
#include "mlir/Dialect/Arith/IR/Arith.h"
#include "mlir/Dialect/Bufferization/IR/BufferizableOpInterface.h"
#include "mlir/Dialect/Bufferization/IR/Bufferization.h"
#include "mlir/Dialect/Bufferization/IR/DstBufferizableOpInterfaceImpl.h"
#include "mlir/Dialect/Linalg/IR/Linalg.h"
#include "mlir/Dialect/MemRef/IR/MemRef.h"
#include "mlir/Dialect/SCF/IR/SCF.h"
#include "mlir/Dialect/Tensor/IR/Tensor.h"
#include "mlir/Dialect/Utils/StaticValueUtils.h"
#include "mlir/IR/Dialect.h"
#include "mlir/IR/Operation.h"

using namespace mlir;
using namespace mlir::bufferization;
using namespace mlir::tensor;

namespace mlir {
namespace tensor {
namespace {

struct CastOpInterface
    : public BufferizableOpInterface::ExternalModel<CastOpInterface,
                                                    tensor::CastOp> {
  bool bufferizesToMemoryRead(Operation *op, OpOperand &opOperand,
                              const AnalysisState &state) const {
    return false;
  }

  bool bufferizesToMemoryWrite(Operation *op, OpOperand &opOperand,
                               const AnalysisState &state) const {
    return false;
  }

  AliasingOpResultList getAliasingOpResults(Operation *op, OpOperand &opOperand,
                                            const AnalysisState &state) const {
    return {{op->getResult(0), BufferRelation::Equivalent}};
  }

  FailureOr<BaseMemRefType>
  getBufferType(Operation *op, Value value, const BufferizationOptions &options,
                const DenseMap<Value, BaseMemRefType> &fixedTypes) const {
    auto castOp = cast<tensor::CastOp>(op);
    auto maybeSrcBufferType =
        bufferization::getBufferType(castOp.getSource(), options, fixedTypes);
    if (failed(maybeSrcBufferType))
      return failure();
    Attribute memorySpace = maybeSrcBufferType->getMemorySpace();

    // Note: `getMemRefTypeWithFullyDynamicLayout` returns an unranked memref
    // type in case the input is an unranked tensor type.

    // Case 1: Casting an unranked tensor
    if (castOp.getSource().getType().isa<UnrankedTensorType>()) {
      // When casting to a ranked tensor, we cannot infer any static offset or
      // strides from the source. Assume fully dynamic.
      return getMemRefTypeWithFullyDynamicLayout(castOp.getType(), memorySpace);
    }

    // Case 2: Casting to an unranked tensor type
    if (castOp.getType().isa<UnrankedTensorType>()) {
      return getMemRefTypeWithFullyDynamicLayout(castOp.getType(), memorySpace);
    }

    // Case 3: Ranked tensor -> ranked tensor. The offsets and strides do not
    // change.
    auto rankedResultType = castOp.getType().cast<RankedTensorType>();
    return MemRefType::get(
        rankedResultType.getShape(), rankedResultType.getElementType(),
        maybeSrcBufferType->cast<MemRefType>().getLayout(), memorySpace);
  }

  FailureOr<BaseMemRefType>
  getBufferType(Operation *op, Value value, const BufferizationOptions &options,
                const DenseMap<Value, BaseMemRefType> &fixedTypes) const {
    auto castOp = cast<tensor::CastOp>(op);
    auto maybeSrcBufferType =
        bufferization::getBufferType(castOp.getSource(), options, fixedTypes);
    if (failed(maybeSrcBufferType))
      return failure();
    Attribute memorySpace = maybeSrcBufferType->getMemorySpace();

    // Note: `getMemRefTypeWithFullyDynamicLayout` returns an unranked memref
    // type in case the input is an unranked tensor type.

    // Case 1: Casting an unranked tensor
    if (castOp.getSource().getType().isa<UnrankedTensorType>()) {
      // When casting to a ranked tensor, we cannot infer any static offset or
      // strides from the source. Assume fully dynamic.
      return getMemRefTypeWithFullyDynamicLayout(castOp.getType(), memorySpace);
    }

    // Case 2: Casting to an unranked tensor type
    if (castOp.getType().isa<UnrankedTensorType>()) {
      return getMemRefTypeWithFullyDynamicLayout(castOp.getType(), memorySpace);
    }

    // Case 3: Ranked tensor -> ranked tensor. The offsets and strides do not
    // change.
    auto rankedResultType = castOp.getType().cast<RankedTensorType>();
    return MemRefType::get(
        rankedResultType.getShape(), rankedResultType.getElementType(),
        maybeSrcBufferType->cast<MemRefType>().getLayout(), memorySpace);
  }

  LogicalResult bufferize(Operation *op, RewriterBase &rewriter,
                          const BufferizationOptions &options) const {
    auto castOp = cast<tensor::CastOp>(op);

    // The result buffer still has the old (pre-cast) type.
    FailureOr<Value> resultBuffer =
        getBuffer(rewriter, castOp.getSource(), options);
    if (failed(resultBuffer))
      return failure();

    // Compute the new type.
    auto resultMemRefType =
        bufferization::getBufferType(castOp.getResult(), options);
    if (failed(resultMemRefType))
      return failure();

    // Replace the op with a memref.cast.
    assert(memref::CastOp::areCastCompatible(resultBuffer->getType(),
                                             *resultMemRefType) &&
           "CallOp::bufferize: cast incompatible");
    replaceOpWithNewBufferizedOp<memref::CastOp>(
        rewriter, op, *resultMemRefType, *resultBuffer);

    return success();
  }
};

/// Bufferization of tensor.collapse_shape. Replace with memref.collapse_shape.
struct CollapseShapeOpInterface
    : public BufferizableOpInterface::ExternalModel<CollapseShapeOpInterface,
                                                    tensor::CollapseShapeOp> {
  bool bufferizesToMemoryRead(Operation *op, OpOperand &opOperand,
                              const AnalysisState &state) const {
    return false;
  }

  bool bufferizesToMemoryWrite(Operation *op, OpOperand &opOperand,
                               const AnalysisState &state) const {
    return false;
  }

  AliasingOpResultList getAliasingOpResults(Operation *op, OpOperand &opOperand,
                                            const AnalysisState &state) const {
    // TODO: CollapseShapeOp may allocate at runtime.
<<<<<<< HEAD
    return {op->getOpResult(0)};
  }

  BufferRelation bufferRelation(Operation *op, OpResult opResult,
                                const AnalysisState &state) const {
    return BufferRelation::Equivalent;
=======
    return {{op->getOpResult(0), BufferRelation::Equivalent}};
>>>>>>> cd74f4a4
  }

  FailureOr<BaseMemRefType>
  getBufferType(Operation *op, Value value, const BufferizationOptions &options,
                const DenseMap<Value, BaseMemRefType> &fixedTypes) const {
    auto collapseShapeOp = cast<tensor::CollapseShapeOp>(op);
    auto maybeSrcBufferType = bufferization::getBufferType(
        collapseShapeOp.getSrc(), options, fixedTypes);
    if (failed(maybeSrcBufferType))
      return failure();
    auto srcBufferType = maybeSrcBufferType->cast<MemRefType>();
    bool canBeCollapsed = memref::CollapseShapeOp::isGuaranteedCollapsible(
        srcBufferType, collapseShapeOp.getReassociationIndices());

    if (!canBeCollapsed) {
      // If dims cannot be collapsed, this op bufferizes to a new allocation.
      RankedTensorType tensorResultType = collapseShapeOp.getResultType();
      return bufferization::getMemRefTypeWithStaticIdentityLayout(
          tensorResultType, srcBufferType.getMemorySpace());
    }

    return memref::CollapseShapeOp::computeCollapsedType(
        srcBufferType, collapseShapeOp.getReassociationIndices());
  }

  LogicalResult bufferize(Operation *op, RewriterBase &rewriter,
                          const BufferizationOptions &options) const {
    auto collapseShapeOp = cast<tensor::CollapseShapeOp>(op);
    RankedTensorType tensorResultType = collapseShapeOp.getResultType();
    FailureOr<Value> maybeBuffer =
        getBuffer(rewriter, collapseShapeOp.getSrc(), options);
    if (failed(maybeBuffer))
      return failure();
    Value buffer = *maybeBuffer;
    auto bufferType = buffer.getType().cast<MemRefType>();

    if (tensorResultType.getRank() == 0) {
      // 0-d collapses must go through a different op builder.
      MemRefType resultType;

      if (bufferType.getLayout().isIdentity()) {
        // Standard layout: result type has no offset.
        MemRefLayoutAttrInterface layout;
        resultType = MemRefType::get({}, tensorResultType.getElementType(),
                                     layout, bufferType.getMemorySpace());
      } else {
        // Source memref has a layout map: result type has the same offset as
        // the source type.
        SmallVector<int64_t> strides;
        int64_t offset;
        if (failed(getStridesAndOffset(bufferType, strides, offset)))
          return failure();
        resultType = MemRefType::get(
            {}, tensorResultType.getElementType(),
            StridedLayoutAttr::get(op->getContext(), offset, {}),
            bufferType.getMemorySpace());
      }

      replaceOpWithNewBufferizedOp<memref::CollapseShapeOp>(
          rewriter, op, resultType, buffer, collapseShapeOp.getReassociation());
      return success();
    }

    // If the dims are not collapsible (due to an incompatible source layout
    // map), force an out-of-place bufferization, i.e., a buffer copy. This
    // newly allocated buffer will have no layout map and thus be collapsible.
    bool canBeCollapsed = memref::CollapseShapeOp::isGuaranteedCollapsible(
        bufferType, collapseShapeOp.getReassociationIndices());
    if (!canBeCollapsed) {
      // TODO: Create alloc_tensor ops during TensorCopyInsertion.
      AnalysisState analysisState(options);
      FailureOr<Value> tensorAlloc = allocateTensorForShapedValue(
          rewriter, op->getLoc(), collapseShapeOp.getSrc(),
          analysisState.isTensorYielded(collapseShapeOp.getResult()), options);
      if (failed(tensorAlloc))
        return failure();
      auto memrefType =
          MemRefType::get(collapseShapeOp.getSrcType().getShape(),
                          collapseShapeOp.getSrcType().getElementType(),
                          AffineMap(), bufferType.getMemorySpace());
      buffer = rewriter.create<bufferization::ToMemrefOp>(
          op->getLoc(), memrefType, *tensorAlloc);
    }

    // Result type is inferred by the builder.
    replaceOpWithNewBufferizedOp<memref::CollapseShapeOp>(
        rewriter, op, buffer, collapseShapeOp.getReassociationIndices());
    return success();
  }
};

/// Bufferization of tensor.dim. Replace with memref.dim.
struct DimOpInterface
    : public BufferizableOpInterface::ExternalModel<DimOpInterface,
                                                    tensor::DimOp> {
  bool bufferizesToMemoryRead(Operation *op, OpOperand &opOperand,
                              const AnalysisState &state) const {
    // The op reads the tensor's metadata but not its contents.
    return false;
  }

  bool bufferizesToMemoryWrite(Operation *op, OpOperand &opOperand,
                               const AnalysisState &state) const {
    return false;
  }

  AliasingOpResultList getAliasingOpResults(Operation *op, OpOperand &opOperand,
                                            const AnalysisState &state) const {
    return {};
  }

  LogicalResult bufferize(Operation *op, RewriterBase &rewriter,
                          const BufferizationOptions &options) const {
    auto dimOp = cast<tensor::DimOp>(op);
    FailureOr<Value> v = getBuffer(rewriter, dimOp.getSource(), options);
    if (failed(v))
      return failure();
    replaceOpWithNewBufferizedOp<memref::DimOp>(rewriter, op, *v,
                                                dimOp.getIndex());
    return success();
  }
};

/// Bufferization of tensor.empty. This op does not bufferize, but we need an
/// interface implementation, so that the result of this op is considered
/// "writable" (default impl. of `isWritable`). Results of ops that do not
/// implement `BufferizableOpInterface` are not writable.
struct EmptyOpInterface
    : public BufferizableOpInterface::ExternalModel<EmptyOpInterface,
                                                    tensor::EmptyOp> {
  bool resultBufferizesToMemoryWrite(Operation *op, OpResult opResult,
                                     const AnalysisState &state) const {
    // The returned tensor does not have specified contents.
    return false;
  }

  LogicalResult bufferize(Operation *op, RewriterBase &rewriter,
                          const BufferizationOptions &options) const {
    // tensor.empty ops are used to indicate the shape of a tensor. They have
    // no defined contents and cannot be bufferized. However, they can be
    // converted to bufferization.alloc_tensor ops, which then bufferize to an
    // allocation (--empty-tensor-to-alloc-tensor).
    return op->emitOpError("cannot be bufferized, but can be converted to "
                           "bufferization.alloc_tensor");
  }
};

/// Bufferization of tensor.expand_shape. Replace with memref.expand_shape.
struct ExpandShapeOpInterface
    : public BufferizableOpInterface::ExternalModel<ExpandShapeOpInterface,
                                                    tensor::ExpandShapeOp> {
  bool bufferizesToMemoryRead(Operation *op, OpOperand &opOperand,
                              const AnalysisState &state) const {
    return false;
  }

  bool bufferizesToMemoryWrite(Operation *op, OpOperand &opOperand,
                               const AnalysisState &state) const {
    return false;
  }

  AliasingOpResultList getAliasingOpResults(Operation *op, OpOperand &opOperand,
                                            const AnalysisState &state) const {
<<<<<<< HEAD
    return {op->getOpResult(0)};
  }

  BufferRelation bufferRelation(Operation *op, OpResult opResult,
                                const AnalysisState &state) const {
    return BufferRelation::Equivalent;
=======
    return {{op->getOpResult(0), BufferRelation::Equivalent}};
>>>>>>> cd74f4a4
  }

  FailureOr<BaseMemRefType>
  getBufferType(Operation *op, Value value, const BufferizationOptions &options,
                const DenseMap<Value, BaseMemRefType> &fixedTypes) const {
    auto expandShapeOp = cast<tensor::ExpandShapeOp>(op);
    auto maybeSrcBufferType = bufferization::getBufferType(
        expandShapeOp.getSrc(), options, fixedTypes);
    if (failed(maybeSrcBufferType))
      return failure();
    auto srcBufferType = maybeSrcBufferType->cast<MemRefType>();
    auto maybeResultType = memref::ExpandShapeOp::computeExpandedType(
        srcBufferType, expandShapeOp.getResultType().getShape(),
        expandShapeOp.getReassociationIndices());
    if (failed(maybeResultType))
      return failure();
    return *maybeResultType;
  }

  LogicalResult bufferize(Operation *op, RewriterBase &rewriter,
                          const BufferizationOptions &options) const {
    auto expandShapeOp = cast<tensor::ExpandShapeOp>(op);
    auto tensorResultType = expandShapeOp.getResultType();
    FailureOr<Value> buffer =
        getBuffer(rewriter, expandShapeOp.getSrc(), options);
    if (failed(buffer))
      return failure();

    // Memref result type is inferred by the builder based on reassociation
    // indices and result shape.
    replaceOpWithNewBufferizedOp<memref::ExpandShapeOp>(
        rewriter, op, tensorResultType.getShape(), *buffer,
        expandShapeOp.getReassociationIndices());
    return success();
  }
};

/// Bufferization of tensor.extract_slice. Replace with memref.subview.
struct ExtractSliceOpInterface
    : public BufferizableOpInterface::ExternalModel<ExtractSliceOpInterface,
                                                    tensor::ExtractSliceOp> {
  bool bufferizesToMemoryRead(Operation *op, OpOperand &opOperand,
                              const AnalysisState &state) const {
    return false;
  }

  bool bufferizesToMemoryWrite(Operation *op, OpOperand &opOperand,
                               const AnalysisState &state) const {
    return false;
  }

  AliasingOpResultList getAliasingOpResults(Operation *op, OpOperand &opOperand,
                                            const AnalysisState &state) const {
<<<<<<< HEAD
    if (&opOperand == &op->getOpOperand(0) /*source*/)
      return {op->getOpResult(0)};
    return {};
  }

  BufferRelation bufferRelation(Operation *op, OpResult opResult,
                                const AnalysisState &state) const {
    return BufferRelation::Unknown;
=======
    return {{op->getOpResult(0), BufferRelation::Unknown}};
>>>>>>> cd74f4a4
  }

  LogicalResult bufferize(Operation *op, RewriterBase &rewriter,
                          const BufferizationOptions &options) const {
    auto extractSliceOp = cast<tensor::ExtractSliceOp>(op);
    SmallVector<OpFoldResult> mixedOffsets = extractSliceOp.getMixedOffsets();
    SmallVector<OpFoldResult> mixedSizes = extractSliceOp.getMixedSizes();
    SmallVector<OpFoldResult> mixedStrides = extractSliceOp.getMixedStrides();
    Location loc = extractSliceOp.getLoc();

    // Get source buffer.
    FailureOr<Value> srcMemref =
        getBuffer(rewriter, extractSliceOp.getSource(), options);
    if (failed(srcMemref))
      return failure();

    // Take a subview of the source buffer.
    auto resultMemrefType =
        bufferization::getBufferType(extractSliceOp.getResult(), options);
    if (failed(resultMemrefType))
      return failure();
    Value subView = rewriter.create<memref::SubViewOp>(
        loc, resultMemrefType->cast<MemRefType>(), *srcMemref, mixedOffsets,
        mixedSizes, mixedStrides);

    replaceOpWithBufferizedValues(rewriter, op, subView);
    return success();
  }

  FailureOr<BaseMemRefType>
  getBufferType(Operation *op, Value value, const BufferizationOptions &options,
                const DenseMap<Value, BaseMemRefType> &fixedTypes) const {
    auto extractSliceOp = cast<tensor::ExtractSliceOp>(op);
    assert(value == extractSliceOp.getResult() && "invalid value");
    auto srcMemrefType = bufferization::getBufferType(
        extractSliceOp.getSource(), options, fixedTypes);
    if (failed(srcMemrefType))
      return failure();
    SmallVector<OpFoldResult> mixedOffsets = extractSliceOp.getMixedOffsets();
    SmallVector<OpFoldResult> mixedSizes = extractSliceOp.getMixedSizes();
    SmallVector<OpFoldResult> mixedStrides = extractSliceOp.getMixedStrides();
    return memref::SubViewOp::inferRankReducedResultType(
               extractSliceOp.getType().getShape(),
               srcMemrefType->cast<MemRefType>(), mixedOffsets, mixedSizes,
               mixedStrides)
        .cast<BaseMemRefType>();
  }
};

/// Bufferization of tensor.extract. Replace with memref.load.
struct ExtractOpInterface
    : public BufferizableOpInterface::ExternalModel<ExtractOpInterface,
                                                    tensor::ExtractOp> {
  bool bufferizesToMemoryRead(Operation *op, OpOperand &opOperand,
                              const AnalysisState &state) const {
    return true;
  }

  bool bufferizesToMemoryWrite(Operation *op, OpOperand &opOperand,
                               const AnalysisState &state) const {
    return false;
  }

  AliasingOpResultList getAliasingOpResults(Operation *op, OpOperand &opOperand,
                                            const AnalysisState &state) const {
    return {};
  }

  LogicalResult bufferize(Operation *op, RewriterBase &rewriter,
                          const BufferizationOptions &options) const {
    auto extractOp = cast<tensor::ExtractOp>(op);
    FailureOr<Value> srcMemref =
        getBuffer(rewriter, extractOp.getTensor(), options);
    if (failed(srcMemref))
      return failure();
    replaceOpWithNewBufferizedOp<memref::LoadOp>(rewriter, op, *srcMemref,
                                                 extractOp.getIndices());
    return success();
  }
};

// Implements backtracking to traverse indices of the output buffer while
// iterating over op.elements().
static void createStores(RewriterBase &rewriter, Location loc, int dim,
                         Value buffer, ArrayRef<int64_t> shape,
                         ArrayRef<Value> constants,
                         OperandRange::iterator &elementIt,
                         SmallVectorImpl<Value> &indices) {
  if (dim == static_cast<int>(shape.size()) - 1) {
    for (int i = 0; i < shape.back(); ++i) {
      indices.back() = constants[i];
      rewriter.create<memref::StoreOp>(loc, *elementIt, buffer, indices);
      ++elementIt;
    }
    return;
  }
  for (int i = 0; i < shape[dim]; ++i) {
    indices[dim] = constants[i];
    createStores(rewriter, loc, dim + 1, buffer, shape, constants, elementIt,
                 indices);
  }
}

/// Bufferization of tensor.from_elements.
struct FromElementsOpInterface
    : public BufferizableOpInterface::ExternalModel<FromElementsOpInterface,
                                                    tensor::FromElementsOp> {

  bool bufferizesToAllocation(Operation *op, OpResult opResult) const {
    return true;
  }

  LogicalResult bufferize(Operation *op, RewriterBase &rewriter,
                          const BufferizationOptions &options) const {
    auto fromElementsOp = cast<tensor::FromElementsOp>(op);
    // Should the buffer be deallocated?
    bool dealloc = shouldDeallocateOpResult(
        fromElementsOp.getResult().cast<OpResult>(), options);

    // TODO: Implement memory space for this op.
    if (options.defaultMemorySpace != Attribute())
      return op->emitError("memory space not implemented yet");

    // Allocate a buffer for the result.
    Location loc = op->getLoc();
    auto tensorType = fromElementsOp.getType().cast<RankedTensorType>();
    auto shape = tensorType.getShape();
    // TODO: Create alloc_tensor ops during TensorCopyInsertion.
    FailureOr<Value> tensorAlloc =
        allocateTensorForShapedValue(rewriter, loc, fromElementsOp.getResult(),
                                     /*escape=*/!dealloc, options,
                                     /*copy=*/false);
    if (failed(tensorAlloc))
      return failure();
    auto memrefType =
        MemRefType::get(tensorType.getShape(), tensorType.getElementType());
    Value buffer = rewriter.create<bufferization::ToMemrefOp>(
        op->getLoc(), memrefType, *tensorAlloc);

    // Case: tensor<0xelem_type>.
    if (fromElementsOp.getElements().empty()) {
      replaceOpWithBufferizedValues(rewriter, op, buffer);
      return success();
    }

    // Case: tensor<elem_type>.
    if (shape.empty()) {
      rewriter.create<memref::StoreOp>(
          loc, fromElementsOp.getElements().front(), buffer);
      replaceOpWithBufferizedValues(rewriter, op, buffer);
      return success();
    }

    // Create constants for the range of possible indices [0, max{shape_i}).
    auto maxDim = *std::max_element(shape.begin(), shape.end());
    SmallVector<Value, 2> constants;
    constants.reserve(maxDim);
    for (int i = 0; i < maxDim; ++i)
      constants.push_back(rewriter.create<arith::ConstantIndexOp>(loc, i));

    // Traverse all `elements` and create `memref.store` ops.
    auto elementIt = fromElementsOp.getElements().begin();
    SmallVector<Value, 2> indices(tensorType.getRank(), constants[0]);
    createStores(rewriter, loc, /*dim=*/0, buffer, shape, constants, elementIt,
                 indices);

    replaceOpWithBufferizedValues(rewriter, op, buffer);

    return success();
  }
};

/// Lower the body of a tensor.generate like op (one index-typed bbArg per dim).
/// Such ops are lowered to linalg.map with the given tensor as a destination.
///
/// Example:
/// ```
/// %r = tensor.generate %x, %y {
///   ^bb0(%arg0: index, %arg1: index):
///   %0 = "some_op"(%arg0, %arg1) : (index, index) -> (index)
///   tensor.yield %0 : index
/// } : tensor<?x?xindex>
/// ```
///
/// Is lowered to:
/// ```
/// linalg.map ins() outs(%dest) {
///   %d0 = linalg.index 0 : index
///   %d1 = linalg.index 1 : index
///   %0 = "some_op"(%d0, %d1) : (index, index) -> (index)
///   linalg.yield %0 : index
/// }
/// ```
static Value lowerGenerateLikeOpBody(RewriterBase &rewriter, Location loc,
                                     Value tensorDestination,
                                     ValueRange dynamicSizes,
                                     Region &generateBody) {
  assert(generateBody.hasOneBlock() && "expected body with single block");
  auto tensorType = tensorDestination.getType().cast<RankedTensorType>();
  assert(generateBody.getNumArguments() == tensorType.getRank() &&
         "rank mismatch");

  // Create linalg::MapOp.
  OpBuilder::InsertionGuard g(rewriter);
  auto linalgOp =
      rewriter.create<linalg::MapOp>(loc, tensorType, /*inputs=*/ValueRange(),
                                     /*init=*/tensorDestination);
  Block &linalgBody = linalgOp.getMapper().emplaceBlock();

  // Create linalg::IndexOps.
  rewriter.setInsertionPointToStart(&linalgBody);
  SmallVector<Value> indices;
  for (int64_t dim = 0; dim < tensorType.getRank(); ++dim)
    indices.push_back(rewriter.create<linalg::IndexOp>(loc, dim));

  // Move over body.
  rewriter.mergeBlocks(&generateBody.front(), &linalgBody, indices);
  auto yieldOp = cast<tensor::YieldOp>(linalgBody.getTerminator());
  rewriter.replaceOpWithNewOp<linalg::YieldOp>(yieldOp, yieldOp.getValue());

  return linalgOp.getResult()[0];
}

/// Bufferization of tensor.generate.
struct GenerateOpInterface
    : public BufferizableOpInterface::ExternalModel<GenerateOpInterface,
                                                    tensor::GenerateOp> {

  bool bufferizesToAllocation(Operation *op, OpResult opResult) const {
    return true;
  }

  LogicalResult bufferize(Operation *op, RewriterBase &rewriter,
                          const BufferizationOptions &options) const {
    auto generateOp = cast<tensor::GenerateOp>(op);
    // Should the buffer be deallocated?
    bool dealloc = shouldDeallocateOpResult(
        generateOp.getResult().cast<OpResult>(), options);

    // TODO: Implement memory space for this op.
    if (options.defaultMemorySpace != Attribute())
      return op->emitError("memory space not implemented yet");

    // Allocate memory.
    Location loc = op->getLoc();
    FailureOr<Value> tensorAlloc =
        allocateTensorForShapedValue(rewriter, loc, generateOp.getResult(),
                                     /*escape=*/!dealloc, options,
                                     /*copy=*/false);
    if (failed(tensorAlloc))
      return failure();

    Value result = lowerGenerateLikeOpBody(rewriter, loc, *tensorAlloc,
                                           generateOp.getDynamicExtents(),
                                           generateOp.getBody());
    rewriter.replaceOp(generateOp, result);

    return success();
  }
};

/// Bufferization of tensor.insert. Replace with memref.store.
///
/// Note: DstBufferizableOpInterfaceExternalModel provides many default method
/// implementations for DestinationStyle ops.
struct InsertOpInterface
    : public DstBufferizableOpInterfaceExternalModel<InsertOpInterface,
                                                     tensor::InsertOp> {
  LogicalResult bufferize(Operation *op, RewriterBase &rewriter,
                          const BufferizationOptions &options) const {
    auto insertOp = cast<tensor::InsertOp>(op);
    FailureOr<Value> destMemref =
        getBuffer(rewriter, insertOp.getDest(), options);
    if (failed(destMemref))
      return failure();
    rewriter.create<memref::StoreOp>(insertOp.getLoc(), insertOp.getScalar(),
                                     *destMemref, insertOp.getIndices());
    replaceOpWithBufferizedValues(rewriter, op, *destMemref);
    return success();
  }
};

/// Return true if the (ExtractSliceOp, InsertSliceOp) pair match (i.e.
/// equivalent operand / result and same offset/sizes/strides specification).
template <typename OpTy>
static bool areEquivalentSlices(const AnalysisState &state,
                                ExtractSliceOp extractSliceOp,
                                OpTy insertSliceOp) {
  if (!extractSliceOp || !insertSliceOp)
    return false;
  if (extractSliceOp != insertSliceOp &&
      !state.areEquivalentBufferizedValues(extractSliceOp.getSource(),
                                           insertSliceOp.getDest()))
    return false;
  if (!sameOffsetsSizesAndStrides(extractSliceOp, insertSliceOp,
                                  isEqualConstantIntOrValue))
    return false;
  return true;
}

/// Return true if `value` is originating from an ExtractSliceOp that matches
/// the given InsertSliceOp.
template <typename OpTy>
static bool matchesInsertDestination(const AnalysisState &state, Value value,
                                     OpTy insertSliceOp) {
  // Look for matching slices.
  auto matchesSlice = [&](Value val) {
    if (auto extractSliceOp = val.getDefiningOp<ExtractSliceOp>())
      if (areEquivalentSlices(state, extractSliceOp, insertSliceOp))
        return true;
    return false;
  };
  return static_cast<bool>(llvm::all_of(
      state.findValueInReverseUseDefChain(value, matchesSlice), matchesSlice));
}

template <typename OpTy>
static bool isNotConflictingInsertSliceLikeOp(Operation *op, OpOperand *uRead,
                                              OpOperand *uConflictingWrite,
                                              const AnalysisState &state) {
  Operation *readingOp = uRead->getOwner();
  Operation *conflictingWritingOp = uConflictingWrite->getOwner();

  // Special rules for matching ExtractSliceOp/InsertSliceOp pairs. If
  // uRead is an InsertSliceOp...
  if (auto insertSliceOp = dyn_cast<OpTy>(readingOp)) {
    // As an example, consider the following IR.
    //
    // %0 = tensor.extract_slice %t[%a, %b][%c, %d][1, 1] {inplace = [true] }
    // %1 = linalg.fill %cst, %0 {inplace= [true] }
    // %2 = tensor.insert_slice %1 into %t[%a, %b][%c, %d][1, 1]
    //     {inplace= [true] }

    // TODO: Use insertSliceOp.getDestOpOperand etc. when available.
    if (uRead == &insertSliceOp->getOpOperand(1) /*dest*/ &&
        matchesInsertDestination(state, uConflictingWrite->get(),
                                 insertSliceOp))
      // Case 1: The main insight is that InsertSliceOp reads only part of
      // the destination tensor. The overwritten area is not read. If
      // uConflictingWrite writes into exactly the memory location that is
      // being read by uRead, this is not a conflict.
      //
      // In the above example:
      // uRead             = OpOperand 1 (%t) of tensor.insert_slice
      // uConflictingWrite = OpOperand 1 (%0) of linalg.fill
      //
      // The read of %t does not conflict with the write of the FillOp
      // (same aliases!) because the area that the FillOp operates on is
      // exactly the one that is *not* read via %t.
      return true;

    if (uRead == &insertSliceOp->getOpOperand(0) /*source*/ &&
        uConflictingWrite == &insertSliceOp->getOpOperand(1) /*dest*/ &&
        matchesInsertDestination(state, uRead->get(), insertSliceOp))
      // Case 2: The read of the source tensor and the write to the dest
      // tensor via an InsertSliceOp is not a conflict if the read is
      // reading exactly that part of an equivalent tensor that the
      // InsertSliceOp is writing.
      //
      // In the above example:
      // uRead             = OpOperand 0 (%1) of tensor.insert_slice
      // uConflictingWrite = OpOperand 1 (%t) of tensor.insert_slice
      return true;
  }

  // If uConflictingWrite is an InsertSliceOp...
  if (auto insertSliceOp = dyn_cast<OpTy>(conflictingWritingOp))
    // As an example, consider the following IR.
    //
    // %0 = tensor.extract_slice %t[%a, %b][%c, %d][1, 1] {inplace = [true] }
    // %1 = linalg.fill %cst, %0 {inplace= [true] }
    // %2 = tensor.insert_slice %1 into %t[%a, %b][%c, %d][1, 1]
    //     {inplace= [true] }
    // %3 = vector.transfer_read %1, %cst
    //
    // In the above example:
    // uRead             = OpOperand 0 (%1) of vector.transfer_read
    // uConflictingWrite = OpOperand 1 (%t) of tensor.insert_slice
    // definition        = %1
    //
    // This is not a conflict because the InsertSliceOp overwrites the
    // memory segment of %1 with the exact same data. (Effectively, there
    // is no memory write here.)
    if (uConflictingWrite == &insertSliceOp->getOpOperand(1) /*dest*/ &&
        state.areEquivalentBufferizedValues(uRead->get(),
                                            insertSliceOp.getSource()) &&
        matchesInsertDestination(state, insertSliceOp.getSource(),
                                 insertSliceOp))
      return true;

  return false;
}

/// Bufferization of tensor.insert_slice. Replace with a memory copy. Under
/// certain circumstances, this op can also be a no-op.
///
/// Note: DstBufferizableOpInterfaceExternalModel provides many default method
/// implementations for DestinationStyle ops.
struct InsertSliceOpInterface
    : public DstBufferizableOpInterfaceExternalModel<InsertSliceOpInterface,
                                                     tensor::InsertSliceOp> {
  bool bufferizesToMemoryRead(Operation *op, OpOperand &opOperand,
                              const AnalysisState &state) const {
    auto insertSliceOp = cast<tensor::InsertSliceOp>(op);
    RankedTensorType destType = insertSliceOp.getDestType();

    // The source is always read.
    if (&opOperand == &op->getOpOperand(0) /*src*/)
      return true;

    // For the destination, it depends...
    assert(&opOperand == &insertSliceOp->getOpOperand(1) && "expected dest");

    // Dest is not read if it is entirely overwritten. E.g.:
    // tensor.insert_slice %a into %t[0][10][1] : ... into tensor<10xf32>
    bool allOffsetsZero =
        llvm::all_of(insertSliceOp.getMixedOffsets(), [](OpFoldResult ofr) {
          return isConstantIntValue(ofr, 0);
        });
    bool sizesMatchDestSizes = llvm::all_of(
        llvm::enumerate(insertSliceOp.getMixedSizes()), [&](auto &it) {
          return getConstantIntValue(it.value()) ==
                 destType.getDimSize(it.index());
        });
    bool allStridesOne =
        llvm::all_of(insertSliceOp.getMixedStrides(), [](OpFoldResult ofr) {
          return isConstantIntValue(ofr, 1);
        });
    return !(allOffsetsZero && sizesMatchDestSizes && allStridesOne);
  }

  bool isNotConflicting(Operation *op, OpOperand *uRead,
                        OpOperand *uConflictingWrite,
                        const AnalysisState &state) const {
    return isNotConflictingInsertSliceLikeOp<tensor::InsertSliceOp>(
        op, uRead, uConflictingWrite, state);
  }

  LogicalResult bufferize(Operation *op, RewriterBase &rewriter,
                          const BufferizationOptions &options) const {
    // insert_slice ops arise from tiling and bufferizing them out-of-place is
    // generally a deal breaker. When used with loops, this ends up cloning the
    // whole tensor on every single iteration and is a symptom of a
    // catastrophically bad scheduling decision.
    // TODO: be very loud about it or even consider failing the pass.
    auto insertSliceOp = cast<tensor::InsertSliceOp>(op);
    SmallVector<OpFoldResult> mixedOffsets = insertSliceOp.getMixedOffsets();
    SmallVector<OpFoldResult> mixedSizes = insertSliceOp.getMixedSizes();
    SmallVector<OpFoldResult> mixedStrides = insertSliceOp.getMixedStrides();
    Location loc = insertSliceOp.getLoc();

    // Get destination buffer.
    FailureOr<Value> dstMemref =
        getBuffer(rewriter, insertSliceOp.getDest(), options);
    if (failed(dstMemref))
      return failure();

    // Take a subview of the destination buffer.
    auto dstMemrefType = dstMemref->getType().cast<MemRefType>();
    auto subviewMemRefType =
        memref::SubViewOp::inferRankReducedResultType(
            insertSliceOp.getSourceType().getShape(), dstMemrefType,
            mixedOffsets, mixedSizes, mixedStrides)
            .cast<MemRefType>();
    Value subView = rewriter.create<memref::SubViewOp>(
        loc, subviewMemRefType, *dstMemref, mixedOffsets, mixedSizes,
        mixedStrides);

    // Copy tensor. If this tensor.insert_slice has a matching
    // tensor.extract_slice, the copy operation will eventually fold away.
    FailureOr<Value> srcMemref =
        getBuffer(rewriter, insertSliceOp.getSource(), options);
    if (failed(srcMemref))
      return failure();
    if (failed(options.createMemCpy(rewriter, loc, *srcMemref, subView)))
      return failure();

    replaceOpWithBufferizedValues(rewriter, op, *dstMemref);
    return success();
  }
};

/// Bufferization of tensor.pad. Replace with bufferization.alloc_tensor +
/// linalg.map + insert_slice.
/// For best performance, vectorize before bufferization (better performance in
/// case of padding with a constant).
struct PadOpInterface
    : public BufferizableOpInterface::ExternalModel<PadOpInterface,
                                                    tensor::PadOp> {
  bool bufferizesToAllocation(Operation *op, OpResult opResult) const {
    return true;
  }

  bool bufferizesToMemoryRead(Operation *op, OpOperand &opOperand,
                              const AnalysisState &state) const {
    return true;
  }

  bool bufferizesToMemoryWrite(Operation *op, OpOperand &opOperand,
                               const AnalysisState &state) const {
    return false;
  }

  AliasingOpResultList getAliasingOpResults(Operation *op, OpOperand &opOperand,
                                            const AnalysisState &state) const {
    return {};
  }

  FailureOr<BaseMemRefType>
  getBufferType(Operation *op, Value value, const BufferizationOptions &options,
                const DenseMap<Value, BaseMemRefType> &fixedTypes) const {
    // Infer memory space from the source tensor.
    auto padOp = cast<tensor::PadOp>(op);
    auto maybeSrcBufferType =
        bufferization::getBufferType(padOp.getSource(), options, fixedTypes);
    if (failed(maybeSrcBufferType))
      return failure();
    MemRefLayoutAttrInterface layout;
    return MemRefType::get(padOp.getResultType().getShape(),
                           padOp.getResultType().getElementType(), layout,
                           maybeSrcBufferType->getMemorySpace());
  }

  LogicalResult bufferize(Operation *op, RewriterBase &rewriter,
                          const BufferizationOptions &options) const {
    auto padOp = cast<tensor::PadOp>(op);
    Location loc = padOp.getLoc();
    RankedTensorType resultType = padOp.getResultType();
    RankedTensorType srcType = padOp.getSourceType();

    auto toValue = [&](OpFoldResult ofr) {
      if (ofr.is<Value>())
        return ofr.get<Value>();
      return rewriter
          .create<arith::ConstantIndexOp>(loc, *getConstantIntValue(ofr))
          .getResult();
    };

    // Compute dynamic result dimensions.
    SmallVector<OpFoldResult> mixedLowPad = padOp.getMixedLowPad();
    SmallVector<OpFoldResult> mixedHighPad = padOp.getMixedHighPad();
    SmallVector<Value> dynamicSizes;
    for (int64_t i = 0; i < resultType.getRank(); ++i) {
      if (!resultType.isDynamicDim(i))
        continue;
      Value srcDim = rewriter.create<tensor::DimOp>(loc, padOp.getSource(), i);
      Value lowPad = toValue(mixedLowPad[i]);
      Value highPad = toValue(mixedHighPad[i]);
      AffineExpr s0, s1, s2;
      bindSymbols(op->getContext(), s0, s1, s2);
      AffineExpr sumExpr = s0 + s1 + s2;
      Value sum = rewriter.create<AffineApplyOp>(
          loc, sumExpr, ValueRange{srcDim, lowPad, highPad});
      dynamicSizes.push_back(sum);
    }

    // Should the buffer be deallocated?
    bool dealloc =
        shouldDeallocateOpResult(padOp.getResult().cast<OpResult>(), options);
    // Allocate a buffer for the padded result.
    FailureOr<Value> tensorAlloc =
        allocateTensorForShapedValue(rewriter, loc, padOp.getResult(),
                                     /*escape=*/!dealloc, options,
                                     /*copy=*/false);
    if (failed(tensorAlloc))
      return failure();

    // tensor::PadOp is like tensor::GenerateOp: The only difference is that
    // only a part of the generated tensor is needed. For simplicity, we reuse
    // the same functionality here.
    Value filledBuffer = lowerGenerateLikeOpBody(
        rewriter, loc, *tensorAlloc, dynamicSizes, padOp.getBodyRegion());

    // Create tensor::InsertSliceOp.
    SmallVector<OpFoldResult> sliceSizes =
        getMixedSizes(rewriter, loc, padOp.getSource());
    SmallVector<OpFoldResult> sliceStrides(srcType.getRank(),
                                           rewriter.getIndexAttr(1));
    rewriter.replaceOpWithNewOp<tensor::InsertSliceOp>(
        padOp, padOp.getSource(), filledBuffer,
        /*offsets=*/padOp.getMixedLowPad(), sliceSizes, sliceStrides);

    return success();
  }
};

/// Bufferization of tensor.rank. Replace with memref.rank.
struct RankOpInterface
    : public BufferizableOpInterface::ExternalModel<RankOpInterface,
                                                    tensor::RankOp> {
  bool bufferizesToMemoryRead(Operation *op, OpOperand &opOperand,
                              const AnalysisState &state) const {
    // The op reads the tensor's metadata but not its contents.
    return false;
  }

  bool bufferizesToMemoryWrite(Operation *op, OpOperand &opOperand,
                               const AnalysisState &state) const {
    return false;
  }

  AliasingOpResultList getAliasingOpResults(Operation *op, OpOperand &opOperand,
                                            const AnalysisState &state) const {
    return {};
  }

  LogicalResult bufferize(Operation *op, RewriterBase &rewriter,
                          const BufferizationOptions &options) const {
    auto rankOp = cast<tensor::RankOp>(op);
    FailureOr<Value> v = getBuffer(rewriter, rankOp.getTensor(), options);
    if (failed(v))
      return failure();
    replaceOpWithNewBufferizedOp<memref::RankOp>(rewriter, op, rankOp.getType(),
                                                 *v);
    return success();
  }
};

/// Bufferization of tensor.reshape. Replace with memref.reshape.
struct ReshapeOpInterface
    : public BufferizableOpInterface::ExternalModel<ReshapeOpInterface,
                                                    tensor::ReshapeOp> {
  bool bufferizesToMemoryRead(Operation *op, OpOperand &opOperand,
                              const AnalysisState &state) const {
    if (&opOperand == &op->getOpOperand(1) /* shape */)
      return true;
    return false;
  }

  bool bufferizesToMemoryWrite(Operation *op, OpOperand &opOperand,
                               const AnalysisState &state) const {
    return false;
  }

  AliasingOpResultList getAliasingOpResults(Operation *op, OpOperand &opOperand,
                                            const AnalysisState &state) const {
    return {{op->getOpResult(0), BufferRelation::Equivalent}};
  }

  LogicalResult bufferize(Operation *op, RewriterBase &rewriter,
                          const BufferizationOptions &options) const {
    auto reshapeOp = cast<tensor::ReshapeOp>(op);
    FailureOr<Value> srcBuffer =
        getBuffer(rewriter, reshapeOp.getSource(), options);
    FailureOr<Value> shapeBuffer =
        getBuffer(rewriter, reshapeOp.getShape(), options);
    if (failed(srcBuffer) || failed(shapeBuffer))
      return failure();
    auto resultMemRefType = getMemRefType(
        reshapeOp.getResult(), options, /*layout=*/{},
        srcBuffer->getType().cast<BaseMemRefType>().getMemorySpace());
    replaceOpWithNewBufferizedOp<memref::ReshapeOp>(
        rewriter, op, resultMemRefType, *srcBuffer, *shapeBuffer);
    return success();
  }
};

/// Analysis of ParallelInsertSliceOp.
struct ParallelInsertSliceOpInterface
    : public BufferizableOpInterface::ExternalModel<
          ParallelInsertSliceOpInterface, ParallelInsertSliceOp> {
  AliasingOpResultList getAliasingOpResults(Operation *op, OpOperand &opOperand,
                                            const AnalysisState &state) const {
    return {};
  }

  bool bufferizesToMemoryRead(Operation *op, OpOperand &opOperand,
                              const AnalysisState &state) const {
    return true;
  }

  bool bufferizesToMemoryWrite(Operation *op, OpOperand &opOperand,
                               const AnalysisState &state) const {
    return &opOperand == &op->getOpOperand(1) /*dest*/;
  }

  LogicalResult bufferize(Operation *op, RewriterBase &rewriter,
                          const BufferizationOptions &options) const {
    OpBuilder::InsertionGuard g(rewriter);
    auto parallelInsertSliceOp = cast<ParallelInsertSliceOp>(op);
    ParallelCombiningOpInterface parallelCombiningParent =
        parallelInsertSliceOp.getParallelCombiningParent();

    // Bufferize the op outside of the parallel combining terminator.
    rewriter.setInsertionPoint(parallelCombiningParent);

    // Get source and destination buffers.
    FailureOr<Value> destBuffer =
        getBuffer(rewriter, parallelInsertSliceOp.getDest(), options);
    if (failed(destBuffer))
      return failure();
    FailureOr<Value> srcBuffer =
        getBuffer(rewriter, parallelInsertSliceOp.getSource(), options);
    if (failed(srcBuffer))
      return failure();

    // Take a subview of the destination buffer.
    auto destBufferType = destBuffer->getType().cast<MemRefType>();
    auto subviewMemRefType =
        memref::SubViewOp::inferRankReducedResultType(
            parallelInsertSliceOp.getSourceType().getShape(), destBufferType,
            parallelInsertSliceOp.getMixedOffsets(),
            parallelInsertSliceOp.getMixedSizes(),
            parallelInsertSliceOp.getMixedStrides())
            .cast<MemRefType>();
    Value subview = rewriter.create<memref::SubViewOp>(
        parallelInsertSliceOp.getLoc(), subviewMemRefType, *destBuffer,
        parallelInsertSliceOp.getMixedOffsets(),
        parallelInsertSliceOp.getMixedSizes(),
        parallelInsertSliceOp.getMixedStrides());

    // This memcpy will fold away if everything bufferizes in-place.
    if (failed(options.createMemCpy(rewriter, parallelInsertSliceOp.getLoc(),
                                    *srcBuffer, subview)))
      return failure();

    // Delete the op.
    rewriter.eraseOp(op);
    return success();
  }

  bool isNotConflicting(Operation *op, OpOperand *uRead,
                        OpOperand *uConflictingWrite,
                        const AnalysisState &state) const {
    return isNotConflictingInsertSliceLikeOp<tensor::ParallelInsertSliceOp>(
        op, uRead, uConflictingWrite, state);
  }
};

} // namespace
} // namespace tensor
} // namespace mlir

void mlir::tensor::registerBufferizableOpInterfaceExternalModels(
    DialectRegistry &registry) {
  registry.addExtension(+[](MLIRContext *ctx, tensor::TensorDialect *dialect) {
    CastOp::attachInterface<CastOpInterface>(*ctx);
    CollapseShapeOp::attachInterface<CollapseShapeOpInterface>(*ctx);
    DimOp::attachInterface<DimOpInterface>(*ctx);
    EmptyOp::attachInterface<EmptyOpInterface>(*ctx);
    ExpandShapeOp::attachInterface<ExpandShapeOpInterface>(*ctx);
    ExtractSliceOp::attachInterface<ExtractSliceOpInterface>(*ctx);
    ExtractOp::attachInterface<ExtractOpInterface>(*ctx);
    FromElementsOp::attachInterface<FromElementsOpInterface>(*ctx);
    GenerateOp::attachInterface<GenerateOpInterface>(*ctx);
    InsertOp::attachInterface<InsertOpInterface>(*ctx);
    InsertSliceOp::attachInterface<InsertSliceOpInterface>(*ctx);
    PadOp::attachInterface<PadOpInterface>(*ctx);
    ParallelInsertSliceOp::attachInterface<ParallelInsertSliceOpInterface>(
        *ctx);
    RankOp::attachInterface<RankOpInterface>(*ctx);
    ReshapeOp::attachInterface<ReshapeOpInterface>(*ctx);

    // Load additional dialects of which ops may get created.
    ctx->loadDialect<arith::ArithDialect, linalg::LinalgDialect>();
  });
}<|MERGE_RESOLUTION|>--- conflicted
+++ resolved
@@ -79,39 +79,6 @@
         maybeSrcBufferType->cast<MemRefType>().getLayout(), memorySpace);
   }
 
-  FailureOr<BaseMemRefType>
-  getBufferType(Operation *op, Value value, const BufferizationOptions &options,
-                const DenseMap<Value, BaseMemRefType> &fixedTypes) const {
-    auto castOp = cast<tensor::CastOp>(op);
-    auto maybeSrcBufferType =
-        bufferization::getBufferType(castOp.getSource(), options, fixedTypes);
-    if (failed(maybeSrcBufferType))
-      return failure();
-    Attribute memorySpace = maybeSrcBufferType->getMemorySpace();
-
-    // Note: `getMemRefTypeWithFullyDynamicLayout` returns an unranked memref
-    // type in case the input is an unranked tensor type.
-
-    // Case 1: Casting an unranked tensor
-    if (castOp.getSource().getType().isa<UnrankedTensorType>()) {
-      // When casting to a ranked tensor, we cannot infer any static offset or
-      // strides from the source. Assume fully dynamic.
-      return getMemRefTypeWithFullyDynamicLayout(castOp.getType(), memorySpace);
-    }
-
-    // Case 2: Casting to an unranked tensor type
-    if (castOp.getType().isa<UnrankedTensorType>()) {
-      return getMemRefTypeWithFullyDynamicLayout(castOp.getType(), memorySpace);
-    }
-
-    // Case 3: Ranked tensor -> ranked tensor. The offsets and strides do not
-    // change.
-    auto rankedResultType = castOp.getType().cast<RankedTensorType>();
-    return MemRefType::get(
-        rankedResultType.getShape(), rankedResultType.getElementType(),
-        maybeSrcBufferType->cast<MemRefType>().getLayout(), memorySpace);
-  }
-
   LogicalResult bufferize(Operation *op, RewriterBase &rewriter,
                           const BufferizationOptions &options) const {
     auto castOp = cast<tensor::CastOp>(op);
@@ -156,16 +123,7 @@
   AliasingOpResultList getAliasingOpResults(Operation *op, OpOperand &opOperand,
                                             const AnalysisState &state) const {
     // TODO: CollapseShapeOp may allocate at runtime.
-<<<<<<< HEAD
-    return {op->getOpResult(0)};
-  }
-
-  BufferRelation bufferRelation(Operation *op, OpResult opResult,
-                                const AnalysisState &state) const {
-    return BufferRelation::Equivalent;
-=======
     return {{op->getOpResult(0), BufferRelation::Equivalent}};
->>>>>>> cd74f4a4
   }
 
   FailureOr<BaseMemRefType>
@@ -329,16 +287,7 @@
 
   AliasingOpResultList getAliasingOpResults(Operation *op, OpOperand &opOperand,
                                             const AnalysisState &state) const {
-<<<<<<< HEAD
-    return {op->getOpResult(0)};
-  }
-
-  BufferRelation bufferRelation(Operation *op, OpResult opResult,
-                                const AnalysisState &state) const {
-    return BufferRelation::Equivalent;
-=======
     return {{op->getOpResult(0), BufferRelation::Equivalent}};
->>>>>>> cd74f4a4
   }
 
   FailureOr<BaseMemRefType>
@@ -392,18 +341,7 @@
 
   AliasingOpResultList getAliasingOpResults(Operation *op, OpOperand &opOperand,
                                             const AnalysisState &state) const {
-<<<<<<< HEAD
-    if (&opOperand == &op->getOpOperand(0) /*source*/)
-      return {op->getOpResult(0)};
-    return {};
-  }
-
-  BufferRelation bufferRelation(Operation *op, OpResult opResult,
-                                const AnalysisState &state) const {
-    return BufferRelation::Unknown;
-=======
     return {{op->getOpResult(0), BufferRelation::Unknown}};
->>>>>>> cd74f4a4
   }
 
   LogicalResult bufferize(Operation *op, RewriterBase &rewriter,
