--- conflicted
+++ resolved
@@ -1897,12 +1897,9 @@
                                          "fusion blocked by control function");
     }
 
-<<<<<<< HEAD
-=======
     // Set the insertion point after `producer` because there could be uses
     // of `producer` between it and the `tensor.collapse_shape` op.
     rewriter.setInsertionPointAfter(producer);
->>>>>>> 5eee2751
     std::optional<CollapseResult> collapseResult =
         collapseOpIterationDims(producer, collapsableIterationDims, rewriter);
     if (!collapseResult) {
