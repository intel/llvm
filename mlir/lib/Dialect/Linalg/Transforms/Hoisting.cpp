--- conflicted
+++ resolved
@@ -137,32 +137,9 @@
         }
         otherUser = u;
       }
-<<<<<<< HEAD
-
-      // Move AllocOp before the loop.
-      if (isa<AllocOp, AllocaOp>(op))
-        (void)loop.moveOutOfLoop({op});
-      else // Move DeallocOp outside of the loop.
-        op->moveAfter(loop);
-      changed = true;
-    });
-  }
-}
-
-/// Look for a transfer_read, in the given tensor uses, accessing the same
-/// offset as the transfer_write.
-static vector::TransferReadOp
-findMatchingTransferRead(vector::TransferWriteOp write, Value srcTensor) {
-  for (Operation *user : srcTensor.getUsers()) {
-    auto read = dyn_cast<vector::TransferReadOp>(user);
-    if (read && read.indices() == write.indices() &&
-        read.getVectorType() == write.getVectorType()) {
-      return read;
-=======
       if (skip || !otherUser)
         continue;
       maybeTransferReadUser = otherUser;
->>>>>>> 2e412c55
     }
 
     LLVM_DEBUG(DBGS() << "maybeTransferReadUser: " << *maybeTransferReadUser
@@ -572,16 +549,10 @@
   // Get the backwards slice from `padTensorOp` that is dominated by the
   // outermost enclosing loop.
   DominanceInfo domInfo(outermostEnclosingForOp);
-<<<<<<< HEAD
-  getBackwardSlice(padTensorOp, &backwardSlice, [&](Operation *op) {
-    return domInfo.dominates(outermostEnclosingForOp, op);
-  });
-=======
   getBackwardSlice(padTensorOp.getOperation(), &backwardSlice,
                    [&](Operation *op) {
                      return domInfo.dominates(outermostEnclosingForOp, op);
                    });
->>>>>>> 2e412c55
 
   // Bail on any op with a region that is not a LoopLikeInterface or a LinalgOp.
   if (llvm::any_of(backwardSlice, [](Operation *op) {
