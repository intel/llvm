--- conflicted
+++ resolved
@@ -1156,47 +1156,6 @@
   DenseMap<int64_t, OpFoldResult> dimAndTileMapping =
       packOp.getDimAndTileMapping();
   int64_t srcRank = packOp.getSourceRank();
-<<<<<<< HEAD
-
-  int64_t destRank = packOp.getDestRank();
-  size_t numTiles = destRank - srcRank;
-
-  // 1. Use rank-reduced tensor.extract_slice op to extract the tile:
-  //    %extracted_tile = tensor.extract_slice(%pack_op_input)
-  SmallVector<OpFoldResult> readOffsets(srcRank, zeroIdxAttr);
-  SmallVector<OpFoldResult> readStrides(srcRank, oneIdxAttr);
-
-  // The sizes attribute for ExtractSliceOp. The leading sizes are set to 1 as
-  // all outer dims are 1.
-  SmallVector<OpFoldResult> extractSliceSizes(srcRank - numTiles, oneIdxAttr);
-  // The shape of the output for ExtractSliceOp. All leading unit dims are
-  // effectively rank-reduced, hence skipped.
-  SmallVector<int64_t> outputShapeForExtractSlice;
-
-  // Extract the trailing sizes and shape dims for ExtractSliceOp. These should
-  // be equal to the inner tile sizes.
-  for (auto i : llvm::seq<unsigned>(0, srcRank)) {
-    if (dimAndTileMapping.count(i)) {
-      auto [tileSize, tileSizeOfr] =
-          getSimplifiedOfrAndStaticSizePair(dimAndTileMapping[i], rewriter);
-      extractSliceSizes.push_back(tileSizeOfr);
-      outputShapeForExtractSlice.push_back(tileSize);
-    }
-  }
-
-  Type elemType = packOp.getSourceType().getElementType();
-  auto readType = RankedTensorType::get(outputShapeForExtractSlice, elemType);
-
-  Value tile = rewriter.create<tensor::ExtractSliceOp>(
-      loc, readType, input, readOffsets, extractSliceSizes, readStrides);
-
-  // 2. Transpose the tile to match the inner tile order:
-  //    %init = tensor.empty()
-  //    %transposed_tile = linalg.transpose ins(%extracted_tile), outs(%init)
-  // NOTE: Outer dims are 1 and hence effectively ignored.
-  SmallVector<int64_t> perm = getPackUnpackRankReducedPerm(
-      inputShape, packOp.getInnerDimsPos(), packOp.getOuterDimsPerm());
-=======
   int64_t destRank = packOp.getDestRank();
   int64_t numTiles = destRank - srcRank;
 
@@ -1236,33 +1195,12 @@
     srcPermForTranspose.push_back(i);
 
   srcPermForTranspose.append(SmallVector<int64_t>(packOp.getInnerDimsPos()));
->>>>>>> a8d96e15
 
   LLVM_DEBUG(DBGS() << "Pack permutation: " << packOp << "\n";
              llvm::interleaveComma(srcPermForTranspose, DBGS() << "perm: ");
              DBGSNL(););
 
   // 2.1 Create tensor.empty (init value for TransposeOp)
-<<<<<<< HEAD
-  SmallVector<OpFoldResult> transShapeForEmptyOp;
-
-  // Acquire tensor shape required to create EmptyOp. This will match the inner
-  // tile sizes.
-  size_t idx = numTiles;
-  while (idx != 0) {
-    transShapeForEmptyOp.push_back(extractSliceSizes[srcRank - idx]);
-    idx--;
-  }
-
-  applyPermutationToVector<OpFoldResult>(transShapeForEmptyOp, perm);
-  Value empty =
-      rewriter.create<tensor::EmptyOp>(loc, transShapeForEmptyOp, elemType);
-
-  // 2.2 Create linalg.transpose
-  auto transposedOp =
-      rewriter.create<linalg::TransposeOp>(loc, tile, empty, perm);
-
-=======
   SmallVector<OpFoldResult> transShapeForEmptyOp(srcRank - numTiles,
                                                  oneIdxAttr);
   transShapeForEmptyOp.append(tileSizes);
@@ -1276,7 +1214,6 @@
   auto transposedOp = rewriter.create<linalg::TransposeOp>(loc, input, empty,
                                                            srcPermForTranspose);
 
->>>>>>> a8d96e15
   // 3. Insert the inner tile to the destination:
   //  %inserted_tile = tensor.insert_slice(%transposed_tile)
   SmallVector<OpFoldResult> writeStrides(destRank, oneIdxAttr);
