//===- ConvertConv2DToImg2Col.cpp - im2col implementation -----------------===//
//
// Part of the LLVM Project, under the Apache License v2.0 with LLVM Exceptions.
// See https://llvm.org/LICENSE.txt for license information.
// SPDX-License-Identifier: Apache-2.0 WITH LLVM-exception
//
//===----------------------------------------------------------------------===//

#include "mlir/Dialect/Affine/Utils.h"
#include "mlir/Dialect/Arith/IR/Arith.h"
#include "mlir/Dialect/Complex/IR/Complex.h"
#include "mlir/Dialect/Linalg/IR/Linalg.h"
#include "mlir/Dialect/Linalg/Transforms/Transforms.h"
#include "mlir/Dialect/Tensor/IR/Tensor.h"
#include "mlir/Dialect/Utils/IndexingUtils.h"
#include "mlir/Dialect/Utils/ReshapeOpsUtils.h"
#include "mlir/Dialect/Utils/StructuredOpsUtils.h"
#include "mlir/IR/AffineExpr.h"
#include "mlir/IR/AffineMap.h"
#include "mlir/IR/Builders.h"
#include "mlir/IR/BuiltinAttributes.h"
#include "mlir/IR/BuiltinTypes.h"
#include <utility>

namespace mlir {
namespace linalg {
static bool hasAllOneValues(DenseIntElementsAttr attr) {
  return llvm::all_of(
      attr, [](const APInt &element) { return element.getSExtValue() == 1; });
}

static Value createAdd(Location loc, Value x, Value y, OpBuilder &builder) {
  if (isa<IntegerType>(x.getType()))
    return arith::AddIOp::create(builder, loc, x, y);
  if (isa<ComplexType>(x.getType()))
    return complex::AddOp::create(builder, loc, x, y);
  return arith::AddFOp::create(builder, loc, x, y);
}

static Value createMul(Location loc, Value x, Value y, Type accType,
                       OpBuilder &builder) {
  // Linalg named ops specify signed extend for named ops.
  Value xConvert =
      convertScalarToDtype(builder, loc, x, accType, /*isUnsignedCast=*/false);
  Value yConvert =
      convertScalarToDtype(builder, loc, y, accType, /*isUnsignedCast=*/false);
  if (isa<ComplexType>(accType))
    return complex::MulOp::create(builder, loc, xConvert, yConvert);
  if (isa<IntegerType>(accType))
    return arith::MulIOp::create(builder, loc, xConvert, yConvert);
  return arith::MulFOp::create(builder, loc, xConvert, yConvert);
}

<<<<<<< HEAD
// Delinearizes the given composite `index` by the basis specified in `factors`.
static SmallVector<Value> unrollIndex(OpBuilder &b, Location loc, Value index,
                                      ArrayRef<int64_t> factors) {
  assert(!factors.empty() && "empty factor list");
  SmallVector<Value> basis;
  for (int64_t f : factors)
    basis.push_back(arith::ConstantOp::create(b, loc, b.getIndexAttr(f)));
  FailureOr<SmallVector<Value>> multiIndex =
      affine::delinearizeIndex(b, loc, index, basis);
  assert(!failed(multiIndex) && "Failed to linearize img2col index");
  return *multiIndex;
=======
// Generate the affine expression to compute the convolved index
// for the input as `oIndex * stride + fIndex`,
// where oIndex: output iterator; fIndex: filter iterator.
static AffineExpr getConvolvedExpr(OpBuilder &b, int64_t stride,
                                   bool useSymbols = true) {
  AffineExpr oExpr, fExpr;
  if (useSymbols)
    bindSymbols(b.getContext(), oExpr, fExpr);
  else
    bindDims(b.getContext(), oExpr, fExpr);
  return AffineExpr(stride * oExpr + fExpr);
>>>>>>> 35227056
}

// Stores the affine expressions to map the iteration space of the im2col matrix
// to the corresponding indices of the output and filter matrices
struct Im2ColToOperandsExprs {
  AffineExpr fhIndex;
  AffineExpr fwIndex;
  AffineExpr icIndex;
  AffineExpr ohIndex;
  AffineExpr owIndex;
};

// Stores the affine expressions to map the iteration space of the im2col matrix
// to the input matrix indices
struct Im2ColToInputDimsExprs {
  AffineExpr bIndex;
  AffineExpr hIndex;
  AffineExpr wIndex;
  AffineExpr cIndex;
};

/// Construct the affine expressions that map the indices of the im2col matrix
/// to the corresponding input tensor indices for a 2D convolution with the the
/// provided strides.
///
/// @param exprs      Affine expressions for output and filter indices.
/// @param strides    [height, width] stride values for the convolution.
/// @param rewriter   Pattern rewriter.
/// @return           Affine expressions mapping im2col matrix indices to input
/// offsets.
static Im2ColToInputDimsExprs
getIm2ColInputExpressions(Im2ColToOperandsExprs exprs,
                          ArrayRef<int64_t> strides, RewriterBase &rewriter) {
  // maps the iteration space of the im2col matrix to (output_y, filter_y)
  auto hIndicesMap = AffineMap::inferFromExprList(
      {ArrayRef{exprs.ohIndex, exprs.fhIndex}}, rewriter.getContext())[0];
  // maps the iteration space of the im2col matrix to (output_x, filter_x)
  auto wIndicesMap = AffineMap::inferFromExprList(
      {ArrayRef{exprs.owIndex, exprs.fwIndex}}, rewriter.getContext())[0];
  // Compute the input indexing map, to map the indices of the im2col matrix to
  // the original input offsets. Each element of the im2col matrix corresponds
  // to a pair of (out_element, filter_element). First, we build the expressions
  // to compute the input (ix, iy) indices from [out_x/y, filter_x/y] pairs;
  // then we compose them with the maps that map the im2col matrix elements to
  // the (out_element, filter_element) pairs.
  auto bIndexExpr = rewriter.getAffineDimExpr(0U);
  auto hIndexExpr = getConvolvedExpr(rewriter, strides[0],
                                     /*useSymbols*/ false);
  hIndexExpr = hIndexExpr.compose(hIndicesMap);
  auto wIndexExpr = getConvolvedExpr(rewriter, strides[1],
                                     /*useSymbols*/ false);
  wIndexExpr = wIndexExpr.compose(wIndicesMap);
  auto cIndexExpr = exprs.icIndex;
  return {bIndexExpr, hIndexExpr, wIndexExpr, cIndexExpr};
}

FailureOr<std::pair<Operation *, Operation *>>
rewriteInIm2Col(RewriterBase &rewriter, linalg::Conv2DNhwcHwcfOp convOp) {
  auto inputType = cast<ShapedType>(convOp.getInputs()[0].getType());
  auto filterType = cast<ShapedType>(convOp.getInputs()[1].getType());
  auto outputType = cast<ShapedType>(convOp.getOutputs()[0].getType());

  if (!filterType.hasStaticShape())
    return rewriter.notifyMatchFailure(
        convOp, "expected a static shape for the filter");

  if (!inputType.hasStaticShape())
    return rewriter.notifyMatchFailure(convOp,
                                       "expected a static shape for the input");

  // TODO: Support dilation.
  if (!hasAllOneValues(convOp.getDilations()))
    return rewriter.notifyMatchFailure(convOp,
                                       "expected all ones for dilations");

  MLIRContext *context = rewriter.getContext();
  Value input = convOp.getInputs()[0];
  Value filter = convOp.getInputs()[1];
  Value output = convOp.getOutputs()[0];

  ArrayRef<int64_t> filterShape = filterType.getShape();
  ArrayRef<int64_t> outputShape = outputType.getShape();

  int64_t n = outputShape[0];
  int64_t oh = outputShape[1];
  int64_t ow = outputShape[2];
  int64_t oc = outputShape[3];
  int64_t fh = filterShape[0];
  int64_t fw = filterShape[1];
  int64_t ic = filterShape[2];

  Location loc = convOp.getLoc();

  // Reshape output and filter to the LHS and result of a (B)MNK matmul.
  SmallVector<ReassociationIndices> filterReassocIndices = {{0, 1, 2}, {3}};
  auto reshapedFilterType =
      RankedTensorType::get({fh * fw * ic, oc}, filterType.getElementType());
  Value reshapedFilter = tensor::CollapseShapeOp::create(
      rewriter, loc, reshapedFilterType, filter, filterReassocIndices);

  SmallVector<ReassociationIndices> outputReassocIndices = {{0}, {1, 2}, {3}};
  RankedTensorType reshapedOutputType =
      RankedTensorType::get({n, oh * ow, oc}, outputType.getElementType());
  Value reshapedOutput = tensor::CollapseShapeOp::create(
      rewriter, loc, reshapedOutputType, output, outputReassocIndices);

  SmallVector<int64_t> colTensorShape = {n, oh * ow, fh * fw * ic};
  Value colTensor = tensor::EmptyOp::create(rewriter, loc, colTensorShape,
                                            inputType.getElementType());

  // Convert the input to a (BMK) column tensor.
  auto nloops = colTensorShape.size();

  auto parallel = utils::IteratorType::parallel;
  auto reduction = utils::IteratorType::reduction;
  SmallVector<utils::IteratorType> img2colIterators(nloops, parallel);

  // Given an index of the im2col matrix, retrieve the corresponding indices of
  // the output and filter matrices
  auto mIndicesExprs =
      delinearize(rewriter.getAffineDimExpr(1U), ArrayRef<int64_t>{ow, 1});
  auto kIndicesExprs = delinearize(rewriter.getAffineDimExpr(2U),
                                   ArrayRef<int64_t>{fw * ic, ic, 1});
  Im2ColToOperandsExprs i2cToOperExprs;
  i2cToOperExprs.fhIndex = kIndicesExprs[0];
  i2cToOperExprs.fwIndex = kIndicesExprs[1];
  i2cToOperExprs.icIndex = kIndicesExprs[2];
  i2cToOperExprs.ohIndex = mIndicesExprs[0];
  i2cToOperExprs.owIndex = mIndicesExprs[1];

  // im2col[n, oh*ow, fh*fw*ic] = input[n, sh*oh + fh, sw*ow + fw, ic]
  Im2ColToInputDimsExprs inExprs = getIm2ColInputExpressions(
      i2cToOperExprs, llvm::to_vector(convOp.getStrides().getValues<int64_t>()),
      rewriter);
  auto inMap =
      AffineMap::inferFromExprList({ArrayRef{inExprs.bIndex, inExprs.hIndex,
                                             inExprs.wIndex, inExprs.cIndex}},
                                   rewriter.getContext())[0];

  SmallVector<AffineMap> img2colIndexingMaps = {
      inMap, AffineMap::getMultiDimIdentityMap(nloops, context)};

  auto img2ColTensor = linalg::GenericOp::create(
      rewriter, loc, colTensor.getType(),
<<<<<<< HEAD
      /*inputs=*/ValueRange{}, /*outputs=*/colTensor, img2colIndexingMaps,
      img2colIterators,
      [&](OpBuilder &nestedBuilder, Location nestedLoc, ValueRange args) {
        // Get the iterators named based on the matmul (batch, m, k).
        Value bIndex = linalg::IndexOp::create(nestedBuilder, loc, 0);
        Value mIndex = linalg::IndexOp::create(nestedBuilder, loc, 1);
        Value kIndex = linalg::IndexOp::create(nestedBuilder, loc, 2);

        // Recover the original iteration indices from the problem/input sizes.
        SmallVector<Value> mIndices = unrollIndex(
            nestedBuilder, nestedLoc, mIndex, ArrayRef<int64_t>{oh, ow});
        auto ohIndex = mIndices[0];
        auto owIndex = mIndices[1];

        SmallVector<Value> kIndices = unrollIndex(
            nestedBuilder, nestedLoc, kIndex, ArrayRef<int64_t>{fh, fw, ic});
        auto fhIndex = kIndices[0];
        auto fwIndex = kIndices[1];
        auto icIndex = kIndices[2];

        // Extract the input element corresponding to the expanded indices.
        Value hIndex =
            getConvolvedIndex(nestedBuilder, nestedLoc, ohIndex, fhIndex,
                              convOp.getStrides().getValues<int64_t>()[0]);
        Value wIndex =
            getConvolvedIndex(nestedBuilder, nestedLoc, owIndex, fwIndex,
                              convOp.getStrides().getValues<int64_t>()[1]);

        // im2col[n, oh*ow, fh*fw*ic] = input[n, sh*oh + fh, sw*ow + fw, ic]
        SmallVector<Value> extractionIndices{bIndex, hIndex, wIndex, icIndex};
        Value inputVal = tensor::ExtractOp::create(nestedBuilder, loc, input,
                                                   extractionIndices);
        linalg::YieldOp::create(nestedBuilder, nestedLoc, inputVal);
=======
      /*inputs=*/input, /*outputs=*/colTensor, img2colIndexingMaps,
      img2colIterators,
      [&](OpBuilder &nestedBuilder, Location nestedLoc, ValueRange args) {
        linalg::YieldOp::create(nestedBuilder, nestedLoc, args[0]);
>>>>>>> 35227056
      });

  // Because the filter does not share the same batch dimension,
  // the batch dimension is only used in indexing the input and output. Thus
  // we cannot use existing linalg named ops like linalg.batch_matmul.
  // i.e. (B x) M x K * K x N = (B x) M x N
  AffineExpr bDim, mDim, nDim, kDim;
  bindDims(context, bDim, mDim, nDim, kDim);
  auto lhsMap = AffineMap::get(4, 0, {bDim, mDim, kDim}, context);
  auto rhsMap = AffineMap::get(4, 0, {kDim, nDim}, context);
  auto resultMap = AffineMap::get(4, 0, {bDim, mDim, nDim}, context);
  SmallVector<utils::IteratorType> genericIterators = {parallel, parallel,
                                                       parallel, reduction};

  auto genericOp = linalg::GenericOp::create(
      rewriter, loc, reshapedOutputType,
      /*inputs=*/ValueRange{img2ColTensor.getResult(0), reshapedFilter},
      /*outputs=*/ValueRange{reshapedOutput},
      ArrayRef<AffineMap>{lhsMap, rhsMap, resultMap}, genericIterators,
      [&](OpBuilder &nestedBuilder, Location nestedLoc, ValueRange args) {
        Value mul =
            createMul(loc, args[0], args[1], args[2].getType(), nestedBuilder);
        Value add = createAdd(loc, mul, args[2], nestedBuilder);
        linalg::YieldOp::create(nestedBuilder, nestedLoc, add);
      });
  Value result = genericOp.getResults().front();

  auto reshapedResult = tensor::ExpandShapeOp::create(
      rewriter, loc, outputType, result, outputReassocIndices);

  rewriter.replaceOp(convOp, ArrayRef<Value>{reshapedResult});

  return std::make_pair(img2ColTensor.getOperation(),
                        reshapedResult.getOperation());
}

FailureOr<std::pair<Operation *, Operation *>>
rewriteInIm2Col(RewriterBase &rewriter,
                linalg::DepthwiseConv2DNhwcHwcOp convOp) {
  auto inputType = cast<RankedTensorType>(convOp.getInputs()[0].getType());
  auto filterType = cast<RankedTensorType>(convOp.getInputs()[1].getType());
  auto outputType = cast<RankedTensorType>(convOp.getOutputs()[0].getType());

  if (!filterType.hasStaticShape())
    return rewriter.notifyMatchFailure(
        convOp, "expected a static shape for the filter");

  if (!inputType.hasStaticShape())
    return rewriter.notifyMatchFailure(convOp,
                                       "expected a static shape for the input");

  // TODO: Support dilation.
  if (!hasAllOneValues(convOp.getDilations()))
    return rewriter.notifyMatchFailure(convOp,
                                       "expected all ones for dilations");

  Location loc = convOp.getLoc();

  auto transposeOperand = [&](Value operand, ArrayRef<int64_t> indices) {
    auto operandTensorType = cast<RankedTensorType>(operand.getType());
    auto nloops = indices.size();
    ArrayRef<int64_t> inputShape = operandTensorType.getShape();

    SmallVector<AffineExpr> exprs = llvm::to_vector<4>(
        llvm::map_range(indices, [&](int64_t index) -> AffineExpr {
          return rewriter.getAffineDimExpr(index);
        }));

    SmallVector<int64_t> targetShape = llvm::to_vector<4>(llvm::map_range(
        indices, [&](int64_t index) -> int64_t { return inputShape[index]; }));

    Value outputTensor = tensor::EmptyOp::create(
        rewriter, loc, targetShape, operandTensorType.getElementType());

    SmallVector<utils::IteratorType> loopAttributeTypes(
        nloops, utils::IteratorType::parallel);

    SmallVector<AffineMap> indexingMaps = {
        inversePermutation(
            AffineMap::get(nloops, 0, exprs, rewriter.getContext())),
        AffineMap::getMultiDimIdentityMap(nloops, rewriter.getContext())};

    auto transposedOp = linalg::GenericOp::create(
        rewriter, loc, outputTensor.getType(),
        /*inputs=*/operand, /*outputs=*/outputTensor, indexingMaps,
        loopAttributeTypes,
        [&](OpBuilder &nestedBuilder, Location nestedLoc, ValueRange args) {
          linalg::YieldOp::create(nestedBuilder, nestedLoc, args[0]);
        });

    return transposedOp.getResult(0);
  };

  Value input = convOp.getInputs()[0];
  Value filter = convOp.getInputs()[1];
  Value output = convOp.getOutputs()[0];

  // Transpose input, filter so channels are outermost
  Value inputT = transposeOperand(input, {0, 3, 1, 2});
  Value filterT = transposeOperand(filter, {2, 0, 1});
  ArrayRef<int64_t> filterTShape =
      cast<RankedTensorType>(filterT.getType()).getShape();
  ArrayRef<int64_t> outputShape = outputType.getShape();

  int n = outputShape[0];
  int oh = outputShape[1];
  int ow = outputShape[2];
  int c = outputShape[3];
  int fh = filterTShape[1];
  int fw = filterTShape[2];

  SmallVector<int64_t> colTensorShape = {n, c, oh, ow, fh, fw};
  Value transposedOutputTensor = transposeOperand(output, {0, 3, 1, 2});

  AffineExpr nDim, cDim, ohDim, owDim, khDim, kwDim;
  bindDims(rewriter.getContext(), nDim, cDim, ohDim, owDim, khDim, kwDim);

  AffineExpr shSym = rewriter.getAffineConstantExpr(
      convOp.getStrides().getValues<int64_t>()[0]);
  AffineExpr swSym = rewriter.getAffineConstantExpr(
      convOp.getStrides().getValues<int64_t>()[1]);

  SmallVector<AffineExpr> inputExprs = {nDim, cDim, ohDim * shSym + khDim,
                                        owDim * swSym + kwDim};

  auto nloops = colTensorShape.size();

  SmallVector<utils::IteratorType> loopAttributeTypes(
      nloops, utils::IteratorType::parallel);

  SmallVector<AffineMap> indexingMaps = {
      AffineMap::get(nloops, 0, inputExprs, rewriter.getContext()),
      AffineMap::getMultiDimIdentityMap(nloops, rewriter.getContext())};

  Value colTensor = tensor::EmptyOp::create(rewriter, loc, colTensorShape,
                                            inputType.getElementType());

  auto img2ColTensor = linalg::GenericOp::create(
      rewriter, loc, colTensor.getType(),
      /*inputs=*/inputT, /*outputs=*/colTensor, indexingMaps,
      loopAttributeTypes,
      [&](OpBuilder &nestedBuilder, Location nestedLoc, ValueRange args) {
        linalg::YieldOp::create(nestedBuilder, nestedLoc, args[0]);
      });

  SmallVector<ReassociationIndices> img2ColTensorReassocIndices = {
      {0, 1}, {2, 3}, {4, 5}};
  SmallVector<ReassociationIndices> filterReassociationIndice = {{0}, {1, 2}};
  SmallVector<ReassociationIndices> outputReassociationIndice = {{0, 1},
                                                                 {2, 3}};

  auto reshapedImg2ColTensorType = RankedTensorType::get(
      {n * c, oh * ow, fh * fw}, inputType.getElementType());
  auto reshapedFilterTensorType =
      RankedTensorType::get({c, fh * fw}, filterType.getElementType());
  auto reshapedOutputTensorType =
      RankedTensorType::get({n * c, oh * ow}, outputType.getElementType());

  Value reshapedImg2ColTensor = tensor::CollapseShapeOp::create(
      rewriter, loc, reshapedImg2ColTensorType, img2ColTensor.getResult(0),
      img2ColTensorReassocIndices);
  Value reshapedFilterTensor =
      tensor::CollapseShapeOp::create(rewriter, loc, reshapedFilterTensorType,
                                      filterT, filterReassociationIndice);
  Value reshapedoutputTensor = tensor::CollapseShapeOp::create(
      rewriter, loc, reshapedOutputTensorType, transposedOutputTensor,
      outputReassociationIndice);

  auto batchMatVecResult = linalg::BatchMatvecOp::create(
      rewriter, loc, TypeRange{reshapedoutputTensor.getType()},
      ValueRange{reshapedImg2ColTensor, reshapedFilterTensor},
      ValueRange{reshapedoutputTensor});

  SmallVector<ReassociationIndices> batchMatVecReassociationIndice = {{0, 1},
                                                                      {2, 3}};

  auto batchMatVecResultReshaped = tensor::ExpandShapeOp::create(
      rewriter, loc, transposedOutputTensor.getType(),
      batchMatVecResult.getResult(0), batchMatVecReassociationIndice);

  Value transposedResult =
      transposeOperand(batchMatVecResultReshaped, {0, 2, 3, 1});

  rewriter.replaceOp(convOp, ArrayRef<Value>{transposedResult});
  return std::make_pair(img2ColTensor.getOperation(),
                        transposedResult.getDefiningOp());
}

FailureOr<std::pair<Operation *, Operation *>>
rewriteInIm2Col(RewriterBase &rewriter, linalg::Conv2DNchwFchwOp convOp) {
  auto inputType = cast<ShapedType>(convOp.getInputs()[0].getType());
  auto filterType = cast<ShapedType>(convOp.getInputs()[1].getType());
  auto outputType = cast<ShapedType>(convOp.getOutputs()[0].getType());

  if (!filterType.hasStaticShape())
    return rewriter.notifyMatchFailure(
        convOp, "expected a static shape for the filter");

  if (!inputType.hasStaticShape())
    return rewriter.notifyMatchFailure(convOp,
                                       "expected a static shape for the input");

  // TODO: Support dilation.
  if (!hasAllOneValues(convOp.getDilations()))
    return rewriter.notifyMatchFailure(convOp,
                                       "expected all ones for dilations");

  Value input = convOp.getInputs()[0];
  Value filter = convOp.getInputs()[1];
  Value output = convOp.getOutputs()[0];

  auto filterShape = filterType.getShape();
  auto outputShape = outputType.getShape();

  int64_t n = outputShape[0];
  int64_t oc = outputShape[1];
  int64_t oh = outputShape[2];
  int64_t ow = outputShape[3];
  int64_t ic = filterShape[1];
  int64_t fh = filterShape[2];
  int64_t fw = filterShape[3];

  auto loc = convOp.getLoc();
  MLIRContext *context = rewriter.getContext();

  SmallVector<ReassociationIndices> filterReassocIndices = {{0}, {1, 2, 3}};
  auto reshapedFilterType =
      RankedTensorType::get({oc, ic * fh * fw}, inputType.getElementType());
  Value reshapedFilter = tensor::CollapseShapeOp::create(
      rewriter, loc, reshapedFilterType, filter, filterReassocIndices);

  SmallVector<ReassociationIndices> outputReassocIndices = {{0}, {1}, {2, 3}};
  auto reshapedOutputType =
      RankedTensorType::get({n, oc, oh * ow}, outputType.getElementType());
  Value reshapedOutput = tensor::CollapseShapeOp::create(
      rewriter, loc, reshapedOutputType, output, outputReassocIndices);

  // Convert the input to a (BKN) tensor.
  SmallVector<int64_t, 4> colTensorShape = {n, ic * fh * fw, oh * ow};
  Value colTensor = tensor::EmptyOp::create(rewriter, loc, colTensorShape,
                                            inputType.getElementType());

  auto nloops = colTensorShape.size();

  auto parallel = utils::IteratorType::parallel;
  auto reduction = utils::IteratorType::reduction;
  SmallVector<utils::IteratorType, 3> img2colIterators(nloops, parallel);

  // Recover the original iteration indices from the problem/input sizes:
  // given an index of the im2col matrix, retrieve the corresponding indices of
  // the output and filter matrices
  auto kIndicesExprs = delinearize(rewriter.getAffineDimExpr(1U),
                                   ArrayRef<int64_t>{fh * fw, fw, 1});
  auto mIndicesExprs =
      delinearize(rewriter.getAffineDimExpr(2U), ArrayRef<int64_t>{ow, 1});
  Im2ColToOperandsExprs i2cToOperExprs;
  i2cToOperExprs.icIndex = kIndicesExprs[0];
  i2cToOperExprs.fhIndex = kIndicesExprs[1];
  i2cToOperExprs.fwIndex = kIndicesExprs[2];
  i2cToOperExprs.ohIndex = mIndicesExprs[0];
  i2cToOperExprs.owIndex = mIndicesExprs[1];
  Im2ColToInputDimsExprs inExprs = getIm2ColInputExpressions(
      i2cToOperExprs, llvm::to_vector(convOp.getStrides().getValues<int64_t>()),
      rewriter);
  auto inMap =
      AffineMap::inferFromExprList({ArrayRef{inExprs.bIndex, inExprs.cIndex,
                                             inExprs.hIndex, inExprs.wIndex}},
                                   rewriter.getContext())[0];
  // im2col[n, ic*fh*fw, oh*ow] = input[n, ic, sh*oh + fh, sw*ow + fw]
  SmallVector<AffineMap> img2colIndexingMaps = {
      inMap, AffineMap::getMultiDimIdentityMap(nloops, context)};

  auto img2ColTensor = linalg::GenericOp::create(
      rewriter, loc, colTensor.getType(),
<<<<<<< HEAD
      /*inputs=*/ValueRange{}, /*outputs=*/colTensor, img2colIndexingMaps,
      img2colIterators,
      [&](OpBuilder &nestedBuilder, Location nestedLoc, ValueRange args) {
        // Get the iterators named based on the matmul (batch, m, k).
        Value bIndex = linalg::IndexOp::create(nestedBuilder, loc, 0);
        Value kIndex = linalg::IndexOp::create(nestedBuilder, loc, 1);
        Value nIndex = linalg::IndexOp::create(nestedBuilder, loc, 2);

        // Recover the original iteration indices from the problem/input sizes.
        SmallVector<Value> kIndices = unrollIndex(
            nestedBuilder, nestedLoc, kIndex, ArrayRef<int64_t>{ic, fh, fw});
        auto icIndex = kIndices[0];
        auto fhIndex = kIndices[1];
        auto fwIndex = kIndices[2];

        SmallVector<Value> nIndices = unrollIndex(
            nestedBuilder, nestedLoc, nIndex, ArrayRef<int64_t>{oh, ow});
        auto ohIndex = nIndices[0];
        auto owIndex = nIndices[1];

        // Extract the input element corresponding to the expanded indices.
        Value hIndex =
            getConvolvedIndex(nestedBuilder, nestedLoc, ohIndex, fhIndex,
                              convOp.getStrides().getValues<int64_t>()[0]);
        Value wIndex =
            getConvolvedIndex(nestedBuilder, nestedLoc, owIndex, fwIndex,
                              convOp.getStrides().getValues<int64_t>()[1]);

        // im2col[n, ic*fh*fw, oh*ow] = input[n, ic, sh*oh + fh, sw*ow + fw]
        SmallVector<Value> extractionIndices{bIndex, icIndex, hIndex, wIndex};
        Value inputVal = tensor::ExtractOp::create(nestedBuilder, loc, input,
                                                   extractionIndices);
        linalg::YieldOp::create(nestedBuilder, nestedLoc, inputVal);
=======
      /*inputs=*/input, /*outputs=*/colTensor, img2colIndexingMaps,
      img2colIterators,
      [&](OpBuilder &nestedBuilder, Location nestedLoc, ValueRange args) {
        linalg::YieldOp::create(nestedBuilder, nestedLoc, args[0]);
>>>>>>> 35227056
      });

  // Because the filter does not share the same batch dimension,
  // the batch dimension is only used in indexing the input and output. Thus
  // we cannot use existing linalg named ops like linalg.batch_matmul.
  // i.e. M x K * (B x) K x N = (B x) M x N
  AffineExpr bDim, mDim, nDim, kDim;
  bindDims(context, bDim, mDim, nDim, kDim);
  auto lhsMap = AffineMap::get(4, 0, {mDim, kDim}, context);
  auto rhsMap = AffineMap::get(4, 0, {bDim, kDim, nDim}, context);
  auto resultMap = AffineMap::get(4, 0, {bDim, mDim, nDim}, context);
  SmallVector<utils::IteratorType> genericIterators = {parallel, parallel,
                                                       parallel, reduction};
  auto genericOp = linalg::GenericOp::create(
      rewriter, loc, reshapedOutputType,
      /*inputs=*/ValueRange{reshapedFilter, img2ColTensor.getResult(0)},
      /*outputs=*/ValueRange{reshapedOutput},
      ArrayRef<AffineMap>{lhsMap, rhsMap, resultMap}, genericIterators,
      [&](OpBuilder &nestedBuilder, Location nestedLoc, ValueRange args) {
        Value mul =
            createMul(loc, args[0], args[1], args[2].getType(), nestedBuilder);
        Value add = createAdd(loc, mul, args[2], nestedBuilder);
        linalg::YieldOp::create(nestedBuilder, nestedLoc, add);
      });
  Value result = genericOp.getResults().front();

  auto reshapedResult = tensor::ExpandShapeOp::create(
      rewriter, loc, outputType, result, outputReassocIndices);

  rewriter.replaceOp(convOp, ArrayRef<Value>{reshapedResult});

  return std::make_pair(img2ColTensor.getOperation(),
                        reshapedResult.getOperation());
}

FailureOr<std::pair<Operation *, Operation *>>
rewriteInIm2Col(RewriterBase &rewriter, linalg::Conv2DNhwcFhwcOp convOp) {
  auto inputType = cast<ShapedType>(convOp.getInputs()[0].getType());
  auto filterType = cast<ShapedType>(convOp.getInputs()[1].getType());
  auto outputType = cast<ShapedType>(convOp.getOutputs()[0].getType());

  if (!filterType.hasStaticShape())
    return rewriter.notifyMatchFailure(
        convOp, "expected a static shape for the filter");

  if (!inputType.hasStaticShape())
    return rewriter.notifyMatchFailure(convOp,
                                       "expected a static shape for the input");

  // TODO: Support dilation.
  if (!hasAllOneValues(convOp.getDilations()))
    return rewriter.notifyMatchFailure(convOp,
                                       "expected all ones for dilations");

  MLIRContext *context = rewriter.getContext();
  Value input = convOp.getInputs()[0];
  Value filter = convOp.getInputs()[1];
  Value output = convOp.getOutputs()[0];

  ArrayRef<int64_t> filterShape = filterType.getShape();
  ArrayRef<int64_t> outputShape = outputType.getShape();

  int64_t n = outputShape[0];
  int64_t oh = outputShape[1];
  int64_t ow = outputShape[2];
  int64_t oc = outputShape[3];
  int64_t fh = filterShape[1];
  int64_t fw = filterShape[2];
  int64_t ic = filterShape[3];

  Location loc = convOp.getLoc();

  // Reshape output and filter to the LHS and result of a "row-wise" matrix
  // multiplication.
  SmallVector<ReassociationIndices> filterReassocIndices = {{0}, {1, 2, 3}};
  auto reshapedFilterType =
      RankedTensorType::get({oc, fh * fw * ic}, filterType.getElementType());
  Value reshapedFilter = tensor::CollapseShapeOp::create(
      rewriter, loc, reshapedFilterType, filter, filterReassocIndices);

  SmallVector<ReassociationIndices> outputReassocIndices = {{0}, {1, 2}, {3}};
  RankedTensorType reshapedOutputType =
      RankedTensorType::get({n, oh * ow, oc}, outputType.getElementType());
  Value reshapedOutput = tensor::CollapseShapeOp::create(
      rewriter, loc, reshapedOutputType, output, outputReassocIndices);

  // Shape of the Toeplitz matrix produced by Im2col.
  SmallVector<int64_t> colTensorShape = {n, oh * ow, fh * fw * ic};
  Value colTensor = tensor::EmptyOp::create(rewriter, loc, colTensorShape,
                                            inputType.getElementType());

  // Convert the input to a (BMK) column tensor.
  auto nloops = colTensorShape.size();

  auto parallel = utils::IteratorType::parallel;
  auto reduction = utils::IteratorType::reduction;
  SmallVector<utils::IteratorType> img2colIterators(nloops, parallel);

  // Given an index of the im2col matrix, retrieve the corresponding indices of
  // the output and filter matrices
  auto mIndicesExprs =
      delinearize(rewriter.getAffineDimExpr(1U), ArrayRef<int64_t>{ow, 1});
  auto kIndicesExprs = delinearize(rewriter.getAffineDimExpr(2U),
                                   ArrayRef<int64_t>{fw * ic, ic, 1});
  Im2ColToOperandsExprs i2cToOperExprs;
  i2cToOperExprs.fhIndex = kIndicesExprs[0];
  i2cToOperExprs.fwIndex = kIndicesExprs[1];
  i2cToOperExprs.icIndex = kIndicesExprs[2];
  i2cToOperExprs.ohIndex = mIndicesExprs[0];
  i2cToOperExprs.owIndex = mIndicesExprs[1];

  // im2col[n, oh*ow, fh*fw*ic] = input[n, sh*oh + fh, sw*ow + fw, ic]
  Im2ColToInputDimsExprs inExprs = getIm2ColInputExpressions(
      i2cToOperExprs, llvm::to_vector(convOp.getStrides().getValues<int64_t>()),
      rewriter);
  auto inMap =
      AffineMap::inferFromExprList({ArrayRef{inExprs.bIndex, inExprs.hIndex,
                                             inExprs.wIndex, inExprs.cIndex}},
                                   rewriter.getContext())[0];
  SmallVector<AffineMap> img2colIndexingMaps = {
      inMap, AffineMap::getMultiDimIdentityMap(nloops, context)};

  auto img2ColTensor = linalg::GenericOp::create(
      rewriter, loc, colTensor.getType(),
<<<<<<< HEAD
      /*inputs=*/ValueRange{}, /*outputs=*/colTensor, img2colIndexingMaps,
      img2colIterators,
      [&](OpBuilder &nestedBuilder, Location nestedLoc, ValueRange args) {
        // Get the iterators named based on the matmul (batch, m, k).
        Value bIndex = linalg::IndexOp::create(nestedBuilder, loc, 0);
        Value mIndex = linalg::IndexOp::create(nestedBuilder, loc, 1);
        Value kIndex = linalg::IndexOp::create(nestedBuilder, loc, 2);

        // Recover the original iteration indices from the problem/input sizes.
        SmallVector<Value> mIndices = unrollIndex(
            nestedBuilder, nestedLoc, mIndex, ArrayRef<int64_t>{oh, ow});
        auto ohIndex = mIndices[0];
        auto owIndex = mIndices[1];

        SmallVector<Value> kIndices = unrollIndex(
            nestedBuilder, nestedLoc, kIndex, ArrayRef<int64_t>{fh, fw, ic});
        auto fhIndex = kIndices[0];
        auto fwIndex = kIndices[1];
        auto icIndex = kIndices[2];

        // Extract the input element corresponding to the expanded indices.
        Value hIndex =
            getConvolvedIndex(nestedBuilder, nestedLoc, ohIndex, fhIndex,
                              convOp.getStrides().getValues<int64_t>()[0]);
        Value wIndex =
            getConvolvedIndex(nestedBuilder, nestedLoc, owIndex, fwIndex,
                              convOp.getStrides().getValues<int64_t>()[1]);

        // im2col[n, oh*ow, fh*fw*ic] = input[n, sh*oh + fh, sw*ow + fw, ic]
        SmallVector<Value> extractionIndices{bIndex, hIndex, wIndex, icIndex};
        Value inputVal = tensor::ExtractOp::create(nestedBuilder, loc, input,
                                                   extractionIndices);
        linalg::YieldOp::create(nestedBuilder, nestedLoc, inputVal);
=======
      /*inputs=*/input, /*outputs=*/colTensor, img2colIndexingMaps,
      img2colIterators,
      [&](OpBuilder &nestedBuilder, Location nestedLoc, ValueRange args) {
        linalg::YieldOp::create(nestedBuilder, nestedLoc, args[0]);
>>>>>>> 35227056
      });

  // Because we didn't transpose the filters we don't actually have a batched
  // matrix multiply. Instead, we have an operation consisting of "row-wise" dot
  // products.
  AffineExpr bDim, mDim, nDim, kDim;
  bindDims(context, bDim, mDim, nDim, kDim);
  auto lhsMap = AffineMap::get(4, 0, {bDim, mDim, kDim}, context);
  auto rhsMap = AffineMap::get(4, 0, {nDim, kDim}, context);
  auto resultMap = AffineMap::get(4, 0, {bDim, mDim, nDim}, context);
  SmallVector<utils::IteratorType> genericIterators = {parallel, parallel,
                                                       parallel, reduction};

  auto genericOp = linalg::GenericOp::create(
      rewriter, loc, reshapedOutputType,
      /*inputs=*/ValueRange{img2ColTensor.getResult(0), reshapedFilter},
      /*outputs=*/ValueRange{reshapedOutput},
      ArrayRef<AffineMap>{lhsMap, rhsMap, resultMap}, genericIterators,
      [&](OpBuilder &nestedBuilder, Location nestedLoc, ValueRange args) {
        Value mul =
            createMul(loc, args[0], args[1], args[2].getType(), nestedBuilder);
        Value add = createAdd(loc, mul, args[2], nestedBuilder);
        linalg::YieldOp::create(nestedBuilder, nestedLoc, add);
      });
  Value result = genericOp.getResults().front();

  auto reshapedResult = tensor::ExpandShapeOp::create(
      rewriter, loc, outputType, result, outputReassocIndices);

  rewriter.replaceOp(convOp, ArrayRef<Value>{reshapedResult});

  return std::make_pair(img2ColTensor.getOperation(),
                        reshapedResult.getOperation());
}

namespace {

class ConvertConv2DNhwcHwcf final
    : public OpRewritePattern<linalg::Conv2DNhwcHwcfOp> {
public:
  using OpRewritePattern::OpRewritePattern;

  LogicalResult matchAndRewrite(linalg::Conv2DNhwcHwcfOp convOp,
                                PatternRewriter &rewriter) const override {
    if (failed(rewriteInIm2Col(rewriter, convOp)))
      return failure();
    return success();
  }
};

class ConvertDepthwiseConv2DNhwcHwc final
    : public OpRewritePattern<linalg::DepthwiseConv2DNhwcHwcOp> {
public:
  using OpRewritePattern<linalg::DepthwiseConv2DNhwcHwcOp>::OpRewritePattern;

  LogicalResult matchAndRewrite(linalg::DepthwiseConv2DNhwcHwcOp convOp,
                                PatternRewriter &rewriter) const override {
    if (failed(rewriteInIm2Col(rewriter, convOp)))
      return failure();
    return success();
  }
};

class ConvertConv2DNchwFchw final
    : public OpRewritePattern<linalg::Conv2DNchwFchwOp> {
public:
  using OpRewritePattern::OpRewritePattern;

  LogicalResult matchAndRewrite(linalg::Conv2DNchwFchwOp convOp,
                                PatternRewriter &rewriter) const override {
    if (failed(rewriteInIm2Col(rewriter, convOp)))
      return failure();
    return success();
  }
};

class ConvertConv2DNhwcFhwc final
    : public OpRewritePattern<linalg::Conv2DNhwcFhwcOp> {
public:
  using OpRewritePattern::OpRewritePattern;

  LogicalResult matchAndRewrite(linalg::Conv2DNhwcFhwcOp convOp,
                                PatternRewriter &rewriter) const override {
    if (failed(rewriteInIm2Col(rewriter, convOp)))
      return failure();
    return success();
  }
};
} // end anonymous namespace

void populateConvertConv2DToImg2ColPatterns(RewritePatternSet &patterns) {
  MLIRContext *context = patterns.getContext();
  patterns.insert<ConvertConv2DNhwcHwcf, ConvertDepthwiseConv2DNhwcHwc,
                  ConvertConv2DNchwFchw, ConvertConv2DNhwcFhwc>(context);
}
} // end namespace linalg
} // end namespace mlir<|MERGE_RESOLUTION|>--- conflicted
+++ resolved
@@ -51,19 +51,6 @@
   return arith::MulFOp::create(builder, loc, xConvert, yConvert);
 }
 
-<<<<<<< HEAD
-// Delinearizes the given composite `index` by the basis specified in `factors`.
-static SmallVector<Value> unrollIndex(OpBuilder &b, Location loc, Value index,
-                                      ArrayRef<int64_t> factors) {
-  assert(!factors.empty() && "empty factor list");
-  SmallVector<Value> basis;
-  for (int64_t f : factors)
-    basis.push_back(arith::ConstantOp::create(b, loc, b.getIndexAttr(f)));
-  FailureOr<SmallVector<Value>> multiIndex =
-      affine::delinearizeIndex(b, loc, index, basis);
-  assert(!failed(multiIndex) && "Failed to linearize img2col index");
-  return *multiIndex;
-=======
 // Generate the affine expression to compute the convolved index
 // for the input as `oIndex * stride + fIndex`,
 // where oIndex: output iterator; fIndex: filter iterator.
@@ -75,7 +62,6 @@
   else
     bindDims(b.getContext(), oExpr, fExpr);
   return AffineExpr(stride * oExpr + fExpr);
->>>>>>> 35227056
 }
 
 // Stores the affine expressions to map the iteration space of the im2col matrix
@@ -220,46 +206,10 @@
 
   auto img2ColTensor = linalg::GenericOp::create(
       rewriter, loc, colTensor.getType(),
-<<<<<<< HEAD
-      /*inputs=*/ValueRange{}, /*outputs=*/colTensor, img2colIndexingMaps,
-      img2colIterators,
-      [&](OpBuilder &nestedBuilder, Location nestedLoc, ValueRange args) {
-        // Get the iterators named based on the matmul (batch, m, k).
-        Value bIndex = linalg::IndexOp::create(nestedBuilder, loc, 0);
-        Value mIndex = linalg::IndexOp::create(nestedBuilder, loc, 1);
-        Value kIndex = linalg::IndexOp::create(nestedBuilder, loc, 2);
-
-        // Recover the original iteration indices from the problem/input sizes.
-        SmallVector<Value> mIndices = unrollIndex(
-            nestedBuilder, nestedLoc, mIndex, ArrayRef<int64_t>{oh, ow});
-        auto ohIndex = mIndices[0];
-        auto owIndex = mIndices[1];
-
-        SmallVector<Value> kIndices = unrollIndex(
-            nestedBuilder, nestedLoc, kIndex, ArrayRef<int64_t>{fh, fw, ic});
-        auto fhIndex = kIndices[0];
-        auto fwIndex = kIndices[1];
-        auto icIndex = kIndices[2];
-
-        // Extract the input element corresponding to the expanded indices.
-        Value hIndex =
-            getConvolvedIndex(nestedBuilder, nestedLoc, ohIndex, fhIndex,
-                              convOp.getStrides().getValues<int64_t>()[0]);
-        Value wIndex =
-            getConvolvedIndex(nestedBuilder, nestedLoc, owIndex, fwIndex,
-                              convOp.getStrides().getValues<int64_t>()[1]);
-
-        // im2col[n, oh*ow, fh*fw*ic] = input[n, sh*oh + fh, sw*ow + fw, ic]
-        SmallVector<Value> extractionIndices{bIndex, hIndex, wIndex, icIndex};
-        Value inputVal = tensor::ExtractOp::create(nestedBuilder, loc, input,
-                                                   extractionIndices);
-        linalg::YieldOp::create(nestedBuilder, nestedLoc, inputVal);
-=======
       /*inputs=*/input, /*outputs=*/colTensor, img2colIndexingMaps,
       img2colIterators,
       [&](OpBuilder &nestedBuilder, Location nestedLoc, ValueRange args) {
         linalg::YieldOp::create(nestedBuilder, nestedLoc, args[0]);
->>>>>>> 35227056
       });
 
   // Because the filter does not share the same batch dimension,
@@ -534,46 +484,10 @@
 
   auto img2ColTensor = linalg::GenericOp::create(
       rewriter, loc, colTensor.getType(),
-<<<<<<< HEAD
-      /*inputs=*/ValueRange{}, /*outputs=*/colTensor, img2colIndexingMaps,
-      img2colIterators,
-      [&](OpBuilder &nestedBuilder, Location nestedLoc, ValueRange args) {
-        // Get the iterators named based on the matmul (batch, m, k).
-        Value bIndex = linalg::IndexOp::create(nestedBuilder, loc, 0);
-        Value kIndex = linalg::IndexOp::create(nestedBuilder, loc, 1);
-        Value nIndex = linalg::IndexOp::create(nestedBuilder, loc, 2);
-
-        // Recover the original iteration indices from the problem/input sizes.
-        SmallVector<Value> kIndices = unrollIndex(
-            nestedBuilder, nestedLoc, kIndex, ArrayRef<int64_t>{ic, fh, fw});
-        auto icIndex = kIndices[0];
-        auto fhIndex = kIndices[1];
-        auto fwIndex = kIndices[2];
-
-        SmallVector<Value> nIndices = unrollIndex(
-            nestedBuilder, nestedLoc, nIndex, ArrayRef<int64_t>{oh, ow});
-        auto ohIndex = nIndices[0];
-        auto owIndex = nIndices[1];
-
-        // Extract the input element corresponding to the expanded indices.
-        Value hIndex =
-            getConvolvedIndex(nestedBuilder, nestedLoc, ohIndex, fhIndex,
-                              convOp.getStrides().getValues<int64_t>()[0]);
-        Value wIndex =
-            getConvolvedIndex(nestedBuilder, nestedLoc, owIndex, fwIndex,
-                              convOp.getStrides().getValues<int64_t>()[1]);
-
-        // im2col[n, ic*fh*fw, oh*ow] = input[n, ic, sh*oh + fh, sw*ow + fw]
-        SmallVector<Value> extractionIndices{bIndex, icIndex, hIndex, wIndex};
-        Value inputVal = tensor::ExtractOp::create(nestedBuilder, loc, input,
-                                                   extractionIndices);
-        linalg::YieldOp::create(nestedBuilder, nestedLoc, inputVal);
-=======
       /*inputs=*/input, /*outputs=*/colTensor, img2colIndexingMaps,
       img2colIterators,
       [&](OpBuilder &nestedBuilder, Location nestedLoc, ValueRange args) {
         linalg::YieldOp::create(nestedBuilder, nestedLoc, args[0]);
->>>>>>> 35227056
       });
 
   // Because the filter does not share the same batch dimension,
@@ -698,46 +612,10 @@
 
   auto img2ColTensor = linalg::GenericOp::create(
       rewriter, loc, colTensor.getType(),
-<<<<<<< HEAD
-      /*inputs=*/ValueRange{}, /*outputs=*/colTensor, img2colIndexingMaps,
-      img2colIterators,
-      [&](OpBuilder &nestedBuilder, Location nestedLoc, ValueRange args) {
-        // Get the iterators named based on the matmul (batch, m, k).
-        Value bIndex = linalg::IndexOp::create(nestedBuilder, loc, 0);
-        Value mIndex = linalg::IndexOp::create(nestedBuilder, loc, 1);
-        Value kIndex = linalg::IndexOp::create(nestedBuilder, loc, 2);
-
-        // Recover the original iteration indices from the problem/input sizes.
-        SmallVector<Value> mIndices = unrollIndex(
-            nestedBuilder, nestedLoc, mIndex, ArrayRef<int64_t>{oh, ow});
-        auto ohIndex = mIndices[0];
-        auto owIndex = mIndices[1];
-
-        SmallVector<Value> kIndices = unrollIndex(
-            nestedBuilder, nestedLoc, kIndex, ArrayRef<int64_t>{fh, fw, ic});
-        auto fhIndex = kIndices[0];
-        auto fwIndex = kIndices[1];
-        auto icIndex = kIndices[2];
-
-        // Extract the input element corresponding to the expanded indices.
-        Value hIndex =
-            getConvolvedIndex(nestedBuilder, nestedLoc, ohIndex, fhIndex,
-                              convOp.getStrides().getValues<int64_t>()[0]);
-        Value wIndex =
-            getConvolvedIndex(nestedBuilder, nestedLoc, owIndex, fwIndex,
-                              convOp.getStrides().getValues<int64_t>()[1]);
-
-        // im2col[n, oh*ow, fh*fw*ic] = input[n, sh*oh + fh, sw*ow + fw, ic]
-        SmallVector<Value> extractionIndices{bIndex, hIndex, wIndex, icIndex};
-        Value inputVal = tensor::ExtractOp::create(nestedBuilder, loc, input,
-                                                   extractionIndices);
-        linalg::YieldOp::create(nestedBuilder, nestedLoc, inputVal);
-=======
       /*inputs=*/input, /*outputs=*/colTensor, img2colIndexingMaps,
       img2colIterators,
       [&](OpBuilder &nestedBuilder, Location nestedLoc, ValueRange args) {
         linalg::YieldOp::create(nestedBuilder, nestedLoc, args[0]);
->>>>>>> 35227056
       });
 
   // Because we didn't transpose the filters we don't actually have a batched
