--- conflicted
+++ resolved
@@ -233,11 +233,6 @@
           "unhandled tiled implementation generation when result is not "
           "accessed using a permuted projection");
     }
-<<<<<<< HEAD
-    SmallVector<OpFoldResult> mappedOffsets, mappedSizes;
-    getMappedOffsetAndSize(linalgOp, b, indexingMap, offsets, sizes,
-                           mappedOffsets, mappedSizes);
-=======
 
     getMappedOffsetAndSize(linalgOp, b, indexingMap, offsets, sizes,
                            iterDomainOffsets, iterDomainSizes);
@@ -253,7 +248,6 @@
             op, b, resultNumber, offsets, sizes, mappedOffsets, mappedSizes))) {
       return failure();
     }
->>>>>>> 4fe5a3cc
     auto tilingInterfaceOp = cast<TilingInterface>(op);
     FailureOr<TilingResult> tilingResult =
         tilingInterfaceOp.getTiledImplementation(b, mappedOffsets, mappedSizes);
