--- conflicted
+++ resolved
@@ -75,11 +75,7 @@
     // layout for best compatibility.
     Value toBuffer = bufferization::ToBufferOp::create(
         b, loc, bufferization::getMemRefTypeWithFullyDynamicLayout(tensorType),
-<<<<<<< HEAD
-        tensorSource, /*readOnly=*/true);
-=======
         tensorSource, /*read_only=*/true);
->>>>>>> 35227056
     memref::CopyOp::create(b, loc, toBuffer, memrefDest);
   } break;
   case linalg::BufferizeToAllocationOptions::MemcpyOp::LinalgCopy: {
@@ -88,11 +84,7 @@
     // layout for best compatibility.
     Value toBuffer = bufferization::ToBufferOp::create(
         b, loc, bufferization::getMemRefTypeWithFullyDynamicLayout(tensorType),
-<<<<<<< HEAD
-        tensorSource, /*readOnly=*/true);
-=======
         tensorSource, /*read_only=*/true);
->>>>>>> 35227056
     linalg::CopyOp::create(b, loc, toBuffer, memrefDest);
   } break;
   };
