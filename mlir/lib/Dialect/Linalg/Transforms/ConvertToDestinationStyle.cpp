//===- ConvertToDestinationStyle.cpp - Convert non-DPS to DPS ops ---------===//
//
// Part of the LLVM Project, under the Apache License v2.0 with LLVM Exceptions.
// See https://llvm.org/LICENSE.txt for license information.
// SPDX-License-Identifier: Apache-2.0 WITH LLVM-exception
//
//===----------------------------------------------------------------------===//
//
// This file contains patterns to convert non-DPS ops to DPS ops. New
// tensor.empty ops are inserted as a destination. Such tensor.empty can be
// eliminated with "empty tensor elimination", allowing them to bufferize
// without an allocation (assuming there are no further conflicts).
//
//===----------------------------------------------------------------------===//
//
#include "mlir/Dialect/Arith/IR/Arith.h"
#include "mlir/Dialect/Arith/Utils/Utils.h"
#include "mlir/Dialect/Bufferization/IR/BufferizableOpInterface.h"
#include "mlir/Dialect/Bufferization/IR/Bufferization.h"
#include "mlir/Dialect/Linalg/IR/Linalg.h"
#include "mlir/Dialect/Linalg/Transforms/Transforms.h"
#include "mlir/Dialect/Tensor/IR/Tensor.h"
#include "mlir/Dialect/Utils/StaticValueUtils.h"
#include "mlir/IR/Matchers.h"
#include "mlir/IR/PatternMatch.h"
#include "llvm/ADT/STLExtras.h"
#include "llvm/Support/Debug.h"

using namespace mlir;
using namespace mlir::tensor;

// Implements backtracking to traverse indices of the output buffer while
// iterating over op.elements().
static Value createInserts(RewriterBase &rewriter, Location loc, int dim,
                           Value destination, ArrayRef<int64_t> shape,
                           ArrayRef<Value> constants,
                           OperandRange::iterator &elementIt,
                           SmallVectorImpl<Value> &indices) {
  if (dim == static_cast<int>(shape.size()) - 1) {
    for (int i = 0; i < shape.back(); ++i) {
      indices.back() = constants[i];
      destination = rewriter.create<tensor::InsertOp>(loc, *elementIt,
                                                      destination, indices);
      ++elementIt;
    }
    return destination;
  }
  for (int i = 0; i < shape[dim]; ++i) {
    indices[dim] = constants[i];
    destination = createInserts(rewriter, loc, dim + 1, destination, shape,
                                constants, elementIt, indices);
  }
  return destination;
}

/// Create a memcpy from the given source tensor to the given destination
/// memref. The copy op type can be specified in the `options`.
static void createMemcpy(OpBuilder &b, Location loc, Value tensorSource,
                         Value memrefDest,
                         const linalg::BufferizeToAllocationOptions &options) {
  auto tensorType = dyn_cast<RankedTensorType>(tensorSource.getType());
  assert(tensorType && "expected ranked tensor");
  assert(memrefDest.getType().isa<MemRefType>() && "expected ranked memref");

  switch (options.memcpyOp) {
  case linalg::BufferizeToAllocationOptions::MemcpyOp::MemrefTensorStore:
    // Note: This is the preferred way of memcpy'ing because no layout map
    // and/or memory space must be specified for the source.
    b.create<memref::TensorStoreOp>(loc, tensorSource, memrefDest);
    break;
  case linalg::BufferizeToAllocationOptions::MemcpyOp::MemrefCopy: {
    // TODO: Support custom memory space on source.
    // We do not know the layout map of the source yet, so use a fully dynamic
    // layout for best compatibility.
    Value toMemref = b.create<bufferization::ToMemrefOp>(
        loc, bufferization::getMemRefTypeWithFullyDynamicLayout(tensorType),
        tensorSource, /*readOnly=*/true);
    b.create<memref::CopyOp>(loc, toMemref, memrefDest);
  } break;
  case linalg::BufferizeToAllocationOptions::MemcpyOp::LinalgCopy: {
    // TODO: Support custom memory space on source.
    // We do not know the layout map of the source yet, so use a fully dynamic
    // layout for best compatibility.
    Value toMemref = b.create<bufferization::ToMemrefOp>(
        loc, bufferization::getMemRefTypeWithFullyDynamicLayout(tensorType),
        tensorSource, /*readOnly=*/true);
    b.create<linalg::CopyOp>(loc, toMemref, memrefDest);
  } break;
  };
}

static Operation *movePaddingToFillOrGenericOp(RewriterBase &rewriter,
                                               Location loc, PadOp padOp,
                                               Value dest) {
  OpBuilder::InsertionGuard g(rewriter);
  RankedTensorType resultType = padOp.getResultType();

  // Examine the yielded value to decide if a linalg.generic is neede or a
  // linalg.fill is sufficient.
  Value yieldedValue =
      cast<tensor::YieldOp>(padOp.getBody()->getTerminator()).getValue();
  Attribute constYieldedValue;
  // Is the yielded value a bbArg defined outside of the PadOp?
  bool outsideBbArg =
      isa<BlockArgument>(yieldedValue) &&
      cast<BlockArgument>(yieldedValue).getOwner()->getParentOp() !=
          padOp.getOperation();
  // Is the yielded value an OpResult defined outside of the PadOp?
  bool outsideOpResult =
      isa<OpResult>(yieldedValue) &&
      yieldedValue.getDefiningOp()->getParentOp() != padOp.getOperation();
  bool invariantYieldedValue = outsideBbArg || outsideOpResult;
  if (matchPattern(yieldedValue, m_Constant(&constYieldedValue))) {
    // Padding with a constant: Create linalg.fill.
    Dialect *arithDialect =
        rewriter.getContext()->getLoadedDialect<arith::ArithDialect>();
    Value fillValue =
        arithDialect
            ->materializeConstant(rewriter, constYieldedValue,
                                  yieldedValue.getType(), yieldedValue.getLoc())
            ->getResult(0);
    auto fillOp = rewriter.create<linalg::FillOp>(loc, ValueRange(fillValue),
                                                  ValueRange(dest));
    return fillOp;
  }

  if (invariantYieldedValue) {
    // Padding with an invariant value.
    auto fillOp = rewriter.create<linalg::FillOp>(loc, ValueRange(yieldedValue),
                                                  ValueRange(dest));
    return fillOp;
  }

  // Create linalg.generic.
  SmallVector<utils::IteratorType> iteratorTypes(resultType.getRank(),
                                                 utils::IteratorType::parallel);
  SmallVector<AffineMap> indexingMaps(
      1, rewriter.getMultiDimIdentityMap(resultType.getRank()));
  auto genericOp = rewriter.create<linalg::GenericOp>(
      loc, resultType, /*inputs=*/ValueRange(),
      /*outputs=*/ValueRange{dest}, /*indexingMaps=*/
      indexingMaps, iteratorTypes);
  Block *body = rewriter.createBlock(&genericOp->getRegion(0), {},
                                     resultType.getElementType(), loc);
  rewriter.setInsertionPointToStart(body);
  SmallVector<Value> bbArgReplacements;
  for (int64_t i = 0; i < resultType.getRank(); ++i)
    bbArgReplacements.push_back(rewriter.create<linalg::IndexOp>(loc, i));
  rewriter.mergeBlocks(padOp.getBody(), body, bbArgReplacements);

  // Update terminator.
  auto yieldOp = cast<tensor::YieldOp>(body->getTerminator());
  rewriter.replaceOpWithNewOp<linalg::YieldOp>(yieldOp, yieldOp.getValue());
  return genericOp;
}

static SmallVector<Value> reifyOrComputeDynamicSizes(OpBuilder &b,
                                                     Value value) {
  auto tensorType = cast<RankedTensorType>(value.getType());
  if (tensorType.hasStaticShape())
    return {};

  // Try to reify dynamic sizes.
  ReifiedRankedShapedTypeDims reifiedShape;
  if (isa<OpResult>(value) &&
      succeeded(reifyResultShapes(b, value.getDefiningOp(), reifiedShape))) {
    SmallVector<Value> dynSizes;
    for (int64_t i = 0; i < tensorType.getRank(); ++i) {
      if (tensorType.isDynamicDim(i))
        dynSizes.push_back(
            reifiedShape[cast<OpResult>(value).getResultNumber()][i]
                .get<Value>());
    }
    return dynSizes;
  }

  // Create tensor.dim ops.
  SmallVector<Value> dynSizes;
  for (int64_t i = 0; i < tensorType.getRank(); ++i) {
    if (tensorType.isDynamicDim(i))
      dynSizes.push_back(
          b.create<DimOp>(value.getLoc(), value,
                          b.create<arith::ConstantIndexOp>(value.getLoc(), i)));
  }
  return dynSizes;
}

static Value
createAllocationForTensor(RewriterBase &rewriter, Location loc, Value value,
                          const linalg::BufferizeToAllocationOptions &options,
                          Attribute memorySpace = {}) {
  OpBuilder::InsertionGuard g(rewriter);
  auto tensorType = cast<RankedTensorType>(value.getType());

  // Create buffer allocation.
  auto memrefType =
      cast<MemRefType>(bufferization::getMemRefTypeWithStaticIdentityLayout(
          tensorType, memorySpace));
  SmallVector<Value> dynamicSizes = reifyOrComputeDynamicSizes(rewriter, value);

  Value alloc;
  if (options.allocOp ==
      linalg::BufferizeToAllocationOptions::AllocOp::MemrefAlloc) {
    alloc = rewriter.create<memref::AllocOp>(loc, memrefType, dynamicSizes);
    // Place deallocation at the end of the block.
    rewriter.setInsertionPoint(rewriter.getInsertionBlock()->getTerminator());
    rewriter.create<memref::DeallocOp>(loc, alloc);
  } else if (options.allocOp ==
             linalg::BufferizeToAllocationOptions::AllocOp::MemrefAlloca) {
    alloc = rewriter.create<memref::AllocaOp>(loc, memrefType, dynamicSizes);
    // No dealloc is needed.
  }

  return alloc;
}

Value linalg::bufferizeToAllocation(
    RewriterBase &rewriter, const linalg::BufferizeToAllocationOptions &options,
    PadOp padOp, Attribute memorySpace, Operation *insertionPoint) {
  OpBuilder::InsertionGuard g(rewriter);
  rewriter.setInsertionPoint(insertionPoint ? insertionPoint : padOp);
  Location loc = padOp.getLoc();

  // Create buffer allocation.
<<<<<<< HEAD
  Value alloc =
      createAllocationForTensor(rewriter, loc, padOp.getResult(), memorySpace);
=======
  Value alloc = createAllocationForTensor(rewriter, loc, padOp.getResult(),
                                          options, memorySpace);
>>>>>>> 6241a64e
  rewriter.setInsertionPoint(padOp);

  if (!padOp.hasZeroLowPad() || !padOp.hasZeroHighPad()) {
    // Create linalg.fill or linalg.generic. Not needed if there is no padding.
    Operation *fillOp =
        movePaddingToFillOrGenericOp(rewriter, loc, padOp, alloc);
    rewriter.setInsertionPointAfter(fillOp);
  }

  // Create memref.tensor_store.
  SmallVector<OpFoldResult> sizes =
      getMixedSizes(rewriter, loc, padOp.getSource());
  SmallVector<OpFoldResult> strides(padOp.getResultType().getRank(),
                                    rewriter.getIndexAttr(1));
  Value subview = rewriter.create<memref::SubViewOp>(
      loc, alloc, /*offsets=*/padOp.getMixedLowPad(), sizes, strides);
  createMemcpy(rewriter, loc, padOp.getSource(), subview, options);

  // Create bufferization.to_tensor with "restrict" and "writable". The returned
  // tensor is a new buffer allocation, so it does not alias with any buffer.
  Value toTensorOp = rewriter.create<bufferization::ToTensorOp>(
      loc, alloc, /*restrict=*/true, /*writable=*/true);
  rewriter.replaceOp(padOp, toTensorOp);
  return alloc;
}

Value linalg::bufferizeToAllocation(
    RewriterBase &rewriter, const linalg::BufferizeToAllocationOptions &options,
    vector::MaskOp maskOp, Attribute memorySpace, Operation *insertionPoint) {
  assert(llvm::range_size(maskOp.getMaskBlock()->without_terminator()) == 1 &&
         "expected single masked op");
  OpBuilder::InsertionGuard g(rewriter);
  bufferization::BufferizationOptions bufferizationOptions;
  Operation *yieldOp = maskOp.getMaskRegion().front().getTerminator();
  assert(isa<vector::YieldOp>(yieldOp) && "expected yield op terminator");

  // Bufferize maskable op. By default, place the buffer allocation right before
  // the mask op.
  Value alloc = bufferizeToAllocation(
      rewriter, options, maskOp.getMaskableOp(), memorySpace,
      /*insertionPoint=*/insertionPoint ? insertionPoint : maskOp);

  // Bufferize terminator.
  rewriter.setInsertionPoint(yieldOp);
  if (failed(cast<bufferization::BufferizableOpInterface>(yieldOp).bufferize(
          rewriter, bufferizationOptions)))
    return nullptr;

  // Erase dead to_tensor ops inside of the mask op. This is necessary because
  // there only be one op (apart from the terminator) inside the mask op.
  // TODO: Remove dead to_tensor ops more aggressively during bufferization.
  SmallVector<Operation *> toTensorOps;
  maskOp.walk([&](bufferization::ToTensorOp toTensorOp) {
    if (toTensorOp->getUses().empty())
      toTensorOps.push_back(toTensorOp.getOperation());
  });
  for (Operation *op : toTensorOps)
    rewriter.eraseOp(op);

  // Bufferize mask op.
  SmallVector<OpOperand *> resultUses;
  for (Value result : maskOp.getResults())
    if (isa<TensorType>(result.getType()))
      for (OpOperand &use : result.getUses())
        resultUses.push_back(&use);
  rewriter.setInsertionPoint(maskOp);
  if (failed(cast<bufferization::BufferizableOpInterface>(maskOp.getOperation())
                 .bufferize(rewriter, bufferizationOptions)))
    return nullptr;

  // Set "restrict" attribute, indicating that no other tensor aliases with
  // this tensor. That is because we just allocated a new buffer for the tensor.
  for (OpOperand *resultUse : resultUses) {
    auto toTensorOp =
        resultUse->get().getDefiningOp<bufferization::ToTensorOp>();
    assert(toTensorOp && "expected to_tensor op");
    rewriter.updateRootInPlace(toTensorOp, [&]() {
      toTensorOp.setRestrict(true);
      toTensorOp.setWritable(true);
    });
  }

  return alloc;
}

/// Lower tensor.from_elements to a sequence of chained tensor.insert.
FailureOr<Operation *> mlir::linalg::rewriteInDestinationPassingStyle(
    RewriterBase &rewriter, tensor::FromElementsOp fromElementsOp) {
  Location loc = fromElementsOp.getLoc();
  RankedTensorType tensorType =
      cast<RankedTensorType>(fromElementsOp.getType());
  auto shape = tensorType.getShape();

  // Create tensor.empty.
  auto emptyOp = rewriter.create<EmptyOp>(loc, tensorType, ValueRange());

  // Case: tensor<elem_type>.
  if (shape.empty()) {
    Operation *res = rewriter.replaceOpWithNewOp<tensor::InsertOp>(
        fromElementsOp, fromElementsOp.getElements().front(),
        emptyOp.getResult(), ValueRange());
    return res;
  }

  // Create constants for the range of possible indices [0, max{shape_i}).
  auto maxDim = *std::max_element(shape.begin(), shape.end());
  SmallVector<Value, 2> constants;
  constants.reserve(maxDim);
  for (int i = 0; i < maxDim; ++i)
    constants.push_back(rewriter.create<arith::ConstantIndexOp>(loc, i));

  // Traverse all elements and create tensor.insert ops.
  auto elementIt = fromElementsOp.getElements().begin();
  SmallVector<Value, 2> indices(tensorType.getRank(), constants[0]);
  Value result = createInserts(rewriter, loc, /*dim=*/0, emptyOp.getResult(),
                               shape, constants, elementIt, indices);

  // Replace tensor.from_elements.
  rewriter.replaceOp(fromElementsOp, result);
  return result.getDefiningOp();
}

/// Lower tensor.generate to linalg.generic.
FailureOr<Operation *>
mlir::linalg::rewriteInDestinationPassingStyle(RewriterBase &rewriter,
                                               tensor::GenerateOp generateOp) {
  // Only ops with exactly one block are supported.
  if (!generateOp.getBody().hasOneBlock())
    return failure();

  Location loc = generateOp.getLoc();
  RankedTensorType tensorType = cast<RankedTensorType>(generateOp.getType());

  // Create tensor.empty.
  auto emptyOp =
      rewriter.create<EmptyOp>(loc, tensorType, generateOp.getDynamicExtents());

  // Create linalg.generic.
  SmallVector<utils::IteratorType> iteratorTypes(tensorType.getRank(),
                                                 utils::IteratorType::parallel);
  SmallVector<AffineMap> indexingMaps(
      1, rewriter.getMultiDimIdentityMap(tensorType.getRank()));
  auto genericOp = rewriter.create<linalg::GenericOp>(
      loc, tensorType, /*inputs=*/ValueRange(),
      /*outputs=*/ValueRange{emptyOp.getResult()}, /*indexingMaps=*/
      indexingMaps, iteratorTypes);
  Block *body = rewriter.createBlock(&genericOp->getRegion(0), {},
                                     tensorType.getElementType(), loc);
  rewriter.setInsertionPointToStart(body);
  SmallVector<Value> bbArgReplacements;
  for (int64_t i = 0; i < tensorType.getRank(); ++i)
    bbArgReplacements.push_back(rewriter.create<linalg::IndexOp>(loc, i));
  rewriter.mergeBlocks(&generateOp.getBody().front(), body, bbArgReplacements);

  // Update terminator.
  auto yieldOp = cast<tensor::YieldOp>(body->getTerminator());
  rewriter.replaceOpWithNewOp<linalg::YieldOp>(yieldOp, yieldOp.getValue());

  // Replace tensor.generate.
  rewriter.replaceOp(generateOp, genericOp->getResult(0));
  return genericOp.getOperation();
}

/// Lower tensor.pad to linalg.generic + tensor.insert_slice.
FailureOr<Operation *>
mlir::linalg::rewriteInDestinationPassingStyle(RewriterBase &rewriter,
                                               tensor::PadOp padOp) {
  // Only ops with exactly one block are supported.
  if (!padOp.getBodyRegion().hasOneBlock())
    return failure();

  // Create tensor.empty.
  Location loc = padOp.getLoc();
  RankedTensorType resultType = padOp.getResultType();
  ReifiedRankedShapedTypeDims reifiedShape;
  if (failed(reifyResultShapes(rewriter, padOp, reifiedShape)))
    return rewriter.notifyMatchFailure(
        padOp, "failed to reify tensor.pad op result shape");
  SmallVector<Value> dynamicSizes;
  for (int64_t i = 0; i < resultType.getRank(); ++i)
    if (resultType.isDynamicDim(i))
      dynamicSizes.push_back(reifiedShape[0][i].get<Value>());

  // If the `padOp` has a nofold attribute and all paddings are known to be 0,
  // explicitly insert a `linalg.copy`.
  if (padOp.getNofoldAttr() &&
      llvm::all_of(padOp.getMixedLowPad(), isZeroIndex) &&
      llvm::all_of(padOp.getMixedHighPad(), isZeroIndex)) {
    using bufferization::AllocTensorOp;
    Value allocated =
        rewriter.create<AllocTensorOp>(loc, resultType, dynamicSizes);
    auto copyOp = rewriter.replaceOpWithNewOp<linalg::CopyOp>(
        padOp, padOp.getSource(), allocated);
    return copyOp.getOperation();
  }

  Value empty = rewriter.create<EmptyOp>(loc, resultType, dynamicSizes);
  // Create linalg.fill or linalg.generic.
  Operation *fillOp = movePaddingToFillOrGenericOp(rewriter, loc, padOp, empty);
  rewriter.setInsertionPointAfter(fillOp);

  // Create tensor::InsertSliceOp.
  SmallVector<OpFoldResult> sliceSizes =
      getMixedSizes(rewriter, loc, padOp.getSource());
  SmallVector<OpFoldResult> sliceStrides(resultType.getRank(),
                                         rewriter.getIndexAttr(1));
  auto insertSliceOp = rewriter.replaceOpWithNewOp<tensor::InsertSliceOp>(
      padOp, padOp.getSource(), fillOp->getResult(0),
      /*offsets=*/padOp.getMixedLowPad(), sliceSizes, sliceStrides);
  return insertSliceOp.getOperation();
}

Value linalg::bufferizeToAllocation(
    RewriterBase &rewriter, const linalg::BufferizeToAllocationOptions &options,
    Operation *op, Attribute memorySpace, Operation *insertionPoint) {
  using namespace bufferization;

  // Call specialized overload for certain ops.
  if (auto padOp = dyn_cast<tensor::PadOp>(op))
    return bufferizeToAllocation(rewriter, options, padOp, memorySpace);
  if (auto maskOp = dyn_cast<vector::MaskOp>(op))
    return bufferizeToAllocation(rewriter, options, maskOp, memorySpace);

  // Only bufferizable ops are supported.
  auto bufferizableOp = dyn_cast<BufferizableOpInterface>(op);
  if (!bufferizableOp)
    return nullptr;
  BufferizationOptions bufferizationOptions;
  AnalysisState state(bufferizationOptions);

  // Gather tensor results.
  SmallVector<OpResult> tensorResults;
  for (OpResult result : op->getResults()) {
    if (!result.getType().isa<TensorType>())
      continue;
    // Unranked tensors are not supported
    if (!isa<RankedTensorType>(result.getType()))
      return nullptr;
    // Ops that bufferize to an allocation are not supported.
    if (bufferizableOp.bufferizesToAllocation(result))
      return nullptr;
    tensorResults.push_back(result);
  }

  // Gather all operands that should bufferize to a new allocation. I.e.,
  // bufferize out-of-place.
  SmallVector<OpOperand *> outOfPlaceOperands, resultUses;
  auto addOutOfPlaceOperand = [&](OpOperand *operand) {
    if (llvm::find(outOfPlaceOperands, operand) == outOfPlaceOperands.end())
      outOfPlaceOperands.push_back(operand);
  };
  for (OpResult result : tensorResults) {
    AliasingOpOperandList aliasingOperands =
        state.getAliasingOpOperands(result);
    for (const AliasingOpOperand &operand : aliasingOperands) {
      addOutOfPlaceOperand(operand.opOperand);
      for (OpOperand &resultUse : result.getUses())
        resultUses.push_back(&resultUse);
    }
  }
  for (OpOperand &operand : op->getOpOperands()) {
    if (!state.bufferizesToMemoryWrite(operand))
      continue;
    if (!isa<RankedTensorType>(operand.get().getType()))
      return nullptr;
    addOutOfPlaceOperand(&operand);
  }
  // TODO: Support multiple buffers.
  if (outOfPlaceOperands.size() != 1)
    return nullptr;

  // Allocate buffers.
  OpBuilder::InsertionGuard g(rewriter);
  rewriter.setInsertionPoint(insertionPoint ? insertionPoint : op);
  SmallVector<Value> allocs;
  for (OpOperand *operand : outOfPlaceOperands) {
<<<<<<< HEAD
    Value alloc = createAllocationForTensor(rewriter, op->getLoc(),
                                            operand->get(), memorySpace);
=======
    Value alloc = createAllocationForTensor(
        rewriter, op->getLoc(), operand->get(), options, memorySpace);
>>>>>>> 6241a64e
    allocs.push_back(alloc);
    if (!state.findDefinitions(operand->get()).empty()) {
      // Initialize buffer with a copy of the operand data. Not needed if the
      // tensor is uninitialized.
      createMemcpy(rewriter, op->getLoc(), operand->get(), alloc, options);
    }
    rewriter.updateRootInPlace(op, [&]() {
      operand->set(rewriter.create<ToTensorOp>(op->getLoc(), alloc));
    });
  }

  // Bufferize the op.
  rewriter.setInsertionPoint(op);
  if (failed(bufferizableOp.bufferize(rewriter, bufferizationOptions)))
    return nullptr;

  // Set "restrict" attribute, indicating that no other tensor aliases with
  // this tensor. That is because we just allocated a new buffer for the tensor.
  for (OpOperand *resultUse : resultUses) {
    auto toTensorOp = resultUse->get().getDefiningOp<ToTensorOp>();
    assert(toTensorOp && "expected to_tensor op");
    rewriter.updateRootInPlace(toTensorOp, [&]() {
      toTensorOp.setRestrict(true);
      toTensorOp.setWritable(true);
    });
  }
  return allocs.front();
}

namespace {

template <typename OpTy>
LogicalResult rewriteOpInDestinationPassingStyle(OpTy op,
                                                 PatternRewriter &rewriter) {
  return linalg::rewriteInDestinationPassingStyle(rewriter, op);
}

} // namespace

void linalg::populateConvertToDestinationStylePatterns(
    RewritePatternSet &patterns) {
  patterns.add(rewriteOpInDestinationPassingStyle<tensor::FromElementsOp>);
  patterns.add(rewriteOpInDestinationPassingStyle<tensor::GenerateOp>);
  patterns.add(rewriteOpInDestinationPassingStyle<tensor::PadOp>);
}<|MERGE_RESOLUTION|>--- conflicted
+++ resolved
@@ -222,13 +222,8 @@
   Location loc = padOp.getLoc();
 
   // Create buffer allocation.
-<<<<<<< HEAD
-  Value alloc =
-      createAllocationForTensor(rewriter, loc, padOp.getResult(), memorySpace);
-=======
   Value alloc = createAllocationForTensor(rewriter, loc, padOp.getResult(),
                                           options, memorySpace);
->>>>>>> 6241a64e
   rewriter.setInsertionPoint(padOp);
 
   if (!padOp.hasZeroLowPad() || !padOp.hasZeroHighPad()) {
@@ -505,13 +500,8 @@
   rewriter.setInsertionPoint(insertionPoint ? insertionPoint : op);
   SmallVector<Value> allocs;
   for (OpOperand *operand : outOfPlaceOperands) {
-<<<<<<< HEAD
-    Value alloc = createAllocationForTensor(rewriter, op->getLoc(),
-                                            operand->get(), memorySpace);
-=======
     Value alloc = createAllocationForTensor(
         rewriter, op->getLoc(), operand->get(), options, memorySpace);
->>>>>>> 6241a64e
     allocs.push_back(alloc);
     if (!state.findDefinitions(operand->get()).empty()) {
       // Initialize buffer with a copy of the operand data. Not needed if the
