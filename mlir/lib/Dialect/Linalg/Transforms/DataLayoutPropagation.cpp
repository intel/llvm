//===- DataLayoutPropagation.cpp -----------------------------------------===///
//
// Part of the LLVM Project, under the Apache License v2.0 with LLVM Exceptions.
// See https://llvm.org/LICENSE.txt for license information.
// SPDX-License-Identifier: Apache-2.0 WITH LLVM-exception
//
//===----------------------------------------------------------------------===//

#include "mlir/Dialect/Linalg/Passes.h"

#include "mlir/Dialect/Affine/IR/AffineOps.h"
#include "mlir/Dialect/Linalg/IR/Linalg.h"
#include "mlir/Dialect/Linalg/Transforms/Transforms.h"
#include "mlir/Dialect/Linalg/Utils/Utils.h"
#include "mlir/Dialect/Tensor/IR/Tensor.h"
#include "mlir/Dialect/Tensor/Utils/Utils.h"
#include "mlir/Dialect/Utils/IndexingUtils.h"
#include "mlir/Transforms/GreedyPatternRewriteDriver.h"
#include "llvm/Support/Debug.h"
#include <optional>

namespace mlir {
#define GEN_PASS_DEF_LINALGDATALAYOUTPROPAGATION
#include "mlir/Dialect/Linalg/Passes.h.inc"
} // namespace mlir

using namespace mlir;
using namespace mlir::linalg;

#define DEBUG_TYPE "linalg-data-layout-propagation"

namespace {

// The struct contains the infomation about mapping packing information to
// the iteration domain of Linalg ops.
struct PackInfo {
  int64_t getNumTiledLoops() const { return tileToPointMapping.size(); };
  // InnerDimsPos on iteration domain, which follows the order in pack ops.
  SmallVector<int64_t> tiledDimsPos;
  // The sizes of tiling data dimensions on iteration domain.
  llvm::DenseMap<int64_t, OpFoldResult> domainDimAndTileMapping;
  // The mapping from a dimension of iteration domain to the corresponding inner
  // tiling dimension on iteration domain.
  llvm::DenseMap<int64_t, int64_t> tileToPointMapping;
  // The permutation of outer dims (on domain).
  SmallVector<int64_t> outerDimsOnDomainPerm;
};

template <typename OpTy>
static PackInfo getPackingInfoFromOperand(AffineMap indexingMap,
                                          OpTy packOrUnPackOp) {
  static_assert(llvm::is_one_of<OpTy, tensor::PackOp, tensor::UnPackOp>::value,
                "applies to only pack or unpack operations");
  LLVM_DEBUG(
      { llvm::dbgs() << "--- Construct PackInfo From an operand ---\n"; });
  PackInfo packInfo;
  int64_t origNumDims = indexingMap.getNumDims();
  SmallVector<AffineExpr> exprs(indexingMap.getResults());
  ArrayRef<int64_t> innerDimsPos = packOrUnPackOp.getInnerDimsPos();
  for (auto [index, innerDimPos, tileSize] :
       llvm::zip_equal(llvm::seq<unsigned>(0, innerDimsPos.size()),
                       innerDimsPos, packOrUnPackOp.getMixedTiles())) {
    int64_t domainDimPos =
        exprs[innerDimPos].template cast<AffineDimExpr>().getPosition();
    packInfo.tiledDimsPos.push_back(domainDimPos);
    packInfo.domainDimAndTileMapping[domainDimPos] = tileSize;
    packInfo.tileToPointMapping[domainDimPos] = origNumDims + index;
    LLVM_DEBUG({
      llvm::dbgs() << "map innerDimPos=" << innerDimPos
                   << " to iteration dimension (d" << domainDimPos << ", d"
                   << packInfo.tileToPointMapping[domainDimPos]
                   << "), which has size=("
                   << packInfo.domainDimAndTileMapping[domainDimPos] << ")\n";
    });
  }

  for (auto dim : packOrUnPackOp.getOuterDimsPerm())
    packInfo.outerDimsOnDomainPerm.push_back(indexingMap.getDimPosition(dim));
  if (!packInfo.outerDimsOnDomainPerm.empty()) {
    LLVM_DEBUG({
      llvm::dbgs() << "map outer dimsDimsPerm to ";
      for (auto dim : packInfo.outerDimsOnDomainPerm)
        llvm::dbgs() << dim << " ";
      llvm::dbgs() << "\n";
    });
  }

  return packInfo;
}

static SmallVector<int64_t> computeOuterDims(ArrayRef<int64_t> perm,
                                             ArrayRef<AffineExpr> exprs) {
  // Compute `outer_dims_perm`. See example:
  // current exprs      : (d0, d1, d2, d3) -> (d2, d3)
  // perm               : [0, 3, 1, 2]
  // First map d2, d3 with their position in the array as:
  // currentPositionTileLoops: dim | pos
  //                           d2  | 0
  //                           d3  | 1
  // then scan `perm` in order and get the `outer_dims_perm`
  // to be used, here it would be [1, 0].
  assert(!perm.empty() && "expect perm not to be empty");
  assert(!exprs.empty() && "expect exprs not to be empty");
  if (exprs.size() == 1)
    return {};
  SmallVector<int64_t> outerDimsPerm;
  DenseMap<int64_t, int64_t> currentPositionTileLoops;
  for (auto [pos, expr] : llvm::enumerate(exprs)) {
    unsigned posInDomain = expr.cast<AffineDimExpr>().getPosition();
    currentPositionTileLoops[posInDomain] = pos;
  }
  for (int64_t loopIdx : perm) {
    if (currentPositionTileLoops.count(loopIdx))
      outerDimsPerm.push_back(currentPositionTileLoops.lookup(loopIdx));
  }
  return outerDimsPerm;
}

/// Returns a tuple for packed operand and indexing_map with the assumptions:
///   1) The generic op is the producer of the pack op.
///   2) The generic op has only one result.
/// If the operand is a scalar or packing dimensions are all irrelevant to the
/// operand, the operand and the updated indexing map will be returned.
/// Otherwise, it returns the packed operand and the updated indexing map. E.g.,
///
///   #map0 = affine_map<(d0, d1) -> (d0, d1)>
///   #map1 = affine_map<(d0, d1) -> (d0)>
///   #map2 = affine_map<(d0, d1) -> (d1)>
///   %0 = linalg.generic {indexing_maps = [#map1, #map2, #map0],
///                        iterator_types = ["parallel", "parallel"]}
///      ins(%arg0, %arg1 : tensor<?xf32>, tensor<?xf32>)
///      outs(%init : tensor<?x?xf32>) {
///    ^bb0(%arg3: f32, %arg4: f32, %arg5: f32):
///      %4 = arith.addf %arg3, %arg4 : f32
///      linalg.yield %4 : f32
///  } -> tensor<?x?xf32>
///  %1 = tensor.pack %0
///    inner_dims_pos = [0, 1]
///    inner_tiles = [8, 2]
///    into %dest : tensor<?x?xf32> -> tensor<?x?x8x2xf32>
///
///  Taking the first input operand as an example, the inner tile size of d1 is
///  8. Thus, the below operation and `affine_map<(d0, d1, d2, d3)> ->
///  affine_map<(d1, d3)>` will be returned.
///
///  %pack = tensor.pack %arg0
///    inner_dims_pos = [0]
///    inner_tiles = [8]
///    into %init : tensor<?xf32> -> tensor<?x8xf32>
static std::tuple<Value, AffineMap>
getOrCreatePackedViewOfOperand(OpBuilder &b, Location loc, PackInfo packInfo,
                               GenericOp genericOp, OpOperand *opOperand) {
  int64_t numOrigLoops = genericOp.getNumLoops();
  int64_t numInnerLoops = packInfo.getNumTiledLoops();
  int64_t numLoops = numOrigLoops + numInnerLoops;
  AffineMap origIndexingMap = genericOp.getMatchingIndexingMap(opOperand);
  llvm::DenseMap<int64_t, int64_t> domainDimToOperandDim;
  SmallVector<AffineExpr> exprs(origIndexingMap.getResults());
  if (genericOp.isScalar(opOperand))
    return std::make_tuple(opOperand->get(),
                           AffineMap::get(numLoops, 0, exprs, b.getContext()));

  // Step 1. Construct the information of packing data dimensions; append inner
  // dimensions to the indexing maps for the operand.
  for (auto [index, expr] : llvm::enumerate(exprs)) {
    int64_t dimPos = expr.cast<AffineDimExpr>().getPosition();
    domainDimToOperandDim[dimPos] = index;
  }
  SmallVector<int64_t> innerDimsPos;
  SmallVector<OpFoldResult> innerTileSizes;
  for (auto dimPos : packInfo.tiledDimsPos) {
    if (!domainDimToOperandDim.count(dimPos))
      continue;
    int64_t index = domainDimToOperandDim[dimPos];
    innerTileSizes.push_back(packInfo.domainDimAndTileMapping[dimPos]);
    innerDimsPos.push_back(index);
    exprs.push_back(b.getAffineDimExpr(packInfo.tileToPointMapping[dimPos]));
  }

  // Step 2. Handle outer dim permutations.
  SmallVector<int64_t> outerDimsPerm;
  if (!packInfo.outerDimsOnDomainPerm.empty()) {
    outerDimsPerm = computeOuterDims(packInfo.outerDimsOnDomainPerm, exprs);

    // Step 2.1: Fold transpose into the linalg.generic.
    SmallVector<int64_t> inversedOuterPerm =
        invertPermutationVector(packInfo.outerDimsOnDomainPerm);
    for (auto i : llvm::seq<unsigned>(0, origIndexingMap.getNumResults())) {
      int64_t dimPos = exprs[i].cast<AffineDimExpr>().getPosition();
      exprs[i] = b.getAffineDimExpr(inversedOuterPerm[dimPos]);
    }
    // Step 2.2: Undo the transposition on `exprs` and propagate the
    // transposition on the pack using outerDimsPerm.
    if (!outerDimsPerm.empty()) {
      SmallVector<AffineExpr> auxVec = exprs;
      for (const auto &en : enumerate(outerDimsPerm))
        auxVec[en.index()] = exprs[en.value()];
      exprs = auxVec;
    }
  }
  auto indexingMap = AffineMap::get(numLoops, 0, exprs, b.getContext());

  // The operand does not have dimensions that relates to pack op.
  if (innerDimsPos.empty())
    return std::make_tuple(opOperand->get(), indexingMap);

  auto empty = tensor::PackOp::createDestinationTensor(
      b, loc, opOperand->get(), innerTileSizes, innerDimsPos, outerDimsPerm);
  auto packedOperand = b.create<tensor::PackOp>(
      loc, opOperand->get(), empty, innerDimsPos, innerTileSizes,
      /*padding=*/std::nullopt, outerDimsPerm);
  return std::make_tuple(packedOperand, indexingMap);
}

/// Pack an element-wise genericOp and return it.
static GenericOp packElementWiseOp(RewriterBase &rewriter, GenericOp genericOp,
                                   Value dest, AffineMap packedOutIndexingMap,
                                   const PackInfo &packInfo) {
  Location loc = genericOp.getLoc();
  SmallVector<Value> inputOperands;
  SmallVector<AffineMap> indexingMaps;
  for (OpOperand *inputOperand : genericOp.getDpsInputOperands()) {
    auto [packedOperand, packedIndexingMap] = getOrCreatePackedViewOfOperand(
        rewriter, loc, packInfo, genericOp, inputOperand);
    inputOperands.push_back(packedOperand);
    indexingMaps.push_back(packedIndexingMap);
  }

  int64_t numInnerLoops = packInfo.getNumTiledLoops();
  SmallVector<utils::IteratorType> iterTypes =
      genericOp.getIteratorTypesArray();
  iterTypes.append(numInnerLoops, utils::IteratorType::parallel);

  indexingMaps.push_back(packedOutIndexingMap);

  auto newGenericOp = rewriter.create<linalg::GenericOp>(
      loc, dest.getType(), inputOperands, dest, indexingMaps, iterTypes,
      /*bodyBuild=*/nullptr, linalg::getPrunedAttributeList(genericOp));
  rewriter.cloneRegionBefore(genericOp.getRegion(), newGenericOp.getRegion(),
                             newGenericOp.getRegion().begin());
  return newGenericOp;
}

/// Bubbles up tensor.pack op through elementwise generic op. This
/// swap pack(generic) to generic(pack). The new generic op works on packed
/// domain; pack ops are created for input and output operands. E.g.,
///
///     #map0 = affine_map<(d0, d1) -> (d0, d1)>
///     %0 = tensor.dim %arg0, %c0 : tensor<?x?xf32>
///     %1 = tensor.dim %arg0, %c1 : tensor<?x?xf32>
///     %2 = tensor.empty(%0, %1) : tensor<?x?xf32>
///     %3 = linalg.generic {indexing_maps = [#map0, #map0],
///                          iterator_types = ["parallel", "parallel"]}
///         ins(%arg0 : tensor<?x?xf32>)
///         outs(%2 : tensor<?x?xf32>) {
///       ^bb0(%arg3: f32, %arg4: f32):
///         %4 = arith.addf %arg3, %arg3 : f32
///         linalg.yield %4 : f32
///     } -> tensor<?x?xf32>
///     %4 = tensor.pack %3
///       inner_dims_pos = [0, 1]
///       inner_tiles = [8, 2]
///       into %dest : tensor<?x?xf32> -> tensor<?x?x8x2xf32>
///
/// will be converted to
///
///     #map = affine_map<()[s0] -> (s0 ceildiv 8)>
///     #map1 = affine_map<()[s0] -> (s0 ceildiv 2)>
///     #map2 = affine_map<(d0, d1, d2, d3) -> (d0, d1, d2, d3)>
///     %dim = tensor.dim %arg0, %c0 : tensor<?x?xf32>
///     %dim_0 = tensor.dim %arg0, %c1 : tensor<?x?xf32>
///     %0 = affine.apply #map()[%dim]
///     %1 = affine.apply #map1()[%dim_0]
///     %2 = tensor.empty(%0, %1) : tensor<?x?x8x2xf32>
///     %pack = tensor.pack %arg0
///       inner_dims_pos = [0, 1]
///       inner_tiles = [8, 2]
///       into %2 : tensor<?x?xf32> -> tensor<?x?x8x2xf32>
///     %3 = linalg.generic {indexing_maps = [#map2, #map2],
///       iterator_types = ["parallel", "parallel", "parallel", "parallel"]}
///       ins(%pack : tensor<?x?x8x2xf32>)
///       outs(%arg1 : tensor<?x?x8x2xf32>) {
///     ^bb0(%in: f32, %out: f32):
///       %4 = arith.addf %in, %in : f32
///       linalg.yield %4 : f32
///     } -> tensor<?x?x8x2xf32>
static FailureOr<GenericOp>
bubbleUpPackOpThroughElemGenericOp(RewriterBase &rewriter,
                                   tensor::PackOp packOp) {
  auto genericOp = packOp.getSource().getDefiningOp<GenericOp>();
  if (!genericOp)
    return failure();

  if (!isElementwise(genericOp))
    return failure();

  // TODO: Relax the restriction. We are able to bubble up the pack op through
  // multi-result generic op. It just needs more work.
  if (genericOp.getNumResults() != 1)
    return failure();

  // TODO: Add an option for allowing padding values. It could introduce
  // undefined behavior if we unconditionally propagate pack op through all
  // the ops. E.g., if the padding value is zero and there are division ops in
  // a generic op. Some values of padding area could be NaN (0/0).
  if (packOp.getPaddingValue())
    return failure();

  OpOperand *opOperand = genericOp.getDpsInitOperand(0);
  auto packInfo = getPackingInfoFromOperand(
      genericOp.getMatchingIndexingMap(opOperand), packOp);

  // Rebuild the indexing map for the corresponding init operand.
  auto [packedOutOperand, packedOutIndexingMap] =
      getOrCreatePackedViewOfOperand(rewriter, genericOp.getLoc(), packInfo,
                                     genericOp, opOperand);

  // We'll replace the init operand with the destination of pack op if the init
  // operand has not users in the body of the linalg.generic (pure elementwise).
  // If it has users we need to pack the init operand too and replace the init
  // with the packing result.
  Value dest = (genericOp.getRegionOutputArgs()[0].use_empty())
                   ? packOp.getDest()
                   : packedOutOperand;

  return packElementWiseOp(rewriter, genericOp, dest, packedOutIndexingMap,
                           packInfo);
}

/// Wrapper pattern that applies bubbleUpPackOpThroughElemGenericOp method.
struct BubbleUpPackOpThroughElemGenericOpPattern
    : public OpRewritePattern<tensor::PackOp> {
  using OpRewritePattern<tensor::PackOp>::OpRewritePattern;

  LogicalResult matchAndRewrite(tensor::PackOp packOp,
                                PatternRewriter &rewriter) const override {
    auto genericOp = bubbleUpPackOpThroughElemGenericOp(rewriter, packOp);
    if (failed(genericOp))
      return failure();
    rewriter.replaceOp(packOp, genericOp->getResults());
    return success();
  }
};

// TODO: Relax this restriction. We should unpack an elementwise also
// in the presence of multiple unpack ops as producers.
/// Return the unpacked operand, if present, for the current generic op.
static FailureOr<OpOperand *> getUnPackedOperand(GenericOp genericOp) {
  OpOperand *unPackedOperand = nullptr;
  for (OpOperand &operand : genericOp->getOpOperands()) {
    auto unPackOp = operand.get().getDefiningOp<tensor::UnPackOp>();
    if (!unPackOp)
      continue;
    if (unPackedOperand)
      return failure();
    unPackedOperand = &operand;
  }
  if (!unPackedOperand)
    return failure();
  return unPackedOperand;
}

/// Push down a tensor.unpack op through elementwise generic op.
/// The new generic op works on packed domain; pack ops are created for input
/// and output operands. A tensor.unpack op is inserted right after the packed
/// generic. E.g.
///
/// #map = affine_map<(d0, d1, d2, d3) -> (d0, d1, d2, d3)>
///
/// %arg0 = tensor<12x2x56x56x32xf32> // packed arg.
///
/// %0 = tensor.empty() : tensor<12x56x56x64xf32>
/// %1 = tensor.unpack %arg0 outer_dims_perm = [0, 3, 1, 2]
///                          inner_dims_pos = [3] inner_tiles = [32] into %0
/// %2 = linalg.generic {indexing_maps = [#map],
///      iterator_types = ["parallel", "parallel", "parallel", "parallel"]}
///      outs(%1 : tensor<12x56x56x64xf32>) {
///      ^bb0(%out : f32):
///         linalg.yield %out : f32
///      } -> tensor<12x56x56x64xf32>
///
/// will be converted to
///
/// #map = affine_map<(d0, d1, d2, d3, d4) -> (d0, d1, d2, d3, d4)>
///
/// %0 = tensor.empty() : tensor<12x56x56x64xf32>
/// %1 = linalg.generic {indexing_maps = [#map],
///      iterator_types = ["parallel", "parallel", "parallel",
///                        "parallel", "parallel"]}
///      outs(%arg0 : tensor<12x2x56x56x32xf32>) {
///      ^bb0(%out : f32):
///         linalg.yield %out : f32
///      } -> tensor<12x2x56x56x32xf32>
/// %2 = tensor.unpack %1 outer_dims_perm = [0, 3, 1, 2]
///                       inner_dims_pos = [3] inner_tiles = [32] into %0
///
static FailureOr<std::tuple<GenericOp, Value>>
pushDownUnPackOpThroughElemGenericOp(RewriterBase &rewriter,
                                     GenericOp genericOp) {
  if (!isElementwise(genericOp))
    return failure();
  if (genericOp.getNumResults() != 1)
    return failure();

  // Collect the unPacked operand, if present.
  auto maybeUnPackedOperand = getUnPackedOperand(genericOp);
  if (failed(maybeUnPackedOperand))
    return failure();
  OpOperand *unPackedOperand = *(maybeUnPackedOperand);

  // Extract packing information.
  tensor::UnPackOp producerUnPackOp =
      unPackedOperand->get().getDefiningOp<tensor::UnPackOp>();
  assert(producerUnPackOp && "expect a valid UnPackOp");
  auto packInfo = getPackingInfoFromOperand(
      genericOp.getMatchingIndexingMap(unPackedOperand), producerUnPackOp);

  // Rebuild the indexing map for the corresponding init operand.
  auto [packedOutOperand, packedOutIndexingMap] =
      getOrCreatePackedViewOfOperand(rewriter, genericOp.getLoc(), packInfo,
                                     genericOp, genericOp.getDpsInitOperand(0));

  // If the dps init operand of the generic is a tensor.empty, do not pack it
  // and forward the new tensor.empty as a destination.
  Value dest = packedOutOperand;
  if (auto initTensor = genericOp.getDpsInitOperand(0)
                            ->get()
                            .getDefiningOp<tensor::EmptyOp>()) {
    if (auto packOp = packedOutOperand.getDefiningOp<tensor::PackOp>())
      dest = packOp.getDest();
  }

  // Pack the genericOp.
  GenericOp newGenericOp = packElementWiseOp(rewriter, genericOp, dest,
                                             packedOutIndexingMap, packInfo);

  auto unPackOp = unPackedOperand->get().getDefiningOp<tensor::UnPackOp>();
  // Insert an unPackOp right after the packed generic.
  Value unPackOpRes =
      rewriter
          .create<tensor::UnPackOp>(
              genericOp.getLoc(),
              newGenericOp.getTiedOpResult(newGenericOp.getDpsInitOperand(0)),
              unPackOp.getDest(), producerUnPackOp.getInnerDimsPos(),
              producerUnPackOp.getMixedTiles(),
              producerUnPackOp.getOuterDimsPerm())
          .getResult();

  return std::make_tuple(newGenericOp, unPackOpRes);
}

// Wrapper pattern that applies pushDownUnPackOpThroughElemGenericOp method.
struct PushDownUnPackOpThroughElemGenericOp
    : public OpRewritePattern<GenericOp> {
  using OpRewritePattern<GenericOp>::OpRewritePattern;

  LogicalResult matchAndRewrite(GenericOp genericOp,
                                PatternRewriter &rewriter) const override {
    auto genericAndRepl =
        pushDownUnPackOpThroughElemGenericOp(rewriter, genericOp);
    if (failed(genericAndRepl))
      return failure();
    rewriter.replaceOp(genericOp, std::get<1>(*genericAndRepl));
    return success();
  }
};

<<<<<<< HEAD
=======
/// Propagate a tensor.unpack operation through a tensor.pad. The idea is to
/// add as many zero padding dimensions in `high` and `low` based on the number
/// of point loops.
struct PushDownUnPackThroughPadOp : public OpRewritePattern<tensor::PadOp> {
  using OpRewritePattern<tensor::PadOp>::OpRewritePattern;

  LogicalResult matchAndRewrite(tensor::PadOp padOp,
                                PatternRewriter &rewriter) const override {
    tensor::UnPackOp unpackOp =
        padOp.getSource().getDefiningOp<tensor::UnPackOp>();
    if (!unpackOp)
      return failure();

    Location loc = padOp.getLoc();
    // Bail out if one of the padded dimension is a tiled one.
    llvm::SmallBitVector paddedDims = padOp.getPaddedDims();
    ArrayRef<int64_t> innerDimsPos = unpackOp.getInnerDimsPos();
    llvm::SmallBitVector innerDims(paddedDims.size());
    for (int64_t dim : innerDimsPos)
      innerDims.flip(dim);
    if (paddedDims.anyCommon(innerDims))
      return failure();

    Value paddingVal = padOp.getConstantPaddingValue();
    if (!paddingVal)
      return failure();

    // If we have `outer_dims_perms` we need to adjust the padded dimensions.
    ArrayRef<int64_t> outerDimsPerm = unpackOp.getOuterDimsPerm();
    SmallVector<OpFoldResult> lowPad = padOp.getMixedLowPad();
    SmallVector<OpFoldResult> highPad = padOp.getMixedHighPad();
    if (!outerDimsPerm.empty()) {
      applyPermutationToVector<OpFoldResult>(lowPad, outerDimsPerm);
      applyPermutationToVector<OpFoldResult>(highPad, outerDimsPerm);
    }
    // Add zero padding for the point loops.
    size_t pointLoopsSize = innerDimsPos.size();
    lowPad.append(pointLoopsSize, rewriter.getIndexAttr(0));
    highPad.append(pointLoopsSize, rewriter.getIndexAttr(0));

    auto newPadOp = rewriter.create<tensor::PadOp>(
        loc, /*result=*/Type(), unpackOp.getSource(), lowPad, highPad,
        paddingVal, padOp.getNofold());

    // Inject the tensor.unpack right after the packed padOp.
    Value outputUnPack = rewriter.create<tensor::EmptyOp>(
        loc, padOp.getResultType().getShape(),
        padOp.getResultType().getElementType());

    Value replacement = rewriter.create<tensor::UnPackOp>(
        loc, newPadOp.getResult(), outputUnPack, innerDimsPos,
        unpackOp.getMixedTiles(), outerDimsPerm);
    rewriter.replaceOp(padOp, replacement);
    return success();
  }
};

>>>>>>> cd74f4a4
} // namespace

void mlir::linalg::populateDataLayoutPropagationPatterns(
    RewritePatternSet &patterns) {
<<<<<<< HEAD
  patterns.insert<BubbleUpPackOpThroughElemGenericOpPattern,
                  PushDownUnPackOpThroughElemGenericOp>(patterns.getContext());
=======
  patterns
      .insert<BubbleUpPackOpThroughElemGenericOpPattern,
              PushDownUnPackOpThroughElemGenericOp, PushDownUnPackThroughPadOp>(
          patterns.getContext());
>>>>>>> cd74f4a4
}<|MERGE_RESOLUTION|>--- conflicted
+++ resolved
@@ -465,8 +465,6 @@
   }
 };
 
-<<<<<<< HEAD
-=======
 /// Propagate a tensor.unpack operation through a tensor.pad. The idea is to
 /// add as many zero padding dimensions in `high` and `low` based on the number
 /// of point loops.
@@ -524,18 +522,12 @@
   }
 };
 
->>>>>>> cd74f4a4
 } // namespace
 
 void mlir::linalg::populateDataLayoutPropagationPatterns(
     RewritePatternSet &patterns) {
-<<<<<<< HEAD
-  patterns.insert<BubbleUpPackOpThroughElemGenericOpPattern,
-                  PushDownUnPackOpThroughElemGenericOp>(patterns.getContext());
-=======
   patterns
       .insert<BubbleUpPackOpThroughElemGenericOpPattern,
               PushDownUnPackOpThroughElemGenericOp, PushDownUnPackThroughPadOp>(
           patterns.getContext());
->>>>>>> cd74f4a4
 }