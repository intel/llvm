--- conflicted
+++ resolved
@@ -234,12 +234,7 @@
 
 Operation *mlir::edsc::ops::linalg_generic_pointwise_tanh(StructuredIndexed I,
                                                           StructuredIndexed O) {
-<<<<<<< HEAD
-  UnaryPointwiseOpBuilder unOp(
-      [](ValueHandle a) -> Value { return std_tanh(a); });
-=======
   UnaryPointwiseOpBuilder unOp([](Value a) -> Value { return std_tanh(a); });
->>>>>>> a34309b7
   return linalg_generic_pointwise(unOp, I, O);
 }
 
@@ -270,22 +265,14 @@
                                                          StructuredIndexed O) {
   using edsc::op::operator+;
   BinaryPointwiseOpBuilder binOp(
-<<<<<<< HEAD
-      [](ValueHandle a, ValueHandle b) -> Value { return a + b; });
-=======
       [](Value a, Value b) -> Value { return a + b; });
->>>>>>> a34309b7
   return linalg_generic_pointwise(binOp, I1, I2, O);
 }
 
 Operation *mlir::edsc::ops::linalg_generic_pointwise_max(StructuredIndexed I1,
                                                          StructuredIndexed I2,
                                                          StructuredIndexed O) {
-<<<<<<< HEAD
-  BinaryPointwiseOpBuilder binOp([](ValueHandle a, ValueHandle b) -> Value {
-=======
   BinaryPointwiseOpBuilder binOp([](Value a, Value b) -> Value {
->>>>>>> a34309b7
     using edsc::op::operator>;
     return std_select(a > b, a, b);
   });
@@ -293,12 +280,7 @@
 }
 
 Operation *
-<<<<<<< HEAD
-mlir::edsc::ops::linalg_generic_matmul(ValueHandle vA, ValueHandle vB,
-                                       ValueHandle vC,
-=======
 mlir::edsc::ops::linalg_generic_matmul(Value vA, Value vB, Value vC,
->>>>>>> a34309b7
                                        MatmulRegionBuilder regionBuilder) {
   // clang-format off
   AffineExpr m, n, k;
@@ -313,12 +295,7 @@
 }
 
 Operation *
-<<<<<<< HEAD
-mlir::edsc::ops::linalg_generic_matmul(ValueHandle vA, ValueHandle vB,
-                                       RankedTensorType tC,
-=======
 mlir::edsc::ops::linalg_generic_matmul(Value vA, Value vB, RankedTensorType tC,
->>>>>>> a34309b7
                                        MatmulRegionBuilder regionBuilder) {
   // clang-format off
   AffineExpr m, n, k;
@@ -333,13 +310,8 @@
 }
 
 Operation *
-<<<<<<< HEAD
-mlir::edsc::ops::linalg_generic_matmul(ValueHandle vA, ValueHandle vB,
-                                       ValueHandle vC, RankedTensorType tD,
-=======
 mlir::edsc::ops::linalg_generic_matmul(Value vA, Value vB, Value vC,
                                        RankedTensorType tD,
->>>>>>> a34309b7
                                        MatmulRegionBuilder regionBuilder) {
   // clang-format off
   AffineExpr m, n, k;
@@ -353,14 +325,8 @@
   // clang-format on
 }
 
-<<<<<<< HEAD
-Operation *mlir::edsc::ops::linalg_generic_conv_nhwc(ValueHandle vI,
-                                                     ValueHandle vW,
-                                                     ValueHandle vO,
-=======
 Operation *mlir::edsc::ops::linalg_generic_conv_nhwc(Value vI, Value vW,
                                                      Value vO,
->>>>>>> a34309b7
                                                      ArrayRef<int> strides,
                                                      ArrayRef<int> dilations) {
   MLIRContext *ctx = ScopedContext::getContext();
@@ -394,13 +360,8 @@
 }
 
 Operation *mlir::edsc::ops::linalg_generic_dilated_conv_nhwc(
-<<<<<<< HEAD
-    ValueHandle vI, ValueHandle vW, ValueHandle vO, int depth_multiplier,
-    ArrayRef<int> strides, ArrayRef<int> dilations) {
-=======
     Value vI, Value vW, Value vO, int depth_multiplier, ArrayRef<int> strides,
     ArrayRef<int> dilations) {
->>>>>>> a34309b7
   MLIRContext *ctx = ScopedContext::getContext();
   // TODO(ntv) some template magic to make everything rank-polymorphic.
   assert((dilations.empty() || dilations.size() == 2) && "only 2-D conv atm");
