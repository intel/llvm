--- conflicted
+++ resolved
@@ -694,11 +694,7 @@
     int64_t shapeSize = shape[r];
     std::optional<int64_t> sizeCst = getConstantIntValue(size);
     auto hasTileSizeOne = sizeCst == 1;
-<<<<<<< HEAD
-    auto dividesEvenly = sizeCst && !ShapedType::isDynamic(shapeSize) &&
-=======
     auto dividesEvenly = sizeCst && ShapedType::isStatic(shapeSize) &&
->>>>>>> 10a576f7
                          ((shapeSize % *sizeCst) == 0);
     if (!hasTileSizeOne && !dividesEvenly) {
       LLVM_DEBUG(llvm::dbgs() << "makeTiledShape: shapeSize=" << shapeSize
