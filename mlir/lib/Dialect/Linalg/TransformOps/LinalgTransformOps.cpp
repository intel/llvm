//===- LinalgTransformOps.cpp - Implementation of Linalg transform ops ----===//
//
// Part of the LLVM Project, under the Apache License v2.0 with LLVM Exceptions.
// See https://llvm.org/LICENSE.txt for license information.
// SPDX-License-Identifier: Apache-2.0 WITH LLVM-exception
//
//===----------------------------------------------------------------------===//

#include "mlir/Dialect/Linalg/TransformOps/LinalgTransformOps.h"

#include "mlir/AsmParser/AsmParser.h"

#include "mlir/Dialect/Affine/IR/AffineOps.h"
#include "mlir/Dialect/Arith/IR/Arith.h"
#include "mlir/Dialect/Bufferization/Transforms/OneShotAnalysis.h"
#include "mlir/Dialect/GPU/IR/GPUDialect.h"
#include "mlir/Dialect/Linalg/IR/Linalg.h"
#include "mlir/Dialect/Linalg/TransformOps/GPUHeuristics.h"
#include "mlir/Dialect/Linalg/TransformOps/Syntax.h"
#include "mlir/Dialect/Linalg/Transforms/Hoisting.h"
#include "mlir/Dialect/Linalg/Transforms/Transforms.h"
#include "mlir/Dialect/Linalg/Utils/Utils.h"
#include "mlir/Dialect/SCF/Transforms/TileUsingInterface.h"
#include "mlir/Dialect/Tensor/IR/Tensor.h"
#include "mlir/Dialect/Tensor/Utils/Utils.h"
#include "mlir/Dialect/Transform/IR/TransformDialect.h"
#include "mlir/Dialect/Transform/IR/TransformInterfaces.h"
#include "mlir/Dialect/Transform/IR/TransformOps.h"
#include "mlir/Dialect/Transform/IR/TransformTypes.h"
#include "mlir/Dialect/Transform/Utils/Utils.h"
#include "mlir/Dialect/Utils/IndexingUtils.h"
#include "mlir/Dialect/Utils/StaticValueUtils.h"
#include "mlir/Dialect/Vector/Transforms/LoweringPatterns.h"
#include "mlir/Dialect/Vector/Transforms/VectorRewritePatterns.h"
#include "mlir/IR/BuiltinTypeInterfaces.h"
#include "mlir/IR/PatternMatch.h"
#include "mlir/IR/TypeUtilities.h"
#include "mlir/Interfaces/TilingInterface.h"
#include "mlir/Support/LLVM.h"
#include "mlir/Support/TypeID.h"
#include "mlir/Transforms/GreedyPatternRewriteDriver.h"
#include "llvm/ADT/STLExtras.h"
#include "llvm/ADT/ScopeExit.h"
#include "llvm/ADT/TypeSwitch.h"
#include "llvm/Support/Debug.h"
#include <type_traits>

using namespace mlir;
using namespace mlir::linalg;
using namespace mlir::transform;

#define DEBUG_TYPE "linalg-transforms"
#define DBGS() (llvm::dbgs() << "[" DEBUG_TYPE "]: ")
#define DBGSNL() (llvm::dbgs() << "\n")
#define LDBG(X) LLVM_DEBUG(DBGS() << X << "\n")

/// Attempts to apply the pattern specified as template argument to the given
/// operation. The pattern is expected to have a `returningMatchAndRewrite`
/// function that returns the "main" result or failure. Returns failure if the
/// pattern failed to apply. Extra arguments are forwarded to the pattern
/// constructor.
template <typename PatternTy, typename... Args>
static FailureOr<LinalgOp> tryApply(Operation *operation, Args &&...args) {
  // Check if the given operation has the type expected by the pattern.
  using OpTy = typename llvm::function_traits<
      decltype(&PatternTy::returningMatchAndRewrite)>::template arg_t<0>;
  auto op = dyn_cast<OpTy>(operation);
  if (!op)
    return failure();

  // Apply the pattern directly to the op.
  PatternTy pattern(operation->getContext(), std::forward<Args>(args)...);
  // We want to discourage direct use of PatternRewriter in APIs but In this
  // very specific case, an IRRewriter is not enough.
  struct TrivialPatternRewriter : public PatternRewriter {
  public:
    explicit TrivialPatternRewriter(MLIRContext *context)
        : PatternRewriter(context) {}
  };
  TrivialPatternRewriter rewriter(operation->getContext());
  rewriter.setInsertionPoint(operation);
  auto result = pattern.returningMatchAndRewrite(op, rewriter);
  if (failed(result))
    return failure();
  return cast<LinalgOp>(result->getOperation());
}

/// Assuming that `ofr` is an index attr or a transform dialect handle mapped
/// to exactly one op with one index result, return that value.
static DiagnosedSilenceableFailure unpackSingleIndexResultPayloadOperations(
    transform::TransformState &state, TransformOpInterface transformOp,
    SmallVector<OpFoldResult> &result, ArrayRef<OpFoldResult> ofrs) {
  for (OpFoldResult ofr : ofrs) {
    if (ofr.is<Attribute>()) {
      if (!isa<IntegerAttr>(ofr.get<Attribute>()))
        return transformOp.emitDefiniteFailure() << "expected IntegerAttr";
      result.push_back(ofr);
      continue;
    }
    auto payloadOps = state.getPayloadOps(ofr.get<Value>());
    if (!llvm::hasSingleElement(payloadOps)) {
      DiagnosedSilenceableFailure diag =
          transformOp.emitSilenceableError()
          << "handle must be mapped to exactly one payload op";
      diag.attachNote(ofr.get<Value>().getLoc())
          << "mapped to " << llvm::range_size(payloadOps) << " payload ops";
      return diag;
    }

    Operation *op = *payloadOps.begin();
    if (op->getNumResults() != 1 || !op->getResult(0).getType().isIndex()) {
      DiagnosedSilenceableFailure diag =
          transformOp.emitSilenceableError()
          << "payload op must have exactly 1 index result";
      diag.attachNote(op->getLoc())
          << "has " << op->getNumResults() << " results";
      return diag;
    }
    result.push_back(op->getResult(0));
  }

  return DiagnosedSilenceableFailure::success();
}

// Given a list of OpFoldResults that are either index attrs or op
// handles, return a list of OpFoldResults where all op handles are
// replaced with the first (and only) OpResult of that payload op. (There
// must be exactly one mapped payload op and it must have exactly one
// index result.)
static DiagnosedSilenceableFailure unpackSingleIndexResultPayloadOperations(
    transform::TransformState &state, TransformOpInterface transformOp,
    SmallVector<OpFoldResult> &result, Value packedHandle) {
  for (Operation *op : state.getPayloadOps(packedHandle)) {
    if (op->getNumResults() != 1 || !op->getResult(0).getType().isIndex()) {
      DiagnosedSilenceableFailure diag =
          transformOp.emitSilenceableError()
          << "payload op must have exactly 1 index result";
      diag.attachNote(op->getLoc())
          << "has " << op->getNumResults() << " results";
      return diag;
    }
    result.push_back(op->getResult(0));
  }

  return DiagnosedSilenceableFailure::success();
}

//===----------------------------------------------------------------------===//
// Apply...PatternsOp
//===----------------------------------------------------------------------===//

void transform::ApplyEraseUnnecessaryInputsPatternsOp::populatePatterns(
    RewritePatternSet &patterns) {
  linalg::populateEraseUnnecessaryInputsPatterns(patterns);
}

void transform::ApplyFoldUnitExtentDimsViaReshapesPatternsOp::populatePatterns(
    RewritePatternSet &patterns) {
  linalg::populateFoldUnitExtentDimsViaReshapesPatterns(patterns);
}

void transform::ApplyFoldUnitExtentDimsViaSlicesPatternsOp::populatePatterns(
    RewritePatternSet &patterns) {
  linalg::populateFoldUnitExtentDimsViaSlicesPatterns(patterns);
}

void transform::ApplyTilingCanonicalizationPatternsOp::populatePatterns(
    RewritePatternSet &patterns) {
  linalg::populateLinalgTilingCanonicalizationPatterns(patterns);
}

//===----------------------------------------------------------------------===//
// BufferizeToAllocationOp
//===----------------------------------------------------------------------===//

<<<<<<< HEAD
DiagnosedSilenceableFailure transform::BufferizeToAllocationOp::apply(
    transform::TransformRewriter &rewriter,
    transform::TransformResults &results, transform::TransformState &state) {
  Attribute memorySpace =
      getMemorySpace().has_value() ? getMemorySpace().value() : Attribute();
  auto transformed = llvm::to_vector(
      llvm::map_range(state.getPayloadValues(getTarget()), [&](Value v) {
        return linalg::bufferizeToAllocation(rewriter, v, memorySpace);
      }));
  results.setValues(cast<OpResult>(getTransformed()), transformed);
=======
void transform::BufferizeToAllocationOp::build(OpBuilder &b,
                                               OperationState &result,
                                               Value target,
                                               Attribute memorySpace) {
  SmallVector<Type> resultTypes;
  resultTypes.push_back(b.getType<transform::AnyValueType>());
  resultTypes.push_back(b.getType<transform::AnyOpType>());
  return build(b, result,
               /*resultTypes=*/resultTypes,
               /*target=*/target,
               /*memorySpace=*/memorySpace);
}

void transform::BufferizeToAllocationOp::build(OpBuilder &b,
                                               OperationState &result,
                                               Value target,
                                               int64_t memorySpace) {
  SmallVector<Type> resultTypes;
  resultTypes.push_back(b.getType<transform::AnyValueType>());
  resultTypes.push_back(b.getType<transform::AnyOpType>());
  return build(b, result,
               /*resultTypes=*/resultTypes,
               /*target=*/target,
               /*memorySpace=*/b.getI64IntegerAttr(memorySpace));
}

namespace {
class NewOpsListener : public RewriterBase::ForwardingListener {
public:
  using RewriterBase::ForwardingListener::ForwardingListener;

  SmallVector<Operation *> getNewOps() const {
    return SmallVector<Operation *>(newOps.begin(), newOps.end());
  }

private:
  void notifyOperationInserted(Operation *op) override {
    ForwardingListener::notifyOperationInserted(op);
    auto inserted = newOps.insert(op);
    (void)inserted;
    assert(inserted.second && "expected newly created op");
  }

  void notifyOperationRemoved(Operation *op) override {
    ForwardingListener::notifyOperationRemoved(op);
    op->walk([&](Operation *op) { newOps.erase(op); });
  }

  DenseSet<Operation *> newOps;
};
} // namespace

DiagnosedSilenceableFailure transform::BufferizeToAllocationOp::apply(
    transform::TransformRewriter &rewriter,
    transform::TransformResults &results, transform::TransformState &state) {
  // Attach listener to keep track of newly created ops.
  OpBuilder::Listener *previousListener = rewriter.getListener();
  auto resetListener =
      llvm::make_scope_exit([&]() { rewriter.setListener(previousListener); });
  NewOpsListener newOpsListener(previousListener);
  rewriter.setListener(&newOpsListener);

  linalg::BufferizeToAllocationOptions options;
  if (getMemcpyOp() == "memref.tensor_store") {
    options.memcpyOp =
        linalg::BufferizeToAllocationOptions::MemcpyOp::MemrefTensorStore;
  } else if (getMemcpyOp() == "memref.copy") {
    options.memcpyOp =
        linalg::BufferizeToAllocationOptions::MemcpyOp::MemrefCopy;
  } else if (getMemcpyOp() == "linalg.copy") {
    options.memcpyOp =
        linalg::BufferizeToAllocationOptions::MemcpyOp::LinalgCopy;
  } else {
    llvm_unreachable("invalid memcpy op");
  }

  // Bufferize ops.
  Attribute memorySpace =
      getMemorySpace().has_value() ? getMemorySpace().value() : Attribute();
  SmallVector<Value> allocatedBuffers;
  for (Operation *op : state.getPayloadOps(getTarget())) {
    Value buffer =
        linalg::bufferizeToAllocation(rewriter, options, op, memorySpace);
    if (!buffer) {
      DiagnosedSilenceableFailure diag = emitSilenceableError()
                                         << "failed to bufferize operation";
      diag.attachNote(op->getLoc()) << "target payload op";
      return diag;
    }
    allocatedBuffers.push_back(buffer);
  }

  // Set results.
  results.setValues(cast<OpResult>(getAllocatedBuffer()), allocatedBuffers);
  results.set(cast<OpResult>(getNewOps()), newOpsListener.getNewOps());
>>>>>>> bac3a63c
  return DiagnosedSilenceableFailure::success();
}

void transform::BufferizeToAllocationOp::getEffects(
    SmallVectorImpl<MemoryEffects::EffectInstance> &effects) {
  consumesHandle(getTarget(), effects);
  producesHandle(getAllocatedBuffer(), effects);
  producesHandle(getNewOps(), effects);
  modifiesPayload(effects);
}

LogicalResult transform::BufferizeToAllocationOp::verify() {
  if (getMemcpyOp() != "memref.tensor_store" &&
      getMemcpyOp() != "memref.copy" && getMemcpyOp() != "linalg.copy")
    return emitOpError() << "unsupported memcpy op";
  return success();
}

//===----------------------------------------------------------------------===//
// DecomposeOp
//===----------------------------------------------------------------------===//

DiagnosedSilenceableFailure
transform::DecomposeOp::applyToOne(transform::TransformRewriter &rewriter,
                                   LinalgOp target,
                                   transform::ApplyToEachResultList &results,
                                   transform::TransformState &state) {
#define DOWNSCALE(trans)                                                       \
  {                                                                            \
    FailureOr<LinalgOp> res = tryApply<trans>(target);                         \
    if (succeeded(res)) {                                                      \
      results.push_back(*res);                                                 \
      return DiagnosedSilenceableFailure::success();                           \
    }                                                                          \
  }

#define DOWNSCALE_CALL(a, b) DownscaleSizeOneWindowed2DConvolution<a, b>
#define DOWNSCALE_NORMAL(a, b) DOWNSCALE(DOWNSCALE_CALL(a, b))

  DOWNSCALE_NORMAL(Conv2DNhwcHwcfOp, Conv1DNwcWcfOp)
  DOWNSCALE_NORMAL(Conv2DNchwFchwOp, Conv1DNcwFcwOp)
  DOWNSCALE_NORMAL(PoolingNhwcSumOp, PoolingNwcSumOp)
  DOWNSCALE_NORMAL(PoolingNchwSumOp, PoolingNcwSumOp)
  DOWNSCALE_NORMAL(PoolingNhwcMaxOp, PoolingNwcMaxOp)
  DOWNSCALE_NORMAL(PoolingNhwcMaxUnsignedOp, PoolingNwcMaxUnsignedOp)
  DOWNSCALE_NORMAL(PoolingNhwcMinOp, PoolingNwcMinOp)
  DOWNSCALE_NORMAL(PoolingNhwcMinUnsignedOp, PoolingNwcMinUnsignedOp)
  DOWNSCALE_NORMAL(PoolingNchwMaxOp, PoolingNcwMaxOp)
  DOWNSCALE(DownscaleDepthwiseConv2DNhwcHwcOp)
  DOWNSCALE(DownscaleConv2DOp)
#undef DOWNSCALE_NORMAL
#undef DOWNSCALE_CALL
#undef DOWNSCALE
  return emitDefaultSilenceableFailure(target);
}

//===----------------------------------------------------------------------===//
// EliminateLinalgOpAnchoredEmptyTensorsOp
//===----------------------------------------------------------------------===//

void transform::EliminateLinalgOpAnchoredEmptyTensorsOp::getEffects(
    SmallVectorImpl<MemoryEffects::EffectInstance> &effects) {
  onlyReadsHandle(getTarget(), effects);
  modifiesPayload(effects);
}

DiagnosedSilenceableFailure
transform::EliminateLinalgOpAnchoredEmptyTensorsOp::apply(
    transform::TransformRewriter &rewriter, TransformResults &transformResults,
    TransformState &state) {
  bufferization::OneShotBufferizationOptions options;
  options.allowReturnAllocs = true;

  for (Operation *target : state.getPayloadOps(getTarget())) {
    bufferization::OneShotAnalysisState state(target, options);
    if (failed(analyzeOp(target, state)))
      return mlir::emitSilenceableFailure(target->getLoc())
             << "failed to analyze op";
    if (failed(linalg::linalgOpAnchoredEmptyTensorEliminationStep(
            rewriter, target, state)))
      return mlir::emitSilenceableFailure(target->getLoc())
             << "failed to eliminate LinalgOp anchored tensor.empty ops";
  }
  return DiagnosedSilenceableFailure::success();
}

//===----------------------------------------------------------------------===//
// FuseOp
//===----------------------------------------------------------------------===//

/// Apply a tiling transformation to all payload ops and store both the
/// tiled operation as well as the created tile loops.
template <typename Range>
static LogicalResult applyTilingToAll(
    RewriterBase &rewriter, Operation *transformOp, Range &&payloadOps,
    unsigned numLoops, transform::TransformResults &transformResults,
    function_ref<FailureOr<scf::SCFTileAndFuseResult>(TilingInterface)>
        applyFn) {
  SmallVector<Operation *> tiledLinalgOps;
  SmallVector<SmallVector<Operation *>> loopOps(numLoops);

  for (Operation *target : payloadOps) {
    auto tilingInterfaceOp = dyn_cast<TilingInterface>(target);
    if (!tilingInterfaceOp)
      return transformOp->emitError("only TilingInterface ops are supported");

    rewriter.setInsertionPoint(target);
    FailureOr<scf::SCFTileAndFuseResult> tiledResults =
        applyFn(tilingInterfaceOp);
    if (failed(tiledResults))
      return failure();

    // Perform the replacement of tiled and fused values.
    SmallVector<Operation *> opsToReplace{target};
    llvm::append_range(opsToReplace, tiledResults->fusedProducers);
    for (Operation *toReplace : opsToReplace) {
      SmallVector<Value> replacements;
      replacements.reserve(toReplace->getNumResults());
      for (OpResult res : toReplace->getResults()) {
        auto it = tiledResults->replacements.find(res);
        if (it == tiledResults->replacements.end())
          replacements.push_back(res);
        else
          replacements.push_back(it->getSecond());
      }
      rewriter.replaceOp(toReplace, replacements);
    }

    // Report back the relevant handles to the transform op.
    tiledLinalgOps.push_back(tiledResults->tiledAndFusedOps.front());
    assert(tiledResults->loops.size() == numLoops &&
           "Mismatched number of loops, tile and fuse transform should have "
           "failed");
    for (unsigned int i = 0; i < numLoops; ++i)
      loopOps[i].push_back(tiledResults->loops[i]);
  }

  transformResults.set(transformOp->getOpResult(0), tiledLinalgOps);
  for (unsigned int i = 0; i < numLoops; ++i)
    transformResults.set(transformOp->getOpResult(i + 1), loopOps[i]);

  return success();
}

DiagnosedSilenceableFailure
transform::FuseOp::apply(transform::TransformRewriter &rewriter,
                         mlir::transform::TransformResults &transformResults,
                         mlir::transform::TransformState &state) {
  SmallVector<int64_t> tileSizes =
      extractFromIntegerArrayAttr<int64_t>(getTileSizes());
  SmallVector<int64_t> tileInterchange =
      extractFromIntegerArrayAttr<int64_t>(getTileInterchange());

  scf::SCFTilingOptions tilingOptions;
  tilingOptions.interchangeVector = tileInterchange;
  tilingOptions = tilingOptions.setTileSizes(tileSizes);
  scf::SCFTileAndFuseOptions tileAndFuseOptions;
  tileAndFuseOptions.tilingOptions = tilingOptions;
  LogicalResult result = applyTilingToAll(
      rewriter, getOperation(), state.getPayloadOps(getTarget()),
      tileSizes.size() - llvm::count(tileSizes, 0), transformResults,
      [&](TilingInterface tilingInterfaceOp)
          -> FailureOr<scf::SCFTileAndFuseResult> {
        return tileConsumerAndFuseProducerGreedilyUsingSCFForOp(
            rewriter, tilingInterfaceOp, tileAndFuseOptions);
      });
  return failed(result) ? DiagnosedSilenceableFailure::definiteFailure()
                        : DiagnosedSilenceableFailure::success();
}

ParseResult transform::FuseOp::parse(OpAsmParser &parser,
                                     OperationState &result) {
  OpAsmParser::UnresolvedOperand targetOperand;
  if (parser.parseOperand(targetOperand) ||
      parser.parseOptionalAttrDict(result.attributes))
    return failure();

  FunctionType trailingType;
  SMLoc typeLoc;
  if (parser.getCurrentLocation(&typeLoc) ||
      parser.parseColonType(trailingType)) {
    return failure();
  }
  if (trailingType.getNumInputs() != 1)
    return parser.emitError(typeLoc) << "expected one input type";

  result.addTypes(trailingType.getResults());
  if (parser.resolveOperand(targetOperand, trailingType.getInput(0),
                            result.operands))
    return failure();
  return success();
}

void transform::FuseOp::print(OpAsmPrinter &p) {
  p << ' ';
  p << getTarget();
  p.printOptionalAttrDict((*this)->getAttrs());
  p << " : ";
  p.printFunctionalType(TypeRange(getOperand().getType()),
                        getResults().getTypes());
}

LogicalResult transform::FuseOp::verify() {
  SmallVector<int64_t> permutation =
      extractFromIntegerArrayAttr<int64_t>(getTileInterchange());
  auto sequence = llvm::to_vector(llvm::seq<int64_t>(0, permutation.size()));
  if (!std::is_permutation(sequence.begin(), sequence.end(),
                           permutation.begin(), permutation.end())) {
    return emitOpError() << "expects interchange to be a permutation, found "
                         << getTileInterchange();
  }

  SmallVector<int64_t> sizes =
      extractFromIntegerArrayAttr<int64_t>(getTileSizes());
  size_t numExpectedLoops = sizes.size() - llvm::count(sizes, 0);
  if (numExpectedLoops != getNumResults() - 1)
    return emitOpError() << "expects " << numExpectedLoops << " loop results";

  return success();
}

//===----------------------------------------------------------------------===//
// FuseIntoContainingOp
//===----------------------------------------------------------------------===//

void transform::FuseIntoContainingOp::build(OpBuilder &builder,
                                            OperationState &result,
                                            Value producerOp,
                                            Value containingOp) {
  result.addOperands({producerOp, containingOp});
  auto resultType = transform::AnyOpType::get(builder.getContext());
  result.addTypes({resultType, resultType});
}

/// Add new operands to the forall op for users of the producerOp
/// that are dominated by the containing scf.forall op.
static Operation *replaceForAllWithNewSignature(
    RewriterBase &rewriter, Diagnostic &diag, Operation *producerOp,
    Operation *containingOp, TilingResult &tileAndFuseResult,
    int64_t resultNumber, SmallVector<OpFoldResult> &offsets,
    SmallVector<OpFoldResult> &sizes) {

  // Count number of users not including the containing op
  SetVector<Operation *> dominatedUsers;
  DominanceInfo domInfo(containingOp);
  for (Operation *user : producerOp->getResult(resultNumber).getUsers()) {
    if (!containingOp->isAncestor(user) &&
        (domInfo.dominates(containingOp, user))) {
      dominatedUsers.insert(user);
    }
  }
  if (dominatedUsers.empty())
    return nullptr;

  // Create new scf.forall op
  auto forallOp = cast<scf::ForallOp>(containingOp);
  OpBuilder::InsertionGuard g(rewriter);
  rewriter.setInsertionPoint(forallOp);

  // Get new output
  Location loc = forallOp.getLoc();
  auto genericOp = dyn_cast<linalg::GenericOp>(producerOp);
  if (!genericOp)
    return nullptr;
  SmallVector<Value> outputs = genericOp.getOutputs();
  SmallVector<Value> newOuts(forallOp.getOutputs());
  newOuts.push_back(outputs[resultNumber]);

  // Create new scf.forall op
  auto newforallOp = rewriter.create<scf::ForallOp>(
      loc, forallOp.getMixedLowerBound(), forallOp.getMixedUpperBound(),
      forallOp.getMixedStep(), newOuts, forallOp.getMapping());
  rewriter.eraseBlock(newforallOp.getBody());
  newforallOp.getRegion().takeBody(forallOp.getRegion());

  // Add additional block argument for new value being returned
  // and replaces all uses of the new output with corresponding bbArg
  // inside the scf.forall to enable fusion into this new scf.forall.
  newforallOp.getBody()->addArgument(newOuts.back().getType(),
                                     newOuts.back().getLoc());
  auto bbArgs = newforallOp.getBody()->getArguments();
  rewriter.replaceUsesWithIf(newOuts.back(), bbArgs.back(),
                             [&](OpOperand &use) {
                               Operation *op = use.getOwner();
                               return newforallOp->isProperAncestor(op);
                             });

  // Fix terminator
  scf::InParallelOp terminatorOp = newforallOp.getTerminator();
  SmallVector<Operation *> yieldingOps = llvm::to_vector<4>(llvm::map_range(
      terminatorOp.getYieldingOps(), [](Operation &op) { return &op; }));
  Operation *firstYieldOp = yieldingOps.front();
  rewriter.setInsertionPoint(firstYieldOp);
  Value src = tileAndFuseResult.tiledValues[0];
  Value dst = newforallOp.getOutputBlockArguments().back();
  SmallVector<OpFoldResult> strides(offsets.size(), rewriter.getIndexAttr(1));
  rewriter.create<tensor::ParallelInsertSliceOp>(firstYieldOp->getLoc(), src,
                                                 dst, offsets, sizes, strides);

  for (auto result : llvm::enumerate(forallOp.getResults())) {
    rewriter.replaceAllUsesWith(result.value(),
                                newforallOp->getResult(result.index()));
  }
  rewriter.replaceUsesWithIf(producerOp->getResult(resultNumber),
                             newforallOp->getResults().back(),
                             [&](OpOperand &use) {
                               Operation *user = use.getOwner();
                               return dominatedUsers.contains(user);
                             });
  return newforallOp;
}

/// Find the first "extract" user of `producerOp` and tile it right before its
/// use. The tiled op is fused under the `containingOp`.
/// Return this fused op on success or nullptr if anything fails.
/// If tiled op has uses that are dominated by `containingOp`, return
/// a new `containingOp` with results of the fused op appended to
/// results of the `containingOp` or nullptr if there are no dominated uses.
static std::tuple<SmallVector<Operation *>, Operation *>
tileAndFuseFirstExtractUse(RewriterBase &rewriter, Diagnostic &diag,
                           Operation *producerOp, Operation *containingOp) {
  LLVM_DEBUG(DBGS() << "Try to fuse a direct extract use\n");
  auto tileableProducer = dyn_cast<TilingInterface>(producerOp);
  if (!tileableProducer) {
    diag.attachNote(producerOp->getLoc())
        << "producer is not a TileableInterface: " << *producerOp;
    return {};
  }

  // Search the producer slices accessed within the containing operation.
  // TODO: Generalize to more extract/insert/parallel_insert triples, maybe
  // evolve into an interface.
  auto it = llvm::find_if(tileableProducer->getUsers(), [&](Operation *user) {
    auto sliceOp = dyn_cast<tensor::ExtractSliceOp>(user);
    return sliceOp && containingOp->isProperAncestor(sliceOp);
  });

  // Find a fusion opportunity.
  if (it == tileableProducer->getUsers().end()) {
    diag.attachNote(tileableProducer->getLoc())
        << "could not find fusion opportunity for: " << *tileableProducer;
    return {};
  }
  auto sliceOpToTile = cast<tensor::ExtractSliceOp>(*it);

  // Try to fuse the producer in-place.
  OpBuilder::InsertionGuard guard(rewriter);
  rewriter.setInsertionPoint(sliceOpToTile);

  // Tile the producer.
  int64_t resultNumber =
      cast<OpResult>(sliceOpToTile.getSource()).getResultNumber();
  LLVM_DEBUG(DBGS() << "resultNumber: " << resultNumber << "\n");

  SmallVector<OpFoldResult> offsets = sliceOpToTile.getMixedOffsets();
  SmallVector<OpFoldResult> sizes = sliceOpToTile.getMixedSizes();

  FailureOr<TilingResult> tileAndFuseResult =
      tileableProducer.generateResultTileValue(rewriter, resultNumber, offsets,
                                               sizes);

  if (failed(tileAndFuseResult)) {
    diag.attachNote(tileableProducer->getLoc())
        << "failed to tile producer op: " << *tileableProducer;
    return {};
  }

#ifndef NDEBUG
  for (auto tiledOp : tileAndFuseResult->tiledOps) {
    LLVM_DEBUG(DBGS() << "tiledProducer: " << *tiledOp << "\n");
  }
#endif

  // Replace the extract op.
  auto maybeRankReduced = tensor::ExtractSliceOp::rankReduceIfNeeded(
      rewriter, sliceOpToTile->getLoc(), tileAndFuseResult->tiledValues[0],
      cast<RankedTensorType>(sliceOpToTile->getResult(0).getType()).getShape());
  if (failed(maybeRankReduced)) {
    diag.attachNote(producerOp->getLoc())
        << "shape types don't match (missing canonicalization?):\nTiledOp: "
        << tileAndFuseResult->tiledValues[0]
        << "\nSliceOp: " << sliceOpToTile.getOperation() << '\n';
    return {};
  }
  rewriter.replaceOp(sliceOpToTile, *maybeRankReduced);

  // Add new outputs to containing op, if required
  Operation *newContainingOp = replaceForAllWithNewSignature(
      rewriter, diag, producerOp, containingOp, *tileAndFuseResult,
      resultNumber, offsets, sizes);

  return std::make_tuple(tileAndFuseResult->tiledOps, newContainingOp);
}

/// First, find the first "scf::ForallOp" user of `producerOp` and ensure
/// it is exactly the `containingOp`, otherwise bail.
/// Then, find the first "extract" user of the tied block argument and tile it
/// right before its "extract" use. The tiled op is fused under the
/// `containingOp`.
/// Return this fused op on success or nullptr if anything fails.
static SmallVector<Operation *>
tileAndFuseFirstExtractUseThroughContainingOpBlockArgument(
    RewriterBase &rewriter, Diagnostic &diag, Operation *producerOp,
    Operation *containingOp) {
  LLVM_DEBUG(DBGS() << "Try to fuse an extract use through block argument\n");

  auto tileableProducer = dyn_cast<TilingInterface>(producerOp);
  if (!tileableProducer) {
    diag.attachNote(producerOp->getLoc())
        << "producer is not a TileableInterface: " << *producerOp;
    return {};
  }

  // Search the first use by a "scf::ForallOp" user.
  scf::ForallOp forallOp;
  auto itProducerUses =
      llvm::find_if(tileableProducer->getUses(), [&](OpOperand &use) {
        forallOp = dyn_cast<scf::ForallOp>(use.getOwner());
        return forallOp;
      });
  // If it's not from the containing op, return.
  if (!forallOp || forallOp != containingOp) {
    diag.attachNote(tileableProducer->getLoc())
        << "could not find a use by the containing op: " << *tileableProducer;
    return {};
  }

  // Search the producer slices accessed within the containing
  // operation.
  // TODO: Generalize to more extract/insert/parallel_insert triples.
  //   Maybe evolve into an interface.
  OpOperand *pUse = &(*itProducerUses);
  BlockArgument bbArg = forallOp.getTiedBlockArgument(pUse);

  // Search the producer slices accessed within the containing operation.
  // TODO: Generalize to more extract/insert/parallel_insert triples, maybe
  // evolve into an interface.
  auto itBBArgUsers = llvm::find_if(bbArg.getUsers(), [&](Operation *user) {
    auto sliceOp = dyn_cast<tensor::ExtractSliceOp>(user);
    return sliceOp && containingOp->isProperAncestor(sliceOp);
  });

  // Find a fusion opportunity.
  if (itBBArgUsers == bbArg.getUsers().end()) {
    diag.attachNote(containingOp->getLoc())
        << "could not find fusion opportunity for bbArg: " << bbArg;
    return {};
  }
  auto sliceOpToTile = cast<tensor::ExtractSliceOp>(*itBBArgUsers);

  // Try to fuse the producer in-place.
  OpBuilder::InsertionGuard guard(rewriter);
  rewriter.setInsertionPoint(sliceOpToTile);

  // Replace the use in the tileableProducer before tiling: clone, replace and
  // then tile.
  int64_t resultNumber = cast<OpResult>(pUse->get()).getResultNumber();
  LLVM_DEBUG(DBGS() << "resultNumber: " << resultNumber << "\n");

  // Gather destination tensors.
  SmallVector<Value> destinationTensors;
  if (failed(tensor::getOrCreateDestinations(
          rewriter, tileableProducer->getLoc(), tileableProducer,
          destinationTensors))) {
    diag.attachNote(tileableProducer->getLoc())
        << "failed to get destination tensors for: " << *tileableProducer;
    return {};
  }

  IRMapping bvm;
  bvm.map(destinationTensors[resultNumber], bbArg);
  auto tileableProducerClone =
      cast<TilingInterface>(rewriter.clone(*tileableProducer, bvm));
  auto scopeGuard =
      llvm::make_scope_exit([&]() { rewriter.eraseOp(tileableProducerClone); });

  // Tile the producer.
  FailureOr<TilingResult> tileAndFuseResult =
      tileableProducerClone.generateResultTileValue(
          rewriter, resultNumber, sliceOpToTile.getMixedOffsets(),
          sliceOpToTile.getMixedSizes());
  if (failed(tileAndFuseResult)) {
    diag.attachNote(tileableProducer->getLoc())
        << "failed to tile producer op: " << *tileableProducer;
    return {};
  }

  // Replace the extract op.
  auto maybeRankReduced = tensor::ExtractSliceOp::rankReduceIfNeeded(
      rewriter, sliceOpToTile->getLoc(), tileAndFuseResult->tiledValues[0],
      cast<RankedTensorType>(sliceOpToTile->getResult(0).getType()).getShape());
  assert(succeeded(maybeRankReduced) && "unexpected shape");
  rewriter.replaceOp(sliceOpToTile, *maybeRankReduced);

  // Replace the use in containingOp.
  rewriter.updateRootInPlace(containingOp, [&]() {
    containingOp->setOperand(pUse->getOperandNumber(),
                             destinationTensors.front());
  });

  return tileAndFuseResult->tiledOps;
}

static Operation *cloneAndFuseFirstUse(RewriterBase &rewriter, Diagnostic &diag,
                                       Operation *producerOp,
                                       Operation *containingOp) {
  LLVM_DEBUG(DBGS() << "Try to fuse an use by cloning\n");

  // Gather all uses inside the containing op.
  SmallVector<OpOperand *> uses;
  for (OpResult result : producerOp->getOpResults()) {
    for (OpOperand &use : result.getUses()) {
      if (containingOp->isProperAncestor(use.getOwner())) {
        uses.push_back(&use);
        continue;
      }
      // Cannot clone and fuse if the use is by the containing op itself: fail
      // immediately.
      if (containingOp == use.getOwner()) {
        diag.attachNote(producerOp->getLoc())
            << "producer op use by containing op cannot be fused by cloning";
        return nullptr;
      }
    }
  }

  // Check for a non-empty list of fusion opportunities.
  if (uses.empty()) {
    diag.attachNote(producerOp->getLoc()) << "no fusion opportunity by cloning";
    return nullptr;
  }

  // Clone and fuse inside the containing op.
  Operation *fusedOp = nullptr;
  OpOperand *use = uses.front();
  // Parallel insert slice is not a valid clone destination.
  // TODO: Generalize to other type of ops.
  assert(!isa<tensor::ParallelInsertSliceOp>(use->getOwner()) &&
         "Parallel insert slice is not a valid clone destination");
  unsigned resultNumber = cast<OpResult>(use->get()).getResultNumber();
  LLVM_DEBUG(DBGS() << "resultNumber: " << resultNumber << "\n");

  OpBuilder::InsertionGuard guard(rewriter);
  rewriter.setInsertionPoint(use->getOwner());
  fusedOp = rewriter.clone(*producerOp);
  rewriter.updateRootInPlace(
      use->getOwner(), [&] { use->set(fusedOp->getOpResult(resultNumber)); });

  return fusedOp;
}

bool transform::FuseIntoContainingOp::allowsRepeatedHandleOperands() {
  // Allow repeated handles since we are fusing everything anyway.
  return true;
}

DiagnosedSilenceableFailure
transform::FuseIntoContainingOp::apply(transform::TransformRewriter &rewriter,
                                       transform::TransformResults &results,
                                       transform::TransformState &state) {
  SmallVector<Operation *> fusedOps;
  auto producerOps = state.getPayloadOps(getProducerOp());
  auto containingOps = state.getPayloadOps(getContainingOp());
  if (!llvm::hasSingleElement(containingOps)) {
    return emitDefiniteFailure()
           << "requires exactly one containing_op handle (got "
           << llvm::range_size(containingOps) << ")";
  }
  Operation *containingOp = *containingOps.begin();

  // If nothing to fuse, propagate success.
  if (std::empty(producerOps)) {
    results.set(cast<OpResult>(getFusedOp()), SmallVector<mlir::Operation *>{});
    results.set(cast<OpResult>(getNewContainingOp()), {containingOp});
    return DiagnosedSilenceableFailure::success();
  }

  // Helper function to find the next producer that should be fused. Take any
  // producer that has a use inside the containing op.
  SetVector<Operation *> remainingProducers(producerOps.begin(),
                                            producerOps.end());
  auto getNextProducer = [&]() -> FailureOr<Operation *> {
    for (const auto &it : enumerate(remainingProducers)) {
      Operation *producerOp = it.value();
      // The containing op may be a user of producerOp: use isAncestor.
      int64_t numUsesInContainingOp =
          llvm::count_if(producerOp->getUsers(), [&](Operation *op) {
            return containingOp->isAncestor(op);
          });
      // TODO: When resolving the TODO below (no duplicate ops), take an op
      // that has no use among the remaining producers. This is a topological
      // sorting.
      if (numUsesInContainingOp > 0) {
        if (numUsesInContainingOp == 1)
          remainingProducers.erase(remainingProducers.begin() + it.index());
        return producerOp;
      }
    }
    return failure();
  };

  while (!remainingProducers.empty()) {
    auto nextProducer = getNextProducer();
    if (failed(nextProducer)) {
      return mlir::emitSilenceableFailure(containingOp->getLoc())
             << "could not find next producer to fuse into container";
    }

    Operation *producerOp = *nextProducer;

    // Default diagnostic, to be complemented with more failure information.
    Diagnostic diag(producerOp->getLoc(), DiagnosticSeverity::Remark);
    diag << "could not fuse " << *producerOp << " into " << *containingOp;

    // TODO: If there are multiple uses of the producer in the containing op,
    // we currently tile/clone the op multiple times (once per use). In some
    // cases, we can tile/clone once and reuse the value for each use.
    // Futhermore, producers should then be traversed according to a
    // topological sorting.
    auto [tiledOps, newContainingOp] =
        tileAndFuseFirstExtractUse(rewriter, diag, producerOp, containingOp);
    if (!tiledOps.empty()) {
      LLVM_DEBUG(DBGS() << "\nFused a direct extract use\n" << *containingOp);
      fusedOps.append(tiledOps);
      if (newContainingOp) {
        // Update handles associated with the containing op so we don't need to
        // invalidate them. This is a hack to support better composability
        // between tiling and fusion while a proper mechanism is being
        // investigated.
        //
        // DO NOT replicate this elsewhere unless you understand what you are
        // doing.
        LogicalResult replacementStatus =
            rewriter.notifyPayloadOperationReplaced(containingOp,
                                                    newContainingOp);
        (void)replacementStatus;
        assert(succeeded(replacementStatus) &&
               "unable to update transform state mapping");
        rewriter.eraseOp(containingOp);
        containingOp = newContainingOp;
      }
      continue;
    }

    SmallVector<Operation *> tiledContainingOpOperand =
        tileAndFuseFirstExtractUseThroughContainingOpBlockArgument(
            rewriter, diag, producerOp, containingOp);
    if (!tiledContainingOpOperand.empty()) {
      LLVM_DEBUG(DBGS() << "\nFused an extract use through block argument\n"
                        << *containingOp);
      fusedOps.append(tiledContainingOpOperand);
      continue;
    }

    Operation *cloned =
        cloneAndFuseFirstUse(rewriter, diag, producerOp, containingOp);
    if (cloned) {
      LLVM_DEBUG(DBGS() << "\nFused an use by cloning\n" << *containingOp);
      fusedOps.push_back(cloned);
      continue;
    }
    return DiagnosedSilenceableFailure::silenceableFailure(std::move(diag));
  }

  results.set(cast<OpResult>(getFusedOp()), fusedOps);
  results.set(cast<OpResult>(getNewContainingOp()), {containingOp});
  return DiagnosedSilenceableFailure::success();
}

void transform::FuseIntoContainingOp::getEffects(
    SmallVectorImpl<MemoryEffects::EffectInstance> &effects) {
  consumesHandle(getProducerOp(), effects);
  onlyReadsHandle(getContainingOp(), effects);
  producesHandle(getResults(), effects);
  modifiesPayload(effects);
}

//===----------------------------------------------------------------------===//
// GeneralizeOp
//===----------------------------------------------------------------------===//

DiagnosedSilenceableFailure
transform::GeneralizeOp::applyToOne(transform::TransformRewriter &rewriter,
                                    LinalgOp target,
                                    transform::ApplyToEachResultList &results,
                                    transform::TransformState &state) {
  // Exit early if no transformation is needed.
  if (isa<GenericOp>(target)) {
    results.push_back(target);
    return DiagnosedSilenceableFailure::success();
  }
  rewriter.setInsertionPoint(target);
  FailureOr<LinalgOp> generic = generalizeNamedOp(rewriter, target);
  if (succeeded(generic)) {
    results.push_back(generic->getOperation());
    return DiagnosedSilenceableFailure::success();
  }
  return emitDefaultSilenceableFailure(target);
}

//===----------------------------------------------------------------------===//
// InterchangeOp
//===----------------------------------------------------------------------===//

DiagnosedSilenceableFailure
transform::InterchangeOp::applyToOne(transform::TransformRewriter &rewriter,
                                     GenericOp target,
                                     transform::ApplyToEachResultList &results,
                                     transform::TransformState &state) {
  ArrayRef<int64_t> interchangeVector = getIteratorInterchange();
  // Exit early if no transformation is needed.
  if (interchangeVector.empty()) {
    results.push_back(target);
    return DiagnosedSilenceableFailure::success();
  }
  FailureOr<GenericOp> res =
      interchangeGenericOp(rewriter, target,
                           SmallVector<unsigned>(interchangeVector.begin(),
                                                 interchangeVector.end()));
  if (failed(res))
    return DiagnosedSilenceableFailure::definiteFailure();
  results.push_back(res->getOperation());
  return DiagnosedSilenceableFailure::success();
}

LogicalResult transform::InterchangeOp::verify() {
  ArrayRef<int64_t> permutation = getIteratorInterchange();
  auto sequence = llvm::to_vector(llvm::seq<int64_t>(0, permutation.size()));
  if (!std::is_permutation(sequence.begin(), sequence.end(),
                           permutation.begin(), permutation.end())) {
    return emitOpError()
           << "expects iterator_interchange to be a permutation, found "
           << getIteratorInterchange();
  }
  return success();
}

//===----------------------------------------------------------------------===//
// LowerPackOp
//===----------------------------------------------------------------------===//

DiagnosedSilenceableFailure transform::LowerPackOp::applyToOne(
    transform::TransformRewriter &rewriter, tensor::PackOp target,
    transform::ApplyToEachResultList &transformResults,
    transform::TransformState &state) {
  rewriter.setInsertionPoint(target);
  FailureOr<LowerPackResult> res = lowerPack(rewriter, target);
  if (failed(res)) {
    return mlir::emitSilenceableFailure(target->getLoc())
           << "cannot lower to pad + expand + transpose";
  }
  transformResults.push_back(res->padOp);
  transformResults.push_back(res->expandShapeOp);
  transformResults.push_back(res->transposeOp);
  return DiagnosedSilenceableFailure::success();
}

//===----------------------------------------------------------------------===//
// LowerUnPackOp
//===----------------------------------------------------------------------===//

DiagnosedSilenceableFailure transform::LowerUnPackOp::applyToOne(
    transform::TransformRewriter &rewriter, tensor::UnPackOp target,
    transform::ApplyToEachResultList &transformResults,
    transform::TransformState &state) {
  rewriter.setInsertionPoint(target);
  FailureOr<LowerUnPackOpResult> res = lowerUnPack(rewriter, target);
  if (failed(res)) {
    return mlir::emitSilenceableFailure(target->getLoc())
           << "cannot rewrite to pad + expand + transpose";
  }
  transformResults.push_back(res->emptyOp);
  transformResults.push_back(res->transposeOp);
  transformResults.push_back(res->collapseShapeOp);
  transformResults.push_back(res->extractSliceOp);
  return DiagnosedSilenceableFailure::success();
}

//===---------------------------------------------------------------------===//
// MatchOp
//===---------------------------------------------------------------------===//

void transform::MatchOp::build(OpBuilder &builder, OperationState &result,
                               Value target, ArrayRef<StringRef> opNames) {
  result.addOperands(target);
  result.addAttribute(MatchOp::getOpsAttrName(result.name),
                      builder.getStrArrayAttr(opNames));
  result.addTypes(transform::AnyOpType::get(builder.getContext()));
}

void transform::MatchOp::build(OpBuilder &builder, OperationState &result,
                               TypeRange resultTypes, Value target,
                               ArrayRef<StringRef> opNames) {
  result.addOperands(target);
  result.addAttribute(MatchOp::getOpsAttrName(result.name),
                      builder.getStrArrayAttr(opNames));
  result.addTypes(resultTypes);
}

DiagnosedSilenceableFailure
transform::MatchOp::apply(transform::TransformRewriter &rewriter,
                          transform::TransformResults &results,
                          transform::TransformState &state) {
  llvm::StringSet<> strs;
  if (getOps().has_value())
    strs.insert(getOps()->getAsValueRange<StringAttr>().begin(),
                getOps()->getAsValueRange<StringAttr>().end());

  auto payloadOps = state.getPayloadOps(getTarget());
  if (!llvm::hasSingleElement(payloadOps)) {
    return emitDefiniteFailure("requires exactly one target handle");
  }

  SmallVector<Operation *> res;
  auto matchFun = [&](Operation *op) {
    if (getOps().has_value() && !strs.contains(op->getName().getStringRef()))
      return;

    // Interfaces cannot be matched by name, just by ID.
    // So we specifically encode the interfaces we care about for this op.
    if (getInterface().has_value()) {
      auto iface = getInterface().value();
      if (iface == transform::MatchInterfaceEnum::LinalgOp &&
          !isa<LinalgOp>(op))
        return;
      if (iface == transform::MatchInterfaceEnum::TilingInterface &&
          isa<TilingInterface>(op))
        return;
    }

    // Check if all specified attributes match.
    if (getOpAttrs().has_value()) {
      DictionaryAttr opAttrs = getOpAttrs().value();
      for (NamedAttribute attr : opAttrs) {
        if (attr.getName() == getInterfaceAttrName() ||
            attr.getName() == getOpsAttrName())
          continue;
        if (!op->hasAttr(attr.getName()))
          return;
        if (op->getAttr(attr.getName()) != attr.getValue())
          return;
      }
    }

    if (getFilterResultType().has_value()) {
      Type t = getFilterResultType().value();
      if (op->getNumResults() != 1 || op->getResultTypes().front() != t)
        return;
    }

    // All constraints are satisfied.
    res.push_back(op);
    return;
  };

  (*payloadOps.begin())->walk(matchFun);
  results.set(cast<OpResult>(getResult()), res);
  return DiagnosedSilenceableFailure::success();
}

//===---------------------------------------------------------------------===//
// MultiTileSizesOp
//===---------------------------------------------------------------------===//

static void printMultitileSizesTypes(OpAsmPrinter &printer, Operation *op,
                                     Type targetType, Type lowSizeType, Type,
                                     Type) {
  printer.printFunctionalType(TypeRange{targetType}, TypeRange{lowSizeType});
}

static ParseResult parseMultitileSizesTypes(OpAsmParser &parser,
                                            Type &targetType, Type &lowSizeType,
                                            Type &highSizeType,
                                            Type &splitPointType) {
  FunctionType funcType;
  llvm::SMLoc typeLoc = parser.getCurrentLocation();
  if (failed(parser.parseType<FunctionType>(funcType)))
    return failure();

  if (funcType.getNumInputs() != 1 || funcType.getNumResults() != 1) {
    parser.emitError(typeLoc) << "expects a trailing functional type with one "
                                 "argument and one result";
  }
  targetType = funcType.getInput(0);
  lowSizeType = highSizeType = splitPointType = funcType.getResult(0);

  return success();
}

DiagnosedSilenceableFailure transform::MultiTileSizesOp::applyToOne(
    transform::TransformRewriter &rewriter, LinalgOp target,
    transform::ApplyToEachResultList &results, TransformState &state) {
  if (isa<TransformParamTypeInterface>(getLowSize().getType())) {
    if (target.hasDynamicShape()) {
      auto diag = emitSilenceableError()
                  << "cannot compute parametric tile sizes for dynamically "
                     "shaped payload op";
      diag.attachNote(target->getLoc()) << "payload op";
      return diag;
    }

    FailureOr<StaticMultiSizeSpecification> spec = computeStaticMultiTileSizes(
        target, getDimension(), getTargetSize(), getDivisor());
    if (failed(spec)) {
      return emitSilenceableError()
             << "failed to compute multi-size tiling sizes";
    }

    Builder builder(target.getContext());
    results.assign(llvm::map_range(
        ArrayRef<int64_t>({spec->lowTileSize, spec->highTileSize,
                           spec->lowTileSize * spec->lowTripCount}),
        [&builder, this](int64_t value) {
          return builder.getIntegerAttr(
              cast<ParamType>(getLowSize().getType()).getType(), value);
        }));
    return DiagnosedSilenceableFailure::success();
  }

  OpBuilder builder(target.getContext());
  builder.setInsertionPoint(target);
  OpFoldResult targetSize = builder.getIndexAttr(getTargetSize());
  OpFoldResult divisor = builder.getIndexAttr(getDivisor());
  FailureOr<MultiSizeSpecification> spec = computeMultiTileSizes(
      builder, target, getDimension(), targetSize, divisor);
  if (failed(spec)) {
    return emitSilenceableError() << "could not generate tile size computation";
  }

  AffineExpr s0 = builder.getAffineSymbolExpr(0);
  AffineExpr s1 = builder.getAffineSymbolExpr(1);
  Operation *splitPoint =
      affine::makeComposedAffineApply(builder, target.getLoc(), s0 * s1,
                                      {spec->lowTileSize, spec->lowTripCount});
  Operation *lowTileSize = spec->lowTileSize.getDefiningOp();
  Operation *highTileSize = spec->highTileSize.getDefiningOp();
  assert(lowTileSize && highTileSize && splitPoint &&
         "tile sizes are not produced by operations");
  results.reserve(results.size() + 3);
  results.push_back(lowTileSize);
  results.push_back(highTileSize);
  results.push_back(splitPoint);
  return DiagnosedSilenceableFailure::success();
}

void transform::MultiTileSizesOp::getEffects(
    SmallVectorImpl<MemoryEffects::EffectInstance> &effects) {
  onlyReadsHandle(getTarget(), effects);
  producesHandle(getResults(), effects);
  if (isa<TransformParamTypeInterface>(getLowSize().getType()))
    onlyReadsPayload(effects);
  else
    modifiesPayload(effects);
}

LogicalResult transform::MultiTileSizesOp::verify() {
  if (getLowSize().getType() != getHighSize().getType() ||
      getLowSize().getType() != getSplitPoint().getType()) {
    return emitOpError() << "expects all results type to be the same";
  }
  return success();
}

//===---------------------------------------------------------------------===//
// PackOp
//===---------------------------------------------------------------------===//

void transform::PackOp::build(OpBuilder &builder, OperationState &result,
                              Value target,
                              ArrayRef<OpFoldResult> mixedPackedSizes) {
  SmallVector<int64_t> staticPackedSizes;
  SmallVector<Value> dynamicPackedSizes;
  dispatchIndexOpFoldResults(mixedPackedSizes, dynamicPackedSizes,
                             staticPackedSizes);
  // Call the default builder which sets up the proper operands segment sizes
  // attributes for multiple variadic operands. In the absence of this, horrible
  // bugs ensue.
  Type linalgOpHType = transform::OperationType::get(
      builder.getContext(), GenericOp::getOperationName());
  build(builder, result,
        /*resultType=*/linalgOpHType,
        /*target=*/target,
        /*dynamic_sizes=*/dynamicPackedSizes,
        /*static_sizes=*/builder.getDenseI64ArrayAttr(staticPackedSizes));
}

SmallVector<OpFoldResult> transform::PackOp::getMixedPackedSizes() {
  Builder b(getContext());
  return getMixedValues(getStaticPackedSizes(), getPackedSizes(), b);
}

DiagnosedSilenceableFailure
transform::PackOp::apply(transform::TransformRewriter &rewriter,
                         transform::TransformResults &transformResults,
                         transform::TransformState &state) {
  auto targetOps = state.getPayloadOps(getTarget());
  // If nothing to pack, propagate success.
  if (std::empty(targetOps)) {
    transformResults.set(cast<OpResult>(getPackedOp()),
                         ArrayRef<Operation *>({}));
    return DiagnosedSilenceableFailure::success();
  }
  // Fail on multi-op handles.
  auto linalgOp = dyn_cast<LinalgOp>(*targetOps.begin());
  if (!llvm::hasSingleElement(targetOps) || !linalgOp) {
    return emitSilenceableError()
           << "requires target to map to exactly 1 LinalgOp (got "
           << llvm::range_size(targetOps) << ")";
  }
  // Fail on mismatched number of pack sizes.
  if (getMixedPackedSizes().size() != linalgOp.getNumLoops()) {
    return emitSilenceableError()
           << "requires number of packed sizes match the number of loops ("
           << getMixedPackedSizes().size() << " vs " << linalgOp.getNumLoops()
           << ")";
  }

  // Unpack handles to constants or actual SSA index values.
  SmallVector<OpFoldResult> packedSizes;
  DiagnosedSilenceableFailure status = unpackSingleIndexResultPayloadOperations(
      state, *this, packedSizes, getMixedPackedSizes());

  rewriter.setInsertionPoint(linalgOp);
  FailureOr<PackResult> maybeResult = pack(rewriter, linalgOp, packedSizes);
  if (failed(maybeResult))
    return emitDefiniteFailure("data tiling failed");

  transformResults.set(cast<OpResult>(getPackedOp()),
                       {maybeResult->packedLinalgOp.getOperation()});
  return DiagnosedSilenceableFailure::success();
}

void transform::PackOp::getEffects(
    SmallVectorImpl<MemoryEffects::EffectInstance> &effects) {
  transform::consumesHandle(getTarget(), effects);
  transform::onlyReadsHandle(getPackedSizes(), effects);
  transform::producesHandle(getPackedOp(), effects);
  transform::modifiesPayload(effects);
}

//===---------------------------------------------------------------------===//
// PackGreedilyOp.
//===---------------------------------------------------------------------===//

LogicalResult transform::PackGreedilyOp::verify() {
  if (!isPermutationVector(getMatmulInnerDimsOrder())) {
    return emitOpError() << getMatmulInnerDimsOrderAttrName()
                         << " is not a valid permutation";
  }
  // TODO: relax to allow empty once we have another strategy than just matmul.
  if (!getMatmulPaddedSizesNextMultipleOf().empty()) {
    for (auto [s, nmo] :
         llvm::zip_equal(getMixedMatmulPackedSizes(),
                         getMatmulPaddedSizesNextMultipleOf())) {
      std::optional<int64_t> maybeStaticPackedSize = getConstantIntValue(s);
      if (nmo != 0 &&
          (!maybeStaticPackedSize.has_value() || *maybeStaticPackedSize != 0)) {
        return emitOpError() << "at most one of the packed_size and the "
                                "padded_sizes_next_multiple_of can be nonzero "
                                "for the matmul strategy";
      }
    }
  }
  return success();
}

DiagnosedSilenceableFailure
PackGreedilyOp::apply(transform::TransformRewriter &rewriter,
                      transform::TransformResults &transformResults,
                      transform::TransformState &state) {
  SmallVector<Operation *> results;
  for (Operation *op : state.getPayloadOps(getTarget())) {
    auto linalgOp = dyn_cast<LinalgOp>(op);
    if (!linalgOp)
      continue;
    // linalgOp will be replaced and the insertion point may be invalidated if
    // we set it before -> set it after.
    rewriter.setInsertionPointAfter(linalgOp);
    // Failing to pack greedily is perfectly fine.
    // In the future we will want to order packings according to some metric.
    FailureOr<PackResult> packResult = packMatmulGreedily(
        /*rewriter=*/rewriter,
        /*linalgOp=*/linalgOp,
        /*mnkPackedSizes=*/getMixedMatmulPackedSizes(),
        /*mnkPaddedSizesNextMultipleOf=*/
        getMatmulPaddedSizesNextMultipleOf(),
        /*mnkOrder=*/getMatmulInnerDimsOrder());
    if (succeeded(packResult)) {
      results.push_back(packResult->packedLinalgOp);
      continue;
    }
    results.push_back(linalgOp);
  }
  transformResults.set(cast<OpResult>(getPackedOp()), results);
  return DiagnosedSilenceableFailure::success();
}

SmallVector<OpFoldResult> PackGreedilyOp::getMixedMatmulPackedSizes() {
  Builder b(getContext());
  return getMixedValues(getStaticMatmulPackedSizes(), getMatmulPackedSizes(),
                        b);
}

void transform::PackGreedilyOp::getEffects(
    SmallVectorImpl<MemoryEffects::EffectInstance> &effects) {
  transform::consumesHandle(getTarget(), effects);
  transform::onlyReadsHandle(getMatmulPackedSizes(), effects);
  transform::producesHandle(getPackedOp(), effects);
  transform::modifiesPayload(effects);
}

//===---------------------------------------------------------------------===//
// PackTransposeOp
//===---------------------------------------------------------------------===//

LogicalResult transform::PackTransposeOp::verify() {
  if (!isPermutationVector(getInnerPerm())) {
    return emitOpError() << getInnerPermAttrName()
                         << " is not a valid permutation";
  }
  if (!isPermutationVector(getOuterPerm())) {
    return emitOpError() << getOuterPermAttrName()
                         << " is not a valid permutation";
  }
  if (getInnerPerm().empty() && getOuterPerm().empty()) {
    return emitOpError() << " at least one of " << getInnerPermAttrName()
                         << " or " << getOuterPermAttrName()
                         << " must be specified";
  }
  return success();
}

namespace {
enum class OuterOrInnerPerm { Outer = 0, Inner = 1 };
} // namespace

/// Return true if `permutation` is a valid permutation of the
/// `outer_dims_perm` (case OuterOrInnerPerm::Outer) or `inner_dims_pos`
/// (OuterOrInnerPerm::Inner) of the `tensor.pack` or `tensor.unpack` `op.
/// This is the case when the `permutation` rank matches the rank expected by
/// `op` and `permutation` is itself a permutation vector.
/// Return true if either `op` or `permutation` are empty to allow a simpler
/// polymorphic implementation.
template <typename RelayoutOpTy>
bool isValidPackingPermutation(
    RelayoutOpTy op, ArrayRef<int64_t> permutation,
    OuterOrInnerPerm outerOrInnerPerm = OuterOrInnerPerm::Outer) {
  static_assert(
      llvm::is_one_of<RelayoutOpTy, tensor::PackOp, tensor::UnPackOp>::value,
      "applies to only pack or unpack operations");
  if (!op || permutation.empty())
    return true;
  size_t innerRank = op.getInnerDimsPos().size();
  if (outerOrInnerPerm == OuterOrInnerPerm::Inner)
    return permutation.size() == innerRank && isPermutationVector(permutation);
  // op.getOuterDimsPerm() may be empty, in which case it is identity.
  // Don't rely on it.
  if (std::is_same<RelayoutOpTy, tensor::PackOp>::value) {
    return permutation.size() == op.getSourceRank() &&
           isPermutationVector(permutation);
  }
  return permutation.size() == op.getDestRank() &&
         isPermutationVector(permutation);
}

DiagnosedSilenceableFailure
transform::PackTransposeOp::apply(transform::TransformRewriter &rewriter,
                                  transform::TransformResults &transformResults,
                                  transform::TransformState &state) {
  auto packOrUnpackOps = state.getPayloadOps(getTargetPackOrUnPackOp());
  auto linalgOps = state.getPayloadOps(getTargetLinalgOp());
  // Step 1. If nothing to pack, propagate success.
  if (std::empty(packOrUnpackOps)) {
    transformResults.set(cast<OpResult>(getPackedOp()), {});
    transformResults.set(cast<OpResult>(getPackOp()), {});
    transformResults.set(cast<OpResult>(getUnPackOp()), {});
    return DiagnosedSilenceableFailure::success();
  }

  // Step 2. Bunch of runtime sanity check and error messages.
  // Step 2.1. Fail on multi-op handles.
  if (!llvm::hasSingleElement(packOrUnpackOps) ||
      !llvm::hasSingleElement(linalgOps)) {
    return emitSilenceableError()
           << "requires target to map to exactly 1 "
              "packing op and 1 packed op ("
           << "got " << llvm::range_size(packOrUnpackOps) << " and "
           << llvm::range_size(linalgOps) << ")";
  }

  // Step 2.2. Fail on wrong type.
  auto packOp = dyn_cast<tensor::PackOp>(*packOrUnpackOps.begin());
  auto unPackOp = dyn_cast<tensor::UnPackOp>(*packOrUnpackOps.begin());
  if ((!packOp && !unPackOp)) {
    return emitSilenceableError() << "requires target to map to a "
                                     "tensor.pack or tensor.unpack";
  }
  LinalgOp linalgOpTarget = dyn_cast<LinalgOp>(*linalgOps.begin());
  if (!linalgOpTarget)
    return emitSilenceableError() << "requires a LinalgOp target";

  // Step 2.3. Fail if we can't get the producer / consumer Linalg op.
  LinalgOp linalgOp;
  if (packOp && packOp.getResult().hasOneUse())
    linalgOp = dyn_cast<LinalgOp>(*(packOp.getResult().getUsers().begin()));
  else if (unPackOp)
    linalgOp = unPackOp.getSource().getDefiningOp<LinalgOp>();
  if (linalgOp != linalgOpTarget) {
    auto errorMsg =
        packOp ? StringLiteral{"not a single use by the LinalgOp target"}
               : StringLiteral{"not produced by the LinalgOp target"};
    return emitSilenceableError() << errorMsg;
  }

  // Step 2.4. If we have an UnPackOp, we need to fetch the symmetrical
  // PackOp.
  if (unPackOp) {
    assert(!packOp && "packOp must be null on entry when unPackOp is not null");
    OpOperand *packUse = linalgOp.getDpsInitOperand(
        cast<OpResult>(unPackOp.getSource()).getResultNumber());
    packOp = dyn_cast_or_null<tensor::PackOp>(packUse->get().getDefiningOp());
    if (!packOp || !packOp.getResult().hasOneUse())
      return emitSilenceableError() << "could not find matching pack op";
  }

  // Step 2.5. Fail if any permutation does not validate.
  for (auto permType : {OuterOrInnerPerm::Outer, OuterOrInnerPerm::Inner}) {
    ArrayRef<int64_t> perm =
        (permType == OuterOrInnerPerm::Outer) ? getOuterPerm() : getInnerPerm();
    auto errorMsg = (permType == OuterOrInnerPerm::Outer)
                        ? StringLiteral{"invalid outer_perm"}
                        : StringLiteral{"invalid inner_perm"};
    if (!isValidPackingPermutation(packOp, perm, permType) ||
        !isValidPackingPermutation(unPackOp, perm, permType)) {
      Operation *packOrUnpackOp =
          unPackOp ? unPackOp.getOperation() : packOp.getOperation();
      return emitSilenceableError() << errorMsg << ": " << *packOrUnpackOp;
    }
  }

  // From here on, packOp and linalgOp are always present, unPackOp may or may
  // not be present.
  assert(packOp && linalgOp && "unexpected null op");

  // Step 3. Actually transpose the ops.
  FailureOr<PackTransposeResult> res = packTranspose(
      rewriter, packOp, linalgOp, unPackOp, getOuterPerm(), getInnerPerm());
  // Preconditions have been checked, it is an error to fail here.
  assert(succeeded(res) && "unexpected packTranspose failure");

  // Step 4. Return results.
  transformResults.set(cast<OpResult>(getPackOp()), {res->transposedPackOp});
  transformResults.set(cast<OpResult>(getPackedOp()),
                       {res->transposedLinalgOp});
  if (unPackOp) {
    transformResults.set(cast<OpResult>(getUnPackOp()),
                         {res->transposedUnPackOp});
  } else {
    transformResults.set(cast<OpResult>(getUnPackOp()), {});
  }

  return DiagnosedSilenceableFailure::success();
}

//===---------------------------------------------------------------------===//
// PadOp
//===---------------------------------------------------------------------===//

void transform::PadOp::build(OpBuilder &b, OperationState &result, Value target,
                             ArrayRef<int64_t> paddingDimensions,
                             ArrayRef<int64_t> padToMultipleOf,
                             ArrayRef<int64_t> packPaddings,
                             ArrayRef<Attribute> transposePaddings,
                             bool copyBack) {
  auto resultType = transform::AnyOpType::get(b.getContext());
  return build(/*builder=*/b,
               /*result=*/result,
               /*types=*/TypeRange{resultType, resultType},
               /*target=*/target,
               /*paddingValues=*/ArrayAttr(), // let inference handle this
               /*paddingDimensions=*/b.getI64ArrayAttr(paddingDimensions),
               /*padToMultipleOf=*/
               (padToMultipleOf.empty() ? ArrayAttr()
                                        : b.getI64ArrayAttr(padToMultipleOf)),
               /*packPaddings=*/b.getI64ArrayAttr(packPaddings),
               /*transposePaddings=*/b.getArrayAttr(transposePaddings),
               /*copyBack=*/b.getBoolAttr(copyBack));
}

DiagnosedSilenceableFailure
<<<<<<< HEAD
transform::PadOp::applyToOne(transform::TransformRewriter &rewriter,
                             LinalgOp target,
                             transform::ApplyToEachResultList &results,
                             transform::TransformState &state) {
  // Convert the integer packing flags to booleans.
  SmallVector<bool> packPaddings;
  for (int64_t packPadding : extractFromI64ArrayAttr(getPackPaddings()))
    packPaddings.push_back(static_cast<bool>(packPadding));

  // Convert the padding values to attributes.
  SmallVector<Attribute> paddingValues;
  for (auto const &it :
       llvm::zip(getPaddingValues(), target->getOperandTypes())) {
    auto attr = dyn_cast<TypedAttr>(std::get<0>(it));
    if (!attr) {
      emitOpError("expects padding values to be typed attributes");
      return DiagnosedSilenceableFailure::definiteFailure();
=======
transform::PadOp::apply(transform::TransformRewriter &rewriter,
                        transform::TransformResults &results,
                        transform::TransformState &state) {
  SmallVector<Operation *> paddedOps, padOps;

  for (Operation *target : state.getPayloadOps(getTarget())) {
    auto linalgTarget = dyn_cast<LinalgOp>(target);
    if (!linalgTarget) {
      auto diag = emitSilenceableError() << "expected LinalgOp target";
      diag.attachNote(target->getLoc()) << "target op";
      return diag;
>>>>>>> bac3a63c
    }

    // Convert the integer packing flags to booleans.
    SmallVector<bool> packPaddings;
    for (int64_t packPadding :
         extractFromIntegerArrayAttr<int64_t>(getPackPaddings()))
      packPaddings.push_back(static_cast<bool>(packPadding));

    // Convert the padding values to attributes.
    SmallVector<Attribute> paddingValues;
    for (auto const &it :
         llvm::zip(getPaddingValues(), linalgTarget->getOperandTypes())) {
      auto attr = dyn_cast<TypedAttr>(std::get<0>(it));
      if (!attr) {
        emitOpError("expects padding values to be typed attributes");
        return DiagnosedSilenceableFailure::definiteFailure();
      }
      Type elementType = getElementTypeOrSelf(std::get<1>(it));
      // Try to parse string attributes to obtain an attribute of element type.
      if (auto stringAttr = dyn_cast<StringAttr>(attr)) {
        auto parsedAttr = dyn_cast_if_present<TypedAttr>(parseAttribute(
            stringAttr, getContext(), elementType,
            /*numRead=*/nullptr, /*isKnownNullTerminated=*/true));
        if (!parsedAttr || parsedAttr.getType() != elementType) {
          auto diag = this->emitOpError("expects a padding that parses to ")
                      << elementType << ", got " << std::get<0>(it);
          diag.attachNote(linalgTarget.getLoc()) << "when applied to this op";
          return DiagnosedSilenceableFailure::definiteFailure();
        }
        paddingValues.push_back(parsedAttr);
        continue;
      }
      // Otherwise, add the attribute directly.
      if (attr.getType() != elementType) {
        auto diag = this->emitOpError("expects a padding value of type ")
                    << elementType << ", got " << attr;
        diag.attachNote(linalgTarget.getLoc()) << "when applied to this op";
        return DiagnosedSilenceableFailure::definiteFailure();
      }
      paddingValues.push_back(attr);
    }

    // Extract the transpose vectors.
    SmallVector<SmallVector<int64_t>> transposePaddings;
    for (Attribute transposeVector : cast<ArrayAttr>(getTransposePaddings()))
      transposePaddings.push_back(extractFromIntegerArrayAttr<int64_t>(
          cast<ArrayAttr>(transposeVector)));

    LinalgOp paddedOp;
    LinalgPaddingOptions options;
    options.paddingDimensions =
        extractFromIntegerArrayAttr<int64_t>(getPaddingDimensions());
    SmallVector<int64_t> padToMultipleOf(options.paddingDimensions.size(), 1);
    if (getPadToMultipleOf().has_value())
      padToMultipleOf =
          extractFromIntegerArrayAttr<int64_t>(*getPadToMultipleOf());
    options.padToMultipleOf = padToMultipleOf;
    options.paddingValues = paddingValues;
    options.packPaddings = packPaddings;

    SmallVector<Value> replacements;
    SmallVector<tensor::PadOp> newPadOps;
    if (failed(rewriteAsPaddedOp(rewriter, linalgTarget, options, paddedOp,
                                 replacements, newPadOps, getCopyBack()))) {
      auto diag = emitSilenceableError() << "failed to pad op";
      diag.attachNote(target->getLoc()) << "target op";
      return diag;
    }

<<<<<<< HEAD
  LinalgOp paddedOp;
  SmallVector<int64_t> paddingDimensions =
      extractFromI64ArrayAttr(getPaddingDimensions());
  SmallVector<int64_t> padToMultipleOf(paddingDimensions.size(), 1);
  if (getPadToMultipleOf().has_value())
    padToMultipleOf = extractFromI64ArrayAttr(*getPadToMultipleOf());
  FailureOr<SmallVector<Value>> result =
      rewriteAsPaddedOp(rewriter, target, paddingDimensions, padToMultipleOf,
                        paddingValues, packPaddings, paddedOp);
  if (succeeded(result)) {
=======
>>>>>>> bac3a63c
    // We need to perform our own replacement here because this API is still
    // used in patterns that "pad and hoist", for which the replacement values
    // need to be different.
    // TODO: clean this up and stop "pad and hoist" behavior more globally now
    // that we have more composable abstractions.
    rewriter.replaceOp(linalgTarget, replacements);
    paddedOps.push_back(paddedOp);
    padOps.append(newPadOps.begin(), newPadOps.end());
  }

  results.set(cast<OpResult>(getPadded()), paddedOps);
  results.set(cast<OpResult>(getPad()), padOps);
  return DiagnosedSilenceableFailure::success();
}

LogicalResult transform::PadOp::verify() {
  SmallVector<int64_t> packPaddings =
      extractFromIntegerArrayAttr<int64_t>(getPackPaddings());
  if (any_of(packPaddings, [](int64_t packPadding) {
        return packPadding != 0 && packPadding != 1;
      })) {
    return emitOpError()
           << "expects pack_paddings to contain booleans (0/1), found "
           << getPackPaddings();
  }

  SmallVector<int64_t> paddingDimensions =
      extractFromIntegerArrayAttr<int64_t>(getPaddingDimensions());
  if (any_of(paddingDimensions,
             [](int64_t paddingDimension) { return paddingDimension < 0; })) {
    return emitOpError() << "expects padding_dimensions to contain positive "
                            "integers, found "
                         << getPaddingDimensions();
  }
  if (getPadToMultipleOf().has_value()) {
    if (getPadToMultipleOf()->size() != paddingDimensions.size()) {
      return emitOpError() << "expects as many multiples as padding_dimensions";
    }
  }
  ArrayAttr transposes = getTransposePaddings();
  for (Attribute attr : transposes) {
    SmallVector<int64_t> transpose = extractFromIntegerArrayAttr<int64_t>(attr);
    auto sequence = llvm::to_vector(llvm::seq<int64_t>(0, transpose.size()));
    if (!std::is_permutation(sequence.begin(), sequence.end(),
                             transpose.begin(), transpose.end())) {
      return emitOpError()
             << "expects transpose_paddings to be a permutation, found "
             << attr;
    }
  }
  return success();
}

//===---------------------------------------------------------------------===//
// HoistPadOp
//===---------------------------------------------------------------------===//

DiagnosedSilenceableFailure transform::HoistPadBuildPackingLoopNestOp::apply(
    transform::TransformRewriter &rewriter,
    transform::TransformResults &transformResults,
    transform::TransformState &state) {
  auto targetOps = state.getPayloadOps(getTarget());
  auto loopOps = state.getPayloadOps(getLoop());
  if (!llvm::hasSingleElement(targetOps) || !llvm::hasSingleElement(loopOps)) {
    return emitDefiniteFailure()
           << "requires exactly one target and one loop handle (got "
           << llvm::range_size(targetOps) << " and "
           << llvm::range_size(loopOps) << ")";
  }

  auto padOp = dyn_cast_or_null<tensor::PadOp>(*targetOps.begin());
  auto loopOp = dyn_cast_or_null<scf::ForOp>(*loopOps.begin());
  if (!padOp || !loopOp)
    return emitDefiniteFailure() << "requires exactly 2 non-null handles";

  FailureOr<linalg::detail::PackingResult> result =
      linalg::detail::buildPackingLoopNest(rewriter, padOp, loopOp,
                                           getTranspose());
  if (failed(result))
    return emitDefiniteFailure() << "could not build packing loop nest";

  if (result->clonedLoopIvs.empty()) {
    transformResults.set(cast<OpResult>(getPackingLoop()),
                         {result->hoistedPadOp.getOperation()});
    return DiagnosedSilenceableFailure::success();
  }
  auto outerPackedLoop =
      scf::getForInductionVarOwner(result->clonedLoopIvs.front());
  transformResults.set(cast<OpResult>(getPackingLoop()),
                       {outerPackedLoop.getOperation()});
  return DiagnosedSilenceableFailure::success();
}

LogicalResult transform::HoistPadBuildPackingLoopNestOp::verify() {
  ArrayRef<int64_t> transpose = getTranspose();
  auto sequence = llvm::to_vector(llvm::seq<int64_t>(0, transpose.size()));
  if (!std::is_permutation(sequence.begin(), sequence.end(), transpose.begin(),
                           transpose.end())) {
    return emitOpError() << "expects transpose to be a permutation, found "
                         << getTranspose();
  }
  return success();
}

void transform::HoistPadBuildPackingLoopNestOp::getEffects(
    SmallVectorImpl<MemoryEffects::EffectInstance> &effects) {
  transform::onlyReadsHandle(getTarget(), effects);
  transform::onlyReadsHandle(getLoop(), effects);
  transform::producesHandle(getPackingLoop(), effects);
  transform::modifiesPayload(effects);
}

DiagnosedSilenceableFailure
transform::HoistPadOp::applyToOne(transform::TransformRewriter &rewriter,
                                  tensor::PadOp target,
                                  transform::ApplyToEachResultList &results,
                                  transform::TransformState &state) {
  tensor::PadOp hoistedPadOp;
  SmallVector<GenericOp> transposeOps;
  FailureOr<Value> result =
      hoistPaddingOnTensors(rewriter, target, getNumLoops(), getTranspose(),
                            hoistedPadOp, transposeOps);
  if (succeeded(result)) {
    // We need to perform our own replacement here because this API is still
    // used in patterns that "pad and hoist", for which the replacement values
    // need to be different.
    // TODO: clean this up and stop "pad and hoist" behavior more globally now
    // that we have more composable abstractions.
    rewriter.replaceOp(target, *result);
    results.push_back(hoistedPadOp);
    return DiagnosedSilenceableFailure::success();
  }
  return emitDefaultSilenceableFailure(target);
}

LogicalResult transform::HoistPadOp::verify() {
  ArrayRef<int64_t> transpose = getTranspose();
  auto sequence = llvm::to_vector(llvm::seq<int64_t>(0, transpose.size()));
  if (!std::is_permutation(sequence.begin(), sequence.end(), transpose.begin(),
                           transpose.end())) {
    return emitOpError() << "expects transpose to be a permutation, found "
                         << getTranspose();
  }
  return success();
}

//===----------------------------------------------------------------------===//
// PromoteOp
//===----------------------------------------------------------------------===//

DiagnosedSilenceableFailure
transform::PromoteOp::applyToOne(transform::TransformRewriter &rewriter,
                                 LinalgOp target,
                                 transform::ApplyToEachResultList &results,
                                 transform::TransformState &state) {
  LinalgPromotionOptions promotionOptions;
  if (!getOperandsToPromote().empty())
    promotionOptions = promotionOptions.setOperandsToPromote(
        extractFromIntegerArrayAttr<int64_t>(getOperandsToPromote()));
  if (getUseFullTilesByDefault())
    promotionOptions = promotionOptions.setUseFullTileBuffersByDefault(
        getUseFullTilesByDefault());
  if (getUseAlloca())
    promotionOptions = promotionOptions.setUseAlloca(getUseAlloca());
  if (!getUseFullTileBuffers().empty())
    promotionOptions = promotionOptions.setUseFullTileBuffers(
        llvm::to_vector(getUseFullTileBuffers().getAsValueRange<BoolAttr>()));
  if (getAlignment().has_value())
    promotionOptions = promotionOptions.setAlignment(*getAlignment());

  if (getMapping().has_value()) {
    // The mapping should only contain an element
    auto mapping = *getMapping();
    if (mapping.size() > 1)
      return emitDefaultDefiniteFailure(target);

    auto addressSpace = cast<mlir::gpu::GPUMemorySpaceMappingAttr>(mapping[0]);

    if (addressSpace.getAddressSpace() ==
        mlir::gpu::GPUDialect::getWorkgroupAddressSpace()) {
      promotionOptions =
          promotionOptions
              .setAllocationDeallocationFns(allocateWorkgroupMemory,
                                            deallocateWorkgroupMemory)
              .setCopyInOutFns(copyToWorkgroupMemory, copyToWorkgroupMemory)
              .setUseFullTileBuffers({false, false});
    } else if (addressSpace.getAddressSpace() ==
               mlir::gpu::GPUDialect::getPrivateAddressSpace()) {
      promotionOptions =
          promotionOptions
              .setAllocationDeallocationFns(allocateGPUPrivateMemory,
                                            deallocateGPUPrivateMemory)
              .setCopyInOutFns(copyToGPUPrivateMemory, copyToGPUPrivateMemory)
              .setUseFullTileBuffers({false, false});
    } else {
      return emitDefaultDefiniteFailure(target);
    }
  }

  if (failed(promoteSubviewsPrecondition(target, promotionOptions)))
    return emitDefaultDefiniteFailure(target);

  rewriter.setInsertionPoint(target);
  FailureOr<LinalgOp> res = promoteSubViews(rewriter, target, promotionOptions);
  if (failed(res))
    return emitDefaultDefiniteFailure(target);
  results.push_back(target);
  return DiagnosedSilenceableFailure::success();
}

//===----------------------------------------------------------------------===//
// ReplaceOp
//===----------------------------------------------------------------------===//

DiagnosedSilenceableFailure
transform::ReplaceOp::apply(transform::TransformRewriter &rewriter,
                            TransformResults &transformResults,
                            TransformState &state) {
  auto payload = state.getPayloadOps(getTarget());

  // Check for invalid targets.
  for (Operation *target : payload) {
    if (target->getNumOperands() > 0)
      return emitDefiniteFailure() << "expected target without operands";
    if (!target->hasTrait<OpTrait::IsIsolatedFromAbove>() &&
        target->getNumRegions() > 0)
      return emitDefiniteFailure()
             << "expected target that is isolated from above";
  }

  // Clone and replace.
  Operation *pattern = &getBodyRegion().front().front();
  SmallVector<Operation *> replacements;
  for (Operation *target : payload) {
    if (getOperation()->isAncestor(target))
      continue;
    rewriter.setInsertionPoint(target);
    Operation *replacement = rewriter.clone(*pattern);
    rewriter.replaceOp(target, replacement->getResults());
    replacements.push_back(replacement);
  }
  transformResults.set(cast<OpResult>(getReplacement()), replacements);
  return DiagnosedSilenceableFailure::success();
}

void transform::ReplaceOp::getEffects(
    SmallVectorImpl<MemoryEffects::EffectInstance> &effects) {
  consumesHandle(getTarget(), effects);
  producesHandle(getReplacement(), effects);
  modifiesPayload(effects);
}

LogicalResult transform::ReplaceOp::verify() {
  if (!getBodyRegion().hasOneBlock())
    return emitOpError() << "expected one block";
  if (std::distance(getBodyRegion().front().begin(),
                    getBodyRegion().front().end()) != 1)
    return emitOpError() << "expected one operation in block";
  Operation *replacement = &getBodyRegion().front().front();
  if (replacement->getNumOperands() > 0)
    return replacement->emitOpError()
           << "expected replacement without operands";
  if (!replacement->hasTrait<OpTrait::IsIsolatedFromAbove>() &&
      replacement->getNumRegions() > 0)
    return replacement->emitOpError()
           << "expect op that is isolated from above";
  return success();
}

//===----------------------------------------------------------------------===//
// ScalarizeOp
//===----------------------------------------------------------------------===//

DiagnosedSilenceableFailure
transform::ScalarizeOp::applyToOne(transform::TransformRewriter &rewriter,
                                   LinalgOp target,
                                   transform::ApplyToEachResultList &results,
                                   transform::TransformState &state) {
  scf::SCFTilingOptions tilingOptions;
  tilingOptions.setTileSizeComputationFunction([&](OpBuilder &b, Operation *) {
    SmallVector<Value, 4> tileSizes;
    Location loc = target.getLoc();
    SmallVector<OpFoldResult> allShapeSizes =
        target.createFlatListOfOperandDims(b, loc);
    AffineMap map = target.getShapesToLoopsMap();
    if (!map)
      return tileSizes;
    SmallVector<OpFoldResult> shapeSizes =
        affine::makeComposedFoldedMultiResultAffineApply(rewriter, loc, map,
                                                         allShapeSizes);
    // If the shape size is dynamic, tile by 1.
    // Otherwise, do not tile (i.e. tile size 0).
    for (OpFoldResult shapeSize : shapeSizes) {
      tileSizes.push_back(getConstantIntValue(shapeSize)
                              ? b.create<arith::ConstantIndexOp>(loc, 0)
                              : b.create<arith::ConstantIndexOp>(loc, 1));
    }
    return tileSizes;
  });
  SmallVector<int64_t> emptyTileSizes;
  rewriter.setInsertionPoint(target);
  FailureOr<scf::SCFTilingResult> maybeTilingResult = tileUsingSCFForOp(
      rewriter, cast<TilingInterface>(target.getOperation()), tilingOptions);
  if (failed(maybeTilingResult))
    return emitDefaultDefiniteFailure(target);

  if (target->getNumResults())
    rewriter.replaceOp(target, maybeTilingResult->replacements);
  else
    rewriter.eraseOp(target);

  results.reserve(maybeTilingResult->tiledOps.size());
  for (Operation *tiled : maybeTilingResult->tiledOps)
    results.push_back(tiled);
  return DiagnosedSilenceableFailure::success();
}

//===----------------------------------------------------------------------===//
// RewriteInDestinationPassingStyleOp
//===----------------------------------------------------------------------===//

DiagnosedSilenceableFailure
transform::RewriteInDestinationPassingStyleOp::applyToOne(
    transform::TransformRewriter &rewriter, Operation *target,
    transform::ApplyToEachResultList &results,
    transform::TransformState &state) {
  SmallVector<Operation *> res;
  rewriter.setInsertionPoint(target);
  FailureOr<Operation *> maybeResult =
      TypeSwitch<Operation *, FailureOr<Operation *>>(target)
          .Case<tensor::FromElementsOp, tensor::GenerateOp, tensor::PadOp>(
              [&rewriter](auto op) {
                return rewriteInDestinationPassingStyle(rewriter, op);
              });
  if (failed(maybeResult))
    return emitDefaultSilenceableFailure(target);
  results.push_back(*maybeResult);
  return DiagnosedSilenceableFailure::success();
}

//===----------------------------------------------------------------------===//
// SplitOp
//===----------------------------------------------------------------------===//

DiagnosedSilenceableFailure
SplitOp::apply(transform::TransformRewriter &rewriter,
               TransformResults &results, TransformState &state) {
  // Collect the dynamic split points if provided.
  SmallVector<Operation *> payload =
      llvm::to_vector(state.getPayloadOps(getTarget()));
  SmallVector<OpFoldResult> splitPoints;
  splitPoints.reserve(payload.size());
  if (getDynamicSplitPoint()) {
    auto diag = DiagnosedSilenceableFailure::success();
    if (isa<TransformHandleTypeInterface>(getDynamicSplitPoint().getType())) {
      splitPoints = llvm::to_vector(llvm::map_range(
          state.getPayloadOps(getDynamicSplitPoint()), [&](Operation *op) {
            if (op->getNumResults() != 1 ||
                !op->getResult(0).getType().isIndex()) {
              diag = emitSilenceableError()
                     << "expected dynamic split point handle to point to a "
                        "single-result index-typed op";
              diag.attachNote(op->getLoc()) << "dynamic split point";
            }
            return OpFoldResult(op->getResult(0));
          }));
    } else {
      splitPoints = llvm::to_vector(
          llvm::map_range(state.getParams(getDynamicSplitPoint()),
                          [](Attribute attr) { return OpFoldResult(attr); }));
    }
    if (diag.isSilenceableFailure())
      return diag;

    if (splitPoints.size() != payload.size()) {
      return emitDefiniteFailure()
             << "expected the dynamic split point handle to point to as "
                "many operations ("
             << splitPoints.size() << ") as the target handle ("
             << payload.size() << ")";
    }
  } else {
    splitPoints.resize(payload.size(),
                       rewriter.getIndexAttr(getStaticSplitPoint()));
  }

  // Split each target operation.
  SmallVector<Operation *> first, second;
  Operation *noSecondPart = nullptr;
  for (const auto &pair : llvm::zip(payload, splitPoints)) {
    Operation *target = std::get<0>(pair);
    auto linalgOp = dyn_cast<LinalgOp>(target);
    if (!linalgOp) {
      auto diag = emitSilenceableError() << "only applies to structured ops";
      diag.attachNote(target->getLoc()) << "target op";
      return diag;
    }

    if (getDimension() >= linalgOp.getNumLoops()) {
      auto diag = emitSilenceableError() << "dimension " << getDimension()
                                         << " does not exist in target op";
      diag.attachNote(target->getLoc()) << "target op";
      return diag;
    }

    rewriter.setInsertionPoint(linalgOp);
    std::tie(first.emplace_back(), second.emplace_back()) = linalg::splitOp(
        rewriter, cast<TilingInterface>(linalgOp.getOperation()),
        getDimension(), std::get<1>(pair));

    // Propagate errors.
    if (!first.back() && !second.back()) {
      auto diag = emitDefiniteFailure() << "internal failure in splitting";
      diag.attachNote(target->getLoc()) << "target op";
      return diag;
    }

    // Do not add null second parts.
    if (!second.back()) {
      noSecondPart = target;
      second.pop_back();
    }
  }

  if (second.size() != first.size() && !second.empty()) {
    auto diag = emitSilenceableError()
                << "splitting does not produce the second part for a subset "
                   "of targets";
    diag.attachNote() << "expected splitting to produce the second part of all "
                         "or none of the targets";
    diag.attachNote(noSecondPart->getLoc())
        << "first target with no second part";
    return diag;
  }

  results.set(cast<OpResult>(getFirst()), first);
  results.set(cast<OpResult>(getSecond()), second);
  return DiagnosedSilenceableFailure::success();
}

void SplitOp::getEffects(
    SmallVectorImpl<MemoryEffects::EffectInstance> &effects) {
  consumesHandle(getTarget(), effects);
  if (getDynamicSplitPoint())
    onlyReadsHandle(getDynamicSplitPoint(), effects);
  producesHandle(getResults(), effects);
  modifiesPayload(effects);
}

ParseResult SplitOp::parse(OpAsmParser &parser, OperationState &result) {
  OpAsmParser::UnresolvedOperand target, dynamicSplitPoint;
  IntegerAttr staticSplitPoint;
  if (parser.parseOperand(target) || parser.parseKeyword("after"))
    return failure();

  OptionalParseResult dynamicPointParseResult =
      parser.parseOptionalOperand(dynamicSplitPoint);
  if (!dynamicPointParseResult.has_value()) {
    int64_t staticSplitPointValue;
    if (failed(parser.parseInteger(staticSplitPointValue)))
      return failure();

    staticSplitPoint =
        parser.getBuilder().getI64IntegerAttr(staticSplitPointValue);
  }

  Type targetType;
  if (parser.parseOptionalAttrDict(result.attributes) ||
      parser.parseColonType(targetType) ||
      parser.resolveOperand(target, targetType, result.operands)) {
    return failure();
  }
  if (dynamicPointParseResult.has_value()) {
    Type splitPointType;
    if (failed(*dynamicPointParseResult) || parser.parseComma() ||
        parser.parseType(splitPointType) ||
        parser.resolveOperand(dynamicSplitPoint, splitPointType,
                              result.operands)) {
      return failure();
    }

    staticSplitPoint =
        parser.getBuilder().getI64IntegerAttr(ShapedType::kDynamic);
  }

  result.addAttribute(
      SplitOp::getStaticSplitPointAttrName(result.name).getValue(),
      staticSplitPoint);
  result.addTypes({targetType, targetType});
  return success();
}

void SplitOp::print(OpAsmPrinter &printer) {
  printer << " " << getTarget() << " after ";
  int64_t staticSplitSize = static_cast<int64_t>(getStaticSplitPoint());
  if (staticSplitSize != ShapedType::kDynamic)
    printer << staticSplitSize;
  else
    printer << getDynamicSplitPoint();
  printer << " ";
  printer.printOptionalAttrDict(getOperation()->getAttrs(),
                                {getStaticSplitPointAttrName()});
  printer << " : " << getTarget().getType();
  if (staticSplitSize == ShapedType::kDynamic)
    printer << ", " << getDynamicSplitPoint().getType();
}

LogicalResult SplitOp::verify() {
  if ((static_cast<int64_t>(getStaticSplitPoint()) != ShapedType::kDynamic) ^
      (getDynamicSplitPoint() == nullptr)) {
    return emitOpError() << "expects either a dynamic or a static split "
                            "point to be provided";
  }
  return success();
}

//===----------------------------------------------------------------------===//
// SplitReductionOp
//===----------------------------------------------------------------------===//

void transform::SplitReductionOp::build(
    OpBuilder &builder, OperationState &result, Value target,
    int64_t splitFactor, int64_t insertSplitDimension, bool innerParallel,
    bool useScalingAlgorithm, bool useAlloc) {
  MLIRContext *ctx = builder.getContext();
  result.addOperands(target);
  result.addAttribute(SplitReductionOp::getSplitFactorAttrName(result.name),
                      builder.getI64IntegerAttr(splitFactor));
  result.addAttribute(
      SplitReductionOp::getInsertSplitDimensionAttrName(result.name),
      builder.getI64IntegerAttr(insertSplitDimension));
  if (innerParallel) {
    result.addAttribute(SplitReductionOp::getInnerParallelAttrName(result.name),
                        builder.getUnitAttr());
  }
  if (useScalingAlgorithm) {
    result.addAttribute(
        SplitReductionOp::getUseScalingAlgorithmAttrName(result.name),
        builder.getUnitAttr());
  }
  if (useAlloc) {
    result.addAttribute(SplitReductionOp::getUseAllocAttrName(result.name),
                        builder.getUnitAttr());
  }
  auto resultType = transform::AnyOpType::get(ctx);
  result.addTypes({resultType, resultType, resultType, resultType});
}

DiagnosedSilenceableFailure transform::SplitReductionOp::applyToOne(
    transform::TransformRewriter &rewriter, LinalgOp target,
    transform::ApplyToEachResultList &results,
    transform::TransformState &state) {
  ControlSplitReductionFn splitFn = [&](LinalgOp) {
    return linalg::SplitReductionOptions{int64_t(getSplitFactor()),
                                         unsigned(getInsertSplitDimension()),
                                         bool(getInnerParallel())};
  };
  rewriter.setInsertionPoint(target);
  FailureOr<SplitReductionResult> splitResult =
      (getUseScalingAlgorithm())
          ? splitReductionByScaling(rewriter, target, splitFn, getUseAlloc())
          : splitReduction(rewriter, target, splitFn, getUseAlloc());
  if (failed(splitResult))
    return emitDefaultDefiniteFailure(target);

  results.push_back(splitResult->initOrAlloc);
  results.push_back(splitResult->fillOp);
  results.push_back(splitResult->splitLinalgOp);
  results.push_back(splitResult->resultCombiningLinalgOp);
  return DiagnosedSilenceableFailure::success();
}

//===----------------------------------------------------------------------===//
// TileReductionUsingScfOp
//===----------------------------------------------------------------------===//

void transform::TileReductionUsingScfOp::build(
    OpBuilder &builder, OperationState &result, Value target,
    ArrayRef<int64_t> staticTileSizes) {
  // Call the default builder.
  // This is future-proof re mixed static-dynamic and setting up the proper
  // operands segment sizes attributes for multiple variadic operands.
  // In the absence of this, horrible bugs ensue.
  // TODO: support mixed static-dynamic (see TileToForallOp).
  MLIRContext *ctx = builder.getContext();
  auto opTy = transform::AnyOpType::get(ctx);
  auto staticTileSizesAttr = builder.getDenseI64ArrayAttr(staticTileSizes);
  build(builder, result,
        /*resultTypes=*/TypeRange{opTy, opTy, opTy, opTy},
        /*target=*/target,
        /*tile_sizes=*/staticTileSizesAttr);
}

DiagnosedSilenceableFailure transform::TileReductionUsingScfOp::applyToOne(
    transform::TransformRewriter &rewriter, LinalgOp target,
    transform::ApplyToEachResultList &results,
    transform::TransformState &state) {
  rewriter.setInsertionPoint(target);
  FailureOr<scf::SCFReductionTilingResult> result = scf::tileReductionUsingScf(
      rewriter, cast<PartialReductionOpInterface>(target.getOperation()),
      getAsOpFoldResult(rewriter.getI64ArrayAttr(getTileSizes())));

  if (failed(result))
    return emitDefaultSilenceableFailure(target);
  results.push_back(result->loops.front());
  results.push_back(result->initialOp);
  results.push_back(result->parallelTiledOp);
  results.push_back(result->mergeOp);
  return DiagnosedSilenceableFailure::success();
}

//===----------------------------------------------------------------------===//
// TileReductionUsingForallOp
//===----------------------------------------------------------------------===//

void transform::TileReductionUsingForallOp::build(
    OpBuilder &builder, OperationState &result, Value target,
    ArrayRef<int64_t> staticNumThreads, ArrayRef<int64_t> staticTileSizes,
    ArrayAttr mapping) {
  // Call the default builder.
  // This is future-proof re mixed static-dynamic and setting up the proper
  // operands segment sizes attributes for multiple variadic operands.
  // In the absence of this, horrible bugs ensue.
  // TODO: support mixed static-dynamic (see TileToForallOp).
  MLIRContext *ctx = builder.getContext();
  auto opTy = transform::AnyOpType::get(ctx);
  auto staticNumThreadsAttr = builder.getDenseI64ArrayAttr(staticNumThreads);
  auto staticTileSizesAttr = builder.getDenseI64ArrayAttr(staticTileSizes);
  build(builder, result,
        /*resultTypes=*/TypeRange{opTy, opTy, opTy, opTy},
        /*target=*/target,
        /*num_threads=*/staticNumThreadsAttr,
        /*tile_sizes=*/staticTileSizesAttr,
        /*mapping=*/mapping);
}

DiagnosedSilenceableFailure transform::TileReductionUsingForallOp::applyToOne(
    transform::TransformRewriter &rewriter, LinalgOp target,
    transform::ApplyToEachResultList &results,
    transform::TransformState &state) {
  rewriter.setInsertionPoint(target);
  SmallVector<OpFoldResult> numThreads =
      getAsOpFoldResult(rewriter.getI64ArrayAttr(getNumThreads()));
  SmallVector<OpFoldResult> tileSizes =
      getAsOpFoldResult(rewriter.getI64ArrayAttr(getTileSizes()));
  FailureOr<linalg::ForallReductionTilingResult> result =
      linalg::tileReductionUsingForall(
          rewriter, cast<PartialReductionOpInterface>(target.getOperation()),
          numThreads, tileSizes, getMapping());

  if (failed(result)) {
    auto diag = emitSilenceableError() << "could not tile reduction";
    diag.attachNote(target.getLoc()) << "target operation";
    return diag;
  }
  results.push_back(result->loops);
  results.push_back(result->initialOp);
  results.push_back(result->parallelTiledOp);
  results.push_back(result->mergeOp);
  return DiagnosedSilenceableFailure::success();
}

//===----------------------------------------------------------------------===//
// TileOp
//===----------------------------------------------------------------------===//

void transform::TileOp::build(OpBuilder &builder, OperationState &result,
                              TypeRange loopTypes, Value target,
                              ArrayRef<int64_t> staticTileSizes,
                              ArrayRef<int64_t> interchange,
                              std::optional<ArrayRef<bool>> scalableSizes) {
  return build(builder, result, loopTypes,
               /*target=*/target,
               /*mixedTileSizes=*/
               getAsOpFoldResult(builder.getI64ArrayAttr(staticTileSizes)),
               interchange, scalableSizes);
}

void transform::TileOp::build(OpBuilder &builder, OperationState &result,
                              Value target, ArrayRef<int64_t> staticTileSizes,
                              ArrayRef<int64_t> interchange,
                              std::optional<ArrayRef<bool>> scalableSizes) {
  build(builder, result, target,
        getAsOpFoldResult(builder.getI64ArrayAttr(staticTileSizes)),
        interchange, scalableSizes);
}

void transform::TileOp::build(OpBuilder &builder, OperationState &result,
                              Value target,
                              ArrayRef<OpFoldResult> mixedTileSizes,
                              ArrayRef<int64_t> interchange,
                              std::optional<ArrayRef<bool>> scalableSizes) {
  // Loop types are automaticaly splat by the callee, setting up one is
  // enough.
  SmallVector<Type> loopTypes(1, builder.getType<transform::AnyOpType>());
  build(builder, result, loopTypes, target, mixedTileSizes, interchange,
        scalableSizes);
}

void transform::TileOp::build(OpBuilder &builder, OperationState &result,
                              TypeRange loopTypes, Value target,
                              ArrayRef<OpFoldResult> mixedTileSizes,
                              ArrayRef<int64_t> interchange,
                              std::optional<ArrayRef<bool>> scalableSizes) {
  SmallVector<int64_t> staticTileSizes;
  SmallVector<Value> dynamicTileSizes;
  dispatchIndexOpFoldResults(mixedTileSizes, dynamicTileSizes, staticTileSizes);
  // Call the default builder which sets up the proper operands segment sizes
  // attributes for multiple variadic operands. In the absence of this,
  // horrible bugs ensue.
  auto staticTileSizesAttr = builder.getDenseI64ArrayAttr(staticTileSizes);
  unsigned numExpectedLoops =
      staticTileSizes.size() - llvm::count(staticTileSizes, 0);
  SmallVector<Type> resultTypes;
  resultTypes.reserve(numExpectedLoops);
  assert((loopTypes.size() == 1 || loopTypes.size() == numExpectedLoops) &&
         "expected one loop type or as many as loops");
  if (loopTypes.size() == 1)
    resultTypes.append(numExpectedLoops, loopTypes[0]);
  else
    llvm::append_range(resultTypes, loopTypes);
  SmallVector<bool> expandedScalableSizes(mixedTileSizes.size(), false);
  if (scalableSizes.has_value())
    expandedScalableSizes.assign(scalableSizes->begin(), scalableSizes->end());
  build(builder, result, /*tiled_linalg_op=*/target.getType(),
        /*loops=*/resultTypes,
        /*target=*/target,
        /*dynamic_sizes=*/dynamicTileSizes,
        /*static_sizes=*/staticTileSizesAttr,
        /*interchange=*/builder.getDenseI64ArrayAttr(interchange),
        /*scalable_sizes=*/expandedScalableSizes);
}

LogicalResult transform::TileOp::verify() {
  if (getMixedSizes().size() != getScalableSizes().size())
    return emitOpError("expected same number of sizes (")
           << getMixedSizes().size() << ") and scalable sizes ()"
           << getScalableSizes().size() << ")";
  return success();
}

DiagnosedSilenceableFailure
transform::TileOp::apply(transform::TransformRewriter &rewriter,
                         TransformResults &transformResults,
                         TransformState &state) {
  ArrayRef<int64_t> tileSizes = getStaticSizes();

  SmallVector<Operation *> targets =
      llvm::to_vector(state.getPayloadOps(getTarget()));
  SmallVector<SmallVector<Operation *>> dynamicSizeProducers;
  SmallVector<SmallVector<int64_t>> paramSizes;
  dynamicSizeProducers.reserve(getDynamicSizes().size());
  paramSizes.reserve(getDynamicSizes().size());
  for (Value transformValue : getDynamicSizes()) {
    if (isa<ParamType>(transformValue.getType())) {
      dynamicSizeProducers.push_back({});
      ArrayRef<Attribute> params = state.getParams(transformValue);
      paramSizes.push_back(
          llvm::to_vector(llvm::map_range(params, [](Attribute attr) {
            return cast<IntegerAttr>(attr).getValue().getSExtValue();
          })));

      if (paramSizes.back().size() != targets.size()) {
        DiagnosedSilenceableFailure diag =
            emitSilenceableError()
            << "expected as many parameter values ("
            << dynamicSizeProducers.back().size() << ") as target ops ("
            << targets.size() << ")";
        diag.attachNote(transformValue.getLoc()) << "for this parameter";
        return diag;
      }

      continue;
    }
    paramSizes.push_back({});
    dynamicSizeProducers.push_back(
        llvm::to_vector(state.getPayloadOps(transformValue)));

    if (dynamicSizeProducers.back().size() != targets.size()) {
      DiagnosedSilenceableFailure diag =
          emitSilenceableError()
          << "expected as many dynamic size-producing operations ("
          << dynamicSizeProducers.back().size() << ") as target ops ("
          << targets.size() << ")";
      diag.attachNote(transformValue.getLoc()) << "for this handle";
      return diag;
    }

    for (Operation *op : dynamicSizeProducers.back()) {
      if (op->getNumResults() == 1 &&
          isa<IndexType>(op->getResult(0).getType()))
        continue;

      DiagnosedSilenceableFailure diag =
          emitSilenceableError() << "expected sizes to be produced by ops "
                                    "with a single index-type result";
      diag.attachNote(op->getLoc()) << "size producer op";
      diag.attachNote(transformValue.getLoc()) << "for this handle";
      return diag;
    }
  }

  SmallVector<Operation *> tiled;
  SmallVector<SmallVector<Operation *, 4>, 4> loops;
  loops.resize(getLoops().size());
  auto scalableSizes = getScalableSizes();
  for (auto [i, op] : llvm::enumerate(targets)) {
    auto tilingInterface = dyn_cast<TilingInterface>(op);
    auto dpsInterface = dyn_cast<DestinationStyleOpInterface>(op);
    if (!tilingInterface || !dpsInterface) {
      DiagnosedSilenceableFailure diag =
          emitSilenceableError() << "only ops implementing TilingInterface and "
                                    "DestinationStyleOpInterface are supported";
      diag.attachNote(op->getLoc()) << "target op";
      return diag;
    }

    scf::SCFTilingOptions tilingOptions;
    if (!tileSizes.empty()) {
      tilingOptions.setTileSizeComputationFunction([&, index = i](OpBuilder &b,
                                                                  Operation *) {
        SmallVector<Value, 4> sizes;
        sizes.reserve(tileSizes.size());
        unsigned dynamicIdx = 0;

        for (auto [ofrIdx, ofr] : llvm::enumerate(getMixedSizes())) {
          if (auto attr = llvm::dyn_cast_if_present<Attribute>(ofr)) {
            if (scalableSizes[ofrIdx]) {
              auto val = b.create<arith::ConstantIndexOp>(
                  getLoc(), attr.cast<IntegerAttr>().getInt());
              Value vscale =
                  b.create<vector::VectorScaleOp>(getLoc(), b.getIndexType());
              sizes.push_back(b.create<arith::MulIOp>(getLoc(), val, vscale));
            } else {
              sizes.push_back(b.create<arith::ConstantIndexOp>(
                  getLoc(), cast<IntegerAttr>(attr).getInt()));
            }
            continue;
          }
          ArrayRef<Operation *> dynamicSizes = dynamicSizeProducers[dynamicIdx];
          ArrayRef<int64_t> params = paramSizes[dynamicIdx];
          ++dynamicIdx;
          assert((dynamicSizes.empty() ^ params.empty()) &&
                 "expected either dynamic sizes or parameters");
          if (!params.empty()) {
            sizes.push_back(
                b.create<arith::ConstantIndexOp>(getLoc(), params[index]));
          } else {
            sizes.push_back(dynamicSizes[index]->getResult(0));
          }
        }
        return sizes;
      });
    }

    tilingOptions.setInterchange(getInterchange());
    FailureOr<scf::SCFTilingResult> maybeTilingResult =
        tileUsingSCFForOp(rewriter, tilingInterface, tilingOptions);
    if (failed(maybeTilingResult))
      return DiagnosedSilenceableFailure::definiteFailure();

    if (dpsInterface.hasBufferSemantics())
      rewriter.eraseOp(op);
    else
      rewriter.replaceOp(op, maybeTilingResult->loops.front()->getResults());

    tiled.append(maybeTilingResult->tiledOps);
    for (const auto &en2 : llvm::enumerate(maybeTilingResult->loops))
      loops[en2.index()].push_back(en2.value());
  }

  transformResults.set(cast<OpResult>(getTiledLinalgOp()), tiled);
  for (const auto &en : llvm::enumerate(loops))
    transformResults.set(cast<OpResult>(getLoops()[en.index()]), en.value());

  return DiagnosedSilenceableFailure::success();
}

SmallVector<OpFoldResult> transform::TileOp::getMixedSizes() {
  ValueRange dynamic = getDynamicSizes();
  ArrayRef<int64_t> tileSizes = getStaticSizes();
  SmallVector<OpFoldResult> results;
  results.reserve(tileSizes.size());
  unsigned dynamicPos = 0;
  Builder builder(getContext());
  for (int64_t size : tileSizes) {
    if (size == ShapedType::kDynamic) {
      results.push_back(dynamic[dynamicPos++]);
    } else {
      results.push_back(builder.getIndexAttr(size));
    }
  }
  return results;
}

// We want to parse `DenseI64ArrayAttr` using the short form without the
// `array` prefix to be consistent in the IR with `parseDynamicIndexList`.
ParseResult parseOptionalInterchange(OpAsmParser &parser,
                                     OperationState &result) {
  if (succeeded(parser.parseOptionalLBrace())) {
    if (failed(parser.parseKeyword("interchange")))
      return parser.emitError(parser.getNameLoc()) << "expect `interchange`";
    if (failed(parser.parseEqual()))
      return parser.emitError(parser.getNameLoc()) << "expect `=`";
    result.addAttribute("interchange",
                        DenseI64ArrayAttr::parse(parser, Type{}));
    if (failed(parser.parseRBrace()))
      return parser.emitError(parser.getNameLoc()) << "expect `}`";
  }
  return success();
}

void printOptionalInterchange(OpAsmPrinter &p,
                              ArrayRef<int64_t> interchangeVals) {
  if (!interchangeVals.empty()) {
    p << " {interchange = [";
    llvm::interleaveComma(interchangeVals, p,
                          [&](int64_t integer) { p << integer; });
    p << "]}";
  }
}

ParseResult transform::TileOp::parse(OpAsmParser &parser,
                                     OperationState &result) {
  OpAsmParser::UnresolvedOperand target;
  SmallVector<OpAsmParser::UnresolvedOperand> dynamicSizes;
  DenseI64ArrayAttr staticSizes;
  FunctionType functionalType;
  llvm::SMLoc operandLoc;
  DenseBoolArrayAttr scalableVals;

  if (parser.parseOperand(target) || parser.getCurrentLocation(&operandLoc) ||
      parseDynamicIndexList(parser, dynamicSizes, staticSizes, scalableVals) ||
      parseOptionalInterchange(parser, result) ||
      parser.parseColonType(functionalType))
    return ParseResult::failure();

  size_t numExpectedLoops =
      staticSizes.size() - llvm::count(staticSizes.asArrayRef(), 0);
  if (functionalType.getNumResults() != numExpectedLoops + 1) {
    return parser.emitError(parser.getNameLoc())
           << "expected " << (numExpectedLoops + 1) << " result type(s)";
  }
  if (functionalType.getNumInputs() != dynamicSizes.size() + 1) {
    return parser.emitError(operandLoc)
           << "expected " << dynamicSizes.size() + 1 << " operand type(s)";
  }
  if (parser.resolveOperand(target, functionalType.getInputs().front(),
                            result.operands) ||
      parser.resolveOperands(dynamicSizes,
                             functionalType.getInputs().drop_front(),
                             operandLoc, result.operands)) {
    return failure();
  }

  result.addAttribute(getScalableSizesAttrName(result.name), scalableVals);

  result.addAttribute(getStaticSizesAttrName(result.name), staticSizes);
  result.addTypes(functionalType.getResults());
  return success();
}

void TileOp::print(OpAsmPrinter &p) {
  p << ' ' << getTarget();
  printDynamicIndexList(p, getOperation(), getDynamicSizes(), getStaticSizes(),
<<<<<<< HEAD
                        /*valueTypes=*/{}, getLastTileSizeScalableAttr(),
=======
                        /*valueTypes=*/{}, getScalableSizesAttr(),
>>>>>>> bac3a63c
                        OpAsmParser::Delimiter::Square);
  printOptionalInterchange(p, getInterchange());
  p << " : ";
  p.printFunctionalType(getOperands().getTypes(), getResults().getTypes());
}

void transform::TileOp::getEffects(
    SmallVectorImpl<MemoryEffects::EffectInstance> &effects) {
  consumesHandle(getTarget(), effects);
  onlyReadsHandle(getDynamicSizes(), effects);
  producesHandle(getTiledLinalgOp(), effects);
  producesHandle(getLoops(), effects);
  modifiesPayload(effects);
}

//===----------------------------------------------------------------------===//
// TileToForallOp
//===----------------------------------------------------------------------===//

void transform::TileToForallOp::build(OpBuilder &builder,
                                      OperationState &result, Value target,
                                      ArrayRef<int64_t> staticTileSizes,
                                      transform::TileSizesSpec,
                                      ArrayAttr mapping) {
  return build(builder, result,
               /*target=*/target,
               /*mixedTileSizes=*/
               getAsOpFoldResult(builder.getI64ArrayAttr(staticTileSizes)),
               /*_=*/TileSizesSpec(),
               /*mapping=*/mapping);
}

void transform::TileToForallOp::build(OpBuilder &builder,
                                      OperationState &result, Value target,
                                      ArrayRef<OpFoldResult> mixedTileSizes,
                                      transform::TileSizesSpec,
                                      ArrayAttr mapping) {
  SmallVector<int64_t> staticTileSizes;
  SmallVector<Value> dynamicTileSizes;
  dispatchIndexOpFoldResults(mixedTileSizes, dynamicTileSizes, staticTileSizes);
  // Call the default builder which sets up the proper operands segment sizes
  // attributes for multiple variadic operands. In the absence of this,
  // horrible bugs ensue.
  MLIRContext *ctx = builder.getContext();
  auto operationType = transform::AnyOpType::get(ctx);
  auto staticTileSizesAttr = builder.getDenseI64ArrayAttr(staticTileSizes);
  build(builder, result,
        /*resultTypes=*/TypeRange{operationType, operationType},
        /*target=*/target,
        /*num_threads=*/ValueRange{},
        /*tile_sizes=*/dynamicTileSizes,
        /*packed_num_threads=*/Value(),
        /*packed_tile_sizes=*/Value(),
        /*static_num_threads=*/builder.getDenseI64ArrayAttr({}),
        /*static_tile_sizes=*/staticTileSizesAttr,
        /*mapping=*/mapping);
}

void transform::TileToForallOp::build(OpBuilder &builder,
                                      OperationState &result, Value target,
                                      ArrayRef<int64_t> staticNumThreads,
                                      transform::NumThreadsSpec,
                                      ArrayAttr mapping) {
  return build(builder, result, target,
               getAsOpFoldResult(builder.getI64ArrayAttr(staticNumThreads)),
               NumThreadsSpec(), mapping);
}

void transform::TileToForallOp::build(OpBuilder &builder,
                                      OperationState &result, Value target,
                                      ArrayRef<OpFoldResult> mixedNumThreads,
                                      transform::NumThreadsSpec,
                                      ArrayAttr mapping) {
  SmallVector<int64_t> staticNumThreads;
  SmallVector<Value> dynamicNumThreads;
  dispatchIndexOpFoldResults(mixedNumThreads, dynamicNumThreads,
                             staticNumThreads);
  // Call the default builder which sets up the proper operands segment sizes
  // attributes for multiple variadic operands. In the absence of this,
  // horrible bugs ensue.
  MLIRContext *ctx = builder.getContext();
  auto operationType = transform::AnyOpType::get(ctx);
  auto staticNumThreadsAttr = builder.getDenseI64ArrayAttr(staticNumThreads);
  build(builder, result,
        /*resultTypes=*/TypeRange{operationType, operationType},
        /*target=*/target,
        /*num_threads=*/dynamicNumThreads,
        /*tile_sizes=*/ValueRange{},
        /*packed_num_threads=*/Value(),
        /*packed_tile_sizes=*/Value(),
        /*static_num_threads=*/staticNumThreadsAttr,
        /*static_tile_sizes=*/builder.getDenseI64ArrayAttr({}),
        /*mapping=*/mapping);
}

DiagnosedSilenceableFailure transform::tileToForallOpImpl(
    RewriterBase &rewriter, transform::TransformState &state,
    TransformOpInterface transformOp, Operation *target,
    ArrayRef<OpFoldResult> mixedNumThreads,
    ArrayRef<OpFoldResult> mixedTileSizes, std::optional<ArrayAttr> mapping,
    linalg::ForallTilingResult &tilingResult) {
  // Transform all targets one by one.
  auto tileableOp = dyn_cast<TilingInterface>(target);
  if (!tileableOp) {
    DiagnosedSilenceableFailure diag =
        transformOp.emitSilenceableError()
        << "only TilingInterface ops are supported";
    diag.attachNote(target->getLoc()) << "target op";
    return diag;
  }
  rewriter.setInsertionPoint(tileableOp);
  FailureOr<linalg::ForallTilingResult> maybeTilingResult = failure();
  if (!mixedNumThreads.empty()) {
    maybeTilingResult =
        linalg::tileToForallOp(rewriter, tileableOp, mixedNumThreads, mapping);
  } else {
    maybeTilingResult = linalg::tileToForallOpUsingTileSizes(
        rewriter, tileableOp, mixedTileSizes, mapping);
  }

  if (failed(maybeTilingResult))
    return transformOp.emitDefaultSilenceableFailure(tileableOp);
  rewriter.replaceOp(tileableOp, maybeTilingResult->tileOp->getResults());

  tilingResult = *maybeTilingResult;
  return DiagnosedSilenceableFailure::success();
}

DiagnosedSilenceableFailure
transform::TileToForallOp::apply(transform::TransformRewriter &rewriter,
                                 transform::TransformResults &transformResults,
                                 transform::TransformState &state) {
<<<<<<< HEAD
    auto transformOp = cast<TransformOpInterface>(getOperation());

    // Result payload ops.
    SmallVector<Operation *> tileOps;
    SmallVector<Operation *> tiledOps;

    // Unpack handles.
    SmallVector<OpFoldResult> mixedNumThreads;
    DiagnosedSilenceableFailure status =
        getPackedNumThreads()
            ? unpackSingleIndexResultPayloadOperations(
                  state, transformOp, mixedNumThreads, getPackedNumThreads())
            : unpackSingleIndexResultPayloadOperations(
                  state, transformOp, mixedNumThreads, getMixedNumThreads());
    if (!status.succeeded())
      return status;
    SmallVector<OpFoldResult> mixedTileSizes;
    status = getPackedTileSizes()
                 ? unpackSingleIndexResultPayloadOperations(
                       state, transformOp, mixedTileSizes, getPackedTileSizes())
                 : unpackSingleIndexResultPayloadOperations(
                       state, transformOp, mixedTileSizes, getMixedTileSizes());
    if (!status.succeeded())
      return status;

    for (Operation *target : state.getPayloadOps(getTarget())) {
      linalg::ForallTilingResult tilingResult;
      DiagnosedSilenceableFailure diag = tileToForallOpImpl(
          rewriter, state, transformOp, target, mixedNumThreads, mixedTileSizes,
          getMapping(), tilingResult);
      if (!diag.succeeded())
=======
  auto transformOp = cast<TransformOpInterface>(getOperation());

  // Result payload ops.
  SmallVector<Operation *> tileOps;
  SmallVector<Operation *> tiledOps;

  // Unpack handles.
  SmallVector<OpFoldResult> mixedNumThreads;
  DiagnosedSilenceableFailure status =
      getPackedNumThreads()
          ? unpackSingleIndexResultPayloadOperations(
                state, transformOp, mixedNumThreads, getPackedNumThreads())
          : unpackSingleIndexResultPayloadOperations(
                state, transformOp, mixedNumThreads, getMixedNumThreads());
  if (!status.succeeded())
    return status;
  SmallVector<OpFoldResult> mixedTileSizes;
  status = getPackedTileSizes()
               ? unpackSingleIndexResultPayloadOperations(
                     state, transformOp, mixedTileSizes, getPackedTileSizes())
               : unpackSingleIndexResultPayloadOperations(
                     state, transformOp, mixedTileSizes, getMixedTileSizes());
  if (!status.succeeded())
    return status;

  for (Operation *target : state.getPayloadOps(getTarget())) {
    linalg::ForallTilingResult tilingResult;
    DiagnosedSilenceableFailure diag = tileToForallOpImpl(
        rewriter, state, transformOp, target, mixedNumThreads, mixedTileSizes,
        getMapping(), tilingResult);
    if (!diag.succeeded())
>>>>>>> bac3a63c
      return diag;
    tileOps.push_back(tilingResult.tileOp);
    tiledOps.push_back(tilingResult.tiledOp);
    }

  transformResults.set(cast<OpResult>(getForallOp()), tileOps);
  transformResults.set(cast<OpResult>(getTiledOp()), tiledOps);

  return DiagnosedSilenceableFailure::success();
}

void transform::TileToForallOp::getEffects(
    SmallVectorImpl<MemoryEffects::EffectInstance> &effects) {
  consumesHandle(getTarget(), effects);
  onlyReadsHandle(getTileSizes(), effects);
  onlyReadsHandle(getNumThreads(), effects);
  onlyReadsHandle(getPackedNumThreads(), effects);
  onlyReadsHandle(getPackedTileSizes(), effects);
  producesHandle(getResults(), effects);
  modifiesPayload(effects);
}

SmallVector<OpFoldResult> TileToForallOp::getMixedNumThreads() {
  Builder b(getContext());
  return getMixedValues(getStaticNumThreads(), getNumThreads(), b);
}

SmallVector<OpFoldResult> TileToForallOp::getMixedTileSizes() {
  Builder b(getContext());
  return getMixedValues(getStaticTileSizes(), getTileSizes(), b);
}

LogicalResult TileToForallOp::verify() {
  int numThreadsSpec = static_cast<int>(!getMixedNumThreads().empty()) +
                       static_cast<int>(getPackedNumThreads() != Value());
  if (numThreadsSpec > 1)
    return emitOpError(
        "num_threads and packed_num_threads are mutually exclusive");
  int tileSizesSpec = static_cast<int>(!getMixedTileSizes().empty()) +
                      static_cast<int>(getPackedTileSizes() != Value());
  if (tileSizesSpec > 1)
    return emitOpError(
        "tile_sizes and packed_tile_sizes are mutually exclusive");
  if (numThreadsSpec == 0 && tileSizesSpec == 0)
    return emitOpError("either (packed_)num_threads or (packed_)tile_sizes "
                       "must be specified");
  return success();
}

//===----------------------------------------------------------------------===//
// TileToScfForOp
//===----------------------------------------------------------------------===//

void transform::TileToScfForOp::build(OpBuilder &builder,
                                      OperationState &result, Value target,
                                      ArrayRef<OpFoldResult> mixedTileSizes,
                                      ArrayRef<int64_t> interchange) {
  SmallVector<int64_t> staticTileSizes;
  SmallVector<Value> dynamicTileSizes;
  dispatchIndexOpFoldResults(mixedTileSizes, dynamicTileSizes, staticTileSizes);
  // Call the default builder which sets up the proper operands segment sizes
  // attributes for multiple variadic operands. In the absence of this,
  // horrible bugs ensue.
  auto staticTileSizesAttr = builder.getDenseI64ArrayAttr(staticTileSizes);
  int64_t numExpectedLoops =
      staticTileSizes.size() - llvm::count(staticTileSizes, 0);
  SmallVector<Type> resultTypes(
      numExpectedLoops, transform::AnyOpType::get(builder.getContext()));
  build(builder, result,
        /*tiled_linalg_op=*/target.getType(),
        /*loops=*/resultTypes,
        /*target=*/target,
        /*dynamic_sizes=*/dynamicTileSizes,
        /*static_sizes=*/staticTileSizesAttr,
        /*interchange=*/builder.getDenseI64ArrayAttr(interchange));
}

DiagnosedSilenceableFailure
transform::TileToScfForOp::apply(transform::TransformRewriter &rewriter,
                                 TransformResults &transformResults,
                                 TransformState &state) {
  ArrayRef<int64_t> tileSizes = getStaticSizes();

  SmallVector<Operation *> targets =
      llvm::to_vector(state.getPayloadOps(getTarget()));
  SmallVector<SmallVector<Operation *>> dynamicSizeProducers;
  dynamicSizeProducers.reserve(getDynamicSizes().size());
  for (Value dynamicSizeProducerHandle : getDynamicSizes()) {
    dynamicSizeProducers.push_back(
        llvm::to_vector(state.getPayloadOps(dynamicSizeProducerHandle)));

    if (dynamicSizeProducers.back().size() != targets.size()) {
      DiagnosedSilenceableFailure diag =
          emitSilenceableError()
          << "expected as many dynamic size-producing operations ("
          << dynamicSizeProducers.back().size() << ") as target ops ("
          << targets.size() << ")";
      diag.attachNote(dynamicSizeProducerHandle.getLoc()) << "for this handle";
      return diag;
    }

    for (Operation *op : dynamicSizeProducers.back()) {
      if (op->getNumResults() == 1 &&
          isa<IndexType>(op->getResult(0).getType()))
        continue;
      DiagnosedSilenceableFailure diag =
          emitSilenceableError() << "expected sizes to be produced by ops "
                                    "with a single index-type result";
      diag.attachNote(op->getLoc()) << "size producer op";
      diag.attachNote(dynamicSizeProducerHandle.getLoc()) << "for this handle";
      return diag;
    }
  }

  SmallVector<Operation *> tiled;
  SmallVector<SmallVector<Operation *, 4>, 4> loops;
  loops.resize(getLoops().size());
  for (auto en : llvm::enumerate(targets)) {
    auto tilingInterfaceOp = dyn_cast<TilingInterface>(en.value());
    if (!tilingInterfaceOp) {
      DiagnosedSilenceableFailure diag =
          emitSilenceableError() << "only TilingInterface ops are supported";
      diag.attachNote(en.value()->getLoc()) << "target op";
      return diag;
    }

    scf::SCFTilingOptions tilingOptions;
    unsigned index = en.index();
    if (!tileSizes.empty()) {
      tilingOptions.setTileSizeComputationFunction(
          [&, index](OpBuilder &b, Operation *) {
            SmallVector<Value, 4> sizes;
            sizes.reserve(tileSizes.size());
            unsigned dynamicIdx = 0;
            for (OpFoldResult ofr : getMixedSizes()) {
              if (auto attr = llvm::dyn_cast_if_present<Attribute>(ofr)) {
                sizes.push_back(b.create<arith::ConstantIndexOp>(
                    getLoc(), cast<IntegerAttr>(attr).getInt()));
              } else {
                sizes.push_back(
                    dynamicSizeProducers[dynamicIdx++][index]->getResult(0));
              }
            }
            return sizes;
          });
    }

    tilingOptions.setInterchange(getInterchange());
    FailureOr<scf::SCFTilingResult> tilingResult =
        tileUsingSCFForOp(rewriter, tilingInterfaceOp, tilingOptions);
    if (failed(tilingResult))
      return DiagnosedSilenceableFailure::definiteFailure();

    rewriter.replaceOp(tilingInterfaceOp, tilingResult->replacements);

    tiled.append(tilingResult->tiledOps);
    for (const auto &en2 : llvm::enumerate(tilingResult->loops))
      loops[en2.index()].push_back(en2.value());
  }

  transformResults.set(cast<OpResult>(getTiledLinalgOp()), tiled);
  for (const auto &en : llvm::enumerate(loops))
    transformResults.set(cast<OpResult>(getLoops()[en.index()]), en.value());

  return DiagnosedSilenceableFailure::success();
}

SmallVector<OpFoldResult> transform::TileToScfForOp::getMixedSizes() {
  ValueRange dynamic = getDynamicSizes();
  ArrayRef<int64_t> tileSizes = getStaticSizes();
  SmallVector<OpFoldResult> results;
  results.reserve(tileSizes.size());
  unsigned dynamicPos = 0;
  Builder builder(getContext());
  for (int64_t size : tileSizes) {
    if (size == ShapedType::kDynamic) {
      results.push_back(dynamic[dynamicPos++]);
    } else {
      results.push_back(builder.getIndexAttr(size));
    }
  }
  return results;
}

ParseResult transform::TileToScfForOp::parse(OpAsmParser &parser,
                                             OperationState &result) {
  OpAsmParser::UnresolvedOperand target;
  SmallVector<OpAsmParser::UnresolvedOperand> dynamicSizes;
  DenseI64ArrayAttr staticSizes;
  FunctionType trailingType;
  llvm::SMLoc typeLoc;
  if (parser.parseOperand(target) ||
      parseDynamicIndexList(parser, dynamicSizes, staticSizes) ||
      parseOptionalInterchange(parser, result) ||
      parser.parseOptionalAttrDict(result.attributes) ||
      parser.getCurrentLocation(&typeLoc) ||
      parser.parseColonType(trailingType)) {
    return ParseResult::failure();
  }

  result.addAttribute(getStaticSizesAttrName(result.name), staticSizes);
  size_t numExpectedLoops =
      staticSizes.size() - llvm::count(staticSizes.asArrayRef(), 0);

  unsigned numExpectedInputTypes = 1 + dynamicSizes.size();
  if (trailingType.getNumInputs() != numExpectedInputTypes) {
    return parser.emitError(typeLoc)
           << "expected " << numExpectedInputTypes << " operand types, got "
           << trailingType.getNumInputs();
  }

  unsigned numExpectedOutputTypes = 1 + numExpectedLoops;
  if (trailingType.getNumResults() != numExpectedOutputTypes) {
    return parser.emitError(typeLoc)
           << "expected " << numExpectedOutputTypes << " result types, got "
           << trailingType.getNumResults();
  }

  if (parser.resolveOperand(target, trailingType.getInput(0),
                            result.operands) ||
      parser.resolveOperands(dynamicSizes,
                             trailingType.getInputs().drop_front(), typeLoc,
                             result.operands) ||
      parser.addTypesToList(trailingType.getResults(), result.types)) {
    return failure();
  }
  return success();
}

void TileToScfForOp::print(OpAsmPrinter &p) {
  p << ' ' << getTarget();
  printDynamicIndexList(p, getOperation(), getDynamicSizes(), getStaticSizes());
  printOptionalInterchange(p, getInterchange());
  p.printOptionalAttrDict(getOperation()->getAttrs(), getAttributeNames());
  p << " : ";
  p.printFunctionalType(getOperation());
}

void transform::TileToScfForOp::getEffects(
    SmallVectorImpl<MemoryEffects::EffectInstance> &effects) {
  consumesHandle(getTarget(), effects);
  onlyReadsHandle(getDynamicSizes(), effects);
  producesHandle(getTiledLinalgOp(), effects);
  producesHandle(getLoops(), effects);
  modifiesPayload(effects);
}

//===----------------------------------------------------------------------===//
// VectorizeOp
//===----------------------------------------------------------------------===//

void transform::VectorizeOp::build(OpBuilder &builder, OperationState &result,
                                   Value target, bool vectorizePadding,
                                   bool vectorizeExtract) {
  result.addOperands(target);
  if (vectorizePadding) {
    result.addAttribute(VectorizeOp::getVectorizePaddingAttrName(result.name),
                        builder.getUnitAttr());
  }
  if (vectorizeExtract) {
    result.addAttribute(VectorizeOp::getVectorizeNdExtractAttrName(result.name),
                        builder.getUnitAttr());
  }
  result.addTypes(transform::AnyOpType::get(builder.getContext()));
}

namespace {
/// This is an helper only to call vectorize via a pattern inside of
/// VectorizeOp::applyToOne.
struct VectorizationPattern : public RewritePattern {
  explicit VectorizationPattern(MLIRContext *context,
                                bool vectorizeExtract = false)
      : RewritePattern(MatchAnyOpTypeTag(), /*benefit=*/1, context),
        vectorizeNDExtract(vectorizeExtract) {}
  LogicalResult matchAndRewrite(Operation *op,
                                PatternRewriter &rewriter) const override {
    LinalgOp linalgOp = dyn_cast<LinalgOp>(op);
    if (!linalgOp)
      return rewriter.notifyMatchFailure(op, "expected Linalg Op");
    return vectorize(rewriter, linalgOp, /*inputVectorSizes=*/{},
                     /*scalableVecDims=*/{}, vectorizeNDExtract);
  }

private:
  /// Controls whether to vectorize `tensor.extract` when the input tensor is
  /// rank >= 2.
  bool vectorizeNDExtract = false;
};
} // namespace

DiagnosedSilenceableFailure
transform::VectorizeOp::applyToOne(transform::TransformRewriter &rewriter,
                                   Operation *target,
                                   transform::ApplyToEachResultList &results,
                                   transform::TransformState &state) {
  if (!target->hasTrait<OpTrait::IsIsolatedFromAbove>()) {
    auto diag = this->emitOpError("requires isolated-from-above targets");
    diag.attachNote(target->getLoc()) << "non-isolated target";
    return DiagnosedSilenceableFailure::definiteFailure();
  }

  MLIRContext *ctx = getContext();
  RewritePatternSet patterns(ctx);
  patterns.add<VectorizationPattern>(ctx, getVectorizeNdExtract());

  if (!getDisableTransferPermutationMapLoweringPatterns())
    vector::populateVectorTransferPermutationMapLoweringPatterns(patterns);

  if (!getDisableMultiReductionToContractPatterns())
    vector::populateVectorReductionToContractPatterns(patterns);

  vector::populateSinkVectorBroadcastPatterns(patterns);

  patterns.add<linalg::LinalgCopyVTRForwardingPattern,
               linalg::LinalgCopyVTWForwardingPattern>(ctx,
                                                       /*benefit=*/2);
  vector::TransferReadOp::getCanonicalizationPatterns(patterns, ctx);
  vector::TransferWriteOp::getCanonicalizationPatterns(patterns, ctx);
  tensor::populateFoldTensorSubsetIntoVectorTransferPatterns(patterns);

  patterns.add<CopyVectorizationPattern>(ctx);

  if (getVectorizePadding())
    linalg::populatePadOpVectorizationPatterns(patterns);

  TrackingListener listener(state, *this);
  GreedyRewriteConfig config;
  config.listener = &listener;
  if (failed(applyPatternsAndFoldGreedily(target, std::move(patterns), config)))
    return emitDefaultDefiniteFailure(target);

  results.push_back(target);
  return DiagnosedSilenceableFailure::success();
}

//===----------------------------------------------------------------------===//
// MaskedVectorizeOp
//===----------------------------------------------------------------------===//
DiagnosedSilenceableFailure transform::MaskedVectorizeOp::apply(
    transform::TransformRewriter &rewriter,
    mlir::transform::TransformResults &transformResults,
    mlir::transform::TransformState &state) {
  auto targets = state.getPayloadOps(getTarget());
  if (std::empty(targets))
    return DiagnosedSilenceableFailure::success();

  SmallVector<int64_t> vectorSizes;
  for (OpFoldResult sz : getMixedVectorSizes()) {
    if (sz.is<Attribute>()) {
      auto attr = sz.get<Attribute>();
      vectorSizes.push_back(cast<IntegerAttr>(attr).getInt());
      continue;
    }

    auto szPayloads = state.getPayloadOps(sz.get<Value>());
    if (!llvm::hasSingleElement(szPayloads)) {
      auto diag = this->emitOpError(
          "requires vector size handle that is mapped to 1 payload op");
      diag.attachNote(sz.get<Value>().getLoc())
          << "mapped to " << llvm::range_size(szPayloads) << " payload ops";
      return DiagnosedSilenceableFailure::definiteFailure();
    }

    Operation *szPayloadOp = *szPayloads.begin();
    if (szPayloadOp->getNumResults() != 1 ||
        !szPayloadOp->getResult(0).getType().isIndex()) {
      auto diag = this->emitOpError(
          "requires vector size payload op with 1 index result");
      diag.attachNote(szPayloadOp->getLoc()) << "vector size payload op";
      return DiagnosedSilenceableFailure::definiteFailure();
    }

    IntegerAttr attr;
    if (!matchPattern(szPayloadOp->getResult(0), m_Constant(&attr))) {
      auto diag = this->emitOpError("requires constant vector size");
      diag.attachNote(szPayloadOp->getLoc()) << "vector size payload op";
      return DiagnosedSilenceableFailure::definiteFailure();
    }

    vectorSizes.push_back(attr.getInt());
  }

  // TODO: Check that the correct number of vectorSizes was provided.
<<<<<<< HEAD
  SmallVector<bool> scalableVecDims(vectorSizes.size(), false);
  scalableVecDims.back() = getLastVectorSizeScalable();
=======
>>>>>>> bac3a63c
  for (Operation *target : targets) {
    if (!isa<linalg::LinalgOp, tensor::PadOp>(target)) {
      return mlir::emitSilenceableFailure(target->getLoc())
             << "Unsupported Op, cannot vectorize";
    }

<<<<<<< HEAD
    if (failed(linalg::vectorize(rewriter, target, vectorSizes, scalableVecDims,
=======
    if (failed(linalg::vectorize(rewriter, target, vectorSizes,
                                 getScalableSizes(),
>>>>>>> bac3a63c
                                 getVectorizeNdExtract()))) {
      return mlir::emitSilenceableFailure(target->getLoc())
             << "Attempted to vectorize, but failed";
    }
  }

  return DiagnosedSilenceableFailure::success();
}

void transform::MaskedVectorizeOp::getEffects(
    SmallVectorImpl<MemoryEffects::EffectInstance> &effects) {
  consumesHandle(getTarget(), effects);
  onlyReadsHandle(getVectorSizes(), effects);
  modifiesPayload(effects);
}

SmallVector<OpFoldResult> MaskedVectorizeOp::getMixedVectorSizes() {
  OpBuilder b(getContext());
  return getMixedValues(getStaticVectorSizes(), getVectorSizes(), b);
}

LogicalResult transform::MaskedVectorizeOp::verify() {
  if (getStaticVectorSizes().size() != getScalableSizes().size())
    return emitOpError("expected same number of vector sizes (")
           << getStaticVectorSizes().size() << ") and scalable sizes ("
           << getScalableSizes().size() << ")";
  return success();
}

//===----------------------------------------------------------------------===//
// HoistRedundantVectorTransfersOp
//===----------------------------------------------------------------------===//

DiagnosedSilenceableFailure
transform::HoistRedundantVectorTransfersOp::applyToOne(
    transform::TransformRewriter &rewriter, func::FuncOp target,
    transform::ApplyToEachResultList &results,
    transform::TransformState &state) {
  // WARNING: This hoisting does not model parallelism and is generally
  // incorrect when used on distributed loops with memref semantics!
  // TODO: obsolete and should be retired.
  linalg::hoistRedundantVectorTransfers(target);
  results.push_back(target);
  return DiagnosedSilenceableFailure::success();
}

//===----------------------------------------------------------------------===//
// ConvertConv2DToImg2ColOp.
//===----------------------------------------------------------------------===//

DiagnosedSilenceableFailure transform::ConvertConv2DToImg2ColOp::applyToOne(
    transform::TransformRewriter &rewriter, linalg::LinalgOp target,
    transform::ApplyToEachResultList &results,
    transform::TransformState &state) {
  rewriter.setInsertionPoint(target);
  auto maybeTransformed =
      TypeSwitch<Operation *, FailureOr<std::pair<Operation *, Operation *>>>(
          target)
          .Case([&](linalg::Conv2DNhwcHwcfOp op) {
            return rewriteInIm2Col(rewriter, op);
          })
          .Case([&](linalg::DepthwiseConv2DNhwcHwcOp op) {
            return rewriteInIm2Col(rewriter, op);
          })
          .Case([&](linalg::Conv2DNchwFchwOp op) {
            return rewriteInIm2Col(rewriter, op);
          })
          .Default([&](Operation *op) {
            return rewriter.notifyMatchFailure(op, "not supported");
          });
  if (failed(maybeTransformed))
    return emitDefaultSilenceableFailure(target);
  // Handle to the operation producing the img2col tensor.
  results.push_back(maybeTransformed->first);
  // Handle to the operation that replaces the original convolution.
  results.push_back(maybeTransformed->second);
  return DiagnosedSilenceableFailure::success();
}

//===----------------------------------------------------------------------===//
// HoistRedundantTensorSubsetsOp
//===----------------------------------------------------------------------===//

DiagnosedSilenceableFailure
transform::HoistRedundantTensorSubsetsOp::applyToOne(
    transform::TransformRewriter &rewriter, Operation *target,
    transform::ApplyToEachResultList &results,
    transform::TransformState &state) {
  auto forOp = dyn_cast<scf::ForOp>(target);
  if (forOp) {
    linalg::hoistRedundantSubsetExtractInsert(rewriter, forOp);
    return DiagnosedSilenceableFailure::success();
  }

  // TODO: walking in some reverse / inside-out order would be more efficient
  // and would capture more cases.
  target->walk([&](scf::ForOp forOp) {
    hoistRedundantSubsetExtractInsert(rewriter, forOp);
  });
  return DiagnosedSilenceableFailure::success();
}

void transform::HoistRedundantTensorSubsetsOp::getEffects(
    SmallVectorImpl<MemoryEffects::EffectInstance> &effects) {
  transform::onlyReadsHandle(getTarget(), effects);
  transform::modifiesPayload(effects);
}

//===----------------------------------------------------------------------===//
// InsertSliceToCopyOp
//===----------------------------------------------------------------------===//
template <typename OpTy>
DiagnosedSilenceableFailure doit(RewriterBase &rewriter, OpTy target,
                                 transform::ApplyToEachResultList &results,
                                 transform::TransformState &state) {
  static_assert(llvm::is_one_of<OpTy, tensor::InsertSliceOp,
                                tensor::ParallelInsertSliceOp>() &&
                "wrong op type");

  if (auto copySource =
          target.getSource().template getDefiningOp<linalg::CopyOp>()) {
    results.push_back(copySource);
    return DiagnosedSilenceableFailure::success();
  }

  // If we are inside an InParallel region, temporarily set the insertion point
  // outside: only tensor.parallel_insert_slice ops are allowed in there.
  if constexpr (std::is_same_v<OpTy, tensor::ParallelInsertSliceOp>) {
    rewriter.setInsertionPoint(
        target->template getParentOfType<scf::InParallelOp>());
  }

  Value extracted = rewriter.create<tensor::ExtractSliceOp>(
      target.getLoc(), target.getDest(), target.getMixedOffsets(),
      target.getMixedSizes(), target.getMixedStrides());
  Value copied = rewriter
                     .create<linalg::CopyOp>(target.getLoc(),
                                             target.getSource(), extracted)
                     .getResult(0);
  // Reset the insertion point.
  rewriter.setInsertionPoint(target);
  rewriter.replaceOpWithNewOp<OpTy>(
      target, copied, target.getDest(), target.getMixedOffsets(),
      target.getMixedSizes(), target.getMixedStrides());

  results.push_back(copied.getDefiningOp());
  return DiagnosedSilenceableFailure::success();
}

DiagnosedSilenceableFailure transform::InsertSliceToCopyOp::applyToOne(
    transform::TransformRewriter &rewriter, Operation *targetOp,
    transform::ApplyToEachResultList &results,
    transform::TransformState &state) {

  rewriter.setInsertionPoint(targetOp);
  if (auto target = dyn_cast<tensor::InsertSliceOp>(targetOp))
    return doit(rewriter, target, results, state);
  if (auto target = dyn_cast<tensor::ParallelInsertSliceOp>(targetOp))
    return doit(rewriter, target, results, state);

  DiagnosedSilenceableFailure diag =
      emitSilenceableError()
      << "only InsertSliceOp and ParallelInsertSliceOp ops are supported";
  diag.attachNote(targetOp->getLoc()) << "target op";
  return diag;
}

//===----------------------------------------------------------------------===//
// MapCopyToThreadsOp
//===----------------------------------------------------------------------===//
DiagnosedSilenceableFailure transform::MapCopyToThreadsOp::applyToOne(
    transform::TransformRewriter &rewriter, linalg::CopyOp copyOp,
    transform::ApplyToEachResultList &results,
    transform::TransformState &state) {
  auto transformOp = cast<TransformOpInterface>(getOperation());
  ShapedType resultShapedType;
  if (copyOp) {
    resultShapedType =
        cast<ShapedType>(copyOp.getDpsInitOperand(0)->get().getType());
  }
  if (!copyOp || !resultShapedType.hasStaticShape()) {
    DiagnosedSilenceableFailure diag =
        transformOp.emitSilenceableError()
        << "only statically sized linalg.copy ops of rank <= 3 are supported";
    diag.attachNote(copyOp->getLoc()) << "target op";
    return diag;
  }

  // Conservatively set the minimum viable desired bitwidth alignment.
  int64_t desiredBitAlignment = getDesiredBitAlignment();
  int64_t eltBitwidth =
      resultShapedType.getElementType().getIntOrFloatBitWidth();
  if (desiredBitAlignment % eltBitwidth != 0) {
    desiredBitAlignment = eltBitwidth;
  }

  gpu::CopyMappingInfo mapping(
      /*ctx=*/getContext(),
      /*totalNumThreads=*/getTotalNumThreads(),
      /*alignment=*/desiredBitAlignment,
      /*sizes=*/resultShapedType.getShape(),
      /*favorPredication=*/false,
      /*elementalBitwidth=*/
      resultShapedType.getElementType().getIntOrFloatBitWidth());
  if (mapping.status == gpu::CopyMappingInfo::Status::Invalid) {
    DiagnosedSilenceableFailure diag =
        transformOp.emitSilenceableError()
        << "too few threads to map copy op to threads on the most minor "
           "dimension, given alignment and vector size constraints, try "
           "smaller tile size of mapping to more threads";
    diag.attachNote(copyOp->getLoc()) << "target op";
    return diag;
  }

  // OpBuilder only used to compute attributes.
  OpBuilder b(getContext());
  linalg::ForallTilingResult tilingResult;
  DiagnosedSilenceableFailure diag = tileToForallOpImpl(
      /*rewriter=*/rewriter,
      /*state=*/state,
      /*transformOp=*/transformOp,
      /*target=*/copyOp,
      /*mixedNumThreads=*/getMixedValues(mapping.numThreads, {}, b),
      /*mixedTileSizes=*/ArrayRef<OpFoldResult>{},
      /*mapping=*/b.getArrayAttr(mapping.threadMapping),
      /*tilingResult=*/tilingResult);
  if (!diag.succeeded())
    return diag;

  results.push_back(tilingResult.tiledOp);
  return DiagnosedSilenceableFailure::success();
}

#include "mlir/Dialect/Linalg/TransformOps/LinalgTransformOpsEnums.cpp.inc"

#define GET_OP_CLASSES
#include "mlir/Dialect/Linalg/TransformOps/LinalgTransformOps.cpp.inc"<|MERGE_RESOLUTION|>--- conflicted
+++ resolved
@@ -173,18 +173,6 @@
 // BufferizeToAllocationOp
 //===----------------------------------------------------------------------===//
 
-<<<<<<< HEAD
-DiagnosedSilenceableFailure transform::BufferizeToAllocationOp::apply(
-    transform::TransformRewriter &rewriter,
-    transform::TransformResults &results, transform::TransformState &state) {
-  Attribute memorySpace =
-      getMemorySpace().has_value() ? getMemorySpace().value() : Attribute();
-  auto transformed = llvm::to_vector(
-      llvm::map_range(state.getPayloadValues(getTarget()), [&](Value v) {
-        return linalg::bufferizeToAllocation(rewriter, v, memorySpace);
-      }));
-  results.setValues(cast<OpResult>(getTransformed()), transformed);
-=======
 void transform::BufferizeToAllocationOp::build(OpBuilder &b,
                                                OperationState &result,
                                                Value target,
@@ -280,7 +268,6 @@
   // Set results.
   results.setValues(cast<OpResult>(getAllocatedBuffer()), allocatedBuffers);
   results.set(cast<OpResult>(getNewOps()), newOpsListener.getNewOps());
->>>>>>> bac3a63c
   return DiagnosedSilenceableFailure::success();
 }
 
@@ -1571,25 +1558,6 @@
 }
 
 DiagnosedSilenceableFailure
-<<<<<<< HEAD
-transform::PadOp::applyToOne(transform::TransformRewriter &rewriter,
-                             LinalgOp target,
-                             transform::ApplyToEachResultList &results,
-                             transform::TransformState &state) {
-  // Convert the integer packing flags to booleans.
-  SmallVector<bool> packPaddings;
-  for (int64_t packPadding : extractFromI64ArrayAttr(getPackPaddings()))
-    packPaddings.push_back(static_cast<bool>(packPadding));
-
-  // Convert the padding values to attributes.
-  SmallVector<Attribute> paddingValues;
-  for (auto const &it :
-       llvm::zip(getPaddingValues(), target->getOperandTypes())) {
-    auto attr = dyn_cast<TypedAttr>(std::get<0>(it));
-    if (!attr) {
-      emitOpError("expects padding values to be typed attributes");
-      return DiagnosedSilenceableFailure::definiteFailure();
-=======
 transform::PadOp::apply(transform::TransformRewriter &rewriter,
                         transform::TransformResults &results,
                         transform::TransformState &state) {
@@ -1601,7 +1569,6 @@
       auto diag = emitSilenceableError() << "expected LinalgOp target";
       diag.attachNote(target->getLoc()) << "target op";
       return diag;
->>>>>>> bac3a63c
     }
 
     // Convert the integer packing flags to booleans.
@@ -1671,19 +1638,6 @@
       return diag;
     }
 
-<<<<<<< HEAD
-  LinalgOp paddedOp;
-  SmallVector<int64_t> paddingDimensions =
-      extractFromI64ArrayAttr(getPaddingDimensions());
-  SmallVector<int64_t> padToMultipleOf(paddingDimensions.size(), 1);
-  if (getPadToMultipleOf().has_value())
-    padToMultipleOf = extractFromI64ArrayAttr(*getPadToMultipleOf());
-  FailureOr<SmallVector<Value>> result =
-      rewriteAsPaddedOp(rewriter, target, paddingDimensions, padToMultipleOf,
-                        paddingValues, packPaddings, paddedOp);
-  if (succeeded(result)) {
-=======
->>>>>>> bac3a63c
     // We need to perform our own replacement here because this API is still
     // used in patterns that "pad and hoist", for which the replacement values
     // need to be different.
@@ -2649,11 +2603,7 @@
 void TileOp::print(OpAsmPrinter &p) {
   p << ' ' << getTarget();
   printDynamicIndexList(p, getOperation(), getDynamicSizes(), getStaticSizes(),
-<<<<<<< HEAD
-                        /*valueTypes=*/{}, getLastTileSizeScalableAttr(),
-=======
                         /*valueTypes=*/{}, getScalableSizesAttr(),
->>>>>>> bac3a63c
                         OpAsmParser::Delimiter::Square);
   printOptionalInterchange(p, getInterchange());
   p << " : ";
@@ -2786,39 +2736,6 @@
 transform::TileToForallOp::apply(transform::TransformRewriter &rewriter,
                                  transform::TransformResults &transformResults,
                                  transform::TransformState &state) {
-<<<<<<< HEAD
-    auto transformOp = cast<TransformOpInterface>(getOperation());
-
-    // Result payload ops.
-    SmallVector<Operation *> tileOps;
-    SmallVector<Operation *> tiledOps;
-
-    // Unpack handles.
-    SmallVector<OpFoldResult> mixedNumThreads;
-    DiagnosedSilenceableFailure status =
-        getPackedNumThreads()
-            ? unpackSingleIndexResultPayloadOperations(
-                  state, transformOp, mixedNumThreads, getPackedNumThreads())
-            : unpackSingleIndexResultPayloadOperations(
-                  state, transformOp, mixedNumThreads, getMixedNumThreads());
-    if (!status.succeeded())
-      return status;
-    SmallVector<OpFoldResult> mixedTileSizes;
-    status = getPackedTileSizes()
-                 ? unpackSingleIndexResultPayloadOperations(
-                       state, transformOp, mixedTileSizes, getPackedTileSizes())
-                 : unpackSingleIndexResultPayloadOperations(
-                       state, transformOp, mixedTileSizes, getMixedTileSizes());
-    if (!status.succeeded())
-      return status;
-
-    for (Operation *target : state.getPayloadOps(getTarget())) {
-      linalg::ForallTilingResult tilingResult;
-      DiagnosedSilenceableFailure diag = tileToForallOpImpl(
-          rewriter, state, transformOp, target, mixedNumThreads, mixedTileSizes,
-          getMapping(), tilingResult);
-      if (!diag.succeeded())
-=======
   auto transformOp = cast<TransformOpInterface>(getOperation());
 
   // Result payload ops.
@@ -2850,11 +2767,10 @@
         rewriter, state, transformOp, target, mixedNumThreads, mixedTileSizes,
         getMapping(), tilingResult);
     if (!diag.succeeded())
->>>>>>> bac3a63c
       return diag;
     tileOps.push_back(tilingResult.tileOp);
     tiledOps.push_back(tilingResult.tiledOp);
-    }
+  }
 
   transformResults.set(cast<OpResult>(getForallOp()), tileOps);
   transformResults.set(cast<OpResult>(getTiledOp()), tiledOps);
@@ -3234,23 +3150,14 @@
   }
 
   // TODO: Check that the correct number of vectorSizes was provided.
-<<<<<<< HEAD
-  SmallVector<bool> scalableVecDims(vectorSizes.size(), false);
-  scalableVecDims.back() = getLastVectorSizeScalable();
-=======
->>>>>>> bac3a63c
   for (Operation *target : targets) {
     if (!isa<linalg::LinalgOp, tensor::PadOp>(target)) {
       return mlir::emitSilenceableFailure(target->getLoc())
              << "Unsupported Op, cannot vectorize";
     }
 
-<<<<<<< HEAD
-    if (failed(linalg::vectorize(rewriter, target, vectorSizes, scalableVecDims,
-=======
     if (failed(linalg::vectorize(rewriter, target, vectorSizes,
                                  getScalableSizes(),
->>>>>>> bac3a63c
                                  getVectorizeNdExtract()))) {
       return mlir::emitSilenceableFailure(target->getLoc())
              << "Attempted to vectorize, but failed";
