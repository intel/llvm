--- conflicted
+++ resolved
@@ -248,8 +248,6 @@
   } else {
     llvm_unreachable("invalid memcpy op");
   }
-<<<<<<< HEAD
-=======
   if (getAllocOp() == "memref.alloc") {
     options.allocOp =
         linalg::BufferizeToAllocationOptions::AllocOp::MemrefAlloc;
@@ -259,7 +257,6 @@
   } else {
     llvm_unreachable("invalid alloc op");
   }
->>>>>>> 6241a64e
 
   // Bufferize ops.
   Attribute memorySpace =
@@ -295,11 +292,8 @@
   if (getMemcpyOp() != "memref.tensor_store" &&
       getMemcpyOp() != "memref.copy" && getMemcpyOp() != "linalg.copy")
     return emitOpError() << "unsupported memcpy op";
-<<<<<<< HEAD
-=======
   if (getAllocOp() != "memref.alloc" && getAllocOp() != "memref.alloca")
     return emitOpError() << "unsupported alloc op";
->>>>>>> 6241a64e
   return success();
 }
 
