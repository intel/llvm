//===- LinalgTransformOps.cpp - Implementation of Linalg transform ops ----===//
//
// Part of the LLVM Project, under the Apache License v2.0 with LLVM Exceptions.
// See https://llvm.org/LICENSE.txt for license information.
// SPDX-License-Identifier: Apache-2.0 WITH LLVM-exception
//
//===----------------------------------------------------------------------===//

#include "mlir/Dialect/Linalg/TransformOps/LinalgTransformOps.h"

#include "mlir/AsmParser/AsmParser.h"
#include "mlir/Dialect/Affine/IR/AffineOps.h"
#include "mlir/Dialect/Arith/IR/Arith.h"
#include "mlir/Dialect/GPU/IR/GPUDialect.h"
#include "mlir/Dialect/Linalg/IR/Linalg.h"
#include "mlir/Dialect/Linalg/Transforms/Transforms.h"
#include "mlir/Dialect/Linalg/Utils/Utils.h"
#include "mlir/Dialect/PDL/IR/PDL.h"
#include "mlir/Dialect/PDL/IR/PDLTypes.h"
#include "mlir/Dialect/SCF/Transforms/TileUsingInterface.h"
#include "mlir/Dialect/Tensor/IR/Tensor.h"
#include "mlir/Dialect/Tensor/Utils/Utils.h"
#include "mlir/Dialect/Transform/IR/TransformDialect.h"
#include "mlir/Dialect/Transform/IR/TransformInterfaces.h"
#include "mlir/Dialect/Transform/IR/TransformTypes.h"
#include "mlir/Dialect/Transform/IR/TransformUtils.h"
#include "mlir/Dialect/Transform/Utils/Utils.h"
#include "mlir/Dialect/Utils/IndexingUtils.h"
#include "mlir/IR/AffineMap.h"
#include "mlir/IR/BuiltinTypes.h"
#include "mlir/IR/Matchers.h"
#include "mlir/IR/OpDefinition.h"
#include "mlir/IR/PatternMatch.h"
#include "mlir/IR/TypeUtilities.h"
#include "mlir/Interfaces/TilingInterface.h"
#include "mlir/Transforms/GreedyPatternRewriteDriver.h"
#include "llvm/ADT/STLExtras.h"
#include "llvm/ADT/ScopeExit.h"
#include "llvm/ADT/SetOperations.h"
#include "llvm/ADT/SmallVector.h"
#include "llvm/ADT/StringSet.h"
#include "llvm/ADT/TypeSwitch.h"
#include "llvm/Support/Debug.h"

using namespace mlir;
using namespace mlir::linalg;
using namespace mlir::transform;

#define DEBUG_TYPE "linalg-transforms"
#define DBGS() (llvm::dbgs() << "[" DEBUG_TYPE "]: ")
#define DBGSNL() (llvm::dbgs() << "\n")

/// Attempts to apply the pattern specified as template argument to the given
/// operation. The pattern is expected to have a `returningMatchAndRewrite`
/// function that returns the "main" result or failure. Returns failure if the
/// pattern failed to apply. Extra arguments are forwarded to the pattern
/// constructor.
template <typename PatternTy, typename... Args>
static FailureOr<LinalgOp> tryApply(Operation *operation, Args &&...args) {
  // Check if the given operation has the type expected by the pattern.
  using OpTy = typename llvm::function_traits<
      decltype(&PatternTy::returningMatchAndRewrite)>::template arg_t<0>;
  auto op = dyn_cast<OpTy>(operation);
  if (!op)
    return failure();

  // Apply the pattern directly to the op.
  PatternTy pattern(operation->getContext(), std::forward<Args>(args)...);
  TrivialPatternRewriter rewriter(operation->getContext());
  rewriter.setInsertionPoint(operation);
  auto result = pattern.returningMatchAndRewrite(op, rewriter);
  if (failed(result))
    return failure();
  return cast<LinalgOp>(result->getOperation());
}

/// Assuming that `ofr` is an index attr or a transform dialect handle mapped
/// to exactly one op with one index result, return that value.
static DiagnosedSilenceableFailure unpackSingleIndexResultPDLOperations(
    transform::TransformState &state, TransformOpInterface transformOp,
    SmallVector<OpFoldResult> &result, ArrayRef<OpFoldResult> ofrs) {
  for (OpFoldResult ofr : ofrs) {
    if (ofr.is<Attribute>()) {
      if (!ofr.get<Attribute>().isa<IntegerAttr>())
        return transformOp.emitDefiniteFailure() << "expected IntegerAttr";
      result.push_back(ofr);
      continue;
    }
    ArrayRef<Operation *> payloadOps = state.getPayloadOps(ofr.get<Value>());
    if (payloadOps.size() != 1) {
      DiagnosedSilenceableFailure diag =
          transformOp.emitSilenceableError()
          << "handle must be mapped to exactly one payload op";
      diag.attachNote(ofr.get<Value>().getLoc())
          << "mapped to " << payloadOps.size() << " payload ops";
      return diag;
    }

    Operation *op = payloadOps[0];
    if (op->getNumResults() != 1 || !op->getResult(0).getType().isIndex()) {
      DiagnosedSilenceableFailure diag =
          transformOp.emitSilenceableError()
          << "payload op must have exactly 1 index result";
      diag.attachNote(op->getLoc())
          << "has " << op->getNumResults() << " results";
      return diag;
    }
    result.push_back(op->getResult(0));
  }

  return DiagnosedSilenceableFailure::success();
}

// Given a list of OpFoldResults that are either index attrs or op
// handles, return a list of OpFoldResults where all op handles are
// replaced with the first (and only) OpResult of that payload op. (There
// must be exactly one mapped payload op and it must have exactly one
// index result.)
static DiagnosedSilenceableFailure unpackSingleIndexResultPDLOperations(
    transform::TransformState &state, TransformOpInterface transformOp,
    SmallVector<OpFoldResult> &result, Value packedHandle) {
  ArrayRef<Operation *> payloadOps = state.getPayloadOps(packedHandle);
  for (Operation *op : payloadOps) {
    if (op->getNumResults() != 1 || !op->getResult(0).getType().isIndex()) {
      DiagnosedSilenceableFailure diag =
          transformOp.emitSilenceableError()
          << "payload op must have exactly 1 index result";
      diag.attachNote(op->getLoc())
          << "has " << op->getNumResults() << " results";
      return diag;
    }
    result.push_back(op->getResult(0));
  }

  return DiagnosedSilenceableFailure::success();
}

/// Return a permutation vector of size permSize that would result in moving
/// positions into desiredPositions.
///
/// For example, permSize == 5, positions = {2, 4}, desiredPositions = {1, 0}
/// would result in a {4, 2, 0, 1, 3} permutation vector.
static SmallVector<int64_t>
computePermutationVector(int64_t permSize, ArrayRef<int64_t> positions,
                         ArrayRef<int64_t> desiredPositions) {
  SmallVector<int64_t> res(permSize, -1);
  DenseSet<int64_t> seen;
  for (auto [pos, desiredPos] : llvm::zip_equal(positions, desiredPositions)) {
    res[desiredPos] = pos;
    seen.insert(pos);
  }
  int64_t nextPos = 0;
  for (int64_t &entry : res) {
    if (entry != -1)
      continue;
    while (seen.contains(nextPos))
      ++nextPos;
    entry = nextPos;
    ++nextPos;
  }
  return res;
}

struct PackingMetadata {
  SmallVector<int64_t> insertPositions;
  SmallVector<ReassociationIndices> reassociations;
};
/// Given a vector of `positions` indices representing desired packing insertion
/// points into a target vector (i.e. pack/unpack.inner_dim_pos), compute the
/// final positions in the target shape as well as the reshape reassociations.
// Note: This should not be called with a large positions array (or the
// implementation needs to be updated to use an N.log N sort instead of
// repeated N^2 counts).
static PackingMetadata computePackingMetadata(int64_t packedRank,
                                              ArrayRef<int64_t> innerDimPos) {
  PackingMetadata res;
  res.insertPositions.reserve(innerDimPos.size());
  // The pack insert position is the position + the number of previously
  // inserted positions + offset.
  // The offset controls whether the packing dimension is the first or last.
  //
  // Example
  // =======
  // Consider packing from a hypothetical ABCD layout to ABCDba whose
  // pack.inner_dims is [1, 0]. The first step consists in undoing the
  // permutation and producing AaBbCD. This is achieved purely by computing the
  // insert positions of `b` and `a` into `ABCD`, starting from [1, 0]. One
  // possibility, is to produce insert positions [2, 0], this would result in an
  // aAbBCD layout (i.e. offset 0). The other possibility, is to produce insert
  // positions [3, 1], this would result in an AaBbCD layout (i.e. offset 1).
  // The latter is what we expect from packing.
  int64_t offset = 1;
  for (int64_t pos : innerDimPos) {
    int64_t numInsertedBefore = llvm::count_if(
        innerDimPos, [&pos](int64_t pos2) { return pos > pos2; });
    res.insertPositions.push_back(pos + numInsertedBefore + offset);
  }

  DenseSet<int64_t> posSet(res.insertPositions.begin(),
                           res.insertPositions.end());
  res.reassociations.reserve(packedRank);
  for (int64_t i = 1; i <= packedRank; ++i) {
    if (!posSet.contains(i)) {
      res.reassociations.push_back(ReassociationIndices{i - 1});
      continue;
    }
    res.reassociations.push_back(ReassociationIndices{i - 1, i});
    ++i;
  }
  return res;
}

<<<<<<< HEAD
=======
//===----------------------------------------------------------------------===//
// BufferizeToAllocationOp
//===----------------------------------------------------------------------===//
DiagnosedSilenceableFailure
transform::BufferizeToAllocationOp::apply(transform::TransformResults &results,
                                          transform::TransformState &state) {
  Attribute memorySpace =
      getMemorySpace().has_value() ? getMemorySpace().value() : Attribute();
  IRRewriter rewriter(getContext());
  auto transformed = llvm::to_vector(
      llvm::map_range(state.getPayloadValues(getTarget()), [&](Value v) {
        return linalg::bufferizeToAllocation(rewriter, v, memorySpace);
      }));
  results.setValues(getTransformed().cast<OpResult>(), transformed);
  return DiagnosedSilenceableFailure::success();
}

void transform::BufferizeToAllocationOp::getEffects(
    SmallVectorImpl<MemoryEffects::EffectInstance> &effects) {
  consumesHandle(getTarget(), effects);
  producesHandle(getTransformed(), effects);
  modifiesPayload(effects);
}

>>>>>>> cd74f4a4
//===----------------------------------------------------------------------===//
// DecomposeOp
//===----------------------------------------------------------------------===//

DiagnosedSilenceableFailure
transform::DecomposeOp::applyToOne(LinalgOp target,
                                   transform::ApplyToEachResultList &results,
                                   transform::TransformState &state) {
#define DOWNSCALE(trans)                                                       \
  {                                                                            \
    FailureOr<LinalgOp> res = tryApply<trans>(target);                         \
    if (succeeded(res)) {                                                      \
      results.push_back(*res);                                                 \
      return DiagnosedSilenceableFailure::success();                           \
    }                                                                          \
  }

#define DOWNSCALE_CALL(a, b) DownscaleSizeOneWindowed2DConvolution<a, b>
#define DOWNSCALE_NORMAL(a, b) DOWNSCALE(DOWNSCALE_CALL(a, b))

  DOWNSCALE_NORMAL(Conv2DNhwcHwcfOp, Conv1DNwcWcfOp)
  DOWNSCALE_NORMAL(Conv2DNchwFchwOp, Conv1DNcwFcwOp)
  DOWNSCALE_NORMAL(PoolingNhwcSumOp, PoolingNwcSumOp)
  DOWNSCALE_NORMAL(PoolingNchwSumOp, PoolingNcwSumOp)
  DOWNSCALE_NORMAL(PoolingNhwcMaxOp, PoolingNwcMaxOp)
  DOWNSCALE_NORMAL(PoolingNhwcMaxUnsignedOp, PoolingNwcMaxUnsignedOp)
  DOWNSCALE_NORMAL(PoolingNhwcMinOp, PoolingNwcMinOp)
  DOWNSCALE_NORMAL(PoolingNhwcMinUnsignedOp, PoolingNwcMinUnsignedOp)
  DOWNSCALE_NORMAL(PoolingNchwMaxOp, PoolingNcwMaxOp)
  DOWNSCALE(DownscaleDepthwiseConv2DNhwcHwcOp)
#undef DOWNSCALE_NORMAL
#undef DOWNSCALE_CALL
#undef DOWNSCALE
  return emitDefaultSilenceableFailure(target);
}
//===----------------------------------------------------------------------===//
// FuseOp
//===----------------------------------------------------------------------===//

/// Apply a tiling transformation to all payload ops and store both the
/// tiled operation as well as the created tile loops.
static LogicalResult applyTilingToAll(
    Operation *transformOp, ArrayRef<Operation *> payloadOps, unsigned numLoops,
    transform::TransformResults &transformResults,
    function_ref<FailureOr<scf::SCFTileAndFuseResult>(TilingInterface)>
        applyFn) {
  SmallVector<Operation *> tiledLinalgOps;
  SmallVector<SmallVector<Operation *>> loopOps(numLoops);
  for (unsigned int i = 0; i < numLoops; ++i)
    loopOps[i].reserve(payloadOps.size());

  for (Operation *target : payloadOps) {
    auto tilingInterfaceOp = dyn_cast<TilingInterface>(target);
    if (!tilingInterfaceOp)
      return transformOp->emitError("only TilingInterface ops are supported");

    TrivialPatternRewriter rewriter(target->getContext());
    rewriter.setInsertionPoint(target);
    FailureOr<scf::SCFTileAndFuseResult> tiledResults =
        applyFn(tilingInterfaceOp);
    if (failed(tiledResults))
      return failure();

    // Perform the replacement of tiled and fused values.
    SmallVector<Operation *> opsToReplace{target};
    llvm::append_range(opsToReplace, tiledResults->fusedProducers);
    for (Operation *toReplace : opsToReplace) {
      SmallVector<Value> replacements;
      replacements.reserve(toReplace->getNumResults());
      for (OpResult res : toReplace->getResults()) {
        auto it = tiledResults->replacements.find(res);
        if (it == tiledResults->replacements.end())
          replacements.push_back(res);
        else
          replacements.push_back(it->getSecond());
      }
      rewriter.replaceOp(toReplace, replacements);
    }

    // Report back the relevant handles to the transform op.
    tiledLinalgOps.push_back(tiledResults->tiledAndFusedOps.front());
    assert(tiledResults->loops.size() == numLoops &&
           "Mismatched number of loops, tile and fuse transform should have "
           "failed");
    for (unsigned int i = 0; i < numLoops; ++i)
      loopOps[i].push_back(tiledResults->loops[i]);
  }

  transformResults.set(transformOp->getOpResult(0), tiledLinalgOps);
  for (unsigned int i = 0; i < numLoops; ++i)
    transformResults.set(transformOp->getOpResult(i + 1), loopOps[i]);

  return success();
}

/// Parse a tiling-like operation that returns the tiled op as well as the
/// created tile loops. The function counts the non-zero tile sizes to compute
/// the number of results.
static ParseResult parseTileLikeOp(OpAsmParser &parser, OperationState &result,
                                   StringRef sizesAttrName) {
  OpAsmParser::UnresolvedOperand targetOperand;
  SMLoc opLoc = parser.getCurrentLocation();
  if (parser.parseOperand(targetOperand) ||
      parser.parseOptionalAttrDict(result.attributes))
    return failure();
  Attribute sizesAttr = result.attributes.get(sizesAttrName);
  if (!sizesAttr)
    return parser.emitError(opLoc)
           << "expected '" << sizesAttrName << "' attribute";
  auto sizesArrayAttr = sizesAttr.dyn_cast<ArrayAttr>();
  if (!sizesArrayAttr)
    return parser.emitError(opLoc)
           << "'" << sizesAttrName << "' attribute must be an array";
  Type pdlOpType = parser.getBuilder().getType<pdl::OperationType>();
  size_t numExpectedLoops =
      sizesArrayAttr.size() -
      llvm::count(extractFromI64ArrayAttr(sizesArrayAttr), 0);
  result.addTypes(SmallVector<Type>(numExpectedLoops + 1, pdlOpType));
  if (parser.resolveOperand(targetOperand, pdlOpType, result.operands))
    return failure();
  return success();
}

DiagnosedSilenceableFailure
transform::FuseOp::apply(mlir::transform::TransformResults &transformResults,
                         mlir::transform::TransformState &state) {
  SmallVector<int64_t> tileSizes = extractFromI64ArrayAttr(getTileSizes());
  SmallVector<int64_t> tileInterchange =
      extractFromI64ArrayAttr(getTileInterchange());

  scf::SCFTilingOptions tilingOptions;
  tilingOptions.interchangeVector = tileInterchange;
  tilingOptions = tilingOptions.setTileSizes(tileSizes);
  scf::SCFTileAndFuseOptions tileAndFuseOptions;
  tileAndFuseOptions.tilingOptions = tilingOptions;
  LogicalResult result = applyTilingToAll(
      getOperation(), state.getPayloadOps(getTarget()),
      tileSizes.size() - llvm::count(tileSizes, 0), transformResults,
      [&](TilingInterface tilingInterfaceOp)
          -> FailureOr<scf::SCFTileAndFuseResult> {
        TrivialPatternRewriter rewriter(getContext());
        return tileConsumerAndFuseProducerGreedilyUsingSCFForOp(
            rewriter, tilingInterfaceOp, tileAndFuseOptions);
      });
  return failed(result) ? DiagnosedSilenceableFailure::definiteFailure()
                        : DiagnosedSilenceableFailure::success();
}

ParseResult transform::FuseOp::parse(OpAsmParser &parser,
                                     OperationState &result) {
  return parseTileLikeOp(
      parser, result,
      transform::FuseOp::getTileSizesAttrName(result.name).getValue());
}

void transform::FuseOp::print(OpAsmPrinter &p) {
  p << ' ';
  p << getTarget();
  p.printOptionalAttrDict((*this)->getAttrs());
}

LogicalResult transform::FuseOp::verify() {
  SmallVector<int64_t> permutation =
      extractFromI64ArrayAttr(getTileInterchange());
  auto sequence = llvm::to_vector(llvm::seq<int64_t>(0, permutation.size()));
  if (!std::is_permutation(sequence.begin(), sequence.end(),
                           permutation.begin(), permutation.end())) {
    return emitOpError() << "expects interchange to be a permutation, found "
                         << getTileInterchange();
  }
  return success();
}

//===----------------------------------------------------------------------===//
// FuseIntoContainingOp
//===----------------------------------------------------------------------===//

void transform::FuseIntoContainingOp::build(OpBuilder &builder,
                                            OperationState &result,
                                            Value producerOp,
                                            Value containingOp) {
  result.addOperands({producerOp, containingOp});
  result.addTypes(pdl::OperationType::get(builder.getContext()));
}

/// Find the first "extract" user of `producerOp` and tile it right before its
/// use. The tiled op is fused under the `containingOp`.
/// Return this fused op on success or nullptr if anything fails.
static Operation *tileAndFuseFirstExtractUse(RewriterBase &rewriter,
                                             Diagnostic &diag,
                                             Operation *producerOp,
                                             Operation *containingOp) {
  LLVM_DEBUG(DBGS() << "Try to fuse a direct extract use\n");
  auto tileableProducer = dyn_cast<TilingInterface>(producerOp);
  if (!tileableProducer) {
    diag.attachNote(producerOp->getLoc())
        << "producer is not a TileableInterface: " << *producerOp;
    return nullptr;
  }

  // Search the producer slices accessed within the containing operation.
  // TODO: Generalize to more extract/insert/parallel_insert triples, maybe
  // evolve into an interface.
  auto it = llvm::find_if(tileableProducer->getUsers(), [&](Operation *user) {
    auto sliceOp = dyn_cast<tensor::ExtractSliceOp>(user);
    return sliceOp && containingOp->isProperAncestor(sliceOp);
  });

  // Find a fusion opportunity.
  if (it == tileableProducer->getUsers().end()) {
    diag.attachNote(tileableProducer->getLoc())
        << "could not find fusion opportunity for: " << *tileableProducer;
    return nullptr;
  }
  auto sliceOpToTile = cast<tensor::ExtractSliceOp>(*it);

  // Try to fuse the producer in-place.
  OpBuilder::InsertionGuard guard(rewriter);
  rewriter.setInsertionPoint(sliceOpToTile);

  // Tile the producer.
  int64_t resultNumber =
      sliceOpToTile.getSource().cast<OpResult>().getResultNumber();
  LLVM_DEBUG(DBGS() << "resultNumber: " << resultNumber << "\n");

  FailureOr<Value> tiledProducer = tileableProducer.generateResultTileValue(
      rewriter, resultNumber, sliceOpToTile.getMixedOffsets(),
      sliceOpToTile.getMixedSizes());
  if (failed(tiledProducer)) {
    diag.attachNote(tileableProducer->getLoc())
        << "failed to tile producer op: " << *tileableProducer;
    return nullptr;
  }
  LLVM_DEBUG(DBGS() << "tiledProducer: " << *tiledProducer << "\n");

  // Replace the extract op.
  Operation *fusedOp = tiledProducer->getDefiningOp();
  auto maybeRankReduced = tensor::ExtractSliceOp::rankReduceIfNeeded(
      rewriter, sliceOpToTile->getLoc(), fusedOp->getResult(resultNumber),
      sliceOpToTile->getResult(0)
          .getType()
          .cast<RankedTensorType>()
          .getShape());
  assert(succeeded(maybeRankReduced) && "unexpected shape");
  rewriter.replaceOp(sliceOpToTile, *maybeRankReduced);
  return fusedOp;
}

/// First, find the first "scf::ForallOp" user of `producerOp` and ensure
/// it is exactly the `containingOp`, otherwise bail.
/// Then, find the first "extract" user of the tied block argument and tile it
/// right before its "extract" use. The tiled op is fused under the
/// `containingOp`.
/// Return this fused op on success or nullptr if anything fails.
static Operation *tileAndFuseFirstExtractUseThroughContainingOpBlockArgument(
    RewriterBase &rewriter, Diagnostic &diag, Operation *producerOp,
    Operation *containingOp) {
  LLVM_DEBUG(DBGS() << "Try to fuse an extract use through block argument\n");

  auto tileableProducer = dyn_cast<TilingInterface>(producerOp);
  if (!tileableProducer) {
    diag.attachNote(producerOp->getLoc())
        << "producer is not a TileableInterface: " << *producerOp;
    return nullptr;
  }

  // Search the first use by a "scf::ForallOp" user.
  scf::ForallOp forallOp;
  auto itProducerUses =
      llvm::find_if(tileableProducer->getUses(), [&](OpOperand &use) {
        forallOp = dyn_cast<scf::ForallOp>(use.getOwner());
        return forallOp;
      });
  // If it's not from the containing op, return.
  if (!forallOp || forallOp != containingOp) {
    diag.attachNote(tileableProducer->getLoc())
        << "could not find a use by the containing op: " << *tileableProducer;
    return nullptr;
  }

  // Search the producer slices accessed within the containing
  // operation.
  // TODO: Generalize to more extract/insert/parallel_insert triples.
  //   Maybe evolve into an interface.
  OpOperand *pUse = &(*itProducerUses);
  BlockArgument bbArg = forallOp.getTiedBlockArgument(pUse);

  // Search the producer slices accessed within the containing operation.
  // TODO: Generalize to more extract/insert/parallel_insert triples, maybe
  // evolve into an interface.
  auto itBBArgUsers = llvm::find_if(bbArg.getUsers(), [&](Operation *user) {
    auto sliceOp = dyn_cast<tensor::ExtractSliceOp>(user);
    return sliceOp && containingOp->isProperAncestor(sliceOp);
  });

  // Find a fusion opportunity.
  if (itBBArgUsers == bbArg.getUsers().end()) {
    diag.attachNote(containingOp->getLoc())
        << "could not find fusion opportunity for bbArg: " << bbArg;
    return nullptr;
  }
  auto sliceOpToTile = cast<tensor::ExtractSliceOp>(*itBBArgUsers);

  // Try to fuse the producer in-place.
  OpBuilder::InsertionGuard guard(rewriter);
  rewriter.setInsertionPoint(sliceOpToTile);

  // Replace the use in the tileableProducer before tiling: clone, replace and
  // then tile.
  int64_t resultNumber = pUse->get().cast<OpResult>().getResultNumber();
  LLVM_DEBUG(DBGS() << "resultNumber: " << resultNumber << "\n");

  // Gather destination tensors.
  SmallVector<Value> destinationTensors;
  if (failed(tensor::getOrCreateDestinations(
          rewriter, tileableProducer->getLoc(), tileableProducer,
          destinationTensors))) {
    diag.attachNote(tileableProducer->getLoc())
        << "failed to get destination tensors for: " << *tileableProducer;
    return nullptr;
  }

  IRMapping bvm;
  bvm.map(destinationTensors[resultNumber], bbArg);
  auto tileableProducerClone =
      cast<TilingInterface>(rewriter.clone(*tileableProducer, bvm));
  auto scopeGuard =
      llvm::make_scope_exit([&]() { rewriter.eraseOp(tileableProducerClone); });

  // Tile the producer.
  FailureOr<Value> tiledProducer =
      tileableProducerClone.generateResultTileValue(
          rewriter, resultNumber, sliceOpToTile.getMixedOffsets(),
          sliceOpToTile.getMixedSizes());
  if (failed(tiledProducer)) {
    diag.attachNote(tileableProducer->getLoc())
        << "failed to tile producer op: " << *tileableProducer;
    return nullptr;
  }
  LLVM_DEBUG(DBGS() << "tiledProducer: " << *tiledProducer << "\n");

  // Replace the extract op.
  Operation *fusedOp = tiledProducer->getDefiningOp();
  auto maybeRankReduced = tensor::ExtractSliceOp::rankReduceIfNeeded(
      rewriter, sliceOpToTile->getLoc(), fusedOp->getResult(resultNumber),
      sliceOpToTile->getResult(0)
          .getType()
          .cast<RankedTensorType>()
          .getShape());
  assert(succeeded(maybeRankReduced) && "unexpected shape");
  rewriter.replaceOp(sliceOpToTile, *maybeRankReduced);

  // Replace the use in containingOp.
  rewriter.updateRootInPlace(containingOp, [&]() {
    containingOp->setOperand(pUse->getOperandNumber(),
                             destinationTensors.front());
  });

  return fusedOp;
}

static Operation *cloneAndFuseFirstUse(RewriterBase &rewriter, Diagnostic &diag,
                                       Operation *producerOp,
                                       Operation *containingOp) {
  LLVM_DEBUG(DBGS() << "Try to fuse an use by cloning\n");

  // Gather all uses inside the containing op.
  SmallVector<OpOperand *> uses;
  for (OpResult result : producerOp->getOpResults()) {
    for (OpOperand &use : result.getUses()) {
      if (containingOp->isProperAncestor(use.getOwner())) {
        uses.push_back(&use);
        continue;
      }
      // Cannot clone and fuse if the use is by the containing op itself: fail
      // immediately.
      if (containingOp == use.getOwner()) {
        diag.attachNote(producerOp->getLoc())
            << "producer op use by containing op cannot be fused by cloning";
        return nullptr;
      }
    }
  }

  // Check for a non-empty list of fusion opportunities.
  if (uses.empty()) {
    diag.attachNote(producerOp->getLoc()) << "no fusion opportunity by cloning";
    return nullptr;
  }

  // Clone and fuse inside the containing op.
  Operation *fusedOp = nullptr;
  OpOperand *use = uses.front();
  // Parallel insert slice is not a valid clone destination.
  // TODO: Generalize to other type of ops.
  assert(!isa<tensor::ParallelInsertSliceOp>(use->getOwner()) &&
         "Parallel insert slice is not a valid clone destination");
  unsigned resultNumber = use->get().cast<OpResult>().getResultNumber();
  LLVM_DEBUG(DBGS() << "resultNumber: " << resultNumber << "\n");

  OpBuilder::InsertionGuard guard(rewriter);
  rewriter.setInsertionPoint(use->getOwner());
  fusedOp = rewriter.clone(*producerOp);
  rewriter.updateRootInPlace(
      use->getOwner(), [&] { use->set(fusedOp->getOpResult(resultNumber)); });

  return fusedOp;
}

DiagnosedSilenceableFailure
transform::FuseIntoContainingOp::apply(transform::TransformResults &results,
                                       transform::TransformState &state) {
  SmallVector<Operation *> fusedOps;
  ArrayRef<Operation *> producerOps = state.getPayloadOps(getProducerOp());
  // If nothing to fuse, propagate success.
  if (producerOps.empty()) {
    results.set(getFusedOp().cast<OpResult>(),
                SmallVector<mlir::Operation *>{});
    return DiagnosedSilenceableFailure::success();
  }
  ArrayRef<Operation *> containingOps = state.getPayloadOps(getContainingOp());
  if (containingOps.size() != 1) {
    return emitDefiniteFailure()
           << "requires exactly one containing_op handle (got "
           << containingOps.size() << ")";
  }
  Operation *containingOp = containingOps.front();

  // Helper function to find the next producer that should be fused. Take any
  // producer that has a use inside the containing op.
  SmallVector<Operation *> remainingProducers(producerOps.begin(),
                                              producerOps.end());
  auto getNextProducer = [&]() -> FailureOr<Operation *> {
    for (const auto &it : enumerate(remainingProducers)) {
      Operation *producerOp = it.value();
      // The containing op may be a user of producerOp: use isAncestor.
      int64_t numUsesInContainingOp =
          llvm::count_if(producerOp->getUsers(), [&](Operation *op) {
            return containingOp->isAncestor(op);
          });
      // TODO: When resolving the TODO below (no duplicate ops), take an op
      // that has no use among the remaining producers. This is a topological
      // sorting.
      if (numUsesInContainingOp > 0) {
        if (numUsesInContainingOp == 1)
          remainingProducers.erase(remainingProducers.begin() + it.index());
        return producerOp;
      }
    }
    return failure();
  };

  IRRewriter rewriter(getContext());
  while (!remainingProducers.empty()) {
    auto nextProducer = getNextProducer();
    if (failed(nextProducer)) {
<<<<<<< HEAD
      Diagnostic diag(containingOp->getLoc(), DiagnosticSeverity::Remark);
      diag << "could not find next producer to fuse into container";
      return DiagnosedSilenceableFailure::silenceableFailure(std::move(diag));
=======
      return mlir::emitSilenceableFailure(containingOp->getLoc())
             << "could not find next producer to fuse into container";
>>>>>>> cd74f4a4
    }

    Operation *producerOp = *nextProducer;

    // Default diagnostic, to be complemented with more failure information.
    Diagnostic diag(producerOp->getLoc(), DiagnosticSeverity::Remark);
    diag << "could not fuse " << *producerOp << " into " << *containingOp;

    // TODO: If there are multiple uses of the producer in the containing op,
    // we currently tile/clone the op multiple times (once per use). In some
    // cases, we can tile/clone once and reuse the value for each use.
    // Futhermore, producers should then be traversed according to a
    // topological sorting.
    Operation *tiled =
        tileAndFuseFirstExtractUse(rewriter, diag, producerOp, containingOp);
    if (tiled) {
      LLVM_DEBUG(DBGS() << "\nFused a direct extract use\n" << *containingOp);
      fusedOps.push_back(tiled);
      continue;
    }

    Operation *tiledContainingOpOperand =
        tileAndFuseFirstExtractUseThroughContainingOpBlockArgument(
            rewriter, diag, producerOp, containingOp);
    if (tiledContainingOpOperand) {
      LLVM_DEBUG(DBGS() << "\nFused an extract use through block argument\n"
                        << *containingOp);
      fusedOps.push_back(tiledContainingOpOperand);
      continue;
    }

    Operation *cloned =
        cloneAndFuseFirstUse(rewriter, diag, producerOp, containingOp);
    if (cloned) {
      LLVM_DEBUG(DBGS() << "\nFused an use by cloning\n" << *containingOp);
      fusedOps.push_back(cloned);
      continue;
    }
    return DiagnosedSilenceableFailure::silenceableFailure(std::move(diag));
  }

  results.set(getFusedOp().cast<OpResult>(), fusedOps);
  return DiagnosedSilenceableFailure::success();
}

void transform::FuseIntoContainingOp::getEffects(
    SmallVectorImpl<MemoryEffects::EffectInstance> &effects) {
  consumesHandle(getProducerOp(), effects);
  onlyReadsHandle(getContainingOp(), effects);
  producesHandle(getFusedOp(), effects);
  modifiesPayload(effects);
}

//===----------------------------------------------------------------------===//
// GeneralizeOp
//===----------------------------------------------------------------------===//

DiagnosedSilenceableFailure
transform::GeneralizeOp::applyToOne(LinalgOp target,
                                    transform::ApplyToEachResultList &results,
                                    transform::TransformState &state) {
  // Exit early if no transformation is needed.
  if (isa<GenericOp>(target)) {
    results.push_back(target);
    return DiagnosedSilenceableFailure::success();
  }
  FailureOr<LinalgOp> generic = tryApply<LinalgGeneralizationPattern>(target);
  if (succeeded(generic)) {
    results.push_back(generic->getOperation());
    return DiagnosedSilenceableFailure::success();
  }
  return emitDefaultSilenceableFailure(target);
}

//===----------------------------------------------------------------------===//
// InterchangeOp
//===----------------------------------------------------------------------===//

DiagnosedSilenceableFailure
transform::InterchangeOp::applyToOne(GenericOp target,
                                     transform::ApplyToEachResultList &results,
                                     transform::TransformState &state) {
  ArrayRef<int64_t> interchangeVector = getIteratorInterchange();
  // Exit early if no transformation is needed.
  if (interchangeVector.empty()) {
    results.push_back(target);
    return DiagnosedSilenceableFailure::success();
  }
  TrivialPatternRewriter rewriter(target->getContext());
  FailureOr<GenericOp> res =
      interchangeGenericOp(rewriter, target,
                           SmallVector<unsigned>(interchangeVector.begin(),
                                                 interchangeVector.end()));
  if (failed(res))
    return DiagnosedSilenceableFailure::definiteFailure();
  results.push_back(res->getOperation());
  return DiagnosedSilenceableFailure::success();
}

LogicalResult transform::InterchangeOp::verify() {
  ArrayRef<int64_t> permutation = getIteratorInterchange();
  auto sequence = llvm::to_vector(llvm::seq<int64_t>(0, permutation.size()));
  if (!std::is_permutation(sequence.begin(), sequence.end(),
                           permutation.begin(), permutation.end())) {
    return emitOpError()
           << "expects iterator_interchange to be a permutation, found "
           << getIteratorInterchange();
  }
  return success();
}

//===----------------------------------------------------------------------===//
// LowerPackOp
//===----------------------------------------------------------------------===//

struct LowerPackResult {
  tensor::PadOp padOp;
  tensor::ExpandShapeOp expandShapeOp;
  linalg::TransposeOp transposeOp;
};

/// Rewrite pack as pad + reshape + transpose.
static FailureOr<LowerPackResult> lowerPack(RewriterBase &rewriter,
                                            tensor::PackOp packOp) {
  // 1. Filter out NYI cases.
  if (!packOp.getOuterDimsPerm().empty())
    return rewriter.notifyMatchFailure(packOp, "outer dims perm NYI");

  auto packedTensorType =
      packOp->getResultTypes().front().cast<RankedTensorType>();
  if (!packedTensorType.hasStaticShape()) {
    return rewriter.notifyMatchFailure(
        packOp,
        "non-static shape NYI, needs a more powerful tensor.expand_shape op");
  }

  Location loc = packOp->getLoc();
  OpBuilder::InsertionGuard g(rewriter);
  rewriter.setInsertionPoint(packOp);

  // 2. Compute the permutation vector to move the last `numPackedDims` into the
  // `innerPosDims` of a shape of rank `packedRank`.
  int64_t numPackedDims = packOp.getInnerDimsPos().size();
  int64_t packedRank = packedTensorType.getRank();
  auto lastDims = llvm::to_vector(
      llvm::seq<int64_t>(packedRank - numPackedDims, packedRank));
  PackingMetadata packingMetadata = computePackingMetadata(
      packedTensorType.getRank(), packOp.getInnerDimsPos());
  SmallVector<int64_t> lastDimsToInsertPositionsPerm = computePermutationVector(
      packedRank, lastDims, packingMetadata.insertPositions);

  // 3. Compute the stripMinedShape: this is the packed shape before any outer
  // or inner permutations have been applied.
  SmallVector<int64_t> stripMinedShape(packedTensorType.getShape());
  applyPermutationToVector(stripMinedShape, lastDimsToInsertPositionsPerm);

  // 4. Pad the source of packOp to a shape we can expand into stripMinedShape.
  RankedTensorType collapsed = tensor::CollapseShapeOp::inferCollapsedType(
      RankedTensorType::Builder(packedTensorType).setShape(stripMinedShape),
      packingMetadata.reassociations);
  Value paddingValue = packOp.getPaddingValue();
  if (!paddingValue) {
    rewriter.create<arith::ConstantOp>(
        loc, rewriter.getZeroAttr(getElementTypeOrSelf(collapsed)));
  }
  auto padOp =
      tensor::createPadHighOp(collapsed, packOp.getSource(), paddingValue,
                              /*nofold=*/false, loc, rewriter);

  LLVM_DEBUG(
      DBGSNL(); DBGSNL(); llvm::interleaveComma(packingMetadata.insertPositions,
                                                DBGS() << "insertPositions: ");
      DBGSNL(); llvm::interleaveComma(packedTensorType.getShape(),
                                      DBGS() << "packedShape: ");
      DBGSNL();
      llvm::interleaveComma(lastDimsToInsertPositionsPerm,
                            DBGS() << "lastDimsToInsertPositionsPerm: ");
      DBGSNL(); llvm::interleaveComma(
          packingMetadata.reassociations, DBGS() << "reassociations: ",
          [&](ReassociationIndices ri) {
            llvm::interleaveComma(ri, llvm::dbgs() << "|");
          });
      DBGSNL();
      llvm::interleaveComma(stripMinedShape, DBGS() << "stripMinedShape: ");
      DBGSNL(); DBGS() << "collapsed type: " << collapsed; DBGSNL(););

  // 5. Expand from the padded result to the stripMinedShape.
  auto reshapeOp = rewriter.create<tensor::ExpandShapeOp>(
      loc,
      RankedTensorType::Builder(packedTensorType).setShape(stripMinedShape),
      padOp.getResult(), packingMetadata.reassociations);

  // 6. Transpose stripMinedShape to packedShape.
  SmallVector<int64_t> insertPositionsToLastDimsPerm = computePermutationVector(
      packedRank, packingMetadata.insertPositions, lastDims);
  auto transposeOp = rewriter.create<linalg::TransposeOp>(
      loc, reshapeOp.getResult(), packOp.getDest(),
      insertPositionsToLastDimsPerm);

  LLVM_DEBUG(DBGSNL(); DBGSNL(); DBGSNL();
             DBGS() << "reshape op: " << reshapeOp; DBGSNL();
             llvm::interleaveComma(insertPositionsToLastDimsPerm,
                                   DBGS() << "insertPositionsToLastDimsPerm: ");
             DBGSNL(); DBGS() << "transpose op: " << transposeOp; DBGSNL(););

  // 7. Replace packOp by transposeOp.
  rewriter.replaceOp(packOp, transposeOp->getResults());

  return LowerPackResult{padOp, reshapeOp, transposeOp};
}

DiagnosedSilenceableFailure transform::LowerPackOp::applyToOne(
    tensor::PackOp target, transform::ApplyToEachResultList &transformResults,
    transform::TransformState &state) {
  IRRewriter rewriter(target->getContext());
  rewriter.setInsertionPoint(target);
  FailureOr<LowerPackResult> res = lowerPack(rewriter, target);
  if (failed(res)) {
<<<<<<< HEAD
    Diagnostic diag(target->getLoc(), DiagnosticSeverity::Error);
    diag << "cannot lower to pad + expand + transpose";
    return DiagnosedSilenceableFailure::silenceableFailure(std::move(diag));
=======
    return mlir::emitSilenceableFailure(target->getLoc())
           << "cannot lower to pad + expand + transpose";
>>>>>>> cd74f4a4
  }
  transformResults.push_back(res->padOp);
  transformResults.push_back(res->expandShapeOp);
  transformResults.push_back(res->transposeOp);
  return DiagnosedSilenceableFailure::success();
}

//===----------------------------------------------------------------------===//
// LowerUnPackOp
//===----------------------------------------------------------------------===//

struct LowerUnPackOpResult {
  tensor::EmptyOp emptyOp;
  linalg::TransposeOp transposeOp;
  tensor::CollapseShapeOp collapseShapeOp;
  tensor::ExtractSliceOp extractSliceOp;
};

/// Rewrite pack as empty + transpose + reshape + extract_slice.
static FailureOr<LowerUnPackOpResult> lowerUnPack(RewriterBase &rewriter,
                                                  tensor::UnPackOp unPackOp) {
  // 1. Filter out NYI cases.
  if (!unPackOp.getOuterDimsPerm().empty())
    return rewriter.notifyMatchFailure(unPackOp, "outer dims perm NYI");

  RankedTensorType packedTensorType = unPackOp.getSourceType();
  if (!packedTensorType.hasStaticShape()) {
    return rewriter.notifyMatchFailure(
        unPackOp,
        "non-static shape NYI, needs a more powerful tensor.expand_shape op");
  }

  Location loc = unPackOp->getLoc();
  OpBuilder::InsertionGuard g(rewriter);
  rewriter.setInsertionPoint(unPackOp);

  // 2. Compute the permutation vector to move the last `numPackedDims` into the
  // `innerPosDims` of a shape of rank `packedRank`.
  int64_t numPackedDims = unPackOp.getInnerDimsPos().size();
  int64_t packedRank = packedTensorType.getRank();
  auto lastDims = llvm::to_vector(
      llvm::seq<int64_t>(packedRank - numPackedDims, packedRank));
  PackingMetadata packingMetadata =
      computePackingMetadata(packedRank, unPackOp.getInnerDimsPos());
  SmallVector<int64_t> lastDimsToInsertPositionsPerm = computePermutationVector(
      packedRank, lastDims, packingMetadata.insertPositions);

  // 3. Compute the stripMinedShape: this is the packed shape without outer and
  // inner permutations.
  SmallVector<int64_t> stripMinedShape(packedTensorType.getShape());
  applyPermutationToVector(stripMinedShape, lastDimsToInsertPositionsPerm);

  // 4. Transpose packedShape to stripMinedShape.
  RankedTensorType stripMinedTensorType =
      RankedTensorType::Builder(packedTensorType).setShape(stripMinedShape);
  RankedTensorType collapsedType = tensor::CollapseShapeOp::inferCollapsedType(
      stripMinedTensorType, packingMetadata.reassociations);
  auto emptyOp =
      rewriter.create<tensor::EmptyOp>(loc, stripMinedTensorType, ValueRange{});
  auto transposeOp = rewriter.create<linalg::TransposeOp>(
      loc, unPackOp.getSource(), emptyOp, lastDimsToInsertPositionsPerm);

  LLVM_DEBUG(
      DBGSNL(); DBGSNL(); llvm::interleaveComma(packingMetadata.insertPositions,
                                                DBGS() << "insertPositions: ");
      DBGSNL(); llvm::interleaveComma(packedTensorType.getShape(),
                                      DBGS() << "packedShape: ");
      DBGSNL();
      llvm::interleaveComma(lastDimsToInsertPositionsPerm,
                            DBGS() << "lastDimsToInsertPositionsPerm: ");
      DBGSNL(); llvm::interleaveComma(
          packingMetadata.reassociations, DBGS() << "reassociations: ",
          [&](ReassociationIndices ri) {
            llvm::interleaveComma(ri, llvm::dbgs() << "|");
          });
      DBGSNL();
      llvm::interleaveComma(stripMinedShape, DBGS() << "stripMinedShape: ");
      DBGSNL(); DBGS() << "collapsed type: " << collapsedType; DBGSNL(););

  // 5. Collapse from the stripMinedShape to the padded result.
  auto reshapeOp = rewriter.create<tensor::CollapseShapeOp>(
      loc, collapsedType, transposeOp->getResult(0),
      packingMetadata.reassociations);

  // 6. ExtractSlice
  auto destTensorType = unPackOp.getDest().getType().cast<RankedTensorType>();
  int64_t destRank = destTensorType.getRank();
  OpFoldResult zero = rewriter.getIndexAttr(0), one = rewriter.getIndexAttr(1);
  auto extractSliceOp = rewriter.create<tensor::ExtractSliceOp>(
      loc, destTensorType, reshapeOp->getResult(0),
      SmallVector<OpFoldResult>(destRank, zero),
      tensor::getMixedSizes(rewriter, loc, unPackOp->getResult(0)),
      SmallVector<OpFoldResult>(destRank, one));

  // 7. Replace unPackOp by transposeOp.
  rewriter.replaceOp(unPackOp, extractSliceOp->getResults());

  return LowerUnPackOpResult{emptyOp, transposeOp, reshapeOp, extractSliceOp};
}

DiagnosedSilenceableFailure transform::LowerUnPackOp::applyToOne(
    tensor::UnPackOp target, transform::ApplyToEachResultList &transformResults,
    transform::TransformState &state) {
  IRRewriter rewriter(target->getContext());
  rewriter.setInsertionPoint(target);
  FailureOr<LowerUnPackOpResult> res = lowerUnPack(rewriter, target);
  if (failed(res)) {
<<<<<<< HEAD
    Diagnostic diag(target->getLoc(), DiagnosticSeverity::Error);
    diag << "cannot rewrite to pad + expand + transpose";
    return DiagnosedSilenceableFailure::silenceableFailure(std::move(diag));
=======
    return mlir::emitSilenceableFailure(target->getLoc())
           << "cannot rewrite to pad + expand + transpose";
>>>>>>> cd74f4a4
  }
  transformResults.push_back(res->emptyOp);
  transformResults.push_back(res->transposeOp);
  transformResults.push_back(res->collapseShapeOp);
  transformResults.push_back(res->extractSliceOp);
  return DiagnosedSilenceableFailure::success();
}

//===---------------------------------------------------------------------===//
// MatchOp
//===---------------------------------------------------------------------===//

void transform::MatchOp::build(OpBuilder &builder, OperationState &result,
                               Value target, ArrayRef<StringRef> opNames) {
  result.addOperands(target);
  result.addAttribute(MatchOp::getOpsAttrName(result.name),
                      builder.getStrArrayAttr(opNames));
  result.addTypes(pdl::OperationType::get(builder.getContext()));
}

DiagnosedSilenceableFailure
transform::MatchOp::apply(transform::TransformResults &results,
                          transform::TransformState &state) {
  llvm::StringSet<> strs;
  if (getOps().has_value())
    strs.insert(getOps()->getAsValueRange<StringAttr>().begin(),
                getOps()->getAsValueRange<StringAttr>().end());

  ArrayRef<Operation *> payloadOps = state.getPayloadOps(getTarget());
  if (payloadOps.size() != 1) {
    return emitDefiniteFailure("requires exactly one target handle");
  }

  SmallVector<Operation *> res;
  auto matchFun = [&](Operation *op) {
    if (getOps().has_value() && !strs.contains(op->getName().getStringRef()))
      return;

    // Interfaces cannot be matched by name, just by ID.
    // So we specifically encode the interfaces we care about for this op.
    if (getInterface().has_value()) {
      auto iface = getInterface().value();
      if (iface == transform::MatchInterfaceEnum::LinalgOp &&
          !isa<LinalgOp>(op))
        return;
      if (iface == transform::MatchInterfaceEnum::TilingInterface &&
          isa<TilingInterface>(op))
        return;
    }

    // Check if all specified attributes match.
    if (getOpAttrs().has_value()) {
      DictionaryAttr opAttrs = getOpAttrs().value();
      for (NamedAttribute attr : opAttrs) {
        if (attr.getName() == getInterfaceAttrName() ||
            attr.getName() == getOpsAttrName())
          continue;
        if (!op->hasAttr(attr.getName()))
          return;
        if (op->getAttr(attr.getName()) != attr.getValue())
          return;
      }
    }

    if (getFilterResultType().has_value()) {
      Type t = getFilterResultType().value();
      if (op->getNumResults() != 1 || op->getResultTypes().front() != t)
        return;
    }

    // All constraints are satisfied.
    res.push_back(op);
    return;
  };

  payloadOps.front()->walk(matchFun);
  results.set(getResult().cast<OpResult>(), res);
  return DiagnosedSilenceableFailure::success();
}

//===---------------------------------------------------------------------===//
// MultiTileSizesOp
//===---------------------------------------------------------------------===//

static void printMultitileSizesTypes(OpAsmPrinter &printer, Operation *op,
                                     Type targetType, Type lowSizeType, Type,
                                     Type) {
  printer.printFunctionalType(TypeRange{targetType}, TypeRange{lowSizeType});
}

static ParseResult parseMultitileSizesTypes(OpAsmParser &parser,
                                            Type &targetType, Type &lowSizeType,
                                            Type &highSizeType,
                                            Type &splitPointType) {
  FunctionType funcType;
  llvm::SMLoc typeLoc = parser.getCurrentLocation();
  if (failed(parser.parseType<FunctionType>(funcType)))
    return failure();

  if (funcType.getNumInputs() != 1 || funcType.getNumResults() != 1) {
    parser.emitError(typeLoc) << "expects a trailing functional type with one "
                                 "argument and one result";
  }
  targetType = funcType.getInput(0);
  lowSizeType = highSizeType = splitPointType = funcType.getResult(0);

  return success();
}

DiagnosedSilenceableFailure transform::MultiTileSizesOp::applyToOne(
    LinalgOp target, transform::ApplyToEachResultList &results,
    TransformState &state) {
  if (getLowSize().getType().isa<TransformParamTypeInterface>()) {
    if (target.hasDynamicShape()) {
      auto diag = emitSilenceableError()
                  << "cannot compute parametric tile sizes for dynamically "
                     "shaped payload op";
      diag.attachNote(target->getLoc()) << "payload op";
      return diag;
    }

    FailureOr<StaticMultiSizeSpecification> spec = computeStaticMultiTileSizes(
        target, getDimension(), getTargetSize(), getDivisor());
    if (failed(spec)) {
      return emitSilenceableError()
             << "failed to compute multi-size tiling sizes";
    }

    Builder builder(target.getContext());
    results.assign(llvm::map_range(
        ArrayRef<int64_t>({spec->lowTileSize, spec->highTileSize,
                           spec->lowTileSize * spec->lowTripCount}),
        [&builder, this](int64_t value) {
          return builder.getIntegerAttr(
              getLowSize().getType().cast<ParamType>().getType(), value);
        }));
    return DiagnosedSilenceableFailure::success();
  }

  OpBuilder builder(target.getContext());
  builder.setInsertionPoint(target);
  OpFoldResult targetSize = builder.getIndexAttr(getTargetSize());
  OpFoldResult divisor = builder.getIndexAttr(getDivisor());
  FailureOr<MultiSizeSpecification> spec = computeMultiTileSizes(
      builder, target, getDimension(), targetSize, divisor);
  if (failed(spec)) {
    return emitSilenceableError() << "could not generate tile size computation";
  }

  AffineExpr s0 = builder.getAffineSymbolExpr(0);
  AffineExpr s1 = builder.getAffineSymbolExpr(1);
  Operation *splitPoint =
      makeComposedAffineApply(builder, target.getLoc(), s0 * s1,
                              {spec->lowTileSize, spec->lowTripCount});
  Operation *lowTileSize = spec->lowTileSize.getDefiningOp();
  Operation *highTileSize = spec->highTileSize.getDefiningOp();
  assert(lowTileSize && highTileSize && splitPoint &&
         "tile sizes are not produced by operations");
  results.reserve(results.size() + 3);
  results.push_back(lowTileSize);
  results.push_back(highTileSize);
  results.push_back(splitPoint);
  return DiagnosedSilenceableFailure::success();
}

void transform::MultiTileSizesOp::getEffects(
    SmallVectorImpl<MemoryEffects::EffectInstance> &effects) {
  onlyReadsHandle(getTarget(), effects);
  producesHandle(getResults(), effects);
  if (getLowSize().getType().isa<TransformParamTypeInterface>())
    onlyReadsPayload(effects);
  else
    modifiesPayload(effects);
}

LogicalResult transform::MultiTileSizesOp::verify() {
  if (getLowSize().getType() != getHighSize().getType() ||
      getLowSize().getType() != getSplitPoint().getType()) {
    return emitOpError() << "expects all results type to be the same";
  }
  return success();
}

//===---------------------------------------------------------------------===//
// PackOp
//===---------------------------------------------------------------------===//

void transform::PackOp::build(OpBuilder &builder, OperationState &result,
                              Value target,
                              ArrayRef<OpFoldResult> mixedPackedSizes) {
  SmallVector<int64_t> staticPackedSizes;
  SmallVector<Value> dynamicPackedSizes;
  dispatchIndexOpFoldResults(mixedPackedSizes, dynamicPackedSizes,
                             staticPackedSizes);
  // Call the default builder which sets up the proper operands segment sizes
  // attributes for multiple variadic operands. In the absence of this, horrible
  // bugs ensue.
  Type linalgOpHType = transform::OperationType::get(
      builder.getContext(), GenericOp::getOperationName());
  build(builder, result,
        /*resultType=*/linalgOpHType,
        /*target=*/target,
        /*dynamic_sizes=*/dynamicPackedSizes,
        /*static_sizes=*/builder.getDenseI64ArrayAttr(staticPackedSizes));
}

SmallVector<OpFoldResult> transform::PackOp::getMixedPackedSizes() {
  Builder b(getContext());
  return getMixedValues(getStaticPackedSizes(), getPackedSizes(), b);
}

DiagnosedSilenceableFailure
transform::PackOp::apply(transform::TransformResults &transformResults,
                         transform::TransformState &state) {
  ArrayRef<Operation *> targetOps = state.getPayloadOps(getTarget());
  // If nothing to pack, propagate success.
  if (targetOps.empty()) {
    transformResults.set(getPackedOp().cast<OpResult>(), {});
    return DiagnosedSilenceableFailure::success();
  }
  // Fail on multi-op handles.
  auto linalgOp = dyn_cast<LinalgOp>(targetOps.front());
  if (targetOps.size() != 1 || !linalgOp) {
    return emitSilenceableError()
           << "requires target to map to exactly 1 LinalgOp (got "
           << targetOps.size() << ")";
  }
  // Fail on mismatched number of pack sizes.
  if (getMixedPackedSizes().size() != linalgOp.getNumLoops()) {
    return emitSilenceableError()
           << "requires number of packed sizes match the number of loops ("
           << getMixedPackedSizes().size() << " vs " << linalgOp.getNumLoops()
           << ")";
  }
<<<<<<< HEAD

  // Unpack handles to constants or actual SSA index values.
  SmallVector<OpFoldResult> packedSizes;
  DiagnosedSilenceableFailure status = unpackSingleIndexResultPDLOperations(
      state, *this, packedSizes, getMixedPackedSizes());

  IRRewriter rewriter(linalgOp->getContext());
  rewriter.setInsertionPoint(linalgOp);
  FailureOr<PackResult> maybeResult = pack(rewriter, linalgOp, packedSizes);
  if (failed(maybeResult))
    return emitDefiniteFailure("data tiling failed");

  transformResults.set(getPackedOp().cast<OpResult>(),
                       maybeResult->packedLinalgOp.getOperation());
  return DiagnosedSilenceableFailure::success();
}

void transform::PackOp::getEffects(
    SmallVectorImpl<MemoryEffects::EffectInstance> &effects) {
  transform::consumesHandle(getTarget(), effects);
  transform::onlyReadsHandle(getPackedSizes(), effects);
  transform::producesHandle(getPackedOp(), effects);
  transform::modifiesPayload(effects);
}

//===---------------------------------------------------------------------===//
// PackGreedilyOp.
//===---------------------------------------------------------------------===//

LogicalResult transform::PackGreedilyOp::verify() {
  if (!isPermutationVector(getGemmInnerDimsOrder())) {
    return emitOpError() << getGemmInnerDimsOrderAttrName()
                         << " is not a valid permutation";
  }
  // TODO: relax to allow empty once we have another strategy than just gemm.
  if (getGemmInnerDimsOrder().size() != 3 ||
      getMixedGemmPackedSizes().size() != 3) {
    return emitOpError() << " needs 3 entries for gemm_packed_sizes and "
                         << getGemmInnerDimsOrderAttrName()
                         << " order for the gemm strategy";
  }
  return success();
}

namespace {
auto par = utils::IteratorType::parallel;
auto red = utils::IteratorType::reduction;
} // namespace

/// Return the set of AffineDimExpr
static DenseSet<int64_t>
findPermutationsIndexingOperand(LinalgOp linalgOp, OpOperand *opOperand,
                                utils::IteratorType iter) {
  DenseSet<int64_t> res;
  assert(linalgOp == opOperand->getOwner() && "expected linalgOp owner");
  AffineMap indexingMap = linalgOp.getMatchingIndexingMap(opOperand);
  for (AffineExpr e : indexingMap.getResults()) {
    if (auto d = e.dyn_cast<AffineDimExpr>()) {
      if (linalgOp.getIteratorTypesArray()[d.getPosition()] == iter &&
          llvm::count_if(indexingMap.getResults(), [d](AffineExpr e) {
            return e.isFunctionOfDim(d.getPosition());
          }) == 1)
        res.insert(d.getPosition());
    }
  }
  return res;
}

struct GemmDimsForPacking {
  int64_t mPos, nPos, kPos;
};
/// Greedily look for 2 parallel (m and n) and 1 reduction (k) dimension that
/// form a gemm. Such dimensions are such that:
///   1. The m dimension is involved in an outer-product along LHS
///      (i.e. it is a permutation on RES and LHS and does not appear in RHS).
///   2. The n dimension is involved in an outer-product along RHS
///      (i.e. it is a permutation on RES and RHS and does not appear in LHS).
///   3. The k dimension appears as a permutation on LHS and RHS.
///   4. m, n and k appear only once in any given indexing.
///
/// This allows detecting that some gemm is embedded within `linalgOp`.
///
/// When multiple possibilities for selecting m, n and k appear, we just pick
/// an arbitrary one (i.e. the first in a DenseSet).
// TODO: Better heuristic (e.g pick dims based on packing-based metric).
static FailureOr<GemmDimsForPacking> getGemmDims(LinalgOp linalgOp) {
  assert(linalgOp.getNumDpsInits() == 1 && "wrong number of dps inits");
  assert(linalgOp.getNumDpsInputs() == 2 && "wrong number of dps inputs");

  DenseSet<int64_t> a = findPermutationsIndexingOperand(
      linalgOp, linalgOp.getDpsInputOperand(0), par);
  DenseSet<int64_t> b = findPermutationsIndexingOperand(
      linalgOp, linalgOp.getDpsInputOperand(1), par);
  DenseSet<int64_t> c = findPermutationsIndexingOperand(
      linalgOp, linalgOp.getDpsInitOperand(0), par);

  // A & C - B are the iterators involved in an outer-product along A (the LHS).
  DenseSet<int64_t> ac = a;
  llvm::set_intersect(ac, c);
  llvm::set_subtract(ac, b);
  // B & C - A are the iterators involved in an outer-product along B (the RHS).
  DenseSet<int64_t> bc = b;
  llvm::set_intersect(bc, c);
  llvm::set_subtract(bc, a);

  // Note: if we ever need them, A & B & C would be "batch" dimensions.

  // A & B red are the reduction dimensions.
  DenseSet<int64_t> ra = findPermutationsIndexingOperand(
      linalgOp, linalgOp.getDpsInputOperand(0), red);
  DenseSet<int64_t> rb = findPermutationsIndexingOperand(
      linalgOp, linalgOp.getDpsInputOperand(1), red);
  llvm::set_intersect(ra, rb);

  if (ac.empty() || bc.empty() || ra.empty())
    return failure();

  // Pick the first one in each set.
  // TODO: Better heuristic (e.g pick dims based on packing-based metric).
  return GemmDimsForPacking{*ac.begin(), *bc.begin(), *ra.begin()};
}

/// Pack a LinalgOp by greedily inferring gemm dimensions (m, n, k) where m and
/// n are proper parallel dimensions and k is a proper reduction dimension.
/// Packing occurs by rewriting the op as a linalg.generic and calling
/// linalg::pack by `mnkPackedSizes`.
/// The order of the packed dimensions is customizable: the `mnkOrder` is a
/// permutation of {0, 1, 2} to reorder {m, n, k} into one of the 8 possible
/// forms.
/// The outer dimensions of the operands are not permuted at this time, this is
/// left for future work.
static FailureOr<PackResult>
packGemmGreedily(RewriterBase &rewriter, LinalgOp linalgOp,
                 ArrayRef<OpFoldResult> mnkPackedSizes,
                 ArrayRef<int64_t> mnkOrder) {
  assert(mnkPackedSizes.size() == 3 && "unexpected num of packing sizes");
  assert(mnkOrder.size() == 3 && "unexpected mnkOrder size");
  assert(isPermutationVector(mnkOrder) && "expected a permutation");

  int64_t numLoops = linalgOp.getNumLoops();
  if (numLoops <= 2) {
    return rewriter.notifyMatchFailure(linalgOp,
                                       "need 3+ loops to find a gemm to pack");
  }

  // Locally adjust the desired iterator position of mnk and packing sizes.
  int64_t numPackedDims = mnkPackedSizes.size();
  SmallVector<int64_t> mmnnkkPos(numPackedDims);
  for (int64_t i = 0, e = numPackedDims; i < e; ++i)
    mmnnkkPos[i] = numLoops - numPackedDims + mnkOrder[i];
  SmallVector<OpFoldResult> packedSizes(mnkPackedSizes.size());
  for (int64_t i = 0, e = numPackedDims; i < e; ++i)
    packedSizes[mnkOrder[i]] = mnkPackedSizes[i];

  // 1. Infer dims that are important for gemm.
  FailureOr<GemmDimsForPacking> res = getGemmDims(linalgOp);
  if (failed(res)) {
    return rewriter.notifyMatchFailure(linalgOp,
                                       "couldn't infer gemm iterators");
  }

  // 2. Normalize linalgOp to an kmn-matmul-like with [red, par, par] most
  // minor iterators. If we wanted a different normalization order, this is
  // where it would have to start.
  int64_t mPos = res->mPos, nPos = res->nPos, kPos = res->kPos;
  LLVM_DEBUG(DBGSNL(); DBGSNL(); DBGSNL();
             DBGS() << "Start packing generic op greedily with (m@" << mPos
                    << ", n@" << nPos << ", k@" << kPos << "): " << linalgOp
                    << "\n";);

  // 2.a. Rewrite as a generic.
  auto genericOp = dyn_cast<GenericOp>(linalgOp.getOperation());
  if (!genericOp) {
    FailureOr<GenericOp> generalizeResult =
        generalizeNamedOp(rewriter, linalgOp);
    assert(succeeded(generalizeResult) && "unexpected failure generalizing op");
    genericOp = *generalizeResult;
  }

  // 2.b. Interchange to move the dimensions (k, m, n) as most-minor iterators.
  // Note that this only normalized the iteration order and does not change the
  // indexings of any operand.
  SmallVector<int64_t> permutation =
      computePermutationVector(numLoops, {mPos, nPos, kPos}, mmnnkkPos);
  LLVM_DEBUG(llvm::interleaveComma(permutation, DBGS() << "perm: "); DBGSNL(););
  // Sign .. unsigned pollution.
  SmallVector<unsigned> unsignedPerm(permutation.begin(), permutation.end());
  FailureOr<GenericOp> interchangeResult =
      interchangeGenericOp(rewriter, genericOp, unsignedPerm);
  assert(succeeded(interchangeResult) && "unexpected failure interchanging op");
  genericOp = *interchangeResult;
  LLVM_DEBUG(DBGS() << "Generalized Op to pack: " << genericOp << "\n";);

  // At this point, the op iterators are normalized to {leading, k, m, n}.
  // The layouts induced by packing will always be:
  //   - LHS{leading_lhs, kk, mm}
  //   - RHS{leading_rhs, kk, nn}
  //   - RES{leading_res, mm, nn}
  // If we wanted to change the packed order, we would reorder (k, m, n) to
  // something else above.
  //
  // Additional permutations of the outer dims of the operands (i.e.
  // leading_lhs, leading_rhs and leading_res) could follow by computing the
  // desired outerPerm for each operand.
  // This is left for future work.

  // Add leading zeros to match numLoops.
  SmallVector<OpFoldResult> adjustedPackedSizes(numLoops - packedSizes.size(),
                                                rewriter.getIndexAttr(0));
  llvm::append_range(adjustedPackedSizes, packedSizes);

  // TODO: If we wanted to give the genericOp a name after packing, after
  // calling `pack` would be a good time.
  return linalg::pack(rewriter, genericOp, adjustedPackedSizes);
}

DiagnosedSilenceableFailure
PackGreedilyOp::apply(transform::TransformResults &transformResults,
                      transform::TransformState &state) {
  ArrayRef<Operation *> targetOps = state.getPayloadOps(getTarget());

  SmallVector<Operation *> results;
  IRRewriter rewriter(getContext());
  for (Operation *op : targetOps) {
    auto linalgOp = dyn_cast<LinalgOp>(op);
    if (!linalgOp)
      continue;
    // linalgOp will be replaced and the insertion point may be invalidated if
    // we set it before -> set it after.
    rewriter.setInsertionPointAfter(linalgOp);
    // Failing to pack greedily is perfectly fine.
    // In the future we will want to order packings according to some metric.
    FailureOr<PackResult> packResult = packGemmGreedily(
        /*rewriter=*/rewriter,
        /*linalgOp=*/linalgOp,
        /*mnkPackedSizes=*/getMixedGemmPackedSizes(),
        /*mnkOrder=*/getGemmInnerDimsOrder());
    if (succeeded(packResult)) {
      results.push_back(packResult->packedLinalgOp);
      continue;
    }
    results.push_back(linalgOp);
=======

  // Unpack handles to constants or actual SSA index values.
  SmallVector<OpFoldResult> packedSizes;
  DiagnosedSilenceableFailure status = unpackSingleIndexResultPDLOperations(
      state, *this, packedSizes, getMixedPackedSizes());

  IRRewriter rewriter(linalgOp->getContext());
  rewriter.setInsertionPoint(linalgOp);
  FailureOr<PackResult> maybeResult = pack(rewriter, linalgOp, packedSizes);
  if (failed(maybeResult))
    return emitDefiniteFailure("data tiling failed");

  transformResults.set(getPackedOp().cast<OpResult>(),
                       maybeResult->packedLinalgOp.getOperation());
  return DiagnosedSilenceableFailure::success();
}

void transform::PackOp::getEffects(
    SmallVectorImpl<MemoryEffects::EffectInstance> &effects) {
  transform::consumesHandle(getTarget(), effects);
  transform::onlyReadsHandle(getPackedSizes(), effects);
  transform::producesHandle(getPackedOp(), effects);
  transform::modifiesPayload(effects);
}

//===---------------------------------------------------------------------===//
// PackGreedilyOp.
//===---------------------------------------------------------------------===//

LogicalResult transform::PackGreedilyOp::verify() {
  if (!isPermutationVector(getGemmInnerDimsOrder())) {
    return emitOpError() << getGemmInnerDimsOrderAttrName()
                         << " is not a valid permutation";
  }
  // TODO: relax to allow empty once we have another strategy than just gemm.
  if (getGemmInnerDimsOrder().size() != 3 ||
      getMixedGemmPackedSizes().size() != 3) {
    return emitOpError() << " needs 3 entries for gemm_packed_sizes and "
                         << getGemmInnerDimsOrderAttrName()
                         << " order for the gemm strategy";
  }
  return success();
}

namespace {
auto par = utils::IteratorType::parallel;
auto red = utils::IteratorType::reduction;
} // namespace

DenseSet<int64_t> transform::findPermutationsIndexingOperand(
    LinalgOp linalgOp, OpOperand *opOperand, utils::IteratorType iter) {
  DenseSet<int64_t> res;
  assert(linalgOp == opOperand->getOwner() && "expected linalgOp owner");
  AffineMap indexingMap = linalgOp.getMatchingIndexingMap(opOperand);
  for (AffineExpr e : indexingMap.getResults()) {
    if (auto d = e.dyn_cast<AffineDimExpr>()) {
      if (linalgOp.getIteratorTypesArray()[d.getPosition()] == iter &&
          llvm::count_if(indexingMap.getResults(), [d](AffineExpr e) {
            return e.isFunctionOfDim(d.getPosition());
          }) == 1)
        res.insert(d.getPosition());
    }
>>>>>>> cd74f4a4
  }
  transformResults.set(getPackedOp().cast<OpResult>(), results);
  return DiagnosedSilenceableFailure::success();
}

<<<<<<< HEAD
SmallVector<OpFoldResult> PackGreedilyOp::getMixedGemmPackedSizes() {
  Builder b(getContext());
  return getMixedValues(getStaticGemmPackedSizes(), getGemmPackedSizes(), b);
}

void transform::PackGreedilyOp::getEffects(
    SmallVectorImpl<MemoryEffects::EffectInstance> &effects) {
  transform::consumesHandle(getTarget(), effects);
  transform::onlyReadsHandle(getGemmPackedSizes(), effects);
  transform::producesHandle(getPackedOp(), effects);
  transform::modifiesPayload(effects);
}

//===---------------------------------------------------------------------===//
// PackTransposeOp
//===---------------------------------------------------------------------===//

LogicalResult transform::PackTransposeOp::verify() {
  if (!isPermutationVector(getInnerPerm())) {
    return emitOpError() << getInnerPermAttrName()
                         << " is not a valid permutation";
  }
  if (!isPermutationVector(getOuterPerm())) {
    return emitOpError() << getOuterPermAttrName()
                         << " is not a valid permutation";
  }
  if (getInnerPerm().empty() && getOuterPerm().empty()) {
    return emitOpError() << " at least one of " << getInnerPermAttrName()
                         << " or " << getOuterPermAttrName()
                         << " must be specified";
  }
=======
FailureOr<GemmDimsForPacking> transform::inferGemmDims(LinalgOp linalgOp) {
  assert(linalgOp.getNumDpsInits() == 1 && "wrong number of dps inits");
  assert(linalgOp.getNumDpsInputs() == 2 && "wrong number of dps inputs");

  DenseSet<int64_t> a = findPermutationsIndexingOperand(
      linalgOp, linalgOp.getDpsInputOperand(0), par);
  DenseSet<int64_t> b = findPermutationsIndexingOperand(
      linalgOp, linalgOp.getDpsInputOperand(1), par);
  DenseSet<int64_t> c = findPermutationsIndexingOperand(
      linalgOp, linalgOp.getDpsInitOperand(0), par);

  // A & C - B are the iterators involved in an outer-product along A (the LHS).
  DenseSet<int64_t> ac = a;
  llvm::set_intersect(ac, c);
  llvm::set_subtract(ac, b);
  // B & C - A are the iterators involved in an outer-product along B (the RHS).
  DenseSet<int64_t> bc = b;
  llvm::set_intersect(bc, c);
  llvm::set_subtract(bc, a);

  // Note: if we ever need them, A & B & C would be "batch" dimensions.

  // A & B red are the reduction dimensions.
  DenseSet<int64_t> ra = findPermutationsIndexingOperand(
      linalgOp, linalgOp.getDpsInputOperand(0), red);
  DenseSet<int64_t> rb = findPermutationsIndexingOperand(
      linalgOp, linalgOp.getDpsInputOperand(1), red);
  llvm::set_intersect(ra, rb);

  if (ac.empty() || bc.empty() || ra.empty())
    return failure();

  // Pick the first one in each set.
  // TODO: Better heuristic (e.g pick dims based on packing-based metric).
  return GemmDimsForPacking{ac, bc, ra};
}

bool transform::containsMostMinorGemm(LinalgOp linalgOp) {
  FailureOr<GemmDimsForPacking> res = inferGemmDims(linalgOp);
  if (failed(res))
    return false;
  int64_t numLoops = linalgOp.getNumLoops();
  for (const DenseSet<int64_t> &s : {res->mPos, res->nPos, res->kPos}) {
    if (s.contains(numLoops - 3) || s.contains(numLoops - 2) ||
        s.contains(numLoops - 1))
      continue;
    return false;
  }
  return true;
}

/// Pack a LinalgOp by greedily inferring gemm dimensions (m, n, k) where m
/// and n are proper parallel dimensions and k is a proper reduction
/// dimension. Packing occurs by rewriting the op as a linalg.generic and
/// calling linalg::pack by `mnkPackedSizes`. The order of the packed
/// dimensions is customizable: the `mnkOrder` is a permutation of {0, 1, 2}
/// to reorder {m, n, k} into one of the 8 possible forms. The outer
/// dimensions of the operands are not permuted at this time, this is left for
/// future work.
static FailureOr<PackResult>
packGemmGreedily(RewriterBase &rewriter, LinalgOp linalgOp,
                 ArrayRef<OpFoldResult> mnkPackedSizes,
                 ArrayRef<int64_t> mnkOrder) {
  assert(mnkPackedSizes.size() == 3 && "unexpected num of packing sizes");
  assert(mnkOrder.size() == 3 && "unexpected mnkOrder size");
  assert(isPermutationVector(mnkOrder) && "expected a permutation");

  int64_t numLoops = linalgOp.getNumLoops();
  if (numLoops <= 2) {
    return rewriter.notifyMatchFailure(linalgOp,
                                       "need 3+ loops to find a gemm to pack");
  }

  // Locally adjust the desired iterator position of mnk and packing sizes.
  int64_t numPackedDims = mnkPackedSizes.size();
  SmallVector<int64_t> mmnnkkPos(numPackedDims);
  for (int64_t i = 0, e = numPackedDims; i < e; ++i)
    mmnnkkPos[i] = numLoops - numPackedDims + mnkOrder[i];
  SmallVector<OpFoldResult> packedSizes(mnkPackedSizes.size());
  for (int64_t i = 0, e = numPackedDims; i < e; ++i)
    packedSizes[mnkOrder[i]] = mnkPackedSizes[i];

  // 1. Infer dims that are important for gemm.
  FailureOr<GemmDimsForPacking> res = inferGemmDims(linalgOp);
  if (failed(res)) {
    return rewriter.notifyMatchFailure(linalgOp,
                                       "couldn't infer gemm iterators");
  }

  // 2. Normalize linalgOp to an kmn-matmul-like with [red, par, par] most
  // minor iterators. If we wanted a different normalization order, this is
  // where it would have to plug a heuristic.
  int64_t mPos = *(res->mPos.begin()), nPos = *(res->nPos.begin()),
          kPos = *(res->kPos.begin());
  LLVM_DEBUG(DBGSNL(); DBGSNL(); DBGSNL();
             DBGS() << "Start packing generic op greedily with (m@" << mPos
                    << ", n@" << nPos << ", k@" << kPos << "): " << linalgOp
                    << "\n";);

  // 2.a. Rewrite as a generic.
  auto genericOp = dyn_cast<GenericOp>(linalgOp.getOperation());
  if (!genericOp) {
    FailureOr<GenericOp> generalizeResult =
        generalizeNamedOp(rewriter, linalgOp);
    assert(succeeded(generalizeResult) && "unexpected failure generalizing op");
    genericOp = *generalizeResult;
  }

  // 2.b. Interchange to move the dimensions (k, m, n) as most-minor
  // iterators. Note that this only normalized the iteration order and does
  // not change the indexings of any operand.
  SmallVector<int64_t> permutation =
      computePermutationVector(numLoops, {mPos, nPos, kPos}, mmnnkkPos);
  LLVM_DEBUG(llvm::interleaveComma(permutation, DBGS() << "perm: "); DBGSNL(););
  // Sign .. unsigned pollution.
  SmallVector<unsigned> unsignedPerm(permutation.begin(), permutation.end());
  FailureOr<GenericOp> interchangeResult =
      interchangeGenericOp(rewriter, genericOp, unsignedPerm);
  assert(succeeded(interchangeResult) && "unexpected failure interchanging op");
  genericOp = *interchangeResult;
  LLVM_DEBUG(DBGS() << "Generalized Op to pack: " << genericOp << "\n";);

  // At this point, the op iterators are normalized to {leading, k, m, n}.
  // The layouts induced by packing will always be:
  //   - LHS{leading_lhs, kk, mm}
  //   - RHS{leading_rhs, kk, nn}
  //   - RES{leading_res, mm, nn}
  // If we wanted to change the packed order, we would reorder (k, m, n) to
  // something else above.
  //
  // Additional permutations of the outer dims of the operands (i.e.
  // leading_lhs, leading_rhs and leading_res) could follow by computing the
  // desired outerPerm for each operand.
  // This is left for future work.

  // Add leading zeros to match numLoops.
  SmallVector<OpFoldResult> adjustedPackedSizes(numLoops - packedSizes.size(),
                                                rewriter.getIndexAttr(0));
  llvm::append_range(adjustedPackedSizes, packedSizes);

  // TODO: If we wanted to give the genericOp a name after packing, after
  // calling `pack` would be a good time.
  auto packingRes = linalg::pack(rewriter, genericOp, adjustedPackedSizes);
  assert(containsMostMinorGemm(packingRes->packedLinalgOp) &&
         "failed to pack to a most minor gemm");
  return packingRes;
}

DiagnosedSilenceableFailure
PackGreedilyOp::apply(transform::TransformResults &transformResults,
                      transform::TransformState &state) {
  ArrayRef<Operation *> targetOps = state.getPayloadOps(getTarget());

  SmallVector<Operation *> results;
  IRRewriter rewriter(getContext());
  for (Operation *op : targetOps) {
    auto linalgOp = dyn_cast<LinalgOp>(op);
    if (!linalgOp)
      continue;
    // linalgOp will be replaced and the insertion point may be invalidated if
    // we set it before -> set it after.
    rewriter.setInsertionPointAfter(linalgOp);
    // Failing to pack greedily is perfectly fine.
    // In the future we will want to order packings according to some metric.
    FailureOr<PackResult> packResult = packGemmGreedily(
        /*rewriter=*/rewriter,
        /*linalgOp=*/linalgOp,
        /*mnkPackedSizes=*/getMixedGemmPackedSizes(),
        /*mnkOrder=*/getGemmInnerDimsOrder());
    if (succeeded(packResult)) {
      results.push_back(packResult->packedLinalgOp);
      continue;
    }
    results.push_back(linalgOp);
  }
  transformResults.set(getPackedOp().cast<OpResult>(), results);
  return DiagnosedSilenceableFailure::success();
}

SmallVector<OpFoldResult> PackGreedilyOp::getMixedGemmPackedSizes() {
  Builder b(getContext());
  return getMixedValues(getStaticGemmPackedSizes(), getGemmPackedSizes(), b);
}

void transform::PackGreedilyOp::getEffects(
    SmallVectorImpl<MemoryEffects::EffectInstance> &effects) {
  transform::consumesHandle(getTarget(), effects);
  transform::onlyReadsHandle(getGemmPackedSizes(), effects);
  transform::producesHandle(getPackedOp(), effects);
  transform::modifiesPayload(effects);
}

//===---------------------------------------------------------------------===//
// PackTransposeOp
//===---------------------------------------------------------------------===//

LogicalResult transform::PackTransposeOp::verify() {
  if (!isPermutationVector(getInnerPerm())) {
    return emitOpError() << getInnerPermAttrName()
                         << " is not a valid permutation";
  }
  if (!isPermutationVector(getOuterPerm())) {
    return emitOpError() << getOuterPermAttrName()
                         << " is not a valid permutation";
  }
  if (getInnerPerm().empty() && getOuterPerm().empty()) {
    return emitOpError() << " at least one of " << getInnerPermAttrName()
                         << " or " << getOuterPermAttrName()
                         << " must be specified";
  }
>>>>>>> cd74f4a4
  return success();
}

namespace {
enum class OuterOrInnerPerm { Outer = 0, Inner = 1 };
} // namespace

/// Return true if `permutation` is a valid permutation of the
/// `outer_dims_perm` (case OuterOrInnerPerm::Outer) or `inner_dims_pos`
/// (OuterOrInnerPerm::Inner) of the `tensor.pack` or `tensor.unpack` `op.
/// This is the case when the `permutation` rank matches the rank expected by
/// `op` and `permutation` is itself a permutation vector.
/// Return true if either `op` or `permutation` are empty to allow a simpler
/// polymorphic implementation.
template <typename RelayoutOpTy>
bool isValidPackingPermutation(
    RelayoutOpTy op, ArrayRef<int64_t> permutation,
    OuterOrInnerPerm outerOrInnerPerm = OuterOrInnerPerm::Outer) {
  static_assert(
      llvm::is_one_of<RelayoutOpTy, tensor::PackOp, tensor::UnPackOp>::value,
      "applies to only pack or unpack operations");
  if (!op || permutation.empty())
    return true;
  size_t innerRank = op.getInnerDimsPos().size();
  if (outerOrInnerPerm == OuterOrInnerPerm::Inner)
    return permutation.size() == innerRank && isPermutationVector(permutation);
  // op.getOuterDimsPerm() may be empty, in which case it is identity.
  // Don't rely on it.
  if (std::is_same<RelayoutOpTy, tensor::PackOp>::value) {
    return permutation.size() == op.getSourceRank() &&
           isPermutationVector(permutation);
  }
  return permutation.size() == op.getDestRank() &&
         isPermutationVector(permutation);
}

DiagnosedSilenceableFailure
transform::PackTransposeOp::apply(transform::TransformResults &transformResults,
                                  transform::TransformState &state) {
  ArrayRef<Operation *> packOrUnpackOps =
      state.getPayloadOps(getTargetPackOrUnPackOp());
  ArrayRef<Operation *> linalgOps = state.getPayloadOps(getTargetLinalgOp());
  // Step 1. If nothing to pack, propagate success.
  if (packOrUnpackOps.empty()) {
    transformResults.set(getPackedOp().cast<OpResult>(), {});
    transformResults.set(getPackOp().cast<OpResult>(), {});
    transformResults.set(getUnPackOp().cast<OpResult>(), {});
    return DiagnosedSilenceableFailure::success();
  }

  // Step 2. Bunch of runtime sanity check and error messages.
  // Step 2.1. Fail on multi-op handles.
  if (packOrUnpackOps.size() != 1 || linalgOps.size() != 1) {
    return emitSilenceableError() << "requires target to map to exactly 1 "
                                     "packing op and 1 packed op ("
                                  << "got " << packOrUnpackOps.size() << " and "
                                  << linalgOps.size() << ")";
  }

  // Step 2.2. Fail on wrong type.
  auto packOp = dyn_cast<tensor::PackOp>(packOrUnpackOps.front());
  auto unPackOp = dyn_cast<tensor::UnPackOp>(packOrUnpackOps.front());
  if ((!packOp && !unPackOp)) {
    return emitSilenceableError() << "requires target to map to a "
                                     "tensor.pack or tensor.unpack";
  }
  LinalgOp linalgOpTarget = dyn_cast<LinalgOp>(linalgOps.front());
  if (!linalgOpTarget)
    return emitSilenceableError() << "requires a LinalgOp target";

  // Step 2.3. Fail if we can't get the producer / consumer Linalg op.
  LinalgOp linalgOp;
  if (packOp && packOp.getResult().hasOneUse())
    linalgOp = dyn_cast<LinalgOp>(*(packOp.getResult().getUsers().begin()));
  else if (unPackOp)
    linalgOp = unPackOp.getSource().getDefiningOp<LinalgOp>();
  if (linalgOp != linalgOpTarget) {
    auto errorMsg =
        packOp ? StringLiteral{"not a single use by the LinalgOp target"}
               : StringLiteral{"not produced by the LinalgOp target"};
    return emitSilenceableError() << errorMsg;
  }

  // Step 2.4. If we have an UnPackOp, we need to fetch the symmetrical
  // PackOp.
  if (unPackOp) {
    assert(!packOp && "packOp must be null on entry when unPackOp is not null");
    OpOperand *packUse = linalgOp.getDpsInitOperand(
        unPackOp.getSource().cast<OpResult>().getResultNumber());
    packOp = dyn_cast_or_null<tensor::PackOp>(packUse->get().getDefiningOp());
    if (!packOp || !packOp.getResult().hasOneUse())
      return emitSilenceableError() << "could not find matching pack op";
  }

  // Step 2.5. Fail if any permutation does not validate.
  for (auto permType : {OuterOrInnerPerm::Outer, OuterOrInnerPerm::Inner}) {
    ArrayRef<int64_t> perm =
        (permType == OuterOrInnerPerm::Outer) ? getOuterPerm() : getInnerPerm();
    auto errorMsg = (permType == OuterOrInnerPerm::Outer)
                        ? StringLiteral{"invalid outer_perm"}
                        : StringLiteral{"invalid inner_perm"};
    if (!isValidPackingPermutation(packOp, perm, permType) ||
        !isValidPackingPermutation(unPackOp, perm, permType)) {
      Operation *packOrUnpackOp =
          unPackOp ? unPackOp.getOperation() : packOp.getOperation();
      return emitSilenceableError() << errorMsg << ": " << *packOrUnpackOp;
    }
  }

  // From here on, packOp and linalgOp are always present, unPackOp may or may
  // not be present.
  assert(packOp && linalgOp && "unexpected null op");

  // Step 3. Actually transpose the ops.
  IRRewriter rewriter(getContext());
  FailureOr<PackTransposeResult> res = packTranspose(
      rewriter, packOp, linalgOp, unPackOp, getOuterPerm(), getInnerPerm());
  // Preconditions have been checked, it is an error to fail here.
  assert(succeeded(res) && "unexpected packTranspose failure");

  // Step 4. Return results.
  transformResults.set(getPackOp().cast<OpResult>(), {res->transposedPackOp});
  transformResults.set(getPackedOp().cast<OpResult>(),
                       {res->transposedLinalgOp});
  if (unPackOp) {
    transformResults.set(getUnPackOp().cast<OpResult>(),
                         {res->transposedUnPackOp});
  } else {
    transformResults.set(getUnPackOp().cast<OpResult>(), {});
  }

  return DiagnosedSilenceableFailure::success();
}

//===---------------------------------------------------------------------===//
// PadOp
//===---------------------------------------------------------------------===//

DiagnosedSilenceableFailure
transform::PadOp::applyToOne(LinalgOp target,
                             transform::ApplyToEachResultList &results,
                             transform::TransformState &state) {
  // Convert the integer packing flags to booleans.
  SmallVector<bool> packPaddings;
  for (int64_t packPadding : extractFromI64ArrayAttr(getPackPaddings()))
    packPaddings.push_back(static_cast<bool>(packPadding));

  // Convert the padding values to attributes.
  SmallVector<Attribute> paddingValues;
  for (auto const &it :
       llvm::zip(getPaddingValues(), target->getOperandTypes())) {
    auto attr = std::get<0>(it).dyn_cast<TypedAttr>();
    if (!attr) {
      emitOpError("expects padding values to be typed attributes");
      return DiagnosedSilenceableFailure::definiteFailure();
    }
    Type elementType = getElementTypeOrSelf(std::get<1>(it));
    // Try to parse string attributes to obtain an attribute of element type.
    if (auto stringAttr = attr.dyn_cast<StringAttr>()) {
      paddingValues.push_back(
          parseAttribute(attr.cast<StringAttr>(), elementType));
      if (!paddingValues.back()) {
        auto diag = this->emitOpError("expects a padding that parses to ")
                    << elementType << ", got " << std::get<0>(it);
        diag.attachNote(target.getLoc()) << "when applied to this op";
        return DiagnosedSilenceableFailure::definiteFailure();
      }
      continue;
    }
    // Otherwise, add the attribute directly.
    if (attr.getType() != elementType) {
      auto diag = this->emitOpError("expects a padding value of type ")
                  << elementType << ", got " << attr;
      diag.attachNote(target.getLoc()) << "when applied to this op";
      return DiagnosedSilenceableFailure::definiteFailure();
    }
    paddingValues.push_back(attr);
  }

  // Extract the transpose vectors.
  SmallVector<SmallVector<int64_t>> transposePaddings;
  for (Attribute transposeVector : getTransposePaddings().cast<ArrayAttr>())
    transposePaddings.push_back(
        extractFromI64ArrayAttr(transposeVector.cast<ArrayAttr>()));

  LinalgPaddingOptions paddingOptions;
  paddingOptions.setPaddingValues(paddingValues);
  paddingOptions.setPaddingDimensions(
      extractFromI64ArrayAttr(getPaddingDimensions()));
  paddingOptions.setPackPaddings(packPaddings);
  paddingOptions.setHoistPaddings(extractFromI64ArrayAttr(getHoistPaddings()));
  paddingOptions.setTransposePaddings(transposePaddings);

  FailureOr<LinalgOp> result =
      tryApply<LinalgPaddingPattern>(target, paddingOptions);
  if (succeeded(result)) {
    results.push_back(result->getOperation());
    return DiagnosedSilenceableFailure::success();
  }

  return emitDefaultSilenceableFailure(target);
}

LogicalResult transform::PadOp::verify() {
  SmallVector<int64_t> packPaddings =
      extractFromI64ArrayAttr(getPackPaddings());
  if (any_of(packPaddings, [](int64_t packPadding) {
        return packPadding != 0 && packPadding != 1;
      })) {
    return emitOpError()
           << "expects pack_paddings to contain booleans (0/1), found "
           << getPackPaddings();
  }

  SmallVector<int64_t> paddingDimensions =
      extractFromI64ArrayAttr(getPaddingDimensions());
  if (any_of(paddingDimensions,
             [](int64_t paddingDimension) { return paddingDimension < 0; })) {
    return emitOpError() << "expects padding_dimensions to contain positive "
                            "integers, found "
                         << getPaddingDimensions();
  }

  SmallVector<int64_t> hoistPaddings =
      extractFromI64ArrayAttr(getHoistPaddings());
  if (any_of(hoistPaddings,
             [](int64_t hoistPadding) { return hoistPadding < 0; })) {
    return emitOpError()
           << "expects hoist_paddings to contain positive integers, found "
           << getHoistPaddings();
  }

  ArrayAttr transposes = getTransposePaddings();
  for (Attribute attr : transposes) {
    SmallVector<int64_t> transpose = extractFromI64ArrayAttr(attr);
    auto sequence = llvm::to_vector(llvm::seq<int64_t>(0, transpose.size()));
    if (!std::is_permutation(sequence.begin(), sequence.end(),
                             transpose.begin(), transpose.end())) {
      return emitOpError()
             << "expects transpose_paddings to be a permutation, found "
             << attr;
    }
  }
  return success();
}

//===----------------------------------------------------------------------===//
// PromoteOp
//===----------------------------------------------------------------------===//

DiagnosedSilenceableFailure
transform::PromoteOp::applyToOne(LinalgOp target,
                                 transform::ApplyToEachResultList &results,
                                 transform::TransformState &state) {
  LinalgPromotionOptions promotionOptions;
  if (!getOperandsToPromote().empty())
    promotionOptions = promotionOptions.setOperandsToPromote(
        extractFromI64ArrayAttr(getOperandsToPromote()));
  if (getUseFullTilesByDefault())
    promotionOptions = promotionOptions.setUseFullTileBuffersByDefault(
        getUseFullTilesByDefault());
  if (getUseAlloca())
    promotionOptions = promotionOptions.setUseAlloca(getUseAlloca());
  if (!getUseFullTileBuffers().empty())
    promotionOptions = promotionOptions.setUseFullTileBuffers(
        llvm::to_vector(getUseFullTileBuffers().getAsValueRange<BoolAttr>()));
  if (getAlignment().has_value())
    promotionOptions = promotionOptions.setAlignment(*getAlignment());

  if (failed(promoteSubviewsPrecondition(target, promotionOptions)))
    return emitDefaultDefiniteFailure(target);

  TrivialPatternRewriter rewriter(target->getContext());
  rewriter.setInsertionPoint(target);
  FailureOr<LinalgOp> res = promoteSubViews(rewriter, target, promotionOptions);
  if (failed(res))
    return emitDefaultDefiniteFailure(target);
  results.push_back(target);
  return DiagnosedSilenceableFailure::success();
}

//===----------------------------------------------------------------------===//
// ReplaceOp
//===----------------------------------------------------------------------===//

DiagnosedSilenceableFailure
transform::ReplaceOp::apply(TransformResults &transformResults,
                            TransformState &state) {
  ArrayRef<Operation *> payload = state.getPayloadOps(getTarget());

  // Check for invalid targets.
  for (Operation *target : payload) {
    if (target->getNumOperands() > 0)
      return emitDefiniteFailure() << "expected target without operands";
    if (!target->hasTrait<OpTrait::IsIsolatedFromAbove>() &&
        target->getNumRegions() > 0)
      return emitDefiniteFailure()
             << "expected target that is isolated from above";
  }

  // Clone and replace.
  IRRewriter rewriter(getContext());
  Operation *pattern = &getBodyRegion().front().front();
  SmallVector<Operation *> replacements;
  for (Operation *target : payload) {
    if (getOperation()->isAncestor(target))
      continue;
    rewriter.setInsertionPoint(target);
    Operation *replacement = rewriter.clone(*pattern);
    rewriter.replaceOp(target, replacement->getResults());
    replacements.push_back(replacement);
  }
  transformResults.set(getReplacement().cast<OpResult>(), replacements);
  return DiagnosedSilenceableFailure::success();
}

void transform::ReplaceOp::getEffects(
    SmallVectorImpl<MemoryEffects::EffectInstance> &effects) {
  consumesHandle(getTarget(), effects);
  producesHandle(getReplacement(), effects);
  modifiesPayload(effects);
}

LogicalResult transform::ReplaceOp::verify() {
  if (!getBodyRegion().hasOneBlock())
    return emitOpError() << "expected one block";
  if (std::distance(getBodyRegion().front().begin(),
                    getBodyRegion().front().end()) != 1)
    return emitOpError() << "expected one operation in block";
  Operation *replacement = &getBodyRegion().front().front();
  if (replacement->getNumOperands() > 0)
    return replacement->emitOpError()
           << "expected replacement without operands";
  if (!replacement->hasTrait<OpTrait::IsIsolatedFromAbove>() &&
      replacement->getNumRegions() > 0)
    return replacement->emitOpError()
           << "expect op that is isolated from above";
  return success();
}

//===----------------------------------------------------------------------===//
// ScalarizeOp
//===----------------------------------------------------------------------===//

DiagnosedSilenceableFailure
transform::ScalarizeOp::applyToOne(LinalgOp target,
                                   transform::ApplyToEachResultList &results,
                                   transform::TransformState &state) {
  scf::SCFTilingOptions tilingOptions;
  tilingOptions.setTileSizeComputationFunction([&](OpBuilder &b, Operation *) {
    SmallVector<Value, 4> tileSizes;
    Location loc = target.getLoc();
    SmallVector<OpFoldResult> allShapeSizes =
        target.createFlatListOfOperandDims(b, loc);
    AffineMap map = target.getShapesToLoopsMap();
    if (!map)
      return tileSizes;
    IRRewriter rewriter(b);
    SmallVector<OpFoldResult> shapeSizes =
        makeComposedFoldedMultiResultAffineApply(rewriter, loc, map,
                                                 allShapeSizes);
    // If the shape size is dynamic, tile by 1.
    // Otherwise, do not tile (i.e. tile size 0).
    for (OpFoldResult shapeSize : shapeSizes) {
      tileSizes.push_back(getConstantIntValue(shapeSize)
                              ? b.create<arith::ConstantIndexOp>(loc, 0)
                              : b.create<arith::ConstantIndexOp>(loc, 1));
    }
    return tileSizes;
  });
  SmallVector<int64_t> emptyTileSizes;
  TrivialPatternRewriter rewriter(getContext());
  rewriter.setInsertionPoint(target);
  FailureOr<scf::SCFTilingResult> maybeTilingResult = tileUsingSCFForOp(
      rewriter, cast<TilingInterface>(target.getOperation()), tilingOptions);
  if (failed(maybeTilingResult))
    return emitDefaultDefiniteFailure(target);

  if (target->getNumResults())
    rewriter.replaceOp(target, maybeTilingResult->replacements);
  else
    rewriter.eraseOp(target);

  results.reserve(maybeTilingResult->tiledOps.size());
  for (Operation *tiled : maybeTilingResult->tiledOps)
    results.push_back(tiled);
  return DiagnosedSilenceableFailure::success();
}

//===----------------------------------------------------------------------===//
// RewriteInDestinationPassingStyleOp
//===----------------------------------------------------------------------===//

DiagnosedSilenceableFailure
transform::RewriteInDestinationPassingStyleOp::apply(
    transform::TransformResults &results, transform::TransformState &state) {
  SmallVector<Operation *> res;
  ArrayRef<Operation *> targetOps = state.getPayloadOps(getTarget());
  for (Operation *target : targetOps) {
    IRRewriter rewriter(target->getContext());
    rewriter.setInsertionPoint(target);
    FailureOr<Operation *> maybeResult =
        TypeSwitch<Operation *, FailureOr<Operation *>>(target)
            .Case<tensor::FromElementsOp, tensor::GenerateOp, tensor::PadOp>(
                [&rewriter](auto op) {
                  return rewriteInDestinationPassingStyle(rewriter, op);
                });
    if (failed(maybeResult))
      return emitDefaultSilenceableFailure(target);
    res.push_back(*maybeResult);
  }
  results.set(getResult().cast<OpResult>(), res);
  return DiagnosedSilenceableFailure::success();
}

//===----------------------------------------------------------------------===//
// SplitOp
//===----------------------------------------------------------------------===//

DiagnosedSilenceableFailure SplitOp::apply(TransformResults &results,
                                           TransformState &state) {
  // Collect the dynamic split points if provided.
  ArrayRef<Operation *> payload = state.getPayloadOps(getTarget());
  TrivialPatternRewriter rewriter(getContext());
  SmallVector<OpFoldResult> splitPoints;
  splitPoints.reserve(payload.size());
  if (getDynamicSplitPoint()) {
    auto diag = DiagnosedSilenceableFailure::success();
    if (getDynamicSplitPoint().getType().isa<TransformHandleTypeInterface>()) {
      splitPoints = llvm::to_vector(llvm::map_range(
          state.getPayloadOps(getDynamicSplitPoint()), [&](Operation *op) {
            if (op->getNumResults() != 1 ||
                !op->getResult(0).getType().isIndex()) {
              diag = emitSilenceableError()
                     << "expected dynamic split point handle to point to a "
                        "single-result index-typed op";
              diag.attachNote(op->getLoc()) << "dynamic split point";
            }
            return OpFoldResult(op->getResult(0));
          }));
    } else {
      splitPoints = llvm::to_vector(
          llvm::map_range(state.getParams(getDynamicSplitPoint()),
                          [](Attribute attr) { return OpFoldResult(attr); }));
    }
    if (diag.isSilenceableFailure())
      return diag;

    if (splitPoints.size() != payload.size()) {
      return emitDefiniteFailure()
             << "expected the dynamic split point handle to point to as "
                "many operations ("
             << splitPoints.size() << ") as the target handle ("
             << payload.size() << ")";
    }
  } else {
    splitPoints.resize(payload.size(),
                       rewriter.getIndexAttr(getStaticSplitPoint()));
  }

  // Split each target operation.
  SmallVector<Operation *> first, second;
  Operation *noSecondPart = nullptr;
  for (const auto &pair : llvm::zip(payload, splitPoints)) {
    Operation *target = std::get<0>(pair);
    auto linalgOp = dyn_cast<LinalgOp>(target);
    if (!linalgOp) {
      auto diag = emitSilenceableError() << "only applies to structured ops";
      diag.attachNote(target->getLoc()) << "target op";
      return diag;
    }

    if (getDimension() >= linalgOp.getNumLoops()) {
      auto diag = emitSilenceableError() << "dimension " << getDimension()
                                         << " does not exist in target op";
      diag.attachNote(target->getLoc()) << "target op";
      return diag;
    }

    rewriter.setInsertionPoint(linalgOp);
    std::tie(first.emplace_back(), second.emplace_back()) = linalg::splitOp(
        rewriter, cast<TilingInterface>(linalgOp.getOperation()),
        getDimension(), std::get<1>(pair));

    // Propagate errors.
    if (!first.back() && !second.back()) {
      auto diag = emitDefiniteFailure() << "internal failure in splitting";
      diag.attachNote(target->getLoc()) << "target op";
      return diag;
    }

    // Do not add null second parts.
    if (!second.back()) {
      noSecondPart = target;
      second.pop_back();
    }
  }

  if (second.size() != first.size() && !second.empty()) {
    auto diag = emitSilenceableError()
                << "splitting does not produce the second part for a subset "
                   "of targets";
    diag.attachNote() << "expected splitting to produce the second part of all "
                         "or none of the targets";
    diag.attachNote(noSecondPart->getLoc())
        << "first target with no second part";
    return diag;
  }

  results.set(getFirst().cast<OpResult>(), first);
  results.set(getSecond().cast<OpResult>(), second);
  return DiagnosedSilenceableFailure::success();
}

void SplitOp::getEffects(
    SmallVectorImpl<MemoryEffects::EffectInstance> &effects) {
  consumesHandle(getTarget(), effects);
  if (getDynamicSplitPoint())
    onlyReadsHandle(getDynamicSplitPoint(), effects);
  producesHandle(getResults(), effects);
  modifiesPayload(effects);
}

ParseResult SplitOp::parse(OpAsmParser &parser, OperationState &result) {
  OpAsmParser::UnresolvedOperand target, dynamicSplitPoint;
  IntegerAttr staticSplitPoint;
  if (parser.parseOperand(target) || parser.parseKeyword("after"))
    return failure();

  OptionalParseResult dynamicPointParseResult =
      parser.parseOptionalOperand(dynamicSplitPoint);
  if (!dynamicPointParseResult.has_value()) {
    int64_t staticSplitPointValue;
    if (failed(parser.parseInteger(staticSplitPointValue)))
      return failure();

    staticSplitPoint =
        parser.getBuilder().getI64IntegerAttr(staticSplitPointValue);
  }

  Type targetType;
  if (parser.parseOptionalAttrDict(result.attributes) ||
      parser.parseColonType(targetType) ||
      parser.resolveOperand(target, targetType, result.operands)) {
    return failure();
  }
  if (dynamicPointParseResult.has_value()) {
    Type splitPointType;
    if (failed(*dynamicPointParseResult) || parser.parseComma() ||
        parser.parseType(splitPointType) ||
        parser.resolveOperand(dynamicSplitPoint, splitPointType,
                              result.operands)) {
      return failure();
    }

    staticSplitPoint =
        parser.getBuilder().getI64IntegerAttr(ShapedType::kDynamic);
  }

  result.addAttribute(
      SplitOp::getStaticSplitPointAttrName(result.name).getValue(),
      staticSplitPoint);
  result.addTypes({targetType, targetType});
  return success();
}

void SplitOp::print(OpAsmPrinter &printer) {
  printer << " " << getTarget() << " after ";
  int64_t staticSplitSize = static_cast<int64_t>(getStaticSplitPoint());
  if (staticSplitSize != ShapedType::kDynamic)
    printer << staticSplitSize;
  else
    printer << getDynamicSplitPoint();
  printer << " ";
  printer.printOptionalAttrDict(getOperation()->getAttrs(),
                                {getStaticSplitPointAttrName()});
  printer << " : " << getTarget().getType();
  if (staticSplitSize == ShapedType::kDynamic)
    printer << ", " << getDynamicSplitPoint().getType();
}

LogicalResult SplitOp::verify() {
  if ((static_cast<int64_t>(getStaticSplitPoint()) != ShapedType::kDynamic) ^
      (getDynamicSplitPoint() == nullptr)) {
    return emitOpError() << "expects either a dynamic or a static split "
                            "point to be provided";
  }
  return success();
}

//===----------------------------------------------------------------------===//
// SplitReductionOp
//===----------------------------------------------------------------------===//

void transform::SplitReductionOp::build(
    OpBuilder &builder, OperationState &result, Value target,
    int64_t splitFactor, int64_t insertSplitDimension, bool innerParallel,
    bool useScalingAlgorithm, bool useAlloc) {
  MLIRContext *ctx = builder.getContext();
  result.addOperands(target);
  result.addAttribute(SplitReductionOp::getSplitFactorAttrName(result.name),
                      builder.getI64IntegerAttr(splitFactor));
  result.addAttribute(
      SplitReductionOp::getInsertSplitDimensionAttrName(result.name),
      builder.getI64IntegerAttr(insertSplitDimension));
  if (innerParallel) {
    result.addAttribute(SplitReductionOp::getInnerParallelAttrName(result.name),
                        builder.getUnitAttr());
  }
  if (useScalingAlgorithm) {
    result.addAttribute(
        SplitReductionOp::getUseScalingAlgorithmAttrName(result.name),
        builder.getUnitAttr());
  }
  if (useAlloc) {
    result.addAttribute(SplitReductionOp::getUseAllocAttrName(result.name),
                        builder.getUnitAttr());
  }
  auto resultType = pdl::OperationType::get(ctx);
  result.addTypes({resultType, resultType, resultType, resultType});
}

DiagnosedSilenceableFailure transform::SplitReductionOp::applyToOne(
    LinalgOp target, transform::ApplyToEachResultList &results,
    transform::TransformState &state) {
  ControlSplitReductionFn splitFn = [&](LinalgOp) {
    return linalg::SplitReductionOptions{int64_t(getSplitFactor()),
                                         unsigned(getInsertSplitDimension()),
                                         bool(getInnerParallel())};
  };
  TrivialPatternRewriter rewriter(getContext());
  rewriter.setInsertionPoint(target);
  FailureOr<SplitReductionResult> splitResult =
      (getUseScalingAlgorithm())
          ? splitReductionByScaling(rewriter, target, splitFn, getUseAlloc())
          : splitReduction(rewriter, target, splitFn, getUseAlloc());
  if (failed(splitResult))
    return emitDefaultDefiniteFailure(target);

  results.push_back(splitResult->initOrAlloc);
  results.push_back(splitResult->fillOp);
  results.push_back(splitResult->splitLinalgOp);
  results.push_back(splitResult->resultCombiningLinalgOp);
  return DiagnosedSilenceableFailure::success();
}

//===----------------------------------------------------------------------===//
// TileReductionUsingScfOp
//===----------------------------------------------------------------------===//

void transform::TileReductionUsingScfOp::build(
    OpBuilder &builder, OperationState &result, Value target,
    ArrayRef<int64_t> staticTileSizes) {
  // Call the default builder.
  // This is future-proof re mixed static-dynamic and setting up the proper
  // operands segment sizes attributes for multiple variadic operands.
  // In the absence of this, horrible bugs ensue.
  // TODO: support mixed static-dynamic (see TileToForallOp).
  MLIRContext *ctx = builder.getContext();
  auto opTy = pdl::OperationType::get(ctx);
  auto staticTileSizesAttr = builder.getDenseI64ArrayAttr(staticTileSizes);
  build(builder, result,
        /*resultTypes=*/TypeRange{opTy, opTy, opTy, opTy},
        /*target=*/target,
        /*tile_sizes=*/staticTileSizesAttr);
}

DiagnosedSilenceableFailure transform::TileReductionUsingScfOp::applyToOne(
    LinalgOp target, transform::ApplyToEachResultList &results,
    transform::TransformState &state) {
  TrivialPatternRewriter rewriter(getContext());
  rewriter.setInsertionPoint(target);
  FailureOr<scf::SCFReductionTilingResult> result = scf::tileReductionUsingScf(
      rewriter, cast<PartialReductionOpInterface>(target.getOperation()),
      getAsOpFoldResult(rewriter.getI64ArrayAttr(getTileSizes())));

  if (failed(result))
    return emitDefaultSilenceableFailure(target);
  results.push_back(result->loops.front());
  results.push_back(result->initialOp);
  results.push_back(result->parallelTiledOp);
  results.push_back(result->mergeOp);
  return DiagnosedSilenceableFailure::success();
}

//===----------------------------------------------------------------------===//
// TileReductionUsingForallOp
//===----------------------------------------------------------------------===//

void transform::TileReductionUsingForallOp::build(
    OpBuilder &builder, OperationState &result, Value target,
    ArrayRef<int64_t> staticNumThreads, ArrayRef<int64_t> staticTileSizes,
    ArrayAttr mapping) {
  // Call the default builder.
  // This is future-proof re mixed static-dynamic and setting up the proper
  // operands segment sizes attributes for multiple variadic operands.
  // In the absence of this, horrible bugs ensue.
  // TODO: support mixed static-dynamic (see TileToForallOp).
  MLIRContext *ctx = builder.getContext();
  auto opTy = pdl::OperationType::get(ctx);
  auto staticNumThreadsAttr = builder.getDenseI64ArrayAttr(staticNumThreads);
  auto staticTileSizesAttr = builder.getDenseI64ArrayAttr(staticTileSizes);
  build(builder, result,
        /*resultTypes=*/TypeRange{opTy, opTy, opTy, opTy},
        /*target=*/target,
        /*num_threads=*/staticNumThreadsAttr,
        /*tile_sizes=*/staticTileSizesAttr,
        /*mapping=*/mapping);
}

<<<<<<< HEAD
DiagnosedSilenceableFailure
transform::TileReductionUsingForeachThreadOp::applyToOne(
=======
DiagnosedSilenceableFailure transform::TileReductionUsingForallOp::applyToOne(
>>>>>>> cd74f4a4
    LinalgOp target, transform::ApplyToEachResultList &results,
    transform::TransformState &state) {
  TrivialPatternRewriter rewriter(getContext());
  rewriter.setInsertionPoint(target);
  SmallVector<OpFoldResult> numThreads =
      getAsOpFoldResult(rewriter.getI64ArrayAttr(getNumThreads()));
  SmallVector<OpFoldResult> tileSizes =
      getAsOpFoldResult(rewriter.getI64ArrayAttr(getTileSizes()));
  FailureOr<linalg::ForallReductionTilingResult> result =
      linalg::tileReductionUsingForall(
          rewriter, cast<PartialReductionOpInterface>(target.getOperation()),
          numThreads, tileSizes, getMapping());

  if (failed(result)) {
    auto diag = emitSilenceableError() << "could not tile reduction";
    diag.attachNote(target.getLoc()) << "target operation";
    return diag;
  }
  results.push_back(result->loops);
  results.push_back(result->initialOp);
  results.push_back(result->parallelTiledOp);
  results.push_back(result->mergeOp);
  return DiagnosedSilenceableFailure::success();
}

//===----------------------------------------------------------------------===//
// TileOp
//===----------------------------------------------------------------------===//

void transform::TileOp::build(OpBuilder &builder, OperationState &result,
                              TypeRange loopTypes, Value target,
                              ArrayRef<int64_t> staticTileSizes,
                              ArrayRef<int64_t> interchange) {
  return build(builder, result, loopTypes,
               /*target=*/target,
               /*mixedTileSizes=*/
               getAsOpFoldResult(builder.getI64ArrayAttr(staticTileSizes)),
               interchange);
}

void transform::TileOp::build(OpBuilder &builder, OperationState &result,
                              Value target, ArrayRef<int64_t> staticTileSizes,
                              ArrayRef<int64_t> interchange) {
  build(builder, result, target,
        getAsOpFoldResult(builder.getI64ArrayAttr(staticTileSizes)),
        interchange);
}

void transform::TileOp::build(OpBuilder &builder, OperationState &result,
                              Value target,
                              ArrayRef<OpFoldResult> mixedTileSizes,
                              ArrayRef<int64_t> interchange) {
  // Loop types are automaticaly splat by the callee, setting up one is
  // enough.
  SmallVector<Type> loopTypes(1, builder.getType<transform::AnyOpType>());
  build(builder, result, loopTypes, target, mixedTileSizes, interchange);
}

void transform::TileOp::build(OpBuilder &builder, OperationState &result,
                              TypeRange loopTypes, Value target,
                              ArrayRef<OpFoldResult> mixedTileSizes,
                              ArrayRef<int64_t> interchange) {
  SmallVector<int64_t> staticTileSizes;
  SmallVector<Value> dynamicTileSizes;
  dispatchIndexOpFoldResults(mixedTileSizes, dynamicTileSizes, staticTileSizes);
  // Call the default builder which sets up the proper operands segment sizes
  // attributes for multiple variadic operands. In the absence of this,
  // horrible bugs ensue.
  auto staticTileSizesAttr = builder.getDenseI64ArrayAttr(staticTileSizes);
  unsigned numExpectedLoops =
      staticTileSizes.size() - llvm::count(staticTileSizes, 0);
  SmallVector<Type> resultTypes;
  resultTypes.reserve(numExpectedLoops);
  assert((loopTypes.size() == 1 || loopTypes.size() == numExpectedLoops) &&
         "expected one loop type or as many as loops");
  if (loopTypes.size() == 1)
    resultTypes.append(numExpectedLoops, loopTypes[0]);
  else
    llvm::append_range(resultTypes, loopTypes);
  build(builder, result, /*tiled_linalg_op=*/target.getType(),
        /*loops=*/resultTypes,
        /*target=*/target,
        /*dynamic_sizes=*/dynamicTileSizes,
        /*static_sizes=*/staticTileSizesAttr,
        /*interchange=*/builder.getDenseI64ArrayAttr(interchange));
}

DiagnosedSilenceableFailure
transform::TileOp::apply(TransformResults &transformResults,
                         TransformState &state) {
  ArrayRef<int64_t> tileSizes = getStaticSizes();

  ArrayRef<Operation *> targets = state.getPayloadOps(getTarget());
  SmallVector<ArrayRef<Operation *>> dynamicSizeProducers;
  SmallVector<SmallVector<int64_t>> paramSizes;
  dynamicSizeProducers.reserve(getDynamicSizes().size());
  paramSizes.reserve(getDynamicSizes().size());
  for (Value transformValue : getDynamicSizes()) {
    if (transformValue.getType().isa<ParamType>()) {
      dynamicSizeProducers.push_back({});
      ArrayRef<Attribute> params = state.getParams(transformValue);
      paramSizes.push_back(
          llvm::to_vector(llvm::map_range(params, [](Attribute attr) {
            return attr.cast<IntegerAttr>().getValue().getSExtValue();
          })));

      if (paramSizes.back().size() != targets.size()) {
        DiagnosedSilenceableFailure diag =
            emitSilenceableError()
            << "expected as many parameter values ("
            << dynamicSizeProducers.back().size() << ") as target ops ("
            << targets.size() << ")";
        diag.attachNote(transformValue.getLoc()) << "for this parameter";
        return diag;
      }

      continue;
    }
    paramSizes.push_back({});
    dynamicSizeProducers.push_back(state.getPayloadOps(transformValue));

    if (dynamicSizeProducers.back().size() != targets.size()) {
      DiagnosedSilenceableFailure diag =
          emitSilenceableError()
          << "expected as many dynamic size-producing operations ("
          << dynamicSizeProducers.back().size() << ") as target ops ("
          << targets.size() << ")";
      diag.attachNote(transformValue.getLoc()) << "for this handle";
      return diag;
    }

    for (Operation *op : dynamicSizeProducers.back()) {
      if (op->getNumResults() == 1 &&
          op->getResult(0).getType().isa<IndexType>())
        continue;

      DiagnosedSilenceableFailure diag =
          emitSilenceableError() << "expected sizes to be produced by ops "
                                    "with a single index-type result";
      diag.attachNote(op->getLoc()) << "size producer op";
      diag.attachNote(transformValue.getLoc()) << "for this handle";
      return diag;
    }
  }

  SmallVector<Operation *> tiled;
  SmallVector<SmallVector<Operation *, 4>, 4> loops;
  loops.resize(getLoops().size());
  for (auto &[i, op] : llvm::enumerate(targets)) {
    auto tilingInterface = dyn_cast<TilingInterface>(op);
    auto dpsInterface = dyn_cast<DestinationStyleOpInterface>(op);
    if (!tilingInterface || !dpsInterface) {
      DiagnosedSilenceableFailure diag =
          emitSilenceableError() << "only ops implementing TilingInterface and "
                                    "DestinationStyleOpInterface are supported";
      diag.attachNote(op->getLoc()) << "target op";
      return diag;
    }

    scf::SCFTilingOptions tilingOptions;
    if (!tileSizes.empty()) {
      tilingOptions.setTileSizeComputationFunction([&, index = i](OpBuilder &b,
                                                                  Operation *) {
        SmallVector<Value, 4> sizes;
        sizes.reserve(tileSizes.size());
        unsigned dynamicIdx = 0;
        for (OpFoldResult ofr : getMixedSizes()) {
          if (auto attr = ofr.dyn_cast<Attribute>()) {
            sizes.push_back(b.create<arith::ConstantIndexOp>(
                getLoc(), attr.cast<IntegerAttr>().getInt()));
            continue;
          }
          ArrayRef<Operation *> dynamicSizes = dynamicSizeProducers[dynamicIdx];
          ArrayRef<int64_t> params = paramSizes[dynamicIdx];
          ++dynamicIdx;
          assert((dynamicSizes.empty() ^ params.empty()) &&
                 "expected either dynamic sizes or parameters");
          if (!params.empty()) {
            sizes.push_back(
                b.create<arith::ConstantIndexOp>(getLoc(), params[index]));
          } else {
            sizes.push_back(dynamicSizes[index]->getResult(0));
          }
        }
        return sizes;
      });
    }

    tilingOptions.setInterchange(getInterchange());
    TrivialPatternRewriter rewriter(op->getContext());
    FailureOr<scf::SCFTilingResult> maybeTilingResult =
        tileUsingSCFForOp(rewriter, tilingInterface, tilingOptions);
    if (failed(maybeTilingResult))
      return DiagnosedSilenceableFailure::definiteFailure();

    if (dpsInterface.hasBufferSemantics())
      rewriter.eraseOp(op);
    else
      rewriter.replaceOp(op, maybeTilingResult->loops.front()->getResults());

    tiled.append(maybeTilingResult->tiledOps);
    for (const auto &en2 : llvm::enumerate(maybeTilingResult->loops))
      loops[en2.index()].push_back(en2.value());
  }

  transformResults.set(getTiledLinalgOp().cast<OpResult>(), tiled);
  for (const auto &en : llvm::enumerate(loops))
    transformResults.set(getLoops()[en.index()].cast<OpResult>(), en.value());

  return DiagnosedSilenceableFailure::success();
}

SmallVector<OpFoldResult> transform::TileOp::getMixedSizes() {
  ValueRange dynamic = getDynamicSizes();
  ArrayRef<int64_t> tileSizes = getStaticSizes();
  SmallVector<OpFoldResult> results;
  results.reserve(tileSizes.size());
  unsigned dynamicPos = 0;
  Builder builder(getContext());
  for (int64_t size : tileSizes) {
    if (size == ShapedType::kDynamic) {
      results.push_back(dynamic[dynamicPos++]);
    } else {
      results.push_back(builder.getIndexAttr(size));
    }
  }
  return results;
}

// We want to parse `DenseI64ArrayAttr` using the short form without the
// `array` prefix to be consistent in the IR with `parseDynamicIndexList`.
ParseResult parseOptionalInterchange(OpAsmParser &parser,
                                     OperationState &result) {
  if (succeeded(parser.parseOptionalLBrace())) {
    if (failed(parser.parseKeyword("interchange")))
      return parser.emitError(parser.getNameLoc()) << "expect `interchange`";
    if (failed(parser.parseEqual()))
      return parser.emitError(parser.getNameLoc()) << "expect `=`";
    result.addAttribute("interchange",
                        DenseI64ArrayAttr::parse(parser, Type{}));
    if (failed(parser.parseRBrace()))
      return parser.emitError(parser.getNameLoc()) << "expect `}`";
  }
  return success();
}

void printOptionalInterchange(OpAsmPrinter &p,
                              ArrayRef<int64_t> interchangeVals) {
  if (!interchangeVals.empty()) {
    p << " {interchange = [";
    llvm::interleaveComma(interchangeVals, p,
                          [&](int64_t integer) { p << integer; });
    p << "]}";
  }
}

ParseResult transform::TileOp::parse(OpAsmParser &parser,
                                     OperationState &result) {
  OpAsmParser::UnresolvedOperand target;
  SmallVector<OpAsmParser::UnresolvedOperand> dynamicSizes;
  DenseI64ArrayAttr staticSizes;
  FunctionType functionalType;
  llvm::SMLoc operandLoc;
  if (parser.parseOperand(target) || parser.getCurrentLocation(&operandLoc) ||
      parseDynamicIndexList(parser, dynamicSizes, staticSizes) ||
      parseOptionalInterchange(parser, result) ||
      parser.parseColonType(functionalType))
    return ParseResult::failure();

  size_t numExpectedLoops =
      staticSizes.size() - llvm::count(staticSizes.asArrayRef(), 0);
  if (functionalType.getNumResults() != numExpectedLoops + 1) {
    return parser.emitError(parser.getNameLoc())
           << "expected " << (numExpectedLoops + 1) << " result type(s)";
  }
  if (functionalType.getNumInputs() != dynamicSizes.size() + 1) {
    return parser.emitError(operandLoc)
           << "expected " << dynamicSizes.size() + 1 << " operand type(s)";
  }
  if (parser.resolveOperand(target, functionalType.getInputs().front(),
                            result.operands) ||
      parser.resolveOperands(dynamicSizes,
                             functionalType.getInputs().drop_front(),
                             operandLoc, result.operands)) {
    return failure();
  }

  result.addAttribute(getStaticSizesAttrName(result.name), staticSizes);
  result.addTypes(functionalType.getResults());
  return success();
}

void TileOp::print(OpAsmPrinter &p) {
  p << ' ' << getTarget();
  printDynamicIndexList(p, getOperation(), getDynamicSizes(), getStaticSizes());
  printOptionalInterchange(p, getInterchange());
  p << " : ";
  p.printFunctionalType(getOperands().getTypes(), getResults().getTypes());
}

void transform::TileOp::getEffects(
    SmallVectorImpl<MemoryEffects::EffectInstance> &effects) {
  consumesHandle(getTarget(), effects);
  onlyReadsHandle(getDynamicSizes(), effects);
  producesHandle(getTiledLinalgOp(), effects);
  producesHandle(getLoops(), effects);
  modifiesPayload(effects);
}

//===----------------------------------------------------------------------===//
// TileToForallOp
//===----------------------------------------------------------------------===//

void transform::TileToForallOp::build(OpBuilder &builder,
                                      OperationState &result, Value target,
                                      ArrayRef<int64_t> staticTileSizes,
                                      transform::TileSizesSpec,
                                      ArrayAttr mapping) {
  return build(builder, result,
               /*target=*/target,
               /*mixedTileSizes=*/
               getAsOpFoldResult(builder.getI64ArrayAttr(staticTileSizes)),
               /*_=*/TileSizesSpec(),
               /*mapping=*/mapping);
}

void transform::TileToForallOp::build(OpBuilder &builder,
                                      OperationState &result, Value target,
                                      ArrayRef<OpFoldResult> mixedTileSizes,
                                      transform::TileSizesSpec,
                                      ArrayAttr mapping) {
  SmallVector<int64_t> staticTileSizes;
  SmallVector<Value> dynamicTileSizes;
  dispatchIndexOpFoldResults(mixedTileSizes, dynamicTileSizes, staticTileSizes);
  // Call the default builder which sets up the proper operands segment sizes
  // attributes for multiple variadic operands. In the absence of this,
  // horrible bugs ensue.
  MLIRContext *ctx = builder.getContext();
  auto operationType = pdl::OperationType::get(ctx);
  auto staticTileSizesAttr = builder.getDenseI64ArrayAttr(staticTileSizes);
  build(builder, result,
        /*resultTypes=*/TypeRange{operationType, operationType},
        /*target=*/target,
        /*num_threads=*/ValueRange{},
        /*tile_sizes=*/dynamicTileSizes,
        /*packed_num_threads=*/Value(),
        /*packed_tile_sizes=*/Value(),
        /*static_num_threads=*/builder.getDenseI64ArrayAttr({}),
        /*static_tile_sizes=*/staticTileSizesAttr,
        /*mapping=*/mapping);
}

void transform::TileToForallOp::build(OpBuilder &builder,
                                      OperationState &result, Value target,
                                      ArrayRef<int64_t> staticNumThreads,
                                      transform::NumThreadsSpec,
                                      ArrayAttr mapping) {
  return build(builder, result, target,
               getAsOpFoldResult(builder.getI64ArrayAttr(staticNumThreads)),
               NumThreadsSpec(), mapping);
}

void transform::TileToForallOp::build(OpBuilder &builder,
                                      OperationState &result, Value target,
                                      ArrayRef<OpFoldResult> mixedNumThreads,
                                      transform::NumThreadsSpec,
                                      ArrayAttr mapping) {
  SmallVector<int64_t> staticNumThreads;
  SmallVector<Value> dynamicNumThreads;
  dispatchIndexOpFoldResults(mixedNumThreads, dynamicNumThreads,
                             staticNumThreads);
  // Call the default builder which sets up the proper operands segment sizes
  // attributes for multiple variadic operands. In the absence of this,
  // horrible bugs ensue.
  MLIRContext *ctx = builder.getContext();
  auto operationType = pdl::OperationType::get(ctx);
  auto staticNumThreadsAttr = builder.getDenseI64ArrayAttr(staticNumThreads);
  build(builder, result,
        /*resultTypes=*/TypeRange{operationType, operationType},
        /*target=*/target,
        /*num_threads=*/dynamicNumThreads,
        /*tile_sizes=*/ValueRange{},
        /*packed_num_threads=*/Value(),
        /*packed_tile_sizes=*/Value(),
        /*static_num_threads=*/staticNumThreadsAttr,
        /*static_tile_sizes=*/builder.getDenseI64ArrayAttr({}),
        /*mapping=*/mapping);
}

DiagnosedSilenceableFailure transform::tileToForallOpImpl(
    RewriterBase &rewriter, transform::TransformState &state,
    TransformOpInterface transformOp, ArrayRef<Operation *> targets,
    ArrayRef<OpFoldResult> mixedNumThreads,
    ArrayRef<OpFoldResult> mixedTileSizes, std::optional<ArrayAttr> mapping,
    SmallVector<Operation *> &tileOps, SmallVector<Operation *> &tiledOps) {
  if (targets.empty())
    return DiagnosedSilenceableFailure::success();

  // Transform all targets one by one.
  for (Operation *target : targets) {
    auto tileableOp = dyn_cast<TilingInterface>(target);
    if (!tileableOp) {
      DiagnosedSilenceableFailure diag =
          transformOp.emitSilenceableError()
          << "only TilingInterface ops are supported";
      diag.attachNote(target->getLoc()) << "target op";
      return diag;
    }
    rewriter.setInsertionPoint(tileableOp);
<<<<<<< HEAD
    FailureOr<linalg::ForeachThreadTilingResult> tilingResult = failure();
    if (!mixedNumThreads.empty()) {
      tilingResult = linalg::tileToForeachThreadOp(rewriter, tileableOp,
                                                   mixedNumThreads, mapping);
    } else {
      tilingResult = linalg::tileToForeachThreadOpUsingTileSizes(
=======
    FailureOr<linalg::ForallTilingResult> tilingResult = failure();
    if (!mixedNumThreads.empty()) {
      tilingResult = linalg::tileToForallOp(rewriter, tileableOp,
                                            mixedNumThreads, mapping);
    } else {
      tilingResult = linalg::tileToForallOpUsingTileSizes(
>>>>>>> cd74f4a4
          rewriter, tileableOp, mixedTileSizes, mapping);
    }

    if (failed(tilingResult))
      return transformOp.emitDefaultSilenceableFailure(tileableOp);
    rewriter.replaceOp(tileableOp, tilingResult->tileOp->getResults());

    tileOps.push_back(tilingResult->tileOp);
    tiledOps.push_back(tilingResult->tiledOp);
  }
  return DiagnosedSilenceableFailure::success();
}

DiagnosedSilenceableFailure
transform::TileToForallOp::apply(transform::TransformResults &transformResults,
                                 transform::TransformState &state) {
  IRRewriter rewriter(getContext());
  auto transformOp = cast<TransformOpInterface>(getOperation());
  ArrayRef<Operation *> targets = state.getPayloadOps(getTarget());

  // Result payload ops.
  SmallVector<Operation *> tileOps;
  SmallVector<Operation *> tiledOps;

  // Unpack handles.
  SmallVector<OpFoldResult> mixedNumThreads;
  DiagnosedSilenceableFailure status =
      getPackedNumThreads()
          ? unpackSingleIndexResultPDLOperations(
                state, transformOp, mixedNumThreads, getPackedNumThreads())
          : unpackSingleIndexResultPDLOperations(
                state, transformOp, mixedNumThreads, getMixedNumThreads());
  if (!status.succeeded())
    return status;
  SmallVector<OpFoldResult> mixedTileSizes;
  status = getPackedTileSizes()
               ? unpackSingleIndexResultPDLOperations(
                     state, transformOp, mixedTileSizes, getPackedTileSizes())
               : unpackSingleIndexResultPDLOperations(
                     state, transformOp, mixedTileSizes, getMixedTileSizes());
  if (!status.succeeded())
    return status;

  DiagnosedSilenceableFailure diag =
      tileToForallOpImpl(rewriter, state, transformOp, targets, mixedNumThreads,
                         mixedTileSizes, getMapping(), tileOps, tiledOps);

  if (!diag.succeeded())
    return diag;

  transformResults.set(getForallOp().cast<OpResult>(), tileOps);
  transformResults.set(getTiledOp().cast<OpResult>(), tiledOps);

  return DiagnosedSilenceableFailure::success();
}

void transform::TileToForallOp::getEffects(
    SmallVectorImpl<MemoryEffects::EffectInstance> &effects) {
  consumesHandle(getTarget(), effects);
  onlyReadsHandle(getTileSizes(), effects);
  onlyReadsHandle(getNumThreads(), effects);
  onlyReadsHandle(getPackedNumThreads(), effects);
  onlyReadsHandle(getPackedTileSizes(), effects);
  producesHandle(getResults(), effects);
  modifiesPayload(effects);
}

SmallVector<OpFoldResult> TileToForallOp::getMixedNumThreads() {
  Builder b(getContext());
  return getMixedValues(getStaticNumThreads(), getNumThreads(), b);
}

SmallVector<OpFoldResult> TileToForallOp::getMixedTileSizes() {
  Builder b(getContext());
  return getMixedValues(getStaticTileSizes(), getTileSizes(), b);
}

LogicalResult TileToForallOp::verify() {
  int numThreadsSpec = static_cast<int>(!getMixedNumThreads().empty()) +
                       static_cast<int>(getPackedNumThreads() != Value());
  if (numThreadsSpec > 1)
    return emitOpError(
        "num_threads and packed_num_threads are mutually exclusive");
  int tileSizesSpec = static_cast<int>(!getMixedTileSizes().empty()) +
                      static_cast<int>(getPackedTileSizes() != Value());
  if (tileSizesSpec > 1)
    return emitOpError(
        "tile_sizes and packed_tile_sizes are mutually exclusive");
  if (numThreadsSpec == 0 && tileSizesSpec == 0)
    return emitOpError("either (packed_)num_threads or (packed_)tile_sizes "
                       "must be specified");
  return success();
}

//===----------------------------------------------------------------------===//
// TileToScfForOp
//===----------------------------------------------------------------------===//

DiagnosedSilenceableFailure
transform::TileToScfForOp::apply(TransformResults &transformResults,
                                 TransformState &state) {
  ArrayRef<int64_t> tileSizes = getStaticSizes();

  ArrayRef<Operation *> targets = state.getPayloadOps(getTarget());
  SmallVector<ArrayRef<Operation *>> dynamicSizeProducers;
  dynamicSizeProducers.reserve(getDynamicSizes().size());
  for (Value dynamicSizeProducerHandle : getDynamicSizes()) {
    dynamicSizeProducers.push_back(
        state.getPayloadOps(dynamicSizeProducerHandle));

    if (dynamicSizeProducers.back().size() != targets.size()) {
      DiagnosedSilenceableFailure diag =
          emitSilenceableError()
          << "expected as many dynamic size-producing operations ("
          << dynamicSizeProducers.back().size() << ") as target ops ("
          << targets.size() << ")";
      diag.attachNote(dynamicSizeProducerHandle.getLoc()) << "for this handle";
      return diag;
    }

    for (Operation *op : dynamicSizeProducers.back()) {
      if (op->getNumResults() == 1 &&
          op->getResult(0).getType().isa<IndexType>())
        continue;
      DiagnosedSilenceableFailure diag =
          emitSilenceableError() << "expected sizes to be produced by ops "
                                    "with a single index-type result";
      diag.attachNote(op->getLoc()) << "size producer op";
      diag.attachNote(dynamicSizeProducerHandle.getLoc()) << "for this handle";
      return diag;
    }
  }

  SmallVector<Operation *> tiled;
  SmallVector<SmallVector<Operation *, 4>, 4> loops;
  loops.resize(getLoops().size());
  for (auto &en : llvm::enumerate(targets)) {
    auto tilingInterfaceOp = dyn_cast<TilingInterface>(en.value());
    if (!tilingInterfaceOp) {
      DiagnosedSilenceableFailure diag =
          emitSilenceableError() << "only TilingInterface ops are supported";
      diag.attachNote(en.value()->getLoc()) << "target op";
      return diag;
    }

    scf::SCFTilingOptions tilingOptions;
    unsigned index = en.index();
    if (!tileSizes.empty()) {
      tilingOptions.setTileSizeComputationFunction(
          [&, index](OpBuilder &b, Operation *) {
            SmallVector<Value, 4> sizes;
            sizes.reserve(tileSizes.size());
            unsigned dynamicIdx = 0;
            for (OpFoldResult ofr : getMixedSizes()) {
              if (auto attr = ofr.dyn_cast<Attribute>()) {
                sizes.push_back(b.create<arith::ConstantIndexOp>(
                    getLoc(), attr.cast<IntegerAttr>().getInt()));
              } else {
                sizes.push_back(
                    dynamicSizeProducers[dynamicIdx++][index]->getResult(0));
              }
            }
            return sizes;
          });
    }

    tilingOptions.setInterchange(getInterchange());
    TrivialPatternRewriter rewriter(tilingInterfaceOp.getContext());
    FailureOr<scf::SCFTilingResult> tilingResult =
        tileUsingSCFForOp(rewriter, tilingInterfaceOp, tilingOptions);
    if (failed(tilingResult))
      return DiagnosedSilenceableFailure::definiteFailure();

    rewriter.replaceOp(tilingInterfaceOp, tilingResult->replacements);

    tiled.append(tilingResult->tiledOps);
    for (const auto &en2 : llvm::enumerate(tilingResult->loops))
      loops[en2.index()].push_back(en2.value());
  }

  transformResults.set(getTiledLinalgOp().cast<OpResult>(), tiled);
  for (const auto &en : llvm::enumerate(loops))
    transformResults.set(getLoops()[en.index()].cast<OpResult>(), en.value());

  return DiagnosedSilenceableFailure::success();
}

SmallVector<OpFoldResult> transform::TileToScfForOp::getMixedSizes() {
  ValueRange dynamic = getDynamicSizes();
  ArrayRef<int64_t> tileSizes = getStaticSizes();
  SmallVector<OpFoldResult> results;
  results.reserve(tileSizes.size());
  unsigned dynamicPos = 0;
  Builder builder(getContext());
  for (int64_t size : tileSizes) {
    if (size == ShapedType::kDynamic) {
      results.push_back(dynamic[dynamicPos++]);
    } else {
      results.push_back(builder.getIndexAttr(size));
    }
  }
  return results;
}

ParseResult transform::TileToScfForOp::parse(OpAsmParser &parser,
                                             OperationState &result) {
  OpAsmParser::UnresolvedOperand target;
  SmallVector<OpAsmParser::UnresolvedOperand> dynamicSizes;
  DenseI64ArrayAttr staticSizes;
  auto pdlOperationType = pdl::OperationType::get(parser.getContext());
  if (parser.parseOperand(target) ||
      parser.resolveOperand(target, pdlOperationType, result.operands) ||
      parseDynamicIndexList(parser, dynamicSizes, staticSizes) ||
      parser.resolveOperands(dynamicSizes, pdlOperationType, result.operands))
    return ParseResult::failure();

  // Parse optional interchange.
  if (failed(parseOptionalInterchange(parser, result)))
    return ParseResult::failure();
  result.addAttribute(getStaticSizesAttrName(result.name), staticSizes);
  size_t numExpectedLoops =
      staticSizes.size() - llvm::count(staticSizes.asArrayRef(), 0);
  result.addTypes(SmallVector<Type>(numExpectedLoops + 1, pdlOperationType));
  return success();
}

void TileToScfForOp::print(OpAsmPrinter &p) {
  p << ' ' << getTarget();
  printDynamicIndexList(p, getOperation(), getDynamicSizes(), getStaticSizes());
  printOptionalInterchange(p, getInterchange());
}

void transform::TileToScfForOp::getEffects(
    SmallVectorImpl<MemoryEffects::EffectInstance> &effects) {
  consumesHandle(getTarget(), effects);
  onlyReadsHandle(getDynamicSizes(), effects);
  producesHandle(getTiledLinalgOp(), effects);
  producesHandle(getLoops(), effects);
  modifiesPayload(effects);
}

//===----------------------------------------------------------------------===//
// VectorizeOp
//===----------------------------------------------------------------------===//

void transform::VectorizeOp::build(OpBuilder &builder, OperationState &result,
                                   Value target, bool vectorizePadding,
                                   bool vectorizeExtract) {
  result.addOperands(target);
  if (vectorizePadding) {
    result.addAttribute(VectorizeOp::getVectorizePaddingAttrName(result.name),
                        builder.getUnitAttr());
  }
  if (vectorizeExtract) {
    result.addAttribute(VectorizeOp::getVectorizeNdExtractAttrName(result.name),
                        builder.getUnitAttr());
  }
  result.addTypes(pdl::OperationType::get(builder.getContext()));
}

namespace {
/// This is an helper only to call vectorize via a pattern inside of
/// VectorizeOp::applyToOne.
struct VectorizationPattern : public RewritePattern {
  explicit VectorizationPattern(MLIRContext *context,
                                bool vectorizeExtract = false)
      : RewritePattern(MatchAnyOpTypeTag(), /*benefit=*/1, context),
        vectorizeNDExtract(vectorizeExtract) {}
  LogicalResult matchAndRewrite(Operation *op,
                                PatternRewriter &rewriter) const override {
    LinalgOp linalgOp = dyn_cast<LinalgOp>(op);
    if (!linalgOp)
      return rewriter.notifyMatchFailure(op, "expected Linalg Op");
    return vectorize(rewriter, linalgOp, /*inputVectorSizes=*/{},
                     vectorizeNDExtract);
  }

private:
  /// Controls whether to vectorize `tensor.extract` when the input tensor is
  /// rank >= 2.
  bool vectorizeNDExtract = false;
};
} // namespace

DiagnosedSilenceableFailure
transform::VectorizeOp::applyToOne(Operation *target,
                                   transform::ApplyToEachResultList &results,
                                   transform::TransformState &state) {
  if (!target->hasTrait<OpTrait::IsIsolatedFromAbove>()) {
    auto diag = this->emitOpError("requires isolated-from-above targets");
    diag.attachNote(target->getLoc()) << "non-isolated target";
    return DiagnosedSilenceableFailure::definiteFailure();
  }

  MLIRContext *ctx = getContext();
  RewritePatternSet patterns(ctx);
  patterns.add<VectorizationPattern>(ctx, getVectorizeNdExtract());

  if (!getDisableTransferPermutationMapLoweringPatterns())
    vector::populateVectorTransferPermutationMapLoweringPatterns(patterns);

  if (!getDisableMultiReductionToContractPatterns())
    vector::populateVectorReductionToContractPatterns(patterns);

  patterns.add<linalg::LinalgCopyVTRForwardingPattern,
               linalg::LinalgCopyVTWForwardingPattern>(ctx,
                                                       /*benefit=*/2);
  vector::TransferReadOp::getCanonicalizationPatterns(patterns, ctx);
  vector::TransferWriteOp::getCanonicalizationPatterns(patterns, ctx);

  patterns.add<CopyVectorizationPattern>(ctx);

  if (getVectorizePadding())
    linalg::populatePadOpVectorizationPatterns(patterns);

  if (failed(applyPatternsAndFoldGreedily(target, std::move(patterns))))
    return emitDefaultDefiniteFailure(target);

  results.push_back(target);
  return DiagnosedSilenceableFailure::success();
}

//===----------------------------------------------------------------------===//
// MaskedVectorizeOp
//===----------------------------------------------------------------------===//

DiagnosedSilenceableFailure transform::MaskedVectorizeOp::apply(
    mlir::transform::TransformResults &transformResults,
    mlir::transform::TransformState &state) {
  IRRewriter rewriter(getContext());
  ArrayRef<Operation *> targets = state.getPayloadOps(getTarget());
  if (targets.empty())
    return DiagnosedSilenceableFailure::success();

  SmallVector<int64_t> vectorSizes;
  for (OpFoldResult sz : getMixedVectorSizes()) {
    if (sz.is<Attribute>()) {
      auto attr = sz.get<Attribute>();
      vectorSizes.push_back(attr.cast<IntegerAttr>().getInt());
      continue;
    }

    ArrayRef<Operation *> szPayloads = state.getPayloadOps(sz.get<Value>());
    if (szPayloads.size() != 1) {
      auto diag = this->emitOpError(
          "requires vector size handle that is mapped to 1 payload op");
      diag.attachNote(sz.get<Value>().getLoc())
          << "mapped to " << szPayloads.size() << " payload ops";
      return DiagnosedSilenceableFailure::definiteFailure();
    }

    Operation *szPayloadOp = szPayloads[0];
    if (szPayloadOp->getNumResults() != 1 ||
        !szPayloadOp->getResult(0).getType().isIndex()) {
      auto diag = this->emitOpError(
          "requires vector size payload op with 1 index result");
      diag.attachNote(szPayloadOp->getLoc()) << "vector size payload op";
      return DiagnosedSilenceableFailure::definiteFailure();
    }

    IntegerAttr attr;
    if (!matchPattern(szPayloadOp->getResult(0), m_Constant(&attr))) {
      auto diag = this->emitOpError("requires constant vector size");
      diag.attachNote(szPayloadOp->getLoc()) << "vector size payload op";
      return DiagnosedSilenceableFailure::definiteFailure();
    }

    vectorSizes.push_back(attr.getInt());
  }

  // TODO: Check that the correct number of vectorSizes was provided.

  for (Operation *target : targets) {
    auto linalgOp = dyn_cast<LinalgOp>(target);
    if (!linalgOp) {
      return mlir::emitSilenceableFailure(target->getLoc())
             << "cannot vectorize non-Linalg op";
    }

    if (failed(linalg::vectorize(rewriter, linalgOp, vectorSizes,
                                 getVectorizeNdExtract()))) {
      return mlir::emitSilenceableFailure(target->getLoc())
             << "failed to vectorize op";
    }
  }

  return DiagnosedSilenceableFailure::success();
}

void transform::MaskedVectorizeOp::getEffects(
    SmallVectorImpl<MemoryEffects::EffectInstance> &effects) {
  consumesHandle(getTarget(), effects);
  onlyReadsHandle(getVectorSizes(), effects);
  modifiesPayload(effects);
}

SmallVector<OpFoldResult> MaskedVectorizeOp::getMixedVectorSizes() {
  OpBuilder b(getContext());
  return getMixedValues(getStaticVectorSizes(), getVectorSizes(), b);
}

//===----------------------------------------------------------------------===//
// Transform op registration
//===----------------------------------------------------------------------===//

namespace {
/// Registers new ops and declares PDL as dependent dialect since the
/// additional ops are using PDL types for operands and results.
class LinalgTransformDialectExtension
    : public transform::TransformDialectExtension<
          LinalgTransformDialectExtension> {
public:
  using Base::Base;

  void init() {
    declareDependentDialect<pdl::PDLDialect>();
    declareDependentDialect<LinalgDialect>();
    declareGeneratedDialect<AffineDialect>();
    declareGeneratedDialect<arith::ArithDialect>();
    declareGeneratedDialect<scf::SCFDialect>();
    declareGeneratedDialect<vector::VectorDialect>();
    declareGeneratedDialect<gpu::GPUDialect>();

    registerTransformOps<
#define GET_OP_LIST
#include "mlir/Dialect/Linalg/TransformOps/LinalgTransformOps.cpp.inc"
        >();
  }
};
} // namespace

#include "mlir/Dialect/Linalg/TransformOps/LinalgTransformOpsEnums.cpp.inc"

#define GET_OP_CLASSES
#include "mlir/Dialect/Linalg/TransformOps/LinalgTransformOps.cpp.inc"

void mlir::linalg::registerTransformDialectExtension(
    DialectRegistry &registry) {
  registry.addExtensions<LinalgTransformDialectExtension>();
}<|MERGE_RESOLUTION|>--- conflicted
+++ resolved
@@ -210,8 +210,6 @@
   return res;
 }
 
-<<<<<<< HEAD
-=======
 //===----------------------------------------------------------------------===//
 // BufferizeToAllocationOp
 //===----------------------------------------------------------------------===//
@@ -236,7 +234,6 @@
   modifiesPayload(effects);
 }
 
->>>>>>> cd74f4a4
 //===----------------------------------------------------------------------===//
 // DecomposeOp
 //===----------------------------------------------------------------------===//
@@ -693,14 +690,8 @@
   while (!remainingProducers.empty()) {
     auto nextProducer = getNextProducer();
     if (failed(nextProducer)) {
-<<<<<<< HEAD
-      Diagnostic diag(containingOp->getLoc(), DiagnosticSeverity::Remark);
-      diag << "could not find next producer to fuse into container";
-      return DiagnosedSilenceableFailure::silenceableFailure(std::move(diag));
-=======
       return mlir::emitSilenceableFailure(containingOp->getLoc())
              << "could not find next producer to fuse into container";
->>>>>>> cd74f4a4
     }
 
     Operation *producerOp = *nextProducer;
@@ -919,14 +910,8 @@
   rewriter.setInsertionPoint(target);
   FailureOr<LowerPackResult> res = lowerPack(rewriter, target);
   if (failed(res)) {
-<<<<<<< HEAD
-    Diagnostic diag(target->getLoc(), DiagnosticSeverity::Error);
-    diag << "cannot lower to pad + expand + transpose";
-    return DiagnosedSilenceableFailure::silenceableFailure(std::move(diag));
-=======
     return mlir::emitSilenceableFailure(target->getLoc())
            << "cannot lower to pad + expand + transpose";
->>>>>>> cd74f4a4
   }
   transformResults.push_back(res->padOp);
   transformResults.push_back(res->expandShapeOp);
@@ -1034,14 +1019,8 @@
   rewriter.setInsertionPoint(target);
   FailureOr<LowerUnPackOpResult> res = lowerUnPack(rewriter, target);
   if (failed(res)) {
-<<<<<<< HEAD
-    Diagnostic diag(target->getLoc(), DiagnosticSeverity::Error);
-    diag << "cannot rewrite to pad + expand + transpose";
-    return DiagnosedSilenceableFailure::silenceableFailure(std::move(diag));
-=======
     return mlir::emitSilenceableFailure(target->getLoc())
            << "cannot rewrite to pad + expand + transpose";
->>>>>>> cd74f4a4
   }
   transformResults.push_back(res->emptyOp);
   transformResults.push_back(res->transposeOp);
@@ -1276,7 +1255,6 @@
            << getMixedPackedSizes().size() << " vs " << linalgOp.getNumLoops()
            << ")";
   }
-<<<<<<< HEAD
 
   // Unpack handles to constants or actual SSA index values.
   SmallVector<OpFoldResult> packedSizes;
@@ -1326,10 +1304,8 @@
 auto red = utils::IteratorType::reduction;
 } // namespace
 
-/// Return the set of AffineDimExpr
-static DenseSet<int64_t>
-findPermutationsIndexingOperand(LinalgOp linalgOp, OpOperand *opOperand,
-                                utils::IteratorType iter) {
+DenseSet<int64_t> transform::findPermutationsIndexingOperand(
+    LinalgOp linalgOp, OpOperand *opOperand, utils::IteratorType iter) {
   DenseSet<int64_t> res;
   assert(linalgOp == opOperand->getOwner() && "expected linalgOp owner");
   AffineMap indexingMap = linalgOp.getMatchingIndexingMap(opOperand);
@@ -1345,24 +1321,7 @@
   return res;
 }
 
-struct GemmDimsForPacking {
-  int64_t mPos, nPos, kPos;
-};
-/// Greedily look for 2 parallel (m and n) and 1 reduction (k) dimension that
-/// form a gemm. Such dimensions are such that:
-///   1. The m dimension is involved in an outer-product along LHS
-///      (i.e. it is a permutation on RES and LHS and does not appear in RHS).
-///   2. The n dimension is involved in an outer-product along RHS
-///      (i.e. it is a permutation on RES and RHS and does not appear in LHS).
-///   3. The k dimension appears as a permutation on LHS and RHS.
-///   4. m, n and k appear only once in any given indexing.
-///
-/// This allows detecting that some gemm is embedded within `linalgOp`.
-///
-/// When multiple possibilities for selecting m, n and k appear, we just pick
-/// an arbitrary one (i.e. the first in a DenseSet).
-// TODO: Better heuristic (e.g pick dims based on packing-based metric).
-static FailureOr<GemmDimsForPacking> getGemmDims(LinalgOp linalgOp) {
+FailureOr<GemmDimsForPacking> transform::inferGemmDims(LinalgOp linalgOp) {
   assert(linalgOp.getNumDpsInits() == 1 && "wrong number of dps inits");
   assert(linalgOp.getNumDpsInputs() == 2 && "wrong number of dps inputs");
 
@@ -1396,18 +1355,31 @@
 
   // Pick the first one in each set.
   // TODO: Better heuristic (e.g pick dims based on packing-based metric).
-  return GemmDimsForPacking{*ac.begin(), *bc.begin(), *ra.begin()};
-}
-
-/// Pack a LinalgOp by greedily inferring gemm dimensions (m, n, k) where m and
-/// n are proper parallel dimensions and k is a proper reduction dimension.
-/// Packing occurs by rewriting the op as a linalg.generic and calling
-/// linalg::pack by `mnkPackedSizes`.
-/// The order of the packed dimensions is customizable: the `mnkOrder` is a
-/// permutation of {0, 1, 2} to reorder {m, n, k} into one of the 8 possible
-/// forms.
-/// The outer dimensions of the operands are not permuted at this time, this is
-/// left for future work.
+  return GemmDimsForPacking{ac, bc, ra};
+}
+
+bool transform::containsMostMinorGemm(LinalgOp linalgOp) {
+  FailureOr<GemmDimsForPacking> res = inferGemmDims(linalgOp);
+  if (failed(res))
+    return false;
+  int64_t numLoops = linalgOp.getNumLoops();
+  for (const DenseSet<int64_t> &s : {res->mPos, res->nPos, res->kPos}) {
+    if (s.contains(numLoops - 3) || s.contains(numLoops - 2) ||
+        s.contains(numLoops - 1))
+      continue;
+    return false;
+  }
+  return true;
+}
+
+/// Pack a LinalgOp by greedily inferring gemm dimensions (m, n, k) where m
+/// and n are proper parallel dimensions and k is a proper reduction
+/// dimension. Packing occurs by rewriting the op as a linalg.generic and
+/// calling linalg::pack by `mnkPackedSizes`. The order of the packed
+/// dimensions is customizable: the `mnkOrder` is a permutation of {0, 1, 2}
+/// to reorder {m, n, k} into one of the 8 possible forms. The outer
+/// dimensions of the operands are not permuted at this time, this is left for
+/// future work.
 static FailureOr<PackResult>
 packGemmGreedily(RewriterBase &rewriter, LinalgOp linalgOp,
                  ArrayRef<OpFoldResult> mnkPackedSizes,
@@ -1432,7 +1404,7 @@
     packedSizes[mnkOrder[i]] = mnkPackedSizes[i];
 
   // 1. Infer dims that are important for gemm.
-  FailureOr<GemmDimsForPacking> res = getGemmDims(linalgOp);
+  FailureOr<GemmDimsForPacking> res = inferGemmDims(linalgOp);
   if (failed(res)) {
     return rewriter.notifyMatchFailure(linalgOp,
                                        "couldn't infer gemm iterators");
@@ -1440,8 +1412,9 @@
 
   // 2. Normalize linalgOp to an kmn-matmul-like with [red, par, par] most
   // minor iterators. If we wanted a different normalization order, this is
-  // where it would have to start.
-  int64_t mPos = res->mPos, nPos = res->nPos, kPos = res->kPos;
+  // where it would have to plug a heuristic.
+  int64_t mPos = *(res->mPos.begin()), nPos = *(res->nPos.begin()),
+          kPos = *(res->kPos.begin());
   LLVM_DEBUG(DBGSNL(); DBGSNL(); DBGSNL();
              DBGS() << "Start packing generic op greedily with (m@" << mPos
                     << ", n@" << nPos << ", k@" << kPos << "): " << linalgOp
@@ -1456,9 +1429,9 @@
     genericOp = *generalizeResult;
   }
 
-  // 2.b. Interchange to move the dimensions (k, m, n) as most-minor iterators.
-  // Note that this only normalized the iteration order and does not change the
-  // indexings of any operand.
+  // 2.b. Interchange to move the dimensions (k, m, n) as most-minor
+  // iterators. Note that this only normalized the iteration order and does
+  // not change the indexings of any operand.
   SmallVector<int64_t> permutation =
       computePermutationVector(numLoops, {mPos, nPos, kPos}, mmnnkkPos);
   LLVM_DEBUG(llvm::interleaveComma(permutation, DBGS() << "perm: "); DBGSNL(););
@@ -1490,7 +1463,10 @@
 
   // TODO: If we wanted to give the genericOp a name after packing, after
   // calling `pack` would be a good time.
-  return linalg::pack(rewriter, genericOp, adjustedPackedSizes);
+  auto packingRes = linalg::pack(rewriter, genericOp, adjustedPackedSizes);
+  assert(containsMostMinorGemm(packingRes->packedLinalgOp) &&
+         "failed to pack to a most minor gemm");
+  return packingRes;
 }
 
 DiagnosedSilenceableFailure
@@ -1519,76 +1495,11 @@
       continue;
     }
     results.push_back(linalgOp);
-=======
-
-  // Unpack handles to constants or actual SSA index values.
-  SmallVector<OpFoldResult> packedSizes;
-  DiagnosedSilenceableFailure status = unpackSingleIndexResultPDLOperations(
-      state, *this, packedSizes, getMixedPackedSizes());
-
-  IRRewriter rewriter(linalgOp->getContext());
-  rewriter.setInsertionPoint(linalgOp);
-  FailureOr<PackResult> maybeResult = pack(rewriter, linalgOp, packedSizes);
-  if (failed(maybeResult))
-    return emitDefiniteFailure("data tiling failed");
-
-  transformResults.set(getPackedOp().cast<OpResult>(),
-                       maybeResult->packedLinalgOp.getOperation());
-  return DiagnosedSilenceableFailure::success();
-}
-
-void transform::PackOp::getEffects(
-    SmallVectorImpl<MemoryEffects::EffectInstance> &effects) {
-  transform::consumesHandle(getTarget(), effects);
-  transform::onlyReadsHandle(getPackedSizes(), effects);
-  transform::producesHandle(getPackedOp(), effects);
-  transform::modifiesPayload(effects);
-}
-
-//===---------------------------------------------------------------------===//
-// PackGreedilyOp.
-//===---------------------------------------------------------------------===//
-
-LogicalResult transform::PackGreedilyOp::verify() {
-  if (!isPermutationVector(getGemmInnerDimsOrder())) {
-    return emitOpError() << getGemmInnerDimsOrderAttrName()
-                         << " is not a valid permutation";
-  }
-  // TODO: relax to allow empty once we have another strategy than just gemm.
-  if (getGemmInnerDimsOrder().size() != 3 ||
-      getMixedGemmPackedSizes().size() != 3) {
-    return emitOpError() << " needs 3 entries for gemm_packed_sizes and "
-                         << getGemmInnerDimsOrderAttrName()
-                         << " order for the gemm strategy";
-  }
-  return success();
-}
-
-namespace {
-auto par = utils::IteratorType::parallel;
-auto red = utils::IteratorType::reduction;
-} // namespace
-
-DenseSet<int64_t> transform::findPermutationsIndexingOperand(
-    LinalgOp linalgOp, OpOperand *opOperand, utils::IteratorType iter) {
-  DenseSet<int64_t> res;
-  assert(linalgOp == opOperand->getOwner() && "expected linalgOp owner");
-  AffineMap indexingMap = linalgOp.getMatchingIndexingMap(opOperand);
-  for (AffineExpr e : indexingMap.getResults()) {
-    if (auto d = e.dyn_cast<AffineDimExpr>()) {
-      if (linalgOp.getIteratorTypesArray()[d.getPosition()] == iter &&
-          llvm::count_if(indexingMap.getResults(), [d](AffineExpr e) {
-            return e.isFunctionOfDim(d.getPosition());
-          }) == 1)
-        res.insert(d.getPosition());
-    }
->>>>>>> cd74f4a4
   }
   transformResults.set(getPackedOp().cast<OpResult>(), results);
   return DiagnosedSilenceableFailure::success();
 }
 
-<<<<<<< HEAD
 SmallVector<OpFoldResult> PackGreedilyOp::getMixedGemmPackedSizes() {
   Builder b(getContext());
   return getMixedValues(getStaticGemmPackedSizes(), getGemmPackedSizes(), b);
@@ -1620,218 +1531,6 @@
                          << " or " << getOuterPermAttrName()
                          << " must be specified";
   }
-=======
-FailureOr<GemmDimsForPacking> transform::inferGemmDims(LinalgOp linalgOp) {
-  assert(linalgOp.getNumDpsInits() == 1 && "wrong number of dps inits");
-  assert(linalgOp.getNumDpsInputs() == 2 && "wrong number of dps inputs");
-
-  DenseSet<int64_t> a = findPermutationsIndexingOperand(
-      linalgOp, linalgOp.getDpsInputOperand(0), par);
-  DenseSet<int64_t> b = findPermutationsIndexingOperand(
-      linalgOp, linalgOp.getDpsInputOperand(1), par);
-  DenseSet<int64_t> c = findPermutationsIndexingOperand(
-      linalgOp, linalgOp.getDpsInitOperand(0), par);
-
-  // A & C - B are the iterators involved in an outer-product along A (the LHS).
-  DenseSet<int64_t> ac = a;
-  llvm::set_intersect(ac, c);
-  llvm::set_subtract(ac, b);
-  // B & C - A are the iterators involved in an outer-product along B (the RHS).
-  DenseSet<int64_t> bc = b;
-  llvm::set_intersect(bc, c);
-  llvm::set_subtract(bc, a);
-
-  // Note: if we ever need them, A & B & C would be "batch" dimensions.
-
-  // A & B red are the reduction dimensions.
-  DenseSet<int64_t> ra = findPermutationsIndexingOperand(
-      linalgOp, linalgOp.getDpsInputOperand(0), red);
-  DenseSet<int64_t> rb = findPermutationsIndexingOperand(
-      linalgOp, linalgOp.getDpsInputOperand(1), red);
-  llvm::set_intersect(ra, rb);
-
-  if (ac.empty() || bc.empty() || ra.empty())
-    return failure();
-
-  // Pick the first one in each set.
-  // TODO: Better heuristic (e.g pick dims based on packing-based metric).
-  return GemmDimsForPacking{ac, bc, ra};
-}
-
-bool transform::containsMostMinorGemm(LinalgOp linalgOp) {
-  FailureOr<GemmDimsForPacking> res = inferGemmDims(linalgOp);
-  if (failed(res))
-    return false;
-  int64_t numLoops = linalgOp.getNumLoops();
-  for (const DenseSet<int64_t> &s : {res->mPos, res->nPos, res->kPos}) {
-    if (s.contains(numLoops - 3) || s.contains(numLoops - 2) ||
-        s.contains(numLoops - 1))
-      continue;
-    return false;
-  }
-  return true;
-}
-
-/// Pack a LinalgOp by greedily inferring gemm dimensions (m, n, k) where m
-/// and n are proper parallel dimensions and k is a proper reduction
-/// dimension. Packing occurs by rewriting the op as a linalg.generic and
-/// calling linalg::pack by `mnkPackedSizes`. The order of the packed
-/// dimensions is customizable: the `mnkOrder` is a permutation of {0, 1, 2}
-/// to reorder {m, n, k} into one of the 8 possible forms. The outer
-/// dimensions of the operands are not permuted at this time, this is left for
-/// future work.
-static FailureOr<PackResult>
-packGemmGreedily(RewriterBase &rewriter, LinalgOp linalgOp,
-                 ArrayRef<OpFoldResult> mnkPackedSizes,
-                 ArrayRef<int64_t> mnkOrder) {
-  assert(mnkPackedSizes.size() == 3 && "unexpected num of packing sizes");
-  assert(mnkOrder.size() == 3 && "unexpected mnkOrder size");
-  assert(isPermutationVector(mnkOrder) && "expected a permutation");
-
-  int64_t numLoops = linalgOp.getNumLoops();
-  if (numLoops <= 2) {
-    return rewriter.notifyMatchFailure(linalgOp,
-                                       "need 3+ loops to find a gemm to pack");
-  }
-
-  // Locally adjust the desired iterator position of mnk and packing sizes.
-  int64_t numPackedDims = mnkPackedSizes.size();
-  SmallVector<int64_t> mmnnkkPos(numPackedDims);
-  for (int64_t i = 0, e = numPackedDims; i < e; ++i)
-    mmnnkkPos[i] = numLoops - numPackedDims + mnkOrder[i];
-  SmallVector<OpFoldResult> packedSizes(mnkPackedSizes.size());
-  for (int64_t i = 0, e = numPackedDims; i < e; ++i)
-    packedSizes[mnkOrder[i]] = mnkPackedSizes[i];
-
-  // 1. Infer dims that are important for gemm.
-  FailureOr<GemmDimsForPacking> res = inferGemmDims(linalgOp);
-  if (failed(res)) {
-    return rewriter.notifyMatchFailure(linalgOp,
-                                       "couldn't infer gemm iterators");
-  }
-
-  // 2. Normalize linalgOp to an kmn-matmul-like with [red, par, par] most
-  // minor iterators. If we wanted a different normalization order, this is
-  // where it would have to plug a heuristic.
-  int64_t mPos = *(res->mPos.begin()), nPos = *(res->nPos.begin()),
-          kPos = *(res->kPos.begin());
-  LLVM_DEBUG(DBGSNL(); DBGSNL(); DBGSNL();
-             DBGS() << "Start packing generic op greedily with (m@" << mPos
-                    << ", n@" << nPos << ", k@" << kPos << "): " << linalgOp
-                    << "\n";);
-
-  // 2.a. Rewrite as a generic.
-  auto genericOp = dyn_cast<GenericOp>(linalgOp.getOperation());
-  if (!genericOp) {
-    FailureOr<GenericOp> generalizeResult =
-        generalizeNamedOp(rewriter, linalgOp);
-    assert(succeeded(generalizeResult) && "unexpected failure generalizing op");
-    genericOp = *generalizeResult;
-  }
-
-  // 2.b. Interchange to move the dimensions (k, m, n) as most-minor
-  // iterators. Note that this only normalized the iteration order and does
-  // not change the indexings of any operand.
-  SmallVector<int64_t> permutation =
-      computePermutationVector(numLoops, {mPos, nPos, kPos}, mmnnkkPos);
-  LLVM_DEBUG(llvm::interleaveComma(permutation, DBGS() << "perm: "); DBGSNL(););
-  // Sign .. unsigned pollution.
-  SmallVector<unsigned> unsignedPerm(permutation.begin(), permutation.end());
-  FailureOr<GenericOp> interchangeResult =
-      interchangeGenericOp(rewriter, genericOp, unsignedPerm);
-  assert(succeeded(interchangeResult) && "unexpected failure interchanging op");
-  genericOp = *interchangeResult;
-  LLVM_DEBUG(DBGS() << "Generalized Op to pack: " << genericOp << "\n";);
-
-  // At this point, the op iterators are normalized to {leading, k, m, n}.
-  // The layouts induced by packing will always be:
-  //   - LHS{leading_lhs, kk, mm}
-  //   - RHS{leading_rhs, kk, nn}
-  //   - RES{leading_res, mm, nn}
-  // If we wanted to change the packed order, we would reorder (k, m, n) to
-  // something else above.
-  //
-  // Additional permutations of the outer dims of the operands (i.e.
-  // leading_lhs, leading_rhs and leading_res) could follow by computing the
-  // desired outerPerm for each operand.
-  // This is left for future work.
-
-  // Add leading zeros to match numLoops.
-  SmallVector<OpFoldResult> adjustedPackedSizes(numLoops - packedSizes.size(),
-                                                rewriter.getIndexAttr(0));
-  llvm::append_range(adjustedPackedSizes, packedSizes);
-
-  // TODO: If we wanted to give the genericOp a name after packing, after
-  // calling `pack` would be a good time.
-  auto packingRes = linalg::pack(rewriter, genericOp, adjustedPackedSizes);
-  assert(containsMostMinorGemm(packingRes->packedLinalgOp) &&
-         "failed to pack to a most minor gemm");
-  return packingRes;
-}
-
-DiagnosedSilenceableFailure
-PackGreedilyOp::apply(transform::TransformResults &transformResults,
-                      transform::TransformState &state) {
-  ArrayRef<Operation *> targetOps = state.getPayloadOps(getTarget());
-
-  SmallVector<Operation *> results;
-  IRRewriter rewriter(getContext());
-  for (Operation *op : targetOps) {
-    auto linalgOp = dyn_cast<LinalgOp>(op);
-    if (!linalgOp)
-      continue;
-    // linalgOp will be replaced and the insertion point may be invalidated if
-    // we set it before -> set it after.
-    rewriter.setInsertionPointAfter(linalgOp);
-    // Failing to pack greedily is perfectly fine.
-    // In the future we will want to order packings according to some metric.
-    FailureOr<PackResult> packResult = packGemmGreedily(
-        /*rewriter=*/rewriter,
-        /*linalgOp=*/linalgOp,
-        /*mnkPackedSizes=*/getMixedGemmPackedSizes(),
-        /*mnkOrder=*/getGemmInnerDimsOrder());
-    if (succeeded(packResult)) {
-      results.push_back(packResult->packedLinalgOp);
-      continue;
-    }
-    results.push_back(linalgOp);
-  }
-  transformResults.set(getPackedOp().cast<OpResult>(), results);
-  return DiagnosedSilenceableFailure::success();
-}
-
-SmallVector<OpFoldResult> PackGreedilyOp::getMixedGemmPackedSizes() {
-  Builder b(getContext());
-  return getMixedValues(getStaticGemmPackedSizes(), getGemmPackedSizes(), b);
-}
-
-void transform::PackGreedilyOp::getEffects(
-    SmallVectorImpl<MemoryEffects::EffectInstance> &effects) {
-  transform::consumesHandle(getTarget(), effects);
-  transform::onlyReadsHandle(getGemmPackedSizes(), effects);
-  transform::producesHandle(getPackedOp(), effects);
-  transform::modifiesPayload(effects);
-}
-
-//===---------------------------------------------------------------------===//
-// PackTransposeOp
-//===---------------------------------------------------------------------===//
-
-LogicalResult transform::PackTransposeOp::verify() {
-  if (!isPermutationVector(getInnerPerm())) {
-    return emitOpError() << getInnerPermAttrName()
-                         << " is not a valid permutation";
-  }
-  if (!isPermutationVector(getOuterPerm())) {
-    return emitOpError() << getOuterPermAttrName()
-                         << " is not a valid permutation";
-  }
-  if (getInnerPerm().empty() && getOuterPerm().empty()) {
-    return emitOpError() << " at least one of " << getInnerPermAttrName()
-                         << " or " << getOuterPermAttrName()
-                         << " must be specified";
-  }
->>>>>>> cd74f4a4
   return success();
 }
 
@@ -2542,12 +2241,7 @@
         /*mapping=*/mapping);
 }
 
-<<<<<<< HEAD
-DiagnosedSilenceableFailure
-transform::TileReductionUsingForeachThreadOp::applyToOne(
-=======
 DiagnosedSilenceableFailure transform::TileReductionUsingForallOp::applyToOne(
->>>>>>> cd74f4a4
     LinalgOp target, transform::ApplyToEachResultList &results,
     transform::TransformState &state) {
   TrivialPatternRewriter rewriter(getContext());
@@ -2957,21 +2651,12 @@
       return diag;
     }
     rewriter.setInsertionPoint(tileableOp);
-<<<<<<< HEAD
-    FailureOr<linalg::ForeachThreadTilingResult> tilingResult = failure();
-    if (!mixedNumThreads.empty()) {
-      tilingResult = linalg::tileToForeachThreadOp(rewriter, tileableOp,
-                                                   mixedNumThreads, mapping);
-    } else {
-      tilingResult = linalg::tileToForeachThreadOpUsingTileSizes(
-=======
     FailureOr<linalg::ForallTilingResult> tilingResult = failure();
     if (!mixedNumThreads.empty()) {
       tilingResult = linalg::tileToForallOp(rewriter, tileableOp,
                                             mixedNumThreads, mapping);
     } else {
       tilingResult = linalg::tileToForallOpUsingTileSizes(
->>>>>>> cd74f4a4
           rewriter, tileableOp, mixedTileSizes, mapping);
     }
 
