--- conflicted
+++ resolved
@@ -437,15 +437,6 @@
     for (auto [pos, dim] : llvm::enumerate(type.getShape())) {
       if (!ShapedType::isDynamic(dim))
         continue;
-<<<<<<< HEAD
-      Value cst = rewriter.create<arith::ConstantIndexOp>(tensor.getLoc(), pos);
-      auto dimOp = rewriter.create<tensor::DimOp>(tensor.getLoc(), tensor, cst);
-      preservedOps.insert(dimOp);
-      dynamicDims.push_back(dimOp);
-    }
-    auto allocation = rewriter.create<bufferization::AllocTensorOp>(
-        tensor.getLoc(), type, dynamicDims);
-=======
       Value cst =
           arith::ConstantIndexOp::create(rewriter, tensor.getLoc(), pos);
       auto dimOp =
@@ -455,7 +446,6 @@
     }
     auto allocation = bufferization::AllocTensorOp::create(
         rewriter, tensor.getLoc(), type, dynamicDims);
->>>>>>> 54c4ef26
     // Set memory space if provided.
     if (getMemorySpaceAttr())
       allocation.setMemorySpaceAttr(getMemorySpaceAttr());
@@ -464,13 +454,8 @@
     // Only insert a materialization (typically bufferizes to a copy) when the
     // value may be read from.
     if (needsMaterialization) {
-<<<<<<< HEAD
-      auto copy = rewriter.create<bufferization::MaterializeInDestinationOp>(
-          tensor.getLoc(), tensor, allocated);
-=======
       auto copy = bufferization::MaterializeInDestinationOp::create(
           rewriter, tensor.getLoc(), tensor, allocated);
->>>>>>> 54c4ef26
       preservedOps.insert(copy);
       promoted.push_back(copy.getResult());
     } else {
