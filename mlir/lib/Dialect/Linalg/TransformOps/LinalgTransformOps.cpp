//===- LinalgTransformOps.cpp - Implementation of Linalg transform ops ----===//
//
// Part of the LLVM Project, under the Apache License v2.0 with LLVM Exceptions.
// See https://llvm.org/LICENSE.txt for license information.
// SPDX-License-Identifier: Apache-2.0 WITH LLVM-exception
//
//===----------------------------------------------------------------------===//

#include "mlir/Dialect/Linalg/TransformOps/LinalgTransformOps.h"

#include "mlir/AsmParser/AsmParser.h"

#include "mlir/Dialect/Affine/IR/AffineOps.h"
#include "mlir/Dialect/Arith/IR/Arith.h"
#include "mlir/Dialect/Arith/Utils/Utils.h"
#include "mlir/Dialect/Bufferization/IR/Bufferization.h"
#include "mlir/Dialect/Bufferization/Transforms/OneShotAnalysis.h"
#include "mlir/Dialect/GPU/IR/GPUDialect.h"
#include "mlir/Dialect/Linalg/IR/Linalg.h"
#include "mlir/Dialect/Linalg/TransformOps/GPUHeuristics.h"
#include "mlir/Dialect/Linalg/TransformOps/Syntax.h"
#include "mlir/Dialect/Linalg/Transforms/Hoisting.h"
#include "mlir/Dialect/Linalg/Transforms/Transforms.h"
#include "mlir/Dialect/Linalg/Utils/Utils.h"
#include "mlir/Dialect/SCF/Transforms/TileUsingInterface.h"
#include "mlir/Dialect/Tensor/IR/Tensor.h"
#include "mlir/Dialect/Tensor/Utils/Utils.h"
#include "mlir/Dialect/Transform/IR/TransformDialect.h"
#include "mlir/Dialect/Transform/IR/TransformOps.h"
#include "mlir/Dialect/Transform/IR/TransformTypes.h"
#include "mlir/Dialect/Transform/Interfaces/TransformInterfaces.h"
#include "mlir/Dialect/Transform/Utils/Utils.h"
#include "mlir/Dialect/Utils/IndexingUtils.h"
#include "mlir/Dialect/Utils/StaticValueUtils.h"
#include "mlir/Dialect/Vector/Transforms/LoweringPatterns.h"
#include "mlir/Dialect/Vector/Transforms/VectorRewritePatterns.h"
#include "mlir/IR/BuiltinTypeInterfaces.h"
#include "mlir/IR/PatternMatch.h"
#include "mlir/IR/TypeUtilities.h"
#include "mlir/Interfaces/TilingInterface.h"
#include "mlir/Support/LLVM.h"
#include "mlir/Support/TypeID.h"
#include "mlir/Transforms/GreedyPatternRewriteDriver.h"
#include "llvm/ADT/STLExtras.h"
#include "llvm/ADT/ScopeExit.h"
#include "llvm/ADT/TypeSwitch.h"
#include "llvm/Support/Debug.h"
#include "llvm/Support/LogicalResult.h"
#include <type_traits>

using namespace mlir;
using namespace mlir::linalg;
using namespace mlir::transform;

#define DEBUG_TYPE "linalg-transforms"
#define DBGS() (llvm::dbgs() << "[" DEBUG_TYPE "]: ")
#define DBGSNL() (llvm::dbgs() << "\n")
#define LDBG(X) LLVM_DEBUG(DBGS() << (X) << "\n")

/// Attempts to apply the pattern specified as template argument to the given
/// operation. The pattern is expected to have a `returningMatchAndRewrite`
/// function that returns the "main" result or failure. Returns failure if the
/// pattern failed to apply. Extra arguments are forwarded to the pattern
/// constructor.
template <typename PatternTy, typename... Args>
static FailureOr<LinalgOp> tryApply(Operation *operation, Args &&...args) {
  // Check if the given operation has the type expected by the pattern.
  using OpTy = typename llvm::function_traits<
      decltype(&PatternTy::returningMatchAndRewrite)>::template arg_t<0>;
  auto op = dyn_cast<OpTy>(operation);
  if (!op)
    return failure();

  // Apply the pattern directly to the op.
  PatternTy pattern(operation->getContext(), std::forward<Args>(args)...);
  // We want to discourage direct use of PatternRewriter in APIs but In this
  // very specific case, an IRRewriter is not enough.
  struct TrivialPatternRewriter : public PatternRewriter {
  public:
    explicit TrivialPatternRewriter(MLIRContext *context)
        : PatternRewriter(context) {}
  };
  TrivialPatternRewriter rewriter(operation->getContext());
  rewriter.setInsertionPoint(operation);
  auto result = pattern.returningMatchAndRewrite(op, rewriter);
  if (failed(result))
    return failure();
  return cast<LinalgOp>(result->getOperation());
}

/// Assuming that `ofr` is an index attr or a param of index type
/// or a transform dialect handle mapped to exactly one op
/// with one index result, return that value.
static DiagnosedSilenceableFailure unpackSingleIndexResultPayloadOperations(
    transform::TransformState &state, TransformOpInterface transformOp,
    SmallVector<OpFoldResult> &result, ArrayRef<OpFoldResult> ofrs) {
  for (OpFoldResult ofr : ofrs) {
    if (auto attr = dyn_cast<Attribute>(ofr)) {
      if (!isa<IntegerAttr>(attr))
        return transformOp.emitDefiniteFailure() << "expected IntegerAttr";
      result.push_back(ofr);
      continue;
    }

    Value transformValue = cast<Value>(ofr);
    if (isa<TransformParamTypeInterface>(transformValue.getType())) {
      ArrayRef<Attribute> params = state.getParams(transformValue);
      if (params.size() != 1)
        return transformOp.emitDefiniteFailure()
               << "requires exactly one parameter associated";
      result.push_back(params[0]);
      continue;
    }

    auto payloadOps = state.getPayloadOps(transformValue);
    if (!llvm::hasSingleElement(payloadOps)) {
      DiagnosedSilenceableFailure diag =
          transformOp.emitSilenceableError()
          << "handle must be mapped to exactly one payload op";
      diag.attachNote(transformValue.getLoc())
          << "mapped to " << llvm::range_size(payloadOps) << " payload ops";
      return diag;
    }

    Operation *op = *payloadOps.begin();
    if (op->getNumResults() != 1 || !op->getResult(0).getType().isIndex()) {
      DiagnosedSilenceableFailure diag =
          transformOp.emitSilenceableError()
          << "payload op must have exactly 1 index result";
      diag.attachNote(op->getLoc())
          << "has " << op->getNumResults() << " results";
      return diag;
    }
    result.push_back(op->getResult(0));
  }

  return DiagnosedSilenceableFailure::success();
}

// Given a list of params that are index attrs or a list of OpFoldResults
// that are either index attrs or op handles, return a list of OpFoldResults
// of index attrs or a list of OpFoldResults where all op handles are
// replaced with the first (and only) OpResult of that payload op.
// (There must be exactly one parameter associated with the AnyParamType or
// one mapped payload op which must have exactly one index result.)
static DiagnosedSilenceableFailure unpackSingleIndexResultPayloadOperations(
    transform::TransformState &state, TransformOpInterface transformOp,
    SmallVector<OpFoldResult> &result, Value packedHandle) {
  if (isa<TransformParamTypeInterface>(packedHandle.getType())) {
    ArrayRef<Attribute> params = state.getParams(packedHandle);
    for (auto param : params) {
      if (!isa<IntegerAttr>(param))
        return transformOp.emitDefiniteFailure()
               << "expected the parameter to be associated with an integer "
                  "attribute";
      result.push_back(param);
    }
    return DiagnosedSilenceableFailure::success();
  }

  for (Operation *op : state.getPayloadOps(packedHandle)) {
    if (op->getNumResults() != 1 || !op->getResult(0).getType().isIndex()) {
      DiagnosedSilenceableFailure diag =
          transformOp.emitSilenceableError()
          << "payload op must have exactly 1 index result";
      diag.attachNote(op->getLoc())
          << "has " << op->getNumResults() << " results";
      return diag;
    }
    result.push_back(op->getResult(0));
  }

  return DiagnosedSilenceableFailure::success();
}

/// When possible, converts each `OpFoldResult` in `mixedResult` to
/// an integer if the value can be statically inferred.  If a result
/// is a `Value` then it must be either a `ParamType` or a handle
/// to an a constant like op.
static DiagnosedSilenceableFailure reifyMixedParamAndHandleResults(
    TransformState &state, TransformOpInterface &transformOp,
    ArrayRef<OpFoldResult> mixedResults, SmallVectorImpl<int64_t> &reified) {
  for (OpFoldResult paramOrHandle : mixedResults) {
    if (auto attr = dyn_cast<Attribute>(paramOrHandle)) {
      reified.push_back(cast<IntegerAttr>(attr).getInt());
      continue;
    } else if (isa<ParamType>(cast<Value>(paramOrHandle).getType())) {
      ArrayRef<Attribute> params = state.getParams(cast<Value>(paramOrHandle));
      if (params.size() != 1)
        return transformOp.emitSilenceableError() << "expected a single param";
      reified.push_back(
          cast<IntegerAttr>(params.front()).getValue().getSExtValue());
      continue;
    }

    Value handle = cast<Value>(paramOrHandle);
    if (!isa<TransformHandleTypeInterface>(handle.getType()))
      return transformOp.emitSilenceableError() << "unexpected value handle";
    auto payload = state.getPayloadOps(handle);
    if (!llvm::hasSingleElement(payload))
      return transformOp.emitSilenceableError()
             << "requires param or handle that is mapped to 1 payload op";

    Operation *paramOrHandlePayloadOp = *payload.begin();
    if (paramOrHandlePayloadOp->getNumResults() != 1 ||
        !paramOrHandlePayloadOp->getResult(0).getType().isIndex()) {
      return transformOp.emitSilenceableError()
             << "requires param or handle to be result of op with 1 index "
                "result";
    }

    IntegerAttr attr;
    if (!matchPattern(paramOrHandlePayloadOp->getResult(0), m_Constant(&attr)))
      return transformOp.emitSilenceableError()
             << "requires param or handle to be the result of a constant like "
                "op";

    reified.push_back(attr.getInt());
  }
  return DiagnosedSilenceableFailure::success();
}

//===----------------------------------------------------------------------===//
// Apply...PatternsOp
//===----------------------------------------------------------------------===//

void transform::ApplyEraseUnnecessaryInputsPatternsOp::populatePatterns(
    RewritePatternSet &patterns) {
  linalg::populateEraseUnnecessaryInputsPatterns(patterns);
}

void transform::ApplyDecomposeTensorPackUnpackPatternsOp::populatePatterns(
    RewritePatternSet &patterns) {
  linalg::populateDecomposePackUnpackPatterns(patterns);
}

void transform::ApplyDecomposeTensorPadPatternsOp::populatePatterns(
    RewritePatternSet &patterns) {
  linalg::populateDecomposePadPatterns(patterns);
}

void transform::ApplyFoldUnitExtentDimsViaReshapesPatternsOp::populatePatterns(
    RewritePatternSet &patterns) {
  linalg::ControlDropUnitDims options;
  linalg::populateFoldUnitExtentDimsPatterns(patterns, options);
}

void transform::ApplyFoldUnitExtentDimsViaSlicesPatternsOp::populatePatterns(
    RewritePatternSet &patterns) {
  linalg::ControlDropUnitDims options;
  options.rankReductionStrategy =
      linalg::ControlDropUnitDims::RankReductionStrategy::ExtractInsertSlice;
  linalg::populateFoldUnitExtentDimsPatterns(patterns, options);
}

void transform::ApplyTilingCanonicalizationPatternsOp::populatePatterns(
    RewritePatternSet &patterns) {
  linalg::populateLinalgTilingCanonicalizationPatterns(patterns);
}

void transform::ApplyFoldAddIntoDestPatternsOp::populatePatterns(
    RewritePatternSet &patterns) {
  linalg::populateFoldAddIntoDestPatterns(patterns);
}

void transform::ApplyPadVectorizationPatternsOp::populatePatterns(
    RewritePatternSet &patterns) {
  linalg::populatePadOpVectorizationPatterns(patterns);
}

void transform::ApplyFoldIntoPackAndUnpackPatternsOp::populatePatterns(
    RewritePatternSet &patterns) {
  linalg::populateFoldIntoPackAndUnpackPatterns(patterns);
}

void transform::ApplyFoldPackUnpackIntoEmptyPatternsOp::populatePatterns(
    RewritePatternSet &patterns) {
  linalg::populateFoldPackUnpackIntoTensorEmptyPatterns(patterns);
}

//===----------------------------------------------------------------------===//
// BufferizeToAllocationOp
//===----------------------------------------------------------------------===//

void transform::BufferizeToAllocationOp::build(OpBuilder &b,
                                               OperationState &result,
                                               Value target,
                                               Attribute memorySpace) {
  SmallVector<Type> resultTypes;
  resultTypes.push_back(b.getType<transform::AnyValueType>());
  resultTypes.push_back(b.getType<transform::AnyOpType>());
  return build(b, result,
               /*resultTypes=*/resultTypes,
               /*target=*/target,
               /*memorySpace=*/memorySpace);
}

void transform::BufferizeToAllocationOp::build(OpBuilder &b,
                                               OperationState &result,
                                               Value target,
                                               int64_t memorySpace) {
  SmallVector<Type> resultTypes;
  resultTypes.push_back(b.getType<transform::AnyValueType>());
  resultTypes.push_back(b.getType<transform::AnyOpType>());
  return build(b, result,
               /*resultTypes=*/resultTypes,
               /*target=*/target,
               /*memorySpace=*/b.getI64IntegerAttr(memorySpace));
}

namespace {
class NewOpsListener : public RewriterBase::ForwardingListener {
public:
  using RewriterBase::ForwardingListener::ForwardingListener;

  SmallVector<Operation *> getNewOps() const {
    return SmallVector<Operation *>(newOps.begin(), newOps.end());
  }

private:
  void notifyOperationInserted(Operation *op,
                               OpBuilder::InsertPoint previous) override {
    ForwardingListener::notifyOperationInserted(op, previous);
    // We only care about newly created ops.
    if (previous.isSet())
      return;
    auto inserted = newOps.insert(op);
    (void)inserted;
    assert(inserted.second && "expected newly created op");
  }

  void notifyOperationErased(Operation *op) override {
    ForwardingListener::notifyOperationErased(op);
    op->walk([&](Operation *op) { newOps.erase(op); });
  }

  DenseSet<Operation *> newOps;
};
} // namespace

DiagnosedSilenceableFailure transform::BufferizeToAllocationOp::apply(
    transform::TransformRewriter &rewriter,
    transform::TransformResults &results, transform::TransformState &state) {
  // Attach listener to keep track of newly created ops.
  OpBuilder::Listener *previousListener = rewriter.getListener();
  auto resetListener =
      llvm::make_scope_exit([&]() { rewriter.setListener(previousListener); });
  NewOpsListener newOpsListener(previousListener);
  rewriter.setListener(&newOpsListener);

  linalg::BufferizeToAllocationOptions options;
  if (getMemcpyOp() == "bufferization.materialize_in_destination") {
    options.memcpyOp = linalg::BufferizeToAllocationOptions::MemcpyOp::
        MaterializeInDestination;
  } else if (getMemcpyOp() == "memref.copy") {
    options.memcpyOp =
        linalg::BufferizeToAllocationOptions::MemcpyOp::MemrefCopy;
  } else if (getMemcpyOp() == "linalg.copy") {
    options.memcpyOp =
        linalg::BufferizeToAllocationOptions::MemcpyOp::LinalgCopy;
  } else {
    llvm_unreachable("invalid memcpy op");
  }
  if (getAllocOp() == "memref.alloc") {
    options.allocOp =
        linalg::BufferizeToAllocationOptions::AllocOp::MemrefAlloc;
  } else if (getAllocOp() == "memref.alloca") {
    options.allocOp =
        linalg::BufferizeToAllocationOptions::AllocOp::MemrefAlloca;
  } else {
    llvm_unreachable("invalid alloc op");
  }
  options.bufferizeDestinationOnly = getBufferizeDestinationOnly();
  options.emitDealloc = getEmitDealloc();

  // Bufferize ops.
  Attribute memorySpace =
      getMemorySpace().has_value() ? getMemorySpace().value() : Attribute();
  SmallVector<Value> allocatedBuffers;
  for (Operation *op : state.getPayloadOps(getTarget())) {
    Value buffer =
        linalg::bufferizeToAllocation(rewriter, options, op, memorySpace);
    if (!buffer) {
      DiagnosedSilenceableFailure diag = emitSilenceableError()
                                         << "failed to bufferize operation";
      diag.attachNote(op->getLoc()) << "target payload op";
      return diag;
    }
    allocatedBuffers.push_back(buffer);
  }

  // Set results.
  results.setValues(cast<OpResult>(getAllocatedBuffer()), allocatedBuffers);
  results.set(cast<OpResult>(getNewOps()), newOpsListener.getNewOps());
  return DiagnosedSilenceableFailure::success();
}

void transform::BufferizeToAllocationOp::getEffects(
    SmallVectorImpl<MemoryEffects::EffectInstance> &effects) {
  if (getBufferizeDestinationOnly()) {
    // The destination is replaced with a newly allocated buffer, but the op
    // itself remains in place.
    onlyReadsHandle(getTargetMutable(), effects);
  } else {
    consumesHandle(getTargetMutable(), effects);
  }
  producesHandle(getOperation()->getOpResults(), effects);
  modifiesPayload(effects);
}

LogicalResult transform::BufferizeToAllocationOp::verify() {
  if (getMemcpyOp() != "bufferization.materialize_in_destination" &&
      getMemcpyOp() != "memref.copy" && getMemcpyOp() != "linalg.copy")
    return emitOpError() << "unsupported memcpy op";
  if (getAllocOp() != "memref.alloc" && getAllocOp() != "memref.alloca")
    return emitOpError() << "unsupported alloc op";
  return success();
}

//===----------------------------------------------------------------------===//
// DecomposeOp
//===----------------------------------------------------------------------===//

DiagnosedSilenceableFailure
transform::DecomposeOp::applyToOne(transform::TransformRewriter &rewriter,
                                   LinalgOp target,
                                   transform::ApplyToEachResultList &results,
                                   transform::TransformState &state) {
#define DOWNSCALE(trans)                                                       \
  {                                                                            \
    FailureOr<LinalgOp> res = tryApply<trans>(target);                         \
    if (succeeded(res)) {                                                      \
      results.push_back(*res);                                                 \
      return DiagnosedSilenceableFailure::success();                           \
    }                                                                          \
  }

#define DOWNSCALE_CALL(a, b) DownscaleSizeOneWindowed2DConvolution<a, b>
#define DOWNSCALE_NORMAL(a, b) DOWNSCALE(DOWNSCALE_CALL(a, b))

  DOWNSCALE_NORMAL(Conv2DNhwcHwcfOp, Conv1DNwcWcfOp)
  DOWNSCALE_NORMAL(Conv2DNchwFchwOp, Conv1DNcwFcwOp)
  DOWNSCALE_NORMAL(PoolingNhwcSumOp, PoolingNwcSumOp)
  DOWNSCALE_NORMAL(PoolingNchwSumOp, PoolingNcwSumOp)
  DOWNSCALE_NORMAL(PoolingNhwcMaxOp, PoolingNwcMaxOp)
  DOWNSCALE_NORMAL(PoolingNhwcMaxUnsignedOp, PoolingNwcMaxUnsignedOp)
  DOWNSCALE_NORMAL(PoolingNhwcMinOp, PoolingNwcMinOp)
  DOWNSCALE_NORMAL(PoolingNhwcMinUnsignedOp, PoolingNwcMinUnsignedOp)
  DOWNSCALE_NORMAL(PoolingNchwMaxOp, PoolingNcwMaxOp)
  DOWNSCALE(DownscaleDepthwiseConv2DNhwcHwcOp)
  DOWNSCALE(DownscaleConv2DOp)
#undef DOWNSCALE_NORMAL
#undef DOWNSCALE_CALL
#undef DOWNSCALE
  return emitDefaultSilenceableFailure(target);
}

//===----------------------------------------------------------------------===//
// DecomposeInterfaceOp
//===----------------------------------------------------------------------===//

// Decompose the target operation if it implements the AggregatedOpInterface.
// Push the decomposed operations (the ones that replaces the values produced by
// \p target) in the `results`.
DiagnosedSilenceableFailure transform::DecomposeInterfaceOp::applyToOne(
    transform::TransformRewriter &rewriter, Operation *target,
    transform::ApplyToEachResultList &results,
    transform::TransformState &state) {
  auto decomposableOp = dyn_cast<AggregatedOpInterface>(target);
  if (!decomposableOp) {
    failed(rewriter.notifyMatchFailure(target,
                                       "payload is not a decomposable op"));
    return emitDefaultSilenceableFailure(target);
  }

  FailureOr<SmallVector<Value>> maybeNewResults =
      decomposableOp.decomposeOperation(rewriter);
  if (failed(maybeNewResults))
    return emitDefaultSilenceableFailure(target);

  rewriter.replaceOp(decomposableOp, *maybeNewResults);
  for (Value val : *maybeNewResults) {
    Operation *definition = val.getDefiningOp();
    if (definition)
      results.push_back(definition);
  }
  return DiagnosedSilenceableFailure::success();
}

//===----------------------------------------------------------------------===//
// EliminateLinalgOpAnchoredEmptyTensorsOp
//===----------------------------------------------------------------------===//

void transform::EliminateLinalgOpAnchoredEmptyTensorsOp::getEffects(
    SmallVectorImpl<MemoryEffects::EffectInstance> &effects) {
  onlyReadsHandle(getTargetMutable(), effects);
  modifiesPayload(effects);
}

DiagnosedSilenceableFailure
transform::EliminateLinalgOpAnchoredEmptyTensorsOp::apply(
    transform::TransformRewriter &rewriter, TransformResults &transformResults,
    TransformState &state) {
  bufferization::OneShotBufferizationOptions options;
  options.allowReturnAllocsFromLoops = true;

  for (Operation *target : state.getPayloadOps(getTarget())) {
    bufferization::OneShotAnalysisState state(target, options);
    if (failed(analyzeOp(target, state)))
      return mlir::emitSilenceableFailure(target->getLoc())
             << "failed to analyze op";
    if (failed(linalg::linalgOpAnchoredEmptyTensorEliminationStep(
            rewriter, target, state)))
      return mlir::emitSilenceableFailure(target->getLoc())
             << "failed to eliminate LinalgOp anchored tensor.empty ops";
  }
  return DiagnosedSilenceableFailure::success();
}

//===----------------------------------------------------------------------===//
// FuseOp
//===----------------------------------------------------------------------===//

/// Apply a tiling transformation to all payload ops and store both the
/// tiled operation as well as the created tile loops.
template <typename Range>
static LogicalResult applyTilingToAll(
    RewriterBase &rewriter, Operation *transformOp, Range &&payloadOps,
    unsigned numLoops, transform::TransformResults &transformResults,
    function_ref<FailureOr<scf::SCFTileAndFuseResult>(TilingInterface)>
        applyFn) {
  SmallVector<Operation *> tiledLinalgOps;
  SmallVector<SmallVector<Operation *>> loopOps(numLoops);

  for (Operation *target : payloadOps) {
    auto tilingInterfaceOp = dyn_cast<TilingInterface>(target);
    if (!tilingInterfaceOp)
      return transformOp->emitError("only TilingInterface ops are supported");

    rewriter.setInsertionPoint(target);
    FailureOr<scf::SCFTileAndFuseResult> tiledResults =
        applyFn(tilingInterfaceOp);
    if (failed(tiledResults))
      return failure();

    // Perform the replacement of tiled and fused values.
    SmallVector<Operation *> opsToReplace{target};
    llvm::append_range(opsToReplace, tiledResults->fusedProducers);
    for (Operation *toReplace : opsToReplace) {
      for (OpResult res : toReplace->getResults())
        if (auto replacement = tiledResults->replacements.lookup(res))
          rewriter.replaceAllUsesWith(res, replacement);
      if (toReplace->use_empty()) {
        rewriter.eraseOp(toReplace);
      }
    }

    // Report back the relevant handles to the transform op.
    tiledLinalgOps.push_back(tiledResults->tiledAndFusedOps.front());
    assert(tiledResults->loops.size() == numLoops &&
           "Mismatched number of loops, tile and fuse transform should have "
           "failed");
    for (unsigned int i = 0; i < numLoops; ++i)
      loopOps[i].push_back(tiledResults->loops[i]);
  }

  transformResults.set(transformOp->getOpResult(0), tiledLinalgOps);
  for (unsigned int i = 0; i < numLoops; ++i)
    transformResults.set(transformOp->getOpResult(i + 1), loopOps[i]);

  return success();
}

DiagnosedSilenceableFailure
transform::FuseOp::apply(transform::TransformRewriter &rewriter,
                         mlir::transform::TransformResults &transformResults,
                         mlir::transform::TransformState &state) {
  SmallVector<int64_t> tileSizes =
      extractFromIntegerArrayAttr<int64_t>(getTileSizes());
  SmallVector<int64_t> tileInterchange =
      extractFromIntegerArrayAttr<int64_t>(getTileInterchange());

  scf::SCFTilingOptions tilingOptions;
  tilingOptions.interchangeVector = tileInterchange;
  SmallVector<OpFoldResult> tileSizesOfr =
      getAsIndexOpFoldResult(rewriter.getContext(), tileSizes);
  tilingOptions = tilingOptions.setTileSizes(tileSizesOfr);
  scf::SCFTileAndFuseOptions tileAndFuseOptions;
  tileAndFuseOptions.tilingOptions = tilingOptions;

  if (getApplyCleanup()) {
    MLIRContext *context = rewriter.getContext();
    RewritePatternSet patterns(context);
    tensor::ExtractSliceOp::getCanonicalizationPatterns(patterns, context);
    tensor::populateMergeConsecutiveInsertExtractSlicePatterns(patterns);
    tensor::populateBubbleUpExtractSliceOpPatterns(patterns);
    tileAndFuseOptions.cleanupPatterns = std::move(patterns);
  }

  LogicalResult result = applyTilingToAll(
      rewriter, getOperation(), state.getPayloadOps(getTarget()),
      tileSizes.size() - llvm::count(tileSizes, 0), transformResults,
      [&](TilingInterface tilingInterfaceOp)
          -> FailureOr<scf::SCFTileAndFuseResult> {
        return tileConsumerAndFuseProducersUsingSCF(rewriter, tilingInterfaceOp,
                                                    tileAndFuseOptions);
      });
  return failed(result) ? DiagnosedSilenceableFailure::definiteFailure()
                        : DiagnosedSilenceableFailure::success();
}

LogicalResult transform::FuseOp::verify() {
  SmallVector<int64_t> permutation =
      extractFromIntegerArrayAttr<int64_t>(getTileInterchange());
  auto sequence = llvm::to_vector(llvm::seq<int64_t>(0, permutation.size()));
  if (!std::is_permutation(sequence.begin(), sequence.end(),
                           permutation.begin(), permutation.end())) {
    return emitOpError() << "expects interchange to be a permutation, found "
                         << getTileInterchange();
  }

  SmallVector<int64_t> sizes =
      extractFromIntegerArrayAttr<int64_t>(getTileSizes());
  size_t numExpectedLoops = sizes.size() - llvm::count(sizes, 0);
  if (numExpectedLoops != getNumResults() - 1)
    return emitOpError() << "expects " << numExpectedLoops << " loop results";

  return success();
}

//===----------------------------------------------------------------------===//
// FuseIntoContainingOp
//===----------------------------------------------------------------------===//

void transform::FuseIntoContainingOp::build(OpBuilder &builder,
                                            OperationState &result,
                                            Value producerOp,
                                            Value containingOp) {
  result.addOperands({producerOp, containingOp});
  auto resultType = transform::AnyOpType::get(builder.getContext());
  result.addTypes({resultType, resultType});
}

/// Add new operands to the forall op for users of the producerOp
/// that are dominated by the containing scf.forall op.
static Operation *replaceForAllWithNewSignature(
    RewriterBase &rewriter, Diagnostic &diag, Operation *producerOp,
    Operation *containingOp, TilingResult &tileAndFuseResult,
    int64_t resultNumber, SmallVector<OpFoldResult> &offsets,
    SmallVector<OpFoldResult> &sizes) {

  // Count number of users not including the containing op
  SetVector<Operation *> dominatedUsers;
  DominanceInfo domInfo(containingOp);
  for (Operation *user : producerOp->getResult(resultNumber).getUsers()) {
    if (!containingOp->isAncestor(user) &&
        (domInfo.dominates(containingOp, user))) {
      dominatedUsers.insert(user);
    }
  }
  if (dominatedUsers.empty())
    return nullptr;

  // Create new scf.forall op
  auto forallOp = cast<scf::ForallOp>(containingOp);
  OpBuilder::InsertionGuard g(rewriter);
  rewriter.setInsertionPoint(forallOp);

  // Get new output
  Location loc = forallOp.getLoc();
  auto genericOp = dyn_cast<linalg::GenericOp>(producerOp);
  if (!genericOp)
    return nullptr;
  SmallVector<Value> outputs = genericOp.getOutputs();
  SmallVector<Value> newOuts(forallOp.getOutputs());
  newOuts.push_back(outputs[resultNumber]);

  // Create new scf.forall op
  auto newforallOp = rewriter.create<scf::ForallOp>(
      loc, forallOp.getMixedLowerBound(), forallOp.getMixedUpperBound(),
      forallOp.getMixedStep(), newOuts, forallOp.getMapping());
  rewriter.eraseBlock(newforallOp.getBody());
  newforallOp.getRegion().takeBody(forallOp.getRegion());

  // Add additional block argument for new value being returned
  // and replaces all uses of the new output with corresponding bbArg
  // inside the scf.forall to enable fusion into this new scf.forall.
  newforallOp.getBody()->addArgument(newOuts.back().getType(),
                                     newOuts.back().getLoc());
  auto bbArgs = newforallOp.getBody()->getArguments();
  rewriter.replaceUsesWithIf(newOuts.back(), bbArgs.back(),
                             [&](OpOperand &use) {
                               Operation *op = use.getOwner();
                               return newforallOp->isProperAncestor(op);
                             });

  // Fix terminator
  scf::InParallelOp terminatorOp = newforallOp.getTerminator();
  SmallVector<Operation *> yieldingOps = llvm::to_vector<4>(llvm::map_range(
      terminatorOp.getYieldingOps(), [](Operation &op) { return &op; }));
  Operation *firstYieldOp = yieldingOps.front();
  rewriter.setInsertionPoint(firstYieldOp);
  Value src = tileAndFuseResult.tiledValues[0];
  Value dst = newforallOp.getRegionIterArgs().back();
  SmallVector<OpFoldResult> strides(offsets.size(), rewriter.getIndexAttr(1));
  rewriter.create<tensor::ParallelInsertSliceOp>(firstYieldOp->getLoc(), src,
                                                 dst, offsets, sizes, strides);

  for (auto result : llvm::enumerate(forallOp.getResults())) {
    rewriter.replaceAllUsesWith(result.value(),
                                newforallOp->getResult(result.index()));
  }
  rewriter.replaceUsesWithIf(producerOp->getResult(resultNumber),
                             newforallOp->getResults().back(),
                             [&](OpOperand &use) {
                               Operation *user = use.getOwner();
                               return dominatedUsers.contains(user);
                             });
  return newforallOp;
}

/// Given two operands coming from a loop iter arg, 'src' and 'dst', return true
/// if the operand 'src' is equal to 'dst' or equal to a iter arg present in a
/// outer loop. To determine the second condition, this function iterates
/// using a worklist over the enclosing loops, trying to find 'src' in any of
/// the parent loop's iter args.
static bool sameOrEquivalentIterArg(Value src, Value dst) {
  // Stack like vector containing possible iterArgs candidates. The first one
  // is dst, and we will transverse the IR from there.
  SmallVector<Value> destWorklist;
  destWorklist.push_back(dst);

  while (!destWorklist.empty()) {
    Value currentDst = destWorklist.pop_back_val();

    // We have found the same operand in some iter arg in the loop structure,
    // so src and dst are equivalent.
    if (src == currentDst)
      return true;

    // The operands are not equivalent, look for enclosing loops over
    // currentDst.
    auto bbArg = dyn_cast<BlockArgument>(currentDst);
    if (!bbArg)
      continue;

    Block *parentBlock = bbArg.getOwner();
    assert(parentBlock && "unlinked block argument");

    Operation *parentOp = parentBlock->getParentOp();
    assert(parentOp && "expected block argument with parent operation");

    // Check if parent is loop-like. If it's not, do not add it to the worklist.
    auto parentLoop = dyn_cast<LoopLikeOpInterface>(parentOp);
    if (!parentLoop)
      continue;

    for (auto innerIterArg : parentLoop.getRegionIterArgs()) {
      // No need to check for null as innerIterArg is tied to parentLoop.
      OpOperand *operand = parentLoop.getTiedLoopInit(innerIterArg);
      Value loopBlockArgument =
          parentLoop->getOperand(operand->getOperandNumber());
      destWorklist.push_back(loopBlockArgument);
    }
  }

  return false;
}

/// Find the first "extract" user of `producerOp` and tile it right before its
/// use. The tiled op is fused under the `containingOp`.
/// Return this fused op on success or nullptr if anything fails.
/// If tiled op has uses that are dominated by `containingOp`, return
/// a new `containingOp` with results of the fused op appended to
/// results of the `containingOp` or nullptr if there are no dominated uses.
static std::tuple<SmallVector<Operation *>, Operation *>
tileAndFuseFirstExtractUse(RewriterBase &rewriter, Diagnostic &diag,
                           Operation *producerOp, Operation *containingOp) {
  LLVM_DEBUG(DBGS() << "Try to fuse a direct extract use\n");
  auto tileableProducer = dyn_cast<TilingInterface>(producerOp);
  if (!tileableProducer) {
    diag.attachNote(producerOp->getLoc())
        << "producer is not a TileableInterface: " << *producerOp;
    return {};
  }

  // Search the producer slices accessed within the containing operation.
  // TODO: Generalize to more extract/insert/parallel_insert triples, maybe
  // evolve into an interface.
  auto it = llvm::find_if(tileableProducer->getUsers(), [&](Operation *user) {
    auto sliceOp = dyn_cast<tensor::ExtractSliceOp>(user);
    return sliceOp && containingOp->isProperAncestor(sliceOp);
  });

  // Find a fusion opportunity.
  if (it == tileableProducer->getUsers().end()) {
    diag.attachNote(tileableProducer->getLoc())
        << "could not find fusion opportunity for: " << *tileableProducer;
    return {};
  }
  auto sliceOpToTile = cast<tensor::ExtractSliceOp>(*it);

  // Try to fuse the producer in-place.
  OpBuilder::InsertionGuard guard(rewriter);
  rewriter.setInsertionPoint(sliceOpToTile);

  // Clone the producer inside the consumer and try to update the producer init
  // operands using the loop bbArgs if applicable. More precisely, if the bbArg
  // of the container loop points to a value that it is used by the consumer op,
  // then, instead of using such value on the consumer, use the value coming
  // from the bbArg instead. This allows to reuse the output tensor (instead of
  // creating a new one) of the container when both producer and container write
  // to the same output.
  if (LoopLikeOpInterface containerLoop =
          dyn_cast<LoopLikeOpInterface>(sliceOpToTile->getParentOp())) {
    Operation *clone = rewriter.clone(*producerOp);
    rewriter.modifyOpInPlace(clone, [&]() {
      // Iterate over the outputs of the producer and over the loop bbArgs and
      // check if any bbArg points to the same value as the producer output. In
      // such case, make the producer output point to the bbArg directly.
      for (OpOperand &initOperandPtr :
           cast<DestinationStyleOpInterface>(clone).getDpsInitsMutable()) {
        Value producerOperand =
            clone->getOperand(initOperandPtr.getOperandNumber());
        for (BlockArgument containerIterArg :
             containerLoop.getRegionIterArgs()) {
          OpOperand *bbArg = containerLoop.getTiedLoopInit(containerIterArg);
          Value consumerOperand =
              containerLoop->getOperand(bbArg->getOperandNumber());
          // The producer has the same init as the loop bbArg, use it.
          if (sameOrEquivalentIterArg(producerOperand, consumerOperand)) {
            initOperandPtr.set(containerIterArg);
          }
        }
      }
    });

    tileableProducer = dyn_cast<TilingInterface>(clone);
  }

  // Tile the producer.
  int64_t resultNumber =
      cast<OpResult>(sliceOpToTile.getSource()).getResultNumber();
  LLVM_DEBUG(DBGS() << "resultNumber: " << resultNumber << "\n");

  SmallVector<OpFoldResult> offsets = sliceOpToTile.getMixedOffsets();
  SmallVector<OpFoldResult> sizes = sliceOpToTile.getMixedSizes();

  FailureOr<TilingResult> tileAndFuseResult =
      tileableProducer.generateResultTileValue(rewriter, resultNumber, offsets,
                                               sizes);

  if (failed(tileAndFuseResult)) {
    diag.attachNote(tileableProducer->getLoc())
        << "failed to tile producer op: " << *tileableProducer;
    return {};
  }

#ifndef NDEBUG
  for (auto *tiledOp : tileAndFuseResult->tiledOps) {
    LLVM_DEBUG(DBGS() << "tiledProducer: " << *tiledOp << "\n");
  }
#endif

  // Replace the extract op.
  auto maybeRankReduced = tensor::ExtractSliceOp::rankReduceIfNeeded(
      rewriter, sliceOpToTile->getLoc(), tileAndFuseResult->tiledValues[0],
      cast<RankedTensorType>(sliceOpToTile->getResult(0).getType()).getShape());
  if (failed(maybeRankReduced)) {
    diag.attachNote(producerOp->getLoc())
        << "shape types don't match (missing canonicalization?):\nTiledOp: "
        << tileAndFuseResult->tiledValues[0]
        << "\nSliceOp: " << sliceOpToTile.getOperation() << '\n';
    return {};
  }
  rewriter.replaceOp(sliceOpToTile, *maybeRankReduced);

  // Add new outputs to containing op, if required
  Operation *newContainingOp = replaceForAllWithNewSignature(
      rewriter, diag, producerOp, containingOp, *tileAndFuseResult,
      resultNumber, offsets, sizes);

  // Cleanup clone.
  if (dyn_cast<LoopLikeOpInterface>(containingOp))
    rewriter.eraseOp(tileableProducer);

  return std::make_tuple(tileAndFuseResult->tiledOps, newContainingOp);
}

/// First, find the first "scf::ForallOp" user of `producerOp` and ensure
/// it is exactly the `containingOp`, otherwise bail.
/// Then, find the first "extract" user of the tied block argument and tile it
/// right before its "extract" use. The tiled op is fused under the
/// `containingOp`.
/// Return this fused op on success or nullptr if anything fails.
static SmallVector<Operation *>
tileAndFuseFirstExtractUseThroughContainingOpBlockArgument(
    RewriterBase &rewriter, Diagnostic &diag, Operation *producerOp,
    Operation *containingOp) {
  LLVM_DEBUG(DBGS() << "Try to fuse an extract use through block argument\n");

  auto tileableProducer = dyn_cast<TilingInterface>(producerOp);
  if (!tileableProducer) {
    diag.attachNote(producerOp->getLoc())
        << "producer is not a TileableInterface: " << *producerOp;
    return {};
  }

  // Search the first use by a "scf::ForallOp" user.
  scf::ForallOp forallOp;
  auto itProducerUses =
      llvm::find_if(tileableProducer->getUses(), [&](OpOperand &use) {
        forallOp = dyn_cast<scf::ForallOp>(use.getOwner());
        return forallOp;
      });
  // If it's not from the containing op, return.
  if (!forallOp || forallOp != containingOp) {
    diag.attachNote(tileableProducer->getLoc())
        << "could not find a use by the containing op: " << *tileableProducer;
    return {};
  }

  // Search the producer slices accessed within the containing
  // operation.
  // TODO: Generalize to more extract/insert/parallel_insert triples.
  //   Maybe evolve into an interface.
  OpOperand *pUse = &(*itProducerUses);
  BlockArgument bbArg = forallOp.getTiedBlockArgument(pUse);

  // Search the producer slices accessed within the containing operation.
  // TODO: Generalize to more extract/insert/parallel_insert triples, maybe
  // evolve into an interface.
  auto itBBArgUsers = llvm::find_if(bbArg.getUsers(), [&](Operation *user) {
    auto sliceOp = dyn_cast<tensor::ExtractSliceOp>(user);
    return sliceOp && containingOp->isProperAncestor(sliceOp);
  });

  // Find a fusion opportunity.
  if (itBBArgUsers == bbArg.getUsers().end()) {
    diag.attachNote(containingOp->getLoc())
        << "could not find fusion opportunity for bbArg: " << bbArg;
    return {};
  }
  auto sliceOpToTile = cast<tensor::ExtractSliceOp>(*itBBArgUsers);

  // Try to fuse the producer in-place.
  OpBuilder::InsertionGuard guard(rewriter);
  rewriter.setInsertionPoint(sliceOpToTile);

  // Replace the use in the tileableProducer before tiling: clone, replace and
  // then tile.
  int64_t resultNumber = cast<OpResult>(pUse->get()).getResultNumber();
  LLVM_DEBUG(DBGS() << "resultNumber: " << resultNumber << "\n");

  // Gather destination tensors.
  SmallVector<Value> destinationTensors;
  if (failed(tensor::getOrCreateDestinations(
          rewriter, tileableProducer->getLoc(), tileableProducer,
          destinationTensors))) {
    diag.attachNote(tileableProducer->getLoc())
        << "failed to get destination tensors for: " << *tileableProducer;
    return {};
  }

  IRMapping bvm;
  bvm.map(destinationTensors[resultNumber], bbArg);
  auto tileableProducerClone =
      cast<TilingInterface>(rewriter.clone(*tileableProducer, bvm));
  auto scopeGuard =
      llvm::make_scope_exit([&]() { rewriter.eraseOp(tileableProducerClone); });

  // Tile the producer.
  FailureOr<TilingResult> tileAndFuseResult =
      tileableProducerClone.generateResultTileValue(
          rewriter, resultNumber, sliceOpToTile.getMixedOffsets(),
          sliceOpToTile.getMixedSizes());
  if (failed(tileAndFuseResult)) {
    diag.attachNote(tileableProducer->getLoc())
        << "failed to tile producer op: " << *tileableProducer;
    return {};
  }

  // Replace the extract op.
  auto maybeRankReduced = tensor::ExtractSliceOp::rankReduceIfNeeded(
      rewriter, sliceOpToTile->getLoc(), tileAndFuseResult->tiledValues[0],
      cast<RankedTensorType>(sliceOpToTile->getResult(0).getType()).getShape());
  assert(succeeded(maybeRankReduced) && "unexpected shape");
  rewriter.replaceOp(sliceOpToTile, *maybeRankReduced);

  // Replace the use in containingOp.
  rewriter.modifyOpInPlace(containingOp, [&]() {
    containingOp->setOperand(pUse->getOperandNumber(),
                             destinationTensors.front());
  });

  return tileAndFuseResult->tiledOps;
}

static Operation *cloneAndFuseFirstUse(RewriterBase &rewriter, Diagnostic &diag,
                                       Operation *producerOp,
                                       Operation *containingOp) {
  LLVM_DEBUG(DBGS() << "Try to fuse an use by cloning\n");

  // Gather all uses inside the containing op.
  SmallVector<OpOperand *> uses;
  for (OpResult result : producerOp->getOpResults()) {
    for (OpOperand &use : result.getUses()) {
      if (containingOp->isProperAncestor(use.getOwner())) {
        uses.push_back(&use);
        continue;
      }
      // Cannot clone and fuse if the use is by the containing op itself: fail
      // immediately.
      if (containingOp == use.getOwner()) {
        diag.attachNote(producerOp->getLoc())
            << "producer op use by containing op cannot be fused by cloning";
        return nullptr;
      }
    }
  }

  // Check for a non-empty list of fusion opportunities.
  if (uses.empty()) {
    diag.attachNote(producerOp->getLoc()) << "no fusion opportunity by cloning";
    return nullptr;
  }

  // Clone and fuse inside the containing op.
  Operation *fusedOp = nullptr;
  OpOperand *use = uses.front();
  // Parallel insert slice is not a valid clone destination.
  // TODO: Generalize to other type of ops.
  assert(!isa<tensor::ParallelInsertSliceOp>(use->getOwner()) &&
         "Parallel insert slice is not a valid clone destination");
  unsigned resultNumber = cast<OpResult>(use->get()).getResultNumber();
  LLVM_DEBUG(DBGS() << "resultNumber: " << resultNumber << "\n");

  OpBuilder::InsertionGuard guard(rewriter);
  rewriter.setInsertionPoint(use->getOwner());
  fusedOp = rewriter.clone(*producerOp);
  rewriter.modifyOpInPlace(
      use->getOwner(), [&] { use->set(fusedOp->getOpResult(resultNumber)); });

  return fusedOp;
}

bool transform::FuseIntoContainingOp::allowsRepeatedHandleOperands() {
  // Allow repeated handles since we are fusing everything anyway.
  return true;
}

DiagnosedSilenceableFailure
transform::FuseIntoContainingOp::apply(transform::TransformRewriter &rewriter,
                                       transform::TransformResults &results,
                                       transform::TransformState &state) {
  SmallVector<Operation *> fusedOps;
  auto producerOps = state.getPayloadOps(getProducerOp());
  auto containingOps = state.getPayloadOps(getContainingOp());
  if (!llvm::hasSingleElement(containingOps)) {
    return emitDefiniteFailure()
           << "requires exactly one containing_op handle (got "
           << llvm::range_size(containingOps) << ")";
  }
  Operation *containingOp = *containingOps.begin();

  // If nothing to fuse, propagate success.
  if (std::empty(producerOps)) {
    results.set(cast<OpResult>(getFusedOp()), SmallVector<mlir::Operation *>{});
    results.set(cast<OpResult>(getNewContainingOp()), {containingOp});
    return DiagnosedSilenceableFailure::success();
  }

  // Helper function to find the next producer that should be fused. Take any
  // producer that has a use inside the containing op.
  SetVector<Operation *> remainingProducers(llvm::from_range, producerOps);
  auto getNextProducer = [&]() -> FailureOr<Operation *> {
    for (const auto &it : enumerate(remainingProducers)) {
      Operation *producerOp = it.value();
      // The containing op may be a user of producerOp: use isAncestor.
      int64_t numUsesInContainingOp =
          llvm::count_if(producerOp->getUsers(), [&](Operation *op) {
            return containingOp->isAncestor(op);
          });
      // TODO: When resolving the TODO below (no duplicate ops), take an op
      // that has no use among the remaining producers. This is a topological
      // sorting.
      if (numUsesInContainingOp > 0) {
        if (numUsesInContainingOp == 1)
          remainingProducers.erase(remainingProducers.begin() + it.index());
        return producerOp;
      }
    }
    return failure();
  };

  while (!remainingProducers.empty()) {
    auto nextProducer = getNextProducer();
    if (failed(nextProducer)) {
      auto diag = mlir::emitSilenceableFailure(getLoc())
                  << "could not find next producer to fuse into container";
      diag.attachNote(containingOp->getLoc()) << "containing op";
      return diag;
    }

    Operation *producerOp = *nextProducer;

    // Default diagnostic, to be complemented with more failure information.
    Diagnostic diag(producerOp->getLoc(), DiagnosticSeverity::Remark);
    diag << "could not fuse " << *producerOp << " into " << *containingOp;

    // TODO: If there are multiple uses of the producer in the containing op,
    // we currently tile/clone the op multiple times (once per use). In some
    // cases, we can tile/clone once and reuse the value for each use.
    // Futhermore, producers should then be traversed according to a
    // topological sorting.
    auto [tiledOps, newContainingOp] =
        tileAndFuseFirstExtractUse(rewriter, diag, producerOp, containingOp);
    if (!tiledOps.empty()) {
      LLVM_DEBUG(DBGS() << "\nFused a direct extract use\n" << *containingOp);
      fusedOps.append(tiledOps);
      if (newContainingOp) {
        // Update handles associated with the containing op so we don't need to
        // invalidate them. This is a hack to support better composability
        // between tiling and fusion while a proper mechanism is being
        // investigated.
        //
        // DO NOT replicate this elsewhere unless you understand what you are
        // doing.
        LogicalResult replacementStatus =
            rewriter.notifyPayloadOperationReplaced(containingOp,
                                                    newContainingOp);
        (void)replacementStatus;
        assert(succeeded(replacementStatus) &&
               "unable to update transform state mapping");
        rewriter.eraseOp(containingOp);
        containingOp = newContainingOp;
      }
      continue;
    }

    SmallVector<Operation *> tiledContainingOpOperand =
        tileAndFuseFirstExtractUseThroughContainingOpBlockArgument(
            rewriter, diag, producerOp, containingOp);
    if (!tiledContainingOpOperand.empty()) {
      LLVM_DEBUG(DBGS() << "\nFused an extract use through block argument\n"
                        << *containingOp);
      fusedOps.append(tiledContainingOpOperand);
      continue;
    }

    Operation *cloned =
        cloneAndFuseFirstUse(rewriter, diag, producerOp, containingOp);
    if (cloned) {
      LLVM_DEBUG(DBGS() << "\nFused an use by cloning\n" << *containingOp);
      fusedOps.push_back(cloned);
      continue;
    }
    return DiagnosedSilenceableFailure::silenceableFailure(std::move(diag));
  }

  results.set(cast<OpResult>(getFusedOp()), fusedOps);
  results.set(cast<OpResult>(getNewContainingOp()), {containingOp});
  return DiagnosedSilenceableFailure::success();
}

void transform::FuseIntoContainingOp::getEffects(
    SmallVectorImpl<MemoryEffects::EffectInstance> &effects) {
  consumesHandle(getProducerOpMutable(), effects);
  onlyReadsHandle(getContainingOpMutable(), effects);
  producesHandle(getOperation()->getOpResults(), effects);
  modifiesPayload(effects);
}

//===----------------------------------------------------------------------===//
// GeneralizeOp
//===----------------------------------------------------------------------===//

DiagnosedSilenceableFailure
transform::GeneralizeOp::applyToOne(transform::TransformRewriter &rewriter,
                                    LinalgOp target,
                                    transform::ApplyToEachResultList &results,
                                    transform::TransformState &state) {
  // Exit early if no transformation is needed.
  if (isa<GenericOp>(target)) {
    results.push_back(target);
    return DiagnosedSilenceableFailure::success();
  }
  rewriter.setInsertionPoint(target);
  FailureOr<LinalgOp> generic = generalizeNamedOp(rewriter, target);
  if (succeeded(generic)) {
    results.push_back(generic->getOperation());
    return DiagnosedSilenceableFailure::success();
  }
  return emitDefaultSilenceableFailure(target);
}

//===----------------------------------------------------------------------===//
// SpecializeOp
//===----------------------------------------------------------------------===/

DiagnosedSilenceableFailure
transform::SpecializeOp::applyToOne(transform::TransformRewriter &rewriter,
                                    LinalgOp target,
                                    transform::ApplyToEachResultList &results,
                                    transform::TransformState &state) {
  // Exit early if the operation is not a generic.
  if (!isa<GenericOp>(target)) {
    results.push_back(target);
    return DiagnosedSilenceableFailure::success();
  }
  rewriter.setInsertionPoint(target);
  FailureOr<LinalgOp> named =
      specializeGenericOp(rewriter, cast<GenericOp>(target));
  if (succeeded(named)) {
    results.push_back(named->getOperation());
    return DiagnosedSilenceableFailure::success();
  }
  return emitDefaultSilenceableFailure(target);
}

//===----------------------------------------------------------------------===//
// InterchangeOp
//===----------------------------------------------------------------------===//

DiagnosedSilenceableFailure
transform::InterchangeOp::applyToOne(transform::TransformRewriter &rewriter,
                                     GenericOp target,
                                     transform::ApplyToEachResultList &results,
                                     transform::TransformState &state) {
  ArrayRef<int64_t> interchangeVector = getIteratorInterchange();
  // Exit early if no transformation is needed.
  if (interchangeVector.empty()) {
    results.push_back(target);
    return DiagnosedSilenceableFailure::success();
  }

  unsigned numLoops = cast<LinalgOp>(target.getOperation()).getNumLoops();
  if (interchangeVector.size() != numLoops) {
    return emitSilenceableError()
           << getIteratorInterchangeAttrName() << " has length ("
           << interchangeVector.size()
           << ") different from the number of loops in the target operation ("
           << numLoops << ")";
  }
  FailureOr<GenericOp> res = interchangeGenericOp(
      rewriter, target, SmallVector<unsigned>(interchangeVector));
  if (failed(res))
    return emitDefiniteFailure() << "failed to apply";
  results.push_back(res->getOperation());
  return DiagnosedSilenceableFailure::success();
}

LogicalResult transform::InterchangeOp::verify() {
  ArrayRef<int64_t> permutation = getIteratorInterchange();
  auto sequence = llvm::to_vector(llvm::seq<int64_t>(0, permutation.size()));
  if (!std::is_permutation(sequence.begin(), sequence.end(),
                           permutation.begin(), permutation.end())) {
    return emitOpError()
           << "expects iterator_interchange to be a permutation, found "
           << getIteratorInterchange();
  }
  return success();
}

//===----------------------------------------------------------------------===//
// LinalgCopyToMemrefOp
//===----------------------------------------------------------------------===//

DiagnosedSilenceableFailure transform::LinalgCopyToMemrefOp::applyToOne(
    transform::TransformRewriter &rewriter, Operation *targetOp,
    transform::ApplyToEachResultList &results,
    transform::TransformState &state) {

  // Check if the target can be converted.
  if (!isa<linalg::CopyOp>(targetOp)) {
    DiagnosedSilenceableFailure diag =
        emitSilenceableError() << "only linalg.copy target ops are supported";
    diag.attachNote(targetOp->getLoc()) << "target op";
    return diag;
  }

  auto copyOp = dyn_cast<linalg::CopyOp>(targetOp);
  if (!copyOp.hasPureBufferSemantics()) {
    DiagnosedSilenceableFailure diag =
        emitSilenceableError()
        << "cannot transform a linalg.copy on tensors into a memref.copy";
    diag.attachNote(targetOp->getLoc()) << "target op";
    return diag;
  }

  SmallVector<Value> inputs = copyOp.getInputs();
  SmallVector<Value> outputs = copyOp.getOutputs();
  assert(inputs.size() == 1 && "expected linalg copy op with one input");
  assert(outputs.size() == 1 && "expected memref copy op with one output");
  Value input = inputs.front();
  Value output = outputs.front();

  // linalg.copy supports different element types on source/dest whereas
  // memref.copy does not, so we must check that the source and dest types can
  // be handled by memref.copy and otherwise reject the transformation.
  if (!isa<ShapedType>(input.getType())) {
    DiagnosedSilenceableFailure diag =
        emitSilenceableError()
        << "cannot transform a linalg.copy which input has no shape";
    diag.attachNote(targetOp->getLoc()) << "target op";
    return diag;
  }

  // linalg.copy destination must be a shaped type.
  assert(isa<ShapedType>(output.getType()));

  if (cast<ShapedType>(input.getType()).getElementType() !=
      cast<ShapedType>(output.getType()).getElementType()) {
    DiagnosedSilenceableFailure diag =
        emitSilenceableError()
        << "cannot transform a linalg.copy with different source and "
           "destination element types ";
    diag.attachNote(targetOp->getLoc()) << "target op";
    return diag;
  }

  // Target can be converted, do it.
  auto memrefCopyOp =
      rewriter.replaceOpWithNewOp<memref::CopyOp>(targetOp, input, output);

  results.push_back(memrefCopyOp);
  return DiagnosedSilenceableFailure::success();
}

//===----------------------------------------------------------------------===//
// LowerPackOp
//===----------------------------------------------------------------------===//

DiagnosedSilenceableFailure transform::LowerPackOp::applyToOne(
    transform::TransformRewriter &rewriter, linalg::PackOp target,
    transform::ApplyToEachResultList &transformResults,
    transform::TransformState &state) {
  rewriter.setInsertionPoint(target);
  bool lowerPadLikeWithInsertSlice = getLowerPadLikeWithInsertSlice();
  FailureOr<LowerPackResult> res =
      lowerPack(rewriter, target, lowerPadLikeWithInsertSlice);
  if (failed(res)) {
    return mlir::emitSilenceableFailure(target->getLoc())
           << "cannot lower to pad + expand + transpose";
  }
  transformResults.push_back(res->padOp);
  transformResults.push_back(res->expandShapeOp);
  transformResults.push_back(res->transposeOp);
  return DiagnosedSilenceableFailure::success();
}

//===----------------------------------------------------------------------===//
// LowerUnPackOp
//===----------------------------------------------------------------------===//

DiagnosedSilenceableFailure transform::LowerUnPackOp::applyToOne(
    transform::TransformRewriter &rewriter, linalg::UnPackOp target,
    transform::ApplyToEachResultList &transformResults,
    transform::TransformState &state) {
  rewriter.setInsertionPoint(target);
  bool lowerUnpadLikeWithExtractSlice = getLowerUnpadLikeWithExtractSlice();
  FailureOr<LowerUnPackOpResult> res =
      lowerUnPack(rewriter, target, lowerUnpadLikeWithExtractSlice);
  if (failed(res)) {
    DiagnosedSilenceableFailure diag =
        emitSilenceableError()
        << "cannot lower to transpose + collapse + extract";
    diag.attachNote(target->getLoc()) << "target payload op";
    return diag;
  }
  transformResults.push_back(res->emptyOp);
  transformResults.push_back(res->transposeOp);
  transformResults.push_back(res->collapseShapeOp);
  transformResults.push_back(res->extractSliceOp);
  return DiagnosedSilenceableFailure::success();
}

//===---------------------------------------------------------------------===//
// MatchOp
//===---------------------------------------------------------------------===//

void transform::MatchOp::build(OpBuilder &builder, OperationState &result,
                               Value target, ArrayRef<StringRef> opNames) {
  result.addOperands(target);
  result.addAttribute(MatchOp::getOpsAttrName(result.name),
                      builder.getStrArrayAttr(opNames));
  result.addTypes(transform::AnyOpType::get(builder.getContext()));
}

void transform::MatchOp::build(OpBuilder &builder, OperationState &result,
                               TypeRange resultTypes, Value target,
                               ArrayRef<StringRef> opNames) {
  result.addOperands(target);
  result.addAttribute(MatchOp::getOpsAttrName(result.name),
                      builder.getStrArrayAttr(opNames));
  result.addTypes(resultTypes);
}

DiagnosedSilenceableFailure
transform::MatchOp::apply(transform::TransformRewriter &rewriter,
                          transform::TransformResults &results,
                          transform::TransformState &state) {
  llvm::StringSet<> strs;
  if (getOps().has_value())
    strs.insert_range(getOps()->getAsValueRange<StringAttr>());

  auto payloadOps = state.getPayloadOps(getTarget());
  if (!llvm::hasSingleElement(payloadOps)) {
    return emitDefiniteFailure("requires exactly one target handle");
  }

  SmallVector<Operation *> res;
  bool incorrectNumOperandTypes = false;
  auto matchFun = [&](Operation *op) {
    if (getOps().has_value() && !strs.contains(op->getName().getStringRef()))
      return;

    // Interfaces cannot be matched by name, just by ID.
    // So we specifically encode the interfaces we care about for this op.
    if (getInterface().has_value()) {
      auto iface = getInterface().value();
      if (iface == transform::MatchInterfaceEnum::LinalgOp &&
          !isa<LinalgOp>(op))
        return;
      if (iface == transform::MatchInterfaceEnum::TilingInterface &&
          !isa<TilingInterface>(op))
        return;
      if (iface == transform::MatchInterfaceEnum::LoopLikeInterface &&
          !isa<LoopLikeOpInterface>(op))
        return;
    }

    // Check if all specified attributes match.
    if (getOpAttrs().has_value()) {
      DictionaryAttr opAttrs = getOpAttrs().value();
      for (NamedAttribute attr : opAttrs) {
        if (attr.getName() == getInterfaceAttrName() ||
            attr.getName() == getOpsAttrName())
          continue;
        if (!op->hasAttr(attr.getName()))
          return;
        if (op->getAttr(attr.getName()) != attr.getValue())
          return;
      }
    }

    if (getFilterResultType().has_value()) {
      Type t = getFilterResultType().value();
      if (op->getNumResults() != 1 || op->getResultTypes().front() != t)
        return;
    }

    if (getFilterOperandTypes().has_value()) {
      mlir::ArrayAttr types = getFilterOperandTypes().value();
      auto operandTypes = op->getOperandTypes();

      if (types.size() == 1) {
        // All the operands must must be equal to the specified type
        auto typeattr =
            dyn_cast<mlir::TypeAttr>(getFilterOperandTypes().value()[0]);
        Type t = cast<::mlir::Type>(typeattr.getValue());
        if (!llvm::all_of(op->getOperandTypes(),
                          [&](Type operandType) { return operandType == t; }))
          return;
      } else {
        // The operand types must match all the types in the list (in the same
        // order in with they are specified)
        if (types.size() != operandTypes.size()) {
          incorrectNumOperandTypes = true;
          return;
        }

        for (auto [attr, operandType] :
             llvm::zip_equal(getFilterOperandTypes().value(), operandTypes)) {
          auto typeattr = cast<mlir::TypeAttr>(attr);
          Type type = cast<::mlir::Type>(typeattr.getValue());

          if (type != operandType)
            return;
        }
      }
    }

    // All constraints are satisfied.
    res.push_back(op);
    return;
  };

  (*payloadOps.begin())->walk(matchFun);
  if (incorrectNumOperandTypes)
    return emitDefiniteFailure("If filter_operand_types contains more than a "
                               "type, then it must contain as much types as "
                               "the number of operands in the target ops");
  results.set(cast<OpResult>(getResult()), res);
  return DiagnosedSilenceableFailure::success();
}

//===---------------------------------------------------------------------===//
// MultiTileSizesOp
//===---------------------------------------------------------------------===//

static void printMultitileSizesTypes(OpAsmPrinter &printer, Operation *op,
                                     Type targetType, Type lowSizeType, Type,
                                     Type) {
  printer.printFunctionalType(TypeRange{targetType}, TypeRange{lowSizeType});
}

static ParseResult parseMultitileSizesTypes(OpAsmParser &parser,
                                            Type &targetType, Type &lowSizeType,
                                            Type &highSizeType,
                                            Type &splitPointType) {
  FunctionType funcType;
  llvm::SMLoc typeLoc = parser.getCurrentLocation();
  if (failed(parser.parseType<FunctionType>(funcType)))
    return failure();

  if (funcType.getNumInputs() != 1 || funcType.getNumResults() != 1) {
    parser.emitError(typeLoc) << "expects a trailing functional type with one "
                                 "argument and one result";
  }
  targetType = funcType.getInput(0);
  lowSizeType = highSizeType = splitPointType = funcType.getResult(0);

  return success();
}

DiagnosedSilenceableFailure transform::MultiTileSizesOp::applyToOne(
    transform::TransformRewriter &rewriter, LinalgOp target,
    transform::ApplyToEachResultList &results, TransformState &state) {
  if (isa<TransformParamTypeInterface>(getLowSize().getType())) {
    if (target.hasDynamicShape()) {
      auto diag = emitSilenceableError()
                  << "cannot compute parametric tile sizes for dynamically "
                     "shaped payload op";
      diag.attachNote(target->getLoc()) << "payload op";
      return diag;
    }

    FailureOr<StaticMultiSizeSpecification> spec = computeStaticMultiTileSizes(
        target, getDimension(), getTargetSize(), getDivisor());
    if (failed(spec)) {
      return emitSilenceableError()
             << "failed to compute multi-size tiling sizes";
    }

    Builder builder(target.getContext());
    results.assign(llvm::map_range(
        ArrayRef<int64_t>({spec->lowTileSize, spec->highTileSize,
                           spec->lowTileSize * spec->lowTripCount}),
        [&builder, this](int64_t value) {
          return builder.getIntegerAttr(
              cast<ParamType>(getLowSize().getType()).getType(), value);
        }));
    return DiagnosedSilenceableFailure::success();
  }

  OpBuilder builder(target.getContext());
  builder.setInsertionPoint(target);
  OpFoldResult targetSize = builder.getIndexAttr(getTargetSize());
  OpFoldResult divisor = builder.getIndexAttr(getDivisor());
  FailureOr<MultiSizeSpecification> spec = computeMultiTileSizes(
      builder, target, getDimension(), targetSize, divisor);
  if (failed(spec)) {
    return emitSilenceableError() << "could not generate tile size computation";
  }

  AffineExpr s0 = builder.getAffineSymbolExpr(0);
  AffineExpr s1 = builder.getAffineSymbolExpr(1);
  Operation *splitPoint =
      affine::makeComposedAffineApply(builder, target.getLoc(), s0 * s1,
                                      {spec->lowTileSize, spec->lowTripCount});
  Operation *lowTileSize = spec->lowTileSize.getDefiningOp();
  Operation *highTileSize = spec->highTileSize.getDefiningOp();
  assert(lowTileSize && highTileSize && splitPoint &&
         "tile sizes are not produced by operations");
  results.reserve(results.size() + 3);
  results.push_back(lowTileSize);
  results.push_back(highTileSize);
  results.push_back(splitPoint);
  return DiagnosedSilenceableFailure::success();
}

void transform::MultiTileSizesOp::getEffects(
    SmallVectorImpl<MemoryEffects::EffectInstance> &effects) {
  onlyReadsHandle(getTargetMutable(), effects);
  producesHandle(getOperation()->getOpResults(), effects);
  if (isa<TransformParamTypeInterface>(getLowSize().getType()))
    onlyReadsPayload(effects);
  else
    modifiesPayload(effects);
}

LogicalResult transform::MultiTileSizesOp::verify() {
  if (getLowSize().getType() != getHighSize().getType() ||
      getLowSize().getType() != getSplitPoint().getType()) {
    return emitOpError() << "expects all results type to be the same";
  }
  return success();
}

//===---------------------------------------------------------------------===//
// PackOp
//===---------------------------------------------------------------------===//

void transform::PackOp::build(OpBuilder &builder, OperationState &result,
                              Value target,
                              ArrayRef<OpFoldResult> mixedPackedSizes) {
  SmallVector<int64_t> staticPackedSizes;
  SmallVector<Value> dynamicPackedSizes;
  dispatchIndexOpFoldResults(mixedPackedSizes, dynamicPackedSizes,
                             staticPackedSizes);
  // Call the default builder which sets up the proper operands segment sizes
  // attributes for multiple variadic operands. In the absence of this, horrible
  // bugs ensue.
  Type linalgOpHType = transform::OperationType::get(
      builder.getContext(), GenericOp::getOperationName());
  build(builder, result,
        /*resultType=*/linalgOpHType,
        /*target=*/target,
        /*dynamic_sizes=*/dynamicPackedSizes,
        /*static_sizes=*/builder.getDenseI64ArrayAttr(staticPackedSizes));
}

SmallVector<OpFoldResult> transform::PackOp::getMixedPackedSizes() {
  Builder b(getContext());
  return getMixedValues(getStaticPackedSizes(), getPackedSizes(), b);
}

DiagnosedSilenceableFailure
transform::PackOp::apply(transform::TransformRewriter &rewriter,
                         transform::TransformResults &transformResults,
                         transform::TransformState &state) {
  auto targetOps = state.getPayloadOps(getTarget());
  // If nothing to pack, propagate success.
  if (std::empty(targetOps)) {
    transformResults.set(cast<OpResult>(getPackedOp()),
                         ArrayRef<Operation *>({}));
    return DiagnosedSilenceableFailure::success();
  }
  // Fail on multi-op handles.
  auto linalgOp = dyn_cast<LinalgOp>(*targetOps.begin());
  if (!llvm::hasSingleElement(targetOps) || !linalgOp) {
    return emitSilenceableError()
           << "requires target to map to exactly 1 LinalgOp (got "
           << llvm::range_size(targetOps) << ")";
  }
  // Fail on mismatched number of pack sizes.
  if (getMixedPackedSizes().size() != linalgOp.getNumLoops()) {
    return emitSilenceableError()
           << "requires number of packed sizes match the number of loops ("
           << getMixedPackedSizes().size() << " vs " << linalgOp.getNumLoops()
           << ")";
  }

  // Unpack handles to constants or actual SSA index values.
  SmallVector<OpFoldResult> packedSizes;
  DiagnosedSilenceableFailure status = unpackSingleIndexResultPayloadOperations(
      state, *this, packedSizes, getMixedPackedSizes());

  rewriter.setInsertionPoint(linalgOp);
  FailureOr<PackResult> maybeResult = pack(rewriter, linalgOp, packedSizes);
  if (failed(maybeResult))
    return emitDefiniteFailure("data tiling failed");

  transformResults.set(cast<OpResult>(getPackedOp()),
                       {maybeResult->packedLinalgOp.getOperation()});
  return DiagnosedSilenceableFailure::success();
}

void transform::PackOp::getEffects(
    SmallVectorImpl<MemoryEffects::EffectInstance> &effects) {
  transform::consumesHandle(getTargetMutable(), effects);
  transform::onlyReadsHandle(getPackedSizesMutable(), effects);
  transform::producesHandle(getOperation()->getOpResults(), effects);
  transform::modifiesPayload(effects);
}

//===---------------------------------------------------------------------===//
// PackGreedilyOp.
//===---------------------------------------------------------------------===//

LogicalResult transform::PackGreedilyOp::verify() {
  if (!isPermutationVector(getMatmulInnerDimsOrder())) {
    return emitOpError() << getMatmulInnerDimsOrderAttrName()
                         << " is not a valid permutation";
  }
  // TODO: relax to allow empty once we have another strategy than just matmul.
  if (!getMatmulPaddedSizesNextMultipleOf().empty()) {
    for (auto [s, nmo] :
         llvm::zip_equal(getMixedMatmulPackedSizes(),
                         getMatmulPaddedSizesNextMultipleOf())) {
      std::optional<int64_t> maybeStaticPackedSize = getConstantIntValue(s);
      if (nmo != 0 &&
          (!maybeStaticPackedSize.has_value() || *maybeStaticPackedSize != 0)) {
        return emitOpError() << "at most one of the packed_size and the "
                                "padded_sizes_next_multiple_of can be nonzero "
                                "for the matmul strategy";
      }
    }
  }
  return success();
}

DiagnosedSilenceableFailure
PackGreedilyOp::apply(transform::TransformRewriter &rewriter,
                      transform::TransformResults &transformResults,
                      transform::TransformState &state) {
  SmallVector<Operation *> results;
  for (Operation *op : state.getPayloadOps(getTarget())) {
    auto linalgOp = dyn_cast<LinalgOp>(op);
    if (!linalgOp)
      continue;
    // linalgOp will be replaced and the insertion point may be invalidated if
    // we set it before -> set it after.
    rewriter.setInsertionPointAfter(linalgOp);
    // Failing to pack greedily is perfectly fine.
    // In the future we will want to order packings according to some metric.
    FailureOr<PackResult> packResult = packMatmulGreedily(
        /*rewriter=*/rewriter,
        /*linalgOp=*/linalgOp,
        /*mnkPackedSizes=*/getMixedMatmulPackedSizes(),
        /*mnkPaddedSizesNextMultipleOf=*/
        getMatmulPaddedSizesNextMultipleOf(),
        /*mnkOrder=*/getMatmulInnerDimsOrder());
    if (succeeded(packResult)) {
      results.push_back(packResult->packedLinalgOp);
      continue;
    }
    results.push_back(linalgOp);
  }
  transformResults.set(cast<OpResult>(getPackedOp()), results);
  return DiagnosedSilenceableFailure::success();
}

SmallVector<OpFoldResult> PackGreedilyOp::getMixedMatmulPackedSizes() {
  Builder b(getContext());
  return getMixedValues(getStaticMatmulPackedSizes(), getMatmulPackedSizes(),
                        b);
}

void transform::PackGreedilyOp::getEffects(
    SmallVectorImpl<MemoryEffects::EffectInstance> &effects) {
  transform::consumesHandle(getTargetMutable(), effects);
  transform::onlyReadsHandle(getMatmulPackedSizesMutable(), effects);
  transform::producesHandle(getOperation()->getOpResults(), effects);
  transform::modifiesPayload(effects);
}

//===---------------------------------------------------------------------===//
// PackTransposeOp
//===---------------------------------------------------------------------===//

LogicalResult transform::PackTransposeOp::verify() {
  if (!isPermutationVector(getInnerPerm())) {
    return emitOpError() << getInnerPermAttrName()
                         << " is not a valid permutation";
  }
  if (!isPermutationVector(getOuterPerm())) {
    return emitOpError() << getOuterPermAttrName()
                         << " is not a valid permutation";
  }
  if (getInnerPerm().empty() && getOuterPerm().empty()) {
    return emitOpError() << " at least one of " << getInnerPermAttrName()
                         << " or " << getOuterPermAttrName()
                         << " must be specified";
  }
  return success();
}

namespace {
enum class OuterOrInnerPerm { Outer = 0, Inner = 1 };
} // namespace

/// Return true if `permutation` is a valid permutation of the
/// `outer_dims_perm` (case OuterOrInnerPerm::Outer) or `inner_dims_pos`
/// (OuterOrInnerPerm::Inner) of the `tensor.pack` or `tensor.unpack` `op.
/// This is the case when the `permutation` rank matches the rank expected by
/// `op` and `permutation` is itself a permutation vector.
/// Return true if either `op` or `permutation` are empty to allow a simpler
/// polymorphic implementation.
template <typename RelayoutOpTy>
bool isValidPackingPermutation(
    RelayoutOpTy op, ArrayRef<int64_t> permutation,
    OuterOrInnerPerm outerOrInnerPerm = OuterOrInnerPerm::Outer) {
  static_assert(
      llvm::is_one_of<RelayoutOpTy, linalg::PackOp, linalg::UnPackOp>::value,
      "applies to only pack or unpack operations");
  if (!op || permutation.empty())
    return true;
  size_t innerRank = op.getInnerDimsPos().size();
  if (outerOrInnerPerm == OuterOrInnerPerm::Inner)
    return permutation.size() == innerRank && isPermutationVector(permutation);
  // op.getOuterDimsPerm() may be empty, in which case it is identity.
  // Don't rely on it.
  if (std::is_same<RelayoutOpTy, linalg::PackOp>::value) {
    return permutation.size() == op.getSourceRank() &&
           isPermutationVector(permutation);
  }
  return permutation.size() == op.getDestRank() &&
         isPermutationVector(permutation);
}

DiagnosedSilenceableFailure
transform::PackTransposeOp::apply(transform::TransformRewriter &rewriter,
                                  transform::TransformResults &transformResults,
                                  transform::TransformState &state) {
  auto packOrUnpackOps = state.getPayloadOps(getTargetPackOrUnPackOp());
  auto linalgOps = state.getPayloadOps(getTargetLinalgOp());
  // Step 1. If nothing to pack, propagate success.
  if (std::empty(packOrUnpackOps)) {
    transformResults.set(cast<OpResult>(getPackedOp()), {});
    transformResults.set(cast<OpResult>(getPackOp()), {});
    transformResults.set(cast<OpResult>(getUnPackOp()), {});
    return DiagnosedSilenceableFailure::success();
  }

  // Step 2. Bunch of runtime sanity check and error messages.
  // Step 2.1. Fail on multi-op handles.
  if (!llvm::hasSingleElement(packOrUnpackOps) ||
      !llvm::hasSingleElement(linalgOps)) {
    return emitSilenceableError()
           << "requires target to map to exactly 1 "
              "packing op and 1 packed op ("
           << "got " << llvm::range_size(packOrUnpackOps) << " and "
           << llvm::range_size(linalgOps) << ")";
  }

  // Step 2.2. Fail on wrong type.
  auto packOp = dyn_cast<linalg::PackOp>(*packOrUnpackOps.begin());
  auto unPackOp = dyn_cast<linalg::UnPackOp>(*packOrUnpackOps.begin());
  if ((!packOp && !unPackOp)) {
    return emitSilenceableError() << "requires target to map to a "
                                     "linalg.pack or linalg.unpack";
  }
  LinalgOp linalgOpTarget = dyn_cast<LinalgOp>(*linalgOps.begin());
  if (!linalgOpTarget)
    return emitSilenceableError() << "requires a LinalgOp target";

  // Step 2.3. Fail if we can't get the producer / consumer Linalg op.
  LinalgOp linalgOp;
  if (packOp && packOp.getResult().hasOneUse())
    linalgOp = dyn_cast<LinalgOp>(*(packOp.getResult().getUsers().begin()));
  else if (unPackOp)
    linalgOp = unPackOp.getSource().getDefiningOp<LinalgOp>();
  if (linalgOp != linalgOpTarget) {
    auto errorMsg =
        packOp ? StringLiteral{"not a single use by the LinalgOp target"}
               : StringLiteral{"not produced by the LinalgOp target"};
    return emitSilenceableError() << errorMsg;
  }

  // Step 2.4. If we have an UnPackOp, we need to fetch the symmetrical
  // PackOp.
  if (unPackOp) {
    assert(!packOp && "packOp must be null on entry when unPackOp is not null");
    OpOperand *packUse = linalgOp.getDpsInitOperand(
        cast<OpResult>(unPackOp.getSource()).getResultNumber());
    packOp = dyn_cast_or_null<linalg::PackOp>(packUse->get().getDefiningOp());
    if (!packOp || !packOp.getResult().hasOneUse())
      return emitSilenceableError() << "could not find matching pack op";
  }

  // Step 2.5. Fail if any permutation does not validate.
  for (auto permType : {OuterOrInnerPerm::Outer, OuterOrInnerPerm::Inner}) {
    ArrayRef<int64_t> perm =
        (permType == OuterOrInnerPerm::Outer) ? getOuterPerm() : getInnerPerm();
    auto errorMsg = (permType == OuterOrInnerPerm::Outer)
                        ? StringLiteral{"invalid outer_perm"}
                        : StringLiteral{"invalid inner_perm"};
    if (!isValidPackingPermutation(packOp, perm, permType) ||
        !isValidPackingPermutation(unPackOp, perm, permType)) {
      Operation *packOrUnpackOp =
          unPackOp ? unPackOp.getOperation() : packOp.getOperation();
      return emitSilenceableError() << errorMsg << ": " << *packOrUnpackOp;
    }
  }

  // From here on, packOp and linalgOp are always present, unPackOp may or may
  // not be present.
  assert(packOp && linalgOp && "unexpected null op");

  // Step 3. Actually transpose the ops.
  FailureOr<PackTransposeResult> res = packTranspose(
      rewriter, packOp, linalgOp, unPackOp, getOuterPerm(), getInnerPerm());
  // Preconditions have been checked, it is an error to fail here.
  assert(succeeded(res) && "unexpected packTranspose failure");

  // Step 4. Return results.
  transformResults.set(cast<OpResult>(getPackOp()), {res->transposedPackOp});
  transformResults.set(cast<OpResult>(getPackedOp()),
                       {res->transposedLinalgOp});
  if (unPackOp) {
    transformResults.set(cast<OpResult>(getUnPackOp()),
                         {res->transposedUnPackOp});
  } else {
    transformResults.set(cast<OpResult>(getUnPackOp()), {});
  }

  return DiagnosedSilenceableFailure::success();
}

//===---------------------------------------------------------------------===//
// PadOp
//===---------------------------------------------------------------------===//

void transform::PadOp::build(OpBuilder &b, OperationState &result, Value target,
                             ArrayRef<int64_t> paddingDimensions,
                             ArrayRef<int64_t> padToMultipleOf,
                             ArrayRef<int64_t> nofoldFlags,
                             ArrayRef<Attribute> transposePaddings,
                             StringRef copyBackOp,
                             bool usePrescribedTensorShapes) {
  auto resultType = transform::AnyOpType::get(b.getContext());
  return build(/*builder=*/b,
               /*result=*/result,
               /*types=*/TypeRange{resultType, resultType},
               /*target=*/target,
               /*paddingValues=*/ArrayAttr(), // let inference handle this
               /*paddingDimensions=*/b.getI64ArrayAttr(paddingDimensions),
               /*padToMultipleOf=*/ValueRange{},
               /*padToMultipleOf=*/
               (padToMultipleOf.empty()
                    ? DenseI64ArrayAttr()
                    : b.getDenseI64ArrayAttr(padToMultipleOf)),
               /*nofoldFlags=*/b.getI64ArrayAttr(nofoldFlags),
               /*transposePaddings=*/b.getArrayAttr(transposePaddings),
               /*copyBackOp=*/b.getStringAttr(copyBackOp),
               /*usePrescribedTensorShapes=*/
               usePrescribedTensorShapes ? b.getUnitAttr() : nullptr);
}

void transform::PadOp::build(OpBuilder &b, OperationState &result, Value target,
                             ArrayRef<int64_t> paddingDimensions,
                             ArrayRef<OpFoldResult> mixedPadToMultipleOf,
                             ArrayRef<int64_t> nofoldFlags,
                             ArrayRef<Attribute> transposePaddings,
                             StringRef copyBackOp,
                             bool usePrescribedTensorShapes) {
  auto resultType = transform::AnyOpType::get(b.getContext());
  SmallVector<int64_t> staticPadToMultipleOf;
  SmallVector<Value> dynamicPadToMultipleOf;
  dispatchIndexOpFoldResults(mixedPadToMultipleOf, dynamicPadToMultipleOf,
                             staticPadToMultipleOf);
  return build(/*builder=*/b,
               /*result=*/result,
               /*types=*/TypeRange{resultType, resultType},
               /*target=*/target,
               /*paddingValues=*/ArrayAttr(), // let inference handle this
               /*paddingDimensions=*/b.getI64ArrayAttr(paddingDimensions),
               /*padToMultipleOf=*/dynamicPadToMultipleOf,
               /*padToMultipleOf=*/staticPadToMultipleOf,
               /*nofoldFlags=*/b.getI64ArrayAttr(nofoldFlags),
               /*transposePaddings=*/b.getArrayAttr(transposePaddings),
               /*copyBackOp=*/copyBackOp,
               /*usePrescribedTensorShapes=*/usePrescribedTensorShapes);
}

void PadOp::getEffects(
    SmallVectorImpl<MemoryEffects::EffectInstance> &effects) {
  consumesHandle(getTargetMutable(), effects);
  onlyReadsHandle(getPadToMultipleOfMutable(), effects);
  producesHandle(getOperation()->getOpResults(), effects);
  modifiesPayload(effects);
}

SmallVector<OpFoldResult> PadOp::getMixedPadToMultipleOf() {
  Builder b(getContext());
  return getMixedValues(getStaticPadToMultipleOf(), getPadToMultipleOf(), b);
}

DiagnosedSilenceableFailure
transform::PadOp::apply(transform::TransformRewriter &rewriter,
                        transform::TransformResults &results,
                        transform::TransformState &state) {
  auto transformOp = cast<TransformOpInterface>(getOperation());
  SmallVector<Operation *> paddedOps, padOps, copyBackOps;

  for (Operation *target : state.getPayloadOps(getTarget())) {
    auto linalgTarget = dyn_cast<LinalgOp>(target);
    if (!linalgTarget) {
      auto diag = emitSilenceableError() << "expected LinalgOp target";
      diag.attachNote(target->getLoc()) << "target op";
      return diag;
    }

    // Convert the integer packing flags to booleans.
    SmallVector<bool> nofoldFlags;
    for (int64_t packPadding :
         extractFromIntegerArrayAttr<int64_t>(getNofoldFlags()))
      nofoldFlags.push_back(static_cast<bool>(packPadding));

    // Convert the padding values to attributes.
    SmallVector<Attribute> paddingValues;
    for (auto const &it :
         llvm::zip(getPaddingValues(), linalgTarget->getOperandTypes())) {
      auto attr = dyn_cast<TypedAttr>(std::get<0>(it));
      if (!attr) {
        emitOpError("expects padding values to be typed attributes");
        return DiagnosedSilenceableFailure::definiteFailure();
      }
      Type elementType = getElementTypeOrSelf(std::get<1>(it));
      // Try to parse string attributes to obtain an attribute of element type.
      if (auto stringAttr = dyn_cast<StringAttr>(attr)) {
        auto parsedAttr = dyn_cast_if_present<TypedAttr>(parseAttribute(
            stringAttr, getContext(), elementType,
            /*numRead=*/nullptr, /*isKnownNullTerminated=*/true));
        if (!parsedAttr || parsedAttr.getType() != elementType) {
          auto diag = this->emitOpError("expects a padding that parses to ")
                      << elementType << ", got " << std::get<0>(it);
          diag.attachNote(linalgTarget.getLoc()) << "when applied to this op";
          return DiagnosedSilenceableFailure::definiteFailure();
        }
        paddingValues.push_back(parsedAttr);
        continue;
      }
      // Otherwise, add the attribute directly.
      if (attr.getType() != elementType) {
        auto diag = this->emitOpError("expects a padding value of type ")
                    << elementType << ", got " << attr;
        diag.attachNote(linalgTarget.getLoc()) << "when applied to this op";
        return DiagnosedSilenceableFailure::definiteFailure();
      }
      paddingValues.push_back(attr);
    }

    // Extract the transpose vectors.
    SmallVector<SmallVector<int64_t>> transposePaddings;
    for (Attribute transposeVector : cast<ArrayAttr>(getTransposePaddings()))
      transposePaddings.push_back(extractFromIntegerArrayAttr<int64_t>(
          cast<ArrayAttr>(transposeVector)));

    LinalgOp paddedOp;
    LinalgPaddingOptions options;
    options.paddingDimensions =
        extractFromIntegerArrayAttr<int64_t>(getPaddingDimensions());

    SmallVector<int64_t> padToMultipleOf;
    DiagnosedSilenceableFailure status = reifyMixedParamAndHandleResults(
        state, transformOp, getMixedPadToMultipleOf(), padToMultipleOf);
    if (!status.succeeded())
      return status;
    if (padToMultipleOf.empty())
      padToMultipleOf =
          SmallVector<int64_t>(options.paddingDimensions.size(), 1);

    options.padToMultipleOf = padToMultipleOf;
    options.paddingValues = paddingValues;
    options.nofoldFlags = nofoldFlags;
    if (getCopyBackOp() ==
        bufferization::MaterializeInDestinationOp::getOperationName()) {
      options.copyBackOp = LinalgPaddingOptions::CopyBackOp::
          BufferizationMaterializeInDestination;
    } else if (getCopyBackOp() == linalg::CopyOp::getOperationName()) {
      options.copyBackOp = LinalgPaddingOptions::CopyBackOp::LinalgCopy;
    } else if (getCopyBackOp() == kCopyOpNone) {
      options.copyBackOp = LinalgPaddingOptions::CopyBackOp::None;
    } else {
      llvm_unreachable("unsupported copy_back op");
    }
    // Populate `sizeToPadTo` with the dynamic tensor sizes for each operand.
    bool irChanged = false;
    if (getUsePrescribedTensorShapes() &&
        linalgTarget.hasPureTensorSemantics()) {
      OpBuilder::InsertionGuard g(rewriter);
      rewriter.setInsertionPoint(linalgTarget);
      for (OpOperand &operand : linalgTarget->getOpOperands()) {
        for (auto [i, dim] : llvm::enumerate(linalgTarget.getShape(&operand))) {
          if (!ShapedType::isDynamic(dim))
            continue;
          options.setSizeToPadTo(operand.getOperandNumber(), i,
                                 tensor::getMixedSize(rewriter,
                                                      operand.get().getLoc(),
                                                      operand.get(), i));
          irChanged = true;
        }
      }
    }

    SmallVector<Value> replacements;
    SmallVector<tensor::PadOp> newPadOps;
    if (failed(rewriteAsPaddedOp(rewriter, linalgTarget, options, paddedOp,
                                 replacements, newPadOps))) {
      if (irChanged) {
        auto diag = emitDefiniteFailure() << "failed to pad op";
        diag.attachNote(target->getLoc()) << "target op";
        return diag;
      }
      auto diag = emitSilenceableError() << "failed to pad op";
      diag.attachNote(target->getLoc()) << "target op";
      return diag;
    }

    // We need to perform our own replacement here because this API is still
    // used in patterns that "pad and hoist", for which the replacement values
    // need to be different.
    // TODO: clean this up and stop "pad and hoist" behavior more globally now
    // that we have more composable abstractions.
    rewriter.replaceOp(linalgTarget, replacements);
    paddedOps.push_back(paddedOp);
    padOps.append(newPadOps.begin(), newPadOps.end());
    if (options.copyBackOp != LinalgPaddingOptions::CopyBackOp::None) {
      for (Value v : replacements) {
        Operation *copyBackOp = v.getDefiningOp();
        if (!llvm::is_contained(copyBackOps, copyBackOp))
          copyBackOps.push_back(copyBackOp);
      }
    }
  }

  results.set(cast<OpResult>(getPadded()), paddedOps);
  results.set(cast<OpResult>(getPad()), padOps);
  results.set(cast<OpResult>(getCopy()), copyBackOps);
  return DiagnosedSilenceableFailure::success();
}

LogicalResult transform::PadOp::verify() {
  SmallVector<int64_t> nofoldFlags =
      extractFromIntegerArrayAttr<int64_t>(getNofoldFlags());
  if (any_of(nofoldFlags, [](int64_t packPadding) {
        return packPadding != 0 && packPadding != 1;
      })) {
    return emitOpError()
           << "expects nofold_flags to contain booleans (0/1), found "
           << getNofoldFlags();
  }

  SmallVector<int64_t> paddingDimensions =
      extractFromIntegerArrayAttr<int64_t>(getPaddingDimensions());
  if (any_of(paddingDimensions,
             [](int64_t paddingDimension) { return paddingDimension < 0; })) {
    return emitOpError() << "expects padding_dimensions to contain positive "
                            "integers, found "
                         << getPaddingDimensions();
  }
  if (!getMixedPadToMultipleOf().empty()) {
    if (getMixedPadToMultipleOf().size() != paddingDimensions.size()) {
      return emitOpError() << "expects as many multiples as padding_dimensions";
    }
  }
  ArrayAttr transposes = getTransposePaddings();
  for (Attribute attr : transposes) {
    SmallVector<int64_t> transpose = extractFromIntegerArrayAttr<int64_t>(attr);
    auto sequence = llvm::to_vector(llvm::seq<int64_t>(0, transpose.size()));
    if (!std::is_permutation(sequence.begin(), sequence.end(),
                             transpose.begin(), transpose.end())) {
      return emitOpError()
             << "expects transpose_paddings to be a permutation, found "
             << attr;
    }
  }
  if (getCopyBackOp() !=
          bufferization::MaterializeInDestinationOp::getOperationName() &&
      getCopyBackOp() != linalg::CopyOp::getOperationName() &&
      getCopyBackOp() != kCopyOpNone)
    return emitOpError() << "invalid copy_back_op";
  return success();
}

//===---------------------------------------------------------------------===//
// PadTilingInterfaceOp
//===---------------------------------------------------------------------===//

void transform::PadTilingInterfaceOp::build(OpBuilder &b,
                                            OperationState &result,
                                            Value target,
                                            ArrayRef<int64_t> paddingSizes,
                                            bool padToMultipleOf) {
  auto resultType = transform::AnyOpType::get(b.getContext());
  return build(/*builder=*/b,
               /*result=*/result,
               /*types=*/TypeRange{resultType, resultType},
               /*target=*/target,
               /*paddingValues=*/ArrayAttr(), // let inference handle this
               /*paddingSizes=*/ValueRange{},
               /*paddingSizes=*/
               (paddingSizes.empty() ? DenseI64ArrayAttr()
                                     : b.getDenseI64ArrayAttr(paddingSizes)),
               /*padToMultipleOf=*/
               padToMultipleOf ? b.getUnitAttr() : nullptr);
}

void transform::PadTilingInterfaceOp::build(
    OpBuilder &b, OperationState &result, Value target,
    ArrayRef<OpFoldResult> mixedPaddingSizes, bool padToMultipleOf) {
  auto resultType = transform::AnyOpType::get(b.getContext());
  SmallVector<int64_t> staticPaddingSizes;
  SmallVector<Value> dynamicPaddingSizes;
  dispatchIndexOpFoldResults(mixedPaddingSizes, dynamicPaddingSizes,
                             staticPaddingSizes);
  return build(/*builder=*/b,
               /*result=*/result,
               /*types=*/TypeRange{resultType, resultType},
               /*target=*/target,
               /*paddingValues=*/ArrayAttr(), // let inference handle this
               /*paddingSizes=*/dynamicPaddingSizes,
               /*paddingSizes=*/staticPaddingSizes,
               /*usePrescribedTensorShapes=*/padToMultipleOf);
}

void transform::PadTilingInterfaceOp::getEffects(
    SmallVectorImpl<MemoryEffects::EffectInstance> &effects) {
  consumesHandle(getTargetMutable(), effects);
  onlyReadsHandle(getPaddingSizesMutable(), effects);
  producesHandle(getOperation()->getOpResults(), effects);
  modifiesPayload(effects);
}

SmallVector<OpFoldResult>
transform::PadTilingInterfaceOp::getMixedPaddingSizes() {
  Builder b(getContext());
  return getMixedValues(getStaticPaddingSizes(), getPaddingSizes(), b);
}

DiagnosedSilenceableFailure
transform::PadTilingInterfaceOp::apply(transform::TransformRewriter &rewriter,
                                       transform::TransformResults &results,
                                       transform::TransformState &state) {
  SmallVector<Operation *> paddedOps, padOps;

  for (Operation *target : state.getPayloadOps(getTarget())) {
    auto targetOp = dyn_cast<TilingInterface>(target);
    if (!targetOp) {
      auto diag = emitSilenceableError() << "expected TilingInterface target";
      diag.attachNote(target->getLoc()) << "target op";
      return diag;
    }

    // Only IndexingMapOpInterface ops for now, until TilingInterface exposes a
    // loopsToOperand map / C++ APIs to compute the effect of padding on
    // operands.
    if (!isa<IndexingMapOpInterface>(targetOp.getOperation())) {
      auto diag = emitSilenceableError() << "only IndexingMapOpInterface ops "
                                            "supported atm";
      diag.attachNote(target->getLoc()) << "target op";
      return diag;
    }

    // Convert the padding values to attributes.
    SmallVector<Attribute> paddingValues;
    for (auto const &[untypedAttr, elementOrTensorType] :
         llvm::zip(getPaddingValues(), targetOp->getOperandTypes())) {
      auto attr = dyn_cast<TypedAttr>(untypedAttr);
      Type elementType = getElementTypeOrSelf(elementOrTensorType);
      if (!attr) {
        emitOpError("expects padding values to be typed attributes");
        return DiagnosedSilenceableFailure::definiteFailure();
      }
      // Try to parse string attributes to obtain an attribute of element type.
      if (auto stringAttr = dyn_cast<StringAttr>(attr)) {
        auto parsedAttr = dyn_cast_if_present<TypedAttr>(parseAttribute(
            stringAttr, getContext(), elementType,
            /*numRead=*/nullptr, /*isKnownNullTerminated=*/true));
        if (!parsedAttr || parsedAttr.getType() != elementType) {
          auto diag = this->emitOpError("expects a padding that parses to ")
                      << elementType << ", got " << attr;
          diag.attachNote(targetOp.getLoc()) << "when applied to this op";
          return DiagnosedSilenceableFailure::definiteFailure();
        }
        paddingValues.push_back(parsedAttr);
        continue;
      }
      // Otherwise, add the attribute directly.
      if (attr.getType() != elementType) {
        auto diag = this->emitOpError("expects a padding value of type ")
                    << elementType << ", got " << attr;
        diag.attachNote(targetOp.getLoc()) << "when applied to this op";
        return DiagnosedSilenceableFailure::definiteFailure();
      }
      paddingValues.push_back(attr);
    }

    // Set options.
    TilingInterface paddedOp;
    PadTilingInterfaceOptions options;
    options.setPaddingValues(paddingValues)
        .setPaddingSizes(getMixedPaddingSizes())
        .setPadToMultipleOf(getPadToMultipleOf());

    // Apply padding.
    SmallVector<tensor::PadOp> newPadOps;
    FailureOr<TilingInterface> maybePaddedOp = rewriteAsPaddedOp(
        rewriter, cast<TilingInterface>(targetOp.getOperation()), options,
        newPadOps);
    if (failed(maybePaddedOp)) {
      auto diag = emitSilenceableError() << "failed to pad op";
      diag.attachNote(target->getLoc()) << "target op";
      return diag;
    }

    // Set transform results.
    paddedOps.push_back(cast<TilingInterface>(maybePaddedOp->getOperation()));
    padOps.append(newPadOps.begin(), newPadOps.end());
  }

  results.set(cast<OpResult>(getPadded()), paddedOps);
  results.set(cast<OpResult>(getPad()), padOps);
  return DiagnosedSilenceableFailure::success();
}

LogicalResult transform::PadTilingInterfaceOp::verify() { return success(); }

//===---------------------------------------------------------------------===//
// HoistPadOp
//===---------------------------------------------------------------------===//

DiagnosedSilenceableFailure transform::HoistPadBuildPackingLoopNestOp::apply(
    transform::TransformRewriter &rewriter,
    transform::TransformResults &transformResults,
    transform::TransformState &state) {
  auto targetOps = state.getPayloadOps(getTarget());
  auto loopOps = state.getPayloadOps(getLoop());
  if (!llvm::hasSingleElement(targetOps) || !llvm::hasSingleElement(loopOps)) {
    return emitDefiniteFailure()
           << "requires exactly one target and one loop handle (got "
           << llvm::range_size(targetOps) << " and "
           << llvm::range_size(loopOps) << ")";
  }

  auto padOp = dyn_cast_or_null<tensor::PadOp>(*targetOps.begin());
  auto loopOp = dyn_cast_or_null<scf::ForOp>(*loopOps.begin());
  if (!padOp || !loopOp)
    return emitDefiniteFailure() << "requires exactly 2 non-null handles";

  FailureOr<linalg::detail::PackingResult> result =
      linalg::detail::buildPackingLoopNest(rewriter, padOp, loopOp,
                                           getTranspose());
  if (failed(result))
    return emitDefiniteFailure() << "could not build packing loop nest";

  if (result->clonedLoopIvs.empty()) {
    transformResults.set(cast<OpResult>(getPackingLoop()),
                         {result->hoistedPadOp.getOperation()});
    return DiagnosedSilenceableFailure::success();
  }
  auto outerPackedLoop =
      scf::getForInductionVarOwner(result->clonedLoopIvs.front());
  transformResults.set(cast<OpResult>(getPackingLoop()),
                       {outerPackedLoop.getOperation()});
  return DiagnosedSilenceableFailure::success();
}

LogicalResult transform::HoistPadBuildPackingLoopNestOp::verify() {
  ArrayRef<int64_t> transpose = getTranspose();
  auto sequence = llvm::to_vector(llvm::seq<int64_t>(0, transpose.size()));
  if (!std::is_permutation(sequence.begin(), sequence.end(), transpose.begin(),
                           transpose.end())) {
    return emitOpError() << "expects transpose to be a permutation, found "
                         << getTranspose();
  }
  return success();
}

void transform::HoistPadBuildPackingLoopNestOp::getEffects(
    SmallVectorImpl<MemoryEffects::EffectInstance> &effects) {
  transform::onlyReadsHandle(getTargetMutable(), effects);
  transform::onlyReadsHandle(getLoopMutable(), effects);
  transform::producesHandle(getOperation()->getOpResults(), effects);
  transform::modifiesPayload(effects);
}

DiagnosedSilenceableFailure
transform::HoistPadOp::applyToOne(transform::TransformRewriter &rewriter,
                                  tensor::PadOp target,
                                  transform::ApplyToEachResultList &results,
                                  transform::TransformState &state) {
  tensor::PadOp hoistedPadOp;
  SmallVector<TransposeOp> transposeOps;
  FailureOr<Value> result =
      hoistPaddingOnTensors(rewriter, target, getNumLoops(), getTranspose(),
                            hoistedPadOp, transposeOps);
  if (succeeded(result)) {
    // We need to perform our own replacement here because this API is still
    // used in patterns that "pad and hoist", for which the replacement values
    // need to be different.
    // TODO: clean this up and stop "pad and hoist" behavior more globally now
    // that we have more composable abstractions.
    rewriter.replaceOp(target, *result);
    results.push_back(hoistedPadOp);
    return DiagnosedSilenceableFailure::success();
  }
  return emitDefaultSilenceableFailure(target);
}

LogicalResult transform::HoistPadOp::verify() {
  ArrayRef<int64_t> transpose = getTranspose();
  auto sequence = llvm::to_vector(llvm::seq<int64_t>(0, transpose.size()));
  if (!std::is_permutation(sequence.begin(), sequence.end(), transpose.begin(),
                           transpose.end())) {
    return emitOpError() << "expects transpose to be a permutation, found "
                         << getTranspose();
  }
  return success();
}

//===----------------------------------------------------------------------===//
// PromoteOp
//===----------------------------------------------------------------------===//

DiagnosedSilenceableFailure
transform::PromoteOp::applyToOne(transform::TransformRewriter &rewriter,
                                 LinalgOp target,
                                 transform::ApplyToEachResultList &results,
                                 transform::TransformState &state) {
  LinalgPromotionOptions promotionOptions;
  if (!getOperandsToPromote().empty())
    promotionOptions = promotionOptions.setOperandsToPromote(
        extractFromIntegerArrayAttr<int64_t>(getOperandsToPromote()));
  if (getUseFullTilesByDefault())
    promotionOptions = promotionOptions.setUseFullTileBuffersByDefault(
        getUseFullTilesByDefault());
  if (getUseOriginalSubviewSize())
    promotionOptions =
        promotionOptions.setUseOriginalSubviewSize(getUseOriginalSubviewSize());
  if (getUseAlloca())
    promotionOptions = promotionOptions.setUseAlloca(getUseAlloca());
  if (!getUseFullTileBuffers().empty())
    promotionOptions = promotionOptions.setUseFullTileBuffers(
        llvm::to_vector(getUseFullTileBuffers().getAsValueRange<BoolAttr>()));
  if (getAlignment().has_value())
    promotionOptions = promotionOptions.setAlignment(*getAlignment());
  if (getMemorySpace().has_value())
    promotionOptions = promotionOptions.setMemorySpace(*getMemorySpace());

  if (getMapping().has_value()) {
    // The mapping should only contain an element
    auto mapping = *getMapping();
    if (mapping.size() > 1)
      return emitDefaultDefiniteFailure(target);

    auto addressSpace = cast<mlir::gpu::GPUMemorySpaceMappingAttr>(mapping[0]);

    if (addressSpace.getAddressSpace() ==
        mlir::gpu::GPUDialect::getWorkgroupAddressSpace()) {
      promotionOptions =
          promotionOptions
              .setAllocationDeallocationFns(allocateWorkgroupMemory,
                                            deallocateWorkgroupMemory)
              .setCopyInOutFns(copyToWorkgroupMemory, copyToWorkgroupMemory)
              .setUseFullTileBuffers({false, false});
    } else if (addressSpace.getAddressSpace() ==
               mlir::gpu::GPUDialect::getPrivateAddressSpace()) {
      promotionOptions =
          promotionOptions
              .setAllocationDeallocationFns(allocateGPUPrivateMemory,
                                            deallocateGPUPrivateMemory)
              .setCopyInOutFns(copyToGPUPrivateMemory, copyToGPUPrivateMemory)
              .setUseFullTileBuffers({false, false});
    } else {
      return emitDefaultDefiniteFailure(target);
    }
  }

  if (failed(promoteSubviewsPrecondition(target, promotionOptions)))
    return emitDefaultDefiniteFailure(target);

  rewriter.setInsertionPoint(target);
  FailureOr<LinalgOp> res = promoteSubViews(rewriter, target, promotionOptions);
  if (failed(res))
    return emitDefaultDefiniteFailure(target);
  results.push_back(target);
  return DiagnosedSilenceableFailure::success();
}

//===----------------------------------------------------------------------===//
// ReplaceOp
//===----------------------------------------------------------------------===//

DiagnosedSilenceableFailure
transform::ReplaceOp::apply(transform::TransformRewriter &rewriter,
                            TransformResults &transformResults,
                            TransformState &state) {
  auto payload = state.getPayloadOps(getTarget());

  // Check for invalid targets.
  for (Operation *target : payload) {
    if (target->getNumOperands() > 0)
      return emitDefiniteFailure() << "expected target without operands";
    if (!target->hasTrait<OpTrait::IsIsolatedFromAbove>() &&
        target->getNumRegions() > 0)
      return emitDefiniteFailure()
             << "expected target that is isolated from above";
  }

  // Clone and replace.
  Operation *pattern = &getBodyRegion().front().front();
  SmallVector<Operation *> replacements;
  for (Operation *target : payload) {
    if (getOperation()->isAncestor(target))
      continue;
    rewriter.setInsertionPoint(target);
    Operation *replacement = rewriter.clone(*pattern);
    rewriter.replaceOp(target, replacement->getResults());
    replacements.push_back(replacement);
  }
  transformResults.set(cast<OpResult>(getReplacement()), replacements);
  return DiagnosedSilenceableFailure::success();
}

void transform::ReplaceOp::getEffects(
    SmallVectorImpl<MemoryEffects::EffectInstance> &effects) {
  consumesHandle(getTargetMutable(), effects);
  producesHandle(getOperation()->getOpResults(), effects);
  modifiesPayload(effects);
}

LogicalResult transform::ReplaceOp::verify() {
  if (!getBodyRegion().hasOneBlock())
    return emitOpError() << "expected one block";
  if (std::distance(getBodyRegion().front().begin(),
                    getBodyRegion().front().end()) != 1)
    return emitOpError() << "expected one operation in block";
  Operation *replacement = &getBodyRegion().front().front();
  if (replacement->getNumOperands() > 0)
    return replacement->emitOpError()
           << "expected replacement without operands";
  if (!replacement->hasTrait<OpTrait::IsIsolatedFromAbove>() &&
      replacement->getNumRegions() > 0)
    return replacement->emitOpError()
           << "expect op that is isolated from above";
  return success();
}

//===----------------------------------------------------------------------===//
// ScalarizeOp
//===----------------------------------------------------------------------===//

DiagnosedSilenceableFailure
transform::ScalarizeOp::applyToOne(transform::TransformRewriter &rewriter,
                                   LinalgOp target,
                                   transform::ApplyToEachResultList &results,
                                   transform::TransformState &state) {
  scf::SCFTilingOptions tilingOptions;
  tilingOptions.setTileSizeComputationFunction([&](OpBuilder &b, Operation *) {
    SmallVector<OpFoldResult> tileSizes;
    Location loc = target.getLoc();
    SmallVector<OpFoldResult> allShapeSizes =
        target.createFlatListOfOperandDims(b, loc);
    AffineMap map = target.getShapesToLoopsMap();
    if (!map)
      return tileSizes;
    SmallVector<OpFoldResult> shapeSizes =
        affine::makeComposedFoldedMultiResultAffineApply(rewriter, loc, map,
                                                         allShapeSizes);
    // If the shape size is dynamic, tile by 1.
    // Otherwise, do not tile (i.e. tile size 0).
    for (OpFoldResult shapeSize : shapeSizes) {
      tileSizes.push_back(getConstantIntValue(shapeSize) ? b.getIndexAttr(0)
                                                         : b.getIndexAttr(1));
    }
    return tileSizes;
  });
  rewriter.setInsertionPoint(target);
  FailureOr<scf::SCFTilingResult> maybeTilingResult = tileUsingSCF(
      rewriter, cast<TilingInterface>(target.getOperation()), tilingOptions);
  if (failed(maybeTilingResult))
    return emitDefaultDefiniteFailure(target);

  if (target->getNumResults())
    rewriter.replaceOp(target, maybeTilingResult->replacements);
  else
    rewriter.eraseOp(target);

  results.reserve(maybeTilingResult->tiledOps.size());
  for (Operation *tiled : maybeTilingResult->tiledOps)
    results.push_back(tiled);
  return DiagnosedSilenceableFailure::success();
}

//===----------------------------------------------------------------------===//
// ConvertToLoopsOp
//===----------------------------------------------------------------------===//

DiagnosedSilenceableFailure
transform::ConvertToLoopsOp::apply(transform::TransformRewriter &rewriter,
                                   transform::TransformResults &results,
                                   transform::TransformState &state) {
  SmallVector<Operation *> loops;
  for (Operation *target : state.getPayloadOps(getTarget())) {
    auto tilingOp = dyn_cast<TilingInterface>(*target);
    if (!tilingOp) {
      DiagnosedSilenceableFailure diag =
          emitSilenceableError()
          << "expected the payload to implement TilingInterface";
      diag.attachNote(target->getLoc()) << "payload op";
      return diag;
    }
    rewriter.setInsertionPoint(target);
    FailureOr<SmallVector<scf::ForOp>> generatedLoops =
        scf::lowerToLoopsUsingSCFForOp(rewriter, tilingOp);
    if (failed(generatedLoops))
      return emitDefaultDefiniteFailure(target);
    for (scf::ForOp &loop : *generatedLoops) {
      loops.push_back(loop.getOperation());
    }
    rewriter.eraseOp(target);
  }
  results.set(cast<OpResult>(getResult()), loops);
  return DiagnosedSilenceableFailure::success();
}

//===----------------------------------------------------------------------===//
// RewriteInDestinationPassingStyleOp
//===----------------------------------------------------------------------===//

DiagnosedSilenceableFailure
transform::RewriteInDestinationPassingStyleOp::applyToOne(
    transform::TransformRewriter &rewriter, Operation *target,
    transform::ApplyToEachResultList &results,
    transform::TransformState &state) {
  rewriter.setInsertionPoint(target);
  FailureOr<Operation *> maybeResult =
      TypeSwitch<Operation *, FailureOr<Operation *>>(target)
          .Case<tensor::FromElementsOp, tensor::GenerateOp, tensor::PadOp>(
              [&rewriter](auto op) {
                return rewriteInDestinationPassingStyle(rewriter, op);
              });
  if (failed(maybeResult))
    return emitDefaultSilenceableFailure(target);
  results.push_back(*maybeResult);
  return DiagnosedSilenceableFailure::success();
}

//===----------------------------------------------------------------------===//
// SplitOp
//===----------------------------------------------------------------------===//

DiagnosedSilenceableFailure
SplitOp::apply(transform::TransformRewriter &rewriter,
               TransformResults &results, TransformState &state) {
  // Collect the dynamic split points if provided.
  SmallVector<Operation *> payload =
      llvm::to_vector(state.getPayloadOps(getTarget()));

  bool isMultiwaySplit = getMultiway();

  if (isMultiwaySplit && !llvm::hasSingleElement(payload)) {
    return mlir::emitSilenceableFailure(getLoc())
           << "requires exactly one target when "
              "multiway split is enabled (got "
           << llvm::range_size(payload) << ")";
  }

  SmallVector<OpFoldResult> chunkSizes;

  if (!isMultiwaySplit)
    chunkSizes.reserve(payload.size());

  if (getDynamicChunkSizes()) {
    auto diag = DiagnosedSilenceableFailure::success();
    if (isa<TransformHandleTypeInterface>(getDynamicChunkSizes().getType())) {
      chunkSizes = llvm::to_vector(llvm::map_range(
          state.getPayloadOps(getDynamicChunkSizes()), [&](Operation *op) {
            if (op->getNumResults() != 1 ||
                !op->getResult(0).getType().isIndex()) {
              diag = emitSilenceableError()
                     << "expected dynamic split point handle to point to a "
                        "single-result index-typed op";
              diag.attachNote(op->getLoc()) << "dynamic split point";
            }
            return OpFoldResult(op->getResult(0));
          }));
    } else {
      chunkSizes = llvm::to_vector(
          llvm::map_range(state.getParams(getDynamicChunkSizes()),
                          [](Attribute attr) { return OpFoldResult(attr); }));
    }
    if (diag.isSilenceableFailure())
      return diag;

    // For multiway split, a single payload is expected to have multiple
    // split points.
    if (!isMultiwaySplit && chunkSizes.size() != payload.size()) {
      return emitDefiniteFailure()
             << "expected the dynamic split point handle to point to as "
                "many operations ("
             << chunkSizes.size() << ") as the target handle ("
             << payload.size() << ")";
    }
  } else {
    chunkSizes.resize(payload.size(),
                      rewriter.getIndexAttr(getStaticChunkSizes()));
  }

  auto checkStructuredOpAndDimensions =
      [&](LinalgOp linalgOp, Location loc) -> DiagnosedSilenceableFailure {
    if (!linalgOp) {
      auto diag = emitSilenceableError() << "only applies to structured ops";
      diag.attachNote(loc) << "target op";
      return diag;
    }

    if (getDimension() >= linalgOp.getNumLoops()) {
      auto diag = emitSilenceableError() << "dimension " << getDimension()
                                         << " does not exist in target op";
      diag.attachNote(loc) << "target op";
      return diag;
    }
    return DiagnosedSilenceableFailure::success();
  };

  auto checkFailureInSplitting =
      [&](bool hasFailed, Location loc) -> DiagnosedSilenceableFailure {
    if (hasFailed) {
      auto diag = emitDefiniteFailure() << "internal failure in splitting";
      diag.attachNote(loc) << "target op";
      return diag;
    }
    return DiagnosedSilenceableFailure::success();
  };

  SmallVector<Operation *> opList;
  if (isMultiwaySplit) {

    // Split a single target operation at multiple points.
    TilingInterface head, tail;
    Operation *target = payload.front();

    LinalgOp linalgOp = dyn_cast<LinalgOp>(target);

    // Check that the target is a valid LinalgOp with correct dimensions.
    DiagnosedSilenceableFailure diag =
        checkStructuredOpAndDimensions(linalgOp, target->getLoc());
    if (diag.isSilenceableFailure())
      return diag;

    for (auto &&[idx, chunkSize] : llvm::enumerate(chunkSizes)) {

      if (idx > 0)
        target = tail.getOperation();

      if (!target)
        break;

      linalgOp = cast<LinalgOp>(target);
      Location loc = target->getLoc();

      rewriter.setInsertionPoint(linalgOp);
      std::tie(head, tail) = linalg::splitOp(
          rewriter, cast<TilingInterface>(linalgOp.getOperation()),
          getDimension(), chunkSize);

      // Propagate errors.
      DiagnosedSilenceableFailure diag =
          checkFailureInSplitting(!head && !tail, loc);
      if (diag.isDefiniteFailure())
        return diag;

      opList.push_back(head.getOperation());
    }

    // Append any leftover parts to the end of the result list.
    if (tail)
      opList.push_back(tail.getOperation());

  } else {
    // Split each target operation.
    SmallVector<Operation *> first, second;
    Operation *noSecondPart = nullptr;
    for (const auto &pair : llvm::zip(payload, chunkSizes)) {
      Operation *target = std::get<0>(pair);
      Location loc = target->getLoc();
      LinalgOp linalgOp = dyn_cast<LinalgOp>(target);
      DiagnosedSilenceableFailure diag =
          checkStructuredOpAndDimensions(linalgOp, target->getLoc());

      if (diag.isSilenceableFailure())
        return diag;

      rewriter.setInsertionPoint(linalgOp);
      std::tie(first.emplace_back(), second.emplace_back()) = linalg::splitOp(
          rewriter, cast<TilingInterface>(linalgOp.getOperation()),
          getDimension(), std::get<1>(pair));

      // Propagate errors.
      DiagnosedSilenceableFailure diagSplit =
          checkFailureInSplitting(!first.back() && !second.back(), loc);
      if (diagSplit.isDefiniteFailure())
        return diag;

      // Do not add null second parts.
      if (!second.back()) {
        noSecondPart = target;
        second.pop_back();
      }
    }

    if (second.size() != first.size() && !second.empty()) {
      auto diag = emitSilenceableError()
                  << "splitting does not produce the second part for a subset "
                     "of targets";
      diag.attachNote()
          << "expected splitting to produce the second part of all "
             "or none of the targets";
      diag.attachNote(noSecondPart->getLoc())
          << "first target with no second part";
      return diag;
    }

    opList.append(first);
    if (second.size())
      opList.append(second);
  }
  results.set(cast<OpResult>(getSplitList()), opList);
  return DiagnosedSilenceableFailure::success();
}

void SplitOp::getEffects(
    SmallVectorImpl<MemoryEffects::EffectInstance> &effects) {
  consumesHandle(getTargetMutable(), effects);
  if (getDynamicChunkSizes())
    onlyReadsHandle(getDynamicChunkSizesMutable(), effects);
  producesHandle(getOperation()->getOpResults(), effects);
  modifiesPayload(effects);
}

ParseResult SplitOp::parse(OpAsmParser &parser, OperationState &result) {
  OpAsmParser::UnresolvedOperand target, dynamicChunkSizes;
  IntegerAttr staticChunkSizes;
  if (parser.parseOperand(target) || parser.parseKeyword("after"))
    return failure();

  OptionalParseResult dynamicPointParseResult =
      parser.parseOptionalOperand(dynamicChunkSizes);
  if (!dynamicPointParseResult.has_value()) {
    int64_t staticChunkSizesValue;
    if (failed(parser.parseInteger(staticChunkSizesValue)))
      return failure();

    staticChunkSizes =
        parser.getBuilder().getI64IntegerAttr(staticChunkSizesValue);
  }

  Type targetType;
  if (parser.parseOptionalAttrDict(result.attributes) ||
      parser.parseColonType(targetType) ||
      parser.resolveOperand(target, targetType, result.operands)) {
    return failure();
  }
  if (dynamicPointParseResult.has_value()) {
    Type ChunkSizesType;
    if (failed(*dynamicPointParseResult) || parser.parseComma() ||
        parser.parseType(ChunkSizesType) ||
        parser.resolveOperand(dynamicChunkSizes, ChunkSizesType,
                              result.operands)) {
      return failure();
    }

    staticChunkSizes =
        parser.getBuilder().getI64IntegerAttr(ShapedType::kDynamic);
  }

  result.addAttribute(
      SplitOp::getStaticChunkSizesAttrName(result.name).getValue(),
      staticChunkSizes);
  result.addTypes(targetType);
  return success();
}

void SplitOp::print(OpAsmPrinter &printer) {
  printer << " " << getTarget() << " after ";
  int64_t staticChunkSize = static_cast<int64_t>(getStaticChunkSizes());
  if (staticChunkSize != ShapedType::kDynamic)
    printer << staticChunkSize;
  else
    printer << getDynamicChunkSizes();
  printer << " ";
  printer.printOptionalAttrDict(getOperation()->getAttrs(),
                                {getStaticChunkSizesAttrName()});
  printer << " : " << getTarget().getType();
  if (staticChunkSize == ShapedType::kDynamic)
    printer << ", " << getDynamicChunkSizes().getType();
}

LogicalResult SplitOp::verify() {
  if ((static_cast<int64_t>(getStaticChunkSizes()) != ShapedType::kDynamic) ^
      (getDynamicChunkSizes() == nullptr)) {
    return emitOpError() << "expects either a dynamic or a static split "
                            "point to be provided";
  }
  return success();
}

//===----------------------------------------------------------------------===//
// SplitReductionOp
//===----------------------------------------------------------------------===//

void transform::SplitReductionOp::build(
    OpBuilder &builder, OperationState &result, Value target,
    int64_t splitFactor, int64_t insertSplitDimension, bool innerParallel,
    bool useScalingAlgorithm, bool useAlloc) {
  MLIRContext *ctx = builder.getContext();
  result.addOperands(target);
  result.addAttribute(SplitReductionOp::getSplitFactorAttrName(result.name),
                      builder.getI64IntegerAttr(splitFactor));
  result.addAttribute(
      SplitReductionOp::getInsertSplitDimensionAttrName(result.name),
      builder.getI64IntegerAttr(insertSplitDimension));
  if (innerParallel) {
    result.addAttribute(SplitReductionOp::getInnerParallelAttrName(result.name),
                        builder.getUnitAttr());
  }
  if (useScalingAlgorithm) {
    result.addAttribute(
        SplitReductionOp::getUseScalingAlgorithmAttrName(result.name),
        builder.getUnitAttr());
  }
  if (useAlloc) {
    result.addAttribute(SplitReductionOp::getUseAllocAttrName(result.name),
                        builder.getUnitAttr());
  }
  auto resultType = transform::AnyOpType::get(ctx);
  result.addTypes({resultType, resultType, resultType, resultType});
}

DiagnosedSilenceableFailure transform::SplitReductionOp::applyToOne(
    transform::TransformRewriter &rewriter, LinalgOp target,
    transform::ApplyToEachResultList &results,
    transform::TransformState &state) {
  ControlSplitReductionFn splitFn = [&](LinalgOp) {
    return linalg::SplitReductionOptions{int64_t(getSplitFactor()),
                                         unsigned(getInsertSplitDimension()),
                                         bool(getInnerParallel())};
  };
  rewriter.setInsertionPoint(target);
  FailureOr<SplitReductionResult> splitResult =
      (getUseScalingAlgorithm())
          ? splitReductionByScaling(rewriter, target, splitFn, getUseAlloc())
          : splitReduction(rewriter, target, splitFn, getUseAlloc());
  if (failed(splitResult))
    return emitDefaultDefiniteFailure(target);

  results.push_back(splitResult->initOrAlloc);
  results.push_back(splitResult->fillOp);
  results.push_back(splitResult->splitLinalgOp);
  results.push_back(splitResult->resultCombiningLinalgOp);
  return DiagnosedSilenceableFailure::success();
}

//===----------------------------------------------------------------------===//
// TileReductionUsingForOp
//===----------------------------------------------------------------------===//

void transform::TileReductionUsingForOp::build(
    OpBuilder &builder, OperationState &result, Value target,
    ArrayRef<int64_t> staticTileSizes) {
  // Call the default builder.
  // This is future-proof re mixed static-dynamic and setting up the proper
  // operands segment sizes attributes for multiple variadic operands.
  // In the absence of this, horrible bugs ensue.
  // TODO: support mixed static-dynamic (see TileUsingForallOp).
  MLIRContext *ctx = builder.getContext();
  auto opTy = transform::AnyOpType::get(ctx);
  auto staticTileSizesAttr = builder.getI64ArrayAttr(staticTileSizes);
  build(builder, result,
        /*resultTypes=*/TypeRange{opTy, opTy, opTy, opTy},
        /*target=*/target,
        /*reduction_dims=*/nullptr,
        /*tile_sizes=*/staticTileSizesAttr);
}

DiagnosedSilenceableFailure transform::TileReductionUsingForOp::applyToOne(
    transform::TransformRewriter &rewriter, Operation *target,
    transform::ApplyToEachResultList &results,
    transform::TransformState &state) {
  rewriter.setInsertionPoint(target);

  auto partialReductionOp = dyn_cast<PartialReductionOpInterface>(target);
  if (!partialReductionOp) {
    return emitSilenceableFailure(
        target->getLoc(),
        "Operation should implement PartialReductionOpInterface");
  }

<<<<<<< HEAD
  if (failed(result))
    return emitDefaultSilenceableFailure(target);
=======
  SmallVector<unsigned> reductionDims =
      extractFromIntegerArrayAttr<unsigned>(getReductionDims());
  if (reductionDims.empty()) {
    for (auto [idx, iteratorType] :
         llvm::enumerate(partialReductionOp.getLoopIteratorTypes())) {
      if (iteratorType == utils::IteratorType::reduction)
        reductionDims.push_back(idx);
    }
  }

  scf::SCFTilingOptions options;
  options.setLoopType(scf::SCFTilingOptions::LoopType::ForOp);
  options.setReductionTilingStrategy(
      ReductionTilingStrategy::PartialReductionOuterReduction);
  options.setTileSizes(getAsOpFoldResult(getTileSizesAttr()));
  options.setReductionDims(reductionDims);
  FailureOr<scf::SCFTilingResult> result =
      scf::tileUsingSCF(rewriter, partialReductionOp, options);

  if (failed(result)) {
    return emitSilenceableFailure(getLoc(),
                                  "failed to tile using partial reduction");
  }
>>>>>>> 5ee67ebe
  rewriter.replaceOp(target, result->replacements);
  for (Value initValue : result->initialValues)
    results.push_back(initValue.getDefiningOp());
  for (auto parallelTiledOp : result->tiledOps)
    results.push_back(parallelTiledOp);
  for (auto mergeOp : result->mergeOps)
    results.push_back(mergeOp);
  results.push_back(result->loops.front());
  return DiagnosedSilenceableFailure::success();
}

//===----------------------------------------------------------------------===//
// TileReductionUsingForallOp
//===----------------------------------------------------------------------===//

void transform::TileReductionUsingForallOp::build(
    OpBuilder &builder, OperationState &result, Value target,
    ArrayRef<int64_t> staticNumThreads, ArrayRef<int64_t> staticTileSizes,
    ArrayAttr mapping) {
  // Call the default builder.
  // This is future-proof re mixed static-dynamic and setting up the proper
  // operands segment sizes attributes for multiple variadic operands.
  // In the absence of this, horrible bugs ensue.
  // TODO: support mixed static-dynamic (see TileUsingForallOp).
  MLIRContext *ctx = builder.getContext();
  auto opTy = transform::AnyOpType::get(ctx);
  auto staticNumThreadsAttr = builder.getDenseI64ArrayAttr(staticNumThreads);
  auto staticTileSizesAttr = builder.getDenseI64ArrayAttr(staticTileSizes);
  build(builder, result,
        /*resultTypes=*/TypeRange{opTy, opTy, opTy, opTy},
        /*target=*/target,
        /*reduction_dims=*/{},
        /*num_threads=*/staticNumThreadsAttr,
        /*tile_sizes=*/staticTileSizesAttr,
        /*mapping=*/mapping);
}

DiagnosedSilenceableFailure transform::TileReductionUsingForallOp::applyToOne(
    transform::TransformRewriter &rewriter, LinalgOp target,
    transform::ApplyToEachResultList &results,
    transform::TransformState &state) {
  rewriter.setInsertionPoint(target);
  SmallVector<OpFoldResult> numThreads =
      getAsOpFoldResult(rewriter.getI64ArrayAttr(getNumThreads()));
  SmallVector<OpFoldResult> tileSizes =
      getAsOpFoldResult(rewriter.getI64ArrayAttr(getTileSizes()));

  scf::SCFTilingOptions options;
  options.setLoopType(scf::SCFTilingOptions::LoopType::ForallOp);
  options.setReductionTilingStrategy(
      ReductionTilingStrategy::PartialReductionOuterParallel);
  if (!getNumThreads().empty()) {
    options.setNumThreads(numThreads);
  } else {
    options.setTileSizes(tileSizes);
  }
  if (auto mapping = getMapping()) {
    options.setMapping(mapping.value().getValue());
  }
  SmallVector<unsigned> reductionDims =
      extractFromIntegerArrayAttr<unsigned>(getReductionDims());
  if (reductionDims.empty()) {
    for (auto [idx, iteratorType] :
         llvm::enumerate(target.getIteratorTypesArray())) {
      if (iteratorType == utils::IteratorType::reduction)
        reductionDims.push_back(idx);
    }
  }
  options.setReductionDims(reductionDims);
  FailureOr<scf::SCFTilingResult> result = scf::tileUsingSCF(
      rewriter, cast<TilingInterface>(target.getOperation()), options);

  if (failed(result)) {
    auto diag = emitSilenceableError() << "could not tile reduction";
    return diag;
  }
  rewriter.replaceOp(target, result->replacements);

  for (Value initValue : result->initialValues)
    results.push_back(initValue.getDefiningOp());
  for (auto parallelTiledOp : result->tiledOps)
    results.push_back(parallelTiledOp);
  for (auto mergeOp : result->mergeOps)
    results.push_back(mergeOp);
  results.push_back(result->loops.front());
  return DiagnosedSilenceableFailure::success();
}

//===----------------------------------------------------------------------===//
// ContinuousTileSizesOp
//===----------------------------------------------------------------------===//

DiagnosedSilenceableFailure
transform::ContinuousTileSizesOp::apply(transform::TransformRewriter &rewriter,
                                        TransformResults &transformResults,
                                        TransformState &state) {

  SmallVector<Operation *> targetOps =
      llvm::to_vector(state.getPayloadOps(getTarget()));

  if (!llvm::hasSingleElement(targetOps)) {
    return mlir::emitSilenceableFailure(getLoc())
           << "requires exactly one target (got " << llvm::range_size(targetOps)
           << ")";
  }

  Operation *target = *targetOps.begin();
  auto linalgOp = dyn_cast<LinalgOp>(target);
  auto tileableOp = dyn_cast<TilingInterface>(target);

  if (!linalgOp)
    return emitDefiniteFailure() << "expected Linalg Op";

  OpBuilder builder(linalgOp.getContext());

  if (isa<TransformParamTypeInterface>(getChunkSizes().getType())) {
    if (linalgOp.hasDynamicShape()) {
      auto diag = emitSilenceableError()
                  << "cannot compute parametric tile sizes for dynamically "
                     "shaped payload op";
      diag.attachNote(linalgOp->getLoc()) << "payload op";
      return diag;
    }

    FailureOr<StaticContinuousTileSizeSpecification> spec =
        computeStaticContinuousTileSizes(linalgOp, getDimension(),
                                         getTargetSize());
    if (failed(spec)) {
      return emitSilenceableError()
             << "failed to compute multi-size tiling sizes";
    }

    SmallVector<int64_t> chunkSizes;

    for (auto &&[tileSize, tripCount] :
         llvm::zip_equal(spec->tileSizes, spec->tripCounts))
      chunkSizes.push_back(tileSize * tripCount);

    auto getI64AttrsFromI64 = [&](ArrayRef<int64_t> values) {
      return llvm::map_to_vector(values, [&](int64_t value) -> Attribute {
        return builder.getI64IntegerAttr(value);
      });
    };
    transformResults.setParams(cast<OpResult>(getTileSizes()),
                               getI64AttrsFromI64(spec->tileSizes));
    transformResults.setParams(cast<OpResult>(getChunkSizes()),
                               getI64AttrsFromI64(chunkSizes));

    return DiagnosedSilenceableFailure::success();
  }

  builder.setInsertionPoint(linalgOp);

  OpFoldResult targetSize = builder.getIndexAttr(getTargetSize());
  unsigned dimension = getDimension();

  FailureOr<ContinuousTileSizeSpecification> spec = computeContinuousTileSizes(
      builder, tileableOp, dimension, targetSize, true);
  if (failed(spec)) {
    return emitSilenceableError() << "could not generate tile size computation";
  }

  AffineExpr s0 = builder.getAffineSymbolExpr(0);
  AffineExpr s1 = builder.getAffineSymbolExpr(1);
  auto apply = [&](AffineExpr expr, ArrayRef<OpFoldResult> ofrs) -> Value {
    return affine::makeComposedAffineApply(builder, linalgOp->getLoc(), expr,
                                           ofrs);
  };

  SmallVector<Value> chunkSizes;
  Value splitPoint;
  for (auto &&[tileSize, tripCount] :
       llvm::zip_equal(spec->tileSizes, spec->tripCounts)) {
    splitPoint = apply(s0 * s1, {tileSize, tripCount});
    chunkSizes.push_back(splitPoint);
  }

  auto getDefiningOps = [&](ArrayRef<Value> values) {
    return llvm::map_to_vector(values, [&](Value value) -> Operation * {
      return value.getDefiningOp();
    });
  };

  transformResults.set(cast<OpResult>(getTileSizes()),
                       getDefiningOps(spec->tileSizes));
  transformResults.set(cast<OpResult>(getChunkSizes()),
                       getDefiningOps(chunkSizes));

  return DiagnosedSilenceableFailure::success();
}

LogicalResult transform::ContinuousTileSizesOp::verify() {

  if (getTileSizes().getType() != getChunkSizes().getType()) {
    return emitOpError() << "expects all results type to be the same";
  }

  return success();
}

void transform::ContinuousTileSizesOp::getEffects(
    SmallVectorImpl<MemoryEffects::EffectInstance> &effects) {
  if (isa<TransformParamTypeInterface>(getTileSizes().getType()))
    onlyReadsPayload(effects);
  else
    modifiesPayload(effects);
  onlyReadsHandle(getTargetMutable(), effects);
  producesHandle(getOperation()->getOpResults(), effects);
}

static void printContinuousTileSizeTypes(OpAsmPrinter &printer, Operation *op,
                                         Type targetType, Type tile_sizes,
                                         Type) {
  printer.printFunctionalType(TypeRange{targetType}, TypeRange{tile_sizes});
}

static ParseResult parseContinuousTileSizeTypes(OpAsmParser &parser,
                                                Type &targetType,
                                                Type &tileSizesType,
                                                Type &chunkSizesType) {
  FunctionType funcType;
  llvm::SMLoc typeLoc = parser.getCurrentLocation();
  if (failed(parser.parseType<FunctionType>(funcType)))
    return failure();

  if (funcType.getNumInputs() != 1 || funcType.getNumResults() != 1) {
    parser.emitError(typeLoc) << "expects a trailing functional type with one "
                                 "argument and one result";
  }
  targetType = funcType.getInput(0);
  tileSizesType = chunkSizesType = funcType.getResult(0);

  return success();
}

//===----------------------------------------------------------------------===//
// TileUsingForOp
//===----------------------------------------------------------------------===//

void transform::TileUsingForOp::build(
    OpBuilder &builder, OperationState &result, TypeRange loopTypes,
    Value target, ArrayRef<int64_t> staticTileSizes,
    ArrayRef<int64_t> interchange,
    std::optional<ArrayRef<bool>> scalableSizes) {
  return build(builder, result, loopTypes,
               /*target=*/target,
               /*mixedTileSizes=*/
               getAsOpFoldResult(builder.getI64ArrayAttr(staticTileSizes)),
               interchange, scalableSizes);
}

void transform::TileUsingForOp::build(
    OpBuilder &builder, OperationState &result, Value target,
    ArrayRef<int64_t> staticTileSizes, ArrayRef<int64_t> interchange,
    std::optional<ArrayRef<bool>> scalableSizes) {
  build(builder, result, target,
        getAsOpFoldResult(builder.getI64ArrayAttr(staticTileSizes)),
        interchange, scalableSizes);
}

void transform::TileUsingForOp::build(
    OpBuilder &builder, OperationState &result, Value target,
    ArrayRef<OpFoldResult> mixedTileSizes, ArrayRef<int64_t> interchange,
    std::optional<ArrayRef<bool>> scalableSizes) {
  // Loop types are automaticaly splat by the callee, setting up one is
  // enough.
  SmallVector<Type> loopTypes(1, builder.getType<transform::AnyOpType>());
  build(builder, result, loopTypes, target, mixedTileSizes, interchange,
        scalableSizes);
}

void transform::TileUsingForOp::build(
    OpBuilder &builder, OperationState &result, TypeRange loopTypes,
    Value target, ArrayRef<OpFoldResult> mixedTileSizes,
    ArrayRef<int64_t> interchange,
    std::optional<ArrayRef<bool>> scalableSizes) {
  SmallVector<int64_t> staticTileSizes;
  SmallVector<Value> dynamicTileSizes;
  dispatchIndexOpFoldResults(mixedTileSizes, dynamicTileSizes, staticTileSizes);
  // Call the default builder which sets up the proper operands segment sizes
  // attributes for multiple variadic operands. In the absence of this,
  // horrible bugs ensue.
  auto staticTileSizesAttr = builder.getDenseI64ArrayAttr(staticTileSizes);
  unsigned numExpectedLoops =
      staticTileSizes.size() - llvm::count(staticTileSizes, 0);
  SmallVector<Type> resultTypes;
  resultTypes.reserve(numExpectedLoops);
  assert((loopTypes.size() == 1 || loopTypes.size() == numExpectedLoops) &&
         "expected one loop type or as many as loops");
  if (loopTypes.size() == 1)
    resultTypes.append(numExpectedLoops, loopTypes[0]);
  else
    llvm::append_range(resultTypes, loopTypes);
  SmallVector<bool> expandedScalableSizes(mixedTileSizes.size(), false);
  if (scalableSizes.has_value())
    expandedScalableSizes.assign(scalableSizes->begin(), scalableSizes->end());
  build(builder, result, /*tiled_linalg_op=*/target.getType(),
        /*loops=*/resultTypes,
        /*target=*/target,
        /*dynamic_sizes=*/dynamicTileSizes,
        /*static_sizes=*/staticTileSizesAttr,
        /*interchange=*/builder.getDenseI64ArrayAttr(interchange),
        /*scalable_sizes=*/expandedScalableSizes);
}

LogicalResult transform::TileUsingForOp::verify() {
  if (getMixedSizes().size() != getScalableSizes().size())
    return emitOpError("expected same number of sizes (")
           << getMixedSizes().size() << ") and scalable sizes ("
           << getScalableSizes().size() << ")";
  ArrayRef<int64_t> staticSizes = getStaticSizes();
  unsigned numExpectedLoops = staticSizes.size() - llvm::count(staticSizes, 0);
  if (getLoops().size() != numExpectedLoops)
    return emitOpError("expected number of loops to tile (")
           << numExpectedLoops << ") to match number of `loops` results ("
           << getLoops().size() << ")";
  return success();
}

DiagnosedSilenceableFailure
transform::TileUsingForOp::apply(transform::TransformRewriter &rewriter,
                                 TransformResults &transformResults,
                                 TransformState &state) {
  ArrayRef<int64_t> tileSizes = getStaticSizes();

  SmallVector<Operation *> targets =
      llvm::to_vector(state.getPayloadOps(getTarget()));
  SmallVector<SmallVector<Operation *>> dynamicSizeProducers;
  SmallVector<SmallVector<int64_t>> paramSizes;
  dynamicSizeProducers.reserve(getDynamicSizes().size());
  paramSizes.reserve(getDynamicSizes().size());
  for (Value transformValue : getDynamicSizes()) {
    if (isa<ParamType>(transformValue.getType())) {
      dynamicSizeProducers.push_back({});
      ArrayRef<Attribute> params = state.getParams(transformValue);
      paramSizes.push_back(
          llvm::to_vector(llvm::map_range(params, [](Attribute attr) {
            return cast<IntegerAttr>(attr).getValue().getSExtValue();
          })));

      if (paramSizes.back().size() != targets.size()) {
        DiagnosedSilenceableFailure diag =
            emitSilenceableError()
            << "expected as many parameter values ("
            << dynamicSizeProducers.back().size() << ") as target ops ("
            << targets.size() << ")";
        diag.attachNote(transformValue.getLoc()) << "for this parameter";
        return diag;
      }

      continue;
    }
    paramSizes.push_back({});
    dynamicSizeProducers.push_back(
        llvm::to_vector(state.getPayloadOps(transformValue)));

    if (dynamicSizeProducers.back().size() != targets.size()) {
      DiagnosedSilenceableFailure diag =
          emitSilenceableError()
          << "expected as many dynamic size-producing operations ("
          << dynamicSizeProducers.back().size() << ") as target ops ("
          << targets.size() << ")";
      diag.attachNote(transformValue.getLoc()) << "for this handle";
      return diag;
    }

    for (Operation *op : dynamicSizeProducers.back()) {
      if (op->getNumResults() == 1 &&
          isa<IndexType>(op->getResult(0).getType())) {
        continue;
      }

      DiagnosedSilenceableFailure diag =
          emitSilenceableError() << "expected sizes to be produced by ops "
                                    "with a single index-type result";
      diag.attachNote(op->getLoc()) << "size producer op";
      diag.attachNote(transformValue.getLoc()) << "for this handle";
      return diag;
    }
  }

  SmallVector<Operation *> tiled;
  SmallVector<SmallVector<Operation *, 4>, 4> loops;
  loops.resize(getLoops().size());
  auto scalableSizes = getScalableSizes();
  for (auto [i, op] : llvm::enumerate(targets)) {
    auto tilingInterface = dyn_cast<TilingInterface>(op);
    if (!tilingInterface) {
      DiagnosedSilenceableFailure diag =
          emitSilenceableError()
          << "only ops implementing TilingInterface are supported";
      diag.attachNote(op->getLoc()) << "target op";
      return diag;
    }
    if (tileSizes.size() > tilingInterface.getLoopIteratorTypes().size()) {
      DiagnosedSilenceableFailure diag =
          emitSilenceableError()
          << "too many tiles provided, expected at most "
          << tilingInterface.getLoopIteratorTypes().size() << " found "
          << tileSizes.size();
      diag.attachNote(op->getLoc()) << "target op";
      return diag;
    }

    scf::SCFTilingOptions tilingOptions;
    if (tileSizes.empty()) {
      tilingOptions.setTileSizeComputationFunction(
          [](OpBuilder &, Operation *) -> SmallVector<OpFoldResult> {
            return {};
          });
    } else {
      tilingOptions.setTileSizeComputationFunction([&, index = i](OpBuilder &b,
                                                                  Operation *) {
        SmallVector<OpFoldResult> sizes;
        sizes.reserve(tileSizes.size());
        unsigned dynamicIdx = 0;

        for (auto [ofrIdx, ofr] : llvm::enumerate(getMixedSizes())) {
          if (auto attr = llvm::dyn_cast_if_present<Attribute>(ofr)) {
            if (scalableSizes[ofrIdx]) {
              auto val = b.create<arith::ConstantIndexOp>(
                  getLoc(), cast<IntegerAttr>(attr).getInt());
              Value vscale =
                  b.create<vector::VectorScaleOp>(getLoc(), b.getIndexType());
              sizes.push_back(
                  b.create<arith::MulIOp>(getLoc(), val, vscale).getResult());
            } else {
              sizes.push_back(attr);
            }
            continue;
          }
          ArrayRef<Operation *> dynamicSizes = dynamicSizeProducers[dynamicIdx];
          ArrayRef<int64_t> params = paramSizes[dynamicIdx];
          ++dynamicIdx;
          assert((dynamicSizes.empty() ^ params.empty()) &&
                 "expected either dynamic sizes or parameters");
          if (!params.empty()) {
            sizes.push_back(b.getIndexAttr(params[index]));
          } else {
            sizes.push_back(dynamicSizes[index]->getResult(0));
          }
        }
        return sizes;
      });
    }

    tilingOptions.setInterchange(getInterchange());
    FailureOr<scf::SCFTilingResult> maybeTilingResult =
        tileUsingSCF(rewriter, tilingInterface, tilingOptions);
    if (failed(maybeTilingResult))
      return DiagnosedSilenceableFailure::definiteFailure();

    rewriter.replaceOp(op, maybeTilingResult->replacements);

    tiled.append(maybeTilingResult->tiledOps);
    for (const auto &en2 : llvm::enumerate(maybeTilingResult->loops))
      loops[en2.index()].push_back(en2.value());
  }

  transformResults.set(cast<OpResult>(getTiledLinalgOp()), tiled);
  for (const auto &en : llvm::enumerate(loops))
    transformResults.set(cast<OpResult>(getLoops()[en.index()]), en.value());

  return DiagnosedSilenceableFailure::success();
}

SmallVector<OpFoldResult> transform::TileUsingForOp::getMixedSizes() {
  ValueRange dynamic = getDynamicSizes();
  ArrayRef<int64_t> tileSizes = getStaticSizes();
  SmallVector<OpFoldResult> results;
  results.reserve(tileSizes.size());
  unsigned dynamicPos = 0;
  Builder builder(getContext());
  for (int64_t size : tileSizes) {
    if (size == ShapedType::kDynamic) {
      results.push_back(dynamic[dynamicPos++]);
    } else {
      results.push_back(builder.getIndexAttr(size));
    }
  }
  return results;
}

void transform::TileUsingForOp::getEffects(
    SmallVectorImpl<MemoryEffects::EffectInstance> &effects) {
  consumesHandle(getTargetMutable(), effects);
  onlyReadsHandle(getDynamicSizesMutable(), effects);
  producesHandle(getOperation()->getOpResults(), effects);
  modifiesPayload(effects);
}

//===----------------------------------------------------------------------===//
// TileUsingForallOp
//===----------------------------------------------------------------------===//

void transform::TileUsingForallOp::build(OpBuilder &builder,
                                         OperationState &result, Value target,
                                         ArrayRef<int64_t> staticTileSizes,
                                         transform::TileSizesSpec,
                                         ArrayAttr mapping) {
  return build(builder, result,
               /*target=*/target,
               /*mixedTileSizes=*/
               getAsOpFoldResult(builder.getI64ArrayAttr(staticTileSizes)),
               /*_=*/TileSizesSpec(),
               /*mapping=*/mapping);
}

void transform::TileUsingForallOp::build(OpBuilder &builder,
                                         OperationState &result, Value target,
                                         ArrayRef<OpFoldResult> mixedTileSizes,
                                         transform::TileSizesSpec,
                                         ArrayAttr mapping) {
  SmallVector<int64_t> staticTileSizes;
  SmallVector<Value> dynamicTileSizes;
  dispatchIndexOpFoldResults(mixedTileSizes, dynamicTileSizes, staticTileSizes);
  // Call the default builder which sets up the proper operands segment sizes
  // attributes for multiple variadic operands. In the absence of this,
  // horrible bugs ensue.
  MLIRContext *ctx = builder.getContext();
  auto operationType = transform::AnyOpType::get(ctx);
  auto staticTileSizesAttr = builder.getDenseI64ArrayAttr(staticTileSizes);
  build(builder, result,
        /*resultTypes=*/TypeRange{operationType, operationType},
        /*target=*/target,
        /*num_threads=*/ValueRange{},
        /*tile_sizes=*/dynamicTileSizes,
        /*packed_num_threads=*/Value(),
        /*packed_tile_sizes=*/Value(),
        /*static_num_threads=*/builder.getDenseI64ArrayAttr({}),
        /*static_tile_sizes=*/staticTileSizesAttr,
        /*mapping=*/mapping);
}

void transform::TileUsingForallOp::build(OpBuilder &builder,
                                         OperationState &result, Value target,
                                         ArrayRef<int64_t> staticNumThreads,
                                         transform::NumThreadsSpec,
                                         ArrayAttr mapping) {
  return build(builder, result, target,
               getAsOpFoldResult(builder.getI64ArrayAttr(staticNumThreads)),
               NumThreadsSpec(), mapping);
}

void transform::TileUsingForallOp::build(OpBuilder &builder,
                                         OperationState &result, Value target,
                                         ArrayRef<OpFoldResult> mixedNumThreads,
                                         transform::NumThreadsSpec,
                                         ArrayAttr mapping) {
  SmallVector<int64_t> staticNumThreads;
  SmallVector<Value> dynamicNumThreads;
  dispatchIndexOpFoldResults(mixedNumThreads, dynamicNumThreads,
                             staticNumThreads);
  // Call the default builder which sets up the proper operands segment sizes
  // attributes for multiple variadic operands. In the absence of this,
  // horrible bugs ensue.
  MLIRContext *ctx = builder.getContext();
  auto operationType = transform::AnyOpType::get(ctx);
  auto staticNumThreadsAttr = builder.getDenseI64ArrayAttr(staticNumThreads);
  build(builder, result,
        /*resultTypes=*/TypeRange{operationType, operationType},
        /*target=*/target,
        /*num_threads=*/dynamicNumThreads,
        /*tile_sizes=*/ValueRange{},
        /*packed_num_threads=*/Value(),
        /*packed_tile_sizes=*/Value(),
        /*static_num_threads=*/staticNumThreadsAttr,
        /*static_tile_sizes=*/builder.getDenseI64ArrayAttr({}),
        /*mapping=*/mapping);
}

/// Given `lbs`, `ubs` and `steps` of loops, return (for each loop), the
/// normalized upper bound.
static SmallVector<OpFoldResult>
normalizeUpperBounds(RewriterBase &rewriter, Location loc,
                     ArrayRef<OpFoldResult> lbs, ArrayRef<OpFoldResult> ubs,
                     ArrayRef<OpFoldResult> steps) {
  AffineExpr s0, s1, s2;
  bindSymbols(rewriter.getContext(), s0, s1, s2);
  AffineExpr normalizedUbExpr = (s1 - s0).ceilDiv(s2);
  SmallVector<OpFoldResult> normalizedUbs;
  for (auto [lb, ub, step] : llvm::zip_equal(lbs, ubs, steps)) {
    OpFoldResult normalizedUb = affine::makeComposedFoldedAffineApply(
        rewriter, loc, normalizedUbExpr, {lb, ub, step});
    normalizedUbs.push_back(normalizedUb);
  }
  return normalizedUbs;
}

/// When a loop is normalized, the uses of the induction variable within the
/// loop need to replaced with `original_lb + old_iv * original_step`.
static SmallVector<Value> denormalizeIndVar(RewriterBase &rewriter,
                                            Location loc, ValueRange ivs,
                                            ArrayRef<OpFoldResult> lbs,
                                            ArrayRef<OpFoldResult> steps) {
  AffineExpr s0, s1;
  AffineExpr d0;
  bindSymbols(rewriter.getContext(), s0, s1);
  bindDims(rewriter.getContext(), d0);
  AffineExpr denormExpr = s0 + d0 * s1;
  SmallVector<Value> denormalizedIvs;

  for (auto [iv, lb, step] : llvm::zip_equal(ivs, lbs, steps)) {
    OpFoldResult denormValue = affine::makeComposedFoldedAffineApply(
        rewriter, loc, denormExpr, ArrayRef<OpFoldResult>{iv, lb, step});
    denormalizedIvs.push_back(
        getValueOrCreateConstantIndexOp(rewriter, loc, denormValue));
  }
  return denormalizedIvs;
}

/// Given a `scf.forall` loop return a loop op with the loop bounds
/// normalized.
/// TODO: Replace this with a general utility to normalize `scf.forall`.
/// At the time of writing, this wasnt done since adding this to `scf`
/// dialect would disallow using of `affine.apply` operations due
/// to cyclic dependencies. To avoid churn in lit tests
/// with the change this was added with, defer that to a follow up.
static scf::ForallOp normalizeForallLoopOp(RewriterBase &rewriter,
                                           scf::ForallOp loop) {
  SmallVector<OpFoldResult> lbs = loop.getMixedLowerBound();
  SmallVector<OpFoldResult> ubs = loop.getMixedUpperBound();
  SmallVector<OpFoldResult> steps = loop.getMixedStep();

  if (llvm::all_of(lbs, isZeroInteger) && llvm::all_of(steps, isOneInteger)) {
    return loop;
  }

  Location loc = loop.getLoc();
  SmallVector<OpFoldResult> normalizedUbs =
      normalizeUpperBounds(rewriter, loc, lbs, ubs, steps);
  SmallVector<OpFoldResult> normalizedLbs(normalizedUbs.size(),
                                          rewriter.getIndexAttr(0));
  SmallVector<OpFoldResult> normalizedSteps(normalizedUbs.size(),
                                            rewriter.getIndexAttr(1));

  auto normalizedForallOp = rewriter.create<scf::ForallOp>(
      loc, normalizedLbs, normalizedUbs, normalizedSteps, loop.getOutputs(),
      loop.getMapping(), [](OpBuilder &, Location, ValueRange) {});

  auto normalizedLoopIvs = normalizedForallOp.getInductionVars();
  OpBuilder::InsertionGuard g(rewriter);
  Block *normalizedLoopBlock = normalizedForallOp.getBody();
  rewriter.setInsertionPointToStart(normalizedLoopBlock);

  SmallVector<Value> argValues =
      denormalizeIndVar(rewriter, loc, normalizedLoopIvs, lbs, steps);
  argValues.append(normalizedForallOp.getRegionIterArgs().begin(),
                   normalizedForallOp.getRegionIterArgs().end());
  Block *origLoopBlock = loop.getBody();
  rewriter.mergeBlocks(origLoopBlock, normalizedLoopBlock, argValues);

  rewriter.replaceOp(loop, normalizedForallOp);
  return normalizedForallOp;
}

DiagnosedSilenceableFailure transform::tileToForallOpImpl(
    RewriterBase &rewriter, transform::TransformState &state,
    TransformOpInterface transformOp, Operation *target,
    ArrayRef<OpFoldResult> mixedNumThreads,
    ArrayRef<OpFoldResult> mixedTileSizes, std::optional<ArrayAttr> mapping,
    scf::SCFTilingResult &tilingResult) {
  // Transform all targets one by one.
  auto tileableOp = dyn_cast<TilingInterface>(target);
  if (!tileableOp) {
    DiagnosedSilenceableFailure diag =
        transformOp.emitSilenceableError()
        << "only TilingInterface ops are supported";
    diag.attachNote(target->getLoc()) << "target op";
    return diag;
  }
  rewriter.setInsertionPoint(tileableOp);
  scf::SCFTilingOptions options;
  options.setLoopType(scf::SCFTilingOptions::LoopType::ForallOp);
  if (!mixedNumThreads.empty()) {
    options.setNumThreads(mixedNumThreads);
  } else {
    options.setTileSizes(mixedTileSizes);
  }
  if (mapping) {
    options.setMapping(mapping.value().getValue());
  }
  FailureOr<scf::SCFTilingResult> maybeTilingResult =
      scf::tileUsingSCF(rewriter, tileableOp, options);

  if (failed(maybeTilingResult))
    return transformOp.emitDefaultSilenceableFailure(tileableOp);

  rewriter.replaceOp(tileableOp, maybeTilingResult->replacements);

  tilingResult = *maybeTilingResult;

  if (mixedNumThreads.empty()) {
    auto generatedForallOp = cast<scf::ForallOp>(tilingResult.loops.front());
    OpBuilder::InsertionGuard g(rewriter);
    rewriter.setInsertionPoint(generatedForallOp);
    scf::ForallOp normalizedForallOp =
        normalizeForallLoopOp(rewriter, generatedForallOp);
    tilingResult.loops.front() = normalizedForallOp;
  }

  return DiagnosedSilenceableFailure::success();
}

DiagnosedSilenceableFailure transform::TileUsingForallOp::apply(
    transform::TransformRewriter &rewriter,
    transform::TransformResults &transformResults,
    transform::TransformState &state) {
  auto transformOp = cast<TransformOpInterface>(getOperation());

  // Result payload ops.
  SmallVector<Operation *> tileOps;
  SmallVector<Operation *> tiledOps;

  // Unpack handles.
  SmallVector<OpFoldResult> mixedNumThreads;
  DiagnosedSilenceableFailure status =
      getPackedNumThreads()
          ? unpackSingleIndexResultPayloadOperations(
                state, transformOp, mixedNumThreads, getPackedNumThreads())
          : unpackSingleIndexResultPayloadOperations(
                state, transformOp, mixedNumThreads, getMixedNumThreads());
  if (!status.succeeded())
    return status;
  SmallVector<OpFoldResult> mixedTileSizes;
  status = getPackedTileSizes()
               ? unpackSingleIndexResultPayloadOperations(
                     state, transformOp, mixedTileSizes, getPackedTileSizes())
               : unpackSingleIndexResultPayloadOperations(
                     state, transformOp, mixedTileSizes, getMixedTileSizes());
  if (!status.succeeded())
    return status;

  for (Operation *target : state.getPayloadOps(getTarget())) {
    scf::SCFTilingResult tilingResult;
    DiagnosedSilenceableFailure diag = tileToForallOpImpl(
        rewriter, state, transformOp, target, mixedNumThreads, mixedTileSizes,
        getMapping(), tilingResult);
    if (!diag.succeeded())
      return diag;
    tileOps.push_back(tilingResult.loops.front());
    tiledOps.append(tilingResult.tiledOps);
  }

  transformResults.set(cast<OpResult>(getForallOp()), tileOps);
  transformResults.set(cast<OpResult>(getTiledOp()), tiledOps);

  return DiagnosedSilenceableFailure::success();
}

void transform::TileUsingForallOp::getEffects(
    SmallVectorImpl<MemoryEffects::EffectInstance> &effects) {
  consumesHandle(getTargetMutable(), effects);
  onlyReadsHandle(getTileSizesMutable(), effects);
  onlyReadsHandle(getNumThreadsMutable(), effects);
  onlyReadsHandle(getPackedNumThreadsMutable(), effects);
  onlyReadsHandle(getPackedTileSizesMutable(), effects);
  producesHandle(getOperation()->getOpResults(), effects);
  modifiesPayload(effects);
}

SmallVector<OpFoldResult> TileUsingForallOp::getMixedNumThreads() {
  Builder b(getContext());
  return getMixedValues(getStaticNumThreads(), getNumThreads(), b);
}

SmallVector<OpFoldResult> TileUsingForallOp::getMixedTileSizes() {
  Builder b(getContext());
  return getMixedValues(getStaticTileSizes(), getTileSizes(), b);
}

LogicalResult TileUsingForallOp::verify() {
  int numThreadsSpec = static_cast<int>(!getMixedNumThreads().empty()) +
                       static_cast<int>(getPackedNumThreads() != Value());
  if (numThreadsSpec > 1)
    return emitOpError(
        "num_threads and packed_num_threads are mutually exclusive");
  int tileSizesSpec = static_cast<int>(!getMixedTileSizes().empty()) +
                      static_cast<int>(getPackedTileSizes() != Value());
  if (tileSizesSpec > 1)
    return emitOpError(
        "tile_sizes and packed_tile_sizes are mutually exclusive");
  if (numThreadsSpec == 0 && tileSizesSpec == 0)
    return emitOpError("either (packed_)num_threads or (packed_)tile_sizes "
                       "must be specified");
  return success();
}

//===----------------------------------------------------------------------===//
// VectorizeChildrenAndApplyPatternsOp
//===----------------------------------------------------------------------===//

void transform::VectorizeChildrenAndApplyPatternsOp::build(
    OpBuilder &builder, OperationState &result, Value target,
    bool vectorizePadding, bool vectorizeExtract, bool flatten1DDepthwiseConv) {
  result.addOperands(target);
  if (vectorizePadding) {
    result.addAttribute(
        VectorizeChildrenAndApplyPatternsOp::getVectorizePaddingAttrName(
            result.name),
        builder.getUnitAttr());
  }
  if (vectorizeExtract) {
    result.addAttribute(
        VectorizeChildrenAndApplyPatternsOp::getVectorizeNdExtractAttrName(
            result.name),
        builder.getUnitAttr());
  }
  if (flatten1DDepthwiseConv) {
    result.addAttribute(
        VectorizeChildrenAndApplyPatternsOp::getFlatten_1dDepthwiseConvAttrName(
            result.name),
        builder.getUnitAttr());
  }
  result.addTypes(transform::AnyOpType::get(builder.getContext()));
}

namespace {
/// This is an helper only to call vectorize via a pattern inside of
/// VectorizeChildrenAndApplyPatternsOp::applyToOne.
struct VectorizationPattern : public RewritePattern {
  explicit VectorizationPattern(MLIRContext *context,
                                bool vectorizeExtract = false,
                                bool flattenConv = false)
      : RewritePattern(MatchAnyOpTypeTag(), /*benefit=*/1, context),
        vectorizeNDExtract(vectorizeExtract),
        flatten1DDepthwiseConv(flattenConv) {}
  LogicalResult matchAndRewrite(Operation *op,
                                PatternRewriter &rewriter) const override {
    if (!linalg::hasVectorizationImpl(op))
      return rewriter.notifyMatchFailure(op,
                                         "Unsupported Op, cannot vectorize");
    FailureOr<VectorizationResult> vectorResults =
        vectorize(rewriter, op, /*inputVectorSizes=*/{},
                  /*inputScalableVecDims=*/{}, vectorizeNDExtract,
                  flatten1DDepthwiseConv);
    if (failed(vectorResults))
      return failure();
    rewriter.replaceOp(op, vectorResults->replacements);
    return success();
  }

private:
  /// Controls whether to vectorize `tensor.extract` when the input tensor is
  /// rank >= 2.
  bool vectorizeNDExtract = false;
  /// Controls whether to "flatten" the channel dimension when vectorising 1D
  /// depthwise convolutions. This should lead to bette vectorization for
  /// tensors with a low number of channel dimensions.
  bool flatten1DDepthwiseConv = false;
};
} // namespace

DiagnosedSilenceableFailure
transform::VectorizeChildrenAndApplyPatternsOp::applyToOne(
    transform::TransformRewriter &rewriter, Operation *target,
    transform::ApplyToEachResultList &results,
    transform::TransformState &state) {
  if (!target->hasTrait<OpTrait::IsIsolatedFromAbove>()) {
    auto diag = this->emitOpError("requires isolated-from-above targets");
    diag.attachNote(target->getLoc()) << "non-isolated target";
    return DiagnosedSilenceableFailure::definiteFailure();
  }

  MLIRContext *ctx = getContext();
  RewritePatternSet patterns(ctx);
  patterns.add<VectorizationPattern>(ctx, getVectorizeNdExtract(),
                                     getFlatten_1dDepthwiseConv());

  if (!getDisableTransferPermutationMapLoweringPatterns())
    vector::populateVectorTransferPermutationMapLoweringPatterns(patterns);

  if (!getDisableMultiReductionToContractPatterns())
    vector::populateVectorReductionToContractPatterns(patterns);

  vector::populateSinkVectorOpsPatterns(patterns);

  patterns.add<linalg::LinalgCopyVTRForwardingPattern,
               linalg::LinalgCopyVTWForwardingPattern>(ctx,
                                                       /*benefit=*/2);
  vector::TransferReadOp::getCanonicalizationPatterns(patterns, ctx);
  vector::TransferWriteOp::getCanonicalizationPatterns(patterns, ctx);
  tensor::populateFoldTensorSubsetIntoVectorTransferPatterns(patterns);

  patterns.add<CopyVectorizationPattern>(ctx);

  if (getVectorizePadding()) {
    linalg::populatePadOpVectorizationPatterns(patterns);
    // This creates an alternative path for lowering tensor.pad - by
    // decomposing it into e.g. linalg.fill.
    linalg::populateDecomposePadPatterns(patterns);
  }
  vector::populateVectorStepLoweringPatterns(patterns);

  TrackingListener listener(state, *this);
  if (failed(
          applyPatternsGreedily(target, std::move(patterns),
                                GreedyRewriteConfig().setListener(&listener))))
    return emitDefaultDefiniteFailure(target);

  results.push_back(target);
  return DiagnosedSilenceableFailure::success();
}

//===----------------------------------------------------------------------===//
// VectorizeOp
//===----------------------------------------------------------------------===//

DiagnosedSilenceableFailure transform::VectorizeOp::apply(
    transform::TransformRewriter &rewriter,
    mlir::transform::TransformResults &transformResults,
    mlir::transform::TransformState &state) {
  auto targets = state.getPayloadOps(getTarget());
  if (std::empty(targets))
    return DiagnosedSilenceableFailure::success();
  auto transformOp = cast<TransformOpInterface>(getOperation());
  SmallVector<int64_t> vectorSizes;
  DiagnosedSilenceableFailure status = reifyMixedParamAndHandleResults(
      state, transformOp, getMixedVectorSizes(), vectorSizes);
  if (!status.succeeded())
    return status;

  // TODO: Check that the correct number of vectorSizes was provided.
  for (Operation *target : targets) {
    if (!linalg::hasVectorizationImpl(target)) {
      return mlir::emitSilenceableFailure(target->getLoc())
             << "Unsupported Op, cannot vectorize";
    }
    FailureOr<VectorizationResult> vectorResults =
        linalg::vectorize(rewriter, target, vectorSizes, getScalableSizes(),
                          getVectorizeNdExtract().value_or(false));
    if (failed(vectorResults)) {
      return mlir::emitSilenceableFailure(target->getLoc())
             << "Attempted to vectorize, but failed";
    }
    rewriter.replaceOp(target, vectorResults->replacements);
  }

  return DiagnosedSilenceableFailure::success();
}

void transform::VectorizeOp::getEffects(
    SmallVectorImpl<MemoryEffects::EffectInstance> &effects) {
  consumesHandle(getTargetMutable(), effects);
  onlyReadsHandle(getVectorSizesMutable(), effects);
  modifiesPayload(effects);
}

SmallVector<OpFoldResult> VectorizeOp::getMixedVectorSizes() {
  OpBuilder b(getContext());
  return getMixedValues(getStaticVectorSizes(), getVectorSizes(), b);
}

LogicalResult transform::VectorizeOp::verify() {
  if (getStaticVectorSizes().size() != getScalableSizes().size())
    return emitOpError("expected same number of vector sizes (")
           << getStaticVectorSizes().size() << ") and scalable sizes ("
           << getScalableSizes().size() << ")";
  return success();
}

//===----------------------------------------------------------------------===//
// HoistRedundantVectorTransfersOp
//===----------------------------------------------------------------------===//

DiagnosedSilenceableFailure
transform::HoistRedundantVectorTransfersOp::applyToOne(
    transform::TransformRewriter &rewriter, func::FuncOp target,
    transform::ApplyToEachResultList &results,
    transform::TransformState &state) {
  // WARNING: This hoisting does not model parallelism and is generally
  // incorrect when used on distributed loops with memref semantics!
  // TODO: obsolete and should be retired.
  linalg::hoistRedundantVectorTransfers(target, getVerifyNonZeroTrip());
  results.push_back(target);
  return DiagnosedSilenceableFailure::success();
}

//===----------------------------------------------------------------------===//
// HoistRedundantVectorBroadcastsOp
//===----------------------------------------------------------------------===//

DiagnosedSilenceableFailure
transform::HoistRedundantVectorBroadcastsOp::applyToOne(
    transform::TransformRewriter &rewriter, mlir::Operation *target,
    transform::ApplyToEachResultList &results,
    transform::TransformState &state) {
  rewriter.setInsertionPoint(target);
  linalg::hoistRedundantVectorBroadcasts(rewriter, target);
  results.push_back(target);
  return DiagnosedSilenceableFailure::success();
}

//===----------------------------------------------------------------------===//
// ConvertConv2DToImg2ColOp.
//===----------------------------------------------------------------------===//

DiagnosedSilenceableFailure transform::ConvertConv2DToImg2ColOp::applyToOne(
    transform::TransformRewriter &rewriter, linalg::LinalgOp target,
    transform::ApplyToEachResultList &results,
    transform::TransformState &state) {
  rewriter.setInsertionPoint(target);
  auto maybeTransformed =
      TypeSwitch<Operation *, FailureOr<std::pair<Operation *, Operation *>>>(
          target)
          .Case([&](linalg::Conv2DNhwcHwcfOp op) {
            return rewriteInIm2Col(rewriter, op);
          })
          .Case([&](linalg::Conv2DNhwcFhwcOp op) {
            return rewriteInIm2Col(rewriter, op);
          })
          .Case([&](linalg::DepthwiseConv2DNhwcHwcOp op) {
            return rewriteInIm2Col(rewriter, op);
          })
          .Case([&](linalg::Conv2DNchwFchwOp op) {
            return rewriteInIm2Col(rewriter, op);
          })
          .Default([&](Operation *op) {
            return rewriter.notifyMatchFailure(op, "not supported");
          });
  if (failed(maybeTransformed))
    return emitDefaultSilenceableFailure(target);
  // Handle to the operation producing the img2col tensor.
  results.push_back(maybeTransformed->first);
  // Handle to the operation that replaces the original convolution.
  results.push_back(maybeTransformed->second);
  return DiagnosedSilenceableFailure::success();
}

//===----------------------------------------------------------------------===//
// FlattenElementwiseLinalgOp.
//===----------------------------------------------------------------------===//

DiagnosedSilenceableFailure transform::FlattenElementwiseLinalgOp::applyToOne(
    transform::TransformRewriter &rewriter, linalg::LinalgOp target,
    transform::ApplyToEachResultList &results,
    transform::TransformState &state) {
  rewriter.setInsertionPoint(target);
  if (!isElementwise(target))
    return mlir::emitSilenceableFailure(target->getLoc())
           << "only elementwise flattening is supported";

  // If rank <= 1, do nothing
  if (target.getNumLoops() <= 1) {
    results.push_back(target);
    return DiagnosedSilenceableFailure::success();
  }

  // Attempt to flatten all dims to one.
  ReassociationIndices reassociation(target.getNumLoops());
  std::iota(reassociation.begin(), reassociation.end(), 0);
  auto maybeFlattened =
      collapseOpIterationDims(target, reassociation, rewriter);
  if (failed(maybeFlattened))
    return mlir::emitSilenceableFailure(target->getLoc())
           << "attempted to flatten, but failed";
  results.push_back(maybeFlattened->collapsedOp);
  rewriter.replaceOp(target, maybeFlattened->results);
  return DiagnosedSilenceableFailure::success();
}

//===----------------------------------------------------------------------===//
// TransposeConv2DOp
//===----------------------------------------------------------------------===//

DiagnosedSilenceableFailure transform::TransposeConv2DOp::applyToOne(
    transform::TransformRewriter &rewriter, linalg::LinalgOp target,
    transform::ApplyToEachResultList &results,
    transform::TransformState &state) {
  rewriter.setInsertionPoint(target);
  auto maybeTransformed =
      TypeSwitch<Operation *, FailureOr<Operation *>>(target)
          .Case([&](linalg::Conv2DNhwcFhwcOp op) {
            return transposeConv2D(rewriter, op);
          })
          .Case([&](linalg::Conv2DNhwcFhwcQOp op) {
            return transposeConv2D(rewriter, op);
          })
          .Default([&](Operation *op) {
            return rewriter.notifyMatchFailure(op, "not supported");
          });
  if (failed(maybeTransformed))
    return emitDefaultSilenceableFailure(target);
  // Handle to the new Conv2D operation with transposed filters
  results.push_back(*maybeTransformed);
  return DiagnosedSilenceableFailure::success();
}

//===----------------------------------------------------------------------===//
// TransposeMatmulOp
//===----------------------------------------------------------------------===//

DiagnosedSilenceableFailure transform::TransposeMatmulOp::applyToOne(
    transform::TransformRewriter &rewriter, linalg::LinalgOp target,
    transform::ApplyToEachResultList &results,
    transform::TransformState &state) {
  rewriter.setInsertionPoint(target);
  bool transposeLHS = getInputToTranspose() == TransposeMatmulInput::lhs;
  auto maybeTransformed =
      TypeSwitch<Operation *, FailureOr<Operation *>>(target)
          .Case([&](linalg::MatmulOp op) {
            return transposeMatmul(rewriter, op, transposeLHS);
          })
          .Case([&](linalg::BatchMatmulOp op) {
            return transposeBatchMatmul(rewriter, op, transposeLHS);
          })
          .Default([&](Operation *op) { return failure(); });
  if (failed(maybeTransformed))
    return emitSilenceableFailure(target->getLoc()) << "not supported";
  // Handle to the new Matmul operation with transposed filters
  results.push_back(*maybeTransformed);
  return DiagnosedSilenceableFailure::success();
}

//===----------------------------------------------------------------------===//
// InsertSliceToCopyOp
//===----------------------------------------------------------------------===//
template <typename OpTy>
DiagnosedSilenceableFailure doit(RewriterBase &rewriter, OpTy target,
                                 transform::ApplyToEachResultList &results,
                                 transform::TransformState &state) {
  static_assert(llvm::is_one_of<OpTy, tensor::InsertSliceOp,
                                tensor::ParallelInsertSliceOp>() &&
                "wrong op type");

  if (auto copySource =
          target.getSource().template getDefiningOp<linalg::CopyOp>()) {
    results.push_back(copySource);
    return DiagnosedSilenceableFailure::success();
  }

  // If we are inside an InParallel region, temporarily set the insertion point
  // outside: only tensor.parallel_insert_slice ops are allowed in there.
  if constexpr (std::is_same_v<OpTy, tensor::ParallelInsertSliceOp>) {
    rewriter.setInsertionPoint(
        target->template getParentOfType<scf::InParallelOp>());
  }

  Value extracted = rewriter.create<tensor::ExtractSliceOp>(
      target.getLoc(), target.getDest(), target.getMixedOffsets(),
      target.getMixedSizes(), target.getMixedStrides());
  Value copied = rewriter
                     .create<linalg::CopyOp>(target.getLoc(),
                                             target.getSource(), extracted)
                     .getResult(0);
  // Reset the insertion point.
  rewriter.setInsertionPoint(target);
  rewriter.replaceOpWithNewOp<OpTy>(
      target, copied, target.getDest(), target.getMixedOffsets(),
      target.getMixedSizes(), target.getMixedStrides());

  results.push_back(copied.getDefiningOp());
  return DiagnosedSilenceableFailure::success();
}

DiagnosedSilenceableFailure transform::InsertSliceToCopyOp::applyToOne(
    transform::TransformRewriter &rewriter, Operation *targetOp,
    transform::ApplyToEachResultList &results,
    transform::TransformState &state) {

  rewriter.setInsertionPoint(targetOp);
  if (auto target = dyn_cast<tensor::InsertSliceOp>(targetOp))
    return doit(rewriter, target, results, state);
  if (auto target = dyn_cast<tensor::ParallelInsertSliceOp>(targetOp))
    return doit(rewriter, target, results, state);

  DiagnosedSilenceableFailure diag =
      emitSilenceableError()
      << "only InsertSliceOp and ParallelInsertSliceOp ops are supported";
  diag.attachNote(targetOp->getLoc()) << "target op";
  return diag;
}

//===----------------------------------------------------------------------===//
// MapCopyToThreadsOp
//===----------------------------------------------------------------------===//

DiagnosedSilenceableFailure transform::MapCopyToThreadsOp::applyToOne(
    transform::TransformRewriter &rewriter, Operation *target,
    transform::ApplyToEachResultList &results,
    transform::TransformState &state) {
  // Check if the op is supported.
  if (!isa<linalg::CopyOp, tensor::PadOp>(target)) {
    DiagnosedSilenceableFailure diag =
        emitSilenceableError()
        << "only linalg.copy and tensor.pad target ops are supported";
    diag.attachNote(target->getLoc()) << "target op";
    return diag;
  }
  assert(target->getNumResults() == 1 && "expected single result");
  auto resultShapedType = cast<ShapedType>(target->getResult(0).getType());
  if (!resultShapedType.hasStaticShape()) {
    DiagnosedSilenceableFailure diag =
        emitSilenceableError()
        << "only statically sized ops of rank <= 3 are supported";
    diag.attachNote(target->getLoc()) << "target op";
    return diag;
  }

  // Conservatively set the minimum viable desired bitwidth alignment.
  int64_t desiredBitAlignment = getDesiredBitAlignment();
  int64_t eltBitwidth =
      resultShapedType.getElementType().getIntOrFloatBitWidth();
  if (desiredBitAlignment % eltBitwidth != 0) {
    desiredBitAlignment = eltBitwidth;
  }

  gpu::CopyMappingInfo mapping(
      /*ctx=*/getContext(),
      /*totalNumThreads=*/getTotalNumThreads(),
      /*alignment=*/desiredBitAlignment,
      /*sizes=*/resultShapedType.getShape(),
      /*favorPredication=*/false,
      /*elementalBitwidth=*/
      resultShapedType.getElementType().getIntOrFloatBitWidth());
  if (mapping.status == gpu::CopyMappingInfo::Status::Invalid) {
    DiagnosedSilenceableFailure diag =
        emitSilenceableError()
        << "too few threads to map copy op to threads on the most minor "
           "dimension, given alignment and vector size constraints, try "
           "smaller tile size of mapping to more threads";
    diag.attachNote(target->getLoc()) << "target op";
    return diag;
  }

  // OpBuilder only used to compute attributes.
  OpBuilder b(getContext());
  scf::SCFTilingResult tilingResult;
  DiagnosedSilenceableFailure diag = tileToForallOpImpl(
      /*rewriter=*/rewriter,
      /*state=*/state,
      /*transformOp=*/*this,
      /*target=*/target,
      /*mixedNumThreads=*/getMixedValues(mapping.numThreads, {}, b),
      /*mixedTileSizes=*/ArrayRef<OpFoldResult>{},
      /*mapping=*/b.getArrayAttr(mapping.threadMapping),
      /*tilingResult=*/tilingResult);
  if (!diag.succeeded())
    return diag;

  results.push_back(tilingResult.loops.front());
  for (auto op : tilingResult.tiledOps)
    results.push_back(op);
  return DiagnosedSilenceableFailure::success();
}

//===----------------------------------------------------------------------===//
// WinogradConv2DOp
//===----------------------------------------------------------------------===//

DiagnosedSilenceableFailure transform::WinogradConv2DOp::applyToOne(
    transform::TransformRewriter &rewriter, linalg::LinalgOp target,
    transform::ApplyToEachResultList &results,
    transform::TransformState &state) {
  rewriter.setInsertionPoint(target);
  FailureOr<Operation *> maybeTransformed = failure();
  bool supported = TypeSwitch<Operation *, bool>(target)
                       .Case([&](linalg::Conv2DNhwcFhwcOp op) {
                         maybeTransformed =
                             winogradConv2D(rewriter, op, getFmr());
                         return true;
                       })
                       .Default([&](Operation *op) { return false; });

  if (!supported) {
    return emitSilenceableError()
           << "this operation is not supported to convert to Winograd Conv2D";
  }

  if (failed(maybeTransformed)) {
    return emitSilenceableError() << "apply Winograd Conv2D failed";
  }

  results.push_back(*maybeTransformed);
  return DiagnosedSilenceableFailure::success();
}

DiagnosedSilenceableFailure transform::DecomposeWinogradOp::applyToOne(
    transform::TransformRewriter &rewriter, Operation *target,
    transform::ApplyToEachResultList &results,
    transform::TransformState &state) {
  rewriter.setInsertionPoint(target);
  FailureOr<Operation *> maybeTransformed = failure();
  bool supported =
      TypeSwitch<Operation *, bool>(target)
          .Case([&](linalg::WinogradFilterTransformOp op) {
            maybeTransformed = decomposeWinogradFilterTransformOp(rewriter, op);
            return true;
          })
          .Case([&](linalg::WinogradInputTransformOp op) {
            maybeTransformed = decomposeWinogradInputTransformOp(rewriter, op);
            return true;
          })
          .Case([&](linalg::WinogradOutputTransformOp op) {
            maybeTransformed = decomposeWinogradOutputTransformOp(rewriter, op);
            return true;
          })
          .Default([&](Operation *op) { return false; });

  if (!supported) {
    DiagnosedSilenceableFailure diag =
        emitSilenceableError()
        << "this operation is not supported to decompose into other operations";
    diag.attachNote(target->getLoc()) << "target op";
    return diag;
  }

  if (failed(maybeTransformed)) {
    DiagnosedSilenceableFailure diag =
        emitSilenceableError() << "decompose Winograd operations failed";
    diag.attachNote(target->getLoc()) << "target op";
    return diag;
  }

  results.push_back(*maybeTransformed);
  return DiagnosedSilenceableFailure::success();
}

#include "mlir/Dialect/Linalg/TransformOps/LinalgTransformOpsEnums.cpp.inc"

#define GET_OP_CLASSES
#include "mlir/Dialect/Linalg/TransformOps/LinalgTransformOps.cpp.inc"<|MERGE_RESOLUTION|>--- conflicted
+++ resolved
@@ -2971,10 +2971,6 @@
         "Operation should implement PartialReductionOpInterface");
   }
 
-<<<<<<< HEAD
-  if (failed(result))
-    return emitDefaultSilenceableFailure(target);
-=======
   SmallVector<unsigned> reductionDims =
       extractFromIntegerArrayAttr<unsigned>(getReductionDims());
   if (reductionDims.empty()) {
@@ -2998,7 +2994,6 @@
     return emitSilenceableFailure(getLoc(),
                                   "failed to tile using partial reduction");
   }
->>>>>>> 5ee67ebe
   rewriter.replaceOp(target, result->replacements);
   for (Value initValue : result->initialValues)
     results.push_back(initValue.getDefiningOp());
