//===- SPIRVTypes.cpp - MLIR SPIR-V Types ---------------------------------===//
//
// Part of the LLVM Project, under the Apache License v2.0 with LLVM Exceptions.
// See https://llvm.org/LICENSE.txt for license information.
// SPDX-License-Identifier: Apache-2.0 WITH LLVM-exception
//
//===----------------------------------------------------------------------===//
//
// This file defines the types in the SPIR-V dialect.
//
//===----------------------------------------------------------------------===//

#include "mlir/Dialect/SPIRV/IR/SPIRVTypes.h"
#include "mlir/Dialect/SPIRV/IR/SPIRVDialect.h"
#include "mlir/IR/Attributes.h"
#include "mlir/IR/BuiltinTypes.h"
#include "mlir/IR/Identifier.h"
#include "llvm/ADT/STLExtras.h"
#include "llvm/ADT/TypeSwitch.h"

using namespace mlir;
using namespace mlir::spirv;

//===----------------------------------------------------------------------===//
// ArrayType
//===----------------------------------------------------------------------===//

struct spirv::detail::ArrayTypeStorage : public TypeStorage {
  using KeyTy = std::tuple<Type, unsigned, unsigned>;

  static ArrayTypeStorage *construct(TypeStorageAllocator &allocator,
                                     const KeyTy &key) {
    return new (allocator.allocate<ArrayTypeStorage>()) ArrayTypeStorage(key);
  }

  bool operator==(const KeyTy &key) const {
    return key == KeyTy(elementType, elementCount, stride);
  }

  ArrayTypeStorage(const KeyTy &key)
      : elementType(std::get<0>(key)), elementCount(std::get<1>(key)),
        stride(std::get<2>(key)) {}

  Type elementType;
  unsigned elementCount;
  unsigned stride;
};

ArrayType ArrayType::get(Type elementType, unsigned elementCount) {
  assert(elementCount && "ArrayType needs at least one element");
  return Base::get(elementType.getContext(), elementType, elementCount,
                   /*stride=*/0);
}

ArrayType ArrayType::get(Type elementType, unsigned elementCount,
                         unsigned stride) {
  assert(elementCount && "ArrayType needs at least one element");
  return Base::get(elementType.getContext(), elementType, elementCount, stride);
}

unsigned ArrayType::getNumElements() const { return getImpl()->elementCount; }

Type ArrayType::getElementType() const { return getImpl()->elementType; }

unsigned ArrayType::getArrayStride() const { return getImpl()->stride; }

void ArrayType::getExtensions(SPIRVType::ExtensionArrayRefVector &extensions,
                              Optional<StorageClass> storage) {
  getElementType().cast<SPIRVType>().getExtensions(extensions, storage);
}

void ArrayType::getCapabilities(
    SPIRVType::CapabilityArrayRefVector &capabilities,
    Optional<StorageClass> storage) {
  getElementType().cast<SPIRVType>().getCapabilities(capabilities, storage);
}

Optional<int64_t> ArrayType::getSizeInBytes() {
  auto elementType = getElementType().cast<SPIRVType>();
  Optional<int64_t> size = elementType.getSizeInBytes();
  if (!size)
    return llvm::None;
  return (*size + getArrayStride()) * getNumElements();
}

//===----------------------------------------------------------------------===//
// CompositeType
//===----------------------------------------------------------------------===//

bool CompositeType::classof(Type type) {
  if (auto vectorType = type.dyn_cast<VectorType>())
    return isValid(vectorType);
  return type
      .isa<spirv::ArrayType, spirv::CooperativeMatrixNVType, spirv::MatrixType,
           spirv::RuntimeArrayType, spirv::StructType>();
}

bool CompositeType::isValid(VectorType type) {
  switch (type.getNumElements()) {
  case 2:
  case 3:
  case 4:
  case 8:
  case 16:
    break;
  default:
    return false;
  }
  return type.getRank() == 1 && type.getElementType().isa<ScalarType>();
}

Type CompositeType::getElementType(unsigned index) const {
  return TypeSwitch<Type, Type>(*this)
      .Case<ArrayType, CooperativeMatrixNVType, RuntimeArrayType, VectorType>(
          [](auto type) { return type.getElementType(); })
      .Case<MatrixType>([](MatrixType type) { return type.getColumnType(); })
      .Case<StructType>(
          [index](StructType type) { return type.getElementType(index); })
      .Default(
          [](Type) -> Type { llvm_unreachable("invalid composite type"); });
}

unsigned CompositeType::getNumElements() const {
  if (auto arrayType = dyn_cast<ArrayType>())
    return arrayType.getNumElements();
  if (auto matrixType = dyn_cast<MatrixType>())
    return matrixType.getNumColumns();
  if (auto structType = dyn_cast<StructType>())
    return structType.getNumElements();
  if (auto vectorType = dyn_cast<VectorType>())
    return vectorType.getNumElements();
  if (isa<CooperativeMatrixNVType>()) {
    llvm_unreachable(
        "invalid to query number of elements of spirv::CooperativeMatrix type");
  }
  if (isa<RuntimeArrayType>()) {
    llvm_unreachable(
        "invalid to query number of elements of spirv::RuntimeArray type");
  }
  llvm_unreachable("invalid composite type");
}

bool CompositeType::hasCompileTimeKnownNumElements() const {
  return !isa<CooperativeMatrixNVType, RuntimeArrayType>();
}

void CompositeType::getExtensions(
    SPIRVType::ExtensionArrayRefVector &extensions,
    Optional<StorageClass> storage) {
  TypeSwitch<Type>(*this)
      .Case<ArrayType, CooperativeMatrixNVType, MatrixType, RuntimeArrayType,
            StructType>(
          [&](auto type) { type.getExtensions(extensions, storage); })
      .Case<VectorType>([&](VectorType type) {
        return type.getElementType().cast<ScalarType>().getExtensions(
            extensions, storage);
      })
      .Default([](Type) { llvm_unreachable("invalid composite type"); });
}

void CompositeType::getCapabilities(
    SPIRVType::CapabilityArrayRefVector &capabilities,
    Optional<StorageClass> storage) {
  TypeSwitch<Type>(*this)
      .Case<ArrayType, CooperativeMatrixNVType, MatrixType, RuntimeArrayType,
            StructType>(
          [&](auto type) { type.getCapabilities(capabilities, storage); })
      .Case<VectorType>([&](VectorType type) {
        auto vecSize = getNumElements();
        if (vecSize == 8 || vecSize == 16) {
          static const Capability caps[] = {Capability::Vector16};
          ArrayRef<Capability> ref(caps, llvm::array_lengthof(caps));
          capabilities.push_back(ref);
        }
        return type.getElementType().cast<ScalarType>().getCapabilities(
            capabilities, storage);
      })
      .Default([](Type) { llvm_unreachable("invalid composite type"); });
}

Optional<int64_t> CompositeType::getSizeInBytes() {
  if (auto arrayType = dyn_cast<ArrayType>())
    return arrayType.getSizeInBytes();
  if (auto structType = dyn_cast<StructType>())
    return structType.getSizeInBytes();
  if (auto vectorType = dyn_cast<VectorType>()) {
    Optional<int64_t> elementSize =
        vectorType.getElementType().cast<ScalarType>().getSizeInBytes();
    if (!elementSize)
      return llvm::None;
    return *elementSize * vectorType.getNumElements();
  }
  return llvm::None;
}

//===----------------------------------------------------------------------===//
// CooperativeMatrixType
//===----------------------------------------------------------------------===//

struct spirv::detail::CooperativeMatrixTypeStorage : public TypeStorage {
  using KeyTy = std::tuple<Type, Scope, unsigned, unsigned>;

  static CooperativeMatrixTypeStorage *
  construct(TypeStorageAllocator &allocator, const KeyTy &key) {
    return new (allocator.allocate<CooperativeMatrixTypeStorage>())
        CooperativeMatrixTypeStorage(key);
  }

  bool operator==(const KeyTy &key) const {
    return key == KeyTy(elementType, scope, rows, columns);
  }

  CooperativeMatrixTypeStorage(const KeyTy &key)
      : elementType(std::get<0>(key)), rows(std::get<2>(key)),
        columns(std::get<3>(key)), scope(std::get<1>(key)) {}

  Type elementType;
  unsigned rows;
  unsigned columns;
  Scope scope;
};

CooperativeMatrixNVType CooperativeMatrixNVType::get(Type elementType,
                                                     Scope scope, unsigned rows,
                                                     unsigned columns) {
  return Base::get(elementType.getContext(), elementType, scope, rows, columns);
}

Type CooperativeMatrixNVType::getElementType() const {
  return getImpl()->elementType;
}

Scope CooperativeMatrixNVType::getScope() const { return getImpl()->scope; }

unsigned CooperativeMatrixNVType::getRows() const { return getImpl()->rows; }

unsigned CooperativeMatrixNVType::getColumns() const {
  return getImpl()->columns;
}

void CooperativeMatrixNVType::getExtensions(
    SPIRVType::ExtensionArrayRefVector &extensions,
    Optional<StorageClass> storage) {
  getElementType().cast<SPIRVType>().getExtensions(extensions, storage);
  static const Extension exts[] = {Extension::SPV_NV_cooperative_matrix};
  ArrayRef<Extension> ref(exts, llvm::array_lengthof(exts));
  extensions.push_back(ref);
}

void CooperativeMatrixNVType::getCapabilities(
    SPIRVType::CapabilityArrayRefVector &capabilities,
    Optional<StorageClass> storage) {
  getElementType().cast<SPIRVType>().getCapabilities(capabilities, storage);
  static const Capability caps[] = {Capability::CooperativeMatrixNV};
  ArrayRef<Capability> ref(caps, llvm::array_lengthof(caps));
  capabilities.push_back(ref);
}

//===----------------------------------------------------------------------===//
// ImageType
//===----------------------------------------------------------------------===//

template <typename T> static constexpr unsigned getNumBits() { return 0; }
template <> constexpr unsigned getNumBits<Dim>() {
  static_assert((1 << 3) > getMaxEnumValForDim(),
                "Not enough bits to encode Dim value");
  return 3;
}
template <> constexpr unsigned getNumBits<ImageDepthInfo>() {
  static_assert((1 << 2) > getMaxEnumValForImageDepthInfo(),
                "Not enough bits to encode ImageDepthInfo value");
  return 2;
}
template <> constexpr unsigned getNumBits<ImageArrayedInfo>() {
  static_assert((1 << 1) > getMaxEnumValForImageArrayedInfo(),
                "Not enough bits to encode ImageArrayedInfo value");
  return 1;
}
template <> constexpr unsigned getNumBits<ImageSamplingInfo>() {
  static_assert((1 << 1) > getMaxEnumValForImageSamplingInfo(),
                "Not enough bits to encode ImageSamplingInfo value");
  return 1;
}
template <> constexpr unsigned getNumBits<ImageSamplerUseInfo>() {
  static_assert((1 << 2) > getMaxEnumValForImageSamplerUseInfo(),
                "Not enough bits to encode ImageSamplerUseInfo value");
  return 2;
}
template <> constexpr unsigned getNumBits<ImageFormat>() {
  static_assert((1 << 6) > getMaxEnumValForImageFormat(),
                "Not enough bits to encode ImageFormat value");
  return 6;
}

struct spirv::detail::ImageTypeStorage : public TypeStorage {
public:
  using KeyTy = std::tuple<Type, Dim, ImageDepthInfo, ImageArrayedInfo,
                           ImageSamplingInfo, ImageSamplerUseInfo, ImageFormat>;

  static ImageTypeStorage *construct(TypeStorageAllocator &allocator,
                                     const KeyTy &key) {
    return new (allocator.allocate<ImageTypeStorage>()) ImageTypeStorage(key);
  }

  bool operator==(const KeyTy &key) const {
    return key == KeyTy(elementType, dim, depthInfo, arrayedInfo, samplingInfo,
                        samplerUseInfo, format);
  }

  ImageTypeStorage(const KeyTy &key)
      : elementType(std::get<0>(key)), dim(std::get<1>(key)),
        depthInfo(std::get<2>(key)), arrayedInfo(std::get<3>(key)),
        samplingInfo(std::get<4>(key)), samplerUseInfo(std::get<5>(key)),
        format(std::get<6>(key)) {}

  Type elementType;
  Dim dim : getNumBits<Dim>();
  ImageDepthInfo depthInfo : getNumBits<ImageDepthInfo>();
  ImageArrayedInfo arrayedInfo : getNumBits<ImageArrayedInfo>();
  ImageSamplingInfo samplingInfo : getNumBits<ImageSamplingInfo>();
  ImageSamplerUseInfo samplerUseInfo : getNumBits<ImageSamplerUseInfo>();
  ImageFormat format : getNumBits<ImageFormat>();
};

ImageType
ImageType::get(std::tuple<Type, Dim, ImageDepthInfo, ImageArrayedInfo,
                          ImageSamplingInfo, ImageSamplerUseInfo, ImageFormat>
                   value) {
  return Base::get(std::get<0>(value).getContext(), value);
}

Type ImageType::getElementType() const { return getImpl()->elementType; }

Dim ImageType::getDim() const { return getImpl()->dim; }

ImageDepthInfo ImageType::getDepthInfo() const { return getImpl()->depthInfo; }

ImageArrayedInfo ImageType::getArrayedInfo() const {
  return getImpl()->arrayedInfo;
}

ImageSamplingInfo ImageType::getSamplingInfo() const {
  return getImpl()->samplingInfo;
}

ImageSamplerUseInfo ImageType::getSamplerUseInfo() const {
  return getImpl()->samplerUseInfo;
}

ImageFormat ImageType::getImageFormat() const { return getImpl()->format; }

void ImageType::getExtensions(SPIRVType::ExtensionArrayRefVector &,
                              Optional<StorageClass>) {
  // Image types do not require extra extensions thus far.
}

void ImageType::getCapabilities(
    SPIRVType::CapabilityArrayRefVector &capabilities, Optional<StorageClass>) {
  if (auto dimCaps = spirv::getCapabilities(getDim()))
    capabilities.push_back(*dimCaps);

  if (auto fmtCaps = spirv::getCapabilities(getImageFormat()))
    capabilities.push_back(*fmtCaps);
}

//===----------------------------------------------------------------------===//
// PointerType
//===----------------------------------------------------------------------===//

struct spirv::detail::PointerTypeStorage : public TypeStorage {
  // (Type, StorageClass) as the key: Type stored in this struct, and
  // StorageClass stored as TypeStorage's subclass data.
  using KeyTy = std::pair<Type, StorageClass>;

  static PointerTypeStorage *construct(TypeStorageAllocator &allocator,
                                       const KeyTy &key) {
    return new (allocator.allocate<PointerTypeStorage>())
        PointerTypeStorage(key);
  }

  bool operator==(const KeyTy &key) const {
    return key == KeyTy(pointeeType, storageClass);
  }

  PointerTypeStorage(const KeyTy &key)
      : pointeeType(key.first), storageClass(key.second) {}

  Type pointeeType;
  StorageClass storageClass;
};

PointerType PointerType::get(Type pointeeType, StorageClass storageClass) {
  return Base::get(pointeeType.getContext(), pointeeType, storageClass);
}

Type PointerType::getPointeeType() const { return getImpl()->pointeeType; }

StorageClass PointerType::getStorageClass() const {
  return getImpl()->storageClass;
}

void PointerType::getExtensions(SPIRVType::ExtensionArrayRefVector &extensions,
                                Optional<StorageClass> storage) {
  // Use this pointer type's storage class because this pointer indicates we are
  // using the pointee type in that specific storage class.
  getPointeeType().cast<SPIRVType>().getExtensions(extensions,
                                                   getStorageClass());

  if (auto scExts = spirv::getExtensions(getStorageClass()))
    extensions.push_back(*scExts);
}

void PointerType::getCapabilities(
    SPIRVType::CapabilityArrayRefVector &capabilities,
    Optional<StorageClass> storage) {
  // Use this pointer type's storage class because this pointer indicates we are
  // using the pointee type in that specific storage class.
  getPointeeType().cast<SPIRVType>().getCapabilities(capabilities,
                                                     getStorageClass());

  if (auto scCaps = spirv::getCapabilities(getStorageClass()))
    capabilities.push_back(*scCaps);
}

//===----------------------------------------------------------------------===//
// RuntimeArrayType
//===----------------------------------------------------------------------===//

struct spirv::detail::RuntimeArrayTypeStorage : public TypeStorage {
  using KeyTy = std::pair<Type, unsigned>;

  static RuntimeArrayTypeStorage *construct(TypeStorageAllocator &allocator,
                                            const KeyTy &key) {
    return new (allocator.allocate<RuntimeArrayTypeStorage>())
        RuntimeArrayTypeStorage(key);
  }

  bool operator==(const KeyTy &key) const {
    return key == KeyTy(elementType, stride);
  }

  RuntimeArrayTypeStorage(const KeyTy &key)
      : elementType(key.first), stride(key.second) {}

  Type elementType;
  unsigned stride;
};

RuntimeArrayType RuntimeArrayType::get(Type elementType) {
  return Base::get(elementType.getContext(), elementType, /*stride=*/0);
}

RuntimeArrayType RuntimeArrayType::get(Type elementType, unsigned stride) {
  return Base::get(elementType.getContext(), elementType, stride);
}

Type RuntimeArrayType::getElementType() const { return getImpl()->elementType; }

unsigned RuntimeArrayType::getArrayStride() const { return getImpl()->stride; }

void RuntimeArrayType::getExtensions(
    SPIRVType::ExtensionArrayRefVector &extensions,
    Optional<StorageClass> storage) {
  getElementType().cast<SPIRVType>().getExtensions(extensions, storage);
}

void RuntimeArrayType::getCapabilities(
    SPIRVType::CapabilityArrayRefVector &capabilities,
    Optional<StorageClass> storage) {
  {
    static const Capability caps[] = {Capability::Shader};
    ArrayRef<Capability> ref(caps, llvm::array_lengthof(caps));
    capabilities.push_back(ref);
  }
  getElementType().cast<SPIRVType>().getCapabilities(capabilities, storage);
}

//===----------------------------------------------------------------------===//
// ScalarType
//===----------------------------------------------------------------------===//

bool ScalarType::classof(Type type) {
  if (auto floatType = type.dyn_cast<FloatType>()) {
    return isValid(floatType);
  }
  if (auto intType = type.dyn_cast<IntegerType>()) {
    return isValid(intType);
  }
  return false;
}

bool ScalarType::isValid(FloatType type) { return !type.isBF16(); }

bool ScalarType::isValid(IntegerType type) {
  switch (type.getWidth()) {
  case 1:
  case 8:
  case 16:
  case 32:
  case 64:
    return true;
  default:
    return false;
  }
}

void ScalarType::getExtensions(SPIRVType::ExtensionArrayRefVector &extensions,
                               Optional<StorageClass> storage) {
  // 8- or 16-bit integer/floating-point numbers will require extra extensions
  // to appear in interface storage classes. See SPV_KHR_16bit_storage and
  // SPV_KHR_8bit_storage for more details.
  if (!storage)
    return;

  switch (*storage) {
  case StorageClass::PushConstant:
  case StorageClass::StorageBuffer:
  case StorageClass::Uniform:
    if (getIntOrFloatBitWidth() == 8) {
      static const Extension exts[] = {Extension::SPV_KHR_8bit_storage};
      ArrayRef<Extension> ref(exts, llvm::array_lengthof(exts));
      extensions.push_back(ref);
    }
    LLVM_FALLTHROUGH;
  case StorageClass::Input:
  case StorageClass::Output:
    if (getIntOrFloatBitWidth() == 16) {
      static const Extension exts[] = {Extension::SPV_KHR_16bit_storage};
      ArrayRef<Extension> ref(exts, llvm::array_lengthof(exts));
      extensions.push_back(ref);
    }
    break;
  default:
    break;
  }
}

void ScalarType::getCapabilities(
    SPIRVType::CapabilityArrayRefVector &capabilities,
    Optional<StorageClass> storage) {
  unsigned bitwidth = getIntOrFloatBitWidth();

  // 8- or 16-bit integer/floating-point numbers will require extra capabilities
  // to appear in interface storage classes. See SPV_KHR_16bit_storage and
  // SPV_KHR_8bit_storage for more details.

#define STORAGE_CASE(storage, cap8, cap16)                                     \
  case StorageClass::storage: {                                                \
    if (bitwidth == 8) {                                                       \
      static const Capability caps[] = {Capability::cap8};                     \
      ArrayRef<Capability> ref(caps, llvm::array_lengthof(caps));              \
      capabilities.push_back(ref);                                             \
    } else if (bitwidth == 16) {                                               \
      static const Capability caps[] = {Capability::cap16};                    \
      ArrayRef<Capability> ref(caps, llvm::array_lengthof(caps));              \
      capabilities.push_back(ref);                                             \
    }                                                                          \
    /* No requirements for other bitwidths */                                  \
    return;                                                                    \
  }

  // This part only handles the cases where special bitwidths appearing in
  // interface storage classes.
  if (storage) {
    switch (*storage) {
      STORAGE_CASE(PushConstant, StoragePushConstant8, StoragePushConstant16);
      STORAGE_CASE(StorageBuffer, StorageBuffer8BitAccess,
                   StorageBuffer16BitAccess);
      STORAGE_CASE(Uniform, UniformAndStorageBuffer8BitAccess,
                   StorageUniform16);
    case StorageClass::Input:
    case StorageClass::Output: {
      if (bitwidth == 16) {
        static const Capability caps[] = {Capability::StorageInputOutput16};
        ArrayRef<Capability> ref(caps, llvm::array_lengthof(caps));
        capabilities.push_back(ref);
      }
      return;
    }
    default:
      break;
    }
  }
#undef STORAGE_CASE

  // For other non-interface storage classes, require a different set of
  // capabilities for special bitwidths.

#define WIDTH_CASE(type, width)                                                \
  case width: {                                                                \
    static const Capability caps[] = {Capability::type##width};                \
    ArrayRef<Capability> ref(caps, llvm::array_lengthof(caps));                \
    capabilities.push_back(ref);                                               \
  } break

  if (auto intType = dyn_cast<IntegerType>()) {
    switch (bitwidth) {
    case 32:
    case 1:
      break;
      WIDTH_CASE(Int, 8);
      WIDTH_CASE(Int, 16);
      WIDTH_CASE(Int, 64);
    default:
      llvm_unreachable("invalid bitwidth to getCapabilities");
    }
  } else {
    assert(isa<FloatType>());
    switch (bitwidth) {
    case 32:
      break;
      WIDTH_CASE(Float, 16);
      WIDTH_CASE(Float, 64);
    default:
      llvm_unreachable("invalid bitwidth to getCapabilities");
    }
  }

#undef WIDTH_CASE
}

Optional<int64_t> ScalarType::getSizeInBytes() {
  auto bitWidth = getIntOrFloatBitWidth();
  // According to the SPIR-V spec:
  // "There is no physical size or bit pattern defined for values with boolean
  // type. If they are stored (in conjunction with OpVariable), they can only
  // be used with logical addressing operations, not physical, and only with
  // non-externally visible shader Storage Classes: Workgroup, CrossWorkgroup,
  // Private, Function, Input, and Output."
  if (bitWidth == 1)
    return llvm::None;
  return bitWidth / 8;
}

//===----------------------------------------------------------------------===//
// SPIRVType
//===----------------------------------------------------------------------===//

bool SPIRVType::classof(Type type) {
  // Allow SPIR-V dialect types
  if (llvm::isa<SPIRVDialect>(type.getDialect()))
    return true;
  if (type.isa<ScalarType>())
    return true;
  if (auto vectorType = type.dyn_cast<VectorType>())
    return CompositeType::isValid(vectorType);
  return false;
}

bool SPIRVType::isScalarOrVector() {
  return isIntOrFloat() || isa<VectorType>();
}

void SPIRVType::getExtensions(SPIRVType::ExtensionArrayRefVector &extensions,
                              Optional<StorageClass> storage) {
  if (auto scalarType = dyn_cast<ScalarType>()) {
    scalarType.getExtensions(extensions, storage);
  } else if (auto compositeType = dyn_cast<CompositeType>()) {
    compositeType.getExtensions(extensions, storage);
  } else if (auto imageType = dyn_cast<ImageType>()) {
    imageType.getExtensions(extensions, storage);
  } else if (auto sampledImageType = dyn_cast<SampledImageType>()) {
    sampledImageType.getExtensions(extensions, storage);
  } else if (auto matrixType = dyn_cast<MatrixType>()) {
    matrixType.getExtensions(extensions, storage);
  } else if (auto ptrType = dyn_cast<PointerType>()) {
    ptrType.getExtensions(extensions, storage);
  } else {
    llvm_unreachable("invalid SPIR-V Type to getExtensions");
  }
}

void SPIRVType::getCapabilities(
    SPIRVType::CapabilityArrayRefVector &capabilities,
    Optional<StorageClass> storage) {
  if (auto scalarType = dyn_cast<ScalarType>()) {
    scalarType.getCapabilities(capabilities, storage);
  } else if (auto compositeType = dyn_cast<CompositeType>()) {
    compositeType.getCapabilities(capabilities, storage);
  } else if (auto imageType = dyn_cast<ImageType>()) {
    imageType.getCapabilities(capabilities, storage);
  } else if (auto sampledImageType = dyn_cast<SampledImageType>()) {
    sampledImageType.getCapabilities(capabilities, storage);
  } else if (auto matrixType = dyn_cast<MatrixType>()) {
    matrixType.getCapabilities(capabilities, storage);
  } else if (auto ptrType = dyn_cast<PointerType>()) {
    ptrType.getCapabilities(capabilities, storage);
  } else {
    llvm_unreachable("invalid SPIR-V Type to getCapabilities");
  }
}

Optional<int64_t> SPIRVType::getSizeInBytes() {
  if (auto scalarType = dyn_cast<ScalarType>())
    return scalarType.getSizeInBytes();
  if (auto compositeType = dyn_cast<CompositeType>())
    return compositeType.getSizeInBytes();
  return llvm::None;
}

//===----------------------------------------------------------------------===//
// SampledImageType
//===----------------------------------------------------------------------===//
struct spirv::detail::SampledImageTypeStorage : public TypeStorage {
  using KeyTy = Type;

  SampledImageTypeStorage(const KeyTy &key) : imageType{key} {}

  bool operator==(const KeyTy &key) const { return key == KeyTy(imageType); }

  static SampledImageTypeStorage *construct(TypeStorageAllocator &allocator,
                                            const KeyTy &key) {
    return new (allocator.allocate<SampledImageTypeStorage>())
        SampledImageTypeStorage(key);
  }

  Type imageType;
};

SampledImageType SampledImageType::get(Type imageType) {
  return Base::get(imageType.getContext(), imageType);
}

<<<<<<< HEAD
SampledImageType SampledImageType::getChecked(Type imageType,
                                              Location location) {
  return Base::getChecked(location, imageType);
=======
SampledImageType
SampledImageType::getChecked(function_ref<InFlightDiagnostic()> emitError,
                             Type imageType) {
  return Base::getChecked(emitError, imageType.getContext(), imageType);
>>>>>>> 2e412c55
}

Type SampledImageType::getImageType() const { return getImpl()->imageType; }

<<<<<<< HEAD
LogicalResult SampledImageType::verifyConstructionInvariants(Location loc,
                                                             Type imageType) {
  if (!imageType.isa<ImageType>())
    return emitError(loc, "expected image type");
=======
LogicalResult
SampledImageType::verify(function_ref<InFlightDiagnostic()> emitError,
                         Type imageType) {
  if (!imageType.isa<ImageType>())
    return emitError() << "expected image type";
>>>>>>> 2e412c55

  return success();
}

void SampledImageType::getExtensions(
    SPIRVType::ExtensionArrayRefVector &extensions,
    Optional<StorageClass> storage) {
  getImageType().cast<ImageType>().getExtensions(extensions, storage);
}

void SampledImageType::getCapabilities(
    SPIRVType::CapabilityArrayRefVector &capabilities,
    Optional<StorageClass> storage) {
  getImageType().cast<ImageType>().getCapabilities(capabilities, storage);
}

//===----------------------------------------------------------------------===//
// StructType
//===----------------------------------------------------------------------===//

/// Type storage for SPIR-V structure types:
///
/// Structures are uniqued using:
/// - for identified structs:
///   - a string identifier;
/// - for literal structs:
///   - a list of member types;
///   - a list of member offset info;
///   - a list of member decoration info.
///
/// Identified structures only have a mutable component consisting of:
/// - a list of member types;
/// - a list of member offset info;
/// - a list of member decoration info.
struct spirv::detail::StructTypeStorage : public TypeStorage {
  /// Construct a storage object for an identified struct type. A struct type
  /// associated with such storage must call StructType::trySetBody(...) later
  /// in order to mutate the storage object providing the actual content.
  StructTypeStorage(StringRef identifier)
      : memberTypesAndIsBodySet(nullptr, false), offsetInfo(nullptr),
        numMemberDecorations(0), memberDecorationsInfo(nullptr),
        identifier(identifier) {}

  /// Construct a storage object for a literal struct type. A struct type
  /// associated with such storage is immutable.
  StructTypeStorage(
      unsigned numMembers, Type const *memberTypes,
      StructType::OffsetInfo const *layoutInfo, unsigned numMemberDecorations,
      StructType::MemberDecorationInfo const *memberDecorationsInfo)
      : memberTypesAndIsBodySet(memberTypes, false), offsetInfo(layoutInfo),
        numMembers(numMembers), numMemberDecorations(numMemberDecorations),
        memberDecorationsInfo(memberDecorationsInfo), identifier(StringRef()) {}

  /// A storage key is divided into 2 parts:
  /// - for identified structs:
  ///   - a StringRef representing the struct identifier;
  /// - for literal structs:
  ///   - an ArrayRef<Type> for member types;
  ///   - an ArrayRef<StructType::OffsetInfo> for member offset info;
  ///   - an ArrayRef<StructType::MemberDecorationInfo> for member decoration
  ///     info.
  ///
  /// An identified struct type is uniqued only by the first part (field 0)
  /// of the key.
  ///
  /// A literal struct type is uniqued only by the second part (fields 1, 2, and
  /// 3) of the key. The identifier field (field 0) must be empty.
  using KeyTy =
      std::tuple<StringRef, ArrayRef<Type>, ArrayRef<StructType::OffsetInfo>,
                 ArrayRef<StructType::MemberDecorationInfo>>;

  /// For identified structs, return true if the given key contains the same
  /// identifier.
  ///
  /// For literal structs, return true if the given key contains a matching list
  /// of member types + offset info + decoration info.
  bool operator==(const KeyTy &key) const {
    if (isIdentified()) {
      // Identified types are uniqued by their identifier.
      return getIdentifier() == std::get<0>(key);
    }

    return key == KeyTy(StringRef(), getMemberTypes(), getOffsetInfo(),
                        getMemberDecorationsInfo());
  }

  /// If the given key contains a non-empty identifier, this method constructs
  /// an identified struct and leaves the rest of the struct type data to be set
  /// through a later call to StructType::trySetBody(...).
  ///
  /// If, on the other hand, the key contains an empty identifier, a literal
  /// struct is constructed using the other fields of the key.
  static StructTypeStorage *construct(TypeStorageAllocator &allocator,
                                      const KeyTy &key) {
    StringRef keyIdentifier = std::get<0>(key);

    if (!keyIdentifier.empty()) {
      StringRef identifier = allocator.copyInto(keyIdentifier);

      // Identified StructType body/members will be set through trySetBody(...)
      // later.
      return new (allocator.allocate<StructTypeStorage>())
          StructTypeStorage(identifier);
    }

    ArrayRef<Type> keyTypes = std::get<1>(key);

    // Copy the member type and layout information into the bump pointer
    const Type *typesList = nullptr;
    if (!keyTypes.empty()) {
      typesList = allocator.copyInto(keyTypes).data();
    }

    const StructType::OffsetInfo *offsetInfoList = nullptr;
    if (!std::get<2>(key).empty()) {
      ArrayRef<StructType::OffsetInfo> keyOffsetInfo = std::get<2>(key);
      assert(keyOffsetInfo.size() == keyTypes.size() &&
             "size of offset information must be same as the size of number of "
             "elements");
      offsetInfoList = allocator.copyInto(keyOffsetInfo).data();
    }

    const StructType::MemberDecorationInfo *memberDecorationList = nullptr;
    unsigned numMemberDecorations = 0;
    if (!std::get<3>(key).empty()) {
      auto keyMemberDecorations = std::get<3>(key);
      numMemberDecorations = keyMemberDecorations.size();
      memberDecorationList = allocator.copyInto(keyMemberDecorations).data();
    }

    return new (allocator.allocate<StructTypeStorage>())
        StructTypeStorage(keyTypes.size(), typesList, offsetInfoList,
                          numMemberDecorations, memberDecorationList);
  }

  ArrayRef<Type> getMemberTypes() const {
    return ArrayRef<Type>(memberTypesAndIsBodySet.getPointer(), numMembers);
  }

  ArrayRef<StructType::OffsetInfo> getOffsetInfo() const {
    if (offsetInfo) {
      return ArrayRef<StructType::OffsetInfo>(offsetInfo, numMembers);
    }
    return {};
  }

  ArrayRef<StructType::MemberDecorationInfo> getMemberDecorationsInfo() const {
    if (memberDecorationsInfo) {
      return ArrayRef<StructType::MemberDecorationInfo>(memberDecorationsInfo,
                                                        numMemberDecorations);
    }
    return {};
  }

  StringRef getIdentifier() const { return identifier; }

  bool isIdentified() const { return !identifier.empty(); }

  /// Sets the struct type content for identified structs. Calling this method
  /// is only valid for identified structs.
  ///
  /// Fails under the following conditions:
  /// - If called for a literal struct;
  /// - If called for an identified struct whose body was set before (through a
  /// call to this method) but with different contents from the passed
  /// arguments.
  LogicalResult mutate(
      TypeStorageAllocator &allocator, ArrayRef<Type> structMemberTypes,
      ArrayRef<StructType::OffsetInfo> structOffsetInfo,
      ArrayRef<StructType::MemberDecorationInfo> structMemberDecorationInfo) {
    if (!isIdentified())
      return failure();

    if (memberTypesAndIsBodySet.getInt() &&
        (getMemberTypes() != structMemberTypes ||
         getOffsetInfo() != structOffsetInfo ||
         getMemberDecorationsInfo() != structMemberDecorationInfo))
      return failure();

    memberTypesAndIsBodySet.setInt(true);
    numMembers = structMemberTypes.size();

    // Copy the member type and layout information into the bump pointer.
    if (!structMemberTypes.empty())
      memberTypesAndIsBodySet.setPointer(
          allocator.copyInto(structMemberTypes).data());

    if (!structOffsetInfo.empty()) {
      assert(structOffsetInfo.size() == structMemberTypes.size() &&
             "size of offset information must be same as the size of number of "
             "elements");
      offsetInfo = allocator.copyInto(structOffsetInfo).data();
    }

    if (!structMemberDecorationInfo.empty()) {
      numMemberDecorations = structMemberDecorationInfo.size();
      memberDecorationsInfo =
          allocator.copyInto(structMemberDecorationInfo).data();
    }

    return success();
  }

  llvm::PointerIntPair<Type const *, 1, bool> memberTypesAndIsBodySet;
  StructType::OffsetInfo const *offsetInfo;
  unsigned numMembers;
  unsigned numMemberDecorations;
  StructType::MemberDecorationInfo const *memberDecorationsInfo;
  StringRef identifier;
};

StructType
StructType::get(ArrayRef<Type> memberTypes,
                ArrayRef<StructType::OffsetInfo> offsetInfo,
                ArrayRef<StructType::MemberDecorationInfo> memberDecorations) {
  assert(!memberTypes.empty() && "Struct needs at least one member type");
  // Sort the decorations.
  SmallVector<StructType::MemberDecorationInfo, 4> sortedDecorations(
      memberDecorations.begin(), memberDecorations.end());
  llvm::array_pod_sort(sortedDecorations.begin(), sortedDecorations.end());
  return Base::get(memberTypes.vec().front().getContext(),
                   /*identifier=*/StringRef(), memberTypes, offsetInfo,
                   sortedDecorations);
}

StructType StructType::getIdentified(MLIRContext *context,
                                     StringRef identifier) {
  assert(!identifier.empty() &&
         "StructType identifier must be non-empty string");

  return Base::get(context, identifier, ArrayRef<Type>(),
                   ArrayRef<StructType::OffsetInfo>(),
                   ArrayRef<StructType::MemberDecorationInfo>());
}

StructType StructType::getEmpty(MLIRContext *context, StringRef identifier) {
  StructType newStructType = Base::get(
      context, identifier, ArrayRef<Type>(), ArrayRef<StructType::OffsetInfo>(),
      ArrayRef<StructType::MemberDecorationInfo>());
  // Set an empty body in case this is a identified struct.
  if (newStructType.isIdentified() &&
      failed(newStructType.trySetBody(
          ArrayRef<Type>(), ArrayRef<StructType::OffsetInfo>(),
          ArrayRef<StructType::MemberDecorationInfo>())))
    return StructType();

  return newStructType;
}

StringRef StructType::getIdentifier() const { return getImpl()->identifier; }

bool StructType::isIdentified() const { return getImpl()->isIdentified(); }

unsigned StructType::getNumElements() const { return getImpl()->numMembers; }

Type StructType::getElementType(unsigned index) const {
  assert(getNumElements() > index && "member index out of range");
  return getImpl()->memberTypesAndIsBodySet.getPointer()[index];
}

StructType::ElementTypeRange StructType::getElementTypes() const {
  return ElementTypeRange(getImpl()->memberTypesAndIsBodySet.getPointer(),
                          getNumElements());
}

bool StructType::hasOffset() const { return getImpl()->offsetInfo; }

uint64_t StructType::getMemberOffset(unsigned index) const {
  assert(getNumElements() > index && "member index out of range");
  return getImpl()->offsetInfo[index];
}

void StructType::getMemberDecorations(
    SmallVectorImpl<StructType::MemberDecorationInfo> &memberDecorations)
    const {
  memberDecorations.clear();
  auto implMemberDecorations = getImpl()->getMemberDecorationsInfo();
  memberDecorations.append(implMemberDecorations.begin(),
                           implMemberDecorations.end());
}

void StructType::getMemberDecorations(
    unsigned index,
    SmallVectorImpl<StructType::MemberDecorationInfo> &decorationsInfo) const {
  assert(getNumElements() > index && "member index out of range");
  auto memberDecorations = getImpl()->getMemberDecorationsInfo();
  decorationsInfo.clear();
  for (const auto &memberDecoration : memberDecorations) {
    if (memberDecoration.memberIndex == index) {
      decorationsInfo.push_back(memberDecoration);
    }
    if (memberDecoration.memberIndex > index) {
      // Early exit since the decorations are stored sorted.
      return;
    }
  }
}

LogicalResult
StructType::trySetBody(ArrayRef<Type> memberTypes,
                       ArrayRef<OffsetInfo> offsetInfo,
                       ArrayRef<MemberDecorationInfo> memberDecorations) {
  return Base::mutate(memberTypes, offsetInfo, memberDecorations);
}

void StructType::getExtensions(SPIRVType::ExtensionArrayRefVector &extensions,
                               Optional<StorageClass> storage) {
  for (Type elementType : getElementTypes())
    elementType.cast<SPIRVType>().getExtensions(extensions, storage);
}

void StructType::getCapabilities(
    SPIRVType::CapabilityArrayRefVector &capabilities,
    Optional<StorageClass> storage) {
  for (Type elementType : getElementTypes())
    elementType.cast<SPIRVType>().getCapabilities(capabilities, storage);
}

llvm::hash_code spirv::hash_value(
    const StructType::MemberDecorationInfo &memberDecorationInfo) {
  return llvm::hash_combine(memberDecorationInfo.memberIndex,
                            memberDecorationInfo.decoration);
}

//===----------------------------------------------------------------------===//
// MatrixType
//===----------------------------------------------------------------------===//

struct spirv::detail::MatrixTypeStorage : public TypeStorage {
  MatrixTypeStorage(Type columnType, uint32_t columnCount)
      : TypeStorage(), columnType(columnType), columnCount(columnCount) {}

  using KeyTy = std::tuple<Type, uint32_t>;

  static MatrixTypeStorage *construct(TypeStorageAllocator &allocator,
                                      const KeyTy &key) {

    // Initialize the memory using placement new.
    return new (allocator.allocate<MatrixTypeStorage>())
        MatrixTypeStorage(std::get<0>(key), std::get<1>(key));
  }

  bool operator==(const KeyTy &key) const {
    return key == KeyTy(columnType, columnCount);
  }

  Type columnType;
  const uint32_t columnCount;
};

MatrixType MatrixType::get(Type columnType, uint32_t columnCount) {
  return Base::get(columnType.getContext(), columnType, columnCount);
}

MatrixType MatrixType::getChecked(function_ref<InFlightDiagnostic()> emitError,
                                  Type columnType, uint32_t columnCount) {
  return Base::getChecked(emitError, columnType.getContext(), columnType,
                          columnCount);
}

LogicalResult MatrixType::verify(function_ref<InFlightDiagnostic()> emitError,
                                 Type columnType, uint32_t columnCount) {
  if (columnCount < 2 || columnCount > 4)
    return emitError() << "matrix can have 2, 3, or 4 columns only";

  if (!isValidColumnType(columnType))
    return emitError() << "matrix columns must be vectors of floats";

  /// The underlying vectors (columns) must be of size 2, 3, or 4
  ArrayRef<int64_t> columnShape = columnType.cast<VectorType>().getShape();
  if (columnShape.size() != 1)
    return emitError() << "matrix columns must be 1D vectors";

  if (columnShape[0] < 2 || columnShape[0] > 4)
    return emitError() << "matrix columns must be of size 2, 3, or 4";

  return success();
}

/// Returns true if the matrix elements are vectors of float elements
bool MatrixType::isValidColumnType(Type columnType) {
  if (auto vectorType = columnType.dyn_cast<VectorType>()) {
    if (vectorType.getElementType().isa<FloatType>())
      return true;
  }
  return false;
}

Type MatrixType::getColumnType() const { return getImpl()->columnType; }

Type MatrixType::getElementType() const {
  return getImpl()->columnType.cast<VectorType>().getElementType();
}

unsigned MatrixType::getNumColumns() const { return getImpl()->columnCount; }

unsigned MatrixType::getNumRows() const {
  return getImpl()->columnType.cast<VectorType>().getShape()[0];
}

unsigned MatrixType::getNumElements() const {
  return (getImpl()->columnCount) * getNumRows();
}

void MatrixType::getExtensions(SPIRVType::ExtensionArrayRefVector &extensions,
                               Optional<StorageClass> storage) {
  getColumnType().cast<SPIRVType>().getExtensions(extensions, storage);
}

void MatrixType::getCapabilities(
    SPIRVType::CapabilityArrayRefVector &capabilities,
    Optional<StorageClass> storage) {
  {
    static const Capability caps[] = {Capability::Matrix};
    ArrayRef<Capability> ref(caps, llvm::array_lengthof(caps));
    capabilities.push_back(ref);
  }
  // Add any capabilities associated with the underlying vectors (i.e., columns)
  getColumnType().cast<SPIRVType>().getCapabilities(capabilities, storage);
}<|MERGE_RESOLUTION|>--- conflicted
+++ resolved
@@ -721,32 +721,19 @@
   return Base::get(imageType.getContext(), imageType);
 }
 
-<<<<<<< HEAD
-SampledImageType SampledImageType::getChecked(Type imageType,
-                                              Location location) {
-  return Base::getChecked(location, imageType);
-=======
 SampledImageType
 SampledImageType::getChecked(function_ref<InFlightDiagnostic()> emitError,
                              Type imageType) {
   return Base::getChecked(emitError, imageType.getContext(), imageType);
->>>>>>> 2e412c55
 }
 
 Type SampledImageType::getImageType() const { return getImpl()->imageType; }
 
-<<<<<<< HEAD
-LogicalResult SampledImageType::verifyConstructionInvariants(Location loc,
-                                                             Type imageType) {
-  if (!imageType.isa<ImageType>())
-    return emitError(loc, "expected image type");
-=======
 LogicalResult
 SampledImageType::verify(function_ref<InFlightDiagnostic()> emitError,
                          Type imageType) {
   if (!imageType.isa<ImageType>())
     return emitError() << "expected image type";
->>>>>>> 2e412c55
 
   return success();
 }
