--- conflicted
+++ resolved
@@ -57,11 +57,7 @@
           for (Type elementType : concreteType.getElementTypes())
             add(elementType);
         })
-<<<<<<< HEAD
-        .Default([](SPIRVType) { llvm_unreachable("Unhandled type"); });
-=======
         .DefaultUnreachable("Unhandled type");
->>>>>>> 54c4ef26
   }
 
   void add(Type type) { add(cast<SPIRVType>(type)); }
@@ -111,11 +107,7 @@
           for (Type elementType : concreteType.getElementTypes())
             add(elementType);
         })
-<<<<<<< HEAD
-        .Default([](SPIRVType) { llvm_unreachable("Unhandled type"); });
-=======
         .DefaultUnreachable("Unhandled type");
->>>>>>> 54c4ef26
   }
 
   void add(Type type) { add(cast<SPIRVType>(type)); }
@@ -214,13 +206,7 @@
       .Case<ArrayType, StructType, TensorArmType, VectorType>(
           [](auto type) { return type.getNumElements(); })
       .Case<MatrixType>([](MatrixType type) { return type.getNumColumns(); })
-<<<<<<< HEAD
-      .Default([](SPIRVType) -> unsigned {
-        llvm_unreachable("Invalid type for number of elements query");
-      });
-=======
       .DefaultUnreachable("Invalid type for number of elements query");
->>>>>>> 54c4ef26
 }
 
 bool CompositeType::hasCompileTimeKnownNumElements() const {
