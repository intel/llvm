--- conflicted
+++ resolved
@@ -1708,11 +1708,7 @@
   p << op.getOperationName() << " " << op.lhs() << ", " << op.rhs();
   if (!op.acc().empty()) {
     p << ", " << op.acc();
-<<<<<<< HEAD
-    p.printOptionalAttrDict(op.getAttrs());
-=======
     p.printOptionalAttrDict(op->getAttrs());
->>>>>>> 2e412c55
   }
   p << " : " << op.lhs().getType() << ", " << op.rhs().getType();
 }
@@ -2830,13 +2826,9 @@
 
   if (valueVType.getElementType() != memType.getElementType())
     return op.emitOpError("base and valueToStore element type should match");
-<<<<<<< HEAD
-  if (valueVType.getDimSize(0) != indicesVType.getDimSize(0))
-=======
   if (llvm::size(op.indices()) != memType.getRank())
     return op.emitOpError("requires ") << memType.getRank() << " indices";
   if (valueVType.getDimSize(0) != indVType.getDimSize(0))
->>>>>>> 2e412c55
     return op.emitOpError("expected valueToStore dim to match indices dim");
   if (valueVType.getDimSize(0) != maskVType.getDimSize(0))
     return op.emitOpError("expected valueToStore dim to match mask dim");
