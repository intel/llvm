--- conflicted
+++ resolved
@@ -3330,14 +3330,6 @@
 
   LogicalResult matchAndRewrite(InsertOp op,
                                 PatternRewriter &rewriter) const override {
-<<<<<<< HEAD
-
-    Value splat = getScalarSplatSource(op.getValueToStore());
-    if (!splat || getScalarSplatSource(op.getDest()) != splat)
-      return failure();
-
-    rewriter.replaceOpWithNewOp<BroadcastOp>(op, op.getType(), splat);
-=======
 
     Value splat = getScalarSplatSource(op.getValueToStore());
     if (!splat || getScalarSplatSource(op.getDest()) != splat)
@@ -3469,7 +3461,6 @@
     }
 
     rewriter.replaceOpWithNewOp<vector::FromElementsOp>(op, destTy, elements);
->>>>>>> 35227056
     return success();
   }
 };
@@ -3743,21 +3734,12 @@
 
   LogicalResult matchAndRewrite(InsertStridedSliceOp insertStridedSliceOp,
                                 PatternRewriter &rewriter) const override {
-<<<<<<< HEAD
 
     auto dst = insertStridedSliceOp.getDest();
     auto splat = getScalarSplatSource(insertStridedSliceOp.getValueToStore());
     if (!splat || getScalarSplatSource(dst) != splat)
       return failure();
 
-=======
-
-    auto dst = insertStridedSliceOp.getDest();
-    auto splat = getScalarSplatSource(insertStridedSliceOp.getValueToStore());
-    if (!splat || getScalarSplatSource(dst) != splat)
-      return failure();
-
->>>>>>> 35227056
     rewriter.replaceOp(insertStridedSliceOp, dst);
     return success();
   }
