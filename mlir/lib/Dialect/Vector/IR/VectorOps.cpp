--- conflicted
+++ resolved
@@ -408,7 +408,6 @@
         return IntegerAttr::get(expectedType, intAttr.getInt());
     }
     return attr;
-<<<<<<< HEAD
   }
 
   // Float-to-integer bitcast (preserves bit representation)
@@ -422,21 +421,6 @@
     return IntegerAttr::get(expectedType, intVal);
   }
 
-=======
-  }
-
-  // Float-to-integer bitcast (preserves bit representation)
-  if (auto floatAttr = dyn_cast<FloatAttr>(attr)) {
-    auto intType = dyn_cast<IntegerType>(expectedType);
-    if (!intType)
-      return attr;
-
-    APFloat floatVal = floatAttr.getValue();
-    APInt intVal = floatVal.bitcastToAPInt();
-    return IntegerAttr::get(expectedType, intVal);
-  }
-
->>>>>>> 54c4ef26
   return attr;
 }
 
@@ -7589,44 +7573,6 @@
           patterns.getContext(), benefit);
 }
 
-<<<<<<< HEAD
-//===----------------------------------------------------------------------===//
-// SplatOp
-//===----------------------------------------------------------------------===//
-
-OpFoldResult SplatOp::fold(FoldAdaptor adaptor) {
-  auto constOperand = adaptor.getInput();
-  if (!isa_and_nonnull<IntegerAttr, FloatAttr>(constOperand))
-    return {};
-
-  // SplatElementsAttr::get treats single value for second arg as being a splat.
-  return SplatElementsAttr::get(getType(), {constOperand});
-}
-
-// Canonicalizer for vector.splat. It always gets canonicalized to a
-// vector.broadcast.
-class SplatToBroadcastPattern final : public OpRewritePattern<SplatOp> {
-public:
-  using Base::Base;
-  LogicalResult matchAndRewrite(SplatOp splatOp,
-                                PatternRewriter &rewriter) const override {
-    rewriter.replaceOpWithNewOp<vector::BroadcastOp>(splatOp, splatOp.getType(),
-                                                     splatOp.getOperand());
-    return success();
-  }
-};
-void SplatOp::getCanonicalizationPatterns(RewritePatternSet &results,
-                                          MLIRContext *context) {
-  results.add<SplatToBroadcastPattern>(context);
-}
-
-void SplatOp::inferResultRanges(ArrayRef<ConstantIntRanges> argRanges,
-                                SetIntRangeFn setResultRanges) {
-  setResultRanges(getResult(), argRanges.front());
-}
-
-=======
->>>>>>> 54c4ef26
 Value mlir::vector::makeArithReduction(OpBuilder &b, Location loc,
                                        CombiningKind kind, Value v1, Value acc,
                                        arith::FastMathFlagsAttr fastmath,
