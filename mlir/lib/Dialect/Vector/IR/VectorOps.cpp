//===- VectorOps.cpp - MLIR Vector Dialect Operations ---------------------===//
//
// Part of the LLVM Project, under the Apache License v2.0 with LLVM Exceptions.
// See https://llvm.org/LICENSE.txt for license information.
// SPDX-License-Identifier: Apache-2.0 WITH LLVM-exception
//
//===----------------------------------------------------------------------===//
//
// This file implements convenience types for working with super-vectorization
// operations, in particular super-vector loads and stores.
//
//===----------------------------------------------------------------------===//

#include "mlir/Dialect/Vector/IR/VectorOps.h"

#include "mlir/Dialect/Affine/IR/ValueBoundsOpInterfaceImpl.h"
#include "mlir/Dialect/Arith/IR/Arith.h"
#include "mlir/Dialect/Arith/Utils/Utils.h"
#include "mlir/Dialect/Bufferization/IR/BufferizableOpInterface.h"
#include "mlir/Dialect/MemRef/IR/MemRef.h"
#include "mlir/Dialect/Tensor/IR/Tensor.h"
#include "mlir/Dialect/Utils/IndexingUtils.h"
#include "mlir/Dialect/Utils/StructuredOpsUtils.h"
#include "mlir/IR/AffineExpr.h"
#include "mlir/IR/AffineMap.h"
#include "mlir/IR/Builders.h"
#include "mlir/IR/BuiltinAttributes.h"
#include "mlir/IR/BuiltinOps.h"
#include "mlir/IR/BuiltinTypes.h"
#include "mlir/IR/DialectImplementation.h"
#include "mlir/IR/IRMapping.h"
#include "mlir/IR/OpImplementation.h"
#include "mlir/IR/PatternMatch.h"
#include "mlir/IR/TypeUtilities.h"
#include "mlir/Interfaces/SubsetOpInterface.h"
#include "mlir/Interfaces/ValueBoundsOpInterface.h"
#include "mlir/Support/LLVM.h"
#include "mlir/Transforms/InliningUtils.h"
#include "llvm/ADT/ArrayRef.h"
#include "llvm/ADT/STLExtras.h"
#include "llvm/ADT/SmallVector.h"
#include "llvm/ADT/StringSet.h"
#include "llvm/ADT/TypeSwitch.h"
#include "llvm/ADT/bit.h"

#include <cassert>
#include <cstdint>
#include <numeric>

#include "mlir/Dialect/Vector/IR/VectorDialect.cpp.inc"
// Pull in all enum type and utility function definitions.
#include "mlir/Dialect/Vector/IR/VectorEnums.cpp.inc"

using namespace mlir;
using namespace mlir::vector;

/// Helper enum to classify mask value.
enum class MaskFormat {
  AllTrue = 0,
  AllFalse = 1,
  Unknown = 2,
};

/// Helper method to classify a mask value. Currently, the method
/// looks "under the hood" of a constant value with dense attributes
/// and a constant mask operation (since the client may be called at
/// various stages during progressive lowering).
static MaskFormat getMaskFormat(Value mask) {
  if (auto c = mask.getDefiningOp<arith::ConstantOp>()) {
    // Inspect constant dense values. We count up for bits that
    // are set, count down for bits that are cleared, and bail
    // when a mix is detected.
    if (auto denseElts = llvm::dyn_cast<DenseIntElementsAttr>(c.getValue())) {
      int64_t val = 0;
      for (bool b : denseElts.getValues<bool>())
        if (b && val >= 0)
          val++;
        else if (!b && val <= 0)
          val--;
        else
          return MaskFormat::Unknown;
      if (val > 0)
        return MaskFormat::AllTrue;
      if (val < 0)
        return MaskFormat::AllFalse;
    }
  } else if (auto m = mask.getDefiningOp<ConstantMaskOp>()) {
    // Inspect constant mask index. If the index exceeds the
    // dimension size, all bits are set. If the index is zero
    // or less, no bits are set.
    ArrayRef<int64_t> masks = m.getMaskDimSizes();
    auto shape = m.getType().getShape();
    bool allTrue = true;
    bool allFalse = true;
    for (auto [maskIdx, dimSize] : llvm::zip_equal(masks, shape)) {
      if (maskIdx < dimSize)
        allTrue = false;
      if (maskIdx > 0)
        allFalse = false;
    }
    if (allTrue)
      return MaskFormat::AllTrue;
    if (allFalse)
      return MaskFormat::AllFalse;
  } else if (auto m = mask.getDefiningOp<CreateMaskOp>()) {
    // Finds all-false create_masks. An all-true create_mask requires all
    // dims to be constants, so that'll be folded to a constant_mask, then
    // detected in the constant_mask case.
    auto maskOperands = m.getOperands();
    for (Value operand : maskOperands) {
      if (auto constantOp = operand.getDefiningOp<arith::ConstantOp>()) {
        int64_t dimSize =
            llvm::cast<IntegerAttr>(constantOp.getValue()).getInt();
        if (dimSize <= 0)
          return MaskFormat::AllFalse;
      }
    }
    return MaskFormat::Unknown;
  }
  return MaskFormat::Unknown;
}

/// Default callback to build a region with a 'vector.yield' terminator with no
/// arguments.
void mlir::vector::buildTerminatedBody(OpBuilder &builder, Location loc) {
  builder.create<vector::YieldOp>(loc);
}

// Helper for verifying combining kinds in contractions and reductions.
static bool isSupportedCombiningKind(CombiningKind combiningKind,
                                     Type elementType) {
  switch (combiningKind) {
  case CombiningKind::ADD:
  case CombiningKind::MUL:
    return elementType.isIntOrIndexOrFloat();
  case CombiningKind::MINUI:
  case CombiningKind::MINSI:
  case CombiningKind::MAXUI:
  case CombiningKind::MAXSI:
  case CombiningKind::AND:
  case CombiningKind::OR:
  case CombiningKind::XOR:
    return elementType.isIntOrIndex();
  case CombiningKind::MINNUMF:
  case CombiningKind::MAXNUMF:
  case CombiningKind::MINIMUMF:
  case CombiningKind::MAXIMUMF:
    return llvm::isa<FloatType>(elementType);
  }
  return false;
}

AffineMap mlir::vector::getTransferMinorIdentityMap(ShapedType shapedType,
                                                    VectorType vectorType) {
  int64_t elementVectorRank = 0;
  VectorType elementVectorType =
      llvm::dyn_cast<VectorType>(shapedType.getElementType());
  if (elementVectorType)
    elementVectorRank += elementVectorType.getRank();
  // 0-d transfers are to/from tensor<t>/memref<t> and vector<1xt>.
  // TODO: replace once we have 0-d vectors.
  if (shapedType.getRank() == 0 &&
      vectorType.getShape() == ArrayRef<int64_t>{1})
    return AffineMap::get(
        /*numDims=*/0, /*numSymbols=*/0,
        getAffineConstantExpr(0, shapedType.getContext()));
  return AffineMap::getMinorIdentityMap(
      shapedType.getRank(), vectorType.getRank() - elementVectorRank,
      shapedType.getContext());
}

/// Check if `write` is of a constant splat and the masked `read` is padded with
/// the same splat value -- meaning it could be the same value as the initial
/// constant splat.
static bool isSplatWriteConsistentWithMaskedRead(vector::TransferWriteOp write,
                                                 vector::TransferReadOp read) {
  auto readMask = read.getMask();
  auto writeMask = write.getMask();
  // Check if the masks are consistent. The splat value could be the same if the
  // read is masked (and padded with the splat value), and the write is unmasked
  // or has the same mask. Note this does not allow the case where the write is
  // masked and the read is unmasked, as then the read could be of more elements
  // than the write (which may not be the same value).
  bool couldBeSameSplat = readMask && (!writeMask || writeMask == readMask);
  if (!couldBeSameSplat)
    return false;
  // Check for constant splat (as the source of the write).
  DenseElementsAttr splatAttr;
  if (!matchPattern(write.getVector(),
                    m_Constant<DenseElementsAttr>(&splatAttr)) ||
      !splatAttr.isSplat()) {
    return false;
  }
  // The padding of the read and the constant splat value must be the same.
  Attribute padAttr;
  if (!matchPattern(read.getPadding(), m_Constant(&padAttr)))
    return false;
  return padAttr == splatAttr.getSplatValue<Attribute>();
}

bool mlir::vector::checkSameValueRAW(vector::TransferWriteOp defWrite,
                                     vector::TransferReadOp read) {
  return !defWrite.hasOutOfBoundsDim() &&
         defWrite.getIndices() == read.getIndices() &&
         defWrite.getVectorType() == read.getVectorType() &&
         defWrite.getPermutationMap() == read.getPermutationMap() &&
         ((!defWrite.getMask() && !read.getMask()) ||
          isSplatWriteConsistentWithMaskedRead(defWrite, read));
}

bool mlir::vector::checkSameValueWAW(vector::TransferWriteOp write,
                                     vector::TransferWriteOp priorWrite) {
  return priorWrite.getIndices() == write.getIndices() &&
         priorWrite.getMask() == write.getMask() &&
         priorWrite.getVectorType() == write.getVectorType() &&
         priorWrite.getPermutationMap() == write.getPermutationMap();
}

bool mlir::vector::isDisjointTransferIndices(
    VectorTransferOpInterface transferA, VectorTransferOpInterface transferB,
    bool testDynamicValueUsingBounds) {
  // For simplicity only look at transfer of same type.
  if (transferA.getVectorType() != transferB.getVectorType())
    return false;
  unsigned rankOffset = transferA.getLeadingShapedRank();
  for (unsigned i = 0, e = transferA.getIndices().size(); i < e; i++) {
    Value indexA = transferA.getIndices()[i];
    Value indexB = transferB.getIndices()[i];
    std::optional<int64_t> cstIndexA = getConstantIntValue(indexA);
    std::optional<int64_t> cstIndexB = getConstantIntValue(indexB);

    if (i < rankOffset) {
      // For leading dimensions, if we can prove that index are different we
      // know we are accessing disjoint slices.
      if (cstIndexA.has_value() && cstIndexB.has_value()) {
        if (*cstIndexA != *cstIndexB)
          return true;
        continue;
      }
      if (testDynamicValueUsingBounds) {
        // First try to see if we can fully compose and simplify the affine
        // expression as a fast track.
        FailureOr<uint64_t> delta =
            affine::fullyComposeAndComputeConstantDelta(indexA, indexB);
        if (succeeded(delta) && *delta != 0)
          return true;

        FailureOr<bool> testEqual =
            ValueBoundsConstraintSet::areEqual(indexA, indexB);
        if (succeeded(testEqual) && !testEqual.value())
          return true;
      }
    } else {
      // For this dimension, we slice a part of the memref we need to make sure
      // the intervals accessed don't overlap.
      int64_t vectorDim = transferA.getVectorType().getDimSize(i - rankOffset);
      if (cstIndexA.has_value() && cstIndexB.has_value()) {
        int64_t distance = std::abs(*cstIndexA - *cstIndexB);
        if (distance >= vectorDim)
          return true;
        continue;
      }
      if (testDynamicValueUsingBounds) {
        // First try to see if we can fully compose and simplify the affine
        // expression as a fast track.
        FailureOr<int64_t> delta =
            affine::fullyComposeAndComputeConstantDelta(indexA, indexB);
        if (succeeded(delta) && std::abs(*delta) >= vectorDim)
          return true;

        FailureOr<int64_t> computeDelta =
            ValueBoundsConstraintSet::computeConstantDelta(indexA, indexB);
        if (succeeded(computeDelta)) {
          if (std::abs(computeDelta.value()) >= vectorDim)
            return true;
        }
      }
    }
  }
  return false;
}

bool mlir::vector::isDisjointTransferSet(VectorTransferOpInterface transferA,
                                         VectorTransferOpInterface transferB,
                                         bool testDynamicValueUsingBounds) {
  if (transferA.getSource() != transferB.getSource())
    return false;
  return isDisjointTransferIndices(transferA, transferB,
                                   testDynamicValueUsingBounds);
}

// Helper to iterate over n-D vector slice elements. Calculate the next
// `position` in the n-D vector of size `shape`, applying an offset `offsets`.
// Modifies the `position` in place. Returns a failure when `position` becomes
// the end position.
static LogicalResult incSlicePosition(MutableArrayRef<int64_t> position,
                                      ArrayRef<int64_t> shape,
                                      ArrayRef<int64_t> offsets) {
  for (auto [posInDim, dimSize, offsetInDim] :
       llvm::reverse(llvm::zip_equal(position, shape, offsets))) {
    ++posInDim;
    if (posInDim < dimSize + offsetInDim)
      return success();

    // Carry the overflow to the next loop iteration.
    posInDim = offsetInDim;
  }

  return failure();
}

/// Returns the integer numbers in `values`. `values` are expected to be
/// constant operations.
SmallVector<int64_t> vector::getAsIntegers(ArrayRef<Value> values) {
  SmallVector<int64_t> ints;
  llvm::transform(values, std::back_inserter(ints), [](Value value) {
    auto constOp = value.getDefiningOp<arith::ConstantIndexOp>();
    assert(constOp && "Unexpected non-constant index");
    return constOp.value();
  });
  return ints;
}

/// Returns the integer numbers in `foldResults`. `foldResults` are expected to
/// be constant operations.
SmallVector<int64_t> vector::getAsIntegers(ArrayRef<OpFoldResult> foldResults) {
  SmallVector<int64_t> ints;
  llvm::transform(
      foldResults, std::back_inserter(ints), [](OpFoldResult foldResult) {
        assert(foldResult.is<Attribute>() && "Unexpected non-constant index");
        return cast<IntegerAttr>(foldResult.get<Attribute>()).getInt();
      });
  return ints;
}

/// Convert `foldResults` into Values. Integer attributes are converted to
/// constant op.
SmallVector<Value> vector::getAsValues(OpBuilder &builder, Location loc,
                                       ArrayRef<OpFoldResult> foldResults) {
  SmallVector<Value> values;
  llvm::transform(foldResults, std::back_inserter(values),
                  [&](OpFoldResult foldResult) {
                    if (auto attr = foldResult.dyn_cast<Attribute>())
                      return builder
                          .create<arith::ConstantIndexOp>(
                              loc, cast<IntegerAttr>(attr).getInt())
                          .getResult();

                    return foldResult.get<Value>();
                  });
  return values;
}

std::optional<int64_t> vector::getConstantVscaleMultiplier(Value value) {
  if (value.getDefiningOp<vector::VectorScaleOp>())
    return 1;
  auto mul = value.getDefiningOp<arith::MulIOp>();
  if (!mul)
    return {};
  auto lhs = mul.getLhs();
  auto rhs = mul.getRhs();
  if (lhs.getDefiningOp<vector::VectorScaleOp>())
    return getConstantIntValue(rhs);
  if (rhs.getDefiningOp<vector::VectorScaleOp>())
    return getConstantIntValue(lhs);
  return {};
}

//===----------------------------------------------------------------------===//
// CombiningKindAttr
//===----------------------------------------------------------------------===//

namespace mlir {
namespace vector {
namespace detail {
struct BitmaskEnumStorage : public AttributeStorage {
  using KeyTy = uint64_t;

  BitmaskEnumStorage(KeyTy val) : value(val) {}

  bool operator==(const KeyTy &key) const { return value == key; }

  static BitmaskEnumStorage *construct(AttributeStorageAllocator &allocator,
                                       const KeyTy &key) {
    return new (allocator.allocate<BitmaskEnumStorage>())
        BitmaskEnumStorage(key);
  }

  KeyTy value = 0;
};
} // namespace detail
} // namespace vector
} // namespace mlir

//===----------------------------------------------------------------------===//
// VectorDialect
//===----------------------------------------------------------------------===//

namespace {
/// This class defines the interface for handling inlining with vector dialect
/// operations.
struct VectorInlinerInterface : public DialectInlinerInterface {
  using DialectInlinerInterface::DialectInlinerInterface;

  /// All vector dialect ops can be inlined.
  bool isLegalToInline(Operation *, Region *, bool, IRMapping &) const final {
    return true;
  }
};
} // namespace

void VectorDialect::initialize() {
  addAttributes<
#define GET_ATTRDEF_LIST
#include "mlir/Dialect/Vector/IR/VectorAttributes.cpp.inc"
      >();

  addOperations<
#define GET_OP_LIST
#include "mlir/Dialect/Vector/IR/VectorOps.cpp.inc"
      >();

  addInterfaces<VectorInlinerInterface>();

  declarePromisedInterfaces<bufferization::BufferizableOpInterface,
                            TransferReadOp, TransferWriteOp, GatherOp, MaskOp,
                            YieldOp>();
  declarePromisedInterfaces<SubsetOpInterface, TransferReadOp,
                            TransferWriteOp>();
  declarePromisedInterface<SubsetExtractionOpInterface, TransferReadOp>();
  declarePromisedInterface<SubsetInsertionOpInterface, TransferWriteOp>();
}

/// Materialize a single constant operation from a given attribute value with
/// the desired resultant type.
Operation *VectorDialect::materializeConstant(OpBuilder &builder,
                                              Attribute value, Type type,
                                              Location loc) {
  return arith::ConstantOp::materialize(builder, value, type, loc);
}

IntegerType vector::getVectorSubscriptType(Builder &builder) {
  return builder.getIntegerType(64);
}

ArrayAttr vector::getVectorSubscriptAttr(Builder &builder,
                                         ArrayRef<int64_t> values) {
  return builder.getI64ArrayAttr(values);
}

//===----------------------------------------------------------------------===//
// MultiDimReductionOp
//===----------------------------------------------------------------------===//

void vector::MultiDimReductionOp::build(OpBuilder &builder,
                                        OperationState &result, Value source,
                                        Value acc, ArrayRef<bool> reductionMask,
                                        CombiningKind kind) {
  SmallVector<int64_t> reductionDims;
  for (const auto &en : llvm::enumerate(reductionMask))
    if (en.value())
      reductionDims.push_back(en.index());
  build(builder, result, kind, source, acc, reductionDims);
}

OpFoldResult MultiDimReductionOp::fold(FoldAdaptor adaptor) {
  // Single parallel dim, this is a noop.
  if (getSourceVectorType().getRank() == 1 && !isReducedDim(0))
    return getSource();
  return {};
}

std::optional<SmallVector<int64_t, 4>>
MultiDimReductionOp::getShapeForUnroll() {
  return llvm::to_vector<4>(getSourceVectorType().getShape());
}

LogicalResult MultiDimReductionOp::verify() {
  SmallVector<int64_t> targetShape;
  SmallVector<bool> scalableDims;
  Type inferredReturnType;
  auto sourceScalableDims = getSourceVectorType().getScalableDims();
  for (auto [dimIdx, dimSize] :
       llvm::enumerate(getSourceVectorType().getShape()))
    if (!llvm::any_of(getReductionDims(),
                      [dimIdx = dimIdx](int64_t reductionDimIdx) {
                        return reductionDimIdx == static_cast<int64_t>(dimIdx);
                      })) {
      targetShape.push_back(dimSize);
      scalableDims.push_back(sourceScalableDims[dimIdx]);
    }
  // TODO: update to also allow 0-d vectors when available.
  if (targetShape.empty())
    inferredReturnType = getSourceVectorType().getElementType();
  else
    inferredReturnType = VectorType::get(
        targetShape, getSourceVectorType().getElementType(), scalableDims);
  if (getType() != inferredReturnType)
    return emitOpError() << "destination type " << getType()
                         << " is incompatible with source type "
                         << getSourceVectorType();

  return success();
}

/// Returns the mask type expected by this operation.
Type MultiDimReductionOp::getExpectedMaskType() {
  auto vecType = getSourceVectorType();
  return VectorType::get(vecType.getShape(),
                         IntegerType::get(vecType.getContext(), /*width=*/1),
                         vecType.getScalableDims());
}

namespace {
// Only unit dimensions that are being reduced are folded. If the dimension is
// unit, but not reduced, it is not folded, thereby keeping the output type the
// same. If not all dimensions which are reduced are of unit dimension, this
// transformation does nothing. This is just a generalization of
// ElideSingleElementReduction for ReduceOp.
struct ElideUnitDimsInMultiDimReduction
    : public OpRewritePattern<MultiDimReductionOp> {
  using OpRewritePattern::OpRewritePattern;

  LogicalResult matchAndRewrite(MultiDimReductionOp reductionOp,
                                PatternRewriter &rewriter) const override {
    ArrayRef<int64_t> shape = reductionOp.getSourceVectorType().getShape();
    for (const auto &dim : enumerate(shape)) {
      if (reductionOp.isReducedDim(dim.index()) && dim.value() != 1)
        return failure();
    }

    // Vector mask setup.
    OpBuilder::InsertionGuard guard(rewriter);
    Operation *rootOp;
    Value mask;
    if (reductionOp.isMasked()) {
      rewriter.setInsertionPoint(reductionOp.getMaskingOp());
      rootOp = reductionOp.getMaskingOp();
      mask = reductionOp.getMaskingOp().getMask();
    } else {
      rootOp = reductionOp;
    }

    Location loc = reductionOp.getLoc();
    Value acc = reductionOp.getAcc();
    Value cast;
    if (auto dstVecType = dyn_cast<VectorType>(reductionOp.getDestType())) {
      if (mask) {
        VectorType newMaskType =
            VectorType::get(dstVecType.getShape(), rewriter.getI1Type(),
                            dstVecType.getScalableDims());
        mask = rewriter.create<vector::ShapeCastOp>(loc, newMaskType, mask);
      }
      cast = rewriter.create<vector::ShapeCastOp>(
          loc, reductionOp.getDestType(), reductionOp.getSource());
    } else {
      // This means we are reducing all the dimensions, and all reduction
      // dimensions are of size 1. So a simple extraction would do.
      SmallVector<int64_t> zeroIdx(shape.size(), 0);
      if (mask)
        mask = rewriter.create<vector::ExtractOp>(loc, mask, zeroIdx);
      cast = rewriter.create<vector::ExtractOp>(loc, reductionOp.getSource(),
                                                zeroIdx);
    }

    Value result =
        vector::makeArithReduction(rewriter, loc, reductionOp.getKind(), acc,
                                   cast, /*fastmath=*/nullptr, mask);
    rewriter.replaceOp(rootOp, result);
    return success();
  }
};
} // namespace

void MultiDimReductionOp::getCanonicalizationPatterns(
    RewritePatternSet &results, MLIRContext *context) {
  results.add<ElideUnitDimsInMultiDimReduction>(context);
}

//===----------------------------------------------------------------------===//
// ReductionOp
//===----------------------------------------------------------------------===//

void vector::ReductionOp::build(OpBuilder &builder, OperationState &result,
                                CombiningKind kind, Value vector,
                                arith::FastMathFlags fastMathFlags) {
  build(builder, result, kind, vector, /*acc=*/Value(), fastMathFlags);
}

void vector::ReductionOp::build(OpBuilder &builder, OperationState &result,
                                CombiningKind kind, Value vector, Value acc,
                                arith::FastMathFlags fastMathFlags) {
  build(builder, result,
        llvm::cast<VectorType>(vector.getType()).getElementType(), kind, vector,
        acc, fastMathFlags);
}

LogicalResult ReductionOp::verify() {
  // Verify for 0-D and 1-D vector.
  int64_t rank = getSourceVectorType().getRank();
  if (rank > 1)
    return emitOpError("unsupported reduction rank: ") << rank;

  // Verify supported reduction kind.
  Type eltType = getDest().getType();
  if (!isSupportedCombiningKind(getKind(), eltType))
    return emitOpError("unsupported reduction type '")
           << eltType << "' for kind '" << stringifyCombiningKind(getKind())
           << "'";

  return success();
}

// MaskableOpInterface methods.

/// Returns the mask type expected by this operation.
Type ReductionOp::getExpectedMaskType() {
  auto vecType = getSourceVectorType();
  return VectorType::get(vecType.getShape(),
                         IntegerType::get(vecType.getContext(), /*width=*/1),
                         vecType.getScalableDims());
}

Value mlir::vector::getVectorReductionOp(arith::AtomicRMWKind op,
                                         OpBuilder &builder, Location loc,
                                         Value vector) {
  switch (op) {
  case arith::AtomicRMWKind::addf:
  case arith::AtomicRMWKind::addi:
    return builder.create<vector::ReductionOp>(vector.getLoc(),
                                               CombiningKind::ADD, vector);
  case arith::AtomicRMWKind::mulf:
  case arith::AtomicRMWKind::muli:
    return builder.create<vector::ReductionOp>(vector.getLoc(),
                                               CombiningKind::MUL, vector);
  case arith::AtomicRMWKind::minimumf:
    return builder.create<vector::ReductionOp>(vector.getLoc(),
                                               CombiningKind::MINIMUMF, vector);
  case arith::AtomicRMWKind::mins:
    return builder.create<vector::ReductionOp>(vector.getLoc(),
                                               CombiningKind::MINSI, vector);
  case arith::AtomicRMWKind::minu:
    return builder.create<vector::ReductionOp>(vector.getLoc(),
                                               CombiningKind::MINUI, vector);
  case arith::AtomicRMWKind::maximumf:
    return builder.create<vector::ReductionOp>(vector.getLoc(),
                                               CombiningKind::MAXIMUMF, vector);
  case arith::AtomicRMWKind::maxs:
    return builder.create<vector::ReductionOp>(vector.getLoc(),
                                               CombiningKind::MAXSI, vector);
  case arith::AtomicRMWKind::maxu:
    return builder.create<vector::ReductionOp>(vector.getLoc(),
                                               CombiningKind::MAXUI, vector);
  case arith::AtomicRMWKind::andi:
    return builder.create<vector::ReductionOp>(vector.getLoc(),
                                               CombiningKind::AND, vector);
  case arith::AtomicRMWKind::ori:
    return builder.create<vector::ReductionOp>(vector.getLoc(),
                                               CombiningKind::OR, vector);
  // TODO: Add remaining reduction operations.
  default:
    (void)emitOptionalError(loc, "Reduction operation type not supported");
    break;
  }
  return nullptr;
}

std::optional<SmallVector<int64_t, 4>> ReductionOp::getShapeForUnroll() {
  return llvm::to_vector<4>(getSourceVectorType().getShape());
}

namespace {
struct ElideSingleElementReduction : public OpRewritePattern<ReductionOp> {
  using OpRewritePattern::OpRewritePattern;

  LogicalResult matchAndRewrite(ReductionOp reductionOp,
                                PatternRewriter &rewriter) const override {
    // Vector mask setup.
    OpBuilder::InsertionGuard guard(rewriter);
    auto maskableOp =
        cast<vector::MaskableOpInterface>(reductionOp.getOperation());
    Operation *rootOp;
    Value mask;
    if (maskableOp.isMasked()) {
      rewriter.setInsertionPoint(maskableOp.getMaskingOp());
      rootOp = maskableOp.getMaskingOp();
      mask = maskableOp.getMaskingOp().getMask();
    } else {
      rootOp = reductionOp;
    }

    auto vectorType = reductionOp.getSourceVectorType();
    if (vectorType.getRank() != 0 && vectorType.getDimSize(0) != 1)
      return failure();

    Location loc = reductionOp.getLoc();
    Value result;
    if (vectorType.getRank() == 0) {
      if (mask)
        mask = rewriter.create<ExtractElementOp>(loc, mask);
      result = rewriter.create<ExtractElementOp>(loc, reductionOp.getVector());
    } else {
      if (mask)
        mask = rewriter.create<ExtractOp>(loc, mask, 0);
      result = rewriter.create<ExtractOp>(loc, reductionOp.getVector(), 0);
    }

    if (Value acc = reductionOp.getAcc())
      result = vector::makeArithReduction(rewriter, loc, reductionOp.getKind(),
                                          result, acc,
                                          reductionOp.getFastmathAttr(), mask);

    rewriter.replaceOp(rootOp, result);
    return success();
  }
};
} // namespace

void ReductionOp::getCanonicalizationPatterns(RewritePatternSet &results,
                                              MLIRContext *context) {
  results.add<ElideSingleElementReduction>(context);
}

//===----------------------------------------------------------------------===//
// ContractionOp
//===----------------------------------------------------------------------===//

void vector::ContractionOp::build(OpBuilder &builder, OperationState &result,
                                  Value lhs, Value rhs, Value acc,
                                  ArrayRef<ArrayRef<AffineExpr>> indexingExprs,
                                  ArrayRef<IteratorType> iteratorTypes) {
  result.addOperands({lhs, rhs, acc});
  result.addTypes(acc.getType());
  result.addAttribute(
      getIndexingMapsAttrName(result.name),
      builder.getAffineMapArrayAttr(
          AffineMap::inferFromExprList(indexingExprs, builder.getContext())));
  result.addAttribute(
      getIteratorTypesAttrName(result.name),
      builder.getArrayAttr(llvm::to_vector(llvm::map_range(
          iteratorTypes, [&](IteratorType t) -> mlir::Attribute {
            return IteratorTypeAttr::get(builder.getContext(), t);
          }))));
}

void vector::ContractionOp::build(OpBuilder &builder, OperationState &result,
                                  Value lhs, Value rhs, Value acc,
                                  ArrayAttr indexingMaps,
                                  ArrayAttr iteratorTypes) {
  build(builder, result, lhs, rhs, acc, indexingMaps, iteratorTypes,
        ContractionOp::getDefaultKind());
}

void vector::ContractionOp::build(OpBuilder &builder, OperationState &result,
                                  Value lhs, Value rhs, Value acc,
                                  ArrayAttr indexingMaps,
                                  ArrayAttr iteratorTypes, CombiningKind kind) {
  result.addOperands({lhs, rhs, acc});
  result.addTypes(acc.getType());
  result.addAttribute(getIndexingMapsAttrName(result.name), indexingMaps);
  result.addAttribute(getIteratorTypesAttrName(result.name), iteratorTypes);
  result.addAttribute(getKindAttrName(result.name),
                      CombiningKindAttr::get(builder.getContext(), kind));
}

ParseResult ContractionOp::parse(OpAsmParser &parser, OperationState &result) {
  OpAsmParser::UnresolvedOperand lhsInfo;
  OpAsmParser::UnresolvedOperand rhsInfo;
  OpAsmParser::UnresolvedOperand accInfo;
  SmallVector<OpAsmParser::UnresolvedOperand, 2> masksInfo;
  SmallVector<Type, 2> types;
  Type resultType;
  auto loc = parser.getCurrentLocation();
  DictionaryAttr dictAttr;
  // TODO: Unify linalg op attribute parsing.
  if (parser.parseAttribute(dictAttr) || parser.parseOperand(lhsInfo) ||
      parser.parseComma() || parser.parseOperand(rhsInfo) ||
      parser.parseComma() || parser.parseOperand(accInfo) ||
      parser.parseTrailingOperandList(masksInfo) ||
      parser.parseOptionalAttrDict(result.attributes) ||
      parser.parseColonTypeList(types) ||
      parser.parseKeywordType("into", resultType) ||
      parser.resolveOperand(lhsInfo, types[0], result.operands) ||
      parser.resolveOperand(rhsInfo, types[1], result.operands) ||
      parser.resolveOperand(accInfo, resultType, result.operands) ||
      parser.addTypeToList(resultType, result.types))
    return failure();
  result.attributes.append(dictAttr.getValue().begin(),
                           dictAttr.getValue().end());

  // Convert array of string into an array of IteratyType enums. This is needed,
  // because tests still use the old format when 'iterator_types' attribute is
  // represented as an array of strings.
  // TODO: Remove this conversion once tests are fixed.
  ArrayAttr iteratorTypes = llvm::cast<ArrayAttr>(
      result.attributes.get(getIteratorTypesAttrName(result.name)));

  SmallVector<Attribute> iteratorTypeAttrs;

  for (StringRef s : iteratorTypes.getAsValueRange<StringAttr>()) {
    auto maybeIteratorType = symbolizeIteratorType(s);
    if (!maybeIteratorType.has_value())
      return parser.emitError(loc) << "unexpected iterator_type (" << s << ")";

    iteratorTypeAttrs.push_back(
        IteratorTypeAttr::get(parser.getContext(), maybeIteratorType.value()));
  }
  result.attributes.set(getIteratorTypesAttrName(result.name),
                        parser.getBuilder().getArrayAttr(iteratorTypeAttrs));

  if (!result.attributes.get(getKindAttrName(result.name))) {
    result.addAttribute(
        getKindAttrName(result.name),
        CombiningKindAttr::get(result.getContext(),
                               ContractionOp::getDefaultKind()));
  }
  if (masksInfo.empty())
    return success();
  if (masksInfo.size() != 2)
    return parser.emitError(parser.getNameLoc(),
                            "expected zero or exactly 2 vector mask operands");
  auto lhsType = llvm::cast<VectorType>(types[0]);
  auto rhsType = llvm::cast<VectorType>(types[1]);
  auto maskElementType = parser.getBuilder().getI1Type();
  std::array<VectorType, 2> maskTypes = {
      VectorType::Builder(lhsType).setElementType(maskElementType),
      VectorType::Builder(rhsType).setElementType(maskElementType)};
  if (parser.resolveOperands(masksInfo, maskTypes, loc, result.operands))
    return failure();
  return success();
}

void ContractionOp::print(OpAsmPrinter &p) {
  // TODO: Unify printing code with linalg ops.
  auto attrNames = getTraitAttrNames();
  llvm::StringSet<> traitAttrsSet;
  traitAttrsSet.insert(attrNames.begin(), attrNames.end());
  SmallVector<NamedAttribute, 8> attrs;
  for (auto attr : (*this)->getAttrs()) {
    if (attr.getName() == getIteratorTypesAttrName()) {
      auto iteratorTypes =
          llvm::cast<ArrayAttr>(attr.getValue())
              .getAsValueRange<IteratorTypeAttr, IteratorType>();
      // Convert IteratorType enums into the string representation. This is
      // needed, because tests still use the old format when 'iterator_types'
      // attribute is represented as an array of strings.
      // TODO: Remove this conversion once tests are fixed.
      SmallVector<Attribute> iteratorTypeNames = llvm::to_vector(
          llvm::map_range(iteratorTypes, [&](IteratorType t) -> Attribute {
            return StringAttr::get(getContext(), stringifyIteratorType(t));
          }));

      attrs.emplace_back(getIteratorTypesAttrName(),
                         ArrayAttr::get(getContext(), iteratorTypeNames));
    } else if (traitAttrsSet.count(attr.getName().strref()) > 0)
      attrs.push_back(attr);
  }

  auto dictAttr = DictionaryAttr::get(getContext(), attrs);
  p << " " << dictAttr << " " << getLhs() << ", ";
  p << getRhs() << ", " << getAcc();

  p.printOptionalAttrDict((*this)->getAttrs(), attrNames);
  p << " : " << getLhs().getType() << ", " << getRhs().getType() << " into "
    << getResultType();
}

static bool verifyDimMap(VectorType lhsType, VectorType rhsType,
                         const std::vector<std::pair<int64_t, int64_t>> &map) {
  for (auto &dimPair : map) {
    if (dimPair.first < 0 || dimPair.first >= lhsType.getRank() ||
        dimPair.second < 0 || dimPair.second >= rhsType.getRank() ||
        lhsType.getDimSize(dimPair.first) != rhsType.getDimSize(dimPair.second))
      return false;
  }
  return true;
}

static LogicalResult verifyOutputShape(
    ContractionOp op, VectorType lhsType, VectorType rhsType, Type accType,
    Type resType,
    const std::vector<std::pair<int64_t, int64_t>> &contractingDimMap,
    const std::vector<std::pair<int64_t, int64_t>> &batchDimMap) {
  DenseSet<int64_t> lhsContractingDimSet;
  DenseSet<int64_t> rhsContractingDimSet;
  for (auto &dimPair : contractingDimMap) {
    lhsContractingDimSet.insert(dimPair.first);
    rhsContractingDimSet.insert(dimPair.second);
  }
  DenseSet<int64_t> rhsBatchDimSet;
  for (auto &dimPair : batchDimMap)
    rhsBatchDimSet.insert(dimPair.second);

  // Add free and batch dimensions from 'lhsType' to 'expectedResultDims'.
  SmallVector<int64_t, 4> expectedResultDims;
  for (int64_t i = 0, e = lhsType.getRank(); i < e; ++i) {
    if (lhsContractingDimSet.count(i) > 0)
      continue;
    expectedResultDims.push_back(lhsType.getDimSize(i));
  }

  // Add free dimensions from 'rhsType' to 'expectedResultDims'.
  for (int64_t i = 0, e = rhsType.getRank(); i < e; ++i) {
    if (rhsContractingDimSet.count(i) > 0 || rhsBatchDimSet.count(i) > 0)
      continue;
    expectedResultDims.push_back(rhsType.getDimSize(i));
  }

  // Verify 'expectedResultDims'.
  if (expectedResultDims.empty()) {
    // No batch or free dimension implies a scalar result.
    if (llvm::isa<VectorType>(resType) || llvm::isa<VectorType>(accType))
      return op.emitOpError("invalid accumulator/result vector shape");
  } else {
    // At least one batch or free dimension implies a vector result.
    auto resVectorType = llvm::dyn_cast<VectorType>(resType);
    auto accVectorType = llvm::dyn_cast<VectorType>(accType);
    if (!resVectorType || !accVectorType)
      return op.emitOpError("invalid accumulator/result vector shape");

    // Infer expected result vector type. Lhs + rhs map and lhs + rhs vector
    // types fully define the result vector type. This assumes the affine maps
    // are well-formed, which must have been verified already.
    MLIRContext *ctx = op.getContext();
    AffineMap lhsMap = op.getIndexingMapsArray()[0];
    AffineMap rhsMap = op.getIndexingMapsArray()[1];
    if (getUnusedDimsBitVector({lhsMap, rhsMap}).any())
      return op.emitOpError(
          "expected all dimensions to be either a LHS or a RHS dimension");
    SmallVector<AffineExpr, 4> extents(lhsMap.getNumInputs());
    for (auto pair :
         {std::make_pair(lhsType, lhsMap), std::make_pair(rhsType, rhsMap)}) {
      VectorType v = pair.first;
      auto map = pair.second;
      for (unsigned idx = 0, e = v.getRank(); idx < e; ++idx) {
        unsigned pos = map.getDimPosition(idx);
        if (!extents[pos])
          extents[pos] = getAffineConstantExpr(v.getShape()[idx], ctx);
      }
    }
    if (!llvm::all_of(extents, [](AffineExpr e) { return e; }))
      return op.emitOpError("expected all dimensions to get an extent as "
                            "either a LHS or a RHS dimension");

    AffineMap resMap = op.getIndexingMapsArray()[2];
    auto extentsMap = AffineMap::get(/*dimCount=*/extents.size(),
                                     /*symbolCount=*/0, extents, ctx);
    // Compose the resMap with the extentsMap, which is a constant map.
    AffineMap expectedMap = simplifyAffineMap(resMap.compose(extentsMap));
    assert(llvm::all_of(expectedMap.getResults(),
                        llvm::IsaPred<AffineConstantExpr>) &&
           "expected constant extent along all dimensions.");
    // Extract the expected shape and build the type.
    auto expectedShape = llvm::to_vector<4>(
        llvm::map_range(expectedMap.getResults(), [](AffineExpr e) {
          return cast<AffineConstantExpr>(e).getValue();
        }));
    auto expected =
        VectorType::get(expectedShape, resVectorType.getElementType(),
                        resVectorType.getScalableDims());
    if (resVectorType != expected || accVectorType != expected)
      return op.emitOpError(
                 "invalid accumulator/result vector shape, expected: ")
             << expected;
  }
  return success();
}

LogicalResult ContractionOp::verify() {
  VectorType lhsType = getLhsType();
  VectorType rhsType = getRhsType();
  Type accType = getAccType();
  Type resType = getResultType();

  if (llvm::isa<IntegerType>(lhsType.getElementType())) {
    if (!lhsType.getElementType().isSignlessInteger())
      return emitOpError("only supports signless integer types");
  }

  // Verify that an indexing map was specified for each vector operand.
  if (getIndexingMapsArray().size() != 3)
    return emitOpError("expected an indexing map for each vector operand");

  // Verify that each index map has 'numIterators' inputs, no symbols, and
  // that the number of map outputs equals the rank of its associated
  // vector operand.
  unsigned numIterators = getIteratorTypes().getValue().size();
  for (const auto &it : llvm::enumerate(getIndexingMapsArray())) {
    auto index = it.index();
    auto map = it.value();
    if (map.getNumSymbols() != 0)
      return emitOpError("expected indexing map ")
             << index << " to have no symbols";
    auto vectorType = llvm::dyn_cast<VectorType>(getOperand(index).getType());
    unsigned rank = vectorType ? vectorType.getShape().size() : 0;
    // Verify that the map has the right number of inputs, outputs, and indices.
    // This also correctly accounts for (..) -> () for rank-0 results.
    if (map.getNumDims() != numIterators)
      return emitOpError("expected indexing map ")
             << index << " to have " << numIterators << " number of inputs";
    if (map.getNumResults() != rank)
      return emitOpError("expected indexing map ")
             << index << " to have " << rank << " number of outputs";
    if (!map.isProjectedPermutation())
      return emitOpError("expected indexing map ")
             << index << " to be a projected permutation of its inputs";
  }

  auto contractingDimMap = getContractingDimMap();
  auto batchDimMap = getBatchDimMap();

  // Verify at least one contracting dimension pair was specified.
  if (contractingDimMap.empty())
    return emitOpError("expected at least one contracting dimension pair");

  // Verify contracting dimension map was properly constructed.
  if (!verifyDimMap(lhsType, rhsType, contractingDimMap))
    return emitOpError("invalid contracting dimension map");

  // Verify batch dimension map was properly constructed.
  if (!verifyDimMap(lhsType, rhsType, batchDimMap))
    return emitOpError("invalid batch dimension map");

  // Verify 'accType' and 'resType' shape.
  if (failed(verifyOutputShape(*this, lhsType, rhsType, accType, resType,
                               contractingDimMap, batchDimMap)))
    return failure();

  // Verify supported combining kind.
  auto vectorType = llvm::dyn_cast<VectorType>(resType);
  auto elementType = vectorType ? vectorType.getElementType() : resType;
  if (!isSupportedCombiningKind(getKind(), elementType))
    return emitOpError("unsupported contraction type");

  return success();
}

// MaskableOpInterface methods.

/// Returns the mask type expected by this operation. Mostly used for
/// verification purposes. It requires the operation to be vectorized."
Type ContractionOp::getExpectedMaskType() {
  auto indexingMaps = this->getIndexingMapsArray();
  AffineMap lhsIdxMap = indexingMaps[0];
  AffineMap rhsIdxMap = indexingMaps[1];
  VectorType lhsType = this->getLhsType();
  VectorType rhsType = this->getRhsType();

  unsigned numVecDims = lhsIdxMap.getNumDims();
  SmallVector<int64_t> maskShape(numVecDims, ShapedType::kDynamic);
  SmallVector<bool> maskShapeScalableDims(numVecDims, false);

  // Using the information in the indexing maps, extract the size of each
  // dimension in the vector.contract operation from the two input operands.
  for (auto [dimIdx, dimSize] : llvm::enumerate(lhsType.getShape())) {
    maskShape[lhsIdxMap.getDimPosition(dimIdx)] = dimSize;
    maskShapeScalableDims[lhsIdxMap.getDimPosition(dimIdx)] =
        lhsType.getScalableDims()[dimIdx];
  }
  for (auto [dimIdx, dimSize] : llvm::enumerate(rhsType.getShape())) {
    maskShape[rhsIdxMap.getDimPosition(dimIdx)] = dimSize;
    maskShapeScalableDims[rhsIdxMap.getDimPosition(dimIdx)] =
        rhsType.getScalableDims()[dimIdx];
  }

  assert(!ShapedType::isDynamicShape(maskShape) &&
         "Mask shape couldn't be computed");

  return VectorType::get(maskShape,
                         IntegerType::get(lhsType.getContext(), /*width=*/1),
                         maskShapeScalableDims);
}

SmallVector<StringRef> ContractionOp::getTraitAttrNames() {
  return SmallVector<StringRef>{getIndexingMapsAttrName(),
                                getIteratorTypesAttrName(), getKindAttrName()};
}

static int64_t getResultIndex(AffineMap map, AffineExpr targetExpr) {
  for (int64_t i = 0, e = map.getNumResults(); i < e; ++i)
    if (targetExpr == map.getResult(i))
      return i;
  return -1;
}

static std::vector<std::pair<int64_t, int64_t>>
getDimMap(ArrayRef<AffineMap> indexingMaps, ArrayAttr iteratorTypes,
          IteratorType targetIteratorType, MLIRContext *context) {
  std::vector<std::pair<int64_t, int64_t>> dimMap;
  for (const auto &it : llvm::enumerate(iteratorTypes)) {
    auto iteratorType = llvm::cast<IteratorTypeAttr>(it.value()).getValue();
    if (iteratorType != targetIteratorType)
      continue;
    // Search lhs/rhs map results for 'targetExpr'.
    auto targetExpr = getAffineDimExpr(it.index(), context);
    int64_t lhsDim = getResultIndex(indexingMaps[0], targetExpr);
    int64_t rhsDim = getResultIndex(indexingMaps[1], targetExpr);
    if (lhsDim >= 0 && rhsDim >= 0)
      dimMap.emplace_back(lhsDim, rhsDim);
  }
  return dimMap;
}

void ContractionOp::getIterationBounds(
    SmallVectorImpl<int64_t> &iterationBounds) {
  auto lhsShape = getLhsType().getShape();
  auto resVectorType = llvm::dyn_cast<VectorType>(getResultType());
  SmallVector<AffineMap, 4> indexingMaps(getIndexingMapsArray());
  SmallVector<int64_t, 2> iterationShape;
  for (const auto &it : llvm::enumerate(getIteratorTypes())) {
    // Search lhs/rhs map results for 'targetExpr'.
    auto targetExpr = getAffineDimExpr(it.index(), getContext());
    auto iteratorType = llvm::cast<IteratorTypeAttr>(it.value()).getValue();
    if (iteratorType == IteratorType::reduction) {
      // Get reduction dim size from lhs shape (same size in rhsShape).
      int64_t lhsDimIndex = getResultIndex(indexingMaps[0], targetExpr);
      assert(lhsDimIndex >= 0);
      iterationBounds.push_back(lhsShape[lhsDimIndex]);
      continue;
    }
    // Get parallel dimension size from result shape.
    int64_t resDimIndex = getResultIndex(indexingMaps[2], targetExpr);
    assert(resDimIndex >= 0);
    assert(resVectorType != nullptr);
    iterationBounds.push_back(resVectorType.getShape()[resDimIndex]);
  }
}

void ContractionOp::getIterationIndexMap(
    std::vector<DenseMap<int64_t, int64_t>> &iterationIndexMap) {
  unsigned numMaps = getIndexingMapsArray().size();
  iterationIndexMap.resize(numMaps);
  for (const auto &it : llvm::enumerate(getIndexingMapsArray())) {
    auto index = it.index();
    auto map = it.value();
    for (unsigned i = 0, e = map.getNumResults(); i < e; ++i) {
      auto dim = cast<AffineDimExpr>(map.getResult(i));
      iterationIndexMap[index][dim.getPosition()] = i;
    }
  }
}

std::vector<std::pair<int64_t, int64_t>> ContractionOp::getContractingDimMap() {
  SmallVector<AffineMap, 4> indexingMaps(getIndexingMapsArray());
  return getDimMap(indexingMaps, getIteratorTypes(), IteratorType::reduction,
                   getContext());
}

std::vector<std::pair<int64_t, int64_t>> ContractionOp::getBatchDimMap() {
  SmallVector<AffineMap, 4> indexingMaps(getIndexingMapsArray());
  return getDimMap(indexingMaps, getIteratorTypes(), IteratorType::parallel,
                   getContext());
}

std::optional<SmallVector<int64_t, 4>> ContractionOp::getShapeForUnroll() {
  SmallVector<int64_t, 4> shape;
  getIterationBounds(shape);
  return shape;
}

/// Return a fused vector::ContractionOp which represents a patterns such as:
///
/// ```mlir
///    %c0 = vector.constant 0: ...
///    %c = vector.contract %a, %b, %c0: ...
///    %e = add %c, %d: ...
/// ```
///
/// by:
///
/// ```mlir
///    %e = vector.contract %a, %b, %d: ...
/// ```
///
/// Return null if the canonicalization does not apply.
// TODO: This should be a folding of Add into Contract in core but while they
// live in different dialects, it is not possible without unnatural
// dependencies.
template <typename AddOpType>
struct CanonicalizeContractAdd : public OpRewritePattern<AddOpType> {
  using OpRewritePattern<AddOpType>::OpRewritePattern;

  LogicalResult matchAndRewrite(AddOpType addOp,
                                PatternRewriter &rewriter) const override {
    auto canonicalize = [&](Value maybeContraction,
                            Value otherOperand) -> vector::ContractionOp {
      vector::ContractionOp contractionOp =
          dyn_cast_or_null<vector::ContractionOp>(
              maybeContraction.getDefiningOp());
      if (!contractionOp)
        return vector::ContractionOp();
      if (auto maybeZero = dyn_cast_or_null<arith::ConstantOp>(
              contractionOp.getAcc().getDefiningOp())) {
        if (maybeZero.getValue() ==
            rewriter.getZeroAttr(contractionOp.getAcc().getType())) {
          IRMapping bvm;
          bvm.map(contractionOp.getAcc(), otherOperand);
          auto newContraction =
              cast<vector::ContractionOp>(rewriter.clone(*contractionOp, bvm));
          rewriter.replaceOp(addOp, newContraction.getResult());
          return newContraction;
        }
      }
      return vector::ContractionOp();
    };

    Value a = addOp->getOperand(0), b = addOp->getOperand(1);
    vector::ContractionOp contract = canonicalize(a, b);
    contract = contract ? contract : canonicalize(b, a);
    return contract ? success() : failure();
  }
};

void ContractionOp::getCanonicalizationPatterns(RewritePatternSet &results,
                                                MLIRContext *context) {
  results.add<CanonicalizeContractAdd<arith::AddIOp>,
              CanonicalizeContractAdd<arith::AddFOp>>(context);
}

//===----------------------------------------------------------------------===//
// ExtractElementOp
//===----------------------------------------------------------------------===//

void ExtractElementOp::inferResultRanges(ArrayRef<ConstantIntRanges> argRanges,
                                         SetIntRangeFn setResultRanges) {
  setResultRanges(getResult(), argRanges.front());
}

void vector::ExtractElementOp::build(OpBuilder &builder, OperationState &result,
                                     Value source) {
  result.addOperands({source});
  result.addTypes(llvm::cast<VectorType>(source.getType()).getElementType());
}

LogicalResult vector::ExtractElementOp::verify() {
  VectorType vectorType = getSourceVectorType();
  if (vectorType.getRank() == 0) {
    if (getPosition())
      return emitOpError("expected position to be empty with 0-D vector");
    return success();
  }
  if (vectorType.getRank() != 1)
    return emitOpError("unexpected >1 vector rank");
  if (!getPosition())
    return emitOpError("expected position for 1-D vector");
  return success();
}

OpFoldResult vector::ExtractElementOp::fold(FoldAdaptor adaptor) {
  // Skip the 0-D vector here now.
  if (!adaptor.getPosition())
    return {};

  // Fold extractelement (splat X) -> X.
  if (auto splat = getVector().getDefiningOp<vector::SplatOp>())
    return splat.getInput();

  // Fold extractelement(broadcast(X)) -> X.
  if (auto broadcast = getVector().getDefiningOp<vector::BroadcastOp>())
    if (!llvm::isa<VectorType>(broadcast.getSource().getType()))
      return broadcast.getSource();

  auto src = dyn_cast_or_null<DenseElementsAttr>(adaptor.getVector());
  auto pos = dyn_cast_or_null<IntegerAttr>(adaptor.getPosition());
  if (!pos || !src)
    return {};

  auto srcElements = src.getValues<Attribute>();

  uint64_t posIdx = pos.getInt();
  if (posIdx >= srcElements.size())
    return {};

  return srcElements[posIdx];
}

//===----------------------------------------------------------------------===//
// ExtractOp
//===----------------------------------------------------------------------===//

void ExtractOp::inferResultRanges(ArrayRef<ConstantIntRanges> argRanges,
                                  SetIntRangeFn setResultRanges) {
  setResultRanges(getResult(), argRanges.front());
}

void vector::ExtractOp::build(OpBuilder &builder, OperationState &result,
                              Value source, int64_t position) {
  build(builder, result, source, ArrayRef<int64_t>{position});
}

void vector::ExtractOp::build(OpBuilder &builder, OperationState &result,
                              Value source, OpFoldResult position) {
  build(builder, result, source, ArrayRef<OpFoldResult>{position});
}

void vector::ExtractOp::build(OpBuilder &builder, OperationState &result,
                              Value source, ArrayRef<int64_t> position) {
  build(builder, result, source, /*dynamic_position=*/ArrayRef<Value>(),
        builder.getDenseI64ArrayAttr(position));
}

void vector::ExtractOp::build(OpBuilder &builder, OperationState &result,
                              Value source, ArrayRef<OpFoldResult> position) {
  SmallVector<int64_t> staticPos;
  SmallVector<Value> dynamicPos;
  dispatchIndexOpFoldResults(position, dynamicPos, staticPos);
  build(builder, result, source, dynamicPos,
        builder.getDenseI64ArrayAttr(staticPos));
}

LogicalResult
ExtractOp::inferReturnTypes(MLIRContext *, std::optional<Location>,
                            ExtractOp::Adaptor adaptor,
                            SmallVectorImpl<Type> &inferredReturnTypes) {
  auto vectorType = llvm::cast<VectorType>(adaptor.getVector().getType());
  if (static_cast<int64_t>(adaptor.getStaticPosition().size()) ==
      vectorType.getRank()) {
    inferredReturnTypes.push_back(vectorType.getElementType());
  } else {
    auto n = std::min<size_t>(adaptor.getStaticPosition().size(),
                              vectorType.getRank());
    inferredReturnTypes.push_back(VectorType::get(
        vectorType.getShape().drop_front(n), vectorType.getElementType(),
        vectorType.getScalableDims().drop_front(n)));
  }
  return success();
}

bool ExtractOp::isCompatibleReturnTypes(TypeRange l, TypeRange r) {
  // Allow extracting 1-element vectors instead of scalars.
  auto isCompatible = [](TypeRange l, TypeRange r) {
    auto vectorType = llvm::dyn_cast<VectorType>(l.front());
    return vectorType && vectorType.getShape().equals({1}) &&
           vectorType.getElementType() == r.front();
  };
  if (l.size() == 1 && r.size() == 1 &&
      (isCompatible(l, r) || isCompatible(r, l)))
    return true;
  return l == r;
}

LogicalResult vector::ExtractOp::verify() {
  // Note: This check must come before getMixedPosition() to prevent a crash.
  auto dynamicMarkersCount =
      llvm::count_if(getStaticPosition(), ShapedType::isDynamic);
  if (static_cast<size_t>(dynamicMarkersCount) != getDynamicPosition().size())
    return emitOpError(
        "mismatch between dynamic and static positions (kDynamic marker but no "
        "corresponding dynamic position) -- this can only happen due to an "
        "incorrect fold/rewrite");
  auto position = getMixedPosition();
  if (position.size() > static_cast<unsigned>(getSourceVectorType().getRank()))
    return emitOpError(
        "expected position attribute of rank no greater than vector rank");
  for (auto [idx, pos] : llvm::enumerate(position)) {
    if (pos.is<Attribute>()) {
      int64_t constIdx = cast<IntegerAttr>(pos.get<Attribute>()).getInt();
      if (constIdx < 0 || constIdx >= getSourceVectorType().getDimSize(idx)) {
        return emitOpError("expected position attribute #")
               << (idx + 1)
               << " to be a non-negative integer smaller than the "
                  "corresponding vector dimension";
      }
    }
  }
  return success();
}

template <typename IntType>
static SmallVector<IntType> extractVector(ArrayAttr arrayAttr) {
  return llvm::to_vector<4>(llvm::map_range(
      arrayAttr.getAsRange<IntegerAttr>(),
      [](IntegerAttr attr) { return static_cast<IntType>(attr.getInt()); }));
}

/// Fold the result of chains of ExtractOp in place by simply concatenating the
/// positions.
static LogicalResult foldExtractOpFromExtractChain(ExtractOp extractOp) {
  if (!extractOp.getVector().getDefiningOp<ExtractOp>())
    return failure();

  // TODO: Canonicalization for dynamic position not implemented yet.
  if (extractOp.hasDynamicPosition())
    return failure();

  SmallVector<int64_t> globalPosition;
  ExtractOp currentOp = extractOp;
  ArrayRef<int64_t> extrPos = currentOp.getStaticPosition();
  globalPosition.append(extrPos.rbegin(), extrPos.rend());
  while (ExtractOp nextOp = currentOp.getVector().getDefiningOp<ExtractOp>()) {
    currentOp = nextOp;
    // TODO: Canonicalization for dynamic position not implemented yet.
    if (currentOp.hasDynamicPosition())
      return failure();
    ArrayRef<int64_t> extrPos = currentOp.getStaticPosition();
    globalPosition.append(extrPos.rbegin(), extrPos.rend());
  }
  extractOp.setOperand(0, currentOp.getVector());
  // OpBuilder is only used as a helper to build an I64ArrayAttr.
  OpBuilder b(extractOp.getContext());
  std::reverse(globalPosition.begin(), globalPosition.end());
  extractOp.setStaticPosition(globalPosition);
  return success();
}

namespace {
/// Fold an ExtractOp that is fed by a chain of InsertOps and TransposeOps.
/// Walk back a chain of InsertOp/TransposeOp until we hit a match.
/// Compose TransposeOp permutations as we walk back.
/// This helper class keeps an updated extraction position `extractPosition`
/// with extra trailing sentinels.
/// The sentinels encode the internal transposition status of the result vector.
/// As we iterate, extractPosition is permuted and updated.
class ExtractFromInsertTransposeChainState {
public:
  ExtractFromInsertTransposeChainState(ExtractOp e);

  /// Iterate over producing insert and transpose ops until we find a fold.
  Value fold();

private:
  /// Return true if the vector at position `a` is contained within the vector
  /// at position `b`. Under insert/extract semantics, this is the same as `a`
  /// is a prefix of `b`.
  template <typename ContainerA, typename ContainerB>
  bool isContainedWithin(const ContainerA &a, const ContainerB &b) {
    return a.size() <= b.size() &&
           std::equal(a.begin(), a.begin() + a.size(), b.begin());
  }

  /// Return true if the vector at position `a` intersects the vector at
  /// position `b`. Under insert/extract semantics, this is the same as equality
  /// of all entries of `a` that are >=0 with the corresponding entries of b.
  /// Comparison is on the common prefix (i.e. zip).
  template <typename ContainerA, typename ContainerB>
  bool intersectsWhereNonNegative(const ContainerA &a, const ContainerB &b) {
    for (auto [elemA, elemB] : llvm::zip(a, b)) {
      if (elemA < 0 || elemB < 0)
        continue;
      if (elemA != elemB)
        return false;
    }
    return true;
  }

  /// Folding is only possible in the absence of an internal permutation in the
  /// result vector.
  bool canFold() {
    return (sentinels == ArrayRef(extractPosition).drop_front(extractedRank));
  }

  // Helper to get the next defining op of interest.
  void updateStateForNextIteration(Value v) {
    nextInsertOp = v.getDefiningOp<vector::InsertOp>();
    nextTransposeOp = v.getDefiningOp<vector::TransposeOp>();
  };

  // Case 1. If we hit a transpose, just compose the map and iterate.
  // Invariant: insert + transpose do not change rank, we can always compose.
  LogicalResult handleTransposeOp();

  // Case 2: the insert position matches extractPosition exactly, early return.
  LogicalResult handleInsertOpWithMatchingPos(Value &res);

  /// Case 3: if the insert position is a prefix of extractPosition, extract a
  /// portion of the source of the insert.
  /// Example:
  /// ```
  /// %ins = vector.insert %source, %vest[1]: vector<3x4> into vector<2x3x4x5>
  /// // extractPosition == [1, 2, 3]
  /// %ext = vector.extract %ins[1, 0]: vector<5> from vector<3x4x5>
  /// // can fold to vector.extract %source[0, 3]
  /// %ext = vector.extract %source[3]: vector<6> from vector<5x6>
  /// ```
  /// To traverse through %source, we need to set the leading dims to 0 and
  /// drop the extra leading dims.
  /// This method updates the internal state.
  LogicalResult handleInsertOpWithPrefixPos(Value &res);

  /// Try to fold in place to extract(source, extractPosition) and return the
  /// folded result. Return null if folding is not possible (e.g. due to an
  /// internal tranposition in the result).
  Value tryToFoldExtractOpInPlace(Value source);

  ExtractOp extractOp;
  int64_t vectorRank;
  int64_t extractedRank;

  InsertOp nextInsertOp;
  TransposeOp nextTransposeOp;

  /// Sentinel values that encode the internal permutation status of the result.
  /// They are set to (-1, ... , -k) at the beginning and appended to
  /// `extractPosition`.
  /// In the end, the tail of `extractPosition` must be exactly `sentinels` to
  /// ensure that there is no internal transposition.
  /// Internal transposition cannot be accounted for with a folding pattern.
  // TODO: We could relax the internal transposition with an extra transposition
  // operation in a future canonicalizer.
  SmallVector<int64_t> sentinels;
  SmallVector<int64_t> extractPosition;
};
} // namespace

ExtractFromInsertTransposeChainState::ExtractFromInsertTransposeChainState(
    ExtractOp e)
    : extractOp(e), vectorRank(extractOp.getSourceVectorType().getRank()),
      extractedRank(extractOp.getNumIndices()) {
  assert(vectorRank >= extractedRank && "Extracted position overflow");
  sentinels.reserve(vectorRank - extractedRank);
  for (int64_t i = 0, e = vectorRank - extractedRank; i < e; ++i)
    sentinels.push_back(-(i + 1));
  extractPosition.assign(extractOp.getStaticPosition().begin(),
                         extractOp.getStaticPosition().end());
  llvm::append_range(extractPosition, sentinels);
}

// Case 1. If we hit a transpose, just compose the map and iterate.
// Invariant: insert + transpose do not change rank, we can always compose.
LogicalResult ExtractFromInsertTransposeChainState::handleTransposeOp() {
  // TODO: Canonicalization for dynamic position not implemented yet.
  if (extractOp.hasDynamicPosition())
    return failure();

  if (!nextTransposeOp)
    return failure();
  AffineMap m = inversePermutation(AffineMap::getPermutationMap(
      nextTransposeOp.getPermutation(), extractOp.getContext()));
  extractPosition = applyPermutationMap(m, ArrayRef(extractPosition));
  return success();
}

// Case 2: the insert position matches extractPosition exactly, early return.
LogicalResult
ExtractFromInsertTransposeChainState::handleInsertOpWithMatchingPos(
    Value &res) {
  // TODO: Canonicalization for dynamic position not implemented yet.
  if (extractOp.hasDynamicPosition() || nextInsertOp.hasDynamicPosition())
    return failure();

  ArrayRef<int64_t> insertedPos = nextInsertOp.getStaticPosition();
  if (insertedPos != llvm::ArrayRef(extractPosition).take_front(extractedRank))
    return failure();
  // Case 2.a. early-exit fold.
  res = nextInsertOp.getSource();
  // Case 2.b. if internal transposition is present, canFold will be false.
  return success(canFold());
}

/// Case 3: if inserted position is a prefix of extractPosition,
/// extract a portion of the source of the insertion.
/// This method updates the internal state.
LogicalResult
ExtractFromInsertTransposeChainState::handleInsertOpWithPrefixPos(Value &res) {
  // TODO: Canonicalization for dynamic position not implemented yet.
  if (extractOp.hasDynamicPosition() || nextInsertOp.hasDynamicPosition())
    return failure();

  ArrayRef<int64_t> insertedPos = nextInsertOp.getStaticPosition();
  if (!isContainedWithin(insertedPos, extractPosition))
    return failure();
  // Set leading dims to zero.
  std::fill_n(extractPosition.begin(), insertedPos.size(), 0);
  // Drop extra leading dims.
  extractPosition.erase(extractPosition.begin(),
                        extractPosition.begin() + insertedPos.size());
  extractedRank = extractPosition.size() - sentinels.size();
  // Case 3.a. early-exit fold (break and delegate to post-while path).
  res = nextInsertOp.getSource();
  // Case 3.b. if internal transposition is present, canFold will be false.
  return success();
}

/// Try to fold in place to extract(source, extractPosition) and return the
/// folded result. Return null if folding is not possible (e.g. due to an
/// internal tranposition in the result).
Value ExtractFromInsertTransposeChainState::tryToFoldExtractOpInPlace(
    Value source) {
  // TODO: Canonicalization for dynamic position not implemented yet.
  if (extractOp.hasDynamicPosition())
    return Value();

  // If we can't fold (either internal transposition, or nothing to fold), bail.
  bool nothingToFold = (source == extractOp.getVector());
  if (nothingToFold || !canFold())
    return Value();

  // Otherwise, fold by updating the op inplace and return its result.
  OpBuilder b(extractOp.getContext());
  extractOp.setStaticPosition(
      ArrayRef(extractPosition).take_front(extractedRank));
  extractOp.getVectorMutable().assign(source);
  return extractOp.getResult();
}

/// Iterate over producing insert and transpose ops until we find a fold.
Value ExtractFromInsertTransposeChainState::fold() {
  // TODO: Canonicalization for dynamic position not implemented yet.
  if (extractOp.hasDynamicPosition())
    return Value();

  Value valueToExtractFrom = extractOp.getVector();
  updateStateForNextIteration(valueToExtractFrom);
  while (nextInsertOp || nextTransposeOp) {
    // Case 1. If we hit a transpose, just compose the map and iterate.
    // Invariant: insert + transpose do not change rank, we can always compose.
    if (succeeded(handleTransposeOp())) {
      valueToExtractFrom = nextTransposeOp.getVector();
      updateStateForNextIteration(valueToExtractFrom);
      continue;
    }

    Value result;
    // Case 2: the position match exactly.
    if (succeeded(handleInsertOpWithMatchingPos(result)))
      return result;

    // Case 3: if the inserted position is a prefix of extractPosition, we can
    // just extract a portion of the source of the insert.
    if (succeeded(handleInsertOpWithPrefixPos(result)))
      return tryToFoldExtractOpInPlace(result);

    // Case 4: extractPositionRef intersects insertedPosRef on non-sentinel
    // values. This is a more difficult case and we bail.
    ArrayRef<int64_t> insertedPos = nextInsertOp.getStaticPosition();
    if (isContainedWithin(extractPosition, insertedPos) ||
        intersectsWhereNonNegative(extractPosition, insertedPos))
      return Value();

    // Case 5: No intersection, we forward the extract to insertOp.dest().
    valueToExtractFrom = nextInsertOp.getDest();
    updateStateForNextIteration(valueToExtractFrom);
  }
  // If after all this we can fold, go for it.
  return tryToFoldExtractOpInPlace(valueToExtractFrom);
}

/// Returns true if the operation has a 0-D vector type operand or result.
static bool hasZeroDimVectors(Operation *op) {
  auto hasZeroDimVectorType = [](Type type) -> bool {
    auto vecType = dyn_cast<VectorType>(type);
    return vecType && vecType.getRank() == 0;
  };

  return llvm::any_of(op->getOperandTypes(), hasZeroDimVectorType) ||
         llvm::any_of(op->getResultTypes(), hasZeroDimVectorType);
}

/// Fold extractOp with scalar result coming from BroadcastOp or SplatOp.
static Value foldExtractFromBroadcast(ExtractOp extractOp) {
  // TODO: Canonicalization for dynamic position not implemented yet.
  if (extractOp.hasDynamicPosition())
    return Value();

  Operation *defOp = extractOp.getVector().getDefiningOp();
  if (!defOp || !isa<vector::BroadcastOp, SplatOp>(defOp))
    return Value();

  Value source = defOp->getOperand(0);
  if (extractOp.getType() == source.getType())
    return source;
  auto getRank = [](Type type) {
    return llvm::isa<VectorType>(type) ? llvm::cast<VectorType>(type).getRank()
                                       : 0;
  };

  // If splat or broadcast from a scalar, just return the source scalar.
  unsigned broadcastSrcRank = getRank(source.getType());
  if (broadcastSrcRank == 0 && source.getType() == extractOp.getType())
    return source;

  unsigned extractResultRank = getRank(extractOp.getType());
  if (extractResultRank >= broadcastSrcRank)
    return Value();
  // Check that the dimension of the result haven't been broadcasted.
  auto extractVecType = llvm::dyn_cast<VectorType>(extractOp.getType());
  auto broadcastVecType = llvm::dyn_cast<VectorType>(source.getType());
  if (extractVecType && broadcastVecType &&
      extractVecType.getShape() !=
          broadcastVecType.getShape().take_back(extractResultRank))
    return Value();

  auto broadcastOp = cast<vector::BroadcastOp>(defOp);
  int64_t broadcastDstRank = broadcastOp.getResultVectorType().getRank();

  // Detect all the positions that come from "dim-1" broadcasting.
  // These dimensions correspond to "dim-1" broadcasted dims; set the mathching
  // extract position to `0` when extracting from the source operand.
  llvm::SetVector<int64_t> broadcastedUnitDims =
      broadcastOp.computeBroadcastedUnitDims();
  SmallVector<int64_t> extractPos(extractOp.getStaticPosition());
  int64_t broadcastRankDiff = broadcastDstRank - broadcastSrcRank;
  for (int64_t i = broadcastRankDiff, e = extractPos.size(); i < e; ++i)
    if (broadcastedUnitDims.contains(i))
      extractPos[i] = 0;
  // `rankDiff` leading dimensions correspond to new broadcasted dims, drop the
  // matching extract position when extracting from the source operand.
  int64_t rankDiff = broadcastSrcRank - extractResultRank;
  extractPos.erase(extractPos.begin(),
                   std::next(extractPos.begin(), extractPos.size() - rankDiff));
  // OpBuilder is only used as a helper to build an I64ArrayAttr.
  OpBuilder b(extractOp.getContext());
  extractOp.setOperand(0, source);
  extractOp.setStaticPosition(extractPos);
  return extractOp.getResult();
}

/// Fold extractOp coming from ShuffleOp.
///
/// Example:
///
///   %shuffle = vector.shuffle %a, %b [0, 8, 7, 15]
///     : vector<8xf32>, vector<8xf32>
///   %extract = vector.extract %shuffle[3] : f32 from vector<4xf32>
/// ->
///   %extract = vector.extract %b[7] : f32 from vector<8xf32>
///
static Value foldExtractFromShuffle(ExtractOp extractOp) {
  // Dynamic positions are not folded as the resulting code would be more
  // complex than the input code.
  if (extractOp.hasDynamicPosition())
    return Value();

  auto shuffleOp = extractOp.getVector().getDefiningOp<ShuffleOp>();
  if (!shuffleOp)
    return Value();

  // TODO: 0-D or multi-dimensional vectors not supported yet.
  if (shuffleOp.getResultVectorType().getRank() != 1)
    return Value();

  int64_t inputVecSize = shuffleOp.getV1().getType().getShape()[0];
  auto shuffleMask = shuffleOp.getMask();
  int64_t extractIdx = extractOp.getStaticPosition()[0];
  int64_t shuffleIdx = shuffleMask[extractIdx];

  // Find the shuffled vector to extract from based on the shuffle index.
  if (shuffleIdx < inputVecSize) {
    extractOp.setOperand(0, shuffleOp.getV1());
    extractOp.setStaticPosition({shuffleIdx});
  } else {
    extractOp.setOperand(0, shuffleOp.getV2());
    extractOp.setStaticPosition({shuffleIdx - inputVecSize});
  }

  return extractOp.getResult();
}

// Fold extractOp with source coming from ShapeCast op.
static Value foldExtractFromShapeCast(ExtractOp extractOp) {
  // TODO: Canonicalization for dynamic position not implemented yet.
  if (extractOp.hasDynamicPosition())
    return Value();

  auto shapeCastOp = extractOp.getVector().getDefiningOp<vector::ShapeCastOp>();
  if (!shapeCastOp)
    return Value();

  // 0-D vectors not supported.
  assert(!hasZeroDimVectors(extractOp) && "0-D vectors not supported");
  if (hasZeroDimVectors(shapeCastOp))
    return Value();

  // Get the nth dimension size starting from lowest dimension.
  auto getDimReverse = [](VectorType type, int64_t n) {
    return type.getShape().take_back(n + 1).front();
  };
  int64_t destinationRank =
      llvm::isa<VectorType>(extractOp.getType())
          ? llvm::cast<VectorType>(extractOp.getType()).getRank()
          : 0;
  if (destinationRank > shapeCastOp.getSourceVectorType().getRank())
    return Value();
  if (destinationRank > 0) {
    auto destinationType =
        llvm::cast<VectorType>(extractOp.getResult().getType());
    for (int64_t i = 0; i < destinationRank; i++) {
      // The lowest dimension of the destination must match the lowest
      // dimension of the shapecast op source.
      // TODO: This case could be support in a canonicalization pattern.
      if (getDimReverse(shapeCastOp.getSourceVectorType(), i) !=
          getDimReverse(destinationType, i))
        return Value();
    }
  }
  // Extract the strides associated with the extract op vector source. Then use
  // this to calculate a linearized position for the extract.
  SmallVector<int64_t> extractedPos(extractOp.getStaticPosition());
  std::reverse(extractedPos.begin(), extractedPos.end());
  SmallVector<int64_t, 4> strides;
  int64_t stride = 1;
  for (int64_t i = 0, e = extractedPos.size(); i < e; i++) {
    strides.push_back(stride);
    stride *=
        getDimReverse(extractOp.getSourceVectorType(), i + destinationRank);
  }

  int64_t position = linearize(extractedPos, strides);
  // Then extract the strides associated to the shapeCast op vector source and
  // delinearize the position using those strides.
  SmallVector<int64_t, 4> newStrides;
  int64_t numDimension =
      shapeCastOp.getSourceVectorType().getRank() - destinationRank;
  stride = 1;
  for (int64_t i = 0; i < numDimension; i++) {
    newStrides.push_back(stride);
    stride *=
        getDimReverse(shapeCastOp.getSourceVectorType(), i + destinationRank);
  }
  std::reverse(newStrides.begin(), newStrides.end());
  SmallVector<int64_t, 4> newPosition = delinearize(position, newStrides);
  // OpBuilder is only used as a helper to build an I64ArrayAttr.
  OpBuilder b(extractOp.getContext());
  extractOp.setStaticPosition(newPosition);
  extractOp.setOperand(0, shapeCastOp.getSource());
  return extractOp.getResult();
}

/// Fold an ExtractOp from ExtractStridedSliceOp.
static Value foldExtractFromExtractStrided(ExtractOp extractOp) {
  // TODO: Canonicalization for dynamic position not implemented yet.
  if (extractOp.hasDynamicPosition())
    return Value();

  auto extractStridedSliceOp =
      extractOp.getVector().getDefiningOp<vector::ExtractStridedSliceOp>();
  if (!extractStridedSliceOp)
    return Value();

  // 0-D vectors not supported.
  assert(!hasZeroDimVectors(extractOp) && "0-D vectors not supported");
  if (hasZeroDimVectors(extractStridedSliceOp))
    return Value();

  // Return if 'extractStridedSliceOp' has non-unit strides.
  if (extractStridedSliceOp.hasNonUnitStrides())
    return Value();

  // Trim offsets for dimensions fully extracted.
  auto sliceOffsets =
      extractVector<int64_t>(extractStridedSliceOp.getOffsets());
  while (!sliceOffsets.empty()) {
    size_t lastOffset = sliceOffsets.size() - 1;
    if (sliceOffsets.back() != 0 ||
        extractStridedSliceOp.getType().getDimSize(lastOffset) !=
            extractStridedSliceOp.getSourceVectorType().getDimSize(lastOffset))
      break;
    sliceOffsets.pop_back();
  }
  unsigned destinationRank = 0;
  if (auto vecType = llvm::dyn_cast<VectorType>(extractOp.getType()))
    destinationRank = vecType.getRank();
  // The dimensions of the result need to be untouched by the
  // extractStridedSlice op.
  if (destinationRank > extractStridedSliceOp.getSourceVectorType().getRank() -
                            sliceOffsets.size())
    return Value();

  SmallVector<int64_t> extractedPos(extractOp.getStaticPosition());
  assert(extractedPos.size() >= sliceOffsets.size());
  for (size_t i = 0, e = sliceOffsets.size(); i < e; i++)
    extractedPos[i] = extractedPos[i] + sliceOffsets[i];
  extractOp.getVectorMutable().assign(extractStridedSliceOp.getVector());

  // OpBuilder is only used as a helper to build an I64ArrayAttr.
  OpBuilder b(extractOp.getContext());
  extractOp.setStaticPosition(extractedPos);
  return extractOp.getResult();
}

/// Fold extract_op fed from a chain of insertStridedSlice ops.
static Value foldExtractStridedOpFromInsertChain(ExtractOp extractOp) {
  // TODO: Canonicalization for dynamic position not implemented yet.
  if (extractOp.hasDynamicPosition())
    return Value();

  int64_t destinationRank =
      llvm::isa<VectorType>(extractOp.getType())
          ? llvm::cast<VectorType>(extractOp.getType()).getRank()
          : 0;
  auto insertOp = extractOp.getVector().getDefiningOp<InsertStridedSliceOp>();
  if (!insertOp)
    return Value();

  // 0-D vectors not supported.
  assert(!hasZeroDimVectors(extractOp) && "0-D vectors not supported");
  if (hasZeroDimVectors(insertOp))
    return Value();

  while (insertOp) {
    int64_t insertRankDiff = insertOp.getDestVectorType().getRank() -
                             insertOp.getSourceVectorType().getRank();
    if (destinationRank > insertOp.getSourceVectorType().getRank())
      return Value();
    auto insertOffsets = extractVector<int64_t>(insertOp.getOffsets());
    ArrayRef<int64_t> extractOffsets = extractOp.getStaticPosition();

    if (llvm::any_of(insertOp.getStrides(), [](Attribute attr) {
          return llvm::cast<IntegerAttr>(attr).getInt() != 1;
        }))
      return Value();
    bool disjoint = false;
    SmallVector<int64_t, 4> offsetDiffs;
    for (unsigned dim = 0, e = extractOffsets.size(); dim < e; ++dim) {
      int64_t start = insertOffsets[dim];
      int64_t size =
          (dim < insertRankDiff)
              ? 1
              : insertOp.getSourceVectorType().getDimSize(dim - insertRankDiff);
      int64_t end = start + size;
      int64_t offset = extractOffsets[dim];
      // Check if the start of the extract offset is in the interval inserted.
      if (start <= offset && offset < end) {
        if (dim >= insertRankDiff)
          offsetDiffs.push_back(offset - start);
        continue;
      }
      disjoint = true;
      break;
    }
    // The extract element chunk overlap with the vector inserted.
    if (!disjoint) {
      // If any of the inner dimensions are only partially inserted we have a
      // partial overlap.
      int64_t srcRankDiff =
          insertOp.getSourceVectorType().getRank() - destinationRank;
      for (int64_t i = 0; i < destinationRank; i++) {
        if (insertOp.getSourceVectorType().getDimSize(i + srcRankDiff) !=
            insertOp.getDestVectorType().getDimSize(i + srcRankDiff +
                                                    insertRankDiff))
          return Value();
      }
      extractOp.getVectorMutable().assign(insertOp.getSource());
      // OpBuilder is only used as a helper to build an I64ArrayAttr.
      OpBuilder b(extractOp.getContext());
      extractOp.setStaticPosition(offsetDiffs);
      return extractOp.getResult();
    }
    // If the chunk extracted is disjoint from the chunk inserted, keep
    // looking in the insert chain.
    insertOp = insertOp.getDest().getDefiningOp<InsertStridedSliceOp>();
  }
  return Value();
}

/// Try to fold the extraction of a scalar from a vector defined by
/// vector.from_elements. E.g.:
///
/// %0 = vector.from_elements %a, %b : vector<2xf32>
/// %1 = vector.extract %0[0] : f32 from vector<2xf32>
/// ==> fold to %a
static Value foldScalarExtractFromFromElements(ExtractOp extractOp) {
  // Dynamic extractions cannot be folded.
  if (extractOp.hasDynamicPosition())
    return {};

  // Look for extract(from_elements).
  auto fromElementsOp = extractOp.getVector().getDefiningOp<FromElementsOp>();
  if (!fromElementsOp)
    return {};

  // Scalable vectors are not supported.
  auto vecType = llvm::cast<VectorType>(fromElementsOp.getType());
  if (vecType.isScalable())
    return {};

  // Only extractions of scalars are supported.
  int64_t rank = vecType.getRank();
  ArrayRef<int64_t> indices = extractOp.getStaticPosition();
  if (extractOp.getType() != vecType.getElementType())
    return {};
  assert(static_cast<int64_t>(indices.size()) == rank &&
         "unexpected number of indices");

  // Compute flattened/linearized index and fold to operand.
  int flatIndex = 0;
  int stride = 1;
  for (int i = rank - 1; i >= 0; --i) {
    flatIndex += indices[i] * stride;
    stride *= vecType.getDimSize(i);
  }
  return fromElementsOp.getElements()[flatIndex];
}

OpFoldResult ExtractOp::fold(FoldAdaptor) {
  // Fold "vector.extract %v[] : vector<2x2xf32> from vector<2x2xf32>" to %v.
  // Note: Do not fold "vector.extract %v[] : f32 from vector<f32>" (type
  // mismatch).
  if (getNumIndices() == 0 && getVector().getType() == getResult().getType())
    return getVector();
  if (succeeded(foldExtractOpFromExtractChain(*this)))
    return getResult();
  if (auto res = ExtractFromInsertTransposeChainState(*this).fold())
    return res;
  if (auto res = foldExtractFromBroadcast(*this))
    return res;
  if (auto res = foldExtractFromShuffle(*this))
    return res;
  if (auto res = foldExtractFromShapeCast(*this))
    return res;
  if (auto val = foldExtractFromExtractStrided(*this))
    return val;
  if (auto val = foldExtractStridedOpFromInsertChain(*this))
    return val;
  if (auto val = foldScalarExtractFromFromElements(*this))
    return val;
  return OpFoldResult();
}

namespace {

// Pattern to rewrite a ExtractOp(Broadcast) -> Broadcast.
class ExtractOpFromBroadcast final : public OpRewritePattern<ExtractOp> {
public:
  using OpRewritePattern::OpRewritePattern;

  LogicalResult matchAndRewrite(ExtractOp extractOp,
                                PatternRewriter &rewriter) const override {
    Operation *defOp = extractOp.getVector().getDefiningOp();
    if (!defOp || !isa<vector::BroadcastOp, SplatOp>(defOp))
      return failure();

    Value source = defOp->getOperand(0);
    if (extractOp.getType() == source.getType())
      return failure();
    auto getRank = [](Type type) {
      return llvm::isa<VectorType>(type)
                 ? llvm::cast<VectorType>(type).getRank()
                 : 0;
    };
    unsigned broadcastSrcRank = getRank(source.getType());
    unsigned extractResultRank = getRank(extractOp.getType());
    // We only consider the case where the rank of the source is less than or
    // equal to the rank of the extract dst. The other cases are handled in the
    // folding patterns.
    if (extractResultRank < broadcastSrcRank)
      return failure();

    // Special case if broadcast src is a 0D vector.
    if (extractResultRank == 0) {
      assert(broadcastSrcRank == 0 && llvm::isa<VectorType>(source.getType()));
      rewriter.replaceOpWithNewOp<vector::ExtractElementOp>(extractOp, source);
      return success();
    }
    rewriter.replaceOpWithNewOp<vector::BroadcastOp>(
        extractOp, extractOp.getType(), source);
    return success();
  }
};

// Pattern to rewrite a ExtractOp(splat ConstantOp) -> ConstantOp.
class ExtractOpSplatConstantFolder final : public OpRewritePattern<ExtractOp> {
public:
  using OpRewritePattern::OpRewritePattern;

  LogicalResult matchAndRewrite(ExtractOp extractOp,
                                PatternRewriter &rewriter) const override {
    // Return if 'ExtractOp' operand is not defined by a splat vector
    // ConstantOp.
    Value sourceVector = extractOp.getVector();
    Attribute vectorCst;
    if (!matchPattern(sourceVector, m_Constant(&vectorCst)))
      return failure();
    auto splat = llvm::dyn_cast<SplatElementsAttr>(vectorCst);
    if (!splat)
      return failure();
    TypedAttr newAttr = splat.getSplatValue<TypedAttr>();
    if (auto vecDstType = llvm::dyn_cast<VectorType>(extractOp.getType()))
      newAttr = DenseElementsAttr::get(vecDstType, newAttr);
    rewriter.replaceOpWithNewOp<arith::ConstantOp>(extractOp, newAttr);
    return success();
  }
};

// Pattern to rewrite a ExtractOp(non-splat ConstantOp)[...] -> ConstantOp.
class ExtractOpNonSplatConstantFolder final
    : public OpRewritePattern<ExtractOp> {
public:
  using OpRewritePattern::OpRewritePattern;

  LogicalResult matchAndRewrite(ExtractOp extractOp,
                                PatternRewriter &rewriter) const override {
    // TODO: Canonicalization for dynamic position not implemented yet.
    if (extractOp.hasDynamicPosition())
      return failure();

    // Return if 'ExtractOp' operand is not defined by a compatible vector
    // ConstantOp.
    Value sourceVector = extractOp.getVector();
    Attribute vectorCst;
    if (!matchPattern(sourceVector, m_Constant(&vectorCst)))
      return failure();

    auto vecTy = llvm::cast<VectorType>(sourceVector.getType());
    if (vecTy.isScalable())
      return failure();

    // The splat case is handled by `ExtractOpSplatConstantFolder`.
    auto dense = llvm::dyn_cast<DenseElementsAttr>(vectorCst);
    if (!dense || dense.isSplat())
      return failure();

    // Calculate the linearized position of the continuous chunk of elements to
    // extract.
    llvm::SmallVector<int64_t> completePositions(vecTy.getRank(), 0);
    copy(extractOp.getStaticPosition(), completePositions.begin());
    int64_t elemBeginPosition =
        linearize(completePositions, computeStrides(vecTy.getShape()));
    auto denseValuesBegin = dense.value_begin<TypedAttr>() + elemBeginPosition;

    TypedAttr newAttr;
    if (auto resVecTy = llvm::dyn_cast<VectorType>(extractOp.getType())) {
      SmallVector<Attribute> elementValues(
          denseValuesBegin, denseValuesBegin + resVecTy.getNumElements());
      newAttr = DenseElementsAttr::get(resVecTy, elementValues);
    } else {
      newAttr = *denseValuesBegin;
    }

    rewriter.replaceOpWithNewOp<arith::ConstantOp>(extractOp, newAttr);
    return success();
  }
};

// Pattern to rewrite a ExtractOp(CreateMask) -> CreateMask.
class ExtractOpFromCreateMask final : public OpRewritePattern<ExtractOp> {
public:
  using OpRewritePattern::OpRewritePattern;

  LogicalResult matchAndRewrite(ExtractOp extractOp,
                                PatternRewriter &rewriter) const override {
    auto createMaskOp =
        extractOp.getVector().getDefiningOp<vector::CreateMaskOp>();
    if (!createMaskOp)
      return failure();

    VectorType extractedMaskType =
        llvm::dyn_cast<VectorType>(extractOp.getResult().getType());

    if (!extractedMaskType)
      return failure();

    auto maskOperands = createMaskOp.getOperands();
    ArrayRef<int64_t> extractOpPos = extractOp.getStaticPosition();
    VectorType maskType = createMaskOp.getVectorType();

    bool containsUnknownDims = false;
    bool allFalse = getMaskFormat(createMaskOp) == MaskFormat::AllFalse;

    for (size_t dimIdx = 0; !allFalse && dimIdx < extractOpPos.size();
         dimIdx++) {
      int64_t pos = extractOpPos[dimIdx];
      Value operand = maskOperands[dimIdx];
      auto constantOp = operand.getDefiningOp<arith::ConstantOp>();
      if (!constantOp) {
        // Bounds of this dim unknown.
        containsUnknownDims = true;
        continue;
      }

      int64_t createMaskBound =
          llvm::cast<IntegerAttr>(constantOp.getValue()).getInt();

      if (pos != ShapedType::kDynamic) {
        // If any position is outside the range from the `create_mask`, then the
        // extracted mask will be all-false.
        allFalse |= pos >= createMaskBound;
      } else if (createMaskBound < maskType.getDimSize(dimIdx)) {
        // This dim is not all-true and since this is a dynamic index we don't
        // know if the extraction is within the true or false region.
        // Note: Zero dims have already handled via getMaskFormat().
        containsUnknownDims = true;
      }
    }

    if (allFalse) {
      rewriter.replaceOpWithNewOp<arith::ConstantOp>(
          extractOp, DenseElementsAttr::get(extractedMaskType, false));
    } else if (!containsUnknownDims) {
      rewriter.replaceOpWithNewOp<vector::CreateMaskOp>(
          extractOp, extractedMaskType,
          maskOperands.drop_front(extractOpPos.size()));
    } else {
      return failure();
    }
    return success();
  }
};

// Folds extract(shape_cast(..)) into shape_cast when the total element count
// does not change.
LogicalResult foldExtractFromShapeCastToShapeCast(ExtractOp extractOp,
                                                  PatternRewriter &rewriter) {
  auto castOp = extractOp.getVector().getDefiningOp<ShapeCastOp>();
  if (!castOp)
    return failure();

  VectorType sourceType = castOp.getSourceVectorType();
  auto targetType = dyn_cast<VectorType>(extractOp.getResult().getType());
  if (!targetType)
    return failure();

  if (sourceType.getNumElements() != targetType.getNumElements())
    return failure();

  rewriter.replaceOpWithNewOp<vector::ShapeCastOp>(extractOp, targetType,
                                                   castOp.getSource());
  return success();
}

/// Try to canonicalize the extraction of a subvector from a vector defined by
/// vector.from_elements. E.g.:
///
/// %0 = vector.from_elements %a, %b, %a, %a : vector<2x2xf32>
/// %1 = vector.extract %0[0] : vector<2xf32> from vector<2x2xf32>
/// ==> canonicalize to vector.from_elements %a, %b : vector<2xf32>
LogicalResult foldExtractFromFromElements(ExtractOp extractOp,
                                          PatternRewriter &rewriter) {
  // Dynamic positions are not supported.
  if (extractOp.hasDynamicPosition())
    return failure();

  // Scalar extracts are handled by the folder.
  auto resultType = dyn_cast<VectorType>(extractOp.getType());
  if (!resultType)
    return failure();

  // Look for extracts from a from_elements op.
  auto fromElementsOp = extractOp.getVector().getDefiningOp<FromElementsOp>();
  if (!fromElementsOp)
    return failure();
  VectorType inputType = fromElementsOp.getType();

  // Scalable vectors are not supported.
  if (resultType.isScalable() || inputType.isScalable())
    return failure();

  // Compute the position of first extracted element and flatten/linearize the
  // position.
  SmallVector<int64_t> firstElementPos =
      llvm::to_vector(extractOp.getStaticPosition());
  firstElementPos.append(/*NumInputs=*/resultType.getRank(), /*Elt=*/0);
  int flatIndex = 0;
  int stride = 1;
  for (int64_t i = inputType.getRank() - 1; i >= 0; --i) {
    flatIndex += firstElementPos[i] * stride;
    stride *= inputType.getDimSize(i);
  }

  // Replace the op with a smaller from_elements op.
  rewriter.replaceOpWithNewOp<FromElementsOp>(
      extractOp, resultType,
      fromElementsOp.getElements().slice(flatIndex,
                                         resultType.getNumElements()));
  return success();
}
} // namespace

void ExtractOp::getCanonicalizationPatterns(RewritePatternSet &results,
                                            MLIRContext *context) {
  results.add<ExtractOpSplatConstantFolder, ExtractOpNonSplatConstantFolder,
              ExtractOpFromBroadcast, ExtractOpFromCreateMask>(context);
  results.add(foldExtractFromShapeCastToShapeCast);
  results.add(foldExtractFromFromElements);
}

static void populateFromInt64AttrArray(ArrayAttr arrayAttr,
                                       SmallVectorImpl<int64_t> &results) {
  for (auto attr : arrayAttr)
    results.push_back(llvm::cast<IntegerAttr>(attr).getInt());
}

//===----------------------------------------------------------------------===//
// FmaOp
//===----------------------------------------------------------------------===//

std::optional<SmallVector<int64_t, 4>> FMAOp::getShapeForUnroll() {
  return llvm::to_vector<4>(getVectorType().getShape());
}

//===----------------------------------------------------------------------===//
// FromElementsOp
//===----------------------------------------------------------------------===//

/// Rewrite a vector.from_elements into a vector.splat if all elements are the
/// same SSA value. E.g.:
///
/// %0 = vector.from_elements %a, %a, %a : vector<3xf32>
/// ==> rewrite to vector.splat %a : vector<3xf32>
static LogicalResult rewriteFromElementsAsSplat(FromElementsOp fromElementsOp,
                                                PatternRewriter &rewriter) {
  if (!llvm::all_equal(fromElementsOp.getElements()))
    return failure();
  rewriter.replaceOpWithNewOp<SplatOp>(fromElementsOp, fromElementsOp.getType(),
                                       fromElementsOp.getElements().front());
  return success();
}

void FromElementsOp::getCanonicalizationPatterns(RewritePatternSet &results,
                                                 MLIRContext *context) {
  results.add(rewriteFromElementsAsSplat);
}

//===----------------------------------------------------------------------===//
// BroadcastOp
//===----------------------------------------------------------------------===//

void BroadcastOp::inferResultRanges(ArrayRef<ConstantIntRanges> argRanges,
                                    SetIntRangeFn setResultRanges) {
  setResultRanges(getResult(), argRanges.front());
}

/// Return the dimensions of the result vector that were formerly ones in the
/// source tensor and thus correspond to "dim-1" broadcasting.
static llvm::SetVector<int64_t>
computeBroadcastedUnitDims(ArrayRef<int64_t> srcShape,
                           ArrayRef<int64_t> dstShape) {
  int64_t rankDiff = dstShape.size() - srcShape.size();
  int64_t dstDim = rankDiff;
  llvm::SetVector<int64_t> res;
  for (auto [s1, s2] :
       llvm::zip_equal(srcShape, dstShape.drop_front(rankDiff))) {
    if (s1 != s2) {
      assert(s1 == 1 && "expected dim-1 broadcasting");
      res.insert(dstDim);
    }
    ++dstDim;
  }
  return res;
}

llvm::SetVector<int64_t> BroadcastOp::computeBroadcastedUnitDims() {
  // Scalar broadcast is without any unit dim broadcast.
  auto srcVectorType = llvm::dyn_cast<VectorType>(getSourceType());
  if (!srcVectorType)
    return {};
  return ::computeBroadcastedUnitDims(srcVectorType.getShape(),
                                      getResultVectorType().getShape());
}

/// Broadcast `value` to a vector of `dstShape`, knowing that exactly the
/// `broadcastedDims` dimensions in the dstShape are broadcasted.
/// This requires (and asserts) that the broadcast is free of dim-1
/// broadcasting.
/// Since vector.broadcast only allows expanding leading dimensions, an extra
/// vector.transpose may be inserted to make the broadcast possible.
/// `value`, `dstShape` and `broadcastedDims` must be properly specified or
/// the helper will assert. This means:
///   1. `dstShape` must not be empty.
///   2. `broadcastedDims` must be confined to [0 .. rank(value.getVectorType)]
///   2. `dstShape` trimmed of the dimensions specified in `broadcastedDims`
//       must match the `value` shape.
Value BroadcastOp::createOrFoldBroadcastOp(
    OpBuilder &b, Value value, ArrayRef<int64_t> dstShape,
    const llvm::SetVector<int64_t> &broadcastedDims) {
  assert(!dstShape.empty() && "unexpected empty dst shape");

  // Well-formedness check.
  SmallVector<int64_t> checkShape;
  for (int i = 0, e = dstShape.size(); i < e; ++i) {
    if (broadcastedDims.contains(i))
      continue;
    checkShape.push_back(dstShape[i]);
  }
  assert(broadcastedDims.size() == dstShape.size() - checkShape.size() &&
         "ill-formed broadcastedDims contains values not confined to "
         "destVectorShape");

  Location loc = value.getLoc();
  Type elementType = getElementTypeOrSelf(value.getType());
  VectorType srcVectorType = llvm::dyn_cast<VectorType>(value.getType());
  VectorType dstVectorType = VectorType::get(dstShape, elementType);

  // Step 2. If scalar -> dstShape broadcast, just do it.
  if (!srcVectorType) {
    assert(checkShape.empty() &&
           "ill-formed createOrFoldBroadcastOp arguments");
    return b.createOrFold<vector::BroadcastOp>(loc, dstVectorType, value);
  }

  assert(srcVectorType.getShape().equals(checkShape) &&
         "ill-formed createOrFoldBroadcastOp arguments");

  // Step 3. Since vector.broadcast only allows creating leading dims,
  //   vector -> dstShape broadcast may require a transpose.
  // Traverse the dims in order and construct:
  //   1. The leading entries of the broadcastShape that is guaranteed to be
  //      achievable by a simple broadcast.
  //   2. The induced permutation for the subsequent vector.transpose that will
  //      bring us from `broadcastShape` back to he desired `dstShape`.
  // If the induced permutation is not the identity, create a vector.transpose.
  SmallVector<int64_t> broadcastShape, permutation(dstShape.size(), -1);
  broadcastShape.reserve(dstShape.size());
  // Consider the example:
  //   srcShape     = 2x4
  //   dstShape     = 1x2x3x4x5
  //   broadcastedDims = [0, 2, 4]
  //
  // We want to build:
  //   broadcastShape  = 1x3x5x2x4
  //   permutation     = [0, 2, 4,                 1, 3]
  //                      ---V---           -----V-----
  //            leading broadcast part      src shape part
  //
  // Note that the trailing dims of broadcastShape are exactly the srcShape
  // by construction.
  // nextSrcShapeDim is used to keep track of where in the permutation the
  // "src shape part" occurs.
  int64_t nextSrcShapeDim = broadcastedDims.size();
  for (int64_t i = 0, e = dstShape.size(); i < e; ++i) {
    if (broadcastedDims.contains(i)) {
      // 3.a. For each dim in the dst shape, if it is a broadcasted dim,
      // bring it to the head of the broadcastShape.
      // It will need to be permuted back from `broadcastShape.size() - 1` into
      // position `i`.
      broadcastShape.push_back(dstShape[i]);
      permutation[i] = broadcastShape.size() - 1;
    } else {
      // 3.b. Otherwise, the dim is not broadcasted, it comes from the src
      // shape and needs to be permuted into position `i`.
      // Don't touch `broadcastShape` here, the whole srcShape will be
      // appended after.
      permutation[i] = nextSrcShapeDim++;
    }
  }
  // 3.c. Append the srcShape.
  llvm::append_range(broadcastShape, srcVectorType.getShape());

  // Ensure there are no dim-1 broadcasts.
  assert(::computeBroadcastedUnitDims(srcVectorType.getShape(), broadcastShape)
             .empty() &&
         "unexpected dim-1 broadcast");

  VectorType broadcastType = VectorType::get(broadcastShape, elementType);
  assert(vector::isBroadcastableTo(value.getType(), broadcastType) ==
             vector::BroadcastableToResult::Success &&
         "must be broadcastable");
  Value res = b.createOrFold<vector::BroadcastOp>(loc, broadcastType, value);
  // Step 4. If we find any dimension that indeed needs to be permuted,
  // immediately return a new vector.transpose.
  for (int64_t i = 0, e = permutation.size(); i < e; ++i)
    if (permutation[i] != i)
      return b.createOrFold<vector::TransposeOp>(loc, res, permutation);
  // Otherwise return res.
  return res;
}

BroadcastableToResult mlir::vector::isBroadcastableTo(
    Type srcType, VectorType dstVectorType,
    std::pair<VectorDim, VectorDim> *mismatchingDims) {
  // Broadcast scalar to vector of the same element type.
  if (srcType.isIntOrIndexOrFloat() && dstVectorType &&
      getElementTypeOrSelf(srcType) == getElementTypeOrSelf(dstVectorType))
    return BroadcastableToResult::Success;
  // From now on, only vectors broadcast.
  VectorType srcVectorType = llvm::dyn_cast<VectorType>(srcType);
  if (!srcVectorType)
    return BroadcastableToResult::SourceTypeNotAVector;

  int64_t srcRank = srcVectorType.getRank();
  int64_t dstRank = dstVectorType.getRank();
  if (srcRank > dstRank)
    return BroadcastableToResult::SourceRankHigher;
  // Source has an exact match or singleton value for all trailing dimensions
  // (all leading dimensions are simply duplicated).
  int64_t lead = dstRank - srcRank;
  for (int64_t dimIdx = 0; dimIdx < srcRank; ++dimIdx) {
    // Have mismatching dims (in the sense of vector.broadcast semantics) been
    // encountered?
    bool foundMismatchingDims = false;

    // Check fixed-width dims.
    int64_t srcDim = srcVectorType.getDimSize(dimIdx);
    int64_t dstDim = dstVectorType.getDimSize(lead + dimIdx);
    if (srcDim != 1 && srcDim != dstDim)
      foundMismatchingDims = true;

    // Check scalable flags.
    bool srcDimScalableFlag = srcVectorType.getScalableDims()[dimIdx];
    bool dstDimScalableFlag = dstVectorType.getScalableDims()[lead + dimIdx];
    if ((srcDim == 1 && srcDimScalableFlag && dstDim != 1) ||
        // 1 -> [N] is fine, everything else should be rejected when mixing
        // fixed-width and scalable dims
        (srcDimScalableFlag != dstDimScalableFlag &&
         (srcDim != 1 || srcDimScalableFlag)))
      foundMismatchingDims = true;

    if (foundMismatchingDims) {
      if (mismatchingDims != nullptr) {
        mismatchingDims->first.dim = srcDim;
        mismatchingDims->first.isScalable = srcDimScalableFlag;

        mismatchingDims->second.dim = dstDim;
        mismatchingDims->second.isScalable = dstDimScalableFlag;
      }
      return BroadcastableToResult::DimensionMismatch;
    }
  }

  return BroadcastableToResult::Success;
}

LogicalResult BroadcastOp::verify() {
  std::pair<VectorDim, VectorDim> mismatchingDims;
  BroadcastableToResult res = isBroadcastableTo(
      getSourceType(), getResultVectorType(), &mismatchingDims);
  if (res == BroadcastableToResult::Success)
    return success();
  if (res == BroadcastableToResult::SourceRankHigher)
    return emitOpError("source rank higher than destination rank");
  if (res == BroadcastableToResult::DimensionMismatch) {
    return emitOpError("dimension mismatch (")
           << (mismatchingDims.first.isScalable ? "[" : "")
           << mismatchingDims.first.dim
           << (mismatchingDims.first.isScalable ? "]" : "") << " vs. "
           << (mismatchingDims.second.isScalable ? "[" : "")
           << mismatchingDims.second.dim
           << (mismatchingDims.second.isScalable ? "]" : "") << ")";
  }
  if (res == BroadcastableToResult::SourceTypeNotAVector)
    return emitOpError("source type is not a vector");
  llvm_unreachable("unexpected vector.broadcast op error");
}

OpFoldResult BroadcastOp::fold(FoldAdaptor adaptor) {
  if (getSourceType() == getResultVectorType())
    return getSource();
  if (!adaptor.getSource())
    return {};
  auto vectorType = getResultVectorType();
  if (llvm::isa<IntegerAttr, FloatAttr>(adaptor.getSource()))
    return DenseElementsAttr::get(vectorType, adaptor.getSource());
  if (auto attr = llvm::dyn_cast<SplatElementsAttr>(adaptor.getSource()))
    return DenseElementsAttr::get(vectorType, attr.getSplatValue<Attribute>());
  return {};
}

namespace {

// Fold broadcast1(broadcast2(x)) into broadcast1(x).
struct BroadcastFolder : public OpRewritePattern<BroadcastOp> {
  using OpRewritePattern::OpRewritePattern;

  LogicalResult matchAndRewrite(BroadcastOp broadcastOp,
                                PatternRewriter &rewriter) const override {
    auto srcBroadcast = broadcastOp.getSource().getDefiningOp<BroadcastOp>();
    if (!srcBroadcast)
      return failure();
    rewriter.replaceOpWithNewOp<BroadcastOp>(broadcastOp,
                                             broadcastOp.getResultVectorType(),
                                             srcBroadcast.getSource());
    return success();
  }
};
} // namespace

void BroadcastOp::getCanonicalizationPatterns(RewritePatternSet &results,
                                              MLIRContext *context) {
  // BroadcastToShapeCast is not a default canonicalization, it is opt-in by
  // calling `populateCastAwayVectorLeadingOneDimPatterns`
  results.add<BroadcastFolder>(context);
}

//===----------------------------------------------------------------------===//
// ShuffleOp
//===----------------------------------------------------------------------===//

LogicalResult ShuffleOp::verify() {
  VectorType resultType = getResultVectorType();
  VectorType v1Type = getV1VectorType();
  VectorType v2Type = getV2VectorType();
  // Verify ranks.
  int64_t resRank = resultType.getRank();
  int64_t v1Rank = v1Type.getRank();
  int64_t v2Rank = v2Type.getRank();
  bool wellFormed0DCase = v1Rank == 0 && v2Rank == 0 && resRank == 1;
  bool wellFormedNDCase = v1Rank == resRank && v2Rank == resRank;
  if (!wellFormed0DCase && !wellFormedNDCase)
    return emitOpError("rank mismatch");

  // Verify all but leading dimension sizes.
  for (int64_t r = 1; r < v1Rank; ++r) {
    int64_t resDim = resultType.getDimSize(r);
    int64_t v1Dim = v1Type.getDimSize(r);
    int64_t v2Dim = v2Type.getDimSize(r);
    if (resDim != v1Dim || v1Dim != v2Dim)
      return emitOpError("dimension mismatch");
  }
  // Verify mask length.
  ArrayRef<int64_t> mask = getMask();
  int64_t maskLength = mask.size();
  if (maskLength <= 0)
    return emitOpError("invalid mask length");
  if (maskLength != resultType.getDimSize(0))
    return emitOpError("mask length mismatch");
  // Verify all indices.
  int64_t indexSize = (v1Type.getRank() == 0 ? 1 : v1Type.getDimSize(0)) +
                      (v2Type.getRank() == 0 ? 1 : v2Type.getDimSize(0));
  for (auto [idx, maskPos] : llvm::enumerate(mask)) {
    if (maskPos < 0 || maskPos >= indexSize)
      return emitOpError("mask index #") << (idx + 1) << " out of range";
  }
  return success();
}

LogicalResult
ShuffleOp::inferReturnTypes(MLIRContext *, std::optional<Location>,
                            ShuffleOp::Adaptor adaptor,
                            SmallVectorImpl<Type> &inferredReturnTypes) {
  auto v1Type = llvm::cast<VectorType>(adaptor.getV1().getType());
  auto v1Rank = v1Type.getRank();
  // Construct resulting type: leading dimension matches mask
  // length, all trailing dimensions match the operands.
  SmallVector<int64_t, 4> shape;
  shape.reserve(v1Rank);
  shape.push_back(std::max<size_t>(1, adaptor.getMask().size()));
  // In the 0-D case there is no trailing shape to append.
  if (v1Rank > 0)
    llvm::append_range(shape, v1Type.getShape().drop_front());
  inferredReturnTypes.push_back(
      VectorType::get(shape, v1Type.getElementType()));
  return success();
}

template <typename T>
static bool isStepIndexArray(ArrayRef<T> idxArr, uint64_t begin, size_t width) {
  T expected = begin;
  return idxArr.size() == width && llvm::all_of(idxArr, [&expected](T value) {
           return value == expected++;
         });
}

OpFoldResult vector::ShuffleOp::fold(FoldAdaptor adaptor) {
  VectorType v1Type = getV1VectorType();
  // For consistency: 0-D shuffle return type is 1-D, this cannot be a folding
  // but must be a canonicalization into a vector.broadcast.
  if (v1Type.getRank() == 0)
    return {};

  // fold shuffle V1, V2, [0, 1, 2, 3] : <4xi32>, <2xi32> -> V1
  if (!v1Type.isScalable() &&
      isStepIndexArray(getMask(), 0, v1Type.getDimSize(0)))
    return getV1();
  // fold shuffle V1, V2, [4, 5] : <4xi32>, <2xi32> -> V2
  if (!getV1VectorType().isScalable() && !getV2VectorType().isScalable() &&
      isStepIndexArray(getMask(), getV1VectorType().getDimSize(0),
                       getV2VectorType().getDimSize(0)))
    return getV2();

  Attribute lhs = adaptor.getV1(), rhs = adaptor.getV2();
  if (!lhs || !rhs)
    return {};

  auto lhsType =
      llvm::cast<VectorType>(llvm::cast<DenseElementsAttr>(lhs).getType());
  // Only support 1-D for now to avoid complicated n-D DenseElementsAttr
  // manipulation.
  if (lhsType.getRank() != 1)
    return {};
  int64_t lhsSize = lhsType.getDimSize(0);

  SmallVector<Attribute> results;
  auto lhsElements = llvm::cast<DenseElementsAttr>(lhs).getValues<Attribute>();
  auto rhsElements = llvm::cast<DenseElementsAttr>(rhs).getValues<Attribute>();
  for (int64_t i : this->getMask()) {
    if (i >= lhsSize) {
      results.push_back(rhsElements[i - lhsSize]);
    } else {
      results.push_back(lhsElements[i]);
    }
  }

  return DenseElementsAttr::get(getResultVectorType(), results);
}

namespace {

// Pattern to rewrite a 0-D shuffle with [0] or [1] mask returning a 1-D vector
// to a broadcast.
struct Canonicalize0DShuffleOp : public OpRewritePattern<ShuffleOp> {
  using OpRewritePattern::OpRewritePattern;

  LogicalResult matchAndRewrite(ShuffleOp shuffleOp,
                                PatternRewriter &rewriter) const override {
    VectorType v1VectorType = shuffleOp.getV1VectorType();
    ArrayRef<int64_t> mask = shuffleOp.getMask();
    if (v1VectorType.getRank() > 0)
      return failure();
    if (mask.size() != 1)
      return failure();
    VectorType resType = VectorType::Builder(v1VectorType).setShape({1});
    if (mask[0] == 0)
      rewriter.replaceOpWithNewOp<vector::BroadcastOp>(shuffleOp, resType,
                                                       shuffleOp.getV1());
    else
      rewriter.replaceOpWithNewOp<vector::BroadcastOp>(shuffleOp, resType,
                                                       shuffleOp.getV2());
    return success();
  }
};

/// Pattern to rewrite a ShuffleOp(SplatOp, SplatOp) to SplatOp.
class ShuffleSplat final : public OpRewritePattern<ShuffleOp> {
public:
  using OpRewritePattern::OpRewritePattern;

  LogicalResult matchAndRewrite(ShuffleOp op,
                                PatternRewriter &rewriter) const override {
    auto v1Splat = op.getV1().getDefiningOp<SplatOp>();
    auto v2Splat = op.getV2().getDefiningOp<SplatOp>();

    if (!v1Splat || !v2Splat)
      return failure();

    if (v1Splat.getInput() != v2Splat.getInput())
      return failure();

    rewriter.replaceOpWithNewOp<SplatOp>(op, op.getType(), v1Splat.getInput());
    return success();
  }
};

/// Pattern to rewrite a fixed-size interleave via vector.shuffle to
/// vector.interleave.
class ShuffleInterleave : public OpRewritePattern<ShuffleOp> {
public:
  using OpRewritePattern::OpRewritePattern;

  LogicalResult matchAndRewrite(ShuffleOp op,
                                PatternRewriter &rewriter) const override {
    VectorType resultType = op.getResultVectorType();
    if (resultType.isScalable())
      return rewriter.notifyMatchFailure(
          op, "ShuffleOp can't represent a scalable interleave");

    if (resultType.getRank() != 1)
      return rewriter.notifyMatchFailure(
          op, "ShuffleOp can't represent an n-D interleave");

    VectorType sourceType = op.getV1VectorType();
    if (sourceType != op.getV2VectorType() ||
        sourceType.getNumElements() * 2 != resultType.getNumElements()) {
      return rewriter.notifyMatchFailure(
          op, "ShuffleOp types don't match an interleave");
    }

    ArrayRef<int64_t> shuffleMask = op.getMask();
    int64_t resultVectorSize = resultType.getNumElements();
    for (int i = 0, e = resultVectorSize / 2; i < e; ++i) {
      int64_t maskValueA = shuffleMask[i * 2];
      int64_t maskValueB = shuffleMask[(i * 2) + 1];
      if (maskValueA != i || maskValueB != (resultVectorSize / 2) + i)
        return rewriter.notifyMatchFailure(op,
                                           "ShuffleOp mask not interleaving");
    }

    rewriter.replaceOpWithNewOp<InterleaveOp>(op, op.getV1(), op.getV2());
    return success();
  }
};

} // namespace

void ShuffleOp::getCanonicalizationPatterns(RewritePatternSet &results,
                                            MLIRContext *context) {
  results.add<ShuffleSplat, ShuffleInterleave, Canonicalize0DShuffleOp>(
      context);
}

//===----------------------------------------------------------------------===//
// InsertElementOp
//===----------------------------------------------------------------------===//

void InsertElementOp::inferResultRanges(ArrayRef<ConstantIntRanges> argRanges,
                                        SetIntRangeFn setResultRanges) {
  setResultRanges(getResult(), argRanges[0].rangeUnion(argRanges[1]));
}

void InsertElementOp::build(OpBuilder &builder, OperationState &result,
                            Value source, Value dest) {
  build(builder, result, source, dest, {});
}

LogicalResult InsertElementOp::verify() {
  auto dstVectorType = getDestVectorType();
  if (dstVectorType.getRank() == 0) {
    if (getPosition())
      return emitOpError("expected position to be empty with 0-D vector");
    return success();
  }
  if (dstVectorType.getRank() != 1)
    return emitOpError("unexpected >1 vector rank");
  if (!getPosition())
    return emitOpError("expected position for 1-D vector");
  return success();
}

OpFoldResult vector::InsertElementOp::fold(FoldAdaptor adaptor) {
  // Skip the 0-D vector here.
  if (!adaptor.getPosition())
    return {};

  auto src = dyn_cast_or_null<TypedAttr>(adaptor.getSource());
  auto dst = dyn_cast_or_null<DenseElementsAttr>(adaptor.getDest());
  auto pos = dyn_cast_or_null<IntegerAttr>(adaptor.getPosition());
  if (!src || !dst || !pos)
    return {};

  if (src.getType() != getDestVectorType().getElementType())
    return {};

  auto dstElements = dst.getValues<Attribute>();

  SmallVector<Attribute> results(dstElements);

  uint64_t posIdx = pos.getInt();
  if (posIdx >= results.size())
    return {};
  results[posIdx] = src;

  return DenseElementsAttr::get(getDestVectorType(), results);
}

//===----------------------------------------------------------------------===//
// InsertOp
//===----------------------------------------------------------------------===//

void vector::InsertOp::inferResultRanges(ArrayRef<ConstantIntRanges> argRanges,
                                         SetIntRangeFn setResultRanges) {
  setResultRanges(getResult(), argRanges[0].rangeUnion(argRanges[1]));
}

void vector::InsertOp::build(OpBuilder &builder, OperationState &result,
                             Value source, Value dest, int64_t position) {
  build(builder, result, source, dest, ArrayRef<int64_t>{position});
}

void vector::InsertOp::build(OpBuilder &builder, OperationState &result,
                             Value source, Value dest, OpFoldResult position) {
  build(builder, result, source, dest, ArrayRef<OpFoldResult>{position});
}

void vector::InsertOp::build(OpBuilder &builder, OperationState &result,
                             Value source, Value dest,
                             ArrayRef<int64_t> position) {
  SmallVector<OpFoldResult> posVals;
  posVals.reserve(position.size());
  llvm::transform(position, std::back_inserter(posVals),
                  [&](int64_t pos) { return builder.getI64IntegerAttr(pos); });
  build(builder, result, source, dest, posVals);
}

void vector::InsertOp::build(OpBuilder &builder, OperationState &result,
                             Value source, Value dest,
                             ArrayRef<OpFoldResult> position) {
  SmallVector<int64_t> staticPos;
  SmallVector<Value> dynamicPos;
  dispatchIndexOpFoldResults(position, dynamicPos, staticPos);
  build(builder, result, source, dest, dynamicPos,
        builder.getDenseI64ArrayAttr(staticPos));
}

LogicalResult InsertOp::verify() {
  SmallVector<OpFoldResult> position = getMixedPosition();
  auto destVectorType = getDestVectorType();
  if (position.size() > static_cast<unsigned>(destVectorType.getRank()))
    return emitOpError(
        "expected position attribute of rank no greater than dest vector rank");
  auto srcVectorType = llvm::dyn_cast<VectorType>(getSourceType());
  if (srcVectorType &&
      (static_cast<unsigned>(srcVectorType.getRank()) + position.size() !=
       static_cast<unsigned>(destVectorType.getRank())))
    return emitOpError("expected position attribute rank + source rank to "
                       "match dest vector rank");
  if (!srcVectorType &&
      (position.size() != static_cast<unsigned>(destVectorType.getRank())))
    return emitOpError(
        "expected position attribute rank to match the dest vector rank");
  for (auto [idx, pos] : llvm::enumerate(position)) {
    if (auto attr = pos.dyn_cast<Attribute>()) {
      int64_t constIdx = cast<IntegerAttr>(attr).getInt();
      if (constIdx < 0 || constIdx >= destVectorType.getDimSize(idx)) {
        return emitOpError("expected position attribute #")
               << (idx + 1)
               << " to be a non-negative integer smaller than the "
                  "corresponding "
                  "dest vector dimension";
      }
    }
  }
  return success();
}

namespace {

// If insertOp is only inserting unit dimensions it can be transformed to a
// broadcast.
class InsertToBroadcast final : public OpRewritePattern<InsertOp> {
public:
  using OpRewritePattern::OpRewritePattern;

  LogicalResult matchAndRewrite(InsertOp insertOp,
                                PatternRewriter &rewriter) const override {
    auto srcVecType = llvm::dyn_cast<VectorType>(insertOp.getSourceType());
    if (!srcVecType || insertOp.getDestVectorType().getNumElements() !=
                           srcVecType.getNumElements())
      return failure();
    rewriter.replaceOpWithNewOp<BroadcastOp>(
        insertOp, insertOp.getDestVectorType(), insertOp.getSource());
    return success();
  }
};

/// Pattern to rewrite a InsertOp(SplatOp, SplatOp) to SplatOp.
class InsertSplatToSplat final : public OpRewritePattern<InsertOp> {
public:
  using OpRewritePattern::OpRewritePattern;

  LogicalResult matchAndRewrite(InsertOp op,
                                PatternRewriter &rewriter) const override {
    auto srcSplat = op.getSource().getDefiningOp<SplatOp>();
    auto dstSplat = op.getDest().getDefiningOp<SplatOp>();

    if (!srcSplat || !dstSplat)
      return failure();

    if (srcSplat.getInput() != dstSplat.getInput())
      return failure();

    rewriter.replaceOpWithNewOp<SplatOp>(op, op.getType(), srcSplat.getInput());
    return success();
  }
};

// Pattern to rewrite a InsertOp(ConstantOp into ConstantOp) -> ConstantOp.
class InsertOpConstantFolder final : public OpRewritePattern<InsertOp> {
public:
  using OpRewritePattern::OpRewritePattern;

  // Do not create constants with more than `vectorSizeFoldThreashold` elements,
  // unless the source vector constant has a single use.
  static constexpr int64_t vectorSizeFoldThreshold = 256;

  LogicalResult matchAndRewrite(InsertOp op,
                                PatternRewriter &rewriter) const override {
    // TODO: Canonicalization for dynamic position not implemented yet.
    if (op.hasDynamicPosition())
      return failure();

    // Return if 'InsertOp' operand is not defined by a compatible vector
    // ConstantOp.
    TypedValue<VectorType> destVector = op.getDest();
    Attribute vectorDestCst;
    if (!matchPattern(destVector, m_Constant(&vectorDestCst)))
      return failure();
    auto denseDest = llvm::dyn_cast<DenseElementsAttr>(vectorDestCst);
    if (!denseDest)
      return failure();

    VectorType destTy = destVector.getType();
    if (destTy.isScalable())
      return failure();

    // Make sure we do not create too many large constants.
    if (destTy.getNumElements() > vectorSizeFoldThreshold &&
        !destVector.hasOneUse())
      return failure();

    Value sourceValue = op.getSource();
    Attribute sourceCst;
    if (!matchPattern(sourceValue, m_Constant(&sourceCst)))
      return failure();

    // Calculate the linearized position of the continuous chunk of elements to
    // insert.
    llvm::SmallVector<int64_t> completePositions(destTy.getRank(), 0);
    copy(op.getStaticPosition(), completePositions.begin());
    int64_t insertBeginPosition =
        linearize(completePositions, computeStrides(destTy.getShape()));

    SmallVector<Attribute> insertedValues;
    Type destEltType = destTy.getElementType();

    // The `convertIntegerAttr` method specifically handles the case
    // for `llvm.mlir.constant` which can hold an attribute with a
    // different type than the return type.
    if (auto denseSource = llvm::dyn_cast<DenseElementsAttr>(sourceCst)) {
      for (auto value : denseSource.getValues<Attribute>())
        insertedValues.push_back(convertIntegerAttr(value, destEltType));
    } else {
      insertedValues.push_back(convertIntegerAttr(sourceCst, destEltType));
    }

    auto allValues = llvm::to_vector(denseDest.getValues<Attribute>());
    copy(insertedValues, allValues.begin() + insertBeginPosition);
    auto newAttr = DenseElementsAttr::get(destTy, allValues);

    rewriter.replaceOpWithNewOp<arith::ConstantOp>(op, newAttr);
    return success();
  }

private:
  /// Converts the expected type to an IntegerAttr if there's
  /// a mismatch.
  Attribute convertIntegerAttr(Attribute attr, Type expectedType) const {
    if (auto intAttr = mlir::dyn_cast<IntegerAttr>(attr)) {
      if (intAttr.getType() != expectedType)
        return IntegerAttr::get(expectedType, intAttr.getInt());
    }
    return attr;
  }
};

} // namespace

void InsertOp::getCanonicalizationPatterns(RewritePatternSet &results,
                                           MLIRContext *context) {
  results.add<InsertToBroadcast, BroadcastFolder, InsertSplatToSplat,
              InsertOpConstantFolder>(context);
}

OpFoldResult vector::InsertOp::fold(FoldAdaptor adaptor) {
  // Fold "vector.insert %v, %dest [] : vector<2x2xf32> from vector<2x2xf32>" to
  // %v. Note: Do not fold "vector.insert %v, %dest [] : f32 into vector<f32>"
  // (type mismatch).
  if (getNumIndices() == 0 && getSourceType() == getType())
    return getSource();
  return {};
}

//===----------------------------------------------------------------------===//
// InsertStridedSliceOp
//===----------------------------------------------------------------------===//

void InsertStridedSliceOp::build(OpBuilder &builder, OperationState &result,
                                 Value source, Value dest,
                                 ArrayRef<int64_t> offsets,
                                 ArrayRef<int64_t> strides) {
  result.addOperands({source, dest});
  auto offsetsAttr = getVectorSubscriptAttr(builder, offsets);
  auto stridesAttr = getVectorSubscriptAttr(builder, strides);
  result.addTypes(dest.getType());
  result.addAttribute(InsertStridedSliceOp::getOffsetsAttrName(result.name),
                      offsetsAttr);
  result.addAttribute(InsertStridedSliceOp::getStridesAttrName(result.name),
                      stridesAttr);
}

// TODO: Should be moved to Tablegen ConfinedAttr attributes.
template <typename OpType>
static LogicalResult isIntegerArrayAttrSmallerThanShape(OpType op,
                                                        ArrayAttr arrayAttr,
                                                        ArrayRef<int64_t> shape,
                                                        StringRef attrName) {
  if (arrayAttr.size() > shape.size())
    return op.emitOpError("expected ")
           << attrName << " attribute of rank no greater than vector rank";
  return success();
}

// Returns true if all integers in `arrayAttr` are in the half-open [min, max}
// interval. If `halfOpen` is true then the admissible interval is [min, max).
// Otherwise, the admissible interval is [min, max].
template <typename OpType>
static LogicalResult
isIntegerArrayAttrConfinedToRange(OpType op, ArrayAttr arrayAttr, int64_t min,
                                  int64_t max, StringRef attrName,
                                  bool halfOpen = true) {
  for (auto attr : arrayAttr) {
    auto val = llvm::cast<IntegerAttr>(attr).getInt();
    auto upper = max;
    if (!halfOpen)
      upper += 1;
    if (val < min || val >= upper)
      return op.emitOpError("expected ") << attrName << " to be confined to ["
                                         << min << ", " << upper << ")";
  }
  return success();
}

// Returns true if all integers in `arrayAttr` are in the half-open [min, max}
// interval. If `halfOpen` is true then the admissible interval is [min, max).
// Otherwise, the admissible interval is [min, max].
template <typename OpType>
static LogicalResult
isIntegerArrayAttrConfinedToShape(OpType op, ArrayAttr arrayAttr,
                                  ArrayRef<int64_t> shape, StringRef attrName,
                                  bool halfOpen = true, int64_t min = 0) {
  for (auto [index, attrDimPair] :
       llvm::enumerate(llvm::zip_first(arrayAttr, shape))) {
    int64_t val = llvm::cast<IntegerAttr>(std::get<0>(attrDimPair)).getInt();
    int64_t max = std::get<1>(attrDimPair);
    if (!halfOpen)
      max += 1;
    if (val < min || val >= max)
      return op.emitOpError("expected ")
             << attrName << " dimension " << index << " to be confined to ["
             << min << ", " << max << ")";
  }
  return success();
}

// Returns true if, for all indices i = 0..shape.size()-1, val is in the
// [min, max} interval:
//   val = `arrayAttr1[i]` + `arrayAttr2[i]`,
// If `halfOpen` is true then the admissible interval is [min, max). Otherwise,
// the admissible interval is [min, max].
template <typename OpType>
static LogicalResult isSumOfIntegerArrayAttrConfinedToShape(
    OpType op, ArrayAttr arrayAttr1, ArrayAttr arrayAttr2,
    ArrayRef<int64_t> shape, StringRef attrName1, StringRef attrName2,
    bool halfOpen = true, int64_t min = 1) {
  assert(arrayAttr1.size() <= shape.size());
  assert(arrayAttr2.size() <= shape.size());
  for (auto [index, it] :
       llvm::enumerate(llvm::zip(arrayAttr1, arrayAttr2, shape))) {
    auto val1 = llvm::cast<IntegerAttr>(std::get<0>(it)).getInt();
    auto val2 = llvm::cast<IntegerAttr>(std::get<1>(it)).getInt();
    int64_t max = std::get<2>(it);
    if (!halfOpen)
      max += 1;
    if (val1 + val2 < 0 || val1 + val2 >= max)
      return op.emitOpError("expected sum(")
             << attrName1 << ", " << attrName2 << ") dimension " << index
             << " to be confined to [" << min << ", " << max << ")";
  }
  return success();
}

static ArrayAttr makeI64ArrayAttr(ArrayRef<int64_t> values,
                                  MLIRContext *context) {
  auto attrs = llvm::map_range(values, [context](int64_t v) -> Attribute {
    return IntegerAttr::get(IntegerType::get(context, 64), APInt(64, v));
  });
  return ArrayAttr::get(context, llvm::to_vector<8>(attrs));
}

LogicalResult InsertStridedSliceOp::verify() {
  auto sourceVectorType = getSourceVectorType();
  auto destVectorType = getDestVectorType();
  auto offsets = getOffsetsAttr();
  auto strides = getStridesAttr();
  if (offsets.size() != static_cast<unsigned>(destVectorType.getRank()))
    return emitOpError(
        "expected offsets of same size as destination vector rank");
  if (strides.size() != static_cast<unsigned>(sourceVectorType.getRank()))
    return emitOpError("expected strides of same size as source vector rank");
  if (sourceVectorType.getRank() > destVectorType.getRank())
    return emitOpError(
        "expected source rank to be no greater than destination rank");

  auto sourceShape = sourceVectorType.getShape();
  auto destShape = destVectorType.getShape();
  SmallVector<int64_t, 4> sourceShapeAsDestShape(
      destShape.size() - sourceShape.size(), 0);
  sourceShapeAsDestShape.append(sourceShape.begin(), sourceShape.end());
  auto offName = InsertStridedSliceOp::getOffsetsAttrName();
  auto stridesName = InsertStridedSliceOp::getStridesAttrName();
  if (failed(isIntegerArrayAttrConfinedToShape(*this, offsets, destShape,
                                               offName)) ||
      failed(isIntegerArrayAttrConfinedToRange(*this, strides, /*min=*/1,
                                               /*max=*/1, stridesName,
                                               /*halfOpen=*/false)) ||
      failed(isSumOfIntegerArrayAttrConfinedToShape(
          *this, offsets,
          makeI64ArrayAttr(sourceShapeAsDestShape, getContext()), destShape,
          offName, "source vector shape",
          /*halfOpen=*/false, /*min=*/1)))
    return failure();

  unsigned rankDiff = destShape.size() - sourceShape.size();
  for (unsigned idx = 0; idx < sourceShape.size(); ++idx) {
    if (sourceVectorType.getScalableDims()[idx] !=
        destVectorType.getScalableDims()[idx + rankDiff]) {
      return emitOpError("mismatching scalable flags (at source vector idx=")
             << idx << ")";
    }
    if (sourceVectorType.getScalableDims()[idx]) {
      auto sourceSize = sourceShape[idx];
      auto destSize = destShape[idx + rankDiff];
      if (sourceSize != destSize) {
        return emitOpError("expected size at idx=")
               << idx
               << (" to match the corresponding base size from the input "
                   "vector (")
               << sourceSize << (" vs ") << destSize << (")");
      }
    }
  }

  return success();
}

namespace {
/// Pattern to rewrite an InsertStridedSliceOp(SplatOp(X):src_type,
/// SplatOp(X):dst_type) to SplatOp(X):dst_type.
class FoldInsertStridedSliceSplat final
    : public OpRewritePattern<InsertStridedSliceOp> {
public:
  using OpRewritePattern::OpRewritePattern;

  LogicalResult matchAndRewrite(InsertStridedSliceOp insertStridedSliceOp,
                                PatternRewriter &rewriter) const override {
    auto srcSplatOp =
        insertStridedSliceOp.getSource().getDefiningOp<vector::SplatOp>();
    auto destSplatOp =
        insertStridedSliceOp.getDest().getDefiningOp<vector::SplatOp>();

    if (!srcSplatOp || !destSplatOp)
      return failure();

    if (srcSplatOp.getInput() != destSplatOp.getInput())
      return failure();

    rewriter.replaceOp(insertStridedSliceOp, insertStridedSliceOp.getDest());
    return success();
  }
};

/// Pattern to rewrite an InsertStridedSliceOp(ExtractStridedSliceOp(dst), dst)
/// to dst.
class FoldInsertStridedSliceOfExtract final
    : public OpRewritePattern<InsertStridedSliceOp> {
public:
  using OpRewritePattern::OpRewritePattern;

  LogicalResult matchAndRewrite(InsertStridedSliceOp insertStridedSliceOp,
                                PatternRewriter &rewriter) const override {
    auto extractStridedSliceOp =
        insertStridedSliceOp.getSource()
            .getDefiningOp<vector::ExtractStridedSliceOp>();

    if (!extractStridedSliceOp)
      return failure();

    if (extractStridedSliceOp.getOperand() != insertStridedSliceOp.getDest())
      return failure();

    // Check if have the same strides and offsets.
    if (extractStridedSliceOp.getStrides() !=
            insertStridedSliceOp.getStrides() ||
        extractStridedSliceOp.getOffsets() != insertStridedSliceOp.getOffsets())
      return failure();

    rewriter.replaceOp(insertStridedSliceOp, insertStridedSliceOp.getDest());
    return success();
  }
};

// Pattern to rewrite an InsertStridedSliceOp(ConstantOp into ConstantOp) ->
// ConstantOp.
class InsertStridedSliceConstantFolder final
    : public OpRewritePattern<InsertStridedSliceOp> {
public:
  using OpRewritePattern::OpRewritePattern;

  // Do not create constants with more than `vectorSizeFoldThreashold` elements,
  // unless the source vector constant has a single use.
  static constexpr int64_t vectorSizeFoldThreshold = 256;

  LogicalResult matchAndRewrite(InsertStridedSliceOp op,
                                PatternRewriter &rewriter) const override {
    // Return if 'InsertOp' operand is not defined by a compatible vector
    // ConstantOp.
    TypedValue<VectorType> destVector = op.getDest();
    Attribute vectorDestCst;
    if (!matchPattern(destVector, m_Constant(&vectorDestCst)))
      return failure();

    VectorType destTy = destVector.getType();
    if (destTy.isScalable())
      return failure();

    // Make sure we do not create too many large constants.
    if (destTy.getNumElements() > vectorSizeFoldThreshold &&
        !destVector.hasOneUse())
      return failure();

    auto denseDest = llvm::cast<DenseElementsAttr>(vectorDestCst);

    TypedValue<VectorType> sourceValue = op.getSource();
    Attribute sourceCst;
    if (!matchPattern(sourceValue, m_Constant(&sourceCst)))
      return failure();

    // TODO: Handle non-unit strides when they become available.
    if (op.hasNonUnitStrides())
      return failure();

    VectorType sliceVecTy = sourceValue.getType();
    ArrayRef<int64_t> sliceShape = sliceVecTy.getShape();
    int64_t rankDifference = destTy.getRank() - sliceVecTy.getRank();
    SmallVector<int64_t, 4> offsets = getI64SubArray(op.getOffsets());
    SmallVector<int64_t, 4> destStrides = computeStrides(destTy.getShape());

    // Calcualte the destination element indices by enumerating all slice
    // positions within the destination and linearizing them. The enumeration
    // order is lexicographic which yields a sequence of monotonically
    // increasing linearized position indices.
    // Because the destination may have higher dimensionality then the slice,
    // we keep track of two overlapping sets of positions and offsets.
    auto denseSlice = llvm::cast<DenseElementsAttr>(sourceCst);
    auto sliceValuesIt = denseSlice.value_begin<Attribute>();
    auto newValues = llvm::to_vector(denseDest.getValues<Attribute>());
    SmallVector<int64_t> currDestPosition(offsets.begin(), offsets.end());
    MutableArrayRef<int64_t> currSlicePosition(
        currDestPosition.begin() + rankDifference, currDestPosition.end());
    ArrayRef<int64_t> sliceOffsets(offsets.begin() + rankDifference,
                                   offsets.end());
    do {
      int64_t linearizedPosition = linearize(currDestPosition, destStrides);
      assert(linearizedPosition < destTy.getNumElements() && "Invalid index");
      assert(sliceValuesIt != denseSlice.value_end<Attribute>() &&
             "Invalid slice element");
      newValues[linearizedPosition] = *sliceValuesIt;
      ++sliceValuesIt;
    } while (succeeded(
        incSlicePosition(currSlicePosition, sliceShape, sliceOffsets)));

    auto newAttr = DenseElementsAttr::get(destTy, newValues);
    rewriter.replaceOpWithNewOp<arith::ConstantOp>(op, newAttr);
    return success();
  }
};

} // namespace

void vector::InsertStridedSliceOp::getCanonicalizationPatterns(
    RewritePatternSet &results, MLIRContext *context) {
  results.add<FoldInsertStridedSliceSplat, FoldInsertStridedSliceOfExtract,
              InsertStridedSliceConstantFolder>(context);
}

OpFoldResult InsertStridedSliceOp::fold(FoldAdaptor adaptor) {
  if (getSourceVectorType() == getDestVectorType())
    return getSource();
  return {};
}

//===----------------------------------------------------------------------===//
// OuterProductOp
//===----------------------------------------------------------------------===//

/// Build an op without mask, use the type of `acc` as the return type.
void OuterProductOp::build(OpBuilder &builder, OperationState &result,
                           Value lhs, Value rhs, Value acc) {
  result.addOperands({lhs, rhs, acc});
  result.addTypes(acc.getType());
}

void OuterProductOp::print(OpAsmPrinter &p) {
  p << " " << getLhs() << ", " << getRhs();
  if (getAcc()) {
    p << ", " << getAcc();
    p.printOptionalAttrDict((*this)->getAttrs());
  }
  p << " : " << getLhs().getType() << ", " << getRhs().getType();
}

ParseResult OuterProductOp::parse(OpAsmParser &parser, OperationState &result) {
  SmallVector<OpAsmParser::UnresolvedOperand, 3> operandsInfo;
  Type tLHS, tRHS;
  if (parser.parseOperandList(operandsInfo) ||
      parser.parseOptionalAttrDict(result.attributes) ||
      parser.parseColonType(tLHS) || parser.parseComma() ||
      parser.parseType(tRHS))
    return failure();
  if (operandsInfo.size() < 2)
    return parser.emitError(parser.getNameLoc(),
                            "expected at least 2 operands");
  VectorType vLHS = llvm::dyn_cast<VectorType>(tLHS);
  VectorType vRHS = llvm::dyn_cast<VectorType>(tRHS);
  if (!vLHS)
    return parser.emitError(parser.getNameLoc(),
                            "expected vector type for operand #1");

  VectorType resType;
  if (vRHS) {
    SmallVector<bool> scalableDimsRes{vLHS.getScalableDims()[0],
                                      vRHS.getScalableDims()[0]};
    resType = VectorType::get({vLHS.getDimSize(0), vRHS.getDimSize(0)},
                              vLHS.getElementType(), scalableDimsRes);
  } else {
    // Scalar RHS operand
    SmallVector<bool> scalableDimsRes{vLHS.getScalableDims()[0]};
    resType = VectorType::get({vLHS.getDimSize(0)}, vLHS.getElementType(),
                              scalableDimsRes);
  }

  if (!result.attributes.get(OuterProductOp::getKindAttrName(result.name))) {
    result.attributes.append(
        OuterProductOp::getKindAttrName(result.name),
        CombiningKindAttr::get(result.getContext(),
                               OuterProductOp::getDefaultKind()));
  }

  return failure(
      parser.resolveOperand(operandsInfo[0], tLHS, result.operands) ||
      parser.resolveOperand(operandsInfo[1], tRHS, result.operands) ||
      (operandsInfo.size() > 2 &&
       parser.resolveOperand(operandsInfo[2], resType, result.operands)) ||
      parser.addTypeToList(resType, result.types));
}

LogicalResult OuterProductOp::verify() {
  Type tRHS = getOperandTypeRHS();
  VectorType vLHS = getOperandVectorTypeLHS(),
             vRHS = llvm::dyn_cast<VectorType>(tRHS),
             vACC = getOperandVectorTypeACC(), vRES = getResultVectorType();

  if (vLHS.getRank() != 1)
    return emitOpError("expected 1-d vector for operand #1");

  if (vRHS) {
    // Proper OUTER operation.
    if (vRHS.getRank() != 1)
      return emitOpError("expected 1-d vector for operand #2");
    if (vRES.getRank() != 2)
      return emitOpError("expected 2-d vector result");
    if (vLHS.getDimSize(0) != vRES.getDimSize(0))
      return emitOpError("expected #1 operand dim to match result dim #1");
    if (vRHS.getDimSize(0) != vRES.getDimSize(1))
      return emitOpError("expected #2 operand dim to match result dim #2");
    if (vLHS.isScalable() && !vRHS.isScalable()) {
      // This restriction reflects what's currently supported in terms of
      // scalable vectors. However, we could relax this if there's a use case.
      return emitOpError(
          "expected either both or only #2 operand dim to be scalable");
    }
  } else {
    // An AXPY operation.
    if (vRES.getRank() != 1)
      return emitOpError("expected 1-d vector result");
    if (vLHS.getDimSize(0) != vRES.getDimSize(0))
      return emitOpError("expected #1 operand dim to match result dim #1");
  }

  if (vACC && vACC != vRES)
    return emitOpError("expected operand #3 of same type as result type");

  // Verify supported combining kind.
  if (!isSupportedCombiningKind(getKind(), vRES.getElementType()))
    return emitOpError("unsupported outerproduct type");

  return success();
}

// MaskableOpInterface methods.

/// Returns the mask type expected by this operation. Mostly used for
/// verification purposes. It requires the operation to be vectorized."
Type OuterProductOp::getExpectedMaskType() {
  auto vecType = this->getResultVectorType();
  return VectorType::get(vecType.getShape(),
                         IntegerType::get(vecType.getContext(), /*width=*/1),
                         vecType.getScalableDims());
}

//===----------------------------------------------------------------------===//
// ExtractStridedSliceOp
//===----------------------------------------------------------------------===//

// Inference works as follows:
//   1. Add 'sizes' from prefix of dims in 'offsets'.
//   2. Add sizes from 'vectorType' for remaining dims.
// Scalable flags are inherited from 'vectorType'.
static Type inferStridedSliceOpResultType(VectorType vectorType,
                                          ArrayAttr offsets, ArrayAttr sizes,
                                          ArrayAttr strides) {
  assert(offsets.size() == sizes.size() && offsets.size() == strides.size());
  SmallVector<int64_t, 4> shape;
  shape.reserve(vectorType.getRank());
  unsigned idx = 0;
  for (unsigned e = offsets.size(); idx < e; ++idx)
    shape.push_back(llvm::cast<IntegerAttr>(sizes[idx]).getInt());
  for (unsigned e = vectorType.getShape().size(); idx < e; ++idx)
    shape.push_back(vectorType.getShape()[idx]);

  return VectorType::get(shape, vectorType.getElementType(),
                         vectorType.getScalableDims());
}

void ExtractStridedSliceOp::build(OpBuilder &builder, OperationState &result,
                                  Value source, ArrayRef<int64_t> offsets,
                                  ArrayRef<int64_t> sizes,
                                  ArrayRef<int64_t> strides) {
  result.addOperands(source);
  auto offsetsAttr = getVectorSubscriptAttr(builder, offsets);
  auto sizesAttr = getVectorSubscriptAttr(builder, sizes);
  auto stridesAttr = getVectorSubscriptAttr(builder, strides);
  result.addTypes(
      inferStridedSliceOpResultType(llvm::cast<VectorType>(source.getType()),
                                    offsetsAttr, sizesAttr, stridesAttr));
  result.addAttribute(ExtractStridedSliceOp::getOffsetsAttrName(result.name),
                      offsetsAttr);
  result.addAttribute(ExtractStridedSliceOp::getSizesAttrName(result.name),
                      sizesAttr);
  result.addAttribute(ExtractStridedSliceOp::getStridesAttrName(result.name),
                      stridesAttr);
}

LogicalResult ExtractStridedSliceOp::verify() {
  auto type = getSourceVectorType();
  auto offsets = getOffsetsAttr();
  auto sizes = getSizesAttr();
  auto strides = getStridesAttr();
  if (offsets.size() != sizes.size() || offsets.size() != strides.size())
    return emitOpError(
        "expected offsets, sizes and strides attributes of same size");

  auto shape = type.getShape();
  auto offName = getOffsetsAttrName();
  auto sizesName = getSizesAttrName();
  auto stridesName = getStridesAttrName();
  if (failed(
          isIntegerArrayAttrSmallerThanShape(*this, offsets, shape, offName)) ||
      failed(
          isIntegerArrayAttrSmallerThanShape(*this, sizes, shape, sizesName)) ||
      failed(isIntegerArrayAttrSmallerThanShape(*this, strides, shape,
                                                stridesName)) ||
      failed(
          isIntegerArrayAttrConfinedToShape(*this, offsets, shape, offName)) ||
      failed(isIntegerArrayAttrConfinedToShape(*this, sizes, shape, sizesName,
                                               /*halfOpen=*/false,
                                               /*min=*/1)) ||
      failed(isIntegerArrayAttrConfinedToRange(*this, strides, /*min=*/1,
                                               /*max=*/1, stridesName,
                                               /*halfOpen=*/false)) ||
      failed(isSumOfIntegerArrayAttrConfinedToShape(*this, offsets, sizes,
                                                    shape, offName, sizesName,
                                                    /*halfOpen=*/false)))
    return failure();

  auto resultType = inferStridedSliceOpResultType(getSourceVectorType(),
                                                  offsets, sizes, strides);
  if (getResult().getType() != resultType)
    return emitOpError("expected result type to be ") << resultType;

  for (unsigned idx = 0; idx < sizes.size(); ++idx) {
    if (type.getScalableDims()[idx]) {
      auto inputDim = type.getShape()[idx];
      auto inputSize = llvm::cast<IntegerAttr>(sizes[idx]).getInt();
      if (inputDim != inputSize)
        return emitOpError("expected size at idx=")
               << idx
               << (" to match the corresponding base size from the input "
                   "vector (")
               << inputSize << (" vs ") << inputDim << (")");
    }
  }

  return success();
}

// When the source of ExtractStrided comes from a chain of InsertStrided ops try
// to use the source of the InsertStrided ops if we can detect that the
// extracted vector is a subset of one of the vector inserted.
static LogicalResult
foldExtractStridedOpFromInsertChain(ExtractStridedSliceOp op) {
  // Helper to extract integer out of ArrayAttr.
  auto getElement = [](ArrayAttr array, int idx) {
    return llvm::cast<IntegerAttr>(array[idx]).getInt();
  };
  ArrayAttr extractOffsets = op.getOffsets();
  ArrayAttr extractStrides = op.getStrides();
  ArrayAttr extractSizes = op.getSizes();
  auto insertOp = op.getVector().getDefiningOp<InsertStridedSliceOp>();
  while (insertOp) {
    if (op.getSourceVectorType().getRank() !=
        insertOp.getSourceVectorType().getRank())
      return failure();
    ArrayAttr insertOffsets = insertOp.getOffsets();
    ArrayAttr insertStrides = insertOp.getStrides();
    // If the rank of extract is greater than the rank of insert, we are likely
    // extracting a partial chunk of the vector inserted.
    if (extractOffsets.size() > insertOffsets.size())
      return failure();
    bool patialoverlap = false;
    bool disjoint = false;
    SmallVector<int64_t, 4> offsetDiffs;
    for (unsigned dim = 0, e = extractOffsets.size(); dim < e; ++dim) {
      if (getElement(extractStrides, dim) != getElement(insertStrides, dim))
        return failure();
      int64_t start = getElement(insertOffsets, dim);
      int64_t end = start + insertOp.getSourceVectorType().getDimSize(dim);
      int64_t offset = getElement(extractOffsets, dim);
      int64_t size = getElement(extractSizes, dim);
      // Check if the start of the extract offset is in the interval inserted.
      if (start <= offset && offset < end) {
        // If the extract interval overlaps but is not fully included we may
        // have a partial overlap that will prevent any folding.
        if (offset + size > end)
          patialoverlap = true;
        offsetDiffs.push_back(offset - start);
        continue;
      }
      disjoint = true;
      break;
    }
    // The extract element chunk is a subset of the insert element.
    if (!disjoint && !patialoverlap) {
      op.setOperand(insertOp.getSource());
      // OpBuilder is only used as a helper to build an I64ArrayAttr.
      OpBuilder b(op.getContext());
      op.setOffsetsAttr(b.getI64ArrayAttr(offsetDiffs));
      return success();
    }
    // If the chunk extracted is disjoint from the chunk inserted, keep looking
    // in the insert chain.
    if (disjoint)
      insertOp = insertOp.getDest().getDefiningOp<InsertStridedSliceOp>();
    else {
      // The extracted vector partially overlap the inserted vector, we cannot
      // fold.
      return failure();
    }
  }
  return failure();
}

OpFoldResult ExtractStridedSliceOp::fold(FoldAdaptor adaptor) {
  if (getSourceVectorType() == getResult().getType())
    return getVector();
  if (succeeded(foldExtractStridedOpFromInsertChain(*this)))
    return getResult();
  return {};
}

void ExtractStridedSliceOp::getOffsets(SmallVectorImpl<int64_t> &results) {
  populateFromInt64AttrArray(getOffsets(), results);
}

namespace {

// Pattern to rewrite an ExtractStridedSliceOp(ConstantMaskOp) to
// ConstantMaskOp.
class StridedSliceConstantMaskFolder final
    : public OpRewritePattern<ExtractStridedSliceOp> {
public:
  using OpRewritePattern::OpRewritePattern;

  LogicalResult matchAndRewrite(ExtractStridedSliceOp extractStridedSliceOp,
                                PatternRewriter &rewriter) const override {
    // Return if 'extractStridedSliceOp' operand is not defined by a
    // ConstantMaskOp.
    auto *defOp = extractStridedSliceOp.getVector().getDefiningOp();
    auto constantMaskOp = dyn_cast_or_null<ConstantMaskOp>(defOp);
    if (!constantMaskOp)
      return failure();
    // Return if 'extractStridedSliceOp' has non-unit strides.
    if (extractStridedSliceOp.hasNonUnitStrides())
      return failure();
    // Gather constant mask dimension sizes.
    ArrayRef<int64_t> maskDimSizes = constantMaskOp.getMaskDimSizes();
    // Gather strided slice offsets and sizes.
    SmallVector<int64_t, 4> sliceOffsets;
    populateFromInt64AttrArray(extractStridedSliceOp.getOffsets(),
                               sliceOffsets);
    SmallVector<int64_t, 4> sliceSizes;
    populateFromInt64AttrArray(extractStridedSliceOp.getSizes(), sliceSizes);

    // Compute slice of vector mask region.
    SmallVector<int64_t, 4> sliceMaskDimSizes;
    sliceMaskDimSizes.reserve(maskDimSizes.size());
    for (auto [maskDimSize, sliceOffset, sliceSize] :
         llvm::zip(maskDimSizes, sliceOffsets, sliceSizes)) {
      int64_t sliceMaskDimSize = std::max(
          static_cast<int64_t>(0),
          std::min(sliceOffset + sliceSize, maskDimSize) - sliceOffset);
      sliceMaskDimSizes.push_back(sliceMaskDimSize);
    }
    // Add unchanged dimensions.
    if (sliceMaskDimSizes.size() < maskDimSizes.size())
      for (size_t i = sliceMaskDimSizes.size(); i < maskDimSizes.size(); ++i)
        sliceMaskDimSizes.push_back(maskDimSizes[i]);
    // If any of 'sliceMaskDimSizes' are zero, then set all to zero (masked
    // region is a conjunction of mask dim intervals).
    if (llvm::is_contained(sliceMaskDimSizes, 0))
      sliceMaskDimSizes.assign(maskDimSizes.size(), 0);

    // Replace 'extractStridedSliceOp' with ConstantMaskOp with sliced mask
    // region.
    rewriter.replaceOpWithNewOp<ConstantMaskOp>(
        extractStridedSliceOp, extractStridedSliceOp.getResult().getType(),
        sliceMaskDimSizes);
    return success();
  }
};

// Pattern to rewrite a ExtractStridedSliceOp(splat ConstantOp) -> ConstantOp.
class StridedSliceSplatConstantFolder final
    : public OpRewritePattern<ExtractStridedSliceOp> {
public:
  using OpRewritePattern::OpRewritePattern;

  LogicalResult matchAndRewrite(ExtractStridedSliceOp extractStridedSliceOp,
                                PatternRewriter &rewriter) const override {
    // Return if 'ExtractStridedSliceOp' operand is not defined by a splat
    // ConstantOp.
    Value sourceVector = extractStridedSliceOp.getVector();
    Attribute vectorCst;
    if (!matchPattern(sourceVector, m_Constant(&vectorCst)))
      return failure();

    auto splat = llvm::dyn_cast<SplatElementsAttr>(vectorCst);
    if (!splat)
      return failure();

    auto newAttr = SplatElementsAttr::get(extractStridedSliceOp.getType(),
                                          splat.getSplatValue<Attribute>());
    rewriter.replaceOpWithNewOp<arith::ConstantOp>(extractStridedSliceOp,
                                                   newAttr);
    return success();
  }
};

// Pattern to rewrite a ExtractStridedSliceOp(non-splat ConstantOp) ->
// ConstantOp.
class StridedSliceNonSplatConstantFolder final
    : public OpRewritePattern<ExtractStridedSliceOp> {
public:
  using OpRewritePattern::OpRewritePattern;

  LogicalResult matchAndRewrite(ExtractStridedSliceOp extractStridedSliceOp,
                                PatternRewriter &rewriter) const override {
    // Return if 'ExtractStridedSliceOp' operand is not defined by a non-splat
    // ConstantOp.
    Value sourceVector = extractStridedSliceOp.getVector();
    Attribute vectorCst;
    if (!matchPattern(sourceVector, m_Constant(&vectorCst)))
      return failure();

    // The splat case is handled by `StridedSliceSplatConstantFolder`.
    auto dense = llvm::dyn_cast<DenseElementsAttr>(vectorCst);
    if (!dense || dense.isSplat())
      return failure();

    // TODO: Handle non-unit strides when they become available.
    if (extractStridedSliceOp.hasNonUnitStrides())
      return failure();

    auto sourceVecTy = llvm::cast<VectorType>(sourceVector.getType());
    ArrayRef<int64_t> sourceShape = sourceVecTy.getShape();
    SmallVector<int64_t, 4> sourceStrides = computeStrides(sourceShape);

    VectorType sliceVecTy = extractStridedSliceOp.getType();
    ArrayRef<int64_t> sliceShape = sliceVecTy.getShape();
    int64_t sliceRank = sliceVecTy.getRank();

    // Expand offsets and sizes to match the vector rank.
    SmallVector<int64_t, 4> offsets(sliceRank, 0);
    copy(getI64SubArray(extractStridedSliceOp.getOffsets()), offsets.begin());

    SmallVector<int64_t, 4> sizes(sourceShape);
    copy(getI64SubArray(extractStridedSliceOp.getSizes()), sizes.begin());

    // Calculate the slice elements by enumerating all slice positions and
    // linearizing them. The enumeration order is lexicographic which yields a
    // sequence of monotonically increasing linearized position indices.
    auto denseValuesBegin = dense.value_begin<Attribute>();
    SmallVector<Attribute> sliceValues;
    sliceValues.reserve(sliceVecTy.getNumElements());
    SmallVector<int64_t> currSlicePosition(offsets.begin(), offsets.end());
    do {
      int64_t linearizedPosition = linearize(currSlicePosition, sourceStrides);
      assert(linearizedPosition < sourceVecTy.getNumElements() &&
             "Invalid index");
      sliceValues.push_back(*(denseValuesBegin + linearizedPosition));
    } while (
        succeeded(incSlicePosition(currSlicePosition, sliceShape, offsets)));

    assert(static_cast<int64_t>(sliceValues.size()) ==
               sliceVecTy.getNumElements() &&
           "Invalid number of slice elements");
    auto newAttr = DenseElementsAttr::get(sliceVecTy, sliceValues);
    rewriter.replaceOpWithNewOp<arith::ConstantOp>(extractStridedSliceOp,
                                                   newAttr);
    return success();
  }
};

// Pattern to rewrite an ExtractStridedSliceOp(BroadcastOp) to
// BroadcastOp(ExtractStrideSliceOp).
class StridedSliceBroadcast final
    : public OpRewritePattern<ExtractStridedSliceOp> {
public:
  using OpRewritePattern::OpRewritePattern;

  LogicalResult matchAndRewrite(ExtractStridedSliceOp op,
                                PatternRewriter &rewriter) const override {
    auto broadcast = op.getVector().getDefiningOp<BroadcastOp>();
    if (!broadcast)
      return failure();
    auto srcVecType =
        llvm::dyn_cast<VectorType>(broadcast.getSource().getType());
    unsigned srcRank = srcVecType ? srcVecType.getRank() : 0;
    auto dstVecType = llvm::cast<VectorType>(op.getType());
    unsigned dstRank = dstVecType.getRank();
    unsigned rankDiff = dstRank - srcRank;
    // Check if the most inner dimensions of the source of the broadcast are the
    // same as the destination of the extract. If this is the case we can just
    // use a broadcast as the original dimensions are untouched.
    bool lowerDimMatch = true;
    for (unsigned i = 0; i < srcRank; i++) {
      if (srcVecType.getDimSize(i) != dstVecType.getDimSize(i + rankDiff)) {
        lowerDimMatch = false;
        break;
      }
    }
    Value source = broadcast.getSource();
    // If the inner dimensions don't match, it means we need to extract from the
    // source of the orignal broadcast and then broadcast the extracted value.
    // We also need to handle degenerated cases where the source is effectively
    // just a single scalar.
    bool isScalarSrc = (srcRank == 0 || srcVecType.getNumElements() == 1);
    if (!lowerDimMatch && !isScalarSrc) {
      source = rewriter.create<ExtractStridedSliceOp>(
          op->getLoc(), source,
          getI64SubArray(op.getOffsets(), /* dropFront=*/rankDiff),
          getI64SubArray(op.getSizes(), /* dropFront=*/rankDiff),
          getI64SubArray(op.getStrides(), /* dropFront=*/rankDiff));
    }
    rewriter.replaceOpWithNewOp<BroadcastOp>(op, op.getType(), source);
    return success();
  }
};

/// Pattern to rewrite an ExtractStridedSliceOp(SplatOp) to SplatOp.
class StridedSliceSplat final : public OpRewritePattern<ExtractStridedSliceOp> {
public:
  using OpRewritePattern::OpRewritePattern;

  LogicalResult matchAndRewrite(ExtractStridedSliceOp op,
                                PatternRewriter &rewriter) const override {
    auto splat = op.getVector().getDefiningOp<SplatOp>();
    if (!splat)
      return failure();
    rewriter.replaceOpWithNewOp<SplatOp>(op, op.getType(), splat.getInput());
    return success();
  }
};

/// Pattern to rewrite simple cases of N-D extract_strided_slice, where the
/// slice is contiguous, into extract and shape_cast.
///
/// Example:
///     Before:
///         %1 = vector.extract_strided_slice %arg0 {
///                offsets = [0, 0, 0, 0, 0],
///                sizes = [1, 1, 1, 1, 8],
///                strides = [1, 1, 1, 1, 1]
///              } : vector<8x1x1x2x8xi8> to vector<1x1x1x1x8xi8>
///     After:
///         %0 = vector.extract %arg0[0, 0, 0, 0]
///                : vector<8xi8> from vector<8x1x1x2x8xi8>
///         %1 = vector.shape_cast %0
///                : vector<8xi8> to vector<1x1x1x1x8xi8>
///
class ContiguousExtractStridedSliceToExtract final
    : public OpRewritePattern<ExtractStridedSliceOp> {
public:
  using OpRewritePattern::OpRewritePattern;

  LogicalResult matchAndRewrite(ExtractStridedSliceOp op,
                                PatternRewriter &rewriter) const override {
    if (op.hasNonUnitStrides())
      return failure();
    Value source = op.getOperand();
    auto sourceType = cast<VectorType>(source.getType());
    if (sourceType.isScalable() || sourceType.getRank() == 0)
      return failure();

    // Compute the number of offsets to pass to ExtractOp::build. That is the
    // difference between the source rank and the desired slice rank. We walk
    // the dimensions from innermost out, and stop when the next slice dimension
    // is not full-size.
    SmallVector<int64_t> sizes = getI64SubArray(op.getSizes());
    int numOffsets;
    for (numOffsets = sizes.size(); numOffsets > 0; --numOffsets) {
      if (sizes[numOffsets - 1] != sourceType.getDimSize(numOffsets - 1))
        break;
    }

    // If the created extract op would have no offsets, then this whole
    // extract_strided_slice is the identity and should have been handled by
    // other canonicalizations.
    if (numOffsets == 0)
      return failure();

    // If not even the inner-most dimension is full-size, this op can't be
    // rewritten as an ExtractOp.
    if (numOffsets == sourceType.getRank() &&
        static_cast<int>(sizes.size()) == sourceType.getRank())
      return failure();

    // The outer dimensions must have unit size.
    for (int i = 0; i < numOffsets; ++i) {
      if (sizes[i] != 1)
        return failure();
    }

    // Avoid generating slices that have leading unit dimensions. The shape_cast
    // op that we create below would take bad generic fallback patterns
    // (ShapeCastOpRewritePattern).
    while (sizes[numOffsets] == 1 &&
           numOffsets < static_cast<int>(sizes.size()) - 1) {
      ++numOffsets;
    }

    SmallVector<int64_t> offsets = getI64SubArray(op.getOffsets());
    auto extractOffsets = ArrayRef(offsets).take_front(numOffsets);
    Value extract = rewriter.create<vector::ExtractOp>(op->getLoc(), source,
                                                       extractOffsets);
    rewriter.replaceOpWithNewOp<vector::ShapeCastOp>(op, op.getType(), extract);
    return success();
  }
};

} // namespace

void ExtractStridedSliceOp::getCanonicalizationPatterns(
    RewritePatternSet &results, MLIRContext *context) {
  // Pattern to rewrite a ExtractStridedSliceOp(ConstantMaskOp) ->
  // ConstantMaskOp and ExtractStridedSliceOp(ConstantOp) -> ConstantOp.
  results.add<StridedSliceConstantMaskFolder, StridedSliceSplatConstantFolder,
              StridedSliceNonSplatConstantFolder, StridedSliceBroadcast,
              StridedSliceSplat, ContiguousExtractStridedSliceToExtract>(
      context);
}

//===----------------------------------------------------------------------===//
// TransferReadOp
//===----------------------------------------------------------------------===//

/// 1. Builder that sets padding to zero and an empty mask (variant with attrs).
void TransferReadOp::build(OpBuilder &builder, OperationState &result,
                           VectorType vectorType, Value source,
                           ValueRange indices, AffineMapAttr permutationMapAttr,
                           /*optional*/ ArrayAttr inBoundsAttr) {
  Type elemType = llvm::cast<ShapedType>(source.getType()).getElementType();
  Value padding = builder.create<arith::ConstantOp>(
      result.location, elemType, builder.getZeroAttr(elemType));
  build(builder, result, vectorType, source, indices, permutationMapAttr,
        padding, /*mask=*/Value(), inBoundsAttr);
}

/// 2. Builder that sets padding to zero an empty mask (variant without attrs).
void TransferReadOp::build(OpBuilder &builder, OperationState &result,
                           VectorType vectorType, Value source,
                           ValueRange indices, AffineMap permutationMap,
                           std::optional<ArrayRef<bool>> inBounds) {
  auto permutationMapAttr = AffineMapAttr::get(permutationMap);
  auto inBoundsAttr = (inBounds && !inBounds.value().empty())
                          ? builder.getBoolArrayAttr(inBounds.value())
                          : builder.getBoolArrayAttr(
                                SmallVector<bool>(vectorType.getRank(), false));
  build(builder, result, vectorType, source, indices, permutationMapAttr,
        inBoundsAttr);
}

/// 3. Builder that sets permutation map to 'getMinorIdentityMap'.
void TransferReadOp::build(OpBuilder &builder, OperationState &result,
                           VectorType vectorType, Value source,
                           ValueRange indices, Value padding,
                           std::optional<ArrayRef<bool>> inBounds) {
  AffineMap permutationMap = getTransferMinorIdentityMap(
      llvm::cast<ShapedType>(source.getType()), vectorType);
  auto permutationMapAttr = AffineMapAttr::get(permutationMap);
  auto inBoundsAttr = (inBounds && !inBounds.value().empty())
                          ? builder.getBoolArrayAttr(inBounds.value())
                          : builder.getBoolArrayAttr(
                                SmallVector<bool>(vectorType.getRank(), false));
  build(builder, result, vectorType, source, indices, permutationMapAttr,
        padding,
        /*mask=*/Value(), inBoundsAttr);
}

/// 4. Builder that sets padding to zero and permutation map to
/// 'getMinorIdentityMap'.
void TransferReadOp::build(OpBuilder &builder, OperationState &result,
                           VectorType vectorType, Value source,
                           ValueRange indices,
                           std::optional<ArrayRef<bool>> inBounds) {
  Type elemType = llvm::cast<ShapedType>(source.getType()).getElementType();
  Value padding = builder.create<arith::ConstantOp>(
      result.location, elemType, builder.getZeroAttr(elemType));
  build(builder, result, vectorType, source, indices, padding, inBounds);
}

template <typename EmitFun>
static LogicalResult verifyPermutationMap(AffineMap permutationMap,
                                          EmitFun emitOpError) {
  SmallVector<bool, 8> seen(permutationMap.getNumInputs(), false);
  for (auto expr : permutationMap.getResults()) {
    auto dim = dyn_cast<AffineDimExpr>(expr);
    auto zero = dyn_cast<AffineConstantExpr>(expr);
    if (zero) {
      if (zero.getValue() != 0) {
        return emitOpError(
            "requires a projected permutation_map (at most one dim or the zero "
            "constant can appear in each result)");
      }
      continue;
    }
    if (!dim) {
      return emitOpError("requires a projected permutation_map (at most one "
                         "dim or the zero constant can appear in each result)");
    }
    if (seen[dim.getPosition()]) {
      return emitOpError(
          "requires a permutation_map that is a permutation (found one dim "
          "used more than once)");
    }
    seen[dim.getPosition()] = true;
  }
  return success();
}

static LogicalResult
verifyTransferOp(VectorTransferOpInterface op, ShapedType shapedType,
                 VectorType vectorType, VectorType maskType,
                 VectorType inferredMaskType, AffineMap permutationMap,
                 ArrayAttr inBounds) {
  if (op->hasAttr("masked")) {
    return op->emitOpError("masked attribute has been removed. "
                           "Use in_bounds instead.");
  }

  if (!llvm::isa<MemRefType, RankedTensorType>(shapedType))
    return op->emitOpError(
        "requires source to be a memref or ranked tensor type");

  auto elementType = shapedType.getElementType();
  DataLayout dataLayout = DataLayout::closest(op);
  if (auto vectorElementType = llvm::dyn_cast<VectorType>(elementType)) {
    // Memref or tensor has vector element type.
    unsigned sourceVecSize =
        dataLayout.getTypeSizeInBits(vectorElementType.getElementType()) *
        vectorElementType.getShape().back();
    unsigned resultVecSize =
        dataLayout.getTypeSizeInBits(vectorType.getElementType()) *
        vectorType.getShape().back();
    if (resultVecSize % sourceVecSize != 0)
      return op->emitOpError(
          "requires the bitwidth of the minor 1-D vector to be an integral "
          "multiple of the bitwidth of the minor 1-D vector of the source");

    unsigned sourceVecEltRank = vectorElementType.getRank();
    unsigned resultVecRank = vectorType.getRank();
    if (sourceVecEltRank > resultVecRank)
      return op->emitOpError(
          "requires source vector element and vector result ranks to match.");
    unsigned rankOffset = resultVecRank - sourceVecEltRank;
    // Check that permutation map results match 'rankOffset' of vector type.
    if (permutationMap.getNumResults() != rankOffset)
      return op->emitOpError("requires a permutation_map with result dims of "
                             "the same rank as the vector type");

    if (maskType)
      return op->emitOpError("does not support masks with vector element type");
  } else {
    // Memref or tensor has scalar element type.
    unsigned minorSize =
        vectorType.getRank() == 0 ? 1 : vectorType.getShape().back();
    unsigned resultVecSize =
        dataLayout.getTypeSizeInBits(vectorType.getElementType()) * minorSize;
    if (resultVecSize % dataLayout.getTypeSizeInBits(elementType) != 0)
      return op->emitOpError(
          "requires the bitwidth of the minor 1-D vector to be an integral "
          "multiple of the bitwidth of the source element type");

    // Check that permutation map results match rank of vector type.
    if (permutationMap.getNumResults() != vectorType.getRank())
      return op->emitOpError("requires a permutation_map with result dims of "
                             "the same rank as the vector type");
  }

  if (permutationMap.getNumSymbols() != 0)
    return op->emitOpError("requires permutation_map without symbols");

  if (permutationMap.getNumInputs() != shapedType.getRank())
    return op->emitOpError("requires a permutation_map with input dims of the "
                           "same rank as the source type");

  if (maskType && maskType != inferredMaskType)
    return op->emitOpError("inferred mask type (")
           << inferredMaskType << ") and mask operand type (" << maskType
           << ") don't match";

  if (permutationMap.getNumResults() != static_cast<int64_t>(inBounds.size()))
    return op->emitOpError("expects the in_bounds attr of same rank "
                           "as permutation_map results: ")
           << AffineMapAttr::get(permutationMap)
           << " vs inBounds of size: " << inBounds.size();

  return success();
}

static void printTransferAttrs(OpAsmPrinter &p, VectorTransferOpInterface op) {
  SmallVector<StringRef, 3> elidedAttrs;
  elidedAttrs.push_back(TransferReadOp::getOperandSegmentSizeAttr());
  if (op.getPermutationMap().isMinorIdentity())
    elidedAttrs.push_back(op.getPermutationMapAttrName());
  // Elide in_bounds attribute if all dims are out-of-bounds.
  if (llvm::none_of(op.getInBoundsValues(), [](bool b) { return b; }))
    elidedAttrs.push_back(op.getInBoundsAttrName());
  p.printOptionalAttrDict(op->getAttrs(), elidedAttrs);
}

void TransferReadOp::print(OpAsmPrinter &p) {
  p << " " << getSource() << "[" << getIndices() << "], " << getPadding();
  if (getMask())
    p << ", " << getMask();
  printTransferAttrs(p, *this);
  p << " : " << getShapedType() << ", " << getVectorType();
}

VectorType mlir::vector::inferTransferOpMaskType(VectorType vecType,
                                                 AffineMap permMap) {
  auto i1Type = IntegerType::get(permMap.getContext(), 1);
  AffineMap invPermMap = inversePermutation(compressUnusedDims(permMap));
  assert(invPermMap && "Inversed permutation map couldn't be computed");
  SmallVector<int64_t, 8> maskShape = invPermMap.compose(vecType.getShape());

  // The MaskOp specification doesn't support 0-D vectors at the moment. Turn a
  // 0-D mask into a single-element 1-D mask.
  if (maskShape.empty())
    maskShape.push_back(1);

  SmallVector<bool> scalableDims =
      applyPermutationMap(invPermMap, vecType.getScalableDims());

  return VectorType::get(maskShape, i1Type, scalableDims);
}

ParseResult TransferReadOp::parse(OpAsmParser &parser, OperationState &result) {
  auto &builder = parser.getBuilder();
  SMLoc typesLoc;
  OpAsmParser::UnresolvedOperand sourceInfo;
  SmallVector<OpAsmParser::UnresolvedOperand, 8> indexInfo;
  OpAsmParser::UnresolvedOperand paddingInfo;
  SmallVector<Type, 2> types;
  OpAsmParser::UnresolvedOperand maskInfo;
  // Parsing with support for paddingValue.
  if (parser.parseOperand(sourceInfo) ||
      parser.parseOperandList(indexInfo, OpAsmParser::Delimiter::Square) ||
      parser.parseComma() || parser.parseOperand(paddingInfo))
    return failure();
  ParseResult hasMask = parser.parseOptionalComma();
  if (hasMask.succeeded()) {
    if (parser.parseOperand(maskInfo))
      return failure();
  }
  if (parser.parseOptionalAttrDict(result.attributes) ||
      parser.getCurrentLocation(&typesLoc) || parser.parseColonTypeList(types))
    return failure();
  if (types.size() != 2)
    return parser.emitError(typesLoc, "requires two types");
  auto indexType = builder.getIndexType();
  auto shapedType = llvm::dyn_cast<ShapedType>(types[0]);
  if (!shapedType || !llvm::isa<MemRefType, RankedTensorType>(shapedType))
    return parser.emitError(typesLoc, "requires memref or ranked tensor type");
  VectorType vectorType = llvm::dyn_cast<VectorType>(types[1]);
  if (!vectorType)
    return parser.emitError(typesLoc, "requires vector type");
  auto permMapAttrName = TransferReadOp::getPermutationMapAttrName(result.name);
  Attribute permMapAttr = result.attributes.get(permMapAttrName);
  AffineMap permMap;
  if (!permMapAttr) {
    permMap = getTransferMinorIdentityMap(shapedType, vectorType);
    result.attributes.set(permMapAttrName, AffineMapAttr::get(permMap));
  } else {
    permMap = llvm::cast<AffineMapAttr>(permMapAttr).getValue();
  }
  auto inBoundsAttrName = TransferReadOp::getInBoundsAttrName(result.name);
  Attribute inBoundsAttr = result.attributes.get(inBoundsAttrName);
  if (!inBoundsAttr) {
    result.addAttribute(inBoundsAttrName,
                        builder.getBoolArrayAttr(
                            SmallVector<bool>(permMap.getNumResults(), false)));
  }
  if (parser.resolveOperand(sourceInfo, shapedType, result.operands) ||
      parser.resolveOperands(indexInfo, indexType, result.operands) ||
      parser.resolveOperand(paddingInfo, shapedType.getElementType(),
                            result.operands))
    return failure();
  if (hasMask.succeeded()) {
    if (llvm::dyn_cast<VectorType>(shapedType.getElementType()))
      return parser.emitError(
          maskInfo.location, "does not support masks with vector element type");
    if (vectorType.getRank() != permMap.getNumResults()) {
      return parser.emitError(typesLoc,
                              "expected the same rank for the vector and the "
                              "results of the permutation map");
    }
    // Instead of adding the mask type as an op type, compute it based on the
    // vector type and the permutation map (to keep the type signature small).
    auto maskType = inferTransferOpMaskType(vectorType, permMap);
    if (parser.resolveOperand(maskInfo, maskType, result.operands))
      return failure();
  }
  result.addAttribute(TransferReadOp::getOperandSegmentSizeAttr(),
                      builder.getDenseI32ArrayAttr(
                          {1, static_cast<int32_t>(indexInfo.size()), 1,
                           static_cast<int32_t>(hasMask.succeeded())}));
  return parser.addTypeToList(vectorType, result.types);
}

LogicalResult TransferReadOp::verify() {
  // Consistency of elemental types in source and vector.
  ShapedType shapedType = getShapedType();
  VectorType vectorType = getVectorType();
  VectorType maskType = getMaskType();
  auto paddingType = getPadding().getType();
  auto permutationMap = getPermutationMap();
  VectorType inferredMaskType =
      maskType ? inferTransferOpMaskType(vectorType, permutationMap)
               : VectorType();
  auto sourceElementType = shapedType.getElementType();

  if (static_cast<int64_t>(getIndices().size()) != shapedType.getRank())
    return emitOpError("requires ") << shapedType.getRank() << " indices";

  if (failed(verifyTransferOp(cast<VectorTransferOpInterface>(getOperation()),
                              shapedType, vectorType, maskType,
                              inferredMaskType, permutationMap, getInBounds())))
    return failure();

  if (auto sourceVectorElementType =
          llvm::dyn_cast<VectorType>(sourceElementType)) {
    // Source has vector element type.
    // Check that 'sourceVectorElementType' and 'paddingType' types match.
    if (sourceVectorElementType != paddingType)
      return emitOpError(
          "requires source element type and padding type to match.");

  } else {
    // Check that 'paddingType' is valid to store in a vector type.
    if (!VectorType::isValidElementType(paddingType))
      return emitOpError("requires valid padding vector elemental type");

    // Check that padding type and vector element types match.
    if (paddingType != sourceElementType)
      return emitOpError(
          "requires formal padding and source of the same elemental type");
  }

  return verifyPermutationMap(permutationMap,
                              [&](Twine t) { return emitOpError(t); });
}

// MaskableOpInterface methods.

/// Returns the mask type expected by this operation. Mostly used for
/// verification purposes. It requires the operation to be vectorized."
Type TransferReadOp::getExpectedMaskType() {
  return inferTransferOpMaskType(getVectorType(), getPermutationMap());
}

template <typename TransferOp>
static bool isInBounds(TransferOp op, int64_t resultIdx, int64_t indicesIdx) {
  // TODO: support more aggressive createOrFold on:
  // op.getIndices()[indicesIdx] + vectorType < dim(op.getSource(), indicesIdx)
  if (op.getShapedType().isDynamicDim(indicesIdx))
    return false;
  Value index = op.getIndices()[indicesIdx];
  std::optional<int64_t> cstOp = getConstantIntValue(index);
  if (!cstOp.has_value())
    return false;

  int64_t sourceSize = op.getShapedType().getDimSize(indicesIdx);
  int64_t vectorSize = op.getVectorType().getDimSize(resultIdx);

  return cstOp.value() + vectorSize <= sourceSize;
}

template <typename TransferOp>
static LogicalResult foldTransferInBoundsAttribute(TransferOp op) {
  // TODO: support 0-d corner case.
  // TODO: Be less conservative.
  if (op.getTransferRank() == 0)
    return failure();
  AffineMap permutationMap = op.getPermutationMap();
  bool changed = false;
  SmallVector<bool, 4> newInBounds;
  newInBounds.reserve(op.getTransferRank());
  // Idxs of non-bcast dims - used when analysing bcast dims.
  SmallVector<unsigned> nonBcastDims;

  // 1. Process non-broadcast dims
  for (unsigned i = 0; i < op.getTransferRank(); ++i) {
    // 1.1. Already marked as in-bounds, nothing to see here.
    if (op.isDimInBounds(i)) {
      newInBounds.push_back(true);
      continue;
    }
    // 1.2. Currently out-of-bounds, check whether we can statically determine
    // it is inBounds.
    bool inBounds = false;
    auto dimExpr = dyn_cast<AffineDimExpr>(permutationMap.getResult(i));
    if (dimExpr) {
      inBounds = isInBounds(op, /*resultIdx=*/i,
                            /*indicesIdx=*/dimExpr.getPosition());
      nonBcastDims.push_back(i);
    }

    newInBounds.push_back(inBounds);
    // We commit the pattern if it is "more inbounds".
    changed |= inBounds;
  }

  // 2. Handle broadcast dims
  // If all non-broadcast dims are "in bounds", then all bcast dims should be
  // "in bounds" as well.
  bool allNonBcastDimsInBounds = llvm::all_of(
      nonBcastDims, [&newInBounds](unsigned idx) { return newInBounds[idx]; });
  if (allNonBcastDimsInBounds) {
    for (size_t idx : permutationMap.getBroadcastDims()) {
      changed |= !newInBounds[idx];
      newInBounds[idx] = true;
    }
  }

  if (!changed)
    return failure();
  // OpBuilder is only used as a helper to build an I64ArrayAttr.
  OpBuilder b(op.getContext());
  op.setInBoundsAttr(b.getBoolArrayAttr(newInBounds));
  return success();
}

template <typename TransferOp>
static LogicalResult foldTransferFullMask(TransferOp op) {
  auto mask = op.getMask();
  if (!mask)
    return failure();

  if (getMaskFormat(mask) != MaskFormat::AllTrue)
    return failure();

  op.getMaskMutable().clear();
  return success();
}

///  ```
///  %w0 = vector.transfer_write %v0, %arg0[%c1, %c0] {in_bounds = [true, true]}
///    : vector<1x4xf32>, tensor<4x4xf32>
///  %0 = vector.transfer_read %w0[%c1, %c0], %cf0 {in_bounds = [true, true]}
///    : tensor<4x4xf32>, vector<1x4xf32>
///  ```
///  -> Folds into
///  ```
///  %v0
///  ```
static Value foldRAW(TransferReadOp readOp) {
  if (!llvm::isa<RankedTensorType>(readOp.getShapedType()))
    return {};
  auto defWrite = readOp.getSource().getDefiningOp<vector::TransferWriteOp>();
  while (defWrite) {
    if (checkSameValueRAW(defWrite, readOp))
      return defWrite.getVector();
    if (!isDisjointTransferIndices(
            cast<VectorTransferOpInterface>(defWrite.getOperation()),
            cast<VectorTransferOpInterface>(readOp.getOperation())))
      break;
    defWrite = defWrite.getSource().getDefiningOp<vector::TransferWriteOp>();
  }
  return {};
}

OpFoldResult TransferReadOp::fold(FoldAdaptor) {
  if (Value vec = foldRAW(*this))
    return vec;
  /// transfer_read(memrefcast) -> transfer_read
  if (succeeded(foldTransferInBoundsAttribute(*this)))
    return getResult();
  if (succeeded(foldTransferFullMask(*this)))
    return getResult();
  if (succeeded(memref::foldMemRefCast(*this)))
    return getResult();
  if (succeeded(tensor::foldTensorCast(*this)))
    return getResult();
  return OpFoldResult();
}

std::optional<SmallVector<int64_t, 4>> TransferReadOp::getShapeForUnroll() {
  return llvm::to_vector<4>(getVectorType().getShape());
}

void TransferReadOp::getEffects(
    SmallVectorImpl<SideEffects::EffectInstance<MemoryEffects::Effect>>
        &effects) {
  if (llvm::isa<MemRefType>(getShapedType()))
    effects.emplace_back(MemoryEffects::Read::get(), &getSourceMutable(),
                         SideEffects::DefaultResource::get());
}

Speculation::Speculatability TransferReadOp::getSpeculatability() {
  if (hasPureTensorSemantics())
    return Speculation::Speculatable;
  return Speculation::NotSpeculatable;
}

namespace {
/// Store to load forwarding for transfer operations with permuation maps.
/// Even if the permutation maps are different we can still propagate the store
/// into the load if the size of the dimensions read and written match. Then we
/// can replace the transfer_read + transfer_write by vector.broadcast and
/// vector.transpose.
/// Example:
/// ```
/// %w0 = vector.transfer_write %v0, %arg0[%c0, %c0, %c0]
///  {in_bounds = [true, true],
///   permutation_map = affine_map<(d0, d1, d2) -> (d2, d1)>} :
///   vector<4x1xf32>, tensor<4x4x4xf32>
///  %r = vector.transfer_read %w0[%c0, %c0, %c0], %cf0
///   {in_bounds = [true, true, true, true],
///   permutation_map = affine_map<(d0, d1, d2) -> (d1, 0, d2, 0)>} :
///   tensor<4x4x4xf32>, vector<1x100x4x5xf32>
/// ```
/// To:
/// ```
/// %0 = vector.broadcast %arg1 : vector<4x1xf32> to vector<100x5x4x1xf32>
/// %r = vector.transpose %0, [3, 0, 2, 1] :
///   vector<100x5x4x1xf32> to vector<1x100x4x5xf32>
/// ```
struct TransferReadAfterWriteToBroadcast
    : public OpRewritePattern<TransferReadOp> {
  using OpRewritePattern::OpRewritePattern;

  LogicalResult matchAndRewrite(TransferReadOp readOp,
                                PatternRewriter &rewriter) const override {
    if (readOp.hasOutOfBoundsDim() ||
        !llvm::isa<RankedTensorType>(readOp.getShapedType()))
      return failure();
    auto defWrite = readOp.getSource().getDefiningOp<vector::TransferWriteOp>();
    if (!defWrite)
      return failure();
    // TODO: If the written transfer chunk is a superset of the read transfer
    // chunk we could do an extract_strided_slice.
    if (readOp.getTransferChunkAccessed() !=
        defWrite.getTransferChunkAccessed())
      return failure();
    // TODO: Support cases where a dim is explicitly written but implicitly
    // read (i.e., a unit dim that is rank reduced).
    if (getUnusedDimsBitVector({readOp.getPermutationMap()}) !=
        getUnusedDimsBitVector({defWrite.getPermutationMap()}))
      return failure();
    if (readOp.getIndices() != defWrite.getIndices() ||
        readOp.getMask() != defWrite.getMask())
      return failure();
    Value vec = defWrite.getVector();
    // TODO: loop through the chain of transfer_write if we can prove that they
    // don't overlap with the transfer_read. This requires improving
    // `isDisjointTransferIndices` helper.
    AffineMap readMap = compressUnusedDims(readOp.getPermutationMap());
    AffineMap writeMap = compressUnusedDims(defWrite.getPermutationMap());
    AffineMap map = readMap.compose(writeMap);
    if (map.getNumResults() == 0)
      return failure();
    // Calculate the permutation to apply to go from the vector stored to the
    // vector read.
    SmallVector<unsigned> permutation;
    if (!map.isPermutationOfMinorIdentityWithBroadcasting(permutation))
      return failure();

    Location loc = readOp.getLoc();
    // Calculate the broadcast shape by applying the reverse permutation to the
    // final shape we want.
    ArrayRef<int64_t> destShape = readOp.getVectorType().getShape();
    SmallVector<int64_t> broadcastShape(destShape.size());
    SmallVector<bool> broadcastScalableFlags(destShape.size());
    for (const auto &pos : llvm::enumerate(permutation)) {
      broadcastShape[pos.value()] = destShape[pos.index()];
      broadcastScalableFlags[pos.value()] =
          readOp.getVectorType().getScalableDims()[pos.index()];
    }
    VectorType broadcastedType = VectorType::get(
        broadcastShape, defWrite.getVectorType().getElementType(),
        broadcastScalableFlags);
    vec = rewriter.create<vector::BroadcastOp>(loc, broadcastedType, vec);
    SmallVector<int64_t> transposePerm(permutation.begin(), permutation.end());
    rewriter.replaceOpWithNewOp<vector::TransposeOp>(readOp, vec,
                                                     transposePerm);
    return success();
  }
};
} // namespace

void TransferReadOp::getCanonicalizationPatterns(RewritePatternSet &results,
                                                 MLIRContext *context) {
  results.add<TransferReadAfterWriteToBroadcast>(context);
}

//===----------------------------------------------------------------------===//
// TransferWriteOp
//===----------------------------------------------------------------------===//

/// 1. Builder with type inference.
void TransferWriteOp::build(OpBuilder &builder, OperationState &result,
                            Value vector, Value dest, ValueRange indices,
                            AffineMapAttr permutationMapAttr,
                            /*optional*/ Value mask,
                            /*optional*/ ArrayAttr inBoundsAttr) {
  Type resultType = llvm::dyn_cast<RankedTensorType>(dest.getType());
  build(builder, result, resultType, vector, dest, indices, permutationMapAttr,
        mask, inBoundsAttr);
}

/// 2. Builder with type inference that sets an empty mask (variant with attrs).
void TransferWriteOp::build(OpBuilder &builder, OperationState &result,
                            Value vector, Value dest, ValueRange indices,
                            AffineMapAttr permutationMapAttr,
                            /*optional*/ ArrayAttr inBoundsAttr) {
  build(builder, result, vector, dest, indices, permutationMapAttr,
        /*mask=*/Value(), inBoundsAttr);
}

/// 3. Builder with type inference that sets an empty mask (variant without
/// attrs)
void TransferWriteOp::build(OpBuilder &builder, OperationState &result,
                            Value vector, Value dest, ValueRange indices,
                            AffineMap permutationMap,
                            std::optional<ArrayRef<bool>> inBounds) {
  auto permutationMapAttr = AffineMapAttr::get(permutationMap);
  auto inBoundsAttr =
      (inBounds && !inBounds.value().empty())
          ? builder.getBoolArrayAttr(inBounds.value())
          : builder.getBoolArrayAttr(SmallVector<bool>(
                llvm::cast<VectorType>(vector.getType()).getRank(), false));
  build(builder, result, vector, dest, indices, permutationMapAttr,
        /*mask=*/Value(), inBoundsAttr);
}

/// 4. Builder with type inference that sets an empty mask and sets permutation
///    map to 'getMinorIdentityMap'.
void TransferWriteOp::build(OpBuilder &builder, OperationState &result,
                            Value vector, Value dest, ValueRange indices,
                            std::optional<ArrayRef<bool>> inBounds) {
  auto vectorType = llvm::cast<VectorType>(vector.getType());
  AffineMap permutationMap = getTransferMinorIdentityMap(
      llvm::cast<ShapedType>(dest.getType()), vectorType);
  build(builder, result, vector, dest, indices, permutationMap, inBounds);
}

ParseResult TransferWriteOp::parse(OpAsmParser &parser,
                                   OperationState &result) {
  auto &builder = parser.getBuilder();
  SMLoc typesLoc;
  OpAsmParser::UnresolvedOperand vectorInfo, sourceInfo;
  SmallVector<OpAsmParser::UnresolvedOperand, 8> indexInfo;
  SmallVector<Type, 2> types;
  OpAsmParser::UnresolvedOperand maskInfo;
  if (parser.parseOperand(vectorInfo) || parser.parseComma() ||
      parser.parseOperand(sourceInfo) ||
      parser.parseOperandList(indexInfo, OpAsmParser::Delimiter::Square))
    return failure();
  ParseResult hasMask = parser.parseOptionalComma();
  if (hasMask.succeeded() && parser.parseOperand(maskInfo))
    return failure();
  if (parser.parseOptionalAttrDict(result.attributes) ||
      parser.getCurrentLocation(&typesLoc) || parser.parseColonTypeList(types))
    return failure();
  if (types.size() != 2)
    return parser.emitError(typesLoc, "requires two types");
  auto indexType = builder.getIndexType();
  VectorType vectorType = llvm::dyn_cast<VectorType>(types[0]);
  if (!vectorType)
    return parser.emitError(typesLoc, "requires vector type");
  ShapedType shapedType = llvm::dyn_cast<ShapedType>(types[1]);
  if (!shapedType || !llvm::isa<MemRefType, RankedTensorType>(shapedType))
    return parser.emitError(typesLoc, "requires memref or ranked tensor type");
  auto permMapAttrName =
      TransferWriteOp::getPermutationMapAttrName(result.name);
  auto permMapAttr = result.attributes.get(permMapAttrName);
  AffineMap permMap;
  if (!permMapAttr) {
    permMap = getTransferMinorIdentityMap(shapedType, vectorType);
    result.attributes.set(permMapAttrName, AffineMapAttr::get(permMap));
  } else {
    permMap = llvm::cast<AffineMapAttr>(permMapAttr).getValue();
  }
  auto inBoundsAttrName = TransferWriteOp::getInBoundsAttrName(result.name);
  Attribute inBoundsAttr = result.attributes.get(inBoundsAttrName);
  if (!inBoundsAttr) {
    result.addAttribute(inBoundsAttrName,
                        builder.getBoolArrayAttr(
                            SmallVector<bool>(permMap.getNumResults(), false)));
  }
  if (parser.resolveOperand(vectorInfo, vectorType, result.operands) ||
      parser.resolveOperand(sourceInfo, shapedType, result.operands) ||
      parser.resolveOperands(indexInfo, indexType, result.operands))
    return failure();
  if (hasMask.succeeded()) {
    if (llvm::dyn_cast<VectorType>(shapedType.getElementType()))
      return parser.emitError(
          maskInfo.location, "does not support masks with vector element type");
    if (vectorType.getRank() != permMap.getNumResults()) {
      return parser.emitError(typesLoc,
                              "expected the same rank for the vector and the "
                              "results of the permutation map");
    }
    auto maskType = inferTransferOpMaskType(vectorType, permMap);
    if (parser.resolveOperand(maskInfo, maskType, result.operands))
      return failure();
  }
  result.addAttribute(TransferWriteOp::getOperandSegmentSizeAttr(),
                      builder.getDenseI32ArrayAttr(
                          {1, 1, static_cast<int32_t>(indexInfo.size()),
                           static_cast<int32_t>(hasMask.succeeded())}));
  return failure(llvm::isa<RankedTensorType>(shapedType) &&
                 parser.addTypeToList(shapedType, result.types));
}

void TransferWriteOp::print(OpAsmPrinter &p) {
  p << " " << getVector() << ", " << getSource() << "[" << getIndices() << "]";
  if (getMask())
    p << ", " << getMask();
  printTransferAttrs(p, *this);
  p << " : " << getVectorType() << ", " << getShapedType();
}

LogicalResult TransferWriteOp::verify() {
  // Consistency of elemental types in shape and vector.
  ShapedType shapedType = getShapedType();
  VectorType vectorType = getVectorType();
  VectorType maskType = getMaskType();
  auto permutationMap = getPermutationMap();
  VectorType inferredMaskType =
      maskType ? inferTransferOpMaskType(vectorType, permutationMap)
               : VectorType();

  if (llvm::size(getIndices()) != shapedType.getRank())
    return emitOpError("requires ") << shapedType.getRank() << " indices";

  // We do not allow broadcast dimensions on TransferWriteOps for the moment,
  // as the semantics is unclear. This can be revisited later if necessary.
  if (hasBroadcastDim())
    return emitOpError("should not have broadcast dimensions");

  if (failed(verifyTransferOp(cast<VectorTransferOpInterface>(getOperation()),
                              shapedType, vectorType, maskType,
                              inferredMaskType, permutationMap, getInBounds())))
    return failure();

  return verifyPermutationMap(permutationMap,
                              [&](Twine t) { return emitOpError(t); });
}

// MaskableOpInterface methods.

/// Returns the mask type expected by this operation. Mostly used for
/// verification purposes.
Type TransferWriteOp::getExpectedMaskType() {
  return inferTransferOpMaskType(getVectorType(), getPermutationMap());
}

/// Fold:
/// ```
///    %t1 = ...
///    %v = vector.transfer_read %t0[%c0...], {in_bounds = [true...]} :
///      tensor<static_sizesxf32>, vector<static_sizesxf32>
///    %t2 = vector.transfer_write %v, %t1[%c0...] {in_bounds = [true...]} :
///      vector<static_sizesxf32>, tensor<static_sizesxf32>
/// ```
///
/// into:
///
/// ```
///    %t0
/// ```
///
/// The producer of t1 may or may not be DCE'd depending on whether it is a
/// block argument or has side effects.
static LogicalResult foldReadInitWrite(TransferWriteOp write,
                                       ArrayRef<Attribute>,
                                       SmallVectorImpl<OpFoldResult> &results) {
  // TODO: support 0-d corner case.
  if (write.getTransferRank() == 0)
    return failure();
  auto rankedTensorType =
      llvm::dyn_cast<RankedTensorType>(write.getSource().getType());
  // If not operating on tensors, bail.
  if (!rankedTensorType)
    return failure();
  // If no read, bail.
  auto read = write.getVector().getDefiningOp<vector::TransferReadOp>();
  if (!read)
    return failure();
  // TODO: support 0-d corner case.
  if (read.getTransferRank() == 0)
    return failure();
  // For now, only accept minor identity. Future: composition is minor identity.
  if (!read.getPermutationMap().isMinorIdentity() ||
      !write.getPermutationMap().isMinorIdentity())
    return failure();
  // Bail on mismatching ranks.
  if (read.getTransferRank() != write.getTransferRank())
    return failure();
  // Bail on potential out-of-bounds accesses.
  if (read.hasOutOfBoundsDim() || write.hasOutOfBoundsDim())
    return failure();
  // Tensor types must be the same.
  if (read.getSource().getType() != rankedTensorType)
    return failure();
  // Vector types must be the same.
  if (read.getVectorType() != write.getVectorType())
    return failure();
  // Vector and Tensor shapes must match.
  if (read.getVectorType().getShape() != rankedTensorType.getShape())
    return failure();
  // If any index is nonzero.
  auto isNotConstantZero = [](Value v) {
    auto cstOp = getConstantIntValue(v);
    return !cstOp.has_value() || cstOp.value() != 0;
  };
  if (llvm::any_of(read.getIndices(), isNotConstantZero) ||
      llvm::any_of(write.getIndices(), isNotConstantZero))
    return failure();
  // Success.
  results.push_back(read.getSource());
  return success();
}

static bool checkSameValueWAR(vector::TransferReadOp read,
                              vector::TransferWriteOp write) {
  return read.getSource() == write.getSource() &&
         read.getIndices() == write.getIndices() &&
         read.getPermutationMap() == write.getPermutationMap() &&
         read.getVectorType() == write.getVectorType() && !read.getMask() &&
         !write.getMask();
}
/// Fold transfer_write write after read:
/// ```
///    %t0 = ...
///    %v = vector.transfer_read %t0[%c0...] :
///      tensor<static_sizesxf32>, vector<static_sizesxf32>
///    %t1 = vector.transfer_write %v, %t0[%c0...] :
///      vector<static_sizesxf32>, tensor<static_sizesxf32>
/// ```
///
/// into:
///
/// ```
///    %t0
/// ```
static LogicalResult foldWAR(TransferWriteOp write,
                             SmallVectorImpl<OpFoldResult> &results) {
  if (!llvm::isa<RankedTensorType>(write.getSource().getType()))
    return failure();
  auto read = write.getVector().getDefiningOp<vector::TransferReadOp>();
  if (!read)
    return failure();

  if (!checkSameValueWAR(read, write))
    return failure();
  results.push_back(read.getSource());
  return success();
}

LogicalResult TransferWriteOp::fold(FoldAdaptor adaptor,
                                    SmallVectorImpl<OpFoldResult> &results) {
  if (succeeded(foldReadInitWrite(*this, adaptor.getOperands(), results)))
    return success();
  if (succeeded(foldWAR(*this, results)))
    return success();
  if (succeeded(foldTransferInBoundsAttribute(*this)))
    return success();
  if (succeeded(foldTransferFullMask(*this)))
    return success();
  return memref::foldMemRefCast(*this);
}

std::optional<SmallVector<int64_t, 4>> TransferWriteOp::getShapeForUnroll() {
  return llvm::to_vector<4>(getVectorType().getShape());
}

void TransferWriteOp::getEffects(
    SmallVectorImpl<SideEffects::EffectInstance<MemoryEffects::Effect>>
        &effects) {
  if (llvm::isa<MemRefType>(getShapedType()))
    effects.emplace_back(MemoryEffects::Write::get(), &getSourceMutable(),
                         SideEffects::DefaultResource::get());
}

Speculation::Speculatability TransferWriteOp::getSpeculatability() {
  if (hasPureTensorSemantics())
    return Speculation::Speculatable;
  return Speculation::NotSpeculatable;
}

namespace {
/// Remove dead transfer write from the SSA chain so that it an be eliminated by
/// DCE
/// ```
///  %w0 = vector.transfer_write %v0, %arg0[%c1, %c0] {in_bounds = [true, true]}
///    : vector<1x4xf32>, tensor<4x4xf32>
///  %w1 = vector.transfer_write %v0, %w0[%c2, %c0] {in_bounds = [true, true]}
///    : vector<1x4xf32>, tensor<4x4xf32>
///  %w2 = vector.transfer_write %v1, %w1[%c1, %c0] {in_bounds = [true, true]}
///    : vector<1x4xf32>, tensor<4x4xf32>
/// ```
///
/// into:
///
/// ```
///  %w0 = vector.transfer_write %v0, %arg0[%c1, %c0] {in_bounds = [true, true]}
///    : vector<1x4xf32>, tensor<4x4xf32>
///  %w1 = vector.transfer_write %v0, %arg0[%c2, %c0] {in_bounds = [true, true]}
///    : vector<1x4xf32>, tensor<4x4xf32>
///  %w2 = vector.transfer_write %v1, %w1[%c1, %c0] {in_bounds = [true, true]}
///    : vector<1x4xf32>, tensor<4x4xf32>
/// ```
///
/// `%w0 = vector.transfer_write` op will be removed by DCE if it doesn't have
/// any other uses.
class FoldWaw final : public OpRewritePattern<TransferWriteOp> {
public:
  using OpRewritePattern::OpRewritePattern;
  LogicalResult matchAndRewrite(TransferWriteOp writeOp,
                                PatternRewriter &rewriter) const override {
    if (!llvm::isa<RankedTensorType>(writeOp.getShapedType()))
      return failure();
    vector::TransferWriteOp writeToModify = writeOp;

    auto defWrite =
        writeOp.getSource().getDefiningOp<vector::TransferWriteOp>();
    while (defWrite) {
      if (checkSameValueWAW(writeOp, defWrite)) {
        rewriter.modifyOpInPlace(writeToModify, [&]() {
          writeToModify.getSourceMutable().assign(defWrite.getSource());
        });
        return success();
      }
      if (!isDisjointTransferIndices(
              cast<VectorTransferOpInterface>(defWrite.getOperation()),
              cast<VectorTransferOpInterface>(writeOp.getOperation())))
        break;
      // If the previous write op doesn't have any other use we an safely look
      // at the previous store to see if it can be removed.
      if (!defWrite->hasOneUse())
        break;
      writeToModify = defWrite;
      defWrite = defWrite.getSource().getDefiningOp<vector::TransferWriteOp>();
    }
    return failure();
  }
};

/// Rewrite tensor::ExtractSliceOp(vector::TransferWriteOp) to
/// vector::TransferWriteOp(tensor::ExtractSliceOp) if the full slice is
/// overwritten and inserted into another tensor. After this rewrite, the
/// operations bufferize in-place since all of them work on the same slice.
///
/// For example:
/// ```mlir
///   %0 = vector.transfer_write %vec, %init_tensor[%c0, %c0]
///        : vector<8x16xf32>, tensor<8x16xf32>
///   %1 = tensor.extract_slice %0[0, 0] [%sz0, %sz1] [1, 1]
///        : tensor<8x16xf32> to tensor<?x?xf32>
///   %r = tensor.insert_slice %1 into %iter_arg[%iv0, %iv1] [%sz0, %sz1] [1, 1]
///        : tensor<?x?xf32> into tensor<27x37xf32>
/// ```
/// folds to
/// ```mlir
///   %0 = tensor.extract_slice %iter_arg[%iv0, %iv1] [%sz0, %sz1] [1, 1]
///        : tensor<27x37xf32> to tensor<?x?xf32>
///   %1 = vector.transfer_write %vec, %0[%c0, %c0]
///        : vector<8x16xf32>, tensor<?x?xf32>
///   %r = tensor.insert_slice %1 into %iter_arg[%iv0, %iv1] [%sz0, %sz1] [1, 1]
///        : tensor<?x?xf32> into tensor<27x37xf32>
/// ```
struct SwapExtractSliceOfTransferWrite
    : public OpRewritePattern<tensor::InsertSliceOp> {
public:
  using OpRewritePattern::OpRewritePattern;

  LogicalResult matchAndRewrite(tensor::InsertSliceOp insertOp,
                                PatternRewriter &rewriter) const override {
    if (!insertOp.hasUnitStride())
      return failure();
    auto extractOp =
        insertOp.getSource().getDefiningOp<tensor::ExtractSliceOp>();
    if (!extractOp || !extractOp.hasUnitStride() || !extractOp->hasOneUse())
      return failure();
    auto transferOp = extractOp.getSource().getDefiningOp<TransferWriteOp>();
    if (!transferOp || !transferOp->hasOneUse())
      return failure();

    // Fail if vector::TransferWriteOp or tensor::ExtractSliceOp is
    // rank-reducing.
    if (insertOp.getSourceType().getRank() != transferOp.getTransferRank()) {
      return rewriter.notifyMatchFailure(insertOp,
                                         "use-def chain is rank-reducing");
    }

    // Fail if tensor::ExtractSliceOp has non-zero offset.
    if (!extractOp.hasZeroOffset()) {
      return rewriter.notifyMatchFailure(insertOp,
                                         "ExtractSliceOp has non-zero offset");
    }

    // Fail if tensor::TransferWriteOp has non-zero offset.
    if (!llvm::all_of(transferOp.getIndices(), [](Value value) {
          return getConstantIntValue(value) == static_cast<int64_t>(0);
        })) {
      return rewriter.notifyMatchFailure(insertOp,
                                         "TranferWriteOp has non-zero offset");
    }

    // Fail if tensor::ExtractSliceOp and tensor::InsertSliceOp sizes differ.
    if (insertOp.getMixedSizes().size() != extractOp.getMixedSizes().size()) {
      return rewriter.notifyMatchFailure(
          insertOp, "InsertSliceOp and ExtractSliceOp ranks differ");
    }

    for (auto [insertSize, extractSize] :
         llvm::zip_equal(insertOp.getMixedSizes(), extractOp.getMixedSizes())) {
      if (!isEqualConstantIntOrValue(insertSize, extractSize)) {
        return rewriter.notifyMatchFailure(
            insertOp, "InsertSliceOp and ExtractSliceOp sizes differ");
      }
    }

    // Fail if the vector::TransferWriteOp may not overwrite the full tensor.
    assert(transferOp.getVectorType().hasStaticShape() &&
           "expected vector to have a static shape");
    ArrayRef<int64_t> vectorShape = transferOp.getVectorType().getShape();
    SmallVector<int64_t> resultShape = applyPermutationMap(
        transferOp.getPermutationMap(), transferOp.getShapedType().getShape());
    if (transferOp.getMask() || !vectorShape.equals(resultShape)) {
      return rewriter.notifyMatchFailure(
          insertOp, "TransferWriteOp may not write the full tensor.");
    }

    // Swap the tensor::ExtractSliceOp in front of the vector::TransferWriteOp.
    // Set all in_bounds to false and let the folder infer them.
    SmallVector<bool> newInBounds(vectorShape.size(), false);
    auto newExtractOp = rewriter.create<tensor::ExtractSliceOp>(
        extractOp.getLoc(), insertOp.getSourceType(), insertOp.getDest(),
        insertOp.getMixedOffsets(), insertOp.getMixedSizes(),
        insertOp.getMixedStrides());
    auto newTransferWriteOp = rewriter.create<TransferWriteOp>(
        transferOp.getLoc(), transferOp.getVector(), newExtractOp.getResult(),
        transferOp.getIndices(), transferOp.getPermutationMapAttr(),
        rewriter.getBoolArrayAttr(newInBounds));
    rewriter.modifyOpInPlace(insertOp, [&]() {
      insertOp.getSourceMutable().assign(newTransferWriteOp.getResult());
    });
    return success();
  }
};

} // namespace

void TransferWriteOp::getCanonicalizationPatterns(RewritePatternSet &results,
                                                  MLIRContext *context) {
  results.add<FoldWaw, SwapExtractSliceOfTransferWrite>(context);
}

//===----------------------------------------------------------------------===//
// LoadOp
//===----------------------------------------------------------------------===//

static LogicalResult verifyLoadStoreMemRefLayout(Operation *op,
                                                 VectorType vecTy,
                                                 MemRefType memRefTy) {
  // If rank==0 or size==1 it's equivalent to scalar load/store, so we don't
  // need any strides limitations.
  if (!vecTy.isScalable() &&
      (vecTy.getRank() == 0 || vecTy.getNumElements() == 1))
    return success();

  if (!isLastMemrefDimUnitStride(memRefTy))
    return op->emitOpError("most minor memref dim must have unit stride");
  return success();
}

LogicalResult vector::LoadOp::verify() {
  VectorType resVecTy = getVectorType();
  MemRefType memRefTy = getMemRefType();

  if (failed(verifyLoadStoreMemRefLayout(*this, resVecTy, memRefTy)))
    return failure();

  // Checks for vector memrefs.
  Type memElemTy = memRefTy.getElementType();
  if (auto memVecTy = llvm::dyn_cast<VectorType>(memElemTy)) {
    if (memVecTy != resVecTy)
      return emitOpError("base memref and result vector types should match");
    memElemTy = memVecTy.getElementType();
  }

  if (resVecTy.getElementType() != memElemTy)
    return emitOpError("base and result element types should match");
  if (llvm::size(getIndices()) != memRefTy.getRank())
    return emitOpError("requires ") << memRefTy.getRank() << " indices";
  return success();
}

OpFoldResult LoadOp::fold(FoldAdaptor) {
  if (succeeded(memref::foldMemRefCast(*this)))
    return getResult();
  return OpFoldResult();
}

//===----------------------------------------------------------------------===//
// StoreOp
//===----------------------------------------------------------------------===//

LogicalResult vector::StoreOp::verify() {
  VectorType valueVecTy = getVectorType();
  MemRefType memRefTy = getMemRefType();

  if (failed(verifyLoadStoreMemRefLayout(*this, valueVecTy, memRefTy)))
    return failure();

  // Checks for vector memrefs.
  Type memElemTy = memRefTy.getElementType();
  if (auto memVecTy = llvm::dyn_cast<VectorType>(memElemTy)) {
    if (memVecTy != valueVecTy)
      return emitOpError(
          "base memref and valueToStore vector types should match");
    memElemTy = memVecTy.getElementType();
  }

  if (valueVecTy.getElementType() != memElemTy)
    return emitOpError("base and valueToStore element type should match");
  if (llvm::size(getIndices()) != memRefTy.getRank())
    return emitOpError("requires ") << memRefTy.getRank() << " indices";
  return success();
}

LogicalResult StoreOp::fold(FoldAdaptor adaptor,
                            SmallVectorImpl<OpFoldResult> &results) {
  return memref::foldMemRefCast(*this);
}

//===----------------------------------------------------------------------===//
// MaskedLoadOp
//===----------------------------------------------------------------------===//

LogicalResult MaskedLoadOp::verify() {
  VectorType maskVType = getMaskVectorType();
  VectorType passVType = getPassThruVectorType();
  VectorType resVType = getVectorType();
  MemRefType memType = getMemRefType();

  if (resVType.getElementType() != memType.getElementType())
    return emitOpError("base and result element type should match");
  if (llvm::size(getIndices()) != memType.getRank())
    return emitOpError("requires ") << memType.getRank() << " indices";
  if (resVType.getShape() != maskVType.getShape())
    return emitOpError("expected result shape to match mask shape");
  if (resVType != passVType)
    return emitOpError("expected pass_thru of same type as result type");
  return success();
}

namespace {
class MaskedLoadFolder final : public OpRewritePattern<MaskedLoadOp> {
public:
  using OpRewritePattern::OpRewritePattern;
  LogicalResult matchAndRewrite(MaskedLoadOp load,
                                PatternRewriter &rewriter) const override {
    switch (getMaskFormat(load.getMask())) {
    case MaskFormat::AllTrue:
      rewriter.replaceOpWithNewOp<vector::LoadOp>(
          load, load.getType(), load.getBase(), load.getIndices());
      return success();
    case MaskFormat::AllFalse:
      rewriter.replaceOp(load, load.getPassThru());
      return success();
    case MaskFormat::Unknown:
      return failure();
    }
    llvm_unreachable("Unexpected 1DMaskFormat on MaskedLoad");
  }
};
} // namespace

void MaskedLoadOp::getCanonicalizationPatterns(RewritePatternSet &results,
                                               MLIRContext *context) {
  results.add<MaskedLoadFolder>(context);
}

OpFoldResult MaskedLoadOp::fold(FoldAdaptor) {
  if (succeeded(memref::foldMemRefCast(*this)))
    return getResult();
  return OpFoldResult();
}

//===----------------------------------------------------------------------===//
// MaskedStoreOp
//===----------------------------------------------------------------------===//

LogicalResult MaskedStoreOp::verify() {
  VectorType maskVType = getMaskVectorType();
  VectorType valueVType = getVectorType();
  MemRefType memType = getMemRefType();

  if (valueVType.getElementType() != memType.getElementType())
    return emitOpError("base and valueToStore element type should match");
  if (llvm::size(getIndices()) != memType.getRank())
    return emitOpError("requires ") << memType.getRank() << " indices";
  if (valueVType.getShape() != maskVType.getShape())
    return emitOpError("expected valueToStore shape to match mask shape");
  return success();
}

namespace {
class MaskedStoreFolder final : public OpRewritePattern<MaskedStoreOp> {
public:
  using OpRewritePattern::OpRewritePattern;
  LogicalResult matchAndRewrite(MaskedStoreOp store,
                                PatternRewriter &rewriter) const override {
    switch (getMaskFormat(store.getMask())) {
    case MaskFormat::AllTrue:
      rewriter.replaceOpWithNewOp<vector::StoreOp>(
          store, store.getValueToStore(), store.getBase(), store.getIndices());
      return success();
    case MaskFormat::AllFalse:
      rewriter.eraseOp(store);
      return success();
    case MaskFormat::Unknown:
      return failure();
    }
    llvm_unreachable("Unexpected 1DMaskFormat on MaskedStore");
  }
};
} // namespace

void MaskedStoreOp::getCanonicalizationPatterns(RewritePatternSet &results,
                                                MLIRContext *context) {
  results.add<MaskedStoreFolder>(context);
}

LogicalResult MaskedStoreOp::fold(FoldAdaptor adaptor,
                                  SmallVectorImpl<OpFoldResult> &results) {
  return memref::foldMemRefCast(*this);
}

//===----------------------------------------------------------------------===//
// GatherOp
//===----------------------------------------------------------------------===//

LogicalResult GatherOp::verify() {
  VectorType indVType = getIndexVectorType();
  VectorType maskVType = getMaskVectorType();
  VectorType resVType = getVectorType();
  ShapedType baseType = getBaseType();

  if (!llvm::isa<MemRefType, RankedTensorType>(baseType))
    return emitOpError("requires base to be a memref or ranked tensor type");

  if (resVType.getElementType() != baseType.getElementType())
    return emitOpError("base and result element type should match");
  if (llvm::size(getIndices()) != baseType.getRank())
    return emitOpError("requires ") << baseType.getRank() << " indices";
  if (resVType.getShape() != indVType.getShape())
    return emitOpError("expected result dim to match indices dim");
  if (resVType.getShape() != maskVType.getShape())
    return emitOpError("expected result dim to match mask dim");
  if (resVType != getPassThruVectorType())
    return emitOpError("expected pass_thru of same type as result type");
  return success();
}

// MaskableOpInterface methods.

/// Returns the mask type expected by this operation. Mostly used for
/// verification purposes. It requires the operation to be vectorized."
Type GatherOp::getExpectedMaskType() {
  auto vecType = this->getIndexVectorType();
  return VectorType::get(vecType.getShape(),
                         IntegerType::get(vecType.getContext(), /*width=*/1),
                         vecType.getScalableDims());
}

std::optional<SmallVector<int64_t, 4>> GatherOp::getShapeForUnroll() {
  return llvm::to_vector<4>(getVectorType().getShape());
}

namespace {
class GatherFolder final : public OpRewritePattern<GatherOp> {
public:
  using OpRewritePattern::OpRewritePattern;
  LogicalResult matchAndRewrite(GatherOp gather,
                                PatternRewriter &rewriter) const override {
    switch (getMaskFormat(gather.getMask())) {
    case MaskFormat::AllTrue:
      return failure(); // no unmasked equivalent
    case MaskFormat::AllFalse:
      rewriter.replaceOp(gather, gather.getPassThru());
      return success();
    case MaskFormat::Unknown:
      return failure();
    }
    llvm_unreachable("Unexpected 1DMaskFormat on GatherFolder");
  }
};
} // namespace

void GatherOp::getCanonicalizationPatterns(RewritePatternSet &results,
                                           MLIRContext *context) {
  results.add<GatherFolder>(context);
}

//===----------------------------------------------------------------------===//
// ScatterOp
//===----------------------------------------------------------------------===//

LogicalResult ScatterOp::verify() {
  VectorType indVType = getIndexVectorType();
  VectorType maskVType = getMaskVectorType();
  VectorType valueVType = getVectorType();
  MemRefType memType = getMemRefType();

  if (valueVType.getElementType() != memType.getElementType())
    return emitOpError("base and valueToStore element type should match");
  if (llvm::size(getIndices()) != memType.getRank())
    return emitOpError("requires ") << memType.getRank() << " indices";
  if (valueVType.getDimSize(0) != indVType.getDimSize(0))
    return emitOpError("expected valueToStore dim to match indices dim");
  if (valueVType.getDimSize(0) != maskVType.getDimSize(0))
    return emitOpError("expected valueToStore dim to match mask dim");
  return success();
}

namespace {
class ScatterFolder final : public OpRewritePattern<ScatterOp> {
public:
  using OpRewritePattern::OpRewritePattern;
  LogicalResult matchAndRewrite(ScatterOp scatter,
                                PatternRewriter &rewriter) const override {
    switch (getMaskFormat(scatter.getMask())) {
    case MaskFormat::AllTrue:
      return failure(); // no unmasked equivalent
    case MaskFormat::AllFalse:
      rewriter.eraseOp(scatter);
      return success();
    case MaskFormat::Unknown:
      return failure();
    }
    llvm_unreachable("Unexpected 1DMaskFormat on ScatterFolder");
  }
};
} // namespace

void ScatterOp::getCanonicalizationPatterns(RewritePatternSet &results,
                                            MLIRContext *context) {
  results.add<ScatterFolder>(context);
}

//===----------------------------------------------------------------------===//
// ExpandLoadOp
//===----------------------------------------------------------------------===//

LogicalResult ExpandLoadOp::verify() {
  VectorType maskVType = getMaskVectorType();
  VectorType passVType = getPassThruVectorType();
  VectorType resVType = getVectorType();
  MemRefType memType = getMemRefType();

  if (resVType.getElementType() != memType.getElementType())
    return emitOpError("base and result element type should match");
  if (llvm::size(getIndices()) != memType.getRank())
    return emitOpError("requires ") << memType.getRank() << " indices";
  if (resVType.getDimSize(0) != maskVType.getDimSize(0))
    return emitOpError("expected result dim to match mask dim");
  if (resVType != passVType)
    return emitOpError("expected pass_thru of same type as result type");
  return success();
}

namespace {
class ExpandLoadFolder final : public OpRewritePattern<ExpandLoadOp> {
public:
  using OpRewritePattern::OpRewritePattern;
  LogicalResult matchAndRewrite(ExpandLoadOp expand,
                                PatternRewriter &rewriter) const override {
    switch (getMaskFormat(expand.getMask())) {
    case MaskFormat::AllTrue:
      rewriter.replaceOpWithNewOp<vector::LoadOp>(
          expand, expand.getType(), expand.getBase(), expand.getIndices());
      return success();
    case MaskFormat::AllFalse:
      rewriter.replaceOp(expand, expand.getPassThru());
      return success();
    case MaskFormat::Unknown:
      return failure();
    }
    llvm_unreachable("Unexpected 1DMaskFormat on ExpandLoadFolder");
  }
};
} // namespace

void ExpandLoadOp::getCanonicalizationPatterns(RewritePatternSet &results,
                                               MLIRContext *context) {
  results.add<ExpandLoadFolder>(context);
}

//===----------------------------------------------------------------------===//
// CompressStoreOp
//===----------------------------------------------------------------------===//

LogicalResult CompressStoreOp::verify() {
  VectorType maskVType = getMaskVectorType();
  VectorType valueVType = getVectorType();
  MemRefType memType = getMemRefType();

  if (valueVType.getElementType() != memType.getElementType())
    return emitOpError("base and valueToStore element type should match");
  if (llvm::size(getIndices()) != memType.getRank())
    return emitOpError("requires ") << memType.getRank() << " indices";
  if (valueVType.getDimSize(0) != maskVType.getDimSize(0))
    return emitOpError("expected valueToStore dim to match mask dim");
  return success();
}

namespace {
class CompressStoreFolder final : public OpRewritePattern<CompressStoreOp> {
public:
  using OpRewritePattern::OpRewritePattern;
  LogicalResult matchAndRewrite(CompressStoreOp compress,
                                PatternRewriter &rewriter) const override {
    switch (getMaskFormat(compress.getMask())) {
    case MaskFormat::AllTrue:
      rewriter.replaceOpWithNewOp<vector::StoreOp>(
          compress, compress.getValueToStore(), compress.getBase(),
          compress.getIndices());
      return success();
    case MaskFormat::AllFalse:
      rewriter.eraseOp(compress);
      return success();
    case MaskFormat::Unknown:
      return failure();
    }
    llvm_unreachable("Unexpected 1DMaskFormat on CompressStoreFolder");
  }
};
} // namespace

void CompressStoreOp::getCanonicalizationPatterns(RewritePatternSet &results,
                                                  MLIRContext *context) {
  results.add<CompressStoreFolder>(context);
}

//===----------------------------------------------------------------------===//
// ShapeCastOp
//===----------------------------------------------------------------------===//

void ShapeCastOp::inferResultRanges(ArrayRef<ConstantIntRanges> argRanges,
                                    SetIntRangeFn setResultRanges) {
  setResultRanges(getResult(), argRanges.front());
}

/// Returns true if each element of 'a' is equal to the product of a contiguous
/// sequence of the elements of 'b'. Returns false otherwise.
static bool isValidShapeCast(ArrayRef<int64_t> a, ArrayRef<int64_t> b) {
  unsigned rankA = a.size();
  unsigned rankB = b.size();
  assert(rankA < rankB);

  auto isOne = [](int64_t v) { return v == 1; };

  // Special-case for n-D to 0-d shape cast. 'b' must be all ones to be shape
  // casted to a 0-d vector.
  if (rankA == 0 && llvm::all_of(b, isOne))
    return true;

  unsigned i = 0;
  unsigned j = 0;
  while (i < rankA && j < rankB) {
    int64_t dimA = a[i];
    int64_t dimB = 1;
    while (dimB < dimA && j < rankB)
      dimB *= b[j++];
    if (dimA != dimB)
      break;
    ++i;

    // Handle the case when trailing dimensions are of size 1.
    // Include them into the contiguous sequence.
    if (i < rankA && llvm::all_of(a.slice(i), isOne))
      i = rankA;
    if (j < rankB && llvm::all_of(b.slice(j), isOne))
      j = rankB;
  }

  return i == rankA && j == rankB;
}

static LogicalResult verifyVectorShapeCast(Operation *op,
                                           VectorType sourceVectorType,
                                           VectorType resultVectorType) {
  // Check that element type is the same.
  if (sourceVectorType.getElementType() != resultVectorType.getElementType())
    return op->emitOpError("source/result vectors must have same element type");
  auto sourceShape = sourceVectorType.getShape();
  auto resultShape = resultVectorType.getShape();

  // Check that product of source dim sizes matches product of result dim sizes.
  int64_t sourceDimProduct = std::accumulate(
      sourceShape.begin(), sourceShape.end(), 1LL, std::multiplies<int64_t>{});
  int64_t resultDimProduct = std::accumulate(
      resultShape.begin(), resultShape.end(), 1LL, std::multiplies<int64_t>{});
  if (sourceDimProduct != resultDimProduct)
    return op->emitOpError("source/result number of elements must match");

  // Check that expanding/contracting rank cases.
  unsigned sourceRank = sourceVectorType.getRank();
  unsigned resultRank = resultVectorType.getRank();
  if (sourceRank < resultRank) {
    if (!isValidShapeCast(sourceShape, resultShape))
      return op->emitOpError("invalid shape cast");
  } else if (sourceRank > resultRank) {
    if (!isValidShapeCast(resultShape, sourceShape))
      return op->emitOpError("invalid shape cast");
  }

  // Check that (non-)scalability is preserved
  int64_t sourceNScalableDims = sourceVectorType.getNumScalableDims();
  int64_t resultNScalableDims = resultVectorType.getNumScalableDims();
  if (sourceNScalableDims != resultNScalableDims)
    return op->emitOpError("different number of scalable dims at source (")
           << sourceNScalableDims << ") and result (" << resultNScalableDims
           << ")";
  sourceVectorType.getNumDynamicDims();

  return success();
}

LogicalResult ShapeCastOp::verify() {
  auto sourceVectorType =
      llvm::dyn_cast_or_null<VectorType>(getSource().getType());
  auto resultVectorType =
      llvm::dyn_cast_or_null<VectorType>(getResult().getType());

  // Check if source/result are of vector type.
  if (sourceVectorType && resultVectorType)
    return verifyVectorShapeCast(*this, sourceVectorType, resultVectorType);

  return success();
}

OpFoldResult ShapeCastOp::fold(FoldAdaptor adaptor) {
  // No-op shape cast.
  if (getSource().getType() == getResult().getType())
    return getSource();

  // Canceling shape casts.
  if (auto otherOp = getSource().getDefiningOp<ShapeCastOp>()) {
    if (getResult().getType() == otherOp.getSource().getType())
      return otherOp.getSource();

    // Only allows valid transitive folding.
    VectorType srcType = llvm::cast<VectorType>(otherOp.getSource().getType());
    VectorType resultType = llvm::cast<VectorType>(getResult().getType());
    if (srcType.getRank() < resultType.getRank()) {
      if (!isValidShapeCast(srcType.getShape(), resultType.getShape()))
        return {};
    } else if (srcType.getRank() > resultType.getRank()) {
      if (!isValidShapeCast(resultType.getShape(), srcType.getShape()))
        return {};
    } else {
      return {};
    }

    setOperand(otherOp.getSource());
    return getResult();
  }

  // Cancelling broadcast and shape cast ops.
  if (auto bcastOp = getSource().getDefiningOp<BroadcastOp>()) {
    if (bcastOp.getSourceType() == getType())
      return bcastOp.getSource();
  }

  return {};
}

namespace {
// Pattern to rewrite a ShapeCast(splat ConstantOp) -> ConstantOp.
class ShapeCastConstantFolder final : public OpRewritePattern<ShapeCastOp> {
public:
  using OpRewritePattern::OpRewritePattern;

  LogicalResult matchAndRewrite(ShapeCastOp shapeCastOp,
                                PatternRewriter &rewriter) const override {
    auto constantOp =
        shapeCastOp.getSource().getDefiningOp<arith::ConstantOp>();
    if (!constantOp)
      return failure();
    // Only handle splat for now.
    auto dense = llvm::dyn_cast<SplatElementsAttr>(constantOp.getValue());
    if (!dense)
      return failure();
    auto newAttr =
        DenseElementsAttr::get(llvm::cast<VectorType>(shapeCastOp.getType()),
                               dense.getSplatValue<Attribute>());
    rewriter.replaceOpWithNewOp<arith::ConstantOp>(shapeCastOp, newAttr);
    return success();
  }
};

/// Helper function that computes a new vector type based on the input vector
/// type by removing the trailing one dims:
///
///   vector<4x1x1xi1> --> vector<4x1>
///
static VectorType trimTrailingOneDims(VectorType oldType) {
  ArrayRef<int64_t> oldShape = oldType.getShape();
  ArrayRef<int64_t> newShape = oldShape;

  ArrayRef<bool> oldScalableDims = oldType.getScalableDims();
  ArrayRef<bool> newScalableDims = oldScalableDims;

  while (!newShape.empty() && newShape.back() == 1 && !newScalableDims.back()) {
    newShape = newShape.drop_back(1);
    newScalableDims = newScalableDims.drop_back(1);
  }

  // Make sure we have at least 1 dimension.
  // TODO: Add support for 0-D vectors.
  if (newShape.empty()) {
    newShape = oldShape.take_back();
    newScalableDims = oldScalableDims.take_back();
  }

  return VectorType::get(newShape, oldType.getElementType(), newScalableDims);
}

/// Folds qualifying shape_cast(create_mask) into a new create_mask
///
/// Looks at `vector.shape_cast` Ops that simply "drop" the trailing unit
/// dimension. If the input vector comes from `vector.create_mask` for which
/// the corresponding mask input value is 1 (e.g. `%c1` below), then it is safe
/// to fold shape_cast into create_mask.
///
/// BEFORE:
///    %1 = vector.create_mask %c1, %dim, %c1, %c1 : vector<1x[4]x1x1xi1>
///    %2 = vector.shape_cast %1 : vector<1x[4]x1x1xi1> to vector<1x[4]xi1>
/// AFTER:
///    %0 = vector.create_mask %c1, %dim : vector<1x[4]xi1>
class ShapeCastCreateMaskFolderTrailingOneDim final
    : public OpRewritePattern<ShapeCastOp> {
public:
  using OpRewritePattern::OpRewritePattern;

  LogicalResult matchAndRewrite(ShapeCastOp shapeOp,
                                PatternRewriter &rewriter) const override {
    Value shapeOpSrc = shapeOp->getOperand(0);
    auto createMaskOp = shapeOpSrc.getDefiningOp<vector::CreateMaskOp>();
    auto constantMaskOp = shapeOpSrc.getDefiningOp<vector::ConstantMaskOp>();
    if (!createMaskOp && !constantMaskOp)
      return failure();

    VectorType shapeOpResTy = shapeOp.getResultVectorType();
    VectorType shapeOpSrcTy = shapeOp.getSourceVectorType();

    VectorType newVecType = trimTrailingOneDims(shapeOpSrcTy);
    if (newVecType != shapeOpResTy)
      return failure();

    auto numDimsToDrop =
        shapeOpSrcTy.getShape().size() - shapeOpResTy.getShape().size();

    // No unit dims to drop
    if (!numDimsToDrop)
      return failure();

    if (createMaskOp) {
      auto maskOperands = createMaskOp.getOperands();
      auto numMaskOperands = maskOperands.size();

      // Check every mask dim size to see whether it can be dropped
      for (size_t i = numMaskOperands - 1; i >= numMaskOperands - numDimsToDrop;
           --i) {
        auto constant = maskOperands[i].getDefiningOp<arith::ConstantIndexOp>();
        if (!constant || (constant.value() != 1))
          return failure();
      }
      SmallVector<Value> newMaskOperands =
          maskOperands.drop_back(numDimsToDrop);

      rewriter.replaceOpWithNewOp<vector::CreateMaskOp>(shapeOp, shapeOpResTy,
                                                        newMaskOperands);
      return success();
    }

    if (constantMaskOp) {
      auto maskDimSizes = constantMaskOp.getMaskDimSizes();
      auto numMaskOperands = maskDimSizes.size();

      // Check every mask dim size to see whether it can be dropped
      for (size_t i = numMaskOperands - 1; i >= numMaskOperands - numDimsToDrop;
           --i) {
        if (maskDimSizes[i] != 1)
          return failure();
      }

      auto newMaskOperands = maskDimSizes.drop_back(numDimsToDrop);
      rewriter.replaceOpWithNewOp<vector::ConstantMaskOp>(shapeOp, shapeOpResTy,
                                                          newMaskOperands);
      return success();
    }

    return failure();
  }
};

/// Pattern to rewrite a ShapeCast(Broadcast) -> Broadcast.
/// This only applies when the shape of the broadcast source
/// 1. is a suffix of the shape of the result (i.e. when broadcast without
///    reshape is expressive enough to capture the result in a single op), or
/// 2. has the same element count as the shape cast result.
class ShapeCastBroadcastFolder final : public OpRewritePattern<ShapeCastOp> {
public:
  using OpRewritePattern::OpRewritePattern;

  LogicalResult matchAndRewrite(ShapeCastOp shapeCastOp,
                                PatternRewriter &rewriter) const override {
    auto broadcastOp =
        shapeCastOp.getSource().getDefiningOp<vector::BroadcastOp>();
    if (!broadcastOp)
      return failure();

    ArrayRef<int64_t> broadcastSourceShape;
    if (auto srcType = dyn_cast<VectorType>(broadcastOp.getSourceType()))
      broadcastSourceShape = srcType.getShape();
    ArrayRef<int64_t> shapeCastTargetShape =
        shapeCastOp.getResultVectorType().getShape();

    // If `broadcastSourceShape` is a suffix of the result, we can just replace
    // with a broadcast to the final shape.
    if (broadcastSourceShape ==
        shapeCastTargetShape.take_back(broadcastSourceShape.size())) {
      rewriter.replaceOpWithNewOp<vector::BroadcastOp>(
          shapeCastOp, shapeCastOp.getResultVectorType(),
          broadcastOp.getSource());
      return success();
    }

    // Otherwise, if the final result has the same element count, we can replace
    // with a shape cast.
    if (auto srcType = dyn_cast<VectorType>(broadcastOp.getSourceType())) {
      if (srcType.getNumElements() ==
          shapeCastOp.getResultVectorType().getNumElements()) {
        rewriter.replaceOpWithNewOp<vector::ShapeCastOp>(
            shapeCastOp, shapeCastOp.getResultVectorType(),
            broadcastOp.getSource());
        return success();
      }
    }

    return failure();
  }
};

} // namespace

void ShapeCastOp::getCanonicalizationPatterns(RewritePatternSet &results,
                                              MLIRContext *context) {
  results.add<ShapeCastConstantFolder, ShapeCastCreateMaskFolderTrailingOneDim,
              ShapeCastBroadcastFolder>(context);
}

//===----------------------------------------------------------------------===//
// VectorBitCastOp
//===----------------------------------------------------------------------===//

LogicalResult BitCastOp::verify() {
  auto sourceVectorType = getSourceVectorType();
  auto resultVectorType = getResultVectorType();

  for (int64_t i = 0, e = sourceVectorType.getRank() - 1; i < e; i++) {
    if (sourceVectorType.getDimSize(i) != resultVectorType.getDimSize(i))
      return emitOpError("dimension size mismatch at: ") << i;
  }

  DataLayout dataLayout = DataLayout::closest(*this);
  auto sourceElementBits =
      dataLayout.getTypeSizeInBits(sourceVectorType.getElementType());
  auto resultElementBits =
      dataLayout.getTypeSizeInBits(resultVectorType.getElementType());

  if (sourceVectorType.getRank() == 0) {
    if (sourceElementBits != resultElementBits)
      return emitOpError("source/result bitwidth of the 0-D vector element "
                         "types must be equal");
  } else if (sourceElementBits * sourceVectorType.getShape().back() !=
             resultElementBits * resultVectorType.getShape().back()) {
    return emitOpError(
        "source/result bitwidth of the minor 1-D vectors must be equal");
  }

  return success();
}

OpFoldResult BitCastOp::fold(FoldAdaptor adaptor) {
  // Nop cast.
  if (getSource().getType() == getResult().getType())
    return getSource();

  // Canceling bitcasts.
  if (auto otherOp = getSource().getDefiningOp<BitCastOp>()) {
    if (getResult().getType() == otherOp.getSource().getType())
      return otherOp.getSource();

    setOperand(otherOp.getSource());
    return getResult();
  }

  Attribute sourceConstant = adaptor.getSource();
  if (!sourceConstant)
    return {};

  Type srcElemType = getSourceVectorType().getElementType();
  Type dstElemType = getResultVectorType().getElementType();

  if (auto floatPack = llvm::dyn_cast<DenseFPElementsAttr>(sourceConstant)) {
    if (floatPack.isSplat()) {
      auto splat = floatPack.getSplatValue<FloatAttr>();

      // Casting fp16 into fp32.
      if (srcElemType.isF16() && dstElemType.isF32()) {
        uint32_t bits = static_cast<uint32_t>(
            splat.getValue().bitcastToAPInt().getZExtValue());
        // Duplicate the 16-bit pattern.
        bits = (bits << 16) | (bits & 0xffff);
        APInt intBits(32, bits);
        APFloat floatBits(llvm::APFloat::IEEEsingle(), intBits);
        return DenseElementsAttr::get(getResultVectorType(), floatBits);
      }
    }
  }

  if (auto intPack = llvm::dyn_cast<DenseIntElementsAttr>(sourceConstant)) {
    if (intPack.isSplat()) {
      auto splat = intPack.getSplatValue<IntegerAttr>();

      if (llvm::isa<IntegerType>(dstElemType)) {
        uint64_t srcBitWidth = srcElemType.getIntOrFloatBitWidth();
        uint64_t dstBitWidth = dstElemType.getIntOrFloatBitWidth();

        // Casting to a larger integer bit width.
        if (dstBitWidth > srcBitWidth && dstBitWidth % srcBitWidth == 0) {
          APInt intBits = splat.getValue().zext(dstBitWidth);

          // Duplicate the lower width element.
          for (uint64_t i = 0; i < dstBitWidth / srcBitWidth - 1; i++)
            intBits = (intBits << srcBitWidth) | intBits;
          return DenseElementsAttr::get(getResultVectorType(), intBits);
        }
      }
    }
  }

  return {};
}

//===----------------------------------------------------------------------===//
// TypeCastOp
//===----------------------------------------------------------------------===//

static SmallVector<int64_t, 8> extractShape(MemRefType memRefType) {
  auto vectorType = llvm::dyn_cast<VectorType>(memRefType.getElementType());
  SmallVector<int64_t, 8> res(memRefType.getShape());
  if (vectorType)
    res.append(vectorType.getShape().begin(), vectorType.getShape().end());
  return res;
}

/// Build the canonical memRefType with a single vector.
/// E.g. memref<4 x 5 x vector<6 x f32>> -> memref<vector<4 x 5 x 6 x f32>>.
void TypeCastOp::build(OpBuilder &builder, OperationState &result,
                       Value source) {
  result.addOperands(source);
  MemRefType memRefType = llvm::cast<MemRefType>(source.getType());
  VectorType vectorType =
      VectorType::get(extractShape(memRefType),
                      getElementTypeOrSelf(getElementTypeOrSelf(memRefType)));
  result.addTypes(MemRefType::get({}, vectorType, MemRefLayoutAttrInterface(),
                                  memRefType.getMemorySpace()));
}

LogicalResult TypeCastOp::verify() {
  MemRefType canonicalType = canonicalizeStridedLayout(getMemRefType());
  if (!canonicalType.getLayout().isIdentity())
    return emitOpError("expects operand to be a memref with identity layout");
  if (!getResultMemRefType().getLayout().isIdentity())
    return emitOpError("expects result to be a memref with identity layout");
  if (getResultMemRefType().getMemorySpace() !=
      getMemRefType().getMemorySpace())
    return emitOpError("expects result in same memory space");

  auto sourceType = getMemRefType();
  auto resultType = getResultMemRefType();
  if (getElementTypeOrSelf(getElementTypeOrSelf(sourceType)) !=
      getElementTypeOrSelf(getElementTypeOrSelf(resultType)))
    return emitOpError(
               "expects result and operand with same underlying scalar type: ")
           << resultType;
  if (extractShape(sourceType) != extractShape(resultType))
    return emitOpError(
               "expects concatenated result and operand shapes to be equal: ")
           << resultType;
  return success();
}

//===----------------------------------------------------------------------===//
// TransposeOp
//===----------------------------------------------------------------------===//

void vector::TransposeOp::build(OpBuilder &builder, OperationState &result,
                                Value vector, ArrayRef<int64_t> permutation) {
  VectorType vt = llvm::cast<VectorType>(vector.getType());
  SmallVector<int64_t, 4> transposedShape(vt.getRank());
  SmallVector<bool, 4> transposedScalableDims(vt.getRank());
  for (unsigned i = 0; i < permutation.size(); ++i) {
    transposedShape[i] = vt.getShape()[permutation[i]];
    transposedScalableDims[i] = vt.getScalableDims()[permutation[i]];
  }

  result.addOperands(vector);
  result.addTypes(VectorType::get(transposedShape, vt.getElementType(),
                                  transposedScalableDims));
  result.addAttribute(TransposeOp::getPermutationAttrName(result.name),
                      builder.getDenseI64ArrayAttr(permutation));
}

OpFoldResult vector::TransposeOp::fold(FoldAdaptor adaptor) {
  // Eliminate splat constant transpose ops.
  if (auto attr =
          llvm::dyn_cast_if_present<DenseElementsAttr>(adaptor.getVector()))
    if (attr.isSplat())
      return attr.reshape(getResultVectorType());

  // Eliminate identity transpose ops. This happens when the dimensions of the
  // input vector remain in their original order after the transpose operation.
  ArrayRef<int64_t> perm = getPermutation();

  // Check if the permutation of the dimensions contains sequential values:
  // {0, 1, 2, ...}.
  for (int64_t i = 0, e = perm.size(); i < e; i++) {
    if (perm[i] != i)
      return {};
  }

  return getVector();
}

LogicalResult vector::TransposeOp::verify() {
  VectorType vectorType = getSourceVectorType();
  VectorType resultType = getResultVectorType();
  int64_t rank = resultType.getRank();
  if (vectorType.getRank() != rank)
    return emitOpError("vector result rank mismatch: ") << rank;
  // Verify transposition array.
  ArrayRef<int64_t> perm = getPermutation();
  int64_t size = perm.size();
  if (rank != size)
    return emitOpError("transposition length mismatch: ") << size;
  SmallVector<bool, 8> seen(rank, false);
  for (const auto &ta : llvm::enumerate(perm)) {
    if (ta.value() < 0 || ta.value() >= rank)
      return emitOpError("transposition index out of range: ") << ta.value();
    if (seen[ta.value()])
      return emitOpError("duplicate position index: ") << ta.value();
    seen[ta.value()] = true;
    if (resultType.getDimSize(ta.index()) != vectorType.getDimSize(ta.value()))
      return emitOpError("dimension size mismatch at: ") << ta.value();
  }
  return success();
}

std::optional<SmallVector<int64_t, 4>> TransposeOp::getShapeForUnroll() {
  return llvm::to_vector<4>(getResultVectorType().getShape());
}

namespace {

// Rewrites two back-to-back TransposeOp operations into a single TransposeOp.
class TransposeFolder final : public OpRewritePattern<vector::TransposeOp> {
public:
  using OpRewritePattern::OpRewritePattern;

  LogicalResult matchAndRewrite(vector::TransposeOp transposeOp,
                                PatternRewriter &rewriter) const override {
    // Composes two permutations: result[i] = permutation1[permutation2[i]].
    auto composePermutations = [](ArrayRef<int64_t> permutation1,
                                  ArrayRef<int64_t> permutation2) {
      SmallVector<int64_t, 4> result;
      for (auto index : permutation2)
        result.push_back(permutation1[index]);
      return result;
    };

    // Return if the input of 'transposeOp' is not defined by another transpose.
    vector::TransposeOp parentTransposeOp =
        transposeOp.getVector().getDefiningOp<vector::TransposeOp>();
    if (!parentTransposeOp)
      return failure();

    SmallVector<int64_t, 4> permutation = composePermutations(
        parentTransposeOp.getPermutation(), transposeOp.getPermutation());
    // Replace 'transposeOp' with a new transpose operation.
    rewriter.replaceOpWithNewOp<vector::TransposeOp>(
        transposeOp, transposeOp.getResult().getType(),
        parentTransposeOp.getVector(), permutation);
    return success();
  }
};

// Folds transpose(broadcast(<scalar>)) into brodcast(<scalar>).
struct FoldTransposedScalarBroadcast final
    : public OpRewritePattern<vector::TransposeOp> {
  using OpRewritePattern::OpRewritePattern;

  LogicalResult matchAndRewrite(vector::TransposeOp transposeOp,
                                PatternRewriter &rewriter) const override {
    auto bcastOp = transposeOp.getVector().getDefiningOp<vector::BroadcastOp>();
    if (!bcastOp)
      return failure();

    auto srcVectorType = llvm::dyn_cast<VectorType>(bcastOp.getSourceType());
    if (!srcVectorType || srcVectorType.getNumElements() == 1) {
      rewriter.replaceOpWithNewOp<vector::BroadcastOp>(
          transposeOp, transposeOp.getResultVectorType(), bcastOp.getSource());
      return success();
    }

    return failure();
  }
};

// Folds transpose(splat x : src_type) : res_type into splat x : res_type.
class FoldTransposeSplat final : public OpRewritePattern<TransposeOp> {
public:
  using OpRewritePattern::OpRewritePattern;

  LogicalResult matchAndRewrite(TransposeOp transposeOp,
                                PatternRewriter &rewriter) const override {
    auto splatOp = transposeOp.getVector().getDefiningOp<vector::SplatOp>();
    if (!splatOp)
      return failure();

    rewriter.replaceOpWithNewOp<vector::SplatOp>(
        transposeOp, transposeOp.getResultVectorType(), splatOp.getInput());
    return success();
  }
};

/// Folds transpose(create_mask) into a new transposed create_mask.
class FoldTransposeCreateMask final : public OpRewritePattern<TransposeOp> {
public:
  using OpRewritePattern::OpRewritePattern;

  LogicalResult matchAndRewrite(TransposeOp transpOp,
                                PatternRewriter &rewriter) const override {
    Value transposeSrc = transpOp.getVector();
    auto createMaskOp = transposeSrc.getDefiningOp<vector::CreateMaskOp>();
    auto constantMaskOp = transposeSrc.getDefiningOp<vector::ConstantMaskOp>();
    if (!createMaskOp && !constantMaskOp)
      return failure();

    // Get the transpose permutation and apply it to the vector.create_mask or
    // vector.constant_mask operands.
    ArrayRef<int64_t> permutation = transpOp.getPermutation();

    if (createMaskOp) {
      auto maskOperands = createMaskOp.getOperands();
      SmallVector<Value> newOperands(maskOperands.begin(), maskOperands.end());
      applyPermutationToVector(newOperands, permutation);

      rewriter.replaceOpWithNewOp<vector::CreateMaskOp>(
          transpOp, transpOp.getResultVectorType(), newOperands);
      return success();
    }

    // ConstantMaskOp case.
    auto maskDimSizes = constantMaskOp.getMaskDimSizes();
    auto newMaskDimSizes = applyPermutation(maskDimSizes, permutation);

    rewriter.replaceOpWithNewOp<vector::ConstantMaskOp>(
        transpOp, transpOp.getResultVectorType(), newMaskDimSizes);
    return success();
  }
};

} // namespace

void vector::TransposeOp::getCanonicalizationPatterns(
    RewritePatternSet &results, MLIRContext *context) {
  results.add<FoldTransposeCreateMask, FoldTransposedScalarBroadcast,
              TransposeFolder, FoldTransposeSplat>(context);
}

//===----------------------------------------------------------------------===//
// ConstantMaskOp
//===----------------------------------------------------------------------===//

void ConstantMaskOp::build(OpBuilder &builder, OperationState &result,
                           VectorType type, ConstantMaskKind kind) {
  assert(kind == ConstantMaskKind::AllTrue ||
         kind == ConstantMaskKind::AllFalse);
  build(builder, result, type,
        kind == ConstantMaskKind::AllTrue
            ? type.getShape()
            : SmallVector<int64_t>(type.getRank(), 0));
}

LogicalResult ConstantMaskOp::verify() {
  auto resultType = llvm::cast<VectorType>(getResult().getType());
  // Check the corner case of 0-D vectors first.
  if (resultType.getRank() == 0) {
    if (getMaskDimSizes().size() != 1)
      return emitError("array attr must have length 1 for 0-D vectors");
    auto dim = getMaskDimSizes()[0];
    if (dim != 0 && dim != 1)
      return emitError("mask dim size must be either 0 or 1 for 0-D vectors");
    return success();
  }

  // Verify that array attr size matches the rank of the vector result.
  if (static_cast<int64_t>(getMaskDimSizes().size()) != resultType.getRank())
    return emitOpError(
        "must specify array attr of size equal vector result rank");
  // Verify that each array attr element is in bounds of corresponding vector
  // result dimension size.
  auto resultShape = resultType.getShape();
  auto resultScalableDims = resultType.getScalableDims();
  ArrayRef<int64_t> maskDimSizes = getMaskDimSizes();
  for (const auto [index, maskDimSize] : llvm::enumerate(maskDimSizes)) {
    if (maskDimSize < 0 || maskDimSize > resultShape[index])
      return emitOpError(
          "array attr of size out of bounds of vector result dimension size");
    if (resultScalableDims[index] && maskDimSize != 0 &&
        maskDimSize != resultShape[index])
      return emitOpError(
          "only supports 'none set' or 'all set' scalable dimensions");
  }
  // Verify that if one mask dim size is zero, they all should be zero (because
  // the mask region is a conjunction of each mask dimension interval).
  bool anyZeros = llvm::is_contained(maskDimSizes, 0);
  bool allZeros = llvm::all_of(maskDimSizes, [](int64_t s) { return s == 0; });
  if (anyZeros && !allZeros)
    return emitOpError("expected all mask dim sizes to be zeros, "
                       "as a result of conjunction with zero mask dim");
  return success();
}

bool ConstantMaskOp::isAllOnesMask() {
  auto resultType = getVectorType();
  // Check the corner case of 0-D vectors first.
  if (resultType.getRank() == 0) {
    assert(getMaskDimSizes().size() == 1 && "invalid sizes for zero rank mask");
    return getMaskDimSizes()[0] == 1;
  }
  for (const auto [resultSize, maskDimSize] :
       llvm::zip_equal(resultType.getShape(), getMaskDimSizes())) {
    if (maskDimSize < resultSize)
      return false;
  }
  return true;
}

//===----------------------------------------------------------------------===//
// CreateMaskOp
//===----------------------------------------------------------------------===//

void CreateMaskOp::build(OpBuilder &builder, OperationState &result,
                         VectorType type,
                         ArrayRef<OpFoldResult> mixedOperands) {
  SmallVector<Value> operands =
      getValueOrCreateConstantIndexOp(builder, result.location, mixedOperands);
  build(builder, result, type, operands);
}

LogicalResult CreateMaskOp::verify() {
  auto vectorType = llvm::cast<VectorType>(getResult().getType());
  // Verify that an operand was specified for each result vector each dimension.
  if (vectorType.getRank() == 0) {
    if (getNumOperands() != 1)
      return emitOpError(
          "must specify exactly one operand for 0-D create_mask");
  } else if (getNumOperands() !=
             llvm::cast<VectorType>(getResult().getType()).getRank()) {
    return emitOpError(
        "must specify an operand for each result vector dimension");
  }
  return success();
}

namespace {

/// Pattern to rewrite a CreateMaskOp with a ConstantMaskOp.
///
/// Ex 1:
///   %c2 = arith.constant 2 : index
///   %c3 = arith.constant 3 : index
///   %0 = vector.create_mask %c3, %c2 : vector<4x3xi1>
/// Becomes:
///    vector.constant_mask [3, 2] : vector<4x3xi1>
///
/// Ex 2:
///   %c_neg_1 = arith.constant -1 : index
///   %0 = vector.create_mask %c_neg_1 : vector<[8]xi1>
/// becomes:
///   vector.constant_mask [0] : vector<[8]xi1>
///
/// Ex 3:
///   %c8 = arith.constant 8 : index
///   %c16 = arith.constant 16 : index
///   %0 = vector.vscale
///   %1 = arith.muli %0, %c16 : index
///   %10 = vector.create_mask %c8, %1 : vector<8x[16]xi1>
/// becomes:
///   %0 = vector.constant_mask [8, 16] : vector<8x[16]xi1>
class CreateMaskFolder final : public OpRewritePattern<CreateMaskOp> {
public:
  using OpRewritePattern::OpRewritePattern;

  LogicalResult matchAndRewrite(CreateMaskOp createMaskOp,
                                PatternRewriter &rewriter) const override {
    VectorType maskType = createMaskOp.getVectorType();
    ArrayRef<int64_t> maskTypeDimSizes = maskType.getShape();
    ArrayRef<bool> maskTypeDimScalableFlags = maskType.getScalableDims();

    // Special case: Rank zero shape.
    constexpr std::array<int64_t, 1> rankZeroShape{1};
    constexpr std::array<bool, 1> rankZeroScalableDims{false};
    if (maskType.getRank() == 0) {
      maskTypeDimSizes = rankZeroShape;
      maskTypeDimScalableFlags = rankZeroScalableDims;
    }

    // Determine if this CreateMaskOp can be folded to a ConstantMaskOp and
    // collect the `constantDims` (for the ConstantMaskOp).
    SmallVector<int64_t, 4> constantDims;
    for (auto [i, dimSize] : llvm::enumerate(createMaskOp.getOperands())) {
      if (auto intSize = getConstantIntValue(dimSize)) {
        // Constant value.
        // If the mask dim is non-scalable this can be any value.
        // If the mask dim is scalable only zero (all-false) is supported.
        if (maskTypeDimScalableFlags[i] && intSize >= 0)
          return failure();
        constantDims.push_back(*intSize);
      } else if (auto vscaleMultiplier = getConstantVscaleMultiplier(dimSize)) {
        // Constant vscale multiple (e.g. 4 x vscale).
        // Must be all-true to fold to a ConstantMask.
        if (vscaleMultiplier < maskTypeDimSizes[i])
          return failure();
        constantDims.push_back(*vscaleMultiplier);
      } else {
        return failure();
      }
    }

    // Clamp values to constant_mask bounds.
    for (auto [value, maskDimSize] : llvm::zip(constantDims, maskTypeDimSizes))
      value = std::clamp<int64_t>(value, 0, maskDimSize);

    // If one of dim sizes is zero, set all dims to zero.
    if (llvm::is_contained(constantDims, 0))
      constantDims.assign(constantDims.size(), 0);

    // Replace 'createMaskOp' with ConstantMaskOp.
    rewriter.replaceOpWithNewOp<ConstantMaskOp>(createMaskOp, maskType,
                                                constantDims);
    return success();
  }
};

} // namespace

void CreateMaskOp::getCanonicalizationPatterns(RewritePatternSet &results,
                                               MLIRContext *context) {
  results.add<CreateMaskFolder>(context);
}

//===----------------------------------------------------------------------===//
// MaskOp
//===----------------------------------------------------------------------===//

void MaskOp::build(
    OpBuilder &builder, OperationState &result, Value mask,
    Operation *maskableOp,
    function_ref<void(OpBuilder &, Operation *)> maskRegionBuilder) {
  assert(maskRegionBuilder &&
         "builder callback for 'maskRegion' must be present");

  result.addOperands(mask);
  OpBuilder::InsertionGuard guard(builder);
  Region *maskRegion = result.addRegion();
  builder.createBlock(maskRegion);
  maskRegionBuilder(builder, maskableOp);
}

void MaskOp::build(
    OpBuilder &builder, OperationState &result, TypeRange resultTypes,
    Value mask, Operation *maskableOp,
    function_ref<void(OpBuilder &, Operation *)> maskRegionBuilder) {
  build(builder, result, resultTypes, mask, /*passthru=*/Value(), maskableOp,
        maskRegionBuilder);
}

void MaskOp::build(
    OpBuilder &builder, OperationState &result, TypeRange resultTypes,
    Value mask, Value passthru, Operation *maskableOp,
    function_ref<void(OpBuilder &, Operation *)> maskRegionBuilder) {
  build(builder, result, mask, maskableOp, maskRegionBuilder);
  if (passthru)
    result.addOperands(passthru);
  result.addTypes(resultTypes);
}

ParseResult MaskOp::parse(OpAsmParser &parser, OperationState &result) {
  // Create the op region.
  result.regions.reserve(1);
  Region &maskRegion = *result.addRegion();

  auto &builder = parser.getBuilder();

  // Parse all the operands.
  OpAsmParser::UnresolvedOperand mask;
  if (parser.parseOperand(mask))
    return failure();

  // Optional passthru operand.
  OpAsmParser::UnresolvedOperand passthru;
  ParseResult parsePassthru = parser.parseOptionalComma();
  if (parsePassthru.succeeded() && parser.parseOperand(passthru))
    return failure();

  // Parse op region.
  if (parser.parseRegion(maskRegion, /*arguments=*/{}, /*argTypes=*/{}))
    return failure();

  MaskOp::ensureTerminator(maskRegion, builder, result.location);

  // Parse the optional attribute list.
  if (parser.parseOptionalAttrDict(result.attributes))
    return failure();

  // Parse all the types.
  Type maskType;
  if (parser.parseColonType(maskType))
    return failure();

  SmallVector<Type> resultTypes;
  if (parser.parseOptionalArrowTypeList(resultTypes))
    return failure();
  result.types.append(resultTypes);

  // Resolve operands.
  if (parser.resolveOperand(mask, maskType, result.operands))
    return failure();

  if (parsePassthru.succeeded())
    if (parser.resolveOperand(passthru, resultTypes[0], result.operands))
      return failure();

  return success();
}

void mlir::vector::MaskOp::print(OpAsmPrinter &p) {
  p << " " << getMask();
  if (getPassthru())
    p << ", " << getPassthru();

  // Print single masked operation and skip terminator.
  p << " { ";
  Block *singleBlock = &getMaskRegion().getBlocks().front();
  if (singleBlock && !singleBlock->getOperations().empty())
    p.printCustomOrGenericOp(&singleBlock->front());
  p << " }";

  p.printOptionalAttrDict(getOperation()->getAttrs());

  p << " : " << getMask().getType();
  if (getNumResults() > 0)
    p << " -> " << getResultTypes();
}

void MaskOp::ensureTerminator(Region &region, Builder &builder, Location loc) {
  OpTrait::SingleBlockImplicitTerminator<vector::YieldOp>::Impl<
      MaskOp>::ensureTerminator(region, builder, loc);
  // Keep the default yield terminator if the number of masked operations is not
  // the expected. This case will trigger a verification failure.
  Block &block = region.front();
  if (block.getOperations().size() != 2)
    return;

  // Replace default yield terminator with a new one that returns the results
  // from the masked operation.
  OpBuilder opBuilder(builder.getContext());
  Operation *maskedOp = &block.front();
  Operation *oldYieldOp = &block.back();
  assert(isa<vector::YieldOp>(oldYieldOp) && "Expected vector::YieldOp");

  // Empty vector.mask op.
  if (maskedOp == oldYieldOp)
    return;

  opBuilder.setInsertionPoint(oldYieldOp);
  opBuilder.create<vector::YieldOp>(loc, maskedOp->getResults());
  oldYieldOp->dropAllReferences();
  oldYieldOp->erase();
}

LogicalResult MaskOp::verify() {
  // Structural checks.
  Block &block = getMaskRegion().getBlocks().front();
  if (block.getOperations().empty())
    return emitOpError("expects a terminator within the mask region");

  unsigned numMaskRegionOps = block.getOperations().size();
  if (numMaskRegionOps > 2)
    return emitOpError("expects only one operation to mask");

  // Terminator checks.
  auto terminator = dyn_cast<vector::YieldOp>(block.back());
  if (!terminator)
    return emitOpError("expects a terminator within the mask region");

  if (terminator->getNumOperands() != getNumResults())
    return emitOpError(
        "expects number of results to match mask region yielded values");

  // Empty vector.mask. Nothing else to check.
  if (numMaskRegionOps == 1)
    return success();

  auto maskableOp = dyn_cast<MaskableOpInterface>(block.front());
  if (!maskableOp)
    return emitOpError("expects a MaskableOpInterface within the mask region");

  // Result checks.
  if (maskableOp->getNumResults() != getNumResults())
    return emitOpError("expects number of results to match maskable operation "
                       "number of results");

  if (!llvm::equal(maskableOp->getResultTypes(), getResultTypes()))
    return emitOpError(
        "expects result type to match maskable operation result type");

  if (llvm::count_if(maskableOp->getResultTypes(),
                     [](Type t) { return llvm::isa<VectorType>(t); }) > 1)
    return emitOpError("multiple vector results not supported");

  // Mask checks.
  Type expectedMaskType = maskableOp.getExpectedMaskType();
  if (getMask().getType() != expectedMaskType)
    return emitOpError("expects a ")
           << expectedMaskType << " mask for the maskable operation";

  // Passthru checks.
  Value passthru = getPassthru();
  if (passthru) {
    if (!maskableOp.supportsPassthru())
      return emitOpError(
          "doesn't expect a passthru argument for this maskable operation");

    if (maskableOp->getNumResults() != 1)
      return emitOpError("expects result when passthru argument is provided");

    if (passthru.getType() != maskableOp->getResultTypes()[0])
      return emitOpError("expects passthru type to match result type");
  }

  return success();
}

/// Folds vector.mask ops with an all-true mask.
LogicalResult MaskOp::fold(FoldAdaptor adaptor,
                           SmallVectorImpl<OpFoldResult> &results) {
  MaskFormat maskFormat = getMaskFormat(getMask());
  if (isEmpty())
    return failure();

  if (maskFormat != MaskFormat::AllTrue)
    return failure();

  // Move maskable operation outside of the `vector.mask` region.
  Operation *maskableOp = getMaskableOp();
  maskableOp->dropAllUses();
  maskableOp->moveBefore(getOperation());

  llvm::append_range(results, maskableOp->getResults());
  return success();
}

// Elides empty vector.mask operations with or without return values. Propagates
// the yielded values by the vector.yield terminator, if any, or erases the op,
// otherwise.
class ElideEmptyMaskOp : public OpRewritePattern<MaskOp> {
  using OpRewritePattern::OpRewritePattern;

  LogicalResult matchAndRewrite(MaskOp maskOp,
                                PatternRewriter &rewriter) const override {
    auto maskingOp = cast<MaskingOpInterface>(maskOp.getOperation());
    if (maskingOp.getMaskableOp())
      return failure();

    if (!maskOp.isEmpty())
      return failure();

    Block *block = maskOp.getMaskBlock();
    auto terminator = cast<vector::YieldOp>(block->front());
    if (terminator.getNumOperands() == 0)
      rewriter.eraseOp(maskOp);
    else
      rewriter.replaceOp(maskOp, terminator.getOperands());

    return success();
  }
};

void MaskOp::getCanonicalizationPatterns(RewritePatternSet &results,
                                         MLIRContext *context) {
  results.add<ElideEmptyMaskOp>(context);
}

// MaskingOpInterface definitions.

/// Returns the operation masked by this 'vector.mask'.
Operation *MaskOp::getMaskableOp() {
  Block *block = getMaskBlock();
  if (block->getOperations().size() < 2)
    return nullptr;

  return &block->front();
}

/// Returns true if 'vector.mask' has a passthru value.
bool MaskOp::hasPassthru() { return getPassthru() != Value(); }

//===----------------------------------------------------------------------===//
// ScanOp
//===----------------------------------------------------------------------===//

LogicalResult ScanOp::verify() {
  VectorType srcType = getSourceType();
  VectorType initialType = getInitialValueType();
  // Check reduction dimension < rank.
  int64_t srcRank = srcType.getRank();
  int64_t reductionDim = getReductionDim();
  if (reductionDim >= srcRank)
    return emitOpError("reduction dimension ")
           << reductionDim << " has to be less than " << srcRank;

  // Check that rank(initial_value) = rank(src) - 1.
  int64_t initialValueRank = initialType.getRank();
  if (initialValueRank != srcRank - 1)
    return emitOpError("initial value rank ")
           << initialValueRank << " has to be equal to " << srcRank - 1;

  // Check shapes of initial value and src.
  ArrayRef<int64_t> srcShape = srcType.getShape();
  ArrayRef<int64_t> initialValueShapes = initialType.getShape();
  SmallVector<int64_t> expectedShape;
  for (int i = 0; i < srcRank; i++) {
    if (i != reductionDim)
      expectedShape.push_back(srcShape[i]);
  }
  if (!llvm::equal(initialValueShapes, expectedShape)) {
    return emitOpError("incompatible input/initial value shapes");
  }

  // Verify supported reduction kind.
  Type eltType = getDestType().getElementType();
  if (!isSupportedCombiningKind(getKind(), eltType))
    return emitOpError("unsupported reduction type ")
           << eltType << " for kind '" << stringifyCombiningKind(getKind())
           << "'";

  return success();
}

void mlir::vector::populateVectorToVectorCanonicalizationPatterns(
    RewritePatternSet &patterns, PatternBenefit benefit) {
  patterns
      .add<CreateMaskFolder, MaskedLoadFolder, MaskedStoreFolder, GatherFolder,
           ScatterFolder, ExpandLoadFolder, CompressStoreFolder,
           StridedSliceConstantMaskFolder, TransposeFolder>(
          patterns.getContext(), benefit);
}

//===----------------------------------------------------------------------===//
// SplatOp
//===----------------------------------------------------------------------===//

OpFoldResult SplatOp::fold(FoldAdaptor adaptor) {
  auto constOperand = adaptor.getInput();
  if (!isa_and_nonnull<IntegerAttr, FloatAttr>(constOperand))
    return {};

  // SplatElementsAttr::get treats single value for second arg as being a splat.
  return SplatElementsAttr::get(getType(), {constOperand});
}

void SplatOp::inferResultRanges(ArrayRef<ConstantIntRanges> argRanges,
                                SetIntRangeFn setResultRanges) {
  setResultRanges(getResult(), argRanges.front());
<<<<<<< HEAD
}

//===----------------------------------------------------------------------===//
// WarpExecuteOnLane0Op
//===----------------------------------------------------------------------===//

void WarpExecuteOnLane0Op::print(OpAsmPrinter &p) {
  p << "(" << getLaneid() << ")";

  SmallVector<StringRef> coreAttr = {getWarpSizeAttrName()};
  auto warpSizeAttr = getOperation()->getAttr(getWarpSizeAttrName());
  p << "[" << llvm::cast<IntegerAttr>(warpSizeAttr).getInt() << "]";

  if (!getArgs().empty())
    p << " args(" << getArgs() << " : " << getArgs().getTypes() << ")";
  if (!getResults().empty())
    p << " -> (" << getResults().getTypes() << ')';
  p << " ";
  p.printRegion(getRegion(),
                /*printEntryBlockArgs=*/true,
                /*printBlockTerminators=*/!getResults().empty());
  p.printOptionalAttrDict(getOperation()->getAttrs(), coreAttr);
}

ParseResult WarpExecuteOnLane0Op::parse(OpAsmParser &parser,
                                        OperationState &result) {
  // Create the region.
  result.regions.reserve(1);
  Region *warpRegion = result.addRegion();

  auto &builder = parser.getBuilder();
  OpAsmParser::UnresolvedOperand laneId;

  // Parse predicate operand.
  if (parser.parseLParen() ||
      parser.parseOperand(laneId, /*allowResultNumber=*/false) ||
      parser.parseRParen())
    return failure();

  int64_t warpSize;
  if (parser.parseLSquare() || parser.parseInteger(warpSize) ||
      parser.parseRSquare())
    return failure();
  result.addAttribute(getWarpSizeAttrName(OperationName(getOperationName(),
                                                        builder.getContext())),
                      builder.getI64IntegerAttr(warpSize));

  if (parser.resolveOperand(laneId, builder.getIndexType(), result.operands))
    return failure();

  llvm::SMLoc inputsOperandsLoc;
  SmallVector<OpAsmParser::UnresolvedOperand> inputsOperands;
  SmallVector<Type> inputTypes;
  if (succeeded(parser.parseOptionalKeyword("args"))) {
    if (parser.parseLParen())
      return failure();

    inputsOperandsLoc = parser.getCurrentLocation();
    if (parser.parseOperandList(inputsOperands) ||
        parser.parseColonTypeList(inputTypes) || parser.parseRParen())
      return failure();
  }
  if (parser.resolveOperands(inputsOperands, inputTypes, inputsOperandsLoc,
                             result.operands))
    return failure();

  // Parse optional results type list.
  if (parser.parseOptionalArrowTypeList(result.types))
    return failure();
  // Parse the region.
  if (parser.parseRegion(*warpRegion, /*arguments=*/{},
                         /*argTypes=*/{}))
    return failure();
  WarpExecuteOnLane0Op::ensureTerminator(*warpRegion, builder, result.location);

  // Parse the optional attribute list.
  if (parser.parseOptionalAttrDict(result.attributes))
    return failure();
  return success();
}

void WarpExecuteOnLane0Op::getSuccessorRegions(
    RegionBranchPoint point, SmallVectorImpl<RegionSuccessor> &regions) {
  if (!point.isParent()) {
    regions.push_back(RegionSuccessor(getResults()));
    return;
  }

  // The warp region is always executed
  regions.push_back(RegionSuccessor(&getWarpRegion()));
}

void WarpExecuteOnLane0Op::build(OpBuilder &builder, OperationState &result,
                                 TypeRange resultTypes, Value laneId,
                                 int64_t warpSize) {
  build(builder, result, resultTypes, laneId, warpSize,
        /*operands=*/std::nullopt, /*argTypes=*/std::nullopt);
}

void WarpExecuteOnLane0Op::build(OpBuilder &builder, OperationState &result,
                                 TypeRange resultTypes, Value laneId,
                                 int64_t warpSize, ValueRange args,
                                 TypeRange blockArgTypes) {
  result.addOperands(laneId);
  result.addAttribute(getAttributeNames()[0],
                      builder.getI64IntegerAttr(warpSize));
  result.addTypes(resultTypes);
  result.addOperands(args);
  assert(args.size() == blockArgTypes.size());
  OpBuilder::InsertionGuard guard(builder);
  Region *warpRegion = result.addRegion();
  Block *block = builder.createBlock(warpRegion);
  for (auto [type, arg] : llvm::zip_equal(blockArgTypes, args))
    block->addArgument(type, arg.getLoc());
}

/// Helper check if the distributed vector type is consistent with the expanded
/// type and distributed size.
static LogicalResult verifyDistributedType(Type expanded, Type distributed,
                                           int64_t warpSize, Operation *op) {
  // If the types matches there is no distribution.
  if (expanded == distributed)
    return success();
  auto expandedVecType = llvm::dyn_cast<VectorType>(expanded);
  auto distributedVecType = llvm::dyn_cast<VectorType>(distributed);
  if (!expandedVecType || !distributedVecType)
    return op->emitOpError("expected vector type for distributed operands.");
  if (expandedVecType.getRank() != distributedVecType.getRank() ||
      expandedVecType.getElementType() != distributedVecType.getElementType())
    return op->emitOpError(
        "expected distributed vectors to have same rank and element type.");

  SmallVector<int64_t> scales(expandedVecType.getRank(), 1);
  for (int64_t i = 0, e = expandedVecType.getRank(); i < e; i++) {
    int64_t eDim = expandedVecType.getDimSize(i);
    int64_t dDim = distributedVecType.getDimSize(i);
    if (eDim == dDim)
      continue;
    if (eDim % dDim != 0)
      return op->emitOpError()
             << "expected expanded vector dimension #" << i << " (" << eDim
             << ") to be a multipler of the distributed vector dimension ("
             << dDim << ")";
    scales[i] = eDim / dDim;
  }
  if (std::accumulate(scales.begin(), scales.end(), 1,
                      std::multiplies<int64_t>()) != warpSize)
    return op->emitOpError()
           << "incompatible distribution dimensions from " << expandedVecType
           << " to " << distributedVecType << " with warp size = " << warpSize;

  return success();
}

LogicalResult WarpExecuteOnLane0Op::verify() {
  if (getArgs().size() != getWarpRegion().getNumArguments())
    return emitOpError(
        "expected same number op arguments and block arguments.");
  auto yield =
      cast<YieldOp>(getWarpRegion().getBlocks().begin()->getTerminator());
  if (yield.getNumOperands() != getNumResults())
    return emitOpError(
        "expected same number of yield operands and return values.");
  int64_t warpSize = getWarpSize();
  for (auto [regionArg, arg] :
       llvm::zip_equal(getWarpRegion().getArguments(), getArgs())) {
    if (failed(verifyDistributedType(regionArg.getType(), arg.getType(),
                                     warpSize, getOperation())))
      return failure();
  }
  for (auto [yieldOperand, result] :
       llvm::zip_equal(yield.getOperands(), getResults())) {
    if (failed(verifyDistributedType(yieldOperand.getType(), result.getType(),
                                     warpSize, getOperation())))
      return failure();
  }
  return success();
}

bool WarpExecuteOnLane0Op::areTypesCompatible(Type lhs, Type rhs) {
  return succeeded(
      verifyDistributedType(lhs, rhs, getWarpSize(), getOperation()));
=======
>>>>>>> a8d96e15
}

Value mlir::vector::makeArithReduction(OpBuilder &b, Location loc,
                                       CombiningKind kind, Value v1, Value acc,
                                       arith::FastMathFlagsAttr fastmath,
                                       Value mask) {
  Type t1 = getElementTypeOrSelf(v1.getType());
  Type tAcc = getElementTypeOrSelf(acc.getType());
  Value result;

  switch (kind) {
  case CombiningKind::ADD:
    if (t1.isIntOrIndex() && tAcc.isIntOrIndex())
      result = b.createOrFold<arith::AddIOp>(loc, v1, acc);
    else if (llvm::isa<FloatType>(t1) && llvm::isa<FloatType>(tAcc))
      result = b.createOrFold<arith::AddFOp>(loc, v1, acc, fastmath);
    else
      llvm_unreachable("invalid value types for ADD reduction");
    break;
  case CombiningKind::AND:
    assert(t1.isIntOrIndex() && tAcc.isIntOrIndex() && "expected int values");
    result = b.createOrFold<arith::AndIOp>(loc, v1, acc);
    break;
  case CombiningKind::MAXNUMF:
    assert(llvm::isa<FloatType>(t1) && llvm::isa<FloatType>(tAcc) &&
           "expected float values");
    result = b.createOrFold<arith::MaxNumFOp>(loc, v1, acc, fastmath);
    break;
  case CombiningKind::MAXIMUMF:
    assert(llvm::isa<FloatType>(t1) && llvm::isa<FloatType>(tAcc) &&
           "expected float values");
    result = b.createOrFold<arith::MaximumFOp>(loc, v1, acc, fastmath);
    break;
  case CombiningKind::MINNUMF:
    assert(llvm::isa<FloatType>(t1) && llvm::isa<FloatType>(tAcc) &&
           "expected float values");
    result = b.createOrFold<arith::MinNumFOp>(loc, v1, acc, fastmath);
    break;
  case CombiningKind::MINIMUMF:
    assert(llvm::isa<FloatType>(t1) && llvm::isa<FloatType>(tAcc) &&
           "expected float values");
    result = b.createOrFold<arith::MinimumFOp>(loc, v1, acc, fastmath);
    break;
  case CombiningKind::MAXSI:
    assert(t1.isIntOrIndex() && tAcc.isIntOrIndex() && "expected int values");
    result = b.createOrFold<arith::MaxSIOp>(loc, v1, acc);
    break;
  case CombiningKind::MINSI:
    assert(t1.isIntOrIndex() && tAcc.isIntOrIndex() && "expected int values");
    result = b.createOrFold<arith::MinSIOp>(loc, v1, acc);
    break;
  case CombiningKind::MAXUI:
    assert(t1.isIntOrIndex() && tAcc.isIntOrIndex() && "expected int values");
    result = b.createOrFold<arith::MaxUIOp>(loc, v1, acc);
    break;
  case CombiningKind::MINUI:
    assert(t1.isIntOrIndex() && tAcc.isIntOrIndex() && "expected int values");
    result = b.createOrFold<arith::MinUIOp>(loc, v1, acc);
    break;
  case CombiningKind::MUL:
    if (t1.isIntOrIndex() && tAcc.isIntOrIndex())
      result = b.createOrFold<arith::MulIOp>(loc, v1, acc);
    else if (llvm::isa<FloatType>(t1) && llvm::isa<FloatType>(tAcc))
      result = b.createOrFold<arith::MulFOp>(loc, v1, acc, fastmath);
    else
      llvm_unreachable("invalid value types for MUL reduction");
    break;
  case CombiningKind::OR:
    assert(t1.isIntOrIndex() && tAcc.isIntOrIndex() && "expected int values");
    result = b.createOrFold<arith::OrIOp>(loc, v1, acc);
    break;
  case CombiningKind::XOR:
    assert(t1.isIntOrIndex() && tAcc.isIntOrIndex() && "expected int values");
    result = b.createOrFold<arith::XOrIOp>(loc, v1, acc);
    break;
  };

  assert(result && "unknown CombiningKind");
  return selectPassthru(b, mask, result, acc);
}

//===----------------------------------------------------------------------===//
// Vector Masking Utilities
//===----------------------------------------------------------------------===//

/// Create the vector.yield-ended region of a vector.mask op with `maskableOp`
/// as masked operation.
void mlir::vector::createMaskOpRegion(OpBuilder &builder,
                                      Operation *maskableOp) {
  assert(maskableOp->getBlock() && "MaskableOp must be inserted into a block");
  Block *insBlock = builder.getInsertionBlock();
  // Create a block and move the op to that block.
  insBlock->getOperations().splice(
      insBlock->begin(), maskableOp->getBlock()->getOperations(), maskableOp);
  builder.create<YieldOp>(maskableOp->getLoc(), maskableOp->getResults());
}

/// Creates a vector.mask operation around a maskable operation. Returns the
/// vector.mask operation if the mask provided is valid. Otherwise, returns
/// the maskable operation itself.
Operation *mlir::vector::maskOperation(OpBuilder &builder,
                                       Operation *maskableOp, Value mask,
                                       Value passthru) {
  if (!mask)
    return maskableOp;
  if (passthru)
    return builder.create<MaskOp>(maskableOp->getLoc(),
                                  maskableOp->getResultTypes(), mask, passthru,
                                  maskableOp, createMaskOpRegion);
  return builder.create<MaskOp>(maskableOp->getLoc(),
                                maskableOp->getResultTypes(), mask, maskableOp,
                                createMaskOpRegion);
}

/// Creates a vector select operation that picks values from `newValue` or
/// `passthru` for each result vector lane based on `mask`. This utility is used
/// to propagate the pass-thru value of vector.mask or for cases where only the
/// pass-thru value propagation is needed. VP intrinsics do not support
/// pass-thru values and every mask-out lane is set to poison. LLVM backends are
/// usually able to match op + select patterns and fold them into a native
/// target instructions.
Value mlir::vector::selectPassthru(OpBuilder &builder, Value mask,
                                   Value newValue, Value passthru) {
  if (!mask)
    return newValue;

  return builder.create<arith::SelectOp>(newValue.getLoc(), newValue.getType(),
                                         mask, newValue, passthru);
}

//===----------------------------------------------------------------------===//
// TableGen'd op method definitions
//===----------------------------------------------------------------------===//

#define GET_ATTRDEF_CLASSES
#include "mlir/Dialect/Vector/IR/VectorAttributes.cpp.inc"

#define GET_OP_CLASSES
#include "mlir/Dialect/Vector/IR/VectorOps.cpp.inc"<|MERGE_RESOLUTION|>--- conflicted
+++ resolved
@@ -6504,191 +6504,6 @@
 void SplatOp::inferResultRanges(ArrayRef<ConstantIntRanges> argRanges,
                                 SetIntRangeFn setResultRanges) {
   setResultRanges(getResult(), argRanges.front());
-<<<<<<< HEAD
-}
-
-//===----------------------------------------------------------------------===//
-// WarpExecuteOnLane0Op
-//===----------------------------------------------------------------------===//
-
-void WarpExecuteOnLane0Op::print(OpAsmPrinter &p) {
-  p << "(" << getLaneid() << ")";
-
-  SmallVector<StringRef> coreAttr = {getWarpSizeAttrName()};
-  auto warpSizeAttr = getOperation()->getAttr(getWarpSizeAttrName());
-  p << "[" << llvm::cast<IntegerAttr>(warpSizeAttr).getInt() << "]";
-
-  if (!getArgs().empty())
-    p << " args(" << getArgs() << " : " << getArgs().getTypes() << ")";
-  if (!getResults().empty())
-    p << " -> (" << getResults().getTypes() << ')';
-  p << " ";
-  p.printRegion(getRegion(),
-                /*printEntryBlockArgs=*/true,
-                /*printBlockTerminators=*/!getResults().empty());
-  p.printOptionalAttrDict(getOperation()->getAttrs(), coreAttr);
-}
-
-ParseResult WarpExecuteOnLane0Op::parse(OpAsmParser &parser,
-                                        OperationState &result) {
-  // Create the region.
-  result.regions.reserve(1);
-  Region *warpRegion = result.addRegion();
-
-  auto &builder = parser.getBuilder();
-  OpAsmParser::UnresolvedOperand laneId;
-
-  // Parse predicate operand.
-  if (parser.parseLParen() ||
-      parser.parseOperand(laneId, /*allowResultNumber=*/false) ||
-      parser.parseRParen())
-    return failure();
-
-  int64_t warpSize;
-  if (parser.parseLSquare() || parser.parseInteger(warpSize) ||
-      parser.parseRSquare())
-    return failure();
-  result.addAttribute(getWarpSizeAttrName(OperationName(getOperationName(),
-                                                        builder.getContext())),
-                      builder.getI64IntegerAttr(warpSize));
-
-  if (parser.resolveOperand(laneId, builder.getIndexType(), result.operands))
-    return failure();
-
-  llvm::SMLoc inputsOperandsLoc;
-  SmallVector<OpAsmParser::UnresolvedOperand> inputsOperands;
-  SmallVector<Type> inputTypes;
-  if (succeeded(parser.parseOptionalKeyword("args"))) {
-    if (parser.parseLParen())
-      return failure();
-
-    inputsOperandsLoc = parser.getCurrentLocation();
-    if (parser.parseOperandList(inputsOperands) ||
-        parser.parseColonTypeList(inputTypes) || parser.parseRParen())
-      return failure();
-  }
-  if (parser.resolveOperands(inputsOperands, inputTypes, inputsOperandsLoc,
-                             result.operands))
-    return failure();
-
-  // Parse optional results type list.
-  if (parser.parseOptionalArrowTypeList(result.types))
-    return failure();
-  // Parse the region.
-  if (parser.parseRegion(*warpRegion, /*arguments=*/{},
-                         /*argTypes=*/{}))
-    return failure();
-  WarpExecuteOnLane0Op::ensureTerminator(*warpRegion, builder, result.location);
-
-  // Parse the optional attribute list.
-  if (parser.parseOptionalAttrDict(result.attributes))
-    return failure();
-  return success();
-}
-
-void WarpExecuteOnLane0Op::getSuccessorRegions(
-    RegionBranchPoint point, SmallVectorImpl<RegionSuccessor> &regions) {
-  if (!point.isParent()) {
-    regions.push_back(RegionSuccessor(getResults()));
-    return;
-  }
-
-  // The warp region is always executed
-  regions.push_back(RegionSuccessor(&getWarpRegion()));
-}
-
-void WarpExecuteOnLane0Op::build(OpBuilder &builder, OperationState &result,
-                                 TypeRange resultTypes, Value laneId,
-                                 int64_t warpSize) {
-  build(builder, result, resultTypes, laneId, warpSize,
-        /*operands=*/std::nullopt, /*argTypes=*/std::nullopt);
-}
-
-void WarpExecuteOnLane0Op::build(OpBuilder &builder, OperationState &result,
-                                 TypeRange resultTypes, Value laneId,
-                                 int64_t warpSize, ValueRange args,
-                                 TypeRange blockArgTypes) {
-  result.addOperands(laneId);
-  result.addAttribute(getAttributeNames()[0],
-                      builder.getI64IntegerAttr(warpSize));
-  result.addTypes(resultTypes);
-  result.addOperands(args);
-  assert(args.size() == blockArgTypes.size());
-  OpBuilder::InsertionGuard guard(builder);
-  Region *warpRegion = result.addRegion();
-  Block *block = builder.createBlock(warpRegion);
-  for (auto [type, arg] : llvm::zip_equal(blockArgTypes, args))
-    block->addArgument(type, arg.getLoc());
-}
-
-/// Helper check if the distributed vector type is consistent with the expanded
-/// type and distributed size.
-static LogicalResult verifyDistributedType(Type expanded, Type distributed,
-                                           int64_t warpSize, Operation *op) {
-  // If the types matches there is no distribution.
-  if (expanded == distributed)
-    return success();
-  auto expandedVecType = llvm::dyn_cast<VectorType>(expanded);
-  auto distributedVecType = llvm::dyn_cast<VectorType>(distributed);
-  if (!expandedVecType || !distributedVecType)
-    return op->emitOpError("expected vector type for distributed operands.");
-  if (expandedVecType.getRank() != distributedVecType.getRank() ||
-      expandedVecType.getElementType() != distributedVecType.getElementType())
-    return op->emitOpError(
-        "expected distributed vectors to have same rank and element type.");
-
-  SmallVector<int64_t> scales(expandedVecType.getRank(), 1);
-  for (int64_t i = 0, e = expandedVecType.getRank(); i < e; i++) {
-    int64_t eDim = expandedVecType.getDimSize(i);
-    int64_t dDim = distributedVecType.getDimSize(i);
-    if (eDim == dDim)
-      continue;
-    if (eDim % dDim != 0)
-      return op->emitOpError()
-             << "expected expanded vector dimension #" << i << " (" << eDim
-             << ") to be a multipler of the distributed vector dimension ("
-             << dDim << ")";
-    scales[i] = eDim / dDim;
-  }
-  if (std::accumulate(scales.begin(), scales.end(), 1,
-                      std::multiplies<int64_t>()) != warpSize)
-    return op->emitOpError()
-           << "incompatible distribution dimensions from " << expandedVecType
-           << " to " << distributedVecType << " with warp size = " << warpSize;
-
-  return success();
-}
-
-LogicalResult WarpExecuteOnLane0Op::verify() {
-  if (getArgs().size() != getWarpRegion().getNumArguments())
-    return emitOpError(
-        "expected same number op arguments and block arguments.");
-  auto yield =
-      cast<YieldOp>(getWarpRegion().getBlocks().begin()->getTerminator());
-  if (yield.getNumOperands() != getNumResults())
-    return emitOpError(
-        "expected same number of yield operands and return values.");
-  int64_t warpSize = getWarpSize();
-  for (auto [regionArg, arg] :
-       llvm::zip_equal(getWarpRegion().getArguments(), getArgs())) {
-    if (failed(verifyDistributedType(regionArg.getType(), arg.getType(),
-                                     warpSize, getOperation())))
-      return failure();
-  }
-  for (auto [yieldOperand, result] :
-       llvm::zip_equal(yield.getOperands(), getResults())) {
-    if (failed(verifyDistributedType(yieldOperand.getType(), result.getType(),
-                                     warpSize, getOperation())))
-      return failure();
-  }
-  return success();
-}
-
-bool WarpExecuteOnLane0Op::areTypesCompatible(Type lhs, Type rhs) {
-  return succeeded(
-      verifyDistributedType(lhs, rhs, getWarpSize(), getOperation()));
-=======
->>>>>>> a8d96e15
 }
 
 Value mlir::vector::makeArithReduction(OpBuilder &b, Location loc,
