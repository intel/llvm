--- conflicted
+++ resolved
@@ -147,11 +147,7 @@
                                      llvm::find(op->getOpResults(), opResult));
     auto yieldOp =
         cast<vector::YieldOp>(maskOp.getMaskRegion().front().getTerminator());
-<<<<<<< HEAD
-    return {&yieldOp->getOpOperand(resultNum)};
-=======
     return {{&yieldOp->getOpOperand(resultNum), BufferRelation::Equivalent}};
->>>>>>> cd74f4a4
   }
 
   LogicalResult resolveConflicts(Operation *op, RewriterBase &rewriter,
@@ -221,14 +217,6 @@
     replaceOpWithBufferizedValues(rewriter, maskOp, newReturnValues);
     return success();
   }
-<<<<<<< HEAD
-
-  BufferRelation bufferRelation(Operation *op, OpResult opResult,
-                                const AnalysisState &state) const {
-    return BufferRelation::Equivalent;
-  }
-=======
->>>>>>> cd74f4a4
 };
 
 /// Bufferization of vector.yield. Replaced with a new vector.yield that
@@ -248,12 +236,8 @@
 
   AliasingOpResultList getAliasingOpResults(Operation *op, OpOperand &opOperand,
                                             const AnalysisState &state) const {
-<<<<<<< HEAD
-    return {op->getParentOp()->getResult(opOperand.getOperandNumber())};
-=======
     return {{op->getParentOp()->getResult(opOperand.getOperandNumber()),
              BufferRelation::Equivalent}};
->>>>>>> cd74f4a4
   }
 
   bool mustBufferizeInPlace(Operation *op, OpOperand &opOperand,
