--- conflicted
+++ resolved
@@ -50,13 +50,9 @@
     auto readOp = cast<vector::TransferReadOp>(op);
     assert(readOp.getShapedType().isa<TensorType>() &&
            "only tensor types expected");
-<<<<<<< HEAD
-    Value buffer = getBuffer(rewriter, readOp.getSource(), options);
-=======
     FailureOr<Value> buffer = getBuffer(rewriter, readOp.getSource(), options);
     if (failed(buffer))
       return failure();
->>>>>>> 3de04b6d
     replaceOpWithNewBufferizedOp<vector::TransferReadOp>(
         rewriter, readOp, readOp.getVectorType(), *buffer, readOp.getIndices(),
         readOp.getPermutationMap(), readOp.getPadding(), readOp.getMask(),
@@ -103,19 +99,15 @@
            "only tensor types expected");
 
     // Create a new transfer_write on buffer that doesn't have a return value.
-<<<<<<< HEAD
-    Value resultBuffer = getBuffer(rewriter, writeOp.getSource(), options);
-=======
     FailureOr<Value> resultBuffer =
         getBuffer(rewriter, writeOp.getSource(), options);
     if (failed(resultBuffer))
       return failure();
->>>>>>> 3de04b6d
     rewriter.create<vector::TransferWriteOp>(
-        writeOp.getLoc(), writeOp.getVector(), resultBuffer,
+        writeOp.getLoc(), writeOp.getVector(), *resultBuffer,
         writeOp.getIndices(), writeOp.getPermutationMapAttr(),
         writeOp.getInBoundsAttr());
-    replaceOpWithBufferizedValues(rewriter, op, resultBuffer);
+    replaceOpWithBufferizedValues(rewriter, op, *resultBuffer);
 
     return success();
   }
