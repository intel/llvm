--- conflicted
+++ resolved
@@ -842,38 +842,6 @@
             {newIndices[idx], dynamicOffset});
       }
 
-<<<<<<< HEAD
-  LogicalResult matchAndRewrite(vector::ExtractOp extractOp,
-                                PatternRewriter &rewriter) const override {
-    if (failed(match(extractOp)))
-      return failure();
-
-    // Construct scalar load.
-    auto xferOp = extractOp.getVector().getDefiningOp<vector::TransferReadOp>();
-    SmallVector<Value> newIndices(xferOp.getIndices().begin(),
-                                  xferOp.getIndices().end());
-    for (auto [i, pos] : llvm::enumerate(extractOp.getMixedPosition())) {
-      int64_t idx = newIndices.size() - extractOp.getNumIndices() + i;
-
-      // Compute affine expression `newIndices[idx] + pos` where `pos` can be
-      // either a constant or a value.
-      OpFoldResult composedIdx;
-      if (auto attr = dyn_cast<Attribute>(pos)) {
-        int64_t offset = cast<IntegerAttr>(attr).getInt();
-        composedIdx = affine::makeComposedFoldedAffineApply(
-            rewriter, extractOp.getLoc(),
-            rewriter.getAffineSymbolExpr(0) + offset, {newIndices[idx]});
-      } else {
-        Value dynamicOffset = cast<Value>(pos);
-        AffineExpr sym0, sym1;
-        bindSymbols(rewriter.getContext(), sym0, sym1);
-        composedIdx = affine::makeComposedFoldedAffineApply(
-            rewriter, extractOp.getLoc(), sym0 + sym1,
-            {newIndices[idx], dynamicOffset});
-      }
-
-=======
->>>>>>> 10a576f7
       // Update the corresponding index with the folded result.
       if (auto value = dyn_cast<Value>(composedIdx)) {
         newIndices[idx] = value;
