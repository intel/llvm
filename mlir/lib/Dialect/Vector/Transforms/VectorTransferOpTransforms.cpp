//===- VectorTransferOpTransforms.cpp - transfer op transforms ------------===//
//
// Part of the LLVM Project, under the Apache License v2.0 with LLVM Exceptions.
// See https://llvm.org/LICENSE.txt for license information.
// SPDX-License-Identifier: Apache-2.0 WITH LLVM-exception
//
//===----------------------------------------------------------------------===//
//
// This file implements functions concerned with optimizing transfer_read and
// transfer_write ops.
//
//===----------------------------------------------------------------------===//

#include "mlir/Dialect/Affine/IR/AffineOps.h"
#include "mlir/Dialect/Arith/IR/Arith.h"
#include "mlir/Dialect/MemRef/IR/MemRef.h"
#include "mlir/Dialect/MemRef/Utils/MemRefUtils.h"
#include "mlir/Dialect/Tensor/IR/Tensor.h"
#include "mlir/Dialect/Utils/IndexingUtils.h"
#include "mlir/Dialect/Vector/IR/VectorOps.h"
#include "mlir/Dialect/Vector/Transforms/LoweringPatterns.h"
#include "mlir/Dialect/Vector/Transforms/VectorTransforms.h"
#include "mlir/Dialect/Vector/Utils/VectorUtils.h"
#include "mlir/IR/Dominance.h"
#include "mlir/IR/Operation.h"
#include "mlir/Interfaces/SideEffectInterfaces.h"
#include "llvm/ADT/STLExtras.h"
#include "llvm/ADT/StringRef.h"
#include "llvm/Support/DebugLog.h"

#define DEBUG_TYPE "vector-transfer-opt"

using namespace mlir;

/// Return the ancestor op in the region or nullptr if the region is not
/// an ancestor of the op.
static Operation *findAncestorOpInRegion(Region *region, Operation *op) {
  LDBG() << "    Finding ancestor of " << *op << " in region";
  for (; op != nullptr && op->getParentRegion() != region;
       op = op->getParentOp())
    ;
  if (op) {
    LDBG() << "    -> Ancestor: " << *op;
  } else {
    LDBG() << "    -> Ancestor: nullptr";
  }
  return op;
}

namespace {

class TransferOptimization {
public:
  TransferOptimization(RewriterBase &rewriter, Operation *op)
      : rewriter(rewriter), dominators(op), postDominators(op) {}
  void deadStoreOp(vector::TransferWriteOp);
  void storeToLoadForwarding(vector::TransferReadOp);
  void removeDeadOp() {
    LDBG() << "Removing " << opToErase.size() << " dead operations";
    for (Operation *op : opToErase) {
      LDBG() << "  -> Erasing: " << *op;
      rewriter.eraseOp(op);
    }
    opToErase.clear();
  }

private:
  RewriterBase &rewriter;
  bool isReachable(Operation *start, Operation *dest);
  DominanceInfo dominators;
  PostDominanceInfo postDominators;
  std::vector<Operation *> opToErase;
};

} // namespace
/// Return true if there is a path from start operation to dest operation,
/// otherwise return false. The operations have to be in the same region.
bool TransferOptimization::isReachable(Operation *start, Operation *dest) {
  LDBG() << "    Checking reachability from " << *start << " to " << *dest;
  assert(start->getParentRegion() == dest->getParentRegion() &&
         "This function only works for ops i the same region");
  // Simple case where the start op dominate the destination.
  if (dominators.dominates(start, dest)) {
    LDBG() << "    -> Start dominates dest, reachable";
    return true;
  }
  bool blockReachable = start->getBlock()->isReachable(dest->getBlock());
  LDBG() << "    -> Block reachable: " << blockReachable;
  return blockReachable;
}

/// For transfer_write to overwrite fully another transfer_write must:
/// 1. Access the same memref with the same indices and vector type.
/// 2. Post-dominate the other transfer_write operation.
/// If several candidates are available, one must be post-dominated by all the
/// others since they are all post-dominating the same transfer_write. We only
/// consider the transfer_write post-dominated by all the other candidates as
/// this will be the first transfer_write executed after the potentially dead
/// transfer_write.
/// If we found such an overwriting transfer_write we know that the original
/// transfer_write is dead if all reads that can be reached from the potentially
/// dead transfer_write are dominated by the overwriting transfer_write.
void TransferOptimization::deadStoreOp(vector::TransferWriteOp write) {
<<<<<<< HEAD
  LDBG() << "Candidate for dead store: " << *write.getOperation();
=======
  LDBG() << "=== Starting deadStoreOp analysis for: " << *write.getOperation();
>>>>>>> 35227056
  llvm::SmallVector<Operation *, 8> blockingAccesses;
  Operation *firstOverwriteCandidate = nullptr;
  Value source = memref::skipViewLikeOps(cast<MemrefValue>(write.getBase()));
  LDBG() << "Source memref (after skipping view-like ops): " << source;
  llvm::SmallVector<Operation *, 32> users(source.getUsers().begin(),
                                           source.getUsers().end());
  LDBG() << "Found " << users.size() << " users of source memref";
  llvm::SmallDenseSet<Operation *, 32> processed;
  while (!users.empty()) {
    Operation *user = users.pop_back_val();
    LDBG() << "Processing user: " << *user;
    // If the user has already been processed skip.
    if (!processed.insert(user).second) {
      LDBG() << "  -> Already processed, skipping";
      continue;
    }
    if (auto viewLike = dyn_cast<ViewLikeOpInterface>(user)) {
      LDBG() << "  -> View-like operation, following to destination";
      Value viewDest = viewLike.getViewDest();
      users.append(viewDest.getUsers().begin(), viewDest.getUsers().end());
      continue;
    }
    if (isMemoryEffectFree(user)) {
      LDBG() << "  -> Memory effect free, skipping";
      continue;
    }
    if (user == write.getOperation()) {
      LDBG() << "  -> Same as write operation, skipping";
      continue;
    }
    if (auto nextWrite = dyn_cast<vector::TransferWriteOp>(user)) {
      LDBG() << "  -> Found transfer_write candidate: " << *nextWrite;
      // Check candidate that can override the store.
      bool sameView = memref::isSameViewOrTrivialAlias(
          cast<MemrefValue>(nextWrite.getBase()),
          cast<MemrefValue>(write.getBase()));
      bool sameValue = checkSameValueWAW(nextWrite, write);
      bool postDominates = postDominators.postDominates(nextWrite, write);
      LDBG() << "    -> Same view: " << sameView
             << ", Same value: " << sameValue
             << ", Post-dominates: " << postDominates;

      if (sameView && sameValue && postDominates) {
        LDBG() << "    -> Valid overwrite candidate found";
        if (firstOverwriteCandidate == nullptr ||
            postDominators.postDominates(firstOverwriteCandidate, nextWrite)) {
          LDBG() << "    -> New first overwrite candidate: " << *nextWrite;
          firstOverwriteCandidate = nextWrite;
        } else {
          LDBG() << "    -> Keeping existing first overwrite candidate";
          assert(
              postDominators.postDominates(nextWrite, firstOverwriteCandidate));
        }
        continue;
      }
      LDBG() << "    -> Not a valid overwrite candidate";
    }
    if (auto transferOp = dyn_cast<VectorTransferOpInterface>(user)) {
      LDBG() << "  -> Found vector transfer operation: " << *transferOp;
      // Don't need to consider disjoint accesses.
      bool isDisjoint = vector::isDisjointTransferSet(
          cast<VectorTransferOpInterface>(write.getOperation()),
          cast<VectorTransferOpInterface>(transferOp.getOperation()),
          /*testDynamicValueUsingBounds=*/true);
      LDBG() << "    -> Is disjoint: " << isDisjoint;
      if (isDisjoint) {
        LDBG() << "    -> Skipping disjoint access";
        continue;
      }
    }
    LDBG() << "  -> Adding to blocking accesses: " << *user;
    blockingAccesses.push_back(user);
  }
  LDBG() << "Finished processing users. Found " << blockingAccesses.size()
         << " blocking accesses";

  if (firstOverwriteCandidate == nullptr) {
    LDBG() << "No overwrite candidate found, store is not dead";
    return;
  }

  LDBG() << "First overwrite candidate: " << *firstOverwriteCandidate;
  Region *topRegion = firstOverwriteCandidate->getParentRegion();
  Operation *writeAncestor = findAncestorOpInRegion(topRegion, write);
  assert(writeAncestor &&
         "write op should be recursively part of the top region");
  LDBG() << "Write ancestor in top region: " << *writeAncestor;

  LDBG() << "Checking " << blockingAccesses.size()
         << " blocking accesses for reachability";
  for (Operation *access : blockingAccesses) {
    LDBG() << "Checking blocking access: " << *access;
    Operation *accessAncestor = findAncestorOpInRegion(topRegion, access);
    // TODO: if the access and write have the same ancestor we could recurse in
    // the region to know if the access is reachable with more precision.
    if (accessAncestor == nullptr) {
      LDBG() << "  -> No ancestor in top region, skipping";
      continue;
    }

    bool isReachableFromWrite = isReachable(writeAncestor, accessAncestor);
    LDBG() << "  -> Is reachable from write: " << isReachableFromWrite;
    if (!isReachableFromWrite) {
      LDBG() << "  -> Not reachable, skipping";
      continue;
<<<<<<< HEAD
    if (!dominators.dominates(firstOverwriteCandidate, accessAncestor)) {
=======
    }

    bool overwriteDominatesAccess =
        dominators.dominates(firstOverwriteCandidate, accessAncestor);
    LDBG() << "  -> Overwrite dominates access: " << overwriteDominatesAccess;
    if (!overwriteDominatesAccess) {
>>>>>>> 35227056
      LDBG() << "Store may not be dead due to op: " << *accessAncestor;
      return;
    }
    LDBG() << "  -> Access is dominated by overwrite, continuing";
  }
  LDBG() << "Found dead store: " << *write.getOperation()
         << " overwritten by: " << *firstOverwriteCandidate;
  opToErase.push_back(write.getOperation());
}

/// A transfer_write candidate to storeToLoad forwarding must:
/// 1. Access the same memref with the same indices and vector type as the
/// transfer_read.
/// 2. Dominate the transfer_read operation.
/// If several candidates are available, one must be dominated by all the others
/// since they are all dominating the same transfer_read. We only consider the
/// transfer_write dominated by all the other candidates as this will be the
/// last transfer_write executed before the transfer_read.
/// If we found such a candidate we can do the forwarding if all the other
/// potentially aliasing ops that may reach the transfer_read are post-dominated
/// by the transfer_write.
void TransferOptimization::storeToLoadForwarding(vector::TransferReadOp read) {
  LDBG() << "=== Starting storeToLoadForwarding analysis for: "
         << *read.getOperation();
  if (read.hasOutOfBoundsDim()) {
    LDBG() << "Read has out-of-bounds dimensions, skipping";
    return;
<<<<<<< HEAD
  LDBG() << "Candidate for Forwarding: " << *read.getOperation();
=======
  }
>>>>>>> 35227056
  SmallVector<Operation *, 8> blockingWrites;
  vector::TransferWriteOp lastwrite = nullptr;
  Value source = memref::skipViewLikeOps(cast<MemrefValue>(read.getBase()));
  LDBG() << "Source memref (after skipping view-like ops): " << source;
  llvm::SmallVector<Operation *, 32> users(source.getUsers().begin(),
                                           source.getUsers().end());
  LDBG() << "Found " << users.size() << " users of source memref";
  llvm::SmallDenseSet<Operation *, 32> processed;
  while (!users.empty()) {
    Operation *user = users.pop_back_val();
    LDBG() << "Processing user: " << *user;
    // If the user has already been processed skip.
    if (!processed.insert(user).second) {
      LDBG() << "  -> Already processed, skipping";
      continue;
    }
    if (auto viewLike = dyn_cast<ViewLikeOpInterface>(user)) {
      LDBG() << "  -> View-like operation, following to destination";
      Value viewDest = viewLike.getViewDest();
      users.append(viewDest.getUsers().begin(), viewDest.getUsers().end());
      continue;
    }
    if (isMemoryEffectFree(user) || isa<vector::TransferReadOp>(user)) {
      LDBG() << "  -> Memory effect free or transfer_read, skipping";
      continue;
    }
    if (auto write = dyn_cast<vector::TransferWriteOp>(user)) {
      LDBG() << "  -> Found transfer_write candidate: " << *write;
      // If there is a write, but we can prove that it is disjoint we can ignore
      // the write.
      bool isDisjoint = vector::isDisjointTransferSet(
          cast<VectorTransferOpInterface>(write.getOperation()),
          cast<VectorTransferOpInterface>(read.getOperation()),
          /*testDynamicValueUsingBounds=*/true);
      LDBG() << "    -> Is disjoint: " << isDisjoint;
      if (isDisjoint) {
        LDBG() << "    -> Skipping disjoint write";
        continue;
      }

      bool sameView =
          memref::isSameViewOrTrivialAlias(cast<MemrefValue>(read.getBase()),
                                           cast<MemrefValue>(write.getBase()));
      bool dominates = dominators.dominates(write, read);
      bool sameValue = checkSameValueRAW(write, read);
      LDBG() << "    -> Same view: " << sameView << ", Dominates: " << dominates
             << ", Same value: " << sameValue;

      if (sameView && dominates && sameValue) {
        LDBG() << "    -> Valid forwarding candidate found";
        if (lastwrite == nullptr || dominators.dominates(lastwrite, write)) {
          LDBG() << "    -> New last write candidate: " << *write;
          lastwrite = write;
        } else {
          LDBG() << "    -> Keeping existing last write candidate";
          assert(dominators.dominates(write, lastwrite));
        }
        continue;
      }
      LDBG() << "    -> Not a valid forwarding candidate";
    }
    LDBG() << "  -> Adding to blocking writes: " << *user;
    blockingWrites.push_back(user);
  }
  LDBG() << "Finished processing users. Found " << blockingWrites.size()
         << " blocking writes";

  if (lastwrite == nullptr) {
    LDBG() << "No last write candidate found, cannot forward";
    return;
  }

  LDBG() << "Last write candidate: " << *lastwrite;
  Region *topRegion = lastwrite->getParentRegion();
  Operation *readAncestor = findAncestorOpInRegion(topRegion, read);
  assert(readAncestor &&
         "read op should be recursively part of the top region");
  LDBG() << "Read ancestor in top region: " << *readAncestor;

  LDBG() << "Checking " << blockingWrites.size()
         << " blocking writes for post-dominance";
  for (Operation *write : blockingWrites) {
    LDBG() << "Checking blocking write: " << *write;
    Operation *writeAncestor = findAncestorOpInRegion(topRegion, write);
    if (writeAncestor) {
      LDBG() << "  -> Write ancestor: " << *writeAncestor;
    } else {
      LDBG() << "  -> Write ancestor: nullptr";
    }

    // TODO: if the store and read have the same ancestor we could recurse in
    // the region to know if the read is reachable with more precision.
    if (writeAncestor == nullptr) {
      LDBG() << "  -> No ancestor in top region, skipping";
      continue;
    }

    bool isReachableToRead = isReachable(writeAncestor, readAncestor);
    LDBG() << "  -> Is reachable to read: " << isReachableToRead;
    if (!isReachableToRead) {
      LDBG() << "  -> Not reachable, skipping";
      continue;
<<<<<<< HEAD
    if (!postDominators.postDominates(lastwrite, write)) {
=======
    }

    bool lastWritePostDominates =
        postDominators.postDominates(lastwrite, write);
    LDBG() << "  -> Last write post-dominates blocking write: "
           << lastWritePostDominates;
    if (!lastWritePostDominates) {
>>>>>>> 35227056
      LDBG() << "Fail to do write to read forwarding due to op: " << *write;
      return;
    }
    LDBG() << "  -> Blocking write is post-dominated, continuing";
  }

  LDBG() << "Forward value from " << *lastwrite.getOperation()
         << " to: " << *read.getOperation();
  read.replaceAllUsesWith(lastwrite.getVector());
  opToErase.push_back(read.getOperation());
}

/// Converts OpFoldResults to int64_t shape without unit dims.
static SmallVector<int64_t> getReducedShape(ArrayRef<OpFoldResult> mixedSizes) {
  SmallVector<int64_t> reducedShape;
  for (const auto size : mixedSizes) {
    if (llvm::dyn_cast_if_present<Value>(size)) {
      reducedShape.push_back(ShapedType::kDynamic);
      continue;
    }

    auto value = cast<IntegerAttr>(cast<Attribute>(size)).getValue();
    if (value == 1)
      continue;
    reducedShape.push_back(value.getSExtValue());
  }
  return reducedShape;
}

/// Drops unit dimensions from the input MemRefType.
static MemRefType dropUnitDims(MemRefType inputType,
                               ArrayRef<OpFoldResult> offsets,
                               ArrayRef<OpFoldResult> sizes,
                               ArrayRef<OpFoldResult> strides) {
  auto targetShape = getReducedShape(sizes);
  MemRefType rankReducedType = memref::SubViewOp::inferRankReducedResultType(
      targetShape, inputType, offsets, sizes, strides);
  return rankReducedType.canonicalizeStridedLayout();
}

/// Creates a rank-reducing memref.subview op that drops unit dims from its
/// input. Or just returns the input if it was already without unit dims.
static Value rankReducingSubviewDroppingUnitDims(PatternRewriter &rewriter,
                                                 mlir::Location loc,
                                                 Value input) {
  MemRefType inputType = cast<MemRefType>(input.getType());
  SmallVector<OpFoldResult> offsets(inputType.getRank(),
                                    rewriter.getIndexAttr(0));
  SmallVector<OpFoldResult> sizes = memref::getMixedSizes(rewriter, loc, input);
  SmallVector<OpFoldResult> strides(inputType.getRank(),
                                    rewriter.getIndexAttr(1));
  MemRefType resultType = dropUnitDims(inputType, offsets, sizes, strides);

  if (resultType.canonicalizeStridedLayout() ==
      inputType.canonicalizeStridedLayout())
    return input;
  return memref::SubViewOp::create(rewriter, loc, resultType, input, offsets,
                                   sizes, strides);
}

/// Returns the number of dims that aren't unit dims.
static int getReducedRank(ArrayRef<int64_t> shape) {
  return llvm::count_if(shape, [](int64_t dimSize) { return dimSize != 1; });
}

/// Trims non-scalable one dimensions from `oldType` and returns the result
/// type.
static VectorType trimNonScalableUnitDims(VectorType oldType) {
  SmallVector<int64_t> newShape;
  SmallVector<bool> newScalableDims;
  for (auto [dimIdx, dimSize] : llvm::enumerate(oldType.getShape())) {
    if (dimSize == 1 && !oldType.getScalableDims()[dimIdx])
      continue;
    newShape.push_back(dimSize);
    newScalableDims.push_back(oldType.getScalableDims()[dimIdx]);
  }
  return VectorType::get(newShape, oldType.getElementType(), newScalableDims);
}

// Rewrites vector.create_mask 'op' to drop non-scalable one dimensions.
static FailureOr<Value>
createMaskDropNonScalableUnitDims(PatternRewriter &rewriter, Location loc,
                                  vector::CreateMaskOp op) {
  auto type = op.getType();
  VectorType reducedType = trimNonScalableUnitDims(type);
  if (reducedType.getRank() == type.getRank())
    return failure();

  SmallVector<Value> reducedOperands;
  for (auto [dim, dimIsScalable, operand] : llvm::zip_equal(
           type.getShape(), type.getScalableDims(), op.getOperands())) {
    if (dim == 1 && !dimIsScalable) {
      // If the mask for the unit dim is not a constant of 1, do nothing.
      auto constant = operand.getDefiningOp<arith::ConstantIndexOp>();
      if (!constant || (constant.value() != 1))
        return failure();
      continue;
    }
    reducedOperands.push_back(operand);
  }
  return vector::CreateMaskOp::create(rewriter, loc, reducedType,
                                      reducedOperands)
      .getResult();
}

namespace {

/// Rewrites `vector.transfer_read` ops where the source has unit dims, by
/// inserting a memref.subview dropping those unit dims. The vector shapes are
/// also reduced accordingly.
class TransferReadDropUnitDimsPattern
    : public vector::MaskableOpRewritePattern<vector::TransferReadOp> {
  using MaskableOpRewritePattern::MaskableOpRewritePattern;

  FailureOr<Value>
  matchAndRewriteMaskableOp(vector::TransferReadOp transferReadOp,
                            vector::MaskingOpInterface maskingOp,
                            PatternRewriter &rewriter) const override {
    LDBG() << "=== TransferReadDropUnitDimsPattern: Analyzing "
           << *transferReadOp;
    auto loc = transferReadOp.getLoc();
    Value vector = transferReadOp.getVector();
    VectorType vectorType = cast<VectorType>(vector.getType());
    Value source = transferReadOp.getBase();
    MemRefType sourceType = dyn_cast<MemRefType>(source.getType());
    // TODO: support tensor types.
    if (!sourceType) {
      LDBG() << "  -> Not a MemRefType, skipping";
      return failure();
    }
    // TODO: generalize this pattern, relax the requirements here.
    if (transferReadOp.hasOutOfBoundsDim()) {
      LDBG() << "  -> Has out-of-bounds dimensions, skipping";
      return failure();
    }
    if (!transferReadOp.getPermutationMap().isMinorIdentity()) {
      LDBG() << "  -> Not minor identity permutation map, skipping";
      return failure();
    }
    // Check if the source shape can be further reduced.
    int reducedRank = getReducedRank(sourceType.getShape());
    LDBG() << "  -> Source rank: " << sourceType.getRank()
           << ", Reduced rank: " << reducedRank;
    if (reducedRank == sourceType.getRank()) {
      LDBG() << "  -> No unit dimensions to drop, skipping";
      return failure();
    }
    // TODO: Extend vector.mask to support 0-d vectors. In the meantime, bail
    // out.
    if (reducedRank == 0 && maskingOp) {
      LDBG() << "  -> 0-d vector with masking not supported, skipping";
      return failure();
    }
    // Check if the reduced vector shape matches the reduced source shape.
    // Otherwise, this case is not supported yet.
    VectorType reducedVectorType = trimNonScalableUnitDims(vectorType);
    LDBG() << "  -> Vector type: " << vectorType
           << ", Reduced vector type: " << reducedVectorType;
    if (reducedRank != reducedVectorType.getRank()) {
      LDBG() << "  -> Reduced ranks don't match, skipping";
      return failure();
    }
    if (llvm::any_of(transferReadOp.getIndices(), [](Value v) {
          return getConstantIntValue(v) != static_cast<int64_t>(0);
        })) {
      LDBG() << "  -> Non-zero indices found, skipping";
      return failure();
    }

    Value maskOp = transferReadOp.getMask();
    if (maskOp) {
      LDBG() << "  -> Processing mask operation";
      auto createMaskOp = maskOp.getDefiningOp<vector::CreateMaskOp>();
      if (!createMaskOp) {
        LDBG()
            << "  -> Unsupported mask op, only 'vector.create_mask' supported";
        return rewriter.notifyMatchFailure(
            transferReadOp, "unsupported mask op, only 'vector.create_mask' is "
                            "currently supported");
      }
      FailureOr<Value> rankReducedCreateMask =
          createMaskDropNonScalableUnitDims(rewriter, loc, createMaskOp);
      if (failed(rankReducedCreateMask)) {
        LDBG() << "  -> Failed to reduce mask dimensions";
        return failure();
      }
      maskOp = *rankReducedCreateMask;
      LDBG() << "  -> Successfully reduced mask dimensions";
    }

    LDBG() << "  -> Creating rank-reduced subview and new transfer_read";
    Value reducedShapeSource =
        rankReducingSubviewDroppingUnitDims(rewriter, loc, source);
    Value c0 = arith::ConstantIndexOp::create(rewriter, loc, 0);
    SmallVector<Value> zeros(reducedRank, c0);
    auto identityMap = rewriter.getMultiDimIdentityMap(reducedRank);
    SmallVector<bool> inBounds(reducedVectorType.getRank(), true);
    Operation *newTransferReadOp = vector::TransferReadOp::create(
        rewriter, loc, reducedVectorType, reducedShapeSource, zeros,
        identityMap, transferReadOp.getPadding(), maskOp,
        rewriter.getBoolArrayAttr(inBounds));
    LDBG() << "  -> Created new transfer_read: " << *newTransferReadOp;

    if (maskingOp) {
      LDBG() << "  -> Applying masking operation";
      auto shapeCastMask = rewriter.createOrFold<vector::ShapeCastOp>(
          loc, reducedVectorType.cloneWith(std::nullopt, rewriter.getI1Type()),
          maskingOp.getMask());
      newTransferReadOp = mlir::vector::maskOperation(
          rewriter, newTransferReadOp, shapeCastMask);
    }

    auto shapeCast = rewriter.createOrFold<vector::ShapeCastOp>(
        loc, vectorType, newTransferReadOp->getResults()[0]);
    LDBG() << "  -> Created shape cast: " << *shapeCast.getDefiningOp();
    LDBG() << "  -> Pattern match successful, returning result";

    return shapeCast;
  }
};

/// Rewrites `vector.transfer_write` ops where the "source" (i.e. destination)
/// has unit dims, by inserting a `memref.subview` dropping those unit dims. The
/// vector shapes are also reduced accordingly.
class TransferWriteDropUnitDimsPattern
    : public vector::MaskableOpRewritePattern<vector::TransferWriteOp> {
  using MaskableOpRewritePattern::MaskableOpRewritePattern;

  FailureOr<Value>
  matchAndRewriteMaskableOp(vector::TransferWriteOp transferWriteOp,
                            vector::MaskingOpInterface maskingOp,
                            PatternRewriter &rewriter) const override {
    LDBG() << "=== TransferWriteDropUnitDimsPattern: Analyzing "
           << *transferWriteOp;
    auto loc = transferWriteOp.getLoc();
    Value vector = transferWriteOp.getVector();
    VectorType vectorType = cast<VectorType>(vector.getType());
    Value source = transferWriteOp.getBase();
    MemRefType sourceType = dyn_cast<MemRefType>(source.getType());
    // TODO: support tensor type.
    if (!sourceType) {
      LDBG() << "  -> Not a MemRefType, skipping";
      return failure();
    }
    // TODO: generalize this pattern, relax the requirements here.
    if (transferWriteOp.hasOutOfBoundsDim()) {
      LDBG() << "  -> Has out-of-bounds dimensions, skipping";
      return failure();
    }
    if (!transferWriteOp.getPermutationMap().isMinorIdentity()) {
      LDBG() << "  -> Not minor identity permutation map, skipping";
      return failure();
    }
    // Check if the destination shape can be further reduced.
    int reducedRank = getReducedRank(sourceType.getShape());
    LDBG() << "  -> Source rank: " << sourceType.getRank()
           << ", Reduced rank: " << reducedRank;
    if (reducedRank == sourceType.getRank()) {
      LDBG() << "  -> No unit dimensions to drop, skipping";
      return failure();
    }
    // TODO: Extend vector.mask to support 0-d vectors. In the meantime, bail
    // out.
    if (reducedRank == 0 && maskingOp) {
      LDBG() << "  -> 0-d vector with masking not supported, skipping";
      return failure();
    }
    // Check if the reduced vector shape matches the reduced destination shape.
    // Otherwise, this case is not supported yet.
    VectorType reducedVectorType = trimNonScalableUnitDims(vectorType);
    LDBG() << "  -> Vector type: " << vectorType
           << ", Reduced vector type: " << reducedVectorType;
    if (reducedRank != reducedVectorType.getRank()) {
      LDBG() << "  -> Reduced ranks don't match, skipping";
      return failure();
    }
    if (llvm::any_of(transferWriteOp.getIndices(), [](Value v) {
          return getConstantIntValue(v) != static_cast<int64_t>(0);
        })) {
      LDBG() << "  -> Non-zero indices found, skipping";
      return failure();
    }

    Value maskOp = transferWriteOp.getMask();
    if (maskOp) {
      LDBG() << "  -> Processing mask operation";
      auto createMaskOp = maskOp.getDefiningOp<vector::CreateMaskOp>();
      if (!createMaskOp) {
        LDBG()
            << "  -> Unsupported mask op, only 'vector.create_mask' supported";
        return rewriter.notifyMatchFailure(
            transferWriteOp,
            "unsupported mask op, only 'vector.create_mask' is "
            "currently supported");
      }
      FailureOr<Value> rankReducedCreateMask =
          createMaskDropNonScalableUnitDims(rewriter, loc, createMaskOp);
      if (failed(rankReducedCreateMask)) {
        LDBG() << "  -> Failed to reduce mask dimensions";
        return failure();
      }
      maskOp = *rankReducedCreateMask;
      LDBG() << "  -> Successfully reduced mask dimensions";
    }
    LDBG() << "  -> Creating rank-reduced subview and new transfer_write";
    Value reducedShapeSource =
        rankReducingSubviewDroppingUnitDims(rewriter, loc, source);
    Value c0 = arith::ConstantIndexOp::create(rewriter, loc, 0);
    SmallVector<Value> zeros(reducedRank, c0);
    auto identityMap = rewriter.getMultiDimIdentityMap(reducedRank);
    SmallVector<bool> inBounds(reducedVectorType.getRank(), true);
    auto shapeCastSrc = rewriter.createOrFold<vector::ShapeCastOp>(
        loc, reducedVectorType, vector);
    Operation *newXferWrite = vector::TransferWriteOp::create(
        rewriter, loc, Type(), shapeCastSrc, reducedShapeSource, zeros,
        identityMap, maskOp, rewriter.getBoolArrayAttr(inBounds));
<<<<<<< HEAD
=======
    LDBG() << "  -> Created new transfer_write: " << *newXferWrite;
>>>>>>> 35227056

    if (maskingOp) {
      LDBG() << "  -> Applying masking operation";
      auto shapeCastMask = rewriter.createOrFold<vector::ShapeCastOp>(
          loc, reducedVectorType.cloneWith(std::nullopt, rewriter.getI1Type()),
          maskingOp.getMask());
      newXferWrite =
          mlir::vector::maskOperation(rewriter, newXferWrite, shapeCastMask);
    }

    if (transferWriteOp.hasPureTensorSemantics()) {
      LDBG() << "  -> Pattern match successful (tensor semantics), returning "
                "result";
      return newXferWrite->getResults()[0];
    }

    // With Memref semantics, there's no return value. Use empty value to signal
    // success.
    LDBG() << "  -> Pattern match successful (memref semantics)";
    return Value();
  }
};

} // namespace

/// Creates a memref.collapse_shape collapsing all inner dimensions of the
/// input starting at `firstDimToCollapse`.
static Value collapseInnerDims(PatternRewriter &rewriter, mlir::Location loc,
                               Value input, int64_t firstDimToCollapse) {
  ShapedType inputType = cast<ShapedType>(input.getType());
  if (inputType.getRank() == 1)
    return input;
  SmallVector<ReassociationIndices> reassociation;
  for (int64_t i = 0; i < firstDimToCollapse; ++i)
    reassociation.push_back(ReassociationIndices{i});
  ReassociationIndices collapsedIndices;
  for (int64_t i = firstDimToCollapse; i < inputType.getRank(); ++i)
    collapsedIndices.push_back(i);
  reassociation.push_back(collapsedIndices);
  return memref::CollapseShapeOp::create(rewriter, loc, input, reassociation);
}

/// Returns the new indices that collapses the inner dimensions starting from
/// the `firstDimToCollapse` dimension.
static SmallVector<Value> getCollapsedIndices(RewriterBase &rewriter,
                                              Location loc,
                                              ArrayRef<int64_t> shape,
                                              ValueRange indices,
                                              int64_t firstDimToCollapse) {
  assert(firstDimToCollapse < static_cast<int64_t>(indices.size()));

  // If all the collapsed indices are zero then no extra logic is needed.
  // Otherwise, a new offset/index has to be computed.
  SmallVector<Value> indicesAfterCollapsing(
      indices.begin(), indices.begin() + firstDimToCollapse);
  SmallVector<Value> indicesToCollapse(indices.begin() + firstDimToCollapse,
                                       indices.end());
  if (llvm::all_of(indicesToCollapse, isZeroInteger)) {
    indicesAfterCollapsing.push_back(indicesToCollapse[0]);
    return indicesAfterCollapsing;
  }

  // Compute the remaining trailing index/offset required for reading from
  // the collapsed memref:
  //
  //    offset = 0
  //    for (i = firstDimToCollapse; i < outputRank; ++i)
  //      offset += sourceType.getDimSize(i) * transferReadOp.indices[i]
  //
  // For this example:
  //   %2 = vector.transfer_read/write %arg4[%c0, %arg0, %c0] (...) :
  //      memref<1x43x2xi32>, vector<1x2xi32>
  // which would be collapsed to:
  //   %1 = vector.transfer_read/write %collapse_shape[%c0, %offset] (...) :
  //      memref<1x86xi32>, vector<2xi32>
  // one would get the following offset:
  //    %offset = %arg0 * 43
  OpFoldResult collapsedOffset =
      arith::ConstantIndexOp::create(rewriter, loc, 0).getResult();

  auto collapsedStrides = computeSuffixProduct(
      ArrayRef<int64_t>(shape.begin() + firstDimToCollapse, shape.end()));

  // Compute the collapsed offset.
  auto &&[collapsedExpr, collapsedVals] =
      computeLinearIndex(collapsedOffset, collapsedStrides, indicesToCollapse);
  collapsedOffset = affine::makeComposedFoldedAffineApply(
      rewriter, loc, collapsedExpr, collapsedVals);

  if (auto value = dyn_cast<Value>(collapsedOffset)) {
    indicesAfterCollapsing.push_back(value);
  } else {
    indicesAfterCollapsing.push_back(arith::ConstantIndexOp::create(
        rewriter, loc, *getConstantIntValue(collapsedOffset)));
  }

  return indicesAfterCollapsing;
}

namespace {
/// Rewrites contiguous row-major vector.transfer_read ops by inserting
/// memref.collapse_shape on the source so that the resulting
/// vector.transfer_read has a 1D source. Requires the source shape to be
/// already reduced i.e. without unit dims.
///
/// If `targetVectorBitwidth` is provided, the flattening will only happen if
/// the trailing dimension of the vector read is smaller than the provided
/// bitwidth.
class FlattenContiguousRowMajorTransferReadPattern
    : public OpRewritePattern<vector::TransferReadOp> {
public:
  FlattenContiguousRowMajorTransferReadPattern(MLIRContext *context,
                                               unsigned vectorBitwidth,
                                               PatternBenefit benefit)
      : OpRewritePattern<vector::TransferReadOp>(context, benefit),
        targetVectorBitwidth(vectorBitwidth) {}

  LogicalResult matchAndRewrite(vector::TransferReadOp transferReadOp,
                                PatternRewriter &rewriter) const override {
    LDBG() << "=== FlattenContiguousRowMajorTransferReadPattern: Analyzing "
           << *transferReadOp;
    auto loc = transferReadOp.getLoc();
    Value vector = transferReadOp.getVector();
    VectorType vectorType = cast<VectorType>(vector.getType());
    auto source = transferReadOp.getBase();
    MemRefType sourceType = dyn_cast<MemRefType>(source.getType());

    // 0. Check pre-conditions
    // Contiguity check is valid on tensors only.
    if (!sourceType) {
      LDBG() << "  -> Not a MemRefType, skipping";
      return failure();
    }
    // If this is already 0D/1D, there's nothing to do.
    if (vectorType.getRank() <= 1) {
      LDBG() << "  -> Already 0D/1D, skipping";
      return failure();
    }
    if (!vectorType.getElementType().isSignlessIntOrFloat()) {
      LDBG() << "  -> Not signless int or float, skipping";
      return failure();
    }
    unsigned trailingVectorDimBitwidth =
        vectorType.getShape().back() * vectorType.getElementTypeBitWidth();
    LDBG() << "  -> Trailing vector dim bitwidth: " << trailingVectorDimBitwidth
           << ", target: " << targetVectorBitwidth;
    if (trailingVectorDimBitwidth >= targetVectorBitwidth) {
      LDBG() << "  -> Trailing dim bitwidth >= target, skipping";
      return failure();
    }
    if (!vector::isContiguousSlice(sourceType, vectorType)) {
      LDBG() << "  -> Not contiguous slice, skipping";
      return failure();
    }
    // TODO: generalize this pattern, relax the requirements here.
    if (transferReadOp.hasOutOfBoundsDim()) {
      LDBG() << "  -> Has out-of-bounds dimensions, skipping";
      return failure();
    }
    if (!transferReadOp.getPermutationMap().isMinorIdentity()) {
      LDBG() << "  -> Not minor identity permutation map, skipping";
      return failure();
    }
    if (transferReadOp.getMask()) {
      LDBG() << "  -> Has mask, skipping";
      return failure();
    }

    // Determine the first memref dimension to collapse - just enough so we can
    // read a flattened vector.
    int64_t firstDimToCollapse =
        sourceType.getRank() -
        vectorType.getShape().drop_while([](auto v) { return v == 1; }).size();
    LDBG() << "  -> First dimension to collapse: " << firstDimToCollapse;

    // 1. Collapse the source memref
    LDBG() << "  -> Collapsing source memref";
    Value collapsedSource =
        collapseInnerDims(rewriter, loc, source, firstDimToCollapse);
    MemRefType collapsedSourceType =
        cast<MemRefType>(collapsedSource.getType());
    int64_t collapsedRank = collapsedSourceType.getRank();
    assert(collapsedRank == firstDimToCollapse + 1);
    LDBG() << "  -> Collapsed source type: " << collapsedSourceType;

    // 2. Generate input args for a new vector.transfer_read that will read
    // from the collapsed memref.
    // 2.1. New dim exprs + affine map
    SmallVector<AffineExpr, 1> dimExprs{
        getAffineDimExpr(firstDimToCollapse, rewriter.getContext())};
    auto collapsedMap =
        AffineMap::get(collapsedRank, 0, dimExprs, rewriter.getContext());

    // 2.2 New indices
    SmallVector<Value> collapsedIndices =
        getCollapsedIndices(rewriter, loc, sourceType.getShape(),
                            transferReadOp.getIndices(), firstDimToCollapse);

    // 3. Create new vector.transfer_read that reads from the collapsed memref
    VectorType flatVectorType = VectorType::get({vectorType.getNumElements()},
                                                vectorType.getElementType());
<<<<<<< HEAD
=======
    LDBG() << "  -> Creating flattened vector type: " << flatVectorType;
>>>>>>> 35227056
    vector::TransferReadOp flatRead = vector::TransferReadOp::create(
        rewriter, loc, flatVectorType, collapsedSource, collapsedIndices,
        transferReadOp.getPadding(), collapsedMap);
    flatRead.setInBoundsAttr(rewriter.getBoolArrayAttr({true}));
    LDBG() << "  -> Created flat transfer_read: " << *flatRead;

    // 4. Replace the old transfer_read with the new one reading from the
    // collapsed shape
    LDBG() << "  -> Replacing with shape cast";
    rewriter.replaceOpWithNewOp<vector::ShapeCastOp>(
        transferReadOp, cast<VectorType>(vector.getType()), flatRead);
    LDBG() << "  -> Pattern match successful";
    return success();
  }

private:
  // Minimum bitwidth that the trailing vector dimension should have after
  // flattening.
  unsigned targetVectorBitwidth;
};

/// Rewrites contiguous row-major vector.transfer_write ops by inserting
/// memref.collapse_shape on the source so that the resulting
/// vector.transfer_write has a 1D source. Requires the source shape to be
/// already reduced i.e. without unit dims.
///
/// If `targetVectorBitwidth` is provided, the flattening will only happen if
/// the trailing dimension of the vector read is smaller than the provided
/// bitwidth.
class FlattenContiguousRowMajorTransferWritePattern
    : public OpRewritePattern<vector::TransferWriteOp> {
public:
  FlattenContiguousRowMajorTransferWritePattern(MLIRContext *context,
                                                unsigned vectorBitwidth,
                                                PatternBenefit benefit)
      : OpRewritePattern<vector::TransferWriteOp>(context, benefit),
        targetVectorBitwidth(vectorBitwidth) {}

  LogicalResult matchAndRewrite(vector::TransferWriteOp transferWriteOp,
                                PatternRewriter &rewriter) const override {
    auto loc = transferWriteOp.getLoc();
    Value vector = transferWriteOp.getVector();
    VectorType vectorType = cast<VectorType>(vector.getType());
    Value source = transferWriteOp.getBase();
    MemRefType sourceType = dyn_cast<MemRefType>(source.getType());

    // 0. Check pre-conditions
    // Contiguity check is valid on tensors only.
    if (!sourceType)
      return failure();
    // If this is already 0D/1D, there's nothing to do.
    if (vectorType.getRank() <= 1)
      // Already 0D/1D, nothing to do.
      return failure();
    if (!vectorType.getElementType().isSignlessIntOrFloat())
      return failure();
    unsigned trailingVectorDimBitwidth =
        vectorType.getShape().back() * vectorType.getElementTypeBitWidth();
    if (trailingVectorDimBitwidth >= targetVectorBitwidth)
      return failure();
    if (!vector::isContiguousSlice(sourceType, vectorType))
      return failure();
    // TODO: generalize this pattern, relax the requirements here.
    if (transferWriteOp.hasOutOfBoundsDim())
      return failure();
    if (!transferWriteOp.getPermutationMap().isMinorIdentity())
      return failure();
    if (transferWriteOp.getMask())
      return failure();

    // Determine the first memref dimension to collapse - just enough so we can
    // read a flattened vector.
    int64_t firstDimToCollapse =
        sourceType.getRank() -
        vectorType.getShape().drop_while([](auto v) { return v == 1; }).size();

    // 1. Collapse the source memref
    Value collapsedSource =
        collapseInnerDims(rewriter, loc, source, firstDimToCollapse);
    MemRefType collapsedSourceType =
        cast<MemRefType>(collapsedSource.getType());
    int64_t collapsedRank = collapsedSourceType.getRank();
    assert(collapsedRank == firstDimToCollapse + 1);

    // 2. Generate input args for a new vector.transfer_read that will read
    // from the collapsed memref.
    // 2.1. New dim exprs + affine map
    SmallVector<AffineExpr, 1> dimExprs{
        getAffineDimExpr(firstDimToCollapse, rewriter.getContext())};
    auto collapsedMap =
        AffineMap::get(collapsedRank, 0, dimExprs, rewriter.getContext());

    // 2.2 New indices
    SmallVector<Value> collapsedIndices =
        getCollapsedIndices(rewriter, loc, sourceType.getShape(),
                            transferWriteOp.getIndices(), firstDimToCollapse);

    // 3. Create new vector.transfer_write that writes to the collapsed memref
    VectorType flatVectorType = VectorType::get({vectorType.getNumElements()},
                                                vectorType.getElementType());
    Value flatVector =
        vector::ShapeCastOp::create(rewriter, loc, flatVectorType, vector);
    vector::TransferWriteOp flatWrite = vector::TransferWriteOp::create(
        rewriter, loc, flatVector, collapsedSource, collapsedIndices,
        collapsedMap);
    flatWrite.setInBoundsAttr(rewriter.getBoolArrayAttr({true}));

    // 4. Replace the old transfer_write with the new one writing the
    // collapsed shape
    rewriter.eraseOp(transferWriteOp);
    return success();
  }

private:
  // Minimum bitwidth that the trailing vector dimension should have after
  // flattening.
  unsigned targetVectorBitwidth;
};

/// Rewrite `vector.extract(vector.transfer_read)` to `memref.load`.
///
/// All the users of the transfer op must be `vector.extract` ops. If
/// `allowMultipleUses` is set to true, rewrite transfer ops with any number of
/// users. Otherwise, rewrite only if the extract op is the single user of the
/// transfer op. Rewriting a single vector load with multiple scalar loads may
/// negatively affect performance.
class RewriteScalarExtractOfTransferRead
    : public OpRewritePattern<vector::ExtractOp> {
public:
  RewriteScalarExtractOfTransferRead(MLIRContext *context,
                                     PatternBenefit benefit,
                                     bool allowMultipleUses)
      : OpRewritePattern(context, benefit),
        allowMultipleUses(allowMultipleUses) {}

  LogicalResult matchAndRewrite(vector::ExtractOp extractOp,
                                PatternRewriter &rewriter) const override {
    // Match phase.
    auto xferOp = extractOp.getVector().getDefiningOp<vector::TransferReadOp>();
    if (!xferOp)
      return failure();
    // Check that we are extracting a scalar and not a sub-vector.
    if (isa<VectorType>(extractOp.getResult().getType()))
      return failure();
    // If multiple uses are not allowed, check if xfer has a single use.
    if (!allowMultipleUses && !xferOp.getResult().hasOneUse())
      return failure();
    // If multiple uses are allowed, check if all the xfer uses are extract ops.
    if (allowMultipleUses &&
        !llvm::all_of(xferOp->getUses(), [](OpOperand &use) {
          return isa<vector::ExtractOp>(use.getOwner());
        }))
      return failure();
    // Mask not supported.
    if (xferOp.getMask())
      return failure();
    // Map not supported.
    if (!xferOp.getPermutationMap().isMinorIdentity())
      return failure();
    // Cannot rewrite if the indices may be out of bounds.
    if (xferOp.hasOutOfBoundsDim())
      return failure();

    // Rewrite phase: construct scalar load.
    SmallVector<Value> newIndices(xferOp.getIndices().begin(),
                                  xferOp.getIndices().end());
    for (auto [i, pos] : llvm::enumerate(extractOp.getMixedPosition())) {
      int64_t idx = newIndices.size() - extractOp.getNumIndices() + i;

      // Compute affine expression `newIndices[idx] + pos` where `pos` can be
      // either a constant or a value.
      OpFoldResult composedIdx;
      if (auto attr = dyn_cast<Attribute>(pos)) {
        int64_t offset = cast<IntegerAttr>(attr).getInt();
        composedIdx = affine::makeComposedFoldedAffineApply(
            rewriter, extractOp.getLoc(),
            rewriter.getAffineSymbolExpr(0) + offset, {newIndices[idx]});
      } else {
        Value dynamicOffset = cast<Value>(pos);
        AffineExpr sym0, sym1;
        bindSymbols(rewriter.getContext(), sym0, sym1);
        composedIdx = affine::makeComposedFoldedAffineApply(
            rewriter, extractOp.getLoc(), sym0 + sym1,
            {newIndices[idx], dynamicOffset});
      }

      // Update the corresponding index with the folded result.
      if (auto value = dyn_cast<Value>(composedIdx)) {
        newIndices[idx] = value;
      } else {
        newIndices[idx] = arith::ConstantIndexOp::create(
            rewriter, extractOp.getLoc(), *getConstantIntValue(composedIdx));
      }
    }
    if (isa<MemRefType>(xferOp.getBase().getType())) {
      rewriter.replaceOpWithNewOp<memref::LoadOp>(extractOp, xferOp.getBase(),
                                                  newIndices);
    } else {
      rewriter.replaceOpWithNewOp<tensor::ExtractOp>(
          extractOp, xferOp.getBase(), newIndices);
    }

    return success();
  }

private:
  bool allowMultipleUses;
};

/// Rewrite transfer_writes of vectors of size 1 (e.g., vector<1x1xf32>)
/// to memref.store.
class RewriteScalarWrite : public OpRewritePattern<vector::TransferWriteOp> {
  using OpRewritePattern::OpRewritePattern;

  LogicalResult matchAndRewrite(vector::TransferWriteOp xferOp,
                                PatternRewriter &rewriter) const override {
    // Must be a scalar write.
    auto vecType = xferOp.getVectorType();
    if (!llvm::all_of(vecType.getShape(), [](int64_t sz) { return sz == 1; }))
      return failure();
    // Mask not supported.
    if (xferOp.getMask())
      return failure();
    // Map not supported.
    if (!xferOp.getPermutationMap().isMinorIdentity())
      return failure();
    // Only float and integer element types are supported.
    Value scalar = vector::ExtractOp::create(rewriter, xferOp.getLoc(),
                                             xferOp.getVector());
    // Construct a scalar store.
    if (isa<MemRefType>(xferOp.getBase().getType())) {
      rewriter.replaceOpWithNewOp<memref::StoreOp>(
          xferOp, scalar, xferOp.getBase(), xferOp.getIndices());
    } else {
      rewriter.replaceOpWithNewOp<tensor::InsertOp>(
          xferOp, scalar, xferOp.getBase(), xferOp.getIndices());
    }
    return success();
  }
};

} // namespace

void mlir::vector::transferOpflowOpt(RewriterBase &rewriter,
                                     Operation *rootOp) {
  LDBG() << "=== Starting transferOpflowOpt on root operation: "
         << OpWithFlags(rootOp, OpPrintingFlags().skipRegions());
  TransferOptimization opt(rewriter, rootOp);

  // Run store to load forwarding first since it can expose more dead store
  // opportunity.
  LDBG() << "Phase 1: Store-to-load forwarding";
  int readCount = 0;
  rootOp->walk([&](vector::TransferReadOp read) {
    if (isa<MemRefType>(read.getShapedType())) {
      LDBG() << "Processing transfer_read #" << ++readCount << ": " << *read;
      opt.storeToLoadForwarding(read);
    }
  });
  LDBG() << "Phase 1 complete. Removing dead operations from forwarding";
  opt.removeDeadOp();

  LDBG() << "Phase 2: Dead store elimination";
  int writeCount = 0;
  rootOp->walk([&](vector::TransferWriteOp write) {
    if (isa<MemRefType>(write.getShapedType())) {
      LDBG() << "Processing transfer_write #" << ++writeCount << ": " << *write;
      opt.deadStoreOp(write);
    }
  });
  LDBG() << "Phase 2 complete. Removing dead operations from dead store "
            "elimination";
  opt.removeDeadOp();
  LDBG() << "=== transferOpflowOpt complete";
}

void mlir::vector::populateScalarVectorTransferLoweringPatterns(
    RewritePatternSet &patterns, PatternBenefit benefit,
    bool allowMultipleUses) {
  patterns.add<RewriteScalarExtractOfTransferRead>(patterns.getContext(),
                                                   benefit, allowMultipleUses);
  patterns.add<RewriteScalarWrite>(patterns.getContext(), benefit);
}

void mlir::vector::populateVectorTransferDropUnitDimsPatterns(
    RewritePatternSet &patterns, PatternBenefit benefit) {
  patterns
      .add<TransferReadDropUnitDimsPattern, TransferWriteDropUnitDimsPattern>(
          patterns.getContext(), benefit);
}

void mlir::vector::populateFlattenVectorTransferPatterns(
    RewritePatternSet &patterns, unsigned targetVectorBitwidth,
    PatternBenefit benefit) {
  patterns.add<FlattenContiguousRowMajorTransferReadPattern,
               FlattenContiguousRowMajorTransferWritePattern>(
      patterns.getContext(), targetVectorBitwidth, benefit);
  populateDropUnitDimWithShapeCastPatterns(patterns, benefit);
}<|MERGE_RESOLUTION|>--- conflicted
+++ resolved
@@ -101,11 +101,7 @@
 /// transfer_write is dead if all reads that can be reached from the potentially
 /// dead transfer_write are dominated by the overwriting transfer_write.
 void TransferOptimization::deadStoreOp(vector::TransferWriteOp write) {
-<<<<<<< HEAD
-  LDBG() << "Candidate for dead store: " << *write.getOperation();
-=======
   LDBG() << "=== Starting deadStoreOp analysis for: " << *write.getOperation();
->>>>>>> 35227056
   llvm::SmallVector<Operation *, 8> blockingAccesses;
   Operation *firstOverwriteCandidate = nullptr;
   Value source = memref::skipViewLikeOps(cast<MemrefValue>(write.getBase()));
@@ -211,16 +207,12 @@
     if (!isReachableFromWrite) {
       LDBG() << "  -> Not reachable, skipping";
       continue;
-<<<<<<< HEAD
-    if (!dominators.dominates(firstOverwriteCandidate, accessAncestor)) {
-=======
     }
 
     bool overwriteDominatesAccess =
         dominators.dominates(firstOverwriteCandidate, accessAncestor);
     LDBG() << "  -> Overwrite dominates access: " << overwriteDominatesAccess;
     if (!overwriteDominatesAccess) {
->>>>>>> 35227056
       LDBG() << "Store may not be dead due to op: " << *accessAncestor;
       return;
     }
@@ -248,11 +240,7 @@
   if (read.hasOutOfBoundsDim()) {
     LDBG() << "Read has out-of-bounds dimensions, skipping";
     return;
-<<<<<<< HEAD
-  LDBG() << "Candidate for Forwarding: " << *read.getOperation();
-=======
-  }
->>>>>>> 35227056
+  }
   SmallVector<Operation *, 8> blockingWrites;
   vector::TransferWriteOp lastwrite = nullptr;
   Value source = memref::skipViewLikeOps(cast<MemrefValue>(read.getBase()));
@@ -355,9 +343,6 @@
     if (!isReachableToRead) {
       LDBG() << "  -> Not reachable, skipping";
       continue;
-<<<<<<< HEAD
-    if (!postDominators.postDominates(lastwrite, write)) {
-=======
     }
 
     bool lastWritePostDominates =
@@ -365,7 +350,6 @@
     LDBG() << "  -> Last write post-dominates blocking write: "
            << lastWritePostDominates;
     if (!lastWritePostDominates) {
->>>>>>> 35227056
       LDBG() << "Fail to do write to read forwarding due to op: " << *write;
       return;
     }
@@ -682,10 +666,7 @@
     Operation *newXferWrite = vector::TransferWriteOp::create(
         rewriter, loc, Type(), shapeCastSrc, reducedShapeSource, zeros,
         identityMap, maskOp, rewriter.getBoolArrayAttr(inBounds));
-<<<<<<< HEAD
-=======
     LDBG() << "  -> Created new transfer_write: " << *newXferWrite;
->>>>>>> 35227056
 
     if (maskingOp) {
       LDBG() << "  -> Applying masking operation";
@@ -887,10 +868,7 @@
     // 3. Create new vector.transfer_read that reads from the collapsed memref
     VectorType flatVectorType = VectorType::get({vectorType.getNumElements()},
                                                 vectorType.getElementType());
-<<<<<<< HEAD
-=======
     LDBG() << "  -> Creating flattened vector type: " << flatVectorType;
->>>>>>> 35227056
     vector::TransferReadOp flatRead = vector::TransferReadOp::create(
         rewriter, loc, flatVectorType, collapsedSource, collapsedIndices,
         transferReadOp.getPadding(), collapsedMap);
