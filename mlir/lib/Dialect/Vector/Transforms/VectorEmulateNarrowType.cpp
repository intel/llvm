//===- VectorEmulateNarrowType.cpp - Narrow type emulation ----------------===//
//
// Part of the LLVM Project, under the Apache License v2.0 with LLVM Exceptions.
// See https://llvm.org/LICENSE.txt for license information.
// SPDX-License-Identifier: Apache-2.0 WITH LLVM-exception
//
//===----------------------------------------------------------------------===//
//
// This file implements target-independent rewrites and utilities to emulate
// narrow types that are not supported by the target hardware, e.g. i4
// ("emulated type"), using wider types, e.g. i8 ("container type").
//
/// Currently, only power-of-two integer types are supported. These are
/// converted to wider integers that are either 8 bits wide or wider.
///
/// TODO: Support for non-powers-of-two.
//===----------------------------------------------------------------------===//

#include "mlir/Dialect/Affine/IR/AffineOps.h"
#include "mlir/Dialect/Arith/IR/Arith.h"
#include "mlir/Dialect/Arith/Transforms/NarrowTypeEmulationConverter.h"
#include "mlir/Dialect/Arith/Utils/Utils.h"
#include "mlir/Dialect/MemRef/IR/MemRef.h"
#include "mlir/Dialect/MemRef/Utils/MemRefUtils.h"
#include "mlir/Dialect/Utils/StaticValueUtils.h"
#include "mlir/Dialect/Vector/IR/VectorOps.h"
#include "mlir/Dialect/Vector/Transforms/VectorRewritePatterns.h"
#include "mlir/IR/BuiltinAttributes.h"
#include "mlir/IR/BuiltinTypes.h"
#include "mlir/IR/OpDefinition.h"
#include "mlir/IR/TypeUtilities.h"
#include "mlir/IR/Value.h"
#include "mlir/Transforms/DialectConversion.h"
#include "llvm/ADT/SmallVector.h"
#include "llvm/Support/Debug.h"
#include "llvm/Support/MathExtras.h"
#include "llvm/Support/raw_ostream.h"
#include <cstdint>
#include <optional>

using namespace mlir;

#define DEBUG_TYPE "vector-narrow-type-emulation"
#define DBGS() (llvm::dbgs() << "[" DEBUG_TYPE "]: ")
#define DBGSNL() (llvm::dbgs() << "\n")
#define LDBG(X) LLVM_DEBUG(DBGS() << X << "\n")

using VectorValue = TypedValue<VectorType>;
using MemRefValue = TypedValue<MemRefType>;

//===----------------------------------------------------------------------===//
// Utils
//===----------------------------------------------------------------------===//

/// Returns a compressed mask for the emulated vector. For example, when
/// emulating an eight-element `i8` vector with `i32` (i.e. when the source
/// elements span two dest elements), this method compresses `vector<8xi1>`
/// into `vector<2xi1>`.
///
/// The compressed/output mask value is set iff any mask in the corresponding
/// `numSrcElemsPerDest` range of uncompressed/input masks is set. E.g., if
/// `numSrcElemsPerDest` equals to 2, and `numFrontPadElems` equals to 1, the
/// following mask:
///
///   %mask = [1, 1, 0, 0, 0, 0]
///
/// will first be padded in the front with `numFrontPadElems` zeros, and zeros
/// will be added in the back to make the number of elements a multiple of
/// `numSrcElemsPerDest` (for easier computation). The resulting mask will be:
///
///   %mask = [0, 1, 1, 0, 0, 0, 0, 0]
///
/// then it will return the following new compressed mask:
///
///   %mask = [1, 1, 0, 0]
///
/// NOTE: `numFrontPadElems` is assumed to be strictly smaller than
/// `numSrcElemsPerDest`.
static FailureOr<Operation *> getCompressedMaskOp(OpBuilder &rewriter,
                                                  Location loc, Value mask,
                                                  int numSrcElems,
                                                  int numSrcElemsPerDest,
                                                  int numFrontPadElems = 0) {

  assert(numFrontPadElems < numSrcElemsPerDest &&
         "numFrontPadElems must be less than numSrcElemsPerDest");

  auto numDestElems =
      (numFrontPadElems + numSrcElems + numSrcElemsPerDest - 1) /
      numSrcElemsPerDest;

  Operation *maskOp = mask.getDefiningOp();
  SmallVector<vector::ExtractOp, 2> extractOps;
  // TODO: add support to `vector.splat`.
  // Finding the mask creation operation.
  while (maskOp &&
         !isa<arith::ConstantOp, vector::CreateMaskOp, vector::ConstantMaskOp>(
             maskOp)) {
    if (auto extractOp = dyn_cast<vector::ExtractOp>(maskOp)) {
      maskOp = extractOp.getVector().getDefiningOp();
      extractOps.push_back(extractOp);
    }
  }

  if (!isa<arith::ConstantOp, vector::CreateMaskOp, vector::ConstantMaskOp>(
          maskOp))
    return failure();

  // Computing the "compressed" mask. All the emulation logic (i.e. computing
  // new mask index) only happens on the last dimension of the vectors.
  SmallVector<int64_t> maskShape(
      cast<VectorType>(maskOp->getResultTypes()[0]).getShape());
  maskShape.back() = numDestElems;
  auto newMaskType = VectorType::get(maskShape, rewriter.getI1Type());
  std::optional<Operation *> newMask =
      TypeSwitch<Operation *, std::optional<Operation *>>(maskOp)
          .Case<vector::CreateMaskOp>(
              [&](auto createMaskOp) -> std::optional<Operation *> {
                OperandRange maskOperands = createMaskOp.getOperands();
                // The `vector.create_mask` op creates a mask arrangement
                // without any zeros at the front. Also, because
                // `numFrontPadElems` is strictly smaller than
                // `numSrcElemsPerDest`, the compressed mask generated by
                // padding the original mask by `numFrontPadElems` will not
                // have any zeros at the front as well.
                AffineExpr s0;
                bindSymbols(rewriter.getContext(), s0);
                s0 = (s0 + numFrontPadElems).ceilDiv(numSrcElemsPerDest);
                OpFoldResult origIndex = getAsOpFoldResult(maskOperands.back());
                OpFoldResult maskIndex = affine::makeComposedFoldedAffineApply(
                    rewriter, loc, s0, origIndex);
                SmallVector<Value> newMaskOperands(maskOperands.drop_back());
                newMaskOperands.push_back(
                    getValueOrCreateConstantIndexOp(rewriter, loc, maskIndex));
                return rewriter.create<vector::CreateMaskOp>(loc, newMaskType,
                                                             newMaskOperands);
              })
          .Case<vector::ConstantMaskOp>(
              [&](auto constantMaskOp) -> std::optional<Operation *> {
                // Take the shape of mask, compress its trailing dimension:
                SmallVector<int64_t> maskDimSizes(
                    constantMaskOp.getMaskDimSizes());
                int64_t &maskIndex = maskDimSizes.back();
                maskIndex = llvm::divideCeil(numFrontPadElems + maskIndex,
                                             numSrcElemsPerDest);
                return rewriter.create<vector::ConstantMaskOp>(loc, newMaskType,
                                                               maskDimSizes);
              })
          .Case<arith::ConstantOp>([&](auto constantOp)
                                       -> std::optional<Operation *> {
            // TODO: Support multiple dimensions.
            if (maskShape.size() != 1)
              return std::nullopt;
            // Rearrange the original mask values to cover the whole potential
            // loading region. For example, in the case of using byte-size for
            // emulation, given the following mask:
            //
            // %mask = [0, 1, 0, 1, 0, 0]
            //
            // With front offset of 1, the mask will be padded 0s in the front
            // and back so that:
            // 1. It is aligned with the effective loading bits
            // 2. Its length is multiple of `numSrcElemPerDest` (and the total
            // coverage size is mulitiple of bytes). The new mask will be like
            // this before compressing:
            //
            // %new_mask = [0, 0, 1, 0, 1, 0, 0, 0]
            auto originalMask =
                cast<DenseIntElementsAttr>(constantOp.getValue());
            SmallVector<bool> paddedMaskValues(numFrontPadElems, false);
            paddedMaskValues.append(originalMask.template value_begin<bool>(),
                                    originalMask.template value_end<bool>());
            paddedMaskValues.resize(numDestElems * numSrcElemsPerDest, false);

            // Compressing by combining every `numSrcElemsPerDest` elements:
            SmallVector<bool> compressedMaskValues;
            for (size_t i = 0; i < paddedMaskValues.size();
                 i += numSrcElemsPerDest) {
              bool combinedValue = false;
              for (int j = 0; j < numSrcElemsPerDest; ++j) {
                combinedValue |= paddedMaskValues[i + j];
              }
              compressedMaskValues.push_back(combinedValue);
            }
            return rewriter.create<arith::ConstantOp>(
                loc, DenseElementsAttr::get(newMaskType, compressedMaskValues));
          });

  if (!newMask)
    return failure();

  while (!extractOps.empty()) {
    newMask = rewriter.create<vector::ExtractOp>(
        loc, (*newMask)->getResults()[0], extractOps.back().getMixedPosition());
    extractOps.pop_back();
  }

  return *newMask;
}

/// Extracts 1-D subvector from a 1-D vector.
///
/// Given the input rank-1 source vector, extracts `numElemsToExtract` elements
/// from `src`, starting at `offset`. The result is also a rank-1 vector:
///
///   vector<numElemsToExtract x !elemType>
///
/// (`!elType` is the element type of the source vector). As `offset` is a known
/// _static_ value, this helper hook emits `vector.extract_strided_slice`.
///
/// EXAMPLE:
///     %res = vector.extract_strided_slice %src
///       { offsets = [offset], sizes = [numElemsToExtract], strides = [1] }
static Value staticallyExtractSubvector(OpBuilder &rewriter, Location loc,
                                        Value src, int64_t offset,
                                        int64_t numElemsToExtract) {
  auto vectorType = cast<VectorType>(src.getType());
  assert(vectorType.getRank() == 1 && "expected source to be rank-1-D vector ");
  assert(offset + numElemsToExtract <= vectorType.getNumElements() &&
         "subvector out of bounds");

  // When extracting all available elements, just use the source vector as the
  // result.
  if (vectorType.getNumElements() == numElemsToExtract)
    return src;

  auto offsets = rewriter.getI64ArrayAttr({offset});
  auto sizes = rewriter.getI64ArrayAttr({numElemsToExtract});
  auto strides = rewriter.getI64ArrayAttr({1});

  auto resultVectorType =
      VectorType::get({numElemsToExtract}, vectorType.getElementType());
  return rewriter
      .create<vector::ExtractStridedSliceOp>(loc, resultVectorType, src,
                                             offsets, sizes, strides)
      ->getResult(0);
}

/// Inserts 1-D subvector into a 1-D vector.
///
/// Inserts the input rank-1 source vector into the destination vector starting
/// at `offset`. As `offset` is a known _static_ value, this helper hook emits
/// `vector.insert_strided_slice`.
///
/// EXAMPLE:
///   %res = vector.insert_strided_slice %src, %dest
///     {offsets = [%offset], strides [1]}
static Value staticallyInsertSubvector(OpBuilder &rewriter, Location loc,
                                       Value src, Value dest, int64_t offset) {
  [[maybe_unused]] auto srcVecTy = cast<VectorType>(src.getType());
  [[maybe_unused]] auto destVecTy = cast<VectorType>(dest.getType());
  assert(srcVecTy.getRank() == 1 && destVecTy.getRank() == 1 &&
         "expected source and dest to be rank-1 vector types");

  // If overwritting the destination vector, just return the source.
  if (srcVecTy.getNumElements() == destVecTy.getNumElements() && offset == 0)
    return src;

  auto offsets = rewriter.getI64ArrayAttr({offset});
  auto strides = rewriter.getI64ArrayAttr({1});
  return rewriter.create<vector::InsertStridedSliceOp>(loc, destVecTy, src,
                                                       dest, offsets, strides);
}

/// Extracts 1-D subvector from a 1-D vector.
///
/// Given the input rank-1 source vector, extracts `numElemsToExtact` elements
/// from `src`, starting at `offset`. The result is also a rank-1 vector:
///
///   vector<numElemsToExtact x !elType>
///
/// (`!elType` is the element type of the source vector). As `offset` is assumed
/// to be a _dynamic_ SSA value, this helper method generates a sequence of
/// `vector.extract` + `vector.insert` pairs.
///
/// EXAMPLE:
///     %v1 = vector.extract %src[%offset] : i2 from vector<8xi2>
///     %r1 = vector.insert %v1, %dest[0] : i2 into vector<3xi2>
///     %c1 = arith.constant 1 : index
///     %idx2 = arith.addi %offset, %c1 : index
///     %v2 = vector.extract %src[%idx2] : i2 from vector<8xi2>
///     %r2 = vector.insert %v2, %r1 [1] : i2 into vector<3xi2>
///     (...)
static Value dynamicallyExtractSubVector(OpBuilder &rewriter, Location loc,
                                         Value src, Value dest,
                                         OpFoldResult offset,
                                         int64_t numElemsToExtract) {
  auto srcVecTy = cast<VectorType>(src.getType());
  assert(srcVecTy.getRank() == 1 && "expected source to be rank-1-D vector ");
  // NOTE: We are unable to take the offset into account in the following
  // assert, hence its still possible that the subvector is out-of-bounds even
  // if the condition is true.
  assert(numElemsToExtract <= srcVecTy.getNumElements() &&
         "subvector out of bounds");

  // When extracting all available elements, just use the source vector as the
  // result.
  if (srcVecTy.getNumElements() == numElemsToExtract)
    return src;

  for (int i = 0; i < numElemsToExtract; ++i) {
    Value extractLoc =
        (i == 0) ? offset.dyn_cast<Value>()
                 : rewriter.create<arith::AddIOp>(
                       loc, rewriter.getIndexType(), offset.dyn_cast<Value>(),
                       rewriter.create<arith::ConstantIndexOp>(loc, i));
    auto extractOp = rewriter.create<vector::ExtractOp>(loc, src, extractLoc);
    dest = rewriter.create<vector::InsertOp>(loc, extractOp, dest, i);
  }
  return dest;
}

/// Inserts 1-D subvector into a 1-D vector.
///
/// Inserts the input rank-1 source vector into the destination vector starting
/// at `offset`. As `offset` is assumed to be a _dynamic_ SSA value, this hook
/// uses a sequence of `vector.extract` + `vector.insert` pairs.
///
/// EXAMPLE:
///     %v1 = vector.extract %src[0] : i2 from vector<8xi2>
///     %r1 = vector.insert %v1, %dest[%offset] : i2 into vector<3xi2>
///     %c1 = arith.constant 1 : index
///     %idx2 = arith.addi %offset, %c1 : index
///     %v2 = vector.extract %src[1] : i2 from vector<8xi2>
///     %r2 = vector.insert %v2, %r1 [%idx2] : i2 into vector<3xi2>
///     (...)
static Value dynamicallyInsertSubVector(RewriterBase &rewriter, Location loc,
                                        Value src, Value dest,
                                        OpFoldResult offset,
                                        int64_t numElemsToInsert) {
  auto srcVecTy = cast<VectorType>(src.getType());
  auto destVecTy = cast<VectorType>(dest.getType());
  assert(srcVecTy.getRank() == 1 && destVecTy.getRank() == 1 &&
         "expected source and dest to be rank-1 vector types");
  (void)srcVecTy;
  (void)destVecTy;
  assert(numElemsToInsert > 0 &&
         "the number of elements to insert must be greater than 0");
  // NOTE: We are unable to take the offset into account in the following
  // assert, hence its still possible that the subvector is out-of-bounds even
  // if the condition is true.
  assert(numElemsToInsert <= destVecTy.getNumElements() &&
         "subvector out of bounds");

  Value destOffsetVal = getValueOrCreateConstantIndexOp(rewriter, loc, offset);
  for (int64_t i = 0; i < numElemsToInsert; ++i) {
    auto insertLoc = i == 0
                         ? destOffsetVal
                         : rewriter.create<arith::AddIOp>(
                               loc, rewriter.getIndexType(), destOffsetVal,
                               rewriter.create<arith::ConstantIndexOp>(loc, i));
    auto extractOp = rewriter.create<vector::ExtractOp>(loc, src, i);
    dest = rewriter.create<vector::InsertOp>(loc, extractOp, dest, insertLoc);
  }
  return dest;
}

/// Emulate a vector load for `emulatedElemTy` using `containerElemTy`
///
/// Specifically, use `containerElemTy` for loading a vector of
/// `emulatedElemTy`. The load location is given by `base` and
/// `linearizedIndices`, and the load size is given by
/// `numEmulatedElementsToLoad`.
static VectorValue emulatedVectorLoad(OpBuilder &rewriter, Location loc,
                                      Value base,
                                      OpFoldResult linearizedIndices,
                                      int64_t numContainerElemsToLoad,
                                      Type emulatedElemTy,
                                      Type containerElemTy) {
  auto emulatedPerContainerElem = containerElemTy.getIntOrFloatBitWidth() /
                                  emulatedElemTy.getIntOrFloatBitWidth();
  auto newLoad = rewriter.create<vector::LoadOp>(
      loc, VectorType::get(numContainerElemsToLoad, containerElemTy), base,
      getValueOrCreateConstantIndexOp(rewriter, loc, linearizedIndices));
  return rewriter.create<vector::BitCastOp>(
      loc,
      VectorType::get(numContainerElemsToLoad * emulatedPerContainerElem,
                      emulatedElemTy),
      newLoad);
}

/// Downcast two values to `downcastType`, then select values
/// based on `mask`, and casts the result to `upcastType`.
static Value downcastSelectAndUpcast(OpBuilder &builder, Location loc,
                                     VectorType downcastType,
                                     VectorType upcastType, Value mask,
                                     Value trueValue, Value falseValue) {
  assert(
      downcastType.getNumElements() * downcastType.getElementTypeBitWidth() ==
          upcastType.getNumElements() * upcastType.getElementTypeBitWidth() &&
      "expected input and output number of bits to match");
  if (trueValue.getType() != downcastType) {
    trueValue = builder.create<vector::BitCastOp>(loc, downcastType, trueValue);
  }
  if (falseValue.getType() != downcastType) {
    falseValue =
        builder.create<vector::BitCastOp>(loc, downcastType, falseValue);
  }
  Value selectedType =
      builder.create<arith::SelectOp>(loc, mask, trueValue, falseValue);
  // Upcast the selected value to the new type.
  return builder.create<vector::BitCastOp>(loc, upcastType, selectedType);
}

/// Emits `memref.generic_atomic_rmw` op to store a subbyte-sized value to a
/// byte in `linearizedMemref`, with a mask. The `valueToStore` is a vector of
/// subbyte-sized elements, with size of 8 bits, and the mask is used to select
/// which elements to store.
///
/// Inputs:
///   linearizedMemref = |2|2|2|2| : <4xi2> (<1xi8>)
///   storeIdx = 2
///   valueToStore = |3|3|3|3| : vector<4xi2>
///   mask = |0|0|1|1| : vector<4xi1>
///
/// Result:
///   linearizedMemref = |2|2|3|3| : <4xi2> (<1xi8>)
static void atomicRMW(OpBuilder &builder, Location loc,
                      MemRefValue linearizedMemref, Value storeIdx,
                      VectorValue valueToStore, Value mask) {
  assert(valueToStore.getType().getRank() == 1 && "expected 1-D vector");

  // Create an atomic load-modify-write region using
  // `memref.generic_atomic_rmw`.
  auto atomicOp = builder.create<memref::GenericAtomicRMWOp>(
      loc, linearizedMemref, ValueRange{storeIdx});
  Value origValue = atomicOp.getCurrentValue();

  OpBuilder::InsertionGuard guard(builder);
  builder.setInsertionPointToStart(atomicOp.getBody());

  // Load the original value from memory, and cast it to the original element
  // type.
  auto oneElemVecType = VectorType::get({1}, origValue.getType());
  Value origVecValue = builder.create<vector::FromElementsOp>(
      loc, oneElemVecType, ValueRange{origValue});

  // Construct the final masked value and yield it.
  Value maskedValue =
      downcastSelectAndUpcast(builder, loc, valueToStore.getType(),
                              oneElemVecType, mask, valueToStore, origVecValue);
  auto scalarMaskedValue =
      builder.create<vector::ExtractOp>(loc, maskedValue, 0);
  builder.create<memref::AtomicYieldOp>(loc, scalarMaskedValue);
}

/// Generate a non-atomic read-modify-write sequence for storing to the emulated
/// type. It has similar logic to `atomicRMWStore`, but without atomicity.
static void nonAtomicRMW(OpBuilder &builder, Location loc,
                         MemRefValue linearizedMemref, Value linearizedIndex,
                         VectorValue valueToStore, Value mask) {
  assert(valueToStore.getType().getRank() == 1 && "expected 1-D vector");

  auto oneElemVecType =
      VectorType::get({1}, linearizedMemref.getType().getElementType());
  Value origVecValue = builder.create<vector::LoadOp>(
      loc, oneElemVecType, linearizedMemref, ValueRange{linearizedIndex});
  origVecValue = builder.create<vector::BitCastOp>(loc, valueToStore.getType(),
                                                   origVecValue);

  Value maskedValue =
      downcastSelectAndUpcast(builder, loc, valueToStore.getType(),
                              oneElemVecType, mask, valueToStore, origVecValue);
  builder.create<vector::StoreOp>(loc, maskedValue, linearizedMemref,
                                  linearizedIndex);
}

/// Extract `sliceNumElements` from source `vector` at `extractOffset`,
/// and insert it into an empty vector at `insertOffset`.
/// Inputs:
///   vec_in  = |0|1|2|3| : vector<4xi2>
///   extractOffset = 1
///   sliceNumElements = 2
///   insertOffset = 2
/// Output:
///   vec_out = |0|0|1|2| : vector<4xi2>
static Value extractSliceIntoByte(ConversionPatternRewriter &rewriter,
                                  Location loc, VectorValue vector,
                                  int64_t extractOffset,
                                  int64_t sliceNumElements,
                                  int64_t insertOffset) {
  assert(vector.getType().getRank() == 1 && "expected 1-D vector");
  auto vectorElementType = vector.getType().getElementType();
  // TODO: update and use `alignedConversionPrecondition` in the place of
  // these asserts.
  assert(
      sliceNumElements * vectorElementType.getIntOrFloatBitWidth() <= 8 &&
      "sliceNumElements * vector element size must be less than or equal to 8");
  assert(8 % vectorElementType.getIntOrFloatBitWidth() == 0 &&
         "vector element must be a valid sub-byte type");
  auto emulatedPerContainerElem = 8 / vectorElementType.getIntOrFloatBitWidth();
  auto emptyByteVector = rewriter.create<arith::ConstantOp>(
      loc, VectorType::get({emulatedPerContainerElem}, vectorElementType),
      rewriter.getZeroAttr(
          VectorType::get({emulatedPerContainerElem}, vectorElementType)));
  auto extracted = staticallyExtractSubvector(rewriter, loc, vector,
                                              extractOffset, sliceNumElements);
  return staticallyInsertSubvector(rewriter, loc, extracted, emptyByteVector,
                                   insertOffset);
}

namespace {

//===----------------------------------------------------------------------===//
// ConvertVectorStore
//===----------------------------------------------------------------------===//

// Emulate `vector.store` using a multi-byte container type.
//
// The container type is obtained through Op adaptor and would normally be
// generated via `NarrowTypeEmulationConverter`.
//
// EXAMPLE 1
// (aligned store of i4, emulated using i8 as the container type)
//
//      vector.store %src, %dest[%idx_1, %idx_2] : memref<4x8xi4>, vector<8xi4>
//
// is rewritten as:
//
//      %src_bitcast = vector.bitcast %src : vector<8xi4> to vector<4xi8>
//      vector.store %src_bitcast, %dest_bitcast[%idx]
//        : memref<16xi8>, vector<4xi8>
//
// EXAMPLE 2
// (unaligned store of i2, emulated using i8 as the container type)
//
//    vector.store %src, %dest[%c2, %c0] :memref<3x3xi2>, vector<3xi2>
//
// The i2 store is emulated through 2 x RMW sequences. The destination i2 memref
// is modelled using 3 bytes:
//
//    Byte 0     Byte 1     Byte 2
// +----------+----------+----------+
// | oooooooo | ooooNNNN | NNoooooo |
// +----------+----------+----------+
//
// N - (N)ew entries (i.e. to be overwritten by vector.store)
// o - (o)ld entries (to be preserved)
//
// For the generated output in the non-atomic case, see:
//  * @vector_store_i2_const_index_two_partial_stores`
// in:
//  * "vector-emulate-narrow-type-unaligned-non-atomic.mlir".
//
// NOTE: By default, all RMW sequences are atomic. Set `disableAtomicRMW` to
// `false` to generate non-atomic RMW sequences.
struct ConvertVectorStore final : OpConversionPattern<vector::StoreOp> {
  using OpConversionPattern::OpConversionPattern;

  ConvertVectorStore(MLIRContext *context, bool disableAtomicRMW)
      : OpConversionPattern<vector::StoreOp>(context),
        disableAtomicRMW(disableAtomicRMW) {}

  LogicalResult
  matchAndRewrite(vector::StoreOp op, OpAdaptor adaptor,
                  ConversionPatternRewriter &rewriter) const override {

    // See #115653
    if (op.getValueToStore().getType().getRank() != 1)
      return rewriter.notifyMatchFailure(op,
                                         "only 1-D vectors are supported ATM");

    auto loc = op.getLoc();

    auto valueToStore = cast<VectorValue>(op.getValueToStore());
    auto containerElemTy =
        cast<MemRefType>(adaptor.getBase().getType()).getElementType();
    Type emulatedElemTy = op.getValueToStore().getType().getElementType();
    int emulatedBits = emulatedElemTy.getIntOrFloatBitWidth();
    int containerBits = containerElemTy.getIntOrFloatBitWidth();

    // Check per-element alignment.
    if (containerBits % emulatedBits != 0) {
      return rewriter.notifyMatchFailure(
          op, "impossible to pack emulated elements into container elements "
              "(bit-wise misalignment)");
    }
    int emulatedPerContainerElem = containerBits / emulatedBits;

    // Adjust the number of elements to store when emulating narrow types.
    // Here only the 1-D vector store is considered, and the N-D memref types
    // should be linearized.
    // For example, to emulate i4 to i8, the following op:
    //
    // vector.store %arg1, %0[%arg2, %arg3] : memref<4x8xi4>, vector<8xi4>
    //
    // can be replaced with
    //
    // %bitcast = vector.bitcast %arg1 : vector<8xi4> to vector<4xi8>
    // vector.store %bitcast, %alloc[%linear_index] : memref<16xi8>,
    // vector<4xi8>

    auto origElements = valueToStore.getType().getNumElements();
    // Note, per-element-alignment was already verified above.
    bool isDivisibleInSize = origElements % emulatedPerContainerElem == 0;

    auto stridedMetadata =
        rewriter.create<memref::ExtractStridedMetadataOp>(loc, op.getBase());

    OpFoldResult linearizedIndices;
    memref::LinearizedMemRefInfo linearizedInfo;
    std::tie(linearizedInfo, linearizedIndices) =
        memref::getLinearizedMemRefOffsetAndSize(
            rewriter, loc, emulatedBits, containerBits,
            stridedMetadata.getConstifiedMixedOffset(),
            stridedMetadata.getConstifiedMixedSizes(),
            stridedMetadata.getConstifiedMixedStrides(),
            getAsOpFoldResult(adaptor.getIndices()));

    std::optional<int64_t> foldedNumFrontPadElems =
        isDivisibleInSize ? 0
                          : getConstantIntValue(linearizedInfo.intraDataOffset);

    if (!foldedNumFrontPadElems) {
      return rewriter.notifyMatchFailure(
          op, "subbyte store emulation: dynamic front padding size is "
              "not yet implemented");
    }

    auto memrefBase = cast<MemRefValue>(adaptor.getBase());

    // Conditions when atomic RMWs are not needed:
    // 1. The source vector size (in bits) is a multiple of byte size.
    // 2. The address of the store is aligned to the emulated width boundary.
    //
    // For example, to store a vector<4xi2> to <13xi2> at offset 4, does not
    // need unaligned emulation because the store address is aligned and the
    // source is a whole byte.
    bool emulationRequiresPartialStores =
        !isDivisibleInSize || *foldedNumFrontPadElems != 0;
    if (!emulationRequiresPartialStores) {
      // Basic case: storing full bytes.
      auto numElements = origElements / emulatedPerContainerElem;
      auto bitCast = rewriter.create<vector::BitCastOp>(
          loc, VectorType::get(numElements, containerElemTy),
          op.getValueToStore());
      rewriter.replaceOpWithNewOp<vector::StoreOp>(
          op, bitCast.getResult(), memrefBase,
          getValueOrCreateConstantIndexOp(rewriter, loc, linearizedIndices));
      return success();
    }

    // Next, handle the case when sub-byte read-modify-write
    // sequences are needed to emulate a vector store.
    // Here is an example:
    //
    // Vector to store: vector<7xi2>
    // Value to store: 11 11 11 11 11 11 11 (all ones)
    //
    // Destination: memref<12xi2>
    // Store offset: 2 (i.e. 4 bits into the 1st emulated byte).
    //
    // Input MLIR: vector.store %val, %dest[%c2] : memref<12xi2>, vector<7xi2>
    //
    // Destination memref before:
    //
    //    Byte 0     Byte 1     Byte 2
    // +----------+----------+----------+
    // | 00000000 | 00000000 | 00000000 |
    // +----------+----------+----------+
    //
    // Destination memref after:
    //
    //    Byte 0     Byte 1     Byte 2
    // +----------+----------+----------+
    // | 00001111 | 11111111 | 11000000 |
    // +----------+----------+----------+
    //
    // Note, stores to Byte 1 are "full-width" and hence don't require RMW (no
    // need for atomicity). Stores to Bytes 0 and Byte 2 are "partial", hence
    // requiring RMW access (atomicity is required).

    // The index into the target memref we are storing to.
    Value currentDestIndex =
        getValueOrCreateConstantIndexOp(rewriter, loc, linearizedIndices);
    // The index into the source vector we are currently processing.
    auto currentSourceIndex = 0;

    // Build a mask used for rmw.
    auto subWidthStoreMaskType =
        VectorType::get({emulatedPerContainerElem}, rewriter.getI1Type());

    auto storeFunc = disableAtomicRMW ? nonAtomicRMW : atomicRMW;

    // 1. Partial width store for the leading byte.
    // When the store address is not aligned to emulated width boundary, deal
    // with the unaligned part so that the rest elements are aligned to width
    // boundary.
    auto frontSubWidthStoreElem =
        (emulatedPerContainerElem - *foldedNumFrontPadElems) %
        emulatedPerContainerElem;
    if (frontSubWidthStoreElem > 0) {
      SmallVector<bool> frontMaskValues(emulatedPerContainerElem, false);
      if (*foldedNumFrontPadElems + origElements < emulatedPerContainerElem) {
        std::fill_n(frontMaskValues.begin() + *foldedNumFrontPadElems,
                    origElements, true);
        frontSubWidthStoreElem = origElements;
      } else {
        std::fill_n(frontMaskValues.end() - frontSubWidthStoreElem,
                    *foldedNumFrontPadElems, true);
      }
      auto frontMask = rewriter.create<arith::ConstantOp>(
          loc, DenseElementsAttr::get(subWidthStoreMaskType, frontMaskValues));

      currentSourceIndex = emulatedPerContainerElem - (*foldedNumFrontPadElems);
      auto value =
          extractSliceIntoByte(rewriter, loc, valueToStore, 0,
                               frontSubWidthStoreElem, *foldedNumFrontPadElems);

      storeFunc(rewriter, loc, memrefBase, currentDestIndex,
                cast<VectorValue>(value), frontMask.getResult());
    }

    if (currentSourceIndex >= origElements) {
      rewriter.eraseOp(op);
      return success();
    }

    // Increment the destination index by 1 to align to the emulated width
    // boundary.
    auto constantOne = rewriter.create<arith::ConstantIndexOp>(loc, 1);
    currentDestIndex = rewriter.create<arith::AddIOp>(
        loc, rewriter.getIndexType(), currentDestIndex, constantOne);

    // 2. Full width store for the inner output bytes.
    // After the previous step, the store address is aligned to the emulated
    // width boundary.
    int64_t fullWidthStoreSize =
        (origElements - currentSourceIndex) / emulatedPerContainerElem;
    int64_t numNonFullWidthElements =
        fullWidthStoreSize * emulatedPerContainerElem;
    if (fullWidthStoreSize > 0) {
      auto fullWidthStorePart = staticallyExtractSubvector(
          rewriter, loc, valueToStore, currentSourceIndex,
          numNonFullWidthElements);

      auto originType = cast<VectorType>(fullWidthStorePart.getType());
      auto memrefElemType = getElementTypeOrSelf(memrefBase.getType());
      auto storeType = VectorType::get(
          {originType.getNumElements() / emulatedPerContainerElem},
          memrefElemType);
      auto bitCast = rewriter.create<vector::BitCastOp>(loc, storeType,
                                                        fullWidthStorePart);
      rewriter.create<vector::StoreOp>(loc, bitCast.getResult(), memrefBase,
                                       currentDestIndex);

      currentSourceIndex += numNonFullWidthElements;
      currentDestIndex = rewriter.create<arith::AddIOp>(
          loc, rewriter.getIndexType(), currentDestIndex,
          rewriter.create<arith::ConstantIndexOp>(loc, fullWidthStoreSize));
    }

    // 3. Partial width store for the trailing output byte.
    // It is needed when the residual length is smaller than the emulated width,
    // which is not covered in step 2 above.
    auto remainingElements = origElements - currentSourceIndex;
    if (remainingElements != 0) {
      auto subWidthStorePart =
          extractSliceIntoByte(rewriter, loc, cast<VectorValue>(valueToStore),
                               currentSourceIndex, remainingElements, 0);

      // Generate back mask.
      auto maskValues = SmallVector<bool>(emulatedPerContainerElem, 0);
      std::fill_n(maskValues.begin(), remainingElements, 1);
      auto backMask = rewriter.create<arith::ConstantOp>(
          loc, DenseElementsAttr::get(subWidthStoreMaskType, maskValues));

      storeFunc(rewriter, loc, memrefBase, currentDestIndex,
                cast<VectorValue>(subWidthStorePart), backMask.getResult());
    }

    rewriter.eraseOp(op);
    return success();
  }

private:
  const bool disableAtomicRMW;
};

//===----------------------------------------------------------------------===//
// ConvertVectorMaskedStore
//===----------------------------------------------------------------------===//

// TODO: Document-me
struct ConvertVectorMaskedStore final
    : OpConversionPattern<vector::MaskedStoreOp> {
  using OpConversionPattern::OpConversionPattern;

  LogicalResult
  matchAndRewrite(vector::MaskedStoreOp op, OpAdaptor adaptor,
                  ConversionPatternRewriter &rewriter) const override {

    // See #115653
    if (op.getValueToStore().getType().getRank() != 1)
      return rewriter.notifyMatchFailure(op,
                                         "only 1-D vectors are supported ATM");

    auto loc = op.getLoc();
    auto containerElemTy =
        cast<MemRefType>(adaptor.getBase().getType()).getElementType();
    Type emulatedElemTy = op.getValueToStore().getType().getElementType();
    int emulatedBits = emulatedElemTy.getIntOrFloatBitWidth();
    int containerBits = containerElemTy.getIntOrFloatBitWidth();

    // Check per-element alignment.
    if (containerBits % emulatedBits != 0) {
      return rewriter.notifyMatchFailure(
          op, "impossible to pack emulated elements into container elements "
              "(bit-wise misalignment)");
    }

    int emulatedPerContainerElem = containerBits / emulatedBits;
    int origElements = op.getValueToStore().getType().getNumElements();
    if (origElements % emulatedPerContainerElem != 0)
      return failure();

    auto stridedMetadata =
        rewriter.create<memref::ExtractStridedMetadataOp>(loc, op.getBase());
    OpFoldResult linearizedIndicesOfr;
    memref::LinearizedMemRefInfo linearizedInfo;
    std::tie(linearizedInfo, linearizedIndicesOfr) =
        memref::getLinearizedMemRefOffsetAndSize(
            rewriter, loc, emulatedBits, containerBits,
            stridedMetadata.getConstifiedMixedOffset(),
            stridedMetadata.getConstifiedMixedSizes(),
            stridedMetadata.getConstifiedMixedStrides(),
            getAsOpFoldResult(adaptor.getIndices()));
    Value linearizedIndices =
        getValueOrCreateConstantIndexOp(rewriter, loc, linearizedIndicesOfr);

    // Load the whole data and use arith.select to handle the corner cases.
    //
    // As an example, for this masked store of i4 values:
    //
    //   vector.maskedstore %0[%c0, %c0], %mask, %val_to_store
    //
    // and given these input values:
    //
    //   %mask = [0, 1, 1, 1, 1, 0, 0, 0]                     (8 * i1)
    //   %0[%c0, %c0] =
    //      [0x1, 0x2, 0x3, 0x4, 0x5, 0x6, 0x7, 0x8]          (8 * i4)
    //   %val_to_store =
    //      [0x9, 0xA, 0xB, 0xC, 0xD, 0xE, 0xF, 0x0]          (8 * i4)
    //
    // we'll have the following i4 output:
    //
    //    expected output: [0x1, 0xA, 0xB, 0xC, 0xD, 0x6, 0x7, 0x8]
    //
    // Emulating the above using i8 will give:
    //
    //    %compressed_mask = [1, 1, 1, 0]                     (4 * i1)
    //    %maskedload = [0x12, 0x34, 0x56, 0x00]              (4 * i8)
    //    %bitcast = [0x1, 0x2, 0x3, 0x4, 0x5, 0x6, 0x0, 0x0] (8 * i4)
    //    %select_using_shifted_mask =
    //      [0x1, 0xA, 0xB, 0xC, 0xD, 0x6, 0x0, 0x0]          (8 * i4)
    //    %packed_data = [0x1A, 0xBC, 0xD6, 0x00]             (4 * i8)
    //
    // Using the compressed mask to store %packed_data results in expected
    // output.
    //
    // FIXME: Make an example based on the comment above work (see #115460 for
    // reproducer).
    FailureOr<Operation *> newMask = getCompressedMaskOp(
        rewriter, loc, op.getMask(), origElements, emulatedPerContainerElem);
    if (failed(newMask))
      return failure();

    auto numElements = (origElements + emulatedPerContainerElem - 1) /
                       emulatedPerContainerElem;
    auto newType = VectorType::get(numElements, containerElemTy);
    auto passThru = rewriter.create<arith::ConstantOp>(
        loc, newType, rewriter.getZeroAttr(newType));

    auto newLoad = rewriter.create<vector::MaskedLoadOp>(
        loc, newType, adaptor.getBase(), linearizedIndices,
        newMask.value()->getResult(0), passThru);

    auto newBitCastType =
        VectorType::get(numElements * emulatedPerContainerElem, emulatedElemTy);
    Value valueToStore =
        rewriter.create<vector::BitCastOp>(loc, newBitCastType, newLoad);
    valueToStore = rewriter.create<arith::SelectOp>(
        loc, op.getMask(), op.getValueToStore(), valueToStore);
    valueToStore =
        rewriter.create<vector::BitCastOp>(loc, newType, valueToStore);

    rewriter.replaceOpWithNewOp<vector::MaskedStoreOp>(
        op, adaptor.getBase(), linearizedIndices, newMask.value()->getResult(0),
        valueToStore);
    return success();
  }
};

//===----------------------------------------------------------------------===//
// ConvertVectorLoad
//===----------------------------------------------------------------------===//

// TODO: Document-me
struct ConvertVectorLoad final : OpConversionPattern<vector::LoadOp> {
  using OpConversionPattern::OpConversionPattern;

  LogicalResult
  matchAndRewrite(vector::LoadOp op, OpAdaptor adaptor,
                  ConversionPatternRewriter &rewriter) const override {

    // See #115653
    if (op.getVectorType().getRank() != 1)
      return rewriter.notifyMatchFailure(op,
                                         "only 1-D vectors are supported ATM");

    auto loc = op.getLoc();
    auto containerElemTy =
        cast<MemRefType>(adaptor.getBase().getType()).getElementType();
    Type emulatedElemTy = op.getType().getElementType();
    int emulatedBits = emulatedElemTy.getIntOrFloatBitWidth();
    int containerBits = containerElemTy.getIntOrFloatBitWidth();

    // Check per-element alignment.
    if (containerBits % emulatedBits != 0) {
      return rewriter.notifyMatchFailure(
          op, "impossible to pack emulated elements into container elements "
              "(bit-wise misalignment)");
    }
    int emulatedPerContainerElem = containerBits / emulatedBits;

    // Adjust the number of elements to load when emulating narrow types,
    // and then cast back to the original type with vector.bitcast op.
    // Here only the 1-D vector load is considered, and the N-D memref types
    // should be linearized.
    // For example, to emulate i4 to i8, the following op:
    //
    // %1 = vector.load %0[%c0, %c0] : memref<3x4xi4>, vector<4xi4>
    //
    // can be replaced with
    //
    // %1 = vector.load %0[%linear_index] : memref<6xi8>, vector<2xi8>
    // %2 = vector.bitcast %1 : vector<2xi8> to vector<4xi4>
    //
    // There are cases where the number of elements to load is not byte-aligned,
    // for example:
    //
    // %1 = vector.load %0[%c1, %c0] : memref<3x3xi2>, vector<3xi2>
    //
    // we will have to load extra bytes and extract the exact slice in between.
    //
    // %1 = vector.load %0[%c2] : memref<3xi8>, vector<2xi8>
    // %2 = vector.bitcast %1 : vector<2xi8> to vector<8xi2>
    // %3 = vector.extract_strided_slice %1 {offsets = [2], sizes = [3], strides
    // = [1]}
    //        : vector<8xi2> to vector<3xi2>
    //
    // TODO: Currently the extract_strided_slice's attributes must be known at
    // compile time as they must be constants.

    auto origElements = op.getVectorType().getNumElements();
    // Note, per-element-alignment was already verified above.
    bool isDivisibleInSize = origElements % emulatedPerContainerElem == 0;

    auto stridedMetadata =
        rewriter.create<memref::ExtractStridedMetadataOp>(loc, op.getBase());

    OpFoldResult linearizedIndices;
    memref::LinearizedMemRefInfo linearizedInfo;
    std::tie(linearizedInfo, linearizedIndices) =
        memref::getLinearizedMemRefOffsetAndSize(
            rewriter, loc, emulatedBits, containerBits,
            stridedMetadata.getConstifiedMixedOffset(),
            stridedMetadata.getConstifiedMixedSizes(),
            stridedMetadata.getConstifiedMixedStrides(),
            getAsOpFoldResult(adaptor.getIndices()));

    std::optional<int64_t> foldedIntraVectorOffset =
        isDivisibleInSize ? 0
                          : getConstantIntValue(linearizedInfo.intraDataOffset);

    // Always load enough elements which can cover the original elements.
    int64_t maxintraDataOffset =
        foldedIntraVectorOffset.value_or(emulatedPerContainerElem - 1);
    auto numElements = llvm::divideCeil(maxintraDataOffset + origElements,
                                        emulatedPerContainerElem);
    Value result =
        emulatedVectorLoad(rewriter, loc, adaptor.getBase(), linearizedIndices,
                           numElements, emulatedElemTy, containerElemTy);

    if (!foldedIntraVectorOffset) {
      auto resultVector = rewriter.create<arith::ConstantOp>(
          loc, op.getType(), rewriter.getZeroAttr(op.getType()));
      result = dynamicallyExtractSubVector(
          rewriter, loc, dyn_cast<TypedValue<VectorType>>(result), resultVector,
          linearizedInfo.intraDataOffset, origElements);
    } else if (!isDivisibleInSize) {
      result = staticallyExtractSubvector(
          rewriter, loc, result, *foldedIntraVectorOffset, origElements);
    }
    rewriter.replaceOp(op, result);
    return success();
  }
};

//===----------------------------------------------------------------------===//
// ConvertVectorMaskedLoad
//===----------------------------------------------------------------------===//

// TODO: Document-me
struct ConvertVectorMaskedLoad final
    : OpConversionPattern<vector::MaskedLoadOp> {
  using OpConversionPattern::OpConversionPattern;

  LogicalResult
  matchAndRewrite(vector::MaskedLoadOp op, OpAdaptor adaptor,
                  ConversionPatternRewriter &rewriter) const override {
    // See #115653
    if (op.getVectorType().getRank() != 1)
      return rewriter.notifyMatchFailure(op,
                                         "only 1-D vectors are supported ATM");

    auto loc = op.getLoc();

    auto containerElemTy =
        cast<MemRefType>(adaptor.getBase().getType()).getElementType();
    Type emulatedElemTy = op.getType().getElementType();
    int emulatedBits = emulatedElemTy.getIntOrFloatBitWidth();
    int containerBits = containerElemTy.getIntOrFloatBitWidth();

    // Check per-element alignment.
    if (containerBits % emulatedBits != 0) {
      return rewriter.notifyMatchFailure(
          op, "impossible to pack emulated elements into container elements "
              "(bit-wise misalignment)");
    }
    int emulatedPerContainerElem = containerBits / emulatedBits;

    // Adjust the number of elements to load when emulating narrow types,
    // and then cast back to the original type with vector.bitcast op.
    // For example, to emulate i4 to i8, the following op:
    //
    //   %mask = vector.constant_mask [3] : vector<6xi1>
    //   %1 = vector.maskedload %0[%c0, %c0], %mask, %pass_thru :
    //        memref<3x6xi4>, vector<6xi1>, vector<6xi4> into vector<6xi4>
    //
    // can be replaced with
    //
    //   %new_mask = vector.constant_mask [2] : vector<3xi1>
    //   %new_pass_thru = vector.bitcast %pass_thru :
    //        vector<6xi4> to vector<3xi8>
    //   %1 = vector.maskedload %0[%linear_index], %new_mask, %new_pass_thru :
    //        memref<9xi8>, vector<3xi1>, vector<3xi8> into vector<3xi8>
    //   %2 = vector.bitcast %1 : vector<3xi8> to vector<6xi4>
    //
    // Since we are effectively loading 16 bits (2xi8) from the memref with the
    // new mask, while originally we only wanted to effectively load 12 bits
    // (3xi4) from the memref, we need to set the second half of the last i8
    // that was effectively loaded (i.e. the second i8) to %pass_thru.
    //
    //   %3 = arith.select %mask, %2, %pass_thru : vector<6xi1>, vector<6xi4>
    //
    // Given these input values:
    //   %mask = [1, 1, 1, 0, 0, 0]
    //   %0[%c0, %c0] contains [0x1, 0x2, 0x3, 0x4, 0x5, 0x6]
    //   %pass_thru = [0x7, 0x8, 0x9, 0xA, 0xB, 0xC]
    //
    // we'll have:
    //
    //   expected output: [0x1, 0x2, 0x3, 0xA, 0xB, 0xC]
    //
    //   %new_mask = [1, 1, 0]
    //   %new_pass_thru = [0x78, 0x9A, 0xBC]
    //   %1 = [0x12, 0x34, 0xBC]
    //   %2 = [0x1, 0x2, 0x3, 0x4, 0xB, 0xC]
    //   %3 = [0x1, 0x2, 0x3, 0xA, 0xB, 0xC]
    //
    // TODO: Currently, only the even number of elements loading is supported.
    // To deal with the odd number of elements, one has to extract the
    // subvector at the proper offset after bit-casting.
    auto origType = op.getVectorType();
    auto origElements = origType.getNumElements();
    // Note, per-element-alignment was already verified above.
    bool isDivisibleInSize = origElements % emulatedPerContainerElem == 0;

    auto stridedMetadata =
        rewriter.create<memref::ExtractStridedMetadataOp>(loc, op.getBase());
    OpFoldResult linearizedIndices;
    memref::LinearizedMemRefInfo linearizedInfo;
    std::tie(linearizedInfo, linearizedIndices) =
        memref::getLinearizedMemRefOffsetAndSize(
            rewriter, loc, emulatedBits, containerBits,
            stridedMetadata.getConstifiedMixedOffset(),
            stridedMetadata.getConstifiedMixedSizes(),
            stridedMetadata.getConstifiedMixedStrides(),
            getAsOpFoldResult(adaptor.getIndices()));

    std::optional<int64_t> foldedIntraVectorOffset =
        isDivisibleInSize ? 0
                          : getConstantIntValue(linearizedInfo.intraDataOffset);

    int64_t maxIntraDataOffset =
        foldedIntraVectorOffset.value_or(emulatedPerContainerElem - 1);
    FailureOr<Operation *> newMask =
        getCompressedMaskOp(rewriter, loc, op.getMask(), origElements,
                            emulatedPerContainerElem, maxIntraDataOffset);
    if (failed(newMask))
      return failure();

    Value passthru = op.getPassThru();

    auto numElements = llvm::divideCeil(maxIntraDataOffset + origElements,
                                        emulatedPerContainerElem);
    auto loadType = VectorType::get(numElements, containerElemTy);
    auto newBitcastType =
        VectorType::get(numElements * emulatedPerContainerElem, emulatedElemTy);

    auto emptyVector = rewriter.create<arith::ConstantOp>(
        loc, newBitcastType, rewriter.getZeroAttr(newBitcastType));
    if (!foldedIntraVectorOffset) {
      passthru = dynamicallyInsertSubVector(
          rewriter, loc, passthru, emptyVector, linearizedInfo.intraDataOffset,
          origElements);
    } else if (!isDivisibleInSize) {
      passthru = staticallyInsertSubvector(rewriter, loc, passthru, emptyVector,
                                           *foldedIntraVectorOffset);
    }
    auto newPassThru =
        rewriter.create<vector::BitCastOp>(loc, loadType, passthru);

    // Generating the new masked load.
    auto newLoad = rewriter.create<vector::MaskedLoadOp>(
        loc, loadType, adaptor.getBase(),
        getValueOrCreateConstantIndexOp(rewriter, loc, linearizedIndices),
        newMask.value()->getResult(0), newPassThru);

    // Setting the part that originally was not effectively loaded from memory
    // to pass through.
    auto bitCast =
        rewriter.create<vector::BitCastOp>(loc, newBitcastType, newLoad);

    Value mask = op.getMask();
    auto newSelectMaskType = VectorType::get(
        numElements * emulatedPerContainerElem, rewriter.getI1Type());
    // TODO: try to fold if op's mask is constant
    auto emptyMask = rewriter.create<arith::ConstantOp>(
        loc, newSelectMaskType, rewriter.getZeroAttr(newSelectMaskType));
    if (!foldedIntraVectorOffset) {
      mask = dynamicallyInsertSubVector(rewriter, loc, mask, emptyMask,
                                        linearizedInfo.intraDataOffset,
                                        origElements);
    } else if (!isDivisibleInSize) {
      mask = staticallyInsertSubvector(rewriter, loc, op.getMask(), emptyMask,
                                       *foldedIntraVectorOffset);
    }

    Value result =
        rewriter.create<arith::SelectOp>(loc, mask, bitCast, passthru);
    if (!foldedIntraVectorOffset) {
      result = dynamicallyExtractSubVector(
          rewriter, loc, result, op.getPassThru(),
          linearizedInfo.intraDataOffset, origElements);
    } else if (!isDivisibleInSize) {
      result = staticallyExtractSubvector(
          rewriter, loc, result, *foldedIntraVectorOffset, origElements);
    }
    rewriter.replaceOp(op, result);

    return success();
  }
};

/// Check whether `subByteVecTy` fits wthin a vector of `multiByteScalarTy`
///
/// "Fitting" means that `subByteVecTy` (a vector of sub-byte elements, e.g.
/// vector<4xi4>), can fit within N scalar elements of type `multiByteScalarTy`
/// (a multi-byte scalar, e.g. i16), where N is some integer.
///
/// Put differently, this method checks whether this would be valid:
///
///   vector.bitcast subByteVecTy into vector<N x multiByteScalarTy>
///
/// EXAMPLES:
///   * vector<4xi4> -> i16 - yes (N = 1)
///   * vector<4xi4> -> i8 - yes (N = 2)
///   * vector<3xi4> -> i8 - no (N would have to be 1.5)
///   * vector<3xi2> -> i16 - no (N would have to be 0.5)
static bool fitsInMultiByteContainerTy(VectorType subByteVecTy,
                                       Type multiByteScalarTy) {
  assert((isa<IntegerType, FloatType>(multiByteScalarTy)) && "Not scalar!");

  int subByteBits = subByteVecTy.getElementType().getIntOrFloatBitWidth();
  int multiByteBits = multiByteScalarTy.getIntOrFloatBitWidth();

  assert(subByteBits < 8 && "Not a sub-byte scalar type!");
  assert(multiByteBits % 8 == 0 && "Not a multi-byte scalar type!");
  assert(multiByteBits % subByteBits == 0 && "Unalagined element types!");

  int elemsPerMultiByte = multiByteBits / subByteBits;

  // TODO: This is a bit too restrictive for vectors rank > 1.
  return subByteVecTy.getShape().back() % elemsPerMultiByte == 0;
}

//===----------------------------------------------------------------------===//
// ConvertVectorTransferRead
//===----------------------------------------------------------------------===//

// TODO: Document-me
struct ConvertVectorTransferRead final
    : OpConversionPattern<vector::TransferReadOp> {
  using OpConversionPattern::OpConversionPattern;

  LogicalResult
  matchAndRewrite(vector::TransferReadOp op, OpAdaptor adaptor,
                  ConversionPatternRewriter &rewriter) const override {

    // See #115653
    if (op.getVectorType().getRank() != 1)
      return rewriter.notifyMatchFailure(op,
                                         "only 1-D vectors are supported ATM");

    auto loc = op.getLoc();
    auto containerElemTy =
        cast<MemRefType>(adaptor.getSource().getType()).getElementType();
    Type emulatedElemTy = op.getType().getElementType();
    int emulatedBits = emulatedElemTy.getIntOrFloatBitWidth();
    int containerBits = containerElemTy.getIntOrFloatBitWidth();

    // Check per-element alignment.
    if (containerBits % emulatedBits != 0) {
      return rewriter.notifyMatchFailure(
          op, "impossible to pack emulated elements into container elements "
              "(bit-wise misalignment)");
    }
    int emulatedPerContainerElem = containerBits / emulatedBits;

    auto origElements = op.getVectorType().getNumElements();

    // Note, per-element-alignment was already verified above.
    bool isDivisibleInSize =
        fitsInMultiByteContainerTy(op.getVectorType(), containerElemTy);

    auto newPadding = rewriter.create<arith::ExtUIOp>(loc, containerElemTy,
                                                      adaptor.getPadding());

    auto stridedMetadata =
        rewriter.create<memref::ExtractStridedMetadataOp>(loc, op.getSource());

    OpFoldResult linearizedIndices;
    memref::LinearizedMemRefInfo linearizedInfo;
    std::tie(linearizedInfo, linearizedIndices) =
        memref::getLinearizedMemRefOffsetAndSize(
            rewriter, loc, emulatedBits, containerBits,
            stridedMetadata.getConstifiedMixedOffset(),
            stridedMetadata.getConstifiedMixedSizes(),
            stridedMetadata.getConstifiedMixedStrides(),
            getAsOpFoldResult(adaptor.getIndices()));

    std::optional<int64_t> foldedIntraVectorOffset =
        isDivisibleInSize ? 0
                          : getConstantIntValue(linearizedInfo.intraDataOffset);

    int64_t maxIntraDataOffset =
        foldedIntraVectorOffset.value_or(emulatedPerContainerElem - 1);
    auto numElements = llvm::divideCeil(maxIntraDataOffset + origElements,
                                        emulatedPerContainerElem);

    auto newRead = rewriter.create<vector::TransferReadOp>(
        loc, VectorType::get(numElements, containerElemTy), adaptor.getSource(),
        getValueOrCreateConstantIndexOp(rewriter, loc, linearizedIndices),
        newPadding);

    auto bitCast = rewriter.create<vector::BitCastOp>(
        loc,
        VectorType::get(numElements * emulatedPerContainerElem, emulatedElemTy),
        newRead);

    Value result = bitCast->getResult(0);
    if (!foldedIntraVectorOffset) {
      auto zeros = rewriter.create<arith::ConstantOp>(
          loc, op.getType(), rewriter.getZeroAttr(op.getType()));
      result = dynamicallyExtractSubVector(rewriter, loc, bitCast, zeros,
                                           linearizedInfo.intraDataOffset,
                                           origElements);
    } else if (!isDivisibleInSize) {
      result = staticallyExtractSubvector(
          rewriter, loc, result, *foldedIntraVectorOffset, origElements);
    }
    rewriter.replaceOp(op, result);

    return success();
  }
};
} // end anonymous namespace

//===----------------------------------------------------------------------===//
// RewriteBitCastOfTruncI
//===----------------------------------------------------------------------===//

namespace {

/// Helper struct to keep track of the provenance of a contiguous set of bits
/// in a source vector.
struct SourceElementRange {
  /// The index of the source vector element that contributes bits to *this.
  int64_t sourceElementIdx;
  /// The range of bits in the source vector element that contribute to *this.
  int64_t sourceBitBegin;
  int64_t sourceBitEnd;
};

struct SourceElementRangeList : public SmallVector<SourceElementRange> {
  /// Given the index of a SourceElementRange in the SourceElementRangeList,
  /// compute the amount of bits that need to be shifted to the left to get the
  /// bits in their final location. This shift amount is simply the sum of the
  /// bits *before* `shuffleIdx` (i.e. the bits of `shuffleIdx = 0` are always
  /// the LSBs, the bits of `shuffleIdx = ` come next, etc).
  int64_t computeLeftShiftAmount(int64_t shuffleIdx) const {
    int64_t res = 0;
    for (int64_t i = 0; i < shuffleIdx; ++i)
      res += (*this)[i].sourceBitEnd - (*this)[i].sourceBitBegin;
    return res;
  }
};

/// Helper struct to enumerate the source elements and bit ranges that are
/// involved in a bitcast operation.
/// This allows rewriting a vector.bitcast into shuffles and bitwise ops for
/// any 1-D vector shape and any source/target bitwidths.
/// This creates and holds a mapping of the form:
/// [dstVectorElementJ] ==
///    [ {srcVectorElementX, bitRange}, {srcVectorElementY, bitRange}, ... ]
/// E.g. `vector.bitcast ... : vector<1xi24> to vector<3xi8>` is decomposed as:
///   [0] = {0, [0-8)}
///   [1] = {0, [8-16)}
///   [2] = {0, [16-24)}
/// and `vector.bitcast ... : vector<2xi15> to vector<3xi10>` is decomposed as:
///   [0] = {0, [0, 10)}, {1, [0, 5)}
///   [1] = {1, [5, 10)}, {2, [0, 10)}
struct BitCastBitsEnumerator {
  BitCastBitsEnumerator(VectorType sourceVectorType,
                        VectorType targetVectorType);

  int64_t getMaxNumberOfEntries() {
    int64_t numVectors = 0;
    for (const auto &l : sourceElementRanges)
      numVectors = std::max(numVectors, (int64_t)l.size());
    return numVectors;
  }

  VectorType sourceVectorType;
  VectorType targetVectorType;
  SmallVector<SourceElementRangeList> sourceElementRanges;
};

/// Rewrite vector.bitcast to a sequence of shuffles and bitwise ops that take
/// advantage of high-level information to avoid leaving LLVM to scramble with
/// peephole optimizations.
/// BitCastBitsEnumerator encodes for each element of the target vector the
/// provenance of the bits in the source vector. We can "transpose" this
/// information to build a sequence of shuffles and bitwise ops that will
/// produce the desired result.
//
/// Consider the following motivating example:
/// ```
///   %1 = vector.bitcast %0 : vector<32xi5> to vector<20xi8>
/// ```
//
/// BitCastBitsEnumerator contains the following information:
/// ```
///   { 0: b@[0..5) lshl: 0}{ 1: b@[0..3) lshl: 5}
///   { 1: b@[3..5) lshl: 0}{ 2: b@[0..5) lshl: 2}{ 3: b@[0..1) lshl: 7}
///   { 3: b@[1..5) lshl: 0}{ 4: b@[0..4) lshl: 4}
///   { 4: b@[4..5) lshl: 0}{ 5: b@[0..5) lshl: 1}{ 6: b@[0..2) lshl: 6}
///   { 6: b@[2..5) lshl: 0}{ 7: b@[0..5) lshl: 3}
///   { 8: b@[0..5) lshl: 0}{ 9: b@[0..3) lshl: 5}
///   { 9: b@[3..5) lshl: 0}{10: b@[0..5) lshl: 2}{11: b@[0..1) lshl: 7}
///   {11: b@[1..5) lshl: 0}{12: b@[0..4) lshl: 4}
///   {12: b@[4..5) lshl: 0}{13: b@[0..5) lshl: 1}{14: b@[0..2) lshl: 6}
///   {14: b@[2..5) lshl: 0}{15: b@[0..5) lshl: 3}
///   {16: b@[0..5) lshl: 0}{17: b@[0..3) lshl: 5}
///   {17: b@[3..5) lshl: 0}{18: b@[0..5) lshl: 2}{19: b@[0..1) lshl: 7}
///   {19: b@[1..5) lshl: 0}{20: b@[0..4) lshl: 4}
///   {20: b@[4..5) lshl: 0}{21: b@[0..5) lshl: 1}{22: b@[0..2) lshl: 6}
///   {22: b@[2..5) lshl: 0}{23: b@[0..5) lshl: 3}
///   {24: b@[0..5) lshl: 0}{25: b@[0..3) lshl: 5}
///   {25: b@[3..5) lshl: 0}{26: b@[0..5) lshl: 2}{27: b@[0..1) lshl: 7}
///   {27: b@[1..5) lshl: 0}{28: b@[0..4) lshl: 4}
///   {28: b@[4..5) lshl: 0}{29: b@[0..5) lshl: 1}{30: b@[0..2) lshl: 6}
///   {30: b@[2..5) lshl: 0}{31: b@[0..5) lshl: 3}
/// ```
///
/// In the above, each row represents one target vector element and each
/// column represents one bit contribution from a source vector element.
/// The algorithm creates vector.shuffle operations (in this case there are 3
/// shuffles (i.e. the max number of columns in BitCastBitsEnumerator). The
/// algorithm populates the bits as follows:
/// ```
///     src bits 0 ...
/// 1st shuffle |xxxxx   |xx      |...
/// 2nd shuffle |     xxx|  xxxxx |...
/// 3rd shuffle |        |       x|...
/// ```
//
/// The algorithm proceeds as follows:
///   1. for each vector.shuffle, collect the source vectors that participate in
///     this shuffle. One source vector per target element of the resulting
///     vector.shuffle. If there is no source element contributing bits for the
///     current vector.shuffle, take 0 (i.e. row 0 in the above example has only
///     2 columns).
///   2. represent the bitrange in the source vector as a mask. If there is no
///     source element contributing bits for the current vector.shuffle, take 0.
///   3. shift right by the proper amount to align the source bitrange at
///     position 0. This is exactly the low end of the bitrange. For instance,
///     the first element of row 2 is `{ 1: b@[3..5) lshl: 0}` and one needs to
///     shift right by 3 to get the bits contributed by the source element #1
///     into position 0.
///   4. shift left by the proper amount to to align to the desired position in
///     the result element vector.  For instance, the contribution of the second
///     source element for the first row needs to be shifted by `5` to form the
///     first i8 result element.
///
/// Eventually, we end up building  the sequence
/// `(shuffle -> and -> shiftright -> shiftleft -> or)` to iteratively update
/// the result vector (i.e. the `shiftright -> shiftleft -> or` part) with the
/// bits extracted from the source vector (i.e. the `shuffle -> and` part).
struct BitCastRewriter {
  /// Helper metadata struct to hold the static quantities for the rewrite.
  struct Metadata {
    SmallVector<int64_t> shuffles;
    SmallVector<Attribute> masks, shiftRightAmounts, shiftLeftAmounts;
  };

  BitCastRewriter(VectorType sourceVectorType, VectorType targetVectorType);

  /// Verify that general preconditions for the rewrite are met.
  LogicalResult commonPrecondition(PatternRewriter &rewriter,
                                   VectorType preconditionType, Operation *op);

  /// Precompute the metadata for the rewrite.
  SmallVector<BitCastRewriter::Metadata>
  precomputeMetadata(IntegerType shuffledElementType);

  /// Rewrite one step of the sequence:
  ///   `(shuffle -> and -> shiftright -> shiftleft -> or)`.
  Value genericRewriteStep(PatternRewriter &rewriter, Location loc,
                           Value initialValue, Value runningResult,
                           const BitCastRewriter::Metadata &metadata);

private:
  /// Underlying enumerator that encodes the provenance of the bits in the each
  /// element of the result vector.
  BitCastBitsEnumerator enumerator;
};

} // namespace

[[maybe_unused]] static raw_ostream &
operator<<(raw_ostream &os, const SmallVector<SourceElementRangeList> &vec) {
  for (const auto &l : vec) {
    for (auto it : llvm::enumerate(l)) {
      os << "{ " << it.value().sourceElementIdx << ": b@["
         << it.value().sourceBitBegin << ".." << it.value().sourceBitEnd
         << ") lshl: " << l.computeLeftShiftAmount(it.index()) << " } ";
    }
    os << "\n";
  }
  return os;
}

BitCastBitsEnumerator::BitCastBitsEnumerator(VectorType sourceVectorType,
                                             VectorType targetVectorType)
    : sourceVectorType(sourceVectorType), targetVectorType(targetVectorType) {

  assert(sourceVectorType.getRank() == 1 && !sourceVectorType.isScalable() &&
         "requires -D non-scalable vector type");
  assert(targetVectorType.getRank() == 1 && !targetVectorType.isScalable() &&
         "requires -D non-scalable vector type");
  int64_t sourceBitWidth = sourceVectorType.getElementTypeBitWidth();
  int64_t mostMinorSourceDim = sourceVectorType.getShape().back();
  LDBG("sourceVectorType: " << sourceVectorType);

  int64_t targetBitWidth = targetVectorType.getElementTypeBitWidth();
  int64_t mostMinorTargetDim = targetVectorType.getShape().back();
  LDBG("targetVectorType: " << targetVectorType);

  int64_t bitwidth = targetBitWidth * mostMinorTargetDim;
  (void)mostMinorSourceDim;
  assert(bitwidth == sourceBitWidth * mostMinorSourceDim &&
         "source and target bitwidths must match");

  // Prepopulate one source element range per target element.
  sourceElementRanges = SmallVector<SourceElementRangeList>(mostMinorTargetDim);
  for (int64_t resultBit = 0; resultBit < bitwidth;) {
    int64_t resultElement = resultBit / targetBitWidth;
    int64_t resultBitInElement = resultBit % targetBitWidth;
    int64_t sourceElementIdx = resultBit / sourceBitWidth;
    int64_t sourceBitInElement = resultBit % sourceBitWidth;
    int64_t step = std::min(sourceBitWidth - sourceBitInElement,
                            targetBitWidth - resultBitInElement);
    sourceElementRanges[resultElement].push_back(
        {sourceElementIdx, sourceBitInElement, sourceBitInElement + step});
    resultBit += step;
  }
}

BitCastRewriter::BitCastRewriter(VectorType sourceVectorType,
                                 VectorType targetVectorType)
    : enumerator(BitCastBitsEnumerator(sourceVectorType, targetVectorType)) {
  LDBG("\n" << enumerator.sourceElementRanges);
}

/// Verify that the precondition type meets the common preconditions for any
/// conversion.
static LogicalResult commonConversionPrecondition(PatternRewriter &rewriter,
                                                  VectorType preconditionType,
                                                  Operation *op) {
  if (!preconditionType || preconditionType.isScalable())
    return rewriter.notifyMatchFailure(op, "scalable vector");

  // TODO: consider relaxing this restriction in the future if we find ways
  // to really work with subbyte elements across the MLIR/LLVM boundary.
  unsigned bitwidth = preconditionType.getElementTypeBitWidth();
  if (bitwidth % 8 != 0)
    return rewriter.notifyMatchFailure(op, "bitwidth is not k * 8");

  return success();
}

LogicalResult BitCastRewriter::commonPrecondition(PatternRewriter &rewriter,
                                                  VectorType preconditionType,
                                                  Operation *op) {
  if (!enumerator.sourceVectorType || !enumerator.targetVectorType)
    return rewriter.notifyMatchFailure(op, "types are not vector");

  if (!preconditionType || preconditionType.getRank() != 1)
    return rewriter.notifyMatchFailure(op, "unsupported >1-D vector");

  return commonConversionPrecondition(rewriter, preconditionType, op);
}

/// Verify that `subByteVecTy` (vector) and `containerTy` (scalar) are aligned.
///
/// Alignment means that `subByteVecTy` can be packed into a vector of
/// `containerTy` elements. More specifically:
///   1. The bit-width of `containerTy` is a multiple of the
///      bit-width of `subByteVecTy` elements. For example, for `i4` and `i16`
///      this multiple is 4.
///   2. The multiple from 1. above divides evenly the number of the (trailing)
///      elements in `subByteVecTy`.
///
/// EXAMPLE 1:
///   `subByteVecTy = vector<2xi4>`, and
///   `containerTy = i16`
///
/// 2 divides evenly 4 ( = 16 / 4), hence both conditions are _met_.
///
/// EXAMPLE 2:
///   `subByteVecTy = vector<3xi4>`, and
///   `containerTy = i16`
///
/// 3 _does not_ divide evenly 4 (= 16/4), hence the conditions are _not met_.
///
/// EXAMPLE 3:
///   `subByteVecTy = vector<3xi3>`, and
///   `containerTy = i16`
///
/// 16 _is not_ a multiple of 3, hence the conditions are _not met_.
///
/// NOTE: This method assumes that common conversion preconditions are met. In
/// particular, `containerTy` is assumed to be a
/// multi-byte scalar type (e.g., i8, i16, i32).
static LogicalResult alignedConversionPrecondition(PatternRewriter &rewriter,
                                                   VectorType subByteVecTy,
                                                   Type containerTy,
                                                   Operation *op) {
  assert(containerTy.isIntOrFloat() &&
         "container element type is not a scalar");

  // TODO: This is validating the inputs rather than checking the conditions
  // documented above. Replace with an assert.
  if (!subByteVecTy)
    return rewriter.notifyMatchFailure(op, "not a vector!");

  unsigned subByteBits = subByteVecTy.getElementTypeBitWidth();
  unsigned containerBits = containerTy.getIntOrFloatBitWidth();

  // Enforced by the common pre-conditions.
  assert(containerBits % 8 == 0 && "Not a multi-byte scalar type!");

  // TODO: Add support other widths (when/if needed)
  if (subByteBits != 2 && subByteBits != 4)
    return rewriter.notifyMatchFailure(
        op, "only 2-bit and 4-bit sub-byte type is supported at this moment");
<<<<<<< HEAD

  // Condition 1 ("per-element" alignment)
  if (containerBits % subByteBits != 0)
    return rewriter.notifyMatchFailure(op, "unalagined element types");

=======

  // Condition 1 ("per-element" alignment)
  if (containerBits % subByteBits != 0)
    return rewriter.notifyMatchFailure(op, "unalagined element types");

>>>>>>> d465594a
  // Condition 2 ("full" alignment)
  if (!fitsInMultiByteContainerTy(subByteVecTy, containerTy))
    return rewriter.notifyMatchFailure(
        op, "not possible to fit this sub-byte vector type into a vector of "
            "the given multi-byte type");

  return success();
}

SmallVector<BitCastRewriter::Metadata>
BitCastRewriter::precomputeMetadata(IntegerType shuffledElementType) {
  SmallVector<BitCastRewriter::Metadata> result;
  for (int64_t shuffleIdx = 0, e = enumerator.getMaxNumberOfEntries();
       shuffleIdx < e; ++shuffleIdx) {
    SmallVector<int64_t> shuffles;
    SmallVector<Attribute> masks, shiftRightAmounts, shiftLeftAmounts;

    // Create the attribute quantities for the shuffle / mask / shift ops.
    for (auto &srcEltRangeList : enumerator.sourceElementRanges) {
      int64_t sourceElement = (shuffleIdx < (int64_t)srcEltRangeList.size())
                                  ? srcEltRangeList[shuffleIdx].sourceElementIdx
                                  : 0;
      shuffles.push_back(sourceElement);

      int64_t bitLo = (shuffleIdx < (int64_t)srcEltRangeList.size())
                          ? srcEltRangeList[shuffleIdx].sourceBitBegin
                          : 0;
      int64_t bitHi = (shuffleIdx < (int64_t)srcEltRangeList.size())
                          ? srcEltRangeList[shuffleIdx].sourceBitEnd
                          : 0;
      IntegerAttr mask = IntegerAttr::get(
          shuffledElementType,
          llvm::APInt::getBitsSet(shuffledElementType.getIntOrFloatBitWidth(),
                                  bitLo, bitHi));
      masks.push_back(mask);

      int64_t shiftRight = bitLo;
      shiftRightAmounts.push_back(
          IntegerAttr::get(shuffledElementType, shiftRight));

      int64_t shiftLeft = srcEltRangeList.computeLeftShiftAmount(shuffleIdx);
      shiftLeftAmounts.push_back(
          IntegerAttr::get(shuffledElementType, shiftLeft));
    }

    result.push_back({shuffles, masks, shiftRightAmounts, shiftLeftAmounts});
  }
  return result;
}

Value BitCastRewriter::genericRewriteStep(
    PatternRewriter &rewriter, Location loc, Value initialValue,
    Value runningResult, const BitCastRewriter::Metadata &metadata) {
  // Create vector.shuffle from the metadata.
  auto shuffleOp = rewriter.create<vector::ShuffleOp>(
      loc, initialValue, initialValue, metadata.shuffles);

  // Intersect with the mask.
  VectorType shuffledVectorType = shuffleOp.getResultVectorType();
  auto constOp = rewriter.create<arith::ConstantOp>(
      loc, DenseElementsAttr::get(shuffledVectorType, metadata.masks));
  Value andValue = rewriter.create<arith::AndIOp>(loc, shuffleOp, constOp);

  // Align right on 0.
  auto shiftRightConstantOp = rewriter.create<arith::ConstantOp>(
      loc,
      DenseElementsAttr::get(shuffledVectorType, metadata.shiftRightAmounts));
  Value shiftedRight =
      rewriter.create<arith::ShRUIOp>(loc, andValue, shiftRightConstantOp);

  // Shift bits left into their final position.
  auto shiftLeftConstantOp = rewriter.create<arith::ConstantOp>(
      loc,
      DenseElementsAttr::get(shuffledVectorType, metadata.shiftLeftAmounts));
  Value shiftedLeft =
      rewriter.create<arith::ShLIOp>(loc, shiftedRight, shiftLeftConstantOp);

  runningResult =
      runningResult
          ? rewriter.create<arith::OrIOp>(loc, runningResult, shiftedLeft)
          : shiftedLeft;

  return runningResult;
}

/// Bitcasts the aligned `subByteVec` vector to a vector of i8.
/// Where aligned means it satisfies the alignedConversionPreconditions.
///
/// Example:
/// vector<16x16xi2> -> vector<16x4xi8>
/// vector<16x16xi4> -> vector<16x8xi8>
static Value bitcastSubByteVectorToI8(PatternRewriter &rewriter, Location loc,
                                      Value subByteVec) {
  auto srcVecType = cast<VectorType>(subByteVec.getType());
  int64_t srcBitwidth = srcVecType.getElementType().getIntOrFloatBitWidth();
  assert(8 % srcBitwidth == 0 &&
         "Unsupported sub-byte type (not a divisor of i8)");
  int64_t numSrcElemsPerByte = 8 / srcBitwidth;
  SmallVector<int64_t> vecShape(srcVecType.getShape());
  // Adjust last dimension of the vector, so the total size remains the same.
  vecShape.back() = vecShape.back() / numSrcElemsPerByte;
  auto i8VecType = VectorType::get(vecShape, rewriter.getI8Type());
  return rewriter.create<vector::BitCastOp>(loc, i8VecType, subByteVec);
}

/// Extracts a signed N-bit sequence from each element of a vector of bytes,
/// starting at the specified bit index.
/// The `bitIdx` starts at 0 from the LSB and moves to the left.
///
/// Example for a single element:
/// Extract numBits=2 starting at bitIdx=2
/// src     = [0 | 1 | 0 | 1 | 1 | 1 | 1 | 0]
/// indices = [7 | 6 | 5 | 4 | 3 | 2 | 1 | 0]
/// target  = [.   .   .   .   ^   ^   .   .]
///
/// The target sequence is [11](decimal=-1) as signed 2-bit integer.
/// So the result should be [11 11 11 11](decimal=-1) as signed 8-bit integer.
///
/// src     =                         [01 01 11 10]
/// shl     = arith.shl(src, 4)    -> [11 10 00 00]
/// result  = arith.shrsi(shl, 6)  -> [11 11 11 11]
static Value extractNBitsPerByteAndSignExtendToI8(PatternRewriter &rewriter,
                                                  Location loc, Value src,
                                                  int bitIdx, int numBits) {
  auto srcType = cast<VectorType>(src.getType());
  Value shl = src;
  int8_t bitsToShiftLeft = 8 - numBits - bitIdx;
  assert(bitIdx >= 0 && bitsToShiftLeft >= 0 && numBits > 0 && numBits <= 8 &&
         "Invalid bitIdx range");
  if (bitsToShiftLeft != 0) {
    Value shiftLeftValues = rewriter.create<arith::ConstantOp>(
        loc, DenseElementsAttr::get(srcType, bitsToShiftLeft));
    shl = rewriter.create<arith::ShLIOp>(loc, src, shiftLeftValues);
  }

  int8_t bitsToShiftRight = 8 - numBits;
  Value shiftRightValues = rewriter.create<arith::ConstantOp>(
      loc, DenseElementsAttr::get(srcType, bitsToShiftRight));
  Value shr = rewriter.create<arith::ShRSIOp>(loc, shl, shiftRightValues);
  return shr;
}

/// Extracts an unsigned N-bit sequence from each element of a vector of bytes,
/// starting at the specified bit index.
/// The `bitIdx` starts at 0 from the LSB and moves to the left.
///
/// Example for a single element:
/// Extract numBits=2 starting at bitIdx=2
/// src     = [0 | 1 | 0 | 1 | 1 | 0 | 1 | 0]
/// indices = [7 | 6 | 5 | 4 | 3 | 2 | 1 | 0]
/// target  = [.   .   .   .   ^   ^   .   .]
///
/// The target sequence is [10](decimal=2) as unsigned 2-bit integer.
/// So the result should be [00 00 00 10](decimal=2) as unsigned 8-bit integer.
///
/// src                            = [01 01 10 10]
/// mask                           = [00 00 00 11]
/// shr    = arith.shrui(src, 2)   = [00 01 01 10]
/// result = arith.andi(shr, mask) = [00 00 00 10]
/// NOTE: Similarly to extractNBitsPerByteAndSignExtendToI8, this could be
/// achieved by using arith::ShLIOp + arith::ShRUIOp instead of the masking.
/// However, by using arith::ShRUIOp + arith::AndIOp, we are eliminating shift
/// left when the index is 0.
static Value extractNBitsPerByteAndExtendToI8(PatternRewriter &rewriter,
                                              Location loc, Value src,
                                              int bitIdx, int numBits) {
  assert(bitIdx >= 0 && bitIdx <= 8 - numBits && numBits > 0 && numBits <= 8 &&
         "Invalid bitIdx range");
  auto srcType = cast<VectorType>(src.getType());
  int8_t bitsToShiftRight = bitIdx;
  Value shr = src;
  if (bitsToShiftRight != 0) {
    Value shiftRightValues = rewriter.create<arith::ConstantOp>(
        loc, DenseElementsAttr::get(srcType, bitsToShiftRight));
    shr = rewriter.create<arith::ShRUIOp>(loc, src, shiftRightValues);
  }
  if (bitIdx + numBits == 8) {
    return shr;
  }
  uint8_t lowBitsMask = (1 << numBits) - 1;
  Value lowBitsMaskValues = rewriter.create<arith::ConstantOp>(
      loc, DenseElementsAttr::get(srcType, lowBitsMask));
  return rewriter.create<arith::AndIOp>(loc, shr, lowBitsMaskValues);
}

using ExtractNBitsFn =
    std::function<Value(PatternRewriter &, Location, Value, int, int)>;

/// Rewrite the i4 -> i8  extension into a sequence of shuffles and
/// bitwise ops to avoid leaving LLVM to scramble with peephole optimizations.
static Value rewriteI4ToI8Ext(PatternRewriter &rewriter, Location loc,
                              Value srcValue, const ExtractNBitsFn &extFn) {
  [[maybe_unused]] auto srcVecType = cast<VectorType>(srcValue.getType());
  assert(srcVecType.getElementType().isSignlessInteger(4) &&
         "Expected i4 type");

  // 1. Generate a bitcast vector<Xxi4> -> vector<X/2xi8>.
  Value i8Vector = bitcastSubByteVectorToI8(rewriter, loc, srcValue);

  // 2. Extend i4 elements to i8 elements. Low i4 elemens of each
  // byte are place in one vector and the high i4 elements in another vector.
  Value low = extFn(rewriter, loc, i8Vector, 0, 4);
  Value high = extFn(rewriter, loc, i8Vector, 4, 4);

  // 3. Interleave low and high i8 elements.
  return rewriter.create<vector::InterleaveOp>(loc, low, high);
}

/// Rewrite the i2 -> i8  extension into a sequence of shuffles and
/// bitwise ops to avoid leaving LLVM to scramble with peephole optimizations.
static Value rewriteI2ToI8Ext(PatternRewriter &rewriter, Location loc,
                              Value srcValue, const ExtractNBitsFn &extFn) {
  [[maybe_unused]] VectorType srcVecType = cast<VectorType>(srcValue.getType());
  assert(srcVecType.getElementType().isSignlessInteger(2) &&
         "Expected i2 type");

  // 1. Generate a bitcast vector<Xxi2> -> vector<X/2xi8>.
  Value i8Vector = bitcastSubByteVectorToI8(rewriter, loc, srcValue);

  // 2. Extract each i2 element
  // Positon 0 (bits 0-1)
  Value vec0 = extFn(rewriter, loc, i8Vector, 0, 2);
  // Position 1 (bits 2-3)
  Value vec1 = extFn(rewriter, loc, i8Vector, 2, 2);
  // Position 2 (bits 4-5)
  Value vec2 = extFn(rewriter, loc, i8Vector, 4, 2);
  // Position 3 (bits 6-7)
  Value vec3 = extFn(rewriter, loc, i8Vector, 6, 2);

  // 3. Interleave all 4 elements by first interleaving
  // even elements and then odd
  // vec0  = [0,0,0,0],...
  // vec1  = [1,1,1,1],...
  // vec2  = [2,2,2,2],...
  // vec3  = [3,3,3,3],...
  // 02    = [0,2,0,2,0,2,0,2],...
  // 13    = [1,3,1,3,1,3,1,3],...
  // 0213  = [0,1,2,3,...],...
  Value interleave02 = rewriter.create<vector::InterleaveOp>(loc, vec0, vec2);
  Value interleave13 = rewriter.create<vector::InterleaveOp>(loc, vec1, vec3);
  return rewriter.create<vector::InterleaveOp>(loc, interleave02, interleave13);
}

/// Rewrite the i8 -> i4 truncation into a deinterleave and series of bitwise
/// ops to avoid leaving LLVM to scramble with peephole optimizations.
static Value rewriteI8ToI4Trunc(PatternRewriter &rewriter, Location loc,
                                Value srcValue) {
  VectorType srcVecType = cast<VectorType>(srcValue.getType());
  assert(srcVecType.getElementType().isSignlessInteger(8) &&
         "Expected i8 type");

  // 1. De-interleave low and high i8 elements.
  auto deinterleaveOp = rewriter.create<vector::DeinterleaveOp>(loc, srcValue);

  // 2. Zero out the upper side of each low i8 element.
  constexpr int8_t i8LowBitMask = 0x0F;
  VectorType deinterI8VecType = deinterleaveOp.getResultVectorType();
  Value zeroOutMask = rewriter.create<arith::ConstantOp>(
      loc, DenseElementsAttr::get(deinterI8VecType, i8LowBitMask));
  Value zeroOutLow = rewriter.create<arith::AndIOp>(
      loc, deinterleaveOp.getRes1(), zeroOutMask);

  // 3. Move high i4 values to upper side of the byte.
  constexpr int8_t bitsToShift = 4;
  auto shiftValues = rewriter.create<arith::ConstantOp>(
      loc, DenseElementsAttr::get(deinterI8VecType, bitsToShift));
  Value shlHigh = rewriter.create<arith::ShLIOp>(loc, deinterleaveOp.getRes2(),
                                                 shiftValues);

  // 4. Merge high and low i4 values.
  auto mergedHiLowOp = rewriter.create<arith::OrIOp>(loc, zeroOutLow, shlHigh);

  // 5. Generate a bitcast vector<Xxi8> -> vector<2Xxi4>.
  auto i4VecType = srcVecType.cloneWith(std::nullopt, rewriter.getI4Type());
  return rewriter.create<vector::BitCastOp>(loc, i4VecType, mergedHiLowOp);
}

namespace {
/// Rewrite bitcast(trunci) to a sequence of shuffles and bitwise ops that take
/// advantage of high-level information to avoid leaving LLVM to scramble with
/// peephole optimizations.
struct RewriteBitCastOfTruncI : OpRewritePattern<vector::BitCastOp> {
  using OpRewritePattern::OpRewritePattern;

  LogicalResult matchAndRewrite(vector::BitCastOp bitCastOp,
                                PatternRewriter &rewriter) const override {
    // The source must be a trunc op.
    auto truncOp =
        bitCastOp.getSource().template getDefiningOp<arith::TruncIOp>();
    if (!truncOp)
      return rewriter.notifyMatchFailure(bitCastOp, "not a trunci source");

    // Set up the BitCastRewriter and verify the precondition.
    VectorType sourceVectorType = bitCastOp.getSourceVectorType();
    VectorType targetVectorType = bitCastOp.getResultVectorType();
    BitCastRewriter bcr(sourceVectorType, targetVectorType);
    if (failed(bcr.commonPrecondition(rewriter, targetVectorType, bitCastOp)))
      return failure();

    // Perform the rewrite.
    Value truncValue = truncOp.getIn();
    auto shuffledElementType =
        cast<IntegerType>(getElementTypeOrSelf(truncValue.getType()));
    Value runningResult;
    for (const BitCastRewriter ::Metadata &metadata :
         bcr.precomputeMetadata(shuffledElementType)) {
      runningResult = bcr.genericRewriteStep(
          rewriter, bitCastOp->getLoc(), truncValue, runningResult, metadata);
    }

    // Finalize the rewrite.
    bool narrowing = targetVectorType.getElementTypeBitWidth() <=
                     shuffledElementType.getIntOrFloatBitWidth();
    if (narrowing) {
      if (runningResult.getType() == bitCastOp.getResultVectorType()) {
        rewriter.replaceOp(bitCastOp, runningResult);
      } else {
        rewriter.replaceOpWithNewOp<arith::TruncIOp>(
            bitCastOp, bitCastOp.getResultVectorType(), runningResult);
      }
    } else {
      if (runningResult.getType() == bitCastOp.getResultVectorType()) {
        rewriter.replaceOp(bitCastOp, runningResult);
      } else {
        rewriter.replaceOpWithNewOp<arith::ExtUIOp>(
            bitCastOp, bitCastOp.getResultVectorType(), runningResult);
      }
    }

    return success();
  }
};
} // namespace

//===----------------------------------------------------------------------===//
// RewriteExtOfBitCast
//===----------------------------------------------------------------------===//

namespace {
/// Rewrite ext{s,u}i(bitcast) to a sequence of shuffles and bitwise ops that
/// take advantage of high-level information to avoid leaving LLVM to scramble
/// with peephole optimizations.
template <typename ExtOpType>
struct RewriteExtOfBitCast : OpRewritePattern<ExtOpType> {
  using OpRewritePattern<ExtOpType>::OpRewritePattern;

  RewriteExtOfBitCast(MLIRContext *context, PatternBenefit benefit)
      : OpRewritePattern<ExtOpType>(context, benefit) {}

  LogicalResult matchAndRewrite(ExtOpType extOp,
                                PatternRewriter &rewriter) const override {
    // The source must be a bitcast op.
    auto bitCastOp = extOp.getIn().template getDefiningOp<vector::BitCastOp>();
    if (!bitCastOp)
      return rewriter.notifyMatchFailure(extOp, "not a bitcast source");

    // Set up the BitCastRewriter and verify the precondition.
    VectorType sourceVectorType = bitCastOp.getSourceVectorType();
    VectorType targetVectorType = bitCastOp.getResultVectorType();
    BitCastRewriter bcr(sourceVectorType, targetVectorType);
    if (failed(bcr.commonPrecondition(
            rewriter, cast<VectorType>(extOp.getOut().getType()), bitCastOp)))
      return failure();

    // Perform the rewrite.
    Value runningResult;
    Value sourceValue = bitCastOp.getSource();
    auto shuffledElementType =
        cast<IntegerType>(getElementTypeOrSelf(sourceValue.getType()));
    for (const BitCastRewriter::Metadata &metadata :
         bcr.precomputeMetadata(shuffledElementType)) {
      runningResult = bcr.genericRewriteStep(
          rewriter, bitCastOp->getLoc(), sourceValue, runningResult, metadata);
    }

    // Finalize the rewrite.
    bool narrowing =
        cast<VectorType>(extOp.getOut().getType()).getElementTypeBitWidth() <=
        shuffledElementType.getIntOrFloatBitWidth();
    if (narrowing) {
      rewriter.replaceOpWithNewOp<arith::TruncIOp>(
          extOp, cast<VectorType>(extOp.getOut().getType()), runningResult);
    } else {
      rewriter.replaceOpWithNewOp<ExtOpType>(
          extOp, cast<VectorType>(extOp.getOut().getType()), runningResult);
    }

    return success();
  }
};

/// Rewrite the i4 -> i8 part of any conversion into a sequence of shuffles and
/// bitwise ops that take advantage of high-level information to avoid leaving
/// LLVM to scramble with peephole optimizations. Templated to choose between
/// signed and unsigned conversions.
///
/// EXAMPLE 1 (signed):
///    arith.extsi %in : vector<8xi4> to vector<8xi32>
/// is rewriten as:
///    %0 = vector.bitcast %in : vector<8xi4> to vector<4xi8>
///    %1 = arith.shli %0, 4 : vector<4xi8>
///    %2 = arith.shrsi %1, 4 : vector<4xi8>
///    %3 = arith.shrsi %0, 4 : vector<4xi8>
///    %4 = vector.interleave %2, %3 : vector<4xi8> -> vector<8xi8>
///    %5 = arith.extsi %4 : vector<8xi8> to vector<8xi32>
///
/// EXAMPLE 2 (fp):
///    arith.sitofp %in : vector<8xi4> to vector<8xf32>
/// is rewriten as:
///    %0 = vector.bitcast %in : vector<8xi4> to vector<4xi8>
///    %1 = arith.shli %0, 4 : vector<4xi8>
///    %2 = arith.shrsi %1, 4 : vector<4xi8>
///    %3 = arith.shrsi %0, 4 : vector<4xi8>
///    %4 = vector.interleave %2, %3 : vector<4xi8> -> vector<8xi8>
///    %5 = arith.sitofp %4 : vector<8xi8> to vector<8xf32>
///
/// EXAMPLE 3 (unsigned):
///    arith.extui %in : vector<8xi4> to vector<8xi32>
///  is rewritten as:
///    %0 = vector.bitcast %in : vector<8xi4> to vector<4xi8>
///    %1 = arith.andi %0, 15 : vector<4xi8>
///    %2 = arith.shrui %0, 4 : vector<4xi8>
///    %3 = vector.interleave %1, %2 : vector<4xi8> -> vector<8xi8>
///    %4 = arith.extui %3 : vector<8xi8> to vector<8xi32>
///
template <typename ConversionOpType, bool isSigned>
struct RewriteAlignedSubByteIntExt : OpRewritePattern<ConversionOpType> {
  using OpRewritePattern<ConversionOpType>::OpRewritePattern;

  LogicalResult matchAndRewrite(ConversionOpType conversionOp,
                                PatternRewriter &rewriter) const override {
    // Verify the preconditions.
    Value srcValue = conversionOp.getIn();
    VectorType srcVecType = dyn_cast<VectorType>(srcValue.getType());
    VectorType dstVecType = dyn_cast<VectorType>(conversionOp.getType());

    if (failed(
            commonConversionPrecondition(rewriter, dstVecType, conversionOp)))
      return failure();

    // Check general alignment preconditions.
    if (failed(alignedConversionPrecondition(
            rewriter, srcVecType,
            /*containerTy=*/rewriter.getI8Type(), conversionOp)))
      return failure();

    // Perform the rewrite.
    Location loc = conversionOp.getLoc();
    const auto &extFn = isSigned ? extractNBitsPerByteAndSignExtendToI8
                                 : extractNBitsPerByteAndExtendToI8;
    Value subByteExt;
    switch (srcVecType.getElementType().getIntOrFloatBitWidth()) {
    case 2:
      subByteExt = rewriteI2ToI8Ext(rewriter, loc, srcValue, extFn);
      break;
    case 4:
      subByteExt = rewriteI4ToI8Ext(rewriter, loc, srcValue, extFn);
      break;
    default:
      return failure();
    }

    // Finalize the rewrite.
    rewriter.replaceOpWithNewOp<ConversionOpType>(
        conversionOp, conversionOp.getType(), subByteExt);
    return success();
  }
};

/// Rewrite the i8 -> i4 part of any truncation into a deinterleave and
/// bitwise ops that take advantage of high-level information to avoid leaving
/// LLVM to scramble with peephole optimizations.
///
/// For example:
///    arith.trunci %in : vector<8xi32> to vector<8xi4>
///
/// is rewriten as:
///
///   %cst = arith.constant dense<15> : vector<4xi8>
///   %cst_0 = arith.constant dense<4> : vector<4xi8>
///   %0, %1 = vector.deinterleave %in : vector<8xi8>, vector<8xi8>
///   %2 = arith.andi %0, %cst : vector<4xi8>
///   %3 = arith.shli %1, %cst_0 : vector<4xi8>
///   %4 = arith.ori %2, %3 : vector<4xi8>
///   %5 = vector.bitcast %4 : vector<4xi8> to vector<8xi4>
///
struct RewriteAlignedSubByteIntTrunc : OpRewritePattern<arith::TruncIOp> {
  using OpRewritePattern<arith::TruncIOp>::OpRewritePattern;

  LogicalResult matchAndRewrite(arith::TruncIOp truncOp,
                                PatternRewriter &rewriter) const override {
    // Verify the preconditions.
    Value srcValue = truncOp.getIn();
    auto srcVecType = dyn_cast<VectorType>(srcValue.getType());
    auto dstVecType = dyn_cast<VectorType>(truncOp.getType());
    if (!srcVecType || !dstVecType)
      return failure();

    if (failed(commonConversionPrecondition(rewriter, srcVecType, truncOp)))
      return failure();

    // TODO: Add support for truncating to i2.
    if (dstVecType.getElementType().getIntOrFloatBitWidth() == 2)
      return failure();

    // Check general alignment preconditions. We invert the src/dst type order
    // to reuse the existing precondition logic.
    if (failed(alignedConversionPrecondition(
            rewriter, dstVecType,
            /*containerTy=*/rewriter.getI8Type(), truncOp)))
      return failure();

    // Create a new iX -> i8 truncation op.
    Location loc = truncOp.getLoc();
    auto i8VecType = srcVecType.cloneWith(std::nullopt, rewriter.getI8Type());
    Value i8TruncVal =
        rewriter.create<arith::TruncIOp>(loc, i8VecType, srcValue);

    // Rewrite the i8 -> i4 truncation part.
    Value subByteTrunc = rewriteI8ToI4Trunc(rewriter, loc, i8TruncVal);

    // Finalize the rewrite.
    rewriter.replaceOp(truncOp, subByteTrunc);
    return success();
  }
};

/// Rewrite a sub-byte vector transpose into a sequence of instructions that
/// perform the transpose on wider (byte) element types.
///
/// EXAMPLE:
///   %0 = vector.transpose %a, [1, 0] : vector<8x16xi4> to vector<16x8xi4>
///
/// is rewritten as:
///
///   %0 = arith.extsi %arg0 : vector<8x16xi4> to vector<8x16xi8>
///   %1 = vector.transpose %0, [1, 0] : vector<8x16xi8> to vector<16x8xi8>
///   %2 = arith.trunci %1 : vector<16x8xi8> to vector<16x8xi4>
///
struct RewriteVectorTranspose : OpRewritePattern<vector::TransposeOp> {
  using OpRewritePattern<vector::TransposeOp>::OpRewritePattern;

  RewriteVectorTranspose(MLIRContext *context, PatternBenefit benefit)
      : OpRewritePattern<vector::TransposeOp>(context, benefit) {}

  LogicalResult matchAndRewrite(vector::TransposeOp transposeOp,
                                PatternRewriter &rewriter) const override {
    // Precondition: sub-byte integer transpose.
    constexpr unsigned minNativeBitwidth = 8;
    VectorType srcSubByteVecType = transposeOp.getSourceVectorType();
    if (!srcSubByteVecType.getElementType().isSignlessInteger() ||
        srcSubByteVecType.getElementTypeBitWidth() >= minNativeBitwidth) {
      return rewriter.notifyMatchFailure(transposeOp,
                                         "not a sub-byte transpose");
    }

    // Perform the rewrite.
    Location loc = transposeOp.getLoc();
    // Signed/unsigned interpretation shouldn't matter here as we are just
    // transposing the elements and truncating them back to the original size.
    // TODO: Use unsigned extension (more efficient) when emulation or backend
    // support is available.
    auto srcNativeVecType = srcSubByteVecType.cloneWith(
        std::nullopt, rewriter.getIntegerType(minNativeBitwidth));
    Value extOp = rewriter.create<arith::ExtSIOp>(loc, srcNativeVecType,
                                                  transposeOp.getVector());
    Value newTranspose = rewriter.create<vector::TransposeOp>(
        loc, extOp, transposeOp.getPermutation());
    VectorType dstSubByteVecType = transposeOp.getResultVectorType();
    rewriter.replaceOpWithNewOp<arith::TruncIOp>(transposeOp, dstSubByteVecType,
                                                 newTranspose);
    return success();
  }
};

} // namespace

//===----------------------------------------------------------------------===//
// Public Interface Definition
//===----------------------------------------------------------------------===//

// The emulated type is inferred from the converted memref type.
void vector::populateVectorNarrowTypeEmulationPatterns(
    const arith::NarrowTypeEmulationConverter &typeConverter,
    RewritePatternSet &patterns, bool disableAtomicRMW) {

  // Populate `vector.*` conversion patterns.
  // TODO: #119553 support atomicity
  patterns.add<ConvertVectorLoad, ConvertVectorMaskedLoad,
               ConvertVectorMaskedStore, ConvertVectorTransferRead>(
      typeConverter, patterns.getContext());

  // Populate `vector.*` store conversion patterns. The caller can choose
  // to avoid emitting atomic operations and reduce it to read-modify-write
  // sequence for stores if it is known there are no thread contentions.
  patterns.insert<ConvertVectorStore>(patterns.getContext(), disableAtomicRMW);
}

void vector::populateVectorNarrowTypeRewritePatterns(
    RewritePatternSet &patterns, PatternBenefit benefit) {
  // TODO: Document what the emulated type is.
  patterns.add<RewriteBitCastOfTruncI, RewriteExtOfBitCast<arith::ExtUIOp>,
               RewriteExtOfBitCast<arith::ExtSIOp>>(patterns.getContext(),
                                                    benefit);

  // Patterns for aligned cases. We set higher priority as they are expected to
  // generate better performance for aligned cases.
  // The container type is always i8.
  patterns.add<RewriteAlignedSubByteIntExt<arith::ExtSIOp, /*isSigned=*/true>,
               RewriteAlignedSubByteIntExt<arith::SIToFPOp, /*isSigned=*/true>,
               RewriteAlignedSubByteIntTrunc>(patterns.getContext(),
                                              benefit.getBenefit() + 1);
  // The container type is always i8.
  patterns
      .add<RewriteAlignedSubByteIntExt<arith::ExtUIOp, /*isSigned=*/false>,
           RewriteAlignedSubByteIntExt<arith::UIToFPOp, /*isSigned=*/false>>(
          patterns.getContext(), benefit.getBenefit() + 1);
}

// The container type is always i8.
void vector::populateVectorTransposeNarrowTypeRewritePatterns(
    RewritePatternSet &patterns, PatternBenefit benefit) {
  patterns.add<RewriteVectorTranspose>(patterns.getContext(), benefit);
}<|MERGE_RESOLUTION|>--- conflicted
+++ resolved
@@ -1587,19 +1587,11 @@
   if (subByteBits != 2 && subByteBits != 4)
     return rewriter.notifyMatchFailure(
         op, "only 2-bit and 4-bit sub-byte type is supported at this moment");
-<<<<<<< HEAD
 
   // Condition 1 ("per-element" alignment)
   if (containerBits % subByteBits != 0)
     return rewriter.notifyMatchFailure(op, "unalagined element types");
 
-=======
-
-  // Condition 1 ("per-element" alignment)
-  if (containerBits % subByteBits != 0)
-    return rewriter.notifyMatchFailure(op, "unalagined element types");
-
->>>>>>> d465594a
   // Condition 2 ("full" alignment)
   if (!fitsInMultiByteContainerTy(subByteVecTy, containerTy))
     return rewriter.notifyMatchFailure(
