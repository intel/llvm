//===- VectorEmulateNarrowType.cpp - Narrow type emulation ----------------===//
//
// Part of the LLVM Project, under the Apache License v2.0 with LLVM Exceptions.
// See https://llvm.org/LICENSE.txt for license information.
// SPDX-License-Identifier: Apache-2.0 WITH LLVM-exception
//
//===----------------------------------------------------------------------===//
//
// This file implements target-independent rewrites and utilities to emulate
// narrow types that are not supported by the target hardware, e.g. i4, using
// wider types, e.g. i8.
//
/// Currently, only power-of-two integer types are supported. These are
/// converted to wider integers that are either 8 bits wide or wider.
///
/// TODO: Support for non-powers-of-two.
//===----------------------------------------------------------------------===//

#include "mlir/Dialect/Affine/IR/AffineOps.h"
#include "mlir/Dialect/Arith/IR/Arith.h"
#include "mlir/Dialect/Arith/Transforms/NarrowTypeEmulationConverter.h"
#include "mlir/Dialect/Arith/Utils/Utils.h"
#include "mlir/Dialect/MemRef/IR/MemRef.h"
#include "mlir/Dialect/MemRef/Utils/MemRefUtils.h"
#include "mlir/Dialect/Utils/StaticValueUtils.h"
#include "mlir/Dialect/Vector/IR/VectorOps.h"
#include "mlir/Dialect/Vector/Transforms/VectorRewritePatterns.h"
#include "mlir/IR/BuiltinAttributes.h"
#include "mlir/IR/BuiltinTypes.h"
#include "mlir/IR/OpDefinition.h"
#include "mlir/IR/TypeUtilities.h"
#include "mlir/IR/Value.h"
#include "mlir/Transforms/DialectConversion.h"
#include "llvm/ADT/SmallVector.h"
#include "llvm/Support/Debug.h"
#include "llvm/Support/MathExtras.h"
#include "llvm/Support/raw_ostream.h"
#include <cstdint>
#include <optional>

using namespace mlir;

#define DEBUG_TYPE "vector-narrow-type-emulation"
#define DBGS() (llvm::dbgs() << "[" DEBUG_TYPE "]: ")
#define DBGSNL() (llvm::dbgs() << "\n")
#define LDBG(X) LLVM_DEBUG(DBGS() << X << "\n")

<<<<<<< HEAD
/// Returns a compressed mask. The mask value is set only if any mask is present
/// in the scale range. E.g., if `scale` equals to 2, and `intraDataOffset`
/// equals to 1 (intraDataOffset strictly smaller than scale), the following
/// mask:
///
///   %mask = [1, 1, 0, 0, 0, 0]
///
/// will first be padded with number of `intraDataOffset` zeros:
///   %mask = [0, 1, 1, 0, 0, 0, 0, 0]
///
/// then it will return the following new compressed mask:
///
///   %mask = [1, 1, 0, 0]
static FailureOr<Operation *> getCompressedMaskOp(OpBuilder &rewriter,
                                                  Location loc, Value mask,
                                                  int origElements, int scale,
                                                  int intraDataOffset = 0) {
  auto numElements = (intraDataOffset + origElements + scale - 1) / scale;
=======
/// Returns a compressed mask for the emulated vector. For example, when
/// emulating an eight-element `i8` vector with `i32` (i.e. when the source
/// elements span two dest elements), this method compresses `vector<8xi1>`
/// into `vector<2xi1>`.
///
/// The compressed/output mask value is set iff any mask in the corresponding
/// `numSrcElemsPerDest` range of uncompressed/input masks is set. E.g., if
/// `numSrcElemsPerDest` equals to 2, and `numFrontPadElems` equals to 1, the
/// following mask:
///
///   %mask = [1, 1, 0, 0, 0, 0]
///
/// will first be padded in the front with `numFrontPadElems` zeros, and zeros
/// will be added in the back to make the number of elements a multiple of
/// `numSrcElemsPerDest` (for easier computation). The resulting mask will be:
///
///   %mask = [0, 1, 1, 0, 0, 0, 0, 0]
///
/// then it will return the following new compressed mask:
///
///   %mask = [1, 1, 0, 0]
///
/// NOTE: `numFrontPadElems` is assumed to be strictly smaller than
/// `numSrcElemsPerDest`.
static FailureOr<Operation *> getCompressedMaskOp(OpBuilder &rewriter,
                                                  Location loc, Value mask,
                                                  int numSrcElems,
                                                  int numSrcElemsPerDest,
                                                  int numFrontPadElems = 0) {

  assert(numFrontPadElems < numSrcElemsPerDest &&
         "numFrontPadElems must be less than numSrcElemsPerDest");

  auto numDestElems =
      (numFrontPadElems + numSrcElems + numSrcElemsPerDest - 1) /
      numSrcElemsPerDest;
>>>>>>> a8d96e15

  Operation *maskOp = mask.getDefiningOp();
  SmallVector<vector::ExtractOp, 2> extractOps;
  // TODO: add support to `vector.splat`.
  // Finding the mask creation operation.
  while (maskOp &&
         !isa<arith::ConstantOp, vector::CreateMaskOp, vector::ConstantMaskOp>(
             maskOp)) {
    if (auto extractOp = dyn_cast<vector::ExtractOp>(maskOp)) {
      maskOp = extractOp.getVector().getDefiningOp();
      extractOps.push_back(extractOp);
    }
  }

  if (!isa<arith::ConstantOp, vector::CreateMaskOp, vector::ConstantMaskOp>(
          maskOp))
    return failure();

  // Computing the "compressed" mask. All the emulation logic (i.e. computing
  // new mask index) only happens on the last dimension of the vectors.
  SmallVector<int64_t> maskShape(
      cast<VectorType>(maskOp->getResultTypes()[0]).getShape());
<<<<<<< HEAD
  shape.back() = numElements;
  auto newMaskType = VectorType::get(shape, rewriter.getI1Type());
  if (createMaskOp) {
    OperandRange maskOperands = createMaskOp.getOperands();
    size_t numMaskOperands = maskOperands.size();
    AffineExpr s0;
    bindSymbols(rewriter.getContext(), s0);
    s0 = s0 + scale - 1;
    s0 = s0.floorDiv(scale);
    OpFoldResult origIndex =
        getAsOpFoldResult(maskOperands[numMaskOperands - 1]);
    OpFoldResult maskIndex =
        affine::makeComposedFoldedAffineApply(rewriter, loc, s0, origIndex);
    SmallVector<Value> newMaskOperands(maskOperands.drop_back());
    newMaskOperands.push_back(
        getValueOrCreateConstantIndexOp(rewriter, loc, maskIndex));
    newMask = rewriter.create<vector::CreateMaskOp>(loc, newMaskType,
                                                    newMaskOperands);
  } else if (constantMaskOp) {
    ArrayRef<int64_t> maskDimSizes = constantMaskOp.getMaskDimSizes();
    size_t numMaskOperands = maskDimSizes.size();
    int64_t origIndex = maskDimSizes[numMaskOperands - 1];
    int64_t startIndex = intraDataOffset / scale;
    int64_t maskIndex = llvm::divideCeil(intraDataOffset + origIndex, scale);

    // TODO: we only want the mask between [startIndex, maskIndex] to be true,
    // the rest are false.
    if (intraDataOffset != 0 && maskDimSizes.size() > 1)
      return failure();

    SmallVector<int64_t> newMaskDimSizes(maskDimSizes.drop_back());
    newMaskDimSizes.push_back(maskIndex);

    if (intraDataOffset == 0) {
      newMask = rewriter.create<vector::ConstantMaskOp>(loc, newMaskType,
                                                        newMaskDimSizes);
    } else {
      SmallVector<bool> newMaskValues;
      for (int64_t i = 0; i < numElements; ++i)
        newMaskValues.push_back(i >= startIndex && i < maskIndex);
      auto denseAttr = DenseElementsAttr::get(newMaskType, newMaskValues);
      newMask = rewriter.create<arith::ConstantOp>(loc, newMaskType, denseAttr);
    }
  }
=======
  maskShape.back() = numDestElems;
  auto newMaskType = VectorType::get(maskShape, rewriter.getI1Type());
  std::optional<Operation *> newMask =
      TypeSwitch<Operation *, std::optional<Operation *>>(maskOp)
          .Case<vector::CreateMaskOp>(
              [&](auto createMaskOp) -> std::optional<Operation *> {
                OperandRange maskOperands = createMaskOp.getOperands();
                // The `vector.create_mask` op creates a mask arrangement
                // without any zeros at the front. Also, because
                // `numFrontPadElems` is strictly smaller than
                // `numSrcElemsPerDest`, the compressed mask generated by
                // padding the original mask by `numFrontPadElems` will not
                // have any zeros at the front as well.
                AffineExpr s0;
                bindSymbols(rewriter.getContext(), s0);
                s0 = (s0 + numFrontPadElems).ceilDiv(numSrcElemsPerDest);
                OpFoldResult origIndex = getAsOpFoldResult(maskOperands.back());
                OpFoldResult maskIndex = affine::makeComposedFoldedAffineApply(
                    rewriter, loc, s0, origIndex);
                SmallVector<Value> newMaskOperands(maskOperands.drop_back());
                newMaskOperands.push_back(
                    getValueOrCreateConstantIndexOp(rewriter, loc, maskIndex));
                return rewriter.create<vector::CreateMaskOp>(loc, newMaskType,
                                                             newMaskOperands);
              })
          .Case<vector::ConstantMaskOp>([&](auto constantMaskOp)
                                            -> std::optional<Operation *> {
            ArrayRef<int64_t> maskDimSizes = constantMaskOp.getMaskDimSizes();
            size_t numMaskOperands = maskDimSizes.size();
            int64_t origIndex = maskDimSizes[numMaskOperands - 1];
            int64_t startIndex = numFrontPadElems / numSrcElemsPerDest;
            int64_t maskIndex = llvm::divideCeil(numFrontPadElems + origIndex,
                                                 numSrcElemsPerDest);

            // TODO: we only want the mask between [startIndex, maskIndex]
            // to be true, the rest are false.
            if (numFrontPadElems != 0 && maskDimSizes.size() > 1)
              return std::nullopt;

            SmallVector<int64_t> newMaskDimSizes(maskDimSizes.drop_back());
            newMaskDimSizes.push_back(maskIndex);

            if (numFrontPadElems == 0)
              return rewriter.create<vector::ConstantMaskOp>(loc, newMaskType,
                                                             newMaskDimSizes);

            SmallVector<bool> newMaskValues;
            for (int64_t i = 0; i < numDestElems; ++i)
              newMaskValues.push_back(i >= startIndex && i < maskIndex);
            auto newMask = DenseElementsAttr::get(newMaskType, newMaskValues);
            return rewriter.create<arith::ConstantOp>(loc, newMaskType,
                                                      newMask);
          })
          .Case<arith::ConstantOp>([&](auto constantOp)
                                       -> std::optional<Operation *> {
            // TODO: Support multiple dimensions.
            if (maskShape.size() != 1)
              return std::nullopt;
            // Rearrange the original mask values to cover the whole potential
            // loading region. For example, in the case of using byte-size for
            // emulation, given the following mask:
            //
            // %mask = [0, 1, 0, 1, 0, 0]
            //
            // With front offset of 1, the mask will be padded 0s in the front
            // and back so that:
            // 1. It is aligned with the effective loading bits
            // 2. Its length is multiple of `numSrcElemPerDest` (and the total
            // coverage size is mulitiple of bytes). The new mask will be like
            // this before compressing:
            //
            // %new_mask = [0, 0, 1, 0, 1, 0, 0, 0]
            auto originalMask =
                cast<DenseIntElementsAttr>(constantOp.getValue());
            SmallVector<bool> paddedMaskValues(numFrontPadElems, false);
            paddedMaskValues.append(originalMask.template value_begin<bool>(),
                                    originalMask.template value_end<bool>());
            paddedMaskValues.resize(numDestElems * numSrcElemsPerDest, false);

            // Compressing by combining every `numSrcElemsPerDest` elements:
            SmallVector<bool> compressedMaskValues;
            for (size_t i = 0; i < paddedMaskValues.size();
                 i += numSrcElemsPerDest) {
              bool combinedValue = false;
              for (int j = 0; j < numSrcElemsPerDest; ++j) {
                combinedValue |= paddedMaskValues[i + j];
              }
              compressedMaskValues.push_back(combinedValue);
            }
            return rewriter.create<arith::ConstantOp>(
                loc, DenseElementsAttr::get(newMaskType, compressedMaskValues));
          });

  if (!newMask)
    return failure();
>>>>>>> a8d96e15

  while (!extractOps.empty()) {
    newMask = rewriter.create<vector::ExtractOp>(
        loc, (*newMask)->getResults()[0], extractOps.back().getMixedPosition());
    extractOps.pop_back();
  }

  return *newMask;
}

/// Extracts 1-D subvector from a 1-D vector. It is a wrapper function for
/// emitting `vector.extract_strided_slice`.
static Value staticallyExtractSubvector(OpBuilder &rewriter, Location loc,
                                        VectorType extractType, Value source,
                                        int64_t frontOffset,
                                        int64_t subvecSize) {
  auto vectorType = cast<VectorType>(source.getType());
  assert((vectorType.getRank() == 1 && extractType.getRank() == 1) &&
         "expected 1-D source and destination types");
  (void)vectorType;
  assert(frontOffset + subvecSize <= vectorType.getNumElements() &&
         "subvector out of bounds");

  // do not need extraction if the subvector size is the same as the source
  if (vectorType.getNumElements() == subvecSize)
    return source;

  auto offsets = rewriter.getI64ArrayAttr({frontOffset});
  auto sizes = rewriter.getI64ArrayAttr({subvecSize});
  auto strides = rewriter.getI64ArrayAttr({1});
  return rewriter
      .create<vector::ExtractStridedSliceOp>(loc, extractType, source, offsets,
                                             sizes, strides)
      ->getResult(0);
}

/// Inserts 1-D subvector into a 1-D vector by overwriting the elements starting
/// at `offset`. it is a wrapper function for emitting
/// `vector.insert_strided_slice`.
static Value staticallyInsertSubvector(OpBuilder &rewriter, Location loc,
                                       Value src, Value dest, int64_t offset) {
  [[maybe_unused]] auto srcType = cast<VectorType>(src.getType());
  [[maybe_unused]] auto destType = cast<VectorType>(dest.getType());
  assert(srcType.getRank() == 1 && destType.getRank() == 1 &&
         "expected source and dest to be vector type");
  auto offsets = rewriter.getI64ArrayAttr({offset});
  auto strides = rewriter.getI64ArrayAttr({1});
  return rewriter.create<vector::InsertStridedSliceOp>(loc, dest.getType(), src,
                                                       dest, offsets, strides);
}

/// Extracts a 1-D subvector from a 1-D `source` vector, with index at `offset`
/// and size `numElementsToExtract`, and inserts into the `dest` vector. This
/// function emits multiple `vector.extract` and `vector.insert` ops, so only
/// use it when `offset` cannot be folded into a constant value.
static Value dynamicallyExtractSubVector(OpBuilder &rewriter, Location loc,
                                         TypedValue<VectorType> source,
                                         Value dest, OpFoldResult offset,
                                         int64_t numElementsToExtract) {
  for (int i = 0; i < numElementsToExtract; ++i) {
    Value extractLoc =
        (i == 0) ? offset.dyn_cast<Value>()
                 : rewriter.create<arith::AddIOp>(
                       loc, rewriter.getIndexType(), offset.dyn_cast<Value>(),
                       rewriter.create<arith::ConstantIndexOp>(loc, i));
    auto extractOp =
        rewriter.create<vector::ExtractOp>(loc, source, extractLoc);
    dest = rewriter.create<vector::InsertOp>(loc, extractOp, dest, i);
  }
  return dest;
}

/// Inserts a 1-D subvector into a 1-D `dest` vector at index `destOffsetVar`.
static Value dynamicallyInsertSubVector(RewriterBase &rewriter, Location loc,
                                        TypedValue<VectorType> source,
                                        Value dest, OpFoldResult destOffsetVar,
                                        size_t length) {
  assert(length > 0 && "length must be greater than 0");
  Value destOffsetVal =
      getValueOrCreateConstantIndexOp(rewriter, loc, destOffsetVar);
  for (size_t i = 0; i < length; ++i) {
    auto insertLoc = i == 0
                         ? destOffsetVal
                         : rewriter.create<arith::AddIOp>(
                               loc, rewriter.getIndexType(), destOffsetVal,
                               rewriter.create<arith::ConstantIndexOp>(loc, i));
    auto extractOp = rewriter.create<vector::ExtractOp>(loc, source, i);
    dest = rewriter.create<vector::InsertOp>(loc, extractOp, dest, insertLoc);
  }
  return dest;
}

/// Returns the op sequence for an emulated sub-byte data type vector load.
/// specifically, use `emulatedElemType` for loading a vector of `origElemType`.
/// The load location is given by `base` and `linearizedIndices`, and the
/// load size is given by `numEmulatedElementsToLoad`.
static TypedValue<VectorType>
emulatedVectorLoad(OpBuilder &rewriter, Location loc, Value base,
                   OpFoldResult linearizedIndices,
                   int64_t numEmultedElementsToLoad, Type origElemType,
                   Type emulatedElemType) {
  auto scale = emulatedElemType.getIntOrFloatBitWidth() /
               origElemType.getIntOrFloatBitWidth();
  auto newLoad = rewriter.create<vector::LoadOp>(
      loc, VectorType::get(numEmultedElementsToLoad, emulatedElemType), base,
      getValueOrCreateConstantIndexOp(rewriter, loc, linearizedIndices));
  return rewriter.create<vector::BitCastOp>(
      loc, VectorType::get(numEmultedElementsToLoad * scale, origElemType),
      newLoad);
}

/// Extracts 1-D subvector from a 1-D vector. It is a wrapper function for
/// emitting `vector.extract_strided_slice`.
static Value staticallyExtractSubvector(OpBuilder &rewriter, Location loc,
                                        VectorType extractType, Value source,
                                        int64_t frontOffset,
                                        int64_t subvecSize) {
  auto vectorType = cast<VectorType>(source.getType());
  assert((vectorType.getRank() == 1 && extractType.getRank() == 1) &&
         "expected 1-D source and destination types");
  (void)vectorType;
  auto offsets = rewriter.getI64ArrayAttr({frontOffset});
  auto sizes = rewriter.getI64ArrayAttr({subvecSize});
  auto strides = rewriter.getI64ArrayAttr({1});
  return rewriter
      .create<vector::ExtractStridedSliceOp>(loc, extractType, source, offsets,
                                             sizes, strides)
      ->getResult(0);
}

/// Inserts 1-D subvector into a 1-D vector by overwriting the elements starting
/// at `offset`. it is a wrapper function for emitting
/// `vector.insert_strided_slice`.
static Value staticallyInsertSubvector(OpBuilder &rewriter, Location loc,
                                       Value src, Value dest, int64_t offset) {
  auto srcType = cast<VectorType>(src.getType());
  auto destType = cast<VectorType>(dest.getType());
  assert(srcType.getRank() == 1 && destType.getRank() == 1 &&
         "expected source and dest to be vector type");
  (void)srcType;
  (void)destType;
  auto offsets = rewriter.getI64ArrayAttr({offset});
  auto strides = rewriter.getI64ArrayAttr({1});
  return rewriter.create<vector::InsertStridedSliceOp>(loc, dest.getType(), src,
                                                       dest, offsets, strides);
}

/// Extracts a 1-D subvector from a 1-D `source` vector, with index at `offset`
/// and size `numElementsToExtract`, and inserts into the `dest` vector. This
/// function emits multiple `vector.extract` and `vector.insert` ops, so only
/// use it when `offset` cannot be folded into a constant value.
static Value dynamicallyExtractSubVector(OpBuilder &rewriter, Location loc,
                                         TypedValue<VectorType> source,
                                         Value dest, OpFoldResult offset,
                                         int64_t numElementsToExtract) {
  for (int i = 0; i < numElementsToExtract; ++i) {
    Value extractLoc =
        (i == 0) ? offset.dyn_cast<Value>()
                 : rewriter.create<arith::AddIOp>(
                       loc, rewriter.getIndexType(), offset.dyn_cast<Value>(),
                       rewriter.create<arith::ConstantIndexOp>(loc, i));
    auto extractOp =
        rewriter.create<vector::ExtractOp>(loc, source, extractLoc);
    dest = rewriter.create<vector::InsertOp>(loc, extractOp, dest, i);
  }
  return dest;
}

/// Returns the op sequence for an emulated sub-byte data type vector load.
/// specifically, use `emulatedElemType` for loading a vector of `origElemType`.
/// The load location is given by `base` and `linearizedIndices`, and the
/// load size is given by `numEmulatedElementsToLoad`.
static TypedValue<VectorType>
emulatedVectorLoad(OpBuilder &rewriter, Location loc, Value base,
                   OpFoldResult linearizedIndices,
                   int64_t numEmultedElementsToLoad, Type origElemType,
                   Type emulatedElemType) {
  auto scale = emulatedElemType.getIntOrFloatBitWidth() /
               origElemType.getIntOrFloatBitWidth();
  auto newLoad = rewriter.create<vector::LoadOp>(
      loc, VectorType::get(numEmultedElementsToLoad, emulatedElemType), base,
      getValueOrCreateConstantIndexOp(rewriter, loc, linearizedIndices));
  return rewriter.create<vector::BitCastOp>(
      loc, VectorType::get(numEmultedElementsToLoad * scale, origElemType),
      newLoad);
}

namespace {

//===----------------------------------------------------------------------===//
// ConvertVectorStore
//===----------------------------------------------------------------------===//

struct ConvertVectorStore final : OpConversionPattern<vector::StoreOp> {
  using OpConversionPattern::OpConversionPattern;

  LogicalResult
  matchAndRewrite(vector::StoreOp op, OpAdaptor adaptor,
                  ConversionPatternRewriter &rewriter) const override {

    // See #115653
    if (op.getValueToStore().getType().getRank() != 1)
      return rewriter.notifyMatchFailure(op,
                                         "only 1-D vectors are supported ATM");

    auto loc = op.getLoc();
    auto convertedType = cast<MemRefType>(adaptor.getBase().getType());
    Type oldElementType = op.getValueToStore().getType().getElementType();
    Type newElementType = convertedType.getElementType();
    int srcBits = oldElementType.getIntOrFloatBitWidth();
    int dstBits = newElementType.getIntOrFloatBitWidth();

    if (dstBits % srcBits != 0) {
      return rewriter.notifyMatchFailure(
          op, "only dstBits % srcBits == 0 supported");
    }
    int scale = dstBits / srcBits;

    // Adjust the number of elements to store when emulating narrow types.
    // Here only the 1-D vector store is considered, and the N-D memref types
    // should be linearized.
    // For example, to emulate i4 to i8, the following op:
    //
    // vector.store %arg1, %0[%arg2, %arg3] : memref<4x8xi4>, vector<8xi4>
    //
    // can be replaced with
    //
    // %bitcast = vector.bitcast %arg1 : vector<8xi4> to vector<4xi8>
    // vector.store %bitcast, %alloc[%linear_index] : memref<16xi8>,
    // vector<4xi8>

    auto origElements = op.getValueToStore().getType().getNumElements();
    if (origElements % scale != 0)
      return failure();

    auto stridedMetadata =
        rewriter.create<memref::ExtractStridedMetadataOp>(loc, op.getBase());

    OpFoldResult linearizedIndices;
    std::tie(std::ignore, linearizedIndices) =
        memref::getLinearizedMemRefOffsetAndSize(
            rewriter, loc, srcBits, dstBits,
            stridedMetadata.getConstifiedMixedOffset(),
            stridedMetadata.getConstifiedMixedSizes(),
            stridedMetadata.getConstifiedMixedStrides(),
            getAsOpFoldResult(adaptor.getIndices()));

    auto numElements = origElements / scale;
    auto bitCast = rewriter.create<vector::BitCastOp>(
        loc, VectorType::get(numElements, newElementType),
        op.getValueToStore());

    rewriter.replaceOpWithNewOp<vector::StoreOp>(
        op, bitCast.getResult(), adaptor.getBase(),
        getValueOrCreateConstantIndexOp(rewriter, loc, linearizedIndices));
    return success();
  }
};

//===----------------------------------------------------------------------===//
// ConvertVectorMaskedStore
//===----------------------------------------------------------------------===//

struct ConvertVectorMaskedStore final
    : OpConversionPattern<vector::MaskedStoreOp> {
  using OpConversionPattern::OpConversionPattern;

  LogicalResult
  matchAndRewrite(vector::MaskedStoreOp op, OpAdaptor adaptor,
                  ConversionPatternRewriter &rewriter) const override {

    // See #115653
    if (op.getValueToStore().getType().getRank() != 1)
      return rewriter.notifyMatchFailure(op,
                                         "only 1-D vectors are supported ATM");

    auto loc = op.getLoc();
    auto convertedType = cast<MemRefType>(adaptor.getBase().getType());
    Type oldElementType = op.getValueToStore().getType().getElementType();
    Type newElementType = convertedType.getElementType();
    int srcBits = oldElementType.getIntOrFloatBitWidth();
    int dstBits = newElementType.getIntOrFloatBitWidth();

    if (dstBits % srcBits != 0) {
      return rewriter.notifyMatchFailure(
          op, "only dstBits % srcBits == 0 supported");
    }

    int scale = dstBits / srcBits;
    int origElements = op.getValueToStore().getType().getNumElements();
    if (origElements % scale != 0)
      return failure();

    auto stridedMetadata =
        rewriter.create<memref::ExtractStridedMetadataOp>(loc, op.getBase());
    OpFoldResult linearizedIndicesOfr;
    memref::LinearizedMemRefInfo linearizedInfo;
    std::tie(linearizedInfo, linearizedIndicesOfr) =
        memref::getLinearizedMemRefOffsetAndSize(
            rewriter, loc, srcBits, dstBits,
            stridedMetadata.getConstifiedMixedOffset(),
            stridedMetadata.getConstifiedMixedSizes(),
            stridedMetadata.getConstifiedMixedStrides(),
            getAsOpFoldResult(adaptor.getIndices()));
    Value linearizedIndices =
        getValueOrCreateConstantIndexOp(rewriter, loc, linearizedIndicesOfr);

    // Load the whole data and use arith.select to handle the corner cases.
    //
<<<<<<< HEAD
    //   %mask = [0, 1, 1, 1, 1, 1, 0, 0]
    //   %0[%c0, %c0] contains [0x1, 0x2, 0x3, 0x4, 0x5, 0x6, 0x7, 0x8]
    //   %value_to_store = [0x9, 0xA, 0xB, 0xC, 0xD, 0xE, 0xF, 0x0]
=======
    // As an example, for this masked store of i4 values:
    //
    //   vector.maskedstore %0[%c0, %c0], %mask, %val_to_store
    //
    // and given these input values:
    //
    //   %mask = [0, 1, 1, 1, 1, 0, 0, 0]                     (8 * i1)
    //   %0[%c0, %c0] =
    //      [0x1, 0x2, 0x3, 0x4, 0x5, 0x6, 0x7, 0x8]          (8 * i4)
    //   %val_to_store =
    //      [0x9, 0xA, 0xB, 0xC, 0xD, 0xE, 0xF, 0x0]          (8 * i4)
    //
    // we'll have the following i4 output:
>>>>>>> a8d96e15
    //
    //    expected output: [0x1, 0xA, 0xB, 0xC, 0xD, 0x6, 0x7, 0x8]
    //
<<<<<<< HEAD
    //    expected output: [0x1, 0xA, 0xB, 0xC, 0xD, 0xE, 0x7, 0x8]
    //
    //    %new_mask = [1, 1, 1, 0]
    //    %maskedload = [0x12, 0x34, 0x56, 0x00]
    //    %bitcast = [0x1, 0x2, 0x3, 0x4, 0x5, 0x6, 0x0, 0x0]
    //    %select_using_shifted_mask = [0x1, 0xA, 0xB, 0xC, 0xD, 0xE, 0x0, 0x0]
    //    %packed_data = [0x1A, 0xBC, 0xDE, 0x00]
=======
    // Emulating the above using i8 will give:
    //
    //    %compressed_mask = [1, 1, 1, 0]                     (4 * i1)
    //    %maskedload = [0x12, 0x34, 0x56, 0x00]              (4 * i8)
    //    %bitcast = [0x1, 0x2, 0x3, 0x4, 0x5, 0x6, 0x0, 0x0] (8 * i4)
    //    %select_using_shifted_mask =
    //      [0x1, 0xA, 0xB, 0xC, 0xD, 0x6, 0x0, 0x0]          (8 * i4)
    //    %packed_data = [0x1A, 0xBC, 0xD6, 0x00]             (4 * i8)
>>>>>>> a8d96e15
    //
    // Using the compressed mask to store %packed_data results in expected
    // output.
    //
    // FIXME: Make an example based on the comment above work (see #115460 for
    // reproducer).
    FailureOr<Operation *> newMask =
        getCompressedMaskOp(rewriter, loc, op.getMask(), origElements, scale);
    if (failed(newMask))
      return failure();

    auto numElements = (origElements + scale - 1) / scale;
    auto newType = VectorType::get(numElements, newElementType);
    auto passThru = rewriter.create<arith::ConstantOp>(
        loc, newType, rewriter.getZeroAttr(newType));

    auto newLoad = rewriter.create<vector::MaskedLoadOp>(
        loc, newType, adaptor.getBase(), linearizedIndices,
        newMask.value()->getResult(0), passThru);

    auto newBitCastType = VectorType::get(numElements * scale, oldElementType);
    Value valueToStore =
        rewriter.create<vector::BitCastOp>(loc, newBitCastType, newLoad);
    valueToStore = rewriter.create<arith::SelectOp>(
        loc, op.getMask(), op.getValueToStore(), valueToStore);
    valueToStore =
        rewriter.create<vector::BitCastOp>(loc, newType, valueToStore);

    rewriter.replaceOpWithNewOp<vector::MaskedStoreOp>(
        op, adaptor.getBase(), linearizedIndices, newMask.value()->getResult(0),
        valueToStore);
    return success();
  }
};

//===----------------------------------------------------------------------===//
// ConvertVectorLoad
//===----------------------------------------------------------------------===//

struct ConvertVectorLoad final : OpConversionPattern<vector::LoadOp> {
  using OpConversionPattern::OpConversionPattern;

  LogicalResult
  matchAndRewrite(vector::LoadOp op, OpAdaptor adaptor,
                  ConversionPatternRewriter &rewriter) const override {

    // See #115653
    if (op.getVectorType().getRank() != 1)
      return rewriter.notifyMatchFailure(op,
                                         "only 1-D vectors are supported ATM");

    auto loc = op.getLoc();
    auto convertedType = cast<MemRefType>(adaptor.getBase().getType());
    Type oldElementType = op.getType().getElementType();
    Type newElementType = convertedType.getElementType();
    int srcBits = oldElementType.getIntOrFloatBitWidth();
    int dstBits = newElementType.getIntOrFloatBitWidth();

    if (dstBits % srcBits != 0) {
      return rewriter.notifyMatchFailure(
          op, "only dstBits % srcBits == 0 supported");
    }
    int scale = dstBits / srcBits;

    // Adjust the number of elements to load when emulating narrow types,
    // and then cast back to the original type with vector.bitcast op.
    // Here only the 1-D vector load is considered, and the N-D memref types
    // should be linearized.
    // For example, to emulate i4 to i8, the following op:
    //
    // %1 = vector.load %0[%c0, %c0] : memref<3x4xi4>, vector<4xi4>
    //
    // can be replaced with
    //
    // %1 = vector.load %0[%linear_index] : memref<6xi8>, vector<2xi8>
    // %2 = vector.bitcast %1 : vector<2xi8> to vector<4xi4>
    //
    // There are cases where the number of elements to load is not byte-aligned,
    // for example:
    //
    // %1 = vector.load %0[%c1, %c0] : memref<3x3xi2>, vector<3xi2>
    //
    // we will have to load extra bytes and extract the exact slice in between.
    //
    // %1 = vector.load %0[%c2] : memref<3xi8>, vector<2xi8>
    // %2 = vector.bitcast %1 : vector<2xi8> to vector<8xi2>
    // %3 = vector.extract_strided_slice %1 {offsets = [2], sizes = [3], strides
    // = [1]}
    //        : vector<8xi2> to vector<3xi2>
    //
    // TODO: Currently the extract_strided_slice's attributes must be known at
    // compile time as they must be constants.

    auto origElements = op.getVectorType().getNumElements();
    bool isUnalignedEmulation = origElements % scale != 0;

    auto stridedMetadata =
        rewriter.create<memref::ExtractStridedMetadataOp>(loc, op.getBase());

    OpFoldResult linearizedIndices;
    memref::LinearizedMemRefInfo linearizedInfo;
    std::tie(linearizedInfo, linearizedIndices) =
        memref::getLinearizedMemRefOffsetAndSize(
            rewriter, loc, srcBits, dstBits,
            stridedMetadata.getConstifiedMixedOffset(),
            stridedMetadata.getConstifiedMixedSizes(),
            stridedMetadata.getConstifiedMixedStrides(),
            getAsOpFoldResult(adaptor.getIndices()));

    std::optional<int64_t> foldedIntraVectorOffset =
        isUnalignedEmulation
            ? getConstantIntValue(linearizedInfo.intraDataOffset)
            : 0;

    // Always load enough elements which can cover the original elements.
    int64_t maxintraDataOffset = foldedIntraVectorOffset.value_or(scale - 1);
    auto numElements =
        llvm::divideCeil(maxintraDataOffset + origElements, scale);
    Value result =
        emulatedVectorLoad(rewriter, loc, adaptor.getBase(), linearizedIndices,
                           numElements, oldElementType, newElementType);

<<<<<<< HEAD
    if (foldedIntraVectorOffset) {
      if (isUnalignedEmulation) {
        result =
            staticallyExtractSubvector(rewriter, loc, op.getType(), result,
                                       *foldedIntraVectorOffset, origElements);
      }
    } else {
=======
    if (!foldedIntraVectorOffset) {
>>>>>>> a8d96e15
      auto resultVector = rewriter.create<arith::ConstantOp>(
          loc, op.getType(), rewriter.getZeroAttr(op.getType()));
      result = dynamicallyExtractSubVector(
          rewriter, loc, dyn_cast<TypedValue<VectorType>>(result), resultVector,
          linearizedInfo.intraDataOffset, origElements);
<<<<<<< HEAD
=======
    } else if (isUnalignedEmulation) {
      result =
          staticallyExtractSubvector(rewriter, loc, op.getType(), result,
                                     *foldedIntraVectorOffset, origElements);
>>>>>>> a8d96e15
    }
    rewriter.replaceOp(op, result);
    return success();
  }
};

//===----------------------------------------------------------------------===//
// ConvertVectorMaskedLoad
//===----------------------------------------------------------------------===//

struct ConvertVectorMaskedLoad final
    : OpConversionPattern<vector::MaskedLoadOp> {
  using OpConversionPattern::OpConversionPattern;

  LogicalResult
  matchAndRewrite(vector::MaskedLoadOp op, OpAdaptor adaptor,
                  ConversionPatternRewriter &rewriter) const override {

    // See #115653
    if (op.getVectorType().getRank() != 1)
      return rewriter.notifyMatchFailure(op,
                                         "only 1-D vectors are supported ATM");

    auto loc = op.getLoc();
    auto convertedType = cast<MemRefType>(adaptor.getBase().getType());
    Type oldElementType = op.getType().getElementType();
    Type newElementType = convertedType.getElementType();
    int srcBits = oldElementType.getIntOrFloatBitWidth();
    int dstBits = newElementType.getIntOrFloatBitWidth();

    if (dstBits % srcBits != 0) {
      return rewriter.notifyMatchFailure(
          op, "only dstBits % srcBits == 0 supported");
    }
    int scale = dstBits / srcBits;

    // Adjust the number of elements to load when emulating narrow types,
    // and then cast back to the original type with vector.bitcast op.
    // For example, to emulate i4 to i8, the following op:
    //
    //   %mask = vector.constant_mask [3] : vector<6xi1>
    //   %1 = vector.maskedload %0[%c0, %c0], %mask, %pass_thru :
    //        memref<3x6xi4>, vector<6xi1>, vector<6xi4> into vector<6xi4>
    //
    // can be replaced with
    //
    //   %new_mask = vector.constant_mask [2] : vector<3xi1>
    //   %new_pass_thru = vector.bitcast %pass_thru :
    //        vector<6xi4> to vector<3xi8>
    //   %1 = vector.maskedload %0[%linear_index], %new_mask, %new_pass_thru :
    //        memref<9xi8>, vector<3xi1>, vector<3xi8> into vector<3xi8>
    //   %2 = vector.bitcast %1 : vector<3xi8> to vector<6xi4>
    //
    // Since we are effectively loading 16 bits (2xi8) from the memref with the
    // new mask, while originally we only wanted to effectively load 12 bits
    // (3xi4) from the memref, we need to set the second half of the last i8
    // that was effectively loaded (i.e. the second i8) to %pass_thru.
    //
    //   %3 = arith.select %mask, %2, %pass_thru : vector<6xi1>, vector<6xi4>
    //
    // Given these input values:
    //   %mask = [1, 1, 1, 0, 0, 0]
    //   %0[%c0, %c0] contains [0x1, 0x2, 0x3, 0x4, 0x5, 0x6]
    //   %pass_thru = [0x7, 0x8, 0x9, 0xA, 0xB, 0xC]
    //
    // we'll have:
    //
    //   expected output: [0x1, 0x2, 0x3, 0xA, 0xB, 0xC]
    //
    //   %new_mask = [1, 1, 0]
    //   %new_pass_thru = [0x78, 0x9A, 0xBC]
    //   %1 = [0x12, 0x34, 0xBC]
    //   %2 = [0x1, 0x2, 0x3, 0x4, 0xB, 0xC]
    //   %3 = [0x1, 0x2, 0x3, 0xA, 0xB, 0xC]
    //
    // TODO: Currently, only the even number of elements loading is supported.
    // To deal with the odd number of elements, one has to extract the
    // subvector at the proper offset after bit-casting.
    auto origType = op.getVectorType();
    auto origElements = origType.getNumElements();
    bool isUnalignedEmulation = origElements % scale != 0;

    auto stridedMetadata =
        rewriter.create<memref::ExtractStridedMetadataOp>(loc, op.getBase());
    OpFoldResult linearizedIndices;
    memref::LinearizedMemRefInfo linearizedInfo;
    std::tie(linearizedInfo, linearizedIndices) =
        memref::getLinearizedMemRefOffsetAndSize(
            rewriter, loc, srcBits, dstBits,
            stridedMetadata.getConstifiedMixedOffset(),
            stridedMetadata.getConstifiedMixedSizes(),
            stridedMetadata.getConstifiedMixedStrides(),
            getAsOpFoldResult(adaptor.getIndices()));

    std::optional<int64_t> foldedIntraVectorOffset =
        isUnalignedEmulation
            ? getConstantIntValue(linearizedInfo.intraDataOffset)
            : 0;

<<<<<<< HEAD
    if (!foldedIntraVectorOffset) {
      // unimplemented case for dynamic intra vector offset
      return failure();
    }

    FailureOr<Operation *> newMask =
        getCompressedMaskOp(rewriter, loc, op.getMask(), origElements, scale,
                            *foldedIntraVectorOffset);
    if (failed(newMask))
      return failure();

    auto numElements =
        llvm::divideCeil(*foldedIntraVectorOffset + origElements, scale);
    auto loadType = VectorType::get(numElements, newElementType);
    auto newBitcastType = VectorType::get(numElements * scale, oldElementType);

    Value passthru = op.getPassThru();
    if (isUnalignedEmulation) {
      // create an empty vector of the new type
      auto emptyVector = rewriter.create<arith::ConstantOp>(
          loc, newBitcastType, rewriter.getZeroAttr(newBitcastType));
=======
    int64_t maxIntraDataOffset = foldedIntraVectorOffset.value_or(scale - 1);
    FailureOr<Operation *> newMask = getCompressedMaskOp(
        rewriter, loc, op.getMask(), origElements, scale, maxIntraDataOffset);
    if (failed(newMask))
      return failure();

    Value passthru = op.getPassThru();

    auto numElements =
        llvm::divideCeil(maxIntraDataOffset + origElements, scale);
    auto loadType = VectorType::get(numElements, newElementType);
    auto newBitcastType = VectorType::get(numElements * scale, oldElementType);

    auto emptyVector = rewriter.create<arith::ConstantOp>(
        loc, newBitcastType, rewriter.getZeroAttr(newBitcastType));
    if (!foldedIntraVectorOffset) {
      passthru = dynamicallyInsertSubVector(
          rewriter, loc, dyn_cast<TypedValue<VectorType>>(passthru),
          emptyVector, linearizedInfo.intraDataOffset, origElements);
    } else if (isUnalignedEmulation) {
>>>>>>> a8d96e15
      passthru = staticallyInsertSubvector(rewriter, loc, passthru, emptyVector,
                                           *foldedIntraVectorOffset);
    }
    auto newPassThru =
        rewriter.create<vector::BitCastOp>(loc, loadType, passthru);

    // Generating the new masked load.
    auto newLoad = rewriter.create<vector::MaskedLoadOp>(
        loc, loadType, adaptor.getBase(),
        getValueOrCreateConstantIndexOp(rewriter, loc, linearizedIndices),
        newMask.value()->getResult(0), newPassThru);

    // Setting the part that originally was not effectively loaded from memory
    // to pass through.
    auto bitCast =
        rewriter.create<vector::BitCastOp>(loc, newBitcastType, newLoad);

    Value mask = op.getMask();
<<<<<<< HEAD
    if (isUnalignedEmulation) {
      auto newSelectMaskType =
          VectorType::get(numElements * scale, rewriter.getI1Type());
      // TODO: can fold if op's mask is constant
      auto emptyVector = rewriter.create<arith::ConstantOp>(
          loc, newSelectMaskType, rewriter.getZeroAttr(newSelectMaskType));
      mask = staticallyInsertSubvector(rewriter, loc, op.getMask(), emptyVector,
=======
    auto newSelectMaskType =
        VectorType::get(numElements * scale, rewriter.getI1Type());
    // TODO: try to fold if op's mask is constant
    auto emptyMask = rewriter.create<arith::ConstantOp>(
        loc, newSelectMaskType, rewriter.getZeroAttr(newSelectMaskType));
    if (!foldedIntraVectorOffset) {
      mask = dynamicallyInsertSubVector(
          rewriter, loc, dyn_cast<TypedValue<VectorType>>(mask), emptyMask,
          linearizedInfo.intraDataOffset, origElements);
    } else if (isUnalignedEmulation) {
      mask = staticallyInsertSubvector(rewriter, loc, op.getMask(), emptyMask,
>>>>>>> a8d96e15
                                       *foldedIntraVectorOffset);
    }

    Value result =
        rewriter.create<arith::SelectOp>(loc, mask, bitCast, passthru);
<<<<<<< HEAD

    if (isUnalignedEmulation) {
=======
    if (!foldedIntraVectorOffset) {
      result = dynamicallyExtractSubVector(
          rewriter, loc, dyn_cast<TypedValue<VectorType>>(result),
          op.getPassThru(), linearizedInfo.intraDataOffset, origElements);
    } else if (isUnalignedEmulation) {
>>>>>>> a8d96e15
      result =
          staticallyExtractSubvector(rewriter, loc, op.getType(), result,
                                     *foldedIntraVectorOffset, origElements);
    }
    rewriter.replaceOp(op, result);

    return success();
  }
};

//===----------------------------------------------------------------------===//
// ConvertVectorTransferRead
//===----------------------------------------------------------------------===//

struct ConvertVectorTransferRead final
    : OpConversionPattern<vector::TransferReadOp> {
  using OpConversionPattern::OpConversionPattern;

  LogicalResult
  matchAndRewrite(vector::TransferReadOp op, OpAdaptor adaptor,
                  ConversionPatternRewriter &rewriter) const override {

    // See #115653
    if (op.getVectorType().getRank() != 1)
      return rewriter.notifyMatchFailure(op,
                                         "only 1-D vectors are supported ATM");

    auto loc = op.getLoc();
    auto convertedType = cast<MemRefType>(adaptor.getSource().getType());
    Type oldElementType = op.getType().getElementType();
    Type newElementType = convertedType.getElementType();
    int srcBits = oldElementType.getIntOrFloatBitWidth();
    int dstBits = newElementType.getIntOrFloatBitWidth();

    if (dstBits % srcBits != 0) {
      return rewriter.notifyMatchFailure(
          op, "only dstBits % srcBits == 0 supported");
    }
    int scale = dstBits / srcBits;

    auto origElements = op.getVectorType().getNumElements();

    bool isUnalignedEmulation = origElements % scale != 0;

    auto newPadding = rewriter.create<arith::ExtUIOp>(loc, newElementType,
                                                      adaptor.getPadding());

    auto stridedMetadata =
        rewriter.create<memref::ExtractStridedMetadataOp>(loc, op.getSource());

    OpFoldResult linearizedIndices;
    memref::LinearizedMemRefInfo linearizedInfo;
    std::tie(linearizedInfo, linearizedIndices) =
        memref::getLinearizedMemRefOffsetAndSize(
            rewriter, loc, srcBits, dstBits,
            stridedMetadata.getConstifiedMixedOffset(),
            stridedMetadata.getConstifiedMixedSizes(),
            stridedMetadata.getConstifiedMixedStrides(),
            getAsOpFoldResult(adaptor.getIndices()));

    std::optional<int64_t> foldedIntraVectorOffset =
        isUnalignedEmulation
            ? getConstantIntValue(linearizedInfo.intraDataOffset)
            : 0;

<<<<<<< HEAD
    auto maxIntraVectorOffset =
        foldedIntraVectorOffset ? *foldedIntraVectorOffset : scale - 1;
    auto numElements =
        llvm::divideCeil(maxIntraVectorOffset + origElements, scale);
=======
    int64_t maxIntraDataOffset = foldedIntraVectorOffset.value_or(scale - 1);
    auto numElements =
        llvm::divideCeil(maxIntraDataOffset + origElements, scale);
>>>>>>> a8d96e15

    auto newRead = rewriter.create<vector::TransferReadOp>(
        loc, VectorType::get(numElements, newElementType), adaptor.getSource(),
        getValueOrCreateConstantIndexOp(rewriter, loc, linearizedIndices),
        newPadding);

    auto bitCast = rewriter.create<vector::BitCastOp>(
        loc, VectorType::get(numElements * scale, oldElementType), newRead);

    Value result = bitCast->getResult(0);
<<<<<<< HEAD
    if (foldedIntraVectorOffset) {
      if (isUnalignedEmulation) {
        result =
            staticallyExtractSubvector(rewriter, loc, op.getType(), result,
                                       *foldedIntraVectorOffset, origElements);
      }
    } else {
=======
    if (!foldedIntraVectorOffset) {
>>>>>>> a8d96e15
      auto zeros = rewriter.create<arith::ConstantOp>(
          loc, op.getType(), rewriter.getZeroAttr(op.getType()));
      result = dynamicallyExtractSubVector(rewriter, loc, bitCast, zeros,
                                           linearizedInfo.intraDataOffset,
                                           origElements);
<<<<<<< HEAD
=======
    } else if (isUnalignedEmulation) {
      result =
          staticallyExtractSubvector(rewriter, loc, op.getType(), result,
                                     *foldedIntraVectorOffset, origElements);
>>>>>>> a8d96e15
    }
    rewriter.replaceOp(op, result);

    return success();
  }
};
} // end anonymous namespace

//===----------------------------------------------------------------------===//
// RewriteBitCastOfTruncI
//===----------------------------------------------------------------------===//

namespace {

/// Helper struct to keep track of the provenance of a contiguous set of bits
/// in a source vector.
struct SourceElementRange {
  /// The index of the source vector element that contributes bits to *this.
  int64_t sourceElementIdx;
  /// The range of bits in the source vector element that contribute to *this.
  int64_t sourceBitBegin;
  int64_t sourceBitEnd;
};

struct SourceElementRangeList : public SmallVector<SourceElementRange> {
  /// Given the index of a SourceElementRange in the SourceElementRangeList,
  /// compute the amount of bits that need to be shifted to the left to get the
  /// bits in their final location. This shift amount is simply the sum of the
  /// bits *before* `shuffleIdx` (i.e. the bits of `shuffleIdx = 0` are always
  /// the LSBs, the bits of `shuffleIdx = ` come next, etc).
  int64_t computeLeftShiftAmount(int64_t shuffleIdx) const {
    int64_t res = 0;
    for (int64_t i = 0; i < shuffleIdx; ++i)
      res += (*this)[i].sourceBitEnd - (*this)[i].sourceBitBegin;
    return res;
  }
};

/// Helper struct to enumerate the source elements and bit ranges that are
/// involved in a bitcast operation.
/// This allows rewriting a vector.bitcast into shuffles and bitwise ops for
/// any 1-D vector shape and any source/target bitwidths.
/// This creates and holds a mapping of the form:
/// [dstVectorElementJ] ==
///    [ {srcVectorElementX, bitRange}, {srcVectorElementY, bitRange}, ... ]
/// E.g. `vector.bitcast ... : vector<1xi24> to vector<3xi8>` is decomposed as:
///   [0] = {0, [0-8)}
///   [1] = {0, [8-16)}
///   [2] = {0, [16-24)}
/// and `vector.bitcast ... : vector<2xi15> to vector<3xi10>` is decomposed as:
///   [0] = {0, [0, 10)}, {1, [0, 5)}
///   [1] = {1, [5, 10)}, {2, [0, 10)}
struct BitCastBitsEnumerator {
  BitCastBitsEnumerator(VectorType sourceVectorType,
                        VectorType targetVectorType);

  int64_t getMaxNumberOfEntries() {
    int64_t numVectors = 0;
    for (const auto &l : sourceElementRanges)
      numVectors = std::max(numVectors, (int64_t)l.size());
    return numVectors;
  }

  VectorType sourceVectorType;
  VectorType targetVectorType;
  SmallVector<SourceElementRangeList> sourceElementRanges;
};

/// Rewrite vector.bitcast to a sequence of shuffles and bitwise ops that take
/// advantage of high-level information to avoid leaving LLVM to scramble with
/// peephole optimizations.
/// BitCastBitsEnumerator encodes for each element of the target vector the
/// provenance of the bits in the source vector. We can "transpose" this
/// information to build a sequence of shuffles and bitwise ops that will
/// produce the desired result.
//
/// Consider the following motivating example:
/// ```
///   %1 = vector.bitcast %0 : vector<32xi5> to vector<20xi8>
/// ```
//
/// BitCastBitsEnumerator contains the following information:
/// ```
///   { 0: b@[0..5) lshl: 0}{ 1: b@[0..3) lshl: 5}
///   { 1: b@[3..5) lshl: 0}{ 2: b@[0..5) lshl: 2}{ 3: b@[0..1) lshl: 7}
///   { 3: b@[1..5) lshl: 0}{ 4: b@[0..4) lshl: 4}
///   { 4: b@[4..5) lshl: 0}{ 5: b@[0..5) lshl: 1}{ 6: b@[0..2) lshl: 6}
///   { 6: b@[2..5) lshl: 0}{ 7: b@[0..5) lshl: 3}
///   { 8: b@[0..5) lshl: 0}{ 9: b@[0..3) lshl: 5}
///   { 9: b@[3..5) lshl: 0}{10: b@[0..5) lshl: 2}{11: b@[0..1) lshl: 7}
///   {11: b@[1..5) lshl: 0}{12: b@[0..4) lshl: 4}
///   {12: b@[4..5) lshl: 0}{13: b@[0..5) lshl: 1}{14: b@[0..2) lshl: 6}
///   {14: b@[2..5) lshl: 0}{15: b@[0..5) lshl: 3}
///   {16: b@[0..5) lshl: 0}{17: b@[0..3) lshl: 5}
///   {17: b@[3..5) lshl: 0}{18: b@[0..5) lshl: 2}{19: b@[0..1) lshl: 7}
///   {19: b@[1..5) lshl: 0}{20: b@[0..4) lshl: 4}
///   {20: b@[4..5) lshl: 0}{21: b@[0..5) lshl: 1}{22: b@[0..2) lshl: 6}
///   {22: b@[2..5) lshl: 0}{23: b@[0..5) lshl: 3}
///   {24: b@[0..5) lshl: 0}{25: b@[0..3) lshl: 5}
///   {25: b@[3..5) lshl: 0}{26: b@[0..5) lshl: 2}{27: b@[0..1) lshl: 7}
///   {27: b@[1..5) lshl: 0}{28: b@[0..4) lshl: 4}
///   {28: b@[4..5) lshl: 0}{29: b@[0..5) lshl: 1}{30: b@[0..2) lshl: 6}
///   {30: b@[2..5) lshl: 0}{31: b@[0..5) lshl: 3}
/// ```
///
/// In the above, each row represents one target vector element and each
/// column represents one bit contribution from a source vector element.
/// The algorithm creates vector.shuffle operations (in this case there are 3
/// shuffles (i.e. the max number of columns in BitCastBitsEnumerator). The
/// algorithm populates the bits as follows:
/// ```
///     src bits 0 ...
/// 1st shuffle |xxxxx   |xx      |...
/// 2nd shuffle |     xxx|  xxxxx |...
/// 3rd shuffle |        |       x|...
/// ```
//
/// The algorithm proceeds as follows:
///   1. for each vector.shuffle, collect the source vectors that participate in
///     this shuffle. One source vector per target element of the resulting
///     vector.shuffle. If there is no source element contributing bits for the
///     current vector.shuffle, take 0 (i.e. row 0 in the above example has only
///     2 columns).
///   2. represent the bitrange in the source vector as a mask. If there is no
///     source element contributing bits for the current vector.shuffle, take 0.
///   3. shift right by the proper amount to align the source bitrange at
///     position 0. This is exactly the low end of the bitrange. For instance,
///     the first element of row 2 is `{ 1: b@[3..5) lshl: 0}` and one needs to
///     shift right by 3 to get the bits contributed by the source element #1
///     into position 0.
///   4. shift left by the proper amount to to align to the desired position in
///     the result element vector.  For instance, the contribution of the second
///     source element for the first row needs to be shifted by `5` to form the
///     first i8 result element.
///
/// Eventually, we end up building  the sequence
/// `(shuffle -> and -> shiftright -> shiftleft -> or)` to iteratively update
/// the result vector (i.e. the `shiftright -> shiftleft -> or` part) with the
/// bits extracted from the source vector (i.e. the `shuffle -> and` part).
struct BitCastRewriter {
  /// Helper metadata struct to hold the static quantities for the rewrite.
  struct Metadata {
    SmallVector<int64_t> shuffles;
    SmallVector<Attribute> masks, shiftRightAmounts, shiftLeftAmounts;
  };

  BitCastRewriter(VectorType sourceVectorType, VectorType targetVectorType);

  /// Verify that general preconditions for the rewrite are met.
  LogicalResult commonPrecondition(PatternRewriter &rewriter,
                                   VectorType preconditionType, Operation *op);

  /// Precompute the metadata for the rewrite.
  SmallVector<BitCastRewriter::Metadata>
  precomputeMetadata(IntegerType shuffledElementType);

  /// Rewrite one step of the sequence:
  ///   `(shuffle -> and -> shiftright -> shiftleft -> or)`.
  Value genericRewriteStep(PatternRewriter &rewriter, Location loc,
                           Value initialValue, Value runningResult,
                           const BitCastRewriter::Metadata &metadata);

private:
  /// Underlying enumerator that encodes the provenance of the bits in the each
  /// element of the result vector.
  BitCastBitsEnumerator enumerator;
};

} // namespace

[[maybe_unused]] static raw_ostream &
operator<<(raw_ostream &os, const SmallVector<SourceElementRangeList> &vec) {
  for (const auto &l : vec) {
    for (auto it : llvm::enumerate(l)) {
      os << "{ " << it.value().sourceElementIdx << ": b@["
         << it.value().sourceBitBegin << ".." << it.value().sourceBitEnd
         << ") lshl: " << l.computeLeftShiftAmount(it.index()) << " } ";
    }
    os << "\n";
  }
  return os;
}

BitCastBitsEnumerator::BitCastBitsEnumerator(VectorType sourceVectorType,
                                             VectorType targetVectorType)
    : sourceVectorType(sourceVectorType), targetVectorType(targetVectorType) {

  assert(sourceVectorType.getRank() == 1 && !sourceVectorType.isScalable() &&
         "requires -D non-scalable vector type");
  assert(targetVectorType.getRank() == 1 && !targetVectorType.isScalable() &&
         "requires -D non-scalable vector type");
  int64_t sourceBitWidth = sourceVectorType.getElementTypeBitWidth();
  int64_t mostMinorSourceDim = sourceVectorType.getShape().back();
  LDBG("sourceVectorType: " << sourceVectorType);

  int64_t targetBitWidth = targetVectorType.getElementTypeBitWidth();
  int64_t mostMinorTargetDim = targetVectorType.getShape().back();
  LDBG("targetVectorType: " << targetVectorType);

  int64_t bitwidth = targetBitWidth * mostMinorTargetDim;
  (void)mostMinorSourceDim;
  assert(bitwidth == sourceBitWidth * mostMinorSourceDim &&
         "source and target bitwidths must match");

  // Prepopulate one source element range per target element.
  sourceElementRanges = SmallVector<SourceElementRangeList>(mostMinorTargetDim);
  for (int64_t resultBit = 0; resultBit < bitwidth;) {
    int64_t resultElement = resultBit / targetBitWidth;
    int64_t resultBitInElement = resultBit % targetBitWidth;
    int64_t sourceElementIdx = resultBit / sourceBitWidth;
    int64_t sourceBitInElement = resultBit % sourceBitWidth;
    int64_t step = std::min(sourceBitWidth - sourceBitInElement,
                            targetBitWidth - resultBitInElement);
    sourceElementRanges[resultElement].push_back(
        {sourceElementIdx, sourceBitInElement, sourceBitInElement + step});
    resultBit += step;
  }
}

BitCastRewriter::BitCastRewriter(VectorType sourceVectorType,
                                 VectorType targetVectorType)
    : enumerator(BitCastBitsEnumerator(sourceVectorType, targetVectorType)) {
  LDBG("\n" << enumerator.sourceElementRanges);
}

/// Verify that the precondition type meets the common preconditions for any
/// conversion.
static LogicalResult commonConversionPrecondition(PatternRewriter &rewriter,
                                                  VectorType preconditionType,
                                                  Operation *op) {
  if (!preconditionType || preconditionType.isScalable())
    return rewriter.notifyMatchFailure(op, "scalable vector");

  // TODO: consider relaxing this restriction in the future if we find ways
  // to really work with subbyte elements across the MLIR/LLVM boundary.
  unsigned bitwidth = preconditionType.getElementTypeBitWidth();
  if (bitwidth % 8 != 0)
    return rewriter.notifyMatchFailure(op, "bitwidth is not k * 8");

  return success();
}

LogicalResult BitCastRewriter::commonPrecondition(PatternRewriter &rewriter,
                                                  VectorType preconditionType,
                                                  Operation *op) {
  if (!enumerator.sourceVectorType || !enumerator.targetVectorType)
    return rewriter.notifyMatchFailure(op, "types are not vector");

  if (!preconditionType || preconditionType.getRank() != 1)
    return rewriter.notifyMatchFailure(op, "unsupported >1-D vector");

  return commonConversionPrecondition(rewriter, preconditionType, op);
}

/// Verify that source and destination element types meet the precondition for
/// the supported aligned conversion cases. Alignment means that the either the
/// source element type is multiple of the destination element type or the other
/// way around.
///
/// NOTE: This method assumes that common conversion preconditions are met.
static LogicalResult alignedConversionPrecondition(PatternRewriter &rewriter,
                                                   VectorType srcType,
                                                   VectorType dstType,
                                                   Operation *op) {
  if (!srcType || !dstType)
    return rewriter.notifyMatchFailure(op, "Not a supported aligned case");
  unsigned srcElemBitwidth = srcType.getElementTypeBitWidth();
  unsigned dstElemBitwidth = dstType.getElementTypeBitWidth();

  // Only {s}i4 -> (size_of({{s}i/f}) >= 8) are supported for now.
  if (srcElemBitwidth != 4 || dstElemBitwidth < 8 ||
      (dstElemBitwidth % srcElemBitwidth) != 0)
    return rewriter.notifyMatchFailure(op, "Not a supported aligned case");

  if ((srcType.getShape().back() % 2) != 0)
    return rewriter.notifyMatchFailure(
        op, "Not an even number of i4 elements in trailing dim");

  return success();
}

SmallVector<BitCastRewriter::Metadata>
BitCastRewriter::precomputeMetadata(IntegerType shuffledElementType) {
  SmallVector<BitCastRewriter::Metadata> result;
  for (int64_t shuffleIdx = 0, e = enumerator.getMaxNumberOfEntries();
       shuffleIdx < e; ++shuffleIdx) {
    SmallVector<int64_t> shuffles;
    SmallVector<Attribute> masks, shiftRightAmounts, shiftLeftAmounts;

    // Create the attribute quantities for the shuffle / mask / shift ops.
    for (auto &srcEltRangeList : enumerator.sourceElementRanges) {
      int64_t sourceElement = (shuffleIdx < (int64_t)srcEltRangeList.size())
                                  ? srcEltRangeList[shuffleIdx].sourceElementIdx
                                  : 0;
      shuffles.push_back(sourceElement);

      int64_t bitLo = (shuffleIdx < (int64_t)srcEltRangeList.size())
                          ? srcEltRangeList[shuffleIdx].sourceBitBegin
                          : 0;
      int64_t bitHi = (shuffleIdx < (int64_t)srcEltRangeList.size())
                          ? srcEltRangeList[shuffleIdx].sourceBitEnd
                          : 0;
      IntegerAttr mask = IntegerAttr::get(
          shuffledElementType,
          llvm::APInt::getBitsSet(shuffledElementType.getIntOrFloatBitWidth(),
                                  bitLo, bitHi));
      masks.push_back(mask);

      int64_t shiftRight = bitLo;
      shiftRightAmounts.push_back(
          IntegerAttr::get(shuffledElementType, shiftRight));

      int64_t shiftLeft = srcEltRangeList.computeLeftShiftAmount(shuffleIdx);
      shiftLeftAmounts.push_back(
          IntegerAttr::get(shuffledElementType, shiftLeft));
    }

    result.push_back({shuffles, masks, shiftRightAmounts, shiftLeftAmounts});
  }
  return result;
}

Value BitCastRewriter::genericRewriteStep(
    PatternRewriter &rewriter, Location loc, Value initialValue,
    Value runningResult, const BitCastRewriter::Metadata &metadata) {
  // Create vector.shuffle from the metadata.
  auto shuffleOp = rewriter.create<vector::ShuffleOp>(
      loc, initialValue, initialValue, metadata.shuffles);

  // Intersect with the mask.
  VectorType shuffledVectorType = shuffleOp.getResultVectorType();
  auto constOp = rewriter.create<arith::ConstantOp>(
      loc, DenseElementsAttr::get(shuffledVectorType, metadata.masks));
  Value andValue = rewriter.create<arith::AndIOp>(loc, shuffleOp, constOp);

  // Align right on 0.
  auto shiftRightConstantOp = rewriter.create<arith::ConstantOp>(
      loc,
      DenseElementsAttr::get(shuffledVectorType, metadata.shiftRightAmounts));
  Value shiftedRight =
      rewriter.create<arith::ShRUIOp>(loc, andValue, shiftRightConstantOp);

  // Shift bits left into their final position.
  auto shiftLeftConstantOp = rewriter.create<arith::ConstantOp>(
      loc,
      DenseElementsAttr::get(shuffledVectorType, metadata.shiftLeftAmounts));
  Value shiftedLeft =
      rewriter.create<arith::ShLIOp>(loc, shiftedRight, shiftLeftConstantOp);

  runningResult =
      runningResult
          ? rewriter.create<arith::OrIOp>(loc, runningResult, shiftedLeft)
          : shiftedLeft;

  return runningResult;
}

/// Rewrite the i4 -> i8 signed extension into a sequence of shuffles and
/// bitwise ops that take advantage of high-level information to avoid leaving
/// LLVM to scramble with peephole optimizations.
static Value rewriteI4ToI8SignedExt(PatternRewriter &rewriter, Location loc,
                                    Value srcValue) {
  VectorType srcVecType = cast<VectorType>(srcValue.getType());
  assert(srcVecType.getElementType().isSignlessInteger(4) &&
         "Expected i4 type");

  // 1. Generate a bitcast vector<Xxi4> -> vector<X/2xi8>.
  SmallVector<int64_t> i8VecShape = llvm::to_vector(srcVecType.getShape());
  constexpr int64_t i4Toi8BitwidthFactor = 2;
  i8VecShape.back() = i8VecShape.back() / i4Toi8BitwidthFactor;
  auto i8VecType = VectorType::get(i8VecShape, rewriter.getI8Type());
  Value i8Vector = rewriter.create<vector::BitCastOp>(loc, i8VecType, srcValue);

  // 2. Extend i4 elements to i8 elements using shifts. Low i4 elemens of each
  // byte are place in one vector and the high i4 elements in another vector.
  constexpr int8_t bitsToShift = 4;
  auto shiftValues = rewriter.create<arith::ConstantOp>(
      loc, DenseElementsAttr::get(i8VecType, bitsToShift));
  Value shl = rewriter.create<arith::ShLIOp>(loc, i8Vector, shiftValues);
  Value low = rewriter.create<arith::ShRSIOp>(loc, shl, shiftValues);
  Value high = rewriter.create<arith::ShRSIOp>(loc, i8Vector, shiftValues);

  // 3. Interleave low and high i8 elements.
  return rewriter.create<vector::InterleaveOp>(loc, low, high);
}

/// Rewrite the i4 -> i8 unsigned extension into a sequence of shuffles and
/// bitwise ops that take advantage of high-level information to avoid leaving
/// LLVM to scramble with peephole optimizations.
static Value rewriteI4ToI8UnsignedExt(PatternRewriter &rewriter, Location loc,
                                      Value srcValue) {
  VectorType srcVecType = cast<VectorType>(srcValue.getType());
  assert(srcVecType.getElementType().isSignlessInteger(4) &&
         "Expected i4 type");

  // 1. Generate a bitcast vector<Xxi4> -> vector<X/2xi8>.
  SmallVector<int64_t> i8VecShape = llvm::to_vector(srcVecType.getShape());
  constexpr int64_t i4Toi8BitwidthFactor = 2;
  i8VecShape.back() = i8VecShape.back() / i4Toi8BitwidthFactor;
  auto i8VecType = VectorType::get(i8VecShape, rewriter.getI8Type());
  Value i8Vector = rewriter.create<vector::BitCastOp>(loc, i8VecType, srcValue);

  // 2 Extend the i4 elements using shifts & masking. Low i4 elements of each
  //  byte are placed in one vector and the high i4 elements in another vector.
  constexpr uint8_t lowBitsMask = 15; // Equivalent to [00001111] bit mask
  auto lowBitsMaskValues = rewriter.create<arith::ConstantOp>(
      loc, DenseElementsAttr::get(i8VecType, lowBitsMask));
  Value low = rewriter.create<arith::AndIOp>(loc, i8VecType, i8Vector,
                                             lowBitsMaskValues);
  constexpr int8_t highBitsToShift = 4;
  auto highShiftValues = rewriter.create<arith::ConstantOp>(
      loc, DenseElementsAttr::get(i8VecType, highBitsToShift));
  Value high = rewriter.create<arith::ShRUIOp>(loc, i8Vector, highShiftValues);

  // 3. Interleave low and high i8 elements.
  return rewriter.create<vector::InterleaveOp>(loc, low, high);
}

/// Rewrite the i8 -> i4 truncation into a deinterleave and series of bitwise
/// ops that take advantage of high-level information to avoid leaving LLVM to
/// scramble with peephole optimizations.
static Value rewriteI8ToI4Trunc(PatternRewriter &rewriter, Location loc,
                                Value srcValue) {
  VectorType srcVecType = cast<VectorType>(srcValue.getType());
  assert(srcVecType.getElementType().isSignlessInteger(8) &&
         "Expected i8 type");

  // 1. De-interleave low and high i8 elements.
  auto deinterleaveOp = rewriter.create<vector::DeinterleaveOp>(loc, srcValue);

  // 2. Zero out the upper side of each low i8 element.
  constexpr int8_t i8LowBitMask = 0x0F;
  VectorType deinterI8VecType = deinterleaveOp.getResultVectorType();
  Value zeroOutMask = rewriter.create<arith::ConstantOp>(
      loc, DenseElementsAttr::get(deinterI8VecType, i8LowBitMask));
  Value zeroOutLow = rewriter.create<arith::AndIOp>(
      loc, deinterleaveOp.getRes1(), zeroOutMask);

  // 3. Move high i4 values to upper side of the byte.
  constexpr int8_t bitsToShift = 4;
  auto shiftValues = rewriter.create<arith::ConstantOp>(
      loc, DenseElementsAttr::get(deinterI8VecType, bitsToShift));
  Value shlHigh = rewriter.create<arith::ShLIOp>(loc, deinterleaveOp.getRes2(),
                                                 shiftValues);

  // 4. Merge high and low i4 values.
  auto mergedHiLowOp = rewriter.create<arith::OrIOp>(loc, zeroOutLow, shlHigh);

  // 5. Generate a bitcast vector<Xxi8> -> vector<2Xxi4>.
  auto i4VecType = srcVecType.cloneWith(std::nullopt, rewriter.getI4Type());
  return rewriter.create<vector::BitCastOp>(loc, i4VecType, mergedHiLowOp);
}

namespace {
/// Rewrite bitcast(trunci) to a sequence of shuffles and bitwise ops that take
/// advantage of high-level information to avoid leaving LLVM to scramble with
/// peephole optimizations.
struct RewriteBitCastOfTruncI : OpRewritePattern<vector::BitCastOp> {
  using OpRewritePattern::OpRewritePattern;

  LogicalResult matchAndRewrite(vector::BitCastOp bitCastOp,
                                PatternRewriter &rewriter) const override {
    // The source must be a trunc op.
    auto truncOp =
        bitCastOp.getSource().template getDefiningOp<arith::TruncIOp>();
    if (!truncOp)
      return rewriter.notifyMatchFailure(bitCastOp, "not a trunci source");

    // Set up the BitCastRewriter and verify the precondition.
    VectorType sourceVectorType = bitCastOp.getSourceVectorType();
    VectorType targetVectorType = bitCastOp.getResultVectorType();
    BitCastRewriter bcr(sourceVectorType, targetVectorType);
    if (failed(bcr.commonPrecondition(rewriter, targetVectorType, bitCastOp)))
      return failure();

    // Perform the rewrite.
    Value truncValue = truncOp.getIn();
    auto shuffledElementType =
        cast<IntegerType>(getElementTypeOrSelf(truncValue.getType()));
    Value runningResult;
    for (const BitCastRewriter ::Metadata &metadata :
         bcr.precomputeMetadata(shuffledElementType)) {
      runningResult = bcr.genericRewriteStep(
          rewriter, bitCastOp->getLoc(), truncValue, runningResult, metadata);
    }

    // Finalize the rewrite.
    bool narrowing = targetVectorType.getElementTypeBitWidth() <=
                     shuffledElementType.getIntOrFloatBitWidth();
    if (narrowing) {
      if (runningResult.getType() == bitCastOp.getResultVectorType()) {
        rewriter.replaceOp(bitCastOp, runningResult);
      } else {
        rewriter.replaceOpWithNewOp<arith::TruncIOp>(
            bitCastOp, bitCastOp.getResultVectorType(), runningResult);
      }
    } else {
      if (runningResult.getType() == bitCastOp.getResultVectorType()) {
        rewriter.replaceOp(bitCastOp, runningResult);
      } else {
        rewriter.replaceOpWithNewOp<arith::ExtUIOp>(
            bitCastOp, bitCastOp.getResultVectorType(), runningResult);
      }
    }

    return success();
  }
};
} // namespace

//===----------------------------------------------------------------------===//
// RewriteExtOfBitCast
//===----------------------------------------------------------------------===//

namespace {
/// Rewrite ext{s,u}i(bitcast) to a sequence of shuffles and bitwise ops that
/// take advantage of high-level information to avoid leaving LLVM to scramble
/// with peephole optimizations.
template <typename ExtOpType>
struct RewriteExtOfBitCast : OpRewritePattern<ExtOpType> {
  using OpRewritePattern<ExtOpType>::OpRewritePattern;

  RewriteExtOfBitCast(MLIRContext *context, PatternBenefit benefit)
      : OpRewritePattern<ExtOpType>(context, benefit) {}

  LogicalResult matchAndRewrite(ExtOpType extOp,
                                PatternRewriter &rewriter) const override {
    // The source must be a bitcast op.
    auto bitCastOp = extOp.getIn().template getDefiningOp<vector::BitCastOp>();
    if (!bitCastOp)
      return rewriter.notifyMatchFailure(extOp, "not a bitcast source");

    // Set up the BitCastRewriter and verify the precondition.
    VectorType sourceVectorType = bitCastOp.getSourceVectorType();
    VectorType targetVectorType = bitCastOp.getResultVectorType();
    BitCastRewriter bcr(sourceVectorType, targetVectorType);
    if (failed(bcr.commonPrecondition(
            rewriter, cast<VectorType>(extOp.getOut().getType()), bitCastOp)))
      return failure();

    // Perform the rewrite.
    Value runningResult;
    Value sourceValue = bitCastOp.getSource();
    auto shuffledElementType =
        cast<IntegerType>(getElementTypeOrSelf(sourceValue.getType()));
    for (const BitCastRewriter::Metadata &metadata :
         bcr.precomputeMetadata(shuffledElementType)) {
      runningResult = bcr.genericRewriteStep(
          rewriter, bitCastOp->getLoc(), sourceValue, runningResult, metadata);
    }

    // Finalize the rewrite.
    bool narrowing =
        cast<VectorType>(extOp.getOut().getType()).getElementTypeBitWidth() <=
        shuffledElementType.getIntOrFloatBitWidth();
    if (narrowing) {
      rewriter.replaceOpWithNewOp<arith::TruncIOp>(
          extOp, cast<VectorType>(extOp.getOut().getType()), runningResult);
    } else {
      rewriter.replaceOpWithNewOp<ExtOpType>(
          extOp, cast<VectorType>(extOp.getOut().getType()), runningResult);
    }

    return success();
  }
};

/// Rewrite the i4 -> i8 part of any conversion into a sequence of shuffles and
/// bitwise ops that take advantage of high-level information to avoid leaving
/// LLVM to scramble with peephole optimizations. Templated to choose between
/// signed and unsigned conversions.
///
/// For example (signed):
///    arith.extsi %in : vector<8xi4> to vector<8xi32>
///      is rewriten as
///        %0 = vector.bitcast %in : vector<8xi4> to vector<4xi8>
///        %1 = arith.shli %0, 4 : vector<4xi8>
///        %2 = arith.shrsi %1, 4 : vector<4xi8>
///        %3 = arith.shrsi %0, 4 : vector<4xi8>
///        %4 = vector.interleave %2, %3 : vector<4xi8> -> vector<8xi8>
///        %5 = arith.extsi %4 : vector<8xi8> to vector<8xi32>
///
///    arith.sitofp %in : vector<8xi4> to vector<8xf32>
///      is rewriten as
///        %0 = vector.bitcast %in : vector<8xi4> to vector<4xi8>
///        %1 = arith.shli %0, 4 : vector<4xi8>
///        %2 = arith.shrsi %1, 4 : vector<4xi8>
///        %3 = arith.shrsi %0, 4 : vector<4xi8>
///        %4 = vector.interleave %2, %3 : vector<4xi8> -> vector<8xi8>
///        %5 = arith.sitofp %4 : vector<8xi8> to vector<8xf32>
///
/// Example (unsigned):
///    arith.extui %in : vector<8xi4> to vector<8xi32>
///      is rewritten as
///        %0 = vector.bitcast %in : vector<8xi4> to vector<4xi8>
///        %1 = arith.andi %0, 15 : vector<4xi8>
///        %2 = arith.shrui %0, 4 : vector<4xi8>
///        %3 = vector.interleave %1, %2 : vector<4xi8> -> vector<8xi8>
///        %4 = arith.extui %3 : vector<8xi8> to vector<8xi32>
///
template <typename ConversionOpType, bool isSigned>
struct RewriteAlignedSubByteIntExt : OpRewritePattern<ConversionOpType> {
  using OpRewritePattern<ConversionOpType>::OpRewritePattern;

  LogicalResult matchAndRewrite(ConversionOpType conversionOp,
                                PatternRewriter &rewriter) const override {
    // Verify the preconditions.
    Value srcValue = conversionOp.getIn();
    auto srcVecType = dyn_cast<VectorType>(srcValue.getType());
    auto dstVecType = dyn_cast<VectorType>(conversionOp.getType());

    if (failed(
            commonConversionPrecondition(rewriter, dstVecType, conversionOp)))
      return failure();

    // Check general alignment preconditions.
    if (failed(alignedConversionPrecondition(rewriter, srcVecType, dstVecType,
                                             conversionOp)))
      return failure();

    // Perform the rewrite.
    Value subByteExt;
    if (isSigned) {
      subByteExt =
          rewriteI4ToI8SignedExt(rewriter, conversionOp.getLoc(), srcValue);
    } else {
      subByteExt =
          rewriteI4ToI8UnsignedExt(rewriter, conversionOp.getLoc(), srcValue);
    }

    // Finalize the rewrite.
    rewriter.replaceOpWithNewOp<ConversionOpType>(
        conversionOp, conversionOp.getType(), subByteExt);
    return success();
  }
};

/// Rewrite the i8 -> i4 part of any truncation into a deinterleave and
/// bitwise ops that take advantage of high-level information to avoid leaving
/// LLVM to scramble with peephole optimizations.
///
/// For example:
///    arith.trunci %in : vector<8xi32> to vector<8xi4>
///      is rewriten as
///
///        %cst = arith.constant dense<15> : vector<4xi8>
///        %cst_0 = arith.constant dense<4> : vector<4xi8>
///        %0, %1 = vector.deinterleave %in : vector<8xi8>, vector<8xi8>
///        %2 = arith.andi %0, %cst : vector<4xi8>
///        %3 = arith.shli %1, %cst_0 : vector<4xi8>
///        %4 = arith.ori %2, %3 : vector<4xi8>
///        %5 = vector.bitcast %4 : vector<4xi8> to vector<8xi4>
///
struct RewriteAlignedSubByteIntTrunc : OpRewritePattern<arith::TruncIOp> {
  using OpRewritePattern<arith::TruncIOp>::OpRewritePattern;

  LogicalResult matchAndRewrite(arith::TruncIOp truncOp,
                                PatternRewriter &rewriter) const override {
    // Verify the preconditions.
    Value srcValue = truncOp.getIn();
    auto srcVecType = dyn_cast<VectorType>(srcValue.getType());
    auto dstVecType = dyn_cast<VectorType>(truncOp.getType());
    if (!srcVecType || !dstVecType)
      return failure();

    if (failed(commonConversionPrecondition(rewriter, srcVecType, truncOp)))
      return failure();

    // Check general alignment preconditions. We invert the src/dst type order
    // to reuse the existing precondition logic.
    if (failed(alignedConversionPrecondition(rewriter, dstVecType, srcVecType,
                                             truncOp)))
      return failure();

    // Create a new iX -> i8 truncation op.
    Location loc = truncOp.getLoc();
    auto i8VecType = srcVecType.cloneWith(std::nullopt, rewriter.getI8Type());
    Value i8TruncVal =
        rewriter.create<arith::TruncIOp>(loc, i8VecType, srcValue);

    // Rewrite the i8 -> i4 truncation part.
    Value subByteTrunc = rewriteI8ToI4Trunc(rewriter, loc, i8TruncVal);

    // Finalize the rewrite.
    rewriter.replaceOp(truncOp, subByteTrunc);
    return success();
  }
};

/// Rewrite a sub-byte vector transpose into a sequence of instructions that
/// perform the transpose on wider (byte) element types.
/// For example:
///   %0 = vector.transpose %a, [1, 0] : vector<8x16xi4> to vector<16x8xi4>
///
///   is rewritten as:
///
///   %0 = arith.extsi %arg0 : vector<8x16xi4> to vector<8x16xi8>
///   %1 = vector.transpose %0, [1, 0] : vector<8x16xi8> to vector<16x8xi8>
///   %2 = arith.trunci %1 : vector<16x8xi8> to vector<16x8xi4>
///
struct RewriteVectorTranspose : OpRewritePattern<vector::TransposeOp> {
  using OpRewritePattern<vector::TransposeOp>::OpRewritePattern;

  RewriteVectorTranspose(MLIRContext *context, PatternBenefit benefit)
      : OpRewritePattern<vector::TransposeOp>(context, benefit) {}

  LogicalResult matchAndRewrite(vector::TransposeOp transposeOp,
                                PatternRewriter &rewriter) const override {
    // Precondition: sub-byte integer transpose.
    constexpr unsigned minNativeBitwidth = 8;
    VectorType srcSubByteVecType = transposeOp.getSourceVectorType();
    if (!srcSubByteVecType.getElementType().isSignlessInteger() ||
        srcSubByteVecType.getElementTypeBitWidth() >= minNativeBitwidth) {
      return rewriter.notifyMatchFailure(transposeOp,
                                         "not a sub-byte transpose");
    }

    // Perform the rewrite.
    Location loc = transposeOp.getLoc();
    // Signed/unsigned interpretation shouldn't matter here as we are just
    // transposing the elements and truncating them back to the original size.
    // TODO: Use unsigned extension (more efficient) when emulation or backend
    // support is available.
    auto srcNativeVecType = srcSubByteVecType.cloneWith(
        std::nullopt, rewriter.getIntegerType(minNativeBitwidth));
    Value extOp = rewriter.create<arith::ExtSIOp>(loc, srcNativeVecType,
                                                  transposeOp.getVector());
    Value newTranspose = rewriter.create<vector::TransposeOp>(
        loc, extOp, transposeOp.getPermutation());
    VectorType dstSubByteVecType = transposeOp.getResultVectorType();
    rewriter.replaceOpWithNewOp<arith::TruncIOp>(transposeOp, dstSubByteVecType,
                                                 newTranspose);
    return success();
  }
};

} // namespace

//===----------------------------------------------------------------------===//
// Public Interface Definition
//===----------------------------------------------------------------------===//

void vector::populateVectorNarrowTypeEmulationPatterns(
    const arith::NarrowTypeEmulationConverter &typeConverter,
    RewritePatternSet &patterns) {

  // Populate `vector.*` conversion patterns.
  patterns.add<ConvertVectorLoad, ConvertVectorMaskedLoad, ConvertVectorStore,
               ConvertVectorMaskedStore, ConvertVectorTransferRead>(
      typeConverter, patterns.getContext());
}

void vector::populateVectorNarrowTypeRewritePatterns(
    RewritePatternSet &patterns, PatternBenefit benefit) {
  patterns.add<RewriteBitCastOfTruncI, RewriteExtOfBitCast<arith::ExtUIOp>,
               RewriteExtOfBitCast<arith::ExtSIOp>>(patterns.getContext(),
                                                    benefit);

  // Patterns for aligned cases. We set higher priority as they are expected to
  // generate better performance for aligned cases.
  patterns.add<RewriteAlignedSubByteIntExt<arith::ExtSIOp, /*isSigned=*/true>,
               RewriteAlignedSubByteIntExt<arith::SIToFPOp, /*isSigned=*/true>,
               RewriteAlignedSubByteIntTrunc>(patterns.getContext(),
                                              benefit.getBenefit() + 1);
  patterns
      .add<RewriteAlignedSubByteIntExt<arith::ExtUIOp, /*isSigned=*/false>,
           RewriteAlignedSubByteIntExt<arith::UIToFPOp, /*isSigned=*/false>>(
          patterns.getContext(), benefit.getBenefit() + 1);
}

void vector::populateVectorTransposeNarrowTypeRewritePatterns(
    RewritePatternSet &patterns, PatternBenefit benefit) {
  patterns.add<RewriteVectorTranspose>(patterns.getContext(), benefit);
}<|MERGE_RESOLUTION|>--- conflicted
+++ resolved
@@ -45,26 +45,6 @@
 #define DBGSNL() (llvm::dbgs() << "\n")
 #define LDBG(X) LLVM_DEBUG(DBGS() << X << "\n")
 
-<<<<<<< HEAD
-/// Returns a compressed mask. The mask value is set only if any mask is present
-/// in the scale range. E.g., if `scale` equals to 2, and `intraDataOffset`
-/// equals to 1 (intraDataOffset strictly smaller than scale), the following
-/// mask:
-///
-///   %mask = [1, 1, 0, 0, 0, 0]
-///
-/// will first be padded with number of `intraDataOffset` zeros:
-///   %mask = [0, 1, 1, 0, 0, 0, 0, 0]
-///
-/// then it will return the following new compressed mask:
-///
-///   %mask = [1, 1, 0, 0]
-static FailureOr<Operation *> getCompressedMaskOp(OpBuilder &rewriter,
-                                                  Location loc, Value mask,
-                                                  int origElements, int scale,
-                                                  int intraDataOffset = 0) {
-  auto numElements = (intraDataOffset + origElements + scale - 1) / scale;
-=======
 /// Returns a compressed mask for the emulated vector. For example, when
 /// emulating an eight-element `i8` vector with `i32` (i.e. when the source
 /// elements span two dest elements), this method compresses `vector<8xi1>`
@@ -101,7 +81,6 @@
   auto numDestElems =
       (numFrontPadElems + numSrcElems + numSrcElemsPerDest - 1) /
       numSrcElemsPerDest;
->>>>>>> a8d96e15
 
   Operation *maskOp = mask.getDefiningOp();
   SmallVector<vector::ExtractOp, 2> extractOps;
@@ -124,52 +103,6 @@
   // new mask index) only happens on the last dimension of the vectors.
   SmallVector<int64_t> maskShape(
       cast<VectorType>(maskOp->getResultTypes()[0]).getShape());
-<<<<<<< HEAD
-  shape.back() = numElements;
-  auto newMaskType = VectorType::get(shape, rewriter.getI1Type());
-  if (createMaskOp) {
-    OperandRange maskOperands = createMaskOp.getOperands();
-    size_t numMaskOperands = maskOperands.size();
-    AffineExpr s0;
-    bindSymbols(rewriter.getContext(), s0);
-    s0 = s0 + scale - 1;
-    s0 = s0.floorDiv(scale);
-    OpFoldResult origIndex =
-        getAsOpFoldResult(maskOperands[numMaskOperands - 1]);
-    OpFoldResult maskIndex =
-        affine::makeComposedFoldedAffineApply(rewriter, loc, s0, origIndex);
-    SmallVector<Value> newMaskOperands(maskOperands.drop_back());
-    newMaskOperands.push_back(
-        getValueOrCreateConstantIndexOp(rewriter, loc, maskIndex));
-    newMask = rewriter.create<vector::CreateMaskOp>(loc, newMaskType,
-                                                    newMaskOperands);
-  } else if (constantMaskOp) {
-    ArrayRef<int64_t> maskDimSizes = constantMaskOp.getMaskDimSizes();
-    size_t numMaskOperands = maskDimSizes.size();
-    int64_t origIndex = maskDimSizes[numMaskOperands - 1];
-    int64_t startIndex = intraDataOffset / scale;
-    int64_t maskIndex = llvm::divideCeil(intraDataOffset + origIndex, scale);
-
-    // TODO: we only want the mask between [startIndex, maskIndex] to be true,
-    // the rest are false.
-    if (intraDataOffset != 0 && maskDimSizes.size() > 1)
-      return failure();
-
-    SmallVector<int64_t> newMaskDimSizes(maskDimSizes.drop_back());
-    newMaskDimSizes.push_back(maskIndex);
-
-    if (intraDataOffset == 0) {
-      newMask = rewriter.create<vector::ConstantMaskOp>(loc, newMaskType,
-                                                        newMaskDimSizes);
-    } else {
-      SmallVector<bool> newMaskValues;
-      for (int64_t i = 0; i < numElements; ++i)
-        newMaskValues.push_back(i >= startIndex && i < maskIndex);
-      auto denseAttr = DenseElementsAttr::get(newMaskType, newMaskValues);
-      newMask = rewriter.create<arith::ConstantOp>(loc, newMaskType, denseAttr);
-    }
-  }
-=======
   maskShape.back() = numDestElems;
   auto newMaskType = VectorType::get(maskShape, rewriter.getI1Type());
   std::optional<Operation *> newMask =
@@ -265,7 +198,6 @@
 
   if (!newMask)
     return failure();
->>>>>>> a8d96e15
 
   while (!extractOps.empty()) {
     newMask = rewriter.create<vector::ExtractOp>(
@@ -377,82 +309,6 @@
       newLoad);
 }
 
-/// Extracts 1-D subvector from a 1-D vector. It is a wrapper function for
-/// emitting `vector.extract_strided_slice`.
-static Value staticallyExtractSubvector(OpBuilder &rewriter, Location loc,
-                                        VectorType extractType, Value source,
-                                        int64_t frontOffset,
-                                        int64_t subvecSize) {
-  auto vectorType = cast<VectorType>(source.getType());
-  assert((vectorType.getRank() == 1 && extractType.getRank() == 1) &&
-         "expected 1-D source and destination types");
-  (void)vectorType;
-  auto offsets = rewriter.getI64ArrayAttr({frontOffset});
-  auto sizes = rewriter.getI64ArrayAttr({subvecSize});
-  auto strides = rewriter.getI64ArrayAttr({1});
-  return rewriter
-      .create<vector::ExtractStridedSliceOp>(loc, extractType, source, offsets,
-                                             sizes, strides)
-      ->getResult(0);
-}
-
-/// Inserts 1-D subvector into a 1-D vector by overwriting the elements starting
-/// at `offset`. it is a wrapper function for emitting
-/// `vector.insert_strided_slice`.
-static Value staticallyInsertSubvector(OpBuilder &rewriter, Location loc,
-                                       Value src, Value dest, int64_t offset) {
-  auto srcType = cast<VectorType>(src.getType());
-  auto destType = cast<VectorType>(dest.getType());
-  assert(srcType.getRank() == 1 && destType.getRank() == 1 &&
-         "expected source and dest to be vector type");
-  (void)srcType;
-  (void)destType;
-  auto offsets = rewriter.getI64ArrayAttr({offset});
-  auto strides = rewriter.getI64ArrayAttr({1});
-  return rewriter.create<vector::InsertStridedSliceOp>(loc, dest.getType(), src,
-                                                       dest, offsets, strides);
-}
-
-/// Extracts a 1-D subvector from a 1-D `source` vector, with index at `offset`
-/// and size `numElementsToExtract`, and inserts into the `dest` vector. This
-/// function emits multiple `vector.extract` and `vector.insert` ops, so only
-/// use it when `offset` cannot be folded into a constant value.
-static Value dynamicallyExtractSubVector(OpBuilder &rewriter, Location loc,
-                                         TypedValue<VectorType> source,
-                                         Value dest, OpFoldResult offset,
-                                         int64_t numElementsToExtract) {
-  for (int i = 0; i < numElementsToExtract; ++i) {
-    Value extractLoc =
-        (i == 0) ? offset.dyn_cast<Value>()
-                 : rewriter.create<arith::AddIOp>(
-                       loc, rewriter.getIndexType(), offset.dyn_cast<Value>(),
-                       rewriter.create<arith::ConstantIndexOp>(loc, i));
-    auto extractOp =
-        rewriter.create<vector::ExtractOp>(loc, source, extractLoc);
-    dest = rewriter.create<vector::InsertOp>(loc, extractOp, dest, i);
-  }
-  return dest;
-}
-
-/// Returns the op sequence for an emulated sub-byte data type vector load.
-/// specifically, use `emulatedElemType` for loading a vector of `origElemType`.
-/// The load location is given by `base` and `linearizedIndices`, and the
-/// load size is given by `numEmulatedElementsToLoad`.
-static TypedValue<VectorType>
-emulatedVectorLoad(OpBuilder &rewriter, Location loc, Value base,
-                   OpFoldResult linearizedIndices,
-                   int64_t numEmultedElementsToLoad, Type origElemType,
-                   Type emulatedElemType) {
-  auto scale = emulatedElemType.getIntOrFloatBitWidth() /
-               origElemType.getIntOrFloatBitWidth();
-  auto newLoad = rewriter.create<vector::LoadOp>(
-      loc, VectorType::get(numEmultedElementsToLoad, emulatedElemType), base,
-      getValueOrCreateConstantIndexOp(rewriter, loc, linearizedIndices));
-  return rewriter.create<vector::BitCastOp>(
-      loc, VectorType::get(numEmultedElementsToLoad * scale, origElemType),
-      newLoad);
-}
-
 namespace {
 
 //===----------------------------------------------------------------------===//
@@ -575,11 +431,6 @@
 
     // Load the whole data and use arith.select to handle the corner cases.
     //
-<<<<<<< HEAD
-    //   %mask = [0, 1, 1, 1, 1, 1, 0, 0]
-    //   %0[%c0, %c0] contains [0x1, 0x2, 0x3, 0x4, 0x5, 0x6, 0x7, 0x8]
-    //   %value_to_store = [0x9, 0xA, 0xB, 0xC, 0xD, 0xE, 0xF, 0x0]
-=======
     // As an example, for this masked store of i4 values:
     //
     //   vector.maskedstore %0[%c0, %c0], %mask, %val_to_store
@@ -593,19 +444,9 @@
     //      [0x9, 0xA, 0xB, 0xC, 0xD, 0xE, 0xF, 0x0]          (8 * i4)
     //
     // we'll have the following i4 output:
->>>>>>> a8d96e15
     //
     //    expected output: [0x1, 0xA, 0xB, 0xC, 0xD, 0x6, 0x7, 0x8]
     //
-<<<<<<< HEAD
-    //    expected output: [0x1, 0xA, 0xB, 0xC, 0xD, 0xE, 0x7, 0x8]
-    //
-    //    %new_mask = [1, 1, 1, 0]
-    //    %maskedload = [0x12, 0x34, 0x56, 0x00]
-    //    %bitcast = [0x1, 0x2, 0x3, 0x4, 0x5, 0x6, 0x0, 0x0]
-    //    %select_using_shifted_mask = [0x1, 0xA, 0xB, 0xC, 0xD, 0xE, 0x0, 0x0]
-    //    %packed_data = [0x1A, 0xBC, 0xDE, 0x00]
-=======
     // Emulating the above using i8 will give:
     //
     //    %compressed_mask = [1, 1, 1, 0]                     (4 * i1)
@@ -614,7 +455,6 @@
     //    %select_using_shifted_mask =
     //      [0x1, 0xA, 0xB, 0xC, 0xD, 0x6, 0x0, 0x0]          (8 * i4)
     //    %packed_data = [0x1A, 0xBC, 0xD6, 0x00]             (4 * i8)
->>>>>>> a8d96e15
     //
     // Using the compressed mask to store %packed_data results in expected
     // output.
@@ -737,29 +577,16 @@
         emulatedVectorLoad(rewriter, loc, adaptor.getBase(), linearizedIndices,
                            numElements, oldElementType, newElementType);
 
-<<<<<<< HEAD
-    if (foldedIntraVectorOffset) {
-      if (isUnalignedEmulation) {
-        result =
-            staticallyExtractSubvector(rewriter, loc, op.getType(), result,
-                                       *foldedIntraVectorOffset, origElements);
-      }
-    } else {
-=======
     if (!foldedIntraVectorOffset) {
->>>>>>> a8d96e15
       auto resultVector = rewriter.create<arith::ConstantOp>(
           loc, op.getType(), rewriter.getZeroAttr(op.getType()));
       result = dynamicallyExtractSubVector(
           rewriter, loc, dyn_cast<TypedValue<VectorType>>(result), resultVector,
           linearizedInfo.intraDataOffset, origElements);
-<<<<<<< HEAD
-=======
     } else if (isUnalignedEmulation) {
       result =
           staticallyExtractSubvector(rewriter, loc, op.getType(), result,
                                      *foldedIntraVectorOffset, origElements);
->>>>>>> a8d96e15
     }
     rewriter.replaceOp(op, result);
     return success();
@@ -859,29 +686,6 @@
             ? getConstantIntValue(linearizedInfo.intraDataOffset)
             : 0;
 
-<<<<<<< HEAD
-    if (!foldedIntraVectorOffset) {
-      // unimplemented case for dynamic intra vector offset
-      return failure();
-    }
-
-    FailureOr<Operation *> newMask =
-        getCompressedMaskOp(rewriter, loc, op.getMask(), origElements, scale,
-                            *foldedIntraVectorOffset);
-    if (failed(newMask))
-      return failure();
-
-    auto numElements =
-        llvm::divideCeil(*foldedIntraVectorOffset + origElements, scale);
-    auto loadType = VectorType::get(numElements, newElementType);
-    auto newBitcastType = VectorType::get(numElements * scale, oldElementType);
-
-    Value passthru = op.getPassThru();
-    if (isUnalignedEmulation) {
-      // create an empty vector of the new type
-      auto emptyVector = rewriter.create<arith::ConstantOp>(
-          loc, newBitcastType, rewriter.getZeroAttr(newBitcastType));
-=======
     int64_t maxIntraDataOffset = foldedIntraVectorOffset.value_or(scale - 1);
     FailureOr<Operation *> newMask = getCompressedMaskOp(
         rewriter, loc, op.getMask(), origElements, scale, maxIntraDataOffset);
@@ -902,7 +706,6 @@
           rewriter, loc, dyn_cast<TypedValue<VectorType>>(passthru),
           emptyVector, linearizedInfo.intraDataOffset, origElements);
     } else if (isUnalignedEmulation) {
->>>>>>> a8d96e15
       passthru = staticallyInsertSubvector(rewriter, loc, passthru, emptyVector,
                                            *foldedIntraVectorOffset);
     }
@@ -921,15 +724,6 @@
         rewriter.create<vector::BitCastOp>(loc, newBitcastType, newLoad);
 
     Value mask = op.getMask();
-<<<<<<< HEAD
-    if (isUnalignedEmulation) {
-      auto newSelectMaskType =
-          VectorType::get(numElements * scale, rewriter.getI1Type());
-      // TODO: can fold if op's mask is constant
-      auto emptyVector = rewriter.create<arith::ConstantOp>(
-          loc, newSelectMaskType, rewriter.getZeroAttr(newSelectMaskType));
-      mask = staticallyInsertSubvector(rewriter, loc, op.getMask(), emptyVector,
-=======
     auto newSelectMaskType =
         VectorType::get(numElements * scale, rewriter.getI1Type());
     // TODO: try to fold if op's mask is constant
@@ -941,22 +735,16 @@
           linearizedInfo.intraDataOffset, origElements);
     } else if (isUnalignedEmulation) {
       mask = staticallyInsertSubvector(rewriter, loc, op.getMask(), emptyMask,
->>>>>>> a8d96e15
                                        *foldedIntraVectorOffset);
     }
 
     Value result =
         rewriter.create<arith::SelectOp>(loc, mask, bitCast, passthru);
-<<<<<<< HEAD
-
-    if (isUnalignedEmulation) {
-=======
     if (!foldedIntraVectorOffset) {
       result = dynamicallyExtractSubVector(
           rewriter, loc, dyn_cast<TypedValue<VectorType>>(result),
           op.getPassThru(), linearizedInfo.intraDataOffset, origElements);
     } else if (isUnalignedEmulation) {
->>>>>>> a8d96e15
       result =
           staticallyExtractSubvector(rewriter, loc, op.getType(), result,
                                      *foldedIntraVectorOffset, origElements);
@@ -1022,16 +810,9 @@
             ? getConstantIntValue(linearizedInfo.intraDataOffset)
             : 0;
 
-<<<<<<< HEAD
-    auto maxIntraVectorOffset =
-        foldedIntraVectorOffset ? *foldedIntraVectorOffset : scale - 1;
-    auto numElements =
-        llvm::divideCeil(maxIntraVectorOffset + origElements, scale);
-=======
     int64_t maxIntraDataOffset = foldedIntraVectorOffset.value_or(scale - 1);
     auto numElements =
         llvm::divideCeil(maxIntraDataOffset + origElements, scale);
->>>>>>> a8d96e15
 
     auto newRead = rewriter.create<vector::TransferReadOp>(
         loc, VectorType::get(numElements, newElementType), adaptor.getSource(),
@@ -1042,29 +823,16 @@
         loc, VectorType::get(numElements * scale, oldElementType), newRead);
 
     Value result = bitCast->getResult(0);
-<<<<<<< HEAD
-    if (foldedIntraVectorOffset) {
-      if (isUnalignedEmulation) {
-        result =
-            staticallyExtractSubvector(rewriter, loc, op.getType(), result,
-                                       *foldedIntraVectorOffset, origElements);
-      }
-    } else {
-=======
     if (!foldedIntraVectorOffset) {
->>>>>>> a8d96e15
       auto zeros = rewriter.create<arith::ConstantOp>(
           loc, op.getType(), rewriter.getZeroAttr(op.getType()));
       result = dynamicallyExtractSubVector(rewriter, loc, bitCast, zeros,
                                            linearizedInfo.intraDataOffset,
                                            origElements);
-<<<<<<< HEAD
-=======
     } else if (isUnalignedEmulation) {
       result =
           staticallyExtractSubvector(rewriter, loc, op.getType(), result,
                                      *foldedIntraVectorOffset, origElements);
->>>>>>> a8d96e15
     }
     rewriter.replaceOp(op, result);
 
