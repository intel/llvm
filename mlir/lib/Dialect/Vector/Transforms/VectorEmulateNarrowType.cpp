//===- VectorEmulateNarrowType.cpp - Narrow type emulation ----------------===//
//
// Part of the LLVM Project, under the Apache License v2.0 with LLVM Exceptions.
// See https://llvm.org/LICENSE.txt for license information.
// SPDX-License-Identifier: Apache-2.0 WITH LLVM-exception
//
//===----------------------------------------------------------------------===//
//
// This file implements target-independent rewrites and utilities to emulate
// narrow types that are not supported by the target hardware, e.g. i4, using
// wider types, e.g. i8.
//
/// Currently, only power-of-two integer types are supported. These are
/// converted to wider integers that are either 8 bits wide or wider.
///
/// TODO: Support for non-powers-of-two.
//===----------------------------------------------------------------------===//

#include "mlir/Dialect/Affine/IR/AffineOps.h"
#include "mlir/Dialect/Arith/IR/Arith.h"
#include "mlir/Dialect/Arith/Transforms/NarrowTypeEmulationConverter.h"
#include "mlir/Dialect/Arith/Utils/Utils.h"
#include "mlir/Dialect/MemRef/IR/MemRef.h"
#include "mlir/Dialect/MemRef/Utils/MemRefUtils.h"
#include "mlir/Dialect/Utils/StaticValueUtils.h"
#include "mlir/Dialect/Vector/IR/VectorOps.h"
#include "mlir/Dialect/Vector/Transforms/VectorRewritePatterns.h"
#include "mlir/IR/BuiltinAttributes.h"
#include "mlir/IR/BuiltinTypes.h"
#include "mlir/IR/OpDefinition.h"
#include "mlir/IR/TypeUtilities.h"
#include "mlir/IR/Value.h"
#include "mlir/Transforms/DialectConversion.h"
#include "llvm/ADT/SmallVector.h"
#include "llvm/Support/Debug.h"
#include "llvm/Support/MathExtras.h"
#include "llvm/Support/raw_ostream.h"
#include <cstdint>
#include <optional>

using namespace mlir;

#define DEBUG_TYPE "vector-narrow-type-emulation"
#define DBGS() (llvm::dbgs() << "[" DEBUG_TYPE "]: ")
#define DBGSNL() (llvm::dbgs() << "\n")
#define LDBG(X) LLVM_DEBUG(DBGS() << X << "\n")

/// Returns a compressed mask for the emulated vector. For example, when
/// emulating an eight-element `i8` vector with `i32` (i.e. when the source
/// elements span two dest elements), this method compresses `vector<8xi1>`
/// into `vector<2xi1>`.
///
/// The compressed/output mask value is set iff any mask in the corresponding
/// `numSrcElemsPerDest` range of uncompressed/input masks is set. E.g., if
/// `numSrcElemsPerDest` equals to 2, and `numFrontPadElems` equals to 1, the
/// following mask:
///
///   %mask = [1, 1, 0, 0, 0, 0]
///
/// will first be padded in the front with `numFrontPadElems` zeros, and zeros
/// will be added in the back to make the number of elements a multiple of
/// `numSrcElemsPerDest` (for easier computation). The resulting mask will be:
///
///   %mask = [0, 1, 1, 0, 0, 0, 0, 0]
///
/// then it will return the following new compressed mask:
///
///   %mask = [1, 1, 0, 0]
///
/// NOTE: `numFrontPadElems` is assumed to be strictly smaller than
/// `numSrcElemsPerDest`.
static FailureOr<Operation *> getCompressedMaskOp(OpBuilder &rewriter,
                                                  Location loc, Value mask,
                                                  int numSrcElems,
                                                  int numSrcElemsPerDest,
                                                  int numFrontPadElems = 0) {

  assert(numFrontPadElems < numSrcElemsPerDest &&
         "numFrontPadElems must be less than numSrcElemsPerDest");

  auto numDestElems =
      (numFrontPadElems + numSrcElems + numSrcElemsPerDest - 1) /
      numSrcElemsPerDest;

  Operation *maskOp = mask.getDefiningOp();
  SmallVector<vector::ExtractOp, 2> extractOps;
  // TODO: add support to `vector.splat`.
  // Finding the mask creation operation.
  while (maskOp &&
         !isa<arith::ConstantOp, vector::CreateMaskOp, vector::ConstantMaskOp>(
             maskOp)) {
    if (auto extractOp = dyn_cast<vector::ExtractOp>(maskOp)) {
      maskOp = extractOp.getVector().getDefiningOp();
      extractOps.push_back(extractOp);
    }
  }

  if (!isa<arith::ConstantOp, vector::CreateMaskOp, vector::ConstantMaskOp>(
          maskOp))
    return failure();

  // Computing the "compressed" mask. All the emulation logic (i.e. computing
  // new mask index) only happens on the last dimension of the vectors.
  SmallVector<int64_t> maskShape(
      cast<VectorType>(maskOp->getResultTypes()[0]).getShape());
  maskShape.back() = numDestElems;
  auto newMaskType = VectorType::get(maskShape, rewriter.getI1Type());
  std::optional<Operation *> newMask =
      TypeSwitch<Operation *, std::optional<Operation *>>(maskOp)
          .Case<vector::CreateMaskOp>(
              [&](auto createMaskOp) -> std::optional<Operation *> {
                OperandRange maskOperands = createMaskOp.getOperands();
                // The `vector.create_mask` op creates a mask arrangement
                // without any zeros at the front. Also, because
                // `numFrontPadElems` is strictly smaller than
                // `numSrcElemsPerDest`, the compressed mask generated by
                // padding the original mask by `numFrontPadElems` will not
                // have any zeros at the front as well.
                AffineExpr s0;
                bindSymbols(rewriter.getContext(), s0);
                s0 = (s0 + numFrontPadElems).ceilDiv(numSrcElemsPerDest);
                OpFoldResult origIndex = getAsOpFoldResult(maskOperands.back());
                OpFoldResult maskIndex = affine::makeComposedFoldedAffineApply(
                    rewriter, loc, s0, origIndex);
                SmallVector<Value> newMaskOperands(maskOperands.drop_back());
                newMaskOperands.push_back(
                    getValueOrCreateConstantIndexOp(rewriter, loc, maskIndex));
                return rewriter.create<vector::CreateMaskOp>(loc, newMaskType,
                                                             newMaskOperands);
              })
<<<<<<< HEAD
          .Case<vector::ConstantMaskOp>([&](auto constantMaskOp)
                                            -> std::optional<Operation *> {
            ArrayRef<int64_t> maskDimSizes = constantMaskOp.getMaskDimSizes();
            size_t numMaskOperands = maskDimSizes.size();
            int64_t origIndex = maskDimSizes[numMaskOperands - 1];
            int64_t startIndex = numFrontPadElems / numSrcElemsPerDest;
            int64_t maskIndex = llvm::divideCeil(numFrontPadElems + origIndex,
                                                 numSrcElemsPerDest);

            // TODO: we only want the mask between [startIndex, maskIndex]
            // to be true, the rest are false.
            if (numFrontPadElems != 0 && maskDimSizes.size() > 1)
              return std::nullopt;

            SmallVector<int64_t> newMaskDimSizes(maskDimSizes.drop_back());
            newMaskDimSizes.push_back(maskIndex);

            if (numFrontPadElems == 0)
              return rewriter.create<vector::ConstantMaskOp>(loc, newMaskType,
                                                             newMaskDimSizes);

            SmallVector<bool> newMaskValues;
            for (int64_t i = 0; i < numDestElems; ++i)
              newMaskValues.push_back(i >= startIndex && i < maskIndex);
            auto newMask = DenseElementsAttr::get(newMaskType, newMaskValues);
            return rewriter.create<arith::ConstantOp>(loc, newMaskType,
                                                      newMask);
          })
=======
          .Case<vector::ConstantMaskOp>(
              [&](auto constantMaskOp) -> std::optional<Operation *> {
                // Take the shape of mask, compress its trailing dimension:
                SmallVector<int64_t> maskDimSizes(
                    constantMaskOp.getMaskDimSizes());
                int64_t &maskIndex = maskDimSizes.back();
                maskIndex = llvm::divideCeil(numFrontPadElems + maskIndex,
                                             numSrcElemsPerDest);
                return rewriter.create<vector::ConstantMaskOp>(loc, newMaskType,
                                                               maskDimSizes);
              })
>>>>>>> 93e44d24
          .Case<arith::ConstantOp>([&](auto constantOp)
                                       -> std::optional<Operation *> {
            // TODO: Support multiple dimensions.
            if (maskShape.size() != 1)
              return std::nullopt;
            // Rearrange the original mask values to cover the whole potential
            // loading region. For example, in the case of using byte-size for
            // emulation, given the following mask:
            //
            // %mask = [0, 1, 0, 1, 0, 0]
            //
            // With front offset of 1, the mask will be padded 0s in the front
            // and back so that:
            // 1. It is aligned with the effective loading bits
            // 2. Its length is multiple of `numSrcElemPerDest` (and the total
            // coverage size is mulitiple of bytes). The new mask will be like
            // this before compressing:
            //
            // %new_mask = [0, 0, 1, 0, 1, 0, 0, 0]
            auto originalMask =
                cast<DenseIntElementsAttr>(constantOp.getValue());
            SmallVector<bool> paddedMaskValues(numFrontPadElems, false);
            paddedMaskValues.append(originalMask.template value_begin<bool>(),
                                    originalMask.template value_end<bool>());
            paddedMaskValues.resize(numDestElems * numSrcElemsPerDest, false);

            // Compressing by combining every `numSrcElemsPerDest` elements:
            SmallVector<bool> compressedMaskValues;
            for (size_t i = 0; i < paddedMaskValues.size();
                 i += numSrcElemsPerDest) {
              bool combinedValue = false;
              for (int j = 0; j < numSrcElemsPerDest; ++j) {
                combinedValue |= paddedMaskValues[i + j];
              }
              compressedMaskValues.push_back(combinedValue);
            }
            return rewriter.create<arith::ConstantOp>(
                loc, DenseElementsAttr::get(newMaskType, compressedMaskValues));
          });

  if (!newMask)
    return failure();

  while (!extractOps.empty()) {
    newMask = rewriter.create<vector::ExtractOp>(
        loc, (*newMask)->getResults()[0], extractOps.back().getMixedPosition());
    extractOps.pop_back();
  }

  return *newMask;
}

/// Extracts 1-D subvector from a 1-D vector. It is a wrapper function for
/// emitting `vector.extract_strided_slice`.
static Value staticallyExtractSubvector(OpBuilder &rewriter, Location loc,
                                        VectorType extractType, Value source,
                                        int64_t frontOffset,
                                        int64_t subvecSize) {
  auto vectorType = cast<VectorType>(source.getType());
  assert((vectorType.getRank() == 1 && extractType.getRank() == 1) &&
         "expected 1-D source and destination types");
  (void)vectorType;
  assert(frontOffset + subvecSize <= vectorType.getNumElements() &&
         "subvector out of bounds");

  // do not need extraction if the subvector size is the same as the source
  if (vectorType.getNumElements() == subvecSize)
    return source;

  auto offsets = rewriter.getI64ArrayAttr({frontOffset});
  auto sizes = rewriter.getI64ArrayAttr({subvecSize});
  auto strides = rewriter.getI64ArrayAttr({1});
  return rewriter
      .create<vector::ExtractStridedSliceOp>(loc, extractType, source, offsets,
                                             sizes, strides)
      ->getResult(0);
}

/// Inserts 1-D subvector into a 1-D vector by overwriting the elements starting
/// at `offset`. it is a wrapper function for emitting
/// `vector.insert_strided_slice`.
static Value staticallyInsertSubvector(OpBuilder &rewriter, Location loc,
                                       Value src, Value dest, int64_t offset) {
  [[maybe_unused]] auto srcType = cast<VectorType>(src.getType());
  [[maybe_unused]] auto destType = cast<VectorType>(dest.getType());
  assert(srcType.getRank() == 1 && destType.getRank() == 1 &&
         "expected source and dest to be vector type");
  auto offsets = rewriter.getI64ArrayAttr({offset});
  auto strides = rewriter.getI64ArrayAttr({1});
  return rewriter.create<vector::InsertStridedSliceOp>(loc, dest.getType(), src,
                                                       dest, offsets, strides);
}

/// Extracts a 1-D subvector from a 1-D `source` vector, with index at `offset`
/// and size `numElementsToExtract`, and inserts into the `dest` vector. This
/// function emits multiple `vector.extract` and `vector.insert` ops, so only
/// use it when `offset` cannot be folded into a constant value.
static Value dynamicallyExtractSubVector(OpBuilder &rewriter, Location loc,
                                         TypedValue<VectorType> source,
                                         Value dest, OpFoldResult offset,
                                         int64_t numElementsToExtract) {
  for (int i = 0; i < numElementsToExtract; ++i) {
    Value extractLoc =
        (i == 0) ? offset.dyn_cast<Value>()
                 : rewriter.create<arith::AddIOp>(
                       loc, rewriter.getIndexType(), offset.dyn_cast<Value>(),
                       rewriter.create<arith::ConstantIndexOp>(loc, i));
    auto extractOp =
        rewriter.create<vector::ExtractOp>(loc, source, extractLoc);
    dest = rewriter.create<vector::InsertOp>(loc, extractOp, dest, i);
  }
  return dest;
}

/// Inserts a 1-D subvector into a 1-D `dest` vector at index `destOffsetVar`.
static Value dynamicallyInsertSubVector(RewriterBase &rewriter, Location loc,
                                        TypedValue<VectorType> source,
                                        Value dest, OpFoldResult destOffsetVar,
                                        size_t length) {
  assert(length > 0 && "length must be greater than 0");
  Value destOffsetVal =
      getValueOrCreateConstantIndexOp(rewriter, loc, destOffsetVar);
  for (size_t i = 0; i < length; ++i) {
    auto insertLoc = i == 0
                         ? destOffsetVal
                         : rewriter.create<arith::AddIOp>(
                               loc, rewriter.getIndexType(), destOffsetVal,
                               rewriter.create<arith::ConstantIndexOp>(loc, i));
    auto extractOp = rewriter.create<vector::ExtractOp>(loc, source, i);
    dest = rewriter.create<vector::InsertOp>(loc, extractOp, dest, insertLoc);
  }
  return dest;
}

/// Returns the op sequence for an emulated sub-byte data type vector load.
/// specifically, use `emulatedElemType` for loading a vector of `origElemType`.
/// The load location is given by `base` and `linearizedIndices`, and the
/// load size is given by `numEmulatedElementsToLoad`.
static TypedValue<VectorType>
emulatedVectorLoad(OpBuilder &rewriter, Location loc, Value base,
                   OpFoldResult linearizedIndices,
                   int64_t numEmultedElementsToLoad, Type origElemType,
                   Type emulatedElemType) {
  auto scale = emulatedElemType.getIntOrFloatBitWidth() /
               origElemType.getIntOrFloatBitWidth();
  auto newLoad = rewriter.create<vector::LoadOp>(
      loc, VectorType::get(numEmultedElementsToLoad, emulatedElemType), base,
      getValueOrCreateConstantIndexOp(rewriter, loc, linearizedIndices));
  return rewriter.create<vector::BitCastOp>(
      loc, VectorType::get(numEmultedElementsToLoad * scale, origElemType),
      newLoad);
}

namespace {

//===----------------------------------------------------------------------===//
// ConvertVectorStore
//===----------------------------------------------------------------------===//

struct ConvertVectorStore final : OpConversionPattern<vector::StoreOp> {
  using OpConversionPattern::OpConversionPattern;

  LogicalResult
  matchAndRewrite(vector::StoreOp op, OpAdaptor adaptor,
                  ConversionPatternRewriter &rewriter) const override {

    // See #115653
    if (op.getValueToStore().getType().getRank() != 1)
      return rewriter.notifyMatchFailure(op,
                                         "only 1-D vectors are supported ATM");

    auto loc = op.getLoc();
    auto convertedType = cast<MemRefType>(adaptor.getBase().getType());
    Type oldElementType = op.getValueToStore().getType().getElementType();
    Type newElementType = convertedType.getElementType();
    int srcBits = oldElementType.getIntOrFloatBitWidth();
    int dstBits = newElementType.getIntOrFloatBitWidth();

    if (dstBits % srcBits != 0) {
      return rewriter.notifyMatchFailure(
          op, "only dstBits % srcBits == 0 supported");
    }
    int scale = dstBits / srcBits;

    // Adjust the number of elements to store when emulating narrow types.
    // Here only the 1-D vector store is considered, and the N-D memref types
    // should be linearized.
    // For example, to emulate i4 to i8, the following op:
    //
    // vector.store %arg1, %0[%arg2, %arg3] : memref<4x8xi4>, vector<8xi4>
    //
    // can be replaced with
    //
    // %bitcast = vector.bitcast %arg1 : vector<8xi4> to vector<4xi8>
    // vector.store %bitcast, %alloc[%linear_index] : memref<16xi8>,
    // vector<4xi8>

    auto origElements = op.getValueToStore().getType().getNumElements();
    if (origElements % scale != 0)
      return failure();

    auto stridedMetadata =
        rewriter.create<memref::ExtractStridedMetadataOp>(loc, op.getBase());

    OpFoldResult linearizedIndices;
    std::tie(std::ignore, linearizedIndices) =
        memref::getLinearizedMemRefOffsetAndSize(
            rewriter, loc, srcBits, dstBits,
            stridedMetadata.getConstifiedMixedOffset(),
            stridedMetadata.getConstifiedMixedSizes(),
            stridedMetadata.getConstifiedMixedStrides(),
            getAsOpFoldResult(adaptor.getIndices()));

    auto numElements = origElements / scale;
    auto bitCast = rewriter.create<vector::BitCastOp>(
        loc, VectorType::get(numElements, newElementType),
        op.getValueToStore());

    rewriter.replaceOpWithNewOp<vector::StoreOp>(
        op, bitCast.getResult(), adaptor.getBase(),
        getValueOrCreateConstantIndexOp(rewriter, loc, linearizedIndices));
    return success();
  }
};

//===----------------------------------------------------------------------===//
// ConvertVectorMaskedStore
//===----------------------------------------------------------------------===//

struct ConvertVectorMaskedStore final
    : OpConversionPattern<vector::MaskedStoreOp> {
  using OpConversionPattern::OpConversionPattern;

  LogicalResult
  matchAndRewrite(vector::MaskedStoreOp op, OpAdaptor adaptor,
                  ConversionPatternRewriter &rewriter) const override {

    // See #115653
    if (op.getValueToStore().getType().getRank() != 1)
      return rewriter.notifyMatchFailure(op,
                                         "only 1-D vectors are supported ATM");

    auto loc = op.getLoc();
    auto convertedType = cast<MemRefType>(adaptor.getBase().getType());
    Type oldElementType = op.getValueToStore().getType().getElementType();
    Type newElementType = convertedType.getElementType();
    int srcBits = oldElementType.getIntOrFloatBitWidth();
    int dstBits = newElementType.getIntOrFloatBitWidth();

    if (dstBits % srcBits != 0) {
      return rewriter.notifyMatchFailure(
          op, "only dstBits % srcBits == 0 supported");
    }

    int scale = dstBits / srcBits;
    int origElements = op.getValueToStore().getType().getNumElements();
    if (origElements % scale != 0)
      return failure();

    auto stridedMetadata =
        rewriter.create<memref::ExtractStridedMetadataOp>(loc, op.getBase());
    OpFoldResult linearizedIndicesOfr;
    memref::LinearizedMemRefInfo linearizedInfo;
    std::tie(linearizedInfo, linearizedIndicesOfr) =
        memref::getLinearizedMemRefOffsetAndSize(
            rewriter, loc, srcBits, dstBits,
            stridedMetadata.getConstifiedMixedOffset(),
            stridedMetadata.getConstifiedMixedSizes(),
            stridedMetadata.getConstifiedMixedStrides(),
            getAsOpFoldResult(adaptor.getIndices()));
    Value linearizedIndices =
        getValueOrCreateConstantIndexOp(rewriter, loc, linearizedIndicesOfr);

    // Load the whole data and use arith.select to handle the corner cases.
    //
    // As an example, for this masked store of i4 values:
    //
    //   vector.maskedstore %0[%c0, %c0], %mask, %val_to_store
    //
    // and given these input values:
    //
    //   %mask = [0, 1, 1, 1, 1, 0, 0, 0]                     (8 * i1)
    //   %0[%c0, %c0] =
    //      [0x1, 0x2, 0x3, 0x4, 0x5, 0x6, 0x7, 0x8]          (8 * i4)
    //   %val_to_store =
    //      [0x9, 0xA, 0xB, 0xC, 0xD, 0xE, 0xF, 0x0]          (8 * i4)
    //
    // we'll have the following i4 output:
<<<<<<< HEAD
    //
    //    expected output: [0x1, 0xA, 0xB, 0xC, 0xD, 0x6, 0x7, 0x8]
    //
    // Emulating the above using i8 will give:
    //
    //    %compressed_mask = [1, 1, 1, 0]                     (4 * i1)
    //    %maskedload = [0x12, 0x34, 0x56, 0x00]              (4 * i8)
    //    %bitcast = [0x1, 0x2, 0x3, 0x4, 0x5, 0x6, 0x0, 0x0] (8 * i4)
    //    %select_using_shifted_mask =
    //      [0x1, 0xA, 0xB, 0xC, 0xD, 0x6, 0x0, 0x0]          (8 * i4)
    //    %packed_data = [0x1A, 0xBC, 0xD6, 0x00]             (4 * i8)
    //
    // Using the compressed mask to store %packed_data results in expected
    // output.
    //
=======
    //
    //    expected output: [0x1, 0xA, 0xB, 0xC, 0xD, 0x6, 0x7, 0x8]
    //
    // Emulating the above using i8 will give:
    //
    //    %compressed_mask = [1, 1, 1, 0]                     (4 * i1)
    //    %maskedload = [0x12, 0x34, 0x56, 0x00]              (4 * i8)
    //    %bitcast = [0x1, 0x2, 0x3, 0x4, 0x5, 0x6, 0x0, 0x0] (8 * i4)
    //    %select_using_shifted_mask =
    //      [0x1, 0xA, 0xB, 0xC, 0xD, 0x6, 0x0, 0x0]          (8 * i4)
    //    %packed_data = [0x1A, 0xBC, 0xD6, 0x00]             (4 * i8)
    //
    // Using the compressed mask to store %packed_data results in expected
    // output.
    //
>>>>>>> 93e44d24
    // FIXME: Make an example based on the comment above work (see #115460 for
    // reproducer).
    FailureOr<Operation *> newMask =
        getCompressedMaskOp(rewriter, loc, op.getMask(), origElements, scale);
    if (failed(newMask))
      return failure();

    auto numElements = (origElements + scale - 1) / scale;
    auto newType = VectorType::get(numElements, newElementType);
    auto passThru = rewriter.create<arith::ConstantOp>(
        loc, newType, rewriter.getZeroAttr(newType));

    auto newLoad = rewriter.create<vector::MaskedLoadOp>(
        loc, newType, adaptor.getBase(), linearizedIndices,
        newMask.value()->getResult(0), passThru);

    auto newBitCastType = VectorType::get(numElements * scale, oldElementType);
    Value valueToStore =
        rewriter.create<vector::BitCastOp>(loc, newBitCastType, newLoad);
    valueToStore = rewriter.create<arith::SelectOp>(
        loc, op.getMask(), op.getValueToStore(), valueToStore);
    valueToStore =
        rewriter.create<vector::BitCastOp>(loc, newType, valueToStore);

    rewriter.replaceOpWithNewOp<vector::MaskedStoreOp>(
        op, adaptor.getBase(), linearizedIndices, newMask.value()->getResult(0),
        valueToStore);
    return success();
  }
};

//===----------------------------------------------------------------------===//
// ConvertVectorLoad
//===----------------------------------------------------------------------===//

struct ConvertVectorLoad final : OpConversionPattern<vector::LoadOp> {
  using OpConversionPattern::OpConversionPattern;

  LogicalResult
  matchAndRewrite(vector::LoadOp op, OpAdaptor adaptor,
                  ConversionPatternRewriter &rewriter) const override {

    // See #115653
    if (op.getVectorType().getRank() != 1)
      return rewriter.notifyMatchFailure(op,
                                         "only 1-D vectors are supported ATM");

    auto loc = op.getLoc();
    auto convertedType = cast<MemRefType>(adaptor.getBase().getType());
    Type oldElementType = op.getType().getElementType();
    Type newElementType = convertedType.getElementType();
    int srcBits = oldElementType.getIntOrFloatBitWidth();
    int dstBits = newElementType.getIntOrFloatBitWidth();

    if (dstBits % srcBits != 0) {
      return rewriter.notifyMatchFailure(
          op, "only dstBits % srcBits == 0 supported");
    }
    int scale = dstBits / srcBits;

    // Adjust the number of elements to load when emulating narrow types,
    // and then cast back to the original type with vector.bitcast op.
    // Here only the 1-D vector load is considered, and the N-D memref types
    // should be linearized.
    // For example, to emulate i4 to i8, the following op:
    //
    // %1 = vector.load %0[%c0, %c0] : memref<3x4xi4>, vector<4xi4>
    //
    // can be replaced with
    //
    // %1 = vector.load %0[%linear_index] : memref<6xi8>, vector<2xi8>
    // %2 = vector.bitcast %1 : vector<2xi8> to vector<4xi4>
    //
    // There are cases where the number of elements to load is not byte-aligned,
    // for example:
    //
    // %1 = vector.load %0[%c1, %c0] : memref<3x3xi2>, vector<3xi2>
    //
    // we will have to load extra bytes and extract the exact slice in between.
    //
    // %1 = vector.load %0[%c2] : memref<3xi8>, vector<2xi8>
    // %2 = vector.bitcast %1 : vector<2xi8> to vector<8xi2>
    // %3 = vector.extract_strided_slice %1 {offsets = [2], sizes = [3], strides
    // = [1]}
    //        : vector<8xi2> to vector<3xi2>
    //
    // TODO: Currently the extract_strided_slice's attributes must be known at
    // compile time as they must be constants.

    auto origElements = op.getVectorType().getNumElements();
    bool isUnalignedEmulation = origElements % scale != 0;

    auto stridedMetadata =
        rewriter.create<memref::ExtractStridedMetadataOp>(loc, op.getBase());

    OpFoldResult linearizedIndices;
    memref::LinearizedMemRefInfo linearizedInfo;
    std::tie(linearizedInfo, linearizedIndices) =
        memref::getLinearizedMemRefOffsetAndSize(
            rewriter, loc, srcBits, dstBits,
            stridedMetadata.getConstifiedMixedOffset(),
            stridedMetadata.getConstifiedMixedSizes(),
            stridedMetadata.getConstifiedMixedStrides(),
            getAsOpFoldResult(adaptor.getIndices()));

    std::optional<int64_t> foldedIntraVectorOffset =
        isUnalignedEmulation
            ? getConstantIntValue(linearizedInfo.intraDataOffset)
            : 0;

    // Always load enough elements which can cover the original elements.
    int64_t maxintraDataOffset = foldedIntraVectorOffset.value_or(scale - 1);
    auto numElements =
        llvm::divideCeil(maxintraDataOffset + origElements, scale);
    Value result =
        emulatedVectorLoad(rewriter, loc, adaptor.getBase(), linearizedIndices,
                           numElements, oldElementType, newElementType);

    if (!foldedIntraVectorOffset) {
      auto resultVector = rewriter.create<arith::ConstantOp>(
          loc, op.getType(), rewriter.getZeroAttr(op.getType()));
      result = dynamicallyExtractSubVector(
          rewriter, loc, dyn_cast<TypedValue<VectorType>>(result), resultVector,
          linearizedInfo.intraDataOffset, origElements);
    } else if (isUnalignedEmulation) {
      result =
          staticallyExtractSubvector(rewriter, loc, op.getType(), result,
                                     *foldedIntraVectorOffset, origElements);
    }
    rewriter.replaceOp(op, result);
    return success();
  }
};

//===----------------------------------------------------------------------===//
// ConvertVectorMaskedLoad
//===----------------------------------------------------------------------===//

struct ConvertVectorMaskedLoad final
    : OpConversionPattern<vector::MaskedLoadOp> {
  using OpConversionPattern::OpConversionPattern;

  LogicalResult
  matchAndRewrite(vector::MaskedLoadOp op, OpAdaptor adaptor,
                  ConversionPatternRewriter &rewriter) const override {
    // See #115653
    if (op.getVectorType().getRank() != 1)
      return rewriter.notifyMatchFailure(op,
                                         "only 1-D vectors are supported ATM");

    // See #115653
    if (op.getVectorType().getRank() != 1)
      return rewriter.notifyMatchFailure(op,
                                         "only 1-D vectors are supported ATM");

    auto loc = op.getLoc();
    auto convertedType = cast<MemRefType>(adaptor.getBase().getType());
    Type oldElementType = op.getType().getElementType();
    Type newElementType = convertedType.getElementType();
    int srcBits = oldElementType.getIntOrFloatBitWidth();
    int dstBits = newElementType.getIntOrFloatBitWidth();

    if (dstBits % srcBits != 0) {
      return rewriter.notifyMatchFailure(
          op, "only dstBits % srcBits == 0 supported");
    }
    int scale = dstBits / srcBits;

    // Adjust the number of elements to load when emulating narrow types,
    // and then cast back to the original type with vector.bitcast op.
    // For example, to emulate i4 to i8, the following op:
    //
    //   %mask = vector.constant_mask [3] : vector<6xi1>
    //   %1 = vector.maskedload %0[%c0, %c0], %mask, %pass_thru :
    //        memref<3x6xi4>, vector<6xi1>, vector<6xi4> into vector<6xi4>
    //
    // can be replaced with
    //
    //   %new_mask = vector.constant_mask [2] : vector<3xi1>
    //   %new_pass_thru = vector.bitcast %pass_thru :
    //        vector<6xi4> to vector<3xi8>
    //   %1 = vector.maskedload %0[%linear_index], %new_mask, %new_pass_thru :
    //        memref<9xi8>, vector<3xi1>, vector<3xi8> into vector<3xi8>
    //   %2 = vector.bitcast %1 : vector<3xi8> to vector<6xi4>
    //
    // Since we are effectively loading 16 bits (2xi8) from the memref with the
    // new mask, while originally we only wanted to effectively load 12 bits
    // (3xi4) from the memref, we need to set the second half of the last i8
    // that was effectively loaded (i.e. the second i8) to %pass_thru.
    //
    //   %3 = arith.select %mask, %2, %pass_thru : vector<6xi1>, vector<6xi4>
    //
    // Given these input values:
    //   %mask = [1, 1, 1, 0, 0, 0]
    //   %0[%c0, %c0] contains [0x1, 0x2, 0x3, 0x4, 0x5, 0x6]
    //   %pass_thru = [0x7, 0x8, 0x9, 0xA, 0xB, 0xC]
    //
    // we'll have:
    //
    //   expected output: [0x1, 0x2, 0x3, 0xA, 0xB, 0xC]
    //
    //   %new_mask = [1, 1, 0]
    //   %new_pass_thru = [0x78, 0x9A, 0xBC]
    //   %1 = [0x12, 0x34, 0xBC]
    //   %2 = [0x1, 0x2, 0x3, 0x4, 0xB, 0xC]
    //   %3 = [0x1, 0x2, 0x3, 0xA, 0xB, 0xC]
    //
    // TODO: Currently, only the even number of elements loading is supported.
    // To deal with the odd number of elements, one has to extract the
    // subvector at the proper offset after bit-casting.
    auto origType = op.getVectorType();
    auto origElements = origType.getNumElements();
    bool isUnalignedEmulation = origElements % scale != 0;

    auto stridedMetadata =
        rewriter.create<memref::ExtractStridedMetadataOp>(loc, op.getBase());
    OpFoldResult linearizedIndices;
    memref::LinearizedMemRefInfo linearizedInfo;
    std::tie(linearizedInfo, linearizedIndices) =
        memref::getLinearizedMemRefOffsetAndSize(
            rewriter, loc, srcBits, dstBits,
            stridedMetadata.getConstifiedMixedOffset(),
            stridedMetadata.getConstifiedMixedSizes(),
            stridedMetadata.getConstifiedMixedStrides(),
            getAsOpFoldResult(adaptor.getIndices()));

    std::optional<int64_t> foldedIntraVectorOffset =
        isUnalignedEmulation
            ? getConstantIntValue(linearizedInfo.intraDataOffset)
            : 0;

    int64_t maxIntraDataOffset = foldedIntraVectorOffset.value_or(scale - 1);
    FailureOr<Operation *> newMask = getCompressedMaskOp(
        rewriter, loc, op.getMask(), origElements, scale, maxIntraDataOffset);
    if (failed(newMask))
      return failure();

    Value passthru = op.getPassThru();

    auto numElements =
        llvm::divideCeil(maxIntraDataOffset + origElements, scale);
    auto loadType = VectorType::get(numElements, newElementType);
    auto newBitcastType = VectorType::get(numElements * scale, oldElementType);

    auto emptyVector = rewriter.create<arith::ConstantOp>(
        loc, newBitcastType, rewriter.getZeroAttr(newBitcastType));
    if (!foldedIntraVectorOffset) {
      passthru = dynamicallyInsertSubVector(
          rewriter, loc, dyn_cast<TypedValue<VectorType>>(passthru),
          emptyVector, linearizedInfo.intraDataOffset, origElements);
    } else if (isUnalignedEmulation) {
      passthru = staticallyInsertSubvector(rewriter, loc, passthru, emptyVector,
                                           *foldedIntraVectorOffset);
    }
    auto newPassThru =
        rewriter.create<vector::BitCastOp>(loc, loadType, passthru);

    // Generating the new masked load.
    auto newLoad = rewriter.create<vector::MaskedLoadOp>(
        loc, loadType, adaptor.getBase(),
        getValueOrCreateConstantIndexOp(rewriter, loc, linearizedIndices),
        newMask.value()->getResult(0), newPassThru);

    // Setting the part that originally was not effectively loaded from memory
    // to pass through.
    auto bitCast =
        rewriter.create<vector::BitCastOp>(loc, newBitcastType, newLoad);

    Value mask = op.getMask();
    auto newSelectMaskType =
        VectorType::get(numElements * scale, rewriter.getI1Type());
    // TODO: try to fold if op's mask is constant
    auto emptyMask = rewriter.create<arith::ConstantOp>(
        loc, newSelectMaskType, rewriter.getZeroAttr(newSelectMaskType));
    if (!foldedIntraVectorOffset) {
      mask = dynamicallyInsertSubVector(
          rewriter, loc, dyn_cast<TypedValue<VectorType>>(mask), emptyMask,
          linearizedInfo.intraDataOffset, origElements);
    } else if (isUnalignedEmulation) {
      mask = staticallyInsertSubvector(rewriter, loc, op.getMask(), emptyMask,
                                       *foldedIntraVectorOffset);
    }

    Value result =
        rewriter.create<arith::SelectOp>(loc, mask, bitCast, passthru);
    if (!foldedIntraVectorOffset) {
      result = dynamicallyExtractSubVector(
          rewriter, loc, dyn_cast<TypedValue<VectorType>>(result),
          op.getPassThru(), linearizedInfo.intraDataOffset, origElements);
    } else if (isUnalignedEmulation) {
      result =
          staticallyExtractSubvector(rewriter, loc, op.getType(), result,
                                     *foldedIntraVectorOffset, origElements);
    }
    rewriter.replaceOp(op, result);

    return success();
  }
};

//===----------------------------------------------------------------------===//
// ConvertVectorTransferRead
//===----------------------------------------------------------------------===//

struct ConvertVectorTransferRead final
    : OpConversionPattern<vector::TransferReadOp> {
  using OpConversionPattern::OpConversionPattern;

  LogicalResult
  matchAndRewrite(vector::TransferReadOp op, OpAdaptor adaptor,
                  ConversionPatternRewriter &rewriter) const override {

    // See #115653
    if (op.getVectorType().getRank() != 1)
      return rewriter.notifyMatchFailure(op,
                                         "only 1-D vectors are supported ATM");

    auto loc = op.getLoc();
    auto convertedType = cast<MemRefType>(adaptor.getSource().getType());
    Type oldElementType = op.getType().getElementType();
    Type newElementType = convertedType.getElementType();
    int srcBits = oldElementType.getIntOrFloatBitWidth();
    int dstBits = newElementType.getIntOrFloatBitWidth();

    if (dstBits % srcBits != 0) {
      return rewriter.notifyMatchFailure(
          op, "only dstBits % srcBits == 0 supported");
    }
    int scale = dstBits / srcBits;

    auto origElements = op.getVectorType().getNumElements();

    bool isUnalignedEmulation = origElements % scale != 0;

    auto newPadding = rewriter.create<arith::ExtUIOp>(loc, newElementType,
                                                      adaptor.getPadding());

    auto stridedMetadata =
        rewriter.create<memref::ExtractStridedMetadataOp>(loc, op.getSource());

    OpFoldResult linearizedIndices;
    memref::LinearizedMemRefInfo linearizedInfo;
    std::tie(linearizedInfo, linearizedIndices) =
        memref::getLinearizedMemRefOffsetAndSize(
            rewriter, loc, srcBits, dstBits,
            stridedMetadata.getConstifiedMixedOffset(),
            stridedMetadata.getConstifiedMixedSizes(),
            stridedMetadata.getConstifiedMixedStrides(),
            getAsOpFoldResult(adaptor.getIndices()));

    std::optional<int64_t> foldedIntraVectorOffset =
        isUnalignedEmulation
            ? getConstantIntValue(linearizedInfo.intraDataOffset)
            : 0;

    int64_t maxIntraDataOffset = foldedIntraVectorOffset.value_or(scale - 1);
    auto numElements =
        llvm::divideCeil(maxIntraDataOffset + origElements, scale);

    auto newRead = rewriter.create<vector::TransferReadOp>(
        loc, VectorType::get(numElements, newElementType), adaptor.getSource(),
        getValueOrCreateConstantIndexOp(rewriter, loc, linearizedIndices),
        newPadding);

    auto bitCast = rewriter.create<vector::BitCastOp>(
        loc, VectorType::get(numElements * scale, oldElementType), newRead);

    Value result = bitCast->getResult(0);
    if (!foldedIntraVectorOffset) {
      auto zeros = rewriter.create<arith::ConstantOp>(
          loc, op.getType(), rewriter.getZeroAttr(op.getType()));
      result = dynamicallyExtractSubVector(rewriter, loc, bitCast, zeros,
                                           linearizedInfo.intraDataOffset,
                                           origElements);
    } else if (isUnalignedEmulation) {
      result =
          staticallyExtractSubvector(rewriter, loc, op.getType(), result,
                                     *foldedIntraVectorOffset, origElements);
    }
    rewriter.replaceOp(op, result);

    return success();
  }
};
} // end anonymous namespace

//===----------------------------------------------------------------------===//
// RewriteBitCastOfTruncI
//===----------------------------------------------------------------------===//

namespace {

/// Helper struct to keep track of the provenance of a contiguous set of bits
/// in a source vector.
struct SourceElementRange {
  /// The index of the source vector element that contributes bits to *this.
  int64_t sourceElementIdx;
  /// The range of bits in the source vector element that contribute to *this.
  int64_t sourceBitBegin;
  int64_t sourceBitEnd;
};

struct SourceElementRangeList : public SmallVector<SourceElementRange> {
  /// Given the index of a SourceElementRange in the SourceElementRangeList,
  /// compute the amount of bits that need to be shifted to the left to get the
  /// bits in their final location. This shift amount is simply the sum of the
  /// bits *before* `shuffleIdx` (i.e. the bits of `shuffleIdx = 0` are always
  /// the LSBs, the bits of `shuffleIdx = ` come next, etc).
  int64_t computeLeftShiftAmount(int64_t shuffleIdx) const {
    int64_t res = 0;
    for (int64_t i = 0; i < shuffleIdx; ++i)
      res += (*this)[i].sourceBitEnd - (*this)[i].sourceBitBegin;
    return res;
  }
};

/// Helper struct to enumerate the source elements and bit ranges that are
/// involved in a bitcast operation.
/// This allows rewriting a vector.bitcast into shuffles and bitwise ops for
/// any 1-D vector shape and any source/target bitwidths.
/// This creates and holds a mapping of the form:
/// [dstVectorElementJ] ==
///    [ {srcVectorElementX, bitRange}, {srcVectorElementY, bitRange}, ... ]
/// E.g. `vector.bitcast ... : vector<1xi24> to vector<3xi8>` is decomposed as:
///   [0] = {0, [0-8)}
///   [1] = {0, [8-16)}
///   [2] = {0, [16-24)}
/// and `vector.bitcast ... : vector<2xi15> to vector<3xi10>` is decomposed as:
///   [0] = {0, [0, 10)}, {1, [0, 5)}
///   [1] = {1, [5, 10)}, {2, [0, 10)}
struct BitCastBitsEnumerator {
  BitCastBitsEnumerator(VectorType sourceVectorType,
                        VectorType targetVectorType);

  int64_t getMaxNumberOfEntries() {
    int64_t numVectors = 0;
    for (const auto &l : sourceElementRanges)
      numVectors = std::max(numVectors, (int64_t)l.size());
    return numVectors;
  }

  VectorType sourceVectorType;
  VectorType targetVectorType;
  SmallVector<SourceElementRangeList> sourceElementRanges;
};

/// Rewrite vector.bitcast to a sequence of shuffles and bitwise ops that take
/// advantage of high-level information to avoid leaving LLVM to scramble with
/// peephole optimizations.
/// BitCastBitsEnumerator encodes for each element of the target vector the
/// provenance of the bits in the source vector. We can "transpose" this
/// information to build a sequence of shuffles and bitwise ops that will
/// produce the desired result.
//
/// Consider the following motivating example:
/// ```
///   %1 = vector.bitcast %0 : vector<32xi5> to vector<20xi8>
/// ```
//
/// BitCastBitsEnumerator contains the following information:
/// ```
///   { 0: b@[0..5) lshl: 0}{ 1: b@[0..3) lshl: 5}
///   { 1: b@[3..5) lshl: 0}{ 2: b@[0..5) lshl: 2}{ 3: b@[0..1) lshl: 7}
///   { 3: b@[1..5) lshl: 0}{ 4: b@[0..4) lshl: 4}
///   { 4: b@[4..5) lshl: 0}{ 5: b@[0..5) lshl: 1}{ 6: b@[0..2) lshl: 6}
///   { 6: b@[2..5) lshl: 0}{ 7: b@[0..5) lshl: 3}
///   { 8: b@[0..5) lshl: 0}{ 9: b@[0..3) lshl: 5}
///   { 9: b@[3..5) lshl: 0}{10: b@[0..5) lshl: 2}{11: b@[0..1) lshl: 7}
///   {11: b@[1..5) lshl: 0}{12: b@[0..4) lshl: 4}
///   {12: b@[4..5) lshl: 0}{13: b@[0..5) lshl: 1}{14: b@[0..2) lshl: 6}
///   {14: b@[2..5) lshl: 0}{15: b@[0..5) lshl: 3}
///   {16: b@[0..5) lshl: 0}{17: b@[0..3) lshl: 5}
///   {17: b@[3..5) lshl: 0}{18: b@[0..5) lshl: 2}{19: b@[0..1) lshl: 7}
///   {19: b@[1..5) lshl: 0}{20: b@[0..4) lshl: 4}
///   {20: b@[4..5) lshl: 0}{21: b@[0..5) lshl: 1}{22: b@[0..2) lshl: 6}
///   {22: b@[2..5) lshl: 0}{23: b@[0..5) lshl: 3}
///   {24: b@[0..5) lshl: 0}{25: b@[0..3) lshl: 5}
///   {25: b@[3..5) lshl: 0}{26: b@[0..5) lshl: 2}{27: b@[0..1) lshl: 7}
///   {27: b@[1..5) lshl: 0}{28: b@[0..4) lshl: 4}
///   {28: b@[4..5) lshl: 0}{29: b@[0..5) lshl: 1}{30: b@[0..2) lshl: 6}
///   {30: b@[2..5) lshl: 0}{31: b@[0..5) lshl: 3}
/// ```
///
/// In the above, each row represents one target vector element and each
/// column represents one bit contribution from a source vector element.
/// The algorithm creates vector.shuffle operations (in this case there are 3
/// shuffles (i.e. the max number of columns in BitCastBitsEnumerator). The
/// algorithm populates the bits as follows:
/// ```
///     src bits 0 ...
/// 1st shuffle |xxxxx   |xx      |...
/// 2nd shuffle |     xxx|  xxxxx |...
/// 3rd shuffle |        |       x|...
/// ```
//
/// The algorithm proceeds as follows:
///   1. for each vector.shuffle, collect the source vectors that participate in
///     this shuffle. One source vector per target element of the resulting
///     vector.shuffle. If there is no source element contributing bits for the
///     current vector.shuffle, take 0 (i.e. row 0 in the above example has only
///     2 columns).
///   2. represent the bitrange in the source vector as a mask. If there is no
///     source element contributing bits for the current vector.shuffle, take 0.
///   3. shift right by the proper amount to align the source bitrange at
///     position 0. This is exactly the low end of the bitrange. For instance,
///     the first element of row 2 is `{ 1: b@[3..5) lshl: 0}` and one needs to
///     shift right by 3 to get the bits contributed by the source element #1
///     into position 0.
///   4. shift left by the proper amount to to align to the desired position in
///     the result element vector.  For instance, the contribution of the second
///     source element for the first row needs to be shifted by `5` to form the
///     first i8 result element.
///
/// Eventually, we end up building  the sequence
/// `(shuffle -> and -> shiftright -> shiftleft -> or)` to iteratively update
/// the result vector (i.e. the `shiftright -> shiftleft -> or` part) with the
/// bits extracted from the source vector (i.e. the `shuffle -> and` part).
struct BitCastRewriter {
  /// Helper metadata struct to hold the static quantities for the rewrite.
  struct Metadata {
    SmallVector<int64_t> shuffles;
    SmallVector<Attribute> masks, shiftRightAmounts, shiftLeftAmounts;
  };

  BitCastRewriter(VectorType sourceVectorType, VectorType targetVectorType);

  /// Verify that general preconditions for the rewrite are met.
  LogicalResult commonPrecondition(PatternRewriter &rewriter,
                                   VectorType preconditionType, Operation *op);

  /// Precompute the metadata for the rewrite.
  SmallVector<BitCastRewriter::Metadata>
  precomputeMetadata(IntegerType shuffledElementType);

  /// Rewrite one step of the sequence:
  ///   `(shuffle -> and -> shiftright -> shiftleft -> or)`.
  Value genericRewriteStep(PatternRewriter &rewriter, Location loc,
                           Value initialValue, Value runningResult,
                           const BitCastRewriter::Metadata &metadata);

private:
  /// Underlying enumerator that encodes the provenance of the bits in the each
  /// element of the result vector.
  BitCastBitsEnumerator enumerator;
};

} // namespace

[[maybe_unused]] static raw_ostream &
operator<<(raw_ostream &os, const SmallVector<SourceElementRangeList> &vec) {
  for (const auto &l : vec) {
    for (auto it : llvm::enumerate(l)) {
      os << "{ " << it.value().sourceElementIdx << ": b@["
         << it.value().sourceBitBegin << ".." << it.value().sourceBitEnd
         << ") lshl: " << l.computeLeftShiftAmount(it.index()) << " } ";
    }
    os << "\n";
  }
  return os;
}

BitCastBitsEnumerator::BitCastBitsEnumerator(VectorType sourceVectorType,
                                             VectorType targetVectorType)
    : sourceVectorType(sourceVectorType), targetVectorType(targetVectorType) {

  assert(sourceVectorType.getRank() == 1 && !sourceVectorType.isScalable() &&
         "requires -D non-scalable vector type");
  assert(targetVectorType.getRank() == 1 && !targetVectorType.isScalable() &&
         "requires -D non-scalable vector type");
  int64_t sourceBitWidth = sourceVectorType.getElementTypeBitWidth();
  int64_t mostMinorSourceDim = sourceVectorType.getShape().back();
  LDBG("sourceVectorType: " << sourceVectorType);

  int64_t targetBitWidth = targetVectorType.getElementTypeBitWidth();
  int64_t mostMinorTargetDim = targetVectorType.getShape().back();
  LDBG("targetVectorType: " << targetVectorType);

  int64_t bitwidth = targetBitWidth * mostMinorTargetDim;
  (void)mostMinorSourceDim;
  assert(bitwidth == sourceBitWidth * mostMinorSourceDim &&
         "source and target bitwidths must match");

  // Prepopulate one source element range per target element.
  sourceElementRanges = SmallVector<SourceElementRangeList>(mostMinorTargetDim);
  for (int64_t resultBit = 0; resultBit < bitwidth;) {
    int64_t resultElement = resultBit / targetBitWidth;
    int64_t resultBitInElement = resultBit % targetBitWidth;
    int64_t sourceElementIdx = resultBit / sourceBitWidth;
    int64_t sourceBitInElement = resultBit % sourceBitWidth;
    int64_t step = std::min(sourceBitWidth - sourceBitInElement,
                            targetBitWidth - resultBitInElement);
    sourceElementRanges[resultElement].push_back(
        {sourceElementIdx, sourceBitInElement, sourceBitInElement + step});
    resultBit += step;
  }
}

BitCastRewriter::BitCastRewriter(VectorType sourceVectorType,
                                 VectorType targetVectorType)
    : enumerator(BitCastBitsEnumerator(sourceVectorType, targetVectorType)) {
  LDBG("\n" << enumerator.sourceElementRanges);
}

/// Verify that the precondition type meets the common preconditions for any
/// conversion.
static LogicalResult commonConversionPrecondition(PatternRewriter &rewriter,
                                                  VectorType preconditionType,
                                                  Operation *op) {
  if (!preconditionType || preconditionType.isScalable())
    return rewriter.notifyMatchFailure(op, "scalable vector");

  // TODO: consider relaxing this restriction in the future if we find ways
  // to really work with subbyte elements across the MLIR/LLVM boundary.
  unsigned bitwidth = preconditionType.getElementTypeBitWidth();
  if (bitwidth % 8 != 0)
    return rewriter.notifyMatchFailure(op, "bitwidth is not k * 8");

  return success();
}

LogicalResult BitCastRewriter::commonPrecondition(PatternRewriter &rewriter,
                                                  VectorType preconditionType,
                                                  Operation *op) {
  if (!enumerator.sourceVectorType || !enumerator.targetVectorType)
    return rewriter.notifyMatchFailure(op, "types are not vector");

  if (!preconditionType || preconditionType.getRank() != 1)
    return rewriter.notifyMatchFailure(op, "unsupported >1-D vector");

  return commonConversionPrecondition(rewriter, preconditionType, op);
}

/// Verify that source and destination element types meet the precondition for
/// the supported aligned conversion cases. Alignment means that the either the
/// source element type is multiple of the destination element type or the other
/// way around.
///
/// NOTE: This method assumes that common conversion preconditions are met.
static LogicalResult alignedConversionPrecondition(PatternRewriter &rewriter,
                                                   VectorType srcType,
                                                   VectorType dstType,
                                                   Operation *op) {
  if (!srcType || !dstType)
    return rewriter.notifyMatchFailure(op, "Not a supported aligned case");
  unsigned srcElemBitwidth = srcType.getElementTypeBitWidth();
  unsigned dstElemBitwidth = dstType.getElementTypeBitWidth();

  // Only {s}i4 -> (size_of({{s}i/f}) >= 8) are supported for now.
  if (srcElemBitwidth != 4 || dstElemBitwidth < 8 ||
      (dstElemBitwidth % srcElemBitwidth) != 0)
    return rewriter.notifyMatchFailure(op, "Not a supported aligned case");

  if ((srcType.getShape().back() % 2) != 0)
    return rewriter.notifyMatchFailure(
        op, "Not an even number of i4 elements in trailing dim");

  return success();
}

SmallVector<BitCastRewriter::Metadata>
BitCastRewriter::precomputeMetadata(IntegerType shuffledElementType) {
  SmallVector<BitCastRewriter::Metadata> result;
  for (int64_t shuffleIdx = 0, e = enumerator.getMaxNumberOfEntries();
       shuffleIdx < e; ++shuffleIdx) {
    SmallVector<int64_t> shuffles;
    SmallVector<Attribute> masks, shiftRightAmounts, shiftLeftAmounts;

    // Create the attribute quantities for the shuffle / mask / shift ops.
    for (auto &srcEltRangeList : enumerator.sourceElementRanges) {
      int64_t sourceElement = (shuffleIdx < (int64_t)srcEltRangeList.size())
                                  ? srcEltRangeList[shuffleIdx].sourceElementIdx
                                  : 0;
      shuffles.push_back(sourceElement);

      int64_t bitLo = (shuffleIdx < (int64_t)srcEltRangeList.size())
                          ? srcEltRangeList[shuffleIdx].sourceBitBegin
                          : 0;
      int64_t bitHi = (shuffleIdx < (int64_t)srcEltRangeList.size())
                          ? srcEltRangeList[shuffleIdx].sourceBitEnd
                          : 0;
      IntegerAttr mask = IntegerAttr::get(
          shuffledElementType,
          llvm::APInt::getBitsSet(shuffledElementType.getIntOrFloatBitWidth(),
                                  bitLo, bitHi));
      masks.push_back(mask);

      int64_t shiftRight = bitLo;
      shiftRightAmounts.push_back(
          IntegerAttr::get(shuffledElementType, shiftRight));

      int64_t shiftLeft = srcEltRangeList.computeLeftShiftAmount(shuffleIdx);
      shiftLeftAmounts.push_back(
          IntegerAttr::get(shuffledElementType, shiftLeft));
    }

    result.push_back({shuffles, masks, shiftRightAmounts, shiftLeftAmounts});
  }
  return result;
}

Value BitCastRewriter::genericRewriteStep(
    PatternRewriter &rewriter, Location loc, Value initialValue,
    Value runningResult, const BitCastRewriter::Metadata &metadata) {
  // Create vector.shuffle from the metadata.
  auto shuffleOp = rewriter.create<vector::ShuffleOp>(
      loc, initialValue, initialValue, metadata.shuffles);

  // Intersect with the mask.
  VectorType shuffledVectorType = shuffleOp.getResultVectorType();
  auto constOp = rewriter.create<arith::ConstantOp>(
      loc, DenseElementsAttr::get(shuffledVectorType, metadata.masks));
  Value andValue = rewriter.create<arith::AndIOp>(loc, shuffleOp, constOp);

  // Align right on 0.
  auto shiftRightConstantOp = rewriter.create<arith::ConstantOp>(
      loc,
      DenseElementsAttr::get(shuffledVectorType, metadata.shiftRightAmounts));
  Value shiftedRight =
      rewriter.create<arith::ShRUIOp>(loc, andValue, shiftRightConstantOp);

  // Shift bits left into their final position.
  auto shiftLeftConstantOp = rewriter.create<arith::ConstantOp>(
      loc,
      DenseElementsAttr::get(shuffledVectorType, metadata.shiftLeftAmounts));
  Value shiftedLeft =
      rewriter.create<arith::ShLIOp>(loc, shiftedRight, shiftLeftConstantOp);

  runningResult =
      runningResult
          ? rewriter.create<arith::OrIOp>(loc, runningResult, shiftedLeft)
          : shiftedLeft;

  return runningResult;
}

/// Rewrite the i4 -> i8 signed extension into a sequence of shuffles and
/// bitwise ops that take advantage of high-level information to avoid leaving
/// LLVM to scramble with peephole optimizations.
static Value rewriteI4ToI8SignedExt(PatternRewriter &rewriter, Location loc,
                                    Value srcValue) {
  VectorType srcVecType = cast<VectorType>(srcValue.getType());
  assert(srcVecType.getElementType().isSignlessInteger(4) &&
         "Expected i4 type");

  // 1. Generate a bitcast vector<Xxi4> -> vector<X/2xi8>.
  SmallVector<int64_t> i8VecShape = llvm::to_vector(srcVecType.getShape());
  constexpr int64_t i4Toi8BitwidthFactor = 2;
  i8VecShape.back() = i8VecShape.back() / i4Toi8BitwidthFactor;
  auto i8VecType = VectorType::get(i8VecShape, rewriter.getI8Type());
  Value i8Vector = rewriter.create<vector::BitCastOp>(loc, i8VecType, srcValue);

  // 2. Extend i4 elements to i8 elements using shifts. Low i4 elemens of each
  // byte are place in one vector and the high i4 elements in another vector.
  constexpr int8_t bitsToShift = 4;
  auto shiftValues = rewriter.create<arith::ConstantOp>(
      loc, DenseElementsAttr::get(i8VecType, bitsToShift));
  Value shl = rewriter.create<arith::ShLIOp>(loc, i8Vector, shiftValues);
  Value low = rewriter.create<arith::ShRSIOp>(loc, shl, shiftValues);
  Value high = rewriter.create<arith::ShRSIOp>(loc, i8Vector, shiftValues);

  // 3. Interleave low and high i8 elements.
  return rewriter.create<vector::InterleaveOp>(loc, low, high);
}

/// Rewrite the i4 -> i8 unsigned extension into a sequence of shuffles and
/// bitwise ops that take advantage of high-level information to avoid leaving
/// LLVM to scramble with peephole optimizations.
static Value rewriteI4ToI8UnsignedExt(PatternRewriter &rewriter, Location loc,
                                      Value srcValue) {
  VectorType srcVecType = cast<VectorType>(srcValue.getType());
  assert(srcVecType.getElementType().isSignlessInteger(4) &&
         "Expected i4 type");

  // 1. Generate a bitcast vector<Xxi4> -> vector<X/2xi8>.
  SmallVector<int64_t> i8VecShape = llvm::to_vector(srcVecType.getShape());
  constexpr int64_t i4Toi8BitwidthFactor = 2;
  i8VecShape.back() = i8VecShape.back() / i4Toi8BitwidthFactor;
  auto i8VecType = VectorType::get(i8VecShape, rewriter.getI8Type());
  Value i8Vector = rewriter.create<vector::BitCastOp>(loc, i8VecType, srcValue);

  // 2 Extend the i4 elements using shifts & masking. Low i4 elements of each
  //  byte are placed in one vector and the high i4 elements in another vector.
  constexpr uint8_t lowBitsMask = 15; // Equivalent to [00001111] bit mask
  auto lowBitsMaskValues = rewriter.create<arith::ConstantOp>(
      loc, DenseElementsAttr::get(i8VecType, lowBitsMask));
  Value low = rewriter.create<arith::AndIOp>(loc, i8VecType, i8Vector,
                                             lowBitsMaskValues);
  constexpr int8_t highBitsToShift = 4;
  auto highShiftValues = rewriter.create<arith::ConstantOp>(
      loc, DenseElementsAttr::get(i8VecType, highBitsToShift));
  Value high = rewriter.create<arith::ShRUIOp>(loc, i8Vector, highShiftValues);

  // 3. Interleave low and high i8 elements.
  return rewriter.create<vector::InterleaveOp>(loc, low, high);
}

/// Rewrite the i8 -> i4 truncation into a deinterleave and series of bitwise
/// ops that take advantage of high-level information to avoid leaving LLVM to
/// scramble with peephole optimizations.
static Value rewriteI8ToI4Trunc(PatternRewriter &rewriter, Location loc,
                                Value srcValue) {
  VectorType srcVecType = cast<VectorType>(srcValue.getType());
  assert(srcVecType.getElementType().isSignlessInteger(8) &&
         "Expected i8 type");

  // 1. De-interleave low and high i8 elements.
  auto deinterleaveOp = rewriter.create<vector::DeinterleaveOp>(loc, srcValue);

  // 2. Zero out the upper side of each low i8 element.
  constexpr int8_t i8LowBitMask = 0x0F;
  VectorType deinterI8VecType = deinterleaveOp.getResultVectorType();
  Value zeroOutMask = rewriter.create<arith::ConstantOp>(
      loc, DenseElementsAttr::get(deinterI8VecType, i8LowBitMask));
  Value zeroOutLow = rewriter.create<arith::AndIOp>(
      loc, deinterleaveOp.getRes1(), zeroOutMask);

  // 3. Move high i4 values to upper side of the byte.
  constexpr int8_t bitsToShift = 4;
  auto shiftValues = rewriter.create<arith::ConstantOp>(
      loc, DenseElementsAttr::get(deinterI8VecType, bitsToShift));
  Value shlHigh = rewriter.create<arith::ShLIOp>(loc, deinterleaveOp.getRes2(),
                                                 shiftValues);

  // 4. Merge high and low i4 values.
  auto mergedHiLowOp = rewriter.create<arith::OrIOp>(loc, zeroOutLow, shlHigh);

  // 5. Generate a bitcast vector<Xxi8> -> vector<2Xxi4>.
  auto i4VecType = srcVecType.cloneWith(std::nullopt, rewriter.getI4Type());
  return rewriter.create<vector::BitCastOp>(loc, i4VecType, mergedHiLowOp);
}

namespace {
/// Rewrite bitcast(trunci) to a sequence of shuffles and bitwise ops that take
/// advantage of high-level information to avoid leaving LLVM to scramble with
/// peephole optimizations.
struct RewriteBitCastOfTruncI : OpRewritePattern<vector::BitCastOp> {
  using OpRewritePattern::OpRewritePattern;

  LogicalResult matchAndRewrite(vector::BitCastOp bitCastOp,
                                PatternRewriter &rewriter) const override {
    // The source must be a trunc op.
    auto truncOp =
        bitCastOp.getSource().template getDefiningOp<arith::TruncIOp>();
    if (!truncOp)
      return rewriter.notifyMatchFailure(bitCastOp, "not a trunci source");

    // Set up the BitCastRewriter and verify the precondition.
    VectorType sourceVectorType = bitCastOp.getSourceVectorType();
    VectorType targetVectorType = bitCastOp.getResultVectorType();
    BitCastRewriter bcr(sourceVectorType, targetVectorType);
    if (failed(bcr.commonPrecondition(rewriter, targetVectorType, bitCastOp)))
      return failure();

    // Perform the rewrite.
    Value truncValue = truncOp.getIn();
    auto shuffledElementType =
        cast<IntegerType>(getElementTypeOrSelf(truncValue.getType()));
    Value runningResult;
    for (const BitCastRewriter ::Metadata &metadata :
         bcr.precomputeMetadata(shuffledElementType)) {
      runningResult = bcr.genericRewriteStep(
          rewriter, bitCastOp->getLoc(), truncValue, runningResult, metadata);
    }

    // Finalize the rewrite.
    bool narrowing = targetVectorType.getElementTypeBitWidth() <=
                     shuffledElementType.getIntOrFloatBitWidth();
    if (narrowing) {
      if (runningResult.getType() == bitCastOp.getResultVectorType()) {
        rewriter.replaceOp(bitCastOp, runningResult);
      } else {
        rewriter.replaceOpWithNewOp<arith::TruncIOp>(
            bitCastOp, bitCastOp.getResultVectorType(), runningResult);
      }
    } else {
      if (runningResult.getType() == bitCastOp.getResultVectorType()) {
        rewriter.replaceOp(bitCastOp, runningResult);
      } else {
        rewriter.replaceOpWithNewOp<arith::ExtUIOp>(
            bitCastOp, bitCastOp.getResultVectorType(), runningResult);
      }
    }

    return success();
  }
};
} // namespace

//===----------------------------------------------------------------------===//
// RewriteExtOfBitCast
//===----------------------------------------------------------------------===//

namespace {
/// Rewrite ext{s,u}i(bitcast) to a sequence of shuffles and bitwise ops that
/// take advantage of high-level information to avoid leaving LLVM to scramble
/// with peephole optimizations.
template <typename ExtOpType>
struct RewriteExtOfBitCast : OpRewritePattern<ExtOpType> {
  using OpRewritePattern<ExtOpType>::OpRewritePattern;

  RewriteExtOfBitCast(MLIRContext *context, PatternBenefit benefit)
      : OpRewritePattern<ExtOpType>(context, benefit) {}

  LogicalResult matchAndRewrite(ExtOpType extOp,
                                PatternRewriter &rewriter) const override {
    // The source must be a bitcast op.
    auto bitCastOp = extOp.getIn().template getDefiningOp<vector::BitCastOp>();
    if (!bitCastOp)
      return rewriter.notifyMatchFailure(extOp, "not a bitcast source");

    // Set up the BitCastRewriter and verify the precondition.
    VectorType sourceVectorType = bitCastOp.getSourceVectorType();
    VectorType targetVectorType = bitCastOp.getResultVectorType();
    BitCastRewriter bcr(sourceVectorType, targetVectorType);
    if (failed(bcr.commonPrecondition(
            rewriter, cast<VectorType>(extOp.getOut().getType()), bitCastOp)))
      return failure();

    // Perform the rewrite.
    Value runningResult;
    Value sourceValue = bitCastOp.getSource();
    auto shuffledElementType =
        cast<IntegerType>(getElementTypeOrSelf(sourceValue.getType()));
    for (const BitCastRewriter::Metadata &metadata :
         bcr.precomputeMetadata(shuffledElementType)) {
      runningResult = bcr.genericRewriteStep(
          rewriter, bitCastOp->getLoc(), sourceValue, runningResult, metadata);
    }

    // Finalize the rewrite.
    bool narrowing =
        cast<VectorType>(extOp.getOut().getType()).getElementTypeBitWidth() <=
        shuffledElementType.getIntOrFloatBitWidth();
    if (narrowing) {
      rewriter.replaceOpWithNewOp<arith::TruncIOp>(
          extOp, cast<VectorType>(extOp.getOut().getType()), runningResult);
    } else {
      rewriter.replaceOpWithNewOp<ExtOpType>(
          extOp, cast<VectorType>(extOp.getOut().getType()), runningResult);
    }

    return success();
  }
};

/// Rewrite the i4 -> i8 part of any conversion into a sequence of shuffles and
/// bitwise ops that take advantage of high-level information to avoid leaving
/// LLVM to scramble with peephole optimizations. Templated to choose between
/// signed and unsigned conversions.
///
/// For example (signed):
///    arith.extsi %in : vector<8xi4> to vector<8xi32>
///      is rewriten as
///        %0 = vector.bitcast %in : vector<8xi4> to vector<4xi8>
///        %1 = arith.shli %0, 4 : vector<4xi8>
///        %2 = arith.shrsi %1, 4 : vector<4xi8>
///        %3 = arith.shrsi %0, 4 : vector<4xi8>
///        %4 = vector.interleave %2, %3 : vector<4xi8> -> vector<8xi8>
///        %5 = arith.extsi %4 : vector<8xi8> to vector<8xi32>
///
///    arith.sitofp %in : vector<8xi4> to vector<8xf32>
///      is rewriten as
///        %0 = vector.bitcast %in : vector<8xi4> to vector<4xi8>
///        %1 = arith.shli %0, 4 : vector<4xi8>
///        %2 = arith.shrsi %1, 4 : vector<4xi8>
///        %3 = arith.shrsi %0, 4 : vector<4xi8>
///        %4 = vector.interleave %2, %3 : vector<4xi8> -> vector<8xi8>
///        %5 = arith.sitofp %4 : vector<8xi8> to vector<8xf32>
///
/// Example (unsigned):
///    arith.extui %in : vector<8xi4> to vector<8xi32>
///      is rewritten as
///        %0 = vector.bitcast %in : vector<8xi4> to vector<4xi8>
///        %1 = arith.andi %0, 15 : vector<4xi8>
///        %2 = arith.shrui %0, 4 : vector<4xi8>
///        %3 = vector.interleave %1, %2 : vector<4xi8> -> vector<8xi8>
///        %4 = arith.extui %3 : vector<8xi8> to vector<8xi32>
///
template <typename ConversionOpType, bool isSigned>
struct RewriteAlignedSubByteIntExt : OpRewritePattern<ConversionOpType> {
  using OpRewritePattern<ConversionOpType>::OpRewritePattern;

  LogicalResult matchAndRewrite(ConversionOpType conversionOp,
                                PatternRewriter &rewriter) const override {
    // Verify the preconditions.
    Value srcValue = conversionOp.getIn();
    auto srcVecType = dyn_cast<VectorType>(srcValue.getType());
    auto dstVecType = dyn_cast<VectorType>(conversionOp.getType());

    if (failed(
            commonConversionPrecondition(rewriter, dstVecType, conversionOp)))
      return failure();

    // Check general alignment preconditions.
    if (failed(alignedConversionPrecondition(rewriter, srcVecType, dstVecType,
                                             conversionOp)))
      return failure();

    // Perform the rewrite.
    Value subByteExt;
    if (isSigned) {
      subByteExt =
          rewriteI4ToI8SignedExt(rewriter, conversionOp.getLoc(), srcValue);
    } else {
      subByteExt =
          rewriteI4ToI8UnsignedExt(rewriter, conversionOp.getLoc(), srcValue);
    }

    // Finalize the rewrite.
    rewriter.replaceOpWithNewOp<ConversionOpType>(
        conversionOp, conversionOp.getType(), subByteExt);
    return success();
  }
};

/// Rewrite the i8 -> i4 part of any truncation into a deinterleave and
/// bitwise ops that take advantage of high-level information to avoid leaving
/// LLVM to scramble with peephole optimizations.
///
/// For example:
///    arith.trunci %in : vector<8xi32> to vector<8xi4>
///      is rewriten as
///
///        %cst = arith.constant dense<15> : vector<4xi8>
///        %cst_0 = arith.constant dense<4> : vector<4xi8>
///        %0, %1 = vector.deinterleave %in : vector<8xi8>, vector<8xi8>
///        %2 = arith.andi %0, %cst : vector<4xi8>
///        %3 = arith.shli %1, %cst_0 : vector<4xi8>
///        %4 = arith.ori %2, %3 : vector<4xi8>
///        %5 = vector.bitcast %4 : vector<4xi8> to vector<8xi4>
///
struct RewriteAlignedSubByteIntTrunc : OpRewritePattern<arith::TruncIOp> {
  using OpRewritePattern<arith::TruncIOp>::OpRewritePattern;

  LogicalResult matchAndRewrite(arith::TruncIOp truncOp,
                                PatternRewriter &rewriter) const override {
    // Verify the preconditions.
    Value srcValue = truncOp.getIn();
    auto srcVecType = dyn_cast<VectorType>(srcValue.getType());
    auto dstVecType = dyn_cast<VectorType>(truncOp.getType());
    if (!srcVecType || !dstVecType)
      return failure();

    if (failed(commonConversionPrecondition(rewriter, srcVecType, truncOp)))
      return failure();

    // Check general alignment preconditions. We invert the src/dst type order
    // to reuse the existing precondition logic.
    if (failed(alignedConversionPrecondition(rewriter, dstVecType, srcVecType,
                                             truncOp)))
      return failure();

    // Create a new iX -> i8 truncation op.
    Location loc = truncOp.getLoc();
    auto i8VecType = srcVecType.cloneWith(std::nullopt, rewriter.getI8Type());
    Value i8TruncVal =
        rewriter.create<arith::TruncIOp>(loc, i8VecType, srcValue);

    // Rewrite the i8 -> i4 truncation part.
    Value subByteTrunc = rewriteI8ToI4Trunc(rewriter, loc, i8TruncVal);

    // Finalize the rewrite.
    rewriter.replaceOp(truncOp, subByteTrunc);
    return success();
  }
};

/// Rewrite a sub-byte vector transpose into a sequence of instructions that
/// perform the transpose on wider (byte) element types.
/// For example:
///   %0 = vector.transpose %a, [1, 0] : vector<8x16xi4> to vector<16x8xi4>
///
///   is rewritten as:
///
///   %0 = arith.extsi %arg0 : vector<8x16xi4> to vector<8x16xi8>
///   %1 = vector.transpose %0, [1, 0] : vector<8x16xi8> to vector<16x8xi8>
///   %2 = arith.trunci %1 : vector<16x8xi8> to vector<16x8xi4>
///
struct RewriteVectorTranspose : OpRewritePattern<vector::TransposeOp> {
  using OpRewritePattern<vector::TransposeOp>::OpRewritePattern;

  RewriteVectorTranspose(MLIRContext *context, PatternBenefit benefit)
      : OpRewritePattern<vector::TransposeOp>(context, benefit) {}

  LogicalResult matchAndRewrite(vector::TransposeOp transposeOp,
                                PatternRewriter &rewriter) const override {
    // Precondition: sub-byte integer transpose.
    constexpr unsigned minNativeBitwidth = 8;
    VectorType srcSubByteVecType = transposeOp.getSourceVectorType();
    if (!srcSubByteVecType.getElementType().isSignlessInteger() ||
        srcSubByteVecType.getElementTypeBitWidth() >= minNativeBitwidth) {
      return rewriter.notifyMatchFailure(transposeOp,
                                         "not a sub-byte transpose");
    }

    // Perform the rewrite.
    Location loc = transposeOp.getLoc();
    // Signed/unsigned interpretation shouldn't matter here as we are just
    // transposing the elements and truncating them back to the original size.
    // TODO: Use unsigned extension (more efficient) when emulation or backend
    // support is available.
    auto srcNativeVecType = srcSubByteVecType.cloneWith(
        std::nullopt, rewriter.getIntegerType(minNativeBitwidth));
    Value extOp = rewriter.create<arith::ExtSIOp>(loc, srcNativeVecType,
                                                  transposeOp.getVector());
    Value newTranspose = rewriter.create<vector::TransposeOp>(
        loc, extOp, transposeOp.getPermutation());
    VectorType dstSubByteVecType = transposeOp.getResultVectorType();
    rewriter.replaceOpWithNewOp<arith::TruncIOp>(transposeOp, dstSubByteVecType,
                                                 newTranspose);
    return success();
  }
};

} // namespace

//===----------------------------------------------------------------------===//
// Public Interface Definition
//===----------------------------------------------------------------------===//

void vector::populateVectorNarrowTypeEmulationPatterns(
    const arith::NarrowTypeEmulationConverter &typeConverter,
    RewritePatternSet &patterns) {

  // Populate `vector.*` conversion patterns.
  patterns.add<ConvertVectorLoad, ConvertVectorMaskedLoad, ConvertVectorStore,
               ConvertVectorMaskedStore, ConvertVectorTransferRead>(
      typeConverter, patterns.getContext());
}

void vector::populateVectorNarrowTypeRewritePatterns(
    RewritePatternSet &patterns, PatternBenefit benefit) {
  patterns.add<RewriteBitCastOfTruncI, RewriteExtOfBitCast<arith::ExtUIOp>,
               RewriteExtOfBitCast<arith::ExtSIOp>>(patterns.getContext(),
                                                    benefit);

  // Patterns for aligned cases. We set higher priority as they are expected to
  // generate better performance for aligned cases.
  patterns.add<RewriteAlignedSubByteIntExt<arith::ExtSIOp, /*isSigned=*/true>,
               RewriteAlignedSubByteIntExt<arith::SIToFPOp, /*isSigned=*/true>,
               RewriteAlignedSubByteIntTrunc>(patterns.getContext(),
                                              benefit.getBenefit() + 1);
  patterns
      .add<RewriteAlignedSubByteIntExt<arith::ExtUIOp, /*isSigned=*/false>,
           RewriteAlignedSubByteIntExt<arith::UIToFPOp, /*isSigned=*/false>>(
          patterns.getContext(), benefit.getBenefit() + 1);
}

void vector::populateVectorTransposeNarrowTypeRewritePatterns(
    RewritePatternSet &patterns, PatternBenefit benefit) {
  patterns.add<RewriteVectorTranspose>(patterns.getContext(), benefit);
}<|MERGE_RESOLUTION|>--- conflicted
+++ resolved
@@ -128,36 +128,6 @@
                 return rewriter.create<vector::CreateMaskOp>(loc, newMaskType,
                                                              newMaskOperands);
               })
-<<<<<<< HEAD
-          .Case<vector::ConstantMaskOp>([&](auto constantMaskOp)
-                                            -> std::optional<Operation *> {
-            ArrayRef<int64_t> maskDimSizes = constantMaskOp.getMaskDimSizes();
-            size_t numMaskOperands = maskDimSizes.size();
-            int64_t origIndex = maskDimSizes[numMaskOperands - 1];
-            int64_t startIndex = numFrontPadElems / numSrcElemsPerDest;
-            int64_t maskIndex = llvm::divideCeil(numFrontPadElems + origIndex,
-                                                 numSrcElemsPerDest);
-
-            // TODO: we only want the mask between [startIndex, maskIndex]
-            // to be true, the rest are false.
-            if (numFrontPadElems != 0 && maskDimSizes.size() > 1)
-              return std::nullopt;
-
-            SmallVector<int64_t> newMaskDimSizes(maskDimSizes.drop_back());
-            newMaskDimSizes.push_back(maskIndex);
-
-            if (numFrontPadElems == 0)
-              return rewriter.create<vector::ConstantMaskOp>(loc, newMaskType,
-                                                             newMaskDimSizes);
-
-            SmallVector<bool> newMaskValues;
-            for (int64_t i = 0; i < numDestElems; ++i)
-              newMaskValues.push_back(i >= startIndex && i < maskIndex);
-            auto newMask = DenseElementsAttr::get(newMaskType, newMaskValues);
-            return rewriter.create<arith::ConstantOp>(loc, newMaskType,
-                                                      newMask);
-          })
-=======
           .Case<vector::ConstantMaskOp>(
               [&](auto constantMaskOp) -> std::optional<Operation *> {
                 // Take the shape of mask, compress its trailing dimension:
@@ -169,7 +139,6 @@
                 return rewriter.create<vector::ConstantMaskOp>(loc, newMaskType,
                                                                maskDimSizes);
               })
->>>>>>> 93e44d24
           .Case<arith::ConstantOp>([&](auto constantOp)
                                        -> std::optional<Operation *> {
             // TODO: Support multiple dimensions.
@@ -458,7 +427,6 @@
     //      [0x9, 0xA, 0xB, 0xC, 0xD, 0xE, 0xF, 0x0]          (8 * i4)
     //
     // we'll have the following i4 output:
-<<<<<<< HEAD
     //
     //    expected output: [0x1, 0xA, 0xB, 0xC, 0xD, 0x6, 0x7, 0x8]
     //
@@ -474,23 +442,6 @@
     // Using the compressed mask to store %packed_data results in expected
     // output.
     //
-=======
-    //
-    //    expected output: [0x1, 0xA, 0xB, 0xC, 0xD, 0x6, 0x7, 0x8]
-    //
-    // Emulating the above using i8 will give:
-    //
-    //    %compressed_mask = [1, 1, 1, 0]                     (4 * i1)
-    //    %maskedload = [0x12, 0x34, 0x56, 0x00]              (4 * i8)
-    //    %bitcast = [0x1, 0x2, 0x3, 0x4, 0x5, 0x6, 0x0, 0x0] (8 * i4)
-    //    %select_using_shifted_mask =
-    //      [0x1, 0xA, 0xB, 0xC, 0xD, 0x6, 0x0, 0x0]          (8 * i4)
-    //    %packed_data = [0x1A, 0xBC, 0xD6, 0x00]             (4 * i8)
-    //
-    // Using the compressed mask to store %packed_data results in expected
-    // output.
-    //
->>>>>>> 93e44d24
     // FIXME: Make an example based on the comment above work (see #115460 for
     // reproducer).
     FailureOr<Operation *> newMask =
@@ -636,11 +587,6 @@
   LogicalResult
   matchAndRewrite(vector::MaskedLoadOp op, OpAdaptor adaptor,
                   ConversionPatternRewriter &rewriter) const override {
-    // See #115653
-    if (op.getVectorType().getRank() != 1)
-      return rewriter.notifyMatchFailure(op,
-                                         "only 1-D vectors are supported ATM");
-
     // See #115653
     if (op.getVectorType().getRank() != 1)
       return rewriter.notifyMatchFailure(op,
