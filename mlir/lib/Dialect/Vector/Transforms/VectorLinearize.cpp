//===- VectorLinearize.cpp - vector linearization transforms --------------===//
//
// Part of the LLVM Project, under the Apache License v2.0 with LLVM Exceptions.
// See https://llvm.org/LICENSE.txt for license information.
// SPDX-License-Identifier: Apache-2.0 WITH LLVM-exception
//
//===----------------------------------------------------------------------===//
//
// This file implements patterns and pass for linearizing ND vectors into 1D.
//
//===----------------------------------------------------------------------===//

#include "mlir/Dialect/UB/IR/UBOps.h"
#include "mlir/Dialect/Vector/IR/VectorOps.h"
#include "mlir/Dialect/Vector/Transforms/VectorRewritePatterns.h"
#include "mlir/IR/Attributes.h"
#include "mlir/IR/BuiltinAttributes.h"
#include "mlir/IR/Operation.h"
#include "mlir/IR/PatternMatch.h"
#include "mlir/IR/TypeUtilities.h"
#include "mlir/Transforms/DialectConversion.h"
#include "llvm/ADT/ArrayRef.h"
#include <cstdint>
#include <numeric>
#include <optional>

using namespace mlir;

static FailureOr<Attribute>
linearizeConstAttr(Location loc, ConversionPatternRewriter &rewriter,
                   VectorType resType, Attribute value) {

  if (auto dstElementsAttr = dyn_cast<DenseElementsAttr>(value)) {
    if (resType.isScalable() && !isa<SplatElementsAttr>(value))
      return rewriter.notifyMatchFailure(
          loc,
          "Cannot linearize a constant scalable vector that's not a splat");

    return dstElementsAttr.reshape(resType);
  }

  if (auto poisonAttr = dyn_cast<ub::PoisonAttr>(value))
    return poisonAttr;

  return rewriter.notifyMatchFailure(loc, "unsupported attr type");
}

namespace {

struct LinearizeConstantLike final
    : OpTraitConversionPattern<OpTrait::ConstantLike> {
  using OpTraitConversionPattern::OpTraitConversionPattern;

  LinearizeConstantLike(const TypeConverter &typeConverter,
                        MLIRContext *context, PatternBenefit benefit = 1)
      : OpTraitConversionPattern(typeConverter, context, benefit) {}
  LogicalResult
  matchAndRewrite(Operation *op, ArrayRef<Value> operands,
                  ConversionPatternRewriter &rewriter) const override {
    Location loc = op->getLoc();
    if (op->getNumResults() != 1)
      return rewriter.notifyMatchFailure(loc, "expected 1 result");

    const TypeConverter &typeConverter = *getTypeConverter();
    auto resType =
        typeConverter.convertType<VectorType>(op->getResult(0).getType());
    assert(resType && "expected 1-D vector type");

    StringAttr attrName = rewriter.getStringAttr("value");
    Attribute value = op->getAttr(attrName);
    if (!value)
      return rewriter.notifyMatchFailure(loc, "no 'value' attr");

    FailureOr<Attribute> newValue =
        linearizeConstAttr(loc, rewriter, resType, value);
    if (failed(newValue))
      return failure();

    FailureOr<Operation *> convertResult =
        convertOpResultTypes(op, /*operands=*/{}, typeConverter, rewriter);
    if (failed(convertResult))
      return failure();

    Operation *newOp = *convertResult;
    newOp->setAttr(attrName, *newValue);
    rewriter.replaceOp(op, newOp);
    return success();
  }
};

struct LinearizeVectorizable final
    : OpTraitConversionPattern<OpTrait::Vectorizable> {
  using OpTraitConversionPattern::OpTraitConversionPattern;

public:
  LinearizeVectorizable(const TypeConverter &typeConverter,
                        MLIRContext *context, PatternBenefit benefit = 1)
      : OpTraitConversionPattern(typeConverter, context, benefit) {}
  LogicalResult
  matchAndRewrite(Operation *op, ArrayRef<Value> operands,
                  ConversionPatternRewriter &rewriter) const override {
    FailureOr<Operation *> newOp =
        convertOpResultTypes(op, operands, *getTypeConverter(), rewriter);
    if (failed(newOp))
      return failure();

    rewriter.replaceOp(op, (*newOp)->getResults());
    return success();
  }
};

template <typename TOp>
static bool stridesAllOne(TOp op) {
  static_assert(
      std::is_same_v<TOp, vector::ExtractStridedSliceOp> ||
          std::is_same_v<TOp, vector::InsertStridedSliceOp>,
      "expected vector.extract_strided_slice or vector.insert_strided_slice");
  ArrayAttr strides = op.getStrides();
  return llvm::all_of(strides, isOneInteger);
}

/// Convert an array of attributes into a vector of integers, if possible.
static FailureOr<SmallVector<int64_t>> intsFromArrayAttr(ArrayAttr attrs) {
  if (!attrs)
    return failure();
  SmallVector<int64_t> ints;
  ints.reserve(attrs.size());
  for (auto attr : attrs) {
    if (auto intAttr = dyn_cast<IntegerAttr>(attr)) {
      ints.push_back(intAttr.getInt());
    } else {
      return failure();
    }
  }
  return ints;
}

/// Consider inserting a vector of shape `small` into a vector of shape `large`,
/// at position `offsets`: this function enumeratates all the indices in `large`
/// that are written to. The enumeration is with row-major ordering.
///
/// Example: insert a 1x2 vector into a 4x5 vector at position (1,3). The 2
/// positions written to are (1,3) and (1,4), which have linearized indices 8
/// and 9. So [8,9] is returned.
///
/// The length of the returned vector is equal to the number of elements in
/// the shape `small` (i.e. the product of dimensions of `small`).
SmallVector<int64_t> static getStridedSliceInsertionIndices(
    ArrayRef<int64_t> small, ArrayRef<int64_t> large,
    ArrayRef<int64_t> offsets) {

  // Example of alignment between, `large`, `small` and `offsets`:
  //    large  =  4, 5, 6, 7, 8
  //    small  =     1, 6, 7, 8
  //  offsets  =  2, 3, 0
  //
  // `offsets` has implicit trailing 0s, `small` has implicit leading 1s.
  assert((large.size() >= small.size()) &&
         "rank of 'large' cannot be lower than rank of 'small'");
  assert((large.size() >= offsets.size()) &&
         "rank of 'large' cannot be lower than the number of offsets");
  unsigned delta = large.size() - small.size();
  unsigned nOffsets = offsets.size();
  auto getSmall = [&](int64_t i) -> int64_t {
    return i >= delta ? small[i - delta] : 1;
  };
  auto getOffset = [&](int64_t i) -> int64_t {
    return i < nOffsets ? offsets[i] : 0;
  };

  // Using 2 vectors of indices, at each iteration populate the updated set of
  // indices based on the old set of indices, and the size of the small vector
  // in the current iteration.
  SmallVector<int64_t> indices{0};
  int64_t stride = 1;
  for (int i = large.size() - 1; i >= 0; --i) {
    int64_t currentSize = indices.size();
    int64_t smallSize = getSmall(i);
    int64_t nextSize = currentSize * smallSize;
    SmallVector<int64_t> nextIndices(nextSize);
    int64_t *base = nextIndices.begin();
    int64_t offset = getOffset(i) * stride;
    for (int j = 0; j < smallSize; ++j) {
      for (int k = 0; k < currentSize; ++k) {
        base[k] = indices[k] + offset;
      }
      offset += stride;
      base += currentSize;
    }
    stride *= large[i];
    indices = std::move(nextIndices);
  }
  return indices;
}

/// This pattern converts a vector.extract_strided_slice operation into a
/// vector.shuffle operation that has a rank-1 (linearized) operand and result.
///
/// For example, the following:
///
/// ```
///   vector.extract_strided_slice %source
///         { offsets = [..], strides = [..], sizes = [..] }
/// ```
///
/// is converted to :
/// ```
///   %source_1d = vector.shape_cast %source
///   %out_1d    = vector.shuffle %source_1d, %source_1d [ shuffle_indices_1d ]
///   %out_nd    = vector.shape_cast %out_1d
/// ```
///
/// `shuffle_indices_1d` is computed using the offsets and sizes of the original
/// vector.extract_strided_slice operation.
struct LinearizeVectorExtractStridedSlice final
    : public mlir::OpConversionPattern<mlir::vector::ExtractStridedSliceOp> {
  using Base::Base;
  LinearizeVectorExtractStridedSlice(const TypeConverter &typeConverter,
                                     MLIRContext *context,
                                     PatternBenefit benefit = 1)
      : OpConversionPattern(typeConverter, context, benefit) {}

  LogicalResult
  matchAndRewrite(vector::ExtractStridedSliceOp extractStridedSliceOp,
                  OpAdaptor adaptor,
                  ConversionPatternRewriter &rewriter) const override {

    VectorType flatOutputType = getTypeConverter()->convertType<VectorType>(
        extractStridedSliceOp.getType());
    assert(flatOutputType && "vector type expected");

    // Expect a legalization failure if the strides are not all 1 (if ever the
    // verifier for extract_strided_slice allows non-1 strides).
    if (!stridesAllOne(extractStridedSliceOp)) {
      return rewriter.notifyMatchFailure(
          extractStridedSliceOp,
          "extract_strided_slice with strides != 1 not supported");
    }

    FailureOr<SmallVector<int64_t>> offsets =
        intsFromArrayAttr(extractStridedSliceOp.getOffsets());
    if (failed(offsets)) {
      return rewriter.notifyMatchFailure(extractStridedSliceOp,
                                         "failed to get integer offsets");
    }

    ArrayRef<int64_t> inputShape =
        extractStridedSliceOp.getSourceVectorType().getShape();

    ArrayRef<int64_t> outputShape = extractStridedSliceOp.getType().getShape();

    SmallVector<int64_t> indices = getStridedSliceInsertionIndices(
        outputShape, inputShape, offsets.value());

    Value srcVector = adaptor.getSource();
    rewriter.replaceOpWithNewOp<vector::ShuffleOp>(
        extractStridedSliceOp, flatOutputType, srcVector, srcVector, indices);
    return success();
  }
};

/// This pattern converts a vector.insert_strided_slice operation into a
/// vector.shuffle operation that has rank-1 (linearized) operands and result.
///
/// For example, the following:
/// ```
///  %0 = vector.insert_strided_slice %to_store, %into
///             {offsets = [1, 0, 0, 0], strides = [1, 1]}
///                  : vector<2x2xi8> into vector<2x1x3x2xi8>
/// ```
///
/// is converted to
/// ```
///  %to_store_1d
///           = vector.shape_cast %to_store : vector<2x2xi8> to vector<4xi8>
///  %into_1d = vector.shape_cast %into : vector<2x1x3x2xi8> to vector<12xi8>
///  %out_1d  = vector.shuffle %into_1d, %to_store_1d [ shuffle_indices_1d ]
///  %out_nd  = vector.shape_cast %out_1d : vector<12xi8> to vector<2x1x3x2xi8>
/// ```
///
/// where shuffle_indices_1d in this case is
///     [0, 1, 2, 3, 4, 5, 12, 13, 14, 15, 10, 11].
///                        ^^^^^^^^^^^^^^
///                          to_store_1d
///
struct LinearizeVectorInsertStridedSlice final
    : public mlir::OpConversionPattern<mlir::vector::InsertStridedSliceOp> {
  using Base::Base;
  LinearizeVectorInsertStridedSlice(const TypeConverter &typeConverter,
                                    MLIRContext *context,
                                    PatternBenefit benefit = 1)
      : OpConversionPattern(typeConverter, context, benefit) {}

  LogicalResult
  matchAndRewrite(vector::InsertStridedSliceOp insertStridedSliceOp,
                  OpAdaptor adaptor,
                  ConversionPatternRewriter &rewriter) const override {

    // Expect a legalization failure if the strides are not all 1 (if ever the
    // verifier for insert_strided_slice allows non-1 strides).
    if (!stridesAllOne(insertStridedSliceOp)) {
      return rewriter.notifyMatchFailure(
          insertStridedSliceOp,
          "insert_strided_slice with strides != 1 not supported");
    }

    VectorType inputType = insertStridedSliceOp.getValueToStore().getType();
    ArrayRef<int64_t> inputShape = inputType.getShape();

    VectorType outputType = insertStridedSliceOp.getType();
    ArrayRef<int64_t> outputShape = outputType.getShape();
    int64_t nOutputElements = outputType.getNumElements();

    FailureOr<SmallVector<int64_t>> offsets =
        intsFromArrayAttr(insertStridedSliceOp.getOffsets());
    if (failed(offsets)) {
      return rewriter.notifyMatchFailure(insertStridedSliceOp,
                                         "failed to get integer offsets");
    }
    SmallVector<int64_t> sliceIndices = getStridedSliceInsertionIndices(
        inputShape, outputShape, offsets.value());

    SmallVector<int64_t> indices(nOutputElements);
    std::iota(indices.begin(), indices.end(), 0);
    for (auto [index, sliceIndex] : llvm::enumerate(sliceIndices)) {
      indices[sliceIndex] = index + nOutputElements;
    }

    Value flatToStore = adaptor.getValueToStore();
    Value flatDest = adaptor.getDest();
    rewriter.replaceOpWithNewOp<vector::ShuffleOp>(insertStridedSliceOp,
                                                   flatDest.getType(), flatDest,
                                                   flatToStore, indices);
    return success();
  }
};

/// This pattern converts the ShuffleOp that works on nD (n > 1)
/// vectors to a ShuffleOp that works on linearized vectors.
/// Following,
///   vector.shuffle %v1, %v2 [ shuffle_indices ]
/// is converted to :
///   %v1_1d = vector.shape_cast %v1
///   %v2_1d = vector.shape_cast %v2
///   %out_1d = vector.shuffle %v1_1d, %v2_1d [ shuffle_indices_1d ]
///   %out_nd = vector.shape_cast %out_1d
// `shuffle_indices_1d` is computed using the sizes and `shuffle_indices`
/// of the original shuffle operation.
struct LinearizeVectorShuffle final
    : public OpConversionPattern<vector::ShuffleOp> {
  using Base::Base;
  LinearizeVectorShuffle(const TypeConverter &typeConverter,
                         MLIRContext *context, PatternBenefit benefit = 1)
      : OpConversionPattern(typeConverter, context, benefit) {}

  LogicalResult
  matchAndRewrite(vector::ShuffleOp shuffleOp, OpAdaptor adaptor,
                  ConversionPatternRewriter &rewriter) const override {
    VectorType dstType =
        getTypeConverter()->convertType<VectorType>(shuffleOp.getType());
    assert(dstType && "vector type destination expected.");

    Value vec1 = adaptor.getV1();
    Value vec2 = adaptor.getV2();
    int shuffleSliceLen = 1;
    int rank = shuffleOp.getV1().getType().getRank();

    // If rank > 1, we need to do the shuffle in the granularity of slices
    // instead of scalars. Size of the slice is equal to the rank-1 innermost
    // dims. Mask of the shuffle op specifies which slice to take from the
    // outermost dim.
    if (rank > 1) {
      llvm::ArrayRef<int64_t> shape = shuffleOp.getV1().getType().getShape();
      for (unsigned i = 1; i < shape.size(); ++i) {
        shuffleSliceLen *= shape[i];
      }
    }

    // For each value in the mask, we generate the indices of the source vectors
    // that need to be shuffled to the destination vector. If shuffleSliceLen >
    // 1 we need to shuffle the slices (consecutive shuffleSliceLen number of
    // elements) instead of scalars.
    ArrayRef<int64_t> mask = shuffleOp.getMask();
    int64_t totalSizeOfShuffledElmnts = mask.size() * shuffleSliceLen;
    llvm::SmallVector<int64_t, 2> indices(totalSizeOfShuffledElmnts);
    for (auto [i, value] : llvm::enumerate(mask)) {
      std::iota(indices.begin() + shuffleSliceLen * i,
                indices.begin() + shuffleSliceLen * (i + 1),
                shuffleSliceLen * value);
    }

    rewriter.replaceOpWithNewOp<vector::ShuffleOp>(shuffleOp, dstType, vec1,
                                                   vec2, indices);
    return success();
  }
};

/// This pattern linearizes `vector.extract` operations. It generates a 1-D
/// version of the `vector.extract` operation when extracting a scalar from a
/// vector. It generates a 1-D `vector.shuffle` operation when extracting a
/// subvector from a larger vector.
///
/// Example #1:
///
///     %0 = vector.extract %arg0[1]: vector<8x2xf32> from vector<2x8x2xf32>
///
///   is converted to:
///
///     %0 = vector.shape_cast %arg0 : vector<2x8x2xf32> to vector<32xf32>
///     %1 = vector.shuffle %0, %0 [16, 17, 18, 19, 20, 21, 22, 23,
///                                 24, 25, 26, 27, 28, 29, 30, 31] :
///            vector<32xf32>, vector<32xf32>
///     %2 = vector.shape_cast %1 : vector<16xf32> to vector<8x2xf32>
///
/// Example #2:
///
///     %0 = vector.extract %arg0[1, 2] : i32 from vector<2x4xi32>
///
///   is converted to:
///
///     %0 = vector.shape_cast %arg0 : vector<2x4xi32> to vector<8xi32>
///     %1 = vector.extract %0[6] : i32 from vector<8xi32>
///
struct LinearizeVectorExtract final
    : public OpConversionPattern<vector::ExtractOp> {
  using Base::Base;
  LinearizeVectorExtract(const TypeConverter &typeConverter,
                         MLIRContext *context, PatternBenefit benefit = 1)
      : OpConversionPattern(typeConverter, context, benefit) {}
  LogicalResult
  matchAndRewrite(vector::ExtractOp extractOp, OpAdaptor adaptor,
                  ConversionPatternRewriter &rewriter) const override {
    Type dstTy = getTypeConverter()->convertType(extractOp.getType());
    assert(dstTy && "expected 1-D vector type");

    // Dynamic position is not supported.
    if (extractOp.hasDynamicPosition())
      return rewriter.notifyMatchFailure(extractOp,
                                         "dynamic position is not supported.");

    llvm::ArrayRef<int64_t> shape = extractOp.getSource().getType().getShape();
    int64_t size = extractOp.getSource().getType().getNumElements();

    // Compute linearized offset.
    int64_t linearizedOffset = 0;
    llvm::ArrayRef<int64_t> offsets = extractOp.getStaticPosition();
    for (auto [i, off] : llvm::enumerate(offsets)) {
      size /= shape[i];
      linearizedOffset += offsets[i] * size;
    }

    Value srcVector = adaptor.getSource();
    if (!isa<VectorType>(extractOp.getType())) {
      // Scalar case: generate a 1-D extract.
      Value result = rewriter.createOrFold<vector::ExtractOp>(
          extractOp.getLoc(), srcVector, linearizedOffset);
      rewriter.replaceOp(extractOp, result);
      return success();
    }

    // Vector case: generate a shuffle.

    llvm::SmallVector<int64_t, 2> indices(size);
    std::iota(indices.begin(), indices.end(), linearizedOffset);
    rewriter.replaceOpWithNewOp<vector::ShuffleOp>(extractOp, dstTy, srcVector,
                                                   srcVector, indices);

    return success();
  }
};

/// This pattern linearizes `vector.insert` operations. It generates a 1-D
/// version of the `vector.insert` operation when inserting a scalar into a
/// vector. It generates a 1-D `vector.shuffle` operation when inserting a
/// vector into another vector.
///
/// Example #1:
///
///     %0 = vector.insert %source, %destination[0] :
///       vector<2x4xf32> into vector<2x2x4xf32>
///
///   is converted to:
///
///     %0 = vector.shape_cast %source : vector<2x4xf32> to vector<8xf32>
///     %1 = vector.shape_cast %destination :
///            vector<2x2x4xf32> to vector<16xf32>
///     %2 = vector.shuffle %1, %0 [16, 17, 18, 19, 20, 21, 22, 23
///                                  8, 9, 10, 11, 12, 13, 14, 15] :
///            vector<16xf32>, vector<8xf32>
///     %3 = vector.shape_cast %2 : vector<16xf32> to vector<2x2x4xf32>
///
/// Example #2:
///
///     %0 = vector.insert %source, %destination[1, 2]: f32 into vector<2x4xf32>
///
///   is converted to:
///
///     %0 = vector.shape_cast %destination : vector<2x4xf32> to vector<8xf32>
///     %1 = vector.insert %source, %0[6]: f32 into vector<8xf32>
///     %2 = vector.shape_cast %1 : vector<8xf32> to vector<2x4xf32>
///
struct LinearizeVectorInsert final
    : public OpConversionPattern<vector::InsertOp> {
  using Base::Base;
  LinearizeVectorInsert(const TypeConverter &typeConverter,
                        MLIRContext *context, PatternBenefit benefit = 1)
      : OpConversionPattern(typeConverter, context, benefit) {}
  LogicalResult
  matchAndRewrite(vector::InsertOp insertOp, OpAdaptor adaptor,
                  ConversionPatternRewriter &rewriter) const override {
    VectorType dstTy = getTypeConverter()->convertType<VectorType>(
        insertOp.getDestVectorType());
    assert(dstTy && "vector type destination expected.");

    // Dynamic position is not supported.
    if (insertOp.hasDynamicPosition())
      return rewriter.notifyMatchFailure(insertOp,
                                         "dynamic position is not supported.");
    auto srcTy = insertOp.getValueToStoreType();
    auto srcAsVec = dyn_cast<VectorType>(srcTy);
    uint64_t srcSize = srcAsVec ? srcAsVec.getNumElements() : 1;

    auto dstShape = insertOp.getDestVectorType().getShape();
    const auto dstSize = insertOp.getDestVectorType().getNumElements();
    auto dstSizeForOffsets = dstSize;

    // Compute linearized offset.
    int64_t linearizedOffset = 0;
    auto offsetsNd = insertOp.getStaticPosition();
    for (auto [dim, offset] : llvm::enumerate(offsetsNd)) {
      dstSizeForOffsets /= dstShape[dim];
      linearizedOffset += offset * dstSizeForOffsets;
    }

    Location loc = insertOp.getLoc();
    Value valueToStore = adaptor.getValueToStore();

    if (!isa<VectorType>(valueToStore.getType())) {
      // Scalar case: generate a 1-D insert.
      Value result = rewriter.createOrFold<vector::InsertOp>(
          loc, valueToStore, adaptor.getDest(), linearizedOffset);
      rewriter.replaceOp(insertOp, result);
      return success();
    }

    // Vector case: generate a shuffle.
    llvm::SmallVector<int64_t, 2> indices(dstSize);
    auto *origValsUntil = indices.begin();
    std::advance(origValsUntil, linearizedOffset);

    // Original values that remain [0, offset).
    std::iota(indices.begin(), origValsUntil, 0);
    auto *newValsUntil = origValsUntil;
    std::advance(newValsUntil, srcSize);
    // New values [offset, offset+srcNumElements).
    std::iota(origValsUntil, newValsUntil, dstSize);
    // The rest of original values [offset+srcNumElements, end);
    std::iota(newValsUntil, indices.end(), linearizedOffset + srcSize);

    Value result = rewriter.createOrFold<vector::ShuffleOp>(
        loc, dstTy, adaptor.getDest(), valueToStore, indices);

    rewriter.replaceOp(insertOp, result);
    return success();
  }
};

/// This pattern converts the BitCastOp that works on nD (n > 1)
/// vectors to a BitCastOp that works on linearized vectors.
/// Following,
///   vector.bitcast %v1: vector<4x2xf32> to vector<4x4xf16>
/// is converted to :
///   %v1_1d = vector.shape_cast %v1: vector<4x2xf32> to vector<8xf32>
///   %out_1d = vector.bitcast %v1_1d: vector<8xf32> to vector<16xf16>
///   %out_nd = vector.shape_cast %out_1d: vector<16xf16> to vector<4x4xf16>
struct LinearizeVectorBitCast final
    : public OpConversionPattern<vector::BitCastOp> {
  using Base::Base;
  LinearizeVectorBitCast(const TypeConverter &typeConverter,
                         MLIRContext *context, PatternBenefit benefit = 1)
      : OpConversionPattern(typeConverter, context, benefit) {}
  LogicalResult
  matchAndRewrite(vector::BitCastOp castOp, OpAdaptor adaptor,
                  ConversionPatternRewriter &rewriter) const override {
    auto resType = getTypeConverter()->convertType(castOp.getType());
    assert(resType && "expected 1-D vector type");
    rewriter.replaceOpWithNewOp<vector::BitCastOp>(castOp, resType,
                                                   adaptor.getSource());
    return mlir::success();
  }
};

<<<<<<< HEAD
/// This pattern converts the SplatOp to work on a linearized vector.
/// Following,
///   vector.splat %value : vector<4x4xf32>
/// is converted to:
///   %out_1d = vector.splat %value : vector<16xf32>
///   %out_nd = vector.shape_cast %out_1d : vector<16xf32> to vector<4x4xf32>
struct LinearizeVectorSplat final
    : public OpConversionPattern<vector::SplatOp> {
  using Base::Base;

  LinearizeVectorSplat(const TypeConverter &typeConverter, MLIRContext *context,
                       PatternBenefit benefit = 1)
      : OpConversionPattern(typeConverter, context, benefit) {}

  LogicalResult
  matchAndRewrite(vector::SplatOp splatOp, OpAdaptor adaptor,
                  ConversionPatternRewriter &rewriter) const override {
    auto dstTy = getTypeConverter()->convertType(splatOp.getType());
    if (!dstTy)
      return rewriter.notifyMatchFailure(splatOp, "cannot convert type.");
    rewriter.replaceOpWithNewOp<vector::SplatOp>(splatOp, adaptor.getInput(),
                                                 dstTy);
    return success();
  }
};

=======
>>>>>>> 54c4ef26
/// This pattern converts the CreateMaskOp to work on a linearized vector.
/// It currently supports only 2D masks with a unit outer dimension.
/// Following,
///   vector.create_mask %arg0, %arg1 : vector<1x4xi1>
/// is converted to:
///   %zero = arith.constant 0 : index
///   %cmpi = arith.cmpi sgt, %arg0, %zero : index
///   %index = arith.index_cast %cmpi : i1 to index
///   %mul = arith.andi %index, %arg1 : index
///   %mask = vector.create_mask %mul : vector<4xi1>
///   %shape_cast = vector.shape_cast %mask : vector<4xi1> to vector<1x4xi1>
struct LinearizeVectorCreateMask final
    : OpConversionPattern<vector::CreateMaskOp> {
  using Base::Base;

  LinearizeVectorCreateMask(const TypeConverter &typeConverter,
                            MLIRContext *context, PatternBenefit benefit = 1)
      : OpConversionPattern(typeConverter, context, benefit) {}

  LogicalResult
  matchAndRewrite(vector::CreateMaskOp createMaskOp, OpAdaptor adaptor,
                  ConversionPatternRewriter &rewriter) const override {
    Location loc = createMaskOp.getLoc();
    VectorType srcTy = createMaskOp.getType();
    auto srcShape = srcTy.getShape();
    if (srcShape.size() != 2)
      return rewriter.notifyMatchFailure(createMaskOp,
                                         "only 2D mask is supported.");

    if (srcShape[0] != 1)
      return rewriter.notifyMatchFailure(
          createMaskOp, "only unit outer dimension is supported.");

    auto dstTy = getTypeConverter()->convertType(srcTy);
    if (!dstTy)
      return rewriter.notifyMatchFailure(createMaskOp, "cannot convert type.");

    // Compare the first operand with 0. If it is greater than 0, the
    // corresponding mask element is set to true, otherwise false.
    // The result of the comparison is then multiplied with
    // the second operand of create_mask to get the 1D mask.
    auto firstOperand = adaptor.getOperands().front();
    auto zero = mlir::arith::ConstantIndexOp::create(rewriter, loc, 0);
    auto isNonZero = rewriter.createOrFold<mlir::arith::CmpIOp>(
        loc, mlir::arith::CmpIPredicate::sgt, firstOperand, zero);
    auto isNonZeroIndex = rewriter.createOrFold<mlir::arith::IndexCastOp>(
        loc, rewriter.getIndexType(), isNonZero);
    auto secondOperand = adaptor.getOperands().back();
    auto maskSize = rewriter.createOrFold<mlir::arith::AndIOp>(
        loc, rewriter.getIndexType(), isNonZeroIndex, secondOperand);

    auto newMask =
        mlir::vector::CreateMaskOp::create(rewriter, loc, dstTy, maskSize);
    rewriter.replaceOp(createMaskOp, newMask);
    return success();
  }
};

/// This pattern linearizes vector.load from vector<1x1x...xN> to vector<N>
/// It currently supports linearization where all but the last dimension are 1
/// The following,
///   vector.load %arg0[%c0, %c0] : memref<1x4xf32>, vector<1x4xf32>
/// is converted to:
///   vector.load %arg0[%c0, %c0] : memref<1x4xf32>, vector<4xf32>
///   vector.shape_cast %load_result : vector<4xf32> to vector<1x4xf32>
/// For generic cases, the vector unroll pass should be used to unroll the load
/// to vector<1x1x...xN> form and then linearized
struct LinearizeVectorLoad final : public OpConversionPattern<vector::LoadOp> {
  using Base::Base;
  LinearizeVectorLoad(const TypeConverter &typeConverter, MLIRContext *context,
                      PatternBenefit benefit = 1)
      : OpConversionPattern(typeConverter, context, benefit) {}

  LogicalResult
  matchAndRewrite(vector::LoadOp loadOp, OpAdaptor adaptor,
                  ConversionPatternRewriter &rewriter) const override {
    VectorType vecTy = loadOp.getType();
    if (!vecTy)
      return rewriter.notifyMatchFailure(loadOp, "expected vector type");

    auto shape = vecTy.getShape();
    auto scalableDims = vecTy.getScalableDims();
    // All but the last dim must be 1, and only the last dim may be scalable (if
    // any).
    if (!llvm::all_of(shape.drop_back(1), [](auto d) { return d == 1; }))
      return rewriter.notifyMatchFailure(loadOp,
                                         "only vector<1x1x...xN> supported");

    if (llvm::any_of(scalableDims.drop_back(1), [](bool s) { return s; }))
      return rewriter.notifyMatchFailure(loadOp,
                                         "only innermost dim may be scalable");

    auto linearTy = typeConverter->convertType<VectorType>(vecTy);

    auto newLoad =
        vector::LoadOp::create(rewriter, loadOp.getLoc(), linearTy,
                               adaptor.getBase(), adaptor.getIndices());
    rewriter.replaceOp(loadOp, newLoad.getResult());
    return success();
  }
};

/// This pattern linearizes vector.store from vector<1x1x...xN> to vector<N>
/// It currently supports linearization where all but the last dimension are 1
/// The following,
///   vector.store %arg0, %arg1[%c0, %c0]s
///     : vector<1x4xf32>, memref<1x4xf32>
/// is converted to:
///   vector.shape_cast %arg0 : vector<1x4xf32> to vector<4xf32>
///   vector.store %arg0, %arg1[%c0, %c0]
///     : vector<4xf32>, memref<1x4xf32>
/// For generic cases, the vector unroll pass should be used to unroll the store
/// to vector<1x1x...xN> form and then linearized
struct LinearizeVectorStore final
    : public OpConversionPattern<vector::StoreOp> {
  using Base::Base;
  LinearizeVectorStore(const TypeConverter &typeConverter, MLIRContext *context,
                       PatternBenefit benefit = 1)
      : OpConversionPattern(typeConverter, context, benefit) {}

  LogicalResult
  matchAndRewrite(vector::StoreOp storeOp, OpAdaptor adaptor,
                  ConversionPatternRewriter &rewriter) const override {
    VectorType vecTy = storeOp.getValueToStore().getType();
    if (!vecTy)
      return rewriter.notifyMatchFailure(storeOp, "expected vector type");

    auto shape = vecTy.getShape();
    auto scalableDims = vecTy.getScalableDims();
    // All but the last dim must be 1, and only the last dim may be scalable (if
    // any).
    if (!llvm::all_of(shape.drop_back(1), [](auto d) { return d == 1; }))
      return rewriter.notifyMatchFailure(storeOp,
                                         "only vector<1x1x...xN> supported");

    if (llvm::any_of(scalableDims.drop_back(1), [](bool s) { return s; }))
      return rewriter.notifyMatchFailure(storeOp,
                                         "only innermost dim may be scalable");

    rewriter.replaceOpWithNewOp<vector::StoreOp>(
        storeOp, adaptor.getValueToStore(), adaptor.getBase(),
        adaptor.getIndices());
    return success();
  }
};

/// This pattern linearizes `vector.from_elements` operations by converting
/// the result type to a 1-D vector while preserving all element values.
/// The transformation creates a linearized `vector.from_elements` followed by
/// a `vector.shape_cast` to restore the original multidimensional shape.
///
/// Example:
///
///     %0 = vector.from_elements %a, %b, %c, %d : vector<2x2xf32>
///
/// is converted to:
///
///     %0 = vector.from_elements %a, %b, %c, %d : vector<4xf32>
///     %1 = vector.shape_cast %0 : vector<4xf32> to vector<2x2xf32>
///
struct LinearizeVectorFromElements final
    : public OpConversionPattern<vector::FromElementsOp> {
  using Base::Base;
  LinearizeVectorFromElements(const TypeConverter &typeConverter,
                              MLIRContext *context, PatternBenefit benefit = 1)
      : OpConversionPattern(typeConverter, context, benefit) {}
  LogicalResult
  matchAndRewrite(vector::FromElementsOp fromElementsOp, OpAdaptor adaptor,
                  ConversionPatternRewriter &rewriter) const override {
    VectorType dstTy =
        getTypeConverter()->convertType<VectorType>(fromElementsOp.getType());
    assert(dstTy && "vector type destination expected.");

    OperandRange elements = fromElementsOp.getElements();
    assert(elements.size() == static_cast<size_t>(dstTy.getNumElements()) &&
           "expected same number of elements");
    rewriter.replaceOpWithNewOp<vector::FromElementsOp>(fromElementsOp, dstTy,
                                                        elements);
    return success();
  }
};

/// This pattern linearizes the operand in `vector.to_elements` operations
/// by converting the source type to a 1-D vector while preserving all element
/// values. The transformation creates a linearized `vector.shape_cast`
/// followed by a `vector.to_elements`.
///
/// Example:
///
///     %0:4 = vector.to_elements %v : vector<2x2xf32>
///
/// is converted to:
///
///     %vector_cast = vector.shape_cast %v : vector<2x2xf32> to vector<4xf32>
///     %0:4 = vector.to_elements %vector_cast : vector<4xf32>
///
struct LinearizeVectorToElements final
    : public OpConversionPattern<vector::ToElementsOp> {
  using Base::Base;

  LinearizeVectorToElements(const TypeConverter &typeConverter,
                            MLIRContext *context, PatternBenefit benefit = 1)
      : OpConversionPattern(typeConverter, context, benefit) {}

  LogicalResult
  matchAndRewrite(vector::ToElementsOp toElementsOp, OpAdaptor adaptor,
                  ConversionPatternRewriter &rewriter) const override {

    VectorType vecType = toElementsOp.getSource().getType();
    if (vecType.getRank() <= 1)
      return rewriter.notifyMatchFailure(
          toElementsOp, "the rank is already less than or equal to 1");

    assert(vecType.getNumScalableDims() == 0 &&
           "to_elements does not support scalable vectors");
    auto vec1DType =
        VectorType::get({vecType.getNumElements()}, vecType.getElementType());
    Value shapeCast = vector::ShapeCastOp::create(
        rewriter, toElementsOp.getLoc(), vec1DType, toElementsOp.getSource());
    auto newToElementsOp =
        vector::ToElementsOp::create(rewriter, toElementsOp.getLoc(),
                                     toElementsOp.getResultTypes(), shapeCast);
    rewriter.replaceOp(toElementsOp, newToElementsOp);
    return success();
  }
};

<<<<<<< HEAD
=======
/// Convert broadcasts from scalars or 1-element vectors, such as
///
/// ```mlir
///   vector.broadcast %value : f32 to vector<4x4xf32>
/// ```
///
/// to broadcasts to rank-1 vectors, with shape_casts before/after as needed.
/// The above becomes,
///
/// ```mlir
///   %out_1d = vector.broadcast %value : f32 to vector<16xf32>
///   %out_nd = vector.shape_cast %out_1d : vector<16xf32> to vector<4x4xf32>
/// ```
struct LinearizeVectorBroadcast final
    : public OpConversionPattern<vector::BroadcastOp> {
  using Base::Base;

  LinearizeVectorBroadcast(const TypeConverter &typeConverter,
                           MLIRContext *context, PatternBenefit benefit = 1)
      : OpConversionPattern(typeConverter, context, benefit) {}

  LogicalResult
  matchAndRewrite(vector::BroadcastOp broadcastOp, OpAdaptor adaptor,
                  ConversionPatternRewriter &rewriter) const override {

    int numElements = 1;
    Type sourceType = broadcastOp.getSourceType();
    if (auto vecType = dyn_cast<VectorType>(sourceType)) {
      numElements = vecType.getNumElements();
    }

    if (numElements != 1) {
      return rewriter.notifyMatchFailure(
          broadcastOp, "only broadcasts of single elements can be linearized.");
    }

    auto dstTy = getTypeConverter()->convertType(broadcastOp.getType());
    rewriter.replaceOpWithNewOp<vector::BroadcastOp>(broadcastOp, dstTy,
                                                     adaptor.getSource());

    return success();
  }
};

>>>>>>> 54c4ef26
} // namespace

/// This method defines the set of operations that are linearizable, and hence
/// that are considered illegal for the conversion target.
static bool isLinearizable(Operation *op) {

  // Only ops that are in the vector dialect, are ConstantLike, or
  // are Vectorizable might be linearized currently.
  StringLiteral vectorDialect = vector::VectorDialect::getDialectNamespace();
  StringRef opDialect = op->getDialect()->getNamespace();
  bool supported = (opDialect == vectorDialect) ||
                   op->hasTrait<OpTrait::ConstantLike>() ||
                   op->hasTrait<OpTrait::Vectorizable>();
  if (!supported)
    return false;

  return TypeSwitch<Operation *, bool>(op)
      // As type legalization is done with vector.shape_cast, shape_cast
      // itself cannot be linearized (will create new shape_casts to linearize
      // ad infinitum).
      .Case<vector::ShapeCastOp>([&](auto) { return false; })
      // The operations
      // - vector.extract_strided_slice
      // - vector.extract
      // - vector.insert_strided_slice
      // - vector.insert
      // are linearized to a rank-1 vector.shuffle by the current patterns.
      // vector.shuffle only supports fixed size vectors, so it is impossible to
      // use this approach to linearize these ops if they operate on scalable
      // vectors.
      .Case<vector::ExtractStridedSliceOp>(
          [&](vector::ExtractStridedSliceOp extractOp) {
            return !extractOp.getType().isScalable();
          })
      .Case<vector::InsertStridedSliceOp>(
          [&](vector::InsertStridedSliceOp insertOp) {
            return !insertOp.getType().isScalable();
          })
      .Case<vector::InsertOp>([&](vector::InsertOp insertOp) {
        return !insertOp.getType().isScalable();
      })
      .Case<vector::ExtractOp>([&](vector::ExtractOp extractOp) {
        return !extractOp.getSourceVectorType().isScalable();
      })
      .Default([&](auto) { return true; });
}

void mlir::vector::populateForVectorLinearize(TypeConverter &typeConverter,
                                              ConversionTarget &target) {

  auto convertType = [](Type type) -> std::optional<Type> {
    VectorType vectorType = dyn_cast<VectorType>(type);
    if (!vectorType || !isLinearizableVector(vectorType))
      return type;

    VectorType linearizedType =
        VectorType::get(vectorType.getNumElements(),
                        vectorType.getElementType(), vectorType.isScalable());
    return linearizedType;
  };
  typeConverter.addConversion(convertType);

  auto materializeCast = [](OpBuilder &builder, Type type, ValueRange inputs,
                            Location loc) -> Value {
    if (inputs.size() != 1)
      return nullptr;

    Value value = inputs.front();
    if (!isa<VectorType>(type) || !isa<VectorType>(value.getType()))
      return nullptr;

    return vector::ShapeCastOp::create(builder, loc, type, value);
  };
  typeConverter.addSourceMaterialization(materializeCast);
  typeConverter.addTargetMaterialization(materializeCast);

  target.markUnknownOpDynamicallyLegal(
      [=](Operation *op) -> std::optional<bool> {
        if (!isLinearizable(op))
          return true;
        // This will return true if, for all operand and result types `t`,
        // convertType(t) = t. This is true if there are no rank>=2 vectors.
        return typeConverter.isLegal(op);
      });
}

void mlir::vector::populateVectorLinearizeBasePatterns(
    const TypeConverter &typeConverter, const ConversionTarget &target,
    RewritePatternSet &patterns) {
  patterns
      .add<LinearizeConstantLike, LinearizeVectorizable, LinearizeVectorBitCast,
<<<<<<< HEAD
           LinearizeVectorSplat, LinearizeVectorCreateMask, LinearizeVectorLoad,
           LinearizeVectorStore, LinearizeVectorFromElements,
=======
           LinearizeVectorCreateMask, LinearizeVectorLoad, LinearizeVectorStore,
           LinearizeVectorBroadcast, LinearizeVectorFromElements,
>>>>>>> 54c4ef26
           LinearizeVectorToElements>(typeConverter, patterns.getContext());
}

void mlir::vector::populateVectorLinearizeShuffleLikeOpsPatterns(
    const TypeConverter &typeConverter, const ConversionTarget &target,
    RewritePatternSet &patterns) {
  patterns.add<LinearizeVectorShuffle, LinearizeVectorExtract,
               LinearizeVectorInsert, LinearizeVectorExtractStridedSlice,
               LinearizeVectorInsertStridedSlice>(typeConverter,
                                                  patterns.getContext());
}<|MERGE_RESOLUTION|>--- conflicted
+++ resolved
@@ -590,35 +590,6 @@
   }
 };
 
-<<<<<<< HEAD
-/// This pattern converts the SplatOp to work on a linearized vector.
-/// Following,
-///   vector.splat %value : vector<4x4xf32>
-/// is converted to:
-///   %out_1d = vector.splat %value : vector<16xf32>
-///   %out_nd = vector.shape_cast %out_1d : vector<16xf32> to vector<4x4xf32>
-struct LinearizeVectorSplat final
-    : public OpConversionPattern<vector::SplatOp> {
-  using Base::Base;
-
-  LinearizeVectorSplat(const TypeConverter &typeConverter, MLIRContext *context,
-                       PatternBenefit benefit = 1)
-      : OpConversionPattern(typeConverter, context, benefit) {}
-
-  LogicalResult
-  matchAndRewrite(vector::SplatOp splatOp, OpAdaptor adaptor,
-                  ConversionPatternRewriter &rewriter) const override {
-    auto dstTy = getTypeConverter()->convertType(splatOp.getType());
-    if (!dstTy)
-      return rewriter.notifyMatchFailure(splatOp, "cannot convert type.");
-    rewriter.replaceOpWithNewOp<vector::SplatOp>(splatOp, adaptor.getInput(),
-                                                 dstTy);
-    return success();
-  }
-};
-
-=======
->>>>>>> 54c4ef26
 /// This pattern converts the CreateMaskOp to work on a linearized vector.
 /// It currently supports only 2D masks with a unit outer dimension.
 /// Following,
@@ -846,8 +817,6 @@
   }
 };
 
-<<<<<<< HEAD
-=======
 /// Convert broadcasts from scalars or 1-element vectors, such as
 ///
 /// ```mlir
@@ -892,7 +861,6 @@
   }
 };
 
->>>>>>> 54c4ef26
 } // namespace
 
 /// This method defines the set of operations that are linearizable, and hence
@@ -984,13 +952,8 @@
     RewritePatternSet &patterns) {
   patterns
       .add<LinearizeConstantLike, LinearizeVectorizable, LinearizeVectorBitCast,
-<<<<<<< HEAD
-           LinearizeVectorSplat, LinearizeVectorCreateMask, LinearizeVectorLoad,
-           LinearizeVectorStore, LinearizeVectorFromElements,
-=======
            LinearizeVectorCreateMask, LinearizeVectorLoad, LinearizeVectorStore,
            LinearizeVectorBroadcast, LinearizeVectorFromElements,
->>>>>>> 54c4ef26
            LinearizeVectorToElements>(typeConverter, patterns.getContext());
 }
 
