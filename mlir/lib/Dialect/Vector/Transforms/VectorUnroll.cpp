//===- VectorUnrollDistribute.cpp - patterns to do vector unrolling -------===//
//
// Part of the LLVM Project, under the Apache License v2.0 with LLVM Exceptions.
// See https://llvm.org/LICENSE.txt for license information.
// SPDX-License-Identifier: Apache-2.0 WITH LLVM-exception
//
//===----------------------------------------------------------------------===//
//
// This file implements patterns to do vector unrolling and vector distribution.
//
//===----------------------------------------------------------------------===//

#include "mlir/Dialect/Affine/IR/AffineOps.h"
#include "mlir/Dialect/Utils/IndexingUtils.h"
#include "mlir/Dialect/Vector/Transforms/VectorTransforms.h"
#include "mlir/Interfaces/VectorInterfaces.h"
#include "llvm/ADT/MapVector.h"
#include "llvm/ADT/STLExtras.h"
#include "llvm/Support/DebugLog.h"
#include "llvm/Support/InterleavedRange.h"
#include <optional>

#define DEBUG_TYPE "vector-unroll"

using namespace mlir;
using namespace mlir::vector;

/// Compute the indices of the slice `index` for a transfer op.
static SmallVector<Value> sliceTransferIndices(ArrayRef<int64_t> elementOffsets,
                                               ArrayRef<Value> indices,
                                               AffineMap permutationMap,
                                               Location loc,
                                               OpBuilder &builder) {
  MLIRContext *ctx = builder.getContext();
  auto isBroadcast = [](AffineExpr expr) {
    if (auto constExpr = dyn_cast<AffineConstantExpr>(expr))
      return constExpr.getValue() == 0;
    return false;
  };
  // Compute 'sliceIndices' by adding 'sliceOffsets[i]' to 'indices[i]'.
  SmallVector<Value> slicedIndices(indices);
  for (const auto &dim : llvm::enumerate(permutationMap.getResults())) {
    if (isBroadcast(dim.value()))
      continue;
    unsigned pos = cast<AffineDimExpr>(dim.value()).getPosition();
    auto expr = getAffineDimExpr(0, builder.getContext()) +
                getAffineConstantExpr(elementOffsets[dim.index()], ctx);
    auto map = AffineMap::get(/*dimCount=*/1, /*symbolCount=*/0, expr);
    slicedIndices[pos] =
        affine::AffineApplyOp::create(builder, loc, map, indices[pos]);
  }
  return slicedIndices;
}

// Compute the new indices by adding `offsets` to `originalIndices`.
// If m < n (m = offsets.size(), n = originalIndices.size()),
// then only the trailing m values in `originalIndices` are updated.
static SmallVector<Value> sliceLoadStoreIndices(PatternRewriter &rewriter,
                                                Location loc,
                                                OperandRange originalIndices,
                                                ArrayRef<int64_t> offsets) {
  assert(offsets.size() <= originalIndices.size() &&
         "Offsets should not exceed the number of original indices");
  SmallVector<Value> indices(originalIndices);

  auto start = indices.size() - offsets.size();
  for (auto [i, offset] : llvm::enumerate(offsets)) {
    if (offset != 0) {
      indices[start + i] = arith::AddIOp::create(
          rewriter, loc, originalIndices[start + i],
          arith::ConstantIndexOp::create(rewriter, loc, offset));
    }
  }
  return indices;
}

// Clones `op` into a new operations that takes `operands` and returns
// `resultTypes`.
static Operation *cloneOpWithOperandsAndTypes(OpBuilder &builder, Location loc,
                                              Operation *op,
                                              ArrayRef<Value> operands,
                                              ArrayRef<Type> resultTypes) {
  return builder.create(loc, op->getName().getIdentifier(), operands,
                        resultTypes, op->getAttrs());
}

/// Return the target shape for unrolling for the given `op`. Return
/// std::nullopt if the op shouldn't be or cannot be unrolled.
static std::optional<SmallVector<int64_t>>
getTargetShape(const vector::UnrollVectorOptions &options, Operation *op) {
  LDBG() << "Get unroll shape for op " << op->getName().getStringRef();
  if (options.filterConstraint && failed(options.filterConstraint(op))) {
    LDBG() << "--no filter constraint -> BAIL";
    return std::nullopt;
  }
  assert(options.nativeShape &&
         "vector unrolling expects the native shape or native"
         "shape call back function to be set");
  auto unrollableVectorOp = dyn_cast<VectorUnrollOpInterface>(op);
  if (!unrollableVectorOp) {
    LDBG() << "--not an unrollable op -> BAIL";
    return std::nullopt;
  }
  auto maybeUnrollShape = unrollableVectorOp.getShapeForUnroll();
  if (!maybeUnrollShape) {
    LDBG() << "--could not get shape of op " << *op << " -> BAIL";
    return std::nullopt;
  }
  LDBG() << "--vector op shape: " << llvm::interleaved(*maybeUnrollShape);

  std::optional<SmallVector<int64_t>> targetShape = options.nativeShape(op);
  if (!targetShape) {
    LDBG() << "--no unrolling target shape defined " << *op << "-> SKIP";
    return std::nullopt;
  }
  LDBG() << "--target shape: " << llvm::interleaved(*targetShape);

  auto maybeShapeRatio = computeShapeRatio(*maybeUnrollShape, *targetShape);
  if (!maybeShapeRatio) {
    LDBG() << "--could not compute integral shape ratio -> BAIL";
    return std::nullopt;
  }
  if (llvm::all_of(*maybeShapeRatio, [](int64_t v) { return v == 1; })) {
    LDBG() << "--no unrolling needed -> SKIP";
    return std::nullopt;
  }
  LDBG() << "--found an integral shape ratio to unroll to -> SUCCESS";
  return targetShape;
}

static SmallVector<int64_t>
getUnrollOrder(unsigned numLoops, Operation *op,
               const vector::UnrollVectorOptions &options) {
  SmallVector<int64_t> loopOrder =
      llvm::to_vector(llvm::seq<int64_t>(0, static_cast<int64_t>(numLoops)));
  if (options.traversalOrderCallback != nullptr) {
    std::optional<SmallVector<int64_t>> order =
        options.traversalOrderCallback(op);
    if (order) {
      loopOrder = std::move(*order);
    }
  }
  return loopOrder;
}

namespace {

struct UnrollTransferReadPattern
    : public OpRewritePattern<vector::TransferReadOp> {
  UnrollTransferReadPattern(MLIRContext *context,
                            const vector::UnrollVectorOptions &options,
                            PatternBenefit benefit = 1)
      : OpRewritePattern<vector::TransferReadOp>(context, benefit),
        options(options) {}

  LogicalResult matchAndRewrite(vector::TransferReadOp readOp,
                                PatternRewriter &rewriter) const override {
    // TODO: support 0-d corner case.
    if (readOp.getTransferRank() == 0)
      return failure();
    if (readOp.getMask())
      return failure();
    auto targetShape = getTargetShape(options, readOp);
    if (!targetShape)
      return failure();
    auto sourceVectorType = readOp.getVectorType();
    SmallVector<int64_t> strides(targetShape->size(), 1);
    Location loc = readOp.getLoc();
    ArrayRef<int64_t> originalSize = sourceVectorType.getShape();

    // Prepare the result vector;
    Value result =
        arith::ConstantOp::create(rewriter, loc, sourceVectorType,
                                  rewriter.getZeroAttr(sourceVectorType));
    auto targetType =
        VectorType::get(*targetShape, sourceVectorType.getElementType());
    SmallVector<Value> originalIndices(readOp.getIndices().begin(),
                                       readOp.getIndices().end());
    SmallVector<int64_t> loopOrder =
        getUnrollOrder(originalSize.size(), readOp, options);
    for (SmallVector<int64_t> elementOffsets :
         StaticTileOffsetRange(originalSize, *targetShape, loopOrder)) {
      SmallVector<Value> indices =
          sliceTransferIndices(elementOffsets, originalIndices,
                               readOp.getPermutationMap(), loc, rewriter);
      auto slicedRead = vector::TransferReadOp::create(
          rewriter, loc, targetType, readOp.getBase(), indices,
          readOp.getPermutationMapAttr(), readOp.getPadding(), readOp.getMask(),
          readOp.getInBoundsAttr());

      result = rewriter.createOrFold<vector::InsertStridedSliceOp>(
          loc, slicedRead, result, elementOffsets, strides);
    }
    rewriter.replaceOp(readOp, result);
    return success();
  }

private:
  vector::UnrollVectorOptions options;
};

struct UnrollTransferWritePattern
    : public OpRewritePattern<vector::TransferWriteOp> {
  UnrollTransferWritePattern(MLIRContext *context,
                             const vector::UnrollVectorOptions &options,
                             PatternBenefit benefit = 1)
      : OpRewritePattern<vector::TransferWriteOp>(context, benefit),
        options(options) {}

  LogicalResult matchAndRewrite(vector::TransferWriteOp writeOp,
                                PatternRewriter &rewriter) const override {
    // TODO: support 0-d corner case.
    if (writeOp.getTransferRank() == 0)
      return failure();

    if (writeOp.getMask())
      return failure();
    auto targetShape = getTargetShape(options, writeOp);
    if (!targetShape)
      return failure();
    auto sourceVectorType = writeOp.getVectorType();
    SmallVector<int64_t> strides(targetShape->size(), 1);
    Location loc = writeOp.getLoc();
    ArrayRef<int64_t> originalSize = sourceVectorType.getShape();
    // Bail-out if rank(source) != rank(target). The main limitation here is the
    // fact that `ExtractStridedSlice` requires the rank for the input and
    // output to match. If needed, we can relax this later.
    if (originalSize.size() != targetShape->size())
      return rewriter.notifyMatchFailure(
          writeOp,
          "expected source input vector rank to match target shape rank");

    SmallVector<Value> originalIndices(writeOp.getIndices().begin(),
                                       writeOp.getIndices().end());
    SmallVector<int64_t> loopOrder =
        getUnrollOrder(originalSize.size(), writeOp, options);
    Value resultTensor;
    for (SmallVector<int64_t> elementOffsets :
         StaticTileOffsetRange(originalSize, *targetShape, loopOrder)) {
      Value slicedVector = rewriter.createOrFold<vector::ExtractStridedSliceOp>(
          loc, writeOp.getVector(), elementOffsets, *targetShape, strides);
      SmallVector<Value> indices =
          sliceTransferIndices(elementOffsets, originalIndices,
                               writeOp.getPermutationMap(), loc, rewriter);
      Operation *slicedWrite = vector::TransferWriteOp::create(
          rewriter, loc, slicedVector,
          resultTensor ? resultTensor : writeOp.getBase(), indices,
          writeOp.getPermutationMapAttr(), writeOp.getInBoundsAttr());
      // For the tensor case update the destination for the next transfer write.
      if (!slicedWrite->getResults().empty())
        resultTensor = slicedWrite->getResult(0);
    }
    if (resultTensor)
      rewriter.replaceOp(writeOp, resultTensor);
    else
      rewriter.eraseOp(writeOp);
    return success();
  }

private:
  vector::UnrollVectorOptions options;
};

struct OffsetMapInfo {
  static SmallVector<int64_t> getEmptyKey() { return {int64_t(-1)}; }

  static SmallVector<int64_t> getTombstoneKey() { return {int64_t(-2)}; }

  static unsigned getHashValue(const SmallVector<int64_t> &v) {
    return static_cast<unsigned>(llvm::hash_combine_range(v));
  }

  static bool isEqual(const SmallVector<int64_t> &lhs,
                      const SmallVector<int64_t> &rhs) {
    return lhs == rhs;
  }
};

struct UnrollContractionPattern
    : public OpRewritePattern<vector::ContractionOp> {
  UnrollContractionPattern(MLIRContext *context,
                           const vector::UnrollVectorOptions &options,
                           PatternBenefit benefit = 1)
      : OpRewritePattern<vector::ContractionOp>(context, benefit),
        options(options) {}

  LogicalResult matchAndRewrite(vector::ContractionOp contractOp,
                                PatternRewriter &rewriter) const override {
    auto targetShape = getTargetShape(options, contractOp);
    if (!targetShape)
      return failure();
    auto dstVecType = cast<VectorType>(contractOp.getResultType());
    SmallVector<int64_t> originalSize = *contractOp.getShapeForUnroll();

    Location loc = contractOp.getLoc();
    unsigned accIndex = vector::ContractionOp::getAccOperandIndex();
    AffineMap dstAffineMap = contractOp.getIndexingMapsArray()[accIndex];
    llvm::MapVector<
        SmallVector<int64_t>, Value,
        llvm::DenseMap<SmallVector<int64_t>, unsigned, OffsetMapInfo>>
        accCache;

    SmallVector<int64_t> loopOrder = getUnrollOrder(
        contractOp.getIteratorTypes().size(), contractOp, options);

    for (SmallVector<int64_t> offsets :
         StaticTileOffsetRange(originalSize, *targetShape, loopOrder)) {
      SmallVector<Value> slicesOperands(contractOp.getNumOperands());

      // Helper to compute the new shape of each operand and extract the slice.
      auto extractOperand = [&](unsigned index, Value operand,
                                AffineMap permutationMap,
                                ArrayRef<int64_t> operandOffets) {
        SmallVector<int64_t> operandShape = applyPermutationMap(
            permutationMap, ArrayRef<int64_t>(*targetShape));
        SmallVector<int64_t> operandStrides(operandOffets.size(), 1);
        slicesOperands[index] =
            rewriter.createOrFold<vector::ExtractStridedSliceOp>(
                loc, operand, operandOffets, operandShape, operandStrides);
      };

      // Extract the new lhs operand.
      AffineMap lhsPermutationMap = contractOp.getIndexingMapsArray()[0];
      SmallVector<int64_t> lhsOffets =
          applyPermutationMap(lhsPermutationMap, ArrayRef<int64_t>(offsets));
      extractOperand(0, contractOp.getLhs(), lhsPermutationMap, lhsOffets);

      // Extract the new rhs operand.
      AffineMap rhsPermutationMap = contractOp.getIndexingMapsArray()[1];
      SmallVector<int64_t> rhsOffets =
          applyPermutationMap(rhsPermutationMap, ArrayRef<int64_t>(offsets));
      extractOperand(1, contractOp.getRhs(), rhsPermutationMap, rhsOffets);

      AffineMap accPermutationMap = contractOp.getIndexingMapsArray()[2];
      SmallVector<int64_t> accOffets =
          applyPermutationMap(accPermutationMap, ArrayRef<int64_t>(offsets));
      // If a version of the accumulator has already been computed, use it
      // otherwise extract the first version from the original operand.
      auto *accIt = accCache.find(accOffets);
      if (accIt != accCache.end())
        slicesOperands[2] = accIt->second;
      else
        extractOperand(2, contractOp.getAcc(), accPermutationMap, accOffets);

      SmallVector<int64_t> dstShape =
          applyPermutationMap(dstAffineMap, ArrayRef<int64_t>(*targetShape));
      auto targetType = VectorType::get(dstShape, dstVecType.getElementType());
      Operation *newOp = cloneOpWithOperandsAndTypes(
          rewriter, loc, contractOp, slicesOperands, targetType);

      SmallVector<int64_t> dstOffets =
          applyPermutationMap(dstAffineMap, ArrayRef<int64_t>(offsets));
      // Save the accumulated value untill all the loops are unrolled since
      // reduction loop keep updating the accumulator.
      accCache[dstOffets] = newOp->getResult(0);
    }
    // Assemble back the accumulator into a single vector.
    Value result = arith::ConstantOp::create(rewriter, loc, dstVecType,
                                             rewriter.getZeroAttr(dstVecType));
    for (const auto &it : accCache) {
      SmallVector<int64_t> dstStrides(it.first.size(), 1);
      result = rewriter.createOrFold<vector::InsertStridedSliceOp>(
          loc, it.second, result, it.first, dstStrides);
    }
    rewriter.replaceOp(contractOp, result);
    return success();
  }

private:
  vector::UnrollVectorOptions options;
};

struct UnrollMultiReductionPattern
    : public OpRewritePattern<vector::MultiDimReductionOp> {
  UnrollMultiReductionPattern(MLIRContext *context,
                              const vector::UnrollVectorOptions &options,
                              PatternBenefit benefit = 1)
      : OpRewritePattern<vector::MultiDimReductionOp>(context, benefit),
        options(options) {}

  LogicalResult matchAndRewrite(vector::MultiDimReductionOp reductionOp,
                                PatternRewriter &rewriter) const override {
    auto resultType = reductionOp->getResult(0).getType();
    if (resultType.isIntOrFloat()) {
      return rewriter.notifyMatchFailure(reductionOp,
                                         "Unrolling scalars is not supported");
    }
    std::optional<SmallVector<int64_t>> targetShape =
        getTargetShape(options, reductionOp);
    if (!targetShape)
      return failure();
    SmallVector<int64_t> originalSize = *reductionOp.getShapeForUnroll();
    llvm::MapVector<
        SmallVector<int64_t>, Value,
        llvm::DenseMap<SmallVector<int64_t>, unsigned, OffsetMapInfo>>
        accCache;
    Location loc = reductionOp.getLoc();

    // Stride of the ratios, this gives us the offsets of sliceCount in a basis
    // of multiples of the targetShape.
    for (SmallVector<int64_t> offsets :
         StaticTileOffsetRange(originalSize, *targetShape)) {
      SmallVector<Value> operands;
      SmallVector<int64_t> operandStrides(offsets.size(), 1);
      Value slicedOperand =
          rewriter.createOrFold<vector::ExtractStridedSliceOp>(
              loc, reductionOp.getSource(), offsets, *targetShape,
              operandStrides);
      operands.push_back(slicedOperand);
      SmallVector<int64_t> dstShape;
      SmallVector<int64_t> destOffset;
      for (size_t i : llvm::seq(size_t(0), targetShape->size())) {
        if (!reductionOp.isReducedDim(i)) {
          destOffset.push_back(offsets[i]);
          dstShape.push_back((*targetShape)[i]);
        }
      }
      Value acc;
      SmallVector<int64_t> accStrides(destOffset.size(), 1);
      // If a version of the accumulator has already been computed, use it
      // otherwise extract the first version from the original operand.
      auto *accIt = accCache.find(destOffset);
      if (accIt != accCache.end())
        acc = accIt->second;
      else
        acc = rewriter.createOrFold<vector::ExtractStridedSliceOp>(
            loc, reductionOp.getAcc(), destOffset, dstShape, accStrides);
      operands.push_back(acc);
      auto targetType = VectorType::get(
          dstShape, reductionOp.getSourceVectorType().getElementType());
      Operation *newOp = cloneOpWithOperandsAndTypes(rewriter, loc, reductionOp,
                                                     operands, targetType);
      Value result = newOp->getResult(0);
      accCache[destOffset] = result;
    }
    // Assemble back the accumulator into a single vector.
    Value result = arith::ConstantOp::create(
        rewriter, loc, reductionOp.getDestType(),
        rewriter.getZeroAttr(reductionOp.getDestType()));
    for (const auto &it : accCache) {
      SmallVector<int64_t> dstStrides(it.first.size(), 1);
      result = rewriter.createOrFold<vector::InsertStridedSliceOp>(
          loc, it.second, result, it.first, dstStrides);
    }
    rewriter.replaceOp(reductionOp, result);
    return success();
  }

private:
  vector::UnrollVectorOptions options;
};

struct UnrollElementwisePattern : public RewritePattern {
  UnrollElementwisePattern(MLIRContext *context,
                           const vector::UnrollVectorOptions &options,
                           PatternBenefit benefit = 1)
      : RewritePattern(MatchAnyOpTypeTag(), benefit, context),
        options(options) {}

  LogicalResult matchAndRewrite(Operation *op,
                                PatternRewriter &rewriter) const override {
    if (!OpTrait::hasElementwiseMappableTraits(op) || op->getNumResults() != 1)
      return failure();
    auto targetShape = getTargetShape(options, op);
    if (!targetShape)
      return failure();
    auto dstVecType = cast<VectorType>(op->getResult(0).getType());
    SmallVector<int64_t> originalSize =
        *cast<VectorUnrollOpInterface>(op).getShapeForUnroll();
    // Bail-out if rank(source) != rank(target). The main limitation here is the
    // fact that `ExtractStridedSlice` requires the rank for the input and
    // output to match. If needed, we can relax this later.
    if (originalSize.size() != targetShape->size())
      return rewriter.notifyMatchFailure(
          op, "expected input vector rank to match target shape rank");
    Location loc = op->getLoc();
    // Prepare the result vector.
    Value result = arith::ConstantOp::create(rewriter, loc, dstVecType,
                                             rewriter.getZeroAttr(dstVecType));
    SmallVector<int64_t> strides(targetShape->size(), 1);
    VectorType newVecType =
        VectorType::get(*targetShape, dstVecType.getElementType());

    // Create the unrolled computation.
    for (SmallVector<int64_t> offsets :
         StaticTileOffsetRange(originalSize, *targetShape)) {
      SmallVector<Value> extractOperands;
      for (OpOperand &operand : op->getOpOperands()) {
        auto vecType = dyn_cast<VectorType>(operand.get().getType());
        if (!vecType) {
          extractOperands.push_back(operand.get());
          continue;
        }
        extractOperands.push_back(
            rewriter.createOrFold<vector::ExtractStridedSliceOp>(
                loc, operand.get(), offsets, *targetShape, strides));
      }
      Operation *newOp = cloneOpWithOperandsAndTypes(
          rewriter, loc, op, extractOperands, newVecType);
      result = rewriter.createOrFold<vector::InsertStridedSliceOp>(
          loc, newOp->getResult(0), result, offsets, strides);
    }
    rewriter.replaceOp(op, result);
    return success();
  }

private:
  vector::UnrollVectorOptions options;
};

struct UnrollReductionPattern : public OpRewritePattern<vector::ReductionOp> {
  UnrollReductionPattern(MLIRContext *context,
                         const vector::UnrollVectorOptions &options,
                         PatternBenefit benefit = 1)
      : OpRewritePattern<vector::ReductionOp>(context, benefit),
        options(options) {}

  LogicalResult matchAndRewrite(vector::ReductionOp reductionOp,
                                PatternRewriter &rewriter) const override {
    std::optional<SmallVector<int64_t>> targetShape =
        getTargetShape(options, reductionOp);
    if (!targetShape)
      return failure();
    SmallVector<int64_t> originalSize = *reductionOp.getShapeForUnroll();

    // Create unrolled vector reduction.
    Location loc = reductionOp.getLoc();
    Value accumulator = nullptr;
    for (SmallVector<int64_t> offsets :
         StaticTileOffsetRange(originalSize, *targetShape)) {
      SmallVector<int64_t> strides(offsets.size(), 1);
      Value slicedOperand =
          rewriter.createOrFold<vector::ExtractStridedSliceOp>(
              loc, reductionOp.getVector(), offsets, *targetShape, strides);
      Operation *newOp = cloneOpWithOperandsAndTypes(
          rewriter, loc, reductionOp, slicedOperand, reductionOp.getType());
      Value result = newOp->getResult(0);

      if (!accumulator) {
        // This is the first reduction.
        accumulator = result;
      } else {
        // On subsequent reduction, combine with the accumulator.
        accumulator = makeArithReduction(rewriter, loc, reductionOp.getKind(),
                                         accumulator, result);
      }
    }

    rewriter.replaceOp(reductionOp, accumulator);
    return success();
  }

private:
  const vector::UnrollVectorOptions options;
};

struct UnrollTransposePattern : public OpRewritePattern<vector::TransposeOp> {
  UnrollTransposePattern(MLIRContext *context,
                         const vector::UnrollVectorOptions &options,
                         PatternBenefit benefit = 1)
      : OpRewritePattern<vector::TransposeOp>(context, benefit),
        options(options) {}

  LogicalResult matchAndRewrite(vector::TransposeOp transposeOp,
                                PatternRewriter &rewriter) const override {
    if (transposeOp.getResultVectorType().getRank() == 0)
      return failure();
    auto targetShape = getTargetShape(options, transposeOp);
    if (!targetShape)
      return failure();
    auto originalVectorType = transposeOp.getResultVectorType();
    SmallVector<int64_t> strides(targetShape->size(), 1);
    Location loc = transposeOp.getLoc();
    ArrayRef<int64_t> originalSize = originalVectorType.getShape();

    // Prepare the result vector;
    Value result =
        arith::ConstantOp::create(rewriter, loc, originalVectorType,
                                  rewriter.getZeroAttr(originalVectorType));
    ArrayRef<int64_t> permutation = transposeOp.getPermutation();

    // Unroll the computation.
    for (SmallVector<int64_t> elementOffsets :
         StaticTileOffsetRange(originalSize, *targetShape)) {
      SmallVector<int64_t> permutedOffsets(elementOffsets.size());
      SmallVector<int64_t> permutedShape(elementOffsets.size());
      // Compute the source offsets and shape.
      for (auto indices : llvm::enumerate(permutation)) {
        permutedOffsets[indices.value()] = elementOffsets[indices.index()];
        permutedShape[indices.value()] = (*targetShape)[indices.index()];
      }
      Value slicedOperand =
          rewriter.createOrFold<vector::ExtractStridedSliceOp>(
              loc, transposeOp.getVector(), permutedOffsets, permutedShape,
              strides);
      Value transposedSlice = rewriter.createOrFold<vector::TransposeOp>(
          loc, slicedOperand, permutation);
      result = rewriter.createOrFold<vector::InsertStridedSliceOp>(
          loc, transposedSlice, result, elementOffsets, strides);
    }
    rewriter.replaceOp(transposeOp, result);
    return success();
  }

private:
  vector::UnrollVectorOptions options;
};

struct UnrollGatherPattern : public OpRewritePattern<vector::GatherOp> {
  UnrollGatherPattern(MLIRContext *context,
                      const vector::UnrollVectorOptions &options,
                      PatternBenefit benefit = 1)
      : OpRewritePattern<vector::GatherOp>(context, benefit), options(options) {
  }

  LogicalResult matchAndRewrite(vector::GatherOp gatherOp,
                                PatternRewriter &rewriter) const override {
    VectorType sourceVectorType = gatherOp.getVectorType();
    if (sourceVectorType.getRank() == 0)
      return failure();
    auto targetShape = getTargetShape(options, gatherOp);
    if (!targetShape)
      return failure();
    SmallVector<int64_t> strides(targetShape->size(), 1);
    Location loc = gatherOp.getLoc();
    ArrayRef<int64_t> originalSize = gatherOp.getVectorType().getShape();

    // Prepare the result vector;
    Value result =
        arith::ConstantOp::create(rewriter, loc, sourceVectorType,
                                  rewriter.getZeroAttr(sourceVectorType));
    auto targetType =
        VectorType::get(*targetShape, sourceVectorType.getElementType());

    SmallVector<int64_t> loopOrder =
        getUnrollOrder(originalSize.size(), gatherOp, options);
    for (SmallVector<int64_t> elementOffsets :
         StaticTileOffsetRange(originalSize, *targetShape, loopOrder)) {
      // To get the unrolled gather, extract the same slice based on the
      // decomposed shape from each of the index, mask, and pass-through
      // vectors.
      Value indexSubVec = rewriter.createOrFold<vector::ExtractStridedSliceOp>(
          loc, gatherOp.getIndices(), elementOffsets, *targetShape, strides);
      Value maskSubVec = rewriter.createOrFold<vector::ExtractStridedSliceOp>(
          loc, gatherOp.getMask(), elementOffsets, *targetShape, strides);
      Value passThruSubVec =
          rewriter.createOrFold<vector::ExtractStridedSliceOp>(
              loc, gatherOp.getPassThru(), elementOffsets, *targetShape,
              strides);
      auto slicedGather = vector::GatherOp::create(
<<<<<<< HEAD
          rewriter, loc, targetType, gatherOp.getBase(), gatherOp.getIndices(),
=======
          rewriter, loc, targetType, gatherOp.getBase(), gatherOp.getOffsets(),
>>>>>>> 35227056
          indexSubVec, maskSubVec, passThruSubVec);

      result = rewriter.createOrFold<vector::InsertStridedSliceOp>(
          loc, slicedGather, result, elementOffsets, strides);
    }
    rewriter.replaceOp(gatherOp, result);
    return success();
  }

private:
  vector::UnrollVectorOptions options;
};

struct UnrollLoadPattern : public OpRewritePattern<vector::LoadOp> {
  UnrollLoadPattern(MLIRContext *context,
                    const vector::UnrollVectorOptions &options,
                    PatternBenefit benefit = 1)
      : OpRewritePattern<vector::LoadOp>(context, benefit), options(options) {}

  LogicalResult matchAndRewrite(vector::LoadOp loadOp,
                                PatternRewriter &rewriter) const override {
    VectorType vecType = loadOp.getVectorType();

    auto targetShape = getTargetShape(options, loadOp);
    if (!targetShape)
      return failure();

    Location loc = loadOp.getLoc();
    ArrayRef<int64_t> originalShape = vecType.getShape();
    SmallVector<int64_t> strides(targetShape->size(), 1);

    Value result = arith::ConstantOp::create(rewriter, loc, vecType,
                                             rewriter.getZeroAttr(vecType));

    SmallVector<int64_t> loopOrder =
        getUnrollOrder(originalShape.size(), loadOp, options);

    auto targetVecType =
        VectorType::get(*targetShape, vecType.getElementType());

    for (SmallVector<int64_t> offsets :
         StaticTileOffsetRange(originalShape, *targetShape, loopOrder)) {
      SmallVector<Value> indices =
          sliceLoadStoreIndices(rewriter, loc, loadOp.getIndices(), offsets);
      Value slicedLoad = vector::LoadOp::create(rewriter, loc, targetVecType,
                                                loadOp.getBase(), indices);
      result = rewriter.createOrFold<vector::InsertStridedSliceOp>(
          loc, slicedLoad, result, offsets, strides);
    }
    rewriter.replaceOp(loadOp, result);
    return success();
  }

private:
  vector::UnrollVectorOptions options;
};

struct UnrollStorePattern : public OpRewritePattern<vector::StoreOp> {
  UnrollStorePattern(MLIRContext *context,
                     const vector::UnrollVectorOptions &options,
                     PatternBenefit benefit = 1)
      : OpRewritePattern<vector::StoreOp>(context, benefit), options(options) {}

  LogicalResult matchAndRewrite(vector::StoreOp storeOp,
                                PatternRewriter &rewriter) const override {
    VectorType vecType = storeOp.getVectorType();

    auto targetShape = getTargetShape(options, storeOp);
    if (!targetShape)
      return failure();

    Location loc = storeOp.getLoc();
    ArrayRef<int64_t> originalShape = vecType.getShape();
    SmallVector<int64_t> strides(targetShape->size(), 1);

    Value base = storeOp.getBase();
    Value vector = storeOp.getValueToStore();

    SmallVector<int64_t> loopOrder =
        getUnrollOrder(originalShape.size(), storeOp, options);

    for (SmallVector<int64_t> offsets :
         StaticTileOffsetRange(originalShape, *targetShape, loopOrder)) {
      SmallVector<Value> indices =
          sliceLoadStoreIndices(rewriter, loc, storeOp.getIndices(), offsets);
      Value slice = rewriter.createOrFold<vector::ExtractStridedSliceOp>(
          loc, vector, offsets, *targetShape, strides);
      vector::StoreOp::create(rewriter, loc, slice, base, indices);
    }
    rewriter.eraseOp(storeOp);
    return success();
  }

private:
  vector::UnrollVectorOptions options;
};

struct UnrollBroadcastPattern : public OpRewritePattern<vector::BroadcastOp> {
  UnrollBroadcastPattern(MLIRContext *context,
                         const vector::UnrollVectorOptions &options,
                         PatternBenefit benefit = 1)
      : OpRewritePattern<vector::BroadcastOp>(context, benefit),
        options(options) {}

  LogicalResult matchAndRewrite(vector::BroadcastOp broadcastOp,
                                PatternRewriter &rewriter) const override {
    auto targetShape = getTargetShape(options, broadcastOp);
    if (!targetShape)
      return failure();

    Location loc = broadcastOp.getLoc();
    VectorType srcType = dyn_cast<VectorType>(broadcastOp.getSourceType());
    VectorType resType = broadcastOp.getResultVectorType();
    VectorType targetType =
        resType.cloneWith(*targetShape, resType.getElementType());
    Value result = arith::ConstantOp::create(rewriter, loc, resType,
                                             rewriter.getZeroAttr(resType));

    SmallVector<int64_t> originalShape = *broadcastOp.getShapeForUnroll();
    SmallVector<int64_t> strides(originalShape.size(), 1);

    for (SmallVector<int64_t> offsets :
         StaticTileOffsetRange(originalShape, *targetShape)) {
      Value newSrc;
      if (!srcType) {
        // Scalar to vector broadcast.
        newSrc = broadcastOp.getSource();
      } else {
        // Vector to vector broadcast.
        int64_t rank = srcType.getRank();
        SmallVector<int64_t> srcOffsets(offsets.end() - rank, offsets.end());
        SmallVector<int64_t> srcShape(targetShape->end() - rank,
                                      targetShape->end());
        SmallVector<int64_t> srcStrides(strides.end() - rank, strides.end());
        // adjust the offset and shape for src if the corresponding dim is 1.
        for (int64_t i = 0; i < rank; ++i) {
          if (srcType.getDimSize(i) == 1) {
            srcOffsets[i] = 0;
            srcShape[i] = 1;
          }
        }
        newSrc = rewriter.createOrFold<vector::ExtractStridedSliceOp>(
            loc, broadcastOp.getSource(), srcOffsets, srcShape, srcStrides);
      }

      Operation *newOp = cloneOpWithOperandsAndTypes(rewriter, loc, broadcastOp,
                                                     newSrc, targetType);

      result = rewriter.createOrFold<vector::InsertStridedSliceOp>(
          loc, newOp->getResult(0), result, offsets, strides);
    }

    rewriter.replaceOp(broadcastOp, result);
    return success();
  }

private:
  vector::UnrollVectorOptions options;
};

} // namespace

void mlir::vector::populateVectorUnrollPatterns(
    RewritePatternSet &patterns, const UnrollVectorOptions &options,
    PatternBenefit benefit) {
  patterns.add<UnrollTransferReadPattern, UnrollTransferWritePattern,
               UnrollContractionPattern, UnrollElementwisePattern,
               UnrollReductionPattern, UnrollMultiReductionPattern,
               UnrollTransposePattern, UnrollGatherPattern, UnrollLoadPattern,
               UnrollStorePattern, UnrollBroadcastPattern>(
      patterns.getContext(), options, benefit);
}<|MERGE_RESOLUTION|>--- conflicted
+++ resolved
@@ -648,11 +648,7 @@
               loc, gatherOp.getPassThru(), elementOffsets, *targetShape,
               strides);
       auto slicedGather = vector::GatherOp::create(
-<<<<<<< HEAD
-          rewriter, loc, targetType, gatherOp.getBase(), gatherOp.getIndices(),
-=======
           rewriter, loc, targetType, gatherOp.getBase(), gatherOp.getOffsets(),
->>>>>>> 35227056
           indexSubVec, maskSubVec, passThruSubVec);
 
       result = rewriter.createOrFold<vector::InsertStridedSliceOp>(
