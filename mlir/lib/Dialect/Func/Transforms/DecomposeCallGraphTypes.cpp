//===- DecomposeCallGraphTypes.cpp - CG type decomposition ----------------===//
//
// Part of the LLVM Project, under the Apache License v2.0 with LLVM Exceptions.
// See https://llvm.org/LICENSE.txt for license information.
// SPDX-License-Identifier: Apache-2.0 WITH LLVM-exception
//
//===----------------------------------------------------------------------===//

#include "mlir/Dialect/Func/Transforms/DecomposeCallGraphTypes.h"
#include "mlir/Dialect/Func/IR/FuncOps.h"
#include "mlir/IR/BuiltinOps.h"

using namespace mlir;
using namespace mlir::func;

//===----------------------------------------------------------------------===//
// Helper functions
//===----------------------------------------------------------------------===//

/// If the given value can be decomposed with the type converter, decompose it.
/// Otherwise, return the given value.
// TODO: Value decomposition should happen automatically through a 1:N adaptor.
// This function will disappear when the 1:1 and 1:N drivers are merged.
static SmallVector<Value> decomposeValue(OpBuilder &builder, Location loc,
                                         Value value,
                                         const TypeConverter *converter) {
  // Try to convert the given value's type. If that fails, just return the
  // given value.
  SmallVector<Type> convertedTypes;
  if (failed(converter->convertType(value.getType(), convertedTypes)))
    return {value};
  if (convertedTypes.empty())
    return {};

  // If the given value's type is already legal, just return the given value.
  TypeRange convertedTypeRange(convertedTypes);
  if (convertedTypeRange == TypeRange(value.getType()))
    return {value};

  // Try to materialize a target conversion. If the materialization did not
  // produce values of the requested type, the materialization failed. Just
  // return the given value in that case.
  SmallVector<Value> result = converter->materializeTargetConversion(
      builder, loc, convertedTypeRange, value);
  if (result.empty())
    return {value};
  return result;
}

//===----------------------------------------------------------------------===//
// DecomposeCallGraphTypesForFuncArgs
//===----------------------------------------------------------------------===//

namespace {
/// Expand function arguments according to the provided TypeConverter.
struct DecomposeCallGraphTypesForFuncArgs
    : public OpConversionPattern<func::FuncOp> {
  using OpConversionPattern::OpConversionPattern;

  LogicalResult
  matchAndRewrite(func::FuncOp op, OpAdaptor adaptor,
                  ConversionPatternRewriter &rewriter) const final {
    auto functionType = op.getFunctionType();

    // Convert function arguments using the provided TypeConverter.
    TypeConverter::SignatureConversion conversion(functionType.getNumInputs());
    for (const auto &argType : llvm::enumerate(functionType.getInputs())) {
      SmallVector<Type, 2> decomposedTypes;
      if (failed(typeConverter->convertType(argType.value(), decomposedTypes)))
        return failure();
      if (!decomposedTypes.empty())
        conversion.addInputs(argType.index(), decomposedTypes);
    }

    // If the SignatureConversion doesn't apply, bail out.
    if (failed(rewriter.convertRegionTypes(&op.getBody(), *getTypeConverter(),
                                           &conversion)))
      return failure();

    // Update the signature of the function.
    SmallVector<Type, 2> newResultTypes;
    if (failed(typeConverter->convertTypes(functionType.getResults(),
                                           newResultTypes)))
      return failure();
    rewriter.modifyOpInPlace(op, [&] {
      op.setType(rewriter.getFunctionType(conversion.getConvertedTypes(),
                                          newResultTypes));
    });
    return success();
  }
};
} // namespace

//===----------------------------------------------------------------------===//
// DecomposeCallGraphTypesForReturnOp
//===----------------------------------------------------------------------===//

namespace {
/// Expand return operands according to the provided TypeConverter.
struct DecomposeCallGraphTypesForReturnOp
    : public OpConversionPattern<ReturnOp> {
  using OpConversionPattern::OpConversionPattern;

  LogicalResult
  matchAndRewrite(ReturnOp op, OpAdaptor adaptor,
                  ConversionPatternRewriter &rewriter) const final {
    SmallVector<Value, 2> newOperands;
    for (Value operand : adaptor.getOperands()) {
      // TODO: We can directly take the values from the adaptor once this is a
      // 1:N conversion pattern.
      llvm::append_range(newOperands,
                         decomposeValue(rewriter, operand.getLoc(), operand,
                                        getTypeConverter()));
    }
    rewriter.replaceOpWithNewOp<ReturnOp>(op, newOperands);
    return success();
  }
};
} // namespace

//===----------------------------------------------------------------------===//
// DecomposeCallGraphTypesForCallOp
//===----------------------------------------------------------------------===//

namespace {
/// Expand call op operands and results according to the provided TypeConverter.
struct DecomposeCallGraphTypesForCallOp : public OpConversionPattern<CallOp> {
  using OpConversionPattern::OpConversionPattern;

  LogicalResult
  matchAndRewrite(CallOp op, OpAdaptor adaptor,
                  ConversionPatternRewriter &rewriter) const final {

    // Create the operands list of the new `CallOp`.
    SmallVector<Value, 2> newOperands;
    for (Value operand : adaptor.getOperands()) {
      // TODO: We can directly take the values from the adaptor once this is a
      // 1:N conversion pattern.
      llvm::append_range(newOperands,
                         decomposeValue(rewriter, operand.getLoc(), operand,
                                        getTypeConverter()));
    }

<<<<<<< HEAD
    // Create the new result types for the new `CallOp` and track the indices in
    // the new call op's results that correspond to the old call op's results.
    //
    // expandedResultIndices[i] = "list of new result indices that old result i
    // expanded to".
=======
    // Create the new result types for the new `CallOp` and track the number of
    // replacement types for each original op result.
>>>>>>> a8d96e15
    SmallVector<Type, 2> newResultTypes;
    SmallVector<unsigned> expandedResultSizes;
    for (Type resultType : op.getResultTypes()) {
      unsigned oldSize = newResultTypes.size();
      if (failed(typeConverter->convertType(resultType, newResultTypes)))
        return failure();
      expandedResultSizes.push_back(newResultTypes.size() - oldSize);
    }

    CallOp newCallOp = rewriter.create<CallOp>(op.getLoc(), op.getCalleeAttr(),
                                               newResultTypes, newOperands);

    // Build a replacement value for each result to replace its uses.
    SmallVector<ValueRange> replacedValues;
    replacedValues.reserve(op.getNumResults());
    unsigned startIdx = 0;
    for (unsigned i = 0, e = op.getNumResults(); i < e; ++i) {
      ValueRange repl =
          newCallOp.getResults().slice(startIdx, expandedResultSizes[i]);
      replacedValues.push_back(repl);
      startIdx += expandedResultSizes[i];
    }
    rewriter.replaceOpWithMultiple(op, replacedValues);
    return success();
  }
};
} // namespace

void mlir::populateDecomposeCallGraphTypesPatterns(
    MLIRContext *context, const TypeConverter &typeConverter,
    RewritePatternSet &patterns) {
  patterns
      .add<DecomposeCallGraphTypesForCallOp, DecomposeCallGraphTypesForFuncArgs,
           DecomposeCallGraphTypesForReturnOp>(typeConverter, context);
}<|MERGE_RESOLUTION|>--- conflicted
+++ resolved
@@ -141,16 +141,8 @@
                                         getTypeConverter()));
     }
 
-<<<<<<< HEAD
-    // Create the new result types for the new `CallOp` and track the indices in
-    // the new call op's results that correspond to the old call op's results.
-    //
-    // expandedResultIndices[i] = "list of new result indices that old result i
-    // expanded to".
-=======
     // Create the new result types for the new `CallOp` and track the number of
     // replacement types for each original op result.
->>>>>>> a8d96e15
     SmallVector<Type, 2> newResultTypes;
     SmallVector<unsigned> expandedResultSizes;
     for (Type resultType : op.getResultTypes()) {
