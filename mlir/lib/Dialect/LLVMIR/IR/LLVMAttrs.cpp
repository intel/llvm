//===- LLVMAttrs.cpp - LLVM Attributes registration -----------------------===//
//
// Part of the LLVM Project, under the Apache License v2.0 with LLVM Exceptions.
// See https://llvm.org/LICENSE.txt for license information.
// SPDX-License-Identifier: Apache-2.0 WITH LLVM-exception
//
//===----------------------------------------------------------------------===//
//
// This file defines the attribute details for the LLVM IR dialect in MLIR.
//
//===----------------------------------------------------------------------===//

#include "mlir/Dialect/LLVMIR/LLVMAttrs.h"
#include "mlir/Dialect/LLVMIR/LLVMDialect.h"
#include "mlir/IR/Builders.h"
#include "mlir/IR/DialectImplementation.h"
#include "llvm/ADT/StringExtras.h"
#include "llvm/ADT/TypeSwitch.h"
#include "llvm/BinaryFormat/Dwarf.h"
#include <optional>

using namespace mlir;
using namespace mlir::LLVM;

#include "mlir/Dialect/LLVMIR/LLVMOpsEnums.cpp.inc"
#define GET_ATTRDEF_CLASSES
#include "mlir/Dialect/LLVMIR/LLVMOpsAttrDefs.cpp.inc"

//===----------------------------------------------------------------------===//
// LLVMDialect registration
//===----------------------------------------------------------------------===//

void LLVMDialect::registerAttributes() {
  addAttributes<
#define GET_ATTRDEF_LIST
#include "mlir/Dialect/LLVMIR/LLVMOpsAttrDefs.cpp.inc"
      >();
}

//===----------------------------------------------------------------------===//
// DINodeAttr
//===----------------------------------------------------------------------===//

bool DINodeAttr::classof(Attribute attr) {
  return llvm::isa<DIBasicTypeAttr, DICompileUnitAttr, DICompositeTypeAttr,
                   DIDerivedTypeAttr, DIFileAttr, DILexicalBlockAttr,
                   DILexicalBlockFileAttr, DILocalVariableAttr, DINamespaceAttr,
                   DINullTypeAttr, DISubprogramAttr, DISubrangeAttr,
                   DISubroutineTypeAttr>(attr);
}

//===----------------------------------------------------------------------===//
// DIScopeAttr
//===----------------------------------------------------------------------===//

bool DIScopeAttr::classof(Attribute attr) {
  return llvm::isa<DICompileUnitAttr, DICompositeTypeAttr, DIFileAttr,
                   DILexicalBlockFileAttr, DILocalScopeAttr>(attr);
<<<<<<< HEAD
}

//===----------------------------------------------------------------------===//
// DILocalScopeAttr
//===----------------------------------------------------------------------===//

bool DILocalScopeAttr::classof(Attribute attr) {
  return llvm::isa<DILexicalBlockAttr, DISubprogramAttr>(attr);
=======
>>>>>>> cd74f4a4
}

//===----------------------------------------------------------------------===//
// DILocalScopeAttr
//===----------------------------------------------------------------------===//

bool DILocalScopeAttr::classof(Attribute attr) {
  return llvm::isa<DILexicalBlockAttr, DINamespaceAttr, DISubprogramAttr>(attr);
}

//===----------------------------------------------------------------------===//
// DITypeAttr
//===----------------------------------------------------------------------===//

bool DITypeAttr::classof(Attribute attr) {
  return llvm::isa<DINullTypeAttr, DIBasicTypeAttr, DICompositeTypeAttr,
                   DIDerivedTypeAttr, DISubroutineTypeAttr>(attr);
}

//===----------------------------------------------------------------------===//
// MemoryEffectsAttr
//===----------------------------------------------------------------------===//

MemoryEffectsAttr MemoryEffectsAttr::get(MLIRContext *context,
                                         ArrayRef<ModRefInfo> memInfoArgs) {
  if (memInfoArgs.empty())
    return MemoryEffectsAttr::get(context, ModRefInfo::ModRef,
                                  ModRefInfo::ModRef, ModRefInfo::ModRef);
  if (memInfoArgs.size() == 3)
    return MemoryEffectsAttr::get(context, memInfoArgs[0], memInfoArgs[1],
                                  memInfoArgs[2]);
  return {};
}

<<<<<<< HEAD
std::optional<bool> LoopOptionsAttr::disableLICM() {
  return getOption<bool>(getOptions(), LoopOptionCase::disable_licm);
}

std::optional<int64_t> LoopOptionsAttr::interleaveCount() {
  return getOption<int64_t>(getOptions(), LoopOptionCase::interleave_count);
}

/// Build the LoopOptions Attribute from a sorted array of individual options.
LoopOptionsAttr LoopOptionsAttr::get(
    MLIRContext *context,
    ArrayRef<std::pair<LoopOptionCase, int64_t>> sortedOptions) {
  assert(llvm::is_sorted(sortedOptions, llvm::less_first()) &&
         "LoopOptionsAttr ctor expects a sorted options array");
  return Base::get(context, sortedOptions);
}

/// Build the LoopOptions Attribute from a sorted array of individual options.
LoopOptionsAttr LoopOptionsAttr::get(MLIRContext *context,
                                     LoopOptionsAttrBuilder &optionBuilders) {
  llvm::sort(optionBuilders.options, llvm::less_first());
  return Base::get(context, optionBuilders.options);
}

void LoopOptionsAttr::print(AsmPrinter &printer) const {
  printer << "<";
  llvm::interleaveComma(getOptions(), printer, [&](auto option) {
    printer << stringifyEnum(option.first) << " = ";
    switch (option.first) {
    case LoopOptionCase::disable_licm:
    case LoopOptionCase::disable_unroll:
    case LoopOptionCase::disable_pipeline:
      printer << (option.second ? "true" : "false");
      break;
    case LoopOptionCase::interleave_count:
    case LoopOptionCase::pipeline_initiation_interval:
      printer << option.second;
      break;
    }
  });
  printer << ">";
}

Attribute LoopOptionsAttr::parse(AsmParser &parser, Type type) {
  if (failed(parser.parseLess()))
    return {};

  SmallVector<std::pair<LoopOptionCase, int64_t>> options;
  llvm::SmallDenseSet<LoopOptionCase> seenOptions;
  auto parseLoopOptions = [&]() -> ParseResult {
    StringRef optionName;
    if (parser.parseKeyword(&optionName))
      return failure();

    auto option = symbolizeLoopOptionCase(optionName);
    if (!option)
      return parser.emitError(parser.getNameLoc(), "unknown loop option: ")
             << optionName;
    if (!seenOptions.insert(*option).second)
      return parser.emitError(parser.getNameLoc(), "loop option present twice");
    if (failed(parser.parseEqual()))
      return failure();

    int64_t value;
    switch (*option) {
    case LoopOptionCase::disable_licm:
    case LoopOptionCase::disable_unroll:
    case LoopOptionCase::disable_pipeline:
      if (succeeded(parser.parseOptionalKeyword("true")))
        value = 1;
      else if (succeeded(parser.parseOptionalKeyword("false")))
        value = 0;
      else {
        return parser.emitError(parser.getNameLoc(),
                                "expected boolean value 'true' or 'false'");
      }
      break;
    case LoopOptionCase::interleave_count:
    case LoopOptionCase::pipeline_initiation_interval:
      if (failed(parser.parseInteger(value)))
        return parser.emitError(parser.getNameLoc(), "expected integer value");
      break;
    }
    options.push_back(std::make_pair(*option, value));
    return success();
  };
  if (parser.parseCommaSeparatedList(parseLoopOptions) || parser.parseGreater())
    return {};

  llvm::sort(options, llvm::less_first());
  return get(parser.getContext(), options);
}

//===----------------------------------------------------------------------===//
// MemoryEffectsAttr
//===----------------------------------------------------------------------===//

MemoryEffectsAttr MemoryEffectsAttr::get(MLIRContext *context,
                                         ArrayRef<ModRefInfo> memInfoArgs) {
  if (memInfoArgs.empty())
    return MemoryEffectsAttr::get(context, ModRefInfo::ModRef,
                                  ModRefInfo::ModRef, ModRefInfo::ModRef);
  if (memInfoArgs.size() == 3)
    return MemoryEffectsAttr::get(context, memInfoArgs[0], memInfoArgs[1],
                                  memInfoArgs[2]);
  return {};
}

=======
>>>>>>> cd74f4a4
bool MemoryEffectsAttr::isReadWrite() {
  if (this->getArgMem() != ModRefInfo::ModRef)
    return false;
  if (this->getInaccessibleMem() != ModRefInfo::ModRef)
    return false;
  if (this->getOther() != ModRefInfo::ModRef)
    return false;
  return true;
}<|MERGE_RESOLUTION|>--- conflicted
+++ resolved
@@ -56,17 +56,6 @@
 bool DIScopeAttr::classof(Attribute attr) {
   return llvm::isa<DICompileUnitAttr, DICompositeTypeAttr, DIFileAttr,
                    DILexicalBlockFileAttr, DILocalScopeAttr>(attr);
-<<<<<<< HEAD
-}
-
-//===----------------------------------------------------------------------===//
-// DILocalScopeAttr
-//===----------------------------------------------------------------------===//
-
-bool DILocalScopeAttr::classof(Attribute attr) {
-  return llvm::isa<DILexicalBlockAttr, DISubprogramAttr>(attr);
-=======
->>>>>>> cd74f4a4
 }
 
 //===----------------------------------------------------------------------===//
@@ -101,117 +90,6 @@
   return {};
 }
 
-<<<<<<< HEAD
-std::optional<bool> LoopOptionsAttr::disableLICM() {
-  return getOption<bool>(getOptions(), LoopOptionCase::disable_licm);
-}
-
-std::optional<int64_t> LoopOptionsAttr::interleaveCount() {
-  return getOption<int64_t>(getOptions(), LoopOptionCase::interleave_count);
-}
-
-/// Build the LoopOptions Attribute from a sorted array of individual options.
-LoopOptionsAttr LoopOptionsAttr::get(
-    MLIRContext *context,
-    ArrayRef<std::pair<LoopOptionCase, int64_t>> sortedOptions) {
-  assert(llvm::is_sorted(sortedOptions, llvm::less_first()) &&
-         "LoopOptionsAttr ctor expects a sorted options array");
-  return Base::get(context, sortedOptions);
-}
-
-/// Build the LoopOptions Attribute from a sorted array of individual options.
-LoopOptionsAttr LoopOptionsAttr::get(MLIRContext *context,
-                                     LoopOptionsAttrBuilder &optionBuilders) {
-  llvm::sort(optionBuilders.options, llvm::less_first());
-  return Base::get(context, optionBuilders.options);
-}
-
-void LoopOptionsAttr::print(AsmPrinter &printer) const {
-  printer << "<";
-  llvm::interleaveComma(getOptions(), printer, [&](auto option) {
-    printer << stringifyEnum(option.first) << " = ";
-    switch (option.first) {
-    case LoopOptionCase::disable_licm:
-    case LoopOptionCase::disable_unroll:
-    case LoopOptionCase::disable_pipeline:
-      printer << (option.second ? "true" : "false");
-      break;
-    case LoopOptionCase::interleave_count:
-    case LoopOptionCase::pipeline_initiation_interval:
-      printer << option.second;
-      break;
-    }
-  });
-  printer << ">";
-}
-
-Attribute LoopOptionsAttr::parse(AsmParser &parser, Type type) {
-  if (failed(parser.parseLess()))
-    return {};
-
-  SmallVector<std::pair<LoopOptionCase, int64_t>> options;
-  llvm::SmallDenseSet<LoopOptionCase> seenOptions;
-  auto parseLoopOptions = [&]() -> ParseResult {
-    StringRef optionName;
-    if (parser.parseKeyword(&optionName))
-      return failure();
-
-    auto option = symbolizeLoopOptionCase(optionName);
-    if (!option)
-      return parser.emitError(parser.getNameLoc(), "unknown loop option: ")
-             << optionName;
-    if (!seenOptions.insert(*option).second)
-      return parser.emitError(parser.getNameLoc(), "loop option present twice");
-    if (failed(parser.parseEqual()))
-      return failure();
-
-    int64_t value;
-    switch (*option) {
-    case LoopOptionCase::disable_licm:
-    case LoopOptionCase::disable_unroll:
-    case LoopOptionCase::disable_pipeline:
-      if (succeeded(parser.parseOptionalKeyword("true")))
-        value = 1;
-      else if (succeeded(parser.parseOptionalKeyword("false")))
-        value = 0;
-      else {
-        return parser.emitError(parser.getNameLoc(),
-                                "expected boolean value 'true' or 'false'");
-      }
-      break;
-    case LoopOptionCase::interleave_count:
-    case LoopOptionCase::pipeline_initiation_interval:
-      if (failed(parser.parseInteger(value)))
-        return parser.emitError(parser.getNameLoc(), "expected integer value");
-      break;
-    }
-    options.push_back(std::make_pair(*option, value));
-    return success();
-  };
-  if (parser.parseCommaSeparatedList(parseLoopOptions) || parser.parseGreater())
-    return {};
-
-  llvm::sort(options, llvm::less_first());
-  return get(parser.getContext(), options);
-}
-
-//===----------------------------------------------------------------------===//
-// MemoryEffectsAttr
-//===----------------------------------------------------------------------===//
-
-MemoryEffectsAttr MemoryEffectsAttr::get(MLIRContext *context,
-                                         ArrayRef<ModRefInfo> memInfoArgs) {
-  if (memInfoArgs.empty())
-    return MemoryEffectsAttr::get(context, ModRefInfo::ModRef,
-                                  ModRefInfo::ModRef, ModRefInfo::ModRef);
-  if (memInfoArgs.size() == 3)
-    return MemoryEffectsAttr::get(context, memInfoArgs[0], memInfoArgs[1],
-                                  memInfoArgs[2]);
-  return {};
-}
-
-=======
->>>>>>> cd74f4a4
 bool MemoryEffectsAttr::isReadWrite() {
   if (this->getArgMem() != ModRefInfo::ModRef)
     return false;
