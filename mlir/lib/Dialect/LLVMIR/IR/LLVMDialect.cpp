--- conflicted
+++ resolved
@@ -3059,12 +3059,8 @@
 
   AliasResult getAlias(Attribute attr, raw_ostream &os) const override {
     return TypeSwitch<Attribute, AliasResult>(attr)
-<<<<<<< HEAD
-        .Case<DIBasicTypeAttr, DICompileUnitAttr, DICompositeTypeAttr,
-=======
         .Case<AccessGroupAttr, AliasScopeAttr, AliasScopeDomainAttr,
               DIBasicTypeAttr, DICompileUnitAttr, DICompositeTypeAttr,
->>>>>>> 6241a64e
               DIDerivedTypeAttr, DIFileAttr, DILabelAttr, DILexicalBlockAttr,
               DILexicalBlockFileAttr, DILocalVariableAttr, DINamespaceAttr,
               DINullTypeAttr, DISubprogramAttr, DISubroutineTypeAttr,
