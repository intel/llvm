--- conflicted
+++ resolved
@@ -1778,12 +1778,8 @@
                            getGlobalTypeAttrName(), getConstantAttrName(),
                            getValueAttrName(), getLinkageAttrName(),
                            getUnnamedAddrAttrName(), getThreadLocal_AttrName(),
-<<<<<<< HEAD
-                           getVisibility_AttrName(), getComdatAttrName()});
-=======
                            getVisibility_AttrName(), getComdatAttrName(),
                            getUnnamedAddrAttrName()});
->>>>>>> bac3a63c
 
   // Print the trailing type unless it's a string global.
   if (llvm::dyn_cast_or_null<StringAttr>(getValueOrNull()))
@@ -1855,17 +1851,11 @@
   return success();
 }
 
-<<<<<<< HEAD
-// operation ::= `llvm.mlir.global` linkage? `constant`? `@` identifier
-//               `(` attribute? `)` align? attribute-list? (`:` type)? region?
-// align     ::= `align` `=` UINT64
-=======
 // operation ::= `llvm.mlir.global` linkage? visibility?
 //               (`unnamed_addr` | `local_unnamed_addr`)?
 //               `thread_local`? `constant`? `@` identifier
 //               `(` attribute? `)` (`comdat(` symbol-ref-id `)`)?
 //               attribute-list? (`:` type)? region?
->>>>>>> bac3a63c
 //
 // The type can be omitted for string attributes, in which case it will be
 // inferred from the value of the string as [strlen(value) x i8].
