//===- LLVMDialect.cpp - LLVM IR Ops and Dialect registration -------------===//
//
// Part of the LLVM Project, under the Apache License v2.0 with LLVM Exceptions.
// See https://llvm.org/LICENSE.txt for license information.
// SPDX-License-Identifier: Apache-2.0 WITH LLVM-exception
//
//===----------------------------------------------------------------------===//
//
// This file defines the types and operation details for the LLVM IR dialect in
// MLIR, and the LLVM IR dialect.  It also registers the dialect.
//
//===----------------------------------------------------------------------===//

#include "mlir/Dialect/LLVMIR/LLVMDialect.h"
#include "LLVMInlining.h"
#include "TypeDetail.h"
#include "mlir/Dialect/LLVMIR/LLVMAttrs.h"
#include "mlir/Dialect/LLVMIR/LLVMInterfaces.h"
#include "mlir/Dialect/LLVMIR/LLVMTypes.h"
#include "mlir/IR/Builders.h"
#include "mlir/IR/BuiltinOps.h"
#include "mlir/IR/BuiltinTypes.h"
#include "mlir/IR/DialectImplementation.h"
#include "mlir/IR/MLIRContext.h"
#include "mlir/IR/Matchers.h"
#include "mlir/Interfaces/FunctionImplementation.h"

#include "llvm/ADT/SCCIterator.h"
#include "llvm/ADT/TypeSwitch.h"
#include "llvm/AsmParser/Parser.h"
#include "llvm/Bitcode/BitcodeReader.h"
#include "llvm/Bitcode/BitcodeWriter.h"
#include "llvm/IR/Attributes.h"
#include "llvm/IR/Function.h"
#include "llvm/IR/Type.h"
#include "llvm/Support/Error.h"
#include "llvm/Support/Mutex.h"
#include "llvm/Support/SourceMgr.h"

#include <numeric>
#include <optional>

using namespace mlir;
using namespace mlir::LLVM;
using mlir::LLVM::cconv::getMaxEnumValForCConv;
using mlir::LLVM::linkage::getMaxEnumValForLinkage;
using mlir::LLVM::tailcallkind::getMaxEnumValForTailCallKind;

#include "mlir/Dialect/LLVMIR/LLVMOpsDialect.cpp.inc"

//===----------------------------------------------------------------------===//
// Property Helpers
//===----------------------------------------------------------------------===//

//===----------------------------------------------------------------------===//
// IntegerOverflowFlags

namespace mlir {
static Attribute convertToAttribute(MLIRContext *ctx,
                                    IntegerOverflowFlags flags) {
  return IntegerOverflowFlagsAttr::get(ctx, flags);
}

static LogicalResult
convertFromAttribute(IntegerOverflowFlags &flags, Attribute attr,
                     function_ref<InFlightDiagnostic()> emitError) {
  auto flagsAttr = dyn_cast<IntegerOverflowFlagsAttr>(attr);
  if (!flagsAttr) {
    return emitError() << "expected 'overflowFlags' attribute to be an "
                          "IntegerOverflowFlagsAttr, but got "
                       << attr;
  }
  flags = flagsAttr.getValue();
  return success();
}
} // namespace mlir

static ParseResult parseOverflowFlags(AsmParser &p,
                                      IntegerOverflowFlags &flags) {
  if (failed(p.parseOptionalKeyword("overflow"))) {
    flags = IntegerOverflowFlags::none;
    return success();
  }
  if (p.parseLess())
    return failure();
  do {
    StringRef kw;
    SMLoc loc = p.getCurrentLocation();
    if (p.parseKeyword(&kw))
      return failure();
    std::optional<IntegerOverflowFlags> flag =
        symbolizeIntegerOverflowFlags(kw);
    if (!flag)
      return p.emitError(loc,
                         "invalid overflow flag: expected nsw, nuw, or none");
    flags = flags | *flag;
  } while (succeeded(p.parseOptionalComma()));
  return p.parseGreater();
}

static void printOverflowFlags(AsmPrinter &p, Operation *op,
                               IntegerOverflowFlags flags) {
  if (flags == IntegerOverflowFlags::none)
    return;
  p << " overflow<";
  SmallVector<StringRef, 2> strs;
  if (bitEnumContainsAny(flags, IntegerOverflowFlags::nsw))
    strs.push_back("nsw");
  if (bitEnumContainsAny(flags, IntegerOverflowFlags::nuw))
    strs.push_back("nuw");
  llvm::interleaveComma(strs, p);
  p << ">";
}

//===----------------------------------------------------------------------===//
// Attribute Helpers
//===----------------------------------------------------------------------===//

static constexpr const char kElemTypeAttrName[] = "elem_type";

static auto processFMFAttr(ArrayRef<NamedAttribute> attrs) {
  SmallVector<NamedAttribute, 8> filteredAttrs(
      llvm::make_filter_range(attrs, [&](NamedAttribute attr) {
        if (attr.getName() == "fastmathFlags") {
          auto defAttr =
              FastmathFlagsAttr::get(attr.getValue().getContext(), {});
          return defAttr != attr.getValue();
        }
        return true;
      }));
  return filteredAttrs;
}

static ParseResult parseLLVMOpAttrs(OpAsmParser &parser,
                                    NamedAttrList &result) {
  return parser.parseOptionalAttrDict(result);
}

static void printLLVMOpAttrs(OpAsmPrinter &printer, Operation *op,
                             DictionaryAttr attrs) {
  auto filteredAttrs = processFMFAttr(attrs.getValue());
  if (auto iface = dyn_cast<IntegerOverflowFlagsInterface>(op)) {
    printer.printOptionalAttrDict(
        filteredAttrs, /*elidedAttrs=*/{iface.getOverflowFlagsAttrName()});
  } else {
    printer.printOptionalAttrDict(filteredAttrs);
  }
}

/// Verifies `symbol`'s use in `op` to ensure the symbol is a valid and
/// fully defined llvm.func.
static LogicalResult verifySymbolAttrUse(FlatSymbolRefAttr symbol,
                                         Operation *op,
                                         SymbolTableCollection &symbolTable) {
  StringRef name = symbol.getValue();
  auto func =
      symbolTable.lookupNearestSymbolFrom<LLVMFuncOp>(op, symbol.getAttr());
  if (!func)
    return op->emitOpError("'")
           << name << "' does not reference a valid LLVM function";
  if (func.isExternal())
    return op->emitOpError("'") << name << "' does not have a definition";
  return success();
}

/// Returns a boolean type that has the same shape as `type`. It supports both
/// fixed size vectors as well as scalable vectors.
static Type getI1SameShape(Type type) {
  Type i1Type = IntegerType::get(type.getContext(), 1);
  if (LLVM::isCompatibleVectorType(type))
    return LLVM::getVectorType(i1Type, LLVM::getVectorNumElements(type));
  return i1Type;
}

// Parses one of the keywords provided in the list `keywords` and returns the
// position of the parsed keyword in the list. If none of the keywords from the
// list is parsed, returns -1.
static int parseOptionalKeywordAlternative(OpAsmParser &parser,
                                           ArrayRef<StringRef> keywords) {
  for (const auto &en : llvm::enumerate(keywords)) {
    if (succeeded(parser.parseOptionalKeyword(en.value())))
      return en.index();
  }
  return -1;
}

namespace {
template <typename Ty>
struct EnumTraits {};

#define REGISTER_ENUM_TYPE(Ty)                                                 \
  template <>                                                                  \
  struct EnumTraits<Ty> {                                                      \
    static StringRef stringify(Ty value) { return stringify##Ty(value); }      \
    static unsigned getMaxEnumVal() { return getMaxEnumValFor##Ty(); }         \
  }

REGISTER_ENUM_TYPE(Linkage);
REGISTER_ENUM_TYPE(UnnamedAddr);
REGISTER_ENUM_TYPE(CConv);
REGISTER_ENUM_TYPE(TailCallKind);
REGISTER_ENUM_TYPE(Visibility);
} // namespace

/// Parse an enum from the keyword, or default to the provided default value.
/// The return type is the enum type by default, unless overridden with the
/// second template argument.
template <typename EnumTy, typename RetTy = EnumTy>
static RetTy parseOptionalLLVMKeyword(OpAsmParser &parser,
                                      OperationState &result,
                                      EnumTy defaultValue) {
  SmallVector<StringRef, 10> names;
  for (unsigned i = 0, e = EnumTraits<EnumTy>::getMaxEnumVal(); i <= e; ++i)
    names.push_back(EnumTraits<EnumTy>::stringify(static_cast<EnumTy>(i)));

  int index = parseOptionalKeywordAlternative(parser, names);
  if (index == -1)
    return static_cast<RetTy>(defaultValue);
  return static_cast<RetTy>(index);
}

//===----------------------------------------------------------------------===//
// Printing, parsing, folding and builder for LLVM::CmpOp.
//===----------------------------------------------------------------------===//

void ICmpOp::print(OpAsmPrinter &p) {
  p << " \"" << stringifyICmpPredicate(getPredicate()) << "\" " << getOperand(0)
    << ", " << getOperand(1);
  p.printOptionalAttrDict((*this)->getAttrs(), {"predicate"});
  p << " : " << getLhs().getType();
}

void FCmpOp::print(OpAsmPrinter &p) {
  p << " \"" << stringifyFCmpPredicate(getPredicate()) << "\" " << getOperand(0)
    << ", " << getOperand(1);
  p.printOptionalAttrDict(processFMFAttr((*this)->getAttrs()), {"predicate"});
  p << " : " << getLhs().getType();
}

// <operation> ::= `llvm.icmp` string-literal ssa-use `,` ssa-use
//                 attribute-dict? `:` type
// <operation> ::= `llvm.fcmp` string-literal ssa-use `,` ssa-use
//                 attribute-dict? `:` type
template <typename CmpPredicateType>
static ParseResult parseCmpOp(OpAsmParser &parser, OperationState &result) {
  StringAttr predicateAttr;
  OpAsmParser::UnresolvedOperand lhs, rhs;
  Type type;
  SMLoc predicateLoc, trailingTypeLoc;
  if (parser.getCurrentLocation(&predicateLoc) ||
      parser.parseAttribute(predicateAttr, "predicate", result.attributes) ||
      parser.parseOperand(lhs) || parser.parseComma() ||
      parser.parseOperand(rhs) ||
      parser.parseOptionalAttrDict(result.attributes) || parser.parseColon() ||
      parser.getCurrentLocation(&trailingTypeLoc) || parser.parseType(type) ||
      parser.resolveOperand(lhs, type, result.operands) ||
      parser.resolveOperand(rhs, type, result.operands))
    return failure();

  // Replace the string attribute `predicate` with an integer attribute.
  int64_t predicateValue = 0;
  if (std::is_same<CmpPredicateType, ICmpPredicate>()) {
    std::optional<ICmpPredicate> predicate =
        symbolizeICmpPredicate(predicateAttr.getValue());
    if (!predicate)
      return parser.emitError(predicateLoc)
             << "'" << predicateAttr.getValue()
             << "' is an incorrect value of the 'predicate' attribute";
    predicateValue = static_cast<int64_t>(*predicate);
  } else {
    std::optional<FCmpPredicate> predicate =
        symbolizeFCmpPredicate(predicateAttr.getValue());
    if (!predicate)
      return parser.emitError(predicateLoc)
             << "'" << predicateAttr.getValue()
             << "' is an incorrect value of the 'predicate' attribute";
    predicateValue = static_cast<int64_t>(*predicate);
  }

  result.attributes.set("predicate",
                        parser.getBuilder().getI64IntegerAttr(predicateValue));

  // The result type is either i1 or a vector type <? x i1> if the inputs are
  // vectors.
  if (!isCompatibleType(type))
    return parser.emitError(trailingTypeLoc,
                            "expected LLVM dialect-compatible type");
  result.addTypes(getI1SameShape(type));
  return success();
}

ParseResult ICmpOp::parse(OpAsmParser &parser, OperationState &result) {
  return parseCmpOp<ICmpPredicate>(parser, result);
}

ParseResult FCmpOp::parse(OpAsmParser &parser, OperationState &result) {
  return parseCmpOp<FCmpPredicate>(parser, result);
}

/// Returns a scalar or vector boolean attribute of the given type.
static Attribute getBoolAttribute(Type type, MLIRContext *ctx, bool value) {
  auto boolAttr = BoolAttr::get(ctx, value);
  ShapedType shapedType = dyn_cast<ShapedType>(type);
  if (!shapedType)
    return boolAttr;
  return DenseElementsAttr::get(shapedType, boolAttr);
}

OpFoldResult ICmpOp::fold(FoldAdaptor adaptor) {
  if (getPredicate() != ICmpPredicate::eq &&
      getPredicate() != ICmpPredicate::ne)
    return {};

  // cmpi(eq/ne, x, x) -> true/false
  if (getLhs() == getRhs())
    return getBoolAttribute(getType(), getContext(),
                            getPredicate() == ICmpPredicate::eq);

  // cmpi(eq/ne, alloca, null) -> false/true
  if (getLhs().getDefiningOp<AllocaOp>() && getRhs().getDefiningOp<ZeroOp>())
    return getBoolAttribute(getType(), getContext(),
                            getPredicate() == ICmpPredicate::ne);

  // cmpi(eq/ne, null, alloca) -> cmpi(eq/ne, alloca, null)
  if (getLhs().getDefiningOp<ZeroOp>() && getRhs().getDefiningOp<AllocaOp>()) {
    Value lhs = getLhs();
    Value rhs = getRhs();
    getLhsMutable().assign(rhs);
    getRhsMutable().assign(lhs);
    return getResult();
  }

  return {};
}

//===----------------------------------------------------------------------===//
// Printing, parsing and verification for LLVM::AllocaOp.
//===----------------------------------------------------------------------===//

void AllocaOp::print(OpAsmPrinter &p) {
  auto funcTy =
      FunctionType::get(getContext(), {getArraySize().getType()}, {getType()});

  if (getInalloca())
    p << " inalloca";

  p << ' ' << getArraySize() << " x " << getElemType();
  if (getAlignment() && *getAlignment() != 0)
    p.printOptionalAttrDict((*this)->getAttrs(),
                            {kElemTypeAttrName, getInallocaAttrName()});
  else
    p.printOptionalAttrDict(
        (*this)->getAttrs(),
        {getAlignmentAttrName(), kElemTypeAttrName, getInallocaAttrName()});
  p << " : " << funcTy;
}

// <operation> ::= `llvm.alloca` `inalloca`? ssa-use `x` type
//                  attribute-dict? `:` type `,` type
ParseResult AllocaOp::parse(OpAsmParser &parser, OperationState &result) {
  OpAsmParser::UnresolvedOperand arraySize;
  Type type, elemType;
  SMLoc trailingTypeLoc;

  if (succeeded(parser.parseOptionalKeyword("inalloca")))
    result.addAttribute(getInallocaAttrName(result.name),
                        UnitAttr::get(parser.getContext()));

  if (parser.parseOperand(arraySize) || parser.parseKeyword("x") ||
      parser.parseType(elemType) ||
      parser.parseOptionalAttrDict(result.attributes) || parser.parseColon() ||
      parser.getCurrentLocation(&trailingTypeLoc) || parser.parseType(type))
    return failure();

  std::optional<NamedAttribute> alignmentAttr =
      result.attributes.getNamed("alignment");
  if (alignmentAttr.has_value()) {
    auto alignmentInt = llvm::dyn_cast<IntegerAttr>(alignmentAttr->getValue());
    if (!alignmentInt)
      return parser.emitError(parser.getNameLoc(),
                              "expected integer alignment");
    if (alignmentInt.getValue().isZero())
      result.attributes.erase("alignment");
  }

  // Extract the result type from the trailing function type.
  auto funcType = llvm::dyn_cast<FunctionType>(type);
  if (!funcType || funcType.getNumInputs() != 1 ||
      funcType.getNumResults() != 1)
    return parser.emitError(
        trailingTypeLoc,
        "expected trailing function type with one argument and one result");

  if (parser.resolveOperand(arraySize, funcType.getInput(0), result.operands))
    return failure();

  Type resultType = funcType.getResult(0);
  if (auto ptrResultType = llvm::dyn_cast<LLVMPointerType>(resultType))
    result.addAttribute(kElemTypeAttrName, TypeAttr::get(elemType));

  result.addTypes({funcType.getResult(0)});
  return success();
}

LogicalResult AllocaOp::verify() {
  // Only certain target extension types can be used in 'alloca'.
  if (auto targetExtType = dyn_cast<LLVMTargetExtType>(getElemType());
      targetExtType && !targetExtType.supportsMemOps())
    return emitOpError()
           << "this target extension type cannot be used in alloca";

  return success();
}

Type AllocaOp::getResultPtrElementType() { return getElemType(); }

//===----------------------------------------------------------------------===//
// LLVM::BrOp
//===----------------------------------------------------------------------===//

SuccessorOperands BrOp::getSuccessorOperands(unsigned index) {
  assert(index == 0 && "invalid successor index");
  return SuccessorOperands(getDestOperandsMutable());
}

//===----------------------------------------------------------------------===//
// LLVM::CondBrOp
//===----------------------------------------------------------------------===//

SuccessorOperands CondBrOp::getSuccessorOperands(unsigned index) {
  assert(index < getNumSuccessors() && "invalid successor index");
  return SuccessorOperands(index == 0 ? getTrueDestOperandsMutable()
                                      : getFalseDestOperandsMutable());
}

void CondBrOp::build(OpBuilder &builder, OperationState &result,
                     Value condition, Block *trueDest, ValueRange trueOperands,
                     Block *falseDest, ValueRange falseOperands,
                     std::optional<std::pair<uint32_t, uint32_t>> weights) {
  DenseI32ArrayAttr weightsAttr;
  if (weights)
    weightsAttr =
        builder.getDenseI32ArrayAttr({static_cast<int32_t>(weights->first),
                                      static_cast<int32_t>(weights->second)});

  build(builder, result, condition, trueOperands, falseOperands, weightsAttr,
        /*loop_annotation=*/{}, trueDest, falseDest);
}

//===----------------------------------------------------------------------===//
// LLVM::SwitchOp
//===----------------------------------------------------------------------===//

void SwitchOp::build(OpBuilder &builder, OperationState &result, Value value,
                     Block *defaultDestination, ValueRange defaultOperands,
                     DenseIntElementsAttr caseValues,
                     BlockRange caseDestinations,
                     ArrayRef<ValueRange> caseOperands,
                     ArrayRef<int32_t> branchWeights) {
  DenseI32ArrayAttr weightsAttr;
  if (!branchWeights.empty())
    weightsAttr = builder.getDenseI32ArrayAttr(branchWeights);

  build(builder, result, value, defaultOperands, caseOperands, caseValues,
        weightsAttr, defaultDestination, caseDestinations);
}

void SwitchOp::build(OpBuilder &builder, OperationState &result, Value value,
                     Block *defaultDestination, ValueRange defaultOperands,
                     ArrayRef<APInt> caseValues, BlockRange caseDestinations,
                     ArrayRef<ValueRange> caseOperands,
                     ArrayRef<int32_t> branchWeights) {
  DenseIntElementsAttr caseValuesAttr;
  if (!caseValues.empty()) {
    ShapedType caseValueType = VectorType::get(
        static_cast<int64_t>(caseValues.size()), value.getType());
    caseValuesAttr = DenseIntElementsAttr::get(caseValueType, caseValues);
  }

  build(builder, result, value, defaultDestination, defaultOperands,
        caseValuesAttr, caseDestinations, caseOperands, branchWeights);
}

void SwitchOp::build(OpBuilder &builder, OperationState &result, Value value,
                     Block *defaultDestination, ValueRange defaultOperands,
                     ArrayRef<int32_t> caseValues, BlockRange caseDestinations,
                     ArrayRef<ValueRange> caseOperands,
                     ArrayRef<int32_t> branchWeights) {
  DenseIntElementsAttr caseValuesAttr;
  if (!caseValues.empty()) {
    ShapedType caseValueType = VectorType::get(
        static_cast<int64_t>(caseValues.size()), value.getType());
    caseValuesAttr = DenseIntElementsAttr::get(caseValueType, caseValues);
  }

  build(builder, result, value, defaultDestination, defaultOperands,
        caseValuesAttr, caseDestinations, caseOperands, branchWeights);
}

/// <cases> ::= `[` (case (`,` case )* )? `]`
/// <case>  ::= integer `:` bb-id (`(` ssa-use-and-type-list `)`)?
static ParseResult parseSwitchOpCases(
    OpAsmParser &parser, Type flagType, DenseIntElementsAttr &caseValues,
    SmallVectorImpl<Block *> &caseDestinations,
    SmallVectorImpl<SmallVector<OpAsmParser::UnresolvedOperand>> &caseOperands,
    SmallVectorImpl<SmallVector<Type>> &caseOperandTypes) {
  if (failed(parser.parseLSquare()))
    return failure();
  if (succeeded(parser.parseOptionalRSquare()))
    return success();
  SmallVector<APInt> values;
  unsigned bitWidth = flagType.getIntOrFloatBitWidth();
  auto parseCase = [&]() {
    int64_t value = 0;
    if (failed(parser.parseInteger(value)))
      return failure();
    values.push_back(APInt(bitWidth, value));

    Block *destination;
    SmallVector<OpAsmParser::UnresolvedOperand> operands;
    SmallVector<Type> operandTypes;
    if (parser.parseColon() || parser.parseSuccessor(destination))
      return failure();
    if (!parser.parseOptionalLParen()) {
      if (parser.parseOperandList(operands, OpAsmParser::Delimiter::None,
                                  /*allowResultNumber=*/false) ||
          parser.parseColonTypeList(operandTypes) || parser.parseRParen())
        return failure();
    }
    caseDestinations.push_back(destination);
    caseOperands.emplace_back(operands);
    caseOperandTypes.emplace_back(operandTypes);
    return success();
  };
  if (failed(parser.parseCommaSeparatedList(parseCase)))
    return failure();

  ShapedType caseValueType =
      VectorType::get(static_cast<int64_t>(values.size()), flagType);
  caseValues = DenseIntElementsAttr::get(caseValueType, values);
  return parser.parseRSquare();
}

static void printSwitchOpCases(OpAsmPrinter &p, SwitchOp op, Type flagType,
                               DenseIntElementsAttr caseValues,
                               SuccessorRange caseDestinations,
                               OperandRangeRange caseOperands,
                               const TypeRangeRange &caseOperandTypes) {
  p << '[';
  p.printNewline();
  if (!caseValues) {
    p << ']';
    return;
  }

  size_t index = 0;
  llvm::interleave(
      llvm::zip(caseValues, caseDestinations),
      [&](auto i) {
        p << "  ";
        p << std::get<0>(i).getLimitedValue();
        p << ": ";
        p.printSuccessorAndUseList(std::get<1>(i), caseOperands[index++]);
      },
      [&] {
        p << ',';
        p.printNewline();
      });
  p.printNewline();
  p << ']';
}

LogicalResult SwitchOp::verify() {
  if ((!getCaseValues() && !getCaseDestinations().empty()) ||
      (getCaseValues() &&
       getCaseValues()->size() !=
           static_cast<int64_t>(getCaseDestinations().size())))
    return emitOpError("expects number of case values to match number of "
                       "case destinations");
  if (getBranchWeights() && getBranchWeights()->size() != getNumSuccessors())
    return emitError("expects number of branch weights to match number of "
                     "successors: ")
           << getBranchWeights()->size() << " vs " << getNumSuccessors();
  if (getCaseValues() &&
      getValue().getType() != getCaseValues()->getElementType())
    return emitError("expects case value type to match condition value type");
  return success();
}

SuccessorOperands SwitchOp::getSuccessorOperands(unsigned index) {
  assert(index < getNumSuccessors() && "invalid successor index");
  return SuccessorOperands(index == 0 ? getDefaultOperandsMutable()
                                      : getCaseOperandsMutable(index - 1));
}

//===----------------------------------------------------------------------===//
// Code for LLVM::GEPOp.
//===----------------------------------------------------------------------===//

constexpr int32_t GEPOp::kDynamicIndex;

GEPIndicesAdaptor<ValueRange> GEPOp::getIndices() {
  return GEPIndicesAdaptor<ValueRange>(getRawConstantIndicesAttr(),
                                       getDynamicIndices());
}

/// Returns the elemental type of any LLVM-compatible vector type or self.
static Type extractVectorElementType(Type type) {
  if (auto vectorType = llvm::dyn_cast<VectorType>(type))
    return vectorType.getElementType();
  if (auto scalableVectorType = llvm::dyn_cast<LLVMScalableVectorType>(type))
    return scalableVectorType.getElementType();
  if (auto fixedVectorType = llvm::dyn_cast<LLVMFixedVectorType>(type))
    return fixedVectorType.getElementType();
  return type;
}

/// Destructures the 'indices' parameter into 'rawConstantIndices' and
/// 'dynamicIndices', encoding the former in the process. In the process,
/// dynamic indices which are used to index into a structure type are converted
/// to constant indices when possible. To do this, the GEPs element type should
/// be passed as first parameter.
static void destructureIndices(Type currType, ArrayRef<GEPArg> indices,
                               SmallVectorImpl<int32_t> &rawConstantIndices,
                               SmallVectorImpl<Value> &dynamicIndices) {
  for (const GEPArg &iter : indices) {
    // If the thing we are currently indexing into is a struct we must turn
    // any integer constants into constant indices. If this is not possible
    // we don't do anything here. The verifier will catch it and emit a proper
    // error. All other canonicalization is done in the fold method.
    bool requiresConst = !rawConstantIndices.empty() &&
                         isa_and_nonnull<LLVMStructType>(currType);
    if (Value val = llvm::dyn_cast_if_present<Value>(iter)) {
      APInt intC;
      if (requiresConst && matchPattern(val, m_ConstantInt(&intC)) &&
          intC.isSignedIntN(kGEPConstantBitWidth)) {
        rawConstantIndices.push_back(intC.getSExtValue());
      } else {
        rawConstantIndices.push_back(GEPOp::kDynamicIndex);
        dynamicIndices.push_back(val);
      }
    } else {
      rawConstantIndices.push_back(iter.get<GEPConstantIndex>());
    }

    // Skip for very first iteration of this loop. First index does not index
    // within the aggregates, but is just a pointer offset.
    if (rawConstantIndices.size() == 1 || !currType)
      continue;

    currType =
        TypeSwitch<Type, Type>(currType)
            .Case<VectorType, LLVMScalableVectorType, LLVMFixedVectorType,
                  LLVMArrayType>([](auto containerType) {
              return containerType.getElementType();
            })
            .Case([&](LLVMStructType structType) -> Type {
              int64_t memberIndex = rawConstantIndices.back();
              if (memberIndex >= 0 && static_cast<size_t>(memberIndex) <
                                          structType.getBody().size())
                return structType.getBody()[memberIndex];
              return nullptr;
            })
            .Default(Type(nullptr));
  }
}

void GEPOp::build(OpBuilder &builder, OperationState &result, Type resultType,
                  Type elementType, Value basePtr, ArrayRef<GEPArg> indices,
                  bool inbounds, ArrayRef<NamedAttribute> attributes) {
  SmallVector<int32_t> rawConstantIndices;
  SmallVector<Value> dynamicIndices;
  destructureIndices(elementType, indices, rawConstantIndices, dynamicIndices);

  result.addTypes(resultType);
  result.addAttributes(attributes);
  result.addAttribute(getRawConstantIndicesAttrName(result.name),
                      builder.getDenseI32ArrayAttr(rawConstantIndices));
  if (inbounds) {
    result.addAttribute(getInboundsAttrName(result.name),
                        builder.getUnitAttr());
  }
  result.addAttribute(kElemTypeAttrName, TypeAttr::get(elementType));
  result.addOperands(basePtr);
  result.addOperands(dynamicIndices);
}

void GEPOp::build(OpBuilder &builder, OperationState &result, Type resultType,
                  Type elementType, Value basePtr, ValueRange indices,
                  bool inbounds, ArrayRef<NamedAttribute> attributes) {
  build(builder, result, resultType, elementType, basePtr,
        SmallVector<GEPArg>(indices), inbounds, attributes);
}

static ParseResult
parseGEPIndices(OpAsmParser &parser,
                SmallVectorImpl<OpAsmParser::UnresolvedOperand> &indices,
                DenseI32ArrayAttr &rawConstantIndices) {
  SmallVector<int32_t> constantIndices;

  auto idxParser = [&]() -> ParseResult {
    int32_t constantIndex;
    OptionalParseResult parsedInteger =
        parser.parseOptionalInteger(constantIndex);
    if (parsedInteger.has_value()) {
      if (failed(parsedInteger.value()))
        return failure();
      constantIndices.push_back(constantIndex);
      return success();
    }

    constantIndices.push_back(LLVM::GEPOp::kDynamicIndex);
    return parser.parseOperand(indices.emplace_back());
  };
  if (parser.parseCommaSeparatedList(idxParser))
    return failure();

  rawConstantIndices =
      DenseI32ArrayAttr::get(parser.getContext(), constantIndices);
  return success();
}

static void printGEPIndices(OpAsmPrinter &printer, LLVM::GEPOp gepOp,
                            OperandRange indices,
                            DenseI32ArrayAttr rawConstantIndices) {
  llvm::interleaveComma(
      GEPIndicesAdaptor<OperandRange>(rawConstantIndices, indices), printer,
      [&](PointerUnion<IntegerAttr, Value> cst) {
        if (Value val = llvm::dyn_cast_if_present<Value>(cst))
          printer.printOperand(val);
        else
          printer << cst.get<IntegerAttr>().getInt();
      });
}

/// For the given `indices`, check if they comply with `baseGEPType`,
/// especially check against LLVMStructTypes nested within.
static LogicalResult
verifyStructIndices(Type baseGEPType, unsigned indexPos,
                    GEPIndicesAdaptor<ValueRange> indices,
                    function_ref<InFlightDiagnostic()> emitOpError) {
  if (indexPos >= indices.size())
    // Stop searching
    return success();

  return TypeSwitch<Type, LogicalResult>(baseGEPType)
      .Case<LLVMStructType>([&](LLVMStructType structType) -> LogicalResult {
        if (!indices[indexPos].is<IntegerAttr>())
          return emitOpError() << "expected index " << indexPos
                               << " indexing a struct to be constant";

        int32_t gepIndex = indices[indexPos].get<IntegerAttr>().getInt();
        ArrayRef<Type> elementTypes = structType.getBody();
        if (gepIndex < 0 ||
            static_cast<size_t>(gepIndex) >= elementTypes.size())
          return emitOpError() << "index " << indexPos
                               << " indexing a struct is out of bounds";

        // Instead of recursively going into every children types, we only
        // dive into the one indexed by gepIndex.
        return verifyStructIndices(elementTypes[gepIndex], indexPos + 1,
                                   indices, emitOpError);
      })
      .Case<VectorType, LLVMScalableVectorType, LLVMFixedVectorType,
            LLVMArrayType>([&](auto containerType) -> LogicalResult {
        return verifyStructIndices(containerType.getElementType(), indexPos + 1,
                                   indices, emitOpError);
      })
      .Default([&](auto otherType) -> LogicalResult {
        return emitOpError()
               << "type " << otherType << " cannot be indexed (index #"
               << indexPos << ")";
      });
}

/// Driver function around `verifyStructIndices`.
static LogicalResult
verifyStructIndices(Type baseGEPType, GEPIndicesAdaptor<ValueRange> indices,
                    function_ref<InFlightDiagnostic()> emitOpError) {
  return verifyStructIndices(baseGEPType, /*indexPos=*/1, indices, emitOpError);
}

LogicalResult LLVM::GEPOp::verify() {
  if (static_cast<size_t>(
          llvm::count(getRawConstantIndices(), kDynamicIndex)) !=
      getDynamicIndices().size())
    return emitOpError("expected as many dynamic indices as specified in '")
           << getRawConstantIndicesAttrName().getValue() << "'";

  return verifyStructIndices(getElemType(), getIndices(),
                             [&] { return emitOpError(); });
}

Type GEPOp::getResultPtrElementType() {
  // Set the initial type currently being used for indexing. This will be
  // updated as the indices get walked over.
  Type selectedType = getElemType();

  // Follow the indexed elements in the gep.
  auto indices = getIndices();
  for (GEPIndicesAdaptor<ValueRange>::value_type index :
       llvm::drop_begin(indices)) {
    // GEPs can only index into aggregates which can be structs or arrays.

    // The resulting type if indexing into an array type is always the element
    // type, regardless of index.
    if (auto arrayType = dyn_cast<LLVMArrayType>(selectedType)) {
      selectedType = arrayType.getElementType();
      continue;
    }

    // The GEP verifier ensures that any index into structs are static and
    // that they refer to a field within the struct.
    selectedType = cast<DestructurableTypeInterface>(selectedType)
                       .getTypeAtIndex(cast<IntegerAttr>(index));
  }

  // When there are no more indices, the type currently being used for indexing
  // is the type of the value pointed at by the returned indexed pointer.
  return selectedType;
}

//===----------------------------------------------------------------------===//
// LoadOp
//===----------------------------------------------------------------------===//

void LoadOp::getEffects(
    SmallVectorImpl<SideEffects::EffectInstance<MemoryEffects::Effect>>
        &effects) {
  effects.emplace_back(MemoryEffects::Read::get(), &getAddrMutable());
  // Volatile operations can have target-specific read-write effects on
  // memory besides the one referred to by the pointer operand.
  // Similarly, atomic operations that are monotonic or stricter cause
  // synchronization that from a language point-of-view, are arbitrary
  // read-writes into memory.
  if (getVolatile_() || (getOrdering() != AtomicOrdering::not_atomic &&
                         getOrdering() != AtomicOrdering::unordered)) {
    effects.emplace_back(MemoryEffects::Write::get());
    effects.emplace_back(MemoryEffects::Read::get());
  }
}

/// Returns true if the given type is supported by atomic operations. All
/// integer, float, and pointer types with a power-of-two bitsize and a minimal
/// size of 8 bits are supported.
static bool isTypeCompatibleWithAtomicOp(Type type,
                                         const DataLayout &dataLayout) {
  if (!isa<IntegerType, LLVMPointerType>(type))
    if (!isCompatibleFloatingPointType(type))
      return false;

  llvm::TypeSize bitWidth = dataLayout.getTypeSizeInBits(type);
  if (bitWidth.isScalable())
    return false;
  // Needs to be at least 8 bits and a power of two.
  return bitWidth >= 8 && (bitWidth & (bitWidth - 1)) == 0;
}

/// Verifies the attributes and the type of atomic memory access operations.
template <typename OpTy>
LogicalResult verifyAtomicMemOp(OpTy memOp, Type valueType,
                                ArrayRef<AtomicOrdering> unsupportedOrderings) {
  if (memOp.getOrdering() != AtomicOrdering::not_atomic) {
    DataLayout dataLayout = DataLayout::closest(memOp);
    if (!isTypeCompatibleWithAtomicOp(valueType, dataLayout))
      return memOp.emitOpError("unsupported type ")
             << valueType << " for atomic access";
    if (llvm::is_contained(unsupportedOrderings, memOp.getOrdering()))
      return memOp.emitOpError("unsupported ordering '")
             << stringifyAtomicOrdering(memOp.getOrdering()) << "'";
    if (!memOp.getAlignment())
      return memOp.emitOpError("expected alignment for atomic access");
    return success();
  }
  if (memOp.getSyncscope())
    return memOp.emitOpError(
        "expected syncscope to be null for non-atomic access");
  return success();
}

LogicalResult LoadOp::verify() {
  Type valueType = getResult().getType();
  return verifyAtomicMemOp(*this, valueType,
                           {AtomicOrdering::release, AtomicOrdering::acq_rel});
}

void LoadOp::build(OpBuilder &builder, OperationState &state, Type type,
                   Value addr, unsigned alignment, bool isVolatile,
                   bool isNonTemporal, bool isInvariant,
                   AtomicOrdering ordering, StringRef syncscope) {
  build(builder, state, type, addr,
        alignment ? builder.getI64IntegerAttr(alignment) : nullptr, isVolatile,
        isNonTemporal, isInvariant, ordering,
        syncscope.empty() ? nullptr : builder.getStringAttr(syncscope),
        /*access_groups=*/nullptr,
        /*alias_scopes=*/nullptr, /*noalias_scopes=*/nullptr,
        /*tbaa=*/nullptr);
}

//===----------------------------------------------------------------------===//
// StoreOp
//===----------------------------------------------------------------------===//

void StoreOp::getEffects(
    SmallVectorImpl<SideEffects::EffectInstance<MemoryEffects::Effect>>
        &effects) {
  effects.emplace_back(MemoryEffects::Write::get(), &getAddrMutable());
  // Volatile operations can have target-specific read-write effects on
  // memory besides the one referred to by the pointer operand.
  // Similarly, atomic operations that are monotonic or stricter cause
  // synchronization that from a language point-of-view, are arbitrary
  // read-writes into memory.
  if (getVolatile_() || (getOrdering() != AtomicOrdering::not_atomic &&
                         getOrdering() != AtomicOrdering::unordered)) {
    effects.emplace_back(MemoryEffects::Write::get());
    effects.emplace_back(MemoryEffects::Read::get());
  }
}

LogicalResult StoreOp::verify() {
  Type valueType = getValue().getType();
  return verifyAtomicMemOp(*this, valueType,
                           {AtomicOrdering::acquire, AtomicOrdering::acq_rel});
}

void StoreOp::build(OpBuilder &builder, OperationState &state, Value value,
                    Value addr, unsigned alignment, bool isVolatile,
                    bool isNonTemporal, AtomicOrdering ordering,
                    StringRef syncscope) {
  build(builder, state, value, addr,
        alignment ? builder.getI64IntegerAttr(alignment) : nullptr, isVolatile,
        isNonTemporal, ordering,
        syncscope.empty() ? nullptr : builder.getStringAttr(syncscope),
        /*access_groups=*/nullptr,
        /*alias_scopes=*/nullptr, /*noalias_scopes=*/nullptr, /*tbaa=*/nullptr);
}

//===----------------------------------------------------------------------===//
// CallOp
//===----------------------------------------------------------------------===//

/// Gets the MLIR Op-like result types of a LLVMFunctionType.
static SmallVector<Type, 1> getCallOpResultTypes(LLVMFunctionType calleeType) {
  SmallVector<Type, 1> results;
  Type resultType = calleeType.getReturnType();
  if (!isa<LLVM::LLVMVoidType>(resultType))
    results.push_back(resultType);
  return results;
}

/// Gets the variadic callee type for a LLVMFunctionType.
static TypeAttr getCallOpVarCalleeType(LLVMFunctionType calleeType) {
  return calleeType.isVarArg() ? TypeAttr::get(calleeType) : nullptr;
}

/// Constructs a LLVMFunctionType from MLIR `results` and `args`.
static LLVMFunctionType getLLVMFuncType(MLIRContext *context, TypeRange results,
                                        ValueRange args) {
  Type resultType;
  if (results.empty())
    resultType = LLVMVoidType::get(context);
  else
    resultType = results.front();
  return LLVMFunctionType::get(resultType, llvm::to_vector(args.getTypes()),
                               /*isVarArg=*/false);
}

void CallOp::build(OpBuilder &builder, OperationState &state, TypeRange results,
                   StringRef callee, ValueRange args) {
  build(builder, state, results, builder.getStringAttr(callee), args);
}

void CallOp::build(OpBuilder &builder, OperationState &state, TypeRange results,
                   StringAttr callee, ValueRange args) {
  build(builder, state, results, SymbolRefAttr::get(callee), args);
}

void CallOp::build(OpBuilder &builder, OperationState &state, TypeRange results,
                   FlatSymbolRefAttr callee, ValueRange args) {
  assert(callee && "expected non-null callee in direct call builder");
  build(builder, state, results,
<<<<<<< HEAD
        TypeAttr::get(getLLVMFuncType(builder.getContext(), results, args)),
        callee, args, /*fastmathFlags=*/nullptr, /*branch_weights=*/nullptr,
        /*CConv=*/nullptr, /*TailCallKind=*/nullptr,
=======
        /*var_callee_type=*/nullptr, callee, args, /*fastmathFlags=*/nullptr,
        /*branch_weights=*/nullptr,
        /*CConv=*/nullptr, /*TailCallKind=*/nullptr,
        /*memory_effects=*/nullptr,
        /*convergent=*/nullptr, /*no_unwind=*/nullptr, /*will_return=*/nullptr,
>>>>>>> 9c4aab8c
        /*access_groups=*/nullptr, /*alias_scopes=*/nullptr,
        /*noalias_scopes=*/nullptr, /*tbaa=*/nullptr);
}

void CallOp::build(OpBuilder &builder, OperationState &state,
                   LLVMFunctionType calleeType, StringRef callee,
                   ValueRange args) {
  build(builder, state, calleeType, builder.getStringAttr(callee), args);
}

void CallOp::build(OpBuilder &builder, OperationState &state,
                   LLVMFunctionType calleeType, StringAttr callee,
                   ValueRange args) {
  build(builder, state, calleeType, SymbolRefAttr::get(callee), args);
}

void CallOp::build(OpBuilder &builder, OperationState &state,
                   LLVMFunctionType calleeType, FlatSymbolRefAttr callee,
                   ValueRange args) {
  build(builder, state, getCallOpResultTypes(calleeType),
        getCallOpVarCalleeType(calleeType), callee, args,
        /*fastmathFlags=*/nullptr,
        /*branch_weights=*/nullptr, /*CConv=*/nullptr,
<<<<<<< HEAD
        /*TailCallKind=*/nullptr, /*access_groups=*/nullptr,
=======
        /*TailCallKind=*/nullptr, /*memory_effects=*/nullptr,
        /*convergent=*/nullptr,
        /*no_unwind=*/nullptr, /*will_return=*/nullptr,
        /*access_groups=*/nullptr,
>>>>>>> 9c4aab8c
        /*alias_scopes=*/nullptr, /*noalias_scopes=*/nullptr, /*tbaa=*/nullptr);
}

void CallOp::build(OpBuilder &builder, OperationState &state,
                   LLVMFunctionType calleeType, ValueRange args) {
  build(builder, state, getCallOpResultTypes(calleeType),
        getCallOpVarCalleeType(calleeType),
        /*callee=*/nullptr, args,
        /*fastmathFlags=*/nullptr, /*branch_weights=*/nullptr,
<<<<<<< HEAD
        /*CConv=*/nullptr, /*TailCallKind=*/nullptr,
=======
        /*CConv=*/nullptr, /*TailCallKind=*/nullptr, /*memory_effects=*/nullptr,
        /*convergent=*/nullptr, /*no_unwind=*/nullptr, /*will_return=*/nullptr,
>>>>>>> 9c4aab8c
        /*access_groups=*/nullptr, /*alias_scopes=*/nullptr,
        /*noalias_scopes=*/nullptr, /*tbaa=*/nullptr);
}

void CallOp::build(OpBuilder &builder, OperationState &state, LLVMFuncOp func,
                   ValueRange args) {
  auto calleeType = func.getFunctionType();
  build(builder, state, getCallOpResultTypes(calleeType),
        getCallOpVarCalleeType(calleeType), SymbolRefAttr::get(func), args,
        /*fastmathFlags=*/nullptr, /*branch_weights=*/nullptr,
<<<<<<< HEAD
        /*CConv=*/nullptr, /*TailCallKind=*/nullptr,
=======
        /*CConv=*/nullptr, /*TailCallKind=*/nullptr, /*memory_effects=*/nullptr,
        /*convergent=*/nullptr, /*no_unwind=*/nullptr, /*will_return=*/nullptr,
>>>>>>> 9c4aab8c
        /*access_groups=*/nullptr, /*alias_scopes=*/nullptr,
        /*noalias_scopes=*/nullptr, /*tbaa=*/nullptr);
}

CallInterfaceCallable CallOp::getCallableForCallee() {
  // Direct call.
  if (FlatSymbolRefAttr calleeAttr = getCalleeAttr())
    return calleeAttr;
  // Indirect call, callee Value is the first operand.
  return getOperand(0);
}

void CallOp::setCalleeFromCallable(CallInterfaceCallable callee) {
  // Direct call.
  if (FlatSymbolRefAttr calleeAttr = getCalleeAttr()) {
    auto symRef = callee.get<SymbolRefAttr>();
    return setCalleeAttr(cast<FlatSymbolRefAttr>(symRef));
  }
  // Indirect call, callee Value is the first operand.
  return setOperand(0, callee.get<Value>());
}

Operation::operand_range CallOp::getArgOperands() {
  return getOperands().drop_front(getCallee().has_value() ? 0 : 1);
}

MutableOperandRange CallOp::getArgOperandsMutable() {
  return MutableOperandRange(*this, getCallee().has_value() ? 0 : 1,
                             getCalleeOperands().size());
}

/// Verify that an inlinable callsite of a debug-info-bearing function in a
/// debug-info-bearing function has a debug location attached to it. This
/// mirrors an LLVM IR verifier.
static LogicalResult verifyCallOpDebugInfo(CallOp callOp, LLVMFuncOp callee) {
  if (callee.isExternal())
    return success();
  auto parentFunc = callOp->getParentOfType<FunctionOpInterface>();
  if (!parentFunc)
    return success();

  auto hasSubprogram = [](Operation *op) {
    return op->getLoc()
               ->findInstanceOf<FusedLocWith<LLVM::DISubprogramAttr>>() !=
           nullptr;
  };
  if (!hasSubprogram(parentFunc) || !hasSubprogram(callee))
    return success();
  bool containsLoc = !isa<UnknownLoc>(callOp->getLoc());
  if (!containsLoc)
    return callOp.emitError()
           << "inlinable function call in a function with a DISubprogram "
              "location must have a debug location";
  return success();
}

/// Verify that the parameter and return types of the variadic callee type match
/// the `callOp` argument and result types.
template <typename OpTy>
LogicalResult verifyCallOpVarCalleeType(OpTy callOp) {
  std::optional<LLVMFunctionType> varCalleeType = callOp.getVarCalleeType();
  if (!varCalleeType)
    return success();

  // Verify the variadic callee type is a variadic function type.
  if (!varCalleeType->isVarArg())
    return callOp.emitOpError(
        "expected var_callee_type to be a variadic function type");

  // Verify the variadic callee type has at most as many parameters as the call
  // has argument operands.
  if (varCalleeType->getNumParams() > callOp.getArgOperands().size())
    return callOp.emitOpError("expected var_callee_type to have at most ")
           << callOp.getArgOperands().size() << " parameters";

  // Verify the variadic callee type matches the call argument types.
  for (auto [paramType, operand] :
       llvm::zip(varCalleeType->getParams(), callOp.getArgOperands()))
    if (paramType != operand.getType())
      return callOp.emitOpError()
             << "var_callee_type parameter type mismatch: " << paramType
             << " != " << operand.getType();

  // Verify the variadic callee type matches the call result type.
  if (!callOp.getNumResults()) {
    if (!isa<LLVMVoidType>(varCalleeType->getReturnType()))
      return callOp.emitOpError("expected var_callee_type to return void");
  } else {
    if (callOp.getResult().getType() != varCalleeType->getReturnType())
      return callOp.emitOpError("var_callee_type return type mismatch: ")
             << varCalleeType->getReturnType()
             << " != " << callOp.getResult().getType();
  }
  return success();
}

LogicalResult CallOp::verifySymbolUses(SymbolTableCollection &symbolTable) {
  if (failed(verifyCallOpVarCalleeType(*this)))
    return failure();

  // Type for the callee, we'll get it differently depending if it is a direct
  // or indirect call.
  Type fnType;

  bool isIndirect = false;

  // If this is an indirect call, the callee attribute is missing.
  FlatSymbolRefAttr calleeName = getCalleeAttr();
  if (!calleeName) {
    isIndirect = true;
    if (!getNumOperands())
      return emitOpError(
          "must have either a `callee` attribute or at least an operand");
    auto ptrType = llvm::dyn_cast<LLVMPointerType>(getOperand(0).getType());
    if (!ptrType)
      return emitOpError("indirect call expects a pointer as callee: ")
             << getOperand(0).getType();

    return success();
  } else {
    Operation *callee =
        symbolTable.lookupNearestSymbolFrom(*this, calleeName.getAttr());
    if (!callee)
      return emitOpError()
             << "'" << calleeName.getValue()
             << "' does not reference a symbol in the current scope";
    auto fn = dyn_cast<LLVMFuncOp>(callee);
    if (!fn)
      return emitOpError() << "'" << calleeName.getValue()
                           << "' does not reference a valid LLVM function";

    if (failed(verifyCallOpDebugInfo(*this, fn)))
      return failure();
    fnType = fn.getFunctionType();
  }

  LLVMFunctionType funcType = llvm::dyn_cast<LLVMFunctionType>(fnType);
  if (!funcType)
    return emitOpError("callee does not have a functional type: ") << fnType;

  if (funcType.isVarArg() && !getVarCalleeType())
    return emitOpError() << "missing var_callee_type attribute for vararg call";

  // Verify that the operand and result types match the callee.

  if (!funcType.isVarArg() &&
      funcType.getNumParams() != (getNumOperands() - isIndirect))
    return emitOpError() << "incorrect number of operands ("
                         << (getNumOperands() - isIndirect)
                         << ") for callee (expecting: "
                         << funcType.getNumParams() << ")";

  if (funcType.getNumParams() > (getNumOperands() - isIndirect))
    return emitOpError() << "incorrect number of operands ("
                         << (getNumOperands() - isIndirect)
                         << ") for varargs callee (expecting at least: "
                         << funcType.getNumParams() << ")";

  for (unsigned i = 0, e = funcType.getNumParams(); i != e; ++i)
    if (getOperand(i + isIndirect).getType() != funcType.getParamType(i))
      return emitOpError() << "operand type mismatch for operand " << i << ": "
                           << getOperand(i + isIndirect).getType()
                           << " != " << funcType.getParamType(i);

  if (getNumResults() == 0 &&
      !llvm::isa<LLVM::LLVMVoidType>(funcType.getReturnType()))
    return emitOpError() << "expected function call to produce a value";

  if (getNumResults() != 0 &&
      llvm::isa<LLVM::LLVMVoidType>(funcType.getReturnType()))
    return emitOpError()
           << "calling function with void result must not produce values";

  if (getNumResults() > 1)
    return emitOpError()
           << "expected LLVM function call to produce 0 or 1 result";

  if (getNumResults() && getResult().getType() != funcType.getReturnType())
    return emitOpError() << "result type mismatch: " << getResult().getType()
                         << " != " << funcType.getReturnType();

  return success();
}

void CallOp::print(OpAsmPrinter &p) {
  auto callee = getCallee();
  bool isDirect = callee.has_value();

  p << ' ';

  // Print calling convention.
  if (getCConv() != LLVM::CConv::C)
    p << stringifyCConv(getCConv()) << ' ';

<<<<<<< HEAD
  if(getTailCallKind() != LLVM::TailCallKind::None)
=======
  if (getTailCallKind() != LLVM::TailCallKind::None)
>>>>>>> 9c4aab8c
    p << tailcallkind::stringifyTailCallKind(getTailCallKind()) << ' ';

  // Print the direct callee if present as a function attribute, or an indirect
  // callee (first operand) otherwise.
  if (isDirect)
    p.printSymbolName(callee.value());
  else
    p << getOperand(0);

  auto args = getOperands().drop_front(isDirect ? 0 : 1);
  p << '(' << args << ')';

  // Print the variadic callee type if the call is variadic.
  if (std::optional<LLVMFunctionType> varCalleeType = getVarCalleeType())
    p << " vararg(" << *varCalleeType << ")";

  p.printOptionalAttrDict(processFMFAttr((*this)->getAttrs()),
<<<<<<< HEAD
                          {getCConvAttrName(), "callee", "callee_type",
                           getTailCallKindAttrName()});
=======
                          {getCalleeAttrName(), getTailCallKindAttrName(),
                           getVarCalleeTypeAttrName(), getCConvAttrName()});
>>>>>>> 9c4aab8c

  p << " : ";
  if (!isDirect)
    p << getOperand(0).getType() << ", ";

  // Reconstruct the function MLIR function type from operand and result types.
  p.printFunctionalType(args.getTypes(), getResultTypes());
}

/// Parses the type of a call operation and resolves the operands if the parsing
/// succeeds. Returns failure otherwise.
static ParseResult parseCallTypeAndResolveOperands(
    OpAsmParser &parser, OperationState &result, bool isDirect,
    ArrayRef<OpAsmParser::UnresolvedOperand> operands) {
  SMLoc trailingTypesLoc = parser.getCurrentLocation();
  SmallVector<Type> types;
  if (parser.parseColonTypeList(types))
    return failure();

  if (isDirect && types.size() != 1)
    return parser.emitError(trailingTypesLoc,
                            "expected direct call to have 1 trailing type");
  if (!isDirect && types.size() != 2)
    return parser.emitError(trailingTypesLoc,
                            "expected indirect call to have 2 trailing types");

  auto funcType = llvm::dyn_cast<FunctionType>(types.pop_back_val());
  if (!funcType)
    return parser.emitError(trailingTypesLoc,
                            "expected trailing function type");
  if (funcType.getNumResults() > 1)
    return parser.emitError(trailingTypesLoc,
                            "expected function with 0 or 1 result");
  if (funcType.getNumResults() == 1 &&
      llvm::isa<LLVM::LLVMVoidType>(funcType.getResult(0)))
    return parser.emitError(trailingTypesLoc,
                            "expected a non-void result type");

  // The head element of the types list matches the callee type for
  // indirect calls, while the types list is emtpy for direct calls.
  // Append the function input types to resolve the call operation
  // operands.
  llvm::append_range(types, funcType.getInputs());
  if (parser.resolveOperands(operands, types, parser.getNameLoc(),
                             result.operands))
    return failure();
  if (funcType.getNumResults() != 0)
    result.addTypes(funcType.getResults());

  return success();
}

/// Parses an optional function pointer operand before the call argument list
/// for indirect calls, or stops parsing at the function identifier otherwise.
static ParseResult parseOptionalCallFuncPtr(
    OpAsmParser &parser,
    SmallVectorImpl<OpAsmParser::UnresolvedOperand> &operands) {
  OpAsmParser::UnresolvedOperand funcPtrOperand;
  OptionalParseResult parseResult = parser.parseOptionalOperand(funcPtrOperand);
  if (parseResult.has_value()) {
    if (failed(*parseResult))
      return *parseResult;
    operands.push_back(funcPtrOperand);
  }
  return success();
}

// <operation> ::= `llvm.call` (cconv)? (tailcallkind)? (function-id | ssa-use)
//                             `(` ssa-use-list `)`
//                             ( `vararg(` var-callee-type `)` )?
//                             attribute-dict? `:` (type `,`)? function-type
ParseResult CallOp::parse(OpAsmParser &parser, OperationState &result) {
  SymbolRefAttr funcAttr;
  TypeAttr varCalleeType;
  SmallVector<OpAsmParser::UnresolvedOperand> operands;

  // Default to C Calling Convention if no keyword is provided.
  result.addAttribute(
      getCConvAttrName(result.name),
      CConvAttr::get(parser.getContext(), parseOptionalLLVMKeyword<CConv>(
                                              parser, result, LLVM::CConv::C)));

  result.addAttribute(
      getTailCallKindAttrName(result.name),
      TailCallKindAttr::get(parser.getContext(),
                            parseOptionalLLVMKeyword<TailCallKind>(
                                parser, result, LLVM::TailCallKind::None)));

  // Parse a function pointer for indirect calls.
  if (parseOptionalCallFuncPtr(parser, operands))
    return failure();
  bool isDirect = operands.empty();

  // Parse a function identifier for direct calls.
  if (isDirect)
    if (parser.parseAttribute(funcAttr, "callee", result.attributes))
      return failure();

  // Parse the function arguments.
  if (parser.parseOperandList(operands, OpAsmParser::Delimiter::Paren))
    return failure();

  bool isVarArg = parser.parseOptionalKeyword("vararg").succeeded();
  if (isVarArg) {
    StringAttr varCalleeTypeAttrName =
        CallOp::getVarCalleeTypeAttrName(result.name);
    if (parser.parseLParen().failed() ||
        parser
            .parseAttribute(varCalleeType, varCalleeTypeAttrName,
                            result.attributes)
            .failed() ||
        parser.parseRParen().failed())
      return failure();
  }

  if (parser.parseOptionalAttrDict(result.attributes))
    return failure();

  // Parse the trailing type list and resolve the operands.
  return parseCallTypeAndResolveOperands(parser, result, isDirect, operands);
}

LLVMFunctionType CallOp::getCalleeFunctionType() {
  if (std::optional<LLVMFunctionType> varCalleeType = getVarCalleeType())
    return *varCalleeType;
  return getLLVMFuncType(getContext(), getResultTypes(), getArgOperands());
}

///===---------------------------------------------------------------------===//
/// LLVM::InvokeOp
///===---------------------------------------------------------------------===//

void InvokeOp::build(OpBuilder &builder, OperationState &state, LLVMFuncOp func,
                     ValueRange ops, Block *normal, ValueRange normalOps,
                     Block *unwind, ValueRange unwindOps) {
  auto calleeType = func.getFunctionType();
  build(builder, state, getCallOpResultTypes(calleeType),
        getCallOpVarCalleeType(calleeType), SymbolRefAttr::get(func), ops,
        normalOps, unwindOps, nullptr, nullptr, normal, unwind);
}

void InvokeOp::build(OpBuilder &builder, OperationState &state, TypeRange tys,
                     FlatSymbolRefAttr callee, ValueRange ops, Block *normal,
                     ValueRange normalOps, Block *unwind,
                     ValueRange unwindOps) {
  build(builder, state, tys,
        /*var_callee_type=*/nullptr, callee, ops, normalOps, unwindOps, nullptr,
        nullptr, normal, unwind);
}

void InvokeOp::build(OpBuilder &builder, OperationState &state,
                     LLVMFunctionType calleeType, FlatSymbolRefAttr callee,
                     ValueRange ops, Block *normal, ValueRange normalOps,
                     Block *unwind, ValueRange unwindOps) {
  build(builder, state, getCallOpResultTypes(calleeType),
        getCallOpVarCalleeType(calleeType), callee, ops, normalOps, unwindOps,
        nullptr, nullptr, normal, unwind);
}

SuccessorOperands InvokeOp::getSuccessorOperands(unsigned index) {
  assert(index < getNumSuccessors() && "invalid successor index");
  return SuccessorOperands(index == 0 ? getNormalDestOperandsMutable()
                                      : getUnwindDestOperandsMutable());
}

CallInterfaceCallable InvokeOp::getCallableForCallee() {
  // Direct call.
  if (FlatSymbolRefAttr calleeAttr = getCalleeAttr())
    return calleeAttr;
  // Indirect call, callee Value is the first operand.
  return getOperand(0);
}

void InvokeOp::setCalleeFromCallable(CallInterfaceCallable callee) {
  // Direct call.
  if (FlatSymbolRefAttr calleeAttr = getCalleeAttr()) {
    auto symRef = callee.get<SymbolRefAttr>();
    return setCalleeAttr(cast<FlatSymbolRefAttr>(symRef));
  }
  // Indirect call, callee Value is the first operand.
  return setOperand(0, callee.get<Value>());
}

Operation::operand_range InvokeOp::getArgOperands() {
  return getOperands().drop_front(getCallee().has_value() ? 0 : 1);
}

MutableOperandRange InvokeOp::getArgOperandsMutable() {
  return MutableOperandRange(*this, getCallee().has_value() ? 0 : 1,
                             getCalleeOperands().size());
}

LogicalResult InvokeOp::verify() {
  if (failed(verifyCallOpVarCalleeType(*this)))
    return failure();

  Block *unwindDest = getUnwindDest();
  if (unwindDest->empty())
    return emitError("must have at least one operation in unwind destination");

  // In unwind destination, first operation must be LandingpadOp
  if (!isa<LandingpadOp>(unwindDest->front()))
    return emitError("first operation in unwind destination should be a "
                     "llvm.landingpad operation");

  return success();
}

void InvokeOp::print(OpAsmPrinter &p) {
  auto callee = getCallee();
  bool isDirect = callee.has_value();

  p << ' ';

  // Print calling convention.
  if (getCConv() != LLVM::CConv::C)
    p << stringifyCConv(getCConv()) << ' ';

  // Either function name or pointer
  if (isDirect)
    p.printSymbolName(callee.value());
  else
    p << getOperand(0);

  p << '(' << getOperands().drop_front(isDirect ? 0 : 1) << ')';
  p << " to ";
  p.printSuccessorAndUseList(getNormalDest(), getNormalDestOperands());
  p << " unwind ";
  p.printSuccessorAndUseList(getUnwindDest(), getUnwindDestOperands());

  // Print the variadic callee type if the invoke is variadic.
  if (std::optional<LLVMFunctionType> varCalleeType = getVarCalleeType())
    p << " vararg(" << *varCalleeType << ")";

  p.printOptionalAttrDict((*this)->getAttrs(),
                          {getCalleeAttrName(), getOperandSegmentSizeAttr(),
                           getCConvAttrName(), getVarCalleeTypeAttrName()});

  p << " : ";
  if (!isDirect)
    p << getOperand(0).getType() << ", ";
  p.printFunctionalType(llvm::drop_begin(getOperandTypes(), isDirect ? 0 : 1),
                        getResultTypes());
}

// <operation> ::= `llvm.invoke` (cconv)? (function-id | ssa-use)
//                  `(` ssa-use-list `)`
//                  `to` bb-id (`[` ssa-use-and-type-list `]`)?
//                  `unwind` bb-id (`[` ssa-use-and-type-list `]`)?
//                  ( `vararg(` var-callee-type `)` )?
//                  attribute-dict? `:` (type `,`)? function-type
ParseResult InvokeOp::parse(OpAsmParser &parser, OperationState &result) {
  SmallVector<OpAsmParser::UnresolvedOperand, 8> operands;
  SymbolRefAttr funcAttr;
  TypeAttr varCalleeType;
  Block *normalDest, *unwindDest;
  SmallVector<Value, 4> normalOperands, unwindOperands;
  Builder &builder = parser.getBuilder();

  // Default to C Calling Convention if no keyword is provided.
  result.addAttribute(
      getCConvAttrName(result.name),
      CConvAttr::get(parser.getContext(), parseOptionalLLVMKeyword<CConv>(
                                              parser, result, LLVM::CConv::C)));

  // Parse a function pointer for indirect calls.
  if (parseOptionalCallFuncPtr(parser, operands))
    return failure();
  bool isDirect = operands.empty();

  // Parse a function identifier for direct calls.
  if (isDirect && parser.parseAttribute(funcAttr, "callee", result.attributes))
    return failure();

  // Parse the function arguments.
  if (parser.parseOperandList(operands, OpAsmParser::Delimiter::Paren) ||
      parser.parseKeyword("to") ||
      parser.parseSuccessorAndUseList(normalDest, normalOperands) ||
      parser.parseKeyword("unwind") ||
      parser.parseSuccessorAndUseList(unwindDest, unwindOperands))
    return failure();

  bool isVarArg = parser.parseOptionalKeyword("vararg").succeeded();
  if (isVarArg) {
    StringAttr varCalleeTypeAttrName =
        InvokeOp::getVarCalleeTypeAttrName(result.name);
    if (parser.parseLParen().failed() ||
        parser
            .parseAttribute(varCalleeType, varCalleeTypeAttrName,
                            result.attributes)
            .failed() ||
        parser.parseRParen().failed())
      return failure();
  }

  if (parser.parseOptionalAttrDict(result.attributes))
    return failure();

  // Parse the trailing type list and resolve the function operands.
  if (parseCallTypeAndResolveOperands(parser, result, isDirect, operands))
    return failure();

  result.addSuccessors({normalDest, unwindDest});
  result.addOperands(normalOperands);
  result.addOperands(unwindOperands);

  result.addAttribute(InvokeOp::getOperandSegmentSizeAttr(),
                      builder.getDenseI32ArrayAttr(
                          {static_cast<int32_t>(operands.size()),
                           static_cast<int32_t>(normalOperands.size()),
                           static_cast<int32_t>(unwindOperands.size())}));
  return success();
}

LLVMFunctionType InvokeOp::getCalleeFunctionType() {
  if (std::optional<LLVMFunctionType> varCalleeType = getVarCalleeType())
    return *varCalleeType;
  return getLLVMFuncType(getContext(), getResultTypes(), getArgOperands());
}

///===----------------------------------------------------------------------===//
/// Verifying/Printing/Parsing for LLVM::LandingpadOp.
///===----------------------------------------------------------------------===//

LogicalResult LandingpadOp::verify() {
  Value value;
  if (LLVMFuncOp func = (*this)->getParentOfType<LLVMFuncOp>()) {
    if (!func.getPersonality())
      return emitError(
          "llvm.landingpad needs to be in a function with a personality");
  }

  // Consistency of llvm.landingpad result types is checked in
  // LLVMFuncOp::verify().

  if (!getCleanup() && getOperands().empty())
    return emitError("landingpad instruction expects at least one clause or "
                     "cleanup attribute");

  for (unsigned idx = 0, ie = getNumOperands(); idx < ie; idx++) {
    value = getOperand(idx);
    bool isFilter = llvm::isa<LLVMArrayType>(value.getType());
    if (isFilter) {
      // FIXME: Verify filter clauses when arrays are appropriately handled
    } else {
      // catch - global addresses only.
      // Bitcast ops should have global addresses as their args.
      if (auto bcOp = value.getDefiningOp<BitcastOp>()) {
        if (auto addrOp = bcOp.getArg().getDefiningOp<AddressOfOp>())
          continue;
        return emitError("constant clauses expected").attachNote(bcOp.getLoc())
               << "global addresses expected as operand to "
                  "bitcast used in clauses for landingpad";
      }
      // ZeroOp and AddressOfOp allowed
      if (value.getDefiningOp<ZeroOp>())
        continue;
      if (value.getDefiningOp<AddressOfOp>())
        continue;
      return emitError("clause #")
             << idx << " is not a known constant - null, addressof, bitcast";
    }
  }
  return success();
}

void LandingpadOp::print(OpAsmPrinter &p) {
  p << (getCleanup() ? " cleanup " : " ");

  // Clauses
  for (auto value : getOperands()) {
    // Similar to llvm - if clause is an array type then it is filter
    // clause else catch clause
    bool isArrayTy = llvm::isa<LLVMArrayType>(value.getType());
    p << '(' << (isArrayTy ? "filter " : "catch ") << value << " : "
      << value.getType() << ") ";
  }

  p.printOptionalAttrDict((*this)->getAttrs(), {"cleanup"});

  p << ": " << getType();
}

// <operation> ::= `llvm.landingpad` `cleanup`?
//                 ((`catch` | `filter`) operand-type ssa-use)* attribute-dict?
ParseResult LandingpadOp::parse(OpAsmParser &parser, OperationState &result) {
  // Check for cleanup
  if (succeeded(parser.parseOptionalKeyword("cleanup")))
    result.addAttribute("cleanup", parser.getBuilder().getUnitAttr());

  // Parse clauses with types
  while (succeeded(parser.parseOptionalLParen()) &&
         (succeeded(parser.parseOptionalKeyword("filter")) ||
          succeeded(parser.parseOptionalKeyword("catch")))) {
    OpAsmParser::UnresolvedOperand operand;
    Type ty;
    if (parser.parseOperand(operand) || parser.parseColon() ||
        parser.parseType(ty) ||
        parser.resolveOperand(operand, ty, result.operands) ||
        parser.parseRParen())
      return failure();
  }

  Type type;
  if (parser.parseColon() || parser.parseType(type))
    return failure();

  result.addTypes(type);
  return success();
}

//===----------------------------------------------------------------------===//
// ExtractValueOp
//===----------------------------------------------------------------------===//

/// Extract the type at `position` in the LLVM IR aggregate type
/// `containerType`. Each element of `position` is an index into a nested
/// aggregate type. Return the resulting type or emit an error.
static Type getInsertExtractValueElementType(
    function_ref<InFlightDiagnostic(StringRef)> emitError, Type containerType,
    ArrayRef<int64_t> position) {
  Type llvmType = containerType;
  if (!isCompatibleType(containerType)) {
    emitError("expected LLVM IR Dialect type, got ") << containerType;
    return {};
  }

  // Infer the element type from the structure type: iteratively step inside the
  // type by taking the element type, indexed by the position attribute for
  // structures.  Check the position index before accessing, it is supposed to
  // be in bounds.
  for (int64_t idx : position) {
    if (auto arrayType = llvm::dyn_cast<LLVMArrayType>(llvmType)) {
      if (idx < 0 || static_cast<unsigned>(idx) >= arrayType.getNumElements()) {
        emitError("position out of bounds: ") << idx;
        return {};
      }
      llvmType = arrayType.getElementType();
    } else if (auto structType = llvm::dyn_cast<LLVMStructType>(llvmType)) {
      if (idx < 0 ||
          static_cast<unsigned>(idx) >= structType.getBody().size()) {
        emitError("position out of bounds: ") << idx;
        return {};
      }
      llvmType = structType.getBody()[idx];
    } else {
      emitError("expected LLVM IR structure/array type, got: ") << llvmType;
      return {};
    }
  }
  return llvmType;
}

/// Extract the type at `position` in the wrapped LLVM IR aggregate type
/// `containerType`.
static Type getInsertExtractValueElementType(Type llvmType,
                                             ArrayRef<int64_t> position) {
  for (int64_t idx : position) {
    if (auto structType = llvm::dyn_cast<LLVMStructType>(llvmType))
      llvmType = structType.getBody()[idx];
    else
      llvmType = llvm::cast<LLVMArrayType>(llvmType).getElementType();
  }
  return llvmType;
}

OpFoldResult LLVM::ExtractValueOp::fold(FoldAdaptor adaptor) {
  auto insertValueOp = getContainer().getDefiningOp<InsertValueOp>();
  OpFoldResult result = {};
  while (insertValueOp) {
    if (getPosition() == insertValueOp.getPosition())
      return insertValueOp.getValue();
    unsigned min =
        std::min(getPosition().size(), insertValueOp.getPosition().size());
    // If one is fully prefix of the other, stop propagating back as it will
    // miss dependencies. For instance, %3 should not fold to %f0 in the
    // following example:
    // ```
    //   %1 = llvm.insertvalue %f0, %0[0, 0] :
    //     !llvm.array<4 x !llvm.array<4 x f32>>
    //   %2 = llvm.insertvalue %arr, %1[0] :
    //     !llvm.array<4 x !llvm.array<4 x f32>>
    //   %3 = llvm.extractvalue %2[0, 0] : !llvm.array<4 x !llvm.array<4 x f32>>
    // ```
    if (getPosition().take_front(min) ==
        insertValueOp.getPosition().take_front(min))
      return result;

    // If neither a prefix, nor the exact position, we can extract out of the
    // value being inserted into. Moreover, we can try again if that operand
    // is itself an insertvalue expression.
    getContainerMutable().assign(insertValueOp.getContainer());
    result = getResult();
    insertValueOp = insertValueOp.getContainer().getDefiningOp<InsertValueOp>();
  }
  return result;
}

LogicalResult ExtractValueOp::verify() {
  auto emitError = [this](StringRef msg) { return emitOpError(msg); };
  Type valueType = getInsertExtractValueElementType(
      emitError, getContainer().getType(), getPosition());
  if (!valueType)
    return failure();

  if (getRes().getType() != valueType)
    return emitOpError() << "Type mismatch: extracting from "
                         << getContainer().getType() << " should produce "
                         << valueType << " but this op returns "
                         << getRes().getType();
  return success();
}

void ExtractValueOp::build(OpBuilder &builder, OperationState &state,
                           Value container, ArrayRef<int64_t> position) {
  build(builder, state,
        getInsertExtractValueElementType(container.getType(), position),
        container, builder.getAttr<DenseI64ArrayAttr>(position));
}

//===----------------------------------------------------------------------===//
// InsertValueOp
//===----------------------------------------------------------------------===//

/// Infer the value type from the container type and position.
static ParseResult
parseInsertExtractValueElementType(AsmParser &parser, Type &valueType,
                                   Type containerType,
                                   DenseI64ArrayAttr position) {
  valueType = getInsertExtractValueElementType(
      [&](StringRef msg) {
        return parser.emitError(parser.getCurrentLocation(), msg);
      },
      containerType, position.asArrayRef());
  return success(!!valueType);
}

/// Nothing to print for an inferred type.
static void printInsertExtractValueElementType(AsmPrinter &printer,
                                               Operation *op, Type valueType,
                                               Type containerType,
                                               DenseI64ArrayAttr position) {}

LogicalResult InsertValueOp::verify() {
  auto emitError = [this](StringRef msg) { return emitOpError(msg); };
  Type valueType = getInsertExtractValueElementType(
      emitError, getContainer().getType(), getPosition());
  if (!valueType)
    return failure();

  if (getValue().getType() != valueType)
    return emitOpError() << "Type mismatch: cannot insert "
                         << getValue().getType() << " into "
                         << getContainer().getType();

  return success();
}

//===----------------------------------------------------------------------===//
// ReturnOp
//===----------------------------------------------------------------------===//

LogicalResult ReturnOp::verify() {
  auto parent = (*this)->getParentOfType<LLVMFuncOp>();
  if (!parent)
    return success();

  Type expectedType = parent.getFunctionType().getReturnType();
  if (llvm::isa<LLVMVoidType>(expectedType)) {
    if (!getArg())
      return success();
    InFlightDiagnostic diag = emitOpError("expected no operands");
    diag.attachNote(parent->getLoc()) << "when returning from function";
    return diag;
  }
  if (!getArg()) {
    if (llvm::isa<LLVMVoidType>(expectedType))
      return success();
    InFlightDiagnostic diag = emitOpError("expected 1 operand");
    diag.attachNote(parent->getLoc()) << "when returning from function";
    return diag;
  }
  if (expectedType != getArg().getType()) {
    InFlightDiagnostic diag = emitOpError("mismatching result types");
    diag.attachNote(parent->getLoc()) << "when returning from function";
    return diag;
  }
  return success();
}

//===----------------------------------------------------------------------===//
// LLVM::AddressOfOp.
//===----------------------------------------------------------------------===//

static Operation *parentLLVMModule(Operation *op) {
  Operation *module = op->getParentOp();
  while (module && !satisfiesLLVMModule(module))
    module = module->getParentOp();
  assert(module && "unexpected operation outside of a module");
  return module;
}

GlobalOp AddressOfOp::getGlobal(SymbolTableCollection &symbolTable) {
  return dyn_cast_or_null<GlobalOp>(
      symbolTable.lookupSymbolIn(parentLLVMModule(*this), getGlobalNameAttr()));
}

LLVMFuncOp AddressOfOp::getFunction(SymbolTableCollection &symbolTable) {
  return dyn_cast_or_null<LLVMFuncOp>(
      symbolTable.lookupSymbolIn(parentLLVMModule(*this), getGlobalNameAttr()));
}

LogicalResult
AddressOfOp::verifySymbolUses(SymbolTableCollection &symbolTable) {
  Operation *symbol =
      symbolTable.lookupSymbolIn(parentLLVMModule(*this), getGlobalNameAttr());

  auto global = dyn_cast_or_null<GlobalOp>(symbol);
  auto function = dyn_cast_or_null<LLVMFuncOp>(symbol);

  if (!global && !function)
    return emitOpError(
        "must reference a global defined by 'llvm.mlir.global' or 'llvm.func'");

  LLVMPointerType type = getType();
  if (global && global.getAddrSpace() != type.getAddressSpace())
    return emitOpError("pointer address space must match address space of the "
                       "referenced global");

  return success();
}

// AddressOfOp constant-folds to the global symbol name.
OpFoldResult LLVM::AddressOfOp::fold(FoldAdaptor) {
  return getGlobalNameAttr();
}

//===----------------------------------------------------------------------===//
// Verifier for LLVM::ComdatOp.
//===----------------------------------------------------------------------===//

void ComdatOp::build(OpBuilder &builder, OperationState &result,
                     StringRef symName) {
  result.addAttribute(getSymNameAttrName(result.name),
                      builder.getStringAttr(symName));
  Region *body = result.addRegion();
  body->emplaceBlock();
}

LogicalResult ComdatOp::verifyRegions() {
  Region &body = getBody();
  for (Operation &op : body.getOps())
    if (!isa<ComdatSelectorOp>(op))
      return op.emitError(
          "only comdat selector symbols can appear in a comdat region");

  return success();
}

//===----------------------------------------------------------------------===//
// Builder, printer and verifier for LLVM::GlobalOp.
//===----------------------------------------------------------------------===//

void GlobalOp::build(OpBuilder &builder, OperationState &result, Type type,
                     bool isConstant, Linkage linkage, StringRef name,
                     Attribute value, uint64_t alignment, unsigned addrSpace,
                     bool dsoLocal, bool threadLocal, SymbolRefAttr comdat,
                     ArrayRef<NamedAttribute> attrs,
                     DIGlobalVariableExpressionAttr dbgExpr) {
  result.addAttribute(getSymNameAttrName(result.name),
                      builder.getStringAttr(name));
  result.addAttribute(getGlobalTypeAttrName(result.name), TypeAttr::get(type));
  if (isConstant)
    result.addAttribute(getConstantAttrName(result.name),
                        builder.getUnitAttr());
  if (value)
    result.addAttribute(getValueAttrName(result.name), value);
  if (dsoLocal)
    result.addAttribute(getDsoLocalAttrName(result.name),
                        builder.getUnitAttr());
  if (threadLocal)
    result.addAttribute(getThreadLocal_AttrName(result.name),
                        builder.getUnitAttr());
  if (comdat)
    result.addAttribute(getComdatAttrName(result.name), comdat);

  // Only add an alignment attribute if the "alignment" input
  // is different from 0. The value must also be a power of two, but
  // this is tested in GlobalOp::verify, not here.
  if (alignment != 0)
    result.addAttribute(getAlignmentAttrName(result.name),
                        builder.getI64IntegerAttr(alignment));

  result.addAttribute(getLinkageAttrName(result.name),
                      LinkageAttr::get(builder.getContext(), linkage));
  if (addrSpace != 0)
    result.addAttribute(getAddrSpaceAttrName(result.name),
                        builder.getI32IntegerAttr(addrSpace));
  result.attributes.append(attrs.begin(), attrs.end());

  if (dbgExpr)
    result.addAttribute(getDbgExprAttrName(result.name), dbgExpr);

  result.addRegion();
}

void GlobalOp::print(OpAsmPrinter &p) {
  p << ' ' << stringifyLinkage(getLinkage()) << ' ';
  StringRef visibility = stringifyVisibility(getVisibility_());
  if (!visibility.empty())
    p << visibility << ' ';
  if (getThreadLocal_())
    p << "thread_local ";
  if (auto unnamedAddr = getUnnamedAddr()) {
    StringRef str = stringifyUnnamedAddr(*unnamedAddr);
    if (!str.empty())
      p << str << ' ';
  }
  if (getConstant())
    p << "constant ";
  p.printSymbolName(getSymName());
  p << '(';
  if (auto value = getValueOrNull())
    p.printAttribute(value);
  p << ')';
  if (auto comdat = getComdat())
    p << " comdat(" << *comdat << ')';

  // Note that the alignment attribute is printed using the
  // default syntax here, even though it is an inherent attribute
  // (as defined in https://mlir.llvm.org/docs/LangRef/#attributes)
  p.printOptionalAttrDict((*this)->getAttrs(),
                          {SymbolTable::getSymbolAttrName(),
                           getGlobalTypeAttrName(), getConstantAttrName(),
                           getValueAttrName(), getLinkageAttrName(),
                           getUnnamedAddrAttrName(), getThreadLocal_AttrName(),
                           getVisibility_AttrName(), getComdatAttrName(),
                           getUnnamedAddrAttrName()});

  // Print the trailing type unless it's a string global.
  if (llvm::dyn_cast_or_null<StringAttr>(getValueOrNull()))
    return;
  p << " : " << getType();

  Region &initializer = getInitializerRegion();
  if (!initializer.empty()) {
    p << ' ';
    p.printRegion(initializer, /*printEntryBlockArgs=*/false);
  }
}

static LogicalResult verifyComdat(Operation *op,
                                  std::optional<SymbolRefAttr> attr) {
  if (!attr)
    return success();

  auto *comdatSelector = SymbolTable::lookupNearestSymbolFrom(op, *attr);
  if (!isa_and_nonnull<ComdatSelectorOp>(comdatSelector))
    return op->emitError() << "expected comdat symbol";

  return success();
}

// operation ::= `llvm.mlir.global` linkage? visibility?
//               (`unnamed_addr` | `local_unnamed_addr`)?
//               `thread_local`? `constant`? `@` identifier
//               `(` attribute? `)` (`comdat(` symbol-ref-id `)`)?
//               attribute-list? (`:` type)? region?
//
// The type can be omitted for string attributes, in which case it will be
// inferred from the value of the string as [strlen(value) x i8].
ParseResult GlobalOp::parse(OpAsmParser &parser, OperationState &result) {
  MLIRContext *ctx = parser.getContext();
  // Parse optional linkage, default to External.
  result.addAttribute(getLinkageAttrName(result.name),
                      LLVM::LinkageAttr::get(
                          ctx, parseOptionalLLVMKeyword<Linkage>(
                                   parser, result, LLVM::Linkage::External)));

  // Parse optional visibility, default to Default.
  result.addAttribute(getVisibility_AttrName(result.name),
                      parser.getBuilder().getI64IntegerAttr(
                          parseOptionalLLVMKeyword<LLVM::Visibility, int64_t>(
                              parser, result, LLVM::Visibility::Default)));

  // Parse optional UnnamedAddr, default to None.
  result.addAttribute(getUnnamedAddrAttrName(result.name),
                      parser.getBuilder().getI64IntegerAttr(
                          parseOptionalLLVMKeyword<UnnamedAddr, int64_t>(
                              parser, result, LLVM::UnnamedAddr::None)));

  if (succeeded(parser.parseOptionalKeyword("thread_local")))
    result.addAttribute(getThreadLocal_AttrName(result.name),
                        parser.getBuilder().getUnitAttr());

  if (succeeded(parser.parseOptionalKeyword("constant")))
    result.addAttribute(getConstantAttrName(result.name),
                        parser.getBuilder().getUnitAttr());

  StringAttr name;
  if (parser.parseSymbolName(name, getSymNameAttrName(result.name),
                             result.attributes) ||
      parser.parseLParen())
    return failure();

  Attribute value;
  if (parser.parseOptionalRParen()) {
    if (parser.parseAttribute(value, getValueAttrName(result.name),
                              result.attributes) ||
        parser.parseRParen())
      return failure();
  }

  if (succeeded(parser.parseOptionalKeyword("comdat"))) {
    SymbolRefAttr comdat;
    if (parser.parseLParen() || parser.parseAttribute(comdat) ||
        parser.parseRParen())
      return failure();

    result.addAttribute(getComdatAttrName(result.name), comdat);
  }

  SmallVector<Type, 1> types;
  if (parser.parseOptionalAttrDict(result.attributes) ||
      parser.parseOptionalColonTypeList(types))
    return failure();

  if (types.size() > 1)
    return parser.emitError(parser.getNameLoc(), "expected zero or one type");

  Region &initRegion = *result.addRegion();
  if (types.empty()) {
    if (auto strAttr = llvm::dyn_cast_or_null<StringAttr>(value)) {
      MLIRContext *context = parser.getContext();
      auto arrayType = LLVM::LLVMArrayType::get(IntegerType::get(context, 8),
                                                strAttr.getValue().size());
      types.push_back(arrayType);
    } else {
      return parser.emitError(parser.getNameLoc(),
                              "type can only be omitted for string globals");
    }
  } else {
    OptionalParseResult parseResult =
        parser.parseOptionalRegion(initRegion, /*arguments=*/{},
                                   /*argTypes=*/{});
    if (parseResult.has_value() && failed(*parseResult))
      return failure();
  }

  result.addAttribute(getGlobalTypeAttrName(result.name),
                      TypeAttr::get(types[0]));
  return success();
}

static bool isZeroAttribute(Attribute value) {
  if (auto intValue = llvm::dyn_cast<IntegerAttr>(value))
    return intValue.getValue().isZero();
  if (auto fpValue = llvm::dyn_cast<FloatAttr>(value))
    return fpValue.getValue().isZero();
  if (auto splatValue = llvm::dyn_cast<SplatElementsAttr>(value))
    return isZeroAttribute(splatValue.getSplatValue<Attribute>());
  if (auto elementsValue = llvm::dyn_cast<ElementsAttr>(value))
    return llvm::all_of(elementsValue.getValues<Attribute>(), isZeroAttribute);
  if (auto arrayValue = llvm::dyn_cast<ArrayAttr>(value))
    return llvm::all_of(arrayValue.getValue(), isZeroAttribute);
  return false;
}

LogicalResult GlobalOp::verify() {
  bool validType = isCompatibleOuterType(getType())
                       ? !llvm::isa<LLVMVoidType, LLVMTokenType,
                                    LLVMMetadataType, LLVMLabelType>(getType())
                       : llvm::isa<PointerElementTypeInterface>(getType());
  if (!validType)
    return emitOpError(
        "expects type to be a valid element type for an LLVM global");
  if ((*this)->getParentOp() && !satisfiesLLVMModule((*this)->getParentOp()))
    return emitOpError("must appear at the module level");

  if (auto strAttr = llvm::dyn_cast_or_null<StringAttr>(getValueOrNull())) {
    auto type = llvm::dyn_cast<LLVMArrayType>(getType());
    IntegerType elementType =
        type ? llvm::dyn_cast<IntegerType>(type.getElementType()) : nullptr;
    if (!elementType || elementType.getWidth() != 8 ||
        type.getNumElements() != strAttr.getValue().size())
      return emitOpError(
          "requires an i8 array type of the length equal to that of the string "
          "attribute");
  }

  if (auto targetExtType = dyn_cast<LLVMTargetExtType>(getType())) {
    if (!targetExtType.hasProperty(LLVMTargetExtType::CanBeGlobal))
      return emitOpError()
             << "this target extension type cannot be used in a global";

    if (Attribute value = getValueOrNull())
      return emitOpError() << "global with target extension type can only be "
                              "initialized with zero-initializer";
  }

  if (getLinkage() == Linkage::Common) {
    if (Attribute value = getValueOrNull()) {
      if (!isZeroAttribute(value)) {
        return emitOpError()
               << "expected zero value for '"
               << stringifyLinkage(Linkage::Common) << "' linkage";
      }
    }
  }

  if (getLinkage() == Linkage::Appending) {
    if (!llvm::isa<LLVMArrayType>(getType())) {
      return emitOpError() << "expected array type for '"
                           << stringifyLinkage(Linkage::Appending)
                           << "' linkage";
    }
  }

  if (failed(verifyComdat(*this, getComdat())))
    return failure();

  std::optional<uint64_t> alignAttr = getAlignment();
  if (alignAttr.has_value()) {
    uint64_t value = alignAttr.value();
    if (!llvm::isPowerOf2_64(value))
      return emitError() << "alignment attribute is not a power of 2";
  }

  return success();
}

LogicalResult GlobalOp::verifyRegions() {
  if (Block *b = getInitializerBlock()) {
    ReturnOp ret = cast<ReturnOp>(b->getTerminator());
    if (ret.operand_type_begin() == ret.operand_type_end())
      return emitOpError("initializer region cannot return void");
    if (*ret.operand_type_begin() != getType())
      return emitOpError("initializer region type ")
             << *ret.operand_type_begin() << " does not match global type "
             << getType();

    for (Operation &op : *b) {
      auto iface = dyn_cast<MemoryEffectOpInterface>(op);
      if (!iface || !iface.hasNoEffect())
        return op.emitError()
               << "ops with side effects not allowed in global initializers";
    }

    if (getValueOrNull())
      return emitOpError("cannot have both initializer value and region");
  }

  return success();
}

//===----------------------------------------------------------------------===//
// LLVM::GlobalCtorsOp
//===----------------------------------------------------------------------===//

LogicalResult
GlobalCtorsOp::verifySymbolUses(SymbolTableCollection &symbolTable) {
  for (Attribute ctor : getCtors()) {
    if (failed(verifySymbolAttrUse(llvm::cast<FlatSymbolRefAttr>(ctor), *this,
                                   symbolTable)))
      return failure();
  }
  return success();
}

LogicalResult GlobalCtorsOp::verify() {
  if (getCtors().size() != getPriorities().size())
    return emitError(
        "mismatch between the number of ctors and the number of priorities");
  return success();
}

//===----------------------------------------------------------------------===//
// LLVM::GlobalDtorsOp
//===----------------------------------------------------------------------===//

LogicalResult
GlobalDtorsOp::verifySymbolUses(SymbolTableCollection &symbolTable) {
  for (Attribute dtor : getDtors()) {
    if (failed(verifySymbolAttrUse(llvm::cast<FlatSymbolRefAttr>(dtor), *this,
                                   symbolTable)))
      return failure();
  }
  return success();
}

LogicalResult GlobalDtorsOp::verify() {
  if (getDtors().size() != getPriorities().size())
    return emitError(
        "mismatch between the number of dtors and the number of priorities");
  return success();
}

//===----------------------------------------------------------------------===//
// ShuffleVectorOp
//===----------------------------------------------------------------------===//

void ShuffleVectorOp::build(OpBuilder &builder, OperationState &state, Value v1,
                            Value v2, DenseI32ArrayAttr mask,
                            ArrayRef<NamedAttribute> attrs) {
  auto containerType = v1.getType();
  auto vType = LLVM::getVectorType(LLVM::getVectorElementType(containerType),
                                   mask.size(),
                                   LLVM::isScalableVectorType(containerType));
  build(builder, state, vType, v1, v2, mask);
  state.addAttributes(attrs);
}

void ShuffleVectorOp::build(OpBuilder &builder, OperationState &state, Value v1,
                            Value v2, ArrayRef<int32_t> mask) {
  build(builder, state, v1, v2, builder.getDenseI32ArrayAttr(mask));
}

/// Build the result type of a shuffle vector operation.
static ParseResult parseShuffleType(AsmParser &parser, Type v1Type,
                                    Type &resType, DenseI32ArrayAttr mask) {
  if (!LLVM::isCompatibleVectorType(v1Type))
    return parser.emitError(parser.getCurrentLocation(),
                            "expected an LLVM compatible vector type");
  resType = LLVM::getVectorType(LLVM::getVectorElementType(v1Type), mask.size(),
                                LLVM::isScalableVectorType(v1Type));
  return success();
}

/// Nothing to do when the result type is inferred.
static void printShuffleType(AsmPrinter &printer, Operation *op, Type v1Type,
                             Type resType, DenseI32ArrayAttr mask) {}

LogicalResult ShuffleVectorOp::verify() {
  if (LLVM::isScalableVectorType(getV1().getType()) &&
      llvm::any_of(getMask(), [](int32_t v) { return v != 0; }))
    return emitOpError("expected a splat operation for scalable vectors");
  return success();
}

//===----------------------------------------------------------------------===//
// Implementations for LLVM::LLVMFuncOp.
//===----------------------------------------------------------------------===//

// Add the entry block to the function.
Block *LLVMFuncOp::addEntryBlock(OpBuilder &builder) {
  assert(empty() && "function already has an entry block");
  OpBuilder::InsertionGuard g(builder);
  Block *entry = builder.createBlock(&getBody());

  // FIXME: Allow passing in proper locations for the entry arguments.
  LLVMFunctionType type = getFunctionType();
  for (unsigned i = 0, e = type.getNumParams(); i < e; ++i)
    entry->addArgument(type.getParamType(i), getLoc());
  return entry;
}

void LLVMFuncOp::build(OpBuilder &builder, OperationState &result,
                       StringRef name, Type type, LLVM::Linkage linkage,
                       bool dsoLocal, CConv cconv, SymbolRefAttr comdat,
                       ArrayRef<NamedAttribute> attrs,
                       ArrayRef<DictionaryAttr> argAttrs,
                       std::optional<uint64_t> functionEntryCount) {
  result.addRegion();
  result.addAttribute(SymbolTable::getSymbolAttrName(),
                      builder.getStringAttr(name));
  result.addAttribute(getFunctionTypeAttrName(result.name),
                      TypeAttr::get(type));
  result.addAttribute(getLinkageAttrName(result.name),
                      LinkageAttr::get(builder.getContext(), linkage));
  result.addAttribute(getCConvAttrName(result.name),
                      CConvAttr::get(builder.getContext(), cconv));
  result.attributes.append(attrs.begin(), attrs.end());
  if (dsoLocal)
    result.addAttribute(getDsoLocalAttrName(result.name),
                        builder.getUnitAttr());
  if (comdat)
    result.addAttribute(getComdatAttrName(result.name), comdat);
  if (functionEntryCount)
    result.addAttribute(getFunctionEntryCountAttrName(result.name),
                        builder.getI64IntegerAttr(functionEntryCount.value()));
  if (argAttrs.empty())
    return;

  assert(llvm::cast<LLVMFunctionType>(type).getNumParams() == argAttrs.size() &&
         "expected as many argument attribute lists as arguments");
  function_interface_impl::addArgAndResultAttrs(
      builder, result, argAttrs, /*resultAttrs=*/std::nullopt,
      getArgAttrsAttrName(result.name), getResAttrsAttrName(result.name));
}

// Builds an LLVM function type from the given lists of input and output types.
// Returns a null type if any of the types provided are non-LLVM types, or if
// there is more than one output type.
static Type
buildLLVMFunctionType(OpAsmParser &parser, SMLoc loc, ArrayRef<Type> inputs,
                      ArrayRef<Type> outputs,
                      function_interface_impl::VariadicFlag variadicFlag) {
  Builder &b = parser.getBuilder();
  if (outputs.size() > 1) {
    parser.emitError(loc, "failed to construct function type: expected zero or "
                          "one function result");
    return {};
  }

  // Convert inputs to LLVM types, exit early on error.
  SmallVector<Type, 4> llvmInputs;
  for (auto t : inputs) {
    if (!isCompatibleType(t)) {
      parser.emitError(loc, "failed to construct function type: expected LLVM "
                            "type for function arguments");
      return {};
    }
    llvmInputs.push_back(t);
  }

  // No output is denoted as "void" in LLVM type system.
  Type llvmOutput =
      outputs.empty() ? LLVMVoidType::get(b.getContext()) : outputs.front();
  if (!isCompatibleType(llvmOutput)) {
    parser.emitError(loc, "failed to construct function type: expected LLVM "
                          "type for function results")
        << llvmOutput;
    return {};
  }
  return LLVMFunctionType::get(llvmOutput, llvmInputs,
                               variadicFlag.isVariadic());
}

// Parses an LLVM function.
//
// operation ::= `llvm.func` linkage? cconv? function-signature
//                (`comdat(` symbol-ref-id `)`)?
//                function-attributes?
//                function-body
//
ParseResult LLVMFuncOp::parse(OpAsmParser &parser, OperationState &result) {
  // Default to external linkage if no keyword is provided.
  result.addAttribute(
      getLinkageAttrName(result.name),
      LinkageAttr::get(parser.getContext(),
                       parseOptionalLLVMKeyword<Linkage>(
                           parser, result, LLVM::Linkage::External)));

  // Parse optional visibility, default to Default.
  result.addAttribute(getVisibility_AttrName(result.name),
                      parser.getBuilder().getI64IntegerAttr(
                          parseOptionalLLVMKeyword<LLVM::Visibility, int64_t>(
                              parser, result, LLVM::Visibility::Default)));

  // Parse optional UnnamedAddr, default to None.
  result.addAttribute(getUnnamedAddrAttrName(result.name),
                      parser.getBuilder().getI64IntegerAttr(
                          parseOptionalLLVMKeyword<UnnamedAddr, int64_t>(
                              parser, result, LLVM::UnnamedAddr::None)));

  // Default to C Calling Convention if no keyword is provided.
  result.addAttribute(
      getCConvAttrName(result.name),
      CConvAttr::get(parser.getContext(), parseOptionalLLVMKeyword<CConv>(
                                              parser, result, LLVM::CConv::C)));

  StringAttr nameAttr;
  SmallVector<OpAsmParser::Argument> entryArgs;
  SmallVector<DictionaryAttr> resultAttrs;
  SmallVector<Type> resultTypes;
  bool isVariadic;

  auto signatureLocation = parser.getCurrentLocation();
  if (parser.parseSymbolName(nameAttr, SymbolTable::getSymbolAttrName(),
                             result.attributes) ||
      function_interface_impl::parseFunctionSignature(
          parser, /*allowVariadic=*/true, entryArgs, isVariadic, resultTypes,
          resultAttrs))
    return failure();

  SmallVector<Type> argTypes;
  for (auto &arg : entryArgs)
    argTypes.push_back(arg.type);
  auto type =
      buildLLVMFunctionType(parser, signatureLocation, argTypes, resultTypes,
                            function_interface_impl::VariadicFlag(isVariadic));
  if (!type)
    return failure();
  result.addAttribute(getFunctionTypeAttrName(result.name),
                      TypeAttr::get(type));

  if (succeeded(parser.parseOptionalKeyword("vscale_range"))) {
    int64_t minRange, maxRange;
    if (parser.parseLParen() || parser.parseInteger(minRange) ||
        parser.parseComma() || parser.parseInteger(maxRange) ||
        parser.parseRParen())
      return failure();
    auto intTy = IntegerType::get(parser.getContext(), 32);
    result.addAttribute(
        getVscaleRangeAttrName(result.name),
        LLVM::VScaleRangeAttr::get(parser.getContext(),
                                   IntegerAttr::get(intTy, minRange),
                                   IntegerAttr::get(intTy, maxRange)));
  }
  // Parse the optional comdat selector.
  if (succeeded(parser.parseOptionalKeyword("comdat"))) {
    SymbolRefAttr comdat;
    if (parser.parseLParen() || parser.parseAttribute(comdat) ||
        parser.parseRParen())
      return failure();

    result.addAttribute(getComdatAttrName(result.name), comdat);
  }

  if (failed(parser.parseOptionalAttrDictWithKeyword(result.attributes)))
    return failure();
  function_interface_impl::addArgAndResultAttrs(
      parser.getBuilder(), result, entryArgs, resultAttrs,
      getArgAttrsAttrName(result.name), getResAttrsAttrName(result.name));

  auto *body = result.addRegion();
  OptionalParseResult parseResult =
      parser.parseOptionalRegion(*body, entryArgs);
  return failure(parseResult.has_value() && failed(*parseResult));
}

// Print the LLVMFuncOp. Collects argument and result types and passes them to
// helper functions. Drops "void" result since it cannot be parsed back. Skips
// the external linkage since it is the default value.
void LLVMFuncOp::print(OpAsmPrinter &p) {
  p << ' ';
  if (getLinkage() != LLVM::Linkage::External)
    p << stringifyLinkage(getLinkage()) << ' ';
  StringRef visibility = stringifyVisibility(getVisibility_());
  if (!visibility.empty())
    p << visibility << ' ';
  if (auto unnamedAddr = getUnnamedAddr()) {
    StringRef str = stringifyUnnamedAddr(*unnamedAddr);
    if (!str.empty())
      p << str << ' ';
  }
  if (getCConv() != LLVM::CConv::C)
    p << stringifyCConv(getCConv()) << ' ';

  p.printSymbolName(getName());

  LLVMFunctionType fnType = getFunctionType();
  SmallVector<Type, 8> argTypes;
  SmallVector<Type, 1> resTypes;
  argTypes.reserve(fnType.getNumParams());
  for (unsigned i = 0, e = fnType.getNumParams(); i < e; ++i)
    argTypes.push_back(fnType.getParamType(i));

  Type returnType = fnType.getReturnType();
  if (!llvm::isa<LLVMVoidType>(returnType))
    resTypes.push_back(returnType);

  function_interface_impl::printFunctionSignature(p, *this, argTypes,
                                                  isVarArg(), resTypes);

  // Print vscale range if present
  if (std::optional<VScaleRangeAttr> vscale = getVscaleRange())
    p << " vscale_range(" << vscale->getMinRange().getInt() << ", "
      << vscale->getMaxRange().getInt() << ')';

  // Print the optional comdat selector.
  if (auto comdat = getComdat())
    p << " comdat(" << *comdat << ')';

  function_interface_impl::printFunctionAttributes(
      p, *this,
      {getFunctionTypeAttrName(), getArgAttrsAttrName(), getResAttrsAttrName(),
       getLinkageAttrName(), getCConvAttrName(), getVisibility_AttrName(),
       getComdatAttrName(), getUnnamedAddrAttrName(),
       getVscaleRangeAttrName()});

  // Print the body if this is not an external function.
  Region &body = getBody();
  if (!body.empty()) {
    p << ' ';
    p.printRegion(body, /*printEntryBlockArgs=*/false,
                  /*printBlockTerminators=*/true);
  }
}

// Verifies LLVM- and implementation-specific properties of the LLVM func Op:
// - functions don't have 'common' linkage
// - external functions have 'external' or 'extern_weak' linkage;
// - vararg is (currently) only supported for external functions;
LogicalResult LLVMFuncOp::verify() {
  if (getLinkage() == LLVM::Linkage::Common)
    return emitOpError() << "functions cannot have '"
                         << stringifyLinkage(LLVM::Linkage::Common)
                         << "' linkage";

  if (failed(verifyComdat(*this, getComdat())))
    return failure();

  if (isExternal()) {
    if (getLinkage() != LLVM::Linkage::External &&
        getLinkage() != LLVM::Linkage::ExternWeak)
      return emitOpError() << "external functions must have '"
                           << stringifyLinkage(LLVM::Linkage::External)
                           << "' or '"
                           << stringifyLinkage(LLVM::Linkage::ExternWeak)
                           << "' linkage";
    return success();
  }

  // In LLVM IR, these attributes are composed by convention, not by design.
  if (isNoInline() && isAlwaysInline())
    return emitError("no_inline and always_inline attributes are incompatible");

  if (isOptimizeNone() && !isNoInline())
    return emitOpError("with optimize_none must also be no_inline");

  Type landingpadResultTy;
  StringRef diagnosticMessage;
  bool isLandingpadTypeConsistent =
      !walk([&](Operation *op) {
         const auto checkType = [&](Type type, StringRef errorMessage) {
           if (!landingpadResultTy) {
             landingpadResultTy = type;
             return WalkResult::advance();
           }
           if (landingpadResultTy != type) {
             diagnosticMessage = errorMessage;
             return WalkResult::interrupt();
           }
           return WalkResult::advance();
         };
         return TypeSwitch<Operation *, WalkResult>(op)
             .Case<LandingpadOp>([&](auto landingpad) {
               constexpr StringLiteral errorMessage =
                   "'llvm.landingpad' should have a consistent result type "
                   "inside a function";
               return checkType(landingpad.getType(), errorMessage);
             })
             .Case<ResumeOp>([&](auto resume) {
               constexpr StringLiteral errorMessage =
                   "'llvm.resume' should have a consistent input type inside a "
                   "function";
               return checkType(resume.getValue().getType(), errorMessage);
             })
             .Default([](auto) { return WalkResult::skip(); });
       }).wasInterrupted();
  if (!isLandingpadTypeConsistent) {
    assert(!diagnosticMessage.empty() &&
           "Expecting a non-empty diagnostic message");
    return emitError(diagnosticMessage);
  }

  return success();
}

/// Verifies LLVM- and implementation-specific properties of the LLVM func Op:
/// - entry block arguments are of LLVM types.
LogicalResult LLVMFuncOp::verifyRegions() {
  if (isExternal())
    return success();

  unsigned numArguments = getFunctionType().getNumParams();
  Block &entryBlock = front();
  for (unsigned i = 0; i < numArguments; ++i) {
    Type argType = entryBlock.getArgument(i).getType();
    if (!isCompatibleType(argType))
      return emitOpError("entry block argument #")
             << i << " is not of LLVM type";
  }

  return success();
}

Region *LLVMFuncOp::getCallableRegion() {
  if (isExternal())
    return nullptr;
  return &getBody();
}

//===----------------------------------------------------------------------===//
// UndefOp.
//===----------------------------------------------------------------------===//

/// Fold an undef operation to a dedicated undef attribute.
OpFoldResult LLVM::UndefOp::fold(FoldAdaptor) {
  return LLVM::UndefAttr::get(getContext());
}

//===----------------------------------------------------------------------===//
// PoisonOp.
//===----------------------------------------------------------------------===//

/// Fold a poison operation to a dedicated poison attribute.
OpFoldResult LLVM::PoisonOp::fold(FoldAdaptor) {
  return LLVM::PoisonAttr::get(getContext());
}

//===----------------------------------------------------------------------===//
// ZeroOp.
//===----------------------------------------------------------------------===//

LogicalResult LLVM::ZeroOp::verify() {
  if (auto targetExtType = dyn_cast<LLVMTargetExtType>(getType()))
    if (!targetExtType.hasProperty(LLVM::LLVMTargetExtType::HasZeroInit))
      return emitOpError()
             << "target extension type does not support zero-initializer";

  return success();
}

/// Fold a zero operation to a builtin zero attribute when possible and fall
/// back to a dedicated zero attribute.
OpFoldResult LLVM::ZeroOp::fold(FoldAdaptor) {
  OpFoldResult result = Builder(getContext()).getZeroAttr(getType());
  if (result)
    return result;
  return LLVM::ZeroAttr::get(getContext());
}

//===----------------------------------------------------------------------===//
// ConstantOp.
//===----------------------------------------------------------------------===//

LogicalResult LLVM::ConstantOp::verify() {
  if (StringAttr sAttr = llvm::dyn_cast<StringAttr>(getValue())) {
    auto arrayType = llvm::dyn_cast<LLVMArrayType>(getType());
    if (!arrayType || arrayType.getNumElements() != sAttr.getValue().size() ||
        !arrayType.getElementType().isInteger(8)) {
      return emitOpError() << "expected array type of "
                           << sAttr.getValue().size()
                           << " i8 elements for the string constant";
    }
    return success();
  }
  if (auto structType = llvm::dyn_cast<LLVMStructType>(getType())) {
    if (structType.getBody().size() != 2 ||
        structType.getBody()[0] != structType.getBody()[1]) {
      return emitError() << "expected struct type with two elements of the "
                            "same type, the type of a complex constant";
    }

    auto arrayAttr = llvm::dyn_cast<ArrayAttr>(getValue());
    if (!arrayAttr || arrayAttr.size() != 2) {
      return emitOpError() << "expected array attribute with two elements, "
                              "representing a complex constant";
    }
    auto re = llvm::dyn_cast<TypedAttr>(arrayAttr[0]);
    auto im = llvm::dyn_cast<TypedAttr>(arrayAttr[1]);
    if (!re || !im || re.getType() != im.getType()) {
      return emitOpError()
             << "expected array attribute with two elements of the same type";
    }

    Type elementType = structType.getBody()[0];
    if (!llvm::isa<IntegerType, Float16Type, Float32Type, Float64Type>(
            elementType)) {
      return emitError()
             << "expected struct element types to be floating point type or "
                "integer type";
    }
    return success();
  }
  if (auto targetExtType = dyn_cast<LLVMTargetExtType>(getType())) {
    return emitOpError() << "does not support target extension type.";
  }
  if (!llvm::isa<IntegerAttr, ArrayAttr, FloatAttr, ElementsAttr>(getValue()))
    return emitOpError()
           << "only supports integer, float, string or elements attributes";
  if (auto intAttr = dyn_cast<IntegerAttr>(getValue())) {
    if (!llvm::isa<IntegerType>(getType()))
      return emitOpError() << "expected integer type";
  }
  if (auto floatAttr = dyn_cast<FloatAttr>(getValue())) {
    const llvm::fltSemantics &sem = floatAttr.getValue().getSemantics();
    unsigned floatWidth = APFloat::getSizeInBits(sem);
    if (auto floatTy = dyn_cast<FloatType>(getType())) {
      if (floatTy.getWidth() != floatWidth) {
        return emitOpError() << "expected float type of width " << floatWidth;
      }
    }
    // See the comment for getLLVMConstant for more details about why 8-bit
    // floats can be represented by integers.
    if (isa<IntegerType>(getType()) && !getType().isInteger(floatWidth)) {
      return emitOpError() << "expected integer type of width " << floatWidth;
    }
  }
  if (auto splatAttr = dyn_cast<SplatElementsAttr>(getValue())) {
    if (!isa<VectorType>(getType()) && !isa<LLVM::LLVMArrayType>(getType()) &&
        !isa<LLVM::LLVMFixedVectorType>(getType()) &&
        !isa<LLVM::LLVMScalableVectorType>(getType()))
      return emitOpError() << "expected vector or array type";
  }
  return success();
}

bool LLVM::ConstantOp::isBuildableWith(Attribute value, Type type) {
  // The value's type must be the same as the provided type.
  auto typedAttr = dyn_cast<TypedAttr>(value);
  if (!typedAttr || typedAttr.getType() != type || !isCompatibleType(type))
    return false;
  // The value's type must be an LLVM compatible type.
  if (!isCompatibleType(type))
    return false;
  // TODO: Add support for additional attributes kinds once needed.
  return isa<IntegerAttr, FloatAttr, ElementsAttr>(value);
}

ConstantOp LLVM::ConstantOp::materialize(OpBuilder &builder, Attribute value,
                                         Type type, Location loc) {
  if (isBuildableWith(value, type))
    return builder.create<LLVM::ConstantOp>(loc, cast<TypedAttr>(value));
  return nullptr;
}

// Constant op constant-folds to its value.
OpFoldResult LLVM::ConstantOp::fold(FoldAdaptor) { return getValue(); }

//===----------------------------------------------------------------------===//
// AtomicRMWOp
//===----------------------------------------------------------------------===//

void AtomicRMWOp::build(OpBuilder &builder, OperationState &state,
                        AtomicBinOp binOp, Value ptr, Value val,
                        AtomicOrdering ordering, StringRef syncscope,
                        unsigned alignment, bool isVolatile) {
  build(builder, state, val.getType(), binOp, ptr, val, ordering,
        !syncscope.empty() ? builder.getStringAttr(syncscope) : nullptr,
        alignment ? builder.getI64IntegerAttr(alignment) : nullptr, isVolatile,
        /*access_groups=*/nullptr,
        /*alias_scopes=*/nullptr, /*noalias_scopes=*/nullptr, /*tbaa=*/nullptr);
}

LogicalResult AtomicRMWOp::verify() {
  auto valType = getVal().getType();
  if (getBinOp() == AtomicBinOp::fadd || getBinOp() == AtomicBinOp::fsub ||
      getBinOp() == AtomicBinOp::fmin || getBinOp() == AtomicBinOp::fmax) {
    if (!mlir::LLVM::isCompatibleFloatingPointType(valType))
      return emitOpError("expected LLVM IR floating point type");
  } else if (getBinOp() == AtomicBinOp::xchg) {
    DataLayout dataLayout = DataLayout::closest(*this);
    if (!isTypeCompatibleWithAtomicOp(valType, dataLayout))
      return emitOpError("unexpected LLVM IR type for 'xchg' bin_op");
  } else {
    auto intType = llvm::dyn_cast<IntegerType>(valType);
    unsigned intBitWidth = intType ? intType.getWidth() : 0;
    if (intBitWidth != 8 && intBitWidth != 16 && intBitWidth != 32 &&
        intBitWidth != 64)
      return emitOpError("expected LLVM IR integer type");
  }

  if (static_cast<unsigned>(getOrdering()) <
      static_cast<unsigned>(AtomicOrdering::monotonic))
    return emitOpError() << "expected at least '"
                         << stringifyAtomicOrdering(AtomicOrdering::monotonic)
                         << "' ordering";

  return success();
}

//===----------------------------------------------------------------------===//
// AtomicCmpXchgOp
//===----------------------------------------------------------------------===//

/// Returns an LLVM struct type that contains a value type and a boolean type.
static LLVMStructType getValAndBoolStructType(Type valType) {
  auto boolType = IntegerType::get(valType.getContext(), 1);
  return LLVMStructType::getLiteral(valType.getContext(), {valType, boolType});
}

void AtomicCmpXchgOp::build(OpBuilder &builder, OperationState &state,
                            Value ptr, Value cmp, Value val,
                            AtomicOrdering successOrdering,
                            AtomicOrdering failureOrdering, StringRef syncscope,
                            unsigned alignment, bool isWeak, bool isVolatile) {
  build(builder, state, getValAndBoolStructType(val.getType()), ptr, cmp, val,
        successOrdering, failureOrdering,
        !syncscope.empty() ? builder.getStringAttr(syncscope) : nullptr,
        alignment ? builder.getI64IntegerAttr(alignment) : nullptr, isWeak,
        isVolatile, /*access_groups=*/nullptr,
        /*alias_scopes=*/nullptr, /*noalias_scopes=*/nullptr, /*tbaa=*/nullptr);
}

LogicalResult AtomicCmpXchgOp::verify() {
  auto ptrType = llvm::cast<LLVM::LLVMPointerType>(getPtr().getType());
  if (!ptrType)
    return emitOpError("expected LLVM IR pointer type for operand #0");
  auto valType = getVal().getType();
  DataLayout dataLayout = DataLayout::closest(*this);
  if (!isTypeCompatibleWithAtomicOp(valType, dataLayout))
    return emitOpError("unexpected LLVM IR type");
  if (getSuccessOrdering() < AtomicOrdering::monotonic ||
      getFailureOrdering() < AtomicOrdering::monotonic)
    return emitOpError("ordering must be at least 'monotonic'");
  if (getFailureOrdering() == AtomicOrdering::release ||
      getFailureOrdering() == AtomicOrdering::acq_rel)
    return emitOpError("failure ordering cannot be 'release' or 'acq_rel'");
  return success();
}

//===----------------------------------------------------------------------===//
// FenceOp
//===----------------------------------------------------------------------===//

void FenceOp::build(OpBuilder &builder, OperationState &state,
                    AtomicOrdering ordering, StringRef syncscope) {
  build(builder, state, ordering,
        syncscope.empty() ? nullptr : builder.getStringAttr(syncscope));
}

LogicalResult FenceOp::verify() {
  if (getOrdering() == AtomicOrdering::not_atomic ||
      getOrdering() == AtomicOrdering::unordered ||
      getOrdering() == AtomicOrdering::monotonic)
    return emitOpError("can be given only acquire, release, acq_rel, "
                       "and seq_cst orderings");
  return success();
}

//===----------------------------------------------------------------------===//
// Verifier for extension ops
//===----------------------------------------------------------------------===//

/// Verifies that the given extension operation operates on consistent scalars
/// or vectors, and that the target width is larger than the input width.
template <class ExtOp>
static LogicalResult verifyExtOp(ExtOp op) {
  IntegerType inputType, outputType;
  if (isCompatibleVectorType(op.getArg().getType())) {
    if (!isCompatibleVectorType(op.getResult().getType()))
      return op.emitError(
          "input type is a vector but output type is an integer");
    if (getVectorNumElements(op.getArg().getType()) !=
        getVectorNumElements(op.getResult().getType()))
      return op.emitError("input and output vectors are of incompatible shape");
    // Because this is a CastOp, the element of vectors is guaranteed to be an
    // integer.
    inputType = cast<IntegerType>(getVectorElementType(op.getArg().getType()));
    outputType =
        cast<IntegerType>(getVectorElementType(op.getResult().getType()));
  } else {
    // Because this is a CastOp and arg is not a vector, arg is guaranteed to be
    // an integer.
    inputType = cast<IntegerType>(op.getArg().getType());
    outputType = dyn_cast<IntegerType>(op.getResult().getType());
    if (!outputType)
      return op.emitError(
          "input type is an integer but output type is a vector");
  }

  if (outputType.getWidth() <= inputType.getWidth())
    return op.emitError("integer width of the output type is smaller or "
                        "equal to the integer width of the input type");
  return success();
}

//===----------------------------------------------------------------------===//
// ZExtOp
//===----------------------------------------------------------------------===//

LogicalResult ZExtOp::verify() { return verifyExtOp<ZExtOp>(*this); }

OpFoldResult LLVM::ZExtOp::fold(FoldAdaptor adaptor) {
  auto arg = dyn_cast_or_null<IntegerAttr>(adaptor.getArg());
  if (!arg)
    return {};

  size_t targetSize = cast<IntegerType>(getType()).getWidth();
  return IntegerAttr::get(getType(), arg.getValue().zext(targetSize));
}

//===----------------------------------------------------------------------===//
// SExtOp
//===----------------------------------------------------------------------===//

LogicalResult SExtOp::verify() { return verifyExtOp<SExtOp>(*this); }

//===----------------------------------------------------------------------===//
// Folder and verifier for LLVM::BitcastOp
//===----------------------------------------------------------------------===//

/// Folds a cast op that can be chained.
template <typename T>
static OpFoldResult foldChainableCast(T castOp,
                                      typename T::FoldAdaptor adaptor) {
  // cast(x : T0, T0) -> x
  if (castOp.getArg().getType() == castOp.getType())
    return castOp.getArg();
  if (auto prev = castOp.getArg().template getDefiningOp<T>()) {
    // cast(cast(x : T0, T1), T0) -> x
    if (prev.getArg().getType() == castOp.getType())
      return prev.getArg();
    // cast(cast(x : T0, T1), T2) -> cast(x: T0, T2)
    castOp.getArgMutable().set(prev.getArg());
    return Value{castOp};
  }
  return {};
}

OpFoldResult LLVM::BitcastOp::fold(FoldAdaptor adaptor) {
  return foldChainableCast(*this, adaptor);
}

LogicalResult LLVM::BitcastOp::verify() {
  auto resultType = llvm::dyn_cast<LLVMPointerType>(
      extractVectorElementType(getResult().getType()));
  auto sourceType = llvm::dyn_cast<LLVMPointerType>(
      extractVectorElementType(getArg().getType()));

  // If one of the types is a pointer (or vector of pointers), then
  // both source and result type have to be pointers.
  if (static_cast<bool>(resultType) != static_cast<bool>(sourceType))
    return emitOpError("can only cast pointers from and to pointers");

  if (!resultType)
    return success();

  auto isVector =
      llvm::IsaPred<VectorType, LLVMScalableVectorType, LLVMFixedVectorType>;

  // Due to bitcast requiring both operands to be of the same size, it is not
  // possible for only one of the two to be a pointer of vectors.
  if (isVector(getResult().getType()) && !isVector(getArg().getType()))
    return emitOpError("cannot cast pointer to vector of pointers");

  if (!isVector(getResult().getType()) && isVector(getArg().getType()))
    return emitOpError("cannot cast vector of pointers to pointer");

  // Bitcast cannot cast between pointers of different address spaces.
  // 'llvm.addrspacecast' must be used for this purpose instead.
  if (resultType.getAddressSpace() != sourceType.getAddressSpace())
    return emitOpError("cannot cast pointers of different address spaces, "
                       "use 'llvm.addrspacecast' instead");

  return success();
}

//===----------------------------------------------------------------------===//
// Folder for LLVM::AddrSpaceCastOp
//===----------------------------------------------------------------------===//

OpFoldResult LLVM::AddrSpaceCastOp::fold(FoldAdaptor adaptor) {
  return foldChainableCast(*this, adaptor);
}

//===----------------------------------------------------------------------===//
// Folder for LLVM::GEPOp
//===----------------------------------------------------------------------===//

OpFoldResult LLVM::GEPOp::fold(FoldAdaptor adaptor) {
  GEPIndicesAdaptor<ArrayRef<Attribute>> indices(getRawConstantIndicesAttr(),
                                                 adaptor.getDynamicIndices());

  // gep %x:T, 0 -> %x
  if (getBase().getType() == getType() && indices.size() == 1)
    if (auto integer = llvm::dyn_cast_or_null<IntegerAttr>(indices[0]))
      if (integer.getValue().isZero())
        return getBase();

  // Canonicalize any dynamic indices of constant value to constant indices.
  bool changed = false;
  SmallVector<GEPArg> gepArgs;
  for (auto iter : llvm::enumerate(indices)) {
    auto integer = llvm::dyn_cast_or_null<IntegerAttr>(iter.value());
    // Constant indices can only be int32_t, so if integer does not fit we
    // are forced to keep it dynamic, despite being a constant.
    if (!indices.isDynamicIndex(iter.index()) || !integer ||
        !integer.getValue().isSignedIntN(kGEPConstantBitWidth)) {

      PointerUnion<IntegerAttr, Value> existing = getIndices()[iter.index()];
      if (Value val = llvm::dyn_cast_if_present<Value>(existing))
        gepArgs.emplace_back(val);
      else
        gepArgs.emplace_back(existing.get<IntegerAttr>().getInt());

      continue;
    }

    changed = true;
    gepArgs.emplace_back(integer.getInt());
  }
  if (changed) {
    SmallVector<int32_t> rawConstantIndices;
    SmallVector<Value> dynamicIndices;
    destructureIndices(getElemType(), gepArgs, rawConstantIndices,
                       dynamicIndices);

    getDynamicIndicesMutable().assign(dynamicIndices);
    setRawConstantIndices(rawConstantIndices);
    return Value{*this};
  }

  return {};
}

//===----------------------------------------------------------------------===//
// ShlOp
//===----------------------------------------------------------------------===//

OpFoldResult LLVM::ShlOp::fold(FoldAdaptor adaptor) {
  auto rhs = dyn_cast_or_null<IntegerAttr>(adaptor.getRhs());
  if (!rhs)
    return {};

  if (rhs.getValue().getZExtValue() >=
      getLhs().getType().getIntOrFloatBitWidth())
    return {}; // TODO: Fold into poison.

  auto lhs = dyn_cast_or_null<IntegerAttr>(adaptor.getLhs());
  if (!lhs)
    return {};

  return IntegerAttr::get(getType(), lhs.getValue().shl(rhs.getValue()));
}

//===----------------------------------------------------------------------===//
// OrOp
//===----------------------------------------------------------------------===//

OpFoldResult LLVM::OrOp::fold(FoldAdaptor adaptor) {
  auto lhs = dyn_cast_or_null<IntegerAttr>(adaptor.getLhs());
  if (!lhs)
    return {};

  auto rhs = dyn_cast_or_null<IntegerAttr>(adaptor.getRhs());
  if (!rhs)
    return {};

  return IntegerAttr::get(getType(), lhs.getValue() | rhs.getValue());
}

//===----------------------------------------------------------------------===//
// CallIntrinsicOp
//===----------------------------------------------------------------------===//

LogicalResult CallIntrinsicOp::verify() {
  if (!getIntrin().starts_with("llvm."))
    return emitOpError() << "intrinsic name must start with 'llvm.'";
  return success();
}

//===----------------------------------------------------------------------===//
// OpAsmDialectInterface
//===----------------------------------------------------------------------===//

namespace {
struct LLVMOpAsmDialectInterface : public OpAsmDialectInterface {
  using OpAsmDialectInterface::OpAsmDialectInterface;

  AliasResult getAlias(Attribute attr, raw_ostream &os) const override {
    return TypeSwitch<Attribute, AliasResult>(attr)
        .Case<AccessGroupAttr, AliasScopeAttr, AliasScopeDomainAttr,
              DIBasicTypeAttr, DICompileUnitAttr, DICompositeTypeAttr,
              DIDerivedTypeAttr, DIFileAttr, DIGlobalVariableAttr,
              DIGlobalVariableExpressionAttr, DILabelAttr, DILexicalBlockAttr,
              DILexicalBlockFileAttr, DILocalVariableAttr, DIModuleAttr,
              DINamespaceAttr, DINullTypeAttr, DIStringTypeAttr,
              DISubprogramAttr, DISubroutineTypeAttr, LoopAnnotationAttr,
              LoopVectorizeAttr, LoopInterleaveAttr, LoopUnrollAttr,
              LoopUnrollAndJamAttr, LoopLICMAttr, LoopDistributeAttr,
              LoopPipelineAttr, LoopPeeledAttr, LoopUnswitchAttr, TBAARootAttr,
              TBAATagAttr, TBAATypeDescriptorAttr>([&](auto attr) {
          os << decltype(attr)::getMnemonic();
          return AliasResult::OverridableAlias;
        })
        .Default([](Attribute) { return AliasResult::NoAlias; });
  }
};
} // namespace

//===----------------------------------------------------------------------===//
// LinkerOptionsOp
//===----------------------------------------------------------------------===//

LogicalResult LinkerOptionsOp::verify() {
  if (mlir::Operation *parentOp = (*this)->getParentOp();
      parentOp && !satisfiesLLVMModule(parentOp))
    return emitOpError("must appear at the module level");
  return success();
}

//===----------------------------------------------------------------------===//
// InlineAsmOp
//===----------------------------------------------------------------------===//

void InlineAsmOp::getEffects(
    SmallVectorImpl<SideEffects::EffectInstance<MemoryEffects::Effect>>
        &effects) {
  if (getHasSideEffects()) {
    effects.emplace_back(MemoryEffects::Write::get());
    effects.emplace_back(MemoryEffects::Read::get());
  }
}

//===----------------------------------------------------------------------===//
// masked_gather (intrinsic)
//===----------------------------------------------------------------------===//

LogicalResult LLVM::masked_gather::verify() {
  auto ptrsVectorType = getPtrs().getType();
  Type expectedPtrsVectorType =
      LLVM::getVectorType(extractVectorElementType(ptrsVectorType),
                          LLVM::getVectorNumElements(getRes().getType()));
  // Vector of pointers type should match result vector type, other than the
  // element type.
  if (ptrsVectorType != expectedPtrsVectorType)
    return emitOpError("expected operand #1 type to be ")
           << expectedPtrsVectorType;
  return success();
}

//===----------------------------------------------------------------------===//
// masked_scatter (intrinsic)
//===----------------------------------------------------------------------===//

LogicalResult LLVM::masked_scatter::verify() {
  auto ptrsVectorType = getPtrs().getType();
  Type expectedPtrsVectorType =
      LLVM::getVectorType(extractVectorElementType(ptrsVectorType),
                          LLVM::getVectorNumElements(getValue().getType()));
  // Vector of pointers type should match value vector type, other than the
  // element type.
  if (ptrsVectorType != expectedPtrsVectorType)
    return emitOpError("expected operand #2 type to be ")
           << expectedPtrsVectorType;
  return success();
}

//===----------------------------------------------------------------------===//
// LLVMDialect initialization, type parsing, and registration.
//===----------------------------------------------------------------------===//

void LLVMDialect::initialize() {
  registerAttributes();

  // clang-format off
  addTypes<LLVMVoidType,
           LLVMPPCFP128Type,
           LLVMTokenType,
           LLVMLabelType,
           LLVMMetadataType,
           LLVMStructType>();
  // clang-format on
  registerTypes();

  addOperations<
#define GET_OP_LIST
#include "mlir/Dialect/LLVMIR/LLVMOps.cpp.inc"
      ,
#define GET_OP_LIST
#include "mlir/Dialect/LLVMIR/LLVMIntrinsicOps.cpp.inc"
      >();

  // Support unknown operations because not all LLVM operations are registered.
  allowUnknownOperations();
  // clang-format off
  addInterfaces<LLVMOpAsmDialectInterface>();
  // clang-format on
  detail::addLLVMInlinerInterface(this);
}

#define GET_OP_CLASSES
#include "mlir/Dialect/LLVMIR/LLVMOps.cpp.inc"

#define GET_OP_CLASSES
#include "mlir/Dialect/LLVMIR/LLVMIntrinsicOps.cpp.inc"

LogicalResult LLVMDialect::verifyDataLayoutString(
    StringRef descr, llvm::function_ref<void(const Twine &)> reportError) {
  llvm::Expected<llvm::DataLayout> maybeDataLayout =
      llvm::DataLayout::parse(descr);
  if (maybeDataLayout)
    return success();

  std::string message;
  llvm::raw_string_ostream messageStream(message);
  llvm::logAllUnhandledErrors(maybeDataLayout.takeError(), messageStream);
  reportError("invalid data layout descriptor: " + messageStream.str());
  return failure();
}

/// Verify LLVM dialect attributes.
LogicalResult LLVMDialect::verifyOperationAttribute(Operation *op,
                                                    NamedAttribute attr) {
  // If the data layout attribute is present, it must use the LLVM data layout
  // syntax. Try parsing it and report errors in case of failure. Users of this
  // attribute may assume it is well-formed and can pass it to the (asserting)
  // llvm::DataLayout constructor.
  if (attr.getName() != LLVM::LLVMDialect::getDataLayoutAttrName())
    return success();
  if (auto stringAttr = llvm::dyn_cast<StringAttr>(attr.getValue()))
    return verifyDataLayoutString(
        stringAttr.getValue(),
        [op](const Twine &message) { op->emitOpError() << message.str(); });

  return op->emitOpError() << "expected '"
                           << LLVM::LLVMDialect::getDataLayoutAttrName()
                           << "' to be a string attributes";
}

LogicalResult LLVMDialect::verifyParameterAttribute(Operation *op,
                                                    Type paramType,
                                                    NamedAttribute paramAttr) {
  // LLVM attribute may be attached to a result of operation that has not been
  // converted to LLVM dialect yet, so the result may have a type with unknown
  // representation in LLVM dialect type space. In this case we cannot verify
  // whether the attribute may be
  bool verifyValueType = isCompatibleType(paramType);
  StringAttr name = paramAttr.getName();

  auto checkUnitAttrType = [&]() -> LogicalResult {
    if (!llvm::isa<UnitAttr>(paramAttr.getValue()))
      return op->emitError() << name << " should be a unit attribute";
    return success();
  };
  auto checkTypeAttrType = [&]() -> LogicalResult {
    if (!llvm::isa<TypeAttr>(paramAttr.getValue()))
      return op->emitError() << name << " should be a type attribute";
    return success();
  };
  auto checkIntegerAttrType = [&]() -> LogicalResult {
    if (!llvm::isa<IntegerAttr>(paramAttr.getValue()))
      return op->emitError() << name << " should be an integer attribute";
    return success();
  };
  auto checkPointerType = [&]() -> LogicalResult {
    if (!llvm::isa<LLVMPointerType>(paramType))
      return op->emitError()
             << name << " attribute attached to non-pointer LLVM type";
    return success();
  };
  auto checkIntegerType = [&]() -> LogicalResult {
    if (!llvm::isa<IntegerType>(paramType))
      return op->emitError()
             << name << " attribute attached to non-integer LLVM type";
    return success();
  };
  auto checkPointerTypeMatches = [&]() -> LogicalResult {
    if (failed(checkPointerType()))
      return failure();

    return success();
  };

  // Check a unit attribute that is attached to a pointer value.
  if (name == LLVMDialect::getNoAliasAttrName() ||
      name == LLVMDialect::getReadonlyAttrName() ||
      name == LLVMDialect::getReadnoneAttrName() ||
      name == LLVMDialect::getWriteOnlyAttrName() ||
      name == LLVMDialect::getNestAttrName() ||
      name == LLVMDialect::getNoCaptureAttrName() ||
      name == LLVMDialect::getNoFreeAttrName() ||
      name == LLVMDialect::getNonNullAttrName()) {
    if (failed(checkUnitAttrType()))
      return failure();
    if (verifyValueType && failed(checkPointerType()))
      return failure();
    return success();
  }

  // Check a type attribute that is attached to a pointer value.
  if (name == LLVMDialect::getStructRetAttrName() ||
      name == LLVMDialect::getByValAttrName() ||
      name == LLVMDialect::getByRefAttrName() ||
      name == LLVMDialect::getInAllocaAttrName() ||
      name == LLVMDialect::getPreallocatedAttrName()) {
    if (failed(checkTypeAttrType()))
      return failure();
    if (verifyValueType && failed(checkPointerTypeMatches()))
      return failure();
    return success();
  }

  // Check a unit attribute that is attached to an integer value.
  if (name == LLVMDialect::getSExtAttrName() ||
      name == LLVMDialect::getZExtAttrName()) {
    if (failed(checkUnitAttrType()))
      return failure();
    if (verifyValueType && failed(checkIntegerType()))
      return failure();
    return success();
  }

  // Check an integer attribute that is attached to a pointer value.
  if (name == LLVMDialect::getAlignAttrName() ||
      name == LLVMDialect::getDereferenceableAttrName() ||
      name == LLVMDialect::getDereferenceableOrNullAttrName() ||
      name == LLVMDialect::getStackAlignmentAttrName()) {
    if (failed(checkIntegerAttrType()))
      return failure();
    if (verifyValueType && failed(checkPointerType()))
      return failure();
    return success();
  }

  // Check a unit attribute that can be attached to arbitrary types.
  if (name == LLVMDialect::getNoUndefAttrName() ||
      name == LLVMDialect::getInRegAttrName() ||
      name == LLVMDialect::getReturnedAttrName())
    return checkUnitAttrType();

  return success();
}

/// Verify LLVMIR function argument attributes.
LogicalResult LLVMDialect::verifyRegionArgAttribute(Operation *op,
                                                    unsigned regionIdx,
                                                    unsigned argIdx,
                                                    NamedAttribute argAttr) {
  auto funcOp = dyn_cast<FunctionOpInterface>(op);
  if (!funcOp)
    return success();
  Type argType = funcOp.getArgumentTypes()[argIdx];

  return verifyParameterAttribute(op, argType, argAttr);
}

LogicalResult LLVMDialect::verifyRegionResultAttribute(Operation *op,
                                                       unsigned regionIdx,
                                                       unsigned resIdx,
                                                       NamedAttribute resAttr) {
  auto funcOp = dyn_cast<FunctionOpInterface>(op);
  if (!funcOp)
    return success();
  Type resType = funcOp.getResultTypes()[resIdx];

  // Check to see if this function has a void return with a result attribute
  // to it. It isn't clear what semantics we would assign to that.
  if (llvm::isa<LLVMVoidType>(resType))
    return op->emitError() << "cannot attach result attributes to functions "
                              "with a void return";

  // Check to see if this attribute is allowed as a result attribute. Only
  // explicitly forbidden LLVM attributes will cause an error.
  auto name = resAttr.getName();
  if (name == LLVMDialect::getAllocAlignAttrName() ||
      name == LLVMDialect::getAllocatedPointerAttrName() ||
      name == LLVMDialect::getByValAttrName() ||
      name == LLVMDialect::getByRefAttrName() ||
      name == LLVMDialect::getInAllocaAttrName() ||
      name == LLVMDialect::getNestAttrName() ||
      name == LLVMDialect::getNoCaptureAttrName() ||
      name == LLVMDialect::getNoFreeAttrName() ||
      name == LLVMDialect::getPreallocatedAttrName() ||
      name == LLVMDialect::getReadnoneAttrName() ||
      name == LLVMDialect::getReadonlyAttrName() ||
      name == LLVMDialect::getReturnedAttrName() ||
      name == LLVMDialect::getStackAlignmentAttrName() ||
      name == LLVMDialect::getStructRetAttrName() ||
      name == LLVMDialect::getWriteOnlyAttrName())
    return op->emitError() << name << " is not a valid result attribute";
  return verifyParameterAttribute(op, resType, resAttr);
}

Operation *LLVMDialect::materializeConstant(OpBuilder &builder, Attribute value,
                                            Type type, Location loc) {
  // If this was folded from an operation other than llvm.mlir.constant, it
  // should be materialized as such. Note that an llvm.mlir.zero may fold into
  // a builtin zero attribute and thus will materialize as a llvm.mlir.constant.
  if (auto symbol = dyn_cast<FlatSymbolRefAttr>(value))
    if (isa<LLVM::LLVMPointerType>(type))
      return builder.create<LLVM::AddressOfOp>(loc, type, symbol);
  if (isa<LLVM::UndefAttr>(value))
    return builder.create<LLVM::UndefOp>(loc, type);
  if (isa<LLVM::PoisonAttr>(value))
    return builder.create<LLVM::PoisonOp>(loc, type);
  if (isa<LLVM::ZeroAttr>(value))
    return builder.create<LLVM::ZeroOp>(loc, type);
  // Otherwise try materializing it as a regular llvm.mlir.constant op.
  return LLVM::ConstantOp::materialize(builder, value, type, loc);
}

//===----------------------------------------------------------------------===//
// Utility functions.
//===----------------------------------------------------------------------===//

Value mlir::LLVM::createGlobalString(Location loc, OpBuilder &builder,
                                     StringRef name, StringRef value,
                                     LLVM::Linkage linkage) {
  assert(builder.getInsertionBlock() &&
         builder.getInsertionBlock()->getParentOp() &&
         "expected builder to point to a block constrained in an op");
  auto module =
      builder.getInsertionBlock()->getParentOp()->getParentOfType<ModuleOp>();
  assert(module && "builder points to an op outside of a module");

  // Create the global at the entry of the module.
  OpBuilder moduleBuilder(module.getBodyRegion(), builder.getListener());
  MLIRContext *ctx = builder.getContext();
  auto type = LLVM::LLVMArrayType::get(IntegerType::get(ctx, 8), value.size());
  auto global = moduleBuilder.create<LLVM::GlobalOp>(
      loc, type, /*isConstant=*/true, linkage, name,
      builder.getStringAttr(value), /*alignment=*/0);

  LLVMPointerType ptrType = LLVMPointerType::get(ctx);
  // Get the pointer to the first character in the global string.
  Value globalPtr =
      builder.create<LLVM::AddressOfOp>(loc, ptrType, global.getSymNameAttr());
  return builder.create<LLVM::GEPOp>(loc, ptrType, type, globalPtr,
                                     ArrayRef<GEPArg>{0, 0});
}

bool mlir::LLVM::satisfiesLLVMModule(Operation *op) {
  return op->hasTrait<OpTrait::SymbolTable>() &&
         op->hasTrait<OpTrait::IsIsolatedFromAbove>();
}<|MERGE_RESOLUTION|>--- conflicted
+++ resolved
@@ -979,17 +979,11 @@
                    FlatSymbolRefAttr callee, ValueRange args) {
   assert(callee && "expected non-null callee in direct call builder");
   build(builder, state, results,
-<<<<<<< HEAD
-        TypeAttr::get(getLLVMFuncType(builder.getContext(), results, args)),
-        callee, args, /*fastmathFlags=*/nullptr, /*branch_weights=*/nullptr,
-        /*CConv=*/nullptr, /*TailCallKind=*/nullptr,
-=======
         /*var_callee_type=*/nullptr, callee, args, /*fastmathFlags=*/nullptr,
         /*branch_weights=*/nullptr,
         /*CConv=*/nullptr, /*TailCallKind=*/nullptr,
         /*memory_effects=*/nullptr,
         /*convergent=*/nullptr, /*no_unwind=*/nullptr, /*will_return=*/nullptr,
->>>>>>> 9c4aab8c
         /*access_groups=*/nullptr, /*alias_scopes=*/nullptr,
         /*noalias_scopes=*/nullptr, /*tbaa=*/nullptr);
 }
@@ -1013,14 +1007,10 @@
         getCallOpVarCalleeType(calleeType), callee, args,
         /*fastmathFlags=*/nullptr,
         /*branch_weights=*/nullptr, /*CConv=*/nullptr,
-<<<<<<< HEAD
-        /*TailCallKind=*/nullptr, /*access_groups=*/nullptr,
-=======
         /*TailCallKind=*/nullptr, /*memory_effects=*/nullptr,
         /*convergent=*/nullptr,
         /*no_unwind=*/nullptr, /*will_return=*/nullptr,
         /*access_groups=*/nullptr,
->>>>>>> 9c4aab8c
         /*alias_scopes=*/nullptr, /*noalias_scopes=*/nullptr, /*tbaa=*/nullptr);
 }
 
@@ -1030,12 +1020,8 @@
         getCallOpVarCalleeType(calleeType),
         /*callee=*/nullptr, args,
         /*fastmathFlags=*/nullptr, /*branch_weights=*/nullptr,
-<<<<<<< HEAD
-        /*CConv=*/nullptr, /*TailCallKind=*/nullptr,
-=======
         /*CConv=*/nullptr, /*TailCallKind=*/nullptr, /*memory_effects=*/nullptr,
         /*convergent=*/nullptr, /*no_unwind=*/nullptr, /*will_return=*/nullptr,
->>>>>>> 9c4aab8c
         /*access_groups=*/nullptr, /*alias_scopes=*/nullptr,
         /*noalias_scopes=*/nullptr, /*tbaa=*/nullptr);
 }
@@ -1046,12 +1032,8 @@
   build(builder, state, getCallOpResultTypes(calleeType),
         getCallOpVarCalleeType(calleeType), SymbolRefAttr::get(func), args,
         /*fastmathFlags=*/nullptr, /*branch_weights=*/nullptr,
-<<<<<<< HEAD
-        /*CConv=*/nullptr, /*TailCallKind=*/nullptr,
-=======
         /*CConv=*/nullptr, /*TailCallKind=*/nullptr, /*memory_effects=*/nullptr,
         /*convergent=*/nullptr, /*no_unwind=*/nullptr, /*will_return=*/nullptr,
->>>>>>> 9c4aab8c
         /*access_groups=*/nullptr, /*alias_scopes=*/nullptr,
         /*noalias_scopes=*/nullptr, /*tbaa=*/nullptr);
 }
@@ -1246,11 +1228,7 @@
   if (getCConv() != LLVM::CConv::C)
     p << stringifyCConv(getCConv()) << ' ';
 
-<<<<<<< HEAD
-  if(getTailCallKind() != LLVM::TailCallKind::None)
-=======
   if (getTailCallKind() != LLVM::TailCallKind::None)
->>>>>>> 9c4aab8c
     p << tailcallkind::stringifyTailCallKind(getTailCallKind()) << ' ';
 
   // Print the direct callee if present as a function attribute, or an indirect
@@ -1268,13 +1246,8 @@
     p << " vararg(" << *varCalleeType << ")";
 
   p.printOptionalAttrDict(processFMFAttr((*this)->getAttrs()),
-<<<<<<< HEAD
-                          {getCConvAttrName(), "callee", "callee_type",
-                           getTailCallKindAttrName()});
-=======
                           {getCalleeAttrName(), getTailCallKindAttrName(),
                            getVarCalleeTypeAttrName(), getCConvAttrName()});
->>>>>>> 9c4aab8c
 
   p << " : ";
   if (!isDirect)
