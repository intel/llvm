//===- LLVMDialect.cpp - LLVM IR Ops and Dialect registration -------------===//
//
// Part of the LLVM Project, under the Apache License v2.0 with LLVM Exceptions.
// See https://llvm.org/LICENSE.txt for license information.
// SPDX-License-Identifier: Apache-2.0 WITH LLVM-exception
//
//===----------------------------------------------------------------------===//
//
// This file defines the types and operation details for the LLVM IR dialect in
// MLIR, and the LLVM IR dialect.  It also registers the dialect.
//
//===----------------------------------------------------------------------===//

#include "mlir/Dialect/LLVMIR/LLVMDialect.h"
#include "LLVMInlining.h"
#include "TypeDetail.h"
#include "mlir/Dialect/LLVMIR/LLVMAttrs.h"
#include "mlir/Dialect/LLVMIR/LLVMInterfaces.h"
#include "mlir/Dialect/LLVMIR/LLVMTypes.h"
#include "mlir/IR/Builders.h"
#include "mlir/IR/BuiltinOps.h"
#include "mlir/IR/BuiltinTypes.h"
#include "mlir/IR/DialectImplementation.h"
#include "mlir/IR/MLIRContext.h"
#include "mlir/IR/Matchers.h"
#include "mlir/Interfaces/FunctionImplementation.h"

#include "llvm/ADT/SCCIterator.h"
#include "llvm/ADT/TypeSwitch.h"
#include "llvm/AsmParser/Parser.h"
#include "llvm/Bitcode/BitcodeReader.h"
#include "llvm/Bitcode/BitcodeWriter.h"
#include "llvm/IR/Attributes.h"
#include "llvm/IR/Function.h"
#include "llvm/IR/Type.h"
#include "llvm/Support/Error.h"
#include "llvm/Support/Mutex.h"
#include "llvm/Support/SourceMgr.h"

#include <numeric>
#include <optional>

using namespace mlir;
using namespace mlir::LLVM;
using mlir::LLVM::cconv::getMaxEnumValForCConv;
using mlir::LLVM::linkage::getMaxEnumValForLinkage;

#include "mlir/Dialect/LLVMIR/LLVMOpsDialect.cpp.inc"

static constexpr const char kElemTypeAttrName[] = "elem_type";

static auto processFMFAttr(ArrayRef<NamedAttribute> attrs) {
  SmallVector<NamedAttribute, 8> filteredAttrs(
      llvm::make_filter_range(attrs, [&](NamedAttribute attr) {
        if (attr.getName() == "fastmathFlags") {
          auto defAttr =
              FastmathFlagsAttr::get(attr.getValue().getContext(), {});
          return defAttr != attr.getValue();
        }
        return true;
      }));
  return filteredAttrs;
}

static ParseResult parseLLVMOpAttrs(OpAsmParser &parser,
                                    NamedAttrList &result) {
  return parser.parseOptionalAttrDict(result);
}

static void printLLVMOpAttrs(OpAsmPrinter &printer, Operation *op,
                             DictionaryAttr attrs) {
  printer.printOptionalAttrDict(processFMFAttr(attrs.getValue()));
}

/// Verifies `symbol`'s use in `op` to ensure the symbol is a valid and
/// fully defined llvm.func.
static LogicalResult verifySymbolAttrUse(FlatSymbolRefAttr symbol,
                                         Operation *op,
                                         SymbolTableCollection &symbolTable) {
  StringRef name = symbol.getValue();
  auto func =
      symbolTable.lookupNearestSymbolFrom<LLVMFuncOp>(op, symbol.getAttr());
  if (!func)
    return op->emitOpError("'")
           << name << "' does not reference a valid LLVM function";
  if (func.isExternal())
    return op->emitOpError("'") << name << "' does not have a definition";
  return success();
}

/// Returns a boolean type that has the same shape as `type`. It supports both
/// fixed size vectors as well as scalable vectors.
static Type getI1SameShape(Type type) {
  Type i1Type = IntegerType::get(type.getContext(), 1);
  if (LLVM::isCompatibleVectorType(type))
    return LLVM::getVectorType(i1Type, LLVM::getVectorNumElements(type));
  return i1Type;
}

// Parses one of the keywords provided in the list `keywords` and returns the
// position of the parsed keyword in the list. If none of the keywords from the
// list is parsed, returns -1.
static int parseOptionalKeywordAlternative(OpAsmParser &parser,
                                           ArrayRef<StringRef> keywords) {
  for (const auto &en : llvm::enumerate(keywords)) {
    if (succeeded(parser.parseOptionalKeyword(en.value())))
      return en.index();
  }
  return -1;
}

namespace {
template <typename Ty>
struct EnumTraits {};

#define REGISTER_ENUM_TYPE(Ty)                                                 \
  template <>                                                                  \
  struct EnumTraits<Ty> {                                                      \
    static StringRef stringify(Ty value) { return stringify##Ty(value); }      \
    static unsigned getMaxEnumVal() { return getMaxEnumValFor##Ty(); }         \
  }

REGISTER_ENUM_TYPE(Linkage);
REGISTER_ENUM_TYPE(UnnamedAddr);
REGISTER_ENUM_TYPE(CConv);
REGISTER_ENUM_TYPE(Visibility);
} // namespace

/// Parse an enum from the keyword, or default to the provided default value.
/// The return type is the enum type by default, unless overridden with the
/// second template argument.
template <typename EnumTy, typename RetTy = EnumTy>
static RetTy parseOptionalLLVMKeyword(OpAsmParser &parser,
                                      OperationState &result,
                                      EnumTy defaultValue) {
  SmallVector<StringRef, 10> names;
  for (unsigned i = 0, e = EnumTraits<EnumTy>::getMaxEnumVal(); i <= e; ++i)
    names.push_back(EnumTraits<EnumTy>::stringify(static_cast<EnumTy>(i)));

  int index = parseOptionalKeywordAlternative(parser, names);
  if (index == -1)
    return static_cast<RetTy>(defaultValue);
  return static_cast<RetTy>(index);
}

//===----------------------------------------------------------------------===//
// Printing, parsing, folding and builder for LLVM::CmpOp.
//===----------------------------------------------------------------------===//

void ICmpOp::print(OpAsmPrinter &p) {
  p << " \"" << stringifyICmpPredicate(getPredicate()) << "\" " << getOperand(0)
    << ", " << getOperand(1);
  p.printOptionalAttrDict((*this)->getAttrs(), {"predicate"});
  p << " : " << getLhs().getType();
}

void FCmpOp::print(OpAsmPrinter &p) {
  p << " \"" << stringifyFCmpPredicate(getPredicate()) << "\" " << getOperand(0)
    << ", " << getOperand(1);
  p.printOptionalAttrDict(processFMFAttr((*this)->getAttrs()), {"predicate"});
  p << " : " << getLhs().getType();
}

// <operation> ::= `llvm.icmp` string-literal ssa-use `,` ssa-use
//                 attribute-dict? `:` type
// <operation> ::= `llvm.fcmp` string-literal ssa-use `,` ssa-use
//                 attribute-dict? `:` type
template <typename CmpPredicateType>
static ParseResult parseCmpOp(OpAsmParser &parser, OperationState &result) {
  StringAttr predicateAttr;
  OpAsmParser::UnresolvedOperand lhs, rhs;
  Type type;
  SMLoc predicateLoc, trailingTypeLoc;
  if (parser.getCurrentLocation(&predicateLoc) ||
      parser.parseAttribute(predicateAttr, "predicate", result.attributes) ||
      parser.parseOperand(lhs) || parser.parseComma() ||
      parser.parseOperand(rhs) ||
      parser.parseOptionalAttrDict(result.attributes) || parser.parseColon() ||
      parser.getCurrentLocation(&trailingTypeLoc) || parser.parseType(type) ||
      parser.resolveOperand(lhs, type, result.operands) ||
      parser.resolveOperand(rhs, type, result.operands))
    return failure();

  // Replace the string attribute `predicate` with an integer attribute.
  int64_t predicateValue = 0;
  if (std::is_same<CmpPredicateType, ICmpPredicate>()) {
    std::optional<ICmpPredicate> predicate =
        symbolizeICmpPredicate(predicateAttr.getValue());
    if (!predicate)
      return parser.emitError(predicateLoc)
             << "'" << predicateAttr.getValue()
             << "' is an incorrect value of the 'predicate' attribute";
    predicateValue = static_cast<int64_t>(*predicate);
  } else {
    std::optional<FCmpPredicate> predicate =
        symbolizeFCmpPredicate(predicateAttr.getValue());
    if (!predicate)
      return parser.emitError(predicateLoc)
             << "'" << predicateAttr.getValue()
             << "' is an incorrect value of the 'predicate' attribute";
    predicateValue = static_cast<int64_t>(*predicate);
  }

  result.attributes.set("predicate",
                        parser.getBuilder().getI64IntegerAttr(predicateValue));

  // The result type is either i1 or a vector type <? x i1> if the inputs are
  // vectors.
  if (!isCompatibleType(type))
    return parser.emitError(trailingTypeLoc,
                            "expected LLVM dialect-compatible type");
  result.addTypes(getI1SameShape(type));
  return success();
}

ParseResult ICmpOp::parse(OpAsmParser &parser, OperationState &result) {
  return parseCmpOp<ICmpPredicate>(parser, result);
}

ParseResult FCmpOp::parse(OpAsmParser &parser, OperationState &result) {
  return parseCmpOp<FCmpPredicate>(parser, result);
}

/// Returns a scalar or vector boolean attribute of the given type.
static Attribute getBoolAttribute(Type type, MLIRContext *ctx, bool value) {
  auto boolAttr = BoolAttr::get(ctx, value);
  ShapedType shapedType = dyn_cast<ShapedType>(type);
  if (!shapedType)
    return boolAttr;
  return DenseElementsAttr::get(shapedType, boolAttr);
}

OpFoldResult ICmpOp::fold(FoldAdaptor adaptor) {
  if (getPredicate() != ICmpPredicate::eq &&
      getPredicate() != ICmpPredicate::ne)
    return {};

  // cmpi(eq/ne, x, x) -> true/false
  if (getLhs() == getRhs())
    return getBoolAttribute(getType(), getContext(),
                            getPredicate() == ICmpPredicate::eq);

  // cmpi(eq/ne, alloca, null) -> false/true
  if (getLhs().getDefiningOp<AllocaOp>() && getRhs().getDefiningOp<ZeroOp>())
    return getBoolAttribute(getType(), getContext(),
                            getPredicate() == ICmpPredicate::ne);

  // cmpi(eq/ne, null, alloca) -> cmpi(eq/ne, alloca, null)
  if (getLhs().getDefiningOp<ZeroOp>() && getRhs().getDefiningOp<AllocaOp>()) {
    Value lhs = getLhs();
    Value rhs = getRhs();
    getLhsMutable().assign(rhs);
    getRhsMutable().assign(lhs);
    return getResult();
  }

  return {};
}

//===----------------------------------------------------------------------===//
// Printing, parsing and verification for LLVM::AllocaOp.
//===----------------------------------------------------------------------===//

void AllocaOp::print(OpAsmPrinter &p) {
  auto funcTy =
      FunctionType::get(getContext(), {getArraySize().getType()}, {getType()});

  if (getInalloca())
    p << " inalloca";

  p << ' ' << getArraySize() << " x " << getElemType();
  if (getAlignment() && *getAlignment() != 0)
    p.printOptionalAttrDict((*this)->getAttrs(),
                            {kElemTypeAttrName, getInallocaAttrName()});
  else
    p.printOptionalAttrDict(
        (*this)->getAttrs(),
        {getAlignmentAttrName(), kElemTypeAttrName, getInallocaAttrName()});
  p << " : " << funcTy;
}

// <operation> ::= `llvm.alloca` `inalloca`? ssa-use `x` type
//                  attribute-dict? `:` type `,` type
ParseResult AllocaOp::parse(OpAsmParser &parser, OperationState &result) {
  OpAsmParser::UnresolvedOperand arraySize;
  Type type, elemType;
  SMLoc trailingTypeLoc;

  if (succeeded(parser.parseOptionalKeyword("inalloca")))
    result.addAttribute(getInallocaAttrName(result.name),
                        UnitAttr::get(parser.getContext()));

  if (parser.parseOperand(arraySize) || parser.parseKeyword("x") ||
      parser.parseType(elemType) ||
      parser.parseOptionalAttrDict(result.attributes) || parser.parseColon() ||
      parser.getCurrentLocation(&trailingTypeLoc) || parser.parseType(type))
    return failure();

  std::optional<NamedAttribute> alignmentAttr =
      result.attributes.getNamed("alignment");
  if (alignmentAttr.has_value()) {
    auto alignmentInt = llvm::dyn_cast<IntegerAttr>(alignmentAttr->getValue());
    if (!alignmentInt)
      return parser.emitError(parser.getNameLoc(),
                              "expected integer alignment");
    if (alignmentInt.getValue().isZero())
      result.attributes.erase("alignment");
  }

  // Extract the result type from the trailing function type.
  auto funcType = llvm::dyn_cast<FunctionType>(type);
  if (!funcType || funcType.getNumInputs() != 1 ||
      funcType.getNumResults() != 1)
    return parser.emitError(
        trailingTypeLoc,
        "expected trailing function type with one argument and one result");

  if (parser.resolveOperand(arraySize, funcType.getInput(0), result.operands))
    return failure();

  Type resultType = funcType.getResult(0);
  if (auto ptrResultType = llvm::dyn_cast<LLVMPointerType>(resultType))
    result.addAttribute(kElemTypeAttrName, TypeAttr::get(elemType));

  result.addTypes({funcType.getResult(0)});
  return success();
}

LogicalResult AllocaOp::verify() {
  // Only certain target extension types can be used in 'alloca'.
  if (auto targetExtType = dyn_cast<LLVMTargetExtType>(getElemType());
      targetExtType && !targetExtType.supportsMemOps())
    return emitOpError()
           << "this target extension type cannot be used in alloca";

  return success();
}

Type AllocaOp::getResultPtrElementType() { return getElemType(); }

//===----------------------------------------------------------------------===//
// LLVM::BrOp
//===----------------------------------------------------------------------===//

SuccessorOperands BrOp::getSuccessorOperands(unsigned index) {
  assert(index == 0 && "invalid successor index");
  return SuccessorOperands(getDestOperandsMutable());
}

//===----------------------------------------------------------------------===//
// LLVM::CondBrOp
//===----------------------------------------------------------------------===//

SuccessorOperands CondBrOp::getSuccessorOperands(unsigned index) {
  assert(index < getNumSuccessors() && "invalid successor index");
  return SuccessorOperands(index == 0 ? getTrueDestOperandsMutable()
                                      : getFalseDestOperandsMutable());
}

void CondBrOp::build(OpBuilder &builder, OperationState &result,
                     Value condition, Block *trueDest, ValueRange trueOperands,
                     Block *falseDest, ValueRange falseOperands,
                     std::optional<std::pair<uint32_t, uint32_t>> weights) {
  DenseI32ArrayAttr weightsAttr;
  if (weights)
    weightsAttr =
        builder.getDenseI32ArrayAttr({static_cast<int32_t>(weights->first),
                                      static_cast<int32_t>(weights->second)});

  build(builder, result, condition, trueOperands, falseOperands, weightsAttr,
        /*loop_annotation=*/{}, trueDest, falseDest);
}

//===----------------------------------------------------------------------===//
// LLVM::SwitchOp
//===----------------------------------------------------------------------===//

void SwitchOp::build(OpBuilder &builder, OperationState &result, Value value,
                     Block *defaultDestination, ValueRange defaultOperands,
                     DenseIntElementsAttr caseValues,
                     BlockRange caseDestinations,
                     ArrayRef<ValueRange> caseOperands,
                     ArrayRef<int32_t> branchWeights) {
  DenseI32ArrayAttr weightsAttr;
  if (!branchWeights.empty())
    weightsAttr = builder.getDenseI32ArrayAttr(branchWeights);

  build(builder, result, value, defaultOperands, caseOperands, caseValues,
        weightsAttr, defaultDestination, caseDestinations);
}

void SwitchOp::build(OpBuilder &builder, OperationState &result, Value value,
                     Block *defaultDestination, ValueRange defaultOperands,
                     ArrayRef<APInt> caseValues, BlockRange caseDestinations,
                     ArrayRef<ValueRange> caseOperands,
                     ArrayRef<int32_t> branchWeights) {
  DenseIntElementsAttr caseValuesAttr;
  if (!caseValues.empty()) {
    ShapedType caseValueType = VectorType::get(
        static_cast<int64_t>(caseValues.size()), value.getType());
    caseValuesAttr = DenseIntElementsAttr::get(caseValueType, caseValues);
  }

  build(builder, result, value, defaultDestination, defaultOperands,
        caseValuesAttr, caseDestinations, caseOperands, branchWeights);
}

void SwitchOp::build(OpBuilder &builder, OperationState &result, Value value,
                     Block *defaultDestination, ValueRange defaultOperands,
                     ArrayRef<int32_t> caseValues, BlockRange caseDestinations,
                     ArrayRef<ValueRange> caseOperands,
                     ArrayRef<int32_t> branchWeights) {
  DenseIntElementsAttr caseValuesAttr;
  if (!caseValues.empty()) {
    ShapedType caseValueType = VectorType::get(
        static_cast<int64_t>(caseValues.size()), value.getType());
    caseValuesAttr = DenseIntElementsAttr::get(caseValueType, caseValues);
  }

  build(builder, result, value, defaultDestination, defaultOperands,
        caseValuesAttr, caseDestinations, caseOperands, branchWeights);
}

/// <cases> ::= `[` (case (`,` case )* )? `]`
/// <case>  ::= integer `:` bb-id (`(` ssa-use-and-type-list `)`)?
static ParseResult parseSwitchOpCases(
    OpAsmParser &parser, Type flagType, DenseIntElementsAttr &caseValues,
    SmallVectorImpl<Block *> &caseDestinations,
    SmallVectorImpl<SmallVector<OpAsmParser::UnresolvedOperand>> &caseOperands,
    SmallVectorImpl<SmallVector<Type>> &caseOperandTypes) {
  if (failed(parser.parseLSquare()))
    return failure();
  if (succeeded(parser.parseOptionalRSquare()))
    return success();
  SmallVector<APInt> values;
  unsigned bitWidth = flagType.getIntOrFloatBitWidth();
  auto parseCase = [&]() {
    int64_t value = 0;
    if (failed(parser.parseInteger(value)))
      return failure();
    values.push_back(APInt(bitWidth, value));

    Block *destination;
    SmallVector<OpAsmParser::UnresolvedOperand> operands;
    SmallVector<Type> operandTypes;
    if (parser.parseColon() || parser.parseSuccessor(destination))
      return failure();
    if (!parser.parseOptionalLParen()) {
      if (parser.parseOperandList(operands, OpAsmParser::Delimiter::None,
                                  /*allowResultNumber=*/false) ||
          parser.parseColonTypeList(operandTypes) || parser.parseRParen())
        return failure();
    }
    caseDestinations.push_back(destination);
    caseOperands.emplace_back(operands);
    caseOperandTypes.emplace_back(operandTypes);
    return success();
  };
  if (failed(parser.parseCommaSeparatedList(parseCase)))
    return failure();

  ShapedType caseValueType =
      VectorType::get(static_cast<int64_t>(values.size()), flagType);
  caseValues = DenseIntElementsAttr::get(caseValueType, values);
  return parser.parseRSquare();
}

static void printSwitchOpCases(OpAsmPrinter &p, SwitchOp op, Type flagType,
                               DenseIntElementsAttr caseValues,
                               SuccessorRange caseDestinations,
                               OperandRangeRange caseOperands,
                               const TypeRangeRange &caseOperandTypes) {
  p << '[';
  p.printNewline();
  if (!caseValues) {
    p << ']';
    return;
  }

  size_t index = 0;
  llvm::interleave(
      llvm::zip(caseValues, caseDestinations),
      [&](auto i) {
        p << "  ";
        p << std::get<0>(i).getLimitedValue();
        p << ": ";
        p.printSuccessorAndUseList(std::get<1>(i), caseOperands[index++]);
      },
      [&] {
        p << ',';
        p.printNewline();
      });
  p.printNewline();
  p << ']';
}

LogicalResult SwitchOp::verify() {
  if ((!getCaseValues() && !getCaseDestinations().empty()) ||
      (getCaseValues() &&
       getCaseValues()->size() !=
           static_cast<int64_t>(getCaseDestinations().size())))
    return emitOpError("expects number of case values to match number of "
                       "case destinations");
  if (getBranchWeights() && getBranchWeights()->size() != getNumSuccessors())
    return emitError("expects number of branch weights to match number of "
                     "successors: ")
           << getBranchWeights()->size() << " vs " << getNumSuccessors();
  if (getCaseValues() &&
      getValue().getType() != getCaseValues()->getElementType())
    return emitError("expects case value type to match condition value type");
  return success();
}

SuccessorOperands SwitchOp::getSuccessorOperands(unsigned index) {
  assert(index < getNumSuccessors() && "invalid successor index");
  return SuccessorOperands(index == 0 ? getDefaultOperandsMutable()
                                      : getCaseOperandsMutable(index - 1));
}

//===----------------------------------------------------------------------===//
// Code for LLVM::GEPOp.
//===----------------------------------------------------------------------===//

constexpr int32_t GEPOp::kDynamicIndex;

GEPIndicesAdaptor<ValueRange> GEPOp::getIndices() {
  return GEPIndicesAdaptor<ValueRange>(getRawConstantIndicesAttr(),
                                       getDynamicIndices());
}

/// Returns the elemental type of any LLVM-compatible vector type or self.
static Type extractVectorElementType(Type type) {
  if (auto vectorType = llvm::dyn_cast<VectorType>(type))
    return vectorType.getElementType();
  if (auto scalableVectorType = llvm::dyn_cast<LLVMScalableVectorType>(type))
    return scalableVectorType.getElementType();
  if (auto fixedVectorType = llvm::dyn_cast<LLVMFixedVectorType>(type))
    return fixedVectorType.getElementType();
  return type;
}

/// Destructures the 'indices' parameter into 'rawConstantIndices' and
/// 'dynamicIndices', encoding the former in the process. In the process,
/// dynamic indices which are used to index into a structure type are converted
/// to constant indices when possible. To do this, the GEPs element type should
/// be passed as first parameter.
static void destructureIndices(Type currType, ArrayRef<GEPArg> indices,
                               SmallVectorImpl<int32_t> &rawConstantIndices,
                               SmallVectorImpl<Value> &dynamicIndices) {
  for (const GEPArg &iter : indices) {
    // If the thing we are currently indexing into is a struct we must turn
    // any integer constants into constant indices. If this is not possible
    // we don't do anything here. The verifier will catch it and emit a proper
    // error. All other canonicalization is done in the fold method.
    bool requiresConst = !rawConstantIndices.empty() &&
                         currType.isa_and_nonnull<LLVMStructType>();
    if (Value val = llvm::dyn_cast_if_present<Value>(iter)) {
      APInt intC;
      if (requiresConst && matchPattern(val, m_ConstantInt(&intC)) &&
          intC.isSignedIntN(kGEPConstantBitWidth)) {
        rawConstantIndices.push_back(intC.getSExtValue());
      } else {
        rawConstantIndices.push_back(GEPOp::kDynamicIndex);
        dynamicIndices.push_back(val);
      }
    } else {
      rawConstantIndices.push_back(iter.get<GEPConstantIndex>());
    }

    // Skip for very first iteration of this loop. First index does not index
    // within the aggregates, but is just a pointer offset.
    if (rawConstantIndices.size() == 1 || !currType)
      continue;

    currType =
        TypeSwitch<Type, Type>(currType)
            .Case<VectorType, LLVMScalableVectorType, LLVMFixedVectorType,
                  LLVMArrayType>([](auto containerType) {
              return containerType.getElementType();
            })
            .Case([&](LLVMStructType structType) -> Type {
              int64_t memberIndex = rawConstantIndices.back();
              if (memberIndex >= 0 && static_cast<size_t>(memberIndex) <
                                          structType.getBody().size())
                return structType.getBody()[memberIndex];
              return nullptr;
            })
            .Default(Type(nullptr));
  }
}

void GEPOp::build(OpBuilder &builder, OperationState &result, Type resultType,
                  Type elementType, Value basePtr, ArrayRef<GEPArg> indices,
                  bool inbounds, ArrayRef<NamedAttribute> attributes) {
  SmallVector<int32_t> rawConstantIndices;
  SmallVector<Value> dynamicIndices;
  destructureIndices(elementType, indices, rawConstantIndices, dynamicIndices);

  result.addTypes(resultType);
  result.addAttributes(attributes);
  result.addAttribute(getRawConstantIndicesAttrName(result.name),
                      builder.getDenseI32ArrayAttr(rawConstantIndices));
  if (inbounds) {
    result.addAttribute(getInboundsAttrName(result.name),
                        builder.getUnitAttr());
  }
  result.addAttribute(kElemTypeAttrName, TypeAttr::get(elementType));
  result.addOperands(basePtr);
  result.addOperands(dynamicIndices);
}

void GEPOp::build(OpBuilder &builder, OperationState &result, Type resultType,
                  Type elementType, Value basePtr, ValueRange indices,
                  bool inbounds, ArrayRef<NamedAttribute> attributes) {
  build(builder, result, resultType, elementType, basePtr,
        SmallVector<GEPArg>(indices), inbounds, attributes);
}

static ParseResult
parseGEPIndices(OpAsmParser &parser,
                SmallVectorImpl<OpAsmParser::UnresolvedOperand> &indices,
                DenseI32ArrayAttr &rawConstantIndices) {
  SmallVector<int32_t> constantIndices;

  auto idxParser = [&]() -> ParseResult {
    int32_t constantIndex;
    OptionalParseResult parsedInteger =
        parser.parseOptionalInteger(constantIndex);
    if (parsedInteger.has_value()) {
      if (failed(parsedInteger.value()))
        return failure();
      constantIndices.push_back(constantIndex);
      return success();
    }

    constantIndices.push_back(LLVM::GEPOp::kDynamicIndex);
    return parser.parseOperand(indices.emplace_back());
  };
  if (parser.parseCommaSeparatedList(idxParser))
    return failure();

  rawConstantIndices =
      DenseI32ArrayAttr::get(parser.getContext(), constantIndices);
  return success();
}

static void printGEPIndices(OpAsmPrinter &printer, LLVM::GEPOp gepOp,
                            OperandRange indices,
                            DenseI32ArrayAttr rawConstantIndices) {
  llvm::interleaveComma(
      GEPIndicesAdaptor<OperandRange>(rawConstantIndices, indices), printer,
      [&](PointerUnion<IntegerAttr, Value> cst) {
        if (Value val = llvm::dyn_cast_if_present<Value>(cst))
          printer.printOperand(val);
        else
          printer << cst.get<IntegerAttr>().getInt();
      });
}

/// For the given `indices`, check if they comply with `baseGEPType`,
/// especially check against LLVMStructTypes nested within.
static LogicalResult
verifyStructIndices(Type baseGEPType, unsigned indexPos,
                    GEPIndicesAdaptor<ValueRange> indices,
                    function_ref<InFlightDiagnostic()> emitOpError) {
  if (indexPos >= indices.size())
    // Stop searching
    return success();

  return TypeSwitch<Type, LogicalResult>(baseGEPType)
      .Case<LLVMStructType>([&](LLVMStructType structType) -> LogicalResult {
        if (!indices[indexPos].is<IntegerAttr>())
          return emitOpError() << "expected index " << indexPos
                               << " indexing a struct to be constant";

        int32_t gepIndex = indices[indexPos].get<IntegerAttr>().getInt();
        ArrayRef<Type> elementTypes = structType.getBody();
        if (gepIndex < 0 ||
            static_cast<size_t>(gepIndex) >= elementTypes.size())
          return emitOpError() << "index " << indexPos
                               << " indexing a struct is out of bounds";

        // Instead of recursively going into every children types, we only
        // dive into the one indexed by gepIndex.
        return verifyStructIndices(elementTypes[gepIndex], indexPos + 1,
                                   indices, emitOpError);
      })
      .Case<VectorType, LLVMScalableVectorType, LLVMFixedVectorType,
            LLVMArrayType>([&](auto containerType) -> LogicalResult {
        return verifyStructIndices(containerType.getElementType(), indexPos + 1,
                                   indices, emitOpError);
      })
      .Default([&](auto otherType) -> LogicalResult {
        return emitOpError()
               << "type " << otherType << " cannot be indexed (index #"
               << indexPos << ")";
      });
}

/// Driver function around `verifyStructIndices`.
static LogicalResult
verifyStructIndices(Type baseGEPType, GEPIndicesAdaptor<ValueRange> indices,
                    function_ref<InFlightDiagnostic()> emitOpError) {
  return verifyStructIndices(baseGEPType, /*indexPos=*/1, indices, emitOpError);
}

LogicalResult LLVM::GEPOp::verify() {
  if (static_cast<size_t>(
          llvm::count(getRawConstantIndices(), kDynamicIndex)) !=
      getDynamicIndices().size())
    return emitOpError("expected as many dynamic indices as specified in '")
           << getRawConstantIndicesAttrName().getValue() << "'";

  return verifyStructIndices(getElemType(), getIndices(),
                             [&] { return emitOpError(); });
}

Type GEPOp::getResultPtrElementType() {
  // Set the initial type currently being used for indexing. This will be
  // updated as the indices get walked over.
  Type selectedType = getElemType();

  // Follow the indexed elements in the gep.
  auto indices = getIndices();
  for (GEPIndicesAdaptor<ValueRange>::value_type index :
       llvm::drop_begin(indices)) {
    // GEPs can only index into aggregates which can be structs or arrays.

    // The resulting type if indexing into an array type is always the element
    // type, regardless of index.
    if (auto arrayType = dyn_cast<LLVMArrayType>(selectedType)) {
      selectedType = arrayType.getElementType();
      continue;
    }

    // The GEP verifier ensures that any index into structs are static and
    // that they refer to a field within the struct.
    selectedType = cast<DestructurableTypeInterface>(selectedType)
                       .getTypeAtIndex(cast<IntegerAttr>(index));
  }

  // When there are no more indices, the type currently being used for indexing
  // is the type of the value pointed at by the returned indexed pointer.
  return selectedType;
}

//===----------------------------------------------------------------------===//
// LoadOp
//===----------------------------------------------------------------------===//

void LoadOp::getEffects(
    SmallVectorImpl<SideEffects::EffectInstance<MemoryEffects::Effect>>
        &effects) {
  effects.emplace_back(MemoryEffects::Read::get(), getAddr());
  // Volatile operations can have target-specific read-write effects on
  // memory besides the one referred to by the pointer operand.
  // Similarly, atomic operations that are monotonic or stricter cause
  // synchronization that from a language point-of-view, are arbitrary
  // read-writes into memory.
  if (getVolatile_() || (getOrdering() != AtomicOrdering::not_atomic &&
                         getOrdering() != AtomicOrdering::unordered)) {
    effects.emplace_back(MemoryEffects::Write::get());
    effects.emplace_back(MemoryEffects::Read::get());
  }
}

/// Returns true if the given type is supported by atomic operations. All
/// integer and float types with limited bit width are supported. Additionally,
/// depending on the operation pointers may be supported as well.
static bool isTypeCompatibleWithAtomicOp(Type type, bool isPointerTypeAllowed) {
  if (llvm::isa<LLVMPointerType>(type))
    return isPointerTypeAllowed;

  std::optional<unsigned> bitWidth;
  if (auto floatType = llvm::dyn_cast<FloatType>(type)) {
    if (!isCompatibleFloatingPointType(type))
      return false;
    bitWidth = floatType.getWidth();
  }
  if (auto integerType = llvm::dyn_cast<IntegerType>(type))
    bitWidth = integerType.getWidth();
  // The type is neither an integer, float, or pointer type.
  if (!bitWidth)
    return false;
  return *bitWidth == 8 || *bitWidth == 16 || *bitWidth == 32 ||
         *bitWidth == 64;
}

/// Verifies the attributes and the type of atomic memory access operations.
template <typename OpTy>
LogicalResult verifyAtomicMemOp(OpTy memOp, Type valueType,
                                ArrayRef<AtomicOrdering> unsupportedOrderings) {
  if (memOp.getOrdering() != AtomicOrdering::not_atomic) {
    if (!isTypeCompatibleWithAtomicOp(valueType,
                                      /*isPointerTypeAllowed=*/true))
      return memOp.emitOpError("unsupported type ")
             << valueType << " for atomic access";
    if (llvm::is_contained(unsupportedOrderings, memOp.getOrdering()))
      return memOp.emitOpError("unsupported ordering '")
             << stringifyAtomicOrdering(memOp.getOrdering()) << "'";
    if (!memOp.getAlignment())
      return memOp.emitOpError("expected alignment for atomic access");
    return success();
  }
  if (memOp.getSyncscope())
    return memOp.emitOpError(
        "expected syncscope to be null for non-atomic access");
  return success();
}

LogicalResult LoadOp::verify() {
  Type valueType = getResult().getType();
  return verifyAtomicMemOp(*this, valueType,
                           {AtomicOrdering::release, AtomicOrdering::acq_rel});
}

void LoadOp::build(OpBuilder &builder, OperationState &state, Type type,
                   Value addr, unsigned alignment, bool isVolatile,
                   bool isNonTemporal, AtomicOrdering ordering,
                   StringRef syncscope) {
  build(builder, state, type, addr,
        alignment ? builder.getI64IntegerAttr(alignment) : nullptr, isVolatile,
        isNonTemporal, ordering,
        syncscope.empty() ? nullptr : builder.getStringAttr(syncscope),
        /*access_groups=*/nullptr,
        /*alias_scopes=*/nullptr, /*noalias_scopes=*/nullptr,
        /*tbaa=*/nullptr);
}

//===----------------------------------------------------------------------===//
// StoreOp
//===----------------------------------------------------------------------===//

void StoreOp::getEffects(
    SmallVectorImpl<SideEffects::EffectInstance<MemoryEffects::Effect>>
        &effects) {
  effects.emplace_back(MemoryEffects::Write::get(), getAddr());
  // Volatile operations can have target-specific read-write effects on
  // memory besides the one referred to by the pointer operand.
  // Similarly, atomic operations that are monotonic or stricter cause
  // synchronization that from a language point-of-view, are arbitrary
  // read-writes into memory.
  if (getVolatile_() || (getOrdering() != AtomicOrdering::not_atomic &&
                         getOrdering() != AtomicOrdering::unordered)) {
    effects.emplace_back(MemoryEffects::Write::get());
    effects.emplace_back(MemoryEffects::Read::get());
  }
}

LogicalResult StoreOp::verify() {
  Type valueType = getValue().getType();
  return verifyAtomicMemOp(*this, valueType,
                           {AtomicOrdering::acquire, AtomicOrdering::acq_rel});
}

void StoreOp::build(OpBuilder &builder, OperationState &state, Value value,
                    Value addr, unsigned alignment, bool isVolatile,
                    bool isNonTemporal, AtomicOrdering ordering,
                    StringRef syncscope) {
  build(builder, state, value, addr,
        alignment ? builder.getI64IntegerAttr(alignment) : nullptr, isVolatile,
        isNonTemporal, ordering,
        syncscope.empty() ? nullptr : builder.getStringAttr(syncscope),
        /*access_groups=*/nullptr,
        /*alias_scopes=*/nullptr, /*noalias_scopes=*/nullptr, /*tbaa=*/nullptr);
}

//===----------------------------------------------------------------------===//
// CallOp
//===----------------------------------------------------------------------===//

/// Gets the MLIR Op-like result types of a LLVMFunctionType.
static SmallVector<Type, 1> getCallOpResultTypes(LLVMFunctionType calleeType) {
  SmallVector<Type, 1> results;
  Type resultType = calleeType.getReturnType();
  if (!isa<LLVM::LLVMVoidType>(resultType))
    results.push_back(resultType);
  return results;
}

/// Constructs a LLVMFunctionType from MLIR `results` and `args`.
static LLVMFunctionType getLLVMFuncType(MLIRContext *context, TypeRange results,
                                        ValueRange args) {
  Type resultType;
  if (results.empty())
    resultType = LLVMVoidType::get(context);
  else
    resultType = results.front();
  return LLVMFunctionType::get(resultType, llvm::to_vector(args.getTypes()),
                               /*isVarArg=*/false);
}

void CallOp::build(OpBuilder &builder, OperationState &state, TypeRange results,
                   StringRef callee, ValueRange args) {
  build(builder, state, results, builder.getStringAttr(callee), args);
}

void CallOp::build(OpBuilder &builder, OperationState &state, TypeRange results,
                   StringAttr callee, ValueRange args) {
  build(builder, state, results, SymbolRefAttr::get(callee), args);
}

void CallOp::build(OpBuilder &builder, OperationState &state, TypeRange results,
                   FlatSymbolRefAttr callee, ValueRange args) {
  build(builder, state, results,
        TypeAttr::get(getLLVMFuncType(builder.getContext(), results, args)),
        callee, args, /*fastmathFlags=*/nullptr, /*branch_weights=*/nullptr,
        /*CConv=*/nullptr,
        /*access_groups=*/nullptr, /*alias_scopes=*/nullptr,
        /*noalias_scopes=*/nullptr, /*tbaa=*/nullptr);
}

void CallOp::build(OpBuilder &builder, OperationState &state,
                   LLVMFunctionType calleeType, StringRef callee,
                   ValueRange args) {
  build(builder, state, calleeType, builder.getStringAttr(callee), args);
}

void CallOp::build(OpBuilder &builder, OperationState &state,
                   LLVMFunctionType calleeType, StringAttr callee,
                   ValueRange args) {
  build(builder, state, calleeType, SymbolRefAttr::get(callee), args);
}

void CallOp::build(OpBuilder &builder, OperationState &state,
                   LLVMFunctionType calleeType, FlatSymbolRefAttr callee,
                   ValueRange args) {
  build(builder, state, getCallOpResultTypes(calleeType),
        TypeAttr::get(calleeType), callee, args, /*fastmathFlags=*/nullptr,
        /*branch_weights=*/nullptr, /*CConv=*/nullptr,
        /*access_groups=*/nullptr,
        /*alias_scopes=*/nullptr, /*noalias_scopes=*/nullptr, /*tbaa=*/nullptr);
}

void CallOp::build(OpBuilder &builder, OperationState &state,
                   LLVMFunctionType calleeType, ValueRange args) {
  build(builder, state, getCallOpResultTypes(calleeType),
        TypeAttr::get(calleeType), /*callee=*/nullptr, args,
        /*fastmathFlags=*/nullptr, /*branch_weights=*/nullptr,
        /*CConv=*/nullptr,
        /*access_groups=*/nullptr, /*alias_scopes=*/nullptr,
        /*noalias_scopes=*/nullptr, /*tbaa=*/nullptr);
}

void CallOp::build(OpBuilder &builder, OperationState &state, LLVMFuncOp func,
                   ValueRange args) {
  auto calleeType = func.getFunctionType();
  build(builder, state, getCallOpResultTypes(calleeType),
        TypeAttr::get(calleeType), SymbolRefAttr::get(func), args,
        /*fastmathFlags=*/nullptr, /*branch_weights=*/nullptr,
        /*CConv=*/nullptr,
        /*access_groups=*/nullptr, /*alias_scopes=*/nullptr,
        /*noalias_scopes=*/nullptr, /*tbaa=*/nullptr);
}

<<<<<<< HEAD
void CallOp::build(OpBuilder &builder, OperationState &state, Value callee,
                   ValueRange args) {
  auto calleeType = cast<LLVMFunctionType>(
      cast<LLVMPointerType>(callee.getType()).getElementType());
  SmallVector<Value> operands;
  operands.reserve(1 + args.size());
  operands.push_back(callee);
  llvm::append_range(operands, args);
  return build(builder, state, getCallOpResultTypes(calleeType),
               TypeAttr::get(calleeType), FlatSymbolRefAttr(), operands,
               /*fastmathFlags=*/nullptr, /*branch_weights=*/nullptr,
               /*CConv=*/nullptr,
               /*access_groups=*/nullptr, /*alias_scopes=*/nullptr,
               /*noalias_scopes=*/nullptr, /*tbaa=*/nullptr);
}

=======
>>>>>>> 5e5a22ca
CallInterfaceCallable CallOp::getCallableForCallee() {
  // Direct call.
  if (FlatSymbolRefAttr calleeAttr = getCalleeAttr())
    return calleeAttr;
  // Indirect call, callee Value is the first operand.
  return getOperand(0);
}

void CallOp::setCalleeFromCallable(CallInterfaceCallable callee) {
  // Direct call.
  if (FlatSymbolRefAttr calleeAttr = getCalleeAttr()) {
    auto symRef = callee.get<SymbolRefAttr>();
    return setCalleeAttr(cast<FlatSymbolRefAttr>(symRef));
  }
  // Indirect call, callee Value is the first operand.
  return setOperand(0, callee.get<Value>());
}

Operation::operand_range CallOp::getArgOperands() {
  return getOperands().drop_front(getCallee().has_value() ? 0 : 1);
}

MutableOperandRange CallOp::getArgOperandsMutable() {
  return MutableOperandRange(*this, getCallee().has_value() ? 0 : 1,
                             getCalleeOperands().size());
}

/// Verify that an inlinable callsite of a debug-info-bearing function in a
/// debug-info-bearing function has a debug location attached to it. This
/// mirrors an LLVM IR verifier.
static LogicalResult verifyCallOpDebugInfo(CallOp callOp, LLVMFuncOp callee) {
  if (callee.isExternal())
    return success();
  auto parentFunc = callOp->getParentOfType<FunctionOpInterface>();
  if (!parentFunc)
    return success();

  auto hasSubprogram = [](Operation *op) {
    return op->getLoc()
               ->findInstanceOf<FusedLocWith<LLVM::DISubprogramAttr>>() !=
           nullptr;
  };
  if (!hasSubprogram(parentFunc) || !hasSubprogram(callee))
    return success();
  bool containsLoc = !isa<UnknownLoc>(callOp->getLoc());
  if (!containsLoc)
    return callOp.emitError()
           << "inlinable function call in a function with a DISubprogram "
              "location must have a debug location";
  return success();
}

LogicalResult CallOp::verifySymbolUses(SymbolTableCollection &symbolTable) {
  if (getNumResults() > 1)
    return emitOpError("must have 0 or 1 result");

  // Type for the callee, we'll get it differently depending if it is a direct
  // or indirect call.
  Type fnType;

  bool isIndirect = false;

  // If this is an indirect call, the callee attribute is missing.
  FlatSymbolRefAttr calleeName = getCalleeAttr();
  if (!calleeName) {
    isIndirect = true;
    if (!getNumOperands())
      return emitOpError(
          "must have either a `callee` attribute or at least an operand");
    auto ptrType = llvm::dyn_cast<LLVMPointerType>(getOperand(0).getType());
    if (!ptrType)
      return emitOpError("indirect call expects a pointer as callee: ")
             << getOperand(0).getType();

    return success();
  } else {
    Operation *callee =
        symbolTable.lookupNearestSymbolFrom(*this, calleeName.getAttr());
    if (!callee)
      return emitOpError()
             << "'" << calleeName.getValue()
             << "' does not reference a symbol in the current scope";
    auto fn = dyn_cast<LLVMFuncOp>(callee);
    if (!fn)
      return emitOpError() << "'" << calleeName.getValue()
                           << "' does not reference a valid LLVM function";

    if (failed(verifyCallOpDebugInfo(*this, fn)))
      return failure();
    fnType = fn.getFunctionType();
  }

  LLVMFunctionType funcType = llvm::dyn_cast<LLVMFunctionType>(fnType);
  if (!funcType)
    return emitOpError("callee does not have a functional type: ") << fnType;

  if (funcType.isVarArg() && !getCalleeType())
    return emitOpError() << "missing callee type attribute for vararg call";

  // Verify that the operand and result types match the callee.

  if (!funcType.isVarArg() &&
      funcType.getNumParams() != (getNumOperands() - isIndirect))
    return emitOpError() << "incorrect number of operands ("
                         << (getNumOperands() - isIndirect)
                         << ") for callee (expecting: "
                         << funcType.getNumParams() << ")";

  if (funcType.getNumParams() > (getNumOperands() - isIndirect))
    return emitOpError() << "incorrect number of operands ("
                         << (getNumOperands() - isIndirect)
                         << ") for varargs callee (expecting at least: "
                         << funcType.getNumParams() << ")";

  for (unsigned i = 0, e = funcType.getNumParams(); i != e; ++i)
    if (getOperand(i + isIndirect).getType() != funcType.getParamType(i))
      return emitOpError() << "operand type mismatch for operand " << i << ": "
                           << getOperand(i + isIndirect).getType()
                           << " != " << funcType.getParamType(i);

  if (getNumResults() == 0 &&
      !llvm::isa<LLVM::LLVMVoidType>(funcType.getReturnType()))
    return emitOpError() << "expected function call to produce a value";

  if (getNumResults() != 0 &&
      llvm::isa<LLVM::LLVMVoidType>(funcType.getReturnType()))
    return emitOpError()
           << "calling function with void result must not produce values";

  if (getNumResults() > 1)
    return emitOpError()
           << "expected LLVM function call to produce 0 or 1 result";

  if (getNumResults() && getResult().getType() != funcType.getReturnType())
    return emitOpError() << "result type mismatch: " << getResult().getType()
                         << " != " << funcType.getReturnType();

  return success();
}

void CallOp::print(OpAsmPrinter &p) {
  auto callee = getCallee();
  bool isDirect = callee.has_value();

  LLVMFunctionType calleeType;
  bool isVarArg = false;

  if (std::optional<LLVMFunctionType> optionalCalleeType = getCalleeType()) {
    calleeType = *optionalCalleeType;
    isVarArg = calleeType.isVarArg();
  }

  p << ' ';

  // Print calling convention.
  if (getCConv() != LLVM::CConv::C)
    p << stringifyCConv(getCConv()) << ' ';

  // Print the direct callee if present as a function attribute, or an indirect
  // callee (first operand) otherwise.
  if (isDirect)
    p.printSymbolName(callee.value());
  else
    p << getOperand(0);

  auto args = getOperands().drop_front(isDirect ? 0 : 1);
  p << '(' << args << ')';

  if (isVarArg)
    p << " vararg(" << calleeType << ")";

  p.printOptionalAttrDict(processFMFAttr((*this)->getAttrs()),
                          {getCConvAttrName(), "callee", "callee_type"});

  p << " : ";
  if (!isDirect)
    p << getOperand(0).getType() << ", ";

  // Reconstruct the function MLIR function type from operand and result types.
  p.printFunctionalType(args.getTypes(), getResultTypes());
}

/// Parses the type of a call operation and resolves the operands if the parsing
/// succeeds. Returns failure otherwise.
static ParseResult parseCallTypeAndResolveOperands(
    OpAsmParser &parser, OperationState &result, bool isDirect,
    ArrayRef<OpAsmParser::UnresolvedOperand> operands) {
  SMLoc trailingTypesLoc = parser.getCurrentLocation();
  SmallVector<Type> types;
  if (parser.parseColonTypeList(types))
    return failure();

  if (isDirect && types.size() != 1)
    return parser.emitError(trailingTypesLoc,
                            "expected direct call to have 1 trailing type");
  if (!isDirect && types.size() != 2)
    return parser.emitError(trailingTypesLoc,
                            "expected indirect call to have 2 trailing types");

  auto funcType = llvm::dyn_cast<FunctionType>(types.pop_back_val());
  if (!funcType)
    return parser.emitError(trailingTypesLoc,
                            "expected trailing function type");
  if (funcType.getNumResults() > 1)
    return parser.emitError(trailingTypesLoc,
                            "expected function with 0 or 1 result");
  if (funcType.getNumResults() == 1 &&
      llvm::isa<LLVM::LLVMVoidType>(funcType.getResult(0)))
    return parser.emitError(trailingTypesLoc,
                            "expected a non-void result type");

  // The head element of the types list matches the callee type for
  // indirect calls, while the types list is emtpy for direct calls.
  // Append the function input types to resolve the call operation
  // operands.
  llvm::append_range(types, funcType.getInputs());
  if (parser.resolveOperands(operands, types, parser.getNameLoc(),
                             result.operands))
    return failure();
  if (funcType.getNumResults() != 0)
    result.addTypes(funcType.getResults());

  return success();
}

/// Parses an optional function pointer operand before the call argument list
/// for indirect calls, or stops parsing at the function identifier otherwise.
static ParseResult parseOptionalCallFuncPtr(
    OpAsmParser &parser,
    SmallVectorImpl<OpAsmParser::UnresolvedOperand> &operands) {
  OpAsmParser::UnresolvedOperand funcPtrOperand;
  OptionalParseResult parseResult = parser.parseOptionalOperand(funcPtrOperand);
  if (parseResult.has_value()) {
    if (failed(*parseResult))
      return *parseResult;
    operands.push_back(funcPtrOperand);
  }
  return success();
}

// <operation> ::= `llvm.call` (cconv)? (function-id | ssa-use)
//                             `(` ssa-use-list `)`
//                             ( `vararg(` var-arg-func-type `)` )?
//                             attribute-dict? `:` (type `,`)? function-type
ParseResult CallOp::parse(OpAsmParser &parser, OperationState &result) {
  SymbolRefAttr funcAttr;
  TypeAttr calleeType;
  SmallVector<OpAsmParser::UnresolvedOperand> operands;

  // Default to C Calling Convention if no keyword is provided.
  result.addAttribute(
      getCConvAttrName(result.name),
      CConvAttr::get(parser.getContext(), parseOptionalLLVMKeyword<CConv>(
                                              parser, result, LLVM::CConv::C)));

  // Parse a function pointer for indirect calls.
  if (parseOptionalCallFuncPtr(parser, operands))
    return failure();
  bool isDirect = operands.empty();

  // Parse a function identifier for direct calls.
  if (isDirect)
    if (parser.parseAttribute(funcAttr, "callee", result.attributes))
      return failure();

  // Parse the function arguments.
  if (parser.parseOperandList(operands, OpAsmParser::Delimiter::Paren) ||
      parser.parseOptionalAttrDict(result.attributes))
    return failure();

  bool isVarArg = parser.parseOptionalKeyword("vararg").succeeded();
  if (isVarArg) {
    if (parser.parseLParen().failed() ||
        parser.parseAttribute(calleeType, "callee_type", result.attributes)
            .failed() ||
        parser.parseRParen().failed())
      return failure();
  }

  // Parse the trailing type list and resolve the operands.
  return parseCallTypeAndResolveOperands(parser, result, isDirect, operands);
}

LLVMFunctionType CallOp::getCalleeFunctionType() {
  if (getCalleeType())
    return *getCalleeType();
  else
    return getLLVMFuncType(getContext(), getResultTypes(), getArgOperands());
}

///===---------------------------------------------------------------------===//
/// LLVM::InvokeOp
///===---------------------------------------------------------------------===//

void InvokeOp::build(OpBuilder &builder, OperationState &state, LLVMFuncOp func,
                     ValueRange ops, Block *normal, ValueRange normalOps,
                     Block *unwind, ValueRange unwindOps) {
  auto calleeType = func.getFunctionType();
  build(builder, state, getCallOpResultTypes(calleeType),
        TypeAttr::get(calleeType), SymbolRefAttr::get(func), ops, normalOps,
        unwindOps, nullptr, nullptr, normal, unwind);
}

void InvokeOp::build(OpBuilder &builder, OperationState &state, TypeRange tys,
                     FlatSymbolRefAttr callee, ValueRange ops, Block *normal,
                     ValueRange normalOps, Block *unwind,
                     ValueRange unwindOps) {
  build(builder, state, tys,
        TypeAttr::get(getLLVMFuncType(builder.getContext(), tys, ops)), callee,
        ops, normalOps, unwindOps, nullptr, nullptr, normal, unwind);
}

void InvokeOp::build(OpBuilder &builder, OperationState &state,
                     LLVMFunctionType calleeType, FlatSymbolRefAttr callee,
                     ValueRange ops, Block *normal, ValueRange normalOps,
                     Block *unwind, ValueRange unwindOps) {
  build(builder, state, getCallOpResultTypes(calleeType),
        TypeAttr::get(calleeType), callee, ops, normalOps, unwindOps, nullptr,
        nullptr, normal, unwind);
}

SuccessorOperands InvokeOp::getSuccessorOperands(unsigned index) {
  assert(index < getNumSuccessors() && "invalid successor index");
  return SuccessorOperands(index == 0 ? getNormalDestOperandsMutable()
                                      : getUnwindDestOperandsMutable());
}

CallInterfaceCallable InvokeOp::getCallableForCallee() {
  // Direct call.
  if (FlatSymbolRefAttr calleeAttr = getCalleeAttr())
    return calleeAttr;
  // Indirect call, callee Value is the first operand.
  return getOperand(0);
}

void InvokeOp::setCalleeFromCallable(CallInterfaceCallable callee) {
  // Direct call.
  if (FlatSymbolRefAttr calleeAttr = getCalleeAttr()) {
    auto symRef = callee.get<SymbolRefAttr>();
    return setCalleeAttr(cast<FlatSymbolRefAttr>(symRef));
  }
  // Indirect call, callee Value is the first operand.
  return setOperand(0, callee.get<Value>());
}

Operation::operand_range InvokeOp::getArgOperands() {
  return getOperands().drop_front(getCallee().has_value() ? 0 : 1);
}

MutableOperandRange InvokeOp::getArgOperandsMutable() {
  return MutableOperandRange(*this, getCallee().has_value() ? 0 : 1,
                             getCalleeOperands().size());
}

LogicalResult InvokeOp::verify() {
  if (getNumResults() > 1)
    return emitOpError("must have 0 or 1 result");

  Block *unwindDest = getUnwindDest();
  if (unwindDest->empty())
    return emitError("must have at least one operation in unwind destination");

  // In unwind destination, first operation must be LandingpadOp
  if (!isa<LandingpadOp>(unwindDest->front()))
    return emitError("first operation in unwind destination should be a "
                     "llvm.landingpad operation");

  return success();
}

void InvokeOp::print(OpAsmPrinter &p) {
  auto callee = getCallee();
  bool isDirect = callee.has_value();

  LLVMFunctionType calleeType;
  bool isVarArg = false;

  if (std::optional<LLVMFunctionType> optionalCalleeType = getCalleeType()) {
    calleeType = *optionalCalleeType;
    isVarArg = calleeType.isVarArg();
  }

  p << ' ';

  // Print calling convention.
  if (getCConv() != LLVM::CConv::C)
    p << stringifyCConv(getCConv()) << ' ';

  // Either function name or pointer
  if (isDirect)
    p.printSymbolName(callee.value());
  else
    p << getOperand(0);

  p << '(' << getOperands().drop_front(isDirect ? 0 : 1) << ')';
  p << " to ";
  p.printSuccessorAndUseList(getNormalDest(), getNormalDestOperands());
  p << " unwind ";
  p.printSuccessorAndUseList(getUnwindDest(), getUnwindDestOperands());

  if (isVarArg)
    p << " vararg(" << calleeType << ")";

  p.printOptionalAttrDict((*this)->getAttrs(),
                          {InvokeOp::getOperandSegmentSizeAttr(), "callee",
                           "callee_type", InvokeOp::getCConvAttrName()});

  p << " : ";
  if (!isDirect)
    p << getOperand(0).getType() << ", ";
  p.printFunctionalType(llvm::drop_begin(getOperandTypes(), isDirect ? 0 : 1),
                        getResultTypes());
}

// <operation> ::= `llvm.invoke` (cconv)? (function-id | ssa-use)
//                  `(` ssa-use-list `)`
//                  `to` bb-id (`[` ssa-use-and-type-list `]`)?
//                  `unwind` bb-id (`[` ssa-use-and-type-list `]`)?
//                  ( `vararg(` var-arg-func-type `)` )?
//                  attribute-dict? `:` (type `,`)? function-type
ParseResult InvokeOp::parse(OpAsmParser &parser, OperationState &result) {
  SmallVector<OpAsmParser::UnresolvedOperand, 8> operands;
  SymbolRefAttr funcAttr;
  TypeAttr calleeType;
  Block *normalDest, *unwindDest;
  SmallVector<Value, 4> normalOperands, unwindOperands;
  Builder &builder = parser.getBuilder();

  // Default to C Calling Convention if no keyword is provided.
  result.addAttribute(
      getCConvAttrName(result.name),
      CConvAttr::get(parser.getContext(), parseOptionalLLVMKeyword<CConv>(
                                              parser, result, LLVM::CConv::C)));

  // Parse a function pointer for indirect calls.
  if (parseOptionalCallFuncPtr(parser, operands))
    return failure();
  bool isDirect = operands.empty();

  // Parse a function identifier for direct calls.
  if (isDirect && parser.parseAttribute(funcAttr, "callee", result.attributes))
    return failure();

  // Parse the function arguments.
  if (parser.parseOperandList(operands, OpAsmParser::Delimiter::Paren) ||
      parser.parseKeyword("to") ||
      parser.parseSuccessorAndUseList(normalDest, normalOperands) ||
      parser.parseKeyword("unwind") ||
      parser.parseSuccessorAndUseList(unwindDest, unwindOperands))
    return failure();

  bool isVarArg = parser.parseOptionalKeyword("vararg").succeeded();
  if (isVarArg) {
    if (parser.parseLParen().failed() ||
        parser.parseAttribute(calleeType, "callee_type", result.attributes)
            .failed() ||
        parser.parseRParen().failed())
      return failure();
  }

  if (parser.parseOptionalAttrDict(result.attributes))
    return failure();

  // Parse the trailing type list and resolve the function operands.
  if (parseCallTypeAndResolveOperands(parser, result, isDirect, operands))
    return failure();

  result.addSuccessors({normalDest, unwindDest});
  result.addOperands(normalOperands);
  result.addOperands(unwindOperands);

  result.addAttribute(InvokeOp::getOperandSegmentSizeAttr(),
                      builder.getDenseI32ArrayAttr(
                          {static_cast<int32_t>(operands.size()),
                           static_cast<int32_t>(normalOperands.size()),
                           static_cast<int32_t>(unwindOperands.size())}));
  return success();
}

LLVMFunctionType InvokeOp::getCalleeFunctionType() {
  if (getCalleeType())
    return *getCalleeType();
  else
    return getLLVMFuncType(getContext(), getResultTypes(), getArgOperands());
}

///===----------------------------------------------------------------------===//
/// Verifying/Printing/Parsing for LLVM::LandingpadOp.
///===----------------------------------------------------------------------===//

LogicalResult LandingpadOp::verify() {
  Value value;
  if (LLVMFuncOp func = (*this)->getParentOfType<LLVMFuncOp>()) {
    if (!func.getPersonality())
      return emitError(
          "llvm.landingpad needs to be in a function with a personality");
  }

  // Consistency of llvm.landingpad result types is checked in
  // LLVMFuncOp::verify().

  if (!getCleanup() && getOperands().empty())
    return emitError("landingpad instruction expects at least one clause or "
                     "cleanup attribute");

  for (unsigned idx = 0, ie = getNumOperands(); idx < ie; idx++) {
    value = getOperand(idx);
    bool isFilter = llvm::isa<LLVMArrayType>(value.getType());
    if (isFilter) {
      // FIXME: Verify filter clauses when arrays are appropriately handled
    } else {
      // catch - global addresses only.
      // Bitcast ops should have global addresses as their args.
      if (auto bcOp = value.getDefiningOp<BitcastOp>()) {
        if (auto addrOp = bcOp.getArg().getDefiningOp<AddressOfOp>())
          continue;
        return emitError("constant clauses expected").attachNote(bcOp.getLoc())
               << "global addresses expected as operand to "
                  "bitcast used in clauses for landingpad";
      }
      // ZeroOp and AddressOfOp allowed
      if (value.getDefiningOp<ZeroOp>())
        continue;
      if (value.getDefiningOp<AddressOfOp>())
        continue;
      return emitError("clause #")
             << idx << " is not a known constant - null, addressof, bitcast";
    }
  }
  return success();
}

void LandingpadOp::print(OpAsmPrinter &p) {
  p << (getCleanup() ? " cleanup " : " ");

  // Clauses
  for (auto value : getOperands()) {
    // Similar to llvm - if clause is an array type then it is filter
    // clause else catch clause
    bool isArrayTy = llvm::isa<LLVMArrayType>(value.getType());
    p << '(' << (isArrayTy ? "filter " : "catch ") << value << " : "
      << value.getType() << ") ";
  }

  p.printOptionalAttrDict((*this)->getAttrs(), {"cleanup"});

  p << ": " << getType();
}

// <operation> ::= `llvm.landingpad` `cleanup`?
//                 ((`catch` | `filter`) operand-type ssa-use)* attribute-dict?
ParseResult LandingpadOp::parse(OpAsmParser &parser, OperationState &result) {
  // Check for cleanup
  if (succeeded(parser.parseOptionalKeyword("cleanup")))
    result.addAttribute("cleanup", parser.getBuilder().getUnitAttr());

  // Parse clauses with types
  while (succeeded(parser.parseOptionalLParen()) &&
         (succeeded(parser.parseOptionalKeyword("filter")) ||
          succeeded(parser.parseOptionalKeyword("catch")))) {
    OpAsmParser::UnresolvedOperand operand;
    Type ty;
    if (parser.parseOperand(operand) || parser.parseColon() ||
        parser.parseType(ty) ||
        parser.resolveOperand(operand, ty, result.operands) ||
        parser.parseRParen())
      return failure();
  }

  Type type;
  if (parser.parseColon() || parser.parseType(type))
    return failure();

  result.addTypes(type);
  return success();
}

//===----------------------------------------------------------------------===//
// ExtractValueOp
//===----------------------------------------------------------------------===//

/// Extract the type at `position` in the LLVM IR aggregate type
/// `containerType`. Each element of `position` is an index into a nested
/// aggregate type. Return the resulting type or emit an error.
static Type getInsertExtractValueElementType(
    function_ref<InFlightDiagnostic(StringRef)> emitError, Type containerType,
    ArrayRef<int64_t> position) {
  Type llvmType = containerType;
  if (!isCompatibleType(containerType)) {
    emitError("expected LLVM IR Dialect type, got ") << containerType;
    return {};
  }

  // Infer the element type from the structure type: iteratively step inside the
  // type by taking the element type, indexed by the position attribute for
  // structures.  Check the position index before accessing, it is supposed to
  // be in bounds.
  for (int64_t idx : position) {
    if (auto arrayType = llvm::dyn_cast<LLVMArrayType>(llvmType)) {
      if (idx < 0 || static_cast<unsigned>(idx) >= arrayType.getNumElements()) {
        emitError("position out of bounds: ") << idx;
        return {};
      }
      llvmType = arrayType.getElementType();
    } else if (auto structType = llvm::dyn_cast<LLVMStructType>(llvmType)) {
      if (idx < 0 ||
          static_cast<unsigned>(idx) >= structType.getBody().size()) {
        emitError("position out of bounds: ") << idx;
        return {};
      }
      llvmType = structType.getBody()[idx];
    } else {
      emitError("expected LLVM IR structure/array type, got: ") << llvmType;
      return {};
    }
  }
  return llvmType;
}

/// Extract the type at `position` in the wrapped LLVM IR aggregate type
/// `containerType`.
static Type getInsertExtractValueElementType(Type llvmType,
                                             ArrayRef<int64_t> position) {
  for (int64_t idx : position) {
    if (auto structType = llvm::dyn_cast<LLVMStructType>(llvmType))
      llvmType = structType.getBody()[idx];
    else
      llvmType = llvm::cast<LLVMArrayType>(llvmType).getElementType();
  }
  return llvmType;
}

OpFoldResult LLVM::ExtractValueOp::fold(FoldAdaptor adaptor) {
  auto insertValueOp = getContainer().getDefiningOp<InsertValueOp>();
  OpFoldResult result = {};
  while (insertValueOp) {
    if (getPosition() == insertValueOp.getPosition())
      return insertValueOp.getValue();
    unsigned min =
        std::min(getPosition().size(), insertValueOp.getPosition().size());
    // If one is fully prefix of the other, stop propagating back as it will
    // miss dependencies. For instance, %3 should not fold to %f0 in the
    // following example:
    // ```
    //   %1 = llvm.insertvalue %f0, %0[0, 0] :
    //     !llvm.array<4 x !llvm.array<4 x f32>>
    //   %2 = llvm.insertvalue %arr, %1[0] :
    //     !llvm.array<4 x !llvm.array<4 x f32>>
    //   %3 = llvm.extractvalue %2[0, 0] : !llvm.array<4 x !llvm.array<4 x f32>>
    // ```
    if (getPosition().take_front(min) ==
        insertValueOp.getPosition().take_front(min))
      return result;

    // If neither a prefix, nor the exact position, we can extract out of the
    // value being inserted into. Moreover, we can try again if that operand
    // is itself an insertvalue expression.
    getContainerMutable().assign(insertValueOp.getContainer());
    result = getResult();
    insertValueOp = insertValueOp.getContainer().getDefiningOp<InsertValueOp>();
  }
  return result;
}

LogicalResult ExtractValueOp::verify() {
  auto emitError = [this](StringRef msg) { return emitOpError(msg); };
  Type valueType = getInsertExtractValueElementType(
      emitError, getContainer().getType(), getPosition());
  if (!valueType)
    return failure();

  if (getRes().getType() != valueType)
    return emitOpError() << "Type mismatch: extracting from "
                         << getContainer().getType() << " should produce "
                         << valueType << " but this op returns "
                         << getRes().getType();
  return success();
}

void ExtractValueOp::build(OpBuilder &builder, OperationState &state,
                           Value container, ArrayRef<int64_t> position) {
  build(builder, state,
        getInsertExtractValueElementType(container.getType(), position),
        container, builder.getAttr<DenseI64ArrayAttr>(position));
}

//===----------------------------------------------------------------------===//
// InsertValueOp
//===----------------------------------------------------------------------===//

/// Infer the value type from the container type and position.
static ParseResult
parseInsertExtractValueElementType(AsmParser &parser, Type &valueType,
                                   Type containerType,
                                   DenseI64ArrayAttr position) {
  valueType = getInsertExtractValueElementType(
      [&](StringRef msg) {
        return parser.emitError(parser.getCurrentLocation(), msg);
      },
      containerType, position.asArrayRef());
  return success(!!valueType);
}

/// Nothing to print for an inferred type.
static void printInsertExtractValueElementType(AsmPrinter &printer,
                                               Operation *op, Type valueType,
                                               Type containerType,
                                               DenseI64ArrayAttr position) {}

LogicalResult InsertValueOp::verify() {
  auto emitError = [this](StringRef msg) { return emitOpError(msg); };
  Type valueType = getInsertExtractValueElementType(
      emitError, getContainer().getType(), getPosition());
  if (!valueType)
    return failure();

  if (getValue().getType() != valueType)
    return emitOpError() << "Type mismatch: cannot insert "
                         << getValue().getType() << " into "
                         << getContainer().getType();

  return success();
}

//===----------------------------------------------------------------------===//
// ReturnOp
//===----------------------------------------------------------------------===//

LogicalResult ReturnOp::verify() {
  auto parent = (*this)->getParentOfType<LLVMFuncOp>();
  if (!parent)
    return success();

  Type expectedType = parent.getFunctionType().getReturnType();
  if (llvm::isa<LLVMVoidType>(expectedType)) {
    if (!getArg())
      return success();
    InFlightDiagnostic diag = emitOpError("expected no operands");
    diag.attachNote(parent->getLoc()) << "when returning from function";
    return diag;
  }
  if (!getArg()) {
    if (llvm::isa<LLVMVoidType>(expectedType))
      return success();
    InFlightDiagnostic diag = emitOpError("expected 1 operand");
    diag.attachNote(parent->getLoc()) << "when returning from function";
    return diag;
  }
  if (expectedType != getArg().getType()) {
    InFlightDiagnostic diag = emitOpError("mismatching result types");
    diag.attachNote(parent->getLoc()) << "when returning from function";
    return diag;
  }
  return success();
}

//===----------------------------------------------------------------------===//
// Verifier for LLVM::AddressOfOp.
//===----------------------------------------------------------------------===//

static Operation *parentLLVMModule(Operation *op) {
  Operation *module = op->getParentOp();
  while (module && !satisfiesLLVMModule(module))
    module = module->getParentOp();
  assert(module && "unexpected operation outside of a module");
  return module;
}

GlobalOp AddressOfOp::getGlobal(SymbolTableCollection &symbolTable) {
  return dyn_cast_or_null<GlobalOp>(
      symbolTable.lookupSymbolIn(parentLLVMModule(*this), getGlobalNameAttr()));
}

LLVMFuncOp AddressOfOp::getFunction(SymbolTableCollection &symbolTable) {
  return dyn_cast_or_null<LLVMFuncOp>(
      symbolTable.lookupSymbolIn(parentLLVMModule(*this), getGlobalNameAttr()));
}

LogicalResult
AddressOfOp::verifySymbolUses(SymbolTableCollection &symbolTable) {
  Operation *symbol =
      symbolTable.lookupSymbolIn(parentLLVMModule(*this), getGlobalNameAttr());

  auto global = dyn_cast_or_null<GlobalOp>(symbol);
  auto function = dyn_cast_or_null<LLVMFuncOp>(symbol);

  if (!global && !function)
    return emitOpError(
        "must reference a global defined by 'llvm.mlir.global' or 'llvm.func'");

  LLVMPointerType type = getType();
  if (global && global.getAddrSpace() != type.getAddressSpace())
    return emitOpError("pointer address space must match address space of the "
                       "referenced global");

  return success();
}

//===----------------------------------------------------------------------===//
// Verifier for LLVM::ComdatOp.
//===----------------------------------------------------------------------===//

void ComdatOp::build(OpBuilder &builder, OperationState &result,
                     StringRef symName) {
  result.addAttribute(getSymNameAttrName(result.name),
                      builder.getStringAttr(symName));
  Region *body = result.addRegion();
  body->emplaceBlock();
}

LogicalResult ComdatOp::verifyRegions() {
  Region &body = getBody();
  for (Operation &op : body.getOps())
    if (!isa<ComdatSelectorOp>(op))
      return op.emitError(
          "only comdat selector symbols can appear in a comdat region");

  return success();
}

//===----------------------------------------------------------------------===//
// Builder, printer and verifier for LLVM::GlobalOp.
//===----------------------------------------------------------------------===//

void GlobalOp::build(OpBuilder &builder, OperationState &result, Type type,
                     bool isConstant, Linkage linkage, StringRef name,
                     Attribute value, uint64_t alignment, unsigned addrSpace,
                     bool dsoLocal, bool threadLocal, SymbolRefAttr comdat,
                     ArrayRef<NamedAttribute> attrs) {
  result.addAttribute(getSymNameAttrName(result.name),
                      builder.getStringAttr(name));
  result.addAttribute(getGlobalTypeAttrName(result.name), TypeAttr::get(type));
  if (isConstant)
    result.addAttribute(getConstantAttrName(result.name),
                        builder.getUnitAttr());
  if (value)
    result.addAttribute(getValueAttrName(result.name), value);
  if (dsoLocal)
    result.addAttribute(getDsoLocalAttrName(result.name),
                        builder.getUnitAttr());
  if (threadLocal)
    result.addAttribute(getThreadLocal_AttrName(result.name),
                        builder.getUnitAttr());
  if (comdat)
    result.addAttribute(getComdatAttrName(result.name), comdat);

  // Only add an alignment attribute if the "alignment" input
  // is different from 0. The value must also be a power of two, but
  // this is tested in GlobalOp::verify, not here.
  if (alignment != 0)
    result.addAttribute(getAlignmentAttrName(result.name),
                        builder.getI64IntegerAttr(alignment));

  result.addAttribute(getLinkageAttrName(result.name),
                      LinkageAttr::get(builder.getContext(), linkage));
  if (addrSpace != 0)
    result.addAttribute(getAddrSpaceAttrName(result.name),
                        builder.getI32IntegerAttr(addrSpace));
  result.attributes.append(attrs.begin(), attrs.end());
  result.addRegion();
}

void GlobalOp::print(OpAsmPrinter &p) {
  p << ' ' << stringifyLinkage(getLinkage()) << ' ';
  StringRef visibility = stringifyVisibility(getVisibility_());
  if (!visibility.empty())
    p << visibility << ' ';
  if (getThreadLocal_())
    p << "thread_local ";
  if (auto unnamedAddr = getUnnamedAddr()) {
    StringRef str = stringifyUnnamedAddr(*unnamedAddr);
    if (!str.empty())
      p << str << ' ';
  }
  if (getConstant())
    p << "constant ";
  p.printSymbolName(getSymName());
  p << '(';
  if (auto value = getValueOrNull())
    p.printAttribute(value);
  p << ')';
  if (auto comdat = getComdat())
    p << " comdat(" << *comdat << ')';

  // Note that the alignment attribute is printed using the
  // default syntax here, even though it is an inherent attribute
  // (as defined in https://mlir.llvm.org/docs/LangRef/#attributes)
  p.printOptionalAttrDict((*this)->getAttrs(),
                          {SymbolTable::getSymbolAttrName(),
                           getGlobalTypeAttrName(), getConstantAttrName(),
                           getValueAttrName(), getLinkageAttrName(),
                           getUnnamedAddrAttrName(), getThreadLocal_AttrName(),
                           getVisibility_AttrName(), getComdatAttrName(),
                           getUnnamedAddrAttrName()});

  // Print the trailing type unless it's a string global.
  if (llvm::dyn_cast_or_null<StringAttr>(getValueOrNull()))
    return;
  p << " : " << getType();

  Region &initializer = getInitializerRegion();
  if (!initializer.empty()) {
    p << ' ';
    p.printRegion(initializer, /*printEntryBlockArgs=*/false);
  }
}

static LogicalResult verifyComdat(Operation *op,
                                  std::optional<SymbolRefAttr> attr) {
  if (!attr)
    return success();

  auto *comdatSelector = SymbolTable::lookupNearestSymbolFrom(op, *attr);
  if (!isa_and_nonnull<ComdatSelectorOp>(comdatSelector))
    return op->emitError() << "expected comdat symbol";

  return success();
}

//
// The type can be omitted for string attributes, in which case it will be
// inferred from the value of the string as [strlen(value) x i8].
ParseResult GlobalOp::parse(OpAsmParser &parser, OperationState &result) {
  MLIRContext *ctx = parser.getContext();
  // Parse optional linkage, default to External.
  result.addAttribute(getLinkageAttrName(result.name),
                      LLVM::LinkageAttr::get(
                          ctx, parseOptionalLLVMKeyword<Linkage>(
                                   parser, result, LLVM::Linkage::External)));

  // Parse optional visibility, default to Default.
  result.addAttribute(getVisibility_AttrName(result.name),
                      parser.getBuilder().getI64IntegerAttr(
                          parseOptionalLLVMKeyword<LLVM::Visibility, int64_t>(
                              parser, result, LLVM::Visibility::Default)));

  // Parse optional UnnamedAddr, default to None.
  result.addAttribute(getUnnamedAddrAttrName(result.name),
                      parser.getBuilder().getI64IntegerAttr(
                          parseOptionalLLVMKeyword<UnnamedAddr, int64_t>(
                              parser, result, LLVM::UnnamedAddr::None)));

  if (succeeded(parser.parseOptionalKeyword("thread_local")))
    result.addAttribute(getThreadLocal_AttrName(result.name),
                        parser.getBuilder().getUnitAttr());

  if (succeeded(parser.parseOptionalKeyword("constant")))
    result.addAttribute(getConstantAttrName(result.name),
                        parser.getBuilder().getUnitAttr());

  StringAttr name;
  if (parser.parseSymbolName(name, getSymNameAttrName(result.name),
                             result.attributes) ||
      parser.parseLParen())
    return failure();

  Attribute value;
  if (parser.parseOptionalRParen()) {
    if (parser.parseAttribute(value, getValueAttrName(result.name),
                              result.attributes) ||
        parser.parseRParen())
      return failure();
  }

  if (succeeded(parser.parseOptionalKeyword("comdat"))) {
    SymbolRefAttr comdat;
    if (parser.parseLParen() || parser.parseAttribute(comdat) ||
        parser.parseRParen())
      return failure();

    result.addAttribute(getComdatAttrName(result.name), comdat);
  }

  SmallVector<Type, 1> types;
  if (parser.parseOptionalAttrDict(result.attributes) ||
      parser.parseOptionalColonTypeList(types))
    return failure();

  if (types.size() > 1)
    return parser.emitError(parser.getNameLoc(), "expected zero or one type");

  Region &initRegion = *result.addRegion();
  if (types.empty()) {
    if (auto strAttr = llvm::dyn_cast_or_null<StringAttr>(value)) {
      MLIRContext *context = parser.getContext();
      auto arrayType = LLVM::LLVMArrayType::get(IntegerType::get(context, 8),
                                                strAttr.getValue().size());
      types.push_back(arrayType);
    } else {
      return parser.emitError(parser.getNameLoc(),
                              "type can only be omitted for string globals");
    }
  } else {
    OptionalParseResult parseResult =
        parser.parseOptionalRegion(initRegion, /*arguments=*/{},
                                   /*argTypes=*/{});
    if (parseResult.has_value() && failed(*parseResult))
      return failure();
  }

  result.addAttribute(getGlobalTypeAttrName(result.name),
                      TypeAttr::get(types[0]));
  return success();
}

static bool isZeroAttribute(Attribute value) {
  if (auto intValue = llvm::dyn_cast<IntegerAttr>(value))
    return intValue.getValue().isZero();
  if (auto fpValue = llvm::dyn_cast<FloatAttr>(value))
    return fpValue.getValue().isZero();
  if (auto splatValue = llvm::dyn_cast<SplatElementsAttr>(value))
    return isZeroAttribute(splatValue.getSplatValue<Attribute>());
  if (auto elementsValue = llvm::dyn_cast<ElementsAttr>(value))
    return llvm::all_of(elementsValue.getValues<Attribute>(), isZeroAttribute);
  if (auto arrayValue = llvm::dyn_cast<ArrayAttr>(value))
    return llvm::all_of(arrayValue.getValue(), isZeroAttribute);
  return false;
}

LogicalResult GlobalOp::verify() {
  bool validType = isCompatibleOuterType(getType())
                       ? !llvm::isa<LLVMVoidType, LLVMTokenType,
                                    LLVMMetadataType, LLVMLabelType>(getType())
                       : llvm::isa<PointerElementTypeInterface>(getType());
  if (!validType)
    return emitOpError(
        "expects type to be a valid element type for an LLVM global");
  if ((*this)->getParentOp() && !satisfiesLLVMModule((*this)->getParentOp()))
    return emitOpError("must appear at the module level");

  if (auto strAttr = llvm::dyn_cast_or_null<StringAttr>(getValueOrNull())) {
    auto type = llvm::dyn_cast<LLVMArrayType>(getType());
    IntegerType elementType =
        type ? llvm::dyn_cast<IntegerType>(type.getElementType()) : nullptr;
    if (!elementType || elementType.getWidth() != 8 ||
        type.getNumElements() != strAttr.getValue().size())
      return emitOpError(
          "requires an i8 array type of the length equal to that of the string "
          "attribute");
  }

  if (auto targetExtType = dyn_cast<LLVMTargetExtType>(getType())) {
    if (!targetExtType.hasProperty(LLVMTargetExtType::CanBeGlobal))
      return emitOpError()
             << "this target extension type cannot be used in a global";

    if (Attribute value = getValueOrNull())
      return emitOpError() << "global with target extension type can only be "
                              "initialized with zero-initializer";
  }

  if (getLinkage() == Linkage::Common) {
    if (Attribute value = getValueOrNull()) {
      if (!isZeroAttribute(value)) {
        return emitOpError()
               << "expected zero value for '"
               << stringifyLinkage(Linkage::Common) << "' linkage";
      }
    }
  }

  if (getLinkage() == Linkage::Appending) {
    if (!llvm::isa<LLVMArrayType>(getType())) {
      return emitOpError() << "expected array type for '"
                           << stringifyLinkage(Linkage::Appending)
                           << "' linkage";
    }
  }

  if (failed(verifyComdat(*this, getComdat())))
    return failure();

  std::optional<uint64_t> alignAttr = getAlignment();
  if (alignAttr.has_value()) {
    uint64_t value = alignAttr.value();
    if (!llvm::isPowerOf2_64(value))
      return emitError() << "alignment attribute is not a power of 2";
  }

  return success();
}

LogicalResult GlobalOp::verifyRegions() {
  if (Block *b = getInitializerBlock()) {
    ReturnOp ret = cast<ReturnOp>(b->getTerminator());
    if (ret.operand_type_begin() == ret.operand_type_end())
      return emitOpError("initializer region cannot return void");
    if (*ret.operand_type_begin() != getType())
      return emitOpError("initializer region type ")
             << *ret.operand_type_begin() << " does not match global type "
             << getType();

    for (Operation &op : *b) {
      auto iface = dyn_cast<MemoryEffectOpInterface>(op);
      if (!iface || !iface.hasNoEffect())
        return op.emitError()
               << "ops with side effects not allowed in global initializers";
    }

    if (getValueOrNull())
      return emitOpError("cannot have both initializer value and region");
  }

  return success();
}

//===----------------------------------------------------------------------===//
// LLVM::GlobalCtorsOp
//===----------------------------------------------------------------------===//

LogicalResult
GlobalCtorsOp::verifySymbolUses(SymbolTableCollection &symbolTable) {
  for (Attribute ctor : getCtors()) {
    if (failed(verifySymbolAttrUse(llvm::cast<FlatSymbolRefAttr>(ctor), *this,
                                   symbolTable)))
      return failure();
  }
  return success();
}

LogicalResult GlobalCtorsOp::verify() {
  if (getCtors().size() != getPriorities().size())
    return emitError(
        "mismatch between the number of ctors and the number of priorities");
  return success();
}

//===----------------------------------------------------------------------===//
// LLVM::GlobalDtorsOp
//===----------------------------------------------------------------------===//

LogicalResult
GlobalDtorsOp::verifySymbolUses(SymbolTableCollection &symbolTable) {
  for (Attribute dtor : getDtors()) {
    if (failed(verifySymbolAttrUse(llvm::cast<FlatSymbolRefAttr>(dtor), *this,
                                   symbolTable)))
      return failure();
  }
  return success();
}

LogicalResult GlobalDtorsOp::verify() {
  if (getDtors().size() != getPriorities().size())
    return emitError(
        "mismatch between the number of dtors and the number of priorities");
  return success();
}

//===----------------------------------------------------------------------===//
// ShuffleVectorOp
//===----------------------------------------------------------------------===//

void ShuffleVectorOp::build(OpBuilder &builder, OperationState &state, Value v1,
                            Value v2, DenseI32ArrayAttr mask,
                            ArrayRef<NamedAttribute> attrs) {
  auto containerType = v1.getType();
  auto vType = LLVM::getVectorType(LLVM::getVectorElementType(containerType),
                                   mask.size(),
                                   LLVM::isScalableVectorType(containerType));
  build(builder, state, vType, v1, v2, mask);
  state.addAttributes(attrs);
}

void ShuffleVectorOp::build(OpBuilder &builder, OperationState &state, Value v1,
                            Value v2, ArrayRef<int32_t> mask) {
  build(builder, state, v1, v2, builder.getDenseI32ArrayAttr(mask));
}

/// Build the result type of a shuffle vector operation.
static ParseResult parseShuffleType(AsmParser &parser, Type v1Type,
                                    Type &resType, DenseI32ArrayAttr mask) {
  if (!LLVM::isCompatibleVectorType(v1Type))
    return parser.emitError(parser.getCurrentLocation(),
                            "expected an LLVM compatible vector type");
  resType = LLVM::getVectorType(LLVM::getVectorElementType(v1Type), mask.size(),
                                LLVM::isScalableVectorType(v1Type));
  return success();
}

/// Nothing to do when the result type is inferred.
static void printShuffleType(AsmPrinter &printer, Operation *op, Type v1Type,
                             Type resType, DenseI32ArrayAttr mask) {}

LogicalResult ShuffleVectorOp::verify() {
  if (LLVM::isScalableVectorType(getV1().getType()) &&
      llvm::any_of(getMask(), [](int32_t v) { return v != 0; }))
    return emitOpError("expected a splat operation for scalable vectors");
  return success();
}

//===----------------------------------------------------------------------===//
// Implementations for LLVM::LLVMFuncOp.
//===----------------------------------------------------------------------===//

// Add the entry block to the function.
Block *LLVMFuncOp::addEntryBlock() {
  assert(empty() && "function already has an entry block");

  auto *entry = new Block;
  push_back(entry);

  // FIXME: Allow passing in proper locations for the entry arguments.
  LLVMFunctionType type = getFunctionType();
  for (unsigned i = 0, e = type.getNumParams(); i < e; ++i)
    entry->addArgument(type.getParamType(i), getLoc());
  return entry;
}

void LLVMFuncOp::build(OpBuilder &builder, OperationState &result,
                       StringRef name, Type type, LLVM::Linkage linkage,
                       bool dsoLocal, CConv cconv, SymbolRefAttr comdat,
                       ArrayRef<NamedAttribute> attrs,
                       ArrayRef<DictionaryAttr> argAttrs,
                       std::optional<uint64_t> functionEntryCount) {
  result.addRegion();
  result.addAttribute(SymbolTable::getSymbolAttrName(),
                      builder.getStringAttr(name));
  result.addAttribute(getFunctionTypeAttrName(result.name),
                      TypeAttr::get(type));
  result.addAttribute(getLinkageAttrName(result.name),
                      LinkageAttr::get(builder.getContext(), linkage));
  result.addAttribute(getCConvAttrName(result.name),
                      CConvAttr::get(builder.getContext(), cconv));
  result.attributes.append(attrs.begin(), attrs.end());
  if (dsoLocal)
    result.addAttribute(getDsoLocalAttrName(result.name),
                        builder.getUnitAttr());
  if (comdat)
    result.addAttribute(getComdatAttrName(result.name), comdat);
  if (functionEntryCount)
    result.addAttribute(getFunctionEntryCountAttrName(result.name),
                        builder.getI64IntegerAttr(functionEntryCount.value()));
  if (argAttrs.empty())
    return;

  assert(llvm::cast<LLVMFunctionType>(type).getNumParams() == argAttrs.size() &&
         "expected as many argument attribute lists as arguments");
  function_interface_impl::addArgAndResultAttrs(
      builder, result, argAttrs, /*resultAttrs=*/std::nullopt,
      getArgAttrsAttrName(result.name), getResAttrsAttrName(result.name));
}

// Builds an LLVM function type from the given lists of input and output types.
// Returns a null type if any of the types provided are non-LLVM types, or if
// there is more than one output type.
static Type
buildLLVMFunctionType(OpAsmParser &parser, SMLoc loc, ArrayRef<Type> inputs,
                      ArrayRef<Type> outputs,
                      function_interface_impl::VariadicFlag variadicFlag) {
  Builder &b = parser.getBuilder();
  if (outputs.size() > 1) {
    parser.emitError(loc, "failed to construct function type: expected zero or "
                          "one function result");
    return {};
  }

  // Convert inputs to LLVM types, exit early on error.
  SmallVector<Type, 4> llvmInputs;
  for (auto t : inputs) {
    if (!isCompatibleType(t)) {
      parser.emitError(loc, "failed to construct function type: expected LLVM "
                            "type for function arguments");
      return {};
    }
    llvmInputs.push_back(t);
  }

  // No output is denoted as "void" in LLVM type system.
  Type llvmOutput =
      outputs.empty() ? LLVMVoidType::get(b.getContext()) : outputs.front();
  if (!isCompatibleType(llvmOutput)) {
    parser.emitError(loc, "failed to construct function type: expected LLVM "
                          "type for function results")
        << llvmOutput;
    return {};
  }
  return LLVMFunctionType::get(llvmOutput, llvmInputs,
                               variadicFlag.isVariadic());
}

// Parses an LLVM function.
//
// operation ::= `llvm.func` linkage? cconv? function-signature
//                (`comdat(` symbol-ref-id `)`)?
//                function-attributes?
//                function-body
//
ParseResult LLVMFuncOp::parse(OpAsmParser &parser, OperationState &result) {
  // Default to external linkage if no keyword is provided.
  result.addAttribute(
      getLinkageAttrName(result.name),
      LinkageAttr::get(parser.getContext(),
                       parseOptionalLLVMKeyword<Linkage>(
                           parser, result, LLVM::Linkage::External)));

  // Parse optional visibility, default to Default.
  result.addAttribute(getVisibility_AttrName(result.name),
                      parser.getBuilder().getI64IntegerAttr(
                          parseOptionalLLVMKeyword<LLVM::Visibility, int64_t>(
                              parser, result, LLVM::Visibility::Default)));

  // Parse optional UnnamedAddr, default to None.
  result.addAttribute(getUnnamedAddrAttrName(result.name),
                      parser.getBuilder().getI64IntegerAttr(
                          parseOptionalLLVMKeyword<UnnamedAddr, int64_t>(
                              parser, result, LLVM::UnnamedAddr::None)));

  // Default to C Calling Convention if no keyword is provided.
  result.addAttribute(
      getCConvAttrName(result.name),
      CConvAttr::get(parser.getContext(), parseOptionalLLVMKeyword<CConv>(
                                              parser, result, LLVM::CConv::C)));

  StringAttr nameAttr;
  SmallVector<OpAsmParser::Argument> entryArgs;
  SmallVector<DictionaryAttr> resultAttrs;
  SmallVector<Type> resultTypes;
  bool isVariadic;

  auto signatureLocation = parser.getCurrentLocation();
  if (parser.parseSymbolName(nameAttr, SymbolTable::getSymbolAttrName(),
                             result.attributes) ||
      function_interface_impl::parseFunctionSignature(
          parser, /*allowVariadic=*/true, entryArgs, isVariadic, resultTypes,
          resultAttrs))
    return failure();

  SmallVector<Type> argTypes;
  for (auto &arg : entryArgs)
    argTypes.push_back(arg.type);
  auto type =
      buildLLVMFunctionType(parser, signatureLocation, argTypes, resultTypes,
                            function_interface_impl::VariadicFlag(isVariadic));
  if (!type)
    return failure();
  result.addAttribute(getFunctionTypeAttrName(result.name),
                      TypeAttr::get(type));

  if (succeeded(parser.parseOptionalKeyword("vscale_range"))) {
    int64_t minRange, maxRange;
    if (parser.parseLParen() || parser.parseInteger(minRange) ||
        parser.parseComma() || parser.parseInteger(maxRange) ||
        parser.parseRParen())
      return failure();
    auto intTy = IntegerType::get(parser.getContext(), 32);
    result.addAttribute(
        getVscaleRangeAttrName(result.name),
        LLVM::VScaleRangeAttr::get(parser.getContext(),
                                   IntegerAttr::get(intTy, minRange),
                                   IntegerAttr::get(intTy, maxRange)));
  }
  // Parse the optional comdat selector.
  if (succeeded(parser.parseOptionalKeyword("comdat"))) {
    SymbolRefAttr comdat;
    if (parser.parseLParen() || parser.parseAttribute(comdat) ||
        parser.parseRParen())
      return failure();

    result.addAttribute(getComdatAttrName(result.name), comdat);
  }

  if (failed(parser.parseOptionalAttrDictWithKeyword(result.attributes)))
    return failure();
  function_interface_impl::addArgAndResultAttrs(
      parser.getBuilder(), result, entryArgs, resultAttrs,
      getArgAttrsAttrName(result.name), getResAttrsAttrName(result.name));

  auto *body = result.addRegion();
  OptionalParseResult parseResult =
      parser.parseOptionalRegion(*body, entryArgs);
  return failure(parseResult.has_value() && failed(*parseResult));
}

// Print the LLVMFuncOp. Collects argument and result types and passes them to
// helper functions. Drops "void" result since it cannot be parsed back. Skips
// the external linkage since it is the default value.
void LLVMFuncOp::print(OpAsmPrinter &p) {
  p << ' ';
  if (getLinkage() != LLVM::Linkage::External)
    p << stringifyLinkage(getLinkage()) << ' ';
  StringRef visibility = stringifyVisibility(getVisibility_());
  if (!visibility.empty())
    p << visibility << ' ';
  if (auto unnamedAddr = getUnnamedAddr()) {
    StringRef str = stringifyUnnamedAddr(*unnamedAddr);
    if (!str.empty())
      p << str << ' ';
  }
  if (getCConv() != LLVM::CConv::C)
    p << stringifyCConv(getCConv()) << ' ';

  p.printSymbolName(getName());

  LLVMFunctionType fnType = getFunctionType();
  SmallVector<Type, 8> argTypes;
  SmallVector<Type, 1> resTypes;
  argTypes.reserve(fnType.getNumParams());
  for (unsigned i = 0, e = fnType.getNumParams(); i < e; ++i)
    argTypes.push_back(fnType.getParamType(i));

  Type returnType = fnType.getReturnType();
  if (!llvm::isa<LLVMVoidType>(returnType))
    resTypes.push_back(returnType);

  function_interface_impl::printFunctionSignature(p, *this, argTypes,
                                                  isVarArg(), resTypes);

  // Print vscale range if present
  if (std::optional<VScaleRangeAttr> vscale = getVscaleRange())
    p << " vscale_range(" << vscale->getMinRange().getInt() << ", "
      << vscale->getMaxRange().getInt() << ')';

  // Print the optional comdat selector.
  if (auto comdat = getComdat())
    p << " comdat(" << *comdat << ')';

  function_interface_impl::printFunctionAttributes(
      p, *this,
      {getFunctionTypeAttrName(), getArgAttrsAttrName(), getResAttrsAttrName(),
       getLinkageAttrName(), getCConvAttrName(), getVisibility_AttrName(),
       getComdatAttrName(), getUnnamedAddrAttrName(),
       getVscaleRangeAttrName()});

  // Print the body if this is not an external function.
  Region &body = getBody();
  if (!body.empty()) {
    p << ' ';
    p.printRegion(body, /*printEntryBlockArgs=*/false,
                  /*printBlockTerminators=*/true);
  }
}

// Verifies LLVM- and implementation-specific properties of the LLVM func Op:
// - functions don't have 'common' linkage
// - external functions have 'external' or 'extern_weak' linkage;
// - vararg is (currently) only supported for external functions;
LogicalResult LLVMFuncOp::verify() {
  if (getLinkage() == LLVM::Linkage::Common)
    return emitOpError() << "functions cannot have '"
                         << stringifyLinkage(LLVM::Linkage::Common)
                         << "' linkage";

  if (failed(verifyComdat(*this, getComdat())))
    return failure();

  if (isExternal()) {
    if (getLinkage() != LLVM::Linkage::External &&
        getLinkage() != LLVM::Linkage::ExternWeak)
      return emitOpError() << "external functions must have '"
                           << stringifyLinkage(LLVM::Linkage::External)
                           << "' or '"
                           << stringifyLinkage(LLVM::Linkage::ExternWeak)
                           << "' linkage";
    return success();
  }

  Type landingpadResultTy;
  StringRef diagnosticMessage;
  bool isLandingpadTypeConsistent =
      !walk([&](Operation *op) {
         const auto checkType = [&](Type type, StringRef errorMessage) {
           if (!landingpadResultTy) {
             landingpadResultTy = type;
             return WalkResult::advance();
           }
           if (landingpadResultTy != type) {
             diagnosticMessage = errorMessage;
             return WalkResult::interrupt();
           }
           return WalkResult::advance();
         };
         return TypeSwitch<Operation *, WalkResult>(op)
             .Case<LandingpadOp>([&](auto landingpad) {
               constexpr StringLiteral errorMessage =
                   "'llvm.landingpad' should have a consistent result type "
                   "inside a function";
               return checkType(landingpad.getType(), errorMessage);
             })
             .Case<ResumeOp>([&](auto resume) {
               constexpr StringLiteral errorMessage =
                   "'llvm.resume' should have a consistent input type inside a "
                   "function";
               return checkType(resume.getValue().getType(), errorMessage);
             })
             .Default([](auto) { return WalkResult::skip(); });
       }).wasInterrupted();
  if (!isLandingpadTypeConsistent) {
    assert(!diagnosticMessage.empty() &&
           "Expecting a non-empty diagnostic message");
    return emitError(diagnosticMessage);
  }

  return success();
}

/// Verifies LLVM- and implementation-specific properties of the LLVM func Op:
/// - entry block arguments are of LLVM types.
LogicalResult LLVMFuncOp::verifyRegions() {
  if (isExternal())
    return success();

  unsigned numArguments = getFunctionType().getNumParams();
  Block &entryBlock = front();
  for (unsigned i = 0; i < numArguments; ++i) {
    Type argType = entryBlock.getArgument(i).getType();
    if (!isCompatibleType(argType))
      return emitOpError("entry block argument #")
             << i << " is not of LLVM type";
  }

  return success();
}

Region *LLVMFuncOp::getCallableRegion() {
  if (isExternal())
    return nullptr;
  return &getBody();
}

//===----------------------------------------------------------------------===//
// ZeroOp.
//===----------------------------------------------------------------------===//

LogicalResult LLVM::ZeroOp::verify() {
  if (auto targetExtType = dyn_cast<LLVMTargetExtType>(getType()))
    if (!targetExtType.hasProperty(LLVM::LLVMTargetExtType::HasZeroInit))
      return emitOpError()
             << "target extension type does not support zero-initializer";

  return success();
}

//===----------------------------------------------------------------------===//
// ConstantOp.
//===----------------------------------------------------------------------===//

LogicalResult LLVM::ConstantOp::verify() {
  if (StringAttr sAttr = llvm::dyn_cast<StringAttr>(getValue())) {
    auto arrayType = llvm::dyn_cast<LLVMArrayType>(getType());
    if (!arrayType || arrayType.getNumElements() != sAttr.getValue().size() ||
        !arrayType.getElementType().isInteger(8)) {
      return emitOpError() << "expected array type of "
                           << sAttr.getValue().size()
                           << " i8 elements for the string constant";
    }
    return success();
  }
  if (auto structType = llvm::dyn_cast<LLVMStructType>(getType())) {
    if (structType.getBody().size() != 2 ||
        structType.getBody()[0] != structType.getBody()[1]) {
      return emitError() << "expected struct type with two elements of the "
                            "same type, the type of a complex constant";
    }

    auto arrayAttr = llvm::dyn_cast<ArrayAttr>(getValue());
    if (!arrayAttr || arrayAttr.size() != 2) {
      return emitOpError() << "expected array attribute with two elements, "
                              "representing a complex constant";
    }
    auto re = llvm::dyn_cast<TypedAttr>(arrayAttr[0]);
    auto im = llvm::dyn_cast<TypedAttr>(arrayAttr[1]);
    if (!re || !im || re.getType() != im.getType()) {
      return emitOpError()
             << "expected array attribute with two elements of the same type";
    }

    Type elementType = structType.getBody()[0];
    if (!llvm::isa<IntegerType, Float16Type, Float32Type, Float64Type>(
            elementType)) {
      return emitError()
             << "expected struct element types to be floating point type or "
                "integer type";
    }
    return success();
  }
  if (auto targetExtType = dyn_cast<LLVMTargetExtType>(getType())) {
    return emitOpError() << "does not support target extension type.";
  }
  if (!llvm::isa<IntegerAttr, ArrayAttr, FloatAttr, ElementsAttr>(getValue()))
    return emitOpError()
           << "only supports integer, float, string or elements attributes";
  return success();
}

bool LLVM::ConstantOp::isBuildableWith(Attribute value, Type type) {
  // The value's type must be the same as the provided type.
  auto typedAttr = dyn_cast<TypedAttr>(value);
  if (!typedAttr || typedAttr.getType() != type || !isCompatibleType(type))
    return false;
  // The value's type must be an LLVM compatible type.
  if (!isCompatibleType(type))
    return false;
  // TODO: Add support for additional attributes kinds once needed.
  return isa<IntegerAttr, FloatAttr, ElementsAttr>(value);
}

ConstantOp LLVM::ConstantOp::materialize(OpBuilder &builder, Attribute value,
                                         Type type, Location loc) {
  if (isBuildableWith(value, type))
    return builder.create<LLVM::ConstantOp>(loc, cast<TypedAttr>(value));
  return nullptr;
}

// Constant op constant-folds to its value.
OpFoldResult LLVM::ConstantOp::fold(FoldAdaptor) { return getValue(); }

//===----------------------------------------------------------------------===//
// AtomicRMWOp
//===----------------------------------------------------------------------===//

void AtomicRMWOp::build(OpBuilder &builder, OperationState &state,
                        AtomicBinOp binOp, Value ptr, Value val,
                        AtomicOrdering ordering, StringRef syncscope,
                        unsigned alignment, bool isVolatile) {
  build(builder, state, val.getType(), binOp, ptr, val, ordering,
        !syncscope.empty() ? builder.getStringAttr(syncscope) : nullptr,
        alignment ? builder.getI64IntegerAttr(alignment) : nullptr, isVolatile,
        /*access_groups=*/nullptr,
        /*alias_scopes=*/nullptr, /*noalias_scopes=*/nullptr, /*tbaa=*/nullptr);
}

LogicalResult AtomicRMWOp::verify() {
  auto valType = getVal().getType();
  if (getBinOp() == AtomicBinOp::fadd || getBinOp() == AtomicBinOp::fsub ||
      getBinOp() == AtomicBinOp::fmin || getBinOp() == AtomicBinOp::fmax) {
    if (!mlir::LLVM::isCompatibleFloatingPointType(valType))
      return emitOpError("expected LLVM IR floating point type");
  } else if (getBinOp() == AtomicBinOp::xchg) {
    if (!isTypeCompatibleWithAtomicOp(valType, /*isPointerTypeAllowed=*/true))
      return emitOpError("unexpected LLVM IR type for 'xchg' bin_op");
  } else {
    auto intType = llvm::dyn_cast<IntegerType>(valType);
    unsigned intBitWidth = intType ? intType.getWidth() : 0;
    if (intBitWidth != 8 && intBitWidth != 16 && intBitWidth != 32 &&
        intBitWidth != 64)
      return emitOpError("expected LLVM IR integer type");
  }

  if (static_cast<unsigned>(getOrdering()) <
      static_cast<unsigned>(AtomicOrdering::monotonic))
    return emitOpError() << "expected at least '"
                         << stringifyAtomicOrdering(AtomicOrdering::monotonic)
                         << "' ordering";

  return success();
}

//===----------------------------------------------------------------------===//
// AtomicCmpXchgOp
//===----------------------------------------------------------------------===//

/// Returns an LLVM struct type that contains a value type and a boolean type.
static LLVMStructType getValAndBoolStructType(Type valType) {
  auto boolType = IntegerType::get(valType.getContext(), 1);
  return LLVMStructType::getLiteral(valType.getContext(), {valType, boolType});
}

void AtomicCmpXchgOp::build(OpBuilder &builder, OperationState &state,
                            Value ptr, Value cmp, Value val,
                            AtomicOrdering successOrdering,
                            AtomicOrdering failureOrdering, StringRef syncscope,
                            unsigned alignment, bool isWeak, bool isVolatile) {
  build(builder, state, getValAndBoolStructType(val.getType()), ptr, cmp, val,
        successOrdering, failureOrdering,
        !syncscope.empty() ? builder.getStringAttr(syncscope) : nullptr,
        alignment ? builder.getI64IntegerAttr(alignment) : nullptr, isWeak,
        isVolatile, /*access_groups=*/nullptr,
        /*alias_scopes=*/nullptr, /*noalias_scopes=*/nullptr, /*tbaa=*/nullptr);
}

LogicalResult AtomicCmpXchgOp::verify() {
  auto ptrType = llvm::cast<LLVM::LLVMPointerType>(getPtr().getType());
  if (!ptrType)
    return emitOpError("expected LLVM IR pointer type for operand #0");
  auto valType = getVal().getType();
  if (!isTypeCompatibleWithAtomicOp(valType,
                                    /*isPointerTypeAllowed=*/true))
    return emitOpError("unexpected LLVM IR type");
  if (getSuccessOrdering() < AtomicOrdering::monotonic ||
      getFailureOrdering() < AtomicOrdering::monotonic)
    return emitOpError("ordering must be at least 'monotonic'");
  if (getFailureOrdering() == AtomicOrdering::release ||
      getFailureOrdering() == AtomicOrdering::acq_rel)
    return emitOpError("failure ordering cannot be 'release' or 'acq_rel'");
  return success();
}

//===----------------------------------------------------------------------===//
// FenceOp
//===----------------------------------------------------------------------===//

void FenceOp::build(OpBuilder &builder, OperationState &state,
                    AtomicOrdering ordering, StringRef syncscope) {
  build(builder, state, ordering,
        syncscope.empty() ? nullptr : builder.getStringAttr(syncscope));
}

LogicalResult FenceOp::verify() {
  if (getOrdering() == AtomicOrdering::not_atomic ||
      getOrdering() == AtomicOrdering::unordered ||
      getOrdering() == AtomicOrdering::monotonic)
    return emitOpError("can be given only acquire, release, acq_rel, "
                       "and seq_cst orderings");
  return success();
}

//===----------------------------------------------------------------------===//
// Verifier for extension ops
//===----------------------------------------------------------------------===//

/// Verifies that the given extension operation operates on consistent scalars
/// or vectors, and that the target width is larger than the input width.
template <class ExtOp>
static LogicalResult verifyExtOp(ExtOp op) {
  IntegerType inputType, outputType;
  if (isCompatibleVectorType(op.getArg().getType())) {
    if (!isCompatibleVectorType(op.getResult().getType()))
      return op.emitError(
          "input type is a vector but output type is an integer");
    if (getVectorNumElements(op.getArg().getType()) !=
        getVectorNumElements(op.getResult().getType()))
      return op.emitError("input and output vectors are of incompatible shape");
    // Because this is a CastOp, the element of vectors is guaranteed to be an
    // integer.
    inputType = cast<IntegerType>(getVectorElementType(op.getArg().getType()));
    outputType =
        cast<IntegerType>(getVectorElementType(op.getResult().getType()));
  } else {
    // Because this is a CastOp and arg is not a vector, arg is guaranteed to be
    // an integer.
    inputType = cast<IntegerType>(op.getArg().getType());
    outputType = dyn_cast<IntegerType>(op.getResult().getType());
    if (!outputType)
      return op.emitError(
          "input type is an integer but output type is a vector");
  }

  if (outputType.getWidth() <= inputType.getWidth())
    return op.emitError("integer width of the output type is smaller or "
                        "equal to the integer width of the input type");
  return success();
}

//===----------------------------------------------------------------------===//
// ZExtOp
//===----------------------------------------------------------------------===//

LogicalResult ZExtOp::verify() { return verifyExtOp<ZExtOp>(*this); }

OpFoldResult LLVM::ZExtOp::fold(FoldAdaptor adaptor) {
  auto arg = dyn_cast_or_null<IntegerAttr>(adaptor.getArg());
  if (!arg)
    return {};

  size_t targetSize = cast<IntegerType>(getType()).getWidth();
  return IntegerAttr::get(getType(), arg.getValue().zext(targetSize));
}

//===----------------------------------------------------------------------===//
// SExtOp
//===----------------------------------------------------------------------===//

LogicalResult SExtOp::verify() { return verifyExtOp<SExtOp>(*this); }

//===----------------------------------------------------------------------===//
// Folder and verifier for LLVM::BitcastOp
//===----------------------------------------------------------------------===//

OpFoldResult LLVM::BitcastOp::fold(FoldAdaptor adaptor) {
  // bitcast(x : T0, T0) -> x
  if (getArg().getType() == getType())
    return getArg();
  // bitcast(bitcast(x : T0, T1), T0) -> x
  if (auto prev = getArg().getDefiningOp<BitcastOp>())
    if (prev.getArg().getType() == getType())
      return prev.getArg();
  return {};
}

LogicalResult LLVM::BitcastOp::verify() {
  auto resultType = llvm::dyn_cast<LLVMPointerType>(
      extractVectorElementType(getResult().getType()));
  auto sourceType = llvm::dyn_cast<LLVMPointerType>(
      extractVectorElementType(getArg().getType()));

  // If one of the types is a pointer (or vector of pointers), then
  // both source and result type have to be pointers.
  if (static_cast<bool>(resultType) != static_cast<bool>(sourceType))
    return emitOpError("can only cast pointers from and to pointers");

  if (!resultType)
    return success();

  auto isVector = [](Type type) {
    return llvm::isa<VectorType, LLVMScalableVectorType, LLVMFixedVectorType>(
        type);
  };

  // Due to bitcast requiring both operands to be of the same size, it is not
  // possible for only one of the two to be a pointer of vectors.
  if (isVector(getResult().getType()) && !isVector(getArg().getType()))
    return emitOpError("cannot cast pointer to vector of pointers");

  if (!isVector(getResult().getType()) && isVector(getArg().getType()))
    return emitOpError("cannot cast vector of pointers to pointer");

  // Bitcast cannot cast between pointers of different address spaces.
  // 'llvm.addrspacecast' must be used for this purpose instead.
  if (resultType.getAddressSpace() != sourceType.getAddressSpace())
    return emitOpError("cannot cast pointers of different address spaces, "
                       "use 'llvm.addrspacecast' instead");

  return success();
}

//===----------------------------------------------------------------------===//
// Folder for LLVM::AddrSpaceCastOp
//===----------------------------------------------------------------------===//

OpFoldResult LLVM::AddrSpaceCastOp::fold(FoldAdaptor adaptor) {
  // addrcast(x : T0, T0) -> x
  if (getArg().getType() == getType())
    return getArg();
  // addrcast(addrcast(x : T0, T1), T0) -> x
  if (auto prev = getArg().getDefiningOp<AddrSpaceCastOp>())
    if (prev.getArg().getType() == getType())
      return prev.getArg();
  return {};
}

//===----------------------------------------------------------------------===//
// Folder for LLVM::GEPOp
//===----------------------------------------------------------------------===//

OpFoldResult LLVM::GEPOp::fold(FoldAdaptor adaptor) {
  GEPIndicesAdaptor<ArrayRef<Attribute>> indices(getRawConstantIndicesAttr(),
                                                 adaptor.getDynamicIndices());

  // gep %x:T, 0 -> %x
  if (getBase().getType() == getType() && indices.size() == 1)
    if (auto integer = llvm::dyn_cast_or_null<IntegerAttr>(indices[0]))
      if (integer.getValue().isZero())
        return getBase();

  // Canonicalize any dynamic indices of constant value to constant indices.
  bool changed = false;
  SmallVector<GEPArg> gepArgs;
  for (auto iter : llvm::enumerate(indices)) {
    auto integer = llvm::dyn_cast_or_null<IntegerAttr>(iter.value());
    // Constant indices can only be int32_t, so if integer does not fit we
    // are forced to keep it dynamic, despite being a constant.
    if (!indices.isDynamicIndex(iter.index()) || !integer ||
        !integer.getValue().isSignedIntN(kGEPConstantBitWidth)) {

      PointerUnion<IntegerAttr, Value> existing = getIndices()[iter.index()];
      if (Value val = llvm::dyn_cast_if_present<Value>(existing))
        gepArgs.emplace_back(val);
      else
        gepArgs.emplace_back(existing.get<IntegerAttr>().getInt());

      continue;
    }

    changed = true;
    gepArgs.emplace_back(integer.getInt());
  }
  if (changed) {
    SmallVector<int32_t> rawConstantIndices;
    SmallVector<Value> dynamicIndices;
    destructureIndices(getElemType(), gepArgs, rawConstantIndices,
                       dynamicIndices);

    getDynamicIndicesMutable().assign(dynamicIndices);
    setRawConstantIndices(rawConstantIndices);
    return Value{*this};
  }

  return {};
}

//===----------------------------------------------------------------------===//
// ShlOp
//===----------------------------------------------------------------------===//

OpFoldResult LLVM::ShlOp::fold(FoldAdaptor adaptor) {
  auto rhs = dyn_cast_or_null<IntegerAttr>(adaptor.getRhs());
  if (!rhs)
    return {};

  if (rhs.getValue().getZExtValue() >=
      getLhs().getType().getIntOrFloatBitWidth())
    return {}; // TODO: Fold into poison.

  auto lhs = dyn_cast_or_null<IntegerAttr>(adaptor.getLhs());
  if (!lhs)
    return {};

  return IntegerAttr::get(getType(), lhs.getValue().shl(rhs.getValue()));
}

//===----------------------------------------------------------------------===//
// OrOp
//===----------------------------------------------------------------------===//

OpFoldResult LLVM::OrOp::fold(FoldAdaptor adaptor) {
  auto lhs = dyn_cast_or_null<IntegerAttr>(adaptor.getLhs());
  if (!lhs)
    return {};

  auto rhs = dyn_cast_or_null<IntegerAttr>(adaptor.getRhs());
  if (!rhs)
    return {};

  return IntegerAttr::get(getType(), lhs.getValue() | rhs.getValue());
}

//===----------------------------------------------------------------------===//
// CallIntrinsicOp
//===----------------------------------------------------------------------===//

LogicalResult CallIntrinsicOp::verify() {
  if (!getIntrin().startswith("llvm."))
    return emitOpError() << "intrinsic name must start with 'llvm.'";
  return success();
}

//===----------------------------------------------------------------------===//
// OpAsmDialectInterface
//===----------------------------------------------------------------------===//

namespace {
struct LLVMOpAsmDialectInterface : public OpAsmDialectInterface {
  using OpAsmDialectInterface::OpAsmDialectInterface;

  AliasResult getAlias(Attribute attr, raw_ostream &os) const override {
    return TypeSwitch<Attribute, AliasResult>(attr)
        .Case<AccessGroupAttr, AliasScopeAttr, AliasScopeDomainAttr,
              DIBasicTypeAttr, DICompileUnitAttr, DICompositeTypeAttr,
              DIDerivedTypeAttr, DIFileAttr, DILabelAttr, DILexicalBlockAttr,
              DILexicalBlockFileAttr, DILocalVariableAttr, DIModuleAttr,
              DINamespaceAttr, DINullTypeAttr, DISubprogramAttr,
              DISubroutineTypeAttr, LoopAnnotationAttr, LoopVectorizeAttr,
              LoopInterleaveAttr, LoopUnrollAttr, LoopUnrollAndJamAttr,
              LoopLICMAttr, LoopDistributeAttr, LoopPipelineAttr,
              LoopPeeledAttr, LoopUnswitchAttr, TBAARootAttr, TBAATagAttr,
              TBAATypeDescriptorAttr>([&](auto attr) {
          os << decltype(attr)::getMnemonic();
          return AliasResult::OverridableAlias;
        })
        .Default([](Attribute) { return AliasResult::NoAlias; });
  }
};
} // namespace

//===----------------------------------------------------------------------===//
// LinkerOptionsOp
//===----------------------------------------------------------------------===//

LogicalResult LinkerOptionsOp::verify() {
  if (mlir::Operation *parentOp = (*this)->getParentOp();
      parentOp && !satisfiesLLVMModule(parentOp))
    return emitOpError("must appear at the module level");
  return success();
}

//===----------------------------------------------------------------------===//
// LLVMDialect initialization, type parsing, and registration.
//===----------------------------------------------------------------------===//

void LLVMDialect::initialize() {
  registerAttributes();

  // clang-format off
  addTypes<LLVMVoidType,
           LLVMPPCFP128Type,
           LLVMX86MMXType,
           LLVMTokenType,
           LLVMLabelType,
           LLVMMetadataType,
           LLVMStructType>();
  // clang-format on
  registerTypes();

  addOperations<
#define GET_OP_LIST
#include "mlir/Dialect/LLVMIR/LLVMOps.cpp.inc"
      ,
#define GET_OP_LIST
#include "mlir/Dialect/LLVMIR/LLVMIntrinsicOps.cpp.inc"
      >();

  // Support unknown operations because not all LLVM operations are registered.
  allowUnknownOperations();
  // clang-format off
  addInterfaces<LLVMOpAsmDialectInterface>();
  // clang-format on
  detail::addLLVMInlinerInterface(this);
}

#define GET_OP_CLASSES
#include "mlir/Dialect/LLVMIR/LLVMOps.cpp.inc"

#define GET_OP_CLASSES
#include "mlir/Dialect/LLVMIR/LLVMIntrinsicOps.cpp.inc"

LogicalResult LLVMDialect::verifyDataLayoutString(
    StringRef descr, llvm::function_ref<void(const Twine &)> reportError) {
  llvm::Expected<llvm::DataLayout> maybeDataLayout =
      llvm::DataLayout::parse(descr);
  if (maybeDataLayout)
    return success();

  std::string message;
  llvm::raw_string_ostream messageStream(message);
  llvm::logAllUnhandledErrors(maybeDataLayout.takeError(), messageStream);
  reportError("invalid data layout descriptor: " + messageStream.str());
  return failure();
}

/// Verify LLVM dialect attributes.
LogicalResult LLVMDialect::verifyOperationAttribute(Operation *op,
                                                    NamedAttribute attr) {
  // If the data layout attribute is present, it must use the LLVM data layout
  // syntax. Try parsing it and report errors in case of failure. Users of this
  // attribute may assume it is well-formed and can pass it to the (asserting)
  // llvm::DataLayout constructor.
  if (attr.getName() != LLVM::LLVMDialect::getDataLayoutAttrName())
    return success();
  if (auto stringAttr = llvm::dyn_cast<StringAttr>(attr.getValue()))
    return verifyDataLayoutString(
        stringAttr.getValue(),
        [op](const Twine &message) { op->emitOpError() << message.str(); });

  return op->emitOpError() << "expected '"
                           << LLVM::LLVMDialect::getDataLayoutAttrName()
                           << "' to be a string attributes";
}

LogicalResult LLVMDialect::verifyParameterAttribute(Operation *op,
                                                    Type paramType,
                                                    NamedAttribute paramAttr) {
  // LLVM attribute may be attached to a result of operation that has not been
  // converted to LLVM dialect yet, so the result may have a type with unknown
  // representation in LLVM dialect type space. In this case we cannot verify
  // whether the attribute may be
  bool verifyValueType = isCompatibleType(paramType);
  StringAttr name = paramAttr.getName();

  auto checkUnitAttrType = [&]() -> LogicalResult {
    if (!llvm::isa<UnitAttr>(paramAttr.getValue()))
      return op->emitError() << name << " should be a unit attribute";
    return success();
  };
  auto checkTypeAttrType = [&]() -> LogicalResult {
    if (!llvm::isa<TypeAttr>(paramAttr.getValue()))
      return op->emitError() << name << " should be a type attribute";
    return success();
  };
  auto checkIntegerAttrType = [&]() -> LogicalResult {
    if (!llvm::isa<IntegerAttr>(paramAttr.getValue()))
      return op->emitError() << name << " should be an integer attribute";
    return success();
  };
  auto checkPointerType = [&]() -> LogicalResult {
    if (!llvm::isa<LLVMPointerType>(paramType))
      return op->emitError()
             << name << " attribute attached to non-pointer LLVM type";
    return success();
  };
  auto checkIntegerType = [&]() -> LogicalResult {
    if (!llvm::isa<IntegerType>(paramType))
      return op->emitError()
             << name << " attribute attached to non-integer LLVM type";
    return success();
  };
  auto checkPointerTypeMatches = [&]() -> LogicalResult {
    if (failed(checkPointerType()))
      return failure();

    return success();
  };

  // Check a unit attribute that is attached to a pointer value.
  if (name == LLVMDialect::getNoAliasAttrName() ||
      name == LLVMDialect::getReadonlyAttrName() ||
      name == LLVMDialect::getReadnoneAttrName() ||
      name == LLVMDialect::getWriteOnlyAttrName() ||
      name == LLVMDialect::getNestAttrName() ||
      name == LLVMDialect::getNoCaptureAttrName() ||
      name == LLVMDialect::getNoFreeAttrName() ||
      name == LLVMDialect::getNonNullAttrName()) {
    if (failed(checkUnitAttrType()))
      return failure();
    if (verifyValueType && failed(checkPointerType()))
      return failure();
    return success();
  }

  // Check a type attribute that is attached to a pointer value.
  if (name == LLVMDialect::getStructRetAttrName() ||
      name == LLVMDialect::getByValAttrName() ||
      name == LLVMDialect::getByRefAttrName() ||
      name == LLVMDialect::getInAllocaAttrName() ||
      name == LLVMDialect::getPreallocatedAttrName()) {
    if (failed(checkTypeAttrType()))
      return failure();
    if (verifyValueType && failed(checkPointerTypeMatches()))
      return failure();
    return success();
  }

  // Check a unit attribute that is attached to an integer value.
  if (name == LLVMDialect::getSExtAttrName() ||
      name == LLVMDialect::getZExtAttrName()) {
    if (failed(checkUnitAttrType()))
      return failure();
    if (verifyValueType && failed(checkIntegerType()))
      return failure();
    return success();
  }

  // Check an integer attribute that is attached to a pointer value.
  if (name == LLVMDialect::getAlignAttrName() ||
      name == LLVMDialect::getDereferenceableAttrName() ||
      name == LLVMDialect::getDereferenceableOrNullAttrName() ||
      name == LLVMDialect::getStackAlignmentAttrName()) {
    if (failed(checkIntegerAttrType()))
      return failure();
    if (verifyValueType && failed(checkPointerType()))
      return failure();
    return success();
  }

  // Check a unit attribute that can be attached to arbitrary types.
  if (name == LLVMDialect::getNoUndefAttrName() ||
      name == LLVMDialect::getInRegAttrName() ||
      name == LLVMDialect::getReturnedAttrName())
    return checkUnitAttrType();

  return success();
}

/// Verify LLVMIR function argument attributes.
LogicalResult LLVMDialect::verifyRegionArgAttribute(Operation *op,
                                                    unsigned regionIdx,
                                                    unsigned argIdx,
                                                    NamedAttribute argAttr) {
  auto funcOp = dyn_cast<FunctionOpInterface>(op);
  if (!funcOp)
    return success();
  Type argType = funcOp.getArgumentTypes()[argIdx];

  return verifyParameterAttribute(op, argType, argAttr);
}

LogicalResult LLVMDialect::verifyRegionResultAttribute(Operation *op,
                                                       unsigned regionIdx,
                                                       unsigned resIdx,
                                                       NamedAttribute resAttr) {
  auto funcOp = dyn_cast<FunctionOpInterface>(op);
  if (!funcOp)
    return success();
  Type resType = funcOp.getResultTypes()[resIdx];

  // Check to see if this function has a void return with a result attribute
  // to it. It isn't clear what semantics we would assign to that.
  if (llvm::isa<LLVMVoidType>(resType))
    return op->emitError() << "cannot attach result attributes to functions "
                              "with a void return";

  // Check to see if this attribute is allowed as a result attribute. Only
  // explicitly forbidden LLVM attributes will cause an error.
  auto name = resAttr.getName();
  if (name == LLVMDialect::getAllocAlignAttrName() ||
      name == LLVMDialect::getAllocatedPointerAttrName() ||
      name == LLVMDialect::getByValAttrName() ||
      name == LLVMDialect::getByRefAttrName() ||
      name == LLVMDialect::getInAllocaAttrName() ||
      name == LLVMDialect::getNestAttrName() ||
      name == LLVMDialect::getNoCaptureAttrName() ||
      name == LLVMDialect::getNoFreeAttrName() ||
      name == LLVMDialect::getPreallocatedAttrName() ||
      name == LLVMDialect::getReadnoneAttrName() ||
      name == LLVMDialect::getReadonlyAttrName() ||
      name == LLVMDialect::getReturnedAttrName() ||
      name == LLVMDialect::getStackAlignmentAttrName() ||
      name == LLVMDialect::getStructRetAttrName() ||
      name == LLVMDialect::getWriteOnlyAttrName())
    return op->emitError() << name << " is not a valid result attribute";
  return verifyParameterAttribute(op, resType, resAttr);
}

Operation *LLVMDialect::materializeConstant(OpBuilder &builder, Attribute value,
                                            Type type, Location loc) {
  return LLVM::ConstantOp::materialize(builder, value, type, loc);
}

//===----------------------------------------------------------------------===//
// Utility functions.
//===----------------------------------------------------------------------===//

Value mlir::LLVM::createGlobalString(Location loc, OpBuilder &builder,
                                     StringRef name, StringRef value,
                                     LLVM::Linkage linkage) {
  assert(builder.getInsertionBlock() &&
         builder.getInsertionBlock()->getParentOp() &&
         "expected builder to point to a block constrained in an op");
  auto module =
      builder.getInsertionBlock()->getParentOp()->getParentOfType<ModuleOp>();
  assert(module && "builder points to an op outside of a module");

  // Create the global at the entry of the module.
  OpBuilder moduleBuilder(module.getBodyRegion(), builder.getListener());
  MLIRContext *ctx = builder.getContext();
  auto type = LLVM::LLVMArrayType::get(IntegerType::get(ctx, 8), value.size());
  auto global = moduleBuilder.create<LLVM::GlobalOp>(
      loc, type, /*isConstant=*/true, linkage, name,
      builder.getStringAttr(value), /*alignment=*/0);

  LLVMPointerType ptrType = LLVMPointerType::get(ctx);
  // Get the pointer to the first character in the global string.
  Value globalPtr =
      builder.create<LLVM::AddressOfOp>(loc, ptrType, global.getSymNameAttr());
  return builder.create<LLVM::GEPOp>(loc, ptrType, type, globalPtr,
                                     ArrayRef<GEPArg>{0, 0});
}

bool mlir::LLVM::satisfiesLLVMModule(Operation *op) {
  return op->hasTrait<OpTrait::SymbolTable>() &&
         op->hasTrait<OpTrait::IsIsolatedFromAbove>();
}<|MERGE_RESOLUTION|>--- conflicted
+++ resolved
@@ -953,25 +953,6 @@
         /*noalias_scopes=*/nullptr, /*tbaa=*/nullptr);
 }
 
-<<<<<<< HEAD
-void CallOp::build(OpBuilder &builder, OperationState &state, Value callee,
-                   ValueRange args) {
-  auto calleeType = cast<LLVMFunctionType>(
-      cast<LLVMPointerType>(callee.getType()).getElementType());
-  SmallVector<Value> operands;
-  operands.reserve(1 + args.size());
-  operands.push_back(callee);
-  llvm::append_range(operands, args);
-  return build(builder, state, getCallOpResultTypes(calleeType),
-               TypeAttr::get(calleeType), FlatSymbolRefAttr(), operands,
-               /*fastmathFlags=*/nullptr, /*branch_weights=*/nullptr,
-               /*CConv=*/nullptr,
-               /*access_groups=*/nullptr, /*alias_scopes=*/nullptr,
-               /*noalias_scopes=*/nullptr, /*tbaa=*/nullptr);
-}
-
-=======
->>>>>>> 5e5a22ca
 CallInterfaceCallable CallOp::getCallableForCallee() {
   // Direct call.
   if (FlatSymbolRefAttr calleeAttr = getCalleeAttr())
@@ -1891,6 +1872,11 @@
   return success();
 }
 
+// operation ::= `llvm.mlir.global` linkage? visibility?
+//               (`unnamed_addr` | `local_unnamed_addr`)?
+//               `thread_local`? `constant`? `@` identifier
+//               `(` attribute? `)` (`comdat(` symbol-ref-id `)`)?
+//               attribute-list? (`:` type)? region?
 //
 // The type can be omitted for string attributes, in which case it will be
 // inferred from the value of the string as [strlen(value) x i8].
