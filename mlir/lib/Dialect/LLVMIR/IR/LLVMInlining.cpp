//===- LLVMInlining.cpp - LLVM inlining interface and logic -----*- C++ -*-===//
//
// Part of the LLVM Project, under the Apache License v2.0 with LLVM Exceptions.
// See https://llvm.org/LICENSE.txt for license information.
// SPDX-License-Identifier: Apache-2.0 WITH LLVM-exception
//
//===----------------------------------------------------------------------===//
//
// Logic for inlining LLVM functions and the definition of the
// LLVMInliningInterface.
//
//===----------------------------------------------------------------------===//

#include "LLVMInlining.h"
#include "mlir/Dialect/LLVMIR/LLVMDialect.h"
#include "mlir/IR/Matchers.h"
#include "mlir/Interfaces/DataLayoutInterfaces.h"
#include "mlir/Transforms/InliningUtils.h"
#include "llvm/ADT/ScopeExit.h"
#include "llvm/Support/Debug.h"

#define DEBUG_TYPE "llvm-inliner"

using namespace mlir;

/// Check whether the given alloca is an input to a lifetime intrinsic,
/// optionally passing through one or more casts on the way. This is not
/// transitive through block arguments.
static bool hasLifetimeMarkers(LLVM::AllocaOp allocaOp) {
  SmallVector<Operation *> stack(allocaOp->getUsers().begin(),
                                 allocaOp->getUsers().end());
  while (!stack.empty()) {
    Operation *op = stack.pop_back_val();
    if (isa<LLVM::LifetimeStartOp, LLVM::LifetimeEndOp>(op))
      return true;
    if (isa<LLVM::BitcastOp>(op))
      stack.append(op->getUsers().begin(), op->getUsers().end());
  }
  return false;
}

/// Handles alloca operations in the inlined blocks:
/// - Moves all alloca operations with a constant size in the former entry block
///   of the callee into the entry block of the caller, so they become part of
///   the function prologue/epilogue during code generation.
/// - Inserts lifetime intrinsics that limit the scope of inlined static allocas
///   to the inlined blocks.
/// - Inserts StackSave and StackRestore operations if dynamic allocas were
///   inlined.
static void
handleInlinedAllocas(Operation *call,
                     iterator_range<Region::iterator> inlinedBlocks) {
  // Locate the entry block of the closest callsite ancestor that has either the
  // IsolatedFromAbove or AutomaticAllocationScope trait. In pure LLVM dialect
  // programs, this is the LLVMFuncOp containing the call site. However, in
  // mixed-dialect programs, the callsite might be nested in another operation
  // that carries one of these traits. In such scenarios, this traversal stops
  // at the closest ancestor with either trait, ensuring visibility post
  // relocation and respecting allocation scopes.
  Block *callerEntryBlock = nullptr;
  Operation *currentOp = call;
  while (Operation *parentOp = currentOp->getParentOp()) {
    if (parentOp->mightHaveTrait<OpTrait::IsIsolatedFromAbove>() ||
        parentOp->mightHaveTrait<OpTrait::AutomaticAllocationScope>()) {
      callerEntryBlock = &currentOp->getParentRegion()->front();
      break;
    }
    currentOp = parentOp;
  }

  // Avoid relocating the alloca operations if the call has been inlined into
  // the entry block already, which is typically the encompassing
  // LLVM function, or if the relevant entry block cannot be identified.
  Block *calleeEntryBlock = &(*inlinedBlocks.begin());
  if (!callerEntryBlock || callerEntryBlock == calleeEntryBlock)
    return;

  SmallVector<std::tuple<LLVM::AllocaOp, IntegerAttr, bool>> allocasToMove;
  bool shouldInsertLifetimes = false;
  bool hasDynamicAlloca = false;
  // Conservatively only move static alloca operations that are part of the
  // entry block and do not inspect nested regions, since they may execute
  // conditionally or have other unknown semantics.
  for (auto allocaOp : calleeEntryBlock->getOps<LLVM::AllocaOp>()) {
    IntegerAttr arraySize;
    if (!matchPattern(allocaOp.getArraySize(), m_Constant(&arraySize))) {
      hasDynamicAlloca = true;
      continue;
    }
    bool shouldInsertLifetime =
        arraySize.getValue() != 0 && !hasLifetimeMarkers(allocaOp);
    shouldInsertLifetimes |= shouldInsertLifetime;
    allocasToMove.emplace_back(allocaOp, arraySize, shouldInsertLifetime);
  }
  // Check the remaining inlined blocks for dynamic allocas as well.
  for (Block &block : llvm::drop_begin(inlinedBlocks)) {
    if (hasDynamicAlloca)
      break;
    hasDynamicAlloca =
        llvm::any_of(block.getOps<LLVM::AllocaOp>(), [](auto allocaOp) {
          return !matchPattern(allocaOp.getArraySize(), m_Constant());
        });
  }
  if (allocasToMove.empty() && !hasDynamicAlloca)
    return;
  OpBuilder builder(calleeEntryBlock, calleeEntryBlock->begin());
  Value stackPtr;
  if (hasDynamicAlloca) {
    // This may result in multiple stacksave/stackrestore intrinsics in the same
    // scope if some are already present in the body of the caller. This is not
    // invalid IR, but LLVM cleans these up in InstCombineCalls.cpp, along with
    // other cases where the stacksave/stackrestore is redundant.
    stackPtr = builder.create<LLVM::StackSaveOp>(
        call->getLoc(), LLVM::LLVMPointerType::get(call->getContext()));
  }
  builder.setInsertionPoint(callerEntryBlock, callerEntryBlock->begin());
  for (auto &[allocaOp, arraySize, shouldInsertLifetime] : allocasToMove) {
    auto newConstant = builder.create<LLVM::ConstantOp>(
        allocaOp->getLoc(), allocaOp.getArraySize().getType(), arraySize);
    // Insert a lifetime start intrinsic where the alloca was before moving it.
    if (shouldInsertLifetime) {
      OpBuilder::InsertionGuard insertionGuard(builder);
      builder.setInsertionPoint(allocaOp);
      builder.create<LLVM::LifetimeStartOp>(
          allocaOp.getLoc(), arraySize.getValue().getLimitedValue(),
          allocaOp.getResult());
    }
    allocaOp->moveAfter(newConstant);
    allocaOp.getArraySizeMutable().assign(newConstant.getResult());
  }
  if (!shouldInsertLifetimes && !hasDynamicAlloca)
    return;
  // Insert a lifetime end intrinsic before each return in the callee function.
  for (Block &block : inlinedBlocks) {
    if (!block.getTerminator()->hasTrait<OpTrait::ReturnLike>())
      continue;
    builder.setInsertionPoint(block.getTerminator());
    if (hasDynamicAlloca)
      builder.create<LLVM::StackRestoreOp>(call->getLoc(), stackPtr);
    for (auto &[allocaOp, arraySize, shouldInsertLifetime] : allocasToMove) {
      if (shouldInsertLifetime)
        builder.create<LLVM::LifetimeEndOp>(
            allocaOp.getLoc(), arraySize.getValue().getLimitedValue(),
            allocaOp.getResult());
    }
  }
}

/// Maps all alias scopes in the inlined operations to deep clones of the scopes
/// and domain. This is required for code such as `foo(a, b); foo(a2, b2);` to
/// not incorrectly return `noalias` for e.g. operations on `a` and `a2`.
static void
deepCloneAliasScopes(iterator_range<Region::iterator> inlinedBlocks) {
  DenseMap<Attribute, Attribute> mapping;

  // Register handles in the walker to create the deep clones.
  // The walker ensures that an attribute is only ever walked once and does a
  // post-order walk, ensuring the domain is visited prior to the scope.
  AttrTypeWalker walker;

  // Perform the deep clones while visiting. Builders create a distinct
  // attribute to make sure that new instances are always created by the
  // uniquer.
  walker.addWalk([&](LLVM::AliasScopeDomainAttr domainAttr) {
    mapping[domainAttr] = LLVM::AliasScopeDomainAttr::get(
        domainAttr.getContext(), domainAttr.getDescription());
  });

  walker.addWalk([&](LLVM::AliasScopeAttr scopeAttr) {
    mapping[scopeAttr] = LLVM::AliasScopeAttr::get(
        cast<LLVM::AliasScopeDomainAttr>(mapping.lookup(scopeAttr.getDomain())),
        scopeAttr.getDescription());
  });

  // Map an array of scopes to an array of deep clones.
  auto convertScopeList = [&](ArrayAttr arrayAttr) -> ArrayAttr {
    if (!arrayAttr)
      return nullptr;

    // Create the deep clones if necessary.
    walker.walk(arrayAttr);

    return ArrayAttr::get(arrayAttr.getContext(),
                          llvm::map_to_vector(arrayAttr, [&](Attribute attr) {
                            return mapping.lookup(attr);
                          }));
  };

  for (Block &block : inlinedBlocks) {
    for (Operation &op : block) {
      if (auto aliasInterface = dyn_cast<LLVM::AliasAnalysisOpInterface>(op)) {
        aliasInterface.setAliasScopes(
            convertScopeList(aliasInterface.getAliasScopesOrNull()));
        aliasInterface.setNoAliasScopes(
            convertScopeList(aliasInterface.getNoAliasScopesOrNull()));
      }

      if (auto noAliasScope = dyn_cast<LLVM::NoAliasScopeDeclOp>(op)) {
        // Create the deep clones if necessary.
        walker.walk(noAliasScope.getScopeAttr());

        noAliasScope.setScopeAttr(cast<LLVM::AliasScopeAttr>(
            mapping.lookup(noAliasScope.getScopeAttr())));
      }
    }
  }
}

/// Creates a new ArrayAttr by concatenating `lhs` with `rhs`.
/// Returns null if both parameters are null. If only one attribute is null,
/// return the other.
static ArrayAttr concatArrayAttr(ArrayAttr lhs, ArrayAttr rhs) {
  if (!lhs)
    return rhs;
  if (!rhs)
    return lhs;

  SmallVector<Attribute> result;
  llvm::append_range(result, lhs);
  llvm::append_range(result, rhs);
  return ArrayAttr::get(lhs.getContext(), result);
}

/// Attempts to return the underlying pointer value that `pointerValue` is based
/// on. This traverses down the chain of operations to the last operation
/// producing the base pointer and returns it. If it encounters an operation it
/// cannot further traverse through, returns the operation's result.
static Value getUnderlyingObject(Value pointerValue) {
  while (true) {
    if (auto gepOp = pointerValue.getDefiningOp<LLVM::GEPOp>()) {
      pointerValue = gepOp.getBase();
      continue;
    }

    if (auto addrCast = pointerValue.getDefiningOp<LLVM::AddrSpaceCastOp>()) {
      pointerValue = addrCast.getOperand();
      continue;
    }

    break;
  }

  return pointerValue;
}

/// Attempts to return the set of all underlying pointer values that
/// `pointerValue` is based on. This function traverses through select
/// operations and block arguments unlike getUnderlyingObject.
static SmallVector<Value> getUnderlyingObjectSet(Value pointerValue) {
  SmallVector<Value> result;

  SmallVector<Value> workList{pointerValue};
  // Avoid dataflow loops.
  SmallPtrSet<Value, 4> seen;
  do {
    Value current = workList.pop_back_val();
    current = getUnderlyingObject(current);

    if (!seen.insert(current).second)
      continue;

    if (auto selectOp = current.getDefiningOp<LLVM::SelectOp>()) {
      workList.push_back(selectOp.getTrueValue());
      workList.push_back(selectOp.getFalseValue());
      continue;
    }

    if (auto blockArg = dyn_cast<BlockArgument>(current)) {
      Block *parentBlock = blockArg.getParentBlock();

      // Attempt to find all block argument operands for every predecessor.
      // If any operand to the block argument wasn't found in a predecessor,
      // conservatively add the block argument to the result set.
      SmallVector<Value> operands;
      bool anyUnknown = false;
      for (auto iter = parentBlock->pred_begin();
           iter != parentBlock->pred_end(); iter++) {
        auto branch = dyn_cast<BranchOpInterface>((*iter)->getTerminator());
        if (!branch) {
          result.push_back(blockArg);
          anyUnknown = true;
          break;
        }

        Value operand = branch.getSuccessorOperands(
            iter.getSuccessorIndex())[blockArg.getArgNumber()];
        if (!operand) {
          result.push_back(blockArg);
          anyUnknown = true;
          break;
        }

        operands.push_back(operand);
      }

      if (!anyUnknown)
        llvm::append_range(workList, operands);

      continue;
    }

    result.push_back(current);
  } while (!workList.empty());

  return result;
}

/// Creates a new AliasScopeAttr for every noalias parameter and attaches it to
/// the appropriate inlined memory operations in an attempt to preserve the
/// original semantics of the parameter attribute.
static void createNewAliasScopesFromNoAliasParameter(
    Operation *call, iterator_range<Region::iterator> inlinedBlocks) {

  // First collect all noalias parameters. These have been specially marked by
  // the `handleArgument` implementation by using the `ssa.copy` intrinsic and
  // attaching a `noalias` attribute to it.
  // These are only meant to be temporary and should therefore be deleted after
  // we're done using them here.
  SetVector<LLVM::SSACopyOp> noAliasParams;
  for (Value argument : cast<LLVM::CallOp>(call).getArgOperands()) {
    for (Operation *user : argument.getUsers()) {
      auto ssaCopy = llvm::dyn_cast<LLVM::SSACopyOp>(user);
      if (!ssaCopy)
        continue;
      if (!ssaCopy->hasAttr(LLVM::LLVMDialect::getNoAliasAttrName()))
        continue;

      noAliasParams.insert(ssaCopy);
    }
  }

  // If there were none, we have nothing to do here.
  if (noAliasParams.empty())
    return;

  // Scope exit block to make it impossible to forget to get rid of the
  // intrinsics.
  auto exit = llvm::make_scope_exit([&] {
    for (LLVM::SSACopyOp ssaCopyOp : noAliasParams) {
      ssaCopyOp.replaceAllUsesWith(ssaCopyOp.getOperand());
      ssaCopyOp->erase();
    }
  });

  // Create a new domain for this specific inlining and a new scope for every
  // noalias parameter.
  auto functionDomain = LLVM::AliasScopeDomainAttr::get(
      call->getContext(), cast<LLVM::CallOp>(call).getCalleeAttr().getAttr());
  DenseMap<Value, LLVM::AliasScopeAttr> pointerScopes;
  for (LLVM::SSACopyOp copyOp : noAliasParams) {
    auto scope = LLVM::AliasScopeAttr::get(functionDomain);
    pointerScopes[copyOp] = scope;

    OpBuilder(call).create<LLVM::NoAliasScopeDeclOp>(call->getLoc(), scope);
  }

  // Go through every instruction and attempt to find which noalias parameters
  // it is definitely based on and definitely not based on.
  for (Block &inlinedBlock : inlinedBlocks) {
    for (auto aliasInterface :
         inlinedBlock.getOps<LLVM::AliasAnalysisOpInterface>()) {

      // Collect the pointer arguments affected by the alias scopes.
      SmallVector<Value> pointerArgs = aliasInterface.getAccessedOperands();

      // Find the set of underlying pointers that this pointer is based on.
      SmallPtrSet<Value, 4> basedOnPointers;
      for (Value pointer : pointerArgs)
        llvm::copy(getUnderlyingObjectSet(pointer),
                   std::inserter(basedOnPointers, basedOnPointers.begin()));

      bool aliasesOtherKnownObject = false;
      // Go through the based on pointers and check that they are either:
      // * Constants that can be ignored (undef, poison, null pointer).
      // * Based on a noalias parameter.
      // * Other pointers that we know can't alias with our noalias parameter.
      //
      // Any other value might be a pointer based on any noalias parameter that
      // hasn't been identified. In that case conservatively don't add any
      // scopes to this operation indicating either aliasing or not aliasing
      // with any parameter.
      if (llvm::any_of(basedOnPointers, [&](Value object) {
            if (matchPattern(object, m_Constant()))
              return false;

            if (noAliasParams.contains(object.getDefiningOp<LLVM::SSACopyOp>()))
              return false;

            // TODO: This should include other arguments from the inlined
            //       callable.
            if (isa_and_nonnull<LLVM::AllocaOp, LLVM::AddressOfOp>(
                    object.getDefiningOp())) {
              aliasesOtherKnownObject = true;
              return false;
            }
            return true;
          }))
        continue;

      // Add all noalias parameter scopes to the noalias scope list that we are
      // not based on.
      SmallVector<Attribute> noAliasScopes;
      for (LLVM::SSACopyOp noAlias : noAliasParams) {
        if (basedOnPointers.contains(noAlias))
          continue;

        noAliasScopes.push_back(pointerScopes[noAlias]);
      }

      if (!noAliasScopes.empty())
        aliasInterface.setNoAliasScopes(
            concatArrayAttr(aliasInterface.getNoAliasScopesOrNull(),
                            ArrayAttr::get(call->getContext(), noAliasScopes)));

      // Don't add alias scopes to call operations or operations that might
      // operate on pointers not based on any noalias parameter.
      // Since we add all scopes to an operation's noalias list that it
      // definitely doesn't alias, we mustn't do the same for the alias.scope
      // list if other objects are involved.
      //
      // Consider the following case:
      // %0 = llvm.alloca
      // %1 = select %magic, %0, %noalias_param
      // store 5, %1  (1) noalias=[scope(...)]
      // ...
      // store 3, %0  (2) noalias=[scope(noalias_param), scope(...)]
      //
      // We can add the scopes of any noalias parameters that aren't
      // noalias_param's scope to (1) and add all of them to (2). We mustn't add
      // the scope of noalias_param to the alias.scope list of (1) since
      // that would mean (2) cannot alias with (1) which is wrong since both may
      // store to %0.
      //
      // In conclusion, only add scopes to the alias.scope list if all pointers
      // have a corresponding scope.
      // Call operations are included in this list since we do not know whether
      // the callee accesses any memory besides the ones passed as its
      // arguments.
      if (aliasesOtherKnownObject ||
          isa<LLVM::CallOp>(aliasInterface.getOperation()))
        continue;

      SmallVector<Attribute> aliasScopes;
      for (LLVM::SSACopyOp noAlias : noAliasParams)
        if (basedOnPointers.contains(noAlias))
          aliasScopes.push_back(pointerScopes[noAlias]);

      if (!aliasScopes.empty())
        aliasInterface.setAliasScopes(
            concatArrayAttr(aliasInterface.getAliasScopesOrNull(),
                            ArrayAttr::get(call->getContext(), aliasScopes)));
    }
  }
}

/// Appends any alias scopes of the call operation to any inlined memory
/// operation.
static void
appendCallOpAliasScopes(Operation *call,
                        iterator_range<Region::iterator> inlinedBlocks) {
  auto callAliasInterface = dyn_cast<LLVM::AliasAnalysisOpInterface>(call);
  if (!callAliasInterface)
    return;

  ArrayAttr aliasScopes = callAliasInterface.getAliasScopesOrNull();
  ArrayAttr noAliasScopes = callAliasInterface.getNoAliasScopesOrNull();
  // If the call has neither alias scopes or noalias scopes we have nothing to
  // do here.
  if (!aliasScopes && !noAliasScopes)
    return;

  // Simply append the call op's alias and noalias scopes to any operation
  // implementing AliasAnalysisOpInterface.
  for (Block &block : inlinedBlocks) {
    for (auto aliasInterface : block.getOps<LLVM::AliasAnalysisOpInterface>()) {
      if (aliasScopes)
        aliasInterface.setAliasScopes(concatArrayAttr(
            aliasInterface.getAliasScopesOrNull(), aliasScopes));

      if (noAliasScopes)
        aliasInterface.setNoAliasScopes(concatArrayAttr(
            aliasInterface.getNoAliasScopesOrNull(), noAliasScopes));
    }
  }
}

/// Handles all interactions with alias scopes during inlining.
static void handleAliasScopes(Operation *call,
                              iterator_range<Region::iterator> inlinedBlocks) {
  deepCloneAliasScopes(inlinedBlocks);
  createNewAliasScopesFromNoAliasParameter(call, inlinedBlocks);
  appendCallOpAliasScopes(call, inlinedBlocks);
}

/// Appends any access groups of the call operation to any inlined memory
/// operation.
static void handleAccessGroups(Operation *call,
                               iterator_range<Region::iterator> inlinedBlocks) {
  auto callAccessGroupInterface = dyn_cast<LLVM::AccessGroupOpInterface>(call);
  if (!callAccessGroupInterface)
    return;

  auto accessGroups = callAccessGroupInterface.getAccessGroupsOrNull();
  if (!accessGroups)
    return;

  // Simply append the call op's access groups to any operation implementing
  // AccessGroupOpInterface.
  for (Block &block : inlinedBlocks)
    for (auto accessGroupOpInterface :
         block.getOps<LLVM::AccessGroupOpInterface>())
      accessGroupOpInterface.setAccessGroups(concatArrayAttr(
          accessGroupOpInterface.getAccessGroupsOrNull(), accessGroups));
}

/// If `requestedAlignment` is higher than the alignment specified on `alloca`,
/// realigns `alloca` if this does not exceed the natural stack alignment.
/// Returns the post-alignment of `alloca`, whether it was realigned or not.
static uint64_t tryToEnforceAllocaAlignment(LLVM::AllocaOp alloca,
                                            uint64_t requestedAlignment,
                                            DataLayout const &dataLayout) {
  uint64_t allocaAlignment = alloca.getAlignment().value_or(1);
  if (requestedAlignment <= allocaAlignment)
    // No realignment necessary.
    return allocaAlignment;
  uint64_t naturalStackAlignmentBits = dataLayout.getStackAlignment();
  // If the natural stack alignment is not specified, the data layout returns
  // zero. Optimistically allow realignment in this case.
  if (naturalStackAlignmentBits == 0 ||
      // If the requested alignment exceeds the natural stack alignment, this
      // will trigger a dynamic stack realignment, so we prefer to copy...
      8 * requestedAlignment <= naturalStackAlignmentBits ||
      // ...unless the alloca already triggers dynamic stack realignment. Then
      // we might as well further increase the alignment to avoid a copy.
      8 * allocaAlignment > naturalStackAlignmentBits) {
    alloca.setAlignment(requestedAlignment);
    allocaAlignment = requestedAlignment;
  }
  return allocaAlignment;
}

/// Tries to find and return the alignment of the pointer `value` by looking for
/// an alignment attribute on the defining allocation op or function argument.
/// If the found alignment is lower than `requestedAlignment`, tries to realign
/// the pointer, then returns the resulting post-alignment, regardless of
/// whether it was realigned or not. If no existing alignment attribute is
/// found, returns 1 (i.e., assume that no alignment is guaranteed).
static uint64_t tryToEnforceAlignment(Value value, uint64_t requestedAlignment,
                                      DataLayout const &dataLayout) {
  if (Operation *definingOp = value.getDefiningOp()) {
    if (auto alloca = dyn_cast<LLVM::AllocaOp>(definingOp))
      return tryToEnforceAllocaAlignment(alloca, requestedAlignment,
                                         dataLayout);
    if (auto addressOf = dyn_cast<LLVM::AddressOfOp>(definingOp))
      if (auto global = SymbolTable::lookupNearestSymbolFrom<LLVM::GlobalOp>(
              definingOp, addressOf.getGlobalNameAttr()))
        return global.getAlignment().value_or(1);
    // We don't currently handle this operation; assume no alignment.
    return 1;
  }
  // Since there is no defining op, this is a block argument. Probably this
  // comes directly from a function argument, so check that this is the case.
  Operation *parentOp = value.getParentBlock()->getParentOp();
  if (auto func = dyn_cast<LLVM::LLVMFuncOp>(parentOp)) {
    // Use the alignment attribute set for this argument in the parent function
    // if it has been set.
    auto blockArg = llvm::cast<BlockArgument>(value);
    if (Attribute alignAttr = func.getArgAttr(
            blockArg.getArgNumber(), LLVM::LLVMDialect::getAlignAttrName()))
      return cast<IntegerAttr>(alignAttr).getValue().getLimitedValue();
  }
  // We didn't find anything useful; assume no alignment.
  return 1;
}

/// Introduces a new alloca and copies the memory pointed to by `argument` to
/// the address of the new alloca, then returns the value of the new alloca.
static Value handleByValArgumentInit(OpBuilder &builder, Location loc,
                                     Value argument, Type elementType,
                                     uint64_t elementTypeSize,
                                     uint64_t targetAlignment) {
  // Allocate the new value on the stack.
  Value allocaOp;
  {
    // Since this is a static alloca, we can put it directly in the entry block,
    // so they can be absorbed into the prologue/epilogue at code generation.
    OpBuilder::InsertionGuard insertionGuard(builder);
    Block *entryBlock = &(*argument.getParentRegion()->begin());
    builder.setInsertionPointToStart(entryBlock);
    Value one = builder.create<LLVM::ConstantOp>(loc, builder.getI64Type(),
                                                 builder.getI64IntegerAttr(1));
    allocaOp = builder.create<LLVM::AllocaOp>(
        loc, argument.getType(), elementType, one, targetAlignment);
  }
  // Copy the pointee to the newly allocated value.
  Value copySize = builder.create<LLVM::ConstantOp>(
      loc, builder.getI64Type(), builder.getI64IntegerAttr(elementTypeSize));
  builder.create<LLVM::MemcpyOp>(loc, allocaOp, argument, copySize,
                                 /*isVolatile=*/false);
  return allocaOp;
}

/// Handles a function argument marked with the byval attribute by introducing a
/// memcpy or realigning the defining operation, if required either due to the
/// pointee being writeable in the callee, and/or due to an alignment mismatch.
/// `requestedAlignment` specifies the alignment set in the "align" argument
/// attribute (or 1 if no align attribute was set).
static Value handleByValArgument(OpBuilder &builder, Operation *callable,
                                 Value argument, Type elementType,
                                 uint64_t requestedAlignment) {
  auto func = cast<LLVM::LLVMFuncOp>(callable);
  LLVM::MemoryEffectsAttr memoryEffects = func.getMemoryAttr();
  // If there is no memory effects attribute, assume that the function is
  // not read-only.
  bool isReadOnly = memoryEffects &&
                    memoryEffects.getArgMem() != LLVM::ModRefInfo::ModRef &&
                    memoryEffects.getArgMem() != LLVM::ModRefInfo::Mod;
  // Check if there's an alignment mismatch requiring us to copy.
  DataLayout dataLayout = DataLayout::closest(callable);
  uint64_t minimumAlignment = dataLayout.getTypeABIAlignment(elementType);
  if (isReadOnly) {
    if (requestedAlignment <= minimumAlignment)
      return argument;
    uint64_t currentAlignment =
        tryToEnforceAlignment(argument, requestedAlignment, dataLayout);
    if (currentAlignment >= requestedAlignment)
      return argument;
  }
  uint64_t targetAlignment = std::max(requestedAlignment, minimumAlignment);
  return handleByValArgumentInit(builder, func.getLoc(), argument, elementType,
                                 dataLayout.getTypeSize(elementType),
                                 targetAlignment);
}

namespace {
struct LLVMInlinerInterface : public DialectInlinerInterface {
  using DialectInlinerInterface::DialectInlinerInterface;

  LLVMInlinerInterface(Dialect *dialect)
      : DialectInlinerInterface(dialect),
        // Cache set of StringAttrs for fast lookup in `isLegalToInline`.
        disallowedFunctionAttrs({
            StringAttr::get(dialect->getContext(), "noduplicate"),
            StringAttr::get(dialect->getContext(), "noinline"),
            StringAttr::get(dialect->getContext(), "optnone"),
            StringAttr::get(dialect->getContext(), "presplitcoroutine"),
            StringAttr::get(dialect->getContext(), "returns_twice"),
            StringAttr::get(dialect->getContext(), "strictfp"),
        }) {}

  bool isLegalToInline(Operation *call, Operation *callable,
                       bool wouldBeCloned) const final {
    if (!wouldBeCloned)
      return false;
    if (!isa<LLVM::CallOp>(call)) {
      LLVM_DEBUG(llvm::dbgs()
                 << "Cannot inline: call is not an LLVM::CallOp\n");
      return false;
    }
    auto funcOp = dyn_cast<LLVM::LLVMFuncOp>(callable);
    if (!funcOp) {
      LLVM_DEBUG(llvm::dbgs()
                 << "Cannot inline: callable is not an LLVM::LLVMFuncOp\n");
      return false;
    }
    // TODO: Generate aliasing metadata from noalias argument/result attributes.
    if (auto attrs = funcOp.getArgAttrs()) {
      for (DictionaryAttr attrDict : attrs->getAsRange<DictionaryAttr>()) {
        if (attrDict.contains(LLVM::LLVMDialect::getInAllocaAttrName())) {
          LLVM_DEBUG(llvm::dbgs() << "Cannot inline " << funcOp.getSymName()
                                  << ": inalloca arguments not supported\n");
          return false;
        }
      }
    }
    // TODO: Handle exceptions.
    if (funcOp.getPersonality()) {
      LLVM_DEBUG(llvm::dbgs() << "Cannot inline " << funcOp.getSymName()
                              << ": unhandled function personality\n");
      return false;
    }
    if (funcOp.getPassthrough()) {
      // TODO: Used attributes should not be passthrough.
      if (llvm::any_of(*funcOp.getPassthrough(), [&](Attribute attr) {
            auto stringAttr = dyn_cast<StringAttr>(attr);
            if (!stringAttr)
              return false;
            if (disallowedFunctionAttrs.contains(stringAttr)) {
              LLVM_DEBUG(llvm::dbgs()
                         << "Cannot inline " << funcOp.getSymName()
                         << ": found disallowed function attribute "
                         << stringAttr << "\n");
              return true;
            }
            return false;
          }))
        return false;
    }
    return true;
  }

  bool isLegalToInline(Region *, Region *, bool, IRMapping &) const final {
    return true;
  }

<<<<<<< HEAD
  /// All operations in the LLVM dialect are legal to inline.
=======
>>>>>>> 0913045f
  bool isLegalToInline(Operation *op, Region *, bool, IRMapping &) const final {
    return true;
  }

  /// Handle the given inlined return by replacing it with a branch. This
  /// overload is called when the inlined region has more than one block.
  void handleTerminator(Operation *op, Block *newDest) const final {
    // Only return needs to be handled here.
    auto returnOp = dyn_cast<LLVM::ReturnOp>(op);
    if (!returnOp)
      return;

    // Replace the return with a branch to the dest.
    OpBuilder builder(op);
    builder.create<LLVM::BrOp>(op->getLoc(), returnOp.getOperands(), newDest);
    op->erase();
  }

  /// Handle the given inlined return by replacing the uses of the call with the
  /// operands of the return. This overload is called when the inlined region
  /// only contains one block.
  void handleTerminator(Operation *op, ValueRange valuesToRepl) const final {
    // Return will be the only terminator present.
    auto returnOp = cast<LLVM::ReturnOp>(op);

    // Replace the values directly with the return operands.
    assert(returnOp.getNumOperands() == valuesToRepl.size());
    for (auto [dst, src] : llvm::zip(valuesToRepl, returnOp.getOperands()))
      dst.replaceAllUsesWith(src);
  }

  Value handleArgument(OpBuilder &builder, Operation *call, Operation *callable,
                       Value argument,
                       DictionaryAttr argumentAttrs) const final {
    if (std::optional<NamedAttribute> attr =
            argumentAttrs.getNamed(LLVM::LLVMDialect::getByValAttrName())) {
      Type elementType = cast<TypeAttr>(attr->getValue()).getValue();
      uint64_t requestedAlignment = 1;
      if (std::optional<NamedAttribute> alignAttr =
              argumentAttrs.getNamed(LLVM::LLVMDialect::getAlignAttrName())) {
        requestedAlignment = cast<IntegerAttr>(alignAttr->getValue())
                                 .getValue()
                                 .getLimitedValue();
      }
      return handleByValArgument(builder, callable, argument, elementType,
                                 requestedAlignment);
    }
    if ([[maybe_unused]] std::optional<NamedAttribute> attr =
            argumentAttrs.getNamed(LLVM::LLVMDialect::getNoAliasAttrName())) {
      if (argument.use_empty())
        return argument;

      // This code is essentially a workaround for deficiencies in the
      // inliner interface: We need to transform operations *after* inlined
      // based on the argument attributes of the parameters *before* inlining.
      // This method runs prior to actual inlining and thus cannot transform the
      // post-inlining code, while `processInlinedCallBlocks` does not have
      // access to pre-inlining function arguments. Additionally, it is required
      // to distinguish which parameter an SSA value originally came from.
      // As a workaround until this is changed: Create an ssa.copy intrinsic
      // with the noalias attribute that can easily be found, and is extremely
      // unlikely to exist in the code prior to inlining, using this to
      // communicate between this method and `processInlinedCallBlocks`.
      // TODO: Fix this by refactoring the inliner interface.
      auto copyOp = builder.create<LLVM::SSACopyOp>(call->getLoc(), argument);
      copyOp->setDiscardableAttr(
          builder.getStringAttr(LLVM::LLVMDialect::getNoAliasAttrName()),
          builder.getUnitAttr());
      return copyOp;
    }
    return argument;
  }

  void processInlinedCallBlocks(
      Operation *call,
      iterator_range<Region::iterator> inlinedBlocks) const override {
    handleInlinedAllocas(call, inlinedBlocks);
    handleAliasScopes(call, inlinedBlocks);
    handleAccessGroups(call, inlinedBlocks);
  }

  // Keeping this (immutable) state on the interface allows us to look up
  // StringAttrs instead of looking up strings, since StringAttrs are bound to
  // the current context and thus cannot be initialized as static fields.
  const DenseSet<StringAttr> disallowedFunctionAttrs;
};

} // end anonymous namespace

void LLVM::detail::addLLVMInlinerInterface(LLVM::LLVMDialect *dialect) {
  dialect->addInterfaces<LLVMInlinerInterface>();
}<|MERGE_RESOLUTION|>--- conflicted
+++ resolved
@@ -703,10 +703,6 @@
     return true;
   }
 
-<<<<<<< HEAD
-  /// All operations in the LLVM dialect are legal to inline.
-=======
->>>>>>> 0913045f
   bool isLegalToInline(Operation *op, Region *, bool, IRMapping &) const final {
     return true;
   }
