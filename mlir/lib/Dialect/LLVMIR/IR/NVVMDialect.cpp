--- conflicted
+++ resolved
@@ -365,8 +365,6 @@
   return success();
 }
 
-<<<<<<< HEAD
-=======
 //===----------------------------------------------------------------------===//
 // Stochastic Rounding Conversion Ops
 //===----------------------------------------------------------------------===//
@@ -420,7 +418,6 @@
   return success();
 }
 
->>>>>>> 811fe024
 LogicalResult BulkStoreOp::verify() {
   if (getInitVal() != 0)
     return emitOpError("only 0 is supported for initVal, got ") << getInitVal();
