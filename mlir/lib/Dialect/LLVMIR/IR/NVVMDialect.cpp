//===- NVVMDialect.cpp - NVVM IR Ops and Dialect registration -------------===//
//
// Part of the LLVM Project, under the Apache License v2.0 with LLVM Exceptions.
// See https://llvm.org/LICENSE.txt for license information.
// SPDX-License-Identifier: Apache-2.0 WITH LLVM-exception
//
//===----------------------------------------------------------------------===//
//
// This file defines the types and operation details for the NVVM IR dialect in
// MLIR, and the LLVM IR dialect.  It also registers the dialect.
//
// The NVVM dialect only contains GPU specific additions on top of the general
// LLVM dialect.
//
//===----------------------------------------------------------------------===//

#include "mlir/Dialect/LLVMIR/NVVMDialect.h"

#include "mlir/Conversion/ConvertToLLVM/ToLLVMInterface.h"
#include "mlir/Dialect/GPU/IR/CompilationInterfaces.h"
#include "mlir/Dialect/GPU/IR/GPUDialect.h"
#include "mlir/IR/Builders.h"
#include "mlir/IR/BuiltinAttributes.h"
#include "mlir/IR/BuiltinTypes.h"
#include "mlir/IR/Diagnostics.h"
#include "mlir/IR/DialectImplementation.h"
#include "mlir/IR/MLIRContext.h"
#include "mlir/IR/Operation.h"
#include "mlir/IR/OperationSupport.h"
#include "mlir/IR/Types.h"
#include "llvm/ADT/STLExtras.h"
#include "llvm/ADT/TypeSwitch.h"
#include "llvm/IR/IRBuilder.h"
#include "llvm/Support/Casting.h"
#include "llvm/Support/FormatVariadic.h"
#include "llvm/Support/NVPTXAddrSpace.h"
#include "llvm/Support/raw_ostream.h"
#include <cassert>
#include <optional>
#include <string>

using namespace mlir;
using namespace NVVM;

#include "mlir/Dialect/LLVMIR/NVVMOpsDialect.cpp.inc"
#include "mlir/Dialect/LLVMIR/NVVMOpsEnums.cpp.inc"

static constexpr unsigned notIntrinsic = llvm::Intrinsic::not_intrinsic;

//===----------------------------------------------------------------------===//
// Verifier methods
//===----------------------------------------------------------------------===//

// This verifier is shared among the following Ops:
// CpAsyncBulkTensorSharedCTAToGlobalOp (TMA Store)
// CpAsyncBulkTensorReduceOp (TMA Store-Reduce)
static LogicalResult cpAsyncBulkTensorCommonVerifier(size_t tensorDims,
                                                     bool isIm2Col,
                                                     size_t numIm2ColOffsets,
                                                     Location loc) {
  if (tensorDims < 1 || tensorDims > 5)
    return emitError(loc, "expects coordinates between 1 to 5 dimension");

  // For Im2Col mode, there are two constraints:
  if (isIm2Col) {
    // 1. Tensor must always be at least 3-d.
    if (tensorDims < 3)
      return emitError(
          loc,
          "to use im2col mode, the tensor has to be at least 3-dimensional");
    // 2. When there are Im2ColOffsets, they must be (Dims - 2) in number.
    if (numIm2ColOffsets && (tensorDims != (numIm2ColOffsets + 2)))
      return emitError(
          loc, "im2col offsets must be 2 less than number of coordinates");
  }
  return success();
}

LogicalResult CpAsyncBulkTensorSharedCTAToGlobalOp::verify() {
  TMAStoreMode mode = getMode();
  // We lower through inline-ptx when getPredicate() is true.
  // a) Only TILE mode is supported
  // b) Cache-hint is not supported
  if (getPredicate()) {
    if (mode != TMAStoreMode::TILE)
      return emitError("Inline-ptx lowering supported only for Tile mode.");
    if (getL2CacheHint())
      return emitError("Inline-ptx lowering unsupported with L2 cache-hint.");
  }

  size_t dims = getCoordinates().size();
  switch (mode) {
  case TMAStoreMode::TILE:
    return cpAsyncBulkTensorCommonVerifier(dims, false, 0, getLoc());
  case TMAStoreMode::IM2COL:
    return cpAsyncBulkTensorCommonVerifier(dims, true, 0, getLoc());
  case TMAStoreMode::TILE_SCATTER4:
    if (dims != 5)
      return emitError("Scatter4 mode expects 5 coordinates");
  }
  return success();
}

LogicalResult CpAsyncOp::verify() {
  if (getModifier() != LoadCacheModifierKind::CG &&
      getModifier() != LoadCacheModifierKind::CA)
    return emitError("Only CG and CA cache modifiers are supported.");
  if (getSize() != 4 && getSize() != 8 && getSize() != 16)
    return emitError("expected byte size to be either 4, 8 or 16.");
  if (getModifier() == LoadCacheModifierKind::CG && getSize() != 16)
    return emitError("CG cache modifier is only support for 16 bytes copy.");
  return success();
}

// This verify params can be shared across TMA Load and Prefetch Ops.
static LogicalResult verifyTMALoadParams(size_t tensorDims, size_t numIm2colOff,
                                         TMALoadMode mode, Location loc) {
  if (tensorDims < 1 || tensorDims > 5)
    return emitError(loc, "expects coordinates between 1 to 5 dimension");

  auto checkTMALoadParams = [&](TMALoadMode mode, bool isIm2col,
                                size_t expectedIm2colOff) -> LogicalResult {
    if (isIm2col && (tensorDims < 3))
      return emitError(loc)
             << "to use " << stringifyEnum(mode)
             << " mode, the tensor has to be at least 3-dimensional";

    if (numIm2colOff != expectedIm2colOff)
      return emitError(loc) << " im2col offsets expected " << expectedIm2colOff
                            << " (provided " << numIm2colOff << ")";

    return success();
  };

  switch (mode) {
  case TMALoadMode::TILE:
    return checkTMALoadParams(mode, false, 0);
  case TMALoadMode::IM2COL:
    return checkTMALoadParams(mode, true, tensorDims - 2);
  case TMALoadMode::IM2COL_W:
  case TMALoadMode::IM2COL_W_128:
    return checkTMALoadParams(mode, true, 2);
  case TMALoadMode::TILE_GATHER4:
    return (tensorDims == 5)
               ? checkTMALoadParams(mode, false, 0)
               : emitError(loc, "Gather4 mode expects 5 coordinates");
  }
  return success();
}

LogicalResult CpAsyncBulkTensorPrefetchOp::verify() {
  return verifyTMALoadParams(getCoordinates().size(), getIm2colOffsets().size(),
                             getMode(), getLoc());
}

LogicalResult CpAsyncBulkTensorGlobalToSharedClusterOp::verify() {
  TMALoadMode mode = getMode();
  bool isCTAOnly = getIsCTAOnly();
  if (getPredicate()) { // Inline-asm based lowering
    if (isCTAOnly)
      return emitError("Predicate is supported only for shared::cluster mode.");
    if (mode != TMALoadMode::TILE && mode != TMALoadMode::IM2COL)
      return emitError(
          "Predicate is supported only for Tile and Im2col modes.");
  } else { // Intrinsics-based lowering
    NVVMMemorySpace expectedAS =
        isCTAOnly ? NVVMMemorySpace::Shared : NVVMMemorySpace::SharedCluster;
    unsigned AS = llvm::cast<LLVM::LLVMPointerType>(getDstMem().getType())
                      .getAddressSpace();
    if (AS != expectedAS)
      return emitError()
             << (isCTAOnly
                     ? "Shared::cta destination requires address-space 3."
                     : "Shared::cluster destination requires address-space 7.");
    // Checks specific to shared::cta mode
    if (isCTAOnly) {
      if (getMulticastMask())
        return emitError("Multicast is not supported with shared::cta mode.");
      if (getGroup())
        return emitError("CTAGroup is not supported with shared::cta mode.");
    }
  }

  return verifyTMALoadParams(getCoordinates().size(), getIm2colOffsets().size(),
                             getMode(), getLoc());
}

LogicalResult CpAsyncBulkTensorReduceOp::verify() {
  TMAStoreMode mode = getMode();
  size_t dims = getCoordinates().size();
  switch (mode) {
  case TMAStoreMode::TILE:
    return cpAsyncBulkTensorCommonVerifier(dims, false, 0, getLoc());
  case TMAStoreMode::IM2COL:
    return cpAsyncBulkTensorCommonVerifier(dims, true, 0, getLoc());
  case TMAStoreMode::TILE_SCATTER4:
    return emitError("Scatter mode unsupported for CpAsyncBulkTensorReduceOp");
  }
  return success();
}

LogicalResult ConvertFloatToTF32Op::verify() {
  using RndMode = NVVM::FPRoundingMode;
  switch (getRnd()) {
  case RndMode::RNA:
    if (getRelu())
      return emitError("Relu not supported with rna rounding mode.");
    break;
  case RndMode::RN:
  case RndMode::RZ:
    break;
  default:
    return emitError(
        "Only {rn,rz,rna} rounding modes supported for ConvertFloatToTF32Op.");
  }
  return success();
}

LogicalResult ConvertF32x2ToF6x2Op::verify() {
  mlir::MLIRContext *ctx = getContext();

  if (!llvm::isa<mlir::Float6E2M3FNType, mlir::Float6E3M2FNType>(getDstTy())) {
    return emitOpError("Only ")
           << mlir::Float6E2M3FNType::get(ctx) << " and "
           << mlir::Float6E3M2FNType::get(ctx)
           << " types are supported for conversions from f32x2 to f6x2.";
  }
  return success();
}

LogicalResult ConvertF32x2ToF8x2Op::verify() {
  using RndMode = NVVM::FPRoundingMode;
  using SatMode = NVVM::SaturationMode;

  bool isRoundingModeRN = getRnd() == RndMode::RN;
  bool isRoundingModeRZ = getRnd() == RndMode::RZ;
  bool isRoundingModeRP = getRnd() == RndMode::RP;
  bool isSatFinite = getSat() == SatMode::SATFINITE;

  bool hasRelu = getRelu();

  mlir::MLIRContext *ctx = getContext();

  return llvm::TypeSwitch<mlir::Type, LogicalResult>(getDstTy())
      .Case<mlir::Float8E4M3FNType, mlir::Float8E5M2Type>(
          [&](mlir::Type) -> LogicalResult {
            if (!isRoundingModeRN) {
              return emitOpError("Only RN rounding mode is supported for "
                                 "conversions from f32x2 to ")
                     << mlir::Float8E4M3FNType::get(ctx) << " and "
                     << mlir::Float8E5M2Type::get(ctx) << " types";
            }
            if (!isSatFinite) {
              return emitOpError("Only SATFINITE saturation mode is supported "
                                 "for conversions "
                                 "from f32x2 to ")
                     << mlir::Float8E4M3FNType::get(ctx) << " and "
                     << mlir::Float8E5M2Type::get(ctx) << " types";
            }
            return success();
          })
      .Case<mlir::Float8E8M0FNUType>([&](mlir::Type) -> LogicalResult {
        if (!(isRoundingModeRZ || isRoundingModeRP)) {
          return emitOpError("Only RZ and RP rounding modes are supported for "
                             "conversions from f32x2 to ")
                 << mlir::Float8E8M0FNUType::get(ctx) << " type";
        }
        if (hasRelu) {
          return emitOpError("relu not supported for conversions to ")
                 << mlir::Float8E8M0FNUType::get(ctx) << " type";
        }
        return success();
      })
      .Default([&](mlir::Type) {
        return emitOpError("Only ")
               << mlir::Float8E4M3FNType::get(ctx) << ", "
               << mlir::Float8E5M2Type::get(ctx) << ", and "
               << mlir::Float8E8M0FNUType::get(ctx)
               << " types are "
                  "supported for conversions from f32x2 to f8x2";
      });
}

LogicalResult ConvertF16x2ToF8x2Op::verify() {
  mlir::MLIRContext *ctx = getContext();

  if (!llvm::isa<mlir::Float8E4M3FNType, mlir::Float8E5M2Type>(getDstTy())) {
    return emitOpError("Only ")
           << mlir::Float8E4M3FNType::get(ctx) << " and "
           << mlir::Float8E5M2Type::get(ctx)
           << " types are supported for conversions from f16x2 to f8x2.";
  }
  return success();
}

LogicalResult ConvertBF16x2ToF8x2Op::verify() {
  using RndMode = NVVM::FPRoundingMode;

  if (!llvm::isa<mlir::Float8E8M0FNUType>(getDstTy()))
    return emitOpError("Only ") << mlir::Float8E8M0FNUType::get(getContext())
                                << " type is supported for conversions from "
                                   "bf16x2 to f8x2.";

  auto rnd = getRnd();
  if (!(rnd == RndMode::RZ || rnd == RndMode::RP))
    return emitOpError("Only RZ and RP rounding modes are supported for "
                       "conversions from bf16x2 to f8x2.");

  return success();
}

LogicalResult ConvertF32x2ToF4x2Op::verify() {
  mlir::MLIRContext *ctx = getContext();

  if (!llvm::isa<mlir::Float4E2M1FNType>(getDstTy()))
    return emitOpError("Only ")
           << mlir::Float4E2M1FNType::get(ctx)
           << " type is supported for conversions from f32x2 to f4x2.";

  return success();
}

LogicalResult ConvertF8x2ToF16x2Op::verify() {
  mlir::MLIRContext *ctx = getContext();

  if (!llvm::isa<Float8E4M3FNType, Float8E5M2Type>(getSrcType()))
    return emitOpError("Only ")
           << mlir::Float8E4M3FNType::get(ctx) << " and "
           << mlir::Float8E5M2Type::get(ctx)
           << " types are supported for conversions from f8x2 to f16x2.";

  return success();
}

LogicalResult ConvertF8x2ToBF16x2Op::verify() {
  mlir::MLIRContext *ctx = getContext();
  if (!llvm::isa<Float8E8M0FNUType>(getSrcType()))
    return emitOpError("Only ")
           << mlir::Float8E8M0FNUType::get(ctx)
           << " type is supported for conversions from f8x2 to bf16x2.";

  return success();
}

LogicalResult ConvertF6x2ToF16x2Op::verify() {
  mlir::MLIRContext *ctx = getContext();

  if (!llvm::isa<Float6E2M3FNType, Float6E3M2FNType>(getSrcType()))
    return emitOpError("Only ")
           << mlir::Float6E2M3FNType::get(ctx) << " and "
           << mlir::Float6E3M2FNType::get(ctx)
           << " types are supported for conversions from f6x2 to f16x2.";

  return success();
}

LogicalResult ConvertF4x2ToF16x2Op::verify() {
  mlir::MLIRContext *ctx = getContext();

  if (!llvm::isa<Float4E2M1FNType>(getSrcType()))
    return emitOpError("Only ")
           << mlir::Float4E2M1FNType::get(ctx)
           << " type is supported for conversions from f4x2 to f16x2.";

  return success();
}

LogicalResult BulkStoreOp::verify() {
  if (getInitVal() != 0)
    return emitOpError("only 0 is supported for initVal, got ") << getInitVal();
  return success();
}

LogicalResult PMEventOp::verify() {
  auto eventId = getEventId();
  auto maskedEventId = getMaskedEventId();
  if (!maskedEventId && !eventId) {
    return emitOpError() << "either `id` or `mask` must be set";
  }

  if (maskedEventId && eventId) {
    return emitOpError() << "`id` and `mask` cannot be set at the same time";
  }

  if (eventId) {
    if (eventId < 0 || eventId > 15) {
      return emitOpError() << "`id` must be between 0 and 15";
    }
  }

  return llvm::success();
}

// Given the element type of an operand and whether or not it is an accumulator,
// this function returns the PTX type (`NVVM::MMATypes`) that corresponds to the
// operand's element type.
std::optional<mlir::NVVM::MMATypes>
MmaOp::inferOperandMMAType(Type operandElType, bool isAccumulator) {
  auto half2Type =
      VectorType::get(2, Float16Type::get(operandElType.getContext()));
  if (operandElType.isF64())
    return NVVM::MMATypes::f64;
  if (operandElType.isF16() || operandElType == half2Type)
    return NVVM::MMATypes::f16;
  if (operandElType.isF32() && isAccumulator)
    return NVVM::MMATypes::f32;
  if (operandElType.isF32() && !isAccumulator)
    return NVVM::MMATypes::tf32;
  if (llvm::isa<IntegerType>(operandElType)) {
    if (isAccumulator)
      return NVVM::MMATypes::s32;
    return std::nullopt;
  }

  if (auto structType = llvm::dyn_cast<LLVM::LLVMStructType>(operandElType)) {
    if (structType.getBody().empty())
      return std::nullopt;
    return inferOperandMMAType(structType.getBody()[0], isAccumulator);
  }

  return std::nullopt;
}

static bool isInt4PtxType(MMATypes type) {
  return (type == MMATypes::u4 || type == MMATypes::s4);
}

static bool isInt8PtxType(MMATypes type) {
  return (type == MMATypes::u8 || type == MMATypes::s8);
}

static bool isIntegerPtxType(MMATypes type) {
  return isInt4PtxType(type) || isInt8PtxType(type) || type == MMATypes::b1 ||
         type == MMATypes::s32;
}

MMATypes MmaOp::accumPtxType() {
  std::optional<mlir::NVVM::MMATypes> val = inferOperandMMAType(
      getODSOperands(2).getTypes().front(), /*isAccumulator=*/true);
  assert(val.has_value() && "accumulator PTX type should always be inferrable");
  return val.value();
}

MMATypes MmaOp::resultPtxType() {
  std::optional<mlir::NVVM::MMATypes> val =
      inferOperandMMAType(getResult().getType(), /*isAccumulator=*/true);
  assert(val.has_value() && "result PTX type should always be inferrable");
  return val.value();
}

void MmaOp::print(OpAsmPrinter &p) {
  SmallVector<Type, 4> regTypes;
  struct OperandFragment {
    StringRef operandName;
    StringRef ptxTypeAttr;
    SmallVector<Value, 4> regs;
    explicit OperandFragment(StringRef name, StringRef ptxTypeName)
        : operandName(name), ptxTypeAttr(ptxTypeName) {}
  };

  std::array<OperandFragment, 3> frags{
      OperandFragment("A", getMultiplicandAPtxTypeAttrName()),
      OperandFragment("B", getMultiplicandBPtxTypeAttrName()),
      OperandFragment("C", "")};
  SmallVector<StringRef, 4> ignoreAttrNames{
      mlir::NVVM::MmaOp::getOperandSegmentSizeAttr()};

  for (unsigned fragIdx = 0; fragIdx < frags.size(); fragIdx++) {
    auto &frag = frags[fragIdx];
    auto varOperandSpec = getODSOperandIndexAndLength(fragIdx);
    for (auto operandIdx = varOperandSpec.first;
         operandIdx < varOperandSpec.first + varOperandSpec.second;
         operandIdx++) {
      frag.regs.push_back(this->getOperand(operandIdx));
      if (operandIdx == 0) {
        regTypes.push_back(this->getOperand(operandIdx).getType());
      }
    }
    std::optional<MMATypes> inferredType =
        inferOperandMMAType(regTypes.back(), /*isAccumulator=*/fragIdx >= 2);
    if (inferredType)
      ignoreAttrNames.push_back(frag.ptxTypeAttr);
  }

  auto printMmaOperand = [&](const OperandFragment &frag) -> void {
    p << " " << frag.operandName;
    p << "[";
    p.printOperands(frag.regs);
    p << "] ";
  };

  for (const auto &frag : frags) {
    printMmaOperand(frag);
  }

  p.printOptionalAttrDict(this->getOperation()->getAttrs(), ignoreAttrNames);

  // Print the types of the operands and result.
  p << " : "
    << "(";
  llvm::interleaveComma(SmallVector<Type, 3>{frags[0].regs[0].getType(),
                                             frags[1].regs[0].getType(),
                                             frags[2].regs[0].getType()},
                        p);
  p << ")";
  p.printArrowTypeList(TypeRange{this->getRes().getType()});
}

void MmaOp::build(OpBuilder &builder, OperationState &result, Type resultType,
                  ValueRange operandA, ValueRange operandB, ValueRange operandC,
                  ArrayRef<int64_t> shape, std::optional<MMAB1Op> b1Op,
                  std::optional<MMAIntOverflow> intOverflow,
                  std::optional<std::array<MMATypes, 2>> multiplicandPtxTypes,
                  std::optional<std::array<MMALayout, 2>> multiplicandLayouts) {

  assert(shape.size() == 3 && "expected shape to have size 3 (m, n, k)");
  MLIRContext *ctx = builder.getContext();
  result.addAttribute(
      "shape", builder.getAttr<MMAShapeAttr>(shape[0], shape[1], shape[2]));

  result.addOperands(operandA);
  result.addOperands(operandB);
  result.addOperands(operandC);

  if (multiplicandPtxTypes) {
    result.addAttribute("multiplicandAPtxType",
                        MMATypesAttr::get(ctx, (*multiplicandPtxTypes)[0]));
    result.addAttribute("multiplicandBPtxType",
                        MMATypesAttr::get(ctx, (*multiplicandPtxTypes)[1]));
  } else {
    if (auto res = inferOperandMMAType(operandA[0].getType(), false))
      result.addAttribute("multiplicandAPtxType", MMATypesAttr::get(ctx, *res));
    if (auto res = inferOperandMMAType(operandB[0].getType(), false))
      result.addAttribute("multiplicandBPtxType", MMATypesAttr::get(ctx, *res));
  }

  if (multiplicandLayouts) {
    result.addAttribute("layoutA",
                        MMALayoutAttr::get(ctx, (*multiplicandLayouts)[0]));
    result.addAttribute("layoutB",
                        MMALayoutAttr::get(ctx, (*multiplicandLayouts)[1]));
  } else {
    result.addAttribute("layoutA", MMALayoutAttr::get(ctx, MMALayout::row));
    result.addAttribute("layoutB", MMALayoutAttr::get(ctx, MMALayout::col));
  }

  if (intOverflow.has_value())
    result.addAttribute("intOverflowBehavior",
                        MMAIntOverflowAttr::get(ctx, *intOverflow));
  if (b1Op.has_value())
    result.addAttribute("b1Op", MMAB1OpAttr::get(ctx, *b1Op));

  result.addTypes(resultType);
  result.addAttribute(
      MmaOp::getOperandSegmentSizeAttr(),
      builder.getDenseI32ArrayAttr({static_cast<int32_t>(operandA.size()),
                                    static_cast<int32_t>(operandB.size()),
                                    static_cast<int32_t>(operandC.size())}));
}

// <operation> :=
//   A `[` $operandA `]` B `[` $operandB `]` C `[` $operandC `]`
//   attr-dict : (type($operandA[0]), type($operandB[0]), type($operandC[0]))
//     `->` type($res)
ParseResult MmaOp::parse(OpAsmParser &parser, OperationState &result) {
  struct OperandFragment {
    std::optional<MMATypes> elemtype;
    SmallVector<OpAsmParser::UnresolvedOperand, 4> regs;
    SmallVector<Type> regTypes;
  };

  Builder &builder = parser.getBuilder();
  std::array<OperandFragment, 4> frags;

  NamedAttrList namedAttributes;

  // A helper to parse the operand segments.
  auto parseMmaOperand = [&](StringRef operandName,
                             OperandFragment &frag) -> LogicalResult {
    if (parser.parseKeyword(operandName).failed())
      return failure();
    if (parser
            .parseOperandList(frag.regs, OpAsmParser::Delimiter::OptionalSquare)
            .failed())
      return failure();
    return success();
  };

  // Parse the operand segments.
  if (parseMmaOperand("A", frags[0]).failed())
    return failure();
  if (parseMmaOperand("B", frags[1]).failed())
    return failure();
  if (parseMmaOperand("C", frags[2]).failed())
    return failure();

  if (parser.parseOptionalAttrDict(namedAttributes).failed())
    return failure();

  // Parse the type specification and resolve operands.
  SmallVector<Type, 3> operandTypes;
  if (failed(parser.parseColon()))
    return failure();
  if (failed(parser.parseLParen()))
    return failure();
  if (failed(parser.parseTypeList(operandTypes)))
    return failure();
  if (failed(parser.parseRParen()))
    if (operandTypes.size() != 3)
      return parser.emitError(
          parser.getNameLoc(),
          "expected one type for each operand segment but got " +
              Twine(operandTypes.size()) + " types");
  for (const auto &iter : llvm::enumerate(operandTypes)) {
    auto &frag = frags[iter.index()];
    frag.regTypes.resize(frag.regs.size(), iter.value());
    if (failed(parser.resolveOperands(frag.regs, frag.regTypes,
                                      parser.getNameLoc(), result.operands)))
      return failure();
    frag.elemtype = inferOperandMMAType(frag.regTypes[0],
                                        /*isAccumulator*/ iter.index() < 2);
  }

  Type resultType;
  if (parser.parseArrow() || parser.parseType(resultType))
    return failure();
  frags[3].elemtype = inferOperandMMAType(resultType, /*isAccumulator*/ true);

  std::array<StringRef, 2> names{"multiplicandAPtxType",
                                 "multiplicandBPtxType"};
  for (unsigned idx = 0; idx < names.size(); idx++) {
    const auto &frag = frags[idx];
    std::optional<NamedAttribute> attr = namedAttributes.getNamed(names[idx]);
    if (!frag.elemtype.has_value() && !attr.has_value()) {
      return parser.emitError(
          parser.getNameLoc(),
          "attribute " + names[idx] +
              " is not provided explicitly and cannot be inferred");
    }
    if (!attr.has_value())
      result.addAttribute(
          names[idx], MMATypesAttr::get(parser.getContext(), *frag.elemtype));
  }

  result.addTypes(resultType);
  if (!namedAttributes.empty())
    result.addAttributes(namedAttributes);
  result.addAttribute(MmaOp::getOperandSegmentSizeAttr(),
                      builder.getDenseI32ArrayAttr({
                          static_cast<int32_t>(frags[0].regs.size()),
                          static_cast<int32_t>(frags[1].regs.size()),
                          static_cast<int32_t>(frags[2].regs.size()),
                      }));
  return success();
}

LogicalResult MmaOp::verify() {
  MLIRContext *context = getContext();
  auto f16Ty = Float16Type::get(context);
  auto i32Ty = IntegerType::get(context, 32);
  auto f16x2Ty = VectorType::get(2, f16Ty);
  auto f32Ty = Float32Type::get(context);
  auto f16x2x4StructTy = LLVM::LLVMStructType::getLiteral(
      context, {f16x2Ty, f16x2Ty, f16x2Ty, f16x2Ty});

  auto s32x4StructTy =
      LLVM::LLVMStructType::getLiteral(context, {i32Ty, i32Ty, i32Ty, i32Ty});
  auto f32x8StructTy =
      LLVM::LLVMStructType::getLiteral(context, SmallVector<Type>(8, f32Ty));
  auto f16x2x2StructTy =
      LLVM::LLVMStructType::getLiteral(context, {f16x2Ty, f16x2Ty});
  auto f32x4StructTy =
      LLVM::LLVMStructType::getLiteral(context, {f32Ty, f32Ty, f32Ty, f32Ty});
  auto s32x2StructTy =
      LLVM::LLVMStructType::getLiteral(context, {i32Ty, i32Ty});

  std::array<int64_t, 3> mmaShape{getShapeAttr().getM(), getShapeAttr().getN(),
                                  getShapeAttr().getK()};

  // These variables define the set of allowed data types for matrices A, B, C,
  // and result.
  using AllowedShapes = SmallVector<std::array<int64_t, 3>, 2>;
  using AllowedTypes = SmallVector<SmallVector<Type, 4>, 2>;
  AllowedShapes allowedShapes;
  AllowedTypes expectedA;
  AllowedTypes expectedB;
  AllowedTypes expectedC;
  SmallVector<Type> expectedResult;

  // When M = 16, we just need to calculate the number of 8xk tiles, where
  // k is a factor that depends on the data type.
  if (mmaShape[0] == 16) {
    int64_t kFactor;
    Type multiplicandFragType;
    switch (*getMultiplicandAPtxType()) {
    case MMATypes::tf32:
      kFactor = 4;
      multiplicandFragType = i32Ty;
      expectedResult.push_back(LLVM::LLVMStructType::getLiteral(
          context, {f32Ty, f32Ty, f32Ty, f32Ty}));
      break;
    case MMATypes::bf16:
      kFactor = 8;
      multiplicandFragType = i32Ty;
      expectedResult.push_back(LLVM::LLVMStructType::getLiteral(
          context, {f32Ty, f32Ty, f32Ty, f32Ty}));
      break;
    case MMATypes::f16:
      kFactor = 8;
      multiplicandFragType = f16x2Ty;
      expectedResult.push_back(f16x2x2StructTy);
      expectedResult.push_back(f32x4StructTy);
      break;
    case MMATypes::s4:
    case MMATypes::u4:
      kFactor = 32;
      break;
    case MMATypes::b1:
      kFactor = 128;
      break;
    case MMATypes::s8:
    case MMATypes::u8:
      kFactor = 16;
      break;
    default:
      return emitError("invalid shape or multiplicand type: " +
                       stringifyEnum(getMultiplicandAPtxType().value()));
    }

    if (isIntegerPtxType(getMultiplicandAPtxType().value())) {
      expectedResult.push_back(s32x4StructTy);
      expectedC.emplace_back(4, i32Ty);
      multiplicandFragType = i32Ty;
    } else {
      expectedC.emplace_back(2, f16x2Ty);
      expectedC.emplace_back(4, f32Ty);
    }

    int64_t unitA = (mmaShape[0] / 8) * (mmaShape[2] / kFactor);
    int64_t unitB = (mmaShape[1] / 8) * (mmaShape[2] / kFactor);
    expectedA.emplace_back(unitA, multiplicandFragType);
    expectedB.emplace_back(unitB, multiplicandFragType);
    allowedShapes.push_back({16, 8, kFactor});
    allowedShapes.push_back({16, 8, kFactor * 2});

    if (resultPtxType() != accumPtxType())
      return emitOpError("ctype does not match dtype");
  }

  // In the M=8 case, there is only 1 possible case per data type.
  if (mmaShape[0] == 8) {
    if (*getMultiplicandAPtxType() == MMATypes::f16) {
      expectedA.emplace_back(2, f16x2Ty);
      expectedB.emplace_back(2, f16x2Ty);
      expectedResult.push_back(f16x2x4StructTy);
      expectedResult.push_back(f32x8StructTy);
      expectedC.emplace_back(4, f16x2Ty);
      expectedC.emplace_back(8, f32Ty);
      allowedShapes.push_back({8, 8, 4});
    }
    if (*getMultiplicandAPtxType() == MMATypes::f64) {
      Type f64Ty = Float64Type::get(context);
      expectedA.emplace_back(1, f64Ty);
      expectedB.emplace_back(1, f64Ty);
      expectedC.emplace_back(2, f64Ty);
      expectedResult.emplace_back(LLVM::LLVMStructType::getLiteral(
          context, SmallVector<Type>(2, f64Ty)));
      allowedShapes.push_back({8, 8, 4});
    }
    if (isIntegerPtxType(getMultiplicandAPtxType().value())) {
      expectedA.push_back({i32Ty});
      expectedB.push_back({i32Ty});
      expectedC.push_back({i32Ty, i32Ty});
      expectedResult.push_back(s32x2StructTy);
      if (isInt4PtxType(getMultiplicandAPtxType().value()))
        allowedShapes.push_back({8, 8, 32});
      if (isInt8PtxType(getMultiplicandAPtxType().value()))
        allowedShapes.push_back({8, 8, 16});
      if (getMultiplicandAPtxType().value() == MMATypes::b1)
        allowedShapes.push_back({8, 8, 128});
    }
  }

  std::string errorMessage;
  llvm::raw_string_ostream errorStream(errorMessage);

  // Check that we matched an existing shape/dtype combination.
  if (expectedA.empty() || expectedB.empty() || expectedC.empty() ||
      !llvm::is_contained(allowedShapes, mmaShape)) {
    errorStream << "unimplemented variant for MMA shape <";
    llvm::interleaveComma(mmaShape, errorStream);
    errorStream << ">";
    return emitOpError(errorMessage);
  }

  // Verify the operand types for segments of A, B, and C operands.
  std::array<StringRef, 3> operandNames{"A", "B", "C"};
  for (const auto &iter : llvm::enumerate(
           SmallVector<AllowedTypes, 3>{expectedA, expectedB, expectedC})) {
    auto spec = this->getODSOperandIndexAndLength(iter.index());
    SmallVector<Type, 4> operandTySeg(operand_type_begin() + spec.first,
                                      operand_type_begin() + spec.first +
                                          spec.second);
    bool match = llvm::is_contained(iter.value(), operandTySeg);

    if (!match) {
      errorStream << "Could not match types for the "
                  << operandNames[iter.index()]
                  << " operands; expected one of ";
      for (const auto &x : iter.value()) {
        errorStream << x.size() << "x" << x[0] << " ";
      }
      errorStream << "but got ";
      llvm::interleaveComma(operandTySeg, errorStream);
      return emitOpError(errorMessage);
    }
  }

  // Check the result type
  if (!llvm::any_of(expectedResult, [&](Type expectedResultType) {
        return expectedResultType == getResult().getType();
      })) {
    errorStream
        << "Could not match allowed types for the result; expected one of ";
    llvm::interleaveComma(expectedResult, errorStream);
    errorStream << " but got " << getResult().getType();
    return emitOpError(errorMessage);
  }

  // Ensure that binary MMA variants have a b1 MMA operation defined.
  if (getMultiplicandAPtxType() == MMATypes::b1 && !getB1Op()) {
    return emitOpError("op requires " + getB1OpAttrName().strref() +
                       " attribute");
  }

  // Ensure int4/int8 MMA variants specify the accum overflow behavior
  // attribute.
  if (isInt4PtxType(*getMultiplicandAPtxType()) ||
      isInt8PtxType(*getMultiplicandAPtxType())) {
    if (!getIntOverflowBehavior())
      return emitOpError("op requires " +
                         getIntOverflowBehaviorAttrName().strref() +
                         " attribute");
  }

  // Validate layout combinations. According to the operation description, most
  // MMA operations require layoutA=row and layoutB=col. Only m8n8k4 with f16
  // can use other layout combinations.
  bool isM8N8K4_F16 =
      (mmaShape[0] == 8 && mmaShape[1] == 8 && mmaShape[2] == 4 &&
       getMultiplicandAPtxType() == MMATypes::f16);

  if (!isM8N8K4_F16) {
    // For all other shapes/types, layoutA must be row and layoutB must be col
    if (getLayoutA() != MMALayout::row || getLayoutB() != MMALayout::col) {
      return emitOpError("requires layoutA = #nvvm.mma_layout<row> and "
                         "layoutB = #nvvm.mma_layout<col> for shape <")
             << mmaShape[0] << ", " << mmaShape[1] << ", " << mmaShape[2]
             << "> with element types "
             << stringifyEnum(*getMultiplicandAPtxType()) << " and "
             << stringifyEnum(*getMultiplicandBPtxType())
             << ". Only m8n8k4 with f16 supports other layouts.";
    }
  }

  return success();
}

LogicalResult ShflOp::verify() {
  if (!(*this)->getAttrOfType<UnitAttr>("return_value_and_is_valid"))
    return success();
  auto type = llvm::dyn_cast<LLVM::LLVMStructType>(getType());
  auto elementType = (type && type.getBody().size() == 2)
                         ? llvm::dyn_cast<IntegerType>(type.getBody()[1])
                         : nullptr;
  if (!elementType || elementType.getWidth() != 1)
    return emitError("expected return type to be a two-element struct with "
                     "i1 as the second element");
  return success();
}

std::pair<mlir::Type, unsigned> NVVM::inferMMAType(NVVM::MMATypes type,
                                                   NVVM::MMAFrag frag, int nRow,
                                                   int nCol,
                                                   MLIRContext *context) {
  unsigned numberElements = 0;
  Type elementType;
  OpBuilder builder(context);
  Type f16x2 = VectorType::get(2, builder.getF16Type());
  if (type == NVVM::MMATypes::f16) {
    elementType = f16x2;
    if (frag == NVVM::MMAFrag::a || frag == NVVM::MMAFrag::b)
      numberElements = 8;
    else
      numberElements = 4;
  } else if (type == NVVM::MMATypes::f32) {
    elementType = builder.getF32Type();
    numberElements = 8;
  } else if (type == NVVM::MMATypes::tf32) {
    elementType = builder.getI32Type();
    numberElements = 4;
  } else if (type == NVVM::MMATypes::s8 || type == NVVM::MMATypes::u8) {
    elementType = builder.getI32Type();
    int parallelSize = 0;
    if (frag == NVVM::MMAFrag::a)
      parallelSize = nRow;
    if (frag == NVVM::MMAFrag::b)
      parallelSize = nCol;

    // m == 16 && n == 16 && k == 16
    if (parallelSize == 16)
      numberElements = 2;
    // m == 8 && n == 32 && k == 16 or m == 32 && n == 8 && k == 16
    else if (parallelSize == 8)
      numberElements = 1;
    else if (parallelSize == 32)
      numberElements = 4;
  } else if (type == NVVM::MMATypes::s32) {
    elementType = builder.getI32Type();
    numberElements = 8;
  }
  assert(numberElements != 0 && elementType != nullptr);
  return std::make_pair(elementType, numberElements);
}

static std::pair<mlir::Type, unsigned>
inferMMATypeFromMNK(NVVM::MMATypes type, NVVM::MMAFrag frag, int m, int n,
                    int k, MLIRContext *context) {
  int nRow, nCol;
  if (frag == NVVM::MMAFrag::a) {
    nRow = m;
    nCol = k;
  } else if (frag == NVVM::MMAFrag::b) {
    nRow = k;
    nCol = n;
  } else {
    nRow = m;
    nCol = n;
  }
  assert(nRow && nCol);
  return inferMMAType(type, frag, nRow, nCol, context);
}

LogicalResult NVVM::WMMALoadOp::verify() {
  unsigned addressSpace =
      llvm::cast<LLVM::LLVMPointerType>(getPtr().getType()).getAddressSpace();
  if (addressSpace != 0 && addressSpace != NVVMMemorySpace::Global &&
      addressSpace != NVVMMemorySpace::Shared)
    return emitOpError("expected source pointer in memory "
                       "space 0, 1, 3");

  if (NVVM::WMMALoadOp::getIntrinsicID(getM(), getN(), getK(), getLayout(),
                                       getEltype(), getFrag()) == 0)
    return emitOpError() << "invalid attribute combination";
  std::pair<Type, unsigned> typeInfo = inferMMATypeFromMNK(
      getEltype(), getFrag(), getM(), getN(), getK(), getContext());
  Type dstType = LLVM::LLVMStructType::getLiteral(
      getContext(), SmallVector<Type, 8>(typeInfo.second, typeInfo.first));
  if (getType() != dstType)
    return emitOpError("expected destination type is a structure of ")
           << typeInfo.second << " elements of type " << typeInfo.first;
  return success();
}

LogicalResult NVVM::WMMAStoreOp::verify() {
  unsigned addressSpace =
      llvm::cast<LLVM::LLVMPointerType>(getPtr().getType()).getAddressSpace();
  if (addressSpace != 0 && addressSpace != NVVMMemorySpace::Global &&
      addressSpace != NVVMMemorySpace::Shared)
    return emitOpError("expected operands to be a source pointer in memory "
                       "space 0, 1, 3");

  if (NVVM::WMMAStoreOp::getIntrinsicID(getM(), getN(), getK(), getLayout(),
                                        getEltype()) == 0)
    return emitOpError() << "invalid attribute combination";
  std::pair<Type, unsigned> typeInfo = inferMMATypeFromMNK(
      getEltype(), NVVM::MMAFrag::c, getM(), getN(), getK(), getContext());
  if (getArgs().size() != typeInfo.second)
    return emitOpError() << "expected " << typeInfo.second << " data operands";
  if (llvm::any_of(getArgs(), [&typeInfo](Value operands) {
        return operands.getType() != typeInfo.first;
      }))
    return emitOpError() << "expected data operands of type " << typeInfo.first;
  return success();
}

LogicalResult NVVM::WMMAMmaOp::verify() {
  if (NVVM::WMMAMmaOp::getIntrinsicID(getM(), getN(), getK(), getLayoutA(),
                                      getLayoutB(), getEltypeA(),
                                      getEltypeB()) == 0)
    return emitOpError() << "invalid attribute combination";
  std::pair<Type, unsigned> typeInfoA = inferMMATypeFromMNK(
      getEltypeA(), NVVM::MMAFrag::a, getM(), getN(), getK(), getContext());
  std::pair<Type, unsigned> typeInfoB = inferMMATypeFromMNK(
      getEltypeA(), NVVM::MMAFrag::b, getM(), getN(), getK(), getContext());
  std::pair<Type, unsigned> typeInfoC = inferMMATypeFromMNK(
      getEltypeB(), NVVM::MMAFrag::c, getM(), getN(), getK(), getContext());
  SmallVector<Type, 32> arguments;
  arguments.append(typeInfoA.second, typeInfoA.first);
  arguments.append(typeInfoB.second, typeInfoB.first);
  arguments.append(typeInfoC.second, typeInfoC.first);
  unsigned numArgs = arguments.size();
  if (getArgs().size() != numArgs)
    return emitOpError() << "expected " << numArgs << " arguments";
  for (unsigned i = 0; i < numArgs; i++) {
    if (getArgs()[i].getType() != arguments[i])
      return emitOpError() << "expected argument " << i << " to be of type "
                           << arguments[i];
  }
  Type dstType = LLVM::LLVMStructType::getLiteral(
      getContext(), SmallVector<Type, 8>(typeInfoC.second, typeInfoC.first));
  if (getType() != dstType)
    return emitOpError("expected destination type is a structure of ")
           << typeInfoC.second << " elements of type " << typeInfoC.first;
  return success();
}

LogicalResult NVVM::LdMatrixOp::verify() {
  uint32_t num = getNum(), m = getShape().getM(), n = getShape().getN();
  if (m == 8 && n == 8) {
    if (num != 1 && num != 2 && num != 4) {
      return emitOpError("expected num attribute to be 1, 2 or 4 for 8x8 "
                         "matrix");
    }
    if (getEltType() != LdStMatrixEltType::B16) {
      return emitOpError("expected element type to be b16 for 8x8 matrix");
    }
  } else if (m == 8 && n == 16) {
    if (num != 1 && num != 2 && num != 4) {
      return emitOpError("expected num attribute to be 1, 2 or 4 for 8x16 "
                         "matrix");
    }
    if (getLayout() != MMALayout::row) {
      return emitOpError("expected layout to be row for 8x16 matrix");
    }
    if (getEltType() != LdStMatrixEltType::B8X16_B4X16_P64 &&
        getEltType() != LdStMatrixEltType::B8X16_B6X16_P32) {
      return emitOpError("expected element type to be b8x16.b4x16_p64 or "
                         "b8x16.b6x16_p32 for 8x16 matrix");
    }
  } else if (m == 16 && n == 16) {
    if (num != 1 && num != 2) {
      return emitOpError("expected num attribute to be 1 or 2 for 16x16 "
                         "matrix");
    }
    if (getLayout() != MMALayout::col) {
      return emitOpError("expected layout to be col for 16x16 matrix");
    }
    if (getEltType() != LdStMatrixEltType::B8 &&
        getEltType() != LdStMatrixEltType::B8X16_B4X16_P64 &&
        getEltType() != LdStMatrixEltType::B8X16_B6X16_P32) {
      return emitOpError("expected element type to be b8, b8x16.b4x16_p64 or "
                         "b8x16.b6x16_p32 for 16x16 matrix");
    }
  } else {
    return emitOpError("expected shape to be 8x8, 8x16 or 16x16");
  }

  Type i32 = IntegerType::get(getContext(), 32);
  uint32_t numElements = (m == 16 && n == 16 ? num * 2 : num);
  if (numElements == 1 && getType() != i32)
    return emitOpError("expected destination type is i32");
  if (numElements == 2 || numElements == 4) {
    Type dstType = LLVM::LLVMStructType::getLiteral(
        getContext(), SmallVector<Type>(numElements, i32));
    if (getType() != dstType)
      return emitOpError("expected destination type is a structure of ")
             << numElements << " elements of type i32";
  }

  return success();
}

LogicalResult NVVM::StMatrixOp::verify() {
  int numMatrix = getSources().size();
  if (numMatrix != 1 && numMatrix != 2 && numMatrix != 4)
    return emitOpError("expected num attribute to be 1, 2 or 4");

  int m = getShape().getM(), n = getShape().getN();
  if (m == 8 && n == 8) {
    if (getEltType() != NVVM::LdStMatrixEltType::B16) {
      return emitOpError("expected element type to be B16 for 8x8 matrix");
    }
  } else if (m == 16 && n == 8) {
    if (getEltType() != NVVM::LdStMatrixEltType::B8) {
      return emitOpError("expected element type to be B8 for 16x8 matrix");
    }
    if (getLayout() != NVVM::MMALayout::col) {
      return emitOpError("expected layout to be col for 16x8 matrix");
    }
  } else {
    return emitOpError("expected shape to be 8x8 or 16x8");
  }

  return success();
}

static FailureOr<int> getAllowedSizeK(NVVM::WGMMATypes typeA) {
  if (typeA == NVVM::WGMMATypes::tf32)
    return 8;
  if (typeA == NVVM::WGMMATypes::f16 || typeA == NVVM::WGMMATypes::bf16)
    return 16;
  if (typeA == NVVM::WGMMATypes::s8 || typeA == NVVM::WGMMATypes::u8)
    return 32;
  if (typeA == NVVM::WGMMATypes::e4m3 || typeA == NVVM::WGMMATypes::e5m2)
    return 32;
  if (typeA == NVVM::WGMMATypes::b1)
    return 256;
  return failure();
}

static LogicalResult isAllowedWGMMADataType(NVVM::WGMMATypes typeD,
                                            NVVM::WGMMATypes typeA,
                                            NVVM::WGMMATypes typeB) {
  switch (typeA) {
  case NVVM::WGMMATypes::f16:
    if ((typeD == NVVM::WGMMATypes::f32 || typeD == NVVM::WGMMATypes::f16) &&
        typeB == NVVM::WGMMATypes::f16)
      return success();
    break;
  case NVVM::WGMMATypes::tf32:
    if (typeD == NVVM::WGMMATypes::f32 && typeB == NVVM::WGMMATypes::tf32)
      return success();
    break;
  case NVVM::WGMMATypes::u8:
  case NVVM::WGMMATypes::s8:
    if (typeD == NVVM::WGMMATypes::s32 &&
        (typeB == NVVM::WGMMATypes::u8 || typeB == NVVM::WGMMATypes::s8))
      return success();
    break;
  case NVVM::WGMMATypes::b1:
    if (typeD == NVVM::WGMMATypes::s32 && typeB == NVVM::WGMMATypes::b1)
      return success();
    break;
  case NVVM::WGMMATypes::bf16:
    if ((typeD == NVVM::WGMMATypes::f32 || typeD == NVVM::WGMMATypes::f16) &&
        typeB == NVVM::WGMMATypes::bf16)
      return success();
    break;
  case NVVM::WGMMATypes::e4m3:
  case NVVM::WGMMATypes::e5m2:
    if ((typeD == NVVM::WGMMATypes::f32 || typeD == NVVM::WGMMATypes::f16) &&
        (typeB == NVVM::WGMMATypes::e5m2 || typeB == NVVM::WGMMATypes::e4m3))
      return success();
    break;
  case WGMMATypes::f32:
  case WGMMATypes::s32:
    llvm_unreachable("unsupported input types");
    break;
  }
  return failure();
}

static LogicalResult isAllowedSizeN(int sizeN, NVVM::WGMMATypes typeA) {
  SmallVector<int> allowedN = {8,   16,  24,  32,  40,  48,  56,  64,
                               72,  80,  88,  96,  104, 112, 120, 128,
                               136, 144, 152, 160, 168, 176, 184, 192,
                               200, 208, 216, 224, 232, 240, 248, 256};
  SmallVector<int> allowedNshort = {8,   16,  24,  32,  48,  64,
                                    80,  96,  112, 128, 144, 160,
                                    176, 192, 208, 224, 240, 256};
  switch (typeA) {
  case WGMMATypes::f16:
  case WGMMATypes::tf32:
  case WGMMATypes::bf16:
  case WGMMATypes::e4m3:
  case WGMMATypes::e5m2:
    if (llvm::is_contained(allowedN, sizeN))
      return success();
    break;
  case WGMMATypes::u8:
  case WGMMATypes::s8:
  case WGMMATypes::b1:
    if (llvm::is_contained(allowedNshort, sizeN))
      return success();
    break;
  case WGMMATypes::f32:
  case WGMMATypes::s32:
    llvm_unreachable("unsupported input types");
    break;
  }
  return failure();
}

LogicalResult NVVM::WgmmaMmaAsyncOp::verify() {
  Value outValue = getResults();
  auto stype = dyn_cast<LLVM::LLVMStructType>(outValue.getType());
  if (!stype)
    return emitOpError() << "expected results to be struct";
  int outputSize = stype.getBody().size();
  WGMMATypes typeD = getTypeD();
  WGMMATypes typeA = getTypeA();
  WGMMATypes typeB = getTypeB();

  for (Type t : stype.getBody()) {
    if (t != stype.getBody().front())
      return emitOpError()
             << "all elements in struct must be same type but there is " << t;
  }

  if (typeD != WGMMATypes::f32 && typeD != WGMMATypes::f16 &&
      typeD != WGMMATypes::s32) {
    return emitOpError() << "does not support the given output type "
                         << NVVM::stringifyWGMMATypes(typeD);
  }
  if (typeD == WGMMATypes::s32 &&
      (getScaleA() == WGMMAScaleIn::neg || getScaleB() == WGMMAScaleIn::neg)) {
    return emitOpError() << "has s32 output, scaleA and scaleB cannot be neg";
  }

  if (failed(isAllowedWGMMADataType(typeD, typeA, typeB))) {
    return emitOpError() << NVVM::stringifyWGMMATypes(typeD)
                         << " += " << NVVM::stringifyWGMMATypes(typeA) << " * "
                         << NVVM::stringifyWGMMATypes(typeB)
                         << ", it is not supported.";
  }

  // Check M
  if (getShape().getM() != 64)
    return emitOpError() << "shape 'm' must be 64";

  // Check K
  FailureOr<int> allowedK = getAllowedSizeK(typeA);
  if (failed(allowedK) || allowedK.value() != getShape().getK())
    return emitOpError() << "shape 'k' must be " << allowedK.value()
                         << " for input type "
                         << NVVM::stringifyWGMMATypes(typeA);

  // Check N
  if (failed(isAllowedSizeN(getShape().getN(), typeA))) {
    return emitOpError() << "has input type "
                         << NVVM::stringifyWGMMATypes(typeA) << " n is set to "
                         << getShape().getN() << ", it is not supported.";
  }

  // Check transpose (only available for f16/bf16)
  // Matrices A should be stored in row-major and B in column-major.
  // Only f16/bf16 matrices can be stored in either column-major or row-major
  // by setting the transpose value(imm-trans-a,imm-trans-b) in PTX code.
  if ((typeA != WGMMATypes::f16 && typeA != WGMMATypes::bf16) &&
      (getLayoutA() == mlir::NVVM::MMALayout::col ||
       getLayoutB() == mlir::NVVM::MMALayout::row)) {
    return emitOpError()
           << "given layouts layout_a = " << stringifyMMALayout(getLayoutA())
           << " and layout_b = " << stringifyMMALayout(getLayoutB())
           << " for input types " << stringifyWGMMATypes(typeA) << " and "
           << stringifyWGMMATypes(typeB)
           << " requires transpose. However, this is only supported for: "
           << stringifyMMATypes(MMATypes::f16) << " and "
           << stringifyMMATypes(MMATypes::bf16);
  }

  // Check result registers
  int expectedOutput = 0;
  if (typeD == WGMMATypes::f32 || typeD == WGMMATypes::s32)
    expectedOutput = getShape().getN() / 2;
  if (typeD == WGMMATypes::f16)
    expectedOutput = getShape().getN() / 4;
  if (outputSize != expectedOutput) {
    return emitOpError() << "results " << expectedOutput
                         << ", however output struct has " << outputSize
                         << " elements";
  }
  // Check satfinite (only available for s32 accumulator)
  if (typeD != WGMMATypes::s32 &&
      getSatfinite().value_or(NVVM::MMAIntOverflow::wrapped) ==
          NVVM::MMAIntOverflow::satfinite) {
    return emitOpError()
           << " `satfinite` can be only used with s32 accumulator, however "
              "the current accumulator is "
           << NVVM::stringifyWGMMATypes(typeD);
  }

  return success();
}

std::string NVVM::WgmmaMmaAsyncOp::getPtx() {

  int m = getShape().getM(), n = getShape().getN(), k = getShape().getK();
  bool isF16 = getTypeA() == WGMMATypes::f16 || getTypeA() == WGMMATypes::bf16;

  StringRef outputTypeName = stringifyWGMMATypes(getTypeD());

  int expectedOutputRegisters = 0;
  if (getTypeD() == WGMMATypes::f16)
    expectedOutputRegisters = getShape().getN() / 4;
  else
    expectedOutputRegisters = getShape().getN() / 2;

  std::string ptx;
  llvm::raw_string_ostream ss(ptx);

  ss << "{\n"
        ".reg .pred p;\n"
        "setp.ne.b32 p, $"
     << ((expectedOutputRegisters * 2) + 2)
     << ", 0;\n"
        "wgmma.mma_async.sync.aligned.m"
     << m << "n" << n << "k" << k << "." << outputTypeName << "."
     << stringifyWGMMATypes(getTypeA()) << "."
     << stringifyWGMMATypes(getTypeB());
  if (getSatfinite().value_or(NVVM::MMAIntOverflow::wrapped) ==
      NVVM::MMAIntOverflow::satfinite)
    ss << ".satfinite";
  ss << " {";
  int regCnt = 0;
  for (; regCnt < expectedOutputRegisters; ++regCnt) {
    ss << "$" << regCnt;
    if (regCnt != expectedOutputRegisters - 1)
      ss << ", ";
  }

  ss << "},";
  // Need to map read/write registers correctly.
  regCnt = (regCnt * 2);
  ss << " $" << (regCnt) << ","
     << " $" << (regCnt + 1) << ","
     << " p";
  if (getTypeD() != WGMMATypes::s32) {
    ss << ", $" << (regCnt + 3) << ",  $" << (regCnt + 4);
  }
  // Don't add transpose parameters unless needed.
  if (isF16) {
    ss << ", $" << (regCnt + 5) << ",  $" << (regCnt + 6);
  }
  ss << ";\n"
     << "}\n";
  return ptx;
}

bool NVVM::WgmmaMmaAsyncOp::getAsmValues(
    RewriterBase &rewriter,
    llvm::SmallVectorImpl<std::pair<mlir::Value, mlir::NVVM::PTXRegisterMod>>
        &asmValues) {
  bool isF16 = getTypeA() == WGMMATypes::f16 || getTypeA() == WGMMATypes::bf16;
  if (getResults())
    asmValues.push_back({getResults(), mlir::NVVM::PTXRegisterMod::Write});
  if (getInouts())
    asmValues.push_back({getInouts(), mlir::NVVM::PTXRegisterMod::ReadWrite});
  asmValues.push_back({getDescriptorA(), mlir::NVVM::PTXRegisterMod::Read});
  asmValues.push_back({getDescriptorB(), mlir::NVVM::PTXRegisterMod::Read});
  asmValues.push_back({makeConstantI32(rewriter, static_cast<int>(getScaleD())),
                       mlir::NVVM::PTXRegisterMod::Read});
  if (getTypeD() != WGMMATypes::s32) {
    asmValues.push_back(
        {makeConstantI32(rewriter,
                         getScaleA() == NVVM::WGMMAScaleIn::neg ? -1 : 1),
         mlir::NVVM::PTXRegisterMod::Read});
    asmValues.push_back(
        {makeConstantI32(rewriter,
                         getScaleB() == NVVM::WGMMAScaleIn::neg ? -1 : 1),
         mlir::NVVM::PTXRegisterMod::Read});
  }
  if (isF16) {
    asmValues.push_back(
        {makeConstantI32(rewriter, static_cast<int>(getLayoutA())),
         mlir::NVVM::PTXRegisterMod::Read});
    asmValues.push_back(
        {makeConstantI32(rewriter, 1 - static_cast<int>(getLayoutB())),
         mlir::NVVM::PTXRegisterMod::Read});
  }
  return true; // Has manual mapping
}

LogicalResult NVVM::FenceProxyOp::verify() {
  if (getKind() == NVVM::ProxyKind::TENSORMAP)
    return emitOpError() << "tensormap proxy is not a supported proxy kind";
  if (getKind() == NVVM::ProxyKind::GENERIC)
    return emitOpError() << "generic proxy not a supported proxy kind";
  if (getKind() == NVVM::ProxyKind::async_shared && !getSpace().has_value()) {
    return emitOpError() << "async_shared fence requires space attribute";
  }
  if (getKind() != NVVM::ProxyKind::async_shared && getSpace().has_value()) {
    return emitOpError() << "only async_shared fence can have space attribute";
  }
  return success();
}

LogicalResult NVVM::FenceProxyAcquireOp::verify() {
  if (getFromProxy() != NVVM::ProxyKind::GENERIC)
    return emitOpError("uni-directional proxies only support generic for "
                       "from_proxy attribute");

  if (getToProxy() != NVVM::ProxyKind::TENSORMAP)
    return emitOpError("uni-directional proxies only support tensormap "
                       "for to_proxy attribute");

  return success();
}

LogicalResult NVVM::FenceProxyReleaseOp::verify() {
  if (getFromProxy() != NVVM::ProxyKind::GENERIC)
    return emitOpError("uni-directional proxies only support generic for "
                       "from_proxy attribute");

  if (getToProxy() != NVVM::ProxyKind::TENSORMAP)
    return emitOpError("uni-directional proxies only support tensormap "
                       "for to_proxy attribute");

  return success();
}

LogicalResult NVVM::SetMaxRegisterOp::verify() {
  if (getRegCount() % 8)
    return emitOpError("new register size must be multiple of 8");
  if (getRegCount() < 24 || getRegCount() > 256)
    return emitOpError("new register size must be in between 24 to 256");
  return success();
}

LogicalResult NVVM::BarrierOp::verify() {
  if (getNumberOfThreads() && !getBarrierId())
    return emitOpError(
        "barrier id is missing, it should be set between 0 to 15");
  return success();
}

LogicalResult NVVM::Tcgen05CpOp::verify() {
  auto mc = getMulticast();

  using SH = Tcgen05CpShape;
  using MC = Tcgen05CpMulticast;
  switch (getShape()) {
  case SH::SHAPE_128x256b:
  case SH::SHAPE_128x128b:
  case SH::SHAPE_4x256b:
    if (mc != MC::NONE)
      return emitError("Invalid multicast type for tcgen05.cp Op");
    break;
  case SH::SHAPE_64x128b:
    if (mc != MC::WARPX2_01_23 && mc != MC::WARPX2_02_13)
      return emitError("Shape 64x128b requires multicast warpx2_01_23 or "
                       "warpx2_02_13 for tcgen05.cp Op");
    break;
  case SH::SHAPE_32x128b:
    if (mc != MC::WARPX4)
      return emitError(
          "Shape 32x128b requires multicast warpx4 for tcgen05.cp Op");
    break;
  }
  return success();
}

LogicalResult NVVM::MatchSyncOp::verify() {
  if (getKind() == NVVM::MatchSyncKind::all) {
    auto type = llvm::dyn_cast<LLVM::LLVMStructType>(getType());
    if (!type || type.getBody().size() != 2 ||
        !type.getBody()[0].isInteger(32) || !type.getBody()[1].isInteger(1)) {
      return emitOpError("match.sync 'all' returns a two element struct with "
                         "first element as i32 and second element as i1");
    }
  } else {
    if (!getType().isInteger(32)) {
      return emitOpError("match.sync 'any' returns an i32");
    }
  }
  return success();
}

LogicalResult NVVM::VoteSyncOp::verify() {
  if (getKind() == NVVM::VoteSyncKind::ballot) {
    if (!getType().isInteger(32)) {
      return emitOpError("vote.sync 'ballot' returns an i32");
    }
  } else {
    if (!getType().isInteger(1)) {
      return emitOpError("vote.sync 'any', 'all' and 'uni' returns an i1");
    }
  }
  return success();
}

LogicalResult NVVM::PrefetchOp::verify() {
  using MemSpace = NVVM::NVVMMemorySpace;
  using CacheLevel = NVVM::PrefetchCacheLevel;

  unsigned addressSpace =
      llvm::cast<LLVM::LLVMPointerType>(getAddr().getType()).getAddressSpace();
  std::optional<NVVM::CacheEvictionPriority> evictPriority = getEvictPriority();
  std::optional<NVVM::PrefetchCacheLevel> cacheLevel = getCacheLevel();

  if (getTensormap() && cacheLevel)
    return emitOpError("cannot specify both tensormap and cache level");

  if (getTensormap()) {
    if (addressSpace != MemSpace::Generic &&
        addressSpace != MemSpace::Constant) {
      return emitOpError(
          "prefetch tensormap requires a generic or constant pointer");
    }

    if (evictPriority) {
      return emitOpError(
          "prefetch tensormap does not support eviction priority");
    }

    if (getInParamSpace() && addressSpace != MemSpace::Generic) {
      return emitOpError(
          "in_param_space can only be specified for a generic pointer");
    }

  } else if (cacheLevel) {
    if (addressSpace != MemSpace::Generic && addressSpace != MemSpace::Global &&
        addressSpace != MemSpace::Local) {
      return emitOpError("prefetch to cache level requires a generic, global, "
                         "or local pointer");
    }

    if (getUniform()) {
      if (*cacheLevel != CacheLevel::L1) {
        return emitOpError(
            "unsupported cache level, the only supported uniform "
            "cache level is L1");
      }

      if (addressSpace != MemSpace::Generic) {
        return emitOpError(
            "prefetch to uniform cache requires a generic pointer");
      }
    }

    if (evictPriority) {
      if (*cacheLevel != CacheLevel::L2)
        return emitOpError(
            "cache eviction priority supported only for cache level L2");

      if (addressSpace != MemSpace::Global)
        return emitOpError("cache eviction priority requires a global pointer");

      if (*evictPriority != NVVM::CacheEvictionPriority::EvictNormal &&
          *evictPriority != NVVM::CacheEvictionPriority::EvictLast)
        return emitOpError(
            "unsupported cache eviction priority, only evict_last and "
            "evict_normal are supported");
    }

    if (getPredicate())
      return emitOpError("predicate supported only on prefetch tensormap");

  } else {
    return emitOpError(
        "requires specification of either cache level or tensormap");
  }

  return success();
}

LogicalResult NVVM::ClusterLaunchControlQueryCancelOp::verify() {
  switch (getQueryType()) {
  case NVVM::ClusterLaunchControlQueryType::IS_CANCELED:
    if (!getType().isInteger(1))
      return emitOpError("is_canceled query type returns an i1");
    break;
  case NVVM::ClusterLaunchControlQueryType::GET_FIRST_CTA_ID_X:
  case NVVM::ClusterLaunchControlQueryType::GET_FIRST_CTA_ID_Y:
  case NVVM::ClusterLaunchControlQueryType::GET_FIRST_CTA_ID_Z:
    if (!getType().isInteger(32)) {
      return emitOpError("get_first_cta_id_x, get_first_cta_id_y, "
                         "get_first_cta_id_z query types return an i32");
    }
    break;
  }
  return success();
}

/// Packs the given `field` into the `result`.
/// The `result` is 64-bits and each `field` can be 32-bits or narrower.
static llvm::Value *
packValInto64Bits(llvm::IRBuilderBase &builder,
                  llvm::Value *result, // the `result` (unset bits are zero)
                  llvm::Value *field,  // `field` to pack into `result`
                  unsigned sizeInBits, // Size of `field` in bits
                  unsigned start) {    // Starting bit within `result`
  field = builder.CreateZExtOrBitCast(field, builder.getInt32Ty());

  unsigned mask = (sizeInBits < 32 ? ((1u << sizeInBits) - 1) : 0xffffffffu);
  if (mask != 0xffffffffu)
    field = builder.CreateAnd(field, builder.getInt32(mask));

  field = builder.CreateZExtOrBitCast(field, builder.getInt64Ty());
  field = builder.CreateShl(field, start);

  return builder.CreateOr(result, field);
}

void Tcgen05MmaSmemDescOp::createSmemDescriptor(Operation &op,
                                                LLVM::ModuleTranslation &mt,
                                                llvm::IRBuilderBase &builder) {
  auto thisOp = cast<NVVM::Tcgen05MmaSmemDescOp>(op);
  llvm::Value *smemDesc = builder.getInt64(0);

  smemDesc = packValInto64Bits(builder, smemDesc,
                               mt.lookupValue(thisOp.getStartAddr()), 14, 0);
  smemDesc = packValInto64Bits(
      builder, smemDesc, mt.lookupValue(thisOp.getLeadingDimOffset()), 14, 16);
  smemDesc = packValInto64Bits(
      builder, smemDesc, mt.lookupValue(thisOp.getStrideDimOffset()), 14, 32);

  smemDesc = packValInto64Bits(builder, smemDesc, builder.getInt32(1), 3, 46);
  smemDesc = packValInto64Bits(builder, smemDesc,
                               mt.lookupValue(thisOp.getBaseOffset()), 3, 49);
  smemDesc = packValInto64Bits(
      builder, smemDesc, mt.lookupValue(thisOp.getLeadingDimMode()), 1, 52);
  smemDesc = packValInto64Bits(builder, smemDesc,
                               mt.lookupValue(thisOp.getSwizzleMode()), 3, 61);

  mt.mapValue(thisOp.getRes()) = smemDesc;
}

//===----------------------------------------------------------------------===//
// getIntrinsicID/getIntrinsicIDAndArgs methods
//===----------------------------------------------------------------------===//

#define CP_ASYNC_ID_IMPL(mod, size, suffix)                                    \
  llvm::Intrinsic::nvvm_cp_async_##mod##_shared_global_##size##suffix

#define GET_CP_ASYNC_ID(mod, size, has_cpsize)                                 \
  has_cpsize ? CP_ASYNC_ID_IMPL(mod, size, _s) : CP_ASYNC_ID_IMPL(mod, size, )

llvm::Intrinsic::ID
CpAsyncOp::getIntrinsicIDAndArgs(Operation &op, LLVM::ModuleTranslation &mt,
                                 llvm::SmallVector<llvm::Value *> &args) {
  llvm::Intrinsic::ID id;

  auto cpAsyncOp = cast<NVVM::CpAsyncOp>(op);
  bool hasCpSize = static_cast<bool>(cpAsyncOp.getCpSize());
  switch (cpAsyncOp.getSize()) {
  case 4:
    id = GET_CP_ASYNC_ID(ca, 4, hasCpSize);
    break;
  case 8:
    id = GET_CP_ASYNC_ID(ca, 8, hasCpSize);
    break;
  case 16:
    id = (cpAsyncOp.getModifier() == NVVM::LoadCacheModifierKind::CG)
             ? GET_CP_ASYNC_ID(cg, 16, hasCpSize)
             : GET_CP_ASYNC_ID(ca, 16, hasCpSize);
    break;
  default:
    llvm_unreachable("Invalid copy size in CpAsyncOp.");
  }

  // Fill the Intrinsic Args
  args.push_back(mt.lookupValue(cpAsyncOp.getDst()));
  args.push_back(mt.lookupValue(cpAsyncOp.getSrc()));
  if (hasCpSize)
    args.push_back(mt.lookupValue(cpAsyncOp.getCpSize()));

  return id;
}

mlir::NVVM::IDArgPair CpAsyncBulkPrefetchOp::getIntrinsicIDAndArgs(
    Operation &op, LLVM::ModuleTranslation &mt, llvm::IRBuilderBase &builder) {
  auto thisOp = cast<NVVM::CpAsyncBulkPrefetchOp>(op);
  llvm::SmallVector<llvm::Value *> args;
  llvm::Intrinsic::ID id = llvm::Intrinsic::nvvm_cp_async_bulk_prefetch_L2;

  // Fill the Intrinsic Args
  args.push_back(mt.lookupValue(thisOp.getSrcMem()));
  args.push_back(mt.lookupValue(thisOp.getSize()));

  mlir::Value cacheHint = thisOp.getL2CacheHint();
  const bool hasCacheHint = static_cast<bool>(cacheHint);
  llvm::Value *i64Unused =
      llvm::ConstantInt::get(llvm::Type::getInt64Ty(mt.getLLVMContext()), 0);
  args.push_back(hasCacheHint ? mt.lookupValue(cacheHint) : i64Unused);
  args.push_back(builder.getInt1(hasCacheHint));

  return {id, std::move(args)};
}

mlir::NVVM::IDArgPair CpAsyncBulkGlobalToSharedClusterOp::getIntrinsicIDAndArgs(
    Operation &op, LLVM::ModuleTranslation &mt, llvm::IRBuilderBase &builder) {
  auto thisOp = cast<NVVM::CpAsyncBulkGlobalToSharedClusterOp>(op);
  llvm::SmallVector<llvm::Value *> args;

  // Fill the Intrinsic Args: dst, mbar, src, size.
  args.push_back(mt.lookupValue(thisOp.getDstMem()));
  args.push_back(mt.lookupValue(thisOp.getMbar()));
  args.push_back(mt.lookupValue(thisOp.getSrcMem()));
  args.push_back(mt.lookupValue(thisOp.getSize()));

  // Multicast mask, if available.
  mlir::Value multicastMask = thisOp.getMulticastMask();
  const bool hasMulticastMask = static_cast<bool>(multicastMask);
  llvm::Value *i16Unused = llvm::ConstantInt::get(builder.getInt16Ty(), 0);
  args.push_back(hasMulticastMask ? mt.lookupValue(multicastMask) : i16Unused);

  // Cache hint, if available.
  mlir::Value cacheHint = thisOp.getL2CacheHint();
  const bool hasCacheHint = static_cast<bool>(cacheHint);
  llvm::Value *i64Unused = llvm::ConstantInt::get(builder.getInt64Ty(), 0);
  args.push_back(hasCacheHint ? mt.lookupValue(cacheHint) : i64Unused);

  // Flag arguments for multicast and cachehint.
  args.push_back(builder.getInt1(hasMulticastMask));
  args.push_back(builder.getInt1(hasCacheHint));

  llvm::Intrinsic::ID id =
      llvm::Intrinsic::nvvm_cp_async_bulk_global_to_shared_cluster;

  return {id, std::move(args)};
}

mlir::NVVM::IDArgPair CpAsyncBulkSharedCTAToGlobalOp::getIntrinsicIDAndArgs(
    Operation &op, LLVM::ModuleTranslation &mt, llvm::IRBuilderBase &builder) {
  auto thisOp = cast<NVVM::CpAsyncBulkSharedCTAToGlobalOp>(op);
  llvm::SmallVector<llvm::Value *> args;
  llvm::Intrinsic::ID id =
      llvm::Intrinsic::nvvm_cp_async_bulk_shared_cta_to_global;

  // Fill the Intrinsic Args
  args.push_back(mt.lookupValue(thisOp.getDstMem()));
  args.push_back(mt.lookupValue(thisOp.getSrcMem()));
  args.push_back(mt.lookupValue(thisOp.getSize()));

  mlir::Value cacheHint = thisOp.getL2CacheHint();
  const bool hasCacheHint = static_cast<bool>(cacheHint);
  llvm::Value *i64Unused =
      llvm::ConstantInt::get(llvm::Type::getInt64Ty(mt.getLLVMContext()), 0);
  args.push_back(hasCacheHint ? mt.lookupValue(cacheHint) : i64Unused);
  args.push_back(builder.getInt1(hasCacheHint));

  // Choose the bytemask variant
  if (mlir::Value byteMask = thisOp.getByteMask()) {
    args.push_back(mt.lookupValue(byteMask));
    id = llvm::Intrinsic::nvvm_cp_async_bulk_shared_cta_to_global_bytemask;
  }

  return {id, std::move(args)};
}

bool CpAsyncBulkTensorGlobalToSharedClusterOp::getAsmValues(
    RewriterBase &rewriter,
    llvm::SmallVectorImpl<std::pair<mlir::Value, mlir::NVVM::PTXRegisterMod>>
        &asmValues) {
  // Add all the operands but not the attrs to the asmValues list.
  // The attrs here are used to generate the right variants for
  // intrinsics-lowering. So, we ignore them while generating inline-PTX.
  for (auto val : getOperands())
    asmValues.push_back({val, mlir::NVVM::PTXRegisterMod::Read});

  return false;
}

mlir::NVVM::IDArgPair
CpAsyncBulkTensorGlobalToSharedClusterOp::getIntrinsicIDAndArgs(
    Operation &op, LLVM::ModuleTranslation &mt, llvm::IRBuilderBase &builder) {
  auto thisOp = cast<NVVM::CpAsyncBulkTensorGlobalToSharedClusterOp>(op);
  const bool isCTAOnly = thisOp.getIsCTAOnly();
  llvm::SmallVector<llvm::Value *> args;

  // Fill the Intrinsic Args
  args.push_back(mt.lookupValue(thisOp.getDstMem()));
  args.push_back(mt.lookupValue(thisOp.getMbar()));
  args.push_back(mt.lookupValue(thisOp.getTmaDescriptor()));

  // Coordinates and im2col-offsets
  for (mlir::Value v : thisOp.getCoordinates())
    args.push_back(mt.lookupValue(v));
  for (mlir::Value v : thisOp.getIm2colOffsets())
    args.push_back(mt.lookupValue(v));

  // MulticastMask, if available
  mlir::Value mcMask = thisOp.getMulticastMask();
  const bool hasMC = static_cast<bool>(mcMask);
  llvm::Value *i16Zero =
      llvm::ConstantInt::get(llvm::Type::getInt16Ty(mt.getLLVMContext()), 0);

  // CacheHint, if available
  mlir::Value cacheHint = thisOp.getL2CacheHint();
  const bool hasCacheHint = static_cast<bool>(cacheHint);
  llvm::Value *i64Zero =
      llvm::ConstantInt::get(llvm::Type::getInt64Ty(mt.getLLVMContext()), 0);

  // Flag argument CTAGroup
  // CTA_1/2 is mapped to values 1 and 2 for the intrinsics.
  // Hence, the +1 to getGroup().
  const int32_t val =
      thisOp.getGroup() ? (static_cast<int32_t>(*thisOp.getGroup()) + 1) : 0;
  llvm::Value *cg =
      llvm::ConstantInt::get(llvm::Type::getInt32Ty(mt.getLLVMContext()), val);

  if (!isCTAOnly) {
    // For shared::cluster, all the arguments that we build are applicable.
    args.push_back(hasMC ? mt.lookupValue(mcMask) : i16Zero);
    args.push_back(hasCacheHint ? mt.lookupValue(cacheHint) : i64Zero);
    args.push_back(builder.getInt1(hasMC));
    args.push_back(builder.getInt1(hasCacheHint));
    args.push_back(cg);
  } else {
    // For shared::cta, only cache-hint is applicable.
    args.push_back(hasCacheHint ? mt.lookupValue(cacheHint) : i64Zero);
    args.push_back(builder.getInt1(hasCacheHint));
  }

  constexpr size_t numDims = 5;  // 1D to 5D
  constexpr size_t numModes = 5; // Tile, Im2col, w, w_128, gather4
  using rowTy = std::array<llvm::Intrinsic::ID, numDims + 1>;
  using TableTy = std::array<rowTy, numModes>;
  static constexpr TableTy IDTable{
      {{notIntrinsic, llvm::Intrinsic::nvvm_cp_async_bulk_tensor_g2s_tile_1d,
        llvm::Intrinsic::nvvm_cp_async_bulk_tensor_g2s_tile_2d,
        llvm::Intrinsic::nvvm_cp_async_bulk_tensor_g2s_tile_3d,
        llvm::Intrinsic::nvvm_cp_async_bulk_tensor_g2s_tile_4d,
        llvm::Intrinsic::nvvm_cp_async_bulk_tensor_g2s_tile_5d},
       {notIntrinsic, notIntrinsic, notIntrinsic,
        llvm::Intrinsic::nvvm_cp_async_bulk_tensor_g2s_im2col_3d,
        llvm::Intrinsic::nvvm_cp_async_bulk_tensor_g2s_im2col_4d,
        llvm::Intrinsic::nvvm_cp_async_bulk_tensor_g2s_im2col_5d},
       {notIntrinsic, notIntrinsic, notIntrinsic,
        llvm::Intrinsic::nvvm_cp_async_bulk_tensor_g2s_im2col_w_3d,
        llvm::Intrinsic::nvvm_cp_async_bulk_tensor_g2s_im2col_w_4d,
        llvm::Intrinsic::nvvm_cp_async_bulk_tensor_g2s_im2col_w_5d},
       {notIntrinsic, notIntrinsic, notIntrinsic,
        llvm::Intrinsic::nvvm_cp_async_bulk_tensor_g2s_im2col_w_128_3d,
        llvm::Intrinsic::nvvm_cp_async_bulk_tensor_g2s_im2col_w_128_4d,
        llvm::Intrinsic::nvvm_cp_async_bulk_tensor_g2s_im2col_w_128_5d},
       {notIntrinsic, notIntrinsic, notIntrinsic, notIntrinsic, notIntrinsic,
        llvm::Intrinsic::nvvm_cp_async_bulk_tensor_g2s_tile_gather4_2d}}};

  static constexpr TableTy IDTableCTA{
      {{notIntrinsic,
        llvm::Intrinsic::nvvm_cp_async_bulk_tensor_g2s_cta_tile_1d,
        llvm::Intrinsic::nvvm_cp_async_bulk_tensor_g2s_cta_tile_2d,
        llvm::Intrinsic::nvvm_cp_async_bulk_tensor_g2s_cta_tile_3d,
        llvm::Intrinsic::nvvm_cp_async_bulk_tensor_g2s_cta_tile_4d,
        llvm::Intrinsic::nvvm_cp_async_bulk_tensor_g2s_cta_tile_5d},
       {notIntrinsic, notIntrinsic, notIntrinsic,
        llvm::Intrinsic::nvvm_cp_async_bulk_tensor_g2s_cta_im2col_3d,
        llvm::Intrinsic::nvvm_cp_async_bulk_tensor_g2s_cta_im2col_4d,
        llvm::Intrinsic::nvvm_cp_async_bulk_tensor_g2s_cta_im2col_5d},
       {notIntrinsic, notIntrinsic, notIntrinsic,
        llvm::Intrinsic::nvvm_cp_async_bulk_tensor_g2s_cta_im2col_w_3d,
        llvm::Intrinsic::nvvm_cp_async_bulk_tensor_g2s_cta_im2col_w_4d,
        llvm::Intrinsic::nvvm_cp_async_bulk_tensor_g2s_cta_im2col_w_5d},
       {notIntrinsic, notIntrinsic, notIntrinsic,
        llvm::Intrinsic::nvvm_cp_async_bulk_tensor_g2s_cta_im2col_w_128_3d,
        llvm::Intrinsic::nvvm_cp_async_bulk_tensor_g2s_cta_im2col_w_128_4d,
        llvm::Intrinsic::nvvm_cp_async_bulk_tensor_g2s_cta_im2col_w_128_5d},
       {notIntrinsic, notIntrinsic, notIntrinsic, notIntrinsic, notIntrinsic,
        llvm::Intrinsic::nvvm_cp_async_bulk_tensor_g2s_cta_tile_gather4_2d}}};

  static_assert(
      (getMaxEnumValForTMALoadMode() == std::size(IDTable) - 1) &&
          (getMaxEnumValForTMALoadMode() == std::size(IDTableCTA) - 1),
      "TMALoadModes must match number of rows in IDTable and IDTableCTA");
  size_t mode = static_cast<size_t>(thisOp.getMode());
  size_t dim = thisOp.getCoordinates().size();
  auto id = isCTAOnly ? IDTableCTA[mode][dim] : IDTable[mode][dim];
  assert(id != notIntrinsic &&
         "Invalid intrinsic for CpAsyncBulkTensorGlobalToSharedClusterOp.");

  return {id, std::move(args)};
}

mlir::NVVM::IDArgPair CpAsyncBulkTensorPrefetchOp::getIntrinsicIDAndArgs(
    Operation &op, LLVM::ModuleTranslation &mt, llvm::IRBuilderBase &builder) {
  auto thisOp = cast<NVVM::CpAsyncBulkTensorPrefetchOp>(op);
  llvm::SmallVector<llvm::Value *> args;

  // Fill the Intrinsic Args
  args.push_back(mt.lookupValue(thisOp.getTmaDescriptor()));

  for (auto v : thisOp.getCoordinates())
    args.push_back(mt.lookupValue(v));
  for (auto v : thisOp.getIm2colOffsets())
    args.push_back(mt.lookupValue(v));

  mlir::Value cacheHint = thisOp.getL2CacheHint();
  const bool hasCacheHint = static_cast<bool>(cacheHint);
  llvm::Value *i64Unused =
      llvm::ConstantInt::get(llvm::Type::getInt64Ty(mt.getLLVMContext()), 0);
  args.push_back(hasCacheHint ? mt.lookupValue(cacheHint) : i64Unused);
  args.push_back(builder.getInt1(hasCacheHint));

  const unsigned NI = llvm::Intrinsic::not_intrinsic;
  static constexpr llvm::Intrinsic::ID IDTable[][6] = {
      {NI, llvm::Intrinsic::nvvm_cp_async_bulk_tensor_prefetch_tile_1d,
       llvm::Intrinsic::nvvm_cp_async_bulk_tensor_prefetch_tile_2d,
       llvm::Intrinsic::nvvm_cp_async_bulk_tensor_prefetch_tile_3d,
       llvm::Intrinsic::nvvm_cp_async_bulk_tensor_prefetch_tile_4d,
       llvm::Intrinsic::nvvm_cp_async_bulk_tensor_prefetch_tile_5d},
      {NI, NI, NI,
       llvm::Intrinsic::nvvm_cp_async_bulk_tensor_prefetch_im2col_3d,
       llvm::Intrinsic::nvvm_cp_async_bulk_tensor_prefetch_im2col_4d,
       llvm::Intrinsic::nvvm_cp_async_bulk_tensor_prefetch_im2col_5d},
      {NI, NI, NI,
       llvm::Intrinsic::nvvm_cp_async_bulk_tensor_prefetch_im2col_w_3d,
       llvm::Intrinsic::nvvm_cp_async_bulk_tensor_prefetch_im2col_w_4d,
       llvm::Intrinsic::nvvm_cp_async_bulk_tensor_prefetch_im2col_w_5d},
      {NI, NI, NI,
       llvm::Intrinsic::nvvm_cp_async_bulk_tensor_prefetch_im2col_w_128_3d,
       llvm::Intrinsic::nvvm_cp_async_bulk_tensor_prefetch_im2col_w_128_4d,
       llvm::Intrinsic::nvvm_cp_async_bulk_tensor_prefetch_im2col_w_128_5d},
      {NI, NI, NI, NI, NI,
       llvm::Intrinsic::nvvm_cp_async_bulk_tensor_prefetch_tile_gather4_2d}};

  static_assert(getMaxEnumValForTMALoadMode() == std::size(IDTable) - 1,
                "TMALoadModes must match number of rows in IDTable");
  size_t mode = static_cast<size_t>(thisOp.getMode());
  size_t dim = thisOp.getCoordinates().size();
  llvm::Intrinsic::ID id = IDTable[mode][dim];
  if (id == llvm::Intrinsic::not_intrinsic)
    llvm_unreachable("Invalid intrinsic for CpAsyncBulkTensorPrefetchOp.");

  return {id, std::move(args)};
}

mlir::NVVM::IDArgPair
CpAsyncBulkTensorSharedCTAToGlobalOp::getIntrinsicIDAndArgs(
    Operation &op, LLVM::ModuleTranslation &mt, llvm::IRBuilderBase &builder) {
  auto thisOp = cast<NVVM::CpAsyncBulkTensorSharedCTAToGlobalOp>(op);
  llvm::SmallVector<llvm::Value *> args;

  // Fill the Intrinsic Args
  args.push_back(mt.lookupValue(thisOp.getSrcMem()));
  args.push_back(mt.lookupValue(thisOp.getTmaDescriptor()));

  for (auto v : thisOp.getCoordinates())
    args.push_back(mt.lookupValue(v));

  mlir::Value cacheHint = thisOp.getL2CacheHint();
  const bool hasCacheHint = static_cast<bool>(cacheHint);
  llvm::Value *i64Unused =
      llvm::ConstantInt::get(llvm::Type::getInt64Ty(mt.getLLVMContext()), 0);
  args.push_back(hasCacheHint ? mt.lookupValue(cacheHint) : i64Unused);
  args.push_back(builder.getInt1(hasCacheHint));

  const unsigned NI = llvm::Intrinsic::not_intrinsic;
  static constexpr llvm::Intrinsic::ID IDTable[][6] = {
      {NI, llvm::Intrinsic::nvvm_cp_async_bulk_tensor_s2g_tile_1d,
       llvm::Intrinsic::nvvm_cp_async_bulk_tensor_s2g_tile_2d,
       llvm::Intrinsic::nvvm_cp_async_bulk_tensor_s2g_tile_3d,
       llvm::Intrinsic::nvvm_cp_async_bulk_tensor_s2g_tile_4d,
       llvm::Intrinsic::nvvm_cp_async_bulk_tensor_s2g_tile_5d},
      {NI, NI, NI, llvm::Intrinsic::nvvm_cp_async_bulk_tensor_s2g_im2col_3d,
       llvm::Intrinsic::nvvm_cp_async_bulk_tensor_s2g_im2col_4d,
       llvm::Intrinsic::nvvm_cp_async_bulk_tensor_s2g_im2col_5d},
      {NI, NI, NI, NI, NI,
       llvm::Intrinsic::nvvm_cp_async_bulk_tensor_s2g_tile_scatter4_2d}};

  static_assert(getMaxEnumValForTMAStoreMode() == std::size(IDTable) - 1,
                "TMAStoreModes must match number of rows in IDTable");
  size_t mode = static_cast<size_t>(thisOp.getMode());
  size_t dim = thisOp.getCoordinates().size();
  llvm::Intrinsic::ID id = IDTable[mode][dim];
  if (id == llvm::Intrinsic::not_intrinsic)
    llvm_unreachable(
        "Invalid intrinsic for CpAsyncBulkTensorSharedCTAToGlobalOp.");

  return {id, std::move(args)};
}

NVVM::IDArgPair CpAsyncBulkTensorReduceOp::getIntrinsicIDAndArgs(
    Operation &op, LLVM::ModuleTranslation &mt, llvm::IRBuilderBase &builder) {
  auto thisOp = cast<NVVM::CpAsyncBulkTensorReduceOp>(op);
  llvm::LLVMContext &ctx = mt.getLLVMContext();
<<<<<<< HEAD

  llvm::SmallVector<llvm::Value *> args;

  // Arguments to the intrinsic:
  // shared_mem_ptr, tmaDesc, tensorDims
  // cache_hint(if applicable) and flag(boolean)
  args.push_back(mt.lookupValue(thisOp.getSrcMem()));
  args.push_back(mt.lookupValue(thisOp.getTmaDescriptor()));

=======

  llvm::SmallVector<llvm::Value *> args;

  // Arguments to the intrinsic:
  // shared_mem_ptr, tmaDesc, tensorDims
  // cache_hint(if applicable) and flag(boolean)
  args.push_back(mt.lookupValue(thisOp.getSrcMem()));
  args.push_back(mt.lookupValue(thisOp.getTmaDescriptor()));

>>>>>>> 54c4ef26
  for (Value v : thisOp.getCoordinates())
    args.push_back(mt.lookupValue(v));

  mlir::Value cacheHint = thisOp.getL2CacheHint();
  const bool hasCacheHint = static_cast<bool>(cacheHint);
  llvm::Value *i64ZeroValue =
      llvm::ConstantInt::get(llvm::Type::getInt64Ty(ctx), 0);
  args.push_back(hasCacheHint ? mt.lookupValue(cacheHint) : i64ZeroValue);
  args.push_back(builder.getInt1(hasCacheHint));

  const llvm::Intrinsic::ID notIntrinsic = llvm::Intrinsic::not_intrinsic;

  constexpr unsigned numRedKinds = 8; // ADD, MIN, MAX, INC, DEC, AND, OR, XOR
  constexpr unsigned numLayouts = 2;  // TILE, IM2COL
  constexpr unsigned maxDim = 5;      // 1D to 5D
  using row = std::array<llvm::Intrinsic::ID, maxDim + 1>;
  using layoutTable = std::array<row, numLayouts>;
  using fullTable = std::array<layoutTable, numRedKinds>;
  static constexpr fullTable IDTable{
      {// RedTy::ADD
       {{{{notIntrinsic,
           llvm::Intrinsic::nvvm_cp_async_bulk_tensor_reduce_add_tile_1d,
           llvm::Intrinsic::nvvm_cp_async_bulk_tensor_reduce_add_tile_2d,
           llvm::Intrinsic::nvvm_cp_async_bulk_tensor_reduce_add_tile_3d,
           llvm::Intrinsic::nvvm_cp_async_bulk_tensor_reduce_add_tile_4d,
           llvm::Intrinsic::nvvm_cp_async_bulk_tensor_reduce_add_tile_5d}},
         {{notIntrinsic, notIntrinsic, notIntrinsic,
           llvm::Intrinsic::nvvm_cp_async_bulk_tensor_reduce_add_im2col_3d,
           llvm::Intrinsic::nvvm_cp_async_bulk_tensor_reduce_add_im2col_4d,
           llvm::Intrinsic::nvvm_cp_async_bulk_tensor_reduce_add_im2col_5d}}}},
       // RedTy::MIN
       {{{{notIntrinsic,
           llvm::Intrinsic::nvvm_cp_async_bulk_tensor_reduce_min_tile_1d,
           llvm::Intrinsic::nvvm_cp_async_bulk_tensor_reduce_min_tile_2d,
           llvm::Intrinsic::nvvm_cp_async_bulk_tensor_reduce_min_tile_3d,
           llvm::Intrinsic::nvvm_cp_async_bulk_tensor_reduce_min_tile_4d,
           llvm::Intrinsic::nvvm_cp_async_bulk_tensor_reduce_min_tile_5d}},
         {{notIntrinsic, notIntrinsic, notIntrinsic,
           llvm::Intrinsic::nvvm_cp_async_bulk_tensor_reduce_min_im2col_3d,
           llvm::Intrinsic::nvvm_cp_async_bulk_tensor_reduce_min_im2col_4d,
           llvm::Intrinsic::nvvm_cp_async_bulk_tensor_reduce_min_im2col_5d}}}},
       // RedTy::MAX
       {{{{notIntrinsic,
           llvm::Intrinsic::nvvm_cp_async_bulk_tensor_reduce_max_tile_1d,
           llvm::Intrinsic::nvvm_cp_async_bulk_tensor_reduce_max_tile_2d,
           llvm::Intrinsic::nvvm_cp_async_bulk_tensor_reduce_max_tile_3d,
           llvm::Intrinsic::nvvm_cp_async_bulk_tensor_reduce_max_tile_4d,
           llvm::Intrinsic::nvvm_cp_async_bulk_tensor_reduce_max_tile_5d}},
         {{notIntrinsic, notIntrinsic, notIntrinsic,
           llvm::Intrinsic::nvvm_cp_async_bulk_tensor_reduce_max_im2col_3d,
           llvm::Intrinsic::nvvm_cp_async_bulk_tensor_reduce_max_im2col_4d,
           llvm::Intrinsic::nvvm_cp_async_bulk_tensor_reduce_max_im2col_5d}}}},
       // RedTy::INC
       {{{{notIntrinsic,
           llvm::Intrinsic::nvvm_cp_async_bulk_tensor_reduce_inc_tile_1d,
           llvm::Intrinsic::nvvm_cp_async_bulk_tensor_reduce_inc_tile_2d,
           llvm::Intrinsic::nvvm_cp_async_bulk_tensor_reduce_inc_tile_3d,
           llvm::Intrinsic::nvvm_cp_async_bulk_tensor_reduce_inc_tile_4d,
           llvm::Intrinsic::nvvm_cp_async_bulk_tensor_reduce_inc_tile_5d}},
         {{notIntrinsic, notIntrinsic, notIntrinsic,
           llvm::Intrinsic::nvvm_cp_async_bulk_tensor_reduce_inc_im2col_3d,
           llvm::Intrinsic::nvvm_cp_async_bulk_tensor_reduce_inc_im2col_4d,
           llvm::Intrinsic::nvvm_cp_async_bulk_tensor_reduce_inc_im2col_5d}}}},
       // RedTy::DEC
       {{{{notIntrinsic,
           llvm::Intrinsic::nvvm_cp_async_bulk_tensor_reduce_dec_tile_1d,
           llvm::Intrinsic::nvvm_cp_async_bulk_tensor_reduce_dec_tile_2d,
           llvm::Intrinsic::nvvm_cp_async_bulk_tensor_reduce_dec_tile_3d,
           llvm::Intrinsic::nvvm_cp_async_bulk_tensor_reduce_dec_tile_4d,
           llvm::Intrinsic::nvvm_cp_async_bulk_tensor_reduce_dec_tile_5d}},
         {{notIntrinsic, notIntrinsic, notIntrinsic,
           llvm::Intrinsic::nvvm_cp_async_bulk_tensor_reduce_dec_im2col_3d,
           llvm::Intrinsic::nvvm_cp_async_bulk_tensor_reduce_dec_im2col_4d,
           llvm::Intrinsic::nvvm_cp_async_bulk_tensor_reduce_dec_im2col_5d}}}},
       // RedTy::AND
       {{{{notIntrinsic,
           llvm::Intrinsic::nvvm_cp_async_bulk_tensor_reduce_and_tile_1d,
           llvm::Intrinsic::nvvm_cp_async_bulk_tensor_reduce_and_tile_2d,
           llvm::Intrinsic::nvvm_cp_async_bulk_tensor_reduce_and_tile_3d,
           llvm::Intrinsic::nvvm_cp_async_bulk_tensor_reduce_and_tile_4d,
           llvm::Intrinsic::nvvm_cp_async_bulk_tensor_reduce_and_tile_5d}},
         {{notIntrinsic, notIntrinsic, notIntrinsic,
           llvm::Intrinsic::nvvm_cp_async_bulk_tensor_reduce_and_im2col_3d,
           llvm::Intrinsic::nvvm_cp_async_bulk_tensor_reduce_and_im2col_4d,
           llvm::Intrinsic::nvvm_cp_async_bulk_tensor_reduce_and_im2col_5d}}}},
       // RedTy::OR
       {{{{notIntrinsic,
           llvm::Intrinsic::nvvm_cp_async_bulk_tensor_reduce_or_tile_1d,
           llvm::Intrinsic::nvvm_cp_async_bulk_tensor_reduce_or_tile_2d,
           llvm::Intrinsic::nvvm_cp_async_bulk_tensor_reduce_or_tile_3d,
           llvm::Intrinsic::nvvm_cp_async_bulk_tensor_reduce_or_tile_4d,
           llvm::Intrinsic::nvvm_cp_async_bulk_tensor_reduce_or_tile_5d}},
         {{notIntrinsic, notIntrinsic, notIntrinsic,
           llvm::Intrinsic::nvvm_cp_async_bulk_tensor_reduce_or_im2col_3d,
           llvm::Intrinsic::nvvm_cp_async_bulk_tensor_reduce_or_im2col_4d,
           llvm::Intrinsic::nvvm_cp_async_bulk_tensor_reduce_or_im2col_5d}}}},
       // RedTy::XOR
       {{{{notIntrinsic,
           llvm::Intrinsic::nvvm_cp_async_bulk_tensor_reduce_xor_tile_1d,
           llvm::Intrinsic::nvvm_cp_async_bulk_tensor_reduce_xor_tile_2d,
           llvm::Intrinsic::nvvm_cp_async_bulk_tensor_reduce_xor_tile_3d,
           llvm::Intrinsic::nvvm_cp_async_bulk_tensor_reduce_xor_tile_4d,
           llvm::Intrinsic::nvvm_cp_async_bulk_tensor_reduce_xor_tile_5d}},
         {{notIntrinsic, notIntrinsic, notIntrinsic,
           llvm::Intrinsic::nvvm_cp_async_bulk_tensor_reduce_xor_im2col_3d,
           llvm::Intrinsic::nvvm_cp_async_bulk_tensor_reduce_xor_im2col_4d,
           llvm::Intrinsic::
               nvvm_cp_async_bulk_tensor_reduce_xor_im2col_5d}}}}}};

  static_assert(getMaxEnumValForTMAReduxKind() == std::size(IDTable) - 1,
                "TMAReduxKinds must match number of rows in IDTable");

  size_t redKind = static_cast<size_t>(thisOp.getRedKind());
  size_t mode = static_cast<size_t>(thisOp.getMode());
  size_t dim = thisOp.getCoordinates().size();

  assert(redKind < IDTable.size() &&
         "Invalid redKind for CpAsyncBulkTensorReduceOp");
  assert(mode < IDTable[redKind].size() &&
         "Invalid mode for CpAsyncBulkTensorReduceOp");
  assert(dim < IDTable[redKind][mode].size() &&
         "Invalid dim for CpAsyncBulkTensorReduceOp");
<<<<<<< HEAD

  llvm::Intrinsic::ID intrinsicID = IDTable[redKind][mode][dim];

  assert(intrinsicID != notIntrinsic &&
         "Invalid intrinsic for CpAsyncBulkTensorReduceOp.");

=======

  llvm::Intrinsic::ID intrinsicID = IDTable[redKind][mode][dim];

  assert(intrinsicID != notIntrinsic &&
         "Invalid intrinsic for CpAsyncBulkTensorReduceOp.");

>>>>>>> 54c4ef26
  return {intrinsicID, std::move(args)};
}

#define _none

#define CVT_F2TF32_ID_IMPL(rnd, relu, sf)                                      \
  hasRelu ? llvm::Intrinsic::nvvm_f2tf32_##rnd##relu##sf                       \
          : llvm::Intrinsic::nvvm_f2tf32_##rnd##sf

#define GET_CVT_F2TF32_ID(rnd, relu, sf)                                       \
  hasSatFinite ? CVT_F2TF32_ID_IMPL(rnd, relu, sf)                             \
               : CVT_F2TF32_ID_IMPL(rnd, relu, )

llvm::Intrinsic::ID
ConvertFloatToTF32Op::getIntrinsicID(NVVM::FPRoundingMode rnd,
                                     NVVM::SaturationMode sat, bool hasRelu) {
  using RndMode = NVVM::FPRoundingMode;
  bool hasSatFinite = (sat == NVVM::SaturationMode::SATFINITE);
  switch (rnd) {
  case RndMode::RN:
    return GET_CVT_F2TF32_ID(rn, _relu, _satfinite);
  case RndMode::RZ:
    return GET_CVT_F2TF32_ID(rz, _relu, _satfinite);
  case RndMode::RNA:
    return GET_CVT_F2TF32_ID(rna, _none, _satfinite);
  default:
    llvm_unreachable("Invalid RoundingMode for CvtFloatToTF32Op");
  }
}

NVVM::IDArgPair
ConvertF32x2ToF4x2Op::getIntrinsicIDAndArgs(NVVM::ConvertF32x2ToF4x2Op op,
                                            LLVM::ModuleTranslation &mt,
                                            llvm::IRBuilderBase &builder) {
  llvm::SmallVector<llvm::Value *> args;
  args.push_back(mt.lookupValue(op.getA()));
  args.push_back(mt.lookupValue(op.getB()));

  bool hasRelu = op.getRelu();

  llvm::Intrinsic::ID intId =
      hasRelu ? llvm::Intrinsic::nvvm_ff_to_e2m1x2_rn_relu_satfinite
              : llvm::Intrinsic::nvvm_ff_to_e2m1x2_rn_satfinite;

  return {intId, std::move(args)};
}

#define GET_F32x2_TO_F6x2_ID(type, has_relu)                                   \
  has_relu ? llvm::Intrinsic::nvvm_ff_to_##type##_rn_relu_satfinite            \
           : llvm::Intrinsic::nvvm_ff_to_##type##_rn_satfinite

llvm::Intrinsic::ID ConvertF32x2ToF6x2Op::getIntrinsicID(mlir::Type dstTy,
                                                         bool hasRelu) {
  return llvm::TypeSwitch<mlir::Type, llvm::Intrinsic::ID>(dstTy)
      .Case<mlir::Float6E2M3FNType>([&](mlir::Float6E2M3FNType) {
        return GET_F32x2_TO_F6x2_ID(e2m3x2, hasRelu);
      })
      .Case<mlir::Float6E3M2FNType>([&](mlir::Float6E3M2FNType) {
        return GET_F32x2_TO_F6x2_ID(e3m2x2, hasRelu);
      })
      .Default([](mlir::Type) {
        llvm_unreachable("Invalid conversion in ConvertF32x2ToF6x2Op");
        return llvm::Intrinsic::not_intrinsic;
      });
}

#define GET_F32x2_TO_F8X2_US_ID(rnd, has_satf)                                 \
  has_satf ? llvm::Intrinsic::nvvm_ff_to_ue8m0x2_##rnd##_satfinite             \
           : llvm::Intrinsic::nvvm_ff_to_ue8m0x2_##rnd

#define GET_F32x2_TO_F8X2_S_ID(type, has_relu)                                 \
  has_relu ? llvm::Intrinsic::nvvm_ff_to_##type##_rn_relu                      \
           : llvm::Intrinsic::nvvm_ff_to_##type##_rn

llvm::Intrinsic::ID
ConvertF32x2ToF8x2Op::getIntrinsicID(mlir::Type dstTy, NVVM::FPRoundingMode rnd,
                                     NVVM::SaturationMode sat, bool hasRelu) {
  bool hasSatFinite = (sat == NVVM::SaturationMode::SATFINITE);
  bool hasRoundingModeRZ = (rnd == NVVM::FPRoundingMode::RZ);
  bool hasRoundingModeRP = (rnd == NVVM::FPRoundingMode::RP);

  return llvm::TypeSwitch<mlir::Type, llvm::Intrinsic::ID>(dstTy)
      .Case<mlir::Float8E4M3FNType>([&](mlir::Float8E4M3FNType) {
        return GET_F32x2_TO_F8X2_S_ID(e4m3x2, hasRelu);
      })
      .Case<mlir::Float8E5M2Type>([&](mlir::Float8E5M2Type) {
        return GET_F32x2_TO_F8X2_S_ID(e5m2x2, hasRelu);
      })
      .Case<mlir::Float8E8M0FNUType>([&](mlir::Float8E8M0FNUType) {
        if (hasRoundingModeRZ)
          return GET_F32x2_TO_F8X2_US_ID(rz, hasSatFinite);
        else if (hasRoundingModeRP)
          return GET_F32x2_TO_F8X2_US_ID(rp, hasSatFinite);

        llvm_unreachable("Invalid conversion in ConvertF32x2ToF8x2Op");
      })
      .Default([](mlir::Type) {
        llvm_unreachable("Invalid conversion in ConvertF32x2ToF8x2Op");
        return llvm::Intrinsic::not_intrinsic;
      });
}

#define GET_F16x2_TO_F8X2_ID(type, has_relu)                                   \
  has_relu ? llvm::Intrinsic::nvvm_f16x2_to_##type##_rn_relu                   \
           : llvm::Intrinsic::nvvm_f16x2_to_##type##_rn

llvm::Intrinsic::ID ConvertF16x2ToF8x2Op::getIntrinsicID(mlir::Type dstTy,
                                                         bool hasRelu) {
  return llvm::TypeSwitch<mlir::Type, llvm::Intrinsic::ID>(dstTy)
      .Case<mlir::Float8E4M3FNType>([&](mlir::Float8E4M3FNType) {
        return GET_F16x2_TO_F8X2_ID(e4m3x2, hasRelu);
      })
      .Case<mlir::Float8E5M2Type>([&](mlir::Float8E5M2Type) {
        return GET_F16x2_TO_F8X2_ID(e5m2x2, hasRelu);
      })
      .Default([](mlir::Type) {
        llvm_unreachable("Invalid conversion in ConvertF16x2ToF8x2Op");
        return llvm::Intrinsic::not_intrinsic;
      });
}

#define GET_BF16X2_TO_F8X2_ID(rnd, has_satf)                                   \
  has_satf ? llvm::Intrinsic::nvvm_bf16x2_to_ue8m0x2_##rnd##_satfinite         \
           : llvm::Intrinsic::nvvm_bf16x2_to_ue8m0x2_##rnd

llvm::Intrinsic::ID
ConvertBF16x2ToF8x2Op::getIntrinsicID(NVVM::FPRoundingMode rnd,
                                      NVVM::SaturationMode sat) {
  bool hasSatFinite = (sat == NVVM::SaturationMode::SATFINITE);
  switch (rnd) {
  case NVVM::FPRoundingMode::RZ:
    return GET_BF16X2_TO_F8X2_ID(rz, hasSatFinite);
  case NVVM::FPRoundingMode::RP:
    return GET_BF16X2_TO_F8X2_ID(rp, hasSatFinite);
  default:
    llvm_unreachable("Invalid rounding mode for CvtBF16x2ToF8x2Op");
  }
}

NVVM::IDArgPair ConvertF8x2ToF16x2Op::getIntrinsicIDAndArgs(
    Operation &op, LLVM::ModuleTranslation &mt, llvm::IRBuilderBase &builder) {
  auto curOp = cast<NVVM::ConvertF8x2ToF16x2Op>(op);

  bool hasRelu = curOp.getRelu();

  llvm::Intrinsic::ID intId =
      llvm::TypeSwitch<mlir::Type, llvm::Intrinsic::ID>(curOp.getSrcType())
          .Case<Float8E4M3FNType>([&](Float8E4M3FNType type) {
            return hasRelu ? llvm::Intrinsic::nvvm_e4m3x2_to_f16x2_rn_relu
                           : llvm::Intrinsic::nvvm_e4m3x2_to_f16x2_rn;
          })
          .Case<Float8E5M2Type>([&](Float8E5M2Type type) {
            return hasRelu ? llvm::Intrinsic::nvvm_e5m2x2_to_f16x2_rn_relu
                           : llvm::Intrinsic::nvvm_e5m2x2_to_f16x2_rn;
          })
          .Default([](mlir::Type type) {
            llvm_unreachable("Invalid type for ConvertF8x2ToF16x2Op");
            return llvm::Intrinsic::not_intrinsic;
          });

  llvm::Value *packedI16 =
      builder.CreateBitCast(mt.lookupValue(curOp.getSrc()),
                            llvm::Type::getInt16Ty(builder.getContext()));

  return {intId, {packedI16}};
}

NVVM::IDArgPair ConvertF8x2ToBF16x2Op::getIntrinsicIDAndArgs(
    Operation &op, LLVM::ModuleTranslation &mt, llvm::IRBuilderBase &builder) {
  auto curOp = cast<NVVM::ConvertF8x2ToBF16x2Op>(op);

  llvm::Intrinsic::ID intId = llvm::Intrinsic::nvvm_ue8m0x2_to_bf16x2;
  llvm::Value *packedI16 =
      builder.CreateBitCast(mt.lookupValue(curOp.getSrc()),
                            llvm::Type::getInt16Ty(builder.getContext()));

  return {intId, {packedI16}};
}

NVVM::IDArgPair ConvertF6x2ToF16x2Op::getIntrinsicIDAndArgs(
    Operation &op, LLVM::ModuleTranslation &mt, llvm::IRBuilderBase &builder) {
  auto curOp = cast<NVVM::ConvertF6x2ToF16x2Op>(op);

  bool hasRelu = curOp.getRelu();

  llvm::Intrinsic::ID intId =
      llvm::TypeSwitch<mlir::Type, llvm::Intrinsic::ID>(curOp.getSrcType())
          .Case<Float6E2M3FNType>([&](Float6E2M3FNType type) {
            return hasRelu ? llvm::Intrinsic::nvvm_e2m3x2_to_f16x2_rn_relu
                           : llvm::Intrinsic::nvvm_e2m3x2_to_f16x2_rn;
          })
          .Case<Float6E3M2FNType>([&](Float6E3M2FNType type) {
            return hasRelu ? llvm::Intrinsic::nvvm_e3m2x2_to_f16x2_rn_relu
                           : llvm::Intrinsic::nvvm_e3m2x2_to_f16x2_rn;
          })
          .Default([](mlir::Type type) {
            llvm_unreachable("Invalid type for ConvertF6x2ToF16x2Op");
            return llvm::Intrinsic::not_intrinsic;
          });

  llvm::Value *packedI16 =
      builder.CreateBitCast(mt.lookupValue(curOp.getSrc()),
                            llvm::Type::getInt16Ty(builder.getContext()));

  return {intId, {packedI16}};
}

NVVM::IDArgPair ConvertF4x2ToF16x2Op::getIntrinsicIDAndArgs(
    Operation &op, LLVM::ModuleTranslation &mt, llvm::IRBuilderBase &builder) {
  auto curOp = cast<NVVM::ConvertF4x2ToF16x2Op>(op);

  bool hasRelu = curOp.getRelu();

  llvm::Intrinsic::ID intId =
      llvm::TypeSwitch<mlir::Type, llvm::Intrinsic::ID>(curOp.getSrcType())
          .Case<Float4E2M1FNType>([&](Float4E2M1FNType type) {
            return hasRelu ? llvm::Intrinsic::nvvm_e2m1x2_to_f16x2_rn_relu
                           : llvm::Intrinsic::nvvm_e2m1x2_to_f16x2_rn;
          })
          .Default([](mlir::Type type) {
            llvm_unreachable("Invalid type for ConvertF4x2ToF16x2Op");
            return llvm::Intrinsic::not_intrinsic;
          });

  llvm::Value *extendedI16 =
      builder.CreateZExt(mt.lookupValue(curOp.getSrc()),
                         llvm::Type::getInt16Ty(builder.getContext()));

  return {intId, {extendedI16}};
}

llvm::Intrinsic::ID
Tcgen05AllocOp::getIntrinsicIDAndArgs(Operation &op,
                                      LLVM::ModuleTranslation &mt,
                                      llvm::SmallVector<llvm::Value *> &args) {
  auto curOp = cast<NVVM::Tcgen05AllocOp>(op);
  unsigned as = llvm::cast<LLVM::LLVMPointerType>(curOp.getAddr().getType())
                    .getAddressSpace();
  bool isShared = as == NVVMMemorySpace::Shared;
  bool is2CTAMode = curOp.getGroup() == CTAGroupKind::CTA_2;

  llvm::Intrinsic::ID id;
  if (isShared) {
    id = is2CTAMode ? llvm::Intrinsic::nvvm_tcgen05_alloc_shared_cg2
                    : llvm::Intrinsic::nvvm_tcgen05_alloc_shared_cg1;
  } else {
    id = is2CTAMode ? llvm::Intrinsic::nvvm_tcgen05_alloc_cg2
                    : llvm::Intrinsic::nvvm_tcgen05_alloc_cg1;
  }

  // Fill the Intrinsic Args
  args.push_back(mt.lookupValue(curOp.getAddr()));
  args.push_back(mt.lookupValue(curOp.getNCols()));

  return id;
}

llvm::Intrinsic::ID Tcgen05DeallocOp::getIntrinsicIDAndArgs(
    Operation &op, LLVM::ModuleTranslation &mt,
    llvm::SmallVector<llvm::Value *> &args) {
  auto curOp = cast<NVVM::Tcgen05DeallocOp>(op);
  auto id = (curOp.getGroup() == CTAGroupKind::CTA_1)
                ? llvm::Intrinsic::nvvm_tcgen05_dealloc_cg1
                : llvm::Intrinsic::nvvm_tcgen05_dealloc_cg2;

  // Fill the Intrinsic Args
  args.push_back(mt.lookupValue(curOp.getTaddr()));
  args.push_back(mt.lookupValue(curOp.getNCols()));

  return id;
}

#define TCGEN05_COMMIT_IMPL(cg, is_shared, mc)                                 \
  is_shared ? llvm::Intrinsic::nvvm_tcgen05_commit##mc##_shared##_##cg         \
            : llvm::Intrinsic::nvvm_tcgen05_commit##mc##_##cg

#define GET_TCGEN05_COMMIT_ID(cta_group, is_shared, has_mc)                    \
  has_mc ? TCGEN05_COMMIT_IMPL(cta_group, is_shared, _mc)                      \
         : TCGEN05_COMMIT_IMPL(cta_group, is_shared, )

llvm::Intrinsic::ID
Tcgen05CommitOp::getIntrinsicIDAndArgs(Operation &op,
                                       LLVM::ModuleTranslation &mt,
                                       llvm::SmallVector<llvm::Value *> &args) {
  auto curOp = cast<NVVM::Tcgen05CommitOp>(op);
  unsigned as = llvm::cast<LLVM::LLVMPointerType>(curOp.getAddr().getType())
                    .getAddressSpace();
  bool isShared = as == NVVMMemorySpace::Shared;
  bool hasMulticast = static_cast<bool>(curOp.getMulticastMask());
  bool is2CTAMode = curOp.getGroup() == CTAGroupKind::CTA_2;

  llvm::Intrinsic::ID id =
      is2CTAMode ? GET_TCGEN05_COMMIT_ID(cg2, isShared, hasMulticast)
                 : GET_TCGEN05_COMMIT_ID(cg1, isShared, hasMulticast);

  // Fill the Intrinsic Args
  args.push_back(mt.lookupValue(curOp.getAddr()));
  if (hasMulticast)
    args.push_back(mt.lookupValue(curOp.getMulticastMask()));

  return id;
}

#define TCGEN05_CP_IMPL(shape_mc, src_fmt, cg)                                 \
  llvm::Intrinsic::nvvm_tcgen05_cp##shape_mc##src_fmt##cg

#define TCGEN05_CP_2CTA(shape_mc, src_fmt, is_2cta)                            \
  is_2cta ? TCGEN05_CP_IMPL(shape_mc, src_fmt, _cg2)                           \
          : TCGEN05_CP_IMPL(shape_mc, src_fmt, _cg1)

#define GET_TCGEN05_CP_ID(shape_mc, src_fmt, is_2cta)                          \
  [&]() -> auto {                                                              \
    if ((src_fmt) == Tcgen05CpSrcFormat::B6x16_P32)                            \
      return TCGEN05_CP_2CTA(shape_mc, _b6x16_p32, is_2cta);                   \
    if ((src_fmt) == Tcgen05CpSrcFormat::B4x16_P64)                            \
      return TCGEN05_CP_2CTA(shape_mc, _b4x16_p64, is_2cta);                   \
    return TCGEN05_CP_2CTA(shape_mc, , is_2cta);                               \
  }()

llvm::Intrinsic::ID Tcgen05CpOp::getIntrinsicID(Operation &op) {
  auto curOp = cast<NVVM::Tcgen05CpOp>(op);
  bool is2CTA = curOp.getGroup() == CTAGroupKind::CTA_2;
  auto srcFmt = curOp.getSrcFormat();
  auto mc = curOp.getMulticast();

  switch (curOp.getShape()) {
  case Tcgen05CpShape::SHAPE_128x256b:
    return GET_TCGEN05_CP_ID(_128x256b, srcFmt, is2CTA);
  case Tcgen05CpShape::SHAPE_128x128b:
    return GET_TCGEN05_CP_ID(_128x128b, srcFmt, is2CTA);
  case Tcgen05CpShape::SHAPE_4x256b:
    return GET_TCGEN05_CP_ID(_4x256b, srcFmt, is2CTA);
  case Tcgen05CpShape::SHAPE_32x128b:
    return GET_TCGEN05_CP_ID(_32x128b_warpx4, srcFmt, is2CTA);
  case Tcgen05CpShape::SHAPE_64x128b:
    return (mc == Tcgen05CpMulticast::WARPX2_01_23)
               ? GET_TCGEN05_CP_ID(_64x128b_warpx2_01_23, srcFmt, is2CTA)
               : GET_TCGEN05_CP_ID(_64x128b_warpx2_02_13, srcFmt, is2CTA);
  }
  llvm_unreachable("Invalid shape in tcgen05 cp Op");
}

// Returns the valid vector length for a given shape and vector length, the
// function models the table mentioned in the tcgen05.{ld, st} Op description
static unsigned isValidVectorLength(NVVM::Tcgen05LdStShape shape,
                                    unsigned vecLen) {
  if (shape == NVVM::Tcgen05LdStShape::SHAPE_16X128B)
    return vecLen >= 2;
  if (shape == NVVM::Tcgen05LdStShape::SHAPE_16X256B)
    return vecLen >= 4;
  return true;
}

LogicalResult Tcgen05LdOp::verify() {
  LogicalResult result = success();
  if (getShape() == NVVM::Tcgen05LdStShape::SHAPE_16X32BX2 && !getOffset())
    result = emitError("shape 16x32bx2 requires offset argument");

  auto resTy = getRes().getType();
  unsigned resLen = isa<VectorType>(resTy)
                        ? llvm::cast<VectorType>(resTy).getNumElements()
                        : 1;
  if (!isValidVectorLength(getShape(), resLen))
    result = emitError(llvm::formatv("invalid result type length {0} for shape "
                                     "{1} in tcgen05.ld Op",
                                     resLen, stringifyEnum(getShape())));

  return result;
}

LogicalResult Tcgen05StOp::verify() {
  LogicalResult result = success();
  if (getShape() == NVVM::Tcgen05LdStShape::SHAPE_16X32BX2 && !getOffset())
    result = emitError("shape 16x32bx2 requires offset argument");

  auto valTy = getVal().getType();
  unsigned valLen = isa<VectorType>(valTy)
                        ? llvm::cast<VectorType>(valTy).getNumElements()
                        : 1;
  if (!isValidVectorLength(getShape(), valLen))
    result = emitError(llvm::formatv("invalid input length {0} for shape "
                                     "{1} in tcgen05.st Op",
                                     valLen, stringifyEnum(getShape())));

  return result;
}

/// Infer the result ranges for the NVVM SpecialRangeableRegisterOp that might
/// have ConstantRangeAttr.
static void nvvmInferResultRanges(Operation *op, Value result,
                                  ArrayRef<::mlir::ConstantIntRanges> argRanges,
                                  SetIntRangeFn setResultRanges) {
  if (auto rangeAttr = op->getAttrOfType<LLVM::ConstantRangeAttr>("range")) {
    setResultRanges(result, {rangeAttr.getLower(), rangeAttr.getUpper(),
                             rangeAttr.getLower(), rangeAttr.getUpper()});
  }
}

/// Verify the range attribute satisfies LLVM ConstantRange constructor
/// requirements for NVVM SpecialRangeableRegisterOp.
static LogicalResult
verifyConstantRangeAttr(Operation *op,
                        std::optional<LLVM::ConstantRangeAttr> rangeAttr) {
  if (!rangeAttr)
    return success();

  const llvm::APInt &lower = rangeAttr->getLower();
  const llvm::APInt &upper = rangeAttr->getUpper();

  // Check LLVM ConstantRange constructor condition
  if (lower == upper && !lower.isMaxValue() && !lower.isMinValue()) {
    unsigned bitWidth = lower.getBitWidth();
    llvm::APInt minVal = llvm::APInt::getMinValue(bitWidth);
    llvm::APInt maxVal = llvm::APInt::getMaxValue(bitWidth);
    return op->emitOpError(
               "invalid range attribute: Lower == Upper, but they aren't min (")
           << llvm::toString(minVal, 10, false) << ") or max ("
           << llvm::toString(maxVal, 10, false)
           << ") value! This is an invalid constant range.";
  }

  return success();
}

static llvm::Value *getAsPackedI32(llvm::Value *arg,
                                   llvm::IRBuilderBase &builder) {
  return builder.CreateBitCast(arg,
                               llvm::Type::getInt32Ty(builder.getContext()));
}

NVVM::IDArgPair DotAccumulate4WayOp::getIntrinsicIDAndArgs(
    Operation &op, LLVM::ModuleTranslation &mt, llvm::IRBuilderBase &builder) {
  auto curOp = cast<NVVM::DotAccumulate4WayOp>(op);

  llvm::SmallVector<llvm::Value *> args;
  args.push_back(getAsPackedI32(mt.lookupValue(curOp.getA()), builder));
  args.push_back(getAsPackedI32(mt.lookupValue(curOp.getB()), builder));
  args.push_back(mt.lookupValue(curOp.getC()));

  bool isASigned = curOp.getAType() == NVVM::DotAccumulateType::SIGNED;
  bool isBSigned = curOp.getBType() == NVVM::DotAccumulateType::SIGNED;
  unsigned type = (isASigned << 1) | isBSigned;
  const llvm::Intrinsic::ID ids[] = {
      llvm::Intrinsic::nvvm_idp4a_u_u,
      llvm::Intrinsic::nvvm_idp4a_u_s,
      llvm::Intrinsic::nvvm_idp4a_s_u,
      llvm::Intrinsic::nvvm_idp4a_s_s,
  };
  return {ids[type], args};
}

NVVM::IDArgPair DotAccumulate2WayOp::getIntrinsicIDAndArgs(
    Operation &op, LLVM::ModuleTranslation &mt, llvm::IRBuilderBase &builder) {
  auto curOp = cast<NVVM::DotAccumulate2WayOp>(op);

  llvm::SmallVector<llvm::Value *> args;
  args.push_back(getAsPackedI32(mt.lookupValue(curOp.getA()), builder));
  args.push_back(getAsPackedI32(mt.lookupValue(curOp.getB()), builder));
  args.push_back(builder.getInt1(curOp.getBHi()));
  args.push_back(mt.lookupValue(curOp.getC()));

  bool isASigned = curOp.getAType() == NVVM::DotAccumulateType::SIGNED;
  bool isBSigned = curOp.getBType() == NVVM::DotAccumulateType::SIGNED;
  unsigned type = (isASigned << 1) | isBSigned;
  const llvm::Intrinsic::ID ids[] = {
      llvm::Intrinsic::nvvm_idp2a_u_u,
      llvm::Intrinsic::nvvm_idp2a_u_s,
      llvm::Intrinsic::nvvm_idp2a_s_u,
      llvm::Intrinsic::nvvm_idp2a_s_s,
  };
  return {ids[type], args};
}

static llvm::Value *getParamCastedAddr(llvm::Value *addr,
                                       llvm::IRBuilderBase &builder) {
  return builder.CreateAddrSpaceCast(
      addr,
      llvm::PointerType::get(builder.getContext(),
                             llvm::NVPTXAS::AddressSpace::ADDRESS_SPACE_PARAM));
}

NVVM::IDArgPair
PrefetchOp::getIntrinsicIDAndArgs(NVVM::PrefetchOp &op,
                                  LLVM::ModuleTranslation &mt,
                                  llvm::IRBuilderBase &builder) {
  using MemSpace = NVVM::NVVMMemorySpace;
  using CacheLevel = NVVM::PrefetchCacheLevel;

  std::optional<NVVM::PrefetchCacheLevel> cacheLevel = op.getCacheLevel();
  std::optional<NVVM::CacheEvictionPriority> evictPriority =
      op.getEvictPriority();
  unsigned addressSpace =
      llvm::cast<LLVM::LLVMPointerType>(op.getAddr().getType())
          .getAddressSpace();

  llvm::SmallVector<llvm::Value *> args;
  llvm::Value *addr = mt.lookupValue(op.getAddr());
  args.push_back(op.getInParamSpace() ? getParamCastedAddr(addr, builder)
                                      : addr);

  if (op.getTensormap())
    return {llvm::Intrinsic::nvvm_prefetch_tensormap, args};

  assert(cacheLevel && "expected cache level for non-tensormap prefetch");

  if (op.getUniform() && *cacheLevel == CacheLevel::L1)
    return {llvm::Intrinsic::nvvm_prefetchu_L1, args};

  if (evictPriority && *cacheLevel == CacheLevel::L2) {
    switch (*evictPriority) {
    case NVVM::CacheEvictionPriority::EvictLast:
      return {llvm::Intrinsic::nvvm_prefetch_global_L2_evict_last, args};
    case NVVM::CacheEvictionPriority::EvictNormal:
      return {llvm::Intrinsic::nvvm_prefetch_global_L2_evict_normal, args};
    default:
      llvm_unreachable("Invalid cache eviction priority");
    }
  }

  switch (static_cast<MemSpace>(addressSpace)) {
  case MemSpace::Generic:
    return *cacheLevel == CacheLevel::L1
               ? NVVM::IDArgPair({llvm::Intrinsic::nvvm_prefetch_L1, args})
               : NVVM::IDArgPair({llvm::Intrinsic::nvvm_prefetch_L2, args});
  case MemSpace::Global:
    return *cacheLevel == CacheLevel::L1
               ? NVVM::IDArgPair(
                     {llvm::Intrinsic::nvvm_prefetch_global_L1, args})
               : NVVM::IDArgPair(
                     {llvm::Intrinsic::nvvm_prefetch_global_L2, args});
  case MemSpace::Local:
    return *cacheLevel == CacheLevel::L1
               ? NVVM::IDArgPair(
                     {llvm::Intrinsic::nvvm_prefetch_local_L1, args})
               : NVVM::IDArgPair(
                     {llvm::Intrinsic::nvvm_prefetch_local_L2, args});
  default:
    llvm_unreachable("Invalid pointer address space");
  }
}

bool NVVM::InlinePtxOp::getAsmValues(
    RewriterBase &rewriter,
    llvm::SmallVectorImpl<std::pair<mlir::Value, mlir::NVVM::PTXRegisterMod>>
        &asmValues) {
  for (auto arg : getReadWriteArgs())
    asmValues.push_back({arg, mlir::NVVM::PTXRegisterMod::ReadWrite});
  for (auto arg : getResults())
    asmValues.push_back({arg, mlir::NVVM::PTXRegisterMod::Write});
  for (auto arg : getReadOnlyArgs())
    asmValues.push_back({arg, mlir::NVVM::PTXRegisterMod::Read});
  if (getPredicate())
    asmValues.push_back({getPredicate(), mlir::NVVM::PTXRegisterMod::Read});
  return false; // No manual mapping needed
}

NVVM::IDArgPair ClusterLaunchControlTryCancelOp::getIntrinsicIDAndArgs(
    Operation &op, LLVM::ModuleTranslation &mt, llvm::IRBuilderBase &builder) {
  auto curOp = cast<NVVM::ClusterLaunchControlTryCancelOp>(op);
  llvm::SmallVector<llvm::Value *> args;
  args.push_back(mt.lookupValue(curOp.getSmemAddress()));
  args.push_back(mt.lookupValue(curOp.getMbarrier()));

  llvm::Intrinsic::ID intrinsicID =
      curOp.getMulticast()
          ? llvm::Intrinsic::
                nvvm_clusterlaunchcontrol_try_cancel_async_multicast_shared
          : llvm::Intrinsic::nvvm_clusterlaunchcontrol_try_cancel_async_shared;

  return {intrinsicID, args};
}

NVVM::IDArgPair ClusterLaunchControlQueryCancelOp::getIntrinsicIDAndArgs(
    Operation &op, LLVM::ModuleTranslation &mt, llvm::IRBuilderBase &builder) {
  auto curOp = cast<NVVM::ClusterLaunchControlQueryCancelOp>(op);
  llvm::SmallVector<llvm::Value *> args;
  args.push_back(mt.lookupValue(curOp.getTryCancelResponse()));

  llvm::Intrinsic::ID intrinsicID;

  switch (curOp.getQueryType()) {
  case NVVM::ClusterLaunchControlQueryType::IS_CANCELED:
    intrinsicID =
        llvm::Intrinsic::nvvm_clusterlaunchcontrol_query_cancel_is_canceled;
    break;
  case NVVM::ClusterLaunchControlQueryType::GET_FIRST_CTA_ID_X:
    intrinsicID = llvm::Intrinsic::
        nvvm_clusterlaunchcontrol_query_cancel_get_first_ctaid_x;
    break;
  case NVVM::ClusterLaunchControlQueryType::GET_FIRST_CTA_ID_Y:
    intrinsicID = llvm::Intrinsic::
        nvvm_clusterlaunchcontrol_query_cancel_get_first_ctaid_y;
    break;
  case NVVM::ClusterLaunchControlQueryType::GET_FIRST_CTA_ID_Z:
    intrinsicID = llvm::Intrinsic::
        nvvm_clusterlaunchcontrol_query_cancel_get_first_ctaid_z;
    break;
  }
  return {intrinsicID, args};
}

//===----------------------------------------------------------------------===//
// NVVMDialect initialization, type parsing, and registration.
//===----------------------------------------------------------------------===//

// TODO: This should be the llvm.nvvm dialect once this is supported.
void NVVMDialect::initialize() {
  addOperations<
#define GET_OP_LIST
#include "mlir/Dialect/LLVMIR/NVVMOps.cpp.inc"
      >();
  addAttributes<
#define GET_ATTRDEF_LIST
#include "mlir/Dialect/LLVMIR/NVVMOpsAttributes.cpp.inc"
      >();

  // Support unknown operations because not all NVVM operations are
  // registered.
  allowUnknownOperations();
  declarePromisedInterface<ConvertToLLVMPatternInterface, NVVMDialect>();
  declarePromisedInterface<gpu::TargetAttrInterface, NVVMTargetAttr>();
}

LogicalResult NVVMDialect::verifyOperationAttribute(Operation *op,
                                                    NamedAttribute attr) {
  StringAttr attrName = attr.getName();
  // Kernel function attribute should be attached to functions.
  if (attrName == NVVMDialect::getKernelFuncAttrName()) {
    if (!isa<LLVM::LLVMFuncOp>(op)) {
      return op->emitError() << "'" << NVVMDialect::getKernelFuncAttrName()
                             << "' attribute attached to unexpected op";
    }
  }
  // If maxntid / reqntid / cluster_dim exist, it must be an array with max 3
  // dim
  if (attrName == NVVMDialect::getMaxntidAttrName() ||
      attrName == NVVMDialect::getReqntidAttrName() ||
      attrName == NVVMDialect::getClusterDimAttrName()) {
    auto values = llvm::dyn_cast<DenseI32ArrayAttr>(attr.getValue());
    if (!values || values.empty() || values.size() > 3) {
      return op->emitError()
             << "'" << attrName
             << "' attribute must be integer array with maximum 3 index";
    }
  }
  // If minctasm / maxnreg / cluster_max_blocks exist, it must be an integer
  // attribute
  if (attrName == NVVMDialect::getMinctasmAttrName() ||
      attrName == NVVMDialect::getMaxnregAttrName() ||
      attrName == NVVMDialect::getClusterMaxBlocksAttrName()) {
    if (!llvm::dyn_cast<IntegerAttr>(attr.getValue())) {
      return op->emitError()
             << "'" << attrName << "' attribute must be integer constant";
    }
  }
  // blocksareclusters must be used along with reqntid and cluster_dim
  if (attrName == NVVMDialect::getBlocksAreClustersAttrName()) {
    if (!op->hasAttr(NVVMDialect::getReqntidAttrName()) ||
        !op->hasAttr(NVVMDialect::getClusterDimAttrName())) {
      return op->emitError()
             << "'" << attrName << "' attribute must be used along with "
             << "'" << NVVMDialect::getReqntidAttrName() << "' and "
             << "'" << NVVMDialect::getClusterDimAttrName() << "'";
    }
  }

  return success();
}

LogicalResult NVVMDialect::verifyRegionArgAttribute(Operation *op,
                                                    unsigned regionIndex,
                                                    unsigned argIndex,
                                                    NamedAttribute argAttr) {
  auto funcOp = dyn_cast<FunctionOpInterface>(op);
  if (!funcOp)
    return success();

  bool isKernel = op->hasAttr(NVVMDialect::getKernelFuncAttrName());
  StringAttr attrName = argAttr.getName();
  if (attrName == NVVM::NVVMDialect::getGridConstantAttrName()) {
    if (!isKernel) {
      return op->emitError()
             << "'" << attrName
             << "' attribute must be present only on kernel arguments";
    }
    if (!isa<UnitAttr>(argAttr.getValue()))
      return op->emitError() << "'" << attrName << "' must be a unit attribute";
    if (!funcOp.getArgAttr(argIndex, LLVM::LLVMDialect::getByValAttrName())) {
      return op->emitError()
             << "'" << attrName
             << "' attribute requires the argument to also have attribute '"
             << LLVM::LLVMDialect::getByValAttrName() << "'";
    }
  }

  return success();
}

//===----------------------------------------------------------------------===//
// NVVM Address Space Attr
//===----------------------------------------------------------------------===//

unsigned NVVMMemorySpaceAttr::getAddressSpace() const {
  return static_cast<unsigned>(getValue());
}

bool NVVMMemorySpaceAttr::isValidLoad(
    Type type, ptr::AtomicOrdering ordering, std::optional<int64_t> alignment,
    const ::mlir::DataLayout *dataLayout,
    function_ref<InFlightDiagnostic()> emitError) const {
  return LLVM::detail::isValidLoadStoreImpl(type, ordering, alignment,
                                            dataLayout, emitError);
}

bool NVVMMemorySpaceAttr::isValidStore(
    Type type, ptr::AtomicOrdering ordering, std::optional<int64_t> alignment,
    const ::mlir::DataLayout *dataLayout,
    function_ref<InFlightDiagnostic()> emitError) const {
  return LLVM::detail::isValidLoadStoreImpl(type, ordering, alignment,
                                            dataLayout, emitError);
}

bool NVVMMemorySpaceAttr::isValidAtomicOp(
    ptr::AtomicBinOp op, Type type, ptr::AtomicOrdering ordering,
    std::optional<int64_t> alignment, const ::mlir::DataLayout *dataLayout,
    function_ref<InFlightDiagnostic()> emitError) const {
  // TODO: update this method once `ptr.atomic_rmw` is implemented.
  assert(false && "unimplemented, see TODO in the source.");
  return false;
}

bool NVVMMemorySpaceAttr::isValidAtomicXchg(
    Type type, ptr::AtomicOrdering successOrdering,
    ptr::AtomicOrdering failureOrdering, std::optional<int64_t> alignment,
    const ::mlir::DataLayout *dataLayout,
    function_ref<InFlightDiagnostic()> emitError) const {
  // TODO: update this method once `ptr.atomic_cmpxchg` is implemented.
  assert(false && "unimplemented, see TODO in the source.");
  return false;
}

bool NVVMMemorySpaceAttr::isValidAddrSpaceCast(
    Type tgt, Type src, function_ref<InFlightDiagnostic()> emitError) const {
  // TODO: update this method once the `ptr.addrspace_cast` op is added to the
  // dialect.
  assert(false && "unimplemented, see TODO in the source.");
  return false;
}

bool NVVMMemorySpaceAttr::isValidPtrIntCast(
    Type intLikeTy, Type ptrLikeTy,
    function_ref<InFlightDiagnostic()> emitError) const {
  // TODO: update this method once the int-cast ops are added to the `ptr`
  // dialect.
  assert(false && "unimplemented, see TODO in the source.");
  return false;
}

//===----------------------------------------------------------------------===//
// NVVM target attribute.
//===----------------------------------------------------------------------===//
LogicalResult
NVVMTargetAttr::verify(function_ref<InFlightDiagnostic()> emitError,
                       int optLevel, StringRef triple, StringRef chip,
                       StringRef features, DictionaryAttr flags,
                       ArrayAttr files, bool verifyTarget) {
  if (optLevel < 0 || optLevel > 3) {
    emitError() << "The optimization level must be a number between 0 and 3.";
    return failure();
  }
  if (triple.empty()) {
    emitError() << "The target triple cannot be empty.";
    return failure();
  }
  if (chip.empty()) {
    emitError() << "The target chip cannot be empty.";
    return failure();
  }
  if (files && !llvm::all_of(files, [](::mlir::Attribute attr) {
        return mlir::isa_and_nonnull<StringAttr>(attr);
      })) {
    emitError() << "All the elements in the `link` array must be strings.";
    return failure();
  }
  return success();
}

LogicalResult NVVMTargetAttr::verifyTarget(Operation *gpuModule) {
  if (!getVerifyTarget())
    return success();

  auto gpuModuleOp = llvm::dyn_cast<gpu::GPUModuleOp>(gpuModule);
  if (!gpuModuleOp) {
    return emitError(gpuModule->getLoc(),
                     "NVVM target attribute must be attached to a GPU module");
  }

  const NVVMCheckSMVersion targetSMVersion =
      NVVMCheckSMVersion::getTargetSMVersionFromStr(getChip());
  if (!targetSMVersion.isMinimumSMVersion()) {
    return emitError(gpuModule->getLoc(),
                     "Minimum NVVM target SM version is sm_20");
  }

  gpuModuleOp->walk([&](Operation *op) {
    if (auto reqOp = llvm::dyn_cast<NVVM::RequiresSMInterface>(op)) {
      const NVVMCheckSMVersion requirement = reqOp.getRequiredMinSMVersion();
      if (!requirement.isCompatibleWith(targetSMVersion)) {
        op->emitOpError() << "is not supported on " << getChip();
        return WalkResult::interrupt();
      }
    }
    return WalkResult::advance();
  });

  return success();
}

#define GET_OP_CLASSES
#include "mlir/Dialect/LLVMIR/NVVMOps.cpp.inc"

#define GET_ATTRDEF_CLASSES
#include "mlir/Dialect/LLVMIR/NVVMOpsAttributes.cpp.inc"<|MERGE_RESOLUTION|>--- conflicted
+++ resolved
@@ -1956,7 +1956,6 @@
     Operation &op, LLVM::ModuleTranslation &mt, llvm::IRBuilderBase &builder) {
   auto thisOp = cast<NVVM::CpAsyncBulkTensorReduceOp>(op);
   llvm::LLVMContext &ctx = mt.getLLVMContext();
-<<<<<<< HEAD
 
   llvm::SmallVector<llvm::Value *> args;
 
@@ -1966,17 +1965,6 @@
   args.push_back(mt.lookupValue(thisOp.getSrcMem()));
   args.push_back(mt.lookupValue(thisOp.getTmaDescriptor()));
 
-=======
-
-  llvm::SmallVector<llvm::Value *> args;
-
-  // Arguments to the intrinsic:
-  // shared_mem_ptr, tmaDesc, tensorDims
-  // cache_hint(if applicable) and flag(boolean)
-  args.push_back(mt.lookupValue(thisOp.getSrcMem()));
-  args.push_back(mt.lookupValue(thisOp.getTmaDescriptor()));
-
->>>>>>> 54c4ef26
   for (Value v : thisOp.getCoordinates())
     args.push_back(mt.lookupValue(v));
 
@@ -2099,21 +2087,12 @@
          "Invalid mode for CpAsyncBulkTensorReduceOp");
   assert(dim < IDTable[redKind][mode].size() &&
          "Invalid dim for CpAsyncBulkTensorReduceOp");
-<<<<<<< HEAD
 
   llvm::Intrinsic::ID intrinsicID = IDTable[redKind][mode][dim];
 
   assert(intrinsicID != notIntrinsic &&
          "Invalid intrinsic for CpAsyncBulkTensorReduceOp.");
 
-=======
-
-  llvm::Intrinsic::ID intrinsicID = IDTable[redKind][mode][dim];
-
-  assert(intrinsicID != notIntrinsic &&
-         "Invalid intrinsic for CpAsyncBulkTensorReduceOp.");
-
->>>>>>> 54c4ef26
   return {intrinsicID, std::move(args)};
 }
 
