//===- TransformInterfaces.cpp - Transform Dialect Interfaces -------------===//
//
// Part of the LLVM Project, under the Apache License v2.0 with LLVM Exceptions.
// See https://llvm.org/LICENSE.txt for license information.
// SPDX-License-Identifier: Apache-2.0 WITH LLVM-exception
//
//===----------------------------------------------------------------------===//

#include "mlir/Dialect/Transform/IR/TransformInterfaces.h"
#include "mlir/Dialect/Transform/IR/TransformTypes.h"
#include "mlir/IR/Diagnostics.h"
#include "mlir/IR/Operation.h"
#include "mlir/Support/LogicalResult.h"
#include "llvm/ADT/STLExtras.h"
#include "llvm/ADT/ScopeExit.h"
#include "llvm/Support/Debug.h"
#include "llvm/Support/ErrorHandling.h"

#define DEBUG_TYPE "transform-dialect"
#define DEBUG_PRINT_AFTER_ALL "transform-dialect-print-top-level-after-all"
#define DBGS() (llvm::dbgs() << "[" DEBUG_TYPE "] ")

using namespace mlir;

//===----------------------------------------------------------------------===//
// TransformState
//===----------------------------------------------------------------------===//

constexpr const Value transform::TransformState::kTopLevelValue;

transform::TransformState::TransformState(
    Region *region, Operation *payloadRoot,
<<<<<<< HEAD
    ArrayRef<ArrayRef<MappedValue>> extraMappings,
    const TransformOptions &options)
    : topLevel(payloadRoot), options(options) {
  topLevelMappedValues.reserve(extraMappings.size());
  for (ArrayRef<MappedValue> mapping : extraMappings) {
    size_t start = topLevelMappedValueStorage.size();
    llvm::append_range(topLevelMappedValueStorage, mapping);
    topLevelMappedValues.push_back(
        ArrayRef<MappedValue>(topLevelMappedValueStorage)
            .slice(start, mapping.size()));
  }
=======
    const RaggedArray<MappedValue> &extraMappings,
    const TransformOptions &options)
    : topLevel(payloadRoot), options(options) {
  topLevelMappedValues.reserve(extraMappings.size());
  for (ArrayRef<MappedValue> mapping : extraMappings)
    topLevelMappedValues.push_back(mapping);
>>>>>>> cd74f4a4

  auto result = mappings.try_emplace(region);
  assert(result.second && "the region scope is already present");
  (void)result;
#if LLVM_ENABLE_ABI_BREAKING_CHECKS
  regionStack.push_back(region);
#endif // LLVM_ENABLE_ABI_BREAKING_CHECKS
}

Operation *transform::TransformState::getTopLevel() const { return topLevel; }

ArrayRef<Operation *>
transform::TransformState::getPayloadOps(Value value) const {
  const TransformOpMapping &operationMapping = getMapping(value).direct;
  auto iter = operationMapping.find(value);
  assert(
      iter != operationMapping.end() &&
      "cannot find mapping for payload handle (param/value handle provided?)");
  return iter->getSecond();
}

ArrayRef<Attribute> transform::TransformState::getParams(Value value) const {
  const ParamMapping &mapping = getMapping(value).params;
  auto iter = mapping.find(value);
  assert(iter != mapping.end() && "cannot find mapping for param handle "
                                  "(operation/value handle provided?)");
  return iter->getSecond();
}

ArrayRef<Value>
transform::TransformState::getPayloadValues(Value handleValue) const {
  const ValueMapping &mapping = getMapping(handleValue).values;
  auto iter = mapping.find(handleValue);
  assert(iter != mapping.end() && "cannot find mapping for value handle "
                                  "(param/operation handle provided?)");
  return iter->getSecond();
}

LogicalResult transform::TransformState::getHandlesForPayloadOp(
    Operation *op, SmallVectorImpl<Value> &handles) const {
  bool found = false;
  for (const Mappings &mapping : llvm::make_second_range(mappings)) {
    auto iterator = mapping.reverse.find(op);
    if (iterator != mapping.reverse.end()) {
      llvm::append_range(handles, iterator->getSecond());
      found = true;
    }
  }

  return success(found);
}

LogicalResult transform::TransformState::getHandlesForPayloadValue(
    Value payloadValue, SmallVectorImpl<Value> &handles) const {
  bool found = false;
  for (const Mappings &mapping : llvm::make_second_range(mappings)) {
    auto iterator = mapping.reverseValues.find(payloadValue);
    if (iterator != mapping.reverseValues.end()) {
      llvm::append_range(handles, iterator->getSecond());
      found = true;
    }
  }

  return success(found);
}

LogicalResult
transform::TransformState::mapBlockArgument(BlockArgument argument,
                                            ArrayRef<MappedValue> values) {
  if (argument.getType().isa<TransformHandleTypeInterface>()) {
    SmallVector<Operation *> operations;
    operations.reserve(values.size());
    for (MappedValue value : values) {
      if (auto *op = value.dyn_cast<Operation *>()) {
        operations.push_back(op);
        continue;
      }
      return emitError(argument.getLoc())
             << "wrong kind of value provided for top-level operation handle";
    }
    return setPayloadOps(argument, operations);
  }

  if (argument.getType().isa<TransformValueHandleTypeInterface>()) {
    SmallVector<Value> payloadValues;
    payloadValues.reserve(values.size());
    for (MappedValue value : values) {
      if (auto v = value.dyn_cast<Value>()) {
        payloadValues.push_back(v);
        continue;
      }
      return emitError(argument.getLoc())
             << "wrong kind of value provided for the top-level value handle";
    }
    return setPayloadValues(argument, payloadValues);
  }

  assert(argument.getType().isa<TransformParamTypeInterface>() &&
         "unsupported kind of block argument");
  SmallVector<Param> parameters;
  parameters.reserve(values.size());
  for (MappedValue value : values) {
    if (auto attr = value.dyn_cast<Attribute>()) {
      parameters.push_back(attr);
      continue;
    }
    return emitError(argument.getLoc())
           << "wrong kind of value provided for top-level parameter";
  }
  return setParams(argument, parameters);
}

LogicalResult
transform::TransformState::mapBlockArgument(BlockArgument argument,
                                            ArrayRef<MappedValue> values) {
  if (argument.getType().isa<TransformHandleTypeInterface>()) {
    SmallVector<Operation *> operations;
    operations.reserve(values.size());
    for (MappedValue value : values) {
      if (auto *op = value.dyn_cast<Operation *>()) {
        operations.push_back(op);
        continue;
      }
      return emitError(argument.getLoc())
             << "wrong kind of value provided for top-level operation handle";
    }
    return setPayloadOps(argument, operations);
  }

  assert(argument.getType().isa<TransformParamTypeInterface>() &&
         "unsupported kind of block argument");
  SmallVector<Param> parameters;
  parameters.reserve(values.size());
  for (MappedValue value : values) {
    if (auto attr = value.dyn_cast<Attribute>()) {
      parameters.push_back(attr);
      continue;
    }
    return emitError(argument.getLoc())
           << "wrong kind of value provided for top-level parameter";
  }
  return setParams(argument, parameters);
}

LogicalResult
transform::TransformState::setPayloadOps(Value value,
                                         ArrayRef<Operation *> targets) {
  assert(value != kTopLevelValue &&
         "attempting to reset the transformation root");
  assert(value.getType().isa<TransformHandleTypeInterface>() &&
         "wrong handle type");

  for (Operation *target : targets) {
    if (target)
      continue;
    return emitError(value.getLoc())
           << "attempting to assign a null payload op to this transform value";
  }

  auto iface = value.getType().cast<TransformHandleTypeInterface>();
  DiagnosedSilenceableFailure result =
      iface.checkPayload(value.getLoc(), targets);
  if (failed(result.checkAndReport()))
    return failure();

  // Setting new payload for the value without cleaning it first is a misuse of
  // the API, assert here.
  SmallVector<Operation *> storedTargets(targets.begin(), targets.end());
  Mappings &mappings = getMapping(value);
  bool inserted =
      mappings.direct.insert({value, std::move(storedTargets)}).second;
  assert(inserted && "value is already associated with another list");
  (void)inserted;

  for (Operation *op : targets)
    mappings.reverse[op].push_back(value);

  return success();
}

LogicalResult
transform::TransformState::setPayloadValues(Value handle,
                                            ValueRange payloadValues) {
  assert(handle != nullptr && "attempting to set params for a null value");
  assert(handle.getType().isa<TransformValueHandleTypeInterface>() &&
         "wrong handle type");

  for (Value payload : payloadValues) {
    if (payload)
      continue;
    return emitError(handle.getLoc()) << "attempting to assign a null payload "
                                         "value to this transform handle";
  }

  auto iface = handle.getType().cast<TransformValueHandleTypeInterface>();
  SmallVector<Value> payloadValueVector = llvm::to_vector(payloadValues);
  DiagnosedSilenceableFailure result =
      iface.checkPayload(handle.getLoc(), payloadValueVector);
  if (failed(result.checkAndReport()))
    return failure();

  Mappings &mappings = getMapping(handle);
  bool inserted =
      mappings.values.insert({handle, std::move(payloadValueVector)}).second;
  assert(
      inserted &&
      "value handle is already associated with another list of payload values");
  (void)inserted;

  for (Value payload : payloadValues)
    mappings.reverseValues[payload].push_back(handle);

  return success();
}

LogicalResult transform::TransformState::setParams(Value value,
                                                   ArrayRef<Param> params) {
  assert(value != nullptr && "attempting to set params for a null value");

  for (Attribute attr : params) {
    if (attr)
      continue;
    return emitError(value.getLoc())
           << "attempting to assign a null parameter to this transform value";
  }

  auto valueType = value.getType().dyn_cast<TransformParamTypeInterface>();
  assert(value &&
         "cannot associate parameter with a value of non-parameter type");
  DiagnosedSilenceableFailure result =
      valueType.checkPayload(value.getLoc(), params);
  if (failed(result.checkAndReport()))
    return failure();

  Mappings &mappings = getMapping(value);
  bool inserted =
      mappings.params.insert({value, llvm::to_vector(params)}).second;
  assert(inserted && "value is already associated with another list of params");
  (void)inserted;
  return success();
}

template <typename Mapping, typename Key, typename Mapped>
void dropMappingEntry(Mapping &mapping, Key key, Mapped mapped) {
  auto it = mapping.find(key);
  if (it == mapping.end())
    return;

  llvm::erase_value(it->getSecond(), mapped);
  if (it->getSecond().empty())
    mapping.erase(it);
}

void transform::TransformState::forgetMapping(Value opHandle,
                                              ValueRange origOpFlatResults) {
  Mappings &mappings = getMapping(opHandle);
  for (Operation *op : mappings.direct[opHandle])
    dropMappingEntry(mappings.reverse, op, opHandle);
  mappings.direct.erase(opHandle);

  for (Value opResult : origOpFlatResults) {
    SmallVector<Value> resultHandles;
    (void)getHandlesForPayloadValue(opResult, resultHandles);
    for (Value resultHandle : resultHandles) {
      Mappings &localMappings = getMapping(resultHandle);
      dropMappingEntry(localMappings.values, resultHandle, opResult);
      dropMappingEntry(localMappings.reverseValues, opResult, resultHandle);
    }
  }
}

void transform::TransformState::forgetValueMapping(
    Value valueHandle, ArrayRef<Operation *> payloadOperations) {
  Mappings &mappings = getMapping(valueHandle);
  for (Value payloadValue : mappings.reverseValues[valueHandle])
    dropMappingEntry(mappings.reverseValues, payloadValue, valueHandle);
  mappings.values.erase(valueHandle);

  for (Operation *payloadOp : payloadOperations) {
    SmallVector<Value> opHandles;
    (void)getHandlesForPayloadOp(payloadOp, opHandles);
    for (Value opHandle : opHandles) {
      Mappings &localMappings = getMapping(opHandle);
      dropMappingEntry(localMappings.direct, opHandle, payloadOp);
      dropMappingEntry(localMappings.reverse, payloadOp, opHandle);
    }
  }
}

LogicalResult
transform::TransformState::replacePayloadOp(Operation *op,
                                            Operation *replacement) {
  // Drop the mapping between the op and all handles that point to it. Don't
  // care if there are on such handles.
  SmallVector<Value> opHandles;
  (void)getHandlesForPayloadOp(op, opHandles);
  for (Value handle : opHandles) {
    Mappings &mappings = getMapping(handle);
    dropMappingEntry(mappings.reverse, op, handle);
  }

  // Drop the mapping between the op results and all value handles that point to
  // them. Don't care if there are no such handles.
  RaggedArray<Value> resultValueHandles;
  for (Value opResult : op->getResults()) {
    SmallVector<Value> valueHandles;
    (void)getHandlesForPayloadValue(opResult, valueHandles);
    for (Value handle : valueHandles) {
      Mappings &localMappings = getMapping(handle);
      dropMappingEntry(localMappings.reverseValues, opResult, handle);
    }
    resultValueHandles.push_back(std::move(valueHandles));
  }

  // TODO: consider invalidating the handles to nested objects here.

  // If replacing with null, that is erasing the mapping, drop the mapping
  // between the handles and the IR objects and return.
  if (!replacement) {
    for (Value handle : opHandles) {
      Mappings &mappings = getMapping(handle);
      dropMappingEntry(mappings.direct, handle, op);
    }
    for (Value opResult : op->getResults()) {
      SmallVector<Value> valueHandles;
      (void)getHandlesForPayloadValue(opResult, valueHandles);
      for (Value handle : valueHandles) {
        Mappings &localMappings = getMapping(handle);
        dropMappingEntry(localMappings.values, handle, opResult);
      }
    }
    return success();
  }

  // Otherwise, replace the pointed-to object of all handles while preserving
  // their relative order.
  if (op->getNumResults() != replacement->getNumResults()) {
    return emitError(op->getLoc())
           << "cannot replace an op with another op producing a different "
              "number of results while tracking handles";
  }

  // Replace the mapped operation if present.
  for (Value handle : opHandles) {
    Mappings &mappings = getMapping(handle);
    auto it = mappings.direct.find(handle);
    if (it == mappings.direct.end())
      continue;

    SmallVector<Operation *, 2> &association = it->getSecond();
    // Note that an operation may be associated with the handle more than once.
    for (Operation *&mapped : association) {
      if (mapped == op)
        mapped = replacement;
    }
    mappings.reverse[replacement].push_back(handle);
  }

  // Replace the mapped results of the operation.
  for (auto [origResult, replacementResult, handleList] : llvm::zip(
           op->getResults(), replacement->getResults(), resultValueHandles)) {
    for (Value resultHandle : handleList) {
      Mappings &mappings = getMapping(resultHandle);
      auto it = mappings.values.find(resultHandle);
      if (it == mappings.values.end())
        continue;

      SmallVector<Value> &association = it->getSecond();
      for (Value &mapped : association) {
        if (mapped == origResult)
          mapped = replacementResult;
      }
      mappings.reverseValues[replacementResult].push_back(resultHandle);
    }
  }

  return success();
}

void transform::TransformState::recordOpHandleInvalidationOne(
    OpOperand &consumingHandle, ArrayRef<Operation *> potentialAncestors,
    Operation *payloadOp, Value otherHandle, Value throughValue) {
  // If the op is associated with invalidated handle, skip the check as it
  // may be reading invalid IR.
  if (invalidatedHandles.count(otherHandle))
    return;

  for (Operation *ancestor : potentialAncestors) {
    if (!ancestor->isAncestor(payloadOp))
      continue;

    // Make sure the error-reporting lambda doesn't capture anything
    // by-reference because it will go out of scope. Additionally, extract
    // location from Payload IR ops because the ops themselves may be
    // deleted before the lambda gets called.
    Location ancestorLoc = ancestor->getLoc();
    Location opLoc = payloadOp->getLoc();
    Operation *owner = consumingHandle.getOwner();
    unsigned operandNo = consumingHandle.getOperandNumber();
    std::optional<Location> throughValueLoc =
        throughValue ? std::make_optional(throughValue.getLoc()) : std::nullopt;
    invalidatedHandles[otherHandle] = [ancestorLoc, opLoc, owner, operandNo,
                                       otherHandle,
                                       throughValueLoc](Location currentLoc) {
      InFlightDiagnostic diag = emitError(currentLoc)
                                << "op uses a handle invalidated by a "
                                   "previously executed transform op";
      diag.attachNote(otherHandle.getLoc()) << "handle to invalidated ops";
      diag.attachNote(owner->getLoc())
          << "invalidated by this transform op that consumes its operand #"
          << operandNo
          << " and invalidates all handles to payload IR entities associated "
             "with this operand and entities nested in them";
      diag.attachNote(ancestorLoc) << "ancestor payload op";
      diag.attachNote(opLoc) << "nested payload op";
      if (throughValueLoc) {
        diag.attachNote(*throughValueLoc)
            << "consumed handle points to this payload value";
      }
    };
  }
}

void transform::TransformState::recordValueHandleInvalidationByOpHandleOne(
    OpOperand &consumingHandle, ArrayRef<Operation *> potentialAncestors,
    Value payloadValue, Value valueHandle) {
  // If the op is associated with invalidated handle, skip the check as it
  // may be reading invalid IR.
  if (invalidatedHandles.count(valueHandle))
    return;

  for (Operation *ancestor : potentialAncestors) {
    Operation *definingOp;
    std::optional<unsigned> resultNo = std::nullopt;
    unsigned argumentNo, blockNo, regionNo;
    if (auto opResult = payloadValue.dyn_cast<OpResult>()) {
      definingOp = opResult.getOwner();
      resultNo = opResult.getResultNumber();
    } else {
      auto arg = payloadValue.cast<BlockArgument>();
      definingOp = arg.getParentBlock()->getParentOp();
      argumentNo = arg.getArgNumber();
      blockNo = std::distance(arg.getOwner()->getParent()->begin(),
                              arg.getOwner()->getIterator());
      regionNo = arg.getOwner()->getParent()->getRegionNumber();
    }
    assert(definingOp && "expected the value to be defined by an op as result "
                         "or block argument");
    if (!ancestor->isAncestor(definingOp))
      continue;

    Operation *owner = consumingHandle.getOwner();
    unsigned operandNo = consumingHandle.getOperandNumber();
    Location ancestorLoc = ancestor->getLoc();
    Location opLoc = definingOp->getLoc();
    Location valueLoc = payloadValue.getLoc();
    invalidatedHandles[valueHandle] =
        [valueHandle, owner, operandNo, resultNo, argumentNo, blockNo, regionNo,
         ancestorLoc, opLoc, valueLoc](Location currentLoc) {
          InFlightDiagnostic diag = emitError(currentLoc)
                                    << "op uses a handle invalidated by a "
                                       "previously executed transform op";
          diag.attachNote(valueHandle.getLoc()) << "invalidated handle";
          diag.attachNote(owner->getLoc())
              << "invalidated by this transform op that consumes its operand #"
              << operandNo
              << " and invalidates all handles to payload IR entities "
                 "associated with this operand and entities nested in them";
          diag.attachNote(ancestorLoc)
              << "ancestor op associated with the consumed handle";
          if (resultNo) {
            diag.attachNote(opLoc)
                << "op defining the value as result #" << *resultNo;
          } else {
            diag.attachNote(opLoc)
                << "op defining the value as block argument #" << argumentNo
                << " of block #" << blockNo << " in region #" << regionNo;
          }
          diag.attachNote(valueLoc) << "payload value";
        };
  }
}

void transform::TransformState::recordOpHandleInvalidation(
    OpOperand &handle, ArrayRef<Operation *> potentialAncestors,
    Value throughValue) {
  // Iterate over the mapping and invalidate aliasing handles. This is quite
  // expensive and only necessary for error reporting in case of transform
  // dialect misuse with dangling handles. Iteration over the handles is based
  // on the assumption that the number of handles is significantly less than the
  // number of IR objects (operations and values). Alternatively, we could walk
  // the IR nested in each payload op associated with the given handle and look
  // for handles associated with each operation and value.
  for (const Mappings &mapping : llvm::make_second_range(mappings)) {
    // Go over all op handle mappings and mark as invalidated any handle
    // pointing to any of the payload ops associated with the given handle or
    // any op nested in them.
    for (const auto &[payloadOp, otherHandles] : mapping.reverse) {
      for (Value otherHandle : otherHandles)
        recordOpHandleInvalidationOne(handle, potentialAncestors, payloadOp,
                                      otherHandle, throughValue);
    }
    // Go over all value handle mappings and mark as invalidated any handle
    // pointing to any result of the payload op associated with the given handle
    // or any op nested in them. Similarly invalidate handles to argument of
    // blocks belonging to any region of any payload op associated with the
    // given handle or any op nested in them.
    for (const auto &[payloadValue, valueHandles] : mapping.reverseValues) {
      for (Value valueHandle : valueHandles)
        recordValueHandleInvalidationByOpHandleOne(handle, potentialAncestors,
                                                   payloadValue, valueHandle);
    }
  }
}

void transform::TransformState::recordValueHandleInvalidation(
    OpOperand &valueHandle) {
  // Invalidate other handles to the same value.
  for (Value payloadValue : getPayloadValues(valueHandle.get())) {
    SmallVector<Value> otherValueHandles;
    (void)getHandlesForPayloadValue(payloadValue, otherValueHandles);
    for (Value otherHandle : otherValueHandles) {
      Operation *owner = valueHandle.getOwner();
      unsigned operandNo = valueHandle.getOperandNumber();
      Location valueLoc = payloadValue.getLoc();
      invalidatedHandles[otherHandle] = [otherHandle, owner, operandNo,
                                         valueLoc](Location currentLoc) {
        InFlightDiagnostic diag = emitError(currentLoc)
                                  << "op uses a handle invalidated by a "
                                     "previously executed transform op";
        diag.attachNote(otherHandle.getLoc()) << "invalidated handle";
        diag.attachNote(owner->getLoc())
            << "invalidated by this transform op that consumes its operand #"
            << operandNo
            << " and invalidates handles to the same values as associated with "
               "it";
        diag.attachNote(valueLoc) << "payload value";
      };
    }

    if (auto opResult = payloadValue.dyn_cast<OpResult>()) {
      Operation *payloadOp = opResult.getOwner();
      recordOpHandleInvalidation(valueHandle, payloadOp, payloadValue);
    } else {
      auto arg = payloadValue.dyn_cast<BlockArgument>();
      for (Operation &payloadOp : *arg.getOwner())
        recordOpHandleInvalidation(valueHandle, &payloadOp, payloadValue);
    }
  }
}

LogicalResult transform::TransformState::checkAndRecordHandleInvalidation(
    TransformOpInterface transform) {
  auto memoryEffectsIface =
      cast<MemoryEffectOpInterface>(transform.getOperation());
  SmallVector<MemoryEffects::EffectInstance> effects;
  memoryEffectsIface.getEffectsOnResource(
      transform::TransformMappingResource::get(), effects);

  for (OpOperand &target : transform->getOpOperands()) {
    // If the operand uses an invalidated handle, report it.
    auto it = invalidatedHandles.find(target.get());
    if (!transform.allowsRepeatedHandleOperands() &&
        it != invalidatedHandles.end())
      return it->getSecond()(transform->getLoc()), failure();

    // Invalidate handles pointing to the operations nested in the operation
    // associated with the handle consumed by this operation.
    auto consumesTarget = [&](const MemoryEffects::EffectInstance &effect) {
      return isa<MemoryEffects::Free>(effect.getEffect()) &&
             effect.getValue() == target.get();
    };
    if (llvm::any_of(effects, consumesTarget)) {
      if (target.get().getType().isa<TransformHandleTypeInterface>()) {
        ArrayRef<Operation *> payloadOps = getPayloadOps(target.get());
        recordOpHandleInvalidation(target, payloadOps);
      } else if (target.get()
                     .getType()
                     .isa<TransformValueHandleTypeInterface>()) {
        recordValueHandleInvalidation(target);
      }
    }
  }

  return success();
}

template <typename T>
DiagnosedSilenceableFailure
checkRepeatedConsumptionInOperand(ArrayRef<T> payload,
                                  transform::TransformOpInterface transform,
                                  unsigned operandNumber) {
  DenseSet<T> seen;
  for (T p : payload) {
    if (!seen.insert(p).second) {
      DiagnosedSilenceableFailure diag =
          transform.emitSilenceableError()
          << "a handle passed as operand #" << operandNumber
          << " and consumed by this operation points to a payload "
             "entity more than once";
      if constexpr (std::is_pointer_v<T>)
        diag.attachNote(p->getLoc()) << "repeated target op";
      else
        diag.attachNote(p.getLoc()) << "repeated target value";
      return diag;
    }
  }
  return DiagnosedSilenceableFailure::success();
}

DiagnosedSilenceableFailure
transform::TransformState::applyTransform(TransformOpInterface transform) {
  LLVM_DEBUG(DBGS() << "applying: " << transform << "\n");
  auto printOnFailureRAII = llvm::make_scope_exit([this] {
    (void)this;
    DEBUG_WITH_TYPE(DEBUG_PRINT_AFTER_ALL, {
      DBGS() << "Top-level payload:\n";
      getTopLevel()->print(llvm::dbgs(),
                           mlir::OpPrintingFlags().printGenericOpForm());
    });
  });
  if (options.getExpensiveChecksEnabled()) {
    if (failed(checkAndRecordHandleInvalidation(transform)))
      return DiagnosedSilenceableFailure::definiteFailure();

    for (OpOperand &operand : transform->getOpOperands()) {
      if (!isHandleConsumed(operand.get(), transform))
        continue;

      Type operandType = operand.get().getType();
      if (operandType.isa<TransformHandleTypeInterface>()) {
        DiagnosedSilenceableFailure check =
            checkRepeatedConsumptionInOperand<Operation *>(
                getPayloadOps(operand.get()), transform,
                operand.getOperandNumber());
        if (!check.succeeded())
          return check;
      } else if (operandType.isa<TransformValueHandleTypeInterface>()) {
        DiagnosedSilenceableFailure check =
            checkRepeatedConsumptionInOperand<Value>(
                getPayloadValues(operand.get()), transform,
                operand.getOperandNumber());
        if (!check.succeeded())
          return check;
      }
    }
  }

<<<<<<< HEAD
  transform::TransformResults results(transform->getNumResults());
  // Compute the result but do not short-circuit the silenceable failure case as
  // we still want the handles to propagate properly so the "suppress" mode can
  // proceed on a best effort basis.
  DiagnosedSilenceableFailure result(transform.apply(results, *this));
  if (result.isDefiniteFailure())
    return result;

  // If a silenceable failure was produced, some results may be unset, set them
  // to empty lists.
  if (result.isSilenceableFailure()) {
    for (OpResult opResult : transform->getResults()) {
      if (results.isSet(opResult.getResultNumber()))
        continue;

      if (opResult.getType().isa<TransformParamTypeInterface>())
        results.setParams(opResult, {});
      else
        results.set(opResult, {});
    }
  }

  // Remove the mapping for the operand if it is consumed by the operation. This
  // allows us to catch use-after-free with assertions later on.
=======
  // Find which operands are consumed.
  DenseSet<unsigned> consumedOperands;
>>>>>>> cd74f4a4
  auto memEffectInterface =
      cast<MemoryEffectOpInterface>(transform.getOperation());
  SmallVector<MemoryEffects::EffectInstance, 2> effects;
  for (OpOperand &target : transform->getOpOperands()) {
    effects.clear();
    memEffectInterface.getEffectsOnValue(target.get(), effects);
    if (llvm::any_of(effects, [](const MemoryEffects::EffectInstance &effect) {
          return isa<transform::TransformMappingResource>(
                     effect.getResource()) &&
                 isa<MemoryEffects::Free>(effect.getEffect());
        })) {
      consumedOperands.insert(target.getOperandNumber());
    }
  }

  // Remember the results of the payload ops associated with the consumed
  // op handles or the ops defining the value handles so we can drop the
  // association with them later. This must happen here because the
  // transformation may destroy or mutate them so we cannot traverse the payload
  // IR after that.
  SmallVector<Value> origOpFlatResults;
  SmallVector<Operation *> origAssociatedOps;
  for (unsigned index : consumedOperands) {
    Value operand = transform->getOperand(index);
    if (operand.getType().isa<TransformHandleTypeInterface>()) {
      for (Operation *payloadOp : getPayloadOps(operand))
        llvm::append_range(origOpFlatResults, payloadOp->getResults());
      continue;
    }
    if (operand.getType().isa<TransformValueHandleTypeInterface>()) {
      for (Value payloadValue : getPayloadValues(operand)) {
        if (payloadValue.isa<OpResult>()) {
          origAssociatedOps.push_back(payloadValue.getDefiningOp());
          continue;
        }
        llvm::append_range(
            origAssociatedOps,
            llvm::map_range(*payloadValue.cast<BlockArgument>().getOwner(),
                            [](Operation &op) { return &op; }));
      }
      continue;
    }
    DiagnosedDefiniteFailure diag =
        emitDefiniteFailure(transform->getLoc())
        << "unexpectedly consumed a value that is not a handle as operand #"
        << index;
    diag.attachNote(operand.getLoc())
        << "value defined here with type " << operand.getType();
    return diag;
  }

  // Compute the result but do not short-circuit the silenceable failure case as
  // we still want the handles to propagate properly so the "suppress" mode can
  // proceed on a best effort basis.
  transform::TransformResults results(transform->getNumResults());
  DiagnosedSilenceableFailure result(transform.apply(results, *this));
  if (result.isDefiniteFailure())
    return result;

  // If a silenceable failure was produced, some results may be unset, set them
  // to empty lists.
  if (result.isSilenceableFailure()) {
    for (OpResult opResult : transform->getResults()) {
      if (results.isSet(opResult.getResultNumber()))
        continue;

      if (opResult.getType().isa<TransformParamTypeInterface>())
        results.setParams(opResult, {});
      else if (opResult.getType().isa<TransformValueHandleTypeInterface>())
        results.setValues(opResult, {});
      else
        results.set(opResult, {});
    }
  }

  // Remove the mapping for the operand if it is consumed by the operation. This
  // allows us to catch use-after-free with assertions later on.
  for (unsigned index : consumedOperands) {
    Value operand = transform->getOperand(index);
    if (operand.getType().isa<TransformHandleTypeInterface>()) {
      forgetMapping(operand, origOpFlatResults);
    } else if (operand.getType().isa<TransformValueHandleTypeInterface>()) {
      forgetValueMapping(operand, origAssociatedOps);
    }
  }

  for (OpResult result : transform->getResults()) {
    assert(result.getDefiningOp() == transform.getOperation() &&
           "payload IR association for a value other than the result of the "
           "current transform op");
    if (result.getType().isa<TransformParamTypeInterface>()) {
      assert(results.isParam(result.getResultNumber()) &&
             "expected parameters for the parameter-typed result");
      if (failed(
              setParams(result, results.getParams(result.getResultNumber())))) {
        return DiagnosedSilenceableFailure::definiteFailure();
      }
    } else if (result.getType().isa<TransformValueHandleTypeInterface>()) {
      assert(results.isValue(result.getResultNumber()) &&
             "expected values for value-type-result");
      if (failed(setPayloadValues(
              result, results.getValues(result.getResultNumber())))) {
        return DiagnosedSilenceableFailure::definiteFailure();
      }
    } else {
      assert(!results.isParam(result.getResultNumber()) &&
             "expected payload ops for the non-parameter typed result");
      if (failed(
              setPayloadOps(result, results.get(result.getResultNumber())))) {
        return DiagnosedSilenceableFailure::definiteFailure();
      }
    }
  }

  printOnFailureRAII.release();
  DEBUG_WITH_TYPE(DEBUG_PRINT_AFTER_ALL, {
    DBGS() << "Top-level payload:\n";
    getTopLevel()->print(llvm::dbgs());
  });
  return result;
}

//===----------------------------------------------------------------------===//
// TransformState::Extension
//===----------------------------------------------------------------------===//

transform::TransformState::Extension::~Extension() = default;

LogicalResult
transform::TransformState::Extension::replacePayloadOp(Operation *op,
                                                       Operation *replacement) {
  SmallVector<Value> handles;
  if (failed(state.getHandlesForPayloadOp(op, handles)))
    return failure();

  // TODO: we may need to invalidate handles to operations and values nested in
  // the operation being replaced.
  return state.replacePayloadOp(op, replacement);
}

//===----------------------------------------------------------------------===//
// TransformResults
//===----------------------------------------------------------------------===//

transform::TransformResults::TransformResults(unsigned numSegments) {
  operations.appendEmptyRows(numSegments);
  params.appendEmptyRows(numSegments);
  values.appendEmptyRows(numSegments);
}

void transform::TransformResults::set(OpResult value,
                                      ArrayRef<Operation *> ops) {
  int64_t position = value.getResultNumber();
  assert(position < static_cast<int64_t>(operations.size()) &&
         "setting results for a non-existent handle");
  assert(operations[position].data() == nullptr && "results already set");
  assert(params[position].data() == nullptr &&
         "another kind of results already set");
  assert(values[position].data() == nullptr &&
         "another kind of results already set");
  operations.replace(position, ops);
}

void transform::TransformResults::setParams(
    OpResult value, ArrayRef<transform::TransformState::Param> params) {
  int64_t position = value.getResultNumber();
  assert(position < static_cast<int64_t>(this->params.size()) &&
         "setting params for a non-existent handle");
  assert(this->params[position].data() == nullptr && "params already set");
  assert(operations[position].data() == nullptr &&
         "another kind of results already set");
  assert(values[position].data() == nullptr &&
         "another kind of results already set");
  this->params.replace(position, params);
}

void transform::TransformResults::setValues(OpResult handle,
                                            ValueRange values) {
  int64_t position = handle.getResultNumber();
  assert(position < static_cast<int64_t>(this->values.size()) &&
         "setting values for a non-existent handle");
  assert(this->values[position].data() == nullptr && "values already set");
  assert(operations[position].data() == nullptr &&
         "another kind of results already set");
  assert(params[position].data() == nullptr &&
         "another kind of results already set");
  this->values.replace(position, values);
}

ArrayRef<Operation *>
transform::TransformResults::get(unsigned resultNumber) const {
  assert(resultNumber < operations.size() &&
         "querying results for a non-existent handle");
  assert(operations[resultNumber].data() != nullptr &&
         "querying unset results (values or params expected?)");
  return operations[resultNumber];
}

ArrayRef<transform::TransformState::Param>
transform::TransformResults::getParams(unsigned resultNumber) const {
  assert(resultNumber < params.size() &&
         "querying params for a non-existent handle");
  assert(params[resultNumber].data() != nullptr &&
         "querying unset params (ops or values expected?)");
  return params[resultNumber];
}

ArrayRef<Value>
transform::TransformResults::getValues(unsigned resultNumber) const {
  assert(resultNumber < values.size() &&
         "querying values for a non-existent handle");
  assert(values[resultNumber].data() != nullptr &&
         "querying unset values (ops or params expected?)");
  return values[resultNumber];
}

bool transform::TransformResults::isParam(unsigned resultNumber) const {
  assert(resultNumber < params.size() &&
         "querying association for a non-existent handle");
  return params[resultNumber].data() != nullptr;
}

bool transform::TransformResults::isValue(unsigned resultNumber) const {
  assert(resultNumber < values.size() &&
         "querying association for a non-existent handle");
  return values[resultNumber].data() != nullptr;
}

bool transform::TransformResults::isSet(unsigned resultNumber) const {
  assert(resultNumber < params.size() &&
         "querying association for a non-existent handle");
  return params[resultNumber].data() != nullptr ||
         operations[resultNumber].data() != nullptr ||
         values[resultNumber].data() != nullptr;
}

bool transform::TransformResults::isSet(unsigned resultNumber) const {
  assert(resultNumber < paramSegments.size() &&
         "querying association for a non-existent handle");
  return paramSegments[resultNumber].data() != nullptr ||
         segments[resultNumber].data() != nullptr;
}

//===----------------------------------------------------------------------===//
// Utilities for TransformEachOpTrait.
//===----------------------------------------------------------------------===//

LogicalResult
transform::detail::checkApplyToOne(Operation *transformOp,
                                   Location payloadOpLoc,
                                   const ApplyToEachResultList &partialResult) {
  Location transformOpLoc = transformOp->getLoc();
  StringRef transformOpName = transformOp->getName().getStringRef();
  unsigned expectedNumResults = transformOp->getNumResults();

  // Reuse the emission of the diagnostic note.
  auto emitDiag = [&]() {
    auto diag = mlir::emitError(transformOpLoc);
    diag.attachNote(payloadOpLoc) << "when applied to this op";
    return diag;
  };

  if (partialResult.size() != expectedNumResults) {
    auto diag = emitDiag() << "application of " << transformOpName
                           << " expected to produce " << expectedNumResults
                           << " results (actually produced "
                           << partialResult.size() << ").";
    diag.attachNote(transformOpLoc)
        << "if you need variadic results, consider a generic `apply` "
        << "instead of the specialized `applyToOne`.";
    return failure();
  }

  // Check that the right kind of value was produced.
  for (const auto &[ptr, res] :
       llvm::zip(partialResult, transformOp->getResults())) {
<<<<<<< HEAD
    if (ptr.isNull()) {
      return emitDiag() << "null result #" << res.getResultNumber()
                        << " produced";
    }
    if (ptr.is<Operation *>() &&
        !res.getType().template isa<TransformHandleTypeInterface>()) {
      return emitDiag() << "application of " << transformOpName
                        << " expected to produce an Attribute for result #"
                        << res.getResultNumber();
    }
    if (ptr.is<Attribute>() &&
        !res.getType().template isa<TransformParamTypeInterface>()) {
      return emitDiag() << "application of " << transformOpName
                        << " expected to produce an Operation * for result #"
=======
    if (ptr.isNull())
      continue;
    if (res.getType().template isa<TransformHandleTypeInterface>() &&
        !ptr.is<Operation *>()) {
      return emitDiag() << "application of " << transformOpName
                        << " expected to produce an Operation * for result #"
                        << res.getResultNumber();
    }
    if (res.getType().template isa<TransformParamTypeInterface>() &&
        !ptr.is<Attribute>()) {
      return emitDiag() << "application of " << transformOpName
                        << " expected to produce an Attribute for result #"
                        << res.getResultNumber();
    }
    if (res.getType().template isa<TransformValueHandleTypeInterface>() &&
        !ptr.is<Value>()) {
      return emitDiag() << "application of " << transformOpName
                        << " expected to produce a Value for result #"
>>>>>>> cd74f4a4
                        << res.getResultNumber();
    }
  }
  return success();
}

template <typename T>
static SmallVector<T> castVector(ArrayRef<transform::MappedValue> range) {
  return llvm::to_vector(llvm::map_range(
      range, [](transform::MappedValue value) { return value.get<T>(); }));
}

void transform::detail::setApplyToOneResults(
    Operation *transformOp, TransformResults &transformResults,
    ArrayRef<ApplyToEachResultList> results) {
  SmallVector<SmallVector<MappedValue>> transposed;
  transposed.resize(transformOp->getNumResults());
  for (const ApplyToEachResultList &partialResults : results) {
    if (llvm::any_of(partialResults,
                     [](MappedValue value) { return value.isNull(); }))
      continue;
    assert(transformOp->getNumResults() == partialResults.size() &&
           "expected as many partial results as op as results");
    for (auto &[i, value] : llvm::enumerate(partialResults))
      transposed[i].push_back(value);
  }

  for (OpResult r : transformOp->getResults()) {
    unsigned position = r.getResultNumber();
    if (r.getType().isa<TransformParamTypeInterface>()) {
      transformResults.setParams(r,
                                 castVector<Attribute>(transposed[position]));
    } else if (r.getType().isa<TransformValueHandleTypeInterface>()) {
      transformResults.setValues(r, castVector<Value>(transposed[position]));
    } else {
      transformResults.set(r, castVector<Operation *>(transposed[position]));
    }
  }
}

//===----------------------------------------------------------------------===//
// Utilities for PossibleTopLevelTransformOpTrait.
//===----------------------------------------------------------------------===//

LogicalResult transform::detail::mapPossibleTopLevelTransformOpBlockArguments(
    TransformState &state, Operation *op, Region &region) {
  SmallVector<Operation *> targets;
  SmallVector<SmallVector<MappedValue>> extraMappings;
  if (op->getNumOperands() != 0) {
    llvm::append_range(targets, state.getPayloadOps(op->getOperand(0)));
    for (Value operand : op->getOperands().drop_front()) {
      SmallVector<MappedValue> &mapped = extraMappings.emplace_back();
      if (operand.getType().isa<TransformHandleTypeInterface>()) {
        llvm::append_range(mapped, state.getPayloadOps(operand));
<<<<<<< HEAD
=======
      } else if (operand.getType().isa<TransformValueHandleTypeInterface>()) {
        llvm::append_range(mapped, state.getPayloadValues(operand));
>>>>>>> cd74f4a4
      } else {
        assert(operand.getType().isa<TransformParamTypeInterface>() &&
               "unsupported kind of transform dialect value");
        llvm::append_range(mapped, state.getParams(operand));
      }
    }
  } else {
    if (state.getNumTopLevelMappings() !=
        region.front().getNumArguments() - 1) {
      return emitError(op->getLoc())
             << "operation expects " << region.front().getNumArguments() - 1
             << " extra value bindings, but " << state.getNumTopLevelMappings()
             << " were provided to the interpreter";
    }

    targets.push_back(state.getTopLevel());
    for (unsigned i = 0, e = state.getNumTopLevelMappings(); i < e; ++i)
      extraMappings.push_back(llvm::to_vector(state.getTopLevelMapping(i)));
  }

  if (failed(state.mapBlockArguments(region.front().getArgument(0), targets)))
    return failure();

  for (BlockArgument argument : region.front().getArguments().drop_front()) {
    if (failed(state.mapBlockArgument(
            argument, extraMappings[argument.getArgNumber() - 1])))
      return failure();
  }

  return success();
}

LogicalResult
transform::detail::verifyPossibleTopLevelTransformOpTrait(Operation *op) {
  // Attaching this trait without the interface is a misuse of the API, but it
  // cannot be caught via a static_assert because interface registration is
  // dynamic.
  assert(isa<TransformOpInterface>(op) &&
         "should implement TransformOpInterface to have "
         "PossibleTopLevelTransformOpTrait");

  if (op->getNumRegions() < 1)
    return op->emitOpError() << "expects at least one region";

  Region *bodyRegion = &op->getRegion(0);
  if (!llvm::hasNItems(*bodyRegion, 1))
    return op->emitOpError() << "expects a single-block region";

  Block *body = &bodyRegion->front();
  if (body->getNumArguments() == 0) {
<<<<<<< HEAD
    return op->emitOpError()
           << "expects the entry block to have at least one argument";
  }
  if (!body->getArgument(0).getType().isa<TransformHandleTypeInterface>()) {
    return op->emitOpError()
=======
    return op->emitOpError()
           << "expects the entry block to have at least one argument";
  }
  if (!body->getArgument(0).getType().isa<TransformHandleTypeInterface>()) {
    return op->emitOpError()
>>>>>>> cd74f4a4
           << "expects the first entry block argument to be of type "
              "implementing TransformHandleTypeInterface";
  }
  BlockArgument arg = body->getArgument(0);
  if (op->getNumOperands() != 0) {
    if (arg.getType() != op->getOperand(0).getType()) {
      return op->emitOpError()
             << "expects the type of the block argument to match "
                "the type of the operand";
    }
  }
  for (BlockArgument arg : body->getArguments().drop_front()) {
    if (arg.getType()
<<<<<<< HEAD
            .isa<TransformHandleTypeInterface, TransformParamTypeInterface>())
=======
            .isa<TransformHandleTypeInterface, TransformParamTypeInterface,
                 TransformValueHandleTypeInterface>())
>>>>>>> cd74f4a4
      continue;

    InFlightDiagnostic diag =
        op->emitOpError()
        << "expects trailing entry block arguments to be of type implementing "
<<<<<<< HEAD
           "TransformHandleTypeInterface or TransformParamTypeInterface";
=======
           "TransformHandleTypeInterface, TransformValueHandleTypeInterface or "
           "TransformParamTypeInterface";
>>>>>>> cd74f4a4
    diag.attachNote() << "argument #" << arg.getArgNumber() << " does not";
    return diag;
  }

  if (auto *parent =
          op->getParentWithTrait<PossibleTopLevelTransformOpTrait>()) {
    if (op->getNumOperands() != body->getNumArguments()) {
      InFlightDiagnostic diag =
          op->emitOpError()
          << "expects operands to be provided for a nested op";
      diag.attachNote(parent->getLoc())
          << "nested in another possible top-level op";
      return diag;
    }
  }

  return success();
}

//===----------------------------------------------------------------------===//
// Utilities for ParamProducedTransformOpTrait.
//===----------------------------------------------------------------------===//

void transform::detail::getParamProducerTransformOpTraitEffects(
    Operation *op, SmallVectorImpl<MemoryEffects::EffectInstance> &effects) {
  producesHandle(op->getResults(), effects);
  bool hasPayloadOperands = false;
  for (Value operand : op->getOperands()) {
    onlyReadsHandle(operand, effects);
    if (operand.getType()
            .isa<TransformHandleTypeInterface,
                 TransformValueHandleTypeInterface>())
      hasPayloadOperands = true;
  }
  if (hasPayloadOperands)
    onlyReadsPayload(effects);
}

LogicalResult
transform::detail::verifyParamProducerTransformOpTrait(Operation *op) {
  // Interfaces can be attached dynamically, so this cannot be a static
  // assert.
  if (!op->getName().getInterface<MemoryEffectOpInterface>()) {
    llvm::report_fatal_error(
        Twine("ParamProducerTransformOpTrait must be attached to an op that "
              "implements MemoryEffectsOpInterface, found on ") +
        op->getName().getStringRef());
  }
  for (Value result : op->getResults()) {
    if (result.getType().isa<TransformParamTypeInterface>())
      continue;
    return op->emitOpError()
           << "ParamProducerTransformOpTrait attached to this op expects "
              "result types to implement TransformParamTypeInterface";
  }
  return success();
}

//===----------------------------------------------------------------------===//
// Memory effects.
//===----------------------------------------------------------------------===//

void transform::consumesHandle(
    ValueRange handles,
    SmallVectorImpl<MemoryEffects::EffectInstance> &effects) {
  for (Value handle : handles) {
    effects.emplace_back(MemoryEffects::Read::get(), handle,
                         TransformMappingResource::get());
    effects.emplace_back(MemoryEffects::Free::get(), handle,
                         TransformMappingResource::get());
  }
}

/// Returns `true` if the given list of effects instances contains an instance
/// with the effect type specified as template parameter.
template <typename EffectTy, typename ResourceTy, typename Range>
static bool hasEffect(Range &&effects) {
  return llvm::any_of(effects, [](const MemoryEffects::EffectInstance &effect) {
    return isa<EffectTy>(effect.getEffect()) &&
           isa<ResourceTy>(effect.getResource());
  });
}

bool transform::isHandleConsumed(Value handle,
                                 transform::TransformOpInterface transform) {
  auto iface = cast<MemoryEffectOpInterface>(transform.getOperation());
  SmallVector<MemoryEffects::EffectInstance> effects;
  iface.getEffectsOnValue(handle, effects);
  return ::hasEffect<MemoryEffects::Read, TransformMappingResource>(effects) &&
         ::hasEffect<MemoryEffects::Free, TransformMappingResource>(effects);
}

void transform::producesHandle(
    ValueRange handles,
    SmallVectorImpl<MemoryEffects::EffectInstance> &effects) {
  for (Value handle : handles) {
    effects.emplace_back(MemoryEffects::Allocate::get(), handle,
                         TransformMappingResource::get());
    effects.emplace_back(MemoryEffects::Write::get(), handle,
                         TransformMappingResource::get());
  }
}

void transform::onlyReadsHandle(
    ValueRange handles,
    SmallVectorImpl<MemoryEffects::EffectInstance> &effects) {
  for (Value handle : handles) {
    effects.emplace_back(MemoryEffects::Read::get(), handle,
                         TransformMappingResource::get());
  }
}

void transform::modifiesPayload(
    SmallVectorImpl<MemoryEffects::EffectInstance> &effects) {
  effects.emplace_back(MemoryEffects::Read::get(), PayloadIRResource::get());
  effects.emplace_back(MemoryEffects::Write::get(), PayloadIRResource::get());
}

void transform::onlyReadsPayload(
    SmallVectorImpl<MemoryEffects::EffectInstance> &effects) {
  effects.emplace_back(MemoryEffects::Read::get(), PayloadIRResource::get());
}

//===----------------------------------------------------------------------===//
// Utilities for TransformOpInterface.
//===----------------------------------------------------------------------===//

LogicalResult transform::detail::verifyTransformOpInterface(Operation *op) {
  auto iface = cast<MemoryEffectOpInterface>(op);
  SmallVector<MemoryEffects::EffectInstance> effects;
  iface.getEffects(effects);

  auto effectsOn = [&](Value value) {
    return llvm::make_filter_range(
        effects, [value](const MemoryEffects::EffectInstance &instance) {
          return instance.getValue() == value;
        });
  };

  std::optional<unsigned> firstConsumedOperand = std::nullopt;
  for (OpOperand &operand : op->getOpOperands()) {
    auto range = effectsOn(operand.get());
    if (range.empty()) {
      InFlightDiagnostic diag =
          op->emitError() << "TransformOpInterface requires memory effects "
                             "on operands to be specified";
      diag.attachNote() << "no effects specified for operand #"
                        << operand.getOperandNumber();
      return diag;
    }
    if (::hasEffect<MemoryEffects::Allocate, TransformMappingResource>(range)) {
      InFlightDiagnostic diag = op->emitError()
                                << "TransformOpInterface did not expect "
                                   "'allocate' memory effect on an operand";
      diag.attachNote() << "specified for operand #"
                        << operand.getOperandNumber();
      return diag;
    }
    if (!firstConsumedOperand &&
        ::hasEffect<MemoryEffects::Free, TransformMappingResource>(range)) {
      firstConsumedOperand = operand.getOperandNumber();
    }
  }

  if (firstConsumedOperand &&
      !::hasEffect<MemoryEffects::Write, PayloadIRResource>(effects)) {
    InFlightDiagnostic diag =
        op->emitError()
        << "TransformOpInterface expects ops consuming operands to have a "
           "'write' effect on the payload resource";
    diag.attachNote() << "consumes operand #" << *firstConsumedOperand;
    return diag;
  }

  for (OpResult result : op->getResults()) {
    auto range = effectsOn(result);
    if (!::hasEffect<MemoryEffects::Allocate, TransformMappingResource>(
            range)) {
      InFlightDiagnostic diag =
          op->emitError() << "TransformOpInterface requires 'allocate' memory "
                             "effect to be specified for results";
      diag.attachNote() << "no 'allocate' effect specified for result #"
                        << result.getResultNumber();
      return diag;
    }
  }

  return success();
}

//===----------------------------------------------------------------------===//
// Entry point.
//===----------------------------------------------------------------------===//

LogicalResult
transform::applyTransforms(Operation *payloadRoot,
                           TransformOpInterface transform,
<<<<<<< HEAD
                           ArrayRef<ArrayRef<MappedValue>> extraMapping,
=======
                           const RaggedArray<MappedValue> &extraMapping,
>>>>>>> cd74f4a4
                           const TransformOptions &options) {
#ifndef NDEBUG
  if (!transform->hasTrait<PossibleTopLevelTransformOpTrait>() ||
      transform->getNumOperands() != 0) {
    transform->emitError()
        << "expected transform to start at the top-level transform op";
    llvm::report_fatal_error("could not run transforms",
                             /*gen_crash_diag=*/false);
  }
#endif // NDEBUG

  TransformState state(transform->getParentRegion(), payloadRoot, extraMapping,
                       options);
  return state.applyTransform(transform).checkAndReport();
}

//===----------------------------------------------------------------------===//
// Generated interface implementation.
//===----------------------------------------------------------------------===//

#include "mlir/Dialect/Transform/IR/TransformInterfaces.cpp.inc"<|MERGE_RESOLUTION|>--- conflicted
+++ resolved
@@ -30,26 +30,12 @@
 
 transform::TransformState::TransformState(
     Region *region, Operation *payloadRoot,
-<<<<<<< HEAD
-    ArrayRef<ArrayRef<MappedValue>> extraMappings,
-    const TransformOptions &options)
-    : topLevel(payloadRoot), options(options) {
-  topLevelMappedValues.reserve(extraMappings.size());
-  for (ArrayRef<MappedValue> mapping : extraMappings) {
-    size_t start = topLevelMappedValueStorage.size();
-    llvm::append_range(topLevelMappedValueStorage, mapping);
-    topLevelMappedValues.push_back(
-        ArrayRef<MappedValue>(topLevelMappedValueStorage)
-            .slice(start, mapping.size()));
-  }
-=======
     const RaggedArray<MappedValue> &extraMappings,
     const TransformOptions &options)
     : topLevel(payloadRoot), options(options) {
   topLevelMappedValues.reserve(extraMappings.size());
   for (ArrayRef<MappedValue> mapping : extraMappings)
     topLevelMappedValues.push_back(mapping);
->>>>>>> cd74f4a4
 
   auto result = mappings.try_emplace(region);
   assert(result.second && "the region scope is already present");
@@ -145,38 +131,6 @@
              << "wrong kind of value provided for the top-level value handle";
     }
     return setPayloadValues(argument, payloadValues);
-  }
-
-  assert(argument.getType().isa<TransformParamTypeInterface>() &&
-         "unsupported kind of block argument");
-  SmallVector<Param> parameters;
-  parameters.reserve(values.size());
-  for (MappedValue value : values) {
-    if (auto attr = value.dyn_cast<Attribute>()) {
-      parameters.push_back(attr);
-      continue;
-    }
-    return emitError(argument.getLoc())
-           << "wrong kind of value provided for top-level parameter";
-  }
-  return setParams(argument, parameters);
-}
-
-LogicalResult
-transform::TransformState::mapBlockArgument(BlockArgument argument,
-                                            ArrayRef<MappedValue> values) {
-  if (argument.getType().isa<TransformHandleTypeInterface>()) {
-    SmallVector<Operation *> operations;
-    operations.reserve(values.size());
-    for (MappedValue value : values) {
-      if (auto *op = value.dyn_cast<Operation *>()) {
-        operations.push_back(op);
-        continue;
-      }
-      return emitError(argument.getLoc())
-             << "wrong kind of value provided for top-level operation handle";
-    }
-    return setPayloadOps(argument, operations);
   }
 
   assert(argument.getType().isa<TransformParamTypeInterface>() &&
@@ -698,35 +652,8 @@
     }
   }
 
-<<<<<<< HEAD
-  transform::TransformResults results(transform->getNumResults());
-  // Compute the result but do not short-circuit the silenceable failure case as
-  // we still want the handles to propagate properly so the "suppress" mode can
-  // proceed on a best effort basis.
-  DiagnosedSilenceableFailure result(transform.apply(results, *this));
-  if (result.isDefiniteFailure())
-    return result;
-
-  // If a silenceable failure was produced, some results may be unset, set them
-  // to empty lists.
-  if (result.isSilenceableFailure()) {
-    for (OpResult opResult : transform->getResults()) {
-      if (results.isSet(opResult.getResultNumber()))
-        continue;
-
-      if (opResult.getType().isa<TransformParamTypeInterface>())
-        results.setParams(opResult, {});
-      else
-        results.set(opResult, {});
-    }
-  }
-
-  // Remove the mapping for the operand if it is consumed by the operation. This
-  // allows us to catch use-after-free with assertions later on.
-=======
   // Find which operands are consumed.
   DenseSet<unsigned> consumedOperands;
->>>>>>> cd74f4a4
   auto memEffectInterface =
       cast<MemoryEffectOpInterface>(transform.getOperation());
   SmallVector<MemoryEffects::EffectInstance, 2> effects;
@@ -963,13 +890,6 @@
          values[resultNumber].data() != nullptr;
 }
 
-bool transform::TransformResults::isSet(unsigned resultNumber) const {
-  assert(resultNumber < paramSegments.size() &&
-         "querying association for a non-existent handle");
-  return paramSegments[resultNumber].data() != nullptr ||
-         segments[resultNumber].data() != nullptr;
-}
-
 //===----------------------------------------------------------------------===//
 // Utilities for TransformEachOpTrait.
 //===----------------------------------------------------------------------===//
@@ -1003,22 +923,6 @@
   // Check that the right kind of value was produced.
   for (const auto &[ptr, res] :
        llvm::zip(partialResult, transformOp->getResults())) {
-<<<<<<< HEAD
-    if (ptr.isNull()) {
-      return emitDiag() << "null result #" << res.getResultNumber()
-                        << " produced";
-    }
-    if (ptr.is<Operation *>() &&
-        !res.getType().template isa<TransformHandleTypeInterface>()) {
-      return emitDiag() << "application of " << transformOpName
-                        << " expected to produce an Attribute for result #"
-                        << res.getResultNumber();
-    }
-    if (ptr.is<Attribute>() &&
-        !res.getType().template isa<TransformParamTypeInterface>()) {
-      return emitDiag() << "application of " << transformOpName
-                        << " expected to produce an Operation * for result #"
-=======
     if (ptr.isNull())
       continue;
     if (res.getType().template isa<TransformHandleTypeInterface>() &&
@@ -1037,7 +941,6 @@
         !ptr.is<Value>()) {
       return emitDiag() << "application of " << transformOpName
                         << " expected to produce a Value for result #"
->>>>>>> cd74f4a4
                         << res.getResultNumber();
     }
   }
@@ -1092,11 +995,8 @@
       SmallVector<MappedValue> &mapped = extraMappings.emplace_back();
       if (operand.getType().isa<TransformHandleTypeInterface>()) {
         llvm::append_range(mapped, state.getPayloadOps(operand));
-<<<<<<< HEAD
-=======
       } else if (operand.getType().isa<TransformValueHandleTypeInterface>()) {
         llvm::append_range(mapped, state.getPayloadValues(operand));
->>>>>>> cd74f4a4
       } else {
         assert(operand.getType().isa<TransformParamTypeInterface>() &&
                "unsupported kind of transform dialect value");
@@ -1147,19 +1047,11 @@
 
   Block *body = &bodyRegion->front();
   if (body->getNumArguments() == 0) {
-<<<<<<< HEAD
     return op->emitOpError()
            << "expects the entry block to have at least one argument";
   }
   if (!body->getArgument(0).getType().isa<TransformHandleTypeInterface>()) {
     return op->emitOpError()
-=======
-    return op->emitOpError()
-           << "expects the entry block to have at least one argument";
-  }
-  if (!body->getArgument(0).getType().isa<TransformHandleTypeInterface>()) {
-    return op->emitOpError()
->>>>>>> cd74f4a4
            << "expects the first entry block argument to be of type "
               "implementing TransformHandleTypeInterface";
   }
@@ -1173,23 +1065,15 @@
   }
   for (BlockArgument arg : body->getArguments().drop_front()) {
     if (arg.getType()
-<<<<<<< HEAD
-            .isa<TransformHandleTypeInterface, TransformParamTypeInterface>())
-=======
             .isa<TransformHandleTypeInterface, TransformParamTypeInterface,
                  TransformValueHandleTypeInterface>())
->>>>>>> cd74f4a4
       continue;
 
     InFlightDiagnostic diag =
         op->emitOpError()
         << "expects trailing entry block arguments to be of type implementing "
-<<<<<<< HEAD
-           "TransformHandleTypeInterface or TransformParamTypeInterface";
-=======
            "TransformHandleTypeInterface, TransformValueHandleTypeInterface or "
            "TransformParamTypeInterface";
->>>>>>> cd74f4a4
     diag.attachNote() << "argument #" << arg.getArgNumber() << " does not";
     return diag;
   }
@@ -1387,11 +1271,7 @@
 LogicalResult
 transform::applyTransforms(Operation *payloadRoot,
                            TransformOpInterface transform,
-<<<<<<< HEAD
-                           ArrayRef<ArrayRef<MappedValue>> extraMapping,
-=======
                            const RaggedArray<MappedValue> &extraMapping,
->>>>>>> cd74f4a4
                            const TransformOptions &options) {
 #ifndef NDEBUG
   if (!transform->hasTrait<PossibleTopLevelTransformOpTrait>() ||
