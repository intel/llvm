--- conflicted
+++ resolved
@@ -1357,12 +1357,8 @@
 
   // Replace op handle.
   SmallVector<Value> opHandles;
-<<<<<<< HEAD
-  if (failed(getTransformState().getHandlesForPayloadOp(op, opHandles))) {
-=======
   if (failed(getTransformState().getHandlesForPayloadOp(
           op, opHandles, /*includeOutOfScope=*/true))) {
->>>>>>> bac3a63c
     // Op is not tracked.
     return;
   }
@@ -1466,14 +1462,11 @@
   }
 }
 
-<<<<<<< HEAD
-=======
 LogicalResult transform::TransformRewriter::notifyPayloadOperationReplaced(
     Operation *op, Operation *replacement) {
   return listener->replacePayloadOp(op, replacement);
 }
 
->>>>>>> bac3a63c
 //===----------------------------------------------------------------------===//
 // Utilities for TransformEachOpTrait.
 //===----------------------------------------------------------------------===//
