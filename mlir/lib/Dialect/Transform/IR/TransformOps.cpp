--- conflicted
+++ resolved
@@ -799,13 +799,8 @@
     if (auto paramOperand = dyn_cast<transform::ParamOperandAttr>(valueAttr)) {
       // The corresponding value attribute(s) is/are passed in via a param.
       // Obtain the param-operand via its specified index.
-<<<<<<< HEAD
-      size_t dynamicOptionIdx = paramOperand.getIndex().getInt();
-      assert(dynamicOptionIdx < dynamicOptions.size() &&
-=======
       int64_t dynamicOptionIdx = paramOperand.getIndex().getInt();
       assert(dynamicOptionIdx < static_cast<int64_t>(dynamicOptions.size()) &&
->>>>>>> 5ee67ebe
              "the number of ParamOperandAttrs in the options DictionaryAttr"
              "should be the same as the number of options passed as params");
       ArrayRef<Attribute> attrsAssociatedToParam =
@@ -1020,14 +1015,9 @@
   std::function<LogicalResult(Attribute)> checkOptionValue =
       [&](Attribute valueAttr) -> LogicalResult {
     if (auto paramOperand = dyn_cast<transform::ParamOperandAttr>(valueAttr)) {
-<<<<<<< HEAD
-      size_t dynamicOptionIdx = paramOperand.getIndex().getInt();
-      if (dynamicOptionIdx < 0 || dynamicOptionIdx >= dynamicOptions.size())
-=======
       int64_t dynamicOptionIdx = paramOperand.getIndex().getInt();
       if (dynamicOptionIdx < 0 ||
           dynamicOptionIdx >= static_cast<int64_t>(dynamicOptions.size()))
->>>>>>> 5ee67ebe
         return emitOpError()
                << "dynamic option index " << dynamicOptionIdx
                << " is out of bounds for the number of dynamic options: "
