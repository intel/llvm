//===- OpenACC.cpp - OpenACC MLIR Operations ------------------------------===//
//
// Part of the MLIR Project, under the Apache License v2.0 with LLVM Exceptions.
// See https://llvm.org/LICENSE.txt for license information.
// SPDX-License-Identifier: Apache-2.0 WITH LLVM-exception
//
// =============================================================================

#include "mlir/Dialect/OpenACC/OpenACC.h"
#include "mlir/Dialect/LLVMIR/LLVMDialect.h"
#include "mlir/Dialect/LLVMIR/LLVMTypes.h"
#include "mlir/Dialect/MemRef/IR/MemRef.h"
#include "mlir/IR/Builders.h"
#include "mlir/IR/BuiltinTypes.h"
#include "mlir/IR/DialectImplementation.h"
#include "mlir/IR/Matchers.h"
#include "mlir/IR/OpImplementation.h"
#include "mlir/Transforms/DialectConversion.h"
#include "llvm/ADT/TypeSwitch.h"

using namespace mlir;
using namespace acc;

#include "mlir/Dialect/OpenACC/OpenACCOpsDialect.cpp.inc"
#include "mlir/Dialect/OpenACC/OpenACCOpsEnums.cpp.inc"
#include "mlir/Dialect/OpenACC/OpenACCTypeInterfaces.cpp.inc"

//===----------------------------------------------------------------------===//
// OpenACC operations
//===----------------------------------------------------------------------===//

void OpenACCDialect::initialize() {
  addOperations<
#define GET_OP_LIST
#include "mlir/Dialect/OpenACC/OpenACCOps.cpp.inc"
      >();
  addAttributes<
#define GET_ATTRDEF_LIST
#include "mlir/Dialect/OpenACC/OpenACCOpsAttributes.cpp.inc"
      >();
  addTypes<
#define GET_TYPEDEF_LIST
#include "mlir/Dialect/OpenACC/OpenACCOpsTypes.cpp.inc"
      >();

  // By attaching interfaces here, we make the OpenACC dialect dependent on
  // the other dialects. This is probably better than having dialects like LLVM
  // and memref be dependent on OpenACC.
  LLVM::LLVMPointerType::attachInterface<PointerLikeType>(*getContext());
  MemRefType::attachInterface<PointerLikeType>(*getContext());
}

//===----------------------------------------------------------------------===//
// DataBoundsOp
//===----------------------------------------------------------------------===//
LogicalResult acc::DataBoundsOp::verify() {
  auto extent = getExtent();
  auto upperbound = getUpperbound();
  if (!extent && !upperbound)
    return emitError("expected extent or upperbound.");
  return success();
}

//===----------------------------------------------------------------------===//
// PrivateOp
//===----------------------------------------------------------------------===//
LogicalResult acc::PrivateOp::verify() {
  if (getDataClause() != acc::DataClause::acc_private)
    return emitError(
        "data clause associated with private operation must match its intent");
  return success();
}

//===----------------------------------------------------------------------===//
// FirstprivateOp
//===----------------------------------------------------------------------===//
LogicalResult acc::FirstprivateOp::verify() {
  if (getDataClause() != acc::DataClause::acc_firstprivate)
    return emitError("data clause associated with firstprivate operation must "
                     "match its intent");
  return success();
}

//===----------------------------------------------------------------------===//
// ReductionOp
//===----------------------------------------------------------------------===//
LogicalResult acc::ReductionOp::verify() {
  if (getDataClause() != acc::DataClause::acc_reduction)
    return emitError("data clause associated with reduction operation must "
                     "match its intent");
  return success();
}

//===----------------------------------------------------------------------===//
// DevicePtrOp
//===----------------------------------------------------------------------===//
LogicalResult acc::DevicePtrOp::verify() {
  if (getDataClause() != acc::DataClause::acc_deviceptr)
    return emitError("data clause associated with deviceptr operation must "
                     "match its intent");
  return success();
}

//===----------------------------------------------------------------------===//
// PresentOp
//===----------------------------------------------------------------------===//
LogicalResult acc::PresentOp::verify() {
  if (getDataClause() != acc::DataClause::acc_present)
    return emitError(
        "data clause associated with present operation must match its intent");
  return success();
}

//===----------------------------------------------------------------------===//
// CopyinOp
//===----------------------------------------------------------------------===//
LogicalResult acc::CopyinOp::verify() {
  // Test for all clauses this operation can be decomposed from:
  if (getDataClause() != acc::DataClause::acc_copyin &&
      getDataClause() != acc::DataClause::acc_copyin_readonly &&
      getDataClause() != acc::DataClause::acc_copy)
    return emitError(
        "data clause associated with copyin operation must match its intent"
        " or specify original clause this operation was decomposed from");
  return success();
}

bool acc::CopyinOp::isCopyinReadonly() {
  return getDataClause() == acc::DataClause::acc_copyin_readonly;
}

//===----------------------------------------------------------------------===//
// CreateOp
//===----------------------------------------------------------------------===//
LogicalResult acc::CreateOp::verify() {
  // Test for all clauses this operation can be decomposed from:
  if (getDataClause() != acc::DataClause::acc_create &&
      getDataClause() != acc::DataClause::acc_create_zero &&
      getDataClause() != acc::DataClause::acc_copyout &&
      getDataClause() != acc::DataClause::acc_copyout_zero)
    return emitError(
        "data clause associated with create operation must match its intent"
        " or specify original clause this operation was decomposed from");
  return success();
}

bool acc::CreateOp::isCreateZero() {
  // The zero modifier is encoded in the data clause.
  return getDataClause() == acc::DataClause::acc_create_zero ||
         getDataClause() == acc::DataClause::acc_copyout_zero;
}

//===----------------------------------------------------------------------===//
// NoCreateOp
//===----------------------------------------------------------------------===//
LogicalResult acc::NoCreateOp::verify() {
  if (getDataClause() != acc::DataClause::acc_no_create)
    return emitError("data clause associated with no_create operation must "
                     "match its intent");
  return success();
}

//===----------------------------------------------------------------------===//
// AttachOp
//===----------------------------------------------------------------------===//
LogicalResult acc::AttachOp::verify() {
  if (getDataClause() != acc::DataClause::acc_attach)
    return emitError(
        "data clause associated with attach operation must match its intent");
  return success();
}

//===----------------------------------------------------------------------===//
// GetDevicePtrOp
//===----------------------------------------------------------------------===//
LogicalResult acc::GetDevicePtrOp::verify() {
  // This operation is also created for use in unstructured constructs
  // when we need an "accPtr" to feed to exit operation. Thus we test
  // for those cases as well:
  if (getDataClause() != acc::DataClause::acc_getdeviceptr &&
      getDataClause() != acc::DataClause::acc_copyout &&
      getDataClause() != acc::DataClause::acc_delete &&
      getDataClause() != acc::DataClause::acc_detach &&
      getDataClause() != acc::DataClause::acc_update_host &&
      getDataClause() != acc::DataClause::acc_update_self)
    return emitError("getDevicePtr mismatch");
  return success();
}

//===----------------------------------------------------------------------===//
// CopyoutOp
//===----------------------------------------------------------------------===//
LogicalResult acc::CopyoutOp::verify() {
  // Test for all clauses this operation can be decomposed from:
  if (getDataClause() != acc::DataClause::acc_copyout &&
      getDataClause() != acc::DataClause::acc_copyout_zero &&
      getDataClause() != acc::DataClause::acc_copy)
    return emitError(
        "data clause associated with copyout operation must match its intent"
        " or specify original clause this operation was decomposed from");
  if (!getVarPtr() || !getAccPtr())
    return emitError("must have both host and device pointers");
  return success();
}

bool acc::CopyoutOp::isCopyoutZero() {
  return getDataClause() == acc::DataClause::acc_copyout_zero;
}

//===----------------------------------------------------------------------===//
// DeleteOp
//===----------------------------------------------------------------------===//
LogicalResult acc::DeleteOp::verify() {
  // Test for all clauses this operation can be decomposed from:
  if (getDataClause() != acc::DataClause::acc_delete &&
      getDataClause() != acc::DataClause::acc_create &&
      getDataClause() != acc::DataClause::acc_create_zero)
    return emitError(
        "data clause associated with delete operation must match its intent"
        " or specify original clause this operation was decomposed from");
  if (!getVarPtr() && !getAccPtr())
    return emitError("must have either host or device pointer");
  return success();
}

//===----------------------------------------------------------------------===//
// DetachOp
//===----------------------------------------------------------------------===//
LogicalResult acc::DetachOp::verify() {
  // Test for all clauses this operation can be decomposed from:
  if (getDataClause() != acc::DataClause::acc_detach &&
      getDataClause() != acc::DataClause::acc_attach)
    return emitError(
        "data clause associated with detach operation must match its intent"
        " or specify original clause this operation was decomposed from");
  if (!getVarPtr() && !getAccPtr())
    return emitError("must have either host or device pointer");
  return success();
}

//===----------------------------------------------------------------------===//
// HostOp
//===----------------------------------------------------------------------===//
LogicalResult acc::UpdateHostOp::verify() {
  // Test for all clauses this operation can be decomposed from:
  if (getDataClause() != acc::DataClause::acc_update_host &&
      getDataClause() != acc::DataClause::acc_update_self)
    return emitError(
        "data clause associated with host operation must match its intent"
        " or specify original clause this operation was decomposed from");
  if (!getVarPtr() || !getAccPtr())
    return emitError("must have both host and device pointers");
  return success();
}

//===----------------------------------------------------------------------===//
// DeviceOp
//===----------------------------------------------------------------------===//
LogicalResult acc::UpdateDeviceOp::verify() {
  // Test for all clauses this operation can be decomposed from:
  if (getDataClause() != acc::DataClause::acc_update_device)
    return emitError(
        "data clause associated with device operation must match its intent"
        " or specify original clause this operation was decomposed from");
  return success();
}

//===----------------------------------------------------------------------===//
// UseDeviceOp
//===----------------------------------------------------------------------===//
LogicalResult acc::UseDeviceOp::verify() {
  // Test for all clauses this operation can be decomposed from:
  if (getDataClause() != acc::DataClause::acc_use_device)
    return emitError(
        "data clause associated with use_device operation must match its intent"
        " or specify original clause this operation was decomposed from");
  return success();
}

template <typename StructureOp>
static ParseResult parseRegions(OpAsmParser &parser, OperationState &state,
                                unsigned nRegions = 1) {

  SmallVector<Region *, 2> regions;
  for (unsigned i = 0; i < nRegions; ++i)
    regions.push_back(state.addRegion());

  for (Region *region : regions)
    if (parser.parseRegion(*region, /*arguments=*/{}, /*argTypes=*/{}))
      return failure();

  return success();
}

static bool isComputeOperation(Operation *op) {
  return isa<acc::ParallelOp>(op) || isa<acc::LoopOp>(op);
}

namespace {
/// Pattern to remove operation without region that have constant false `ifCond`
/// and remove the condition from the operation if the `ifCond` is a true
/// constant.
template <typename OpTy>
struct RemoveConstantIfCondition : public OpRewritePattern<OpTy> {
  using OpRewritePattern<OpTy>::OpRewritePattern;

  LogicalResult matchAndRewrite(OpTy op,
                                PatternRewriter &rewriter) const override {
    // Early return if there is no condition.
    Value ifCond = op.getIfCond();
    if (!ifCond)
      return failure();

    IntegerAttr constAttr;
    if (!matchPattern(ifCond, m_Constant(&constAttr)))
      return failure();
    if (constAttr.getInt())
      rewriter.updateRootInPlace(op, [&]() { op.getIfCondMutable().erase(0); });
    else
      rewriter.eraseOp(op);

    return success();
  }
};

/// Replaces the given op with the contents of the given single-block region,
/// using the operands of the block terminator to replace operation results.
static void replaceOpWithRegion(PatternRewriter &rewriter, Operation *op,
                                Region &region, ValueRange blockArgs = {}) {
  assert(llvm::hasSingleElement(region) && "expected single-region block");
  Block *block = &region.front();
  Operation *terminator = block->getTerminator();
  ValueRange results = terminator->getOperands();
  rewriter.inlineBlockBefore(block, op, blockArgs);
  rewriter.replaceOp(op, results);
  rewriter.eraseOp(terminator);
}

/// Pattern to remove operation with region that have constant false `ifCond`
/// and remove the condition from the operation if the `ifCond` is constant
/// true.
template <typename OpTy>
struct RemoveConstantIfConditionWithRegion : public OpRewritePattern<OpTy> {
  using OpRewritePattern<OpTy>::OpRewritePattern;

  LogicalResult matchAndRewrite(OpTy op,
                                PatternRewriter &rewriter) const override {
    // Early return if there is no condition.
    Value ifCond = op.getIfCond();
    if (!ifCond)
      return failure();

    IntegerAttr constAttr;
    if (!matchPattern(ifCond, m_Constant(&constAttr)))
      return failure();
    if (constAttr.getInt())
      rewriter.updateRootInPlace(op, [&]() { op.getIfCondMutable().erase(0); });
    else
      replaceOpWithRegion(rewriter, op, op.getRegion());

    return success();
  }
};

} // namespace

//===----------------------------------------------------------------------===//
// PrivateRecipeOp
//===----------------------------------------------------------------------===//

static LogicalResult verifyInitLikeSingleArgRegion(
    Operation *op, Region &region, StringRef regionType, StringRef regionName,
    Type type, bool verifyYield, bool optional = false) {
  if (optional && region.empty())
    return success();

  if (region.empty())
    return op->emitOpError() << "expects non-empty " << regionName << " region";
  Block &firstBlock = region.front();
  if (firstBlock.getNumArguments() != 1 ||
      firstBlock.getArgument(0).getType() != type)
    return op->emitOpError() << "expects " << regionName
                             << " region with one "
                                "argument of the "
                             << regionType << " type";

  if (verifyYield) {
    for (YieldOp yieldOp : region.getOps<acc::YieldOp>()) {
      if (yieldOp.getOperands().size() != 1 ||
          yieldOp.getOperands().getTypes()[0] != type)
        return op->emitOpError() << "expects " << regionName
                                 << " region to "
                                    "yield a value of the "
                                 << regionType << " type";
    }
  }
  return success();
}

LogicalResult acc::PrivateRecipeOp::verifyRegions() {
  if (failed(verifyInitLikeSingleArgRegion(*this, getInitRegion(),
                                           "privatization", "init", getType(),
                                           /*verifyYield=*/true)))
    return failure();
  if (failed(verifyInitLikeSingleArgRegion(
          *this, getDestroyRegion(), "privatization", "destroy", getType(),
          /*verifyYield=*/false, /*optional=*/true)))
    return failure();
  return success();
}

//===----------------------------------------------------------------------===//
// FirstprivateRecipeOp
//===----------------------------------------------------------------------===//

LogicalResult acc::FirstprivateRecipeOp::verifyRegions() {
  if (failed(verifyInitLikeSingleArgRegion(*this, getInitRegion(),
                                           "privatization", "init", getType(),
                                           /*verifyYield=*/true)))
    return failure();

  if (getCopyRegion().empty())
    return emitOpError() << "expects non-empty copy region";

  Block &firstBlock = getCopyRegion().front();
  if (firstBlock.getNumArguments() != 2 ||
      firstBlock.getArgument(0).getType() != getType())
    return emitOpError() << "expects copy region with two arguments of the "
                            "privatization type";

  if (getDestroyRegion().empty())
    return success();

  if (failed(verifyInitLikeSingleArgRegion(*this, getDestroyRegion(),
                                           "privatization", "destroy",
                                           getType(), /*verifyYield=*/false)))
    return failure();

  return success();
}

//===----------------------------------------------------------------------===//
// ReductionRecipeOp
//===----------------------------------------------------------------------===//

LogicalResult acc::ReductionRecipeOp::verifyRegions() {
  if (failed(verifyInitLikeSingleArgRegion(*this, getInitRegion(), "reduction",
                                           "init", getType(),
                                           /*verifyYield=*/false)))
    return failure();

  if (getCombinerRegion().empty())
    return emitOpError() << "expects non-empty combiner region";

  Block &reductionBlock = getCombinerRegion().front();
  if (reductionBlock.getNumArguments() != 2 ||
      reductionBlock.getArgument(0).getType() != getType() ||
      reductionBlock.getArgument(1).getType() != getType())
    return emitOpError() << "expects combiner region with two arguments of "
                         << "the reduction type";

  for (YieldOp yieldOp : getCombinerRegion().getOps<YieldOp>()) {
    if (yieldOp.getOperands().size() != 1 ||
        yieldOp.getOperands().getTypes()[0] != getType())
      return emitOpError() << "expects combiner region to yield a value "
                              "of the reduction type";
  }

  return success();
}

//===----------------------------------------------------------------------===//
// Custom parser and printer verifier for private clause
//===----------------------------------------------------------------------===//

static ParseResult parseSymOperandList(
    mlir::OpAsmParser &parser,
    llvm::SmallVectorImpl<mlir::OpAsmParser::UnresolvedOperand> &operands,
    llvm::SmallVectorImpl<Type> &types, mlir::ArrayAttr &symbols) {
  llvm::SmallVector<SymbolRefAttr> attributes;
  if (failed(parser.parseCommaSeparatedList([&]() {
        if (parser.parseAttribute(attributes.emplace_back()) ||
            parser.parseArrow() ||
            parser.parseOperand(operands.emplace_back()) ||
            parser.parseColonType(types.emplace_back()))
          return failure();
        return success();
      })))
    return failure();
  llvm::SmallVector<mlir::Attribute> arrayAttr(attributes.begin(),
                                               attributes.end());
  symbols = ArrayAttr::get(parser.getContext(), arrayAttr);
  return success();
}

static void printSymOperandList(mlir::OpAsmPrinter &p, mlir::Operation *op,
                                mlir::OperandRange operands,
                                mlir::TypeRange types,
                                std::optional<mlir::ArrayAttr> attributes) {
  for (unsigned i = 0, e = attributes->size(); i < e; ++i) {
    if (i != 0)
      p << ", ";
    p << (*attributes)[i] << " -> " << operands[i] << " : "
      << operands[i].getType();
  }
}

//===----------------------------------------------------------------------===//
// ParallelOp
//===----------------------------------------------------------------------===//

/// Check dataOperands for acc.parallel, acc.serial and acc.kernels.
template <typename Op>
static LogicalResult checkDataOperands(Op op,
                                       const mlir::ValueRange &operands) {
  for (mlir::Value operand : operands)
    if (!mlir::isa<acc::AttachOp, acc::CopyinOp, acc::CopyoutOp, acc::CreateOp,
                   acc::DeleteOp, acc::DetachOp, acc::DevicePtrOp,
                   acc::GetDevicePtrOp, acc::NoCreateOp, acc::PresentOp>(
            operand.getDefiningOp()))
      return op.emitError(
          "expect data entry/exit operation or acc.getdeviceptr "
          "as defining op");
  return success();
}

template <typename Op>
static LogicalResult
checkSymOperandList(Operation *op, std::optional<mlir::ArrayAttr> attributes,
                    mlir::OperandRange operands, llvm::StringRef operandName,
                    llvm::StringRef symbolName, bool checkOperandType = true) {
  if (!operands.empty()) {
    if (!attributes || attributes->size() != operands.size())
      return op->emitOpError()
             << "expected as many " << symbolName << " symbol reference as "
             << operandName << " operands";
  } else {
    if (attributes)
      return op->emitOpError()
             << "unexpected " << symbolName << " symbol reference";
    return success();
  }

  llvm::DenseSet<Value> set;
  for (auto args : llvm::zip(operands, *attributes)) {
    mlir::Value operand = std::get<0>(args);

    if (!set.insert(operand).second)
      return op->emitOpError()
             << operandName << " operand appears more than once";

    mlir::Type varType = operand.getType();
    auto symbolRef = llvm::cast<SymbolRefAttr>(std::get<1>(args));
    auto decl = SymbolTable::lookupNearestSymbolFrom<Op>(op, symbolRef);
    if (!decl)
      return op->emitOpError()
             << "expected symbol reference " << symbolRef << " to point to a "
             << operandName << " declaration";

    if (checkOperandType && decl.getType() && decl.getType() != varType)
      return op->emitOpError() << "expected " << operandName << " (" << varType
                               << ") to be the same type as " << operandName
                               << " declaration (" << decl.getType() << ")";
  }

  return success();
}

unsigned ParallelOp::getNumDataOperands() {
  return getReductionOperands().size() + getGangPrivateOperands().size() +
         getGangFirstPrivateOperands().size() + getDataClauseOperands().size();
}

Value ParallelOp::getDataOperand(unsigned i) {
  unsigned numOptional = getAsync() ? 1 : 0;
  numOptional += getNumGangs().size();
  numOptional += getNumWorkers() ? 1 : 0;
  numOptional += getVectorLength() ? 1 : 0;
  numOptional += getIfCond() ? 1 : 0;
  numOptional += getSelfCond() ? 1 : 0;
  return getOperand(getWaitOperands().size() + numOptional + i);
}

LogicalResult acc::ParallelOp::verify() {
  if (failed(checkSymOperandList<mlir::acc::PrivateRecipeOp>(
          *this, getPrivatizations(), getGangPrivateOperands(), "private",
          "privatizations")))
    return failure();
  if (failed(checkSymOperandList<mlir::acc::ReductionRecipeOp>(
          *this, getReductionRecipes(), getReductionOperands(), "reduction",
          "reductions", false)))
    return failure();
  if (getNumGangs().size() > 3)
    return emitOpError() << "num_gangs expects a maximum of 3 values";
  return checkDataOperands<acc::ParallelOp>(*this, getDataClauseOperands());
}

//===----------------------------------------------------------------------===//
// SerialOp
//===----------------------------------------------------------------------===//

unsigned SerialOp::getNumDataOperands() {
  return getReductionOperands().size() + getGangPrivateOperands().size() +
         getGangFirstPrivateOperands().size() + getDataClauseOperands().size();
}

Value SerialOp::getDataOperand(unsigned i) {
  unsigned numOptional = getAsync() ? 1 : 0;
  numOptional += getIfCond() ? 1 : 0;
  numOptional += getSelfCond() ? 1 : 0;
  return getOperand(getWaitOperands().size() + numOptional + i);
}

LogicalResult acc::SerialOp::verify() {
  if (failed(checkSymOperandList<mlir::acc::PrivateRecipeOp>(
          *this, getPrivatizations(), getGangPrivateOperands(), "private",
          "privatizations")))
    return failure();
  if (failed(checkSymOperandList<mlir::acc::ReductionRecipeOp>(
          *this, getReductionRecipes(), getReductionOperands(), "reduction",
          "reductions", false)))
    return failure();
  return checkDataOperands<acc::SerialOp>(*this, getDataClauseOperands());
}

//===----------------------------------------------------------------------===//
// KernelsOp
//===----------------------------------------------------------------------===//

unsigned KernelsOp::getNumDataOperands() {
  return getDataClauseOperands().size();
}

Value KernelsOp::getDataOperand(unsigned i) {
  unsigned numOptional = getAsync() ? 1 : 0;
  numOptional += getWaitOperands().size();
  numOptional += getNumGangs().size();
  numOptional += getNumWorkers() ? 1 : 0;
  numOptional += getVectorLength() ? 1 : 0;
  numOptional += getIfCond() ? 1 : 0;
  numOptional += getSelfCond() ? 1 : 0;
  return getOperand(numOptional + i);
}

LogicalResult acc::KernelsOp::verify() {
  if (getNumGangs().size() > 3)
    return emitOpError() << "num_gangs expects a maximum of 3 values";
  return checkDataOperands<acc::KernelsOp>(*this, getDataClauseOperands());
}

//===----------------------------------------------------------------------===//
// HostDataOp
//===----------------------------------------------------------------------===//

LogicalResult acc::HostDataOp::verify() {
  if (getDataClauseOperands().empty())
    return emitError("at least one operand must appear on the host_data "
                     "operation");

  for (mlir::Value operand : getDataClauseOperands())
    if (!mlir::isa<acc::UseDeviceOp>(operand.getDefiningOp()))
      return emitError("expect data entry operation as defining op");
  return success();
}

void acc::HostDataOp::getCanonicalizationPatterns(RewritePatternSet &results,
                                                  MLIRContext *context) {
  results.add<RemoveConstantIfConditionWithRegion<HostDataOp>>(context);
}

//===----------------------------------------------------------------------===//
// LoopOp
//===----------------------------------------------------------------------===//

static ParseResult
parseGangValue(OpAsmParser &parser, llvm::StringRef keyword,
               std::optional<OpAsmParser::UnresolvedOperand> &value,
               Type &valueType, bool &needComa, bool &newValue) {
  if (succeeded(parser.parseOptionalKeyword(keyword))) {
    if (parser.parseEqual())
      return failure();
    value = OpAsmParser::UnresolvedOperand{};
    if (parser.parseOperand(*value) || parser.parseColonType(valueType))
      return failure();
    needComa = true;
    newValue = true;
  }
  return success();
}

static ParseResult parseGangClause(
    OpAsmParser &parser, std::optional<OpAsmParser::UnresolvedOperand> &gangNum,
    Type &gangNumType, std::optional<OpAsmParser::UnresolvedOperand> &gangDim,
    Type &gangDimType,
    std::optional<OpAsmParser::UnresolvedOperand> &gangStatic,
    Type &gangStaticType, UnitAttr &hasGang) {
  hasGang = UnitAttr::get(parser.getBuilder().getContext());
  gangNum = std::nullopt;
  gangDim = std::nullopt;
  gangStatic = std::nullopt;
  bool needComa = false;

  // optional gang operands
  if (succeeded(parser.parseOptionalLParen())) {
    while (true) {
      bool newValue = false;
      bool needValue = false;
      if (needComa) {
        if (succeeded(parser.parseOptionalComma()))
          needValue = true; // expect a new value after comma.
        else
          break;
      }

      if (failed(parseGangValue(parser, LoopOp::getGangNumKeyword(), gangNum,
                                gangNumType, needComa, newValue)))
        return failure();
      if (failed(parseGangValue(parser, LoopOp::getGangDimKeyword(), gangDim,
                                gangDimType, needComa, newValue)))
        return failure();
      if (failed(parseGangValue(parser, LoopOp::getGangStaticKeyword(),
                                gangStatic, gangStaticType, needComa,
                                newValue)))
        return failure();

      if (!newValue && needValue) {
        parser.emitError(parser.getCurrentLocation(),
                         "new value expected after comma");
        return failure();
      }

      if (!newValue)
        break;
<<<<<<< HEAD
    }

    if (!gangNum && !gangDim && !gangStatic) {
      parser.emitError(parser.getCurrentLocation(),
                       "expect at least one of num, dim or static values");
      return failure();
    }

=======
    }

    if (!gangNum && !gangDim && !gangStatic) {
      parser.emitError(parser.getCurrentLocation(),
                       "expect at least one of num, dim or static values");
      return failure();
    }

>>>>>>> bac3a63c
    if (failed(parser.parseRParen()))
      return failure();
  }
  return success();
}

void printGangClause(OpAsmPrinter &p, Operation *op, Value gangNum,
                     Type gangNumType, Value gangDim, Type gangDimType,
                     Value gangStatic, Type gangStaticType, UnitAttr hasGang) {
  if (gangNum || gangStatic || gangDim) {
    p << "(";
    if (gangNum) {
      p << LoopOp::getGangNumKeyword() << "=" << gangNum << " : "
        << gangNumType;
      if (gangStatic || gangDim)
        p << ", ";
    }
    if (gangDim) {
      p << LoopOp::getGangDimKeyword() << "=" << gangDim << " : "
        << gangDimType;
      if (gangStatic)
        p << ", ";
    }
    if (gangStatic)
      p << LoopOp::getGangStaticKeyword() << "=" << gangStatic << " : "
        << gangStaticType;
    p << ")";
  }
}

static ParseResult
parseWorkerClause(OpAsmParser &parser,
                  std::optional<OpAsmParser::UnresolvedOperand> &workerNum,
                  Type &workerNumType, UnitAttr &hasWorker) {
  hasWorker = UnitAttr::get(parser.getBuilder().getContext());
  if (succeeded(parser.parseOptionalLParen())) {
    workerNum = OpAsmParser::UnresolvedOperand{};
    if (parser.parseOperand(*workerNum) ||
        parser.parseColonType(workerNumType) || parser.parseRParen())
      return failure();
  }
  return success();
}

void printWorkerClause(OpAsmPrinter &p, Operation *op, Value workerNum,
                       Type workerNumType, UnitAttr hasWorker) {
  if (workerNum)
    p << "(" << workerNum << " : " << workerNumType << ")";
}

static ParseResult
parseVectorClause(OpAsmParser &parser,
                  std::optional<OpAsmParser::UnresolvedOperand> &vectorLength,
                  Type &vectorLengthType, UnitAttr &hasVector) {
  hasVector = UnitAttr::get(parser.getBuilder().getContext());
  if (succeeded(parser.parseOptionalLParen())) {
    vectorLength = OpAsmParser::UnresolvedOperand{};
    if (parser.parseOperand(*vectorLength) ||
        parser.parseColonType(vectorLengthType) || parser.parseRParen())
      return failure();
  }
  return success();
}

void printVectorClause(OpAsmPrinter &p, Operation *op, Value vectorLength,
                       Type vectorLengthType, UnitAttr hasVector) {
  if (vectorLength)
    p << "(" << vectorLength << " : " << vectorLengthType << ")";
}

LogicalResult acc::LoopOp::verify() {
  // auto, independent and seq attribute are mutually exclusive.
  if ((getAuto_() && (getIndependent() || getSeq())) ||
      (getIndependent() && getSeq())) {
    return emitError() << "only one of \"" << acc::LoopOp::getAutoAttrStrName()
                       << "\", " << getIndependentAttrName() << ", "
                       << getSeqAttrName()
                       << " can be present at the same time";
  }

  // Gang, worker and vector are incompatible with seq.
  if (getSeq() && (getHasGang() || getHasWorker() || getHasVector()))
    return emitError("gang, worker or vector cannot appear with the seq attr");

  if (failed(checkSymOperandList<mlir::acc::PrivateRecipeOp>(
          *this, getPrivatizations(), getPrivateOperands(), "private",
          "privatizations")))
    return failure();

  if (failed(checkSymOperandList<mlir::acc::ReductionRecipeOp>(
          *this, getReductionRecipes(), getReductionOperands(), "reduction",
          "reductions", false)))
    return failure();

  // Check non-empty body().
  if (getRegion().empty())
    return emitError("expected non-empty body.");

  return success();
}

//===----------------------------------------------------------------------===//
// DataOp
//===----------------------------------------------------------------------===//

LogicalResult acc::DataOp::verify() {
  // 2.6.5. Data Construct restriction
  // At least one copy, copyin, copyout, create, no_create, present, deviceptr,
  // attach, or default clause must appear on a data construct.
  if (getOperands().empty() && !getDefaultAttr())
    return emitError("at least one operand or the default attribute "
                     "must appear on the data operation");

  for (mlir::Value operand : getDataClauseOperands())
    if (!mlir::isa<acc::AttachOp, acc::CopyinOp, acc::CopyoutOp, acc::CreateOp,
                   acc::DeleteOp, acc::DetachOp, acc::DevicePtrOp,
                   acc::GetDevicePtrOp, acc::NoCreateOp, acc::PresentOp>(
            operand.getDefiningOp()))
      return emitError("expect data entry/exit operation or acc.getdeviceptr "
                       "as defining op");

  return success();
}

unsigned DataOp::getNumDataOperands() { return getDataClauseOperands().size(); }

Value DataOp::getDataOperand(unsigned i) {
  unsigned numOptional = getIfCond() ? 1 : 0;
  numOptional += getAsync() ? 1 : 0;
  numOptional += getWaitOperands().size();
  return getOperand(numOptional + i);
}

//===----------------------------------------------------------------------===//
// ExitDataOp
//===----------------------------------------------------------------------===//

LogicalResult acc::ExitDataOp::verify() {
  // 2.6.6. Data Exit Directive restriction
  // At least one copyout, delete, or detach clause must appear on an exit data
  // directive.
  if (getDataClauseOperands().empty())
    return emitError("at least one operand must be present in dataOperands on "
                     "the exit data operation");

  // The async attribute represent the async clause without value. Therefore the
  // attribute and operand cannot appear at the same time.
  if (getAsyncOperand() && getAsync())
    return emitError("async attribute cannot appear with asyncOperand");

  // The wait attribute represent the wait clause without values. Therefore the
  // attribute and operands cannot appear at the same time.
  if (!getWaitOperands().empty() && getWait())
    return emitError("wait attribute cannot appear with waitOperands");

  if (getWaitDevnum() && getWaitOperands().empty())
    return emitError("wait_devnum cannot appear without waitOperands");

  return success();
}

unsigned ExitDataOp::getNumDataOperands() {
  return getDataClauseOperands().size();
}

Value ExitDataOp::getDataOperand(unsigned i) {
  unsigned numOptional = getIfCond() ? 1 : 0;
  numOptional += getAsyncOperand() ? 1 : 0;
  numOptional += getWaitDevnum() ? 1 : 0;
  return getOperand(getWaitOperands().size() + numOptional + i);
}

void ExitDataOp::getCanonicalizationPatterns(RewritePatternSet &results,
                                             MLIRContext *context) {
  results.add<RemoveConstantIfCondition<ExitDataOp>>(context);
}

//===----------------------------------------------------------------------===//
// EnterDataOp
//===----------------------------------------------------------------------===//

LogicalResult acc::EnterDataOp::verify() {
  // 2.6.6. Data Enter Directive restriction
  // At least one copyin, create, or attach clause must appear on an enter data
  // directive.
  if (getDataClauseOperands().empty())
    return emitError("at least one operand must be present in dataOperands on "
                     "the enter data operation");

  // The async attribute represent the async clause without value. Therefore the
  // attribute and operand cannot appear at the same time.
  if (getAsyncOperand() && getAsync())
    return emitError("async attribute cannot appear with asyncOperand");

  // The wait attribute represent the wait clause without values. Therefore the
  // attribute and operands cannot appear at the same time.
  if (!getWaitOperands().empty() && getWait())
    return emitError("wait attribute cannot appear with waitOperands");

  if (getWaitDevnum() && getWaitOperands().empty())
    return emitError("wait_devnum cannot appear without waitOperands");

  for (mlir::Value operand : getDataClauseOperands())
    if (!mlir::isa<acc::AttachOp, acc::CreateOp, acc::CopyinOp>(
            operand.getDefiningOp()))
      return emitError("expect data entry operation as defining op");

  return success();
}

unsigned EnterDataOp::getNumDataOperands() {
  return getDataClauseOperands().size();
}

Value EnterDataOp::getDataOperand(unsigned i) {
  unsigned numOptional = getIfCond() ? 1 : 0;
  numOptional += getAsyncOperand() ? 1 : 0;
  numOptional += getWaitDevnum() ? 1 : 0;
  return getOperand(getWaitOperands().size() + numOptional + i);
}

void EnterDataOp::getCanonicalizationPatterns(RewritePatternSet &results,
                                              MLIRContext *context) {
  results.add<RemoveConstantIfCondition<EnterDataOp>>(context);
}

//===----------------------------------------------------------------------===//
// InitOp
//===----------------------------------------------------------------------===//

LogicalResult acc::InitOp::verify() {
  Operation *currOp = *this;
  while ((currOp = currOp->getParentOp()))
    if (isComputeOperation(currOp))
      return emitOpError("cannot be nested in a compute operation");
  return success();
}

//===----------------------------------------------------------------------===//
// ShutdownOp
//===----------------------------------------------------------------------===//

LogicalResult acc::ShutdownOp::verify() {
  Operation *currOp = *this;
  while ((currOp = currOp->getParentOp()))
    if (isComputeOperation(currOp))
      return emitOpError("cannot be nested in a compute operation");
  return success();
}

//===----------------------------------------------------------------------===//
// UpdateOp
//===----------------------------------------------------------------------===//

LogicalResult acc::UpdateOp::verify() {
  // At least one of host or device should have a value.
  if (getDataClauseOperands().empty())
    return emitError("at least one value must be present in dataOperands");

  // The async attribute represent the async clause without value. Therefore the
  // attribute and operand cannot appear at the same time.
  if (getAsyncOperand() && getAsync())
    return emitError("async attribute cannot appear with asyncOperand");

  // The wait attribute represent the wait clause without values. Therefore the
  // attribute and operands cannot appear at the same time.
  if (!getWaitOperands().empty() && getWait())
    return emitError("wait attribute cannot appear with waitOperands");

  if (getWaitDevnum() && getWaitOperands().empty())
    return emitError("wait_devnum cannot appear without waitOperands");

  for (mlir::Value operand : getDataClauseOperands())
    if (!mlir::isa<acc::UpdateDeviceOp, acc::UpdateHostOp, acc::GetDevicePtrOp>(
            operand.getDefiningOp()))
      return emitError("expect data entry/exit operation or acc.getdeviceptr "
                       "as defining op");

  return success();
}

unsigned UpdateOp::getNumDataOperands() {
  return getDataClauseOperands().size();
}

Value UpdateOp::getDataOperand(unsigned i) {
  unsigned numOptional = getAsyncOperand() ? 1 : 0;
  numOptional += getWaitDevnum() ? 1 : 0;
  numOptional += getIfCond() ? 1 : 0;
  return getOperand(getWaitOperands().size() + getDeviceTypeOperands().size() +
                    numOptional + i);
}

void UpdateOp::getCanonicalizationPatterns(RewritePatternSet &results,
                                           MLIRContext *context) {
  results.add<RemoveConstantIfCondition<UpdateOp>>(context);
}

//===----------------------------------------------------------------------===//
// WaitOp
//===----------------------------------------------------------------------===//

LogicalResult acc::WaitOp::verify() {
  // The async attribute represent the async clause without value. Therefore the
  // attribute and operand cannot appear at the same time.
  if (getAsyncOperand() && getAsync())
    return emitError("async attribute cannot appear with asyncOperand");

  if (getWaitDevnum() && getWaitOperands().empty())
    return emitError("wait_devnum cannot appear without waitOperands");

  return success();
}

#define GET_OP_CLASSES
#include "mlir/Dialect/OpenACC/OpenACCOps.cpp.inc"

#define GET_ATTRDEF_CLASSES
#include "mlir/Dialect/OpenACC/OpenACCOpsAttributes.cpp.inc"

#define GET_TYPEDEF_CLASSES
#include "mlir/Dialect/OpenACC/OpenACCOpsTypes.cpp.inc"<|MERGE_RESOLUTION|>--- conflicted
+++ resolved
@@ -731,7 +731,6 @@
 
       if (!newValue)
         break;
-<<<<<<< HEAD
     }
 
     if (!gangNum && !gangDim && !gangStatic) {
@@ -740,16 +739,6 @@
       return failure();
     }
 
-=======
-    }
-
-    if (!gangNum && !gangDim && !gangStatic) {
-      parser.emitError(parser.getCurrentLocation(),
-                       "expect at least one of num, dim or static values");
-      return failure();
-    }
-
->>>>>>> bac3a63c
     if (failed(parser.parseRParen()))
       return failure();
   }
