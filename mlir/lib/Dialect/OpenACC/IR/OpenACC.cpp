--- conflicted
+++ resolved
@@ -50,10 +50,7 @@
   }
 }
 
-<<<<<<< HEAD
-=======
 template <typename T>
->>>>>>> 811fe024
 struct MemRefPointerLikeModel
     : public PointerLikeType::ExternalModel<MemRefPointerLikeModel<T>, T> {
   Type getElementType(Type pointer) const {
@@ -1045,8 +1042,6 @@
   }
 };
 
-<<<<<<< HEAD
-=======
 /// Remove empty acc.kernel_environment operations. If the operation has wait
 /// operands, create a acc.wait operation to preserve synchronization.
 struct RemoveEmptyKernelEnvironment
@@ -1106,7 +1101,6 @@
   }
 };
 
->>>>>>> 811fe024
 //===----------------------------------------------------------------------===//
 // Recipe Region Helpers
 //===----------------------------------------------------------------------===//
