//===- InferIntRangeInterfaceImpls.cpp - Integer range impls for arith -===//
//
// Part of the LLVM Project, under the Apache License v2.0 with LLVM Exceptions.
// See https://llvm.org/LICENSE.txt for license information.
// SPDX-License-Identifier: Apache-2.0 WITH LLVM-exception
//
//===----------------------------------------------------------------------===//

#include "mlir/Dialect/Arith/IR/Arith.h"
#include "mlir/Interfaces/InferIntRangeInterface.h"
#include "mlir/Interfaces/Utils/InferIntRangeCommon.h"

#include "llvm/Support/Debug.h"
#include <optional>

#define DEBUG_TYPE "int-range-analysis"

using namespace mlir;
using namespace mlir::arith;
using namespace mlir::intrange;

static intrange::OverflowFlags
convertArithOverflowFlags(arith::IntegerOverflowFlags flags) {
  intrange::OverflowFlags retFlags = intrange::OverflowFlags::None;
  if (bitEnumContainsAny(flags, arith::IntegerOverflowFlags::nsw))
    retFlags |= intrange::OverflowFlags::Nsw;
  if (bitEnumContainsAny(flags, arith::IntegerOverflowFlags::nuw))
    retFlags |= intrange::OverflowFlags::Nuw;
  return retFlags;
}

//===----------------------------------------------------------------------===//
// ConstantOp
//===----------------------------------------------------------------------===//

void arith::ConstantOp::inferResultRanges(ArrayRef<ConstantIntRanges> argRanges,
                                          SetIntRangeFn setResultRange) {
  if (auto scalarCstAttr = llvm::dyn_cast_or_null<IntegerAttr>(getValue())) {
    const APInt &value = scalarCstAttr.getValue();
    setResultRange(getResult(), ConstantIntRanges::constant(value));
    return;
  }
  if (auto arrayCstAttr =
          llvm::dyn_cast_or_null<DenseIntElementsAttr>(getValue())) {
<<<<<<< HEAD
=======
    if (arrayCstAttr.isSplat()) {
      setResultRange(getResult(), ConstantIntRanges::constant(
                                      arrayCstAttr.getSplatValue<APInt>()));
      return;
    }

>>>>>>> a8d96e15
    std::optional<ConstantIntRanges> result;
    for (const APInt &val : arrayCstAttr) {
      auto range = ConstantIntRanges::constant(val);
      result = (result ? result->rangeUnion(range) : range);
    }

    assert(result && "Zero-sized vectors are not allowed");
    setResultRange(getResult(), *result);
    return;
  }
}

//===----------------------------------------------------------------------===//
// AddIOp
//===----------------------------------------------------------------------===//

void arith::AddIOp::inferResultRanges(ArrayRef<ConstantIntRanges> argRanges,
                                      SetIntRangeFn setResultRange) {
  setResultRange(getResult(), inferAdd(argRanges, convertArithOverflowFlags(
                                                      getOverflowFlags())));
}

//===----------------------------------------------------------------------===//
// SubIOp
//===----------------------------------------------------------------------===//

void arith::SubIOp::inferResultRanges(ArrayRef<ConstantIntRanges> argRanges,
                                      SetIntRangeFn setResultRange) {
  setResultRange(getResult(), inferSub(argRanges, convertArithOverflowFlags(
                                                      getOverflowFlags())));
}

//===----------------------------------------------------------------------===//
// MulIOp
//===----------------------------------------------------------------------===//

void arith::MulIOp::inferResultRanges(ArrayRef<ConstantIntRanges> argRanges,
                                      SetIntRangeFn setResultRange) {
  setResultRange(getResult(), inferMul(argRanges, convertArithOverflowFlags(
                                                      getOverflowFlags())));
}

//===----------------------------------------------------------------------===//
// DivUIOp
//===----------------------------------------------------------------------===//

void arith::DivUIOp::inferResultRanges(ArrayRef<ConstantIntRanges> argRanges,
                                       SetIntRangeFn setResultRange) {
  setResultRange(getResult(), inferDivU(argRanges));
}

//===----------------------------------------------------------------------===//
// DivSIOp
//===----------------------------------------------------------------------===//

void arith::DivSIOp::inferResultRanges(ArrayRef<ConstantIntRanges> argRanges,
                                       SetIntRangeFn setResultRange) {
  setResultRange(getResult(), inferDivS(argRanges));
}

//===----------------------------------------------------------------------===//
// CeilDivUIOp
//===----------------------------------------------------------------------===//

void arith::CeilDivUIOp::inferResultRanges(
    ArrayRef<ConstantIntRanges> argRanges, SetIntRangeFn setResultRange) {
  setResultRange(getResult(), inferCeilDivU(argRanges));
}

//===----------------------------------------------------------------------===//
// CeilDivSIOp
//===----------------------------------------------------------------------===//

void arith::CeilDivSIOp::inferResultRanges(
    ArrayRef<ConstantIntRanges> argRanges, SetIntRangeFn setResultRange) {
  setResultRange(getResult(), inferCeilDivS(argRanges));
}

//===----------------------------------------------------------------------===//
// FloorDivSIOp
//===----------------------------------------------------------------------===//

void arith::FloorDivSIOp::inferResultRanges(
    ArrayRef<ConstantIntRanges> argRanges, SetIntRangeFn setResultRange) {
  return setResultRange(getResult(), inferFloorDivS(argRanges));
}

//===----------------------------------------------------------------------===//
// RemUIOp
//===----------------------------------------------------------------------===//

void arith::RemUIOp::inferResultRanges(ArrayRef<ConstantIntRanges> argRanges,
                                       SetIntRangeFn setResultRange) {
  setResultRange(getResult(), inferRemU(argRanges));
}

//===----------------------------------------------------------------------===//
// RemSIOp
//===----------------------------------------------------------------------===//

void arith::RemSIOp::inferResultRanges(ArrayRef<ConstantIntRanges> argRanges,
                                       SetIntRangeFn setResultRange) {
  setResultRange(getResult(), inferRemS(argRanges));
}

//===----------------------------------------------------------------------===//
// AndIOp
//===----------------------------------------------------------------------===//

void arith::AndIOp::inferResultRanges(ArrayRef<ConstantIntRanges> argRanges,
                                      SetIntRangeFn setResultRange) {
  setResultRange(getResult(), inferAnd(argRanges));
}

//===----------------------------------------------------------------------===//
// OrIOp
//===----------------------------------------------------------------------===//

void arith::OrIOp::inferResultRanges(ArrayRef<ConstantIntRanges> argRanges,
                                     SetIntRangeFn setResultRange) {
  setResultRange(getResult(), inferOr(argRanges));
}

//===----------------------------------------------------------------------===//
// XOrIOp
//===----------------------------------------------------------------------===//

void arith::XOrIOp::inferResultRanges(ArrayRef<ConstantIntRanges> argRanges,
                                      SetIntRangeFn setResultRange) {
  setResultRange(getResult(), inferXor(argRanges));
}

//===----------------------------------------------------------------------===//
// MaxSIOp
//===----------------------------------------------------------------------===//

void arith::MaxSIOp::inferResultRanges(ArrayRef<ConstantIntRanges> argRanges,
                                       SetIntRangeFn setResultRange) {
  setResultRange(getResult(), inferMaxS(argRanges));
}

//===----------------------------------------------------------------------===//
// MaxUIOp
//===----------------------------------------------------------------------===//

void arith::MaxUIOp::inferResultRanges(ArrayRef<ConstantIntRanges> argRanges,
                                       SetIntRangeFn setResultRange) {
  setResultRange(getResult(), inferMaxU(argRanges));
}

//===----------------------------------------------------------------------===//
// MinSIOp
//===----------------------------------------------------------------------===//

void arith::MinSIOp::inferResultRanges(ArrayRef<ConstantIntRanges> argRanges,
                                       SetIntRangeFn setResultRange) {
  setResultRange(getResult(), inferMinS(argRanges));
}

//===----------------------------------------------------------------------===//
// MinUIOp
//===----------------------------------------------------------------------===//

void arith::MinUIOp::inferResultRanges(ArrayRef<ConstantIntRanges> argRanges,
                                       SetIntRangeFn setResultRange) {
  setResultRange(getResult(), inferMinU(argRanges));
}

//===----------------------------------------------------------------------===//
// ExtUIOp
//===----------------------------------------------------------------------===//

void arith::ExtUIOp::inferResultRanges(ArrayRef<ConstantIntRanges> argRanges,
                                       SetIntRangeFn setResultRange) {
  unsigned destWidth =
      ConstantIntRanges::getStorageBitwidth(getResult().getType());
  setResultRange(getResult(), extUIRange(argRanges[0], destWidth));
}

//===----------------------------------------------------------------------===//
// ExtSIOp
//===----------------------------------------------------------------------===//

void arith::ExtSIOp::inferResultRanges(ArrayRef<ConstantIntRanges> argRanges,
                                       SetIntRangeFn setResultRange) {
  unsigned destWidth =
      ConstantIntRanges::getStorageBitwidth(getResult().getType());
  setResultRange(getResult(), extSIRange(argRanges[0], destWidth));
}

//===----------------------------------------------------------------------===//
// TruncIOp
//===----------------------------------------------------------------------===//

void arith::TruncIOp::inferResultRanges(ArrayRef<ConstantIntRanges> argRanges,
                                        SetIntRangeFn setResultRange) {
  unsigned destWidth =
      ConstantIntRanges::getStorageBitwidth(getResult().getType());
  setResultRange(getResult(), truncRange(argRanges[0], destWidth));
}

//===----------------------------------------------------------------------===//
// IndexCastOp
//===----------------------------------------------------------------------===//

void arith::IndexCastOp::inferResultRanges(
    ArrayRef<ConstantIntRanges> argRanges, SetIntRangeFn setResultRange) {
  Type sourceType = getOperand().getType();
  Type destType = getResult().getType();
  unsigned srcWidth = ConstantIntRanges::getStorageBitwidth(sourceType);
  unsigned destWidth = ConstantIntRanges::getStorageBitwidth(destType);

  if (srcWidth < destWidth)
    setResultRange(getResult(), extSIRange(argRanges[0], destWidth));
  else if (srcWidth > destWidth)
    setResultRange(getResult(), truncRange(argRanges[0], destWidth));
  else
    setResultRange(getResult(), argRanges[0]);
}

//===----------------------------------------------------------------------===//
// IndexCastUIOp
//===----------------------------------------------------------------------===//

void arith::IndexCastUIOp::inferResultRanges(
    ArrayRef<ConstantIntRanges> argRanges, SetIntRangeFn setResultRange) {
  Type sourceType = getOperand().getType();
  Type destType = getResult().getType();
  unsigned srcWidth = ConstantIntRanges::getStorageBitwidth(sourceType);
  unsigned destWidth = ConstantIntRanges::getStorageBitwidth(destType);

  if (srcWidth < destWidth)
    setResultRange(getResult(), extUIRange(argRanges[0], destWidth));
  else if (srcWidth > destWidth)
    setResultRange(getResult(), truncRange(argRanges[0], destWidth));
  else
    setResultRange(getResult(), argRanges[0]);
}

//===----------------------------------------------------------------------===//
// CmpIOp
//===----------------------------------------------------------------------===//

void arith::CmpIOp::inferResultRanges(ArrayRef<ConstantIntRanges> argRanges,
                                      SetIntRangeFn setResultRange) {
  arith::CmpIPredicate arithPred = getPredicate();
  intrange::CmpPredicate pred = static_cast<intrange::CmpPredicate>(arithPred);
  const ConstantIntRanges &lhs = argRanges[0], &rhs = argRanges[1];

  APInt min = APInt::getZero(1);
  APInt max = APInt::getAllOnes(1);

  std::optional<bool> truthValue = intrange::evaluatePred(pred, lhs, rhs);
  if (truthValue.has_value() && *truthValue)
    min = max;
  else if (truthValue.has_value() && !(*truthValue))
    max = min;

  setResultRange(getResult(), ConstantIntRanges::fromUnsigned(min, max));
}

//===----------------------------------------------------------------------===//
// SelectOp
//===----------------------------------------------------------------------===//

void arith::SelectOp::inferResultRangesFromOptional(
    ArrayRef<IntegerValueRange> argRanges, SetIntLatticeFn setResultRange) {
  std::optional<APInt> mbCondVal =
      argRanges[0].isUninitialized()
          ? std::nullopt
          : argRanges[0].getValue().getConstantValue();

  const IntegerValueRange &trueCase = argRanges[1];
  const IntegerValueRange &falseCase = argRanges[2];

  if (mbCondVal) {
    if (mbCondVal->isZero())
      setResultRange(getResult(), falseCase);
    else
      setResultRange(getResult(), trueCase);
    return;
  }
  setResultRange(getResult(), IntegerValueRange::join(trueCase, falseCase));
}

//===----------------------------------------------------------------------===//
// ShLIOp
//===----------------------------------------------------------------------===//

void arith::ShLIOp::inferResultRanges(ArrayRef<ConstantIntRanges> argRanges,
                                      SetIntRangeFn setResultRange) {
  setResultRange(getResult(), inferShl(argRanges, convertArithOverflowFlags(
                                                      getOverflowFlags())));
}

//===----------------------------------------------------------------------===//
// ShRUIOp
//===----------------------------------------------------------------------===//

void arith::ShRUIOp::inferResultRanges(ArrayRef<ConstantIntRanges> argRanges,
                                       SetIntRangeFn setResultRange) {
  setResultRange(getResult(), inferShrU(argRanges));
}

//===----------------------------------------------------------------------===//
// ShRSIOp
//===----------------------------------------------------------------------===//

void arith::ShRSIOp::inferResultRanges(ArrayRef<ConstantIntRanges> argRanges,
                                       SetIntRangeFn setResultRange) {
  setResultRange(getResult(), inferShrS(argRanges));
}<|MERGE_RESOLUTION|>--- conflicted
+++ resolved
@@ -42,15 +42,12 @@
   }
   if (auto arrayCstAttr =
           llvm::dyn_cast_or_null<DenseIntElementsAttr>(getValue())) {
-<<<<<<< HEAD
-=======
     if (arrayCstAttr.isSplat()) {
       setResultRange(getResult(), ConstantIntRanges::constant(
                                       arrayCstAttr.getSplatValue<APInt>()));
       return;
     }
 
->>>>>>> a8d96e15
     std::optional<ConstantIntRanges> result;
     for (const APInt &val : arrayCstAttr) {
       auto range = ConstantIntRanges::constant(val);
