//===- SparseTensorRewriting.cpp - Sparse tensor rewriting rules ----------===//
//
// Part of the LLVM Project, under the Apache License v2.0 with LLVM Exceptions.
// See https://llvm.org/LICENSE.txt for license information.
// SPDX-License-Identifier: Apache-2.0 WITH LLVM-exception
//
//===----------------------------------------------------------------------===//
//
// This file implements rewriting rules that are specific to sparse tensors.
//
//===----------------------------------------------------------------------===//

#include "CodegenUtils.h"
#include "LoopEmitter.h"

#include "mlir/Dialect/Arith/IR/Arith.h"
#include "mlir/Dialect/Bufferization/IR/Bufferization.h"
#include "mlir/Dialect/Linalg/IR/Linalg.h"
#include "mlir/Dialect/Linalg/Utils/Utils.h"
#include "mlir/Dialect/MemRef/IR/MemRef.h"
#include "mlir/Dialect/SCF/IR/SCF.h"
#include "mlir/Dialect/SparseTensor/IR/SparseTensor.h"
#include "mlir/Dialect/SparseTensor/IR/SparseTensorType.h"
#include "mlir/Dialect/SparseTensor/Transforms/Passes.h"
#include "mlir/Dialect/Tensor/IR/Tensor.h"
#include "mlir/IR/AffineMap.h"
#include "mlir/IR/Matchers.h"
#include "mlir/Support/LLVM.h"

using namespace mlir;
using namespace mlir::bufferization;
using namespace mlir::linalg;
using namespace mlir::sparse_tensor;

//===---------------------------------------------------------------------===//
// Helper methods for the actual rewriting rules.
//===---------------------------------------------------------------------===//

// Helper method to match any typed zero.
static bool isZeroValue(Value val) {
  return matchPattern(val, m_Zero()) || matchPattern(val, m_AnyZeroFloat());
}

// Helper to detect a sparse tensor type operand.
static bool isSparseTensor(Value v) {
  auto enc = getSparseTensorEncoding(v.getType());
  return enc && !llvm::all_of(enc.getLvlTypes(), [](auto dlt) {
           return dlt == DimLevelType::Dense;
         });
}
static bool isSparseTensor(OpOperand *op) { return isSparseTensor(op->get()); }

// Helper method to find zero/uninitialized allocation.
static bool isAlloc(OpOperand *op, bool isZero) {
  Value val = op->get();
  // Check allocation, with zero alloc when required.
  if (auto alloc = val.getDefiningOp<AllocTensorOp>()) {
    Value copy = alloc.getCopy();
    if (isZero)
      return copy && isZeroValue(copy);
    return !copy;
  }
  // Last resort for zero alloc: the whole value is zero.
  return isZero && isZeroValue(val);
}

// Helper to detect sampling operation.
static bool isSampling(GenericOp op) {
  auto yieldOp = cast<linalg::YieldOp>(op.getRegion().front().getTerminator());
  if (auto *def = yieldOp.getOperand(0).getDefiningOp()) {
    if (isa<arith::MulFOp>(def) || isa<arith::MulIOp>(def)) {
      // Both scalar input arguments used exactly once.
      Value s1 = op.getBlock()->getArgument(0);
      Value s2 = op.getBlock()->getArgument(1);
      return (def->getOperand(0) == s1 && def->getOperand(1) == s2) ||
             (def->getOperand(1) == s1 && def->getOperand(0) == s2);
    }
  }
  return false;
}

// Helper to detect chain of multiplications that do not involve x.
static bool isMulChain(Value val, Value x) {
  if (auto arg = dyn_cast<BlockArgument>(val))
    return arg != x;
  if (auto *def = val.getDefiningOp()) {
    if (isa<arith::MulFOp>(def) || isa<arith::MulIOp>(def))
      return isMulChain(def->getOperand(0), x) &&
             isMulChain(def->getOperand(1), x);
  }
  return false;
}

// Helper to detect x = x + <multiplications>.
static bool isSumOfMul(GenericOp op) {
  auto yieldOp = cast<linalg::YieldOp>(op.getRegion().front().getTerminator());
  if (auto *def = yieldOp.getOperand(0).getDefiningOp()) {
    if (isa<arith::AddFOp>(def) || isa<arith::AddIOp>(def)) {
      Value x = op.getBlock()->getArguments().back();
      return (def->getOperand(0) == x && isMulChain(def->getOperand(1), x)) ||
             (def->getOperand(1) == x && isMulChain(def->getOperand(0), x));
    }
  }
  return false;
}

// Helper to detect direct yield of a zero value.
static bool isZeroYield(GenericOp op) {
  auto yieldOp = cast<linalg::YieldOp>(op.getRegion().front().getTerminator());
  if (auto arg = dyn_cast<BlockArgument>(yieldOp.getOperand(0))) {
    if (arg.getOwner()->getParentOp() == op) {
      return isZeroValue(op->getOperand(arg.getArgNumber()));
    }
  }
  return isZeroValue(yieldOp.getOperand(0));
}

/// Populates given sizes array from type (for static sizes) and from
/// the tensor (for dynamic sizes).
static void sizesForTensor(OpBuilder &builder, SmallVectorImpl<Value> &sizes,
                           Location loc, ShapedType stp, Value tensor) {
  for (const auto &d : enumerate(stp.getShape())) {
    Value dim;
    if (d.value() == ShapedType::kDynamic)
      dim = builder.create<tensor::DimOp>(loc, tensor, d.index());
    else
      dim = constantIndex(builder, loc, d.value());
    sizes.push_back(dim);
  }
}

// TODO: The dim level property of the COO type relies on input tensors, the
// shape relies on the output tensor
static RankedTensorType getCOOType(const SparseTensorType &stt, bool ordered) {
  return getCOOFromTypeWithOrdering(stt, stt.getDimToLvl(), ordered);
}

static RankedTensorType getBufferType(const SparseTensorType &stt,
                                      bool needTmpCOO) {
  return needTmpCOO ? getCOOType(stt, /*ordered=*/false)
                    : stt.getRankedTensorType();
}

/// Collects the dynamic dimension sizes for `tp` with the assumption that
/// `sizes` are the dimension sizes for the type. Stores the dynamic dimension
/// sizes to dynSizes.
static void getDynamicSizes(RankedTensorType tp,
                            const SmallVectorImpl<Value> &sizes,
                            SmallVectorImpl<Value> &dynSizes) {
  for (const auto &d : enumerate(tp.getShape())) {
    if (d.value() == ShapedType::kDynamic)
      dynSizes.push_back(sizes[d.index()]);
  }
}

static LogicalResult genForeachOnSparseConstant(ForeachOp op,
                                                RewriterBase &rewriter,
                                                SparseElementsAttr attr) {
  auto loc = op.getLoc();
  SmallVector<Value> reduc = op.getInitArgs();

  // Foreach on constant.
  foreachInSparseConstant(
      rewriter, loc, attr, op.getOrder().value_or(AffineMap()),
      [&reduc, &rewriter, op](ArrayRef<Value> cvs, Value v) mutable {
        SmallVector<Value> args;
        args.append(cvs.begin(), cvs.end());
        args.push_back(v);
        args.append(reduc);
        // Clones the foreach op to get a copy of the loop body.
        auto cloned = cast<ForeachOp>(rewriter.clone(*op.getOperation()));
        assert(args.size() == cloned.getBody()->getNumArguments());
        Operation *yield = cloned.getBody()->getTerminator();
        rewriter.inlineBlockBefore(cloned.getBody(), op, args);
        // clean up
        rewriter.eraseOp(cloned);
        reduc = yield->getOperands();
        rewriter.eraseOp(yield);
      });

  rewriter.replaceOp(op, reduc);
  return success();
}

/// Populates the given sizes array for concatenation from types (for static
/// sizes) and from the source tensors (for dynamic sizes).
static void concatSizesFromInputs(OpBuilder &builder,
                                  SmallVectorImpl<Value> &sizes, Location loc,
                                  ShapedType dstTp, ValueRange srcs,
                                  unsigned dim) {
  auto dstShape = dstTp.getShape();
  sizesFromSrc(builder, sizes, loc, srcs[0]);

  // Sum up on the `dim` if the dimension is dynamic.
  if (dstShape[dim] != ShapedType::kDynamic) {
    // Faithfully take the static size.
    sizes[dim] = constantIndex(builder, loc, dstShape[dim]);
  } else {
    // Else, compute the shape dynamically.
    for (const auto &src : srcs.drop_front()) {
      Value srcSz = linalg::createOrFoldDimOp(builder, loc, src, dim);
      // Sum up all the sizes.
      sizes[dim] = builder.create<arith::AddIOp>(loc, sizes[dim], srcSz);
    }
  }
}

//===---------------------------------------------------------------------===//
// The actual sparse tensor rewriting rules.
//===---------------------------------------------------------------------===//

namespace {

/// Rewriting rule that converts direct yield of zero with initial allocation.
struct FoldInvariantYield : public OpRewritePattern<GenericOp> {
public:
  using OpRewritePattern<GenericOp>::OpRewritePattern;

  LogicalResult matchAndRewrite(GenericOp op,
                                PatternRewriter &rewriter) const override {
    if (!op.hasTensorSemantics() || op.getNumResults() != 1 ||
        !isAlloc(op.getDpsInitOperand(0), /*isZero=*/false) ||
        !isZeroYield(op) || !op.getDpsInitOperand(0)->get().hasOneUse())
      return failure();
    auto outputType = getRankedTensorType(op.getResult(0));
    // Yielding zero on newly allocated (all-zero) sparse tensors can be
    // optimized out directly (regardless of dynamic or static size).
    if (getSparseTensorEncoding(outputType)) {
      rewriter.replaceOp(op, op.getDpsInitOperand(0)->get());
      return success();
    }
    // Incorporate zero value into allocation copy.
    if (!outputType.hasStaticShape())
      return failure();
    Value zero = constantZero(rewriter, op.getLoc(), op.getResult(0).getType());
    AllocTensorOp a =
        op.getDpsInitOperand(0)->get().getDefiningOp<AllocTensorOp>();
    rewriter.updateRootInPlace(a, [&]() { a.getCopyMutable().assign(zero); });
    rewriter.replaceOp(op, op.getDpsInitOperand(0)->get());
    return success();
  }
};

/// Rewriting rule that converts two kernels:
///
///      T(i,j) = SUM(k, A(i,j,k) * B(i,j,k) * ... )
///      X(i,j) = S(i,j) * T(i,j)
///
/// into a single kernel, using distributive law:
///
///      X(i,j) = SUM(k, S(i,j) * A(i,j,k) * B(i,j,k) * ... )
///
/// This kind of fusion (merging two ops into one but using arithmetic
/// equalities that may not hold for floating-point computations) would
/// be undesirable in the dense case, since we distribute the multiplication
/// into the reduction loop. However, for sparse sampling tensor S, such
/// a fusion may actually reduce the asymptotic complexity of the kernel,
/// since intermediate results may be nullified.
struct FuseSparseMultiplyOverAdd : public OpRewritePattern<GenericOp> {
public:
  using OpRewritePattern<GenericOp>::OpRewritePattern;

  LogicalResult matchAndRewrite(GenericOp op,
                                PatternRewriter &rewriter) const override {
    // Check consumer.
    if (!op.hasTensorSemantics() || op.getNumDpsInputs() != 2 ||
        op.getNumResults() != 1 ||
        op.getNumParallelLoops() != op.getNumLoops() ||
        !op.getMatchingIndexingMap(op.getDpsInitOperand(0)).isIdentity() ||
        !op.getMatchingIndexingMap(op.getDpsInputOperand(0)).isIdentity() ||
        !op.getMatchingIndexingMap(op.getDpsInputOperand(1)).isIdentity())
      return failure();
    // Find consuming OP2(sparse, other) or OP2(other, sparse). The other
    // operand can be sparse or dense, since the point of this rewriting rule
    // is detecting a situation in which *more* sparsity is introduced into
    // a computation, be it already sparse or still dense.
    unsigned other = 0;
    if (isSparseTensor(op.getDpsInputOperand(0)))
      other = 1;
    else if (!isSparseTensor(op.getDpsInputOperand(1)))
      return failure();
    // Check producer.
    auto prod = dyn_cast_or_null<GenericOp>(
        op.getDpsInputOperand(other)->get().getDefiningOp());
    if (!prod || !prod.hasTensorSemantics() || prod.getNumResults() != 1 ||
        !prod.getResult(0).hasOneUse())
      return failure();
    // Sampling consumer and sum of multiplication chain producer.
    if (!isAlloc(op.getDpsInitOperand(0), /*isZero=*/false) ||
        !isAlloc(prod.getDpsInitOperand(0), /*isZero=*/true) ||
        !isSampling(op) || !isSumOfMul(prod))
      return failure();
    // Modify operand structure of producer and consumer.
    Location loc = prod.getLoc();
    SmallVector<Value> inputOps = prod.getInputs();
    SmallVector<Value> outputOps = op.getOutputs();
    SmallVector<AffineMap> fusedIndexMaps = prod.getIndexingMapsArray();
    inputOps.push_back(op.getDpsInputOperand(1 - other)->get());
    fusedIndexMaps.push_back(fusedIndexMaps.back()); // mimic other
    // Fuse producer and consumer into a new generic op.
    auto fusedOp = rewriter.create<GenericOp>(
        loc, op.getResult(0).getType(), inputOps, outputOps,
        rewriter.getAffineMapArrayAttr(fusedIndexMaps), prod.getIteratorTypes(),
        /*doc=*/nullptr, /*library_call=*/nullptr);
    Block &prodBlock = prod.getRegion().front();
    Block &consBlock = op.getRegion().front();
    IRMapping mapper;
    Block *fusedBlock = new Block();
    fusedOp.getRegion().push_back(fusedBlock);
    unsigned num = prodBlock.getNumArguments();
    for (unsigned i = 0; i < num - 1; i++)
      addArg(mapper, fusedBlock, prodBlock.getArgument(i));
    addArg(mapper, fusedBlock, consBlock.getArgument(1 - other));
    addArg(mapper, fusedBlock, prodBlock.getArgument(num - 1));
    // Clone bodies of the producer and consumer in new evaluation order.
    auto *acc = prodBlock.getTerminator()->getOperand(0).getDefiningOp();
    auto *sampler = consBlock.getTerminator()->getOperand(0).getDefiningOp();
    rewriter.setInsertionPointToStart(fusedBlock);
    Value last;
    for (auto &op : prodBlock.without_terminator())
      if (&op != acc) {
        last = op.getResult(0);
        rewriter.clone(op, mapper);
      }
    mapper.map(consBlock.getArgument(other), fusedBlock->back().getResult(0));
    mapper.map(last, rewriter.clone(*sampler, mapper)->getResult(0));
    last = rewriter.clone(*acc, mapper)->getResult(0);
    rewriter.create<linalg::YieldOp>(loc, last);
    // Force initial value on merged allocation for dense outputs.
    if (!getSparseTensorEncoding(op.getResult(0).getType())) {
      Value init = prod.getDpsInitOperand(0)
                       ->get()
                       .getDefiningOp<AllocTensorOp>()
                       .getCopy();
      AllocTensorOp a =
          op.getDpsInitOperand(0)->get().getDefiningOp<AllocTensorOp>();
      rewriter.updateRootInPlace(a, [&]() { a.getCopyMutable().assign(init); });
    }
    // Replace consumer with fused operation. Old producer
    // and consumer ops will be removed by DCE.
    rewriter.replaceOp(op, fusedOp->getResults());
    return success();
  }

private:
  // Helper to add argument and record the mapping.
  static void addArg(IRMapping &mapper, Block *b, BlockArgument a) {
    mapper.map(a, b->addArgument(a.getType(), a.getLoc()));
  }
};

// Fuse a tensor cast into producing operation. Note that a tensor.cast
// should really not be used to convert between sparse encodings. Since
// the pattern currently appears as a result of some prior rewriting
// we make an attempt to repair very obvious cases.
// TODO: audit the pure tensor dialect rewriting rules
struct FuseTensorCast : public OpRewritePattern<tensor::CastOp> {
public:
  using OpRewritePattern<tensor::CastOp>::OpRewritePattern;

  LogicalResult matchAndRewrite(tensor::CastOp op,
                                PatternRewriter &rewriter) const override {
    Type srcType = op.getSource().getType();
    Type dstType = op.getDest().getType();
    // A nop cast simply folds away.
    if (srcType == dstType) {
      rewriter.replaceOp(op, op->getResults());
      return success();
    }
    // See if a sparsity changing cast can be fused into producer.
    if (tensor::isSameTypeWithoutEncoding(srcType, dstType)) {
      if (Operation *def = op.getSource().getDefiningOp()) {
        if (def->hasOneUse() && isa<tensor::ExtractSliceOp>(def)) {
          rewriter.updateRootInPlace(def, [&]() {
            def->getResult(0).setType(op->getResultTypes()[0]);
          });
          rewriter.replaceOp(op, def->getResult(0));
          return success();
        }
      }
    }
    // Repair tensor casts with at least one sparse operand into the
    // the properly supported sparse_tensor.convert.
    if (getSparseTensorEncoding(srcType) || getSparseTensorEncoding(dstType)) {
      rewriter.replaceOpWithNewOp<ConvertOp>(op, dstType, op.getSource());
      return success();
    }
    // Fail otherwise.
    return failure();
  }
};

<<<<<<< HEAD
=======
/// Rewrites a sequence of operations for sparse tensor selections in to
/// semi-ring operations such that they can be compiled correctly by the sparse
/// compiler. E.g., transforming the following sequence
///
/// %sel = arith.select %cond, %sp1, %sp2
///
/// to
///
/// %sel = binary %sp1, %sp2:
///         both  (%l, %r) {yield select %cond, %l, %r}
///         left  (%l)     {yield select %cond, %l,  0}
///         right (%r)     {yield select %cond,  0, %r}
///
/// TODO: We require that the tensor used for extracting conditions to be dense
/// to sparsify the code. To support a sparse condition tensor, we need a
/// tri-nary operation.
struct GenSemiRingSelect : public OpRewritePattern<GenericOp> {
public:
  using OpRewritePattern<GenericOp>::OpRewritePattern;
  LogicalResult matchAndRewrite(GenericOp op,
                                PatternRewriter &rewriter) const override {
    // Rejects non sparse kernels.
    if (!op.hasTensorSemantics() || !hasAnySparseOperand(op))
      return failure();

    Location loc = op.getLoc();
    SmallVector<std::pair<Operation *, sparse_tensor::BinaryOp>> semiRings;
    for (Operation &inst : *op.getBody()) {
      // Matches pattern.
      auto matched = isRewritablePattern(op, &inst);
      if (!matched.has_value())
        continue;

      rewriter.setInsertionPoint(&inst);
      auto [c, t, f] = matched.value();
      assert(t.getType() == f.getType());
      auto selTp = t.getType();
      auto c0 = constantZero(rewriter, loc, selTp);
      auto binOp = rewriter.create<sparse_tensor::BinaryOp>(loc, selTp, t, f);
      // Initializes all the blocks.
      rewriter.createBlock(&binOp.getOverlapRegion(), {}, {selTp, selTp},
                           {t.getLoc(), f.getLoc()});
      rewriter.createBlock(&binOp.getRightRegion(), {}, selTp, f.getLoc());
      rewriter.createBlock(&binOp.getLeftRegion(), {}, selTp, t.getLoc());

      for (auto *r : binOp.getRegions()) {
        Block *b = &r->front();
        rewriter.setInsertionPointToStart(b);

        IRMapping irMap;
        // Clones the cmp operations into the region to make the binary op
        // admissible.
        Value newC = c;
        if (auto *def = c.getDefiningOp())
          newC = rewriter.clone(*def, irMap)->getResult(0);

        irMap.map(c, newC);
        if (r == &binOp.getLeftRegion()) {
          irMap.map(t, b->getArgument(0));
          irMap.map(f, c0);
        } else if (r == &binOp.getRightRegion()) {
          irMap.map(t, c0);
          irMap.map(f, b->getArgument(0));
        } else {
          irMap.map(t, b->getArgument(0));
          irMap.map(f, b->getArgument(1));
        }
        auto y = rewriter.clone(inst, irMap)->getResult(0);
        rewriter.create<sparse_tensor::YieldOp>(loc, y);
      }

      // We successfully rewrited a operation. We can not do replacement here
      // becuase it invalidate the iterator for the current loop to traverse
      // the instructions.
      semiRings.emplace_back(&inst, binOp);
    }

    // Finalizes the replacement.
    for (auto [sel, semi] : semiRings)
      rewriter.replaceOp(sel, semi->getResults());

    return success(!semiRings.empty());
  }

private:
  static std::optional<std::tuple<Value, BlockArgument, BlockArgument>>
  isRewritablePattern(GenericOp op, Operation *v) {
    auto sel = dyn_cast<arith::SelectOp>(v);
    if (!sel)
      return std::nullopt;

    auto tVal = sel.getTrueValue().dyn_cast<BlockArgument>();
    auto fVal = sel.getFalseValue().dyn_cast<BlockArgument>();
    // TODO: For simplicity, we only handle cases where both true/false value
    // are directly loaded the input tensor. We can probably admit more cases
    // in theory.
    if (!tVal || !fVal)
      return std::nullopt;

    // Helper lambda to determine whether the value is loaded from a dense input
    // or is a loop invariant.
    auto isValFromDenseInputOrInvariant = [&op](Value v) -> bool {
      if (auto bArg = v.dyn_cast<BlockArgument>();
          bArg && !isSparseTensor(op.getDpsInputOperand(bArg.getArgNumber())))
        return true;
      // If the value is defined outside the loop, it is a loop invariant.
      return v.getDefiningOp() && v.getDefiningOp()->getBlock() != op.getBody();
    };

    // If the condition value is load directly from a dense tensor or
    // loop-invariants, we can sparsify the kernel.
    auto cond = sel.getCondition();
    if (isValFromDenseInputOrInvariant(cond))
      return std::make_tuple(cond, tVal, fVal);

    Value cmpL, cmpR;
    if (matchPattern(cond, m_Op<arith::CmpIOp>(matchers::m_Any(&cmpL),
                                               matchers::m_Any(&cmpR))) ||
        matchPattern(cond, m_Op<arith::CmpFOp>(matchers::m_Any(&cmpL),
                                               matchers::m_Any(&cmpR)))) {
      // TODO: we can do it recursively to check whether all the leaf values are
      // loaded from dense tensors or are loop invariants.
      if (isValFromDenseInputOrInvariant(cmpL) ||
          isValFromDenseInputOrInvariant(cmpR))
        return std::make_tuple(cond, tVal, fVal);
    }

    return std::nullopt;
  };
};

>>>>>>> bac3a63c
/// Rewrites a sparse reduction that would not sparsify directly since
/// doing so would only iterate over the stored elements, ignoring the
/// implicit zeros, into a semi-ring. Applies to all prod/and/min/max
/// (note that reductions like add/sub/or/xor can directly be sparsified
/// since the implicit zeros do not contribute to the final result).
/// Note that prod/and are still included since, even though they often
/// are nullified in sparse data, they may still occur for special
/// situations in which e.g. some rows in a sparse matrix are fully
/// dense. For min/max, including the implicit zeros is a much more
/// common situation.
///
/// TODO: this essentially "densifies" the operation; we want to implement
///       this much more efficiently by performing the reduction over the
///       stored values, and feed in the zero once if there were *any*
///       implicit zeros as well; but for now, at least we provide
///       the functionality
///
struct GenSemiRingReduction : public OpRewritePattern<GenericOp> {
public:
  using OpRewritePattern<GenericOp>::OpRewritePattern;

  LogicalResult matchAndRewrite(GenericOp op,
                                PatternRewriter &rewriter) const override {
    // Reject non-reductions.
    if (!op.hasTensorSemantics() || op.getNumDpsInputs() != 1 ||
        op.getNumReductionLoops() == 0 || op.getNumResults() != 1)
      return failure();
    auto inp = op.getDpsInputOperand(0);
    auto init = op.getDpsInitOperand(0);
    if (!isSparseTensor(inp))
      return failure();
    // Look for direct x = x OP y for semi-ring ready reductions.
    auto red = cast<linalg::YieldOp>(op.getRegion().front().getTerminator())
                   .getOperand(0)
                   .getDefiningOp();
    if (!isa<arith::AndIOp, arith::MulIOp, arith::MulFOp, arith::MinFOp,
             arith::MinSIOp, arith::MinUIOp, arith::MaxFOp, arith::MaxSIOp,
             arith::MaxUIOp>(red))
      return failure();
    Value s0 = op.getBlock()->getArgument(0);
    Value s1 = op.getBlock()->getArgument(1);
    if ((red->getOperand(0) != s0 || red->getOperand(1) != s1) &&
        (red->getOperand(0) != s1 || red->getOperand(1) != s0))
      return failure();
    // Identity.
    Location loc = op.getLoc();
    Value identity =
        rewriter.create<tensor::ExtractOp>(loc, init->get(), ValueRange());
    // Unary {
    //    present -> value
    //    absent  -> zero.
    // }
    Type rtp = s0.getType();
    rewriter.setInsertionPointToStart(&op.getRegion().front());
    auto semiring = rewriter.create<sparse_tensor::UnaryOp>(loc, rtp, s0);
    Block *present =
        rewriter.createBlock(&semiring.getPresentRegion(), {}, rtp, loc);
    rewriter.setInsertionPointToStart(&semiring.getPresentRegion().front());
    rewriter.create<sparse_tensor::YieldOp>(loc, present->getArgument(0));
    rewriter.createBlock(&semiring.getAbsentRegion(), {}, {}, {});
    rewriter.setInsertionPointToStart(&semiring.getAbsentRegion().front());
    auto zero =
        rewriter.create<arith::ConstantOp>(loc, rewriter.getZeroAttr(rtp));
    rewriter.create<sparse_tensor::YieldOp>(loc, zero);
    rewriter.setInsertionPointAfter(semiring);
    // CustomReduce {
    //    x = x REDUC y, identity
    // }
    auto custom = rewriter.create<sparse_tensor::ReduceOp>(
        loc, rtp, semiring.getResult(), s1, identity);
    Block *region =
        rewriter.createBlock(&custom.getRegion(), {}, {rtp, rtp}, {loc, loc});
    rewriter.setInsertionPointToStart(&custom.getRegion().front());
    IRMapping irMap;
    irMap.map(red->getOperand(0), region->getArgument(0));
    irMap.map(red->getOperand(1), region->getArgument(1));
    auto cloned = rewriter.clone(*red, irMap);
    rewriter.create<sparse_tensor::YieldOp>(loc, cloned->getResult(0));
    rewriter.setInsertionPointAfter(custom);
    rewriter.replaceOp(red, custom.getResult());
    return success();
  }
};

/// Sparse rewriting rule for sparse-to-sparse reshape operator.
struct TensorReshapeRewriter : public OpRewritePattern<tensor::ReshapeOp> {
public:
  using OpRewritePattern<tensor::ReshapeOp>::OpRewritePattern;

  LogicalResult matchAndRewrite(tensor::ReshapeOp op,
                                PatternRewriter &rewriter) const override {
    Location loc = op.getLoc();
    Value srcTensor = op.getSource();
    const auto srcTp = getSparseTensorType(srcTensor);
    const auto dstTp = getSparseTensorType(op.getResult());

    if (!srcTp.hasEncoding() || !dstTp.hasEncoding() ||
        !dstTp.hasStaticDimShape())
      return failure();

    SmallVector<Value> srcSizes;
    sizesForTensor(rewriter, srcSizes, loc, srcTp, srcTensor);
    SmallVector<Value> dstSizes;
    for (Dimension d : dstTp.getDimShape())
      dstSizes.push_back(constantIndex(rewriter, loc, d));

    Value nnz = rewriter.create<NumberOfEntriesOp>(loc, srcTensor);
    // Only need an unordered COO buffer if input and output are not sorted
    // in the same way.
    Type bufferTp = getBufferType(
        dstTp.withoutDimToLvl(),
        !srcTp.isAllOrdered() || !srcTp.isIdentity() || !dstTp.isIdentity());
    SmallVector<Value> dynSizes;
    Value buffer = rewriter
                       .create<AllocTensorOp>(loc, bufferTp, dynSizes, Value(),
                                              nnz, Attribute())
                       .getResult();

    // Convert src coordinates to dst coordinates by first collapsing it to 1D
    // and then expand it to the match the rank of the destination tensor.
    // Implemented as follows:
    //   foreach srcCoords %srcTensor
    //     collapsedCoords = reshapeCvs(srcCoords, [1, ..., srcRank])
    //     expandedCoords = reshapeCvs(collapsedCoords, [1, ..., dstRank])
    //     insert expandedCoords, %buffer
    //
    // followed by an optional
    //   %t = sparse_tensor.cast %tmp
    // depending on whether the input/output are sorted in the same way.
    const auto encSrc = srcTp.getEncoding();
    ForeachOp foreachOp = rewriter.create<ForeachOp>(
        loc, srcTensor, buffer,
        [&](OpBuilder &builder, Location loc, ValueRange srcLcvs, Value v,
            ValueRange reduc) {
          const Dimension srcRank = srcTp.getDimRank();
          SmallVector<Value> srcDcvs;
          srcDcvs.reserve(srcRank);
          for (Dimension d = 0; d < srcRank; d++) {
            // FIXME: `toStoredDim` is deprecated
            Level lvl = toStoredDim(encSrc, d);
            srcDcvs.push_back(srcLcvs[lvl]);
          }

          Value collapsed_size = constantIndex(builder, loc, 1);
          for (Dimension d = 0; d < srcRank; d++)
            collapsed_size =
                builder.create<arith::MulIOp>(loc, collapsed_size, srcSizes[d]);
          SmallVector<Value, 1> collapsedSizes = {collapsed_size};

          ReassociationIndices collapse_indices;
          for (Dimension i = 0; i < srcRank; i++)
            collapse_indices.push_back(i);
          SmallVector<ReassociationIndices, 1> collapse_reassociation = {
              collapse_indices};
          SmallVector<Value, 1> collapsedDcvs;
          reshapeCvs(builder, loc, collapse_reassociation, srcSizes, srcDcvs,
                     collapsedSizes, collapsedDcvs);

          ReassociationIndices expand_indices;
          for (Dimension i = 0; i < dstTp.getDimRank(); i++)
            expand_indices.push_back(i);
          SmallVector<ReassociationIndices, 1> expand_reassociation = {
              expand_indices};
          SmallVector<Value> dstDcvs;
          reshapeCvs(builder, loc, expand_reassociation, collapsedSizes,
                     collapsedDcvs, dstSizes, dstDcvs);

          auto t = builder.create<InsertOp>(loc, v, reduc.front(), dstDcvs);
          builder.create<sparse_tensor::YieldOp>(loc, t);
        });

    Value t = rewriter.create<LoadOp>(loc, foreachOp.getResult(0), true);
    if (bufferTp != dstTp) {
      auto dstRTT = dstTp.getRankedTensorType();
      Value converted = rewriter.create<ConvertOp>(loc, dstRTT, t).getResult();
      rewriter.create<DeallocTensorOp>(loc, t);
      t = converted;
    }
    rewriter.replaceOp(op, t);
    return success();
  }
};

/// Sparse rewriting rule for sparse-to-sparse reshape operator.
template <typename ReshapeOp>
struct Sparse2SparseReshapeRewriter : public OpRewritePattern<ReshapeOp> {
public:
  using OpRewritePattern<ReshapeOp>::OpRewritePattern;

  LogicalResult matchAndRewrite(ReshapeOp op,
                                PatternRewriter &rewriter) const override {
    Location loc = op.getLoc();
    Value srcTensor = op.getSrc();
    const auto srcTp = getSparseTensorType(srcTensor);
    const auto dstTp = getSparseTensorType(op.getResult());
    if (!srcTp.hasEncoding() || !dstTp.hasEncoding())
      return failure();

    // Generate code to represent the static dimension constants or compute
    // the dynamic dimension values.
    SmallVector<Value> srcSizes;
    sizesForTensor(rewriter, srcSizes, loc, srcTp, srcTensor);
    SmallVector<Value> dstSizes;
    SmallVector<Value> dstDynSizes;
    if (dstTp.hasStaticDimShape()) {
      for (Dimension d : dstTp.getDimShape())
        dstSizes.push_back(constantIndex(rewriter, loc, d));
    } else {
      ArrayRef<DynSize> dstShape = dstTp.getDimShape();
      genReshapeDstShape(rewriter, loc, dstSizes, srcSizes, dstShape,
                         op.getReassociationIndices());
      for (auto [idx, shape] : llvm::enumerate(dstShape)) {
        if (shape == ShapedType::kDynamic)
          dstDynSizes.push_back(dstSizes[idx]);
      }
    }
    Value nnz = rewriter.create<NumberOfEntriesOp>(loc, srcTensor);
    // Only need a unordered COO buffer if input and output are not sorted
    // in the same way.
    Type bufferTp = getBufferType(
        dstTp.withoutDimToLvl(),
        !srcTp.isAllOrdered() || !srcTp.isIdentity() || !dstTp.isIdentity());

    Value buffer =
        rewriter
            .create<AllocTensorOp>(loc, bufferTp, dstDynSizes, Value(),
                                   /*sizeHint=*/nnz, Attribute())
            .getResult();

    // Implement the sparse2sparse reshape as follows:
    //   foreach srcCoords %srcTensor
    //     insert reshapeCvs(srcCoords), %buffer
    //
    // followed by an optional
    //   %t = sparse_tensor.cast %tmp
    // depending on whether the input/output are sorted in the same way.
    const auto encSrc = srcTp.getEncoding();
    ForeachOp foreachOp = rewriter.create<ForeachOp>(
        loc, srcTensor, buffer,
        [&](OpBuilder &builder, Location loc, ValueRange srcLcvs, Value v,
            ValueRange reduc) {
          const Dimension dimRank = srcTp.getDimRank();
          SmallVector<Value> srcDcvs;
          srcDcvs.reserve(dimRank);
          for (Dimension d = 0; d < dimRank; d++) {
            // FIXME: `toStoredDim` is deprecated
            Level lvl = toStoredDim(encSrc, d);
            srcDcvs.push_back(srcLcvs[lvl]);
          }
          SmallVector<Value> dstDcvs;
          reshapeCvs(builder, loc, op.getReassociationIndices(), srcSizes,
                     srcDcvs, dstSizes, dstDcvs);
          auto t = builder.create<InsertOp>(loc, v, reduc.front(), dstDcvs);
          builder.create<sparse_tensor::YieldOp>(loc, t);
        });

    Value t = rewriter.create<LoadOp>(loc, foreachOp.getResult(0), true);
    if (bufferTp != dstTp) {
      auto dstRTT = dstTp.getRankedTensorType();
      Value converted = rewriter.create<ConvertOp>(loc, dstRTT, t).getResult();
      rewriter.create<DeallocTensorOp>(loc, t);
      t = converted;
    }
    rewriter.replaceOp(op, t);
    return success();
  }
};

/// Sparse rewriting rule for sparse-to-dense and dense-to-sparse reshape
/// operator.
template <typename ReshapeOp>
struct ReshapeRewriter : public OpRewritePattern<ReshapeOp> {
public:
  using OpRewritePattern<ReshapeOp>::OpRewritePattern;

  LogicalResult matchAndRewrite(ReshapeOp op,
                                PatternRewriter &rewriter) const override {
    Location loc = op->getLoc();
    auto encDst = getSparseTensorEncoding(op.getResult().getType());
    auto encSrc = getSparseTensorEncoding(op.getSrc().getType());
    // Since a pure dense expansion is very cheap (change of view), for
    // a sparse2dense or dense2sparse, we can simply unfuse a sparse
    // conversion from the reshape operation itself.
    // All other cases are handled elsewhere.
    if (encDst && encSrc) {
      return failure();
    }
    if (encSrc) {
      auto rtp = getRankedTensorType(op.getSrc());
      auto denseTp =
          RankedTensorType::get(rtp.getShape(), rtp.getElementType());
      auto convert = rewriter.create<ConvertOp>(loc, denseTp, op.getSrc());
      rewriter.updateRootInPlace(op, [&]() { op->setOperand(0, convert); });
      return success();
    }
    if (encDst) {
      auto rtp = getRankedTensorType(op.getResult());
      auto denseTp =
          RankedTensorType::get(rtp.getShape(), rtp.getElementType());
      auto reshape = rewriter.create<ReshapeOp>(loc, denseTp, op.getSrc(),
                                                op.getReassociation());
      Value convert = rewriter.create<ConvertOp>(loc, rtp, reshape);
      rewriter.replaceOp(op, convert);
      return success();
    }
    return failure();
  }
};

struct ConcatenateRewriter : public OpRewritePattern<ConcatenateOp> {
  using OpRewritePattern::OpRewritePattern;
  LogicalResult matchAndRewrite(ConcatenateOp op,
                                PatternRewriter &rewriter) const override {
    const Location loc = op.getLoc();
    const auto dstTp = getSparseTensorType(op);
    const Dimension dimRank = dstTp.getDimRank();
    const Dimension conDim = op.getDimension();
    SmallVector<Value> sizes;
    concatSizesFromInputs(rewriter, sizes, loc, dstTp, op.getInputs(), conDim);

    // %t = concatenate %s1, %s2, %s3 {dim = 1}
    // ==>
    // if (isSparseDst)
    //   if (allDense)
    //     %tmp = bufferization.alloc_tensor dstTp
    //   else
    //     %tmp = bufferization.alloc_tensor : unordered COO
    // else
    //   %tmp = memref.alloc : dense tensor
    // foreach in %s1 : insert d0, d1, %tmp
    // foreach in %s2 : insert d0, d1 + size(s1), %tmp
    // foreach in %s3 : insert d0, d1 + size(s1) + size(s2), %tmp
    // %t = convert_to_dest_tensor(%tmp)
    //
    // NOTE: this cannot be `const` because it will be changed when
    // `needTmpCOO`, but that's buried in the conditional below and
    // thus not easily extracted.
    auto encDst = dstTp.getEncoding();
    Value dst; // Destination tensor for inserting source tensor values.
    bool needTmpCOO = true;
    const bool allDense = dstTp.hasEncoding() && dstTp.isAllDense();
    Value annotatedDenseDst;
    if (dstTp.hasEncoding()) {
      bool allOrdered = false;
      // When concatenating on dimension 0, and all inputs are sorted
      // and have an identity dimToLvl, the concatenate will generate
      // coords in lexOrder thus no need for the tmp COO buffer.
      // TODO: When conDim != 0, as long as conDim is the first dimension
      // in all input/output buffers, and all input/output buffers have the same
      // dimToLvl, the tmp COO buffer is still unnecessary (e.g, concatenate
      // CSC matrices along column).
      if (!allDense && conDim == 0 && dstTp.isIdentity()) {
        for (auto i : op.getInputs()) {
          const auto stt = getSparseTensorType(i);
          allOrdered = stt.isAllOrdered() && stt.isIdentity();
          if (!allOrdered)
            break;
        }
      }

      needTmpCOO = !allDense && !allOrdered;
      const RankedTensorType tp =
          getBufferType(dstTp.withoutDimToLvl(), needTmpCOO);
      encDst = needTmpCOO ? getSparseTensorEncoding(tp) : encDst;
      SmallVector<Value> dynSizes;
      getDynamicSizes(dstTp, sizes, dynSizes);
      dst = rewriter.create<AllocTensorOp>(loc, tp, dynSizes).getResult();
      if (allDense) {
        // Create a view of the values buffer to match the unannotated dense
        // tensor.
        Value valuesBuffer = genToValues(rewriter, loc, dst);
        Value dimCoords =
            genAlloca(rewriter, loc, dimRank, rewriter.getIndexType(),
                      /*staticShape=*/true);
        annotatedDenseDst = dst;
        dst = reshapeValuesToLevels(rewriter, loc, encDst, sizes, valuesBuffer,
                                    dimCoords);
      }
    } else {
      // TODO: Dense buffers should be allocated/deallocated via the callback
      // in BufferizationOptions.
      dst = allocDenseTensor(rewriter, loc, dstTp, sizes);
    }

    Value offset = constantIndex(rewriter, loc, 0);
    SmallVector<Value> initArgs;
    if (encDst && !allDense)
      initArgs.push_back(dst);
    ForeachOp foreachOp;
    for (Value input : op.getInputs()) {
      // Build a for op for each input tensor to append new values into the
      // output tensor.
      foreachOp = rewriter.create<ForeachOp>(
          loc, input, initArgs,
          [&](OpBuilder &builder, Location loc, ValueRange dcvs, Value v,
              ValueRange reduc) {
            SmallVector<Value> dstLcvs(dstTp.getLvlRank());
            for (Dimension d = 0; d < dimRank; d++) {
              Value crd = dcvs[d];
              if (d == conDim)
                // Transform coordinates for the concatenating dim.
                crd = builder.create<arith::AddIOp>(loc, crd, offset);
              // FIXME: `toStoredDim` is deprecated
              dstLcvs[toStoredDim(encDst, d)] = crd;
            }
            if (encDst && !allDense) {
              Value cond = genIsNonzero(rewriter, loc, v);
              scf::IfOp ifOp = builder.create<scf::IfOp>(
                  loc, TypeRange(reduc.front().getType()), cond, /*else*/ true);
              builder.setInsertionPointToStart(&ifOp.getThenRegion().front());
              Value t =
                  builder.create<InsertOp>(loc, v, reduc.front(), dstLcvs);
              rewriter.create<scf::YieldOp>(loc, t);
              rewriter.setInsertionPointToStart(&ifOp.getElseRegion().front());
              rewriter.create<scf::YieldOp>(loc, reduc.front());
              rewriter.setInsertionPointAfter(ifOp);
              rewriter.create<sparse_tensor::YieldOp>(loc, ifOp.getResult(0));
            } else {
              builder.create<memref::StoreOp>(loc, v, dst, dstLcvs);
              builder.create<sparse_tensor::YieldOp>(loc);
            }
          });
      // Accumulates the offset. Note that only static-shaped inputs are allowed
      // by concatenate op verifier, which saves us from computing the offset
      // dynamically.
      const auto sh = getSparseTensorType(input).getStaticDimSize(conDim);
      assert(sh.has_value());
      offset = rewriter.create<arith::AddIOp>(
          loc, offset, constantIndex(rewriter, loc, *sh));
      if (encDst && !allDense) {
        dst = foreachOp.getResult(0);
        initArgs[0] = dst;
      }
    }

    // Temp variable to avoid needing to call `getRankedTensorType`
    // in the three use-sites below.
    const RankedTensorType dstRTT = dstTp;
    if (!encDst) {
      rewriter.replaceOpWithNewOp<bufferization::ToTensorOp>(op, dstRTT, dst);
    } else if (allDense) {
      rewriter.replaceOp(
          op, rewriter.create<ConvertOp>(loc, dstRTT, annotatedDenseDst)
                  .getResult());
    } else {
      dst = rewriter.create<LoadOp>(loc, dst, true);
      if (needTmpCOO) {
        Value tmpCoo = dst;
        dst = rewriter.create<ConvertOp>(loc, dstRTT, tmpCoo).getResult();
        rewriter.create<DeallocTensorOp>(loc, tmpCoo);
      }
      rewriter.replaceOp(op, dst);
    }
    return success();
  }
};

/// Sparse rewriting rule for the convert operator.
struct ConvertRewriter : public OpRewritePattern<ConvertOp> {
  using OpRewritePattern::OpRewritePattern;
  LogicalResult matchAndRewrite(ConvertOp op,
                                PatternRewriter &rewriter) const override {
    auto encDst = getSparseTensorEncoding(op.getType());
    auto encSrc = getSparseTensorEncoding(op.getSource().getType());
    if (encDst && encSrc && !encSrc.isSlice() &&
        encSrc.withoutBitWidths() == encDst.withoutBitWidths()) {
      // Trivial tensor conversion and simple element type conversion is handled
      // in codegen.
      return failure();
    }
    // TODO: Add a cast before generating InsertOp.
    assert(op.getSource().getType().getElementType() ==
           op.getDest().getType().getElementType());
    if (encSrc && encDst)
      return sparse2SparseRewrite(op, rewriter);
    if (encSrc && !encDst)
      return sparse2DenseRewrite(op, rewriter);
    if (!encSrc && encDst)
      return dense2SparseRewrite(op, rewriter);

    // Dense-to-dense convert is a nop and handled by canonicalization.
    return failure();
  }

private:
  // Handles sparse constant to sparse tensor or dense tensor to sparse tensor
  // conversion as follows:
  //   t = new sparse COO tensor
  //   fill t using src
  //   dst = convert t
  //
  // To fill the COO tensor from a dense tensor:
  //   for i1 in dim1
  //    ..
  //     for ik in dimk
  //       val = a[i1,..,ik]
  //       if val != 0
  //         t->add(val, [i1,..,ik], [p1,..,pk])
  //
  // To fill the COO tensor from a sparse constant in COO format:
  //   for i in range(NNZ)
  //     val = values[i]
  //     [i1,..,ik] = coordinates[i]
  //     t->add(val, [i1,..,ik], [p1,..,pk])
  LogicalResult dense2SparseRewrite(ConvertOp op,
                                    PatternRewriter &rewriter) const {
    Location loc = op.getLoc();
    Value src = op.getSource();
    const auto dstTp = getSparseTensorType(op);
    SmallVector<Value> sizes;
    sizesFromSrc(rewriter, sizes, loc, src);
    SmallVector<Value> dynSizes;
    getDynamicSizes(dstTp, sizes, dynSizes);

    bool fromSparseConst = false;
    if (auto constOp = op.getSource().getDefiningOp<arith::ConstantOp>()) {
      if (dyn_cast<SparseElementsAttr>(constOp.getValue())) {
        fromSparseConst = true;
      }
    }

    const auto encDst = dstTp.getEncoding();
    // We don't need a temporary COO tensor if the destination has an identity
    // ordering. Otherwise, we use the destination ordering for the temporary
    // COO tensor.
    // TODO: enhance foreachOp to take ordering to remove the need of a
    // temporary COO tensor here.
    const RankedTensorType bufferTp =
        getBufferType(dstTp, !dstTp.isIdentity() && !fromSparseConst);
    // Only imposes foreach order on dense constant (which will be statically
    // sorted by the sparse compiler), otherwise the rotated loop sequence
    // results to bad cache locality.
    const AffineMapAttr foreachOrder =
        (!dstTp.isIdentity() && fromSparseConst)
            ? AffineMapAttr::get(dstTp.getExpandedDimToLvl())
            : nullptr;
    // TODO: This assertion is to match the behavior from before we merged
    // dimOrdering and higherOrdering into dimToLvl.  Although the above
    // can construct `foreachOrder` for non-permutations, it's not clear
    // that the `foreachOp` below actually supports non-permutations.
    assert(!foreachOrder || dstTp.isPermutation());

    auto buffer =
        rewriter.create<AllocTensorOp>(loc, bufferTp, dynSizes).getResult();
    auto foreachOp = rewriter.create<ForeachOp>(
        loc, src, buffer, foreachOrder,
        [&](OpBuilder &builder, Location loc, ValueRange dcvs, Value v,
            ValueRange reduc) {
          Value input = reduc.front();
          const Dimension dimRank = dstTp.getDimRank();
          const Level lvlRank = dstTp.getLvlRank();
          SmallVector<Value> lcvs(lvlRank);
          for (Dimension d = 0; d < dimRank; d++)
            // FIXME: `toStoredDim` is deprecated
            lcvs[toStoredDim(encDst, d)] = dcvs[d];
          if (fromSparseConst) {
            input = builder.create<InsertOp>(loc, v, input, lcvs);
          } else {
            Value cond = genIsNonzero(builder, loc, v);
            auto ifOp = builder.create<scf::IfOp>(
                loc, TypeRange(input.getType()), cond, /*else*/ true);
            builder.setInsertionPointToStart(&ifOp.getThenRegion().front());
            Value insert = builder.create<InsertOp>(loc, v, input, lcvs);
            builder.create<scf::YieldOp>(loc, insert);
            builder.setInsertionPointToStart(&ifOp.getElseRegion().front());
            builder.create<scf::YieldOp>(loc, input);
            builder.setInsertionPointAfter(ifOp);
            input = ifOp.getResult(0);
          }
          builder.create<sparse_tensor::YieldOp>(loc, input);
        });
    rewriter.setInsertionPointAfter(op);
    src = rewriter.create<LoadOp>(loc, foreachOp.getResult(0), true);
    if (bufferTp != dstTp) {
      rewriter.replaceOpWithNewOp<ConvertOp>(op, dstTp.getRankedTensorType(),
                                             src);
      rewriter.create<DeallocTensorOp>(loc, src);
    } else {
      rewriter.replaceOp(op, src);
    }

    return success();
  }

  // Handles sparse tensor to dense tensor conversion as follows:
  //   dst = new dense tensor;
  //   foreach elemment in src
  //     dst[element.coords] = element.value
  LogicalResult sparse2DenseRewrite(ConvertOp op,
                                    PatternRewriter &rewriter) const {
    Location loc = op->getLoc();
    RankedTensorType dstTp = getRankedTensorType(op);
    Value src = op.getSource();
    RankedTensorType srcTp = getRankedTensorType(src);

    SmallVector<Value> sizes;
    sizesForTensor(rewriter, sizes, loc, srcTp, src);

    Value dst = allocDenseTensor(rewriter, loc, dstTp, sizes);
    Block *insertionBlock = rewriter.getInsertionBlock();
    bool noEscape = bufferization::allocationDoesNotEscape(op->getOpResult(0));

    rewriter.create<ForeachOp>(loc, src, std::nullopt,
                               [&](OpBuilder &builder, Location loc,
                                   ValueRange args, Value v, ValueRange reduc) {
                                 builder.create<memref::StoreOp>(loc, v, dst,
                                                                 args);
                                 builder.create<sparse_tensor::YieldOp>(loc);
                               });

    rewriter.replaceOpWithNewOp<bufferization::ToTensorOp>(op, dstTp, dst);

    // Deallocate the buffer.
    if (noEscape) {
      rewriter.setInsertionPoint(insertionBlock->getTerminator());
      deallocDenseTensor(rewriter, loc, dst);
    }
    return success();
  }

  // Handles sparse tensor to sparse tensor conversion as follows:
  //   if src is not COO
  //       construct a COO to represent the src
  //   sort the src COO
  //   foreach elemment in the sorted src COO
  //     insert element to dst
  LogicalResult sparse2SparseRewrite(ConvertOp op,
                                     PatternRewriter &rewriter) const {
    const Location loc = op->getLoc();
    // These two variables cannot be `const` because they're conditionally
    // changed below.  Ideally we'd use `SparseTensorType` for `srcRTT`;
    // however that class's copy-ctor is implicitly deleted.
    Value src = op.getSource();
    auto srcRTT = getRankedTensorType(src);
    const auto dstTp = getSparseTensorType(op);
    const auto encDst = dstTp.getEncoding();
    const Level dstLvlRank = dstTp.getLvlRank();
    const Dimension dimRank = dstTp.getDimRank();
    // This assertion should be guaranteed by validity of the op,
    // but just for paranoia's sake.
    assert(static_cast<Dimension>(srcRTT.getRank()) == dimRank);

    SmallVector<Value> srcSizes;
    sizesForTensor(rewriter, srcSizes, loc, srcRTT, src);
    Value tmpCoo = Value();
    Value nnz = rewriter.create<NumberOfEntriesOp>(loc, src);
    // We need a tmp COO buffer if and only if
    // 1. the src tensor is not a COO and
    // 2. the src tensor is not ordered in the same way as the target
    // tensor (e.g., src tensor is not ordered or src tensor haves a different
    // dimToLvl).
    if (const SparseTensorType srcTp(srcRTT);
        !(srcTp.isAllOrdered() && srcTp.hasSameDimToLvl(dstTp))) {
      // Construct a COO tensor from the src tensor.
      // TODO: there may be cases for which more efficiently without
      // going through an intermediate COO, such as cases that only change
      // the overhead types.
      SmallVector<Value> dynSrcSizes;
      getDynamicSizes(srcRTT, srcSizes, dynSrcSizes);
      srcRTT = getCOOType(srcTp.withDimToLvl(dstTp), /*ordered=*/false);
      // Ensure that mutating `srcRTT` didn't invalidate `dimRank`.
      assert(static_cast<Dimension>(srcRTT.getRank()) == dimRank);
      tmpCoo = rewriter
                   .create<AllocTensorOp>(loc, srcRTT, dynSrcSizes, Value(),
                                          /*sizeHint=*/nnz, Attribute())
                   .getResult();
      auto foreachOp = rewriter.create<ForeachOp>(
          loc, src, tmpCoo,
          [&](OpBuilder &builder, Location loc, ValueRange dcvs, Value v,
              ValueRange reduc) {
            SmallVector<Value> dstLcvs(dstLvlRank);
            for (Dimension d = 0; d < dimRank; d++) {
              // FIXME: `toStoredDim` is deprecated
              Level l = toStoredDim(encDst, d);
              dstLcvs[l] = dcvs[d];
            }
            auto t = builder.create<InsertOp>(loc, v, reduc.front(), dstLcvs);
            builder.create<sparse_tensor::YieldOp>(loc, t);
          });
      src = rewriter.create<LoadOp>(loc, foreachOp.getResult(0), true);
    }

    // Now that the conditional is done, we can use `SparseTensorType`.
    const SparseTensorType srcTp(srcRTT);

    // Only need to sort if the srcTp is not already sorted (we faithfully take
    // the guarantee from the sparse tensor encoding).
    if (!srcTp.isAllOrdered()) {
      // Retrieve the values-array.
      Value y = genToValues(rewriter, loc, src);
      const auto encSrc = srcTp.getEncoding();
      // Sort the COO tensor so that its elements are ordered via increasing
      // coordinates for the storage ordering of the dst tensor.  Use SortCoo
      // if the COO tensor has the same ordering as the dst tensor.
      if (dimRank > 1 && srcTp.hasSameDimToLvl(dstTp)) {
        Value xs = genToCoordinatesBuffer(rewriter, loc, src);
        rewriter.create<SortCooOp>(
            loc, nnz, xs, ValueRange{y}, rewriter.getIndexAttr(dimRank),
            rewriter.getIndexAttr(0), SparseTensorSortKind::HybridQuickSort);
      } else {
        // Gather the coordinates-arrays in the dst tensor storage order.
        SmallVector<Value> xs(dstLvlRank);
        const Level srcLvlRank = srcTp.getLvlRank();
        for (Level srcLvl = 0; srcLvl < srcLvlRank; srcLvl++) {
          // FIXME: `toOrigDim` is deprecated
          Dimension dim = toOrigDim(encSrc, srcLvl);
          // FIXME: `toStoredDim` is deprecated
          Level dstLvl = toStoredDim(encDst, dim);
          xs[dstLvl] =
              genToCoordinates(rewriter, loc, src, srcLvl, /*cooStart=*/0);
        }
        rewriter.create<SortOp>(loc, nnz, xs, ValueRange{y},
                                SparseTensorSortKind::HybridQuickSort);
      }
    }

    // For each element in the COO tensor, insert the element to the dst tensor.
    SmallVector<Value> dynDstSizes;
    getDynamicSizes(dstTp, srcSizes, dynDstSizes);
    Value dst = rewriter
                    .create<AllocTensorOp>(loc, dstTp.getRankedTensorType(),
                                           dynDstSizes, Value(),
                                           /*sizeHint=*/nnz, Attribute())
                    .getResult();
    SmallVector<Value> dstLcvs(dstLvlRank);
    auto foreachOp = rewriter.create<ForeachOp>(
        loc, src, dst,
        [&](OpBuilder &builder, Location loc, ValueRange dcvs, Value v,
            ValueRange reduc) {
          for (Dimension d = 0; d < dimRank; d++) {
            // FIXME: `toStoredDim` is deprecated
            Level l = toStoredDim(encDst, d);
            dstLcvs[l] = dcvs[d];
          }
          auto t = builder.create<InsertOp>(loc, v, reduc.front(), dstLcvs);
          builder.create<sparse_tensor::YieldOp>(loc, t);
        });

    // Release the temporary COO if it is created. Note that tmpCoo is
    // invalidated due to foreach and updated to src.
    if (tmpCoo)
      rewriter.create<DeallocTensorOp>(loc, src);

    // Directly replace op with dst results in bufferization error message
    // "sparse tensor allocation should not escape function".
    // As such, we insert a trivial tensor convert which will be removed by
    // codegen.
    rewriter.setInsertionPointAfter(op);
    auto t = rewriter.create<LoadOp>(loc, foreachOp.getResult(0), true);
    rewriter.replaceOpWithNewOp<ConvertOp>(op, dstTp.getRankedTensorType(), t);
    return success();
  }
};

/// Sparse rewriting rule for the foreach operator.
struct ForeachRewriter : public OpRewritePattern<ForeachOp> {
public:
  using OpRewritePattern::OpRewritePattern;

  LogicalResult matchAndRewrite(ForeachOp op,
                                PatternRewriter &rewriter) const override {

    auto loc = op.getLoc();
    Value input = op.getTensor();
    SmallVector<Value> reduc = op.getInitArgs();
    const auto stt = getSparseTensorType(input);
    const Dimension dimRank = stt.getDimRank();
    const Level lvlRank = stt.getLvlRank();

    // Special-case: for each over a sparse constant uses its own rewriting
    // rule.
    if (auto constOp = input.getDefiningOp<arith::ConstantOp>()) {
      if (auto attr = dyn_cast<SparseElementsAttr>(constOp.getValue())) {
        return genForeachOnSparseConstant(op, rewriter, attr);
      }
    }

    // Otherwise, use loop emitter to generate loops.
    const auto enc = stt.getEncoding();

    // 1. Generates loop for the sparse input.
    LoopEmitter loopEmitter(
        ValueRange{input},
        StringAttr::get(getContext(), ForeachOp::getOperationName()));
    loopEmitter.initializeLoopEmit(rewriter, loc);
    for (Level l = 0; l < lvlRank; l++) {
      // TODO: provide utility function for loop sequences that only contains
      // one for loop?
      const SmallVector<TensorLevel, 1> tidLvls{
          loopEmitter.makeTensorLevel(0, l)};
      loopEmitter.enterNewLoopSeq(rewriter, loc, tidLvls);
      // Note that reduc will be taken care of by loop emitter and get updated
      // in place.
      loopEmitter.enterCoIterationOverTensorsAtLvls(rewriter, loc, tidLvls,
                                                    reduc);
    }

    SmallVector<Value> lcvs;
    lcvs.reserve(lvlRank);
    loopEmitter.getLoopIVs(lcvs);

    if (op.getOrder()) {
      // FIXME: There is some dim/lvl confusion here since `dimRank != lvlRank`
      SmallVector<Value> dcvs = lcvs; // keep a copy
      for (Dimension d = 0; d < dimRank; d++) {
        auto l = op.getOrder()->getDimPosition(d);
        lcvs[l] = dcvs[d];
      }
    }
    Value vals = loopEmitter.getValBuffer()[0];
    Value pos = loopEmitter.getPosits()[0].back();
    // Loads the value from sparse tensor using position-index;
    // loads the value from dense tensor using coords.
    Value val = enc ? rewriter.create<memref::LoadOp>(loc, vals, pos)
                    : rewriter.create<memref::LoadOp>(loc, vals, lcvs);

    // 2. Inline the block in the foreach operator.
    Block *srcBlock = op.getBody();

    // Remap coordinates.
    SmallVector<Value> args;
    for (Dimension d = 0; d < dimRank; d++) {
      // FIXME: `toStoredDim` is deprecated
      Value dimCrd = lcvs[toStoredDim(enc, d)];
      args.push_back(dimCrd);
    }
    // Remap value.
    args.push_back(val);
    // Remap reduction variables.
    args.append(reduc);

    // Remove sparse_tensor.yield.
    SmallVector<Value> reducValue = srcBlock->getTerminator()->getOperands();
    rewriter.eraseOp(srcBlock->getTerminator());

    // Inline body.
    if (!reducValue.empty()) {
      rewriter.mergeBlocks(srcBlock, rewriter.getBlock(), args);
    } else {
      // This is annoying, since scf.for inserts a implicit yield op when
      // there is no reduction variable upon creation, in this case we need to
      // merge the block *before* the yield op.
      rewriter.inlineBlockBefore(srcBlock, &*rewriter.getInsertionPoint(),
                                 args);
    }

    for (Dimension d = 0; d < dimRank; d++) {
      // Link the reduction chain. Note that loop emitter update the reducValue
      // in place.
      loopEmitter.exitCurrentLoop(rewriter, loc, reducValue);
      loopEmitter.exitCurrentLoopSeq(rewriter, loc);
    }

    // Replace the foreach operator with the value returned by the outtermost
    // for loop.
    rewriter.replaceOp(op, reducValue);
    return success();
  }
};

/// Sparse rewriting rule for the new operator.
struct NewRewriter : public OpRewritePattern<NewOp> {
  using OpRewritePattern::OpRewritePattern;
  LogicalResult matchAndRewrite(NewOp op,
                                PatternRewriter &rewriter) const override {
    Location loc = op.getLoc();
    const auto dstTp = getSparseTensorType(op.getResult());
    const auto encDst = dstTp.getEncoding();
    if (!dstTp.hasEncoding() || getCOOStart(encDst) == 0)
      return failure();

    // Implement the NewOp as follows:
    //   %orderedCoo = sparse_tensor.new %filename
    //   %t = sparse_tensor.convert %orderedCoo
    RankedTensorType cooTp = getCOOType(dstTp, /*ordered=*/true);
    Value cooTensor = rewriter.create<NewOp>(loc, cooTp, op.getSource());
    Value convert = rewriter.replaceOpWithNewOp<ConvertOp>(
        op, dstTp.getRankedTensorType(), cooTensor);

    // Release the ordered COO tensor.
    rewriter.setInsertionPointAfterValue(convert);
    rewriter.create<DeallocTensorOp>(loc, cooTensor);

    return success();
  }
};

struct OutRewriter : public OpRewritePattern<OutOp> {
  using OpRewritePattern::OpRewritePattern;
  LogicalResult matchAndRewrite(OutOp op,
                                PatternRewriter &rewriter) const override {
    Location loc = op.getLoc();
    // Calculate NNZ.
    Value src = op.getTensor();
    Value nnz = rewriter.create<NumberOfEntriesOp>(loc, src);

    // Allocate a temporary buffer for storing dimension-sizes/coordinates.
    const auto srcTp = getSparseTensorType(src);
    const Dimension dimRank = srcTp.getDimRank();
    Type indexTp = rewriter.getIndexType();
    Value dimSizes = genAlloca(rewriter, loc, dimRank, indexTp);

    // Generate code to calculate dimension size values and store the values to
    // the buffer.
    SmallVector<Value> dims;
    sizesForTensor(rewriter, dims, loc, srcTp, src);
    for (Dimension d = 0; d < dimRank; d++) {
      rewriter.create<memref::StoreOp>(loc, dims[d], dimSizes,
                                       constantIndex(rewriter, loc, d));
    }

    // Create a sparse tensor writer and output meta data.
    Type opaqueTp = getOpaquePointerType(rewriter);
    Value writer =
        createFuncCall(rewriter, loc, "createSparseTensorWriter", {opaqueTp},
                       {op.getDest()}, EmitCInterface::Off)
            .getResult(0);
    Value rankValue = constantIndex(rewriter, loc, dimRank);
    createFuncCall(rewriter, loc, "outSparseTensorWriterMetaData", {},
                   {writer, rankValue, nnz, dimSizes}, EmitCInterface::On);

    Value dimCoords = dimSizes; // Reuse the dimSizes buffer for dimCoords.
    Type eltTp = srcTp.getElementType();
    SmallString<29> outNextFuncName{"outSparseTensorWriterNext",
                                    primaryTypeFunctionSuffix(eltTp)};
    Value value = genAllocaScalar(rewriter, loc, eltTp);
    ModuleOp module = op->getParentOfType<ModuleOp>();
    // For each element in the source tensor, output the element.
    rewriter.create<ForeachOp>(
        loc, src, std::nullopt,
        [&](OpBuilder &builder, Location loc, ValueRange dcvs, Value v,
            ValueRange reduc) {
          for (Dimension d = 0; d < dimRank; d++) {
            rewriter.create<memref::StoreOp>(loc, dcvs[d], dimCoords,
                                             constantIndex(builder, loc, d));
          }
          rewriter.create<memref::StoreOp>(loc, v, value);
          SmallVector<Value> operands{writer, rankValue, dimCoords, value};
          FlatSymbolRefAttr fn = getFunc(module, outNextFuncName, {}, operands,
                                         EmitCInterface::On);
          builder.create<func::CallOp>(loc, TypeRange(), fn, operands);
          builder.create<sparse_tensor::YieldOp>(loc);
        });

    // Release the writer.
    createFuncCall(rewriter, loc, "delSparseTensorWriter", {}, {writer},
                   EmitCInterface::Off);

    rewriter.eraseOp(op);
    return success();
  }
};

} // namespace

//===---------------------------------------------------------------------===//
// Methods that add patterns described in this file to a pattern list.
//===---------------------------------------------------------------------===//

void mlir::populatePreSparsificationRewriting(RewritePatternSet &patterns) {
  patterns.add<FoldInvariantYield, FuseSparseMultiplyOverAdd, FuseTensorCast,
<<<<<<< HEAD
               GenSemiRingReduction>(patterns.getContext());
=======
               GenSemiRingReduction, GenSemiRingSelect>(patterns.getContext());
>>>>>>> bac3a63c
}

void mlir::populatePostSparsificationRewriting(RewritePatternSet &patterns,
                                               bool enableRT,
                                               bool enableForeach,
                                               bool enableConvert) {
  patterns.add<ReshapeRewriter<tensor::ExpandShapeOp>,
               ReshapeRewriter<tensor::CollapseShapeOp>, TensorReshapeRewriter>(
      patterns.getContext());
  if (enableForeach)
    patterns.add<ForeachRewriter>(patterns.getContext());
  // TODO: If RT not enabled, rewrite concatenate ops, etc here.
  if (!enableRT) {
    patterns.add<ConcatenateRewriter, NewRewriter, OutRewriter,
                 Sparse2SparseReshapeRewriter<tensor::ExpandShapeOp>,
                 Sparse2SparseReshapeRewriter<tensor::CollapseShapeOp>>(
        patterns.getContext());
    if (enableConvert)
      patterns.add<ConvertRewriter>(patterns.getContext());
  }
}<|MERGE_RESOLUTION|>--- conflicted
+++ resolved
@@ -390,8 +390,6 @@
   }
 };
 
-<<<<<<< HEAD
-=======
 /// Rewrites a sequence of operations for sparse tensor selections in to
 /// semi-ring operations such that they can be compiled correctly by the sparse
 /// compiler. E.g., transforming the following sequence
@@ -523,7 +521,6 @@
   };
 };
 
->>>>>>> bac3a63c
 /// Rewrites a sparse reduction that would not sparsify directly since
 /// doing so would only iterate over the stored elements, ignoring the
 /// implicit zeros, into a semi-ring. Applies to all prod/and/min/max
@@ -1485,11 +1482,7 @@
 
 void mlir::populatePreSparsificationRewriting(RewritePatternSet &patterns) {
   patterns.add<FoldInvariantYield, FuseSparseMultiplyOverAdd, FuseTensorCast,
-<<<<<<< HEAD
-               GenSemiRingReduction>(patterns.getContext());
-=======
                GenSemiRingReduction, GenSemiRingSelect>(patterns.getContext());
->>>>>>> bac3a63c
 }
 
 void mlir::populatePostSparsificationRewriting(RewritePatternSet &patterns,
