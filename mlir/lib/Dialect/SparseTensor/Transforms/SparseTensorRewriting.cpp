--- conflicted
+++ resolved
@@ -465,16 +465,10 @@
   using OpRewritePattern::OpRewritePattern;
   LogicalResult matchAndRewrite(ConcatenateOp op,
                                 PatternRewriter &rewriter) const override {
-<<<<<<< HEAD
-    Location loc = op.getLoc();
-    auto dstTp = getRankedTensorType(op);
-    uint64_t conDim = op.getDimension().getZExtValue();
-=======
     const Location loc = op.getLoc();
     const auto dstTp = getSparseTensorType(op);
     const Dimension dimRank = dstTp.getDimRank();
     const Dimension conDim = op.getDimension().getZExtValue();
->>>>>>> cd74f4a4
     SmallVector<Value> sizes;
     concatSizesFromInputs(rewriter, sizes, loc, dstTp, op.getInputs(), conDim);
 
@@ -511,21 +505,10 @@
       // CSC matrices along column).
       if (!allDense && conDim == 0 && dstTp.isIdentity()) {
         for (auto i : op.getInputs()) {
-<<<<<<< HEAD
-          auto rtp = getRankedTensorType(i);
-          auto srcEnc = getSparseTensorEncoding(rtp);
-          if (isAllDimOrdered(rtp) && (!srcEnc || srcEnc.hasIdDimOrdering())) {
-            allOrdered = true;
-            continue;
-          }
-          allOrdered = false;
-          break;
-=======
           const auto stt = getSparseTensorType(i);
           allOrdered = stt.isAllOrdered() && stt.isIdentity();
           if (!allOrdered)
             break;
->>>>>>> cd74f4a4
         }
       }
 
@@ -594,17 +577,10 @@
       // Accumulates the offset. Note that only static-shaped inputs are allowed
       // by concatenate op verifier, which saves us from computing the offset
       // dynamically.
-<<<<<<< HEAD
-      int64_t d = getRankedTensorType(input).getShape()[conDim];
-      assert(!ShapedType::isDynamic(d));
-      offset = rewriter.create<arith::AddIOp>(loc, offset,
-                                              constantIndex(rewriter, loc, d));
-=======
       const auto sh = getSparseTensorType(input).getStaticDimSize(conDim);
       assert(sh.has_value());
       offset = rewriter.create<arith::AddIOp>(
           loc, offset, constantIndex(rewriter, loc, *sh));
->>>>>>> cd74f4a4
       if (encDst && !allDense) {
         dst = foreachOp.getResult(0);
         initArgs[0] = dst;
@@ -679,11 +655,7 @@
                                     PatternRewriter &rewriter) const {
     Location loc = op.getLoc();
     Value src = op.getSource();
-<<<<<<< HEAD
-    auto dstTp = getRankedTensorType(op);
-=======
     const auto dstTp = getSparseTensorType(op);
->>>>>>> cd74f4a4
     SmallVector<Value> sizes;
     sizesFromSrc(rewriter, sizes, loc, src);
     SmallVector<Value> dynSizes;
@@ -788,12 +760,6 @@
     // changed below.  Ideally we'd use `SparseTensorType` for `srcRTT`;
     // however that class's copy-ctor is implicitly deleted.
     Value src = op.getSource();
-<<<<<<< HEAD
-    RankedTensorType srcTp = getRankedTensorType(src);
-    RankedTensorType dstTp = getRankedTensorType(op);
-    SparseTensorEncodingAttr encDst = getSparseTensorEncoding(dstTp);
-    int64_t rank = dstTp.getRank();
-=======
     auto srcRTT = getRankedTensorType(src);
     const auto dstTp = getSparseTensorType(op);
     const auto encDst = dstTp.getEncoding();
@@ -802,7 +768,6 @@
     // This assertion should be guaranteed by validity of the op,
     // but just for paranoia's sake.
     assert(static_cast<Dimension>(srcRTT.getRank()) == dimRank);
->>>>>>> cd74f4a4
 
     SmallVector<Value> srcSizes;
     sizesForTensor(rewriter, srcSizes, loc, srcRTT, src);
@@ -865,11 +830,7 @@
                             /*withLayout=*/false);
         Value xs = rewriter.create<ToIndicesBufferOp>(loc, indTp, src);
         rewriter.create<SortCooOp>(
-<<<<<<< HEAD
-            loc, nnz, xs, ValueRange{y}, rewriter.getIndexAttr(rank),
-=======
             loc, nnz, xs, ValueRange{y}, rewriter.getIndexAttr(dimRank),
->>>>>>> cd74f4a4
             rewriter.getIndexAttr(0), SparseTensorSortKind::HybridQuickSort);
       } else {
         // Gather the indices-arrays in the dst tensor storage order.
@@ -936,13 +897,8 @@
     auto loc = op.getLoc();
     Value input = op.getTensor();
     SmallVector<Value> reduc = op.getInitArgs();
-<<<<<<< HEAD
-    auto rtp = getRankedTensorType(input);
-    int64_t rank = rtp.getRank();
-=======
     const auto stt = getSparseTensorType(input);
     const Dimension dimRank = stt.getDimRank();
->>>>>>> cd74f4a4
 
     // Special-case: for each over a sparse constant uses its own rewriting
     // rule.
@@ -1041,15 +997,9 @@
   LogicalResult matchAndRewrite(NewOp op,
                                 PatternRewriter &rewriter) const override {
     Location loc = op.getLoc();
-<<<<<<< HEAD
-    auto dstTp = getRankedTensorType(op.getResult());
-    SparseTensorEncodingAttr encDst = getSparseTensorEncoding(dstTp);
-    if (!encDst)
-=======
     const auto dstTp = getSparseTensorType(op.getResult());
     const auto encDst = dstTp.getEncoding();
     if (!dstTp.hasEncoding())
->>>>>>> cd74f4a4
       return failure();
 
     // Create a sparse tensor reader.
@@ -1150,13 +1100,8 @@
     Value nnz = rewriter.create<NumberOfEntriesOp>(loc, src);
 
     // Allocate a temporary buffer for storing dimension sizes and indices.
-<<<<<<< HEAD
-    auto srcTp = getRankedTensorType(src);
-    uint64_t rank = srcTp.getRank();
-=======
     const auto srcTp = getSparseTensorType(src);
     const Dimension dimRank = srcTp.getDimRank();
->>>>>>> cd74f4a4
     Type indexTp = rewriter.getIndexType();
     Value dimSizes = genAlloca(rewriter, loc, dimRank, indexTp);
 
