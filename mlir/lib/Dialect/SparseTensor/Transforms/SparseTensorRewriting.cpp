//===- SparseTensorRewriting.cpp - Sparse tensor rewriting rules ----------===//
//
// Part of the LLVM Project, under the Apache License v2.0 with LLVM Exceptions.
// See https://llvm.org/LICENSE.txt for license information.
// SPDX-License-Identifier: Apache-2.0 WITH LLVM-exception
//
//===----------------------------------------------------------------------===//
//
// This file implements rewriting rules that are specific to sparse tensors.
//
//===----------------------------------------------------------------------===//

#include "Utils/CodegenUtils.h"
#include "Utils/LoopEmitter.h"

#include "mlir/Dialect/Affine/IR/AffineOps.h"
#include "mlir/Dialect/Arith/IR/Arith.h"
#include "mlir/Dialect/Bufferization/IR/Bufferization.h"
#include "mlir/Dialect/Linalg/IR/Linalg.h"
#include "mlir/Dialect/Linalg/Utils/Utils.h"
#include "mlir/Dialect/MemRef/IR/MemRef.h"
#include "mlir/Dialect/SCF/IR/SCF.h"
#include "mlir/Dialect/SparseTensor/IR/SparseTensor.h"
#include "mlir/Dialect/SparseTensor/IR/SparseTensorStorageLayout.h"
#include "mlir/Dialect/SparseTensor/IR/SparseTensorType.h"
#include "mlir/Dialect/SparseTensor/Transforms/Passes.h"
#include "mlir/Dialect/Tensor/IR/Tensor.h"
#include "mlir/Dialect/Vector/IR/VectorOps.h"
#include "mlir/IR/AffineMap.h"
#include "mlir/IR/Matchers.h"
#include "mlir/Support/LLVM.h"

using namespace mlir;
using namespace mlir::bufferization;
using namespace mlir::linalg;
using namespace mlir::sparse_tensor;

//===---------------------------------------------------------------------===//
// Helper methods for the actual rewriting rules.
//===---------------------------------------------------------------------===//

// Helper method to match any typed zero.
static bool isZeroValue(Value val) {
  return matchPattern(val, m_Zero()) || matchPattern(val, m_AnyZeroFloat());
}

// Helper to detect a sparse tensor type operand.
static bool isSparseTensor(Value v) {
  auto enc = getSparseTensorEncoding(v.getType());
  return enc && !llvm::all_of(enc.getLvlTypes(),
                              [](auto lt) { return lt == LevelFormat::Dense; });
}
static bool isSparseTensor(OpOperand *op) { return isSparseTensor(op->get()); }

// Helper method to find zero/uninitialized tensor materialization.
static bool isMaterializing(OpOperand *op, bool isZero) {
  Value val = op->get();
  // Check allocation, with zero alloc when required.
  if (auto alloc = val.getDefiningOp<AllocTensorOp>()) {
    Value copy = alloc.getCopy();
    if (isZero)
      return copy && isZeroValue(copy);
    return !copy;
  }
  // Check for empty tensor materialization.
  if (auto empty = val.getDefiningOp<tensor::EmptyOp>())
    return !isZero;
  // Last resort for zero alloc: the whole value is zero.
  return isZero && isZeroValue(val);
}

// Helper to detect sampling operation.
static bool isSampling(GenericOp op) {
  auto yieldOp = cast<linalg::YieldOp>(op.getRegion().front().getTerminator());
  if (auto *def = yieldOp.getOperand(0).getDefiningOp()) {
    if (isa<arith::MulFOp>(def) || isa<arith::MulIOp>(def)) {
      // Both scalar input arguments used exactly once.
      Value s1 = op.getBlock()->getArgument(0);
      Value s2 = op.getBlock()->getArgument(1);
      return (def->getOperand(0) == s1 && def->getOperand(1) == s2) ||
             (def->getOperand(1) == s1 && def->getOperand(0) == s2);
    }
  }
  return false;
}

// Helper to detect chain of multiplications that do not involve x.
static bool isMulChain(Value val, Value x) {
  if (auto arg = dyn_cast<BlockArgument>(val))
    return arg != x;
  if (auto *def = val.getDefiningOp()) {
    if (isa<arith::MulFOp>(def) || isa<arith::MulIOp>(def))
      return isMulChain(def->getOperand(0), x) &&
             isMulChain(def->getOperand(1), x);
  }
  return false;
}

// Helper to detect x = x + <multiplications>.
static bool isSumOfMul(GenericOp op) {
  auto yieldOp = cast<linalg::YieldOp>(op.getRegion().front().getTerminator());
  if (auto *def = yieldOp.getOperand(0).getDefiningOp()) {
    if (isa<arith::AddFOp>(def) || isa<arith::AddIOp>(def)) {
      Value x = op.getBlock()->getArguments().back();
      return (def->getOperand(0) == x && isMulChain(def->getOperand(1), x)) ||
             (def->getOperand(1) == x && isMulChain(def->getOperand(0), x));
    }
  }
  return false;
}

// Helper to detect direct yield of a zero value.
static bool isZeroYield(GenericOp op) {
  auto yieldOp = cast<linalg::YieldOp>(op.getRegion().front().getTerminator());
  if (auto arg = dyn_cast<BlockArgument>(yieldOp.getOperand(0))) {
    if (arg.getOwner()->getParentOp() == op) {
      return isZeroValue(op->getOperand(arg.getArgNumber()));
    }
  }
  return isZeroValue(yieldOp.getOperand(0));
}

/// Populates given sizes array from type (for static sizes) and from
/// the tensor (for dynamic sizes).
static void sizesForTensor(OpBuilder &builder, SmallVectorImpl<Value> &sizes,
                           Location loc, ShapedType stp, Value tensor) {
  for (const auto &d : enumerate(stp.getShape())) {
    Value dim;
    if (d.value() == ShapedType::kDynamic)
      dim = builder.create<tensor::DimOp>(loc, tensor, d.index());
    else
      dim = constantIndex(builder, loc, d.value());
    sizes.push_back(dim);
  }
}

static RankedTensorType getBufferType(const SparseTensorType &stt,
                                      bool needTmpCOO) {
  return needTmpCOO ? stt.getCOOType(/*ordered=*/false)
                    : stt.getRankedTensorType();
}

/// Collects the dynamic dimension sizes for `tp` with the assumption that
/// `sizes` are the dimension sizes for the type. Stores the dynamic dimension
/// sizes to dynSizes.
static void getDynamicSizes(RankedTensorType tp, ValueRange sizes,
                            SmallVectorImpl<Value> &dynSizes) {
  for (const auto &d : enumerate(tp.getShape())) {
    if (d.value() == ShapedType::kDynamic)
      dynSizes.push_back(sizes[d.index()]);
  }
}

static LogicalResult genForeachOnSparseConstant(ForeachOp op,
                                                RewriterBase &rewriter,
                                                SparseElementsAttr attr) {
  auto loc = op.getLoc();
  SmallVector<Value> reduc = op.getInitArgs();

  // Foreach on constant.
  foreachInSparseConstant(
      rewriter, loc, attr, op.getOrder().value_or(AffineMap()),
      [&reduc, &rewriter, op](ArrayRef<Value> cvs, Value v) mutable {
        SmallVector<Value> args;
        args.append(cvs.begin(), cvs.end());
        args.push_back(v);
        args.append(reduc);
        // Clones the foreach op to get a copy of the loop body.
        auto cloned = cast<ForeachOp>(rewriter.clone(*op.getOperation()));
        assert(args.size() == cloned.getBody()->getNumArguments());
        Operation *yield = cloned.getBody()->getTerminator();
        rewriter.inlineBlockBefore(cloned.getBody(), op, args);
        // clean up
        rewriter.eraseOp(cloned);
        reduc = yield->getOperands();
        rewriter.eraseOp(yield);
      });

  rewriter.replaceOp(op, reduc);
  return success();
}

/// Populates the given sizes array for concatenation from types (for static
/// sizes) and from the source tensors (for dynamic sizes).
static void concatSizesFromInputs(OpBuilder &builder,
                                  SmallVectorImpl<Value> &sizes, Location loc,
                                  ShapedType dstTp, ValueRange srcs,
                                  unsigned dim) {
  auto dstShape = dstTp.getShape();
  sizesFromSrc(builder, sizes, loc, srcs[0]);

  // Sum up on the `dim` if the dimension is dynamic.
  if (dstShape[dim] != ShapedType::kDynamic) {
    // Faithfully take the static size.
    sizes[dim] = constantIndex(builder, loc, dstShape[dim]);
  } else {
    // Else, compute the shape dynamically.
    for (const auto &src : srcs.drop_front()) {
      Value srcSz = linalg::createOrFoldDimOp(builder, loc, src, dim);
      // Sum up all the sizes.
      sizes[dim] = builder.create<arith::AddIOp>(loc, sizes[dim], srcSz);
    }
  }
}

//===---------------------------------------------------------------------===//
// The actual sparse tensor rewriting rules.
//===---------------------------------------------------------------------===//

namespace {

/// TODO: move it to tensor dialect instead.
///
/// Fold `tensor.concat` and `tensor.extract_slice`
///
/// %concat = tensor.concat dim(2) %t0, %t1
///   : (tensor<1x64x1xf32>, tensor<1x64x1xf32>) -> tensor<1x64x2xf32>
/// %extracted0 = tensor.extract_slice %concat[0, 0, 0][1, 64, 1][1, 1, 1]
///   : tensor<1x64x2xf32> to tensor<1x64x1xf32>
/// %extracted1 = tensor.extract_slice %concat[0, 0, 1][1, 64, 1][1, 1, 1]
///   : tensor<1x64x2xf32> to tensor<1x64x1xf32>
///
/// Becomes
///
/// %extract0, %extract1 = %t0, %t1
struct FuseExtractSliceWithConcat
    : public OpRewritePattern<tensor::ExtractSliceOp> {
  using OpRewritePattern<tensor::ExtractSliceOp>::OpRewritePattern;

  LogicalResult matchAndRewrite(tensor::ExtractSliceOp extractOp,
                                PatternRewriter &rewriter) const override {
    auto concatOp = extractOp.getSource().getDefiningOp<tensor::ConcatOp>();
    if (!concatOp)
      return failure();

    Location loc = extractOp.getLoc();
    int64_t dim = concatOp.getDim();
    int64_t rank = extractOp.getResultType().getRank();

    SmallVector<OpFoldResult> srcStrides(rank, rewriter.getIndexAttr(1));
    SmallVector<OpFoldResult> srcOffsets(rank, rewriter.getIndexAttr(0));

    // Compute the partial sums for the slice offsets.
    AffineExpr sum = rewriter.getAffineDimExpr(0);
    SmallVector<AffineExpr> partialSums = {sum};
    SmallVector<OpFoldResult> offsetStrides = {rewriter.getIndexAttr(0)};
    for (auto [idx, input] :
         llvm::enumerate(concatOp.getInputs().drop_back())) {
      sum = sum + rewriter.getAffineDimExpr(idx + 1);
      partialSums.push_back(sum);
      offsetStrides.push_back(
          rewriter.createOrFold<tensor::DimOp>(loc, input, dim));
    }
    auto partialSumMap = AffineMap::get(concatOp.getInputs().size(), 0,
                                        partialSums, rewriter.getContext());
    SmallVector<OpFoldResult> dimOffsets =
        affine::makeComposedFoldedMultiResultAffineApply(
            rewriter, loc, partialSumMap, offsetStrides);

    auto allEqual = [](ArrayRef<OpFoldResult> lhs, ArrayRef<OpFoldResult> rhs) {
      for (auto [l, r] : llvm::zip(lhs, rhs)) {
        std::optional<int64_t> staticVal = getConstantIntValue(l);
        if (!staticVal.has_value() || staticVal != getConstantIntValue(r))
          return false;
      }
      return lhs.size() == rhs.size();
    };

    for (auto [i, input, offset] :
         llvm::enumerate(concatOp.getInputs(), dimOffsets)) {
      SmallVector<OpFoldResult> srcSizes =
          tensor::getMixedSizes(rewriter, loc, input);
      srcOffsets[dim] = offset;

      SmallVector<OpFoldResult> dstSizes = extractOp.getMixedSizes();
      SmallVector<OpFoldResult> dstOffsets = extractOp.getMixedOffsets();
      SmallVector<OpFoldResult> dstStrides = extractOp.getMixedStrides();

      if (allEqual(srcSizes, dstSizes) && allEqual(srcOffsets, dstOffsets) &&
          allEqual(srcStrides, dstStrides)) {
        Value operand = concatOp.getOperand(i);
        if (operand.getType() == extractOp.getResultType())
          rewriter.replaceOp(extractOp, operand);
        break;
      }
    }

    return success();
  }
};

/// Rewriting rule that fuses sparse_tensor.convert into producer.
struct FoldConvertIntoProducer : public OpRewritePattern<ConvertOp> {
public:
  using OpRewritePattern::OpRewritePattern;

  LogicalResult matchAndRewrite(ConvertOp op,
                                PatternRewriter &rewriter) const override {
    auto producer = op.getSource().getDefiningOp<GenericOp>();
    if (!producer || producer.getDpsInits().size() != 1 ||
        !isMaterializing(producer.getDpsInitOperand(0), false) ||
        !producer.getResult(0).hasOneUse()) {
      return failure();
    }
    // Clone the materialization operation, but update the result to sparse.
    rewriter.setInsertionPoint(producer);
    Operation *init = producer.getDpsInitOperand(0)->get().getDefiningOp();
    Operation *cloned = rewriter.clone(*init);
    cloned->getResult(0).setType(op.getResult().getType());

    rewriter.modifyOpInPlace(producer, [&]() {
      producer.getDpsInitsMutable().assign(cloned->getResults());
      producer.getResult(0).setType(op.getResult().getType());
    });

    rewriter.replaceAllOpUsesWith(op, producer);
    op->erase();

    return success();
  }
};

/// Rewriting rule that converts direct yield of zero with initial allocation.
struct FoldInvariantYield : public OpRewritePattern<GenericOp> {
public:
  using OpRewritePattern<GenericOp>::OpRewritePattern;

  LogicalResult matchAndRewrite(GenericOp op,
                                PatternRewriter &rewriter) const override {
    if (!op.hasPureTensorSemantics() || op.getNumResults() != 1 ||
        !isMaterializing(op.getDpsInitOperand(0), /*isZero=*/false) ||
        !isZeroYield(op) || !op.getDpsInitOperand(0)->get().hasOneUse())
      return failure();
    auto outputType = getRankedTensorType(op.getResult(0));
    // Yielding zero on newly materialized sparse tensor can be
    // optimized directly (regardless of dynamic or static size).
    if (getSparseTensorEncoding(outputType)) {
      rewriter.replaceOp(op, op.getDpsInitOperand(0)->get());
      return success();
    }
    // Use static zero value directly instead of materialization.
    if (!outputType.hasStaticShape())
      return failure();
    Operation *def = op.getDpsInitOperand(0)->get().getDefiningOp();
    rewriter.replaceOp(op, constantZero(rewriter, op.getLoc(), outputType));
    rewriter.eraseOp(def);
    return success();
  }
};

/// Rewriting rule that converts two kernels:
///
///      T(i,j) = SUM(k, A(i,j,k) * B(i,j,k) * ... )
///      X(i,j) = S(i,j) * T(i,j)
///
/// into a single kernel, using distributive law:
///
///      X(i,j) = SUM(k, S(i,j) * A(i,j,k) * B(i,j,k) * ... )
///
/// This kind of fusion (merging two ops into one but using arithmetic
/// equalities that may not hold for floating-point computations) would
/// be undesirable in the dense case, since we distribute the multiplication
/// into the reduction loop. However, for sparse sampling tensor S, such
/// a fusion may actually reduce the asymptotic complexity of the kernel,
/// since intermediate results may be nullified.
struct FuseSparseMultiplyOverAdd : public OpRewritePattern<GenericOp> {
public:
  using OpRewritePattern<GenericOp>::OpRewritePattern;

  LogicalResult matchAndRewrite(GenericOp op,
                                PatternRewriter &rewriter) const override {
    // Check consumer.
    if (!op.hasPureTensorSemantics() || op.getNumDpsInputs() != 2 ||
        op.getNumResults() != 1 ||
        op.getNumParallelLoops() != op.getNumLoops() ||
        !op.getMatchingIndexingMap(op.getDpsInitOperand(0)).isIdentity() ||
        !op.getMatchingIndexingMap(op.getDpsInputOperand(0)).isIdentity() ||
        !op.getMatchingIndexingMap(op.getDpsInputOperand(1)).isIdentity())
      return failure();
    // Find consuming OP2(sparse, other) or OP2(other, sparse). The other
    // operand can be sparse or dense, since the point of this rewriting rule
    // is detecting a situation in which *more* sparsity is introduced into
    // a computation, be it already sparse or still dense.
    unsigned other = 0;
    if (isSparseTensor(op.getDpsInputOperand(0)))
      other = 1;
    else if (!isSparseTensor(op.getDpsInputOperand(1)))
      return failure();
    // Check producer.
    auto prod = dyn_cast_or_null<GenericOp>(
        op.getDpsInputOperand(other)->get().getDefiningOp());
    if (!prod || !prod.hasPureTensorSemantics() || prod.getNumResults() != 1 ||
        !prod.getResult(0).hasOneUse())
      return failure();
    // Sampling consumer and sum of multiplication chain producer.
    if (!isMaterializing(op.getDpsInitOperand(0), /*isZero=*/false) ||
        !isMaterializing(prod.getDpsInitOperand(0), /*isZero=*/true) ||
        !isSampling(op) || !isSumOfMul(prod))
      return failure();
    // Modify operand structure of producer and consumer.
    Location loc = prod.getLoc();
    SmallVector<Value> inputOps = prod.getInputs();
    SmallVector<Value> outputOps = op.getOutputs();
    SmallVector<AffineMap> fusedIndexMaps = prod.getIndexingMapsArray();
    inputOps.push_back(op.getDpsInputOperand(1 - other)->get());
    fusedIndexMaps.push_back(fusedIndexMaps.back()); // mimic other
    // Fuse producer and consumer into a new generic op.
    auto fusedOp = rewriter.create<GenericOp>(
        loc, op.getResult(0).getType(), inputOps, outputOps,
        rewriter.getAffineMapArrayAttr(fusedIndexMaps), prod.getIteratorTypes(),
        /*doc=*/nullptr, /*library_call=*/nullptr);
    Block &prodBlock = prod.getRegion().front();
    Block &consBlock = op.getRegion().front();
    IRMapping mapper;
    Block *fusedBlock = rewriter.createBlock(&fusedOp.getRegion());
    unsigned num = prodBlock.getNumArguments();
    for (unsigned i = 0; i < num - 1; i++)
      addArg(mapper, fusedBlock, prodBlock.getArgument(i));
    addArg(mapper, fusedBlock, consBlock.getArgument(1 - other));
    addArg(mapper, fusedBlock, prodBlock.getArgument(num - 1));
    // Clone bodies of the producer and consumer in new evaluation order.
    auto *acc = prodBlock.getTerminator()->getOperand(0).getDefiningOp();
    auto *sampler = consBlock.getTerminator()->getOperand(0).getDefiningOp();
    Value last;
    for (auto &op : prodBlock.without_terminator())
      if (&op != acc) {
        last = op.getResult(0);
        rewriter.clone(op, mapper);
      }
    mapper.map(consBlock.getArgument(other), fusedBlock->back().getResult(0));
    mapper.map(last, rewriter.clone(*sampler, mapper)->getResult(0));
    last = rewriter.clone(*acc, mapper)->getResult(0);
    rewriter.create<linalg::YieldOp>(loc, last);
    // Force initial value on merged allocation for dense outputs.
    // TODO: deal with non alloc tensor here one day
    if (!getSparseTensorEncoding(op.getResult(0).getType())) {
      Value init = prod.getDpsInitOperand(0)
                       ->get()
                       .getDefiningOp<AllocTensorOp>()
                       .getCopy();
      AllocTensorOp a =
          op.getDpsInitOperand(0)->get().getDefiningOp<AllocTensorOp>();
      rewriter.modifyOpInPlace(a, [&]() { a.getCopyMutable().assign(init); });
    }
    // Replace consumer with fused operation. Old producer
    // and consumer ops will be removed by DCE.
    rewriter.replaceOp(op, fusedOp->getResults());
    return success();
  }

private:
  // Helper to add argument and record the mapping.
  static void addArg(IRMapping &mapper, Block *b, BlockArgument a) {
    mapper.map(a, b->addArgument(a.getType(), a.getLoc()));
  }
};

// Fuse a tensor cast into producing operation. Note that a tensor.cast
// should really not be used to convert between sparse encodings. Since
// the pattern currently appears as a result of some prior rewriting
// we make an attempt to repair very obvious cases.
// TODO: audit the pure tensor dialect rewriting rules
struct FuseTensorCast : public OpRewritePattern<tensor::CastOp> {
public:
  using OpRewritePattern<tensor::CastOp>::OpRewritePattern;

  LogicalResult matchAndRewrite(tensor::CastOp op,
                                PatternRewriter &rewriter) const override {
    Type srcType = op.getSource().getType();
    Type dstType = op.getDest().getType();
    // A nop cast simply folds away.
    if (srcType == dstType) {
      rewriter.replaceOp(op, op->getResults());
      return success();
    }
    // See if a sparsity changing cast can be fused into producer.
    if (tensor::isSameTypeWithoutEncoding(srcType, dstType)) {
      if (Operation *def = op.getSource().getDefiningOp()) {
        if (def->hasOneUse() && isa<tensor::ExtractSliceOp>(def)) {
          rewriter.modifyOpInPlace(def, [&]() {
            def->getResult(0).setType(op->getResultTypes()[0]);
          });
          rewriter.replaceOp(op, def->getResult(0));
          return success();
        }
      }
    }
    // Repair tensor casts with at least one sparse operand into the
    // the properly supported sparse_tensor.convert.
    if (getSparseTensorEncoding(srcType) || getSparseTensorEncoding(dstType)) {
      rewriter.replaceOpWithNewOp<ConvertOp>(op, dstType, op.getSource());
      return success();
    }
    // Fail otherwise.
    return failure();
  }
};

/// Rewrites a sequence of operations for sparse tensor selections in to
/// semi-ring operations such that they can be compiled correctly by the
/// sparsifier. E.g., transforming the following sequence
///
/// %sel = arith.select %cond, %sp1, %sp2
///
/// to
///
/// %sel = binary %sp1, %sp2:
///         both  (%l, %r) {yield select %cond, %l, %r}
///         left  (%l)     {yield select %cond, %l,  0}
///         right (%r)     {yield select %cond,  0, %r}
///
/// TODO: We require that the tensor used for extracting conditions to be dense
/// to sparsify the code. To support a sparse condition tensor, we need a
/// tri-nary operation.
struct GenSemiRingSelect : public OpRewritePattern<GenericOp> {
public:
  using OpRewritePattern<GenericOp>::OpRewritePattern;
  LogicalResult matchAndRewrite(GenericOp op,
                                PatternRewriter &rewriter) const override {
    // Rejects non sparse kernels.
    if (!op.hasPureTensorSemantics() || !hasAnySparseOperand(op))
      return failure();

    Location loc = op.getLoc();
    SmallVector<std::pair<Operation *, sparse_tensor::BinaryOp>> semiRings;
    for (Operation &inst : *op.getBody()) {
      // Matches pattern.
      auto matched = isRewritablePattern(op, &inst);
      if (!matched.has_value())
        continue;

      rewriter.setInsertionPoint(&inst);
      auto [c, t, f] = matched.value();
      assert(t.getType() == f.getType());
      auto selTp = t.getType();
      auto c0 = constantZero(rewriter, loc, selTp);
      auto binOp = rewriter.create<sparse_tensor::BinaryOp>(loc, selTp, t, f);
      // Initializes all the blocks.
      rewriter.createBlock(&binOp.getOverlapRegion(), {}, {selTp, selTp},
                           {t.getLoc(), f.getLoc()});
      rewriter.createBlock(&binOp.getRightRegion(), {}, selTp, f.getLoc());
      rewriter.createBlock(&binOp.getLeftRegion(), {}, selTp, t.getLoc());

      for (auto *r : binOp.getRegions()) {
        Block *b = &r->front();
        rewriter.setInsertionPointToStart(b);

        IRMapping irMap;
        // Clones the cmp operations into the region to make the binary op
        // admissible.
        Value newC = c;
        if (auto *def = c.getDefiningOp())
          newC = rewriter.clone(*def, irMap)->getResult(0);

        irMap.map(c, newC);
        if (r == &binOp.getLeftRegion()) {
          irMap.map(t, b->getArgument(0));
          irMap.map(f, c0);
        } else if (r == &binOp.getRightRegion()) {
          irMap.map(t, c0);
          irMap.map(f, b->getArgument(0));
        } else {
          irMap.map(t, b->getArgument(0));
          irMap.map(f, b->getArgument(1));
        }
        auto y = rewriter.clone(inst, irMap)->getResult(0);
        rewriter.create<sparse_tensor::YieldOp>(loc, y);
      }

      // We successfully rewrited a operation. We can not do replacement here
      // becuase it invalidate the iterator for the current loop to traverse
      // the instructions.
      semiRings.emplace_back(&inst, binOp);
    }

    // Finalizes the replacement.
    for (auto [sel, semi] : semiRings)
      rewriter.replaceOp(sel, semi->getResults());

    return success(!semiRings.empty());
  }

private:
  static std::optional<std::tuple<Value, BlockArgument, BlockArgument>>
  isRewritablePattern(GenericOp op, Operation *v) {
    auto sel = dyn_cast<arith::SelectOp>(v);
    if (!sel)
      return std::nullopt;

    auto tVal = dyn_cast<BlockArgument>(sel.getTrueValue());
    auto fVal = dyn_cast<BlockArgument>(sel.getFalseValue());
    // TODO: For simplicity, we only handle cases where both true/false value
    // are directly loaded the input tensor. We can probably admit more cases
    // in theory.
    if (!tVal || !fVal)
      return std::nullopt;

    // Helper lambda to determine whether the value is loaded from a dense input
    // or is a loop invariant.
    auto isValFromDenseInputOrInvariant = [&op](Value v) -> bool {
      if (auto bArg = dyn_cast<BlockArgument>(v);
          bArg && !isSparseTensor(op.getDpsInputOperand(bArg.getArgNumber())))
        return true;
      // If the value is defined outside the loop, it is a loop invariant.
      return v.getDefiningOp() && v.getDefiningOp()->getBlock() != op.getBody();
    };

    // If the condition value is load directly from a dense tensor or
    // loop-invariants, we can sparsify the kernel.
    auto cond = sel.getCondition();
    if (isValFromDenseInputOrInvariant(cond))
      return std::make_tuple(cond, tVal, fVal);

    Value cmpL, cmpR;
    if (matchPattern(cond, m_Op<arith::CmpIOp>(matchers::m_Any(&cmpL),
                                               matchers::m_Any(&cmpR))) ||
        matchPattern(cond, m_Op<arith::CmpFOp>(matchers::m_Any(&cmpL),
                                               matchers::m_Any(&cmpR)))) {
      // TODO: we can do it recursively to check whether all the leaf values are
      // loaded from dense tensors or are loop invariants.
      if (isValFromDenseInputOrInvariant(cmpL) ||
          isValFromDenseInputOrInvariant(cmpR))
        return std::make_tuple(cond, tVal, fVal);
    }

    return std::nullopt;
  };
};

/// Rewrites a sparse reduction that would not sparsify directly since
/// doing so would only iterate over the stored elements, ignoring the
/// implicit zeros, into a semi-ring. Applies to all prod/and/min/max
/// (note that reductions like add/sub/or/xor can directly be sparsified
/// since the implicit zeros do not contribute to the final result).
/// Note that prod/and are still included since, even though they often
/// are nullified in sparse data, they may still occur for special
/// situations in which e.g. some rows in a sparse matrix are fully
/// dense. For min/max, including the implicit zeros is a much more
/// common situation.
///
/// TODO: this essentially "densifies" the operation; we want to implement
///       this much more efficiently by performing the reduction over the
///       stored values, and feed in the zero once if there were *any*
///       implicit zeros as well; but for now, at least we provide
///       the functionality
///
struct GenSemiRingReduction : public OpRewritePattern<GenericOp> {
public:
  using OpRewritePattern<GenericOp>::OpRewritePattern;

  LogicalResult matchAndRewrite(GenericOp op,
                                PatternRewriter &rewriter) const override {
    // Reject non-reductions.
    if (!op.hasPureTensorSemantics() || op.getNumDpsInputs() != 1 ||
        op.getNumReductionLoops() == 0 || op.getNumResults() != 1)
      return failure();
    auto *inp = op.getDpsInputOperand(0);
    auto *init = op.getDpsInitOperand(0);
    if (!isSparseTensor(inp))
      return failure();
    // Look for direct x = x OP y for semi-ring ready reductions.
    auto *red = cast<linalg::YieldOp>(op.getRegion().front().getTerminator())
                    .getOperand(0)
                    .getDefiningOp();
    if (!isa<arith::AndIOp, arith::MulIOp, arith::MulFOp, arith::MinimumFOp,
             arith::MinSIOp, arith::MinUIOp, arith::MaximumFOp, arith::MaxSIOp,
             arith::MaxUIOp>(red))
      return failure();
    Value s0 = op.getBlock()->getArgument(0);
    Value s1 = op.getBlock()->getArgument(1);
    if ((red->getOperand(0) != s0 || red->getOperand(1) != s1) &&
        (red->getOperand(0) != s1 || red->getOperand(1) != s0))
      return failure();
    // Identity.
    Location loc = op.getLoc();
    Value identity =
        rewriter.create<tensor::ExtractOp>(loc, init->get(), ValueRange());
    // Unary {
    //    present -> value
    //    absent  -> zero.
    // }
    Type rtp = s0.getType();
    rewriter.setInsertionPointToStart(&op.getRegion().front());
    auto semiring = rewriter.create<sparse_tensor::UnaryOp>(loc, rtp, s0);
    Block *present =
        rewriter.createBlock(&semiring.getPresentRegion(), {}, rtp, loc);
    rewriter.setInsertionPointToStart(&semiring.getPresentRegion().front());
    rewriter.create<sparse_tensor::YieldOp>(loc, present->getArgument(0));
    rewriter.createBlock(&semiring.getAbsentRegion(), {}, {}, {});
    rewriter.setInsertionPointToStart(&semiring.getAbsentRegion().front());
    auto zero =
        rewriter.create<arith::ConstantOp>(loc, rewriter.getZeroAttr(rtp));
    rewriter.create<sparse_tensor::YieldOp>(loc, zero);
    rewriter.setInsertionPointAfter(semiring);
    // CustomReduce {
    //    x = x REDUC y, identity
    // }
    auto custom = rewriter.create<sparse_tensor::ReduceOp>(
        loc, rtp, semiring.getResult(), s1, identity);
    Block *region =
        rewriter.createBlock(&custom.getRegion(), {}, {rtp, rtp}, {loc, loc});
    rewriter.setInsertionPointToStart(&custom.getRegion().front());
    IRMapping irMap;
    irMap.map(red->getOperand(0), region->getArgument(0));
    irMap.map(red->getOperand(1), region->getArgument(1));
    auto *cloned = rewriter.clone(*red, irMap);
    rewriter.create<sparse_tensor::YieldOp>(loc, cloned->getResult(0));
    rewriter.setInsertionPointAfter(custom);
    rewriter.replaceOp(red, custom.getResult());
    return success();
  }
};

/// Sparse rewriting rule for the print operator. This operation is mainly used
/// for debugging and testing. As such, it lowers to the vector.print operation
/// which only require very light-weight runtime support.
struct PrintRewriter : public OpRewritePattern<PrintOp> {
public:
  using OpRewritePattern::OpRewritePattern;
  LogicalResult matchAndRewrite(PrintOp op,
                                PatternRewriter &rewriter) const override {
    Location loc = op.getLoc();
    auto tensor = op.getTensor();
    auto stt = getSparseTensorType(tensor);
    // Header with NSE.
    auto nse = rewriter.create<NumberOfEntriesOp>(loc, tensor);
    rewriter.create<vector::PrintOp>(
        loc, rewriter.getStringAttr("---- Sparse Tensor ----\nnse = "));
    rewriter.create<vector::PrintOp>(loc, nse);
    // Print run-time contents for dim/lvl sizes.
    rewriter.create<vector::PrintOp>(loc, rewriter.getStringAttr("dim = "));
    printSizes(rewriter, loc, tensor, stt.getDimRank(), /*isDim=*/true);
    rewriter.create<vector::PrintOp>(loc, rewriter.getStringAttr("lvl = "));
    printSizes(rewriter, loc, tensor, stt.getLvlRank(), /*isDim=*/false);
    // Use the "codegen" foreach loop construct to iterate over
    // all typical sparse tensor components for printing.
    foreachFieldAndTypeInSparseTensor(stt, [&rewriter, &loc, &tensor,
                                            &stt](Type, FieldIndex,
                                                  SparseTensorFieldKind kind,
                                                  Level l, LevelType) {
      switch (kind) {
      case SparseTensorFieldKind::StorageSpec: {
        break;
      }
      case SparseTensorFieldKind::PosMemRef: {
        auto lvl = constantIndex(rewriter, loc, l);
        rewriter.create<vector::PrintOp>(loc, rewriter.getStringAttr("pos["));
        rewriter.create<vector::PrintOp>(
            loc, lvl, vector::PrintPunctuation::NoPunctuation);
        rewriter.create<vector::PrintOp>(loc, rewriter.getStringAttr("] : "));
        auto pos = rewriter.create<ToPositionsOp>(loc, tensor, l);
        printContents(rewriter, loc, pos);
        break;
      }
      case SparseTensorFieldKind::CrdMemRef: {
        auto lvl = constantIndex(rewriter, loc, l);
        rewriter.create<vector::PrintOp>(loc, rewriter.getStringAttr("crd["));
        rewriter.create<vector::PrintOp>(
            loc, lvl, vector::PrintPunctuation::NoPunctuation);
        rewriter.create<vector::PrintOp>(loc, rewriter.getStringAttr("] : "));
        Value crd = nullptr;
        // For COO AoS storage, we want to print a single, linear view of
        // the full coordinate storage at this level. For any other storage,
        // we show the coordinate storage for every indivual level.
        if (stt.getAoSCOOStart() == l)
          crd = rewriter.create<ToCoordinatesBufferOp>(loc, tensor);
        else
          crd = rewriter.create<ToCoordinatesOp>(loc, tensor, l);
        printContents(rewriter, loc, crd);
        break;
      }
      case SparseTensorFieldKind::ValMemRef: {
        rewriter.create<vector::PrintOp>(loc,
                                         rewriter.getStringAttr("values : "));
        auto val = rewriter.create<ToValuesOp>(loc, tensor);
        printContents(rewriter, loc, val);
        break;
      }
      }
      return true;
    });
    rewriter.create<vector::PrintOp>(loc, rewriter.getStringAttr("----\n"));
    rewriter.eraseOp(op);
    return success();
  }

private:
  // Helper to print contents of a single memref. For "push_back" vectors,
  // we assume that the previous getters for pos/crd/val have added a
  // slice-to-size view to make sure we just print the size and not the
  // full capacity.
  //
  // Generates code to print (1-dim or higher):
  //    ( a0, a1, ... )
  static void printContents(PatternRewriter &rewriter, Location loc,
                            Value vec) {
    auto shape = cast<ShapedType>(vec.getType()).getShape();
    SmallVector<Value> idxs;
    printContentsLevel(rewriter, loc, vec, 0, shape, idxs);
    rewriter.create<vector::PrintOp>(loc, vector::PrintPunctuation::NewLine);
  }

  // Helper to the helper.
  static void printContentsLevel(PatternRewriter &rewriter, Location loc,
                                 Value vec, unsigned i, ArrayRef<int64_t> shape,
                                 SmallVectorImpl<Value> &idxs) {
    // Open bracket.
    rewriter.create<vector::PrintOp>(loc, vector::PrintPunctuation::Open);
    // Generate for loop.
    auto zero = constantIndex(rewriter, loc, 0);
    auto index = constantIndex(rewriter, loc, i);
    auto size = rewriter.create<memref::DimOp>(loc, vec, index);
    auto step = constantIndex(rewriter, loc, 1);
    auto forOp = rewriter.create<scf::ForOp>(loc, zero, size, step);
    idxs.push_back(forOp.getInductionVar());
    rewriter.setInsertionPointToStart(forOp.getBody());
    if (i < shape.size() - 1) {
      // Enter deeper loop nest.
      printContentsLevel(rewriter, loc, vec, i + 1, shape, idxs);
    } else {
      // Actual contents printing.
      auto val = rewriter.create<memref::LoadOp>(loc, vec, idxs);
      if (llvm::isa<ComplexType>(val.getType())) {
        // Since the vector dialect does not support complex types in any op,
        // we split those into (real, imag) pairs here.
        Value real = rewriter.create<complex::ReOp>(loc, val);
        Value imag = rewriter.create<complex::ImOp>(loc, val);
        rewriter.create<vector::PrintOp>(loc, vector::PrintPunctuation::Open);
        rewriter.create<vector::PrintOp>(loc, real,
                                         vector::PrintPunctuation::Comma);
        rewriter.create<vector::PrintOp>(loc, imag,
                                         vector::PrintPunctuation::Close);
<<<<<<< HEAD
        rewriter.create<vector::PrintOp>(loc, vector::PrintPunctuation::Comma);
      } else {
        rewriter.create<vector::PrintOp>(loc, val,
                                         vector::PrintPunctuation::Comma);
      }
=======
      } else {
        rewriter.create<vector::PrintOp>(
            loc, val, vector::PrintPunctuation::NoPunctuation);
      }
      // Terminating comma (except at end).
      auto bound = rewriter.create<arith::AddIOp>(loc, idxs.back(), step);
      Value cond = rewriter.create<arith::CmpIOp>(loc, arith::CmpIPredicate::ne,
                                                  bound, size);
      scf::IfOp ifOp = rewriter.create<scf::IfOp>(loc, cond, /*else*/ false);
      rewriter.setInsertionPointToStart(&ifOp.getThenRegion().front());
      rewriter.create<vector::PrintOp>(loc, vector::PrintPunctuation::Comma);
>>>>>>> 6e4c5224
    }
    idxs.pop_back();
    rewriter.setInsertionPointAfter(forOp);
    // Close bracket.
    rewriter.create<vector::PrintOp>(loc, vector::PrintPunctuation::Close);
  }

  // Helper method to print run-time lvl/dim sizes.
  static void printSizes(PatternRewriter &rewriter, Location loc, Value tensor,
                         unsigned size, bool isDim) {
    // Open bracket.
    rewriter.create<vector::PrintOp>(loc, vector::PrintPunctuation::Open);
    // Print unrolled contents (dimop requires constant value).
    for (unsigned i = 0; i < size; i++) {
      auto idx = constantIndex(rewriter, loc, i);
      Value val;
      if (isDim)
        val = rewriter.create<tensor::DimOp>(loc, tensor, idx);
      else
        val = rewriter.create<LvlOp>(loc, tensor, idx);
      rewriter.create<vector::PrintOp>(
          loc, val,
          i != size - 1 ? vector::PrintPunctuation::Comma
                        : vector::PrintPunctuation::NoPunctuation);
    }
    // Close bracket and end of line.
    rewriter.create<vector::PrintOp>(loc, vector::PrintPunctuation::Close);
    rewriter.create<vector::PrintOp>(loc, vector::PrintPunctuation::NewLine);
  }
};

/// Sparse rewriting rule for sparse-to-sparse reshape operator.
struct TensorReshapeRewriter : public OpRewritePattern<tensor::ReshapeOp> {
public:
  using OpRewritePattern<tensor::ReshapeOp>::OpRewritePattern;

  LogicalResult matchAndRewrite(tensor::ReshapeOp op,
                                PatternRewriter &rewriter) const override {
    Location loc = op.getLoc();
    Value srcTensor = op.getSource();
    const auto srcTp = getSparseTensorType(srcTensor);
    const auto dstTp = getSparseTensorType(op.getResult());

    if (!srcTp.hasEncoding() || !dstTp.hasEncoding() ||
        !dstTp.hasStaticDimShape())
      return failure();

    SmallVector<Value> srcSizes;
    sizesForTensor(rewriter, srcSizes, loc, srcTp, srcTensor);
    SmallVector<Value> dstSizes;
    for (Dimension d : dstTp.getDimShape())
      dstSizes.push_back(constantIndex(rewriter, loc, d));

    Value nnz = rewriter.create<NumberOfEntriesOp>(loc, srcTensor);
    // Only need an unordered COO buffer if input and output are not sorted
    // in the same way.
    Type bufferTp = getBufferType(
        dstTp.withoutDimToLvl(),
        !srcTp.isAllOrdered() || !srcTp.isIdentity() || !dstTp.isIdentity());
    SmallVector<Value> dynSizes;
    Value buffer = rewriter
                       .create<AllocTensorOp>(loc, bufferTp, dynSizes, Value(),
                                              nnz, Attribute())
                       .getResult();

    // Convert src coordinates to dst coordinates by first collapsing it to 1D
    // and then expand it to the match the rank of the destination tensor.
    // Implemented as follows:
    //   foreach srcCoords %srcTensor
    //     collapsedCoords = reshapeCvs(srcCoords, [1, ..., srcRank])
    //     expandedCoords = reshapeCvs(collapsedCoords, [1, ..., dstRank])
    //     insert expandedCoords, %buffer
    //
    // followed by an optional
    //   %t = sparse_tensor.cast %tmp
    // depending on whether the input/output are sorted in the same way.
    const auto encSrc = srcTp.getEncoding();
    ForeachOp foreachOp = rewriter.create<ForeachOp>(
        loc, srcTensor, buffer,
        [&](OpBuilder &builder, Location loc, ValueRange srcLcvs, Value v,
            ValueRange reduc) {
          const Dimension srcRank = srcTp.getDimRank();
          SmallVector<Value> srcDcvs;
          srcDcvs.reserve(srcRank);
          for (Dimension d = 0; d < srcRank; d++) {
            Level lvl = toLvl(encSrc, d);
            srcDcvs.push_back(srcLcvs[lvl]);
          }

          Value collapseSize = constantIndex(builder, loc, 1);
          for (Dimension d = 0; d < srcRank; d++)
            collapseSize =
                builder.create<arith::MulIOp>(loc, collapseSize, srcSizes[d]);
          SmallVector<Value, 1> collapsedSizes = {collapseSize};

          ReassociationIndices collapseIdx;
          for (Dimension i = 0; i < srcRank; i++)
            collapseIdx.push_back(i);
          SmallVector<ReassociationIndices, 1> collapseReass = {collapseIdx};
          SmallVector<Value, 1> collapsedDcvs;
          reshapeCvs(builder, loc, collapseReass, srcSizes, srcDcvs,
                     collapsedSizes, collapsedDcvs);

          ReassociationIndices expandIdx;
          for (Dimension i = 0; i < dstTp.getDimRank(); i++)
            expandIdx.push_back(i);
          SmallVector<ReassociationIndices, 1> expandReass = {expandIdx};
          SmallVector<Value> dstDcvs;
          reshapeCvs(builder, loc, expandReass, collapsedSizes, collapsedDcvs,
                     dstSizes, dstDcvs);

          auto t =
              builder.create<tensor::InsertOp>(loc, v, reduc.front(), dstDcvs);
          builder.create<sparse_tensor::YieldOp>(loc, t);
        });

    Value t = rewriter.create<LoadOp>(loc, foreachOp.getResult(0), true);
    if (bufferTp != dstTp) {
      auto dstRTT = dstTp.getRankedTensorType();
      Value converted = rewriter.create<ConvertOp>(loc, dstRTT, t).getResult();
      rewriter.create<DeallocTensorOp>(loc, t);
      t = converted;
    }
    rewriter.replaceOp(op, t);
    return success();
  }
};

/// Sparse rewriting rule for sparse-to-sparse reshape operator.
template <typename ReshapeOp>
struct Sparse2SparseReshapeRewriter : public OpRewritePattern<ReshapeOp> {
public:
  using OpRewritePattern<ReshapeOp>::OpRewritePattern;

  LogicalResult matchAndRewrite(ReshapeOp op,
                                PatternRewriter &rewriter) const override {
    Location loc = op.getLoc();
    Value srcTensor = op.getSrc();
    const auto srcTp = getSparseTensorType(srcTensor);
    const auto dstTp = getSparseTensorType(op.getResult());
    if (!srcTp.hasEncoding() || !dstTp.hasEncoding())
      return failure();

    // Generate code to represent the static dimension constants or compute
    // the dynamic dimension values.
    SmallVector<Value> srcSizes;
    sizesForTensor(rewriter, srcSizes, loc, srcTp, srcTensor);
    SmallVector<Value> dstSizes;
    SmallVector<Value> dstDynSizes;
    if (dstTp.hasStaticDimShape()) {
      for (Dimension d : dstTp.getDimShape())
        dstSizes.push_back(constantIndex(rewriter, loc, d));
    } else {
      ArrayRef<Size> dstShape = dstTp.getDimShape();
      genReshapeDstShape(rewriter, loc, dstSizes, srcSizes, dstShape,
                         op.getReassociationIndices());
      for (auto [idx, shape] : llvm::enumerate(dstShape)) {
        if (shape == ShapedType::kDynamic)
          dstDynSizes.push_back(dstSizes[idx]);
      }
    }
    Value nnz = rewriter.create<NumberOfEntriesOp>(loc, srcTensor);
    // Only need a unordered COO buffer if input and output are not sorted
    // in the same way.
    Type bufferTp = getBufferType(
        dstTp.withoutDimToLvl(),
        !srcTp.isAllOrdered() || !srcTp.isIdentity() || !dstTp.isIdentity());

    Value buffer =
        rewriter
            .create<AllocTensorOp>(loc, bufferTp, dstDynSizes, Value(),
                                   /*sizeHint=*/nnz, Attribute())
            .getResult();

    // Implement the sparse2sparse reshape as follows:
    //   foreach srcCoords %srcTensor
    //     insert reshapeCvs(srcCoords), %buffer
    //
    // followed by an optional
    //   %t = sparse_tensor.cast %tmp
    // depending on whether the input/output are sorted in the same way.
    const auto encSrc = srcTp.getEncoding();
    ForeachOp foreachOp = rewriter.create<ForeachOp>(
        loc, srcTensor, buffer,
        [&](OpBuilder &builder, Location loc, ValueRange srcLcvs, Value v,
            ValueRange reduc) {
          const Dimension dimRank = srcTp.getDimRank();
          SmallVector<Value> srcDcvs;
          srcDcvs.reserve(dimRank);
          for (Dimension d = 0; d < dimRank; d++) {
            Level lvl = toLvl(encSrc, d);
            srcDcvs.push_back(srcLcvs[lvl]);
          }
          SmallVector<Value> dstDcvs;
          reshapeCvs(builder, loc, op.getReassociationIndices(), srcSizes,
                     srcDcvs, dstSizes, dstDcvs);
          auto t =
              builder.create<tensor::InsertOp>(loc, v, reduc.front(), dstDcvs);
          builder.create<sparse_tensor::YieldOp>(loc, t);
        });

    Value t = rewriter.create<LoadOp>(loc, foreachOp.getResult(0), true);
    if (bufferTp != dstTp) {
      auto dstRTT = dstTp.getRankedTensorType();
      Value converted = rewriter.create<ConvertOp>(loc, dstRTT, t).getResult();
      rewriter.create<DeallocTensorOp>(loc, t);
      t = converted;
    }
    rewriter.replaceOp(op, t);
    return success();
  }
};

/// Sparse rewriting rule for sparse-to-dense and dense-to-sparse reshape
/// operator.
template <typename ReshapeOp>
struct ReshapeRewriter : public OpRewritePattern<ReshapeOp> {
public:
  using OpRewritePattern<ReshapeOp>::OpRewritePattern;

  LogicalResult matchAndRewrite(ReshapeOp op,
                                PatternRewriter &rewriter) const override {
    Location loc = op->getLoc();
    auto encDst = getSparseTensorEncoding(op.getResult().getType());
    auto encSrc = getSparseTensorEncoding(op.getSrc().getType());
    // Since a pure dense expansion is very cheap (change of view), for
    // a sparse2dense or dense2sparse, we can simply unfuse a sparse
    // conversion from the reshape operation itself.
    // All other cases are handled elsewhere.
    if (encDst && encSrc) {
      return failure();
    }
    if (encSrc) {
      auto rtp = getRankedTensorType(op.getSrc());
      auto denseTp =
          RankedTensorType::get(rtp.getShape(), rtp.getElementType());
      auto convert = rewriter.create<ConvertOp>(loc, denseTp, op.getSrc());
      rewriter.modifyOpInPlace(op, [&]() { op->setOperand(0, convert); });
      return success();
    }
    if (encDst) {
      auto rtp = getRankedTensorType(op.getResult());
      auto denseTp =
          RankedTensorType::get(rtp.getShape(), rtp.getElementType());
      ReshapeOp reshape;
      if constexpr (std::is_same<ReshapeOp, tensor::ExpandShapeOp>::value) {
        reshape = rewriter.create<ReshapeOp>(
            loc, denseTp, op.getSrc(), op.getReassociation(),
            op.getOutputShape(), op.getStaticOutputShape());
      } else {
        reshape = rewriter.create<ReshapeOp>(loc, denseTp, op.getSrc(),
                                             op.getReassociation());
      }
      Value convert = rewriter.create<ConvertOp>(loc, rtp, reshape);
      rewriter.replaceOp(op, convert);
      return success();
    }
    return failure();
  }
};

// A trivial wrapper to help generate different operations for dense/sparse
// tensors.
struct TensorLike {
  TensorLike(OpBuilder &builder, Location loc, RankedTensorType rtt,
             ValueRange sizes) {
    SmallVector<Value> dynSzs;
    getDynamicSizes(rtt, sizes, dynSzs);

    val = builder.create<AllocTensorOp>(loc, rtt, dynSzs);
    if (!isSparse()) {
      Value c0 = constantZero(builder, loc, rtt.getElementType());
      val = builder.create<linalg::FillOp>(loc, c0, val).getResult(0);
    }
  }

  void insert(OpBuilder &builder, Location loc, Value v, ValueRange crds) {
    val = builder.create<tensor::InsertOp>(loc, v, val, crds);
  }

  Value finalize(OpBuilder &builder, Location loc, RankedTensorType rtp) const {
    if (isSparse())
      return builder.create<LoadOp>(loc, val, true);
    return val;
  }

  bool isSparse() const {
    return getSparseTensorEncoding(val.getType()) != nullptr;
  }

  Value val;
};

struct SparseTensorDimOpRewriter : public OpRewritePattern<tensor::DimOp> {
  using OpRewritePattern::OpRewritePattern;
  LogicalResult matchAndRewrite(tensor::DimOp op,
                                PatternRewriter &rewriter) const override {
    std::optional<int64_t> dim = op.getConstantIndex();
    auto stt = getSparseTensorType(op.getSource());
    if (!dim || !stt.hasEncoding())
      return failure();

    if (stt.isPermutation()) {
      rewriter.replaceOpWithNewOp<LvlOp>(op, op.getSource(),
                                         toLvl(stt.getEncoding(), *dim));
      return success();
    }

    // Non-permutation dim2lvl/lvl2dim maps.
    // Compute as follows:
    // affine.apply #map (l0 - 1, l1 - 1, ...) + 1
    // Note that it is not the most efficient way (but a more general one) for
    // the lvl to dim translation, e.g., for BSR, the dimension size for can be
    // computed simply by lvl_size * block_size.
    Location loc = op.getLoc();
    SmallVector<Value> maxLvlCrds;
    for (Level l = 0; l < stt.getLvlRank(); l++) {
      Value lvlSz = rewriter.create<LvlOp>(loc, op.getSource(), l);
      Value maxLvlCrd = rewriter.create<arith::SubIOp>(
          loc, lvlSz, constantOne(rewriter, loc, rewriter.getIndexType()));
      maxLvlCrds.push_back(maxLvlCrd);
    }

    AffineExpr lvl2DimExp = stt.getLvlToDim().getResult(*dim);
    Value maxDimCrd = rewriter.create<affine::AffineApplyOp>(
        op.getLoc(), AffineMap::get(stt.getLvlRank(), 0, lvl2DimExp),
        maxLvlCrds);

    Value dimSz = rewriter.create<arith::AddIOp>(
        loc, maxDimCrd, constantOne(rewriter, loc, rewriter.getIndexType()));
    rewriter.replaceOp(op, dimSz);
    return success();
  }
};

struct ConcatenateRewriter : public OpRewritePattern<ConcatenateOp> {
  using OpRewritePattern::OpRewritePattern;
  LogicalResult matchAndRewrite(ConcatenateOp op,
                                PatternRewriter &rewriter) const override {
    if (op.needsExtraSort())
      op.emitError("ConcatenateOp not staged");

    const Location loc = op.getLoc();
    const auto dstTp = getSparseTensorType(op);
    const Dimension conDim = op.getDimension();
    SmallVector<Value> sizes;
    concatSizesFromInputs(rewriter, sizes, loc, dstTp, op.getInputs(), conDim);

    // %t = concatenate %s1, %s2, %s3 {dim = 1}
    // ==>
    // if (isSparseDst)
    //   if (allDense)
    //     %tmp = bufferization.alloc_tensor dstTp
    //   else
    //     %tmp = bufferization.alloc_tensor : unordered COO
    // else
    //   %tmp = memref.alloc : dense tensor
    // foreach in %s1 : insert d0, d1, %tmp
    // foreach in %s2 : insert d0, d1 + size(s1), %tmp
    // foreach in %s3 : insert d0, d1 + size(s1) + size(s2), %tmp

    TensorLike dstBuf(rewriter, loc, dstTp.getRankedTensorType(), sizes);
    Value offset = constantIndex(rewriter, loc, 0);
    Value iterArg = dstBuf.val;

    ForeachOp foreachOp;
    for (Value input : op.getInputs()) {
      // Builds a for op for each input tensor to append new values into the
      // output tensor.
      foreachOp = rewriter.create<ForeachOp>(
          loc, input, iterArg,
          [&](OpBuilder &builder, Location loc, ValueRange dcvs, Value v,
              ValueRange reduc) {
            SmallVector<Value> offDimCrd(dcvs);
            offDimCrd[conDim] =
                builder.create<arith::AddIOp>(loc, offDimCrd[conDim], offset);

            // Enters foreach, updates the SSA chain.
            dstBuf.val = reduc.front();
            if (!dstTp.isAllDense()) {
              Value cond = genIsNonzero(builder, loc, v);
              auto ifOp = builder.create<scf::IfOp>(loc, reduc.getTypes(), cond,
                                                    /*else*/ true);
              builder.setInsertionPointToStart(&ifOp.getElseRegion().front());
              builder.create<scf::YieldOp>(loc, dstBuf.val);

              builder.setInsertionPointToStart(&ifOp.getThenRegion().front());
              dstBuf.insert(builder, loc, v, offDimCrd);
              builder.create<scf::YieldOp>(loc, dstBuf.val);

              // Exits the ifOp, update the sparse tensor SSA value.
              builder.setInsertionPointAfter(ifOp);
              dstBuf.val = ifOp.getResult(0);
            } else {
              dstBuf.insert(builder, loc, v, offDimCrd);
            }
            builder.create<sparse_tensor::YieldOp>(loc, dstBuf.val);
          });
      // Accumulates the offset. Note that only static-shaped inputs are allowed
      // by concatenate op verifier, which saves us from computing the offset
      // dynamically.
      const Size sz = getSparseTensorType(input).getDynamicDimSize(conDim);
      assert(!ShapedType::isDynamic(sz));
      offset = rewriter.create<arith::AddIOp>(loc, offset,
                                              constantIndex(rewriter, loc, sz));
      iterArg = foreachOp.getResult(0);
      dstBuf.val = iterArg;
    }

    dstBuf.val = iterArg;
    Value ret = dstBuf.finalize(rewriter, loc, dstTp.getRankedTensorType());
    rewriter.replaceOp(op, ret);
    return success();
  }
};

struct DirectConvertRewriter : public OpRewritePattern<ConvertOp> {
  using OpRewritePattern::OpRewritePattern;
  LogicalResult matchAndRewrite(ConvertOp op,
                                PatternRewriter &rewriter) const override {
    if (op.needsExtraSort())
      return op.emitError("ConvertOp not staged.");

    // TODO: Maybe we want a different operation for this too.
    auto encDst = getSparseTensorEncoding(op.getType());
    auto encSrc = getSparseTensorEncoding(op.getSource().getType());
    if (encDst && encSrc && !encSrc.isSlice() &&
        encSrc.withoutBitWidths() == encDst.withoutBitWidths()) {
      // Trivial tensor conversion and simple element type conversion is handled
      // in codegen.
      return failure();
    }

    Location loc = op.getLoc();
    Value src = op.getSource();

    SparseTensorType srcStt = getSparseTensorType(op.getSource());
    SparseTensorType dstStt = getSparseTensorType(op.getDest());

    bool fromSparseConst = false;
    if (auto constOp = op.getSource().getDefiningOp<arith::ConstantOp>())
      if (dyn_cast<SparseElementsAttr>(constOp.getValue()))
        fromSparseConst = true;

    const AffineMapAttr foreachOrder =
        (!dstStt.isIdentity() && fromSparseConst)
            ? AffineMapAttr::get(dstStt.getExpandedDimToLvl())
            : nullptr;

    bool skipZeroCheck = srcStt.hasEncoding() || fromSparseConst;

    SmallVector<Value> sizes;
    sizesFromSrc(rewriter, sizes, loc, src);
    ValueRange vs;
    TensorLike dstBuf(rewriter, loc, dstStt.getRankedTensorType(), sizes);

    auto foreachOp = rewriter.create<ForeachOp>(
        loc, src, dstBuf.val, foreachOrder,
        [&](OpBuilder &builder, Location loc, ValueRange dcvs, Value v,
            ValueRange reduc) {
          // Enters the loop, update the SSA value for insertion chain.
          dstBuf.val = reduc.front();
          if (!skipZeroCheck) {
            Value cond = genIsNonzero(builder, loc, v);
            auto ifOp = builder.create<scf::IfOp>(loc, reduc.getTypes(), cond,
                                                  /*else*/ true);
            builder.setInsertionPointToStart(&ifOp.getElseRegion().front());
            builder.create<scf::YieldOp>(loc, dstBuf.val);

            builder.setInsertionPointToStart(&ifOp.getThenRegion().front());
            dstBuf.insert(builder, loc, v, dcvs);
            builder.create<scf::YieldOp>(loc, dstBuf.val);

            // Exits the ifOp, update the sparse tensor SSA value.
            builder.setInsertionPointAfter(ifOp);
            dstBuf.val = ifOp.getResult(0);
          } else {
            dstBuf.insert(builder, loc, v, dcvs);
          }
          builder.create<sparse_tensor::YieldOp>(loc, dstBuf.val);
        });

    rewriter.setInsertionPointAfter(foreachOp);

    // Exits the for loop, links the SSA chain.
    dstBuf.val = foreachOp.getResult(0);

    Value ret = dstBuf.finalize(rewriter, loc, dstStt.getRankedTensorType());
    rewriter.replaceOp(op, ret);
    return success();
  }
};

struct CrdTranslateRewriter : public OpRewritePattern<CrdTranslateOp> {
  using OpRewritePattern::OpRewritePattern;
  LogicalResult matchAndRewrite(CrdTranslateOp op,
                                PatternRewriter &rewriter) const override {
    AffineMap map = op.getDirection() == CrdTransDirectionKind::dim2lvl
                        ? op.getEncoder().getDimToLvl()
                        : op.getEncoder().getLvlToDim();

    SmallVector<Value> outCrds;
    for (AffineExpr result : map.getResults()) {
      // TODO: we should probably expand the affine map to IR using our own
      // rules, since affine.apply assume signed value, while the cooridinates
      // we provided must always be signless.
      Value trans = rewriter.create<affine::AffineApplyOp>(
          op.getLoc(), AffineMap::get(map.getNumDims(), 0, result),
          op.getInCrds());
      outCrds.push_back(trans);
    }
    rewriter.replaceOp(op, outCrds);
    return success();
  }
};

/// Sparse rewriting rule for the foreach operator.
struct ForeachRewriter : public OpRewritePattern<ForeachOp> {
public:
  using OpRewritePattern::OpRewritePattern;

  LogicalResult matchAndRewrite(ForeachOp op,
                                PatternRewriter &rewriter) const override {

    auto loc = op.getLoc();
    Value input = op.getTensor();
    SmallVector<Value> reduc = op.getInitArgs();
    const auto stt = getSparseTensorType(input);
    const Level lvlRank = stt.getLvlRank();

    // Special-case: for each over a sparse constant uses its own rewriting
    // rule.
    if (auto constOp = input.getDefiningOp<arith::ConstantOp>()) {
      if (auto attr = dyn_cast<SparseElementsAttr>(constOp.getValue())) {
        return genForeachOnSparseConstant(op, rewriter, attr);
      }
    }

    // Otherwise, use loop emitter to generate loops.
    const auto enc = stt.getEncoding();

    // 1. Generates loop for the sparse input.
    LoopEmitter loopEmitter(
        ValueRange{input},
        StringAttr::get(getContext(), ForeachOp::getOperationName()));
    loopEmitter.initializeLoopEmit(rewriter, loc);
    for (Level l = 0; l < lvlRank; l++) {
      // TODO: provide utility function for loop sequences that only contains
      // one for loop?
      const SmallVector<TensorLevel, 1> tidLvls{
          loopEmitter.makeTensorLevel(0, l)};
      loopEmitter.enterNewLoopSeq(rewriter, loc, tidLvls);
      // Note that reduc will be taken care of by loop emitter and get updated
      // in place.
      loopEmitter.enterCoIterationOverTensorsAtLvls(rewriter, loc, tidLvls,
                                                    reduc);
    }

    SmallVector<Value> lcvs = loopEmitter.getLoopIVs();
    if (op.getOrder()) {
      // TODO: Support it so that we can do direct conversion from CSR->BSR.
      llvm_unreachable(
          "Level order not yet implemented on non-constant input tensors.");
    }

    Value vals = loopEmitter.getValBuffer()[0];
    SmallVector<Value> pos = loopEmitter.getValPosits(0);
    // Loads the value from sparse tensor using position-index;
    // loads the value from dense tensor using coords.
    Value val = enc ? rewriter.create<memref::LoadOp>(loc, vals, pos)
                    : rewriter.create<memref::LoadOp>(loc, vals, lcvs);

    // 2. Inline the block in the foreach operator.
    Block *srcBlock = op.getBody();

    // Remap coordinates.
    SmallVector<Value> args =
        enc.translateCrds(rewriter, loc, lcvs, CrdTransDirectionKind::lvl2dim);

    // Remap value.
    args.push_back(val);
    // Remap reduction variables.
    args.append(reduc);

    // Remove sparse_tensor.yield.
    SmallVector<Value> reducValue = srcBlock->getTerminator()->getOperands();
    rewriter.eraseOp(srcBlock->getTerminator());

    Operation &last = rewriter.getBlock()->back();
    if (llvm::isa<scf::YieldOp>(last)) {
      // Because `scf.for` inserts an implicit yield op when there is no
      // reduction variable upon creation, we reset the insertion point such
      // that the block is inlined before *before* the yield op.
      rewriter.setInsertionPoint(&last);
    }

    rewriter.inlineBlockBefore(srcBlock, rewriter.getBlock(),
                               rewriter.getInsertionPoint(), args);
    rewriter.setInsertionPointToEnd(rewriter.getBlock());
    for (Level l = 0; l < lvlRank; l++) {
      // Link the reduction chain. Note that loop emitter update the reducValue
      // in place.
      loopEmitter.exitCurrentLoop(rewriter, loc, reducValue);
      loopEmitter.exitCurrentLoopSeq(rewriter, loc);
    }

    // Replace the foreach operator with the value returned by the outtermost
    // for loop.
    rewriter.replaceOp(op, reducValue);
    return success();
  }
};

/// Sparse rewriting rule for the new operator.
struct NewRewriter : public OpRewritePattern<NewOp> {
  using OpRewritePattern::OpRewritePattern;
  LogicalResult matchAndRewrite(NewOp op,
                                PatternRewriter &rewriter) const override {
    Location loc = op.getLoc();
    auto stt = getSparseTensorType(op.getResult());
    if (!stt.hasEncoding() || stt.getAoSCOOStart() == 0)
      return failure();

    // Implement the NewOp as follows:
    //   %orderedCoo = sparse_tensor.new %filename
    //   %t = sparse_tensor.convert %orderedCoo
    // with enveloping reinterpreted_map ops for non-permutations.
    RankedTensorType dstTp = stt.getRankedTensorType();
    RankedTensorType cooTp = stt.getCOOType(/*ordered=*/true);
    Value cooTensor = rewriter.create<NewOp>(loc, cooTp, op.getSource());
    Value convert = cooTensor;
    auto enc = stt.getEncoding();
    if (!stt.isPermutation()) { // demap coo, demap dstTp
      auto coo = getSparseTensorType(cooTensor).getEncoding().withoutDimToLvl();
      convert = rewriter.create<ReinterpretMapOp>(loc, coo, convert);
      dstTp = getSparseTensorType(convert).withEncoding(enc.withoutDimToLvl());
    }
    convert = rewriter.create<ConvertOp>(loc, dstTp, convert);
    if (!stt.isPermutation()) // remap to original enc
      convert = rewriter.create<ReinterpretMapOp>(loc, enc, convert);
    rewriter.replaceOp(op, convert);

    // Release the temporary ordered COO tensor.
    rewriter.setInsertionPointAfterValue(convert);
    rewriter.create<DeallocTensorOp>(loc, cooTensor);

    return success();
  }
};

/// Sparse rewriting rule for the out operator.
struct OutRewriter : public OpRewritePattern<OutOp> {
  using OpRewritePattern::OpRewritePattern;
  LogicalResult matchAndRewrite(OutOp op,
                                PatternRewriter &rewriter) const override {
    Location loc = op.getLoc();
    // Calculate NNZ.
    Value src = op.getTensor();
    Value nnz = rewriter.create<NumberOfEntriesOp>(loc, src);

    // Allocate a temporary buffer for storing dimension-sizes/coordinates.
    const auto srcTp = getSparseTensorType(src);
    const Dimension dimRank = srcTp.getDimRank();
    Type indexTp = rewriter.getIndexType();
    Value dimSizes = genAlloca(rewriter, loc, dimRank, indexTp);

    // Generate code to calculate dimension size values and store the values to
    // the buffer.
    SmallVector<Value> dims;
    sizesForTensor(rewriter, dims, loc, srcTp, src);
    for (Dimension d = 0; d < dimRank; d++) {
      rewriter.create<memref::StoreOp>(loc, dims[d], dimSizes,
                                       constantIndex(rewriter, loc, d));
    }

    // Create a sparse tensor writer and output meta data.
    Type opaqueTp = getOpaquePointerType(rewriter);
    Value writer =
        createFuncCall(rewriter, loc, "createSparseTensorWriter", {opaqueTp},
                       {op.getDest()}, EmitCInterface::Off)
            .getResult(0);
    Value rankValue = constantIndex(rewriter, loc, dimRank);
    createFuncCall(rewriter, loc, "outSparseTensorWriterMetaData", {},
                   {writer, rankValue, nnz, dimSizes}, EmitCInterface::On);

    Value dimCoords = dimSizes; // Reuse the dimSizes buffer for dimCoords.
    Type eltTp = srcTp.getElementType();
    SmallString<29> outNextFuncName{"outSparseTensorWriterNext",
                                    primaryTypeFunctionSuffix(eltTp)};
    Value value = genAllocaScalar(rewriter, loc, eltTp);
    ModuleOp module = op->getParentOfType<ModuleOp>();

    // For each element in the source tensor, output the element.
    rewriter.create<ForeachOp>(
        loc, src, std::nullopt,
        [&](OpBuilder &builder, Location loc, ValueRange dcvs, Value v,
            ValueRange reduc) {
          for (Dimension d = 0; d < dimRank; d++) {
            rewriter.create<memref::StoreOp>(loc, dcvs[d], dimCoords,
                                             constantIndex(builder, loc, d));
          }
          rewriter.create<memref::StoreOp>(loc, v, value);
          SmallVector<Value> operands{writer, rankValue, dimCoords, value};
          FlatSymbolRefAttr fn = getFunc(module, outNextFuncName, {}, operands,
                                         EmitCInterface::On);
          builder.create<func::CallOp>(loc, TypeRange(), fn, operands);
          builder.create<sparse_tensor::YieldOp>(loc);
        });

    // Release the writer.
    createFuncCall(rewriter, loc, "delSparseTensorWriter", {}, {writer},
                   EmitCInterface::Off);

    rewriter.eraseOp(op);
    return success();
  }
};

} // namespace

//===---------------------------------------------------------------------===//
// Methods that add patterns described in this file to a pattern list.
//===---------------------------------------------------------------------===//

void mlir::populatePreSparsificationRewriting(RewritePatternSet &patterns) {
  patterns.add<FuseExtractSliceWithConcat, FoldConvertIntoProducer,
               FoldInvariantYield, FuseSparseMultiplyOverAdd, FuseTensorCast,
               GenSemiRingReduction, GenSemiRingSelect, PrintRewriter>(
      patterns.getContext());
}

void mlir::populateLowerSparseOpsToForeachPatterns(RewritePatternSet &patterns,
                                                   bool enableRT,
                                                   bool enableConvert) {
  patterns.add<ConcatenateRewriter, ReshapeRewriter<tensor::ExpandShapeOp>,
               ReshapeRewriter<tensor::CollapseShapeOp>,
               Sparse2SparseReshapeRewriter<tensor::ExpandShapeOp>,
               Sparse2SparseReshapeRewriter<tensor::CollapseShapeOp>,
               SparseTensorDimOpRewriter, TensorReshapeRewriter, OutRewriter>(
      patterns.getContext());

  if (enableConvert)
    patterns.add<DirectConvertRewriter>(patterns.getContext());
  if (!enableRT)
    patterns.add<NewRewriter>(patterns.getContext());
}

void mlir::populateLowerForeachToSCFPatterns(RewritePatternSet &patterns) {
  // Run CrdTranslateRewriter later in the pipeline so that operation can be
  // folded before lowering to affine.apply
  patterns.add<CrdTranslateRewriter, ForeachRewriter>(patterns.getContext());
}<|MERGE_RESOLUTION|>--- conflicted
+++ resolved
@@ -830,13 +830,6 @@
                                          vector::PrintPunctuation::Comma);
         rewriter.create<vector::PrintOp>(loc, imag,
                                          vector::PrintPunctuation::Close);
-<<<<<<< HEAD
-        rewriter.create<vector::PrintOp>(loc, vector::PrintPunctuation::Comma);
-      } else {
-        rewriter.create<vector::PrintOp>(loc, val,
-                                         vector::PrintPunctuation::Comma);
-      }
-=======
       } else {
         rewriter.create<vector::PrintOp>(
             loc, val, vector::PrintPunctuation::NoPunctuation);
@@ -848,7 +841,6 @@
       scf::IfOp ifOp = rewriter.create<scf::IfOp>(loc, cond, /*else*/ false);
       rewriter.setInsertionPointToStart(&ifOp.getThenRegion().front());
       rewriter.create<vector::PrintOp>(loc, vector::PrintPunctuation::Comma);
->>>>>>> 6e4c5224
     }
     idxs.pop_back();
     rewriter.setInsertionPointAfter(forOp);
