//===- SparseTensorCodegen.cpp - Sparse tensor primitives conversion ------===//
//
// Part of the LLVM Project, under the Apache License v2.0 with LLVM Exceptions.
// See https://llvm.org/LICENSE.txt for license information.
// SPDX-License-Identifier: Apache-2.0 WITH LLVM-exception
//
//===----------------------------------------------------------------------===//
//
// A pass that converts sparse tensor types and primitives to actual compiler
// visible buffers and actual compiler IR that implements these primitives on
// the selected sparse tensor storage schemes. This pass provides an alternative
// to the SparseTensorConversion pass, eliminating the dependence on a runtime
// support library, and providing much more opportunities for subsequent
// compiler optimization of the generated code.
//
//===----------------------------------------------------------------------===//

#include "CodegenUtils.h"
#include "SparseTensorStorageLayout.h"

#include "mlir/Dialect/Bufferization/IR/Bufferization.h"
#include "mlir/Dialect/Func/IR/FuncOps.h"
#include "mlir/Dialect/Linalg/Utils/Utils.h"
#include "mlir/Dialect/MemRef/IR/MemRef.h"
#include "mlir/Dialect/SparseTensor/IR/Enums.h"
#include "mlir/Dialect/SparseTensor/IR/SparseTensor.h"
#include "mlir/Dialect/SparseTensor/IR/SparseTensorType.h"
#include "mlir/Dialect/SparseTensor/Transforms/Passes.h"
#include "mlir/Dialect/Tensor/IR/Tensor.h"
#include "mlir/Transforms/DialectConversion.h"
#include "llvm/Support/FormatVariadic.h"

#include <optional>

using namespace mlir;
using namespace mlir::sparse_tensor;

namespace {

using FuncGeneratorType =
    function_ref<void(OpBuilder &, ModuleOp, func::FuncOp, RankedTensorType)>;

static constexpr const char kInsertFuncNamePrefix[] = "_insert_";

//===----------------------------------------------------------------------===//
// Helper methods.
//===----------------------------------------------------------------------===//

/// Flatten a list of operands that may contain sparse tensors.
static void flattenOperands(ValueRange operands,
                            SmallVectorImpl<Value> &flattened) {
  // In case of
  // sparse_tensor, c, sparse_tensor
  // ==>
  // memref ..., c, memref ...
  for (auto operand : operands) {
    if (getSparseTensorEncoding(operand.getType())) {
      auto tuple = getTuple(operand);
      // An unrealized_conversion_cast will be inserted by type converter to
      // inter-mix the gap between 1:N conversion between sparse tensors and
      // fields. In this case, take the operands in the cast and replace the
      // sparse tensor output with the flattened type array.
      flattened.append(tuple.getOperands().begin(), tuple.getOperands().end());
    } else {
      flattened.push_back(operand);
    }
  }
}

/// Adds index conversions where needed.
static Value toType(OpBuilder &builder, Location loc, Value value, Type tp) {
  if (value.getType() != tp)
    return builder.create<arith::IndexCastOp>(loc, tp, value);
  return value;
}

/// Generates a load with proper index typing.
static Value genLoad(OpBuilder &builder, Location loc, Value mem, Value idx) {
  idx = toType(builder, loc, idx, builder.getIndexType());
  return builder.create<memref::LoadOp>(loc, mem, idx);
}

/// Generates a store with proper index typing and (for indices) proper value.
static void genStore(OpBuilder &builder, Location loc, Value val, Value mem,
                     Value idx) {
  idx = toType(builder, loc, idx, builder.getIndexType());
  val = toType(builder, loc, val,
               mem.getType().cast<ShapedType>().getElementType());
  builder.create<memref::StoreOp>(loc, val, mem, idx);
}

/// Creates a straightforward counting for-loop.
static scf::ForOp createFor(OpBuilder &builder, Location loc, Value upper,
                            MutableArrayRef<Value> fields,
                            Value lower = Value()) {
  Type indexType = builder.getIndexType();
  if (!lower)
    lower = constantZero(builder, loc, indexType);
  Value one = constantOne(builder, loc, indexType);
  scf::ForOp forOp = builder.create<scf::ForOp>(loc, lower, upper, one, fields);
  for (unsigned i = 0, e = fields.size(); i < e; i++)
    fields[i] = forOp.getRegionIterArg(i);
  builder.setInsertionPointToStart(forOp.getBody());
  return forOp;
}

/// Gets the dimension size for the given sparse tensor at the given
/// original dimension 'dim'.
static Value sizeFromTensorAtDim(OpBuilder &builder, Location loc,
                                 SparseTensorDescriptor desc, Dimension dim) {
  const SparseTensorType stt(desc.getRankedTensorType());
  // Access into static dimension can query original type directly.
  // Note that this is typically already done by DimOp's folding.
  if (auto sz = stt.getStaticDimSize(dim))
    return constantIndex(builder, loc, *sz);

  // Any other query can consult the dimSizes array at field DimSizesIdx,
  // accounting for the reordering applied to the sparse storage.
  // FIXME: `toStoredDim` is deprecated.
  const Level lvl = toStoredDim(stt, dim);
  // FIXME: this method seems to get *level* sizes, but the name is confusing
  return desc.getDimSize(builder, loc, lvl);
}

// Gets the dimension size at the given stored level 'lvl', either as a
// constant for a static size, or otherwise dynamically through memSizes.
static Value sizeFromTensorAtLvl(OpBuilder &builder, Location loc,
                                 SparseTensorDescriptor desc, Level lvl) {
  // FIXME: `toOrigDim` is deprecated.
  return sizeFromTensorAtDim(builder, loc, desc,
                             toOrigDim(desc.getRankedTensorType(), lvl));
}

static void createPushback(OpBuilder &builder, Location loc,
                           MutSparseTensorDescriptor desc,
                           SparseTensorFieldKind kind, std::optional<Level> lvl,
                           Value value, Value repeat = Value()) {
  Type etp = desc.getMemRefElementType(kind, lvl);
  Value field = desc.getMemRefField(kind, lvl);
  StorageSpecifierKind specFieldKind = toSpecifierKind(kind);

  auto pushBackOp = builder.create<PushBackOp>(
      loc, desc.getSpecifierField(builder, loc, specFieldKind, lvl), field,
      toType(builder, loc, value, etp), repeat);

  desc.setMemRefField(kind, lvl, pushBackOp.getOutBuffer());
  desc.setSpecifierField(builder, loc, specFieldKind, lvl,
                         pushBackOp.getNewSize());
}

/// Generates code that allocates a sparse storage scheme for given rank.
static void allocSchemeForRank(OpBuilder &builder, Location loc,
                               MutSparseTensorDescriptor desc, Level startLvl) {
  const SparseTensorType stt(desc.getRankedTensorType());
  Value linear = constantIndex(builder, loc, 1);
  const Level lvlRank = stt.getLvlRank();
  for (Level l = startLvl; l < lvlRank; l++) {
    const auto dlt = stt.getLvlType(l);
    if (isCompressedDLT(dlt)) {
      // Append linear x pointers, initialized to zero. Since each compressed
      // dimension initially already has a single zero entry, this maintains
      // the desired "linear + 1" length property at all times.
      Type ptrType = stt.getPointerType();
      Value ptrZero = constantZero(builder, loc, ptrType);
      createPushback(builder, loc, desc, SparseTensorFieldKind::PtrMemRef, l,
                     ptrZero, linear);
      return;
    }
    if (isSingletonDLT(dlt)) {
      return; // nothing to do
    }
    // Keep compounding the size, but nothing needs to be initialized
    // at this level. We will eventually reach a compressed level or
    // otherwise the values array for the from-here "all-dense" case.
    assert(isDenseDLT(dlt));
    Value size = sizeFromTensorAtLvl(builder, loc, desc, l);
    linear = builder.create<arith::MulIOp>(loc, linear, size);
  }
  // Reached values array so prepare for an insertion.
  Value valZero = constantZero(builder, loc, stt.getElementType());
  createPushback(builder, loc, desc, SparseTensorFieldKind::ValMemRef,
                 std::nullopt, valZero, linear);
}

/// Creates allocation operation.
static Value createAllocation(OpBuilder &builder, Location loc,
                              MemRefType memRefType, Value sz,
                              bool enableInit) {
  Value buffer = builder.create<memref::AllocOp>(loc, memRefType, sz);
  Type elemType = memRefType.getElementType();
  if (enableInit) {
    Value fillValue = constantZero(builder, loc, elemType);
    builder.create<linalg::FillOp>(loc, fillValue, buffer);
  }
  return buffer;
}

/// Creates allocation for each field in sparse tensor type. Note that
/// for all dynamic memrefs, the memory size is really the capacity of
/// the "vector", while the actual size resides in the sizes array.
///
/// TODO: for efficiency, we will need heuristics to make educated guesses
///       on the required capacities (see heuristic variable).
///
static void createAllocFields(OpBuilder &builder, Location loc,
                              SparseTensorType stt, ValueRange dynSizes,
                              bool enableInit, SmallVectorImpl<Value> &fields,
                              Value sizeHint) {
  // Build original sizes.
  assert((dynSizes.size() == static_cast<size_t>(stt.getNumDynamicDims())) &&
         "Got wrong number of dynamic sizes");
  const Dimension dimRank = stt.getDimRank();
  SmallVector<Value> dimSizes;
  dimSizes.reserve(dimRank);
  unsigned i = 0; // cumulative index into `dynSizes`.
  for (const DynSize sh : stt.getDimShape())
    dimSizes.push_back(ShapedType::isDynamic(sh)
                           ? dynSizes[i++]
                           : constantIndex(builder, loc, sh));

  // Set up some heuristic sizes. We try to set the initial
  // size based on available information. Otherwise we just
  // initialize a few elements to start the reallocation chain.
  // TODO: refine this
  Value ptrHeuristic, idxHeuristic, valHeuristic;
  if (stt.isAllDense()) {
    valHeuristic = dimSizes[0];
    for (const Value sz : ArrayRef<Value>{dimSizes}.drop_front())
      valHeuristic = builder.create<arith::MulIOp>(loc, valHeuristic, sz);
  } else if (sizeHint) {
    if (getCOOStart(stt.getEncoding()) == 0) {
      ptrHeuristic = constantIndex(builder, loc, 2);
      idxHeuristic = builder.create<arith::MulIOp>(
          loc, constantIndex(builder, loc, dimRank), sizeHint); // AOS
    } else if (dimRank == 2 && stt.isDenseLvl(0) && stt.isCompressedLvl(1)) {
      ptrHeuristic = builder.create<arith::AddIOp>(
          loc, sizeHint, constantIndex(builder, loc, 1));
      idxHeuristic = sizeHint;
    } else {
      ptrHeuristic = idxHeuristic = constantIndex(builder, loc, 16);
    }
    valHeuristic = sizeHint;
  } else {
    ptrHeuristic = idxHeuristic = valHeuristic =
        constantIndex(builder, loc, 16);
  }

  foreachFieldAndTypeInSparseTensor(
      stt,
      [&builder, &fields, stt, loc, ptrHeuristic, idxHeuristic, valHeuristic,
       enableInit](Type fType, FieldIndex fIdx, SparseTensorFieldKind fKind,
                   Level /*lvl*/, DimLevelType /*dlt*/) -> bool {
        assert(fields.size() == fIdx);
        Value field;
        switch (fKind) {
        case SparseTensorFieldKind::StorageSpec:
          field = SparseTensorSpecifier::getInitValue(builder, loc, stt);
          break;
        case SparseTensorFieldKind::PtrMemRef:
        case SparseTensorFieldKind::IdxMemRef:
        case SparseTensorFieldKind::ValMemRef:
          field = createAllocation(
              builder, loc, fType.cast<MemRefType>(),
              (fKind == SparseTensorFieldKind::PtrMemRef)   ? ptrHeuristic
              : (fKind == SparseTensorFieldKind::IdxMemRef) ? idxHeuristic
                                                            : valHeuristic,
              enableInit);
          break;
        }
        assert(field);
        fields.push_back(field);
        // Returns true to continue the iteration.
        return true;
      });

  MutSparseTensorDescriptor desc(stt, fields);

  // Initialize the storage scheme to an empty tensor. Initialized memSizes
  // to all zeros, sets the dimSizes to known values and gives all pointer
  // fields an initial zero entry, so that it is easier to maintain the
  // "linear + 1" length property.
  Value ptrZero = constantZero(builder, loc, stt.getPointerType());
  for (Level lvlRank = stt.getLvlRank(), l = 0; l < lvlRank; l++) {
    // Fills dim sizes array.
    // FIXME: this method seems to set *level* sizes, but the name is confusing
    // FIXME: `toOrigDim` is deprecated.
    desc.setDimSize(builder, loc, l, dimSizes[toOrigDim(stt, l)]);
    // Pushes a leading zero to pointers memref.
    if (stt.isCompressedLvl(l))
      createPushback(builder, loc, desc, SparseTensorFieldKind::PtrMemRef, l,
                     ptrZero);
  }
  allocSchemeForRank(builder, loc, desc, /*rank=*/0);
}

/// Helper method that generates block specific to compressed case:
///
///  plo = pointers[l][pos[l-1]]
///  phi = pointers[l][pos[l-1]+1]
///  msz = indices[l].size()
///  if (plo < phi) {
///    present = indices[l][phi-1] == i[l]
///  } else { // first insertion
///    present = false
///    pointers[l][pos[l-1]] = msz
///  }
///  if (present) { // index already present
///    next = phi-1
///  } else {
///    indices[l].push_back(i[l])
///    pointers[l][pos[l-1]+1] = msz+1
///    next = msz
///    <prepare level l + 1>
///  }
///  pos[l] = next
static Value genCompressed(OpBuilder &builder, Location loc,
                           MutSparseTensorDescriptor desc, ValueRange indices,
                           Value value, Value pos, Level lvl) {
  const SparseTensorType stt(desc.getRankedTensorType());
  const Level lvlRank = stt.getLvlRank();
  assert(lvl < lvlRank && "Level is out of bounds");
  assert(indices.size() == static_cast<size_t>(lvlRank) &&
         "Level-rank mismatch");
  SmallVector<Type> types;
  Type indexType = builder.getIndexType();
  Type boolType = builder.getIntegerType(1);
  unsigned idxIndex;
  unsigned idxStride;
  std::tie(idxIndex, idxStride) = desc.getIdxMemRefIndexAndStride(lvl);
  Value one = constantIndex(builder, loc, 1);
  Value pp1 = builder.create<arith::AddIOp>(loc, pos, one);
  Value plo = genLoad(builder, loc, desc.getPtrMemRef(lvl), pos);
  Value phi = genLoad(builder, loc, desc.getPtrMemRef(lvl), pp1);
  Value msz = desc.getIdxMemSize(builder, loc, lvl);
  Value idxStrideC;
  if (idxStride > 1) {
    idxStrideC = constantIndex(builder, loc, idxStride);
    msz = builder.create<arith::DivUIOp>(loc, msz, idxStrideC);
  }
  Value phim1 = builder.create<arith::SubIOp>(
      loc, toType(builder, loc, phi, indexType), one);
  // Conditional expression.
  Value lt =
      builder.create<arith::CmpIOp>(loc, arith::CmpIPredicate::ult, plo, phi);
  types.push_back(boolType);
  scf::IfOp ifOp1 = builder.create<scf::IfOp>(loc, types, lt, /*else*/ true);
  types.pop_back();
  builder.setInsertionPointToStart(&ifOp1.getThenRegion().front());
  Value crd = genLoad(
      builder, loc, desc.getMemRefField(idxIndex),
      idxStride > 1 ? builder.create<arith::MulIOp>(loc, phim1, idxStrideC)
                    : phim1);
  Value eq = builder.create<arith::CmpIOp>(loc, arith::CmpIPredicate::eq,
                                           toType(builder, loc, crd, indexType),
                                           indices[lvl]);
  builder.create<scf::YieldOp>(loc, eq);
  builder.setInsertionPointToStart(&ifOp1.getElseRegion().front());
  if (lvl > 0)
    genStore(builder, loc, msz, desc.getPtrMemRef(lvl), pos);
  builder.create<scf::YieldOp>(loc, constantI1(builder, loc, false));
  builder.setInsertionPointAfter(ifOp1);
  // If present construct. Note that for a non-unique dimension level, we
  // simply set the condition to false and rely on CSE/DCE to clean up the IR.
  //
  // TODO: generate less temporary IR?
  //
  for (unsigned i = 0, e = desc.getNumFields(); i < e; i++)
    types.push_back(desc.getField(i).getType());
  types.push_back(indexType);
  const Value p = stt.isUniqueLvl(lvl) ? ifOp1.getResult(0)
                                       : constantI1(builder, loc, false);
  scf::IfOp ifOp2 = builder.create<scf::IfOp>(loc, types, p, /*else*/ true);
  // If present (fields unaffected, update next to phim1).
  builder.setInsertionPointToStart(&ifOp2.getThenRegion().front());

  // FIXME: This does not looks like a clean way, but probably the most
  // efficient way.
  desc.getFields().push_back(phim1);
  builder.create<scf::YieldOp>(loc, desc.getFields());
  desc.getFields().pop_back();

  // If !present (changes fields, update next).
  builder.setInsertionPointToStart(&ifOp2.getElseRegion().front());
  Value mszp1 = builder.create<arith::AddIOp>(loc, msz, one);
  genStore(builder, loc, mszp1, desc.getPtrMemRef(lvl), pp1);
  createPushback(builder, loc, desc, SparseTensorFieldKind::IdxMemRef, lvl,
                 indices[lvl]);
  // Prepare the next dimension "as needed".
  if ((lvl + 1) < lvlRank)
    allocSchemeForRank(builder, loc, desc, lvl + 1);

  desc.getFields().push_back(msz);
  builder.create<scf::YieldOp>(loc, desc.getFields());
  desc.getFields().pop_back();

  // Update fields and return next pos.
  builder.setInsertionPointAfter(ifOp2);
  unsigned o = 0;
  for (unsigned i = 0, e = desc.getNumFields(); i < e; i++)
    desc.setField(i, ifOp2.getResult(o++));
  return ifOp2.getResult(o);
}

/// Generates code along an insertion path without the need for a "cursor".
/// This current insertion strategy comes at the expense of some testing
/// overhead for each insertion. The strategy will be optimized later for
/// common insertion patterns. The current insertion strategy also assumes
/// insertions occur in "a reasonable order" that enables building the
/// storage scheme in an appending/inserting kind of fashion (i.e. no
/// in-between insertions that need data movement). The implementation
/// relies on CSE/DCE to clean up all bookkeeping that is not needed.
///
/// TODO: better unord/not-unique; also generalize, optimize, specialize!
///
static void genInsertBody(OpBuilder &builder, ModuleOp module,
                          func::FuncOp func, RankedTensorType rtp) {
  const OpBuilder::InsertionGuard insertionGuard(builder);
  Block *const entryBlock = func.addEntryBlock();
  builder.setInsertionPointToStart(entryBlock);
  const ValueRange args = entryBlock->getArguments();
  const Location loc = func.getLoc();
  const SparseTensorType stt(rtp);
  const Level lvlRank = stt.getLvlRank();

  // Construct fields and indices arrays from parameters.
  SmallVector<Value> fields = llvm::to_vector(args.drop_back(lvlRank + 1));
  MutSparseTensorDescriptor desc(rtp, fields);
  const SmallVector<Value> indices =
      llvm::to_vector(args.take_back(lvlRank + 1).drop_back());
  Value value = args.back();
  Value pos = constantZero(builder, loc, builder.getIndexType());
  // Generate code for every level.
  for (Level l = 0; l < lvlRank; l++) {
    const auto dlt = stt.getLvlType(l);
    if (isCompressedDLT(dlt)) {
      // Create:
      //   if (!present) {
      //     indices[l].push_back(i[l])
      //     <update pointers and prepare level l + 1>
      //   }
      //   pos[l] = indices.size() - 1
      //   <insert @ pos[l] at next level l + 1>
      pos = genCompressed(builder, loc, desc, indices, value, pos, l);
    } else if (isSingletonDLT(dlt)) {
      // Create:
      //   indices[l].push_back(i[l])
      //   pos[l] = pos[l-1]
      //   <insert @ pos[l] at next level l + 1>
      createPushback(builder, loc, desc, SparseTensorFieldKind::IdxMemRef, l,
                     indices[l]);
    } else {
      assert(isDenseDLT(dlt));
      // Construct the new position as:
      //   pos[l] = size * pos[l-1] + i[l]
      //   <insert @ pos[l] at next level l + 1>
      Value size = sizeFromTensorAtLvl(builder, loc, desc, l);
      Value mult = builder.create<arith::MulIOp>(loc, size, pos);
      pos = builder.create<arith::AddIOp>(loc, mult, indices[l]);
    }
  }
  // Reached the actual value append/insert.
  if (!stt.isDenseLvl(lvlRank - 1))
    createPushback(builder, loc, desc, SparseTensorFieldKind::ValMemRef,
                   std::nullopt, value);
  else
    genStore(builder, loc, value, desc.getValMemRef(), pos);
  builder.create<func::ReturnOp>(loc, fields);
}

/// Generates a call to a function to perform an insertion operation. If the
/// function doesn't exist yet, call `createFunc` to generate the function.
static void genInsertionCallHelper(OpBuilder &builder,
                                   MutSparseTensorDescriptor desc,
                                   SmallVectorImpl<Value> &indices, Value value,
                                   func::FuncOp insertPoint,
                                   StringRef namePrefix,
                                   FuncGeneratorType createFunc) {
  // The mangled name of the function has this format:
  //   <namePrefix>_<DLT>_<shape>_<ordering>_<eltType>
  //     _<indexBitWidth>_<pointerBitWidth>
  const SparseTensorType stt(desc.getRankedTensorType());
  SmallString<32> nameBuffer;
  llvm::raw_svector_ostream nameOstream(nameBuffer);
  nameOstream << namePrefix;
  assert(static_cast<size_t>(stt.getLvlRank()) == indices.size());
  const Level lvlRank = stt.getLvlRank();
  for (Level l = 0; l < lvlRank; l++)
    nameOstream << toMLIRString(stt.getLvlType(l)) << "_";
  // Static dim sizes are used in the generated code while dynamic sizes are
  // loaded from the dimSizes buffer. This is the reason for adding the shape
  // to the function name.
  for (const auto sh : stt.getDimShape())
    nameOstream << sh << "_";
  // Permutation information is also used in generating insertion.
  if (!stt.isIdentity())
    nameOstream << stt.getDimToLvlMap() << "_";
  nameOstream << stt.getElementType() << "_";
  nameOstream << stt.getIndexBitWidth() << "_" << stt.getPointerBitWidth();

  // Look up the function.
  ModuleOp module = insertPoint->getParentOfType<ModuleOp>();
  MLIRContext *context = module.getContext();
  auto result = SymbolRefAttr::get(context, nameOstream.str());
  auto func = module.lookupSymbol<func::FuncOp>(result.getAttr());

  // Construct parameters for fields and indices.
  SmallVector<Value> operands = llvm::to_vector(desc.getFields());
  operands.append(indices);
  operands.push_back(value);
  Location loc = insertPoint.getLoc();

  if (!func) {
    // Create the function.
    OpBuilder::InsertionGuard insertionGuard(builder);
    builder.setInsertionPoint(insertPoint);

    func = builder.create<func::FuncOp>(
        loc, nameOstream.str(),
        FunctionType::get(context, ValueRange(operands).getTypes(),
                          ValueRange(desc.getFields()).getTypes()));
    func.setPrivate();
    createFunc(builder, module, func, stt);
  }

  // Generate a call to perform the insertion and update `fields` with values
  // returned from the call.
  func::CallOp call = builder.create<func::CallOp>(loc, func, operands);
  for (size_t i = 0, e = desc.getNumFields(); i < e; i++) {
    desc.getFields()[i] = call.getResult(i);
  }
}

/// Generations insertion finalization code.
static void genEndInsert(OpBuilder &builder, Location loc,
                         SparseTensorDescriptor desc) {
  const SparseTensorType stt(desc.getRankedTensorType());
  const Level lvlRank = stt.getLvlRank();
  for (Level l = 0; l < lvlRank; l++) {
    const auto dlt = stt.getLvlType(l);
    if (isCompressedDLT(dlt)) {
      // Compressed dimensions need a pointer cleanup for all entries
      // that were not visited during the insertion pass.
      //
      // TODO: avoid cleanup and keep compressed scheme consistent at all
      // times?
      //
      if (l > 0) {
        Type ptrType = stt.getPointerType();
        Value ptrMemRef = desc.getPtrMemRef(l);
        Value hi = desc.getPtrMemSize(builder, loc, l);
        Value zero = constantIndex(builder, loc, 0);
        Value one = constantIndex(builder, loc, 1);
        // Vector of only one, but needed by createFor's prototype.
        SmallVector<Value, 1> inits{genLoad(builder, loc, ptrMemRef, zero)};
        scf::ForOp loop = createFor(builder, loc, hi, inits, one);
        Value i = loop.getInductionVar();
        Value oldv = loop.getRegionIterArg(0);
        Value newv = genLoad(builder, loc, ptrMemRef, i);
        Value ptrZero = constantZero(builder, loc, ptrType);
        Value cond = builder.create<arith::CmpIOp>(
            loc, arith::CmpIPredicate::eq, newv, ptrZero);
        scf::IfOp ifOp = builder.create<scf::IfOp>(loc, TypeRange(ptrType),
                                                   cond, /*else*/ true);
        builder.setInsertionPointToStart(&ifOp.getThenRegion().front());
        genStore(builder, loc, oldv, ptrMemRef, i);
        builder.create<scf::YieldOp>(loc, oldv);
        builder.setInsertionPointToStart(&ifOp.getElseRegion().front());
        builder.create<scf::YieldOp>(loc, newv);
        builder.setInsertionPointAfter(ifOp);
        builder.create<scf::YieldOp>(loc, ifOp.getResult(0));
        builder.setInsertionPointAfter(loop);
      }
    } else {
      assert(isDenseDLT(dlt) || isSingletonDLT(dlt));
    }
  }
}

/// Returns a memref that fits the requested length (reallocates if requested
/// length is larger, or creates a subview if it is smaller).
static Value reallocOrSubView(OpBuilder &builder, Location loc, int64_t len,
                              Value buffer) {
  MemRefType memTp = getMemRefType(buffer);
  auto retTp = MemRefType::get(ArrayRef{len}, memTp.getElementType());

  Value targetLen = constantIndex(builder, loc, len);
  Value bufferLen = linalg::createOrFoldDimOp(builder, loc, buffer, 0);
  Value reallocP = builder.create<arith::CmpIOp>(loc, arith::CmpIPredicate::ult,
                                                 targetLen, bufferLen);
  scf::IfOp ifOp = builder.create<scf::IfOp>(loc, retTp, reallocP, true);
  // If targetLen > bufferLen, reallocate to get enough sparse to return.
  builder.setInsertionPointToStart(&ifOp.getThenRegion().front());
  Value reallocBuf = builder.create<memref::ReallocOp>(loc, retTp, buffer);
  builder.create<scf::YieldOp>(loc, reallocBuf);
  // Else, return a subview to fit the size.
  builder.setInsertionPointToStart(&ifOp.getElseRegion().front());
  Value subViewBuf = builder.create<memref::SubViewOp>(
      loc, retTp, buffer, /*offset=*/ArrayRef<int64_t>{0},
      /*size=*/ArrayRef<int64_t>{len},
      /*stride=*/ArrayRef<int64_t>{1});
  builder.create<scf::YieldOp>(loc, subViewBuf);
  // Resets insertion point.
  builder.setInsertionPointAfter(ifOp);
  return ifOp.getResult(0);
}

//===----------------------------------------------------------------------===//
// Codegen rules.
//===----------------------------------------------------------------------===//

/// Sparse tensor storage conversion rule for returns.
class SparseReturnConverter : public OpConversionPattern<func::ReturnOp> {
public:
  using OpConversionPattern::OpConversionPattern;
  LogicalResult
  matchAndRewrite(func::ReturnOp op, OpAdaptor adaptor,
                  ConversionPatternRewriter &rewriter) const override {
    SmallVector<Value> flattened;
    flattenOperands(adaptor.getOperands(), flattened);
    // Create a return with the flattened value extracted from sparse tensors.
    rewriter.replaceOpWithNewOp<func::ReturnOp>(op, flattened);
    return success();
  }
};

/// Sparse tensor storage conversion rule for calls.
class SparseCallConverter : public OpConversionPattern<func::CallOp> {
public:
  // The default CallOp converter can not handle 1:N type conversion.
  using OpConversionPattern::OpConversionPattern;
  LogicalResult
  matchAndRewrite(func::CallOp op, OpAdaptor adaptor,
                  ConversionPatternRewriter &rewriter) const override {
    Location loc = op.getLoc();
    // In case of:
    //  sparse_tensor, f, sparse_tensor = call @foo(...)
    // ==>
    //  memref..., f, memref = call @foo(...) replace with
    //  cast(memref...)->sparse_tensor, f, cast(memref...)->sparse_tensor
    SmallVector<Type> finalRetTy;
    if (failed(typeConverter->convertTypes(op.getResultTypes(), finalRetTy)))
      return failure();

    // (1) Genereates new call with flattened return value.
    SmallVector<Value> flattened;
    flattenOperands(adaptor.getOperands(), flattened);
    auto newCall = rewriter.create<func::CallOp>(loc, op.getCallee(),
                                                 finalRetTy, flattened);
    // (2) Create cast operation for sparse tensor returns.
    SmallVector<Value> castedRet;
    // Tracks the offset of current return value (of the orignal call)
    // relative to the new call (after sparse tensor flattening);
    unsigned retOffset = 0;
    // Temporal buffer to hold the flattened list of type for
    // a sparse tensor.
    SmallVector<Type> sparseFlat;
    for (auto ret : op.getResults()) {
      assert(retOffset < newCall.getNumResults());
      auto retType = ret.getType();
      if (failed(typeConverter->convertType(retType, sparseFlat)))
        // This should never happen.
        llvm_unreachable("Failed to convert type in sparse tensor codegen");

      // Converted types can not be empty when the type conversion succeed.
      assert(!sparseFlat.empty());
      if (sparseFlat.size() > 1) {
        auto flatSize = sparseFlat.size();
        ValueRange fields(iterator_range<ResultRange::iterator>(
            newCall.result_begin() + retOffset,
            newCall.result_begin() + retOffset + flatSize));
        castedRet.push_back(genTuple(rewriter, loc, retType, fields));
        retOffset += flatSize;
      } else {
        // If this is an 1:1 conversion, no need for casting.
        castedRet.push_back(newCall.getResult(retOffset));
        retOffset++;
      }
      sparseFlat.clear();
    }

    assert(castedRet.size() == op.getNumResults());
    rewriter.replaceOp(op, castedRet);
    return success();
  }
};

/// Sparse codegen rule for dimension accesses.
class SparseDimOpConverter : public OpConversionPattern<tensor::DimOp> {
public:
  using OpConversionPattern::OpConversionPattern;
  LogicalResult
  matchAndRewrite(tensor::DimOp op, OpAdaptor adaptor,
                  ConversionPatternRewriter &rewriter) const override {
    std::optional<int64_t> index = op.getConstantIndex();
    if (!index || !getSparseTensorEncoding(adaptor.getSource().getType()))
      return failure();

    auto desc = getDescriptorFromTensorTuple(adaptor.getSource());
    auto sz = sizeFromTensorAtDim(rewriter, op.getLoc(), desc, *index);

    rewriter.replaceOp(op, sz);
    return success();
  }
};

/// Sparse codegen rule for trivial tensor casts.
class SparseCastConverter : public OpConversionPattern<tensor::CastOp> {
public:
  using OpConversionPattern::OpConversionPattern;
  LogicalResult
  matchAndRewrite(tensor::CastOp op, OpAdaptor adaptor,
                  ConversionPatternRewriter &rewriter) const override {
    // Only rewrite identically annotated source/dest.
    auto encDst = getSparseTensorEncoding(op.getType());
    auto encSrc = getSparseTensorEncoding(op.getSource().getType());
    if (!encDst || encDst != encSrc)
      return failure();
    rewriter.replaceOp(op, adaptor.getOperands());
    return success();
  }
};

/// Sparse codgen rule for the alloc operator.
class SparseTensorAllocConverter
    : public OpConversionPattern<bufferization::AllocTensorOp> {
public:
  using OpConversionPattern::OpConversionPattern;
  SparseTensorAllocConverter(TypeConverter &typeConverter, MLIRContext *context,
                             bool enableInit)
      : OpConversionPattern(typeConverter, context),
        enableBufferInitialization(enableInit) {}

  LogicalResult
  matchAndRewrite(bufferization::AllocTensorOp op, OpAdaptor adaptor,
                  ConversionPatternRewriter &rewriter) const override {
    const auto resType = getSparseTensorType(op);
    if (!resType.hasEncoding())
      return failure();
    if (op.getCopy())
      return rewriter.notifyMatchFailure(op, "tensor copy not implemented");

    // Construct allocation for each field.
    const Location loc = op.getLoc();
    const Value sizeHint = op.getSizeHint();
    const ValueRange dynSizes = adaptor.getDynamicSizes();
    const size_t found = dynSizes.size();
    const int64_t expected = resType.getNumDynamicDims();
    if (found != static_cast<size_t>(expected))
      return rewriter.notifyMatchFailure(
          op, llvm::formatv(
                  "Got wrong number of dynamic sizes: Found={0}, Expected={1}",
                  found, expected));
    SmallVector<Value> fields;
    createAllocFields(rewriter, loc, resType, dynSizes,
                      enableBufferInitialization, fields, sizeHint);
    // Replace operation with resulting memrefs.
    rewriter.replaceOp(op, genTuple(rewriter, loc, resType, fields));
    return success();
  }

private:
  bool enableBufferInitialization;
};

/// Sparse codegen rule for the dealloc operator.
class SparseTensorDeallocConverter
    : public OpConversionPattern<bufferization::DeallocTensorOp> {
public:
  using OpConversionPattern::OpConversionPattern;
  LogicalResult
  matchAndRewrite(bufferization::DeallocTensorOp op, OpAdaptor adaptor,
                  ConversionPatternRewriter &rewriter) const override {
    auto enc = getSparseTensorEncoding(op.getTensor().getType());
    if (!enc)
      return failure();

    // Replace the sparse tensor deallocation with field deallocations.
    Location loc = op.getLoc();
    auto desc = getDescriptorFromTensorTuple(adaptor.getTensor());
    for (auto input : desc.getMemRefFields())
      // Deallocate every buffer used to store the sparse tensor handler.
      rewriter.create<memref::DeallocOp>(loc, input);

    rewriter.eraseOp(op);
    return success();
  }
};

/// Sparse codegen rule for tensor rematerialization.
class SparseTensorLoadConverter : public OpConversionPattern<LoadOp> {
public:
  using OpConversionPattern::OpConversionPattern;
  LogicalResult
  matchAndRewrite(LoadOp op, OpAdaptor adaptor,
                  ConversionPatternRewriter &rewriter) const override {
    // Prepare descriptor.
    auto desc = getDescriptorFromTensorTuple(adaptor.getTensor());
    // Generate optional insertion finalization code.
    if (op.getHasInserts())
      genEndInsert(rewriter, op.getLoc(), desc);
    // Replace operation with resulting memrefs.
    rewriter.replaceOp(op, genTuple(rewriter, op.getLoc(), desc));
    return success();
  }
};

/// Sparse codegen rule for the expand op.
class SparseExpandConverter : public OpConversionPattern<ExpandOp> {
public:
  using OpConversionPattern::OpConversionPattern;
  LogicalResult
  matchAndRewrite(ExpandOp op, OpAdaptor adaptor,
                  ConversionPatternRewriter &rewriter) const override {
    if (!getSparseTensorEncoding(op.getTensor().getType()))
      return failure();
    Location loc = op->getLoc();
    auto desc = getDescriptorFromTensorTuple(adaptor.getTensor());
<<<<<<< HEAD
    auto srcType = getRankedTensorType(op.getTensor());
=======
    const auto srcType = getSparseTensorType(op.getTensor());
>>>>>>> cd74f4a4
    Type eltType = srcType.getElementType();
    Type boolType = rewriter.getIntegerType(1);
    Type idxType = rewriter.getIndexType();
    // All initialization should be done on entry of the loop nest.
    rewriter.setInsertionPointAfter(op.getTensor().getDefiningOp());
    // Determine the size for access expansion (always the innermost stored
    // dimension size, translated back to original dimension). Note that we
    // recursively rewrite the new DimOp on the **original** tensor.
    // FIXME: `toOrigDim` is deprecated.
    const Dimension innerDim = toOrigDim(srcType, srcType.getLvlRank() - 1);
    const auto sz = sizeFromTensorAtDim(rewriter, loc, desc, innerDim);
    // Generate a memref for `sz` elements of type `t`.
    const auto genAlloc = [&](Type t) {
      const auto memTp = MemRefType::get({ShapedType::kDynamic}, t);
      return rewriter.create<memref::AllocOp>(loc, memTp, ValueRange{sz});
    };
    // Allocate temporary buffers for values/filled-switch and added.
    // We do not use stack buffers for this, since the expanded size may
    // be rather large (as it envelops a single expanded dense dimension).
    Value values = genAlloc(eltType);
    Value filled = genAlloc(boolType);
    Value added = genAlloc(idxType);
    Value zero = constantZero(rewriter, loc, idxType);
    // Reset the values/filled-switch to all-zero/false. Note that this
    // introduces an O(N) operation into the computation, but this reset
    // operation is amortized over the innermost loops for the access
    // pattern expansion. As noted in the operation doc, we would like
    // to amortize this setup cost even between kernels.
    rewriter.create<linalg::FillOp>(
        loc, ValueRange{constantZero(rewriter, loc, eltType)},
        ValueRange{values});
    rewriter.create<linalg::FillOp>(
        loc, ValueRange{constantZero(rewriter, loc, boolType)},
        ValueRange{filled});
    // Replace expansion op with these buffers and initial index.
    assert(op.getNumResults() == 4);
    rewriter.replaceOp(op, {values, filled, added, zero});
    return success();
  }
};

/// Sparse codegen rule for the compress operator.
class SparseCompressConverter : public OpConversionPattern<CompressOp> {
public:
  using OpConversionPattern::OpConversionPattern;
  LogicalResult
  matchAndRewrite(CompressOp op, OpAdaptor adaptor,
                  ConversionPatternRewriter &rewriter) const override {
    Location loc = op->getLoc();
    SmallVector<Value> fields;
    auto desc = getMutDescriptorFromTensorTuple(adaptor.getTensor(), fields);
    Value values = adaptor.getValues();
    Value filled = adaptor.getFilled();
    Value added = adaptor.getAdded();
    Value count = adaptor.getCount();
    const SparseTensorType dstType(desc.getRankedTensorType());
    Type eltType = dstType.getElementType();
    // Prepare indices.
    SmallVector<Value> indices(adaptor.getIndices());
    // If the innermost level is ordered, we need to sort the indices
    // in the "added" array prior to applying the compression.
<<<<<<< HEAD
    unsigned rank = dstType.getShape().size();
    if (isOrderedDim(dstType, rank - 1))
=======
    if (dstType.isOrderedLvl(dstType.getLvlRank() - 1))
>>>>>>> cd74f4a4
      rewriter.create<SortOp>(loc, count, ValueRange{added}, ValueRange{},
                              SparseTensorSortKind::HybridQuickSort);
    // While performing the insertions, we also need to reset the elements
    // of the values/filled-switch by only iterating over the set elements,
    // to ensure that the runtime complexity remains proportional to the
    // sparsity of the expanded access pattern.
    //
    // Generate
    //    out_memrefs = for (i = 0; i < count; i++)(in_memrefs) {
    //      index = added[i];
    //      value = values[index];
    //      insert({prev_indices, index}, value);
    //      new_memrefs = insert(in_memrefs, {prev_indices, index}, value);
    //      values[index] = 0;
    //      filled[index] = false;
    //      yield new_memrefs
    //    }
    scf::ForOp loop = createFor(rewriter, loc, count, desc.getFields());
    Value i = loop.getInductionVar();
    Value index = genLoad(rewriter, loc, added, i);
    Value value = genLoad(rewriter, loc, values, index);
    indices.push_back(index);
    // TODO: faster for subsequent insertions?
    auto insertPoint = op->template getParentOfType<func::FuncOp>();
    genInsertionCallHelper(rewriter, desc, indices, value, insertPoint,
                           kInsertFuncNamePrefix, genInsertBody);
    genStore(rewriter, loc, constantZero(rewriter, loc, eltType), values,
             index);
    genStore(rewriter, loc, constantI1(rewriter, loc, false), filled, index);
    rewriter.create<scf::YieldOp>(loc, desc.getFields());
    rewriter.setInsertionPointAfter(loop);
    Value result = genTuple(rewriter, loc, dstType, loop->getResults());
    // Deallocate the buffers on exit of the full loop nest.
    Operation *parent = getTop(op);
    rewriter.setInsertionPointAfter(parent);
    rewriter.create<memref::DeallocOp>(loc, values);
    rewriter.create<memref::DeallocOp>(loc, filled);
    rewriter.create<memref::DeallocOp>(loc, added);
    // Replace operation with resulting memrefs.
    rewriter.replaceOp(op, result);
    return success();
  }
};

/// Sparse codegen rule for the insert operator.
class SparseInsertConverter : public OpConversionPattern<InsertOp> {
public:
  using OpConversionPattern::OpConversionPattern;
  LogicalResult
  matchAndRewrite(InsertOp op, OpAdaptor adaptor,
                  ConversionPatternRewriter &rewriter) const override {
    SmallVector<Value> fields;
    auto desc = getMutDescriptorFromTensorTuple(adaptor.getTensor(), fields);
    // Prepare and indices.
    SmallVector<Value> indices(adaptor.getIndices());
    // Generate insertion.
    Value value = adaptor.getValue();
    auto insertPoint = op->template getParentOfType<func::FuncOp>();
    genInsertionCallHelper(rewriter, desc, indices, value, insertPoint,
                           kInsertFuncNamePrefix, genInsertBody);

    // Replace operation with resulting memrefs.
    rewriter.replaceOp(op, genTuple(rewriter, op.getLoc(), desc));
    return success();
  }
};

/// Sparse codegen rule for pointer accesses.
class SparseToPointersConverter : public OpConversionPattern<ToPointersOp> {
public:
  using OpAdaptor = typename ToPointersOp::Adaptor;
  using OpConversionPattern<ToPointersOp>::OpConversionPattern;
  LogicalResult
  matchAndRewrite(ToPointersOp op, OpAdaptor adaptor,
                  ConversionPatternRewriter &rewriter) const override {
    // Replace the requested pointer access with corresponding field.
    // The cast_op is inserted by type converter to intermix 1:N type
    // conversion.
    auto desc = getDescriptorFromTensorTuple(adaptor.getTensor());
    uint64_t dim = op.getDimension().getZExtValue();
    rewriter.replaceOp(op, desc.getPtrMemRef(dim));
    return success();
  }
};

/// Sparse codegen rule for index accesses.
class SparseToIndicesConverter : public OpConversionPattern<ToIndicesOp> {
public:
  using OpAdaptor = typename ToIndicesOp::Adaptor;
  using OpConversionPattern<ToIndicesOp>::OpConversionPattern;
  LogicalResult
  matchAndRewrite(ToIndicesOp op, OpAdaptor adaptor,
                  ConversionPatternRewriter &rewriter) const override {
    // Replace the requested pointer access with corresponding field.
    // The cast_op is inserted by type converter to intermix 1:N type
    // conversion.
    Location loc = op.getLoc();
    auto desc = getDescriptorFromTensorTuple(adaptor.getTensor());
    uint64_t dim = op.getDimension().getZExtValue();
    Value field = desc.getIdxMemRefOrView(rewriter, loc, dim);

    // Insert a cast to bridge the actual type to the user expected type. If the
    // actual type and the user expected type aren't compatible, the compiler or
    // the runtime will issue an error.
    Type resType = op.getResult().getType();
    if (resType != field.getType())
      field = rewriter.create<memref::CastOp>(loc, resType, field);
    rewriter.replaceOp(op, field);

    return success();
  }
};

/// Sparse codegen rule for accessing the linear indices buffer.
class SparseToIndicesBufferConverter
    : public OpConversionPattern<ToIndicesBufferOp> {
public:
  using OpAdaptor = typename ToIndicesBufferOp::Adaptor;
  using OpConversionPattern<ToIndicesBufferOp>::OpConversionPattern;
  LogicalResult
  matchAndRewrite(ToIndicesBufferOp op, OpAdaptor adaptor,
                  ConversionPatternRewriter &rewriter) const override {
    // Replace the requested pointer access with corresponding field.
    // The cast_op is inserted by type converter to intermix 1:N type
    // conversion.
    auto desc = getDescriptorFromTensorTuple(adaptor.getTensor());
    rewriter.replaceOp(op, desc.getAOSMemRef());

    return success();
  }
};

/// Sparse codegen rule for value accesses.
class SparseToValuesConverter : public OpConversionPattern<ToValuesOp> {
public:
  using OpAdaptor = typename ToValuesOp::Adaptor;
  using OpConversionPattern<ToValuesOp>::OpConversionPattern;
  LogicalResult
  matchAndRewrite(ToValuesOp op, OpAdaptor adaptor,
                  ConversionPatternRewriter &rewriter) const override {
    // Replace the requested pointer access with corresponding field.
    // The cast_op is inserted by type converter to intermix 1:N type
    // conversion.
    auto desc = getDescriptorFromTensorTuple(adaptor.getTensor());
    rewriter.replaceOp(op, desc.getValMemRef());
    return success();
  }
};

/// Sparse codegen rule for the convert operator.
class SparseConvertConverter : public OpConversionPattern<ConvertOp> {
public:
  using OpConversionPattern::OpConversionPattern;
  LogicalResult
  matchAndRewrite(ConvertOp op, OpAdaptor adaptor,
                  ConversionPatternRewriter &rewriter) const override {
    SparseTensorEncodingAttr encDst = getSparseTensorEncoding(op.getType());
    SparseTensorEncodingAttr encSrc =
        getSparseTensorEncoding(op.getSource().getType());
    if (encDst != encSrc) {
      // This should be handled by rewriting before codegen.
      return failure();
    }
    rewriter.replaceOp(op, adaptor.getSource());
    return success();
  }
};

class SparseExtractSliceCoverter
    : public OpConversionPattern<tensor::ExtractSliceOp> {
public:
  using OpConversionPattern::OpConversionPattern;
  LogicalResult
  matchAndRewrite(tensor::ExtractSliceOp op, OpAdaptor adaptor,
                  ConversionPatternRewriter &rewriter) const override {
    auto srcEnc = getSparseTensorEncoding(op.getSourceType());
    auto dstEnc = getSparseTensorEncoding(op.getResult().getType());
    if (!srcEnc && !dstEnc)
      return failure();

    // TODO: We should check these in ExtractSliceOp::verify.
    assert(srcEnc && dstEnc && dstEnc.isSlice());
    assert(srcEnc.getDimLevelType() == dstEnc.getDimLevelType());
    assert(srcEnc.getDimOrdering() == dstEnc.getDimOrdering());
    assert(srcEnc.getHigherOrdering() == dstEnc.getHigherOrdering());
    assert(srcEnc.getPointerBitWidth() == dstEnc.getPointerBitWidth());
    assert(srcEnc.getIndexBitWidth() == dstEnc.getIndexBitWidth());

    // TODO: support dynamic slices.
    for (int i = 0, e = op.getSourceType().getRank(); i < e; i++) {
      assert(op.getStaticStrides()[i] == dstEnc.getStaticDimSliceStride(i));
      assert(op.getStaticOffsets()[i] == dstEnc.getStaticDimSliceOffset(i));
      assert(op.getStaticSizes()[i] == dstEnc.getStaticDimSliceSize(i));
    }

    // TODO: create a new specifer for slices (need to encode slice metadata).
    // It does not matter now because only constant offset/stride are allowed.
    rewriter.replaceOp(op, adaptor.getSource());
    return success();
  }
};

/// Sparse codegen rule for number of entries operator.
class SparseNumberOfEntriesConverter
    : public OpConversionPattern<NumberOfEntriesOp> {
public:
  using OpConversionPattern::OpConversionPattern;
  LogicalResult
  matchAndRewrite(NumberOfEntriesOp op, OpAdaptor adaptor,
                  ConversionPatternRewriter &rewriter) const override {
    // Query memSizes for the actually stored values.
    rewriter.replaceOp(
        op, genValMemSize(rewriter, op.getLoc(), adaptor.getTensor()));
    return success();
  }
};

struct SparsePackOpConverter : public OpConversionPattern<PackOp> {
  using OpConversionPattern::OpConversionPattern;
  LogicalResult
  matchAndRewrite(PackOp op, OpAdaptor adaptor,
                  ConversionPatternRewriter &rewriter) const override {

    const auto rtp = getRankedTensorType(op.getResult());
    assert(isUniqueCOOType(rtp));

    SmallVector<Value> fields;
    Location loc = op.getLoc();

    foreachFieldAndTypeInSparseTensor(
        rtp,
        [&rewriter, &fields, &op, rtp,
         loc](Type fType, FieldIndex fIdx, SparseTensorFieldKind fKind,
              Level /*lvl*/, DimLevelType /*dlt*/) -> bool {
          assert(fields.size() == fIdx);
          auto enc = getSparseTensorEncoding(rtp);
          Value field;
          switch (fKind) {
          case SparseTensorFieldKind::StorageSpec:
            field = SparseTensorSpecifier::getInitValue(rewriter, loc, rtp);
            break;
          case SparseTensorFieldKind::PtrMemRef: {
            // TACO-style COO starts with a PtrBuffer
            // By creating a constant value for it, we avoid the complexity of
            // memory management.
            auto tensorType = RankedTensorType::get({2}, enc.getPointerType());
            auto memrefType = MemRefType::get(tensorType.getShape(),
                                              tensorType.getElementType());
            auto cstPtr = rewriter.create<arith::ConstantOp>(
                loc, tensorType,
                DenseElementsAttr::get(
                    tensorType,
                    ArrayRef<Attribute>{
                        IntegerAttr::get(enc.getPointerType(), 0),
                        IntegerAttr::get(
                            enc.getPointerType(),
                            op.getData().getType().getShape()[0])}));
            field = rewriter.create<bufferization::ToMemrefOp>(loc, memrefType,
                                                               cstPtr);
            break;
          }
          case SparseTensorFieldKind::IdxMemRef: {
            auto tensorType = op.getIndices().getType();
            auto memrefType = MemRefType::get(tensorType.getShape(),
                                              tensorType.getElementType());
            auto idxMemRef = rewriter.create<bufferization::ToMemrefOp>(
                op->getLoc(), memrefType, op.getIndices());
            ReassociationIndices reassociation;
            for (int i = 0, e = tensorType.getRank(); i < e; i++)
              reassociation.push_back(i);

            // Flattened the indices buffer to rank 1.
            field = rewriter.create<memref::CollapseShapeOp>(
                loc, idxMemRef, ArrayRef<ReassociationIndices>(reassociation));
            break;
          }
          case SparseTensorFieldKind::ValMemRef: {
            auto tensorType = op.getData().getType();
            auto memrefType = MemRefType::get(tensorType.getShape(),
                                              tensorType.getElementType());
            field = rewriter.create<bufferization::ToMemrefOp>(
                op->getLoc(), memrefType, op.getData());
            break;
          }
          }

          assert(field);
          if (fType != field.getType())
            field = rewriter.create<memref::CastOp>(loc, fType, field);
          fields.push_back(field);
          // Returns true to continue the iteration.
          return true;
        });

    MutSparseTensorDescriptor desc(rtp, fields);
    auto noe = linalg::createOrFoldDimOp(rewriter, loc, op.getData(), 0);
    for (unsigned i = 0, e = rtp.getRank(); i < e; i++) {
      int dim = rtp.getShape()[i];
      assert(!ShapedType::isDynamic(dim));
      desc.setDimSize(rewriter, loc, i, constantIndex(rewriter, loc, dim));
      if (i == 0)
        desc.setPtrMemSize(rewriter, loc, i, constantIndex(rewriter, loc, 2));

      desc.setIdxMemSize(rewriter, loc, i, noe);
    }
    desc.setValMemSize(rewriter, loc, noe);

    rewriter.replaceOp(op, genTuple(rewriter, loc, desc));
    return success();
  }
};

struct SparseUnpackOpConverter : public OpConversionPattern<UnpackOp> {
  using OpConversionPattern::OpConversionPattern;
  LogicalResult
  matchAndRewrite(UnpackOp op, OpAdaptor adaptor,
                  ConversionPatternRewriter &rewriter) const override {
    auto desc = getDescriptorFromTensorTuple(adaptor.getTensor());
    Location loc = op.getLoc();
    int64_t rank = op.getTensor().getType().getRank();

    assert(isUniqueCOOType(op.getTensor().getType()) &&
           desc.getFields().size() == 4);

    Value flatBuf = rank == 1 ? desc.getIdxMemRefOrView(rewriter, loc, 0)
                              : desc.getAOSMemRef();
    Value dataBuf = desc.getValMemRef();

    // If frontend requests a static buffer, we reallocate the data/indices
    // to ensure that we meet their need.
    TensorType dataTp = op.getData().getType();
    if (dataTp.hasStaticShape()) {
      dataBuf = reallocOrSubView(rewriter, loc, dataTp.getShape()[0], dataBuf);
    }

    TensorType indicesTp = op.getIndices().getType();
    if (indicesTp.hasStaticShape()) {
      auto len = indicesTp.getShape()[0] * indicesTp.getShape()[1];
      flatBuf = reallocOrSubView(rewriter, loc, len, flatBuf);
    }

    Value idxBuf = rewriter.create<memref::ExpandShapeOp>(
        loc, MemRefType::get(indicesTp.getShape(), indicesTp.getElementType()),
        flatBuf, ArrayRef{ReassociationIndices{0, 1}});

    // Converts MemRefs back to Tensors.
    Value data = rewriter.create<bufferization::ToTensorOp>(loc, dataBuf);
    Value indices = rewriter.create<bufferization::ToTensorOp>(loc, idxBuf);
    Value nnz = toType(rewriter, loc, desc.getValMemSize(rewriter, loc),
                       op.getNnz().getType());

    rewriter.replaceOp(op, {data, indices, nnz});
    return success();
  }
};

} // namespace

//===----------------------------------------------------------------------===//
// Public method for populating conversion rules.
//===----------------------------------------------------------------------===//

/// Populates the given patterns list with conversion rules required for
/// the sparsification of linear algebra operations.
void mlir::populateSparseTensorCodegenPatterns(
    TypeConverter &typeConverter, RewritePatternSet &patterns,
    bool enableBufferInitialization) {
  patterns.add<SparsePackOpConverter, SparseUnpackOpConverter,
               SparseReturnConverter, SparseCallConverter, SparseDimOpConverter,
               SparseCastConverter, SparseTensorDeallocConverter,
               SparseExtractSliceCoverter, SparseTensorLoadConverter,
               SparseExpandConverter, SparseCompressConverter,
               SparseInsertConverter, SparseToPointersConverter,
               SparseToIndicesConverter, SparseToIndicesBufferConverter,
               SparseToValuesConverter, SparseConvertConverter,
               SparseNumberOfEntriesConverter>(typeConverter,
                                               patterns.getContext());
  patterns.add<SparseTensorAllocConverter>(typeConverter, patterns.getContext(),
                                           enableBufferInitialization);
}<|MERGE_RESOLUTION|>--- conflicted
+++ resolved
@@ -815,11 +815,7 @@
       return failure();
     Location loc = op->getLoc();
     auto desc = getDescriptorFromTensorTuple(adaptor.getTensor());
-<<<<<<< HEAD
-    auto srcType = getRankedTensorType(op.getTensor());
-=======
     const auto srcType = getSparseTensorType(op.getTensor());
->>>>>>> cd74f4a4
     Type eltType = srcType.getElementType();
     Type boolType = rewriter.getIntegerType(1);
     Type idxType = rewriter.getIndexType();
@@ -881,12 +877,7 @@
     SmallVector<Value> indices(adaptor.getIndices());
     // If the innermost level is ordered, we need to sort the indices
     // in the "added" array prior to applying the compression.
-<<<<<<< HEAD
-    unsigned rank = dstType.getShape().size();
-    if (isOrderedDim(dstType, rank - 1))
-=======
     if (dstType.isOrderedLvl(dstType.getLvlRank() - 1))
->>>>>>> cd74f4a4
       rewriter.create<SortOp>(loc, count, ValueRange{added}, ValueRange{},
                               SparseTensorSortKind::HybridQuickSort);
     // While performing the insertions, we also need to reset the elements
