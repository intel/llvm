//===- BufferizableOpInterfaceImpl.cpp - Impl. of BufferizableOpInterface -===//
//
// Part of the LLVM Project, under the Apache License v2.0 with LLVM Exceptions.
// See https://llvm.org/LICENSE.txt for license information.
// SPDX-License-Identifier: Apache-2.0 WITH LLVM-exception
//
//===----------------------------------------------------------------------===//
//
// These BufferizableOpInterface implementations provide analysis-related
// interface methods only. They are getting bufferized by the
// SparseTensorConversion pass.

#include "mlir/Dialect/SparseTensor/Transforms/BufferizableOpInterfaceImpl.h"

#include "mlir/Dialect/Bufferization/IR/BufferizableOpInterface.h"
#include "mlir/Dialect/Bufferization/IR/Bufferization.h"
#include "mlir/Dialect/SparseTensor/IR/SparseTensor.h"
#include "mlir/IR/Dialect.h"
#include "mlir/IR/Operation.h"
#include "mlir/IR/PatternMatch.h"

using namespace mlir::bufferization;
using namespace mlir::sparse_tensor;

namespace mlir {
namespace sparse_tensor {
namespace {

struct ConcatenateOpInterface
    : public BufferizableOpInterface::ExternalModel<
          ConcatenateOpInterface, sparse_tensor::ConcatenateOp> {
  bool bufferizesToAllocation(Operation *op, OpResult opResult) const {
    return true;
  }

  bool bufferizesToMemoryRead(Operation *op, OpOperand &opOperand,
                              const AnalysisState &state) const {
    return true;
  }

  bool bufferizesToMemoryWrite(Operation *op, OpOperand &opOperand,
                               const AnalysisState &state) const {
    return false;
  }

  AliasingOpResultList getAliasingOpResults(Operation *op, OpOperand &opOperand,
                                            const AnalysisState &state) const {
    return {};
  }

  bool isWritable(Operation *op, Value value,
                  const AnalysisState &state) const {
    return true;
  }
};

struct ConvertOpInterface
    : public BufferizableOpInterface::ExternalModel<ConvertOpInterface,
                                                    sparse_tensor::ConvertOp> {
  bool bufferizesToAllocation(Operation *op, OpResult opResult) const {
    // ConvertOps may allocate. (Unless they convert between two identical
    // types, then they fold away.)
    return true;
  }

  bool bufferizesToMemoryRead(Operation *op, OpOperand &opOperand,
                              const AnalysisState &state) const {
    return true;
  }

  bool bufferizesToMemoryWrite(Operation *op, OpOperand &opOperand,
                               const AnalysisState &state) const {
    return false;
  }

  AliasingOpResultList getAliasingOpResults(Operation *op, OpOperand &opOperand,
                                            const AnalysisState &state) const {
    return {};
  }

  bool isWritable(Operation *op, Value value,
                  const AnalysisState &state) const {
    return true;
  }
};

struct LoadOpInterface
    : public BufferizableOpInterface::ExternalModel<LoadOpInterface,
                                                    sparse_tensor::LoadOp> {
  bool bufferizesToMemoryRead(Operation *op, OpOperand &opOperand,
                              const AnalysisState &state) const {
    return false;
  }

  bool bufferizesToMemoryWrite(Operation *op, OpOperand &opOperand,
                               const AnalysisState &state) const {
    return false;
  }

  AliasingOpResultList getAliasingOpResults(Operation *op, OpOperand &opOperand,
                                            const AnalysisState &state) const {
    return {{op->getOpResult(0), BufferRelation::Equivalent}};
  }
};

struct NewOpInterface
    : public BufferizableOpInterface::ExternalModel<NewOpInterface,
                                                    sparse_tensor::NewOp> {
  bool resultBufferizesToMemoryWrite(Operation *op, OpResult opResult,
                                     const AnalysisState &state) const {
    // NewOps allocate but do not write.
    return false;
  }

  bool bufferizesToAllocation(Operation *op, OpResult opResult) const {
    return true;
  }
};

struct PackOpInterface
    : public BufferizableOpInterface::ExternalModel<PackOpInterface,
                                                    sparse_tensor::PackOp> {
  bool bufferizesToAllocation(Operation *op, OpResult opResult) const {
    // PackOp reuses all the buffers instead of allocating new ones
    return false;
  }

  bool bufferizesToMemoryRead(Operation *op, OpOperand &opOperand,
                              const AnalysisState &state) const {
    return true;
  }

  bool bufferizesToMemoryWrite(Operation *op, OpOperand &opOperand,
                               const AnalysisState &state) const {
    return false;
  }

  AliasingOpResultList getAliasingOpResults(Operation *op, OpOperand &opOperand,
                                            const AnalysisState &state) const {
    assert(op->getNumResults() == 1);
    assert(isUniqueCOOType(op->getResultTypes()[0].cast<RankedTensorType>()));
    // PackOp reuses the input tensors as data/indices instead of creating new
    // ones when packing into a COO format.
    return {{op->getOpResult(0), BufferRelation::Equivalent}};
  }

  BufferRelation bufferRelation(Operation *oo, OpResult opResult,
                                const AnalysisState &state) const {
    return BufferRelation::Unknown;
  }
};

struct UnpackOpInterface
    : public BufferizableOpInterface::ExternalModel<UnpackOpInterface,
                                                    sparse_tensor::UnpackOp> {
  bool bufferizesToAllocation(Operation *op, OpResult opResult) const {
    // Similar to InsertOp, reallocation is not considered to allocate a new
    // piece of memory.
    return false;
  }

  bool bufferizesToMemoryRead(Operation *op, OpOperand &opOperand,
                              const AnalysisState &state) const {
    return true;
  }

  bool bufferizesToMemoryWrite(Operation *op, OpOperand &opOperand,
                               const AnalysisState &state) const {
    return false;
  }

  AliasingOpResultList getAliasingOpResults(Operation *op, OpOperand &opOperand,
                                            const AnalysisState &state) const {
    // Conceptually, UnpackOp equals to a list of toIndices/toValueOp
    return {};
  }
};

struct InsertOpInterface
    : public BufferizableOpInterface::ExternalModel<InsertOpInterface,
                                                    sparse_tensor::InsertOp> {
  bool bufferizesToMemoryRead(Operation *op, OpOperand &opOperand,
                              const AnalysisState &state) const {
    return true;
  }

  bool bufferizesToMemoryWrite(Operation *op, OpOperand &opOperand,
                               const AnalysisState &state) const {
    // InsertOp writes to memory.
    return true;
  }

  AliasingOpResultList getAliasingOpResults(Operation *op, OpOperand &opOperand,
                                            const AnalysisState &state) const {
    // InsertOp returns an alias of its operand.
    assert(op->getNumResults() == 1);
    return {{op->getOpResult(0), BufferRelation::Equivalent}};
  }
};

struct NumberOfEntriesOpInterface
    : public BufferizableOpInterface::ExternalModel<
          NumberOfEntriesOpInterface, sparse_tensor::NumberOfEntriesOp> {
  bool bufferizesToMemoryRead(Operation *op, OpOperand &opOperand,
                              const AnalysisState &state) const {
    return true;
  }

  bool bufferizesToMemoryWrite(Operation *op, OpOperand &opOperand,
                               const AnalysisState &state) const {
    return false;
  }

  AliasingOpResultList getAliasingOpResults(Operation *op, OpOperand &opOperand,
                                            const AnalysisState &state) const {
    return {};
  }
};

struct ToIndicesBufferOpInterface
    : public BufferizableOpInterface::ExternalModel<
          ToIndicesBufferOpInterface, sparse_tensor::ToIndicesBufferOp> {
  bool bufferizesToMemoryRead(Operation *op, OpOperand &opOperand,
                              const AnalysisState &state) const {
    return true;
  }

  bool bufferizesToMemoryWrite(Operation *op, OpOperand &opOperand,
                               const AnalysisState &state) const {
    // Potential writes into memory through the result of sparse_tensor.indices
    // are not considered.
    return false;
  }

  AliasingOpResultList getAliasingOpResults(Operation *op, OpOperand &opOperand,
                                            const AnalysisState &state) const {
    return {};
  }
};

struct ToIndicesOpInterface
    : public BufferizableOpInterface::ExternalModel<
          ToIndicesOpInterface, sparse_tensor::ToIndicesOp> {
  bool bufferizesToMemoryRead(Operation *op, OpOperand &opOperand,
                              const AnalysisState &state) const {
    return true;
  }

  bool bufferizesToMemoryWrite(Operation *op, OpOperand &opOperand,
                               const AnalysisState &state) const {
    // Potential writes into memory through the result of sparse_tensor.indices
    // are not considered.
    return false;
  }

  AliasingOpResultList getAliasingOpResults(Operation *op, OpOperand &opOperand,
                                            const AnalysisState &state) const {
    return {};
  }
};

struct ToPointersOpInterface
    : public BufferizableOpInterface::ExternalModel<
          ToPointersOpInterface, sparse_tensor::ToPointersOp> {
  bool bufferizesToMemoryRead(Operation *op, OpOperand &opOperand,
                              const AnalysisState &state) const {
    return true;
  }

  bool bufferizesToMemoryWrite(Operation *op, OpOperand &opOperand,
                               const AnalysisState &state) const {
    // Potential writes into memory through the result of sparse_tensor.pointers
    // are not considered.
    return false;
  }

  AliasingOpResultList getAliasingOpResults(Operation *op, OpOperand &opOperand,
                                            const AnalysisState &state) const {
    return {};
  }
};

struct ToValuesOpInterface
    : public BufferizableOpInterface::ExternalModel<ToValuesOpInterface,
                                                    sparse_tensor::ToValuesOp> {
  bool bufferizesToMemoryRead(Operation *op, OpOperand &opOperand,
                              const AnalysisState &state) const {
    return true;
  }

  bool bufferizesToMemoryWrite(Operation *op, OpOperand &opOperand,
                               const AnalysisState &state) const {
    // Potential writes into memory through the result of sparse_tensor.values
    // are not considered.
    return false;
  }

  AliasingOpResultList getAliasingOpResults(Operation *op, OpOperand &opOperand,
                                            const AnalysisState &state) const {
    return {};
  }
};

struct NumberOfEntriesOpInterface
    : public BufferizableOpInterface::ExternalModel<
          NumberOfEntriesOpInterface, sparse_tensor::NumberOfEntriesOp> {
  bool bufferizesToMemoryRead(Operation *op, OpOperand &opOperand,
                              const AnalysisState &state) const {
    return true;
  }

  bool bufferizesToMemoryWrite(Operation *op, OpOperand &opOperand,
                               const AnalysisState &state) const {
    return false;
  }

  AliasingOpResultList getAliasingOpResults(Operation *op, OpOperand &opOperand,
                                            const AnalysisState &state) const {
    return {};
  }
};

struct ToIndicesBufferOpInterface
    : public BufferizableOpInterface::ExternalModel<
          ToIndicesBufferOpInterface, sparse_tensor::ToIndicesBufferOp> {
  bool bufferizesToMemoryRead(Operation *op, OpOperand &opOperand,
                              const AnalysisState &state) const {
    return true;
  }

  bool bufferizesToMemoryWrite(Operation *op, OpOperand &opOperand,
                               const AnalysisState &state) const {
    // Potential writes into memory through the result of sparse_tensor.indices
    // are not considered.
    return false;
  }

  AliasingOpResultList getAliasingOpResults(Operation *op, OpOperand &opOperand,
                                            const AnalysisState &state) const {
    return {};
  }
};

struct ToIndicesOpInterface
    : public BufferizableOpInterface::ExternalModel<
          ToIndicesOpInterface, sparse_tensor::ToIndicesOp> {
  bool bufferizesToMemoryRead(Operation *op, OpOperand &opOperand,
                              const AnalysisState &state) const {
    return true;
  }

  bool bufferizesToMemoryWrite(Operation *op, OpOperand &opOperand,
                               const AnalysisState &state) const {
    // Potential writes into memory through the result of sparse_tensor.indices
    // are not considered.
    return false;
  }

  AliasingOpResultList getAliasingOpResults(Operation *op, OpOperand &opOperand,
                                            const AnalysisState &state) const {
    return {};
  }
};

struct ToPointersOpInterface
    : public BufferizableOpInterface::ExternalModel<
          ToPointersOpInterface, sparse_tensor::ToPointersOp> {
  bool bufferizesToMemoryRead(Operation *op, OpOperand &opOperand,
                              const AnalysisState &state) const {
    return true;
  }

  bool bufferizesToMemoryWrite(Operation *op, OpOperand &opOperand,
                               const AnalysisState &state) const {
    // Potential writes into memory through the result of sparse_tensor.pointers
    // are not considered.
    return false;
  }

  AliasingOpResultList getAliasingOpResults(Operation *op, OpOperand &opOperand,
                                            const AnalysisState &state) const {
    return {};
  }
};

struct ToValuesOpInterface
    : public BufferizableOpInterface::ExternalModel<ToValuesOpInterface,
                                                    sparse_tensor::ToValuesOp> {
  bool bufferizesToMemoryRead(Operation *op, OpOperand &opOperand,
                              const AnalysisState &state) const {
    return true;
  }

  bool bufferizesToMemoryWrite(Operation *op, OpOperand &opOperand,
                               const AnalysisState &state) const {
    // Potential writes into memory through the result of sparse_tensor.values
    // are not considered.
    return false;
  }

  AliasingOpResultList getAliasingOpResults(Operation *op, OpOperand &opOperand,
                                            const AnalysisState &state) const {
    return {};
  }
};

} // namespace
} // namespace sparse_tensor
} // namespace mlir

void mlir::sparse_tensor::registerBufferizableOpInterfaceExternalModels(
    DialectRegistry &registry) {
  registry.addExtension(+[](MLIRContext *ctx,
                            sparse_tensor::SparseTensorDialect *dialect) {
    sparse_tensor::ConcatenateOp::attachInterface<ConcatenateOpInterface>(*ctx);
    sparse_tensor::ConvertOp::attachInterface<ConvertOpInterface>(*ctx);
    sparse_tensor::LoadOp::attachInterface<LoadOpInterface>(*ctx);
    sparse_tensor::NewOp::attachInterface<NewOpInterface>(*ctx);
    sparse_tensor::InsertOp::attachInterface<InsertOpInterface>(*ctx);
    sparse_tensor::NumberOfEntriesOp::attachInterface<
        NumberOfEntriesOpInterface>(*ctx);
<<<<<<< HEAD
=======
    sparse_tensor::PackOp::attachInterface<PackOpInterface>(*ctx);
    sparse_tensor::UnpackOp::attachInterface<UnpackOpInterface>(*ctx);
>>>>>>> cd74f4a4
    sparse_tensor::ToIndicesBufferOp::attachInterface<
        ToIndicesBufferOpInterface>(*ctx);
    sparse_tensor::ToIndicesOp::attachInterface<ToIndicesOpInterface>(*ctx);
    sparse_tensor::ToPointersOp::attachInterface<ToPointersOpInterface>(*ctx);
    sparse_tensor::ToValuesOp::attachInterface<ToValuesOpInterface>(*ctx);
  });
}<|MERGE_RESOLUTION|>--- conflicted
+++ resolved
@@ -301,109 +301,6 @@
   }
 };
 
-struct NumberOfEntriesOpInterface
-    : public BufferizableOpInterface::ExternalModel<
-          NumberOfEntriesOpInterface, sparse_tensor::NumberOfEntriesOp> {
-  bool bufferizesToMemoryRead(Operation *op, OpOperand &opOperand,
-                              const AnalysisState &state) const {
-    return true;
-  }
-
-  bool bufferizesToMemoryWrite(Operation *op, OpOperand &opOperand,
-                               const AnalysisState &state) const {
-    return false;
-  }
-
-  AliasingOpResultList getAliasingOpResults(Operation *op, OpOperand &opOperand,
-                                            const AnalysisState &state) const {
-    return {};
-  }
-};
-
-struct ToIndicesBufferOpInterface
-    : public BufferizableOpInterface::ExternalModel<
-          ToIndicesBufferOpInterface, sparse_tensor::ToIndicesBufferOp> {
-  bool bufferizesToMemoryRead(Operation *op, OpOperand &opOperand,
-                              const AnalysisState &state) const {
-    return true;
-  }
-
-  bool bufferizesToMemoryWrite(Operation *op, OpOperand &opOperand,
-                               const AnalysisState &state) const {
-    // Potential writes into memory through the result of sparse_tensor.indices
-    // are not considered.
-    return false;
-  }
-
-  AliasingOpResultList getAliasingOpResults(Operation *op, OpOperand &opOperand,
-                                            const AnalysisState &state) const {
-    return {};
-  }
-};
-
-struct ToIndicesOpInterface
-    : public BufferizableOpInterface::ExternalModel<
-          ToIndicesOpInterface, sparse_tensor::ToIndicesOp> {
-  bool bufferizesToMemoryRead(Operation *op, OpOperand &opOperand,
-                              const AnalysisState &state) const {
-    return true;
-  }
-
-  bool bufferizesToMemoryWrite(Operation *op, OpOperand &opOperand,
-                               const AnalysisState &state) const {
-    // Potential writes into memory through the result of sparse_tensor.indices
-    // are not considered.
-    return false;
-  }
-
-  AliasingOpResultList getAliasingOpResults(Operation *op, OpOperand &opOperand,
-                                            const AnalysisState &state) const {
-    return {};
-  }
-};
-
-struct ToPointersOpInterface
-    : public BufferizableOpInterface::ExternalModel<
-          ToPointersOpInterface, sparse_tensor::ToPointersOp> {
-  bool bufferizesToMemoryRead(Operation *op, OpOperand &opOperand,
-                              const AnalysisState &state) const {
-    return true;
-  }
-
-  bool bufferizesToMemoryWrite(Operation *op, OpOperand &opOperand,
-                               const AnalysisState &state) const {
-    // Potential writes into memory through the result of sparse_tensor.pointers
-    // are not considered.
-    return false;
-  }
-
-  AliasingOpResultList getAliasingOpResults(Operation *op, OpOperand &opOperand,
-                                            const AnalysisState &state) const {
-    return {};
-  }
-};
-
-struct ToValuesOpInterface
-    : public BufferizableOpInterface::ExternalModel<ToValuesOpInterface,
-                                                    sparse_tensor::ToValuesOp> {
-  bool bufferizesToMemoryRead(Operation *op, OpOperand &opOperand,
-                              const AnalysisState &state) const {
-    return true;
-  }
-
-  bool bufferizesToMemoryWrite(Operation *op, OpOperand &opOperand,
-                               const AnalysisState &state) const {
-    // Potential writes into memory through the result of sparse_tensor.values
-    // are not considered.
-    return false;
-  }
-
-  AliasingOpResultList getAliasingOpResults(Operation *op, OpOperand &opOperand,
-                                            const AnalysisState &state) const {
-    return {};
-  }
-};
-
 } // namespace
 } // namespace sparse_tensor
 } // namespace mlir
@@ -419,11 +316,8 @@
     sparse_tensor::InsertOp::attachInterface<InsertOpInterface>(*ctx);
     sparse_tensor::NumberOfEntriesOp::attachInterface<
         NumberOfEntriesOpInterface>(*ctx);
-<<<<<<< HEAD
-=======
     sparse_tensor::PackOp::attachInterface<PackOpInterface>(*ctx);
     sparse_tensor::UnpackOp::attachInterface<UnpackOpInterface>(*ctx);
->>>>>>> cd74f4a4
     sparse_tensor::ToIndicesBufferOp::attachInterface<
         ToIndicesBufferOpInterface>(*ctx);
     sparse_tensor::ToIndicesOp::attachInterface<ToIndicesOpInterface>(*ctx);
