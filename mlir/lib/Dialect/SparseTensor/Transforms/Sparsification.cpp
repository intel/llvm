--- conflicted
+++ resolved
@@ -255,15 +255,8 @@
 
 static bool hasCompoundAffineOnSparseOut(linalg::GenericOp op) {
   OpOperand *out = op.getDpsInitOperand(0);
-<<<<<<< HEAD
-  auto enc = getSparseTensorEncoding(out->get().getType());
-  if (!enc || enc.isAllDense())
-    return false;
-
-=======
   if (getSparseTensorType(out->get()).isAllDense())
     return false;
->>>>>>> cd74f4a4
   return getNumCompoundAffineOnSparseDims(op.getMatchingIndexingMap(out),
                                           out->get());
 }
@@ -1290,28 +1283,13 @@
             // We only handle affine expression on input tensors (for now).
             return;
           OpOperand *operand = &op->getOpOperand(tid);
-<<<<<<< HEAD
-          auto enc = getSparseTensorEncoding(operand->get().getType());
-          // Non-annotated dense tensors requires no special handling.
-          if (!enc)
-=======
           const auto stt = getSparseTensorType(operand->get());
           // Non-annotated dense tensors requires no special handling.
           if (!stt.hasEncoding())
->>>>>>> cd74f4a4
             return;
 
           ArrayRef<AffineExpr> affines =
               op.getMatchingIndexingMap(operand).getResults();
-<<<<<<< HEAD
-          assert(affines.size() == enc.getDimLevelType().size());
-          for (unsigned i = 0, e = affines.size(); i < e; i++) {
-            AffineExpr exp = affines[toOrigDim(enc, i)];
-            // Skip simple affine expression and non dense dimensions (which has
-            // it own filter loop).
-            if (exp.isa<AffineDimExpr>() ||
-                !isDenseDLT(getDimLevelType(enc, i)))
-=======
           const Level lvlRank = stt.getLvlRank();
           assert(affines.size() == static_cast<size_t>(lvlRank));
           for (Level l = 0; l < lvlRank; l++) {
@@ -1320,7 +1298,6 @@
             // Skip simple affine expression and non dense dimensions (which has
             // it own filter loop).
             if (exp.isa<AffineDimExpr>() || !stt.isDenseLvl(l))
->>>>>>> cd74f4a4
               continue;
 
             // Constant affine expression are handled in genLoop
@@ -1337,11 +1314,7 @@
                 // might be accepting out-of-order access between consecutive
                 // dense levels.
                 affineTids.push_back(tid);
-<<<<<<< HEAD
-                affineDims.push_back(i);
-=======
                 affineDims.push_back(l);
->>>>>>> cd74f4a4
                 exps.push_back(exp);
               }
             }
