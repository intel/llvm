//===- SparseGPUCodegen.cpp - Generates GPU code --------------------------===//
//
// Part of the LLVM Project, under the Apache License v2.0 with LLVM Exceptions.
// See https://llvm.org/LICENSE.txt for license information.
// SPDX-License-Identifier: Apache-2.0 WITH LLVM-exception
//
//===----------------------------------------------------------------------===//
//
// This is a prototype GPU codegenerator for the sparse compiler.
// The objective is to eventually use the right combination of
// direct code generation and libary calls into vendor-specific
// highly optimized sparse libraries (e.g. cuSparse for CUDA).
//
//===----------------------------------------------------------------------===//

#include "CodegenUtils.h"
#include "LoopEmitter.h"

#include "mlir/Dialect/Bufferization/IR/Bufferization.h"
#include "mlir/Dialect/GPU/IR/GPUDialect.h"
#include "mlir/Dialect/Linalg/IR/Linalg.h"
#include "mlir/Dialect/Linalg/Utils/Utils.h"
#include "mlir/Dialect/MemRef/IR/MemRef.h"
#include "mlir/Dialect/SCF/IR/SCF.h"
#include "mlir/Dialect/SparseTensor/IR/SparseTensor.h"
#include "mlir/Dialect/SparseTensor/IR/SparseTensorType.h"
#include "mlir/Dialect/SparseTensor/Transforms/Passes.h"
#include "mlir/IR/IRMapping.h"
#include "mlir/IR/Matchers.h"

using namespace mlir;
using namespace mlir::sparse_tensor;

namespace {

//===----------------------------------------------------------------------===//
// Helper methods.
//===----------------------------------------------------------------------===//

/// Marks the given top module as a GPU container module.
static void markAsGPUContainer(ModuleOp topModule) {
  topModule->setAttr(gpu::GPUDialect::getContainerModuleAttrName(),
                     UnitAttr::get(topModule->getContext()));
}

/// Constructs a new GPU module (for GPU kernels) inside the given top module,
/// or returns an existing GPU module if one was built previously.
static gpu::GPUModuleOp genGPUModule(OpBuilder &builder, ModuleOp topModule) {
  for (auto op : topModule.getBodyRegion().getOps<gpu::GPUModuleOp>())
    return op; // existing
  markAsGPUContainer(topModule);
  builder.setInsertionPointToStart(&topModule.getBodyRegion().front());
  return builder.create<gpu::GPUModuleOp>(topModule->getLoc(),
                                          "sparse_kernels");
}

/// Constructs a new GPU kernel in the given GPU module.
static gpu::GPUFuncOp genGPUFunc(OpBuilder &builder, gpu::GPUModuleOp gpuModule,
                                 SmallVectorImpl<Value> &args) {
  // Get a unique kernel name. Not very creative,
  // but we simply try kernel0, kernel1, etc.
  unsigned kernelNumber = 0;
  SmallString<16> kernelName;
  do {
    kernelName.clear();
    ("kernel" + Twine(kernelNumber++)).toStringRef(kernelName);
  } while (gpuModule.lookupSymbol(kernelName));
  // Then we insert a new kernel with given arguments into the module.
  builder.setInsertionPointToStart(&gpuModule.getBodyRegion().front());
  SmallVector<Type> argsTp;
  for (unsigned i = 0, e = args.size(); i < e; i++)
    argsTp.push_back(args[i].getType());
  FunctionType type = FunctionType::get(gpuModule->getContext(), argsTp, {});
  auto gpuFunc =
      builder.create<gpu::GPUFuncOp>(gpuModule->getLoc(), kernelName, type);
  gpuFunc->setAttr(gpu::GPUDialect::getKernelFuncAttrName(),
                   builder.getUnitAttr());
  return gpuFunc;
}

/// Constructs code to launch GPU kernel.
static Value genLaunchGPUFunc(OpBuilder &builder, gpu::GPUFuncOp gpuFunc,
                              SmallVectorImpl<Value> &args,
                              SmallVectorImpl<Value> &tokens,
                              unsigned numThreads) {
  Location loc = gpuFunc->getLoc();
  Value none = TypedValue<::mlir::IntegerType>{};
  Value one = constantIndex(builder, loc, 1);
  Value numT = constantIndex(builder, loc, numThreads);
  gpu::KernelDim3 gridSize = {one, one, one};
  gpu::KernelDim3 blckSize = {numT, one, one};
  return builder
      .create<gpu::LaunchFuncOp>(loc, gpuFunc, gridSize, blckSize,
                                 /*dynSharedMemSz*/ none, args,
                                 builder.getType<gpu::AsyncTokenType>(), tokens)
      .getAsyncToken();
}

/// Maps the provided ranked host buffer into the device address space.
/// Writes from the host are guaranteed to be visible to device kernels
/// that are launched afterwards. Writes from the device are guaranteed
/// to be visible on the host after synchronizing with the device kernel
/// completion. Needs to cast the buffer to a unranked buffer.
static Value genHostRegisterMemref(OpBuilder &builder, Location loc,
                                   Value mem) {
  MemRefType memTp = cast<MemRefType>(mem.getType());
  UnrankedMemRefType resTp =
      UnrankedMemRefType::get(memTp.getElementType(), /*memorySpace=*/0);
  Value cast = builder.create<memref::CastOp>(loc, resTp, mem);
  builder.create<gpu::HostRegisterOp>(loc, cast);
  return cast;
}

/// Unmaps the provided buffer, expecting the casted buffer.
static void genHostUnregisterMemref(OpBuilder &builder, Location loc,
                                    Value cast) {
  builder.create<gpu::HostUnregisterOp>(loc, cast);
}

/// Generates first wait in an asynchronous chain.
static Value genFirstWait(OpBuilder &builder, Location loc) {
  Type tokenType = builder.getType<gpu::AsyncTokenType>();
  return builder.create<gpu::WaitOp>(loc, tokenType, ValueRange())
      .getAsyncToken();
}

/// Generates last, blocking wait in an asynchronous chain.
static void genBlockingWait(OpBuilder &builder, Location loc,
                            ValueRange operands) {
  builder.create<gpu::WaitOp>(loc, Type(), operands);
}

/// Allocates memory on the device.
/// TODO: A `host_shared` attribute could be used to indicate that
///       the buffer is visible by both host and device, but lowering
///       that feature does not seem to be fully supported yet.
static gpu::AllocOp genAllocMemRef(OpBuilder &builder, Location loc, Value mem,
                                   Value token) {
  auto tp = cast<ShapedType>(mem.getType());
  auto elemTp = tp.getElementType();
  auto shape = tp.getShape();
  auto memTp = MemRefType::get(shape, elemTp);
  SmallVector<Value> dynamicSizes;
  for (unsigned r = 0, rank = tp.getRank(); r < rank; r++) {
    if (shape[r] == ShapedType::kDynamic) {
      Value dimOp = linalg::createOrFoldDimOp(builder, loc, mem, r);
      dynamicSizes.push_back(dimOp);
    }
  }
  return builder.create<gpu::AllocOp>(loc, TypeRange({memTp, token.getType()}),
                                      token, dynamicSizes, ValueRange());
}

// Allocates a void buffer on the device with given size.
static gpu::AllocOp genAllocBuffer(OpBuilder &builder, Location loc, Value size,
                                   Value token) {
  const auto memTp =
      MemRefType::get({ShapedType::kDynamic}, builder.getI8Type());
  return builder.create<gpu::AllocOp>(loc, TypeRange({memTp, token.getType()}),
                                      token, size, ValueRange());
}

/// Deallocates memory from the device.
static Value genDeallocMemRef(OpBuilder &builder, Location loc, Value mem,
                              Value token) {
  return builder.create<gpu::DeallocOp>(loc, token.getType(), token, mem)
      .getAsyncToken();
}

/// Copies memory between host and device (direction is implicit).
static Value genCopyMemRef(OpBuilder &builder, Location loc, Value dst,
                           Value src, Value token) {
  return builder.create<gpu::MemcpyOp>(loc, token.getType(), token, dst, src)
      .getAsyncToken();
}

/// Generates an alloc/copy pair.
static Value genAllocCopy(OpBuilder &builder, Location loc, Value b,
                          SmallVectorImpl<Value> &tokens) {
  Value firstToken = genFirstWait(builder, loc);
  auto alloc = genAllocMemRef(builder, loc, b, firstToken);
  Value devMem = alloc.getResult(0);
  Value depToken = alloc.getAsyncToken(); // copy-after-alloc
  tokens.push_back(genCopyMemRef(builder, loc, devMem, b, depToken));
  return devMem;
}

/// Generates a memref from tensor operation.
static Value genTensorToMemref(PatternRewriter &rewriter, Location loc,
                               Value tensor) {
  auto tensorType = llvm::cast<ShapedType>(tensor.getType());
  auto memrefType =
      MemRefType::get(tensorType.getShape(), tensorType.getElementType());
  return rewriter.create<bufferization::ToMemrefOp>(loc, memrefType, tensor);
}

/// Prepares the outlined arguments, passing scalars and buffers in. Here we
/// assume that the first buffer is the one allocated for output. We create
/// a set of properly chained asynchronous allocation/copy pairs to increase
/// overlap before launching the kernel.
/// TODO: the output assumption may be a bit too brittle
static Value genParametersIn(OpBuilder &builder, Location loc,
                             SmallVectorImpl<Value> &scalars,
                             SmallVectorImpl<Value> &buffers,
                             SmallVectorImpl<Value> &args,
                             SmallVectorImpl<Value> &tokens,
                             bool useHostRegistrationForOut) {
  Value out;
  // Scalars are passed by value.
  for (Value s : scalars)
    args.push_back(s);
  // Buffers are need to be made visible on device.
  for (Value b : buffers) {
    if (useHostRegistrationForOut) {
      out = genHostRegisterMemref(builder, loc, b);
      args.push_back(b);
      useHostRegistrationForOut = false;
      continue;
    }
    args.push_back(genAllocCopy(builder, loc, b, tokens));
  }
  return out;
}

/// Finalizes the outlined arguments. The output buffer is copied depending
/// on the kernel token and then deallocated. All other buffers are simply
/// deallocated. Then we wait for all operations to complete.
static void genParametersOut(OpBuilder &builder, Location loc, Value out,
                             Value kernelToken, SmallVectorImpl<Value> &scalars,
                             SmallVectorImpl<Value> &buffers,
                             SmallVectorImpl<Value> &args,
                             SmallVectorImpl<Value> &tokens) {
  unsigned base = scalars.size();
  for (unsigned i = base, e = args.size(); i < e; i++) {
    Value firstToken;
    if (i == base) {
      // Assumed output parameter: unregister or copy-out.
      if (out) {
        genHostUnregisterMemref(builder, loc, out);
        out = Value();
        continue;
      }
      firstToken =
          genCopyMemRef(builder, loc, buffers[0], args[i], kernelToken);
    } else {
      firstToken = genFirstWait(builder, loc);
    }
    tokens.push_back(genDeallocMemRef(builder, loc, args[i], firstToken));
  }
}

/// Constructs code for new GPU kernel.
static void genGPUCode(PatternRewriter &rewriter, gpu::GPUFuncOp gpuFunc,
                       scf::ParallelOp forallOp,
                       SmallVectorImpl<Value> &constants,
                       SmallVectorImpl<Value> &scalars,
                       SmallVectorImpl<Value> &buffers) {
  Location loc = gpuFunc->getLoc();
  Block &block = gpuFunc.getBody().front();
  rewriter.setInsertionPointToStart(&block);

  // Re-generate the constants, recapture all arguments.
  unsigned arg = 0;
  IRMapping irMap;
  for (Value c : constants)
    irMap.map(c, rewriter.clone(*c.getDefiningOp())->getResult(0));
  for (Value s : scalars)
    irMap.map(s, block.getArgument(arg++));
  for (Value b : buffers)
    irMap.map(b, block.getArgument(arg++));

  // Assume 1-dimensional grid/block configuration (only x dimension),
  // so that:
  //   row = blockIdx.x * blockDim.x + threadIdx.x
  //   inc = blockDim.x * gridDim.x
  Value bid = rewriter.create<gpu::BlockIdOp>(loc, gpu::Dimension::x);
  Value bsz = rewriter.create<gpu::BlockDimOp>(loc, gpu::Dimension::x);
  Value tid = rewriter.create<gpu::ThreadIdOp>(loc, gpu::Dimension::x);
  Value gsz = rewriter.create<gpu::GridDimOp>(loc, gpu::Dimension::x);
  Value mul = rewriter.create<arith::MulIOp>(loc, bid, bsz);
  Value row = rewriter.create<arith::AddIOp>(loc, mul, tid);
  Value inc = rewriter.create<arith::MulIOp>(loc, bsz, gsz);

  // Construct the iteration over the computational space that
  // accounts for the fact that the total number of threads and
  // the amount of work to be done usually do not match precisely.
  //   for (r = row; r < N; r += inc) {
  //     <loop-body>
  //   }
  Value upper = irMap.lookup(forallOp.getUpperBound()[0]);
  scf::ForOp forOp = rewriter.create<scf::ForOp>(loc, row, upper, inc);
  rewriter.cloneRegionBefore(forallOp.getLoopBody(), forOp.getLoopBody(),
                             forOp.getLoopBody().begin(), irMap);

  // Done.
  rewriter.setInsertionPointAfter(forOp);
  rewriter.create<gpu::ReturnOp>(gpuFunc->getLoc());
}

//===----------------------------------------------------------------------===//
// Library helper methods.
//===----------------------------------------------------------------------===//

/// Helper to detect a + b with arguments taken from given block.
static bool matchAddOfArgs(Block *block, Value val) {
  if (auto *def = val.getDefiningOp()) {
    if (isa<arith::AddFOp, arith::AddIOp>(def)) {
      Value a = block->getArguments()[0];
      Value b = block->getArguments()[1];
      return (def->getOperand(0) == a && def->getOperand(1) == b) ||
             (def->getOperand(0) == b && def->getOperand(1) == a);
    }
  }
  return false;
}

/// Helper to detect a * b with arguments taken from given block.
static bool matchMulOfArgs(Block *block, Value val) {
  if (auto *def = val.getDefiningOp()) {
    if (isa<arith::MulFOp, arith::MulIOp>(def)) {
      Value a = block->getArguments()[0];
      Value b = block->getArguments()[1];
      return (def->getOperand(0) == a && def->getOperand(1) == b) ||
             (def->getOperand(0) == b && def->getOperand(1) == a);
    }
  }
  return false;
}

/// Helper to detect x = x + a * b
static bool matchSumOfMultOfArgs(linalg::GenericOp op) {
  auto yieldOp = cast<linalg::YieldOp>(op.getRegion().front().getTerminator());
  if (auto *def = yieldOp.getOperand(0).getDefiningOp()) {
    if (isa<arith::AddFOp, arith::AddIOp>(def)) {
      Value x = op.getBlock()->getArguments()[2];
      return (def->getOperand(0) == x &&
              matchMulOfArgs(op.getBlock(), def->getOperand(1))) ||
             (def->getOperand(1) == x &&
              matchMulOfArgs(op.getBlock(), def->getOperand(0)));
    }
  }
  return false;
}

<<<<<<< HEAD
// Helper to detect c = c \spy (a * b)
static bool matchSumReductionOfMulUnary(linalg::GenericOp op) {
  auto yieldOp = cast<linalg::YieldOp>(op.getRegion().front().getTerminator());
  auto def = yieldOp.getOperand(0).getDefiningOp<sparse_tensor::ReduceOp>();
  if (!def)
    return false;
  Value s_out = op.getBlock()->getArguments()[2];
  for (auto *use : s_out.getUsers()) {
    if (!(isa<sparse_tensor::ReduceOp>(use) ||
          isa<sparse_tensor::UnaryOp>(use)))
      return false;
    // The sparse matrix should be specified as the pattern in the two
    // operators.
    if (s_out != use->getOperand(0))
      return false;

    // the above logic makes sure the pattern involves reduction and unary,
    // i.e.,
    // %1 = sparse_tensor.unary
    // %2 = sparse_tensor.reduce
    // we need to make sure %1 produces A*B and %2 uses summation as the
    // reduction operator.
    if (isa<sparse_tensor::ReduceOp>(use)) {
      auto reduceSpOp = cast<sparse_tensor::ReduceOp>(use);
      auto yieldSpOp = cast<sparse_tensor::YieldOp>(
          reduceSpOp.getRegion().front().getTerminator());
      auto *reduce = yieldSpOp.getOperand(0).getDefiningOp();
      if (!isa_and_nonnull<arith::AddFOp>(reduce) &&
          !isa_and_nonnull<arith::AddIOp>(reduce))
        return false;
    }
    if (isa<sparse_tensor::UnaryOp>(use)) {
      auto unarySpOp = cast<sparse_tensor::UnaryOp>(use);
      auto yieldSpOp = cast<sparse_tensor::YieldOp>(
          unarySpOp.getRegion(0).front().getTerminator());
      auto *unary = yieldSpOp.getOperand(0).getDefiningOp();
      if (!isa_and_nonnull<arith::MulIOp>(unary) &&
          !isa_and_nonnull<arith::MulFOp>(unary))
        return false;

      // we also need to make sure the unary operation is used by the reduction
      // operation.
      for (auto *useUnary : unarySpOp->getUsers()) {
        if (!isa<sparse_tensor::ReduceOp>(useUnary)) {
          return false;
        }
      }
    }
  }
  return true;
=======
// Helper to detect c += spy(s) x (a * b)
static bool matchSumReductionOfMulUnary(linalg::GenericOp op) {
  auto yieldOp = cast<linalg::YieldOp>(op.getRegion().front().getTerminator());
  // The linalg yields a custom reduce result.
  Value s_out = op.getBlock()->getArguments()[2];
  if (auto redOp =
          yieldOp.getOperand(0).getDefiningOp<sparse_tensor::ReduceOp>()) {
    // The reduce consumes the output.
    Value other;
    if (s_out == redOp->getOperand(0))
      other = redOp->getOperand(1);
    else if (s_out == redOp->getOperand(1))
      other = redOp->getOperand(0);
    else
      return false;
    // The reduce op also consumes an unary which also consumes the output
    // and does not define an absent value.
    if (auto unOp = other.getDefiningOp<sparse_tensor::UnaryOp>()) {
      if (s_out != unOp->getOperand(0) || !unOp.getAbsentRegion().empty())
        return false;
      // And the bodies are as expected.
      auto yieldUn = cast<sparse_tensor::YieldOp>(
          unOp.getRegion(0).front().getTerminator());
      auto yieldRed = cast<sparse_tensor::YieldOp>(
          redOp.getRegion().front().getTerminator());
      return matchMulOfArgs(op.getBlock(), yieldUn.getOperand(0)) &&
             matchAddOfArgs(&redOp.getRegion().front(), yieldRed.getOperand(0));
    }
  }
  return false;
}

/// Determines if the given value is a dense tensor instead of a sparse one.
static bool isDenseTensor(Value v) {
  return (sparse_tensor::getSparseTensorType(v).isAllDense());
>>>>>>> bac3a63c
}

/// Test for sorted COO with suitable data and coordinates types.
static bool isAdmissibleCOO(SparseTensorType &aTp) {
  return aTp.isCompressedLvl(0) && aTp.isOrderedLvl(0) && !aTp.isUniqueLvl(0) &&
         aTp.isSingletonLvl(1) && aTp.isOrderedLvl(1) && aTp.isUniqueLvl(1) &&
         (aTp.getElementType().isF64() || aTp.getElementType().isF32()) &&
         (aTp.getCrdWidth() == 0 || aTp.getCrdWidth() == 32 ||
          aTp.getCrdWidth() == 64);
}

/// Test for CSR with suitable data and coordinates types.
static bool isAdmissibleCSR(SparseTensorType &aTp) {
  return aTp.isDenseLvl(0) && aTp.isCompressedLvl(1) && aTp.isOrderedLvl(1) &&
         aTp.isUniqueLvl(1) &&
         (aTp.getElementType().isF64() || aTp.getElementType().isF32()) &&
         (aTp.getCrdWidth() == 0 || aTp.getCrdWidth() == 32 ||
          aTp.getCrdWidth() == 64);
}

/// Test for admissible types on operands (with output parameter `isCOO`).
static bool areAdmissibleTypes(SparseTensorType aTp, SparseTensorType bTp,
                               SparseTensorType cTp, bool enableRT,
                               bool isMatVec, bool &isCOO) {
  if (bTp.hasEncoding() || cTp.hasEncoding())
    return false;
  if (isAdmissibleCOO(aTp)) {
    isCOO = true;
#ifdef CUSPARSE_COO_AOS
    return isMatVec;
#else
    return enableRT;
#endif
  }
  return isAdmissibleCSR(aTp);
}

/// Generates the first positions/coordinates of a sparse matrix.
static Value genFirstPosOrCrds(OpBuilder &builder, Location loc, Value a,
                               bool isCOO, bool enableRT) {
  if (isCOO) {
    // Library uses SoA COO, direct IR uses AoS COO.
    if (enableRT)
      return genToCoordinates(builder, loc, a, 0, /*cooStart=*/0);
    return genToCoordinatesBuffer(builder, loc, a);
  }
  // CSR uses positions.
  return genToPositions(builder, loc, a, 1);
}

/// Generates the second coordinates of a sparse matrix.
static Value genSecondCrds(OpBuilder &builder, Location loc, Value a,
                           bool isCOO, bool enableRT) {
  if (isCOO && !enableRT)
    return Value(); // nothing needed
  return genToCoordinates(builder, loc, a, 1, /*cooStart=*/isCOO ? 0 : 2);
}

/// Generates the sparse matrix multiplication.
static Operation *genSpMat(OpBuilder &builder, Location loc, Type handleTp,
                           Type tokenTp, Value token, Value sz1, Value sz2,
                           Value nseA, Value rowA, Value colA, Value valA,
                           bool isCOO, bool enableRT) {
  if (isCOO) {
    // Library uses SoA COO, direct IR uses AoS COO.
    if (enableRT) {
      assert(colA);
      return builder.create<gpu::CreateCooOp>(loc, handleTp, tokenTp, token,
                                              sz1, sz2, nseA, rowA, colA, valA);
    }
#ifdef CUSPARSE_COO_AOS
    assert(!colA);
    return builder.create<gpu::CreateCooAoSOp>(loc, handleTp, tokenTp, token,
                                               sz1, sz2, nseA, rowA, valA);
#else
    llvm_unreachable("gpu::CreateCooAoSOp is deprecated");
#endif
  }
  assert(colA);
  return builder.create<gpu::CreateCsrOp>(loc, handleTp, tokenTp, token, sz1,
                                          sz2, nseA, rowA, colA, valA);
}

/// Match and rewrite SpMV kernel.
static LogicalResult rewriteSpMV(PatternRewriter &rewriter,
                                 linalg::GenericOp op, bool enableRT) {
  Location loc = op.getLoc();
  Value a = op.getOperand(0);
  Value x = op.getOperand(1);
  Value y = op.getOperand(2); // we have y = Ax
  SmallVector<Value> tokens;

  // Only admissible sparse matrix format and dense vectors.
  bool isCOO = false;
  SparseTensorType aTp = getSparseTensorType(a);
  SparseTensorType xTp = getSparseTensorType(x);
  SparseTensorType yTp = getSparseTensorType(y);
  if (!areAdmissibleTypes(aTp, xTp, yTp, enableRT, /*isMatVec=*/true, isCOO))
    return failure();

  // Start sparse kernel and copy data from host to device.
  //   a : memR/memC/memV -> rowA,colA,valA
  //   x : memX           -> vecX
  //   y : memY           -> vecY
  Value nseA = rewriter.create<NumberOfEntriesOp>(loc, a);
  Value szY = linalg::createOrFoldDimOp(rewriter, loc, a, 0);
  Value szX = linalg::createOrFoldDimOp(rewriter, loc, a, 1);
  Value memR = genFirstPosOrCrds(rewriter, loc, a, isCOO, enableRT);
  Value memC = genSecondCrds(rewriter, loc, a, isCOO, enableRT);
  Value memV = genToValues(rewriter, loc, a);
  Value rowA = genAllocCopy(rewriter, loc, memR, tokens);
  Value colA = memC ? genAllocCopy(rewriter, loc, memC, tokens) : Value();
  Value valA = genAllocCopy(rewriter, loc, memV, tokens);
  Value memX = genTensorToMemref(rewriter, loc, x);
  Value vecX = genAllocCopy(rewriter, loc, memX, tokens);
  Value memY = genTensorToMemref(rewriter, loc, y);
  Value vecY = genAllocCopy(rewriter, loc, memY, tokens);
  genBlockingWait(rewriter, loc, tokens);
  tokens.clear();

  // Create sparse environment and sparse matrix/dense vector handles.
  Type indexTp = rewriter.getIndexType();
<<<<<<< HEAD
  Type envHandleTp = rewriter.getType<gpu::SparseEnvHandleType>();
=======
>>>>>>> bac3a63c
  Type dnTensorHandleTp = rewriter.getType<gpu::SparseDnTensorHandleType>();
  Type spmatHandleTp = rewriter.getType<gpu::SparseSpMatHandleType>();
  Type tokenTp = rewriter.getType<gpu::AsyncTokenType>();
  Value token = genFirstWait(rewriter, loc);
  Operation *spGenA =
      genSpMat(rewriter, loc, spmatHandleTp, tokenTp, token, szY, szX, nseA,
               rowA, colA, valA, isCOO, enableRT);
  Value spMatA = spGenA->getResult(0);
  token = spGenA->getResult(1);
  auto dvecX = rewriter.create<gpu::CreateDnTensorOp>(
<<<<<<< HEAD
      loc, dnTensorHandleTp, tokenTp, token, handle, vecX, szX);
  Value dnX = dvecX.getResult(0);
  token = dvecX.getAsyncToken();
  auto dvecY = rewriter.create<gpu::CreateDnTensorOp>(
      loc, dnTensorHandleTp, tokenTp, token, handle, vecY, szY);
=======
      loc, dnTensorHandleTp, tokenTp, token, vecX, szX);
  Value dnX = dvecX.getResult(0);
  token = dvecX.getAsyncToken();
  auto dvecY = rewriter.create<gpu::CreateDnTensorOp>(
      loc, dnTensorHandleTp, tokenTp, token, vecY, szY);
>>>>>>> bac3a63c
  Value dnY = dvecY.getResult(0);
  token = dvecY.getAsyncToken();

  auto dnYType = llvm::cast<ShapedType>(y.getType()).getElementType();

  // Precompute buffersize for SpMV.
  auto bufferComp = rewriter.create<gpu::SpMVBufferSizeOp>(
      loc, indexTp, tokenTp, token, spMatA, dnX, dnY,
      /*computeType=*/dnYType);
  Value bufferSz = bufferComp.getResult(0);
  token = bufferComp.getAsyncToken();
  auto buf = genAllocBuffer(rewriter, loc, bufferSz, token);
  Value buffer = buf.getResult(0);
  token = buf.getAsyncToken();

  // Perform the SpMV.
  auto spmvComp = rewriter.create<gpu::SpMVOp>(
      loc, tokenTp, token, spMatA, dnX, dnY, /*computeType=*/dnYType, buffer);
  token = spmvComp.getAsyncToken();

  // Copy data back to host and free all the resoures.
  token = rewriter.create<gpu::DestroySpMatOp>(loc, tokenTp, token, spMatA)
              .getAsyncToken();
  token = rewriter.create<gpu::DestroyDnTensorOp>(loc, tokenTp, token, dnX)
<<<<<<< HEAD
              .getAsyncToken();
  token = rewriter.create<gpu::DestroyDnTensorOp>(loc, tokenTp, token, dnY)
=======
>>>>>>> bac3a63c
              .getAsyncToken();
  token = rewriter.create<gpu::DestroyDnTensorOp>(loc, tokenTp, token, dnY)
              .getAsyncToken();
  token = genDeallocMemRef(rewriter, loc, rowA, token);
  if (colA)
    token = genDeallocMemRef(rewriter, loc, colA, token);
  token = genDeallocMemRef(rewriter, loc, valA, token);
  token = genDeallocMemRef(rewriter, loc, buffer, token);
  token = genDeallocMemRef(rewriter, loc, vecX, token);
  token = genCopyMemRef(rewriter, loc, memY, vecY, token);
  token = genDeallocMemRef(rewriter, loc, vecY, token);
  tokens.push_back(token);
  genBlockingWait(rewriter, loc, tokens);
  tokens.clear();

  // Done.
  rewriter.replaceOpWithNewOp<bufferization::ToTensorOp>(op, memY);
  return success();
}

/// Match and rewrite SpMM kernel.
static LogicalResult rewriteSpMM(PatternRewriter &rewriter,
                                 linalg::GenericOp op, bool enableRT) {
  Location loc = op.getLoc();
  Value a = op.getOperand(0);
  Value b = op.getOperand(1);
  Value c = op.getOperand(2); // we have C = AB
  SmallVector<Value> tokens;

  // Only admissible sparse matrix format and dense matrices.
  bool isCOO = false;
  SparseTensorType aTp = getSparseTensorType(a);
  SparseTensorType bTp = getSparseTensorType(b);
  SparseTensorType cTp = getSparseTensorType(c);
  if (!areAdmissibleTypes(aTp, bTp, cTp, enableRT, /*isMatVec=*/false, isCOO))
    return failure();

  // Start sparse kernel and copy data from host to device.
  //   a : memR/memC/memV -> rowA,colA,valA
  //   b : bufB           -> matA
  //   c : bufC           -> matC
  Value nseA = rewriter.create<NumberOfEntriesOp>(loc, a);
  Value szm = linalg::createOrFoldDimOp(rewriter, loc, a, 0);
  Value szk = linalg::createOrFoldDimOp(rewriter, loc, a, 1);
  Value szn = linalg::createOrFoldDimOp(rewriter, loc, b, 1);
  Value memR = genFirstPosOrCrds(rewriter, loc, a, isCOO, enableRT);
  Value memC = genSecondCrds(rewriter, loc, a, isCOO, enableRT);
  Value memV = genToValues(rewriter, loc, a);
  Value rowA = genAllocCopy(rewriter, loc, memR, tokens);
  Value colA = memC ? genAllocCopy(rewriter, loc, memC, tokens) : Value();
  Value valA = genAllocCopy(rewriter, loc, memV, tokens);
  Value bufB = genTensorToMemref(rewriter, loc, b);
  Value matB = genAllocCopy(rewriter, loc, bufB, tokens);
  Value bufC = genTensorToMemref(rewriter, loc, c);
  Value matC = genAllocCopy(rewriter, loc, bufC, tokens);
  genBlockingWait(rewriter, loc, tokens);
  tokens.clear();

  // Create sparse environment and sparse matrix/dense matrix handles.
  Type indexTp = rewriter.getIndexType();
<<<<<<< HEAD
  Type envHandleTp = rewriter.getType<gpu::SparseEnvHandleType>();
=======
>>>>>>> bac3a63c
  Type dnTensorHandleTp = rewriter.getType<gpu::SparseDnTensorHandleType>();
  Type spMatHandleTp = rewriter.getType<gpu::SparseSpMatHandleType>();
  Type tokenTp = rewriter.getType<gpu::AsyncTokenType>();
  Value token = genFirstWait(rewriter, loc);
  Operation *spGenA =
      genSpMat(rewriter, loc, spMatHandleTp, tokenTp, token, szm, szk, nseA,
               rowA, colA, valA, isCOO, enableRT);
  Value spMatA = spGenA->getResult(0);
  token = spGenA->getResult(1);
  auto dmatB = rewriter.create<gpu::CreateDnTensorOp>(
<<<<<<< HEAD
      loc, dnTensorHandleTp, tokenTp, token, handle, matB,
=======
      loc, dnTensorHandleTp, tokenTp, token, matB,
>>>>>>> bac3a63c
      SmallVector<Value>{szk, szn});
  Value dnB = dmatB.getResult(0);
  token = dmatB.getAsyncToken();
  auto dmatC = rewriter.create<gpu::CreateDnTensorOp>(
<<<<<<< HEAD
      loc, dnTensorHandleTp, tokenTp, token, handle, matC,
=======
      loc, dnTensorHandleTp, tokenTp, token, matC,
>>>>>>> bac3a63c
      SmallVector<Value>{szm, szn});
  Value dnC = dmatC.getResult(0);
  token = dmatC.getAsyncToken();

  auto dmatCType = llvm::cast<ShapedType>(c.getType()).getElementType();

  // Precompute buffersize for SpMM.
  auto bufferComp = rewriter.create<gpu::SpMMBufferSizeOp>(
      loc, indexTp, tokenTp, token, spMatA, dnB, dnC,
      /*computeType=*/dmatCType);
  Value bufferSz = bufferComp.getResult(0);
  token = bufferComp.getAsyncToken();
  auto buf = genAllocBuffer(rewriter, loc, bufferSz, token);
  Value buffer = buf.getResult(0);
  token = buf.getAsyncToken();

  auto dnCType = llvm::cast<ShapedType>(c.getType()).getElementType();

  // Perform the SpMM.
  auto spmmComp = rewriter.create<gpu::SpMMOp>(
      loc, tokenTp, token, spMatA, dnB, dnC, /*computeType=*/dnCType, buffer);
  token = spmmComp.getAsyncToken();

  // Copy data back to host and free all the resoures.
  token = rewriter.create<gpu::DestroySpMatOp>(loc, tokenTp, token, spMatA)
              .getAsyncToken();
  token = rewriter.create<gpu::DestroyDnTensorOp>(loc, tokenTp, token, dnB)
              .getAsyncToken();
  token = rewriter.create<gpu::DestroyDnTensorOp>(loc, tokenTp, token, dnC)
<<<<<<< HEAD
              .getAsyncToken();
  token = rewriter.create<gpu::DestroySparseEnvOp>(loc, tokenTp, token, handle)
=======
>>>>>>> bac3a63c
              .getAsyncToken();
  token = genDeallocMemRef(rewriter, loc, rowA, token);
  if (colA)
    token = genDeallocMemRef(rewriter, loc, colA, token);
  token = genDeallocMemRef(rewriter, loc, valA, token);
  token = genDeallocMemRef(rewriter, loc, buffer, token);
  token = genDeallocMemRef(rewriter, loc, matB, token);
  token = genCopyMemRef(rewriter, loc, bufC, matC, token);
  token = genDeallocMemRef(rewriter, loc, matC, token);
  tokens.push_back(token);
  genBlockingWait(rewriter, loc, tokens);
  tokens.clear();

  // Done.
  rewriter.replaceOpWithNewOp<bufferization::ToTensorOp>(op, bufC);
  return success();
}

<<<<<<< HEAD
// TODO: identify alpha and beta and pass them to the CUDA calls
/// Match and rewrite SDDMM kernel.
static LogicalResult rewriteSDDMM(PatternRewriter &rewriter,
                                  linalg::GenericOp op, bool enableRT) {

  // For now, this pass reuses C and copies the result non-zero elements to
  // overwrite C's.
  // As an ad hoc solution, this pass also assumes the linalg takes a,b,c as
  // input argument, and c as the output. It recognizes this pattern and rewrite
  // it.

=======
// Match and rewrite 2:4 SpMM kernels.
static LogicalResult rewrite2To4SpMM(PatternRewriter &rewriter,
                                     linalg::GenericOp op) {
  Location loc = op.getLoc();
  Value A = op.getOperand(0);
  Value B = op.getOperand(1);
  Value C = op.getOperand(2); // we have C = AB
  SmallVector<Value> tokens;

  // All input should be dense tensors.
  if (!isDenseTensor(A) || !isDenseTensor(B) || !isDenseTensor(C))
    return failure();

  Value bufA = genTensorToMemref(rewriter, loc, A);
  Value matA = genAllocCopy(rewriter, loc, bufA, tokens);
  Value bufB = genTensorToMemref(rewriter, loc, B);
  Value matB = genAllocCopy(rewriter, loc, bufB, tokens);
  Value bufC = genTensorToMemref(rewriter, loc, C);
  Value matC = genAllocCopy(rewriter, loc, bufC, tokens);
  genBlockingWait(rewriter, loc, tokens);
  tokens.clear();
  Value szm = linalg::createOrFoldDimOp(rewriter, loc, matA, 0);
  Value szk = linalg::createOrFoldDimOp(rewriter, loc, matB, 0);
  Value szn = linalg::createOrFoldDimOp(rewriter, loc, matC, 1);

  Type indexTp = rewriter.getIndexType();
  Type dnTensorHandleTp = rewriter.getType<gpu::SparseDnTensorHandleType>();
  Type spMatHandleTp = rewriter.getType<gpu::SparseSpMatHandleType>();
  Type tokenTp = rewriter.getType<gpu::AsyncTokenType>();
  Value token = genFirstWait(rewriter, loc);
  Operation *spGenA = rewriter.create<gpu::Create2To4SpMatOp>(
      loc, spMatHandleTp, tokenTp, token, szm, szk, matA);

  Value spMatA = spGenA->getResult(0);
  token = spGenA->getResult(1);
  auto dmatB = rewriter.create<gpu::CreateDnTensorOp>(
      loc, dnTensorHandleTp, tokenTp, token, matB,
      SmallVector<Value>{szk, szn});
  Value dnB = dmatB.getResult(0);
  token = dmatB.getAsyncToken();
  auto dmatC = rewriter.create<gpu::CreateDnTensorOp>(
      loc, dnTensorHandleTp, tokenTp, token, matC,
      SmallVector<Value>{szm, szn});
  Value dnC = dmatC.getResult(0);
  token = dmatC.getAsyncToken();

  auto dmatCType = llvm::cast<ShapedType>(matC.getType()).getElementType();

  // Precompute buffersize for SpMM.
  SmallVector<Type> bufferTypes_{indexTp, indexTp, indexTp};
  TypeRange bufferTypes(bufferTypes_);
  auto bufferComp = rewriter.create<gpu::SpMMBufferSizeOp>(
      loc, bufferTypes, tokenTp, token, gpu::TransposeMode::NON_TRANSPOSE,
      gpu::TransposeMode::NON_TRANSPOSE, spMatA, dnB, dnC,
      /*computeType=*/dmatCType);

  token = bufferComp.getAsyncToken();
  Value bufferSz = bufferComp.getResult(0);
  auto buf = genAllocBuffer(rewriter, loc, bufferSz, token);
  Value buffer = buf.getResult(0);
  token = buf.getAsyncToken();

  Value bufferSz2 = bufferComp.getResult(1);
  auto buf2 = genAllocBuffer(rewriter, loc, bufferSz2, token);
  Value buffer2 = buf2.getResult(0);
  token = buf2.getAsyncToken();

  Value bufferSz3 = bufferComp.getResult(2);
  auto buf3 = genAllocBuffer(rewriter, loc, bufferSz3, token);
  Value buffer3 = buf3.getResult(0);
  token = buf3.getAsyncToken();

  auto dnCType = llvm::cast<ShapedType>(matC.getType()).getElementType();

  // Perform the SpMM.
  auto spmmComp = rewriter.create<gpu::SpMMOp>(
      loc, tokenTp, token, spMatA, dnB, dnC, /*computeType=*/dnCType,
      SmallVector<Value>{buffer, buffer2, buffer3});
  token = spmmComp.getAsyncToken();

  // Copy data back to host and free all the resources.
  token = rewriter.create<gpu::DestroySpMatOp>(loc, tokenTp, token, spMatA)
              .getAsyncToken();
  token = rewriter.create<gpu::DestroyDnTensorOp>(loc, tokenTp, token, dnB)
              .getAsyncToken();
  token = rewriter.create<gpu::DestroyDnTensorOp>(loc, tokenTp, token, dnC)
              .getAsyncToken();
  SmallVector<Value> newDynamicSizes;

  token = genDeallocMemRef(rewriter, loc, buffer, token);
  token = genDeallocMemRef(rewriter, loc, buffer2, token);
  token = genDeallocMemRef(rewriter, loc, buffer3, token);
  token = genDeallocMemRef(rewriter, loc, matA, token);
  token = genDeallocMemRef(rewriter, loc, matB, token);
  token = genCopyMemRef(rewriter, loc, bufC, matC, token);
  token = genDeallocMemRef(rewriter, loc, matC, token);
  tokens.push_back(token);
  genBlockingWait(rewriter, loc, tokens);
  tokens.clear();
  rewriter.replaceOpWithNewOp<bufferization::ToTensorOp>(op, bufC);
  return success();
}

/// Match and rewrite SDDMM kernel.
static LogicalResult rewriteSDDMM(PatternRewriter &rewriter,
                                  linalg::GenericOp op, bool enableRT) {
>>>>>>> bac3a63c
  Location loc = op.getLoc();
  Value a = op.getOperand(0);
  Value b = op.getOperand(1);
  Value c = op.getOperand(2);
<<<<<<< HEAD

  SmallVector<Value> tokens;

  // Only admissible sparse matrix format and dense matrices.
=======
  SmallVector<Value> tokens;

  // Only admissible sparse matrix format and dense matrices, no COO.
>>>>>>> bac3a63c
  bool isCOO = false;
  SparseTensorType aTp = getSparseTensorType(a);
  SparseTensorType bTp = getSparseTensorType(b);
  SparseTensorType cTp = getSparseTensorType(c);
<<<<<<< HEAD

  if (!areAdmissibleTypes(cTp, bTp, aTp, enableRT, false, isCOO))
    return failure();

  // cusparse currently does not support COO in its SDDMM kernel.
  if (isCOO) {
    return failure();
  }
=======
  if (!areAdmissibleTypes(cTp, bTp, aTp, enableRT, false, isCOO))
    return failure();
  if (isCOO)
    return failure();
>>>>>>> bac3a63c

  // The SDDMM does the in-place operation.
  // Start sparse kernel and copy data from host to device.
  //   a : bufA           -> matA
  //   b : bufB           -> matA
  //   c : memR/memC/memV -> rowC,colC,valC
  Value nseC = rewriter.create<NumberOfEntriesOp>(loc, c);
  Value szm = linalg::createOrFoldDimOp(rewriter, loc, a, 0);
  Value szk = linalg::createOrFoldDimOp(rewriter, loc, a, 1);
  Value szn = linalg::createOrFoldDimOp(rewriter, loc, b, 1);
  Value bufA = genTensorToMemref(rewriter, loc, a);
  Value matA = genAllocCopy(rewriter, loc, bufA, tokens);
  Value bufB = genTensorToMemref(rewriter, loc, b);
  Value matB = genAllocCopy(rewriter, loc, bufB, tokens);
  Value memR = genFirstPosOrCrds(rewriter, loc, c, isCOO, enableRT);
  Value memC = genSecondCrds(rewriter, loc, c, isCOO, enableRT);
  Value memV = genToValues(rewriter, loc, c);
  Value rowC = genAllocCopy(rewriter, loc, memR, tokens);
  Value colC = memC ? genAllocCopy(rewriter, loc, memC, tokens) : Value();
  Value valC = genAllocCopy(rewriter, loc, memV, tokens);
  genBlockingWait(rewriter, loc, tokens);
  tokens.clear();

  // Create sparse environment and sparse matrix/dense matrix handles.
  Type indexTp = rewriter.getIndexType();
<<<<<<< HEAD
  Type envHandleTp = rewriter.getType<gpu::SparseEnvHandleType>();
=======
>>>>>>> bac3a63c
  Type dnMatHandleTp = rewriter.getType<gpu::SparseDnTensorHandleType>();
  Type spMatHandleTp = rewriter.getType<gpu::SparseSpMatHandleType>();
  Type tokenTp = rewriter.getType<gpu::AsyncTokenType>();
  Value token = genFirstWait(rewriter, loc);
<<<<<<< HEAD
  auto env =
      rewriter.create<gpu::CreateSparseEnvOp>(loc, envHandleTp, tokenTp, token);
  Value handle = env.getResult(0);
  token = env.getAsyncToken();

  auto dmatA = rewriter.create<gpu::CreateDnTensorOp>(
      loc, dnMatHandleTp, tokenTp, token, handle, matA,
      SmallVector<Value>{szm, szk});
  Value dnA = dmatA.getResult(0);
  token = dmatA.getAsyncToken();
  auto dmatB = rewriter.create<gpu::CreateDnTensorOp>(
      loc, dnMatHandleTp, tokenTp, token, handle, matB,
      SmallVector<Value>{szk, szn});
=======
  auto dmatA = rewriter.create<gpu::CreateDnTensorOp>(
      loc, dnMatHandleTp, tokenTp, token, matA, SmallVector<Value>{szm, szk});
  Value dnA = dmatA.getResult(0);
  token = dmatA.getAsyncToken();
  auto dmatB = rewriter.create<gpu::CreateDnTensorOp>(
      loc, dnMatHandleTp, tokenTp, token, matB, SmallVector<Value>{szk, szn});
>>>>>>> bac3a63c
  Value dnB = dmatB.getResult(0);
  token = dmatB.getAsyncToken();

  Operation *spGenC =
      genSpMat(rewriter, loc, spMatHandleTp, tokenTp, token, szm, szn, nseC,
               rowC, colC, valC, isCOO, enableRT);
  Value spMatC = spGenC->getResult(0);
  token = spGenC->getResult(1);

  auto dnCType = llvm::cast<ShapedType>(c.getType()).getElementType();
  // Precompute buffersize for SDDMM.
  auto bufferComp = rewriter.create<gpu::SDDMMBufferSizeOp>(
<<<<<<< HEAD
      loc, indexTp, tokenTp, token, handle, dnA, dnB, spMatC, dnCType);
=======
      loc, indexTp, tokenTp, token, dnA, dnB, spMatC, dnCType);
>>>>>>> bac3a63c
  Value bufferSz = bufferComp.getResult(0);
  token = bufferComp.getAsyncToken();
  auto buf = genAllocBuffer(rewriter, loc, bufferSz, token);
  Value buffer = buf.getResult(0);
  token = buf.getAsyncToken();

  // Perform the SDDMM.
<<<<<<< HEAD
  auto sddmmComp = rewriter.create<gpu::SDDMMOp>(
      loc, tokenTp, token, handle, dnA, dnB, spMatC, dnCType, buffer);
=======
  auto sddmmComp = rewriter.create<gpu::SDDMMOp>(loc, tokenTp, token, dnA, dnB,
                                                 spMatC, dnCType, buffer);
>>>>>>> bac3a63c
  token = sddmmComp.getAsyncToken();

  // Copy data back to host and free all the resoures.
  token = rewriter.create<gpu::DestroyDnTensorOp>(loc, tokenTp, token, dnA)
              .getAsyncToken();
  token = rewriter.create<gpu::DestroyDnTensorOp>(loc, tokenTp, token, dnB)
              .getAsyncToken();
  token = rewriter.create<gpu::DestroySpMatOp>(loc, tokenTp, token, spMatC)
              .getAsyncToken();
<<<<<<< HEAD
  token = rewriter.create<gpu::DestroySparseEnvOp>(loc, tokenTp, token, handle)
              .getAsyncToken();
=======
>>>>>>> bac3a63c
  token = genDeallocMemRef(rewriter, loc, buffer, token);
  token = genDeallocMemRef(rewriter, loc, matA, token);
  token = genDeallocMemRef(rewriter, loc, matB, token);
  token = genDeallocMemRef(rewriter, loc, rowC, token);
  if (colC)
    token = genDeallocMemRef(rewriter, loc, colC, token);
  token = genCopyMemRef(rewriter, loc, memV, valC, token);
  token = genDeallocMemRef(rewriter, loc, valC, token);
  tokens.push_back(token);
  genBlockingWait(rewriter, loc, tokens);
  tokens.clear();

<<<<<<< HEAD
  rewriter.replaceOpWithNewOp<sparse_tensor::LoadOp>(op, c);

=======
  // Done.
  rewriter.replaceOpWithNewOp<sparse_tensor::LoadOp>(op, c);
>>>>>>> bac3a63c
  return success();
}

//===----------------------------------------------------------------------===//
// Rewriting rules for direct code generation.
//===----------------------------------------------------------------------===//

/// Proof-of-concept rewriter. This rule generates a GPU implementation
/// for each outermost forall loop generated by the sparse compiler.
/// TODO: right works with parallelization-strategy=dense-outer-loop
///       but give this its own flags in the future
struct ForallRewriter : public OpRewritePattern<scf::ParallelOp> {
  using OpRewritePattern<scf::ParallelOp>::OpRewritePattern;

  ForallRewriter(MLIRContext *context, unsigned nT)
      : OpRewritePattern(context), numThreads(nT){};

  LogicalResult matchAndRewrite(scf::ParallelOp forallOp,
                                PatternRewriter &rewriter) const override {
    // Reject inadmissible loop form.
    // Essentially only accept a loop, generated by the sparse compiler,
    // of the form
    //   forall (i = 0; i < N; i++)
    // so that cyclic scheduling over the threads is easy.
    if (!forallOp->hasAttr(LoopEmitter::getLoopEmitterLoopAttrName()) ||
        forallOp.getNumReductions() != 0 || forallOp.getNumLoops() != 1 ||
        !matchPattern(forallOp.getLowerBound()[0], m_Zero()) ||
        !matchPattern(forallOp.getStep()[0], m_One()))
      return failure();
    // Collect every value that is computed outside the parallel loop.
    SetVector<Value> invariants; // stable iteration!
    forallOp->walk([&](Operation *op) {
      // Collect all values of admissible ops.
      for (OpOperand &o : op->getOpOperands()) {
        Value val = o.get();
        Block *block;
        if (auto arg = dyn_cast<BlockArgument>(val))
          block = arg.getOwner();
        else
          block = val.getDefiningOp()->getBlock();
        if (!isNestedIn(block, forallOp))
          invariants.insert(val);
      }
    });
    // Outline the outside values as proper parameters. Fail when sharing
    // value between host and device is not straightforward.
    SmallVector<Value> constants;
    SmallVector<Value> scalars;
    SmallVector<Value> buffers;
    for (Value val : invariants) {
      Type tp = val.getType();
      if (val.getDefiningOp<arith::ConstantOp>())
        constants.push_back(val);
      else if (isa<FloatType>(tp) || tp.isIntOrIndex())
        scalars.push_back(val);
      else if (isa<MemRefType>(tp))
        buffers.push_back(val);
      else
        return failure(); // don't know how to share
    }
    // Pass outlined non-constant values.
    // TODO: Experiment with `useHostRegistrationForOut` to see if we want to
    //       keep the feature at all (either through a heuristic or compiler
    //       option for gpu codegen).
    Location loc = forallOp->getLoc();
    SmallVector<Value> args;
    SmallVector<Value> tokens;
    Value out = genParametersIn(rewriter, loc, scalars, buffers, args, tokens,
                                /*useHostRegistrationForOut=*/false);
    // Set up GPU module and construct GPU function.
    auto saveIp = rewriter.saveInsertionPoint();
    ModuleOp topModule = forallOp->getParentOfType<ModuleOp>();
    auto gpuModule = genGPUModule(rewriter, topModule);
    auto gpuFunc = genGPUFunc(rewriter, gpuModule, args);
    genGPUCode(rewriter, gpuFunc, forallOp, constants, scalars, buffers);
    // Generate code that launches the kernel asynchronously, blocking on all
    // opens tokens and yielding a new token for the output.
    // TODO: Passing in tokens to launch up does not seem to be properly lowered
    //       by cubin yet, hence the current blocking wait.
    rewriter.restoreInsertionPoint(saveIp);
    genBlockingWait(rewriter, loc, tokens);
    tokens.clear();
    Value kernelToken =
        genLaunchGPUFunc(rewriter, gpuFunc, args, tokens, numThreads);
    // Finalize the outlined arguments.
    genParametersOut(rewriter, loc, out, kernelToken, scalars, buffers, args,
                     tokens);
    genBlockingWait(rewriter, loc, tokens);
    rewriter.eraseOp(forallOp);
    return success();
  }

private:
  // Helper method to see if block appears in given loop.
  static bool isNestedIn(Block *block, scf::ParallelOp forallOp) {
    for (Operation *o = block->getParentOp(); o; o = o->getParentOp()) {
      if (o == forallOp)
        return true;
    }
    return false;
  }

  unsigned numThreads;
};

//===----------------------------------------------------------------------===//
// Rewriting rules for library recognition and code generation.
//===----------------------------------------------------------------------===//

/// Proof-of-concept rewriter. This rule recognizes certain math kernels
/// and replaces these with corresponding calls into a sparse library.
struct LinalgOpRewriter : public OpRewritePattern<linalg::GenericOp> {
  using OpRewritePattern<linalg::GenericOp>::OpRewritePattern;

  LinalgOpRewriter(MLIRContext *context, bool rt)
      : OpRewritePattern(context), enableRT(rt) {}

  LogicalResult matchAndRewrite(linalg::GenericOp op,
                                PatternRewriter &rewriter) const override {
    if (op.getNumDpsInits() != 1)
      return failure(); // reject multi-output

    const unsigned numLoops = op.getNumLoops();
    const unsigned numTensors = op->getNumOperands();
    const auto iteratorTypes = op.getIteratorTypesArray();
    SmallVector<AffineMap, 4> maps = op.getIndexingMapsArray();

    using MapList = ArrayRef<ArrayRef<AffineExpr>>;
    auto infer = [](MapList m) { return AffineMap::inferFromExprList(m); };
    AffineExpr i, j, k;
    bindDims(getContext(), i, j, k);

    // TODO: more robust patterns, tranposed versions, more kernels...
    // TODO: identify alpha and beta and pass them to the CUDA calls

    // Recognize a SpMV kernel.
    if (numLoops == 2 && numTensors == 3 &&
        linalg::isParallelIterator(iteratorTypes[0]) &&
        linalg::isReductionIterator(iteratorTypes[1]) &&
        // TODO: add transposed {i, j}
        maps == infer({{i, j}, {j}, {i}}) && matchSumOfMultOfArgs(op)) {
      return rewriteSpMV(rewriter, op, enableRT);
    }

    // Recognize a SpMM kernel.
    if (numLoops == 3 && numTensors == 3 &&
        linalg::isParallelIterator(iteratorTypes[0]) &&
        linalg::isParallelIterator(iteratorTypes[1]) &&
        linalg::isReductionIterator(iteratorTypes[2]) &&
        // TODO: add transposed {i, k}, {k, j}
        // TODO: maybe add transposed {i, j} in future
        maps == infer({{i, k}, {k, j}, {i, j}}) && matchSumOfMultOfArgs(op)) {
      if (op->getAttr("DENSE24"))
        return rewrite2To4SpMM(rewriter, op);

      return rewriteSpMM(rewriter, op, enableRT);
    }

    // Recognize a SDDMM kernel.
    if (numLoops == 3 && numTensors == 3 &&
        linalg::isParallelIterator(iteratorTypes[0]) &&
        linalg::isParallelIterator(iteratorTypes[1]) &&
        linalg::isReductionIterator(iteratorTypes[2]) &&
        // TODO: add transposed {i, k}, {k, j}
        // TODO: maybe add transposed {i, j} in future
        maps == infer({{i, k}, {k, j}, {i, j}}) &&
        matchSumReductionOfMulUnary(op)) {
      return rewriteSDDMM(rewriter, op, enableRT);
    }

    return failure();
  }

private:
  bool enableRT;
};

} // namespace

//===----------------------------------------------------------------------===//
// Public method for populating GPU rewriting rules.
//
// Currently two set of rewriting rules are made available. The first set
// implements direct code generation, currently by means of convering the
// outermost paralell loop into GPU threads. The second set implements
// libary recognition of a set of sparse operations. Eventually, the right
// combination of these two approaches has to be found.
//===----------------------------------------------------------------------===//

void mlir::populateSparseGPUCodegenPatterns(RewritePatternSet &patterns,
                                            unsigned numThreads) {
  patterns.add<ForallRewriter>(patterns.getContext(), numThreads);
}

void mlir::populateSparseGPULibgenPatterns(RewritePatternSet &patterns,
                                           bool enableRT) {
  patterns.add<LinalgOpRewriter>(patterns.getContext(), enableRT);
}<|MERGE_RESOLUTION|>--- conflicted
+++ resolved
@@ -342,58 +342,6 @@
   return false;
 }
 
-<<<<<<< HEAD
-// Helper to detect c = c \spy (a * b)
-static bool matchSumReductionOfMulUnary(linalg::GenericOp op) {
-  auto yieldOp = cast<linalg::YieldOp>(op.getRegion().front().getTerminator());
-  auto def = yieldOp.getOperand(0).getDefiningOp<sparse_tensor::ReduceOp>();
-  if (!def)
-    return false;
-  Value s_out = op.getBlock()->getArguments()[2];
-  for (auto *use : s_out.getUsers()) {
-    if (!(isa<sparse_tensor::ReduceOp>(use) ||
-          isa<sparse_tensor::UnaryOp>(use)))
-      return false;
-    // The sparse matrix should be specified as the pattern in the two
-    // operators.
-    if (s_out != use->getOperand(0))
-      return false;
-
-    // the above logic makes sure the pattern involves reduction and unary,
-    // i.e.,
-    // %1 = sparse_tensor.unary
-    // %2 = sparse_tensor.reduce
-    // we need to make sure %1 produces A*B and %2 uses summation as the
-    // reduction operator.
-    if (isa<sparse_tensor::ReduceOp>(use)) {
-      auto reduceSpOp = cast<sparse_tensor::ReduceOp>(use);
-      auto yieldSpOp = cast<sparse_tensor::YieldOp>(
-          reduceSpOp.getRegion().front().getTerminator());
-      auto *reduce = yieldSpOp.getOperand(0).getDefiningOp();
-      if (!isa_and_nonnull<arith::AddFOp>(reduce) &&
-          !isa_and_nonnull<arith::AddIOp>(reduce))
-        return false;
-    }
-    if (isa<sparse_tensor::UnaryOp>(use)) {
-      auto unarySpOp = cast<sparse_tensor::UnaryOp>(use);
-      auto yieldSpOp = cast<sparse_tensor::YieldOp>(
-          unarySpOp.getRegion(0).front().getTerminator());
-      auto *unary = yieldSpOp.getOperand(0).getDefiningOp();
-      if (!isa_and_nonnull<arith::MulIOp>(unary) &&
-          !isa_and_nonnull<arith::MulFOp>(unary))
-        return false;
-
-      // we also need to make sure the unary operation is used by the reduction
-      // operation.
-      for (auto *useUnary : unarySpOp->getUsers()) {
-        if (!isa<sparse_tensor::ReduceOp>(useUnary)) {
-          return false;
-        }
-      }
-    }
-  }
-  return true;
-=======
 // Helper to detect c += spy(s) x (a * b)
 static bool matchSumReductionOfMulUnary(linalg::GenericOp op) {
   auto yieldOp = cast<linalg::YieldOp>(op.getRegion().front().getTerminator());
@@ -429,7 +377,6 @@
 /// Determines if the given value is a dense tensor instead of a sparse one.
 static bool isDenseTensor(Value v) {
   return (sparse_tensor::getSparseTensorType(v).isAllDense());
->>>>>>> bac3a63c
 }
 
 /// Test for sorted COO with suitable data and coordinates types.
@@ -552,10 +499,6 @@
 
   // Create sparse environment and sparse matrix/dense vector handles.
   Type indexTp = rewriter.getIndexType();
-<<<<<<< HEAD
-  Type envHandleTp = rewriter.getType<gpu::SparseEnvHandleType>();
-=======
->>>>>>> bac3a63c
   Type dnTensorHandleTp = rewriter.getType<gpu::SparseDnTensorHandleType>();
   Type spmatHandleTp = rewriter.getType<gpu::SparseSpMatHandleType>();
   Type tokenTp = rewriter.getType<gpu::AsyncTokenType>();
@@ -566,19 +509,11 @@
   Value spMatA = spGenA->getResult(0);
   token = spGenA->getResult(1);
   auto dvecX = rewriter.create<gpu::CreateDnTensorOp>(
-<<<<<<< HEAD
-      loc, dnTensorHandleTp, tokenTp, token, handle, vecX, szX);
-  Value dnX = dvecX.getResult(0);
-  token = dvecX.getAsyncToken();
-  auto dvecY = rewriter.create<gpu::CreateDnTensorOp>(
-      loc, dnTensorHandleTp, tokenTp, token, handle, vecY, szY);
-=======
       loc, dnTensorHandleTp, tokenTp, token, vecX, szX);
   Value dnX = dvecX.getResult(0);
   token = dvecX.getAsyncToken();
   auto dvecY = rewriter.create<gpu::CreateDnTensorOp>(
       loc, dnTensorHandleTp, tokenTp, token, vecY, szY);
->>>>>>> bac3a63c
   Value dnY = dvecY.getResult(0);
   token = dvecY.getAsyncToken();
 
@@ -603,11 +538,6 @@
   token = rewriter.create<gpu::DestroySpMatOp>(loc, tokenTp, token, spMatA)
               .getAsyncToken();
   token = rewriter.create<gpu::DestroyDnTensorOp>(loc, tokenTp, token, dnX)
-<<<<<<< HEAD
-              .getAsyncToken();
-  token = rewriter.create<gpu::DestroyDnTensorOp>(loc, tokenTp, token, dnY)
-=======
->>>>>>> bac3a63c
               .getAsyncToken();
   token = rewriter.create<gpu::DestroyDnTensorOp>(loc, tokenTp, token, dnY)
               .getAsyncToken();
@@ -668,10 +598,6 @@
 
   // Create sparse environment and sparse matrix/dense matrix handles.
   Type indexTp = rewriter.getIndexType();
-<<<<<<< HEAD
-  Type envHandleTp = rewriter.getType<gpu::SparseEnvHandleType>();
-=======
->>>>>>> bac3a63c
   Type dnTensorHandleTp = rewriter.getType<gpu::SparseDnTensorHandleType>();
   Type spMatHandleTp = rewriter.getType<gpu::SparseSpMatHandleType>();
   Type tokenTp = rewriter.getType<gpu::AsyncTokenType>();
@@ -679,121 +605,6 @@
   Operation *spGenA =
       genSpMat(rewriter, loc, spMatHandleTp, tokenTp, token, szm, szk, nseA,
                rowA, colA, valA, isCOO, enableRT);
-  Value spMatA = spGenA->getResult(0);
-  token = spGenA->getResult(1);
-  auto dmatB = rewriter.create<gpu::CreateDnTensorOp>(
-<<<<<<< HEAD
-      loc, dnTensorHandleTp, tokenTp, token, handle, matB,
-=======
-      loc, dnTensorHandleTp, tokenTp, token, matB,
->>>>>>> bac3a63c
-      SmallVector<Value>{szk, szn});
-  Value dnB = dmatB.getResult(0);
-  token = dmatB.getAsyncToken();
-  auto dmatC = rewriter.create<gpu::CreateDnTensorOp>(
-<<<<<<< HEAD
-      loc, dnTensorHandleTp, tokenTp, token, handle, matC,
-=======
-      loc, dnTensorHandleTp, tokenTp, token, matC,
->>>>>>> bac3a63c
-      SmallVector<Value>{szm, szn});
-  Value dnC = dmatC.getResult(0);
-  token = dmatC.getAsyncToken();
-
-  auto dmatCType = llvm::cast<ShapedType>(c.getType()).getElementType();
-
-  // Precompute buffersize for SpMM.
-  auto bufferComp = rewriter.create<gpu::SpMMBufferSizeOp>(
-      loc, indexTp, tokenTp, token, spMatA, dnB, dnC,
-      /*computeType=*/dmatCType);
-  Value bufferSz = bufferComp.getResult(0);
-  token = bufferComp.getAsyncToken();
-  auto buf = genAllocBuffer(rewriter, loc, bufferSz, token);
-  Value buffer = buf.getResult(0);
-  token = buf.getAsyncToken();
-
-  auto dnCType = llvm::cast<ShapedType>(c.getType()).getElementType();
-
-  // Perform the SpMM.
-  auto spmmComp = rewriter.create<gpu::SpMMOp>(
-      loc, tokenTp, token, spMatA, dnB, dnC, /*computeType=*/dnCType, buffer);
-  token = spmmComp.getAsyncToken();
-
-  // Copy data back to host and free all the resoures.
-  token = rewriter.create<gpu::DestroySpMatOp>(loc, tokenTp, token, spMatA)
-              .getAsyncToken();
-  token = rewriter.create<gpu::DestroyDnTensorOp>(loc, tokenTp, token, dnB)
-              .getAsyncToken();
-  token = rewriter.create<gpu::DestroyDnTensorOp>(loc, tokenTp, token, dnC)
-<<<<<<< HEAD
-              .getAsyncToken();
-  token = rewriter.create<gpu::DestroySparseEnvOp>(loc, tokenTp, token, handle)
-=======
->>>>>>> bac3a63c
-              .getAsyncToken();
-  token = genDeallocMemRef(rewriter, loc, rowA, token);
-  if (colA)
-    token = genDeallocMemRef(rewriter, loc, colA, token);
-  token = genDeallocMemRef(rewriter, loc, valA, token);
-  token = genDeallocMemRef(rewriter, loc, buffer, token);
-  token = genDeallocMemRef(rewriter, loc, matB, token);
-  token = genCopyMemRef(rewriter, loc, bufC, matC, token);
-  token = genDeallocMemRef(rewriter, loc, matC, token);
-  tokens.push_back(token);
-  genBlockingWait(rewriter, loc, tokens);
-  tokens.clear();
-
-  // Done.
-  rewriter.replaceOpWithNewOp<bufferization::ToTensorOp>(op, bufC);
-  return success();
-}
-
-<<<<<<< HEAD
-// TODO: identify alpha and beta and pass them to the CUDA calls
-/// Match and rewrite SDDMM kernel.
-static LogicalResult rewriteSDDMM(PatternRewriter &rewriter,
-                                  linalg::GenericOp op, bool enableRT) {
-
-  // For now, this pass reuses C and copies the result non-zero elements to
-  // overwrite C's.
-  // As an ad hoc solution, this pass also assumes the linalg takes a,b,c as
-  // input argument, and c as the output. It recognizes this pattern and rewrite
-  // it.
-
-=======
-// Match and rewrite 2:4 SpMM kernels.
-static LogicalResult rewrite2To4SpMM(PatternRewriter &rewriter,
-                                     linalg::GenericOp op) {
-  Location loc = op.getLoc();
-  Value A = op.getOperand(0);
-  Value B = op.getOperand(1);
-  Value C = op.getOperand(2); // we have C = AB
-  SmallVector<Value> tokens;
-
-  // All input should be dense tensors.
-  if (!isDenseTensor(A) || !isDenseTensor(B) || !isDenseTensor(C))
-    return failure();
-
-  Value bufA = genTensorToMemref(rewriter, loc, A);
-  Value matA = genAllocCopy(rewriter, loc, bufA, tokens);
-  Value bufB = genTensorToMemref(rewriter, loc, B);
-  Value matB = genAllocCopy(rewriter, loc, bufB, tokens);
-  Value bufC = genTensorToMemref(rewriter, loc, C);
-  Value matC = genAllocCopy(rewriter, loc, bufC, tokens);
-  genBlockingWait(rewriter, loc, tokens);
-  tokens.clear();
-  Value szm = linalg::createOrFoldDimOp(rewriter, loc, matA, 0);
-  Value szk = linalg::createOrFoldDimOp(rewriter, loc, matB, 0);
-  Value szn = linalg::createOrFoldDimOp(rewriter, loc, matC, 1);
-
-  Type indexTp = rewriter.getIndexType();
-  Type dnTensorHandleTp = rewriter.getType<gpu::SparseDnTensorHandleType>();
-  Type spMatHandleTp = rewriter.getType<gpu::SparseSpMatHandleType>();
-  Type tokenTp = rewriter.getType<gpu::AsyncTokenType>();
-  Value token = genFirstWait(rewriter, loc);
-  Operation *spGenA = rewriter.create<gpu::Create2To4SpMatOp>(
-      loc, spMatHandleTp, tokenTp, token, szm, szk, matA);
-
   Value spMatA = spGenA->getResult(0);
   token = spGenA->getResult(1);
   auto dmatB = rewriter.create<gpu::CreateDnTensorOp>(
@@ -807,6 +618,95 @@
   Value dnC = dmatC.getResult(0);
   token = dmatC.getAsyncToken();
 
+  auto dmatCType = llvm::cast<ShapedType>(c.getType()).getElementType();
+
+  // Precompute buffersize for SpMM.
+  auto bufferComp = rewriter.create<gpu::SpMMBufferSizeOp>(
+      loc, indexTp, tokenTp, token, spMatA, dnB, dnC,
+      /*computeType=*/dmatCType);
+  Value bufferSz = bufferComp.getResult(0);
+  token = bufferComp.getAsyncToken();
+  auto buf = genAllocBuffer(rewriter, loc, bufferSz, token);
+  Value buffer = buf.getResult(0);
+  token = buf.getAsyncToken();
+
+  auto dnCType = llvm::cast<ShapedType>(c.getType()).getElementType();
+
+  // Perform the SpMM.
+  auto spmmComp = rewriter.create<gpu::SpMMOp>(
+      loc, tokenTp, token, spMatA, dnB, dnC, /*computeType=*/dnCType, buffer);
+  token = spmmComp.getAsyncToken();
+
+  // Copy data back to host and free all the resoures.
+  token = rewriter.create<gpu::DestroySpMatOp>(loc, tokenTp, token, spMatA)
+              .getAsyncToken();
+  token = rewriter.create<gpu::DestroyDnTensorOp>(loc, tokenTp, token, dnB)
+              .getAsyncToken();
+  token = rewriter.create<gpu::DestroyDnTensorOp>(loc, tokenTp, token, dnC)
+              .getAsyncToken();
+  token = genDeallocMemRef(rewriter, loc, rowA, token);
+  if (colA)
+    token = genDeallocMemRef(rewriter, loc, colA, token);
+  token = genDeallocMemRef(rewriter, loc, valA, token);
+  token = genDeallocMemRef(rewriter, loc, buffer, token);
+  token = genDeallocMemRef(rewriter, loc, matB, token);
+  token = genCopyMemRef(rewriter, loc, bufC, matC, token);
+  token = genDeallocMemRef(rewriter, loc, matC, token);
+  tokens.push_back(token);
+  genBlockingWait(rewriter, loc, tokens);
+  tokens.clear();
+
+  // Done.
+  rewriter.replaceOpWithNewOp<bufferization::ToTensorOp>(op, bufC);
+  return success();
+}
+
+// Match and rewrite 2:4 SpMM kernels.
+static LogicalResult rewrite2To4SpMM(PatternRewriter &rewriter,
+                                     linalg::GenericOp op) {
+  Location loc = op.getLoc();
+  Value A = op.getOperand(0);
+  Value B = op.getOperand(1);
+  Value C = op.getOperand(2); // we have C = AB
+  SmallVector<Value> tokens;
+
+  // All input should be dense tensors.
+  if (!isDenseTensor(A) || !isDenseTensor(B) || !isDenseTensor(C))
+    return failure();
+
+  Value bufA = genTensorToMemref(rewriter, loc, A);
+  Value matA = genAllocCopy(rewriter, loc, bufA, tokens);
+  Value bufB = genTensorToMemref(rewriter, loc, B);
+  Value matB = genAllocCopy(rewriter, loc, bufB, tokens);
+  Value bufC = genTensorToMemref(rewriter, loc, C);
+  Value matC = genAllocCopy(rewriter, loc, bufC, tokens);
+  genBlockingWait(rewriter, loc, tokens);
+  tokens.clear();
+  Value szm = linalg::createOrFoldDimOp(rewriter, loc, matA, 0);
+  Value szk = linalg::createOrFoldDimOp(rewriter, loc, matB, 0);
+  Value szn = linalg::createOrFoldDimOp(rewriter, loc, matC, 1);
+
+  Type indexTp = rewriter.getIndexType();
+  Type dnTensorHandleTp = rewriter.getType<gpu::SparseDnTensorHandleType>();
+  Type spMatHandleTp = rewriter.getType<gpu::SparseSpMatHandleType>();
+  Type tokenTp = rewriter.getType<gpu::AsyncTokenType>();
+  Value token = genFirstWait(rewriter, loc);
+  Operation *spGenA = rewriter.create<gpu::Create2To4SpMatOp>(
+      loc, spMatHandleTp, tokenTp, token, szm, szk, matA);
+
+  Value spMatA = spGenA->getResult(0);
+  token = spGenA->getResult(1);
+  auto dmatB = rewriter.create<gpu::CreateDnTensorOp>(
+      loc, dnTensorHandleTp, tokenTp, token, matB,
+      SmallVector<Value>{szk, szn});
+  Value dnB = dmatB.getResult(0);
+  token = dmatB.getAsyncToken();
+  auto dmatC = rewriter.create<gpu::CreateDnTensorOp>(
+      loc, dnTensorHandleTp, tokenTp, token, matC,
+      SmallVector<Value>{szm, szn});
+  Value dnC = dmatC.getResult(0);
+  token = dmatC.getAsyncToken();
+
   auto dmatCType = llvm::cast<ShapedType>(matC.getType()).getElementType();
 
   // Precompute buffersize for SpMM.
@@ -867,40 +767,21 @@
 /// Match and rewrite SDDMM kernel.
 static LogicalResult rewriteSDDMM(PatternRewriter &rewriter,
                                   linalg::GenericOp op, bool enableRT) {
->>>>>>> bac3a63c
   Location loc = op.getLoc();
   Value a = op.getOperand(0);
   Value b = op.getOperand(1);
   Value c = op.getOperand(2);
-<<<<<<< HEAD
-
   SmallVector<Value> tokens;
 
-  // Only admissible sparse matrix format and dense matrices.
-=======
-  SmallVector<Value> tokens;
-
   // Only admissible sparse matrix format and dense matrices, no COO.
->>>>>>> bac3a63c
   bool isCOO = false;
   SparseTensorType aTp = getSparseTensorType(a);
   SparseTensorType bTp = getSparseTensorType(b);
   SparseTensorType cTp = getSparseTensorType(c);
-<<<<<<< HEAD
-
-  if (!areAdmissibleTypes(cTp, bTp, aTp, enableRT, false, isCOO))
-    return failure();
-
-  // cusparse currently does not support COO in its SDDMM kernel.
-  if (isCOO) {
-    return failure();
-  }
-=======
   if (!areAdmissibleTypes(cTp, bTp, aTp, enableRT, false, isCOO))
     return failure();
   if (isCOO)
     return failure();
->>>>>>> bac3a63c
 
   // The SDDMM does the in-place operation.
   // Start sparse kernel and copy data from host to device.
@@ -926,36 +807,16 @@
 
   // Create sparse environment and sparse matrix/dense matrix handles.
   Type indexTp = rewriter.getIndexType();
-<<<<<<< HEAD
-  Type envHandleTp = rewriter.getType<gpu::SparseEnvHandleType>();
-=======
->>>>>>> bac3a63c
   Type dnMatHandleTp = rewriter.getType<gpu::SparseDnTensorHandleType>();
   Type spMatHandleTp = rewriter.getType<gpu::SparseSpMatHandleType>();
   Type tokenTp = rewriter.getType<gpu::AsyncTokenType>();
   Value token = genFirstWait(rewriter, loc);
-<<<<<<< HEAD
-  auto env =
-      rewriter.create<gpu::CreateSparseEnvOp>(loc, envHandleTp, tokenTp, token);
-  Value handle = env.getResult(0);
-  token = env.getAsyncToken();
-
-  auto dmatA = rewriter.create<gpu::CreateDnTensorOp>(
-      loc, dnMatHandleTp, tokenTp, token, handle, matA,
-      SmallVector<Value>{szm, szk});
-  Value dnA = dmatA.getResult(0);
-  token = dmatA.getAsyncToken();
-  auto dmatB = rewriter.create<gpu::CreateDnTensorOp>(
-      loc, dnMatHandleTp, tokenTp, token, handle, matB,
-      SmallVector<Value>{szk, szn});
-=======
   auto dmatA = rewriter.create<gpu::CreateDnTensorOp>(
       loc, dnMatHandleTp, tokenTp, token, matA, SmallVector<Value>{szm, szk});
   Value dnA = dmatA.getResult(0);
   token = dmatA.getAsyncToken();
   auto dmatB = rewriter.create<gpu::CreateDnTensorOp>(
       loc, dnMatHandleTp, tokenTp, token, matB, SmallVector<Value>{szk, szn});
->>>>>>> bac3a63c
   Value dnB = dmatB.getResult(0);
   token = dmatB.getAsyncToken();
 
@@ -968,11 +829,7 @@
   auto dnCType = llvm::cast<ShapedType>(c.getType()).getElementType();
   // Precompute buffersize for SDDMM.
   auto bufferComp = rewriter.create<gpu::SDDMMBufferSizeOp>(
-<<<<<<< HEAD
-      loc, indexTp, tokenTp, token, handle, dnA, dnB, spMatC, dnCType);
-=======
       loc, indexTp, tokenTp, token, dnA, dnB, spMatC, dnCType);
->>>>>>> bac3a63c
   Value bufferSz = bufferComp.getResult(0);
   token = bufferComp.getAsyncToken();
   auto buf = genAllocBuffer(rewriter, loc, bufferSz, token);
@@ -980,13 +837,8 @@
   token = buf.getAsyncToken();
 
   // Perform the SDDMM.
-<<<<<<< HEAD
-  auto sddmmComp = rewriter.create<gpu::SDDMMOp>(
-      loc, tokenTp, token, handle, dnA, dnB, spMatC, dnCType, buffer);
-=======
   auto sddmmComp = rewriter.create<gpu::SDDMMOp>(loc, tokenTp, token, dnA, dnB,
                                                  spMatC, dnCType, buffer);
->>>>>>> bac3a63c
   token = sddmmComp.getAsyncToken();
 
   // Copy data back to host and free all the resoures.
@@ -996,11 +848,6 @@
               .getAsyncToken();
   token = rewriter.create<gpu::DestroySpMatOp>(loc, tokenTp, token, spMatC)
               .getAsyncToken();
-<<<<<<< HEAD
-  token = rewriter.create<gpu::DestroySparseEnvOp>(loc, tokenTp, token, handle)
-              .getAsyncToken();
-=======
->>>>>>> bac3a63c
   token = genDeallocMemRef(rewriter, loc, buffer, token);
   token = genDeallocMemRef(rewriter, loc, matA, token);
   token = genDeallocMemRef(rewriter, loc, matB, token);
@@ -1013,13 +860,8 @@
   genBlockingWait(rewriter, loc, tokens);
   tokens.clear();
 
-<<<<<<< HEAD
-  rewriter.replaceOpWithNewOp<sparse_tensor::LoadOp>(op, c);
-
-=======
   // Done.
   rewriter.replaceOpWithNewOp<sparse_tensor::LoadOp>(op, c);
->>>>>>> bac3a63c
   return success();
 }
 
