//===- SparseTensorConversion.cpp - Sparse tensor primitives conversion ---===//
//
// Part of the LLVM Project, under the Apache License v2.0 with LLVM Exceptions.
// See https://llvm.org/LICENSE.txt for license information.
// SPDX-License-Identifier: Apache-2.0 WITH LLVM-exception
//
//===----------------------------------------------------------------------===//
//
// A pass that converts sparse tensor primitives into calls into a runtime
// support library. Sparse tensor types are converted into opaque pointers
// to the underlying sparse storage schemes. The use of opaque pointers
// together with runtime support library keeps the conversion relatively
// simple, but at the expense of IR opacity, which obscures opportunities
// for subsequent optimization of the IR. An alternative is provided by
// the SparseTensorCodegen pass.
//
//===----------------------------------------------------------------------===//

#include "CodegenUtils.h"

#include "mlir/Dialect/Bufferization/IR/BufferizableOpInterface.h"
#include "mlir/Dialect/Bufferization/IR/Bufferization.h"
#include "mlir/Dialect/Linalg/Utils/Utils.h"
#include "mlir/Dialect/MemRef/IR/MemRef.h"
#include "mlir/Dialect/SCF/IR/SCF.h"
#include "mlir/Dialect/SparseTensor/IR/Enums.h"
#include "mlir/Dialect/SparseTensor/IR/SparseTensor.h"
#include "mlir/Dialect/SparseTensor/IR/SparseTensorType.h"
#include "mlir/Dialect/SparseTensor/Transforms/Passes.h"
#include "mlir/Dialect/Tensor/IR/Tensor.h"
#include "mlir/Transforms/DialectConversion.h"

using namespace mlir;
using namespace mlir::sparse_tensor;

namespace {

//===----------------------------------------------------------------------===//
// Helper methods.
//===----------------------------------------------------------------------===//

/// Maps each sparse tensor type to an opaque pointer.
static std::optional<Type> convertSparseTensorTypes(Type type) {
  if (getSparseTensorEncoding(type) != nullptr)
    return LLVM::LLVMPointerType::get(IntegerType::get(type.getContext(), 8));
  return std::nullopt;
}

/// Replaces the `op` with  a `CallOp` to the function reference returned
/// by `getFunc()`.
static func::CallOp replaceOpWithFuncCall(RewriterBase &rewriter, Operation *op,
                                          StringRef name, TypeRange resultType,
                                          ValueRange operands,
                                          EmitCInterface emitCInterface) {
  auto fn = getFunc(op->getParentOfType<ModuleOp>(), name, resultType, operands,
                    emitCInterface);
  return rewriter.replaceOpWithNewOp<func::CallOp>(op, resultType, fn,
                                                   operands);
}

/// Generates call to lookup a level-size.  N.B., this only generates
/// the raw function call, and therefore (intentionally) does not perform
/// any dim<->lvl conversion or other logic.
static Value genLvlSizeCall(OpBuilder &builder, Location loc, Value tensor,
                            uint64_t lvl) {
  StringRef name = "sparseLvlSize";
  SmallVector<Value, 2> params{tensor, constantIndex(builder, loc, lvl)};
  Type iTp = builder.getIndexType();
  return createFuncCall(builder, loc, name, iTp, params, EmitCInterface::Off)
      .getResult(0);
}

/// Generates call to lookup a dimension-size.  N.B., this only generates
/// the raw function call, and therefore (intentionally) does not perform
/// any dim<->lvl conversion or other logic.
static Value genDimSizeCall(OpBuilder &builder, Location loc, Value tensor,
                            uint64_t dim) {
  StringRef name = "sparseDimSize";
  SmallVector<Value, 2> params{tensor, constantIndex(builder, loc, dim)};
  Type iTp = builder.getIndexType();
  return createFuncCall(builder, loc, name, iTp, params, EmitCInterface::Off)
      .getResult(0);
}

/// Looks up a level-size by returning a statically-computed constant
/// (when possible), or by calling `genLvlSizeCall` (when dynamic).
static Value createOrFoldLvlCall(OpBuilder &builder, Location loc,
                                 SparseTensorType stt, Value tensor,
                                 Level lvl) {
  // Only sparse tensors have "levels" to query.
  assert(stt.hasEncoding());
  // TODO: The following implementation only handles permutations;
  // we'll need to generalize this to handle arbitrary AffineExpr.
  //
  // There's no need to assert `isPermutation` here: because
  // `getDimPosition` checks that the expr isa `AffineDimExpr`,
  // which is all we care about (for supporting permutations).
  const Dimension dim =
      stt.isIdentity() ? lvl : stt.getDimToLvlMap().getDimPosition(lvl);
  if (const auto sz = stt.getStaticDimSize(dim))
    return constantIndex(builder, loc, *sz);
  // If we cannot statically compute the size from the shape, then we
  // must dynamically query it.  (In principle we could also dynamically
  // compute it, but since we already did so to construct the `tensor`
  // in the first place, we might as well query rather than recompute.)
  return genLvlSizeCall(builder, loc, tensor, lvl);
}

/// Looks up a dimension-size by returning a constant from the shape
/// (for static sizes), or by calling `genDimSizeCall` (for dynamic sizes
/// of sparse tensors) or `linalg::createOrFoldDimOp` (for dynamic sizes
/// of dense tensors).
static Value createOrFoldDimCall(OpBuilder &builder, Location loc,
                                 SparseTensorType stt, Value tensor,
                                 Dimension dim) {
  if (const auto sz = stt.getStaticDimSize(dim))
    return constantIndex(builder, loc, *sz);
  if (stt.hasEncoding())
    return genDimSizeCall(builder, loc, tensor, dim);
  return linalg::createOrFoldDimOp(builder, loc, tensor, dim);
}

/// Populates the array with the dimension-sizes of the given tensor.
static void fillDimSizes(OpBuilder &builder, Location loc, SparseTensorType stt,
                         Value tensor, SmallVectorImpl<Value> &out) {
  const Dimension dimRank = stt.getDimRank();
  out.clear();
  out.reserve(dimRank);
  for (Dimension d = 0; d < dimRank; d++)
    out.push_back(createOrFoldDimCall(builder, loc, stt, tensor, d));
}

/// Returns an array with the dimension-sizes of the given tensor.
static SmallVector<Value> getDimSizes(OpBuilder &builder, Location loc,
                                      SparseTensorType stt, Value tensor) {
  SmallVector<Value> out;
  fillDimSizes(builder, loc, stt, tensor, out);
  return out;
}

/// Populates the array with the dimension-shape of the given
/// `SparseTensorType`, where dynamic sizes are represented by zero.
static void fillDimShape(OpBuilder &builder, Location loc, SparseTensorType stt,
                         SmallVectorImpl<Value> &out) {
  out.clear();
  out.reserve(stt.getDimRank());
  for (const DynSize sh : stt.getDimShape()) {
    const auto s = ShapedType::isDynamic(sh) ? 0 : sh;
    out.push_back(constantIndex(builder, loc, s));
  }
}

/// Returns an array with the dimension-shape of the given `SparseTensorType`,
/// where dynamic sizes are represented by zero.
static SmallVector<Value> getDimShape(OpBuilder &builder, Location loc,
                                      SparseTensorType stt) {
  SmallVector<Value> out;
  fillDimShape(builder, loc, stt, out);
  return out;
}

/// Populates the given sizes array for concatenation from type (for static
/// sizes) and from an already-converted opaque pointer source (for dynamic
/// sizes).
static void concatDimSizesFromInputs(OpBuilder &builder, Location loc,
                                     SparseTensorType dstTp, ValueRange srcs,
                                     Dimension dim,
                                     SmallVectorImpl<Value> &dimSizes) {
  assert(dim < dstTp.getDimRank() && "Dimension is out of bounds");
  dimSizes.clear();

  // We first fills the sizes from an input tensor, and then
  // compute the size of the concatenation dimension if necessary.
  const auto srcTp = getSparseTensorType(srcs[0]);
  if (srcTp.hasEncoding())
    // Reuses sizes from an arbitrary input tensor is fine.
    fillDimSizes(builder, loc, srcTp, srcs[0], dimSizes);
  else
    sizesFromSrc(builder, dimSizes, loc, srcs[0]);

  if (const auto sz = dstTp.getStaticDimSize(dim)) {
    // Faithfully take the static size.
    dimSizes[dim] = constantIndex(builder, loc, *sz);
  } else {
    // Else, dynamically compute the size.
    for (const auto src : srcs.drop_front()) {
      const auto srcTp = getSparseTensorType(src);
      Value srcSz = createOrFoldDimCall(builder, loc, srcTp, src, dim);
      dimSizes[dim] = builder.create<arith::AddIOp>(loc, dimSizes[dim], srcSz);
    }
  }
}

/// Generates an uninitialized buffer of the given size and type,
/// but returns it as type `memref<? x $tp>` (rather than as type
/// `memref<$sz x $tp>`). Unlike temporary buffers on the stack,
/// this buffer must be explicitly deallocated by client.
static Value genAlloc(RewriterBase &rewriter, Location loc, Value sz, Type tp) {
  auto memTp = MemRefType::get({ShapedType::kDynamic}, tp);
  return rewriter.create<memref::AllocOp>(loc, memTp, ValueRange{sz});
}

/// Generates a temporary buffer for the level-types of the given encoding.
static Value genLvlTypesBuffer(OpBuilder &builder, Location loc,
                               SparseTensorType stt) {
  SmallVector<Value> lvlTypes;
  lvlTypes.reserve(stt.getLvlRank());
  for (const auto dlt : stt.getEncoding().getDimLevelType())
    lvlTypes.push_back(constantDimLevelTypeEncoding(builder, loc, dlt));
  return allocaBuffer(builder, loc, lvlTypes);
}

/// This class abstracts over the API of `_mlir_ciface_newSparseTensor`:
/// the "swiss army knife" method of the sparse runtime support library
/// for materializing sparse tensors into the computation.  This abstraction
/// reduces the need to make modifications to client code whenever that
/// API changes.
class NewCallParams final {
public:
  /// Allocates the `ValueRange` for the `func::CallOp` parameters,
  /// but does not initialize them.
  NewCallParams(OpBuilder &builder, Location loc)
      : builder(builder), loc(loc), pTp(getOpaquePointerType(builder)) {}

  /// Initializes all static parameters (i.e., those which indicate
  /// type-level information such as the encoding and sizes), generating
  /// MLIR buffers as needed, and returning `this` for method chaining.
  /// This method does not set the action and pointer arguments, since
  /// those are handled by `genNewCall` instead.
  NewCallParams &genBuffers(SparseTensorType stt, ValueRange dimSizes);

  /// (Re)sets the C++ template type parameters, and returns `this`
  /// for method chaining.  This is already done as part of `genBuffers`,
  /// but is factored out so that it can also be called independently
  /// whenever subsequent `genNewCall` calls want to reuse the same
  /// buffers but different type parameters.
  //
  // TODO: This is only ever used by sparse2sparse-viaCOO `ConvertOp`;
  // is there a better way to handle that than this one-off setter method?
  NewCallParams &setTemplateTypes(SparseTensorType stt) {
    const auto enc = stt.getEncoding();
    params[kParamPtrTp] = constantPointerTypeEncoding(builder, loc, enc);
    params[kParamIndTp] = constantIndexTypeEncoding(builder, loc, enc);
    params[kParamValTp] =
        constantPrimaryTypeEncoding(builder, loc, stt.getElementType());
    return *this;
  }

  /// Checks whether all the static parameters have been initialized.
  bool isInitialized() const {
    for (unsigned i = 0; i < kNumStaticParams; ++i)
      if (!params[i])
        return false;
    return true;
  }

  /// Gets the dimension-to-level mapping.
  //
  // TODO: This is only ever used for passing into `genAddEltCall`;
  // is there a better way to encapsulate that pattern (both to avoid
  // this one-off getter, and to avoid potential mixups)?
  Value getDim2LvlMap() const {
    assert(isInitialized() && "Must initialize before getDim2LvlMap");
    return params[kParamDim2Lvl];
  }

  /// Generates a function call, with the current static parameters
  /// and the given dynamic arguments.
  Value genNewCall(Action action, Value ptr = Value()) {
    assert(isInitialized() && "Must initialize before genNewCall");
    StringRef name = "newSparseTensor";
    params[kParamAction] = constantAction(builder, loc, action);
    params[kParamPtr] = ptr ? ptr : builder.create<LLVM::NullOp>(loc, pTp);
    return createFuncCall(builder, loc, name, pTp, params, EmitCInterface::On)
        .getResult(0);
  }

private:
  static constexpr unsigned kNumStaticParams = 8;
  static constexpr unsigned kNumDynamicParams = 2;
  static constexpr unsigned kNumParams = kNumStaticParams + kNumDynamicParams;
  static constexpr unsigned kParamDimSizes = 0;
  static constexpr unsigned kParamLvlSizes = 1;
  static constexpr unsigned kParamLvlTypes = 2;
  static constexpr unsigned kParamLvl2Dim = 3;
  static constexpr unsigned kParamDim2Lvl = 4;
  static constexpr unsigned kParamPtrTp = 5;
  static constexpr unsigned kParamIndTp = 6;
  static constexpr unsigned kParamValTp = 7;
  static constexpr unsigned kParamAction = 8;
  static constexpr unsigned kParamPtr = 9;

  OpBuilder &builder;
  Location loc;
  Type pTp;
  Value params[kNumParams];
};

// TODO: see the note at `_mlir_ciface_newSparseTensor` about how
// the meaning of the various arguments (e.g., "sizes" vs "shapes")
// is inconsistent between the different actions.
NewCallParams &NewCallParams::genBuffers(SparseTensorType stt,
                                         ValueRange dimSizes) {
  const Level lvlRank = stt.getLvlRank();
  const Dimension dimRank = stt.getDimRank();
  // Sparsity annotations.
  params[kParamLvlTypes] = genLvlTypesBuffer(builder, loc, stt);
  // Dimension-sizes array of the enveloping tensor.  Useful for either
  // verification of external data, or for construction of internal data.
  assert(dimSizes.size() == static_cast<size_t>(dimRank) &&
         "Dimension-rank mismatch");
  params[kParamDimSizes] = allocaBuffer(builder, loc, dimSizes);
  // The level-sizes array must be passed as well, since for arbitrary
  // dim2lvl mappings it cannot be trivially reconstructed at runtime.
  // For now however, since we're still assuming permutations, we will
  // initialize this parameter alongside the `dim2lvl` and `lvl2dim`
  // parameters below.  We preinitialize `lvlSizes` for code symmetry.
  SmallVector<Value> lvlSizes(lvlRank);
  // The dimension-to-level mapping and its inverse.  We must preinitialize
  // `dim2lvl` so that the true branch below can perform random-access
  // `operator[]` assignment.  We preinitialize `lvl2dim` for code symmetry.
  SmallVector<Value> dim2lvl(dimRank);
  SmallVector<Value> lvl2dim(lvlRank);
  if (!stt.isIdentity()) {
    const auto dimOrder = stt.getDimToLvlMap();
    assert(dimOrder.isPermutation());
    for (Level l = 0; l < lvlRank; l++) {
      // The `d`th source variable occurs in the `l`th result position.
      const Dimension d = dimOrder.getDimPosition(l);
      dim2lvl[d] = constantIndex(builder, loc, l);
      lvl2dim[l] = constantIndex(builder, loc, d);
      lvlSizes[l] = dimSizes[d];
    }
  } else {
    // The `SparseTensorType` ctor already ensures `dimRank == lvlRank`
    // when `isIdentity`; so no need to re-assert it here.
    for (Level l = 0; l < lvlRank; l++) {
      dim2lvl[l] = lvl2dim[l] = constantIndex(builder, loc, l);
      lvlSizes[l] = dimSizes[l];
    }
  }
  params[kParamLvlSizes] = allocaBuffer(builder, loc, lvlSizes);
  params[kParamLvl2Dim] = allocaBuffer(builder, loc, lvl2dim);
  params[kParamDim2Lvl] = stt.isIdentity()
                              ? params[kParamLvl2Dim]
                              : allocaBuffer(builder, loc, dim2lvl);
  // Secondary and primary types encoding.
  setTemplateTypes(stt);
  // Finally, make note that initialization is complete.
  assert(isInitialized() && "Initialization failed");
  // And return `this` for method chaining.
  return *this;
}

/// Generates a call to obtain the values array.
static Value genValuesCall(OpBuilder &builder, Location loc, ShapedType tp,
                           ValueRange ptr) {
  SmallString<15> name{"sparseValues",
                       primaryTypeFunctionSuffix(tp.getElementType())};
  return createFuncCall(builder, loc, name, tp, ptr, EmitCInterface::On)
      .getResult(0);
}

/// Generates a call to release/delete a `SparseTensorCOO`.
static void genDelCOOCall(OpBuilder &builder, Location loc, Type elemTp,
                          Value coo) {
  SmallString<21> name{"delSparseTensorCOO", primaryTypeFunctionSuffix(elemTp)};
  createFuncCall(builder, loc, name, {}, coo, EmitCInterface::Off);
}

/// Generates a call to release/delete a `SparseTensorIterator`.
static void genDelIteratorCall(OpBuilder &builder, Location loc, Type elemTp,
                               Value iter) {
  SmallString<26> name{"delSparseTensorIterator",
                       primaryTypeFunctionSuffix(elemTp)};
  createFuncCall(builder, loc, name, {}, iter, EmitCInterface::Off);
}

/// Generates a call that adds one element to a coordinate scheme.
/// In particular, this generates code like the following:
///   val = a[i1,..,ik];
///   if val != 0
///     t->add(&val, [i1,..,ik], [p1,..,pk]);
static void genAddEltCall(OpBuilder &builder, Location loc, Type eltType,
                          Value lvlCOO, Value valPtr, Value dimInd,
                          Value dim2lvl) {
  SmallString<9> name{"addElt", primaryTypeFunctionSuffix(eltType)};
  SmallVector<Value, 4> params{lvlCOO, valPtr, dimInd, dim2lvl};
  Type pTp = getOpaquePointerType(builder);
  createFuncCall(builder, loc, name, pTp, params, EmitCInterface::On);
}

/// Generates a call to `iter->getNext()`.  If there is a next element,
/// then it is copied into the out-parameters `ind` and `elemPtr`,
/// and the return value is true.  If there isn't a next element, then
/// the return value is false.
static Value genGetNextCall(OpBuilder &builder, Location loc, Value iter,
                            Value ind, Value elemPtr) {
  Type elemTp = elemPtr.getType().cast<ShapedType>().getElementType();
  SmallString<10> name{"getNext", primaryTypeFunctionSuffix(elemTp)};
  SmallVector<Value, 3> params{iter, ind, elemPtr};
  Type i1 = builder.getI1Type();
  return createFuncCall(builder, loc, name, i1, params, EmitCInterface::On)
      .getResult(0);
}

/// Converts a pointer to COO (from calls to iter->next()) into a vector of
/// indices, apply (optional) `offset` on `offsetDim`.
static SmallVector<Value> loadIndices(OpBuilder &builder, Location loc,
                                      unsigned rank, Value ind,
                                      unsigned offsetDim = 0,
                                      Value offset = Value()) {
  SmallVector<Value> ivs;
  ivs.reserve(rank);
  for (unsigned i = 0; i < rank; i++) {
    Value idx = constantIndex(builder, loc, i);
    idx = builder.create<memref::LoadOp>(loc, ind, idx);
    if (offsetDim == i && offset)
      idx = builder.create<arith::AddIOp>(loc, idx, offset);
    ivs.push_back(idx);
  }
  return ivs;
}

/// Inserts a value stored in `elemPtr` into a dense tensor created by
/// allocDenseTensor().
static void insertScalarIntoDenseTensor(OpBuilder &builder, Location loc,
                                        Value elemPtr, Value tensor,
                                        ValueRange ivs) {
  Value elemV = builder.create<memref::LoadOp>(loc, elemPtr);
  builder.create<memref::StoreOp>(loc, elemV, tensor, ivs);
}

/// Determine if the runtime library supports direct conversion to the
/// given target `dimTypes`.
static bool canUseDirectConversion(ArrayRef<DimLevelType> dimTypes) {
  bool alreadyCompressed = false;
  for (const auto dlt : dimTypes) {
    if (isCompressedDLT(dlt)) {
      if (alreadyCompressed)
        return false; // Multiple compressed dimensions not yet supported.
      alreadyCompressed = true;
    } else if (isDenseDLT(dlt)) {
      if (alreadyCompressed)
        return false; // Dense after Compressed not yet supported.
    } else if (isSingletonDLT(dlt)) {
      // Direct conversion doesn't have any particular problems with
      // singleton after compressed.
    } else { // TODO: investigate
      return false;
    }
  }
  return true;
}

/// Helper method to translate indices during a reshaping operation.
/// TODO: provide as general utility to MLIR at large?
static void translateIndices(Location loc, ConversionPatternRewriter &rewriter,
                             ArrayRef<ReassociationIndices> reassociation,
                             TensorType dstTp, TensorType srcTp, Value dstIdx,
                             Value srcIdx, ArrayRef<Value> dstShape,
                             ArrayRef<Value> srcShape) {
  const Dimension dstRank = dstTp.getRank();
  const Dimension srcRank = srcTp.getRank();

  SmallVector<Value> srcIndices;
  srcIndices.reserve(srcRank);
  for (Dimension d = 0; d < srcRank; d++) {
    Value idx = rewriter.create<memref::LoadOp>(
        loc, srcIdx, constantIndex(rewriter, loc, d));
    srcIndices.push_back(idx);
  }

  SmallVector<Value> dstIndices;
  translateIndicesArray(rewriter, loc, reassociation, srcIndices, srcShape,
                        dstShape, dstIndices);

  for (Dimension d = 0; d < dstRank; d++)
    rewriter.create<memref::StoreOp>(loc, dstIndices[d], dstIdx,
                                     constantIndex(rewriter, loc, d));
}

/// Generate code for a general sparse to sparse reshaping operation.
/// Note that unlike dense reshaping (which can be done with a "cheap"
/// change of view), sparse reshaping is currently done with actual
/// data shuffling.
///
/// TODO: proportional to nnz, but still a lot of data movement
///       https://github.com/llvm/llvm-project/issues/56477
///
///   iter = src->toCOO();
///   coo = newSparseCOO()
///   while (elem = iter->getNext()) {
///     coo->add(reshape(elem.indices), elem.value)
///   }
///   s = newSparseTensor(coo)
template <typename ReshapeOp>
static LogicalResult
genSparse2SparseReshape(ReshapeOp op, typename ReshapeOp::Adaptor adaptor,
                        ConversionPatternRewriter &rewriter) {
  Location loc = op.getLoc();
<<<<<<< HEAD
  auto srcTp = getRankedTensorType(op.getSrc());
  auto dstTp = getRankedTensorType(op.getResult());
  auto encSrc = getSparseTensorEncoding(srcTp);
  auto encDst = getSparseTensorEncoding(dstTp);
  if (!encDst || !encSrc)
=======
  const auto srcTp = getSparseTensorType(op.getSrc());
  const auto dstTp = getSparseTensorType(op.getResult());
  if (!srcTp.hasEncoding() || !dstTp.hasEncoding())
>>>>>>> cd74f4a4
    return failure();
  Type elemTp = srcTp.getElementType();
  assert(elemTp == dstTp.getElementType() &&
         "reshape should not change element type");
  // Start an iterator over the source tensor (in original index order).
  SmallVector<Value> srcDimSizes =
      getDimSizes(rewriter, loc, srcTp, adaptor.getSrc());
  NewCallParams params(rewriter, loc);
  Value iter = params.genBuffers(srcTp.withoutOrdering(), srcDimSizes)
                   .genNewCall(Action::kToIterator, adaptor.getSrc());
  // Start a new COO for the destination tensor.
  SmallVector<Value> dstDimSizes;
  if (dstTp.hasStaticDimShape())
    // Static "shapes" are in fact "sizes".
    fillDimShape(rewriter, loc, dstTp, dstDimSizes);
  else
    genReshapeDstShape(loc, rewriter, dstDimSizes, srcDimSizes,
                       dstTp.getDimShape(), op.getReassociationIndices());
  Value coo =
      params.genBuffers(dstTp, dstDimSizes).genNewCall(Action::kEmptyCOO);
  Value dstPerm = params.getDim2LvlMap();
  // Construct a while loop over the iterator.
  Type iTp = rewriter.getIndexType();
  Value srcIdx = genAlloca(rewriter, loc, srcTp.getDimRank(), iTp);
  Value dstIdx = genAlloca(rewriter, loc, dstTp.getDimRank(), iTp);
  Value elemPtr = genAllocaScalar(rewriter, loc, elemTp);
  SmallVector<Value> noArgs;
  SmallVector<Type> noTypes;
  auto whileOp = rewriter.create<scf::WhileOp>(loc, noTypes, noArgs);
  Block *before = rewriter.createBlock(&whileOp.getBefore(), {}, noTypes);
  rewriter.setInsertionPointToEnd(before);
  Value cond = genGetNextCall(rewriter, loc, iter, srcIdx, elemPtr);
  rewriter.create<scf::ConditionOp>(loc, cond, before->getArguments());
  // Translate indices from source to target and insert. Note that we do
  // not need to store the value in elemPtr, as the value is still there.
  Block *after = rewriter.createBlock(&whileOp.getAfter(), {}, noTypes);
  rewriter.setInsertionPointToStart(after);
  translateIndices(loc, rewriter, op.getReassociationIndices(), dstTp, srcTp,
                   dstIdx, srcIdx, dstDimSizes, srcDimSizes);
  genAddEltCall(rewriter, loc, elemTp, coo, elemPtr, dstIdx, dstPerm);
  rewriter.create<scf::YieldOp>(loc);
  // Final call to construct sparse tensor storage and free temporary resources.
  rewriter.setInsertionPointAfter(whileOp);
  Value dst = params.genNewCall(Action::kFromCOO, coo);
  genDelCOOCall(rewriter, loc, elemTp, coo);
  genDelIteratorCall(rewriter, loc, elemTp, iter);
  rewriter.replaceOp(op, dst);
  return success();
}

// Generates a while loop that iterates over the COO list extracted
// from `t`, using `bodyBuilder` to build the loop body.
//   while (elem = coo->getNext()) {
//     bodyBuilder
//   }
// TODO: It can be used by other operators (ReshapeOp, ConvertOP) conversion to
// reduce code repetition!
// TODO: rename to `genSparseIterationLoop`?
static void genSparseCOOIterationLoop(
    ConversionPatternRewriter &rewriter, Location loc, Value t,
    SparseTensorType stt,
    function_ref<void(OpBuilder &, Location, Value, Value)> bodyBuilder) {
  assert(stt.hasEncoding() &&
         "Generating Sparse Tensor COO Loop on a Dense Tensor!");
  const Dimension dimRank = stt.getDimRank();
  const Type elemTp = stt.getElementType();

  // Start an iterator over the tensor (in original index order).
  const auto noPerm = stt.withoutOrdering();
  SmallVector<Value> dimSizes = getDimSizes(rewriter, loc, noPerm, t);
  Value iter = NewCallParams(rewriter, loc)
                   .genBuffers(noPerm, dimSizes)
                   .genNewCall(Action::kToIterator, t);

  // Construct a while loop over the iterator.
  Value srcIdx = genAlloca(rewriter, loc, dimRank, rewriter.getIndexType());
  Value elemPtr = genAllocaScalar(rewriter, loc, elemTp);
  SmallVector<Value> noArgs;
  SmallVector<Type> noTypes;
  auto whileOp = rewriter.create<scf::WhileOp>(loc, noTypes, noArgs);
  Block *before = rewriter.createBlock(&whileOp.getBefore(), {}, noTypes);
  rewriter.setInsertionPointToEnd(before);
  Value cond = genGetNextCall(rewriter, loc, iter, srcIdx, elemPtr);
  rewriter.create<scf::ConditionOp>(loc, cond, before->getArguments());
  Block *after = rewriter.createBlock(&whileOp.getAfter(), {}, noTypes);
  rewriter.setInsertionPointToStart(after);

  const bool hasDenseDim =
      llvm::any_of(stt.getEncoding().getDimLevelType(), isDenseDLT);
  if (hasDenseDim) {
    Value elemV = rewriter.create<memref::LoadOp>(loc, elemPtr);
    Value isZero = genIsNonzero(rewriter, loc, elemV);
    scf::IfOp ifOp = rewriter.create<scf::IfOp>(loc, isZero, /*else*/ false);
    rewriter.setInsertionPointToStart(&ifOp.getThenRegion().front());
  }
  // Callback here to build loop body.
  bodyBuilder(rewriter, loc, srcIdx, elemPtr);

  // Exit the scope from the IfOp.
  if (hasDenseDim)
    rewriter.setInsertionPointToEnd(after);

  rewriter.create<scf::YieldOp>(loc);
  // Finish generating loop.
  rewriter.setInsertionPointAfter(whileOp);

  // Free memory for iterator.
  genDelIteratorCall(rewriter, loc, elemTp, iter);
}

// Generate loop that iterates over a dense tensor.
//   for i1 in dim1
//    ..
//     for ik in dimk
//       val = a[i1,..,ik]
//       if val != 0
//         bodyBuilder(v, [i1, ..., ik])
// TODO: It can be used by other operators (ReshapeOp, ConvertOP) conversion to
// reduce code repetition!
static void genDenseTensorIterationLoop(
    ConversionPatternRewriter &rewriter, Location loc, Value t,
    SparseTensorType stt,
    function_ref<void(OpBuilder &, Location, ValueRange)> bodyBuilder) {
  assert(!stt.hasEncoding() &&
         "Generating Dense Tensor Loop on a Sparse Tensor!");

  const Dimension dimRank = stt.getDimRank();
  Value zero = constantIndex(rewriter, loc, 0);
  Value one = constantIndex(rewriter, loc, 1);

  SmallVector<Value> lo;
  SmallVector<Value> hi;
  SmallVector<Value> st;

  // Fill out loop iteration information.
  for (Dimension d = 0; d < dimRank; d++) {
    lo.push_back(zero);
    hi.push_back(linalg::createOrFoldDimOp(rewriter, loc, t, d));
    st.push_back(one);
  }

  scf::buildLoopNest(rewriter, loc, lo, hi, st, {},
                     [&](OpBuilder &builder, Location loc, ValueRange ivs,
                         ValueRange args) -> scf::ValueVector {
                       // Invoke callback to build the body of the loop.
                       bodyBuilder(builder, loc, ivs);
                       return {};
                     });
}

//===----------------------------------------------------------------------===//
// Conversion rules.
//===----------------------------------------------------------------------===//

/// Sparse conversion rule for returns.
class SparseReturnConverter : public OpConversionPattern<func::ReturnOp> {
public:
  using OpConversionPattern::OpConversionPattern;
  LogicalResult
  matchAndRewrite(func::ReturnOp op, OpAdaptor adaptor,
                  ConversionPatternRewriter &rewriter) const override {
    rewriter.replaceOpWithNewOp<func::ReturnOp>(op, adaptor.getOperands());
    return success();
  }
};

/// Sparse conversion rule for accessing dimension-sizes.
class SparseTensorToDimSizeConverter
    : public OpConversionPattern<tensor::DimOp> {
public:
  using OpConversionPattern::OpConversionPattern;
  LogicalResult
  matchAndRewrite(tensor::DimOp op, OpAdaptor adaptor,
                  ConversionPatternRewriter &rewriter) const override {
    const auto stt = getSparseTensorType(op.getSource());
    // Only rewrite sparse DimOp.
    if (!stt.hasEncoding())
      return failure();
    // Only rewrite DimOp with constant index.
    std::optional<int64_t> dim = op.getConstantIndex();
    if (!dim)
      return failure();
    // Generate the call.
    Value src = adaptor.getOperands()[0];
    rewriter.replaceOp(
        op, createOrFoldDimCall(rewriter, op->getLoc(), stt, src, *dim));
    return success();
  }
};

/// Sparse conversion rule for trivial tensor casts.
class SparseCastConverter : public OpConversionPattern<tensor::CastOp> {
public:
  using OpConversionPattern::OpConversionPattern;
  LogicalResult
  matchAndRewrite(tensor::CastOp op, OpAdaptor adaptor,
                  ConversionPatternRewriter &rewriter) const override {
    // Only rewrite identically annotated source/dest.
    auto encDst = getSparseTensorEncoding(op.getType());
    auto encSrc = getSparseTensorEncoding(op.getSource().getType());
    if (!encDst || encDst != encSrc)
      return failure();
    rewriter.replaceOp(op, adaptor.getOperands());
    return success();
  }
};

/// Sparse conversion rule for a reshape operator.
template <typename ReshapeOp>
class SparseReshapeConverter : public OpConversionPattern<ReshapeOp> {
public:
  using OpAdaptor = typename OpConversionPattern<ReshapeOp>::OpAdaptor;
  using OpConversionPattern<ReshapeOp>::OpConversionPattern;
  LogicalResult
  matchAndRewrite(ReshapeOp op, OpAdaptor adaptor,
                  ConversionPatternRewriter &rewriter) const override {
    return genSparse2SparseReshape(op, adaptor, rewriter);
  }
};

/// Sparse conversion rule for the new operator.
class SparseTensorNewConverter : public OpConversionPattern<NewOp> {
public:
  using OpConversionPattern::OpConversionPattern;
  LogicalResult
  matchAndRewrite(NewOp op, OpAdaptor adaptor,
                  ConversionPatternRewriter &rewriter) const override {
    Location loc = op.getLoc();
    const auto stt = getSparseTensorType(op);
    if (!stt.hasEncoding())
      return failure();
    const Dimension dimRank = stt.getDimRank();
    const Level lvlRank = stt.getLvlRank();
    // Construct the dimShape.
    SmallVector<Value> dimShapeValues = getDimShape(rewriter, loc, stt);
    Value dimShapeBuffer = allocaBuffer(rewriter, loc, dimShapeValues);
    // Allocate `SparseTensorReader` and perform all initial setup that
    // does not depend on lvlSizes (nor dim2lvl, lvl2dim, etc).
    Type opaqueTp = getOpaquePointerType(rewriter);
    Value valTp =
        constantPrimaryTypeEncoding(rewriter, loc, stt.getElementType());
    Value reader =
        createFuncCall(rewriter, loc, "createCheckedSparseTensorReader",
                       opaqueTp,
                       {adaptor.getOperands()[0], dimShapeBuffer, valTp},
                       EmitCInterface::On)
            .getResult(0);
    // Construct the lvlSizes.  If the dimShape is static, then it's
    // identical to dimSizes: so we can compute lvlSizes entirely at
    // compile-time.  If dimShape is dynamic, then we'll need to generate
    // code for computing lvlSizes from the `reader`'s actual dimSizes.
    //
    // TODO: For now we're still assuming `dim2lvl` is a permutation.
    // But since we're computing lvlSizes here (rather than in the runtime),
    // we can easily generalize that simply by adjusting this code.
    //
    // FIXME: reduce redundancy vs `NewCallParams::genBuffers`.
    Value dimSizesBuffer;
    if (stt.hasDynamicDimShape()) {
      Type indexTp = rewriter.getIndexType();
      auto memTp = MemRefType::get({ShapedType::kDynamic}, indexTp);
      dimSizesBuffer =
          createFuncCall(rewriter, loc, "getSparseTensorReaderDimSizes", memTp,
                         reader, EmitCInterface::On)
              .getResult(0);
    }
    Value lvlSizesBuffer;
    Value lvl2dimBuffer;
    Value dim2lvlBuffer;
    if (!stt.isIdentity()) {
      const auto dimOrder = stt.getDimToLvlMap();
      assert(dimOrder.isPermutation() && "Got non-permutation");
      // We preinitialize `dim2lvlValues` since we need random-access writing.
      // And we preinitialize the others for stylistic consistency.
      SmallVector<Value> lvlSizeValues(lvlRank);
      SmallVector<Value> lvl2dimValues(lvlRank);
      SmallVector<Value> dim2lvlValues(dimRank);
      for (Level l = 0; l < lvlRank; l++) {
        // The `d`th source variable occurs in the `l`th result position.
        Dimension d = dimOrder.getDimPosition(l);
        Value lvl = constantIndex(rewriter, loc, l);
        Value dim = constantIndex(rewriter, loc, d);
        dim2lvlValues[d] = lvl;
        lvl2dimValues[l] = dim;
        lvlSizeValues[l] =
            stt.isDynamicDim(d)
                ? rewriter.create<memref::LoadOp>(loc, dimSizesBuffer, dim)
                : dimShapeValues[d];
      }
      lvlSizesBuffer = allocaBuffer(rewriter, loc, lvlSizeValues);
      lvl2dimBuffer = allocaBuffer(rewriter, loc, lvl2dimValues);
      dim2lvlBuffer = allocaBuffer(rewriter, loc, dim2lvlValues);
    } else {
      // The `SparseTensorType` ctor already ensures `dimRank == lvlRank`
      // when `isIdentity`; so no need to re-assert it here.
      SmallVector<Value> iotaValues;
      iotaValues.reserve(lvlRank);
      for (Level l = 0; l < lvlRank; l++)
        iotaValues.push_back(constantIndex(rewriter, loc, l));
      lvlSizesBuffer = dimSizesBuffer ? dimSizesBuffer : dimShapeBuffer;
      dim2lvlBuffer = lvl2dimBuffer = allocaBuffer(rewriter, loc, iotaValues);
    }
    // Use the `reader` to parse the file.
    SmallVector<Value, 8> params{
        reader,
        lvlSizesBuffer,
        genLvlTypesBuffer(rewriter, loc, stt),
        lvl2dimBuffer,
        dim2lvlBuffer,
        constantPointerTypeEncoding(rewriter, loc, stt.getEncoding()),
        constantIndexTypeEncoding(rewriter, loc, stt.getEncoding()),
        valTp};
    Value tensor = createFuncCall(rewriter, loc, "newSparseTensorFromReader",
                                  opaqueTp, params, EmitCInterface::On)
                       .getResult(0);
    // Free the memory for `reader`.
    createFuncCall(rewriter, loc, "delSparseTensorReader", {}, {reader},
                   EmitCInterface::Off);
    rewriter.replaceOp(op, tensor);
    return success();
  }
};

/// Sparse conversion rule for the alloc operator.
class SparseTensorAllocConverter
    : public OpConversionPattern<bufferization::AllocTensorOp> {
public:
  using OpConversionPattern::OpConversionPattern;
  LogicalResult
  matchAndRewrite(bufferization::AllocTensorOp op, OpAdaptor adaptor,
                  ConversionPatternRewriter &rewriter) const override {
    if (op.getCopy())
      return rewriter.notifyMatchFailure(op,
                                         "sparse tensor copy not implemented");
    Location loc = op.getLoc();
    const auto stt = getSparseTensorType(op);
    if (!stt.hasEncoding())
      return failure();
    // Gather all dimension sizes as SSA values.
    const Dimension dimRank = stt.getDimRank();
    SmallVector<Value> dimSizes;
    dimSizes.reserve(dimRank);
    unsigned operandCtr = 0;
    for (Dimension d = 0; d < dimRank; ++d) {
      dimSizes.push_back(
          stt.isDynamicDim(d)
              ? adaptor.getOperands()[operandCtr++]
              : constantIndex(rewriter, loc, op.getStaticSize(d)));
    }
    // Generate the call to construct empty tensor. The sizes are
    // explicitly defined by the arguments to the alloc operator.
    rewriter.replaceOp(op, NewCallParams(rewriter, loc)
                               .genBuffers(stt, dimSizes)
                               .genNewCall(Action::kEmpty));
    return success();
  }
};

/// Sparse conversion rule for the convert operator.
class SparseTensorConvertConverter : public OpConversionPattern<ConvertOp> {
public:
  using OpConversionPattern::OpConversionPattern;
  SparseTensorConvertConverter(MLIRContext *context,
                               SparseTensorConversionOptions o)
      : OpConversionPattern<ConvertOp>(context), options(o) {}
  SparseTensorConvertConverter(TypeConverter &typeConv, MLIRContext *context,
                               SparseTensorConversionOptions o)
      : OpConversionPattern<ConvertOp>(typeConv, context), options(o) {}

  LogicalResult
  matchAndRewrite(ConvertOp op, OpAdaptor adaptor,
                  ConversionPatternRewriter &rewriter) const override {
<<<<<<< HEAD
    Location loc = op->getLoc();
    auto resType = getRankedTensorType(op);
    auto srcType = getRankedTensorType(op.getSource());
    auto encDst = getSparseTensorEncoding(resType);
    auto encSrc = getSparseTensorEncoding(srcType);
    Value src = adaptor.getOperands()[0];
    if (encDst && encSrc) {
=======
    const Location loc = op->getLoc();
    const auto srcTp = getSparseTensorType(op.getSource());
    const auto dstTp = getSparseTensorType(op);
    if (!srcTp.hasEncoding() && !dstTp.hasEncoding())
      return failure();

    const Dimension dimRank = srcTp.getDimRank();
    const Type elemTp = srcTp.getElementType();
    const Value src = adaptor.getOperands()[0];
    if (srcTp.hasEncoding() && dstTp.hasEncoding()) {
      const auto srcEnc = srcTp.getEncoding();
      const auto dstEnc = dstTp.getEncoding();
>>>>>>> cd74f4a4
      // This is a sparse => sparse conversion, which is handled as follows:
      //   t = src->toCOO();         ; src to COO in dst order
      //   dst = newSparseTensor(t)
      // Using the coordinate scheme as an intermediate does not always
      // yield the fastest conversion but avoids the need for a full
      // O(N^2) conversion matrix.
      if (dstEnc == srcEnc) {
        rewriter.replaceOp(op, adaptor.getOperands()); // hidden nop cast
        return success();
      }
      NewCallParams params(rewriter, loc);
      SmallVector<Value> dimSizes = getDimSizes(rewriter, loc, srcTp, src);
      bool useDirectConversion;
      switch (options.sparseToSparseStrategy) {
      case SparseToSparseConversionStrategy::kViaCOO:
        useDirectConversion = false;
        break;
      case SparseToSparseConversionStrategy::kDirect:
        useDirectConversion = true;
        assert(canUseDirectConversion(dstEnc.getDimLevelType()) &&
               "Unsupported target for direct sparse-to-sparse conversion");
        break;
      case SparseToSparseConversionStrategy::kAuto:
        useDirectConversion = canUseDirectConversion(dstEnc.getDimLevelType());
        break;
      }
      if (useDirectConversion) {
        rewriter.replaceOp(
            op, params.genBuffers(srcTp.withEncoding(dstEnc), dimSizes)
                    .genNewCall(Action::kSparseToSparse, src));
      } else { // use via-COO conversion.
        // Set up encoding with right mix of src and dst so that the two
        // method calls can share most parameters, while still providing
        // the correct sparsity information to either of them.
        const auto mixedEnc = SparseTensorEncodingAttr::get(
            op->getContext(), dstEnc.getDimLevelType(), dstEnc.getDimOrdering(),
            dstEnc.getHigherOrdering(), srcEnc.getPointerBitWidth(),
            srcEnc.getIndexBitWidth());
        // TODO: This is the only place where `kToCOO` (or `kToIterator`)
        // is called with a non-identity permutation.  Is there any clean
        // way to push the permutation over to the `kFromCOO` side instead?
        Value coo = params.genBuffers(srcTp.withEncoding(mixedEnc), dimSizes)
                        .genNewCall(Action::kToCOO, src);
        Value dst = params.setTemplateTypes(srcTp.withEncoding(dstEnc))
                        .genNewCall(Action::kFromCOO, coo);
        genDelCOOCall(rewriter, loc, elemTp, coo);
        rewriter.replaceOp(op, dst);
      }
      return success();
    }
    if (srcTp.hasEncoding() && !dstTp.hasEncoding()) {
      const auto srcEnc = srcTp.getEncoding();
      // This is sparse => dense conversion, which is handled as follows:
      //   dst = new Tensor(0);
      //   iter = new SparseTensorIterator(src);
      //   while (elem = iter->getNext()) {
      //     dst[elem.indices] = elem.value;
      //   }
      //   delete iter;
<<<<<<< HEAD
      const unsigned rank = resType.getRank();
      const Type elemTp = resType.getElementType();
=======
      //
>>>>>>> cd74f4a4
      // Fabricate a no-permutation encoding for NewCallParams
      // The pointer/index types must be those of `src`.
      // The dimLevelTypes aren't actually used by Action::kToIterator.
      const auto dstEnc = SparseTensorEncodingAttr::get(
          op->getContext(),
<<<<<<< HEAD
          SmallVector<DimLevelType>(rank, DimLevelType::Dense), AffineMap(),
          AffineMap(), encSrc.getPointerBitWidth(), encSrc.getIndexBitWidth());
      SmallVector<Value> dimSizes =
          getDimSizes(rewriter, loc, encSrc, srcType, src);
      Value iter = NewCallParams(rewriter, loc)
                       .genBuffers(encDst, dimSizes, resType)
=======
          SmallVector<DimLevelType>(dimRank, DimLevelType::Dense), AffineMap(),
          AffineMap(), srcEnc.getPointerBitWidth(), srcEnc.getIndexBitWidth());
      SmallVector<Value> dimSizes = getDimSizes(rewriter, loc, srcTp, src);
      Value iter = NewCallParams(rewriter, loc)
                       .genBuffers(dstTp.withEncoding(dstEnc), dimSizes)
>>>>>>> cd74f4a4
                       .genNewCall(Action::kToIterator, src);
      Value ind = genAlloca(rewriter, loc, dimRank, rewriter.getIndexType());
      Value elemPtr = genAllocaScalar(rewriter, loc, elemTp);
      Block *insertionBlock = rewriter.getInsertionBlock();
      // TODO: Dense buffers should be allocated/deallocated via the callback
      // in BufferizationOptions.
<<<<<<< HEAD
      Value dst = allocDenseTensor(rewriter, loc, resType, dimSizes);
=======
      Value dst = allocDenseTensor(rewriter, loc, dstTp, dimSizes);
>>>>>>> cd74f4a4
      SmallVector<Value> noArgs;
      SmallVector<Type> noTypes;
      auto whileOp = rewriter.create<scf::WhileOp>(loc, noTypes, noArgs);
      Block *before = rewriter.createBlock(&whileOp.getBefore(), {}, noTypes);
      rewriter.setInsertionPointToEnd(before);
      Value cond = genGetNextCall(rewriter, loc, iter, ind, elemPtr);
      rewriter.create<scf::ConditionOp>(loc, cond, before->getArguments());
      Block *after = rewriter.createBlock(&whileOp.getAfter(), {}, noTypes);
      rewriter.setInsertionPointToStart(after);
      SmallVector<Value> ivs = loadIndices(rewriter, loc, dimRank, ind);
      insertScalarIntoDenseTensor(rewriter, loc, elemPtr, dst, ivs);
      rewriter.create<scf::YieldOp>(loc);
      rewriter.setInsertionPointAfter(whileOp);
      genDelIteratorCall(rewriter, loc, elemTp, iter);
      rewriter.replaceOpWithNewOp<bufferization::ToTensorOp>(
          op, dstTp.getRankedTensorType(), dst);
      // Deallocate the buffer.
      if (bufferization::allocationDoesNotEscape(op->getOpResult(0))) {
        rewriter.setInsertionPoint(insertionBlock->getTerminator());
        deallocDenseTensor(rewriter, loc, dst);
      }
      return success();
    }
    assert(!srcTp.hasEncoding() && dstTp.hasEncoding());
    // This is a dense => sparse conversion or a sparse constant in COO =>
    // sparse conversion, which is handled as follows:
    //   t = newSparseCOO()
    //   ...code to fill the COO tensor t...
    //   s = newSparseTensor(t)
    //
    // To fill the COO tensor from a dense tensor:
    //   for i1 in dim1
    //    ..
    //     for ik in dimk
    //       val = a[i1,..,ik]
    //       if val != 0
    //         t->add(val, [i1,..,ik], [p1,..,pk])
    //
    // To fill the COO tensor from a sparse constant in COO format:
    //   for i in range(NNZ)
    //     val = values[i]
    //     [i1,..,ik] = indices[i]
    //     t->add(val, [i1,..,ik], [p1,..,pk])
    //
    // Note that the dense tensor traversal code is actually implemented
    // using MLIR IR to avoid having to expose too much low-level
    // memref traversal details to the runtime support library.
    // Also note that the code below only generates the "new" ops and
    // the loop-nest per se; whereas the entire body of the innermost
    // loop is generated by genAddElt().
    SmallVector<Value> dimSizes;
    sizesFromSrc(rewriter, dimSizes, loc, src);
    NewCallParams params(rewriter, loc);
    Value coo =
        params.genBuffers(dstTp, dimSizes).genNewCall(Action::kEmptyCOO);
    Value ind = genAlloca(rewriter, loc, dimRank, rewriter.getIndexType());
    Value perm = params.getDim2LvlMap();
    Value elemPtr = genAllocaScalar(rewriter, loc, elemTp);
    genDenseTensorOrSparseConstantIterLoop(
        rewriter, loc, src, dimRank,
        [&](OpBuilder &builder, Location loc, Value val, ValueRange ivs) {
          for (Dimension d = 0; d < dimRank; d++) {
            Value dim = constantIndex(builder, loc, d);
            builder.create<memref::StoreOp>(loc, ivs[d], ind, dim);
          }
          builder.create<memref::StoreOp>(loc, val, elemPtr);
          genAddEltCall(builder, loc, elemTp, coo, elemPtr, ind, perm);
        });
    // Final call to construct sparse tensor storage.
    Value dst = params.genNewCall(Action::kFromCOO, coo);
    genDelCOOCall(rewriter, loc, elemTp, coo);
    rewriter.replaceOp(op, dst);
    return success();
  }

private:
  /// Options to control sparse code generation.
  SparseTensorConversionOptions options;
};

/// Sparse conversion rule for the dealloc operator.
class SparseTensorDeallocConverter
    : public OpConversionPattern<bufferization::DeallocTensorOp> {
public:
  using OpConversionPattern::OpConversionPattern;
  LogicalResult
  matchAndRewrite(bufferization::DeallocTensorOp op, OpAdaptor adaptor,
                  ConversionPatternRewriter &rewriter) const override {
    if (!getSparseTensorType(op.getTensor()).hasEncoding())
      return failure();
    StringRef name = "delSparseTensor";
    createFuncCall(rewriter, op->getLoc(), name, {}, adaptor.getOperands(),
                   EmitCInterface::Off);
    rewriter.eraseOp(op);
    return success();
  }
};

/// Sparse conversion rule for pointer accesses.
class SparseTensorToPointersConverter
    : public OpConversionPattern<ToPointersOp> {
public:
  using OpConversionPattern::OpConversionPattern;
  LogicalResult
  matchAndRewrite(ToPointersOp op, OpAdaptor adaptor,
                  ConversionPatternRewriter &rewriter) const override {
    Type resType = op.getType();
    Type ptrType = resType.cast<ShapedType>().getElementType();
    SmallString<16> name{"sparsePointers", overheadTypeFunctionSuffix(ptrType)};
    Value dim =
        constantIndex(rewriter, op->getLoc(), op.getDimension().getZExtValue());
    replaceOpWithFuncCall(rewriter, op, name, resType,
                          {adaptor.getTensor(), dim}, EmitCInterface::On);
    return success();
  }
};

/// Sparse conversion rule for index accesses.
class SparseTensorToIndicesConverter : public OpConversionPattern<ToIndicesOp> {
public:
  using OpConversionPattern::OpConversionPattern;
  LogicalResult
  matchAndRewrite(ToIndicesOp op, OpAdaptor adaptor,
                  ConversionPatternRewriter &rewriter) const override {
    Type resType = op.getType();
    Type indType = resType.cast<ShapedType>().getElementType();
    SmallString<15> name{"sparseIndices", overheadTypeFunctionSuffix(indType)};
    Location loc = op->getLoc();
    Value dim = constantIndex(rewriter, loc, op.getDimension().getZExtValue());

    // The function returns a MemRef without a layout.
    MemRefType callRetType = get1DMemRefType(indType, false);
    SmallVector<Value> operands{adaptor.getTensor(), dim};
    auto fn = getFunc(op->getParentOfType<ModuleOp>(), name, callRetType,
                      operands, EmitCInterface::On);
    Value callRet =
        rewriter.create<func::CallOp>(loc, callRetType, fn, operands)
            .getResult(0);

    // Cast the MemRef type to the type expected by the users, though these
    // two types should be compatible at runtime.
    if (resType != callRetType)
      callRet = rewriter.create<memref::CastOp>(loc, resType, callRet);
    rewriter.replaceOp(op, callRet);

    return success();
  }
};

/// Sparse conversion rule for value accesses.
class SparseTensorToValuesConverter : public OpConversionPattern<ToValuesOp> {
public:
  using OpConversionPattern::OpConversionPattern;
  LogicalResult
  matchAndRewrite(ToValuesOp op, OpAdaptor adaptor,
                  ConversionPatternRewriter &rewriter) const override {
    auto resType = op.getType().cast<ShapedType>();
    rewriter.replaceOp(op, genValuesCall(rewriter, op.getLoc(), resType,
                                         adaptor.getOperands()));
    return success();
  }
};

/// Sparse conversion rule for number of entries operator.
class SparseNumberOfEntriesConverter
    : public OpConversionPattern<NumberOfEntriesOp> {
public:
  using OpConversionPattern::OpConversionPattern;
  LogicalResult
  matchAndRewrite(NumberOfEntriesOp op, OpAdaptor adaptor,
                  ConversionPatternRewriter &rewriter) const override {
    Location loc = op.getLoc();
    // Query values array size for the actually stored values size.
    Type eltType = op.getTensor().getType().cast<ShapedType>().getElementType();
    auto resTp = MemRefType::get({ShapedType::kDynamic}, eltType);
    Value values = genValuesCall(rewriter, loc, resTp, adaptor.getOperands());
    rewriter.replaceOpWithNewOp<memref::DimOp>(op, values,
                                               constantIndex(rewriter, loc, 0));
    return success();
  }
};

/// Sparse conversion rule for tensor rematerialization.
class SparseTensorLoadConverter : public OpConversionPattern<LoadOp> {
public:
  using OpConversionPattern::OpConversionPattern;
  LogicalResult
  matchAndRewrite(LoadOp op, OpAdaptor adaptor,
                  ConversionPatternRewriter &rewriter) const override {
    if (op.getHasInserts()) {
      // Finalize any pending insertions.
      StringRef name = "endInsert";
      createFuncCall(rewriter, op->getLoc(), name, {}, adaptor.getOperands(),
                     EmitCInterface::Off);
    }
    rewriter.replaceOp(op, adaptor.getOperands());
    return success();
  }
};

/// Sparse conversion rule for the insertion operator.
class SparseTensorInsertConverter : public OpConversionPattern<InsertOp> {
public:
  using OpConversionPattern::OpConversionPattern;
  LogicalResult
  matchAndRewrite(InsertOp op, OpAdaptor adaptor,
                  ConversionPatternRewriter &rewriter) const override {
    // Note that the current regime only allows for strict lexicographic
    // index order. All values are passed by reference through stack
    // allocated memrefs.
    Location loc = op->getLoc();
<<<<<<< HEAD
    auto tp = getRankedTensorType(op.getTensor());
    auto elemTp = tp.getElementType();
    unsigned rank = tp.getRank();
    auto mref = genAlloca(rewriter, loc, rank, rewriter.getIndexType());
=======
    const auto stt = getSparseTensorType(op.getTensor());
    const auto elemTp = stt.getElementType();
    const Dimension dimRank = stt.getDimRank();
    auto mref = genAlloca(rewriter, loc, dimRank, rewriter.getIndexType());
>>>>>>> cd74f4a4
    auto vref = genAllocaScalar(rewriter, loc, elemTp);
    for (Dimension d = 0; d < dimRank; d++)
      rewriter.create<memref::StoreOp>(loc, adaptor.getIndices()[d], mref,
                                       constantIndex(rewriter, loc, d));
    rewriter.create<memref::StoreOp>(loc, adaptor.getValue(), vref);
    SmallString<12> name{"lexInsert", primaryTypeFunctionSuffix(elemTp)};
    createFuncCall(rewriter, loc, name, {}, {adaptor.getTensor(), mref, vref},
                   EmitCInterface::On);
    rewriter.replaceOp(op, adaptor.getTensor());
    return success();
  }
};

/// Sparse conversion rule for the expand operator.
class SparseTensorExpandConverter : public OpConversionPattern<ExpandOp> {
public:
  using OpConversionPattern::OpConversionPattern;
  LogicalResult
  matchAndRewrite(ExpandOp op, OpAdaptor adaptor,
                  ConversionPatternRewriter &rewriter) const override {
    Location loc = op->getLoc();
<<<<<<< HEAD
    auto srcType = getRankedTensorType(op.getTensor());
    Type eltType = srcType.getElementType();
=======
    const auto srcTp = getSparseTensorType(op.getTensor());
    Type eltType = srcTp.getElementType();
>>>>>>> cd74f4a4
    Type boolType = rewriter.getIntegerType(1);
    Type idxType = rewriter.getIndexType();
    // All initialization should be done on entry of the loop nest.
    rewriter.setInsertionPointAfter(op.getTensor().getDefiningOp());
    // Get the cardinality of valid coordinates for the innermost level.
    Value sz = createOrFoldLvlCall(rewriter, loc, srcTp, adaptor.getTensor(),
                                   srcTp.getLvlRank() - 1);
    // Allocate temporary buffers for values, filled-switch, and indices.
    // We do not use stack buffers for this, since the expanded size may
    // be rather large (as it envelops a single expanded dense dimension).
    Value values = genAlloc(rewriter, loc, sz, eltType);
    Value filled = genAlloc(rewriter, loc, sz, boolType);
    Value indices = genAlloc(rewriter, loc, sz, idxType);
    Value zero = constantZero(rewriter, loc, idxType);
    // Reset the values/filled-switch to all-zero/false. Note that this
    // introduces an O(N) operation into the computation, but this reset
    // operation is amortized over the innermost loops for the access
    // pattern expansion. As noted in the operation doc, we would like
    // to amortize this setup cost even between kernels.
    rewriter.create<linalg::FillOp>(
        loc, ValueRange{constantZero(rewriter, loc, eltType)},
        ValueRange{values});
    rewriter.create<linalg::FillOp>(
        loc, ValueRange{constantZero(rewriter, loc, boolType)},
        ValueRange{filled});
    // Replace expansion op with these buffers and initial index.
    assert(op.getNumResults() == 4);
    rewriter.replaceOp(op, {values, filled, indices, zero});
    return success();
  }
};

/// Sparse conversion rule for the compress operator.
class SparseTensorCompressConverter : public OpConversionPattern<CompressOp> {
public:
  using OpConversionPattern::OpConversionPattern;
  LogicalResult
  matchAndRewrite(CompressOp op, OpAdaptor adaptor,
                  ConversionPatternRewriter &rewriter) const override {
    Location loc = op->getLoc();
    // Note that this method call resets the values/filled-switch back to
    // all-zero/false by only iterating over the set elements, so the
    // complexity remains proportional to the sparsity of the expanded
    // access pattern.
    Value values = adaptor.getValues();
    Value filled = adaptor.getFilled();
    Value added = adaptor.getAdded();
    Value count = adaptor.getCount();
    Value tensor = adaptor.getTensor();
<<<<<<< HEAD
    auto tp = getRankedTensorType(op.getTensor());
    Type elemTp = tp.getElementType();
    unsigned rank = tp.getRank();
    auto mref = genAlloca(rewriter, loc, rank, rewriter.getIndexType());
    for (unsigned i = 0; i < rank - 1; i++)
      rewriter.create<memref::StoreOp>(loc, adaptor.getIndices()[i], mref,
                                       constantIndex(rewriter, loc, i));
=======
    const auto stt = getSparseTensorType(op.getTensor());
    const Type elemTp = stt.getElementType();
    const Dimension dimRank = stt.getDimRank();
    auto mref = genAlloca(rewriter, loc, dimRank, rewriter.getIndexType());
    for (Dimension d = 0; d < dimRank - 1; d++)
      rewriter.create<memref::StoreOp>(loc, adaptor.getIndices()[d], mref,
                                       constantIndex(rewriter, loc, d));
>>>>>>> cd74f4a4
    SmallString<12> name{"expInsert", primaryTypeFunctionSuffix(elemTp)};
    createFuncCall(rewriter, loc, name, {},
                   {tensor, mref, values, filled, added, count},
                   EmitCInterface::On);
    rewriter.replaceOp(op, adaptor.getTensor());
    // Deallocate the buffers on exit of the loop nest.
    Operation *parent = getTop(op);
    rewriter.setInsertionPointAfter(parent);
    rewriter.create<memref::DeallocOp>(loc, values);
    rewriter.create<memref::DeallocOp>(loc, filled);
    rewriter.create<memref::DeallocOp>(loc, added);
    return success();
  }
};

/// Sparse conversion rule for the concatenate operator.
class SparseTensorConcatConverter : public OpConversionPattern<ConcatenateOp> {
public:
  using OpConversionPattern::OpConversionPattern;
  LogicalResult
  matchAndRewrite(ConcatenateOp op, OpAdaptor adaptor,
                  ConversionPatternRewriter &rewriter) const override {
    // The conversion works as follow:
    // (1). When output is sparse and not all dims are dense, and mix of inputs:
    //    a_sparse = concat (b_dense, c_sparse, ....)
    // =>
    //    coo_for_a = newSparseCOO(shapeOf(a))
    //    for i, j, k // dense input
    //      coo->add(adjustForOffset(i,j,k), b[i,j,k])
    //
    //    for elem in sparse_input
    //      coo->add(adjustForOffset(elem.indices), elem.value)
    //    ...
    //    a = newSparseTensor(coo_for_a)
    //    return a
    //
    // (2). When output is dense or annotated all dense, and mix of inputs:
    //    a_dense = concat (b_dense, c_sparse, ....)
    // =>
    //    a = malloc(shapeOf(a)) or newSparseAllDense(shapeOf(a))
    //    for i, j, k // dense input
    //      a[ adjustForOffset(i,j,k) ] = b[i,j,k]
    //
    //    for elem in sparse_input
    //      a[ adjustForOffset(elem.indices) ] = elem.value
    //    return a
    Location loc = op.getLoc();
<<<<<<< HEAD
    auto dstTp = getRankedTensorType(op);
    auto encDst = getSparseTensorEncoding(dstTp);
    Type elemTp = dstTp.getElementType();
    uint64_t concatDim = op.getDimension().getZExtValue();
    unsigned rank = dstTp.getRank();
=======
    const auto dstTp = getSparseTensorType(op);
    const auto dstEnc = dstTp.getEncoding();
    const Type elemTp = dstTp.getElementType();
    const Dimension concatDim = op.getDimension().getZExtValue();
    const Dimension dimRank = dstTp.getDimRank();
>>>>>>> cd74f4a4

    Value dst;     // destination tensor
    Value dstPerm; // destination tensor permutation (if sparse out)
    // A pointer to the value being inserted (if dense => sparse)
    Value elemPtr;
    // Memory that holds the dim-indices for destination tensor (if sparse out)
    Value dstInd;
    // The offset applied to the dimenstion to be concated (starting from 0)
    Value offset = constantIndex(rewriter, loc, 0);

    SmallVector<Value> dimSizes;
    concatDimSizesFromInputs(rewriter, loc, dstTp, op.getInputs(), concatDim,
                             dimSizes);

    NewCallParams params(rewriter, loc);
    const bool allDense = dstTp.hasEncoding() && dstTp.isAllDense();
    Value dstTensor;
    if (dstTp.hasEncoding()) {
      // Start a new COO or an initialized annotated all dense sparse tensor.
      dst = params.genBuffers(dstTp, dimSizes)
                .genNewCall(allDense ? Action::kEmpty : Action::kEmptyCOO);
      dstInd = genAlloca(rewriter, loc, dimRank, rewriter.getIndexType());
      if (allDense) {
        dstTensor = dst;
        // Get the values buffer for the sparse tensor and reshape it to the
        // corresponding dense tensor shape.
        dst = genValuesCall(rewriter, loc,
                            MemRefType::get({ShapedType::kDynamic}, elemTp),
                            {dst});
        // Use the dstInd to store the level sizes.
        dst =
            reshapeValuesToLevels(rewriter, loc, dstEnc, dimSizes, dst, dstInd);
      } else {
        dstPerm = params.getDim2LvlMap();
        elemPtr = genAllocaScalar(rewriter, loc, elemTp);
      }
    } else {
      // TODO: Dense buffers should be allocated/deallocated via the callback
      // in BufferizationOptions.
      dst = allocDenseTensor(rewriter, loc, dstTp, dimSizes);
    }
    const Level lvlRank = dstTp.getLvlRank();
    const auto dimIvs2LvlIvs = [&](ValueRange dimIvs) -> SmallVector<Value> {
      SmallVector<Value> lvlIvs;
      lvlIvs.reserve(lvlRank);
      for (Level l = 0; l < lvlRank; l++)
        // FIXME: `toOrigDim` is deprecated
        lvlIvs.push_back(dimIvs[toOrigDim(dstEnc, l)]);
      return lvlIvs;
    };
    for (const auto &it : llvm::zip(op.getInputs(), adaptor.getInputs())) {
      Value orignalOp = std::get<0>(it); // Input (with encoding) from Op
      Value adaptedOp = std::get<1>(it); // Input (type converted) from adaptor
<<<<<<< HEAD
      auto srcTp = getRankedTensorType(orignalOp);
      auto encSrc = getSparseTensorEncoding(srcTp);
      if (encSrc) {
=======
      const auto srcTp = getSparseTensorType(orignalOp);
      if (srcTp.hasEncoding()) {
>>>>>>> cd74f4a4
        genSparseCOOIterationLoop(
            rewriter, loc, adaptedOp, srcTp,
            [&](OpBuilder &builder, Location loc, Value idx,
                Value elemPtr) -> void {
              SmallVector<Value> dimIvs =
                  loadIndices(builder, loc, dimRank, idx, concatDim, offset);
              if (dstTp.hasEncoding() && !allDense) {
                // Case: sparse => sparse, except for annotated all dense.
                storeIndices(builder, loc, dimRank, dstInd, dimIvs);
                genAddEltCall(builder, loc, elemTp, dst, elemPtr, dstInd,
                              dstPerm);
              } else {
                // Case: sparse => dense, or annotated all dense.
                const auto lvlIvs = allDense ? dimIvs2LvlIvs(dimIvs) : dimIvs;
                insertScalarIntoDenseTensor(builder, loc, elemPtr, dst, lvlIvs);
              }
            });
      } else {
        genDenseTensorIterationLoop(
            rewriter, loc, adaptedOp, srcTp,
            [&](OpBuilder &builder, Location loc, ValueRange dimIvs) -> void {
              if (dstTp.hasEncoding() && !allDense) {
                // Case: dense => sparse, except for annotated all dense.
                storeIndices(builder, loc, dimRank, dstInd, dimIvs, concatDim,
                             offset);
                Value val = genValueForDense(builder, loc, adaptedOp, dimIvs);
                builder.create<memref::StoreOp>(loc, val, elemPtr);
                genAddEltCall(builder, loc, elemTp, dst, elemPtr, dstInd,
                              dstPerm);
              } else {
                // Case: dense => dense, or annotated all dense.
                Value val = genValueForDense(builder, loc, adaptedOp, dimIvs);
                // Despite the name, this isn't actually level-ivs until
                // after the `dimIvs2LvlIvs` call.
                SmallVector<Value> lvlIvs(dimIvs);
                // Apply offset.
                lvlIvs[concatDim] = builder.create<arith::AddIOp>(
                    loc, lvlIvs[concatDim], offset);
                if (allDense)
                  lvlIvs = dimIvs2LvlIvs(lvlIvs);
                builder.create<memref::StoreOp>(loc, val, dst, lvlIvs);
              }
            });
      }
      // Accumulate offset.
      // TODO: avoid calling sparseDimSize multiple times by caching the result!
      Value curDim =
          createOrFoldDimCall(rewriter, loc, srcTp, adaptedOp, concatDim);
      offset = rewriter.create<arith::AddIOp>(loc, offset, curDim);
    }
    if (!dstTp.hasEncoding()) {
      rewriter.replaceOpWithNewOp<bufferization::ToTensorOp>(
          op, dstTp.getRankedTensorType(), dst);
    } else if (allDense) {
      rewriter.replaceOp(op, dstTensor);
    } else {
      // In sparse output case, the destination holds the COO.
      Value coo = dst;
      dst = params.genNewCall(Action::kFromCOO, coo);
      // Release resources.
      genDelCOOCall(rewriter, loc, elemTp, coo);
      rewriter.replaceOp(op, dst);
    }
    return success();
  }
};

/// Sparse conversion rule for the output operator.
class SparseTensorOutConverter : public OpConversionPattern<OutOp> {
public:
  using OpConversionPattern::OpConversionPattern;
  LogicalResult
  matchAndRewrite(OutOp op, OpAdaptor adaptor,
                  ConversionPatternRewriter &rewriter) const override {
    const Location loc = op->getLoc();
    const auto srcTp = getSparseTensorType(op.getTensor());
    // Convert to default permuted COO.
    Value src = adaptor.getOperands()[0];
    SmallVector<Value> dimSizes = getDimSizes(rewriter, loc, srcTp, src);
    Value coo = NewCallParams(rewriter, loc)
                    .genBuffers(srcTp.withoutOrdering(), dimSizes)
                    .genNewCall(Action::kToCOO, src);
    // Then output the tensor to external file with indices in the externally
    // visible lexicographic index order. A sort is required if the source was
    // not in that order yet (note that the sort can be dropped altogether if
    // external format does not care about the order at all, but here we assume
    // it does).
    const Value sort = constantI1(rewriter, loc, !srcTp.isIdentity());
    SmallVector<Value, 3> outParams{coo, adaptor.getOperands()[1], sort};
    const Type elemTp = srcTp.getElementType();
    SmallString<18> name{"outSparseTensor", primaryTypeFunctionSuffix(elemTp)};
    createFuncCall(rewriter, loc, name, {}, outParams, EmitCInterface::Off);
    genDelCOOCall(rewriter, loc, elemTp, coo);
    rewriter.eraseOp(op);
    return success();
  }
};

} // namespace

//===----------------------------------------------------------------------===//
// Sparse tensor type conversion into opaque pointer.
//===----------------------------------------------------------------------===//

mlir::SparseTensorTypeToPtrConverter::SparseTensorTypeToPtrConverter() {
  addConversion([](Type type) { return type; });
  addConversion(convertSparseTensorTypes);
}

//===----------------------------------------------------------------------===//
// Public method for populating conversion rules.
//===----------------------------------------------------------------------===//

/// Populates the given patterns list with conversion rules required for
/// the sparsification of linear algebra operations.
void mlir::populateSparseTensorConversionPatterns(
    TypeConverter &typeConverter, RewritePatternSet &patterns,
    const SparseTensorConversionOptions &options) {
  patterns.add<SparseReturnConverter, SparseTensorToDimSizeConverter,
               SparseCastConverter, SparseTensorNewConverter,
               SparseReshapeConverter<tensor::ExpandShapeOp>,
               SparseReshapeConverter<tensor::CollapseShapeOp>,
               SparseTensorConcatConverter, SparseTensorAllocConverter,
               SparseTensorDeallocConverter, SparseTensorToPointersConverter,
               SparseTensorToIndicesConverter, SparseTensorToValuesConverter,
               SparseNumberOfEntriesConverter, SparseTensorLoadConverter,
               SparseTensorInsertConverter, SparseTensorExpandConverter,
               SparseTensorCompressConverter, SparseTensorOutConverter>(
      typeConverter, patterns.getContext());

  patterns.add<SparseTensorConvertConverter>(typeConverter,
                                             patterns.getContext(), options);
}<|MERGE_RESOLUTION|>--- conflicted
+++ resolved
@@ -499,17 +499,9 @@
 genSparse2SparseReshape(ReshapeOp op, typename ReshapeOp::Adaptor adaptor,
                         ConversionPatternRewriter &rewriter) {
   Location loc = op.getLoc();
-<<<<<<< HEAD
-  auto srcTp = getRankedTensorType(op.getSrc());
-  auto dstTp = getRankedTensorType(op.getResult());
-  auto encSrc = getSparseTensorEncoding(srcTp);
-  auto encDst = getSparseTensorEncoding(dstTp);
-  if (!encDst || !encSrc)
-=======
   const auto srcTp = getSparseTensorType(op.getSrc());
   const auto dstTp = getSparseTensorType(op.getResult());
   if (!srcTp.hasEncoding() || !dstTp.hasEncoding())
->>>>>>> cd74f4a4
     return failure();
   Type elemTp = srcTp.getElementType();
   assert(elemTp == dstTp.getElementType() &&
@@ -882,15 +874,6 @@
   LogicalResult
   matchAndRewrite(ConvertOp op, OpAdaptor adaptor,
                   ConversionPatternRewriter &rewriter) const override {
-<<<<<<< HEAD
-    Location loc = op->getLoc();
-    auto resType = getRankedTensorType(op);
-    auto srcType = getRankedTensorType(op.getSource());
-    auto encDst = getSparseTensorEncoding(resType);
-    auto encSrc = getSparseTensorEncoding(srcType);
-    Value src = adaptor.getOperands()[0];
-    if (encDst && encSrc) {
-=======
     const Location loc = op->getLoc();
     const auto srcTp = getSparseTensorType(op.getSource());
     const auto dstTp = getSparseTensorType(op);
@@ -903,7 +886,6 @@
     if (srcTp.hasEncoding() && dstTp.hasEncoding()) {
       const auto srcEnc = srcTp.getEncoding();
       const auto dstEnc = dstTp.getEncoding();
->>>>>>> cd74f4a4
       // This is a sparse => sparse conversion, which is handled as follows:
       //   t = src->toCOO();         ; src to COO in dst order
       //   dst = newSparseTensor(t)
@@ -963,42 +945,24 @@
       //     dst[elem.indices] = elem.value;
       //   }
       //   delete iter;
-<<<<<<< HEAD
-      const unsigned rank = resType.getRank();
-      const Type elemTp = resType.getElementType();
-=======
       //
->>>>>>> cd74f4a4
       // Fabricate a no-permutation encoding for NewCallParams
       // The pointer/index types must be those of `src`.
       // The dimLevelTypes aren't actually used by Action::kToIterator.
       const auto dstEnc = SparseTensorEncodingAttr::get(
           op->getContext(),
-<<<<<<< HEAD
-          SmallVector<DimLevelType>(rank, DimLevelType::Dense), AffineMap(),
-          AffineMap(), encSrc.getPointerBitWidth(), encSrc.getIndexBitWidth());
-      SmallVector<Value> dimSizes =
-          getDimSizes(rewriter, loc, encSrc, srcType, src);
-      Value iter = NewCallParams(rewriter, loc)
-                       .genBuffers(encDst, dimSizes, resType)
-=======
           SmallVector<DimLevelType>(dimRank, DimLevelType::Dense), AffineMap(),
           AffineMap(), srcEnc.getPointerBitWidth(), srcEnc.getIndexBitWidth());
       SmallVector<Value> dimSizes = getDimSizes(rewriter, loc, srcTp, src);
       Value iter = NewCallParams(rewriter, loc)
                        .genBuffers(dstTp.withEncoding(dstEnc), dimSizes)
->>>>>>> cd74f4a4
                        .genNewCall(Action::kToIterator, src);
       Value ind = genAlloca(rewriter, loc, dimRank, rewriter.getIndexType());
       Value elemPtr = genAllocaScalar(rewriter, loc, elemTp);
       Block *insertionBlock = rewriter.getInsertionBlock();
       // TODO: Dense buffers should be allocated/deallocated via the callback
       // in BufferizationOptions.
-<<<<<<< HEAD
-      Value dst = allocDenseTensor(rewriter, loc, resType, dimSizes);
-=======
       Value dst = allocDenseTensor(rewriter, loc, dstTp, dimSizes);
->>>>>>> cd74f4a4
       SmallVector<Value> noArgs;
       SmallVector<Type> noTypes;
       auto whileOp = rewriter.create<scf::WhileOp>(loc, noTypes, noArgs);
@@ -1210,17 +1174,10 @@
     // index order. All values are passed by reference through stack
     // allocated memrefs.
     Location loc = op->getLoc();
-<<<<<<< HEAD
-    auto tp = getRankedTensorType(op.getTensor());
-    auto elemTp = tp.getElementType();
-    unsigned rank = tp.getRank();
-    auto mref = genAlloca(rewriter, loc, rank, rewriter.getIndexType());
-=======
     const auto stt = getSparseTensorType(op.getTensor());
     const auto elemTp = stt.getElementType();
     const Dimension dimRank = stt.getDimRank();
     auto mref = genAlloca(rewriter, loc, dimRank, rewriter.getIndexType());
->>>>>>> cd74f4a4
     auto vref = genAllocaScalar(rewriter, loc, elemTp);
     for (Dimension d = 0; d < dimRank; d++)
       rewriter.create<memref::StoreOp>(loc, adaptor.getIndices()[d], mref,
@@ -1242,13 +1199,8 @@
   matchAndRewrite(ExpandOp op, OpAdaptor adaptor,
                   ConversionPatternRewriter &rewriter) const override {
     Location loc = op->getLoc();
-<<<<<<< HEAD
-    auto srcType = getRankedTensorType(op.getTensor());
-    Type eltType = srcType.getElementType();
-=======
     const auto srcTp = getSparseTensorType(op.getTensor());
     Type eltType = srcTp.getElementType();
->>>>>>> cd74f4a4
     Type boolType = rewriter.getIntegerType(1);
     Type idxType = rewriter.getIndexType();
     // All initialization should be done on entry of the loop nest.
@@ -1298,15 +1250,6 @@
     Value added = adaptor.getAdded();
     Value count = adaptor.getCount();
     Value tensor = adaptor.getTensor();
-<<<<<<< HEAD
-    auto tp = getRankedTensorType(op.getTensor());
-    Type elemTp = tp.getElementType();
-    unsigned rank = tp.getRank();
-    auto mref = genAlloca(rewriter, loc, rank, rewriter.getIndexType());
-    for (unsigned i = 0; i < rank - 1; i++)
-      rewriter.create<memref::StoreOp>(loc, adaptor.getIndices()[i], mref,
-                                       constantIndex(rewriter, loc, i));
-=======
     const auto stt = getSparseTensorType(op.getTensor());
     const Type elemTp = stt.getElementType();
     const Dimension dimRank = stt.getDimRank();
@@ -1314,7 +1257,6 @@
     for (Dimension d = 0; d < dimRank - 1; d++)
       rewriter.create<memref::StoreOp>(loc, adaptor.getIndices()[d], mref,
                                        constantIndex(rewriter, loc, d));
->>>>>>> cd74f4a4
     SmallString<12> name{"expInsert", primaryTypeFunctionSuffix(elemTp)};
     createFuncCall(rewriter, loc, name, {},
                    {tensor, mref, values, filled, added, count},
@@ -1362,19 +1304,11 @@
     //      a[ adjustForOffset(elem.indices) ] = elem.value
     //    return a
     Location loc = op.getLoc();
-<<<<<<< HEAD
-    auto dstTp = getRankedTensorType(op);
-    auto encDst = getSparseTensorEncoding(dstTp);
-    Type elemTp = dstTp.getElementType();
-    uint64_t concatDim = op.getDimension().getZExtValue();
-    unsigned rank = dstTp.getRank();
-=======
     const auto dstTp = getSparseTensorType(op);
     const auto dstEnc = dstTp.getEncoding();
     const Type elemTp = dstTp.getElementType();
     const Dimension concatDim = op.getDimension().getZExtValue();
     const Dimension dimRank = dstTp.getDimRank();
->>>>>>> cd74f4a4
 
     Value dst;     // destination tensor
     Value dstPerm; // destination tensor permutation (if sparse out)
@@ -1428,14 +1362,8 @@
     for (const auto &it : llvm::zip(op.getInputs(), adaptor.getInputs())) {
       Value orignalOp = std::get<0>(it); // Input (with encoding) from Op
       Value adaptedOp = std::get<1>(it); // Input (type converted) from adaptor
-<<<<<<< HEAD
-      auto srcTp = getRankedTensorType(orignalOp);
-      auto encSrc = getSparseTensorEncoding(srcTp);
-      if (encSrc) {
-=======
       const auto srcTp = getSparseTensorType(orignalOp);
       if (srcTp.hasEncoding()) {
->>>>>>> cd74f4a4
         genSparseCOOIterationLoop(
             rewriter, loc, adaptedOp, srcTp,
             [&](OpBuilder &builder, Location loc, Value idx,
