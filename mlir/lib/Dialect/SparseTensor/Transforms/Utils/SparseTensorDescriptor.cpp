--- conflicted
+++ resolved
@@ -68,21 +68,10 @@
   addConversion(convertSparseTensorType);
 
   // Required by scf.for 1:N type conversion.
-<<<<<<< HEAD
-  addSourceMaterialization([](OpBuilder &builder, RankedTensorType tp,
-                              ValueRange inputs, Location loc) -> Value {
-    if (!getSparseTensorEncoding(tp))
-      // Not a sparse tensor.
-      return Value();
-    // Sparsifier knows how to cancel out these casts.
-    return genTuple(builder, loc, tp, inputs);
-  });
-=======
   addSourceMaterialization(materializeTuple);
 
   // Required as a workaround until we have full 1:N support.
   addArgumentMaterialization(materializeTuple);
->>>>>>> a8d96e15
 }
 
 //===----------------------------------------------------------------------===//
