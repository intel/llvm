//===- LoopEmitter.cpp ----------------------------------------------------===//
//
// Part of the LLVM Project, under the Apache License v2.0 with LLVM Exceptions.
// See https://llvm.org/LICENSE.txt for license information.
// SPDX-License-Identifier: Apache-2.0 WITH LLVM-exception
//
//===----------------------------------------------------------------------===//

#include "LoopEmitter.h"
#include "CodegenUtils.h"

#include "mlir/Dialect/Arith/IR/Arith.h"
#include "mlir/Dialect/Bufferization/IR/Bufferization.h"
#include "mlir/Dialect/Linalg/IR/Linalg.h"
#include "mlir/Dialect/Linalg/Utils/Utils.h"
#include "mlir/Dialect/MemRef/IR/MemRef.h"
#include "mlir/Dialect/SCF/IR/SCF.h"
#include "mlir/Dialect/SparseTensor/IR/SparseTensorType.h"
#include "mlir/Dialect/Tensor/IR/Tensor.h"

using namespace mlir;
using namespace mlir::sparse_tensor;

//===----------------------------------------------------------------------===//
// File local shorthand macros
//===----------------------------------------------------------------------===//

#define CMPI(p, l, r)                                                          \
  (builder.create<arith::CmpIOp>(loc, arith::CmpIPredicate::p, (l), (r))       \
       .getResult())

#define C_IDX(v) (constantIndex(builder, loc, (v)))
#define YIELD(vs) (builder.create<scf::YieldOp>(loc, (vs)))
#define ADDI(lhs, rhs) (builder.create<arith::AddIOp>(loc, (lhs), (rhs)))
#define ANDI(lhs, rhs) (builder.create<arith::AndIOp>(loc, (lhs), (rhs)))
#define SUBI(lhs, rhs) (builder.create<arith::SubIOp>(loc, (lhs), (rhs)))
#define MULI(lhs, rhs) (builder.create<arith::MulIOp>(loc, (lhs), (rhs)))
#define SELECT(c, l, r) (builder.create<arith::SelectOp>(loc, (c), (l), (r)))

//===----------------------------------------------------------------------===//
// Debugging utils
//===----------------------------------------------------------------------===//

#ifndef NDEBUG
LLVM_ATTRIBUTE_UNUSED static void dumpIndexMemRef(OpBuilder &builder,
                                                  Location loc, Value memref) {
  memref = builder.create<memref::CastOp>(
      loc, UnrankedMemRefType::get(builder.getIndexType(), 0), memref);
  createFuncCall(builder, loc, "printMemrefInd", TypeRange{},
                 ValueRange{memref}, EmitCInterface::On);
}
#endif

//===----------------------------------------------------------------------===//
// File local helper functions.
//===----------------------------------------------------------------------===//

// For index reduction loops, since the tensor are sliced into non-continuous
// fragments, we need a triple [pLo, pHi, pPtr], in which the pair (pLo, pHi)
// specifies the range of the fragment, and pPtr specifies the index of the
// corresponding fragment in the child level (i.e., a pointer to the sliced
// position array).
static constexpr unsigned kSliceIterWidth = 3;

static Value genSliceOffset(OpBuilder &builder, Location loc, Value tensor,
                            Level lvl) {
  auto enc = getSparseTensorEncoding(tensor.getType());
  // FIXME: `toOrigDim` is deprecated
  return createOrFoldSliceOffsetOp(builder, loc, tensor, toOrigDim(enc, lvl));
}

static Value genSliceStride(OpBuilder &builder, Location loc, Value tensor,
                            Level lvl) {
  auto enc = getSparseTensorEncoding(tensor.getType());
  // FIXME: `toOrigDim` is deprecated
  return createOrFoldSliceStrideOp(builder, loc, tensor, toOrigDim(enc, lvl));
}

/// Converts a coordinate relative to the slice to the coordinate relative
/// to the underlying tensor.
// FIXME: that description says "sliceCrd -> tensorCrd"; but the function
// name suggests it should be "tensorCrd -> sliceCrd".
static Value toSliceCrd(OpBuilder &builder, Location loc, Value crd,
                        Value offset, Value stride, Value tensor, Level lvl) {
  // tensorCrd = sliceCrd * stride + offset
  return ADDI(MULI(crd, stride), offset);
}

/// Generates code to compute the *absolute* offset of the slice based on the
/// provide minimum coordinates in the slice.
/// E.g., when reducing d0 + d1 + d2, we need two slices to fully reduced the
/// expression, i,e, s1 = slice(T, d0), s2 = slice(s1, d1). The *absolute*
/// offset is the offset computed relative to the initial tensors T.
///
/// When isNonEmpty == true, the computed offset is meaningless and should not
/// be used during runtime, the method generates code to return 0 currently in
/// that case.
///
/// offset = isNonEmpty && minCrd >= size ? minCrd - size + 1 : 0;
static Value offsetFromMinCoord(OpBuilder &builder, Location loc, Value minCrd,
                                Value size, Value isNonEmpty) {
  Value geSize = CMPI(uge, minCrd, size);
  Value pred = ANDI(isNonEmpty, geSize);
  // Computes minCrd - size + 1
  Value mms = SUBI(ADDI(minCrd, C_IDX(1)), size);
  // This is the absolute offset related to the underly tensor.
  return SELECT(pred, mms, C_IDX(0));
}

/// Converts a coordinate relative to the underlying tensor to the coordinate
/// relative to the slice, returns a extra reminder value
// FIXME: that description says "tensorCrd -> sliceCrd"; but the function
// name suggests it should be "sliceCrd -> tensorCrd".
static std::pair<Value, Value> fromSliceCrd(OpBuilder &builder, Location loc,
                                            Value crd, Value offset,
                                            Value stride, Value tensor,
                                            Level lvl) {
  // sliceCrd = (tensorCrd - offset) / stride
  crd = SUBI(crd, offset);
  Value rem = builder.create<arith::RemUIOp>(loc, crd, stride);
  crd = builder.create<arith::DivUIOp>(loc, crd, stride);
  return std::make_pair(crd, rem);
}

// Generates a bool value for while loop condition that tries to iterate over a
// fully reduced level with affine index expression.
static Value genSparseReducedAffineCond(OpBuilder &builder, Location loc,
                                        Value crdBuf, Value crdHi, Value posit,
                                        Value posHi) {
  Value inBound = CMPI(ult, posit, posHi);
  auto ifOp =
      builder.create<scf::IfOp>(loc, builder.getI1Type(), inBound, true);
  // if (inbound)
  //   yield coord < crdHi
  builder.setInsertionPointToStart(&ifOp.getThenRegion().front());
  Value crd = genIndexLoad(builder, loc, crdBuf, posit);
  YIELD(CMPI(ult, crd, crdHi));
  // else
  //   yield false
  builder.setInsertionPointToStart(&ifOp.getElseRegion().front());
  YIELD(constantI1(builder, loc, false));

  builder.setInsertionPointAfter(ifOp);
  return ifOp.getResult(0);
}

<<<<<<< HEAD
=======
// Helper functions that load/store into the position buffer for slice-driven
// loops.
// The sliced pointer buffer is orgnized as:
// [size, curPtr] (two metadata) + [[pLo, pHi, pNext], ...] (list of tuples)
static Value loadSlicePosPtr(OpBuilder &builder, Location loc, Value sPosBuf) {
  // Load curPtr.
  // TODO: We should use SSA value for it.
  return genIndexLoad(builder, loc, sPosBuf, C_IDX(1));
}
static void updateSlicePosPtr(OpBuilder &builder, Location loc, Value sPosBuf,
                              Value pPtr) {
  // Set curPtr.
  // TODO: We should use SSA value for it.
  builder.create<memref::StoreOp>(loc, pPtr, sPosBuf, C_IDX(1));
}
static Value loadSliceNextPosPtrStart(OpBuilder &builder, Location loc,
                                      Value sPosBuf, Value tupleIdx) {
  // load the pNext in the current tuple specified by `tupleIdx`.
  // 4 = 2 (two metadata) + 2 (pNext == tuple[2])
  return genIndexLoad(builder, loc, sPosBuf, ADDI(tupleIdx, C_IDX(4)));
}

>>>>>>> bac3a63c
std::pair<Value, Value>
LoopEmitter::genSliceLegitPredicate(OpBuilder &builder, Location loc, Value crd,
                                    TensorId tid, Level lvl) {
  assert(isSparseSlices[tid]);
  Value slice = tensors[tid];
  Value offset = sliceOffsets[tid][lvl];
  Value stride = sliceStrides[tid][lvl];
  auto enc = getSparseTensorEncoding(slice.getType());

  const auto [newCrd, crdRem] =
      fromSliceCrd(builder, loc, crd, offset, stride, slice, lvl);

  SmallVector<Value, 3> conds; // at most 3 conditions

  // First, coord >= offset (skip the check if offset is known to be 0).
  if (auto staticOffset = enc.getStaticLvlSliceOffset(lvl);
      !(staticOffset.has_value() && *staticOffset == 0)) {
    auto geOffset = CMPI(uge, crd, offset);
    conds.push_back(geOffset);
  }

  // Second, coord_in_slice < length
  auto ltLength = CMPI(ult, newCrd, lvlSizes[tid][lvl]);
  conds.push_back(ltLength);

  // Third, rem == 0 (skip the check if stride is known to be 1).
  if (auto staticStride = enc.getStaticLvlSliceStride(lvl);
      !(staticStride.has_value() && *staticStride == 1)) {
    auto fitStride = CMPI(eq, crdRem, C_IDX(0));
    conds.push_back(fitStride);
  }

  // Must meet all condition to be a valid coordinate in slice.
  auto pred = conds.front();
  for (auto cond : ValueRange(conds).drop_front())
    pred = ANDI(pred, cond);

  return {newCrd, pred};
}

//===----------------------------------------------------------------------===//
// Sparse tensor loop emitter class implementations
//===----------------------------------------------------------------------===//

Value LoopEmitter::genAddress(OpBuilder &builder, Location loc, TensorId tid,
                              Level lvl, Value crd) {
  Value pos = lvl == 0 ? C_IDX(0) : posits[tid][lvl - 1];
  Value mul = MULI(highs[tid][lvl], pos);
  if (isSparseSlices[tid])
    crd = toSliceCrd(builder, loc, crd, sliceOffsets[tid][lvl],
                     sliceStrides[tid][lvl], tensors[tid], lvl);
  Value add = ADDI(mul, crd);
  return add;
}

Value LoopEmitter::genSegmentHigh(OpBuilder &builder, Location loc,
                                  TensorId tid, Level lvl, Value pLo,
                                  Value pHi) {
  const auto coordinates = coordinatesBuffers[tid][lvl];
  const auto sameCrd = genIndexLoad(builder, loc, coordinates, pLo);
  auto whileOp = builder.create<scf::WhileOp>(
      loc, builder.getIndexType(), pLo,
      /*beforeBuilder=*/
      [pHi, coordinates, sameCrd](OpBuilder &builder, Location loc,
                                  ValueRange ivs) {
        const auto pos = ivs[0];
        Value inBound = builder.create<arith::CmpIOp>(
            loc, arith::CmpIPredicate::ult, pos, pHi);
        auto ifInBound =
            builder.create<scf::IfOp>(loc, builder.getI1Type(), inBound, true);
        {
          OpBuilder::InsertionGuard guard(builder);
          // Load the next coordinates only when inbound (to avoid OOB
          // acccesses).
          builder.setInsertionPointToStart(ifInBound.thenBlock());
          Value crd = genIndexLoad(builder, loc, coordinates, pos);
          Value isSameCrd = builder.create<arith::CmpIOp>(
              loc, arith::CmpIPredicate::eq, crd, sameCrd);
          YIELD(isSameCrd);
          // Else, the position is out of bound, yield false to terminate the
          // loop.
          builder.setInsertionPointToStart(ifInBound.elseBlock());
          YIELD(constantI1(builder, loc, false));
        }
        builder.create<scf::ConditionOp>(loc, ifInBound.getResults()[0], ivs);
      },
      /*afterBuilder=*/
      [](OpBuilder &builder, Location loc, ValueRange ivs) {
        // pos ++
        Value nextPos = ADDI(ivs[0], C_IDX(1));
        YIELD(nextPos);
      });
  // Return the segment high.
  return whileOp.getResult(0);
}

Value LoopEmitter::genSparseCrd(OpBuilder &builder, Location loc, TensorId tid,
                                Level dstLvl) {
  Value crd = C_IDX(0);
  const auto reassoc = getCollapseReassociation(tid, dstLvl);
  const unsigned reassocSize = reassoc.size();
  for (unsigned i = 0; i < reassocSize; i++) {
    const Level srcLvl = reassoc[i];
    // A load on the coordinates array yields the coordinate.
    const Value mem = coordinatesBuffers[tid][srcLvl];
    /// FIXME: See the [CLARIFY_POSITS_LVL] note in the header.
    const Value pos = posits[tid][dstLvl];
    const Value off = genIndexLoad(builder, loc, mem, pos);
    // Linearized the coordinates within the same collapse reassociation.
    crd = ADDI(crd, off);
    if (i != reassocSize - 1) {
      crd = MULI(crd, this->lvlSizes[tid][reassoc[i + 1]]);
    }
  }
  return crd;
}

LoopEmitter::LoopEmitter(ValueRange tensors, StringAttr loopTag, bool hasOutput,
                         bool isSparseOut, ArrayRef<LoopId> topSort,
                         DependentLvlGetter dimGetter) {
  initialize(tensors, loopTag, hasOutput, isSparseOut, topSort, dimGetter);
}

void LoopEmitter::initialize(ValueRange ts, StringAttr loopTag, bool hasOutput,
                             bool isSparseOut, ArrayRef<LoopId> topSort,
                             DependentLvlGetter dimGetter) {
  // First initialize the top-level type of the fields.
  this->loopTag = loopTag;
  this->hasOutput = hasOutput;
  this->isSparseOut = isSparseOut;

  const unsigned numManifestTensors = ts.size();
  const unsigned synTensorId = numManifestTensors;
  const unsigned numTensors = numManifestTensors + 1;
  // tensors array (len == numManifestTensor).
  this->tensors.assign(ts.begin(), ts.end());
  // Arrays with len == numTensor.
  this->lvlTypes.assign(numTensors, std::vector<DimLevelType>());
  this->lvlSizes.assign(numTensors, std::vector<Value>());
  this->highs.assign(numTensors, std::vector<Value>());
  this->segHi.assign(numTensors, std::vector<Value>());
  this->posits.assign(numTensors, std::vector<Value>());
  this->coords.assign(numTensors, std::vector<Value>());
  this->positionsBuffers.assign(numTensors, std::vector<Value>());
  this->coordinatesBuffers.assign(numTensors, std::vector<Value>());
  this->valBuffer.assign(numTensors, nullptr);
  this->collapseReassoc.assign(numTensors, nullptr);
  this->isSparseSlices.assign(numTensors, false);
  this->sliceOffsets.assign(numTensors, std::vector<Value>());
  this->sliceStrides.assign(numTensors, std::vector<Value>());

  const LoopOrd numLoops = topSort.size();
  // These zeros will be overwritten below, but we need to initialize
  // them to something since we'll need random-access assignment.
  this->loopIdToOrd.assign(numLoops, 0);
  this->loopStack.reserve(numLoops);
  this->loopSeqStack.reserve(numLoops);

  // Index-reduction related fields.
  this->dependentLvlMap.assign(
      numTensors, std::vector<std::vector<std::pair<TensorId, Level>>>());
  this->slicePosBuffer.assign(numTensors, std::vector<std::vector<Value>>());
  this->sliceSizes.assign(numTensors, std::vector<std::vector<Value>>());
  this->sliceStack.assign(numTensors, std::vector<SliceInfo>());
  this->levelReducedDep.assign(numTensors, std::vector<unsigned>());

  // Initialize nested types of `TensorId`-indexed fields.
  for (TensorId tid = 0; tid < numTensors; tid++) {
    Level lvlRank;
    if (tid == synTensorId) {
      // Synthetic tensor (conceptually) is an all-dense tensor with rank equal
      // to the total number of loops (each level can potentially be mapped to
      // one of the loop being generated).
      lvlRank = numLoops;
      lvlTypes[tid].assign(lvlRank, DimLevelType::Dense);
    } else {
      const Value t = tensors[tid];
      // a scalar or 0-dimension tensors
      if (isZeroRankedTensorOrScalar(t.getType()))
        continue;

      auto rtp = getRankedTensorType(t);
      if (auto reshape = t.getDefiningOp<tensor::CollapseShapeOp>();
          isUniqueCOOType(rtp) && reshape) {
        // TODO: Supports more kinds of sparse tensors.
        // FIXME: We should instead lower reshape operations on sparse tensors
        // to view change.
        collapseReassoc[tid] = reshape.getReassociation();
        rtp = reshape.getSrcType();
        // Overwrites the tensor to the source tensor of reshape operations.
        tensors[tid] = reshape.getSrc();
      }
      const SparseTensorType stt(rtp);
      lvlRank = stt.getLvlRank();

      // We always treat sparse output tensor as dense so that we always iterate
      // it based on lvl size.
      if (stt.hasEncoding() && !(isOutputTensor(tid) && isSparseOut)) {
        const auto enc = stt.getEncoding();
        isSparseSlices[tid] = enc.isSlice();
        for (auto lvlTp : enc.getLvlTypes())
          lvlTypes[tid].push_back(lvlTp);
      } else {
        lvlTypes[tid].assign(lvlRank, DimLevelType::Dense);
      }
    }

    // Initialize using empty value.
    lvlSizes[tid].assign(lvlRank, Value());
    highs[tid].assign(lvlRank, Value());
    segHi[tid].assign(lvlRank, Value());
    posits[tid].assign(lvlRank, Value());
    coords[tid].assign(lvlRank, Value());
    positionsBuffers[tid].assign(lvlRank, Value());
    coordinatesBuffers[tid].assign(lvlRank, Value());
    sliceOffsets[tid].assign(lvlRank, Value());
    sliceStrides[tid].assign(lvlRank, Value());

    // Slice-driven loops related initialization.
    levelReducedDep[tid].assign(lvlRank, 0);
    dependentLvlMap[tid].assign(lvlRank,
                                std::vector<std::pair<TensorId, Level>>());
    slicePosBuffer[tid].assign(lvlRank, std::vector<Value>());
    sliceSizes[tid].assign(lvlRank, std::vector<Value>());
    sliceStack[tid].emplace_back(/*minCrd=*/Value(),
                                 /*offset=*/Value(), /*isNonEmpty*/ Value(),
                                 std::nullopt, 0);
    if (dimGetter && !isSynTensor(tid)) {
      auto reassoc = collapseReassoc[tid];
      Level dstRank = reassoc ? reassoc.size() : lvlRank;
      for (Level l = 0; l < dstRank; l++) {
        dependentLvlMap[tid][l] = dimGetter(tid, l);
        unsigned depends = dependentLvlMap[tid][l].size();
        if (depends == 0)
          continue;
        // TODO: View-base collapse and dependent index reduction are not
        // compatible right now.
        assert(!reassoc);
        // We need `depends - 1` slices to fully  the affine expression.
        sliceSizes[tid][l].assign(depends - 1, nullptr);
        slicePosBuffer[tid][l].assign(depends - 1, nullptr);
      }
    }
  }

  // Construct the inverse of the `topSort` from the sparsifier.
  // This is needed to map `AffineDimExpr`s back to the `LoopOrd`
  // used in loop emitter.
  // FIXME: This map should be maintained outside loop emitter.
  for (LoopOrd n = 0; n < numLoops; n++)
    loopIdToOrd[topSort[n]] = n;
}

void LoopEmitter::initializeLoopEmit(
    OpBuilder &builder, Location loc, LoopEmitter::OutputUpdater updater,
    LoopEmitter::SynTensorBoundSetter synSetter) {

  // For every synthetic tensor, set the high bound by calling the callback.
  if (synSetter)
    for (unsigned i = 0, e = highs[getSynTensorId()].size(); i < e; i++)
      highs[getSynTensorId()][i] = synSetter(builder, loc, i);

  // For every manifest tensor:
  // * get the values buffer.
  // * For every level:
  //   * get the positions and coordinates buffers
  //   * get/compute the level-size, which is also used as the upper-bound
  //     on positions.
  for (TensorId t = 0, numTensors = getNumManifestTensors(); t < numTensors;
       t++) {
    const Value tensor = tensors[t];
    const auto rtp = dyn_cast<RankedTensorType>(tensor.getType());
    if (!rtp)
      // Skips only scalar, zero ranked tensor still need to be bufferized and
      // (probably) filled with zeros by users.
      continue;
    // FIXME: the definition of `lvlRank` looks more like a dim-rank;
    // but the variable is used as a level everywhere below, which
    // suggests there may be some dim/lvl confusion going on here.
    const Level lvlRank = rtp.getRank();
    const auto shape = rtp.getShape();
    const auto enc = getSparseTensorEncoding(rtp);
    const Level cooStart = enc ? getCOOStart(enc) : lvlRank;
    // Scan all levels of current tensor.
    for (Level l = 0; l < lvlRank; l++) {
      // This should be called only once at beginning.
      assert(!positionsBuffers[t][l] && !coordinatesBuffers[t][l] &&
             !highs[t][l]);
      const auto lvlTp = lvlTypes[t][l];
      // Handle sparse storage schemes.
      if (isCompressedDLT(lvlTp) || isCompressedWithHiDLT(lvlTp)) {
        // Generate sparse primitives to obtain positions and coordinates.
        positionsBuffers[t][l] = genToPositions(builder, loc, tensor, l);
        coordinatesBuffers[t][l] =
            genToCoordinates(builder, loc, tensor, l, cooStart);
      } else if (isSingletonDLT(lvlTp)) {
        // Singleton level, fetch coordinates.
        coordinatesBuffers[t][l] =
            genToCoordinates(builder, loc, tensor, l, cooStart);
      } else {
        // Dense level, nothing to fetch.
        assert(isDenseDLT(lvlTp));
      }

      // FIXME: `toOrigDim` is deprecated.  For now this relies on the
      // 1:1 mapping between levels and dimensions, since nowhere else
      // in the code supports non-permutations yet either.
      Value lvlSz = mlir::linalg::createOrFoldDimOp(builder, loc, tensor,
                                                    toOrigDim(enc, l));
      // Find upper bound in current dimension.
      highs[t][l] = lvlSizes[t][l] = lvlSz;
      if (isSparseSlices[t]) {
        sliceOffsets[t][l] = genSliceOffset(builder, loc, tensors[t], l);
        sliceStrides[t][l] = genSliceStride(builder, loc, tensors[t], l);
      }
    }

    // Perform the required bufferization. Dense inputs materialize
    // from the input tensors. Sparse inputs use sparse primitives to obtain the
    // values.
    // Delegates extra output initialization to clients.
    bool isOutput = isOutputTensor(t);
    Type elementType = rtp.getElementType();
    if (!enc) {
      // Non-annotated dense tensors.
      BaseMemRefType denseTp = MemRefType::get(shape, elementType);

      // TODO: if we unconditionally use fully dynamic layout here, it breaks
      // some vectorization passes which requires static stride = 1.
      // Is it possible to call vectorization pass after bufferization?
      if (llvm::isa_and_nonnull<tensor::ExtractSliceOp>(tensor.getDefiningOp()))
        denseTp = bufferization::getMemRefTypeWithFullyDynamicLayout(rtp);

      Value denseVal =
          builder.create<bufferization::ToMemrefOp>(loc, denseTp, tensor);
      // Dense outputs need special handling.
      if (isOutput && updater)
        denseVal = updater(builder, loc, denseVal, tensor);

      valBuffer[t] = denseVal;
    } else {
      // Annotated sparse tensors.
      // We also need the value buffer for all-dense annotated "sparse" tensors.
      valBuffer[t] = genToValues(builder, loc, tensor);
    }
    // NOTE: we can also prepare for 0 lvl here in advance, this will hoist
    // some loop preparation from tensor iteration, but will also (undesirably)
    // hoist the code ouside if-conditions.
  }

  Type indexType = builder.getIndexType();
  Value c0 = constantZero(builder, loc, indexType);
  for (TensorId t = 0, e = tensors.size(); t < e; t++) {
    auto rtp = dyn_cast<RankedTensorType>(tensors[t].getType());
    if (!rtp)
      continue;

    Level lvlRank = SparseTensorType(rtp).getLvlRank();
    for (Level lvl = 0; lvl < lvlRank; lvl++) {
      if (!dependentLvlMap[t][lvl].empty()) {
        ArrayRef<std::pair<TensorId, Level>> depLvls = dependentLvlMap[t][lvl];
        // Needs at least two operands to form a non-trivial affine expression.
        assert(depLvls.size() > 1);

        Value size = c0;
        for (unsigned e = depLvls.size() - 1; e >= 1; e--) {
          auto [dt, dd] = depLvls[e];
          size = ADDI(size, lvlSizes[dt][dd]);
          sliceSizes[t][lvl][e - 1] = size;
        }
      }
    }
  }
  localInsertPos = builder.getInsertionPoint()->getPrevNode();
}

void LoopEmitter::categorizeLoopCondition(
    ArrayRef<TensorLevel> tidLvls, SmallVectorImpl<TensorLvlCond> &dnConds,
    SmallVectorImpl<TensorLvlCond> &spConds) {
  // Finds out the tensor level that we should use to generate loops. Amongs all
  // the tensor levels, there is at most one sparse tensor level.
  for (auto [t, l] : unpackTensorLevelRange(tidLvls)) {
    assert(lvlTypes[t].size() > l); // Must be a valid tid, dim pair
    auto lvlType = lvlTypes[t][l];
    // Must be a recognizable DLT.
    assert(isDenseDLT(lvlType) || isCompressedDLT(lvlType) ||
           isCompressedWithHiDLT(lvlType) || isSingletonDLT(lvlType));

    bool isSparse = !isDenseDLT(lvlType);
    bool isSlice = isSparseSlices[t];
    bool isAffine = !dependentLvlMap[t][l].empty();
    bool isUnRedu = false;
    // TODO: Supports affine index expression on sparse tensor slices.
    assert(!isSlice || !isAffine);

    // Whether the affine index expression has been fully reduced or not.
    if (!dependentLvlMap[t][l].empty())
      isUnRedu = !depFullyReduced(t, l);

    auto &dstVec = isSparse ? spConds : dnConds;
    dstVec.emplace_back(
        makeTensorLevel(t, l),
        makeLoopCondKind(isSparse, isSlice, isAffine, isUnRedu));
  }

  std::stable_sort(spConds.begin(), spConds.end(), [](auto lhs, auto rhs) {
    // AffineUnRed > Affine > Slice > Trivial
    return static_cast<uint8_t>(lhs.second) > static_cast<uint8_t>(rhs.second);
  });
}

void LoopEmitter::enterNewLoopSeq(OpBuilder &builder, Location loc,
                                  ArrayRef<TensorLevel> tidLvls) {
  // TODO: sort
  assert(loopSeqStack.size() == loopStack.size());
  // Prepares for all the tensors used in the current loop sequence.
  std::vector<std::tuple<TensorId, Level, bool>> slicedTids;

  for (auto [tid, lvl] : unpackTensorLevelRange(tidLvls)) {
    if (!dependentLvlMap[tid][lvl].empty()) {
      bool fullyRed = genSliceBegin(builder, loc, tid, lvl);
      slicedTids.emplace_back(tid, lvl, fullyRed);
    } else if (!isSynTensor(tid)) {
      prepareLoopOverTensorAtLvl(builder, loc, tid, lvl);
    }
  }

  // Universal Index starts from 0.
  loopSeqStack.emplace_back(C_IDX(0), std::move(slicedTids));
}

void LoopEmitter::exitCurrentLoopSeq(OpBuilder &builder, Location loc) {
  assert(loopSeqStack.size() == loopStack.size() + 1);

  const auto &slicedTids = loopSeqStack.back().second;

  // Depending on whether the slice is resolved or not at current loop sequence,
  // end them in different ways.
  for (auto [tid, lvl, res] : slicedTids) {
    if (!res) {
      // If this is a unresolved-slice-driven loop, pops out the slice.
      assert(sliceStack[tid].back().slicedOnLvl == lvl);
      sliceStack[tid].pop_back();
    }
  }
  loopSeqStack.pop_back();
}

Value LoopEmitter::genAffine(OpBuilder &builder, Location loc, AffineExpr a) {
  switch (a.getKind()) {
  case AffineExprKind::DimId: {
    // FIXME: since the one callsite in Sparsification passes in a
    // level-expression, the `getPosition` must in fact be a `Dimension`.
    // However, elsewhere we have been lead to expect that `loopIdToOrd`
    // should be indexed by `LoopId`...
    const auto loopId = a.cast<AffineDimExpr>().getPosition();
    assert(loopId < loopIdToOrd.size());
    return loopStack[loopIdToOrd[loopId]].iv;
  }
  case AffineExprKind::Add: {
    auto binOp = a.cast<AffineBinaryOpExpr>();
    return ADDI(genAffine(builder, loc, binOp.getLHS()),
                genAffine(builder, loc, binOp.getRHS()));
  }
  case AffineExprKind::Mul: {
    auto binOp = a.cast<AffineBinaryOpExpr>();
    return MULI(genAffine(builder, loc, binOp.getLHS()),
                genAffine(builder, loc, binOp.getRHS()));
  }
  case AffineExprKind::Constant: {
    int64_t c = a.cast<AffineConstantExpr>().getValue();
    return C_IDX(c);
  }
  default:
    llvm_unreachable("unexpected affine subscript");
  }
}

std::pair<Operation *, Value> LoopEmitter::emitForLoopOverTensorAtLvl(
    OpBuilder &builder, Location loc, TensorId tid, Level dstLvl, Value lo,
    Value hi, MutableArrayRef<Value> reduc, bool isParallel) {
  bool isSparseCond = isCompressedDLT(lvlTypes[tid][dstLvl]) ||
                      isCompressedWithHiDLT(lvlTypes[tid][dstLvl]) ||
                      isSingletonDLT(lvlTypes[tid][dstLvl]);

  const auto reassoc = getCollapseReassociation(tid, dstLvl);
  // TODO: support dynamic slices.
  // Uses the first dimension here to build the loop bound (which is also the
  // biggest range).
  const Level srcLvl = reassoc.front();
  Value step = C_IDX(1);

  Operation *loop = nullptr;
  Value iv;
  if (isParallel) {
    assert(collapseReassoc[tid] == nullptr);
    scf::ParallelOp parOp =
        builder.create<scf::ParallelOp>(loc, lo, hi, step, reduc);
    builder.setInsertionPointToStart(parOp.getBody());
    assert(parOp.getNumReductions() == reduc.size());
    iv = parOp.getInductionVars()[0];

    // In-place update on the reduction variable vector.
    // Note that the init vals is not the actual reduction variables but instead
    // used as a "special handle" to (temporarily) represent them. The
    // expression on init vals will be moved into scf.reduce and replaced with
    // the block arguments when exiting the loop (see exitForLoop). This is
    // needed as we can not build the actual reduction block and get the actual
    // reduction varaible before users fill parallel loop body.
    for (int i = 0, e = reduc.size(); i < e; i++)
      reduc[i] = parOp.getInitVals()[i];
    loop = parOp;
  } else {
    scf::ForOp forOp = builder.create<scf::ForOp>(loc, lo, hi, step, reduc);
    builder.setInsertionPointToStart(forOp.getBody());
    iv = forOp.getInductionVar();

    // In-place update on the reduction variable vector.
    assert(forOp.getNumRegionIterArgs() == reduc.size());
    for (int i = 0, e = reduc.size(); i < e; i++)
      reduc[i] = forOp.getRegionIterArg(i);
    loop = forOp;
  }
  assert(loop && iv);

  Value crd;
  if (isSparseCond) {
    assert(reassoc.size() == 1 || isUniqueCOOType(tensors[tid].getType()));
    // For COO, the position is the same across consecutive levels.
    /// FIXME: See the [CLARIFY_POSITS_LVL] note in the header.
    llvm::for_each(reassoc,
                   [this, tid, iv](Level srcLvl) { posits[tid][srcLvl] = iv; });
    crd = genSparseCrd(builder, loc, tid, dstLvl);
  } else {
    // Dense tensor, the coordinate is the inducation variable.
    crd = iv;
  }

  if (isSparseSlices[tid] && isSparseCond) {
    // For sparse level slices, we need to filter out invalid coordinates that
    // are not included in the slice.
    SmallVector<Type> types;
    for (Value red : reduc)
      types.push_back(red.getType());

    auto [trans, pred] = genSliceLegitPredicate(builder, loc, crd, tid, srcLvl);
    bool hasReduc = !types.empty();
    scf::IfOp ifOp = builder.create<scf::IfOp>(loc, types, pred,
                                               /*else*/ hasReduc);
    if (hasReduc) {
      // scf.for (a) -> v
      //  %s = scf.if (a) -> v
      //    user-generated code.
      //  else
      //    yield a
      //  yield %s
      YIELD(ifOp.getResults());
      builder.setInsertionPointToStart(&ifOp.getElseRegion().front());
      // On mismatch.
      YIELD(reduc);
    }
    // Set the insertion point to matched branch.
    builder.setInsertionPointToStart(&ifOp.getThenRegion().front());
    crd = trans;
  }

  assert(crd);
  coords[tid][dstLvl] = crd;
  return {loop, crd};
}

Value LoopEmitter::genWhileLoopConditions(OpBuilder &builder, Location loc,
                                          ValueRange ivs, TensorLvlCond cond) {
  auto [tid, lvl] = unpackTensorLevel(cond.first);

  switch (cond.second) {
  case LoopCondKind::SparseCond: {
    const auto reassoc = getCollapseReassociation(tid, lvl);
    assert(reassoc.size() == ivs.size());
    assert(reassoc.size() == 1 || isUniqueCOOType(tensors[tid].getType()));
    // We used the first level bound as the bound the collapsed set of levels.
    return CMPI(ult, ivs.back(), highs[tid][reassoc.front()]);
  }
  case LoopCondKind::SparseSliceCond: {
    assert(ivs.size() == 1);
    return CMPI(ult, ivs.back(), highs[tid][lvl]);
  }
  case LoopCondKind::SparseAffineCond: {
    assert(ivs.size() == 1);
    Value crdHi; // loop upper bound
    {
      OpBuilder::InsertionGuard guard(builder);
      Operation *loop = builder.getInsertionBlock()->getParentOp();
      // crdHi is a loop invariant, hosit the computation outside the loop.
      if (llvm::isa_and_nonnull<scf::WhileOp>(loop))
        builder.setInsertionPoint(loop);
      crdHi = ADDI(getMostRecentSliceOnLvl(tid, lvl).offset,
                   sliceSizes[tid][lvl].back());
    }
    assert(crdHi);
    return genSparseReducedAffineCond(builder, loc,
                                      coordinatesBuffers[tid][lvl], crdHi,
                                      ivs[0], highs[tid][lvl]);
  }
  case LoopCondKind::SparseAffineUnRedCond: {
    assert(ivs.size() == 3);
    return ivs.front(); // isNonEmpty
  }
  default:
    llvm_unreachable("Unhandled LoopCondKind");
  }
  llvm_unreachable("Unhandled LoopCondKind");
}

std::optional<Value> LoopEmitter::genWhileLoopBody(OpBuilder &builder,
                                                   Location loc, ValueRange ivs,
                                                   TensorLvlCond cond) {
  auto [tid, lvl] = unpackTensorLevel(cond.first);

  switch (cond.second) {
  case LoopCondKind::SparseCond: {
    const auto reassoc = getCollapseReassociation(tid, lvl);
    assert(reassoc.size() == 1 || isUniqueCOOType(tensors[tid].getType()));
    // Links the SSA chain for segHi.
    for (unsigned i = 0, e = reassoc.size() - 1; i < e; i++)
      if (!isUniqueDLT(lvlTypes[tid][reassoc[i]]))
        segHi[tid][reassoc[i]] = ivs[i];

    // Updates position. For collapsed COO, the position is the same across
    // consecutive levels.
    for (auto srcLvl : reassoc)
      posits[tid][srcLvl] = ivs.back();

    // Update coordinates.
    coords[tid][lvl] = genSparseCrd(builder, loc, tid, lvl);
    return std::nullopt;
  }
  case LoopCondKind::SparseSliceCond: {
    assert(ivs.size() == 1);
    posits[tid][lvl] = ivs.front();
    Value sCrd = genSparseCrd(builder, loc, tid, lvl);
    // Converts the coordinate loaded from the actual sparse tensor to the
    // coordinates in the sparse slice.
    auto [dCrd, pred] = genSliceLegitPredicate(builder, loc, sCrd, tid, lvl);
    coords[tid][lvl] = dCrd;
    return pred;
  }
  case LoopCondKind::SparseAffineCond: {
    assert(ivs.size() == 1);
    // Coord is the relative offset related to its parents.
    assert(sliceStack[tid].back().depth == 1 && "TODO: not yet implement");
    // Update c = absOffset[lvl][depth] - absOffset[lvl][depth - 1]
    Value posit = ivs[0];
    Value crdBuf = coordinatesBuffers[tid][lvl];
    // We need to substract the offset to get relative coordinates.
    // TODO: Maybe assert relC >=0 during runtime in debug build?
    Value absC = genIndexLoad(builder, loc, crdBuf, posit);
    auto relC = SUBI(absC, getFinalSliceOnLvl(tid, lvl).offset);
    posits[tid][lvl] = posit;
    coords[tid][lvl] = relC;
    return std::nullopt;
  }
  case LoopCondKind::SparseAffineUnRedCond: {
    assert(ivs.size() == 3);
    // Coord is the relative offset related to its parents.
    // Update c = absOffset[lvl][depth] - absOffset[lvl][depth - 1]
    assert(sliceStack[tid].back().depth == 1 && "TODO: not yet implement");
    // Updates the current slice info
    SliceInfo &sliceInfo = sliceStack[tid].back();
    sliceInfo.isNonEmpty = ivs[0];
    sliceInfo.minCrd = ivs[1];
    sliceInfo.offset = ivs[2];
    coords[tid][lvl] = sliceInfo.offset;
    // No extra check is needed before accessing the tensor level.
    return std::nullopt;
  }
  default:
    llvm_unreachable("Unhandled LoopCondKind");
  }
  llvm_unreachable("Unhandled LoopCondKind");
}

ValueRange LoopEmitter::genCheckedValue(OpBuilder &builder, Location loc,
                                        Value pred, ValueRange curArgs,
                                        TensorLvlCond cond) {
  // Currently only sparse slice condition need extra check.
  assert(isSliceCond(cond.second) && isSparseCond(cond.second));
  assert(curArgs.size() == 1);
  Value nextPos = ADDI(curArgs.front(), C_IDX(1));
  return SELECT(pred, curArgs.front(), nextPos)->getResults();
}

std::pair<Operation *, Value> LoopEmitter::emitWhileLoopOverTensorsAtLvls(
    OpBuilder &builder, Location loc, ArrayRef<TensorLvlCond> spConds,
    MutableArrayRef<Value> reduc, bool needsUniv) {
  // NOTE: the slice driven tensor-related reduction variable must
  // appear before normal tensors.
  assert(!spConds.empty());

  // The set of induction variables for the while loop.
  SmallVector<Value> ivs;
  // Segement sizes for induction variables used for different kinds of loop
  // conditions.
  SmallVector<unsigned> opSegSize;

  // Construct the while-loop with a parameter for each coordinate.
  for (auto [tl, cKind] : spConds) {
    auto [tid, lvl] = unpackTensorLevel(tl);
    const auto lvlTp = lvlTypes[tid][lvl];
    // Dense level are handled by the shared univeral index.
    assert(!isDenseCond(cKind));
    // Must be a recognizable sparse level.
    assert(isCompressedDLT(lvlTp) || isCompressedWithHiDLT(lvlTp) ||
           isSingletonDLT(lvlTp));
    (void)lvlTp;

    unsigned prevSz = ivs.size();
    const auto reassoc = getCollapseReassociation(tid, lvl);
    if (isAffineIdxCond(cKind)) {
      // TODO: Support view-based reshape on sparse levels with affine index
      // expressions.
      assert(reassoc.size() == 1);
      if (isAffineIdxUnRedCond(cKind)) {
        SliceInfo &sliceInfo = sliceStack[tid].back();
        // The order matters!
        ivs.push_back(sliceInfo.isNonEmpty);
        ivs.push_back(sliceInfo.minCrd);
        ivs.push_back(sliceInfo.offset);
      } else {
        ivs.push_back(posits[tid][lvl]); // loop lower bound (pos low).
      }
      // We reduced one more dependency after entering the loop.
      levelReducedDep[tid][lvl]++;
    } else {
      assert(dependentLvlMap[tid][lvl].empty());
      for (unsigned i = 0, e = reassoc.size() - 1; i < e; i++) {
        // This is the segment high for each non-unique levels.
        if (!isUniqueDLT(lvlTypes[tid][reassoc[i]]))
          ivs.push_back(C_IDX(0));
      }
      const Value pos = posits[tid][reassoc.front()];
      ivs.push_back(pos);
    }
    opSegSize.push_back(ivs.size() - prevSz);
  }

  // The position where user-supplied reduction variable starts.
  ivs.append(reduc.begin(), reduc.end());
  // Update universal index.
  if (needsUniv)
    ivs.push_back(loopSeqStack.back().first);
<<<<<<< HEAD

  // Ensures all operands are valid.
  assert(llvm::all_of(ivs, [](Value v) { return v != nullptr; }));
  TypeRange types = ValueRange(ivs).getTypes();
  auto whileOp = builder.create<scf::WhileOp>(loc, types, ivs);

=======

  // Ensures all operands are valid.
  assert(llvm::all_of(ivs, [](Value v) { return v != nullptr; }));
  TypeRange types = ValueRange(ivs).getTypes();
  auto whileOp = builder.create<scf::WhileOp>(loc, types, ivs);

>>>>>>> bac3a63c
  SmallVector<Location> locs(types.size(), loc);
  Block *before = builder.createBlock(&whileOp.getBefore(), {}, types, locs);
  Block *after = builder.createBlock(&whileOp.getAfter(), {}, types, locs);

  // Generates loop conditions.
  builder.setInsertionPointToStart(before);
  ValueRange bArgs = before->getArguments();
  Value whileCond = nullptr; // bool values for loop condition.
  for (auto [c, segSz] : llvm::zip_equal(spConds, opSegSize)) {
    Value cv = genWhileLoopConditions(builder, loc, bArgs.take_front(segSz), c);
    bArgs = bArgs.drop_front(segSz);
    whileCond = !whileCond ? cv : ANDI(whileCond, cv);
  }
  // The remaining block arguments are user-provided reduction values and an
  // optional universal index. Make sure their sizes match.
  assert(bArgs.size() == reduc.size() + needsUniv ? 1 : 0);
  builder.create<scf::ConditionOp>(loc, whileCond, before->getArguments());

  // Generates loop body.
  builder.setInsertionPointToStart(after);
  ValueRange aArgs = after->getArguments();
  // Since some LoopCondKind might need extra checks to filter out invalid
  // iterations, we maintains another array to hold the iteration arguments to
  // yield if the checks fails.
  SmallVector<Value> nextArgs(aArgs.begin(), aArgs.end());
  // A mutable alias for convenient slicing.
  MutableArrayRef<Value> nextArgsRef = nextArgs;
  Value extraPred = nullptr;
  for (auto [c, segSz] : llvm::zip_equal(spConds, opSegSize)) {
    ValueRange condArgs = aArgs.take_front(segSz);
    auto pred = genWhileLoopBody(builder, loc, condArgs, c);
    assert(pred.has_value() == isCondWithExtraCheck(c.second));
    if (pred.has_value()) {
      // We need all extra checks to pass.
      extraPred = extraPred == nullptr ? *pred : ANDI(*pred, extraPred);
      ValueRange nxArgs = genCheckedValue(builder, loc, *pred, condArgs, c);
      assert(nxArgs.size() == segSz);
      // Update the value for cases when some check fails.
      for (unsigned i = 0; i < segSz; i++) {
        nextArgsRef[i] = nxArgs[i];
      }
    }
    aArgs = aArgs.drop_front(segSz);
    nextArgsRef = nextArgsRef.drop_front(segSz);
  }

  if (extraPred) {
    auto ifOp = builder.create<scf::IfOp>(loc, types, extraPred, /*else*/ true);
    // Marks this special IfOp so that Sparsification does not finalizing it.
    ifOp->setAttr(getLoopEmitterLoopAttrName(),
                  StringAttr::get(builder.getContext(), "slice"));
    // Links the SSA chain outside the if statement.
    YIELD(ifOp->getResults());

    // If not all slices are legit, yield the updated value.
    builder.setInsertionPointToStart(&ifOp.getElseRegion().front());
    YIELD(nextArgs);
<<<<<<< HEAD

    // If all slices are legit, start the user generated code.
    builder.setInsertionPointToStart(&ifOp.getThenRegion().front());
  }

  for (auto [tid, dstLvl] : unpackTensorLevelFromCondRange(spConds)) {
    const auto reassoc = getCollapseReassociation(tid, dstLvl);
    assert(reassoc.size() == 1 || isUniqueCOOType(tensors[tid].getType()));
    // TODO: Refactors this into smaller functions.
    // NOTE: For all the collapsed level (except for the last one, that is why
    // the loop ends with `reassoc.size() - 1`), as each iteration is advanced
    // by the segment size of the last level, which does not always invalidate
    // the segment size for the previous levels, thus we need to propagate the
    // segment sizes across loop iterations and only forward if needed.
    //
    // E.g., for a COO tensor with the following coordinates array.
    // (0, 0, 1),
    // (0, 0, 2),
    // (1, 1, 1),
    // segHi[lvl=0] = segHi[lvl=1] = 2
    // segHi[lvl=2] = 1,
    // the first iteration does not invalidate segHi[0] and segHi[1]
    for (unsigned i = 0, e = reassoc.size() - 1; i < e; i++) {
      const Level srcLvl = reassoc[i];
      if (!isUniqueDLT(lvlTypes[tid][srcLvl])) {
        const Value pos = posits[tid][srcLvl];
        const auto oldSegHi = segHi[tid][srcLvl];
        assert(oldSegHi);
        Value newSegHi = builder.create<arith::CmpIOp>(
            loc, arith::CmpIPredicate::uge, pos, oldSegHi);
        auto ifNewSegHi = builder.create<scf::IfOp>(loc, builder.getIndexType(),
                                                    newSegHi, true);
        {
          OpBuilder::InsertionGuard guard(builder);
          builder.setInsertionPointToStart(ifNewSegHi.thenBlock());
          YIELD(genSegmentHigh(builder, loc, tid, srcLvl, pos,
                               highs[tid][srcLvl]));
          // Else, resues the same segment high.
          builder.setInsertionPointToStart(ifNewSegHi.elseBlock());
          YIELD(oldSegHi);
        }
        highs[tid][srcLvl + 1] = segHi[tid][srcLvl] = ifNewSegHi.getResult(0);
      }
    };
    const auto srcLvl = reassoc.back();
    if (!isUniqueDLT(lvlTypes[tid][srcLvl])) {
      segHi[tid][srcLvl] = genSegmentHigh(
          builder, loc, tid, srcLvl, posits[tid][srcLvl], highs[tid][srcLvl]);
    }
  }

  // In-place update on reduction variable.
  assert(aArgs.size() == reduc.size() + needsUniv ? 1 : 0);
  for (unsigned i = 0, e = reduc.size(); i < e; i++)
    reduc[i] = aArgs[i];

=======

    // If all slices are legit, start the user generated code.
    builder.setInsertionPointToStart(&ifOp.getThenRegion().front());
  }

  for (auto [tid, dstLvl] : unpackTensorLevelFromCondRange(spConds)) {
    const auto reassoc = getCollapseReassociation(tid, dstLvl);
    assert(reassoc.size() == 1 || isUniqueCOOType(tensors[tid].getType()));
    // TODO: Refactors this into smaller functions.
    // NOTE: For all the collapsed level (except for the last one, that is why
    // the loop ends with `reassoc.size() - 1`), as each iteration is advanced
    // by the segment size of the last level, which does not always invalidate
    // the segment size for the previous levels, thus we need to propagate the
    // segment sizes across loop iterations and only forward if needed.
    //
    // E.g., for a COO tensor with the following coordinates array.
    // (0, 0, 1),
    // (0, 0, 2),
    // (1, 1, 1),
    // segHi[lvl=0] = segHi[lvl=1] = 2
    // segHi[lvl=2] = 1,
    // the first iteration does not invalidate segHi[0] and segHi[1]
    for (unsigned i = 0, e = reassoc.size() - 1; i < e; i++) {
      const Level srcLvl = reassoc[i];
      if (!isUniqueDLT(lvlTypes[tid][srcLvl])) {
        const Value pos = posits[tid][srcLvl];
        const auto oldSegHi = segHi[tid][srcLvl];
        assert(oldSegHi);
        Value newSegHi = builder.create<arith::CmpIOp>(
            loc, arith::CmpIPredicate::uge, pos, oldSegHi);
        auto ifNewSegHi = builder.create<scf::IfOp>(loc, builder.getIndexType(),
                                                    newSegHi, true);
        {
          OpBuilder::InsertionGuard guard(builder);
          builder.setInsertionPointToStart(ifNewSegHi.thenBlock());
          YIELD(genSegmentHigh(builder, loc, tid, srcLvl, pos,
                               highs[tid][srcLvl]));
          // Else, resues the same segment high.
          builder.setInsertionPointToStart(ifNewSegHi.elseBlock());
          YIELD(oldSegHi);
        }
        highs[tid][srcLvl + 1] = segHi[tid][srcLvl] = ifNewSegHi.getResult(0);
      }
    };
    const auto srcLvl = reassoc.back();
    if (!isUniqueDLT(lvlTypes[tid][srcLvl])) {
      segHi[tid][srcLvl] = genSegmentHigh(
          builder, loc, tid, srcLvl, posits[tid][srcLvl], highs[tid][srcLvl]);
    }
  }

  // In-place update on reduction variable.
  assert(aArgs.size() == reduc.size() + needsUniv ? 1 : 0);
  for (unsigned i = 0, e = reduc.size(); i < e; i++)
    reduc[i] = aArgs[i];

>>>>>>> bac3a63c
  Value min;
  // Finds the minimum coordinate
  if (!needsUniv) {
    for (auto [tid, lvl] : unpackTensorLevelFromCondRange(spConds)) {
      const auto lvlTp = lvlTypes[tid][lvl];
      if (isCompressedDLT(lvlTp) || isSingletonDLT(lvlTp) ||
          isCompressedWithHiDLT(lvlTp)) {
        const auto crd = coords[tid][lvl];
        if (min) {
          Value cmp = CMPI(ult, coords[tid][lvl], min);
          min = SELECT(cmp, coords[tid][lvl], min);
        } else {
          min = crd;
        }
      }
    }
  } else {
    assert(!min);
    // Otherwise, universal index is the minimal pos.
    min = whileOp.getAfterArguments().back();
  }

  return {whileOp, min};
}

bool LoopEmitter::shouldIteratedByForLoop(ArrayRef<TensorLvlCond> sparseConds,
                                          bool genDedup) {
  assert(llvm::all_of(sparseConds,
                      [](TensorLvlCond c) { return isSparseCond(c.second); }));

  // If we need to co-iterate over two sparse tensors, we need a while loop
  if (sparseConds.size() > 1)
    return false;

  // We also need a while loop for levels with affine index expression for
  // non-unique levels when deduplication is required.
  if (sparseConds.size() == 1) {
    auto [tid, lvl] = unpackTensorLevel(sparseConds.back().first);
    auto reassoc = getCollapseReassociation(tid, lvl);
    return !isAffineIdxCond(sparseConds.back().second) &&
           !(genDedup && !isUniqueDLT(lvlTypes[tid][reassoc.back()]));
  }

  return true;
}

Operation *LoopEmitter::enterCoIterationOverTensorsAtLvls(
    OpBuilder &builder, Location loc, ArrayRef<TensorLevel> tidLvls,
    MutableArrayRef<Value> reduc, bool tryParallel, bool genDedup,
    bool needsUniv) {
#ifndef NDEBUG
  // Sanity checks.
  assert(!tidLvls.empty());
  for (auto [t, l] : unpackTensorLevelRange(tidLvls)) {
    assert(!coords[t][l] ||                 // We cannot re-enter the same level
           !dependentLvlMap[t][l].empty()); // unless it is a slice-driver loop
  }
#endif
  // TODO: support multiple return on parallel for?
  tryParallel = tryParallel && reduc.size() <= 1;

  SmallVector<TensorLvlCond> spConds;
  SmallVector<TensorLvlCond> dnConds;
  categorizeLoopCondition(tidLvls, dnConds, spConds);

  // Only when there is at least one sparse conditions, do we really need the
  // universal index.
  // TODO: Maybe we should instead requires merger to pass in a valid value at
  // the first place instead of adjusting it in LoopEmitter?
  needsUniv = !spConds.empty() && needsUniv;
  // The TensorLevel used for loop conditions.
  // If there is any sparse level, we need to use the sparse condition.
  // If all levels are dense, we can pick arbitary one (dense slice-driven loop
  // can be generated using a simple ForOp as well).
  Operation *l = nullptr;
  Value iv = nullptr;
  SmallVector<SliceLoopInfo> sliceDrivenInfo;
  SmallVector<TensorLevel> trivialLvls;

  // Generates loops differently depending on whether we need a slice-driven
  // loop or a simple level traversal loop.
  if (shouldIteratedByForLoop(spConds, genDedup) && !needsUniv) {
    assert(spConds.size() <= 1);
    TensorLvlCond tlCond = spConds.empty() ? dnConds.front() : spConds.front();
    auto loopCondKind = tlCond.second;
    auto [tid, lvl] = unpackTensorLevel(tlCond.first);
    Value lo = isSparseCond(loopCondKind)
                   ? posits[tid][lvl]           // current offset
                   : loopSeqStack.back().first; // universal index
    Value hi = highs[tid][lvl];
    if (isDenseCond(loopCondKind) && isAffineIdxCond(loopCondKind)) {
      bool unReduc = isAffineIdxUnRedCond(loopCondKind);
      assert(unReduc == !depFullyReduced(tid, lvl));
      hi = sliceSizes[tid][lvl][sliceStack[tid].back().depth - 1];
      if (unReduc) {
        // Adjust for loop hi for dense slice-driven loop.
        hi = SUBI(lvlSizes[tid][lvl], hi);
        hi = ADDI(hi, C_IDX(1));
      }
    }
    std::tie(l, iv) = emitForLoopOverTensorAtLvl(builder, loc, tid, lvl, lo, hi,
                                                 reduc, tryParallel);
    // For loop condition must be a trivial condition (levels without affine
    // index expression).
    trivialLvls.push_back(tlCond.first);
  } else {
    for (auto [tl, cKind] : spConds) {
      if (isAffineIdxCond(cKind)) {
        auto [tid, lvl] = unpackTensorLevel(tl);
        bool unReduc = isAffineIdxUnRedCond(cKind);
        assert(unReduc == !depFullyReduced(tid, lvl));
        sliceDrivenInfo.emplace_back(tid, lvl, /*fullyReduced=*/!unReduc);
      } else {
        trivialLvls.push_back(tl);
      }
    }

    std::tie(l, iv) =
        emitWhileLoopOverTensorsAtLvls(builder, loc, spConds, reduc, needsUniv);
  }

  // Enter dense tensor levels.
  enterTensorsAtDenseLvls(builder, loc, dnConds, iv, sliceDrivenInfo);
  // NOTE: we can also prepare for next dim here in advance

  // Pushes the loop into stack.
  loopStack.emplace_back(trivialLvls, sliceDrivenInfo, l,
                         builder.getInsertionBlock(), iv, loopTag);
  return l;
}

Operation *LoopEmitter::enterFilterLoopOverTensorAtLvl(
    OpBuilder &builder, Location loc, TensorId tid, Level lvl,
    AffineExpr affine, MutableArrayRef<Value> reduc) {
  assert(isValidLevel(tid, lvl));
  assert(!affine.isa<AffineDimExpr>() && !isDenseDLT(lvlTypes[tid][lvl]));
  // We can not re-enter the same level.
  assert(!coords[tid][lvl]);

  // TODO: We should instead use a whileOp for filter loop to allow early
  // break when exceeding (for ordered levels).
  // TODO: There are many other potiential opportunities that we might apply in
  // the future. E.g., we could use binary search to locate positions.
  const Value step = C_IDX(1);
  const Value pLo = posits[tid][lvl];
  const Value pHi = highs[tid][lvl];
  scf::ForOp forOp = builder.create<scf::ForOp>(loc, pLo, pHi, step, reduc);

  // In-place update on the reduction variable vector.
  assert(forOp.getNumRegionIterArgs() == reduc.size());
  for (int i = 0, e = reduc.size(); i < e; i++)
    reduc[i] = forOp.getRegionIterArg(i);

  builder.setInsertionPointToStart(forOp.getBody());
  // The induction variable gives the position.
  const Value pos = forOp.getInductionVar();
  posits[tid][lvl] = pos;
  // Generating a load on the coordinates array yields the crd.
  const Value mem = coordinatesBuffers[tid][lvl];
  const Value crd = genIndexLoad(builder, loc, mem, pos);
  coords[tid][lvl] = crd;

  // Generate an if-condition to filter out coordinates that are not
  // equal to the result of the affine expression.
  Value expected = genAffine(builder, loc, affine);
  auto pred = CMPI(eq, crd, expected);
  SmallVector<Type> types;
  for (Value red : reduc) {
    types.push_back(red.getType());
  }

  bool hasReduc = !types.empty();
  scf::IfOp ifOp =
      builder.create<scf::IfOp>(loc, types, pred, /*else*/ hasReduc);
  if (hasReduc) {
    // scf.for (a) -> v
    //  %s = scf.if (a) -> v
    //    user-generated code.
    //  else
    //    yield a
    //  yield %s
    YIELD(ifOp.getResults());
    builder.setInsertionPointToStart(&ifOp.getElseRegion().front());
    // On mismatch.
    YIELD(reduc);
  }
  // Set the insert point to matched branch.
  builder.setInsertionPointToStart(&ifOp.getThenRegion().front());

  // NOTE: we can also prepare for next lvl here in advance
  // Push the loop into stack
  loopStack.emplace_back(ArrayRef<TensorLevel>(makeTensorLevel(tid, lvl)),
                         ArrayRef<SliceLoopInfo>(), forOp,
                         builder.getInsertionBlock(), coords[tid][lvl],
                         nullptr);
  return forOp;
}

void LoopEmitter::genDenseAffineAddress(OpBuilder &builder, Location loc,
                                        TensorLevel tidLvl,
                                        AffineExpr lvlExpr) {
  auto [tid, lvl] = unpackTensorLevel(tidLvl);
  assert(isDenseDLT(lvlTypes[tid][lvl]));
  // For dense levels, the vel-coordinate also serves as the position.
  Value lvlCrd = genAffine(builder, loc, lvlExpr);
  posits[tid][lvl] = genAddress(builder, loc, tid, lvl, lvlCrd);
}

void LoopEmitter::prepareLoopOverTensorAtLvl(OpBuilder &builder, Location loc,
                                             TensorId tid, Level dstLvl) {
  assert(isValidLevel(tid, dstLvl));
  const auto lvlTp = lvlTypes[tid][dstLvl];

  if (isDenseDLT(lvlTp))
    return;

  const Value c0 = C_IDX(0);
  const Value c1 = C_IDX(1);
  for (const Level srcLvl : getCollapseReassociation(tid, dstLvl)) {
    // Either the first level, or the previous level has been set.
    /// FIXME: See the [CLARIFY_POSITS_LVL] note in the header.
    assert(srcLvl == 0 || posits[tid][srcLvl - 1]);
    if (isDenseDLT(lvlTp))
      continue;
    if (isCompressedDLT(lvlTp) || isCompressedWithHiDLT(lvlTp)) {
      const Value mem = positionsBuffers[tid][srcLvl];

      Value pLo = srcLvl == 0 ? c0 : posits[tid][srcLvl - 1];
      if (isCompressedWithHiDLT(lvlTp))
        pLo = builder.create<arith::MulIOp>(loc, pLo, C_IDX(2));
      posits[tid][srcLvl] = genIndexLoad(builder, loc, mem, pLo);

      const Value pHi = ADDI(pLo, c1);
      highs[tid][srcLvl] = genIndexLoad(builder, loc, mem, pHi);
      return;
    }
    if (isSingletonDLT(lvlTp)) {
      const Value pLo = srcLvl == 0 ? c0 : posits[tid][srcLvl - 1];
      posits[tid][srcLvl] = pLo;

      // If we are coiterating non-unique levels, then use pHi=segHi;
      // otherwise use pHi=pLo+1.
      // NOTE: Just because the level is non-unique, that does not
      // guarantee that segHi is defined: because we only generate segHi
      // whenever coiterating, in order to improve code quality for the
      // non-coiterating cases.
      const auto parentSegHi = segHi[tid][srcLvl - 1];
      highs[tid][srcLvl] =
          (!isUniqueDLT(lvlTypes[tid][srcLvl - 1]) && parentSegHi)
              ? parentSegHi
              : ADDI(pLo, c1);
      return;
    }
  }

  llvm_unreachable("Unrecognized level-type!");
}

void LoopEmitter::enterTensorsAtDenseLvls(
    OpBuilder &builder, Location loc, ArrayRef<TensorLvlCond> dnConds, Value iv,
    SmallVectorImpl<SliceLoopInfo> &sliceInfo) {
  for (auto [dnTidLvl, denseLoopCond] : dnConds) {
    auto [tid, lvl] = unpackTensorLevel(dnTidLvl);
    assert(isDenseDLT(lvlTypes[tid][lvl]));

    if (isAffineIdxCond(denseLoopCond)) {
      // Pushes sliced levels to build correct LoopInfo.
      bool unReduc = isAffineIdxUnRedCond(denseLoopCond);
      SliceInfo &info = sliceStack[tid].back();
<<<<<<< HEAD
      if (unReduc) {
        // Pushes sliced dense loop info to tell LoopEmitter how to exit it.
        sliceInfo.emplace_back(tid, lvl, /*fullyReduced=*/false);
        // Update the slice information as we enter the new loop.
        assert(*info.slicedOnLvl == lvl);
=======
      // Pushes sliced dense loop info to tell LoopEmitter how to exit it.
      sliceInfo.emplace_back(tid, lvl, /*fullyReduced=*/!unReduc);
      if (unReduc) {
        assert(*info.slicedOnLvl == lvl);
        // Update the slice information as we enter the new loop.
>>>>>>> bac3a63c
        info.minCrd = info.offset = iv;
        info.isNonEmpty = constantI1(builder, loc, true);
        levelReducedDep[tid][lvl]++;
      } else {
        posits[tid][lvl] =
            genAddress(builder, loc, tid, lvl, ADDI(info.offset, iv));
      }
    } else {
      // Skips the synthetic tensor
      if (isSynTensor(tid))
        continue;
      // A dense level with trivial index expression.
      assert(dependentLvlMap[tid][lvl].empty());
      auto enc = getSparseTensorEncoding(tensors[tid].getType());
      if (enc && !isSparseOutput(tid)) {
        bool validPos = lvl == 0 || posits[tid][lvl - 1];
        if (!validPos) {
          // We might not find the pos for the sparse output tensor as it is
          // unconditionally required by the sparsification.
          assert(isOutputTensor(tid));
          continue;
        }
        posits[tid][lvl] = genAddress(builder, loc, tid, lvl, iv);
        // NOTE: we can also prepare for next lvl here in advance
      }
    }
  }
}

void LoopEmitter::exitForLoop(RewriterBase &rewriter, Location loc,
                              MutableArrayRef<Value> reduc) {
  const LoopInfo &loopInfo = loopStack.back();
  for (auto [tid, lvl, reduced] : loopInfo.sliceDrivenInfo) {
    if (!reduced) {
      SliceInfo &info = sliceStack[tid].back();
      assert(isDenseDLT(lvlTypes[tid][lvl]));
      assert(*info.slicedOnLvl == lvl);
      (void)reduced;
      // Resets slices pointers as the resolved slices are invalidated after we
      // moves forward to the next slice.
      invalidateSliceIterIdx(rewriter, loc, tid, lvl);
      info.minCrd = info.offset = info.isNonEmpty = Value();
      levelReducedDep[tid][lvl]--;
    } else {
      forwardsReducedSliceLevelTreeIt(rewriter, loc, tid, lvl,
                                      constantIndex(rewriter, loc, 1));
    }
  }
  if (auto forOp = llvm::dyn_cast<scf::ForOp>(loopInfo.loop)) {
    if (!reduc.empty()) {
      assert(reduc.size() == forOp.getNumResults());
      rewriter.create<scf::YieldOp>(loc, reduc);
    }
    // Exit the loop.
    rewriter.setInsertionPointAfter(forOp);
    // In-place update reduction variables.
    for (unsigned i = 0, e = forOp.getResults().size(); i < e; i++)
      reduc[i] = forOp.getResult(i);
  } else {
    auto parOp = llvm::cast<scf::ParallelOp>(loopInfo.loop);
    if (!reduc.empty()) {
      assert(reduc.size() == parOp.getInitVals().size() && reduc.size() == 1);
      Operation *redExp = reduc.front().getDefiningOp();
      // Reduction expression should have no use.
      assert(redExp->getUses().empty());
      // This must be a binary operation.
      // NOTE: This is users' responsibilty to ensure the operation are
      // commutative.
      assert(redExp->getNumOperands() == 2 && redExp->getNumResults() == 1);

      Value redVal = parOp.getInitVals().front();
      Value curVal;
      if (redExp->getOperand(0) == redVal)
        curVal = redExp->getOperand(1);
      else if (redExp->getOperand(1) == redVal)
        curVal = redExp->getOperand(0);
      // One of the operands must be the init value (which is also the
      // previous reduction value).
      assert(curVal);
#ifndef NDEBUG
      // The reduction expression should be the only user of the reduction val
      // inside the parallel for.
      unsigned numUsers = 0;
      for (Operation *op : redVal.getUsers()) {
        if (op->getParentOp() == parOp)
          numUsers++;
      }
      assert(numUsers == 1);
#endif // NDEBUG

      rewriter.setInsertionPointAfter(redExp);
      auto redOp = rewriter.create<scf::ReduceOp>(loc, curVal);
      // Attach to the reduction op.
      Block *redBlock = &redOp.getRegion().getBlocks().front();
      rewriter.setInsertionPointToEnd(redBlock);
      Operation *newRed = rewriter.clone(*redExp);
      // Replaces arguments of the reduction expression by using the block
      // arguments from scf.reduce.
      rewriter.updateRootInPlace(
          newRed, [&]() { newRed->setOperands(redBlock->getArguments()); });
      // Erases the out-dated reduction expression.
      rewriter.eraseOp(redExp);
      rewriter.setInsertionPointToEnd(redBlock);
      rewriter.create<scf::ReduceReturnOp>(loc, newRed->getResult(0));
    }
    rewriter.setInsertionPointAfter(parOp);
    // In-place update reduction variables.
    for (unsigned i = 0, e = parOp.getResults().size(); i < e; i++)
      reduc[i] = parOp.getResult(i);
  }

  // Finished iterating a tensor, clean up
  // We only do the clean up on for loop as while loops do not necessarily
  // finish the iteration on a sparse tensor
  for (auto [tid, lvl] : unpackTensorLevelRange(loopInfo.trivialTidLvls)) {
    // Reset to null.
    coords[tid][lvl] = Value();
    posits[tid][lvl] = Value();
    // Dense level, high is fixed.
    if (!isDenseDLT(lvlTypes[tid][lvl]))
      highs[tid][lvl] = Value();
  }
}

void LoopEmitter::forwardsReducedSliceLevelTreeIt(OpBuilder &builder,
                                                  Location loc, TensorId tid,
                                                  Level rootLvl, Value fcnt) {
  auto stt = getSparseTensorType(tensors[tid]);

  // Finds a [Lvl, leafLvl) range, and all level in between are fully reduced
  // level (but not resolved). Since we forward an iterator at higher level of
  // the tree, the subtree need to be pruned.
  Level leafLvl = rootLvl + 1;
  while (leafLvl < stt.getLvlRank() && !dependentLvlMap[tid][leafLvl].empty()) {
    assert(depFullyReduced(tid, leafLvl));
    leafLvl++;
  }

  Level curLvl = rootLvl + 1;
  // Prunes all denses subtree.
  while (curLvl < leafLvl && isDenseDLT(lvlTypes[tid][curLvl])) {
    // One step forward in parent level results in forwarding `slice.size` step
    // in child dense level.
    fcnt = MULI(sliceSizes[tid][curLvl].back(), fcnt);
    curLvl++;
  }

  Value nxPosPtr = nullptr;
  if (curLvl < leafLvl) {
    assert(!isDenseDLT(lvlTypes[tid][curLvl]));
    // The first compressed level, setting up the position pointer for it.
    Value sPosBuf = slicePosBuffer[tid][curLvl].back();
    // One step forwards in the parent level result in forwarding one `segment`
    // (kSliceIterWidth) in the child sparse level.
    Value fPosPtr = MULI(fcnt, C_IDX(kSliceIterWidth));     // forward ptr
    Value pPosPtr = loadSlicePosPtr(builder, loc, sPosBuf); // previous ptr
    Value cPosPtr = ADDI(fPosPtr, pPosPtr);                 // current ptr
    updateSlicePosPtr(builder, loc, sPosBuf, cPosPtr);
    // Loads the position pointer start for next level.
    nxPosPtr = loadSliceNextPosPtrStart(builder, loc, sPosBuf, cPosPtr);
    curLvl++;
  }

  // TODO: This is not always needed, but we did it unconditionally for now for
  // simplicity.
  // It is only needed when `curLvl` is forwarded without traversing its child
  // level (e.g., the level is in a conjunctive lattices and got pruned), such
  // that the position pointer is not forwarded inside the loop.
  for (; curLvl < leafLvl; curLvl++) {
    assert(nxPosPtr);
    if (!isDenseDLT(lvlTypes[tid][curLvl])) {
      nxPosPtr = MULI(nxPosPtr, C_IDX(kSliceIterWidth));
      Value sPosBuf = slicePosBuffer[tid][curLvl].back();
      updateSlicePosPtr(builder, loc, sPosBuf, nxPosPtr);
      nxPosPtr = loadSliceNextPosPtrStart(builder, loc, sPosBuf, nxPosPtr);
    }
  }
}

void LoopEmitter::exitWhileLoop(OpBuilder &builder, Location loc,
                                MutableArrayRef<Value> reduc) {
  const LoopInfo &loopInfo = loopStack.back();
  auto whileOp = llvm::cast<scf::WhileOp>(loopInfo.loop);
  Value iv = loopInfo.iv;
  Value one = C_IDX(1);

  // Finalize the induction. Note that the induction could be performed
  // in the individual if-branches to avoid re-evaluating the conditions.
  // However, that would result in a rather elaborate forest of yield
  // instructions during code generation. Moreover, performing the induction
  // after the if-statements more closely resembles code generated by TACO.
  unsigned o = 0;
  SmallVector<Value> operands;
  unsigned delta = 0;
  for (auto [tid, lvl, resolved] : loopInfo.sliceDrivenInfo) {
    // TODO: handle dense.
    assert(isCompressedDLT(lvlTypes[tid][lvl]));
    levelReducedDep[tid][lvl]--;
    if (!resolved) {
      // TODO: support coiterating multiple slices
      assert(loopInfo.trivialTidLvls.empty() &&
             loopInfo.sliceDrivenInfo.size() == 1);
      genSliceNextInduction(builder, loc, whileOp, tid, lvl, operands, o);
      continue;
    }

<<<<<<< HEAD
=======
    Value forwarded = nullptr;
>>>>>>> bac3a63c
    if (loopInfo.trivialTidLvls.empty() &&
        loopInfo.sliceDrivenInfo.size() == 1) {
      // Forwards the position iterator.
      operands.push_back(ADDI(posits[tid][lvl], one));
<<<<<<< HEAD
    } else {
      const Value pos = posits[tid][lvl];
      const Value nxPos = ADDI(posits[tid][lvl], one);
      Value cmp = CMPI(eq, coords[tid][lvl], iv);
      operands.push_back(SELECT(cmp, nxPos, pos));
    }

=======
      forwarded = constantI1(builder, loc, true);
    } else {
      const Value pos = posits[tid][lvl];
      const Value nxPos = ADDI(posits[tid][lvl], one);
      forwarded = CMPI(eq, coords[tid][lvl], iv);
      operands.push_back(SELECT(forwarded, nxPos, pos));
    }
    {
      OpBuilder::InsertionGuard guard(builder);
      auto ifOp = builder.create<scf::IfOp>(loc, TypeRange{}, forwarded,
                                            /*else=*/false);
      builder.setInsertionPointToStart(&ifOp.getThenRegion().front());
      forwardsReducedSliceLevelTreeIt(builder, loc, tid, lvl, one);
    }
>>>>>>> bac3a63c
    // The coordinate is invalid now.
    coords[tid][lvl] = nullptr;

    // Update the position iterator as we exit the while loop.
    posits[tid][lvl] = whileOp->getResult(o++);
  };

  for (auto [tid, dstLvl] : unpackTensorLevelRange(loopInfo.trivialTidLvls)) {
    const auto lvlTp = lvlTypes[tid][dstLvl];
    if (isCompressedDLT(lvlTp) || isSingletonDLT(lvlTp) ||
        isCompressedWithHiDLT(lvlTp)) {
      const auto reassoc = getCollapseReassociation(tid, dstLvl);
      assert(reassoc.size() == 1 || isUniqueCOOType(tensors[tid].getType()));
      for (unsigned i = 0, e = reassoc.size() - 1; i < e; i++) {
        const Level srcLvl = reassoc[i];
        if (!isUniqueDLT(lvlTypes[tid][srcLvl])) {
          operands.push_back(segHi[tid][srcLvl]);
          o++;
        }
      }
      const Value crd = coords[tid][dstLvl];
      const Value pos = posits[tid][dstLvl];
      Value cmp = CMPI(eq, crd, iv);
      // If the loop contains a coiteration with non-unique level, we fast
      // forward all the duplicated coords by setting the position to the
      // segment high.
      Value add = !isUniqueDLT(lvlTypes[tid][reassoc.back()])
                      ? segHi[tid][reassoc.back()]
                      : ADDI(pos, one);

      operands.push_back(SELECT(cmp, add, pos));
      // Following loops continue iteration from the break point of the
      // current while loop.
      const Value newPos = whileOp->getResult(o++);
      // We need to define a new local variable for `tid` to avoid
      // warnings about "captured structured bindings are a C++20 extension".
      // FIXME(wrengr): define a helper function to capture this idiom!
      const TensorId newTid = tid;
      llvm::for_each(reassoc, [this, newTid, newPos](Level srcLvl) {
        posits[newTid][srcLvl] = newPos;
      });

      // The coordinate is invalid now.
      coords[tid][dstLvl] = nullptr;
      // The segment high is invalid now.
      segHi[tid][dstLvl] = nullptr;
      // highs remains unchanged.
    }
  }

  // Reduction value from users.
  for (auto &i : reduc) {
    operands.push_back(i);
    // In place update reduction variable.
    i = whileOp->getResult(o++);
  }

  // An (optional) universal index.
  if (operands.size() + delta < whileOp.getNumResults()) {
    assert(operands.size() + delta + 1 == whileOp.getNumResults());
    // The last one is the universial index.
    operands.push_back(ADDI(iv, one));
    // update the loop starting point of current loop sequence
    loopSeqStack.back().first = whileOp->getResult(o++);
  }

  assert(o == operands.size() + delta);
  if (!operands.empty())
    YIELD(operands);

  builder.setInsertionPointAfter(whileOp);
}

void LoopEmitter::exitCurrentLoop(RewriterBase &rewriter, Location loc,
                                  MutableArrayRef<Value> reduc) {
  // Clean up the values, it would help use to discover potential bug at a
  // earlier stage (instead of silently using a wrong value).
  const LoopInfo &loopInfo = loopStack.back();

  // Sets the insertion point to the right position.
  rewriter.setInsertionPointToEnd(loopInfo.userCodeBlock);
  if (!loopInfo.userCodeBlock->empty() &&
      llvm::isa<scf::YieldOp>(&loopInfo.userCodeBlock->back())) {
    // scf::While/For inserts an implicit yield op when there is no loop
    // iter args. In this case, we need to insert the code before the yield.
    assert(loopInfo.userCodeBlock->back().getNumResults() == 0);
    rewriter.setInsertionPoint(&loopInfo.userCodeBlock->back());
  }

  if (llvm::isa<scf::WhileOp>(loopInfo.loop)) {
    exitWhileLoop(rewriter, loc, reduc);
  } else {
    exitForLoop(rewriter, loc, reduc);
  }

  assert(loopStack.size() == loopSeqStack.size());
  loopStack.pop_back();
}

//===----------------------------------------------------------------------===//
// Slice-driven loop related methods.
//===----------------------------------------------------------------------===//

unsigned LoopEmitter::remDepOnLevel(TensorId tid, Level lvl) const {
  unsigned totalDependencies = dependentLvlMap[tid][lvl].size();
  if (totalDependencies != 0) {
    assert(totalDependencies >= 2);
    return totalDependencies - levelReducedDep[tid][lvl];
  }
  return totalDependencies;
}

const LoopEmitter::SliceInfo &LoopEmitter::getMostRecentSliceOnLvl(TensorId tid,
                                                                   Level lvl) {
  // Finds the most-recent slice using a reverse iteration.
  for (auto it = sliceStack[tid].rbegin(), ie = sliceStack[tid].rend(); it < ie;
       it++) {
    if (it->slicedOnLvl == lvl) { // the level matched
      return *it;
    }
  }
  llvm_unreachable("Failed to find sliceInfo");
}

// Generates a while loop to iterate over a slice sparse level as follows.
//
// while(coords[loopLo] < offset + size) {
//   body_builder
//   loopLo ++;
// }
std::pair<Operation *, ValueRange> LoopEmitter::genSliceLvlTraverseLoop(
    OpBuilder &builder, Location loc, Value posLo, Value posHi, Value offset,
    Value size, TensorId tid, Level lvl, ValueRange userReduc,
    LoopBodyBuilder bodyBuilder) {
  Value c1 = C_IDX(1);
  Value sliceHi = ADDI(offset, sliceSizes[tid][lvl].back());
  SmallVector<Value> reduc{posLo}; // loop lower bounds
  const unsigned numMetaReduc = reduc.size();

  // Append user required reduction value.
  reduc.append(userReduc.begin(), userReduc.end());
  scf::WhileOp whileOp = builder.create<scf::WhileOp>(
      loc, ValueRange(reduc).getTypes(), reduc,
      /*beforeBuilder=*/
      [this, posHi, sliceHi, tid, lvl](OpBuilder &builder, Location loc,
                                       ValueRange args) {
        Value cond = genSparseReducedAffineCond(builder, loc,
                                                coordinatesBuffers[tid][lvl],
                                                sliceHi, args[0], posHi);
        // continue if not yet break nor out of bound.
        builder.create<scf::ConditionOp>(loc, cond, args);
      },
      /*afterBuilder=*/
      [c1, numMetaReduc, bodyBuilder](OpBuilder &builder, Location loc,
                                      ValueRange args) {
        Value iv = args[0];
        TypeRange types = args.drop_front(numMetaReduc).getTypes();
        // The coordinate must be in bound as guaranteed by the loop
        // condition. We generate a fake if operation here only to hide the
        // extra loop induction variables maintained by us from users, which
        // will be removed by later optimization pass.
        auto ifOp = builder.create<scf::IfOp>(loc, types,
                                              constantI1(builder, loc, true),
                                              /*withElseBlock=*/!types.empty());
        {
          // 2 reduction variable maintained by us.
          SmallVector<Value> ifRet = args.drop_front(numMetaReduc);
          assert(ifRet.size() == args.size() - 1);

          OpBuilder::InsertionGuard guard(builder);
          // If coord >= sliceHi.
          if (!ifRet.empty()) {
            builder.setInsertionPointToStart(&ifOp.getElseRegion().front());
            YIELD(ifRet);
          }

          // If coord < sliceHi.
          builder.setInsertionPointToStart(&ifOp.getThenRegion().front());
          // Delegates to users' callback.
          bodyBuilder(builder, loc, iv, ifRet);
        }
        // Marks this speical ifOp to avoid sparisification finalizing it.
        ifOp->setAttr(getLoopEmitterLoopAttrName(),
                      StringAttr::get(builder.getContext(), "slice"));
        // Insertion point restored to after ifOp.
        SmallVector<Value> yields;
        // Increase induction variable.
        yields.push_back(ADDI(iv, c1));
        yields.append(ifOp.getResults().begin(), ifOp.getResults().end());
        YIELD(yields);
      });

  builder.setInsertionPointAfter(whileOp);
  return std::make_pair(whileOp, whileOp.getResults().drop_front(numMetaReduc));
}

// Generates a loop nest that traverse all the unresolved levels in between.
//
// for(int i = 0; i < slicePos.size(); i+=2) {
//   loopLo = slicePos[i];
//   loopHi = slicePos[i + 1];
//
//   // Then the same loop generated by genSliceLvlTraverse above.
//   while (loopLo < loopHI) {
//     if (pos[loopLo] < sliceHi) {
//       bodyBuilder();
//     } else {
//       break;
//     }
//     loopLo ++;
//   }
// }
ValueRange LoopEmitter::genUnResolvedSliceTreeTraverse(
    OpBuilder &builder, Location loc, TensorId tid,
    ArrayRef<const SliceInfo *> unResLvls,
    std::optional<std::pair<TensorId, Level>> firstResLvl, ValueRange userReduc,
    LoopBodyBuilder bodyBuilder) {

  Value c0 = C_IDX(0), c1 = C_IDX(1), c2 = C_IDX(2);
  Value pos = c0;
  OpBuilder::InsertPoint ip;
  SmallVector<Value> innerArgs(userReduc.begin(), userReduc.end());
  scf::ForOp outerMost = nullptr; // the outtermost loop.

  // Wraps body builder and inserts a extra counting instruction at the end.
  auto wrapped = [bodyBuilder](OpBuilder &builder, Location loc, Value iv,
                               MutableArrayRef<Value> reduc) {
    bodyBuilder(builder, loc, iv, reduc.drop_back());
    // Increments the counter.
    reduc.back() = ADDI(reduc.back(), C_IDX(1));
  };

  if (firstResLvl.has_value()) {
    // Overwrite position when the first level is fully resolved.
    pos = posits[firstResLvl->first][firstResLvl->second];
    ip = builder.saveInsertionPoint();
  } else {
    const SliceInfo &frontSlice = *unResLvls.back();
    Level firstLvl = *frontSlice.slicedOnLvl;
    if (!lvlFullyResolved(tid, firstLvl)) {
      if (isCompressedDLT(lvlTypes[tid][firstLvl])) {
        // An extra counter that tracks how many segments are there in the child
        // compressed level.
        innerArgs.push_back(c0);
        // Overrides the user-provided builder.
        bodyBuilder = wrapped;
        unsigned depth = frontSlice.depth - 1;
        Value offset = frontSlice.offset;
        Value sPtrBuf = slicePosBuffer[tid][firstLvl][depth];
        Value mSz = genIndexLoad(builder, loc, sPtrBuf, c0); // memSize
        outerMost = builder.create<scf::ForOp>(
            loc, c2, mSz, C_IDX(kSliceIterWidth), innerArgs,
            [this, c1, c2, tid, firstLvl, offset, sPtrBuf, &ip, &pos,
             &innerArgs](OpBuilder &builder, Location loc, Value iv,
                         ValueRange iterArgs) {
              // generate traversal for each level.
              Value loopLo = genIndexLoad(builder, loc, sPtrBuf, iv);
              Value loopHi = genIndexLoad(builder, loc, sPtrBuf, ADDI(iv, c1));
              // We need to remember the starting index for next level's
              // position, because slice-driven loop breaks the level into
              // non-consecutive segments.
              builder.create<memref::StoreOp>(loc, iterArgs.back(), sPtrBuf,
                                              ADDI(iv, c2).getResult());
              ValueRange itArgs =
                  genSliceLvlTraverseLoop(
                      builder, loc, loopLo, loopHi, offset,
                      sliceSizes[tid][firstLvl].back(), tid, firstLvl, iterArgs,
                      [&](OpBuilder &builder, Location, Value iv,
                          MutableArrayRef<Value> reduc) {
                        ip = builder.saveInsertionPoint();
                        pos = iv;
                        innerArgs.assign(reduc.begin(), reduc.end());
                      })
                      .second;
              YIELD(itArgs);
            });
      } else if (isDenseDLT(lvlTypes[tid][firstLvl])) {
        assert(firstLvl == 0); // This must be the first level.
        Value lb = frontSlice.offset;
        Value sliceSz =
            sliceSizes[tid][*frontSlice.slicedOnLvl][frontSlice.depth - 1];
        Value ub = ADDI(lb, sliceSz);
        outerMost = builder.create<scf::ForOp>(
            loc, lb, ub, c1, innerArgs,
            [&](OpBuilder &builder, Location loc, Value iv,
                ValueRange iterArgs) {
              ip = builder.saveInsertionPoint();
              pos = iv;
              innerArgs.assign(iterArgs.begin(), iterArgs.end());
            });
      }
      // We generated the loop for the first slice above, now remove it.
      unResLvls = unResLvls.drop_back();
    }
  }
  // Reset the insertion point into the loop body.
  builder.restoreInsertionPoint(ip);
  if (!unResLvls.empty()) {
    // Fills in dense slices levels in between.
    SmallVector<Value> lbs, ubs, steps, lvlSzs;
    for (const SliceInfo *slice : llvm::reverse(unResLvls)) {
      Level sliceLvl = *slice->slicedOnLvl;
      assert(isDenseDLT(lvlTypes[tid][sliceLvl]));
      Value offset = slice->offset;
      Value sliceSz = sliceSizes[tid][sliceLvl][slice->depth - 1];
      lbs.push_back(offset);
      ubs.push_back(ADDI(offset, sliceSz));
      steps.push_back(c1);
      lvlSzs.push_back(lvlSizes[tid][sliceLvl]);
    }
    auto denseNest =
        scf::buildLoopNest(builder, loc, lbs, ubs, steps, innerArgs,
                           [&innerArgs, &lvlSzs, &pos, bodyBuilder](
                               OpBuilder &builder, Location loc, ValueRange ivs,
                               ValueRange iterArgs) -> scf::ValueVector {
                             for (auto em : llvm::enumerate(ivs)) {
                               // Linearizes postion: pos = (pos * lvlsize) +
                               // iv;
                               pos = MULI(pos, lvlSzs[em.index()]);
                               pos = ADDI(pos, em.value());
                             }
                             innerArgs.assign(iterArgs.begin(), iterArgs.end());
                             // Generates user request loop body.
                             bodyBuilder(builder, loc, pos, innerArgs);
                             return innerArgs;
                           });

    if (!outerMost) {
      // If the outermost loop has not been set, this is the outermost loop.
      outerMost = denseNest.loops.front();
    } else {
      // Otherwise we need to generate yield operations to link the SSA chain.
      YIELD(denseNest.results);
    }
  } else {
    assert(outerMost);
    // Generates user request loop body.
    bodyBuilder(builder, loc, pos, innerArgs);
    YIELD(innerArgs);
  }
  assert(outerMost);
  // Insert after current while operation.
  builder.setInsertionPointAfter(outerMost);
  return outerMost.getResults();
}

void LoopEmitter::genResolvedSliceBegin(OpBuilder &builder, Location loc,
                                        TensorId tid, Level lvl) {
  Value c0 = C_IDX(0), c1 = C_IDX(1), c2 = C_IDX(2), c3 = C_IDX(3),
        c4 = C_IDX(4);
  if (isDenseDLT(lvlTypes[tid][lvl])) {
    // Dense slice begin is trivial.
    sliceStack[tid].emplace_back(/*minCoord=*/c0, /*offset=*/c0,
                                 /*nonEmpty=*/constantI1(builder, loc, true),
                                 lvl, /*depth=*/1);
    return;
  }
  Value size = sliceSizes[tid][lvl][0];
  Value sPtrBuf = slicePosBuffer[tid][lvl][0];
  Value pHi, pLo;
  if (lvl == 0) {
    pLo = c0;
    pHi = genIndexLoad(builder, loc, positionsBuffers[tid][0], c1);
  } else {
    pLo = genIndexLoad(builder, loc, positionsBuffers[tid][lvl],
                       posits[tid][lvl - 1]);
    pHi = genIndexLoad(builder, loc, positionsBuffers[tid][lvl],
                       ADDI(posits[tid][lvl - 1], c1));
  }
  // Fills out pIdxBuffer[tid][lvl][0] with [/*memSize =*/4, 0, 0, pHi]
  builder.create<memref::StoreOp>(loc, c4, sPtrBuf, c0);  // memSize = 4
  builder.create<memref::StoreOp>(loc, c0, sPtrBuf, c1);  // index = 0
  builder.create<memref::StoreOp>(loc, pLo, sPtrBuf, c2); // pLo
  builder.create<memref::StoreOp>(loc, pHi, sPtrBuf, c3); // pHi

  // This is an non empty tensor if 0 < pHi.
  Value isNonEmpty = CMPI(ult, c0, pHi);
  // The minimal coord must be at the first on ordered level.
  // FIXME: Technically we should load the coord only when the slice is
  // nonempty. though we assume that even on empty sparse tensors, a non-empty
  // ptr/idx buffer is allocated for each level so it would not cause OOB to
  // avoid generating a ifOp here.
  Value minCrd = genIndexLoad(builder, loc, coordinatesBuffers[tid][0], c0);

  // FIXME: We need the relative offset related to the base slice.
  Value absOffset = offsetFromMinCoord(builder, loc, minCrd, size, isNonEmpty);
  sliceStack[tid].emplace_back(minCrd, absOffset, isNonEmpty, lvl,
                               /*depth=*/1);
}

// Fills in the slicePosBuffer before slice-driven loop begin.
// TODO: it can only handle all compressed tensors.
//
// // Loop generated by `genUnResolvedSliceTreeTraverse`
// for(int i = 0; i < slicePos.size(); i+=2) {
//   loopLo = slicePos[i];
//   loopHi = slicePos[i + 1];
//   minCrd = max;
//   while (loopLo < loopHi) {
//     if (pos[loopLo] < sliceHi) {
//       // bodyBuilder
//       slicePos[tid].push_back(pos[loopLo]);
//       slicePos[tid].push_back(pos[loopLo + 1]);
//       minCrd = min(minCrd, crd[pos[loopLo]]);
//     } else {
//       break;
//     }
//     loopLo ++;
//   }
// }
void LoopEmitter::genUnResolvedSliceBegin(OpBuilder &builder, Location loc,
                                          TensorId tid, Level lvl) {
  Value c0 = C_IDX(0), c1 = C_IDX(1), c2 = C_IDX(2);
  unsigned depth = levelReducedDep[tid][lvl];
  Value size = sliceSizes[tid][lvl][depth]; // Dense slice begin is trivial
  if (isDenseDLT(lvlTypes[tid][lvl])) {
    sliceStack[tid].emplace_back(c0, c0, constantI1(builder, loc, false), lvl,
                                 depth + 1);
    return;
  }

  assert(isCompressedDLT(lvlTypes[tid][lvl]));
  // Unhandled Cases:
  //
  // 1st, lvl = prevSlicedLvl, i.e., t[d0 + d1 + d2,...] (more than one
  // variable need to be reduced on the same level).
  //
  // 2nd, lvl > prevSliceLvl + 1, i.e., t[..., d2, d3 + d4] (having a
  // simple dim expression in between).
  assert(lvl == *sliceStack[tid].back().slicedOnLvl + 1);

  // Check slice stack integrity.
  assert(slicePosBuffer[tid][lvl - 1].size() == sliceStack[tid].back().depth);

  SmallVector<const SliceInfo *> unResSlices;
  std::optional<std::pair<TensorId, Level>> firstResLvl;
  for (Level curLvl = lvl; curLvl >= 1; curLvl--) {
    Level prevLvl = curLvl - 1;
    if (lvlFullyResolved(tid, prevLvl)) {
      firstResLvl = std::make_pair(tid, prevLvl);
      break;
    }
    unResSlices.push_back(&getMostRecentSliceOnLvl(tid, prevLvl));
    if (!isDenseDLT(lvlTypes[tid][prevLvl])) {
      break;
    }
  }

  assert(!unResSlices.empty() &&
         !lvlFullyResolved(tid, *unResSlices.front()->slicedOnLvl));

  Value sPtrBuf = slicePosBuffer[tid][lvl].back();
  SmallVector<Value, 3> reduc = {
      constantI1(builder, loc, false), // isNonEmpty
      lvlSizes[tid][lvl],              // minCoord
      c2,                              // memSize
  };

  ValueRange result = genUnResolvedSliceTreeTraverse(
      builder, loc, tid, unResSlices, firstResLvl, reduc,
      [this, c1, tid, lvl, sPtrBuf](OpBuilder &builder, Location loc, Value iv,
                                    MutableArrayRef<Value> reduc) {
        Value &nonEmpty = reduc[0];
        Value &minCrd = reduc[1];
        Value &curMemSz = reduc[2];

        Value pHi = ADDI(iv, c1);
        Value sPLo = genIndexLoad(builder, loc, positionsBuffers[tid][lvl], iv);
        Value sPHi =
            genIndexLoad(builder, loc, positionsBuffers[tid][lvl], pHi);

        // isNonEmpty = isNonEmpty || lvlNonEmpty, i.e., as long as there is
        // one non-empty lvl, the slice is non-empty.
        Value lvlNonEmpty = CMPI(ult, sPLo, sPHi);
        nonEmpty = builder.create<arith::OrIOp>(loc, lvlNonEmpty, nonEmpty);

        // Update the minimum coordinate.
        auto ifNonEmpty = builder.create<scf::IfOp>(loc, builder.getIndexType(),
                                                    lvlNonEmpty, true);
        {
          // Generate Code as follows.
          //
          // if (nonEmpty) {
          //   minCrd = min(minCrd, crd[pos[pLo]]);
          // }
          OpBuilder::InsertionGuard guard(builder);
          builder.setInsertionPointToStart(ifNonEmpty.thenBlock());
          Value curC =
              genIndexLoad(builder, loc, coordinatesBuffers[tid][lvl], sPLo);
          Value isSmaller = CMPI(ult, curC, minCrd);
          Value newMin = SELECT(isSmaller, curC, minCrd);
          YIELD(newMin);
          builder.setInsertionPointToStart(ifNonEmpty.elseBlock());
          YIELD(minCrd);
        }
        minCrd = ifNonEmpty.getResult(0);
        builder.create<memref::StoreOp>(loc, sPLo, sPtrBuf, curMemSz);
        Value nxtMemSize = ADDI(curMemSz, c1);
        builder.create<memref::StoreOp>(loc, sPHi, sPtrBuf, nxtMemSize);
        // curMemSize += kSliceIterWidth
        curMemSz = ADDI(curMemSz, C_IDX(kSliceIterWidth));
      });

  Value isNonEmpty = result[0];
  Value minCrd = result[1];
  // Two metadata [memSize, idx].
  // TODO: Can use an SSA value for these two metadata
  builder.create<memref::StoreOp>(loc, result[2], sPtrBuf, c0);
  builder.create<memref::StoreOp>(loc, c0, sPtrBuf, c1);
  // FIXME: we need the relative offset related to the base slice.
  Value absOffset = offsetFromMinCoord(builder, loc, minCrd, size, isNonEmpty);
  sliceStack[tid].emplace_back(minCrd, absOffset, isNonEmpty, lvl, depth + 1);
}

bool LoopEmitter::genSliceBegin(OpBuilder &builder, Location loc, TensorId tid,
                                Level lvl) {
  Value c1 = C_IDX(1), c2 = C_IDX(2);

  if (depFullyReduced(tid, lvl)) {
    // Do not need to prepare for slice driven loop on dense level after it is
    // fully reduced.
    if (isDenseDLT(lvlTypes[tid][lvl]))
      return true;
    // If constraints on the tensor is fully resolved. We do not need to
    // generates slice begin any more, instead we fall back to TACO-based
    // algorithm to (co)iterates over the slice.
    Value pLoPtr =
        loadSlicePosPtr(builder, loc, slicePosBuffer[tid][lvl].back());
    pLoPtr = ADDI(pLoPtr, c2);
    Value pHiPtr = ADDI(pLoPtr, c1);
    posits[tid][lvl] =
        genIndexLoad(builder, loc, slicePosBuffer[tid][lvl].back(), pLoPtr);
    highs[tid][lvl] =
        genIndexLoad(builder, loc, slicePosBuffer[tid][lvl].back(), pHiPtr);
    return true;
  }

  // Only when the level is sorted, the next-non-empty slice can be computed
  // efficiently.
  const DimLevelType lvlType = lvlTypes[tid][lvl];
  assert(isOrderedDLT(lvlType));
  if (isSingletonDLT(lvlType)) {
    llvm_unreachable("TODO: dense level should be easy to support, while "
                     "singleton level requres more efforts");
  }

  assert(!dependentLvlMap[tid][lvl].empty());
  assert(!sliceStack[tid].empty());

  const SliceInfo &sliceInfo = sliceStack[tid].back();
  auto baseEnc = getSparseTensorEncoding(tensors[tid].getType());
  if (baseEnc.isSlice())
    llvm_unreachable("TODO: not yet implemented");

  // Generate caches required to fast compute next-non-empty slices with
  // increasing offset for slice-base loop.
  // We do not need cache for dense levels.
  if (slicePosBuffer[tid][lvl][0] == nullptr && !isDenseDLT(lvlType)) {
    OpBuilder::InsertionGuard guard(builder);
    // The buffer can be reused, and the size is loop invariant: it only
    // depends on the iteration graph's toposort.
    builder.setInsertionPointAfter(localInsertPos);
    Value bufSize = C_IDX(1);
    Value c2 = C_IDX(2);
    // Accumlates the size required to cache the pLo for the slice.
    // E.g., if we want to cache the pIdx for slice<d0xd1xf64> on the second
    // level. We at most need to a memref<d0xindex>.
    // NOTE: this is apperantly an over-approximation when the previous
    // level is compressed, and we can compute a precise memory size
    // inside the loops. But that would also requires us to allocate/free
    // memorys in loops.
    // TODO: Maybe using allocaScopeOp inside the loop to resolve the issue?
    for (Level curLevel = lvl;
         curLevel >= 1 && !lvlFullyResolved(tid, curLevel - 1); curLevel--) {
      auto depth = remDepOnLevel(tid, curLevel - 1);
      assert(sliceSizes[tid][lvl].size() >= depth);
      Value sz = *(sliceSizes[tid][lvl].rbegin() + depth - 1);
      bufSize = MULI(bufSize, sz);
    }
<<<<<<< HEAD
    // For a pair of [pLo, pHi]. Note that we can not compress pHi because
    // slice creates segments in the index buffer so that the pHi for the
    // current level is no longer the pLo for the next level.
    bufSize = MULI(bufSize, c2);
=======
    // For a triple of [pLo, pHi, pPtr]. Note that we can not compress pHi
    // because slice creates segments in the index buffer so that the pHi for
    // the current level is no longer the pLo for the next level.
    bufSize = MULI(bufSize, C_IDX(kSliceIterWidth));
>>>>>>> bac3a63c
    // Additional two metadata {memSize, idx} at head.
    bufSize = ADDI(bufSize, c2);
    llvm::for_each(
        slicePosBuffer[tid][lvl], [bufSize, loc, &builder](Value &cache) {
          cache = genAlloca(builder, loc, bufSize, builder.getIndexType());
        });
  }

  if (sliceInfo.isInitialTensor() ||
      (lvl >= 1 && lvlFullyResolved(tid, lvl - 1))) {
    // First level or previous level has been full resolved.
    genResolvedSliceBegin(builder, loc, tid, lvl);
  } else {
    // The previous level has not been full resolved.
    genUnResolvedSliceBegin(builder, loc, tid, lvl);
  }
  return false;
}

void LoopEmitter::invalidateSliceIterIdx(OpBuilder &builder, Location loc,
                                         TensorId tid, Level lvl) {
  for (unsigned i = 0; i <= lvl; i++) {
    if (!isDenseDLT(lvlTypes[tid][i]) && !dependentLvlMap[tid][i].empty()) {
      updateSlicePosPtr(builder, loc, slicePosBuffer[tid][i].back(), C_IDX(0));
    }
  }
}

void LoopEmitter::genSliceNextInduction(OpBuilder &builder, Location loc,
                                        const Operation *op, TensorId tid,
                                        Level lvl,
                                        SmallVectorImpl<Value> &operands,
                                        unsigned &retIdx) {
  if (!isCompressedDLT(lvlTypes[tid][lvl]))
    llvm_unreachable("TODO");

  // else generate code to compute next non empty slice.
  Value c0 = C_IDX(0), c1 = C_IDX(1), c2 = C_IDX(2);

  auto whileOp = llvm::cast<scf::WhileOp>(op);
  SliceInfo &info = sliceStack[tid].back();
  assert(info.slicedOnLvl == lvl);
  //
  // We forward to the next non empty slice by
  // if (minCrd > offset) {
  //   offset += 1
  // } else {
  //    minCrd = nextMinInSlice();
  //    offset = minCrd - size + 1;
  // }
  //
  // if (offset + size > parents.size)
  //   isNonEmpty = false;
  //
  Value absOffset = info.offset;
  // Resets slices pointers as the resolved slices are invalidated after we
  // moves forward to the next slice.
  invalidateSliceIterIdx(builder, loc, tid, lvl);

  SmallVector<Value, 3> reduc = {info.minCrd, info.isNonEmpty, absOffset};
  Value sPtrBuf = slicePosBuffer[tid][lvl][info.depth - 1];
  Value fastPathP = CMPI(ugt, info.minCrd, absOffset);
  auto ifOp = builder.create<scf::IfOp>(loc, ValueRange(reduc).getTypes(),
                                        fastPathP, true);
  {
    OpBuilder::InsertionGuard guard(builder);
    // Take the fast path
    // if (minCrd > offset) {
    //   return offset += 1
    // }
    builder.setInsertionPointToStart(&ifOp.getThenRegion().front());
    reduc[2] = ADDI(absOffset, c1);
    // Yield offset + 1.
    YIELD(reduc);

    // else /*minCrd == offset*/ {
    //    for (i = 0; i < slicePos.size(); i+=kSliceIterWidth) {
    //       if (crd[pos[slicePos[i]]] == minCrd) {
    //          slicePos[i]++;
    //       }
    //       minCrd=min(minCrd, crd[pos[slicePos[i]]]);
    //    }
    //    offset = minCrd - size + 1;
    // }
    builder.setInsertionPointToStart(&ifOp.getElseRegion().front());
    reduc[2] = absOffset; // restore value.
    Value pSt = c2;       // pointer starting index
    Value mSz = genIndexLoad(builder, loc, sPtrBuf, c0); // memSize
    reduc[0] = lvlSizes[tid][lvl];                       // next min coord
    reduc[1] = constantI1(builder, loc, false);          // isNonEmpty
    auto loopArgs = static_cast<ValueRange>(reduc).drop_back();
    auto forOp = scf::buildLoopNest(
        builder, loc, pSt, mSz, C_IDX(kSliceIterWidth), loopArgs,
        [this, tid, lvl, c1, sPtrBuf,
         &info](OpBuilder &builder, Location loc, ValueRange ivs,
                ValueRange iterArgs) -> scf::ValueVector {
          Value curMinCrd = iterArgs[0];
          Value isNonEmpty = iterArgs[1];

          Type idxTp = builder.getIndexType();
          Value pLo = genIndexLoad(builder, loc, sPtrBuf, ivs.front());
          Value pHi =
              genIndexLoad(builder, loc, sPtrBuf, ADDI(ivs.front(), c1));
          //
          // if (pLo < pHi) // Only loads when inbound.
          //   coord = load[pLo]
          //   if coord == minCrd
          //     pLo += 1
          //
          // if (pLo < pHi)
          //   curMinCrd = min(curMinCrd, load[pLo])
          //
          Value pred = CMPI(ult, pLo, pHi);
          auto advPLo = builder.create<scf::IfOp>(loc, idxTp, pred, true);
          /* if pLo < pHi */ {
            builder.setInsertionPointToStart(&advPLo.getThenRegion().front());
            // coord = load[pLo]
            Value coord =
                genIndexLoad(builder, loc, coordinatesBuffers[tid][lvl], pLo);
            Value pred = CMPI(eq, coord, info.minCrd);
            auto ifEqual = builder.create<scf::IfOp>(loc, idxTp, pred, true);
            /* if coord == minCrd */ {
              builder.setInsertionPointToStart(
                  &ifEqual.getThenRegion().front());
              Value newPlo = ADDI(pLo, c1);
              // Updates the cache.
              builder.create<memref::StoreOp>(loc, newPlo, sPtrBuf,
                                              ivs.front());
              YIELD(newPlo);
            }
            /* else coord != minCrd */ {
              builder.setInsertionPointToStart(
                  &ifEqual.getElseRegion().front());
              YIELD(pLo);
            }
            builder.setInsertionPointAfter(ifEqual);
            YIELD(ifEqual.getResults());
          }
          /* else pLo >= pHi */ {
            builder.setInsertionPointToStart(&advPLo.getElseRegion().front());
            YIELD(pLo);
          }

          builder.setInsertionPointAfter(advPLo);
          pLo = advPLo.getResult(0);
          Value lvlNonEmpty = CMPI(ult, pLo, pHi);
          // Update minCrds
          auto newMin =
              builder.create<scf::IfOp>(loc, idxTp, lvlNonEmpty, true);
          builder.setInsertionPointToStart(&newMin.getThenRegion().front());
          YIELD(genIndexLoad(builder, loc, coordinatesBuffers[tid][lvl], pLo));

          builder.setInsertionPointToStart(&newMin.getElseRegion().front());
          YIELD(curMinCrd);
          builder.setInsertionPointAfter(newMin);

          // isNonEmpty = isNonEmpty || lvlNonEmpty
          isNonEmpty =
              builder.create<arith::OrIOp>(loc, lvlNonEmpty, isNonEmpty);
          curMinCrd = builder.create<arith::SelectOp>(
              loc, CMPI(ult, newMin.getResult(0), curMinCrd),
              newMin.getResult(0), curMinCrd);
          return {curMinCrd, isNonEmpty};
        });

    builder.setInsertionPointAfter(forOp.loops.front());
    // minOffset = minCrd + 1 >= size ? minCrd + 1 - size : c0
    Value tmp = ADDI(forOp.results.front(), c1);
    Value minOffset = SUBI(tmp, sliceSizes[tid][lvl][info.depth - 1]);
    Value p = CMPI(uge, tmp, sliceSizes[tid][lvl][info.depth - 1]);
    minOffset = SELECT(p, minOffset, c0);
    SmallVector<Value, 3> yields;
    yields.assign(forOp.results.begin(), forOp.results.end());
    yields.push_back(minOffset);
    YIELD(yields);
  }

  Value nextMinCrd = ifOp.getResults()[0];
  Value nextNonEmpty = ifOp.getResults()[1];

  // The next offset should at least be offset + 1;
  Value minOffset = ifOp.getResults()[2];
  Value nxOffset = ADDI(info.offset, c1);
  Value maxPred = CMPI(ugt, minOffset, nxOffset);
  Value nextAbsOffset = SELECT(maxPred, minOffset, nxOffset);

  Value sliceUB = ADDI(nextAbsOffset, sliceSizes[tid][lvl][info.depth - 1]);

  // FIXME: this only works if there is only one parent.
  assert(info.depth - 1 == 0);
  // nextNonEmpty = nextNonEmpty && slice upper bound <= parent upperbound.
  nextNonEmpty = ANDI(nextNonEmpty, CMPI(ule, sliceUB, lvlSizes[tid][lvl]));

  // FIXME: compute relative offset.
  assert(info.depth - 1 == 0);
  Value nextRelOffset = nextAbsOffset;
  nextRelOffset = SELECT(nextNonEmpty, nextRelOffset, c0);

  operands.push_back(nextNonEmpty);
  operands.push_back(nextMinCrd);
  operands.push_back(nextAbsOffset); // we push the absolute offset.

  // Update the slice stack.
  info.isNonEmpty = whileOp.getResult(retIdx++);
  info.minCrd = whileOp.getResult(retIdx++);
  info.offset = whileOp.getResult(retIdx++);
}

#undef CMPI
#undef C_IDX
#undef YIELD
#undef ADDI
#undef ANDI
#undef SUBI
#undef MULI
#undef SELECT<|MERGE_RESOLUTION|>--- conflicted
+++ resolved
@@ -144,8 +144,6 @@
   return ifOp.getResult(0);
 }
 
-<<<<<<< HEAD
-=======
 // Helper functions that load/store into the position buffer for slice-driven
 // loops.
 // The sliced pointer buffer is orgnized as:
@@ -168,7 +166,6 @@
   return genIndexLoad(builder, loc, sPosBuf, ADDI(tupleIdx, C_IDX(4)));
 }
 
->>>>>>> bac3a63c
 std::pair<Value, Value>
 LoopEmitter::genSliceLegitPredicate(OpBuilder &builder, Location loc, Value crd,
                                     TensorId tid, Level lvl) {
@@ -920,21 +917,12 @@
   // Update universal index.
   if (needsUniv)
     ivs.push_back(loopSeqStack.back().first);
-<<<<<<< HEAD
 
   // Ensures all operands are valid.
   assert(llvm::all_of(ivs, [](Value v) { return v != nullptr; }));
   TypeRange types = ValueRange(ivs).getTypes();
   auto whileOp = builder.create<scf::WhileOp>(loc, types, ivs);
 
-=======
-
-  // Ensures all operands are valid.
-  assert(llvm::all_of(ivs, [](Value v) { return v != nullptr; }));
-  TypeRange types = ValueRange(ivs).getTypes();
-  auto whileOp = builder.create<scf::WhileOp>(loc, types, ivs);
-
->>>>>>> bac3a63c
   SmallVector<Location> locs(types.size(), loc);
   Block *before = builder.createBlock(&whileOp.getBefore(), {}, types, locs);
   Block *after = builder.createBlock(&whileOp.getAfter(), {}, types, locs);
@@ -992,7 +980,6 @@
     // If not all slices are legit, yield the updated value.
     builder.setInsertionPointToStart(&ifOp.getElseRegion().front());
     YIELD(nextArgs);
-<<<<<<< HEAD
 
     // If all slices are legit, start the user generated code.
     builder.setInsertionPointToStart(&ifOp.getThenRegion().front());
@@ -1049,64 +1036,6 @@
   for (unsigned i = 0, e = reduc.size(); i < e; i++)
     reduc[i] = aArgs[i];
 
-=======
-
-    // If all slices are legit, start the user generated code.
-    builder.setInsertionPointToStart(&ifOp.getThenRegion().front());
-  }
-
-  for (auto [tid, dstLvl] : unpackTensorLevelFromCondRange(spConds)) {
-    const auto reassoc = getCollapseReassociation(tid, dstLvl);
-    assert(reassoc.size() == 1 || isUniqueCOOType(tensors[tid].getType()));
-    // TODO: Refactors this into smaller functions.
-    // NOTE: For all the collapsed level (except for the last one, that is why
-    // the loop ends with `reassoc.size() - 1`), as each iteration is advanced
-    // by the segment size of the last level, which does not always invalidate
-    // the segment size for the previous levels, thus we need to propagate the
-    // segment sizes across loop iterations and only forward if needed.
-    //
-    // E.g., for a COO tensor with the following coordinates array.
-    // (0, 0, 1),
-    // (0, 0, 2),
-    // (1, 1, 1),
-    // segHi[lvl=0] = segHi[lvl=1] = 2
-    // segHi[lvl=2] = 1,
-    // the first iteration does not invalidate segHi[0] and segHi[1]
-    for (unsigned i = 0, e = reassoc.size() - 1; i < e; i++) {
-      const Level srcLvl = reassoc[i];
-      if (!isUniqueDLT(lvlTypes[tid][srcLvl])) {
-        const Value pos = posits[tid][srcLvl];
-        const auto oldSegHi = segHi[tid][srcLvl];
-        assert(oldSegHi);
-        Value newSegHi = builder.create<arith::CmpIOp>(
-            loc, arith::CmpIPredicate::uge, pos, oldSegHi);
-        auto ifNewSegHi = builder.create<scf::IfOp>(loc, builder.getIndexType(),
-                                                    newSegHi, true);
-        {
-          OpBuilder::InsertionGuard guard(builder);
-          builder.setInsertionPointToStart(ifNewSegHi.thenBlock());
-          YIELD(genSegmentHigh(builder, loc, tid, srcLvl, pos,
-                               highs[tid][srcLvl]));
-          // Else, resues the same segment high.
-          builder.setInsertionPointToStart(ifNewSegHi.elseBlock());
-          YIELD(oldSegHi);
-        }
-        highs[tid][srcLvl + 1] = segHi[tid][srcLvl] = ifNewSegHi.getResult(0);
-      }
-    };
-    const auto srcLvl = reassoc.back();
-    if (!isUniqueDLT(lvlTypes[tid][srcLvl])) {
-      segHi[tid][srcLvl] = genSegmentHigh(
-          builder, loc, tid, srcLvl, posits[tid][srcLvl], highs[tid][srcLvl]);
-    }
-  }
-
-  // In-place update on reduction variable.
-  assert(aArgs.size() == reduc.size() + needsUniv ? 1 : 0);
-  for (unsigned i = 0, e = reduc.size(); i < e; i++)
-    reduc[i] = aArgs[i];
-
->>>>>>> bac3a63c
   Value min;
   // Finds the minimum coordinate
   if (!needsUniv) {
@@ -1376,19 +1305,11 @@
       // Pushes sliced levels to build correct LoopInfo.
       bool unReduc = isAffineIdxUnRedCond(denseLoopCond);
       SliceInfo &info = sliceStack[tid].back();
-<<<<<<< HEAD
-      if (unReduc) {
-        // Pushes sliced dense loop info to tell LoopEmitter how to exit it.
-        sliceInfo.emplace_back(tid, lvl, /*fullyReduced=*/false);
-        // Update the slice information as we enter the new loop.
-        assert(*info.slicedOnLvl == lvl);
-=======
       // Pushes sliced dense loop info to tell LoopEmitter how to exit it.
       sliceInfo.emplace_back(tid, lvl, /*fullyReduced=*/!unReduc);
       if (unReduc) {
         assert(*info.slicedOnLvl == lvl);
         // Update the slice information as we enter the new loop.
->>>>>>> bac3a63c
         info.minCrd = info.offset = iv;
         info.isNonEmpty = constantI1(builder, loc, true);
         levelReducedDep[tid][lvl]++;
@@ -1595,23 +1516,11 @@
       continue;
     }
 
-<<<<<<< HEAD
-=======
     Value forwarded = nullptr;
->>>>>>> bac3a63c
     if (loopInfo.trivialTidLvls.empty() &&
         loopInfo.sliceDrivenInfo.size() == 1) {
       // Forwards the position iterator.
       operands.push_back(ADDI(posits[tid][lvl], one));
-<<<<<<< HEAD
-    } else {
-      const Value pos = posits[tid][lvl];
-      const Value nxPos = ADDI(posits[tid][lvl], one);
-      Value cmp = CMPI(eq, coords[tid][lvl], iv);
-      operands.push_back(SELECT(cmp, nxPos, pos));
-    }
-
-=======
       forwarded = constantI1(builder, loc, true);
     } else {
       const Value pos = posits[tid][lvl];
@@ -1626,7 +1535,6 @@
       builder.setInsertionPointToStart(&ifOp.getThenRegion().front());
       forwardsReducedSliceLevelTreeIt(builder, loc, tid, lvl, one);
     }
->>>>>>> bac3a63c
     // The coordinate is invalid now.
     coords[tid][lvl] = nullptr;
 
@@ -2206,17 +2114,10 @@
       Value sz = *(sliceSizes[tid][lvl].rbegin() + depth - 1);
       bufSize = MULI(bufSize, sz);
     }
-<<<<<<< HEAD
-    // For a pair of [pLo, pHi]. Note that we can not compress pHi because
-    // slice creates segments in the index buffer so that the pHi for the
-    // current level is no longer the pLo for the next level.
-    bufSize = MULI(bufSize, c2);
-=======
     // For a triple of [pLo, pHi, pPtr]. Note that we can not compress pHi
     // because slice creates segments in the index buffer so that the pHi for
     // the current level is no longer the pLo for the next level.
     bufSize = MULI(bufSize, C_IDX(kSliceIterWidth));
->>>>>>> bac3a63c
     // Additional two metadata {memSize, idx} at head.
     bufSize = ADDI(bufSize, c2);
     llvm::for_each(
