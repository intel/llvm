--- conflicted
+++ resolved
@@ -92,10 +92,7 @@
   case TensorExp::Kind::kSubI:
   case TensorExp::Kind::kCmpF:
   case TensorExp::Kind::kCmpI:
-<<<<<<< HEAD
-=======
   case TensorExp::Kind::kDenseOp: // kDenseOp can *at most* have two operands
->>>>>>> bac3a63c
     return ExpArity::kBinary;
   }
   llvm_unreachable("unexpected kind");
@@ -266,7 +263,6 @@
   const ExprId eNew(tensorExps.size());
   tensorExps.emplace_back(TensorExp::Kind::kInvariant, detail::kInvalidId,
                           detail::kInvalidId, v, nullptr, nullptr);
-<<<<<<< HEAD
   return eNew;
 }
 
@@ -277,18 +273,6 @@
   return eNew;
 }
 
-=======
-  return eNew;
-}
-
-ExprId Merger::addSynZeroExp() {
-  const ExprId eNew(tensorExps.size());
-  tensorExps.emplace_back(TensorExp::Kind::kSynZero, detail::kInvalidId,
-                          detail::kInvalidId, Value(), nullptr, nullptr);
-  return eNew;
-}
-
->>>>>>> bac3a63c
 ExprId Merger::addExp(TensorExp::Kind k, ExprId e0, ExprId e1, Operation *op,
                       Attribute attr) {
   assert(k > TensorExp::Kind::kLoopVar);
@@ -898,11 +882,6 @@
     llvm::dbgs() << " " << kindToOpSymbol(expr.kind);
     if (expr.attr)
       llvm::dbgs() << "{" << expr.attr << "}";
-<<<<<<< HEAD
-    llvm::dbgs() << " ";
-    dumpExp(expr.children.e1);
-    llvm::dbgs() << ")";
-=======
     if (expr.children.e1 != detail::kInvalidId) {
       llvm::dbgs() << " ";
       dumpExp(expr.children.e1);
@@ -910,7 +889,6 @@
     } else {
       assert(expr.kind == TensorExp::Kind::kDenseOp);
     }
->>>>>>> bac3a63c
     break;
   }
 }
@@ -1187,8 +1165,6 @@
       const ExprId e1 = expr.children.e1;
       Operation *const op = expr.op;
       return conjSet(e, buildLattices(e0, i), buildLattices(e1, i), op);
-<<<<<<< HEAD
-=======
     }
   case TensorExp::Kind::kDenseOp: {
     // It does not really matter whether we use conjunctive/disjunctive set
@@ -1198,7 +1174,6 @@
       const ExprId e0 = expr.children.e0;
       Operation *const op = expr.op;
       return mapSet(kind, buildLattices(e0, i), Value(), op);
->>>>>>> bac3a63c
     }
 
     const ExprId e0 = expr.children.e0;
@@ -1426,11 +1401,7 @@
       if (isa<arith::ShRUIOp>(def) && isInvariant(e1))
         return {addExp(TensorExp::Kind::kShrU, e0, e1), hasSpDep};
       if (isa<arith::ShLIOp>(def) && isInvariant(e1))
-<<<<<<< HEAD
-        return addExp(TensorExp::Kind::kShlI, e0, e1);
-=======
         return {addExp(TensorExp::Kind::kShlI, e0, e1), hasSpDep};
->>>>>>> bac3a63c
       if (auto ci = dyn_cast<arith::CmpIOp>(def)) {
         if (ci.getPredicate() == arith::CmpIPredicate::eq &&
             ci.getPredicate() == arith::CmpIPredicate::sle &&
@@ -1439,20 +1410,12 @@
             ci.getPredicate() == arith::CmpIPredicate::uge) {
           // We can not sparsify comparison with equal, this is because 0 <= 0
           // yields true, and thus densifies the result.
-<<<<<<< HEAD
-          return std::nullopt;
-        }
-
-        return addExp(TensorExp::Kind::kCmpI, e0, e1, nullptr,
-                      ci.getPredicateAttr());
-=======
           return {std::nullopt, false};
         }
 
         auto e = addExp(TensorExp::Kind::kCmpI, e0, e1, nullptr,
                         ci.getPredicateAttr());
         return {e, hasSpDep};
->>>>>>> bac3a63c
       }
       if (auto cf = dyn_cast<arith::CmpFOp>(def)) {
         if (cf.getPredicate() == arith::CmpFPredicate::OEQ &&
@@ -1466,18 +1429,11 @@
             cf.getPredicate() == arith::CmpFPredicate::UNO) {
           // We can not sparsify comparison with equal, this is because 0 <= 0
           // yields true, and thus densifies the result.
-<<<<<<< HEAD
-          return std::nullopt;
-        }
-        return addExp(TensorExp::Kind::kCmpF, e0, e1, nullptr,
-                      cf.getPredicateAttr());
-=======
           return {std::nullopt, false};
         }
         auto e = addExp(TensorExp::Kind::kCmpF, e0, e1, nullptr,
                         cf.getPredicateAttr());
         return {e, hasSpDep};
->>>>>>> bac3a63c
       }
       if (auto binop = dyn_cast<sparse_tensor::BinaryOp>(def)) {
         if (isAdmissibleBranch(binop, binop.getOverlapRegion()) &&
