//===- OpenMPDialect.cpp - MLIR Dialect for OpenMP implementation ---------===//
//
// Part of the LLVM Project, under the Apache License v2.0 with LLVM Exceptions.
// See https://llvm.org/LICENSE.txt for license information.
// SPDX-License-Identifier: Apache-2.0 WITH LLVM-exception
//
//===----------------------------------------------------------------------===//
//
// This file implements the OpenMP dialect and its operations.
//
//===----------------------------------------------------------------------===//

#include "mlir/Dialect/OpenMP/OpenMPDialect.h"
#include "mlir/Conversion/ConvertToLLVM/ToLLVMInterface.h"
#include "mlir/Dialect/Func/IR/FuncOps.h"
#include "mlir/Dialect/LLVMIR/LLVMTypes.h"
#include "mlir/Dialect/OpenACCMPCommon/Interfaces/AtomicInterfaces.h"
#include "mlir/IR/Attributes.h"
#include "mlir/IR/BuiltinAttributes.h"
#include "mlir/IR/DialectImplementation.h"
#include "mlir/IR/OpImplementation.h"
#include "mlir/IR/OperationSupport.h"
#include "mlir/Interfaces/FoldInterfaces.h"

#include "llvm/ADT/ArrayRef.h"
#include "llvm/ADT/BitVector.h"
#include "llvm/ADT/STLExtras.h"
#include "llvm/ADT/STLForwardCompat.h"
#include "llvm/ADT/SmallString.h"
#include "llvm/ADT/StringExtras.h"
#include "llvm/ADT/StringRef.h"
#include "llvm/ADT/TypeSwitch.h"
#include "llvm/Frontend/OpenMP/OMPConstants.h"
#include "llvm/Frontend/OpenMP/OMPDeviceConstants.h"
#include <cstddef>
#include <iterator>
#include <optional>
#include <variant>

#include "mlir/Dialect/OpenMP/OpenMPOpsDialect.cpp.inc"
#include "mlir/Dialect/OpenMP/OpenMPOpsEnums.cpp.inc"
#include "mlir/Dialect/OpenMP/OpenMPOpsInterfaces.cpp.inc"
#include "mlir/Dialect/OpenMP/OpenMPTypeInterfaces.cpp.inc"

using namespace mlir;
using namespace mlir::omp;

static ArrayAttr makeArrayAttr(MLIRContext *context,
                               llvm::ArrayRef<Attribute> attrs) {
  return attrs.empty() ? nullptr : ArrayAttr::get(context, attrs);
}

static DenseBoolArrayAttr
makeDenseBoolArrayAttr(MLIRContext *ctx, const ArrayRef<bool> boolArray) {
  return boolArray.empty() ? nullptr : DenseBoolArrayAttr::get(ctx, boolArray);
}

namespace {
struct MemRefPointerLikeModel
    : public PointerLikeType::ExternalModel<MemRefPointerLikeModel,
                                            MemRefType> {
  Type getElementType(Type pointer) const {
    return llvm::cast<MemRefType>(pointer).getElementType();
  }
};

struct LLVMPointerPointerLikeModel
    : public PointerLikeType::ExternalModel<LLVMPointerPointerLikeModel,
                                            LLVM::LLVMPointerType> {
  Type getElementType(Type pointer) const { return Type(); }
};
} // namespace

void OpenMPDialect::initialize() {
  addOperations<
#define GET_OP_LIST
#include "mlir/Dialect/OpenMP/OpenMPOps.cpp.inc"
      >();
  addAttributes<
#define GET_ATTRDEF_LIST
#include "mlir/Dialect/OpenMP/OpenMPOpsAttributes.cpp.inc"
      >();
  addTypes<
#define GET_TYPEDEF_LIST
#include "mlir/Dialect/OpenMP/OpenMPOpsTypes.cpp.inc"
      >();

  declarePromisedInterface<ConvertToLLVMPatternInterface, OpenMPDialect>();

  MemRefType::attachInterface<MemRefPointerLikeModel>(*getContext());
  LLVM::LLVMPointerType::attachInterface<LLVMPointerPointerLikeModel>(
      *getContext());

  // Attach default offload module interface to module op to access
  // offload functionality through
  mlir::ModuleOp::attachInterface<mlir::omp::OffloadModuleDefaultModel>(
      *getContext());

  // Attach default declare target interfaces to operations which can be marked
  // as declare target (Global Operations and Functions/Subroutines in dialects
  // that Fortran (or other languages that lower to MLIR) translates too
  mlir::LLVM::GlobalOp::attachInterface<
      mlir::omp::DeclareTargetDefaultModel<mlir::LLVM::GlobalOp>>(
      *getContext());
  mlir::LLVM::LLVMFuncOp::attachInterface<
      mlir::omp::DeclareTargetDefaultModel<mlir::LLVM::LLVMFuncOp>>(
      *getContext());
  mlir::func::FuncOp::attachInterface<
      mlir::omp::DeclareTargetDefaultModel<mlir::func::FuncOp>>(*getContext());
}

//===----------------------------------------------------------------------===//
// Parser and printer for Allocate Clause
//===----------------------------------------------------------------------===//

/// Parse an allocate clause with allocators and a list of operands with types.
///
/// allocate-operand-list :: = allocate-operand |
///                            allocator-operand `,` allocate-operand-list
/// allocate-operand :: = ssa-id-and-type -> ssa-id-and-type
/// ssa-id-and-type ::= ssa-id `:` type
static ParseResult parseAllocateAndAllocator(
    OpAsmParser &parser,
    SmallVectorImpl<OpAsmParser::UnresolvedOperand> &allocateVars,
    SmallVectorImpl<Type> &allocateTypes,
    SmallVectorImpl<OpAsmParser::UnresolvedOperand> &allocatorVars,
    SmallVectorImpl<Type> &allocatorTypes) {

  return parser.parseCommaSeparatedList([&]() {
    OpAsmParser::UnresolvedOperand operand;
    Type type;
    if (parser.parseOperand(operand) || parser.parseColonType(type))
      return failure();
    allocatorVars.push_back(operand);
    allocatorTypes.push_back(type);
    if (parser.parseArrow())
      return failure();
    if (parser.parseOperand(operand) || parser.parseColonType(type))
      return failure();

    allocateVars.push_back(operand);
    allocateTypes.push_back(type);
    return success();
  });
}

/// Print allocate clause
static void printAllocateAndAllocator(OpAsmPrinter &p, Operation *op,
                                      OperandRange allocateVars,
                                      TypeRange allocateTypes,
                                      OperandRange allocatorVars,
                                      TypeRange allocatorTypes) {
  for (unsigned i = 0; i < allocateVars.size(); ++i) {
    std::string separator = i == allocateVars.size() - 1 ? "" : ", ";
    p << allocatorVars[i] << " : " << allocatorTypes[i] << " -> ";
    p << allocateVars[i] << " : " << allocateTypes[i] << separator;
  }
}

//===----------------------------------------------------------------------===//
// Parser and printer for a clause attribute (StringEnumAttr)
//===----------------------------------------------------------------------===//

template <typename ClauseAttr>
static ParseResult parseClauseAttr(AsmParser &parser, ClauseAttr &attr) {
  using ClauseT = decltype(std::declval<ClauseAttr>().getValue());
  StringRef enumStr;
  SMLoc loc = parser.getCurrentLocation();
  if (parser.parseKeyword(&enumStr))
    return failure();
  if (std::optional<ClauseT> enumValue = symbolizeEnum<ClauseT>(enumStr)) {
    attr = ClauseAttr::get(parser.getContext(), *enumValue);
    return success();
  }
  return parser.emitError(loc, "invalid clause value: '") << enumStr << "'";
}

template <typename ClauseAttr>
void printClauseAttr(OpAsmPrinter &p, Operation *op, ClauseAttr attr) {
  p << stringifyEnum(attr.getValue());
}

//===----------------------------------------------------------------------===//
// Parser and printer for Linear Clause
//===----------------------------------------------------------------------===//

/// linear ::= `linear` `(` linear-list `)`
/// linear-list := linear-val | linear-val linear-list
/// linear-val := ssa-id-and-type `=` ssa-id-and-type
static ParseResult parseLinearClause(
    OpAsmParser &parser,
    SmallVectorImpl<OpAsmParser::UnresolvedOperand> &linearVars,
    SmallVectorImpl<Type> &linearTypes,
    SmallVectorImpl<OpAsmParser::UnresolvedOperand> &linearStepVars) {
  return parser.parseCommaSeparatedList([&]() {
    OpAsmParser::UnresolvedOperand var;
    Type type;
    OpAsmParser::UnresolvedOperand stepVar;
    if (parser.parseOperand(var) || parser.parseEqual() ||
        parser.parseOperand(stepVar) || parser.parseColonType(type))
      return failure();

    linearVars.push_back(var);
    linearTypes.push_back(type);
    linearStepVars.push_back(stepVar);
    return success();
  });
}

/// Print Linear Clause
static void printLinearClause(OpAsmPrinter &p, Operation *op,
                              ValueRange linearVars, TypeRange linearTypes,
                              ValueRange linearStepVars) {
  size_t linearVarsSize = linearVars.size();
  for (unsigned i = 0; i < linearVarsSize; ++i) {
    std::string separator = i == linearVarsSize - 1 ? "" : ", ";
    p << linearVars[i];
    if (linearStepVars.size() > i)
      p << " = " << linearStepVars[i];
    p << " : " << linearVars[i].getType() << separator;
  }
}

//===----------------------------------------------------------------------===//
// Verifier for Nontemporal Clause
//===----------------------------------------------------------------------===//

static LogicalResult verifyNontemporalClause(Operation *op,
                                             OperandRange nontemporalVars) {

  // Check if each var is unique - OpenMP 5.0 -> 2.9.3.1 section
  DenseSet<Value> nontemporalItems;
  for (const auto &it : nontemporalVars)
    if (!nontemporalItems.insert(it).second)
      return op->emitOpError() << "nontemporal variable used more than once";

  return success();
}

//===----------------------------------------------------------------------===//
// Parser, verifier and printer for Aligned Clause
//===----------------------------------------------------------------------===//
static LogicalResult verifyAlignedClause(Operation *op,
                                         std::optional<ArrayAttr> alignments,
                                         OperandRange alignedVars) {
  // Check if number of alignment values equals to number of aligned variables
  if (!alignedVars.empty()) {
    if (!alignments || alignments->size() != alignedVars.size())
      return op->emitOpError()
             << "expected as many alignment values as aligned variables";
  } else {
    if (alignments)
      return op->emitOpError() << "unexpected alignment values attribute";
    return success();
  }

  // Check if each var is aligned only once - OpenMP 4.5 -> 2.8.1 section
  DenseSet<Value> alignedItems;
  for (auto it : alignedVars)
    if (!alignedItems.insert(it).second)
      return op->emitOpError() << "aligned variable used more than once";

  if (!alignments)
    return success();

  // Check if all alignment values are positive - OpenMP 4.5 -> 2.8.1 section
  for (unsigned i = 0; i < (*alignments).size(); ++i) {
    if (auto intAttr = llvm::dyn_cast<IntegerAttr>((*alignments)[i])) {
      if (intAttr.getValue().sle(0))
        return op->emitOpError() << "alignment should be greater than 0";
    } else {
      return op->emitOpError() << "expected integer alignment";
    }
  }

  return success();
}

/// aligned ::= `aligned` `(` aligned-list `)`
/// aligned-list := aligned-val | aligned-val aligned-list
/// aligned-val := ssa-id-and-type `->` alignment
static ParseResult
parseAlignedClause(OpAsmParser &parser,
                   SmallVectorImpl<OpAsmParser::UnresolvedOperand> &alignedVars,
                   SmallVectorImpl<Type> &alignedTypes,
                   ArrayAttr &alignmentsAttr) {
  SmallVector<Attribute> alignmentVec;
  if (failed(parser.parseCommaSeparatedList([&]() {
        if (parser.parseOperand(alignedVars.emplace_back()) ||
            parser.parseColonType(alignedTypes.emplace_back()) ||
            parser.parseArrow() ||
            parser.parseAttribute(alignmentVec.emplace_back())) {
          return failure();
        }
        return success();
      })))
    return failure();
  SmallVector<Attribute> alignments(alignmentVec.begin(), alignmentVec.end());
  alignmentsAttr = ArrayAttr::get(parser.getContext(), alignments);
  return success();
}

/// Print Aligned Clause
static void printAlignedClause(OpAsmPrinter &p, Operation *op,
                               ValueRange alignedVars, TypeRange alignedTypes,
                               std::optional<ArrayAttr> alignments) {
  for (unsigned i = 0; i < alignedVars.size(); ++i) {
    if (i != 0)
      p << ", ";
    p << alignedVars[i] << " : " << alignedVars[i].getType();
    p << " -> " << (*alignments)[i];
  }
}

//===----------------------------------------------------------------------===//
// Parser, printer and verifier for Schedule Clause
//===----------------------------------------------------------------------===//

static ParseResult
verifyScheduleModifiers(OpAsmParser &parser,
                        SmallVectorImpl<SmallString<12>> &modifiers) {
  if (modifiers.size() > 2)
    return parser.emitError(parser.getNameLoc()) << " unexpected modifier(s)";
  for (const auto &mod : modifiers) {
    // Translate the string. If it has no value, then it was not a valid
    // modifier!
    auto symbol = symbolizeScheduleModifier(mod);
    if (!symbol)
      return parser.emitError(parser.getNameLoc())
             << " unknown modifier type: " << mod;
  }

  // If we have one modifier that is "simd", then stick a "none" modiifer in
  // index 0.
  if (modifiers.size() == 1) {
    if (symbolizeScheduleModifier(modifiers[0]) == ScheduleModifier::simd) {
      modifiers.push_back(modifiers[0]);
      modifiers[0] = stringifyScheduleModifier(ScheduleModifier::none);
    }
  } else if (modifiers.size() == 2) {
    // If there are two modifier:
    // First modifier should not be simd, second one should be simd
    if (symbolizeScheduleModifier(modifiers[0]) == ScheduleModifier::simd ||
        symbolizeScheduleModifier(modifiers[1]) != ScheduleModifier::simd)
      return parser.emitError(parser.getNameLoc())
             << " incorrect modifier order";
  }
  return success();
}

/// schedule ::= `schedule` `(` sched-list `)`
/// sched-list ::= sched-val | sched-val sched-list |
///                sched-val `,` sched-modifier
/// sched-val ::= sched-with-chunk | sched-wo-chunk
/// sched-with-chunk ::= sched-with-chunk-types (`=` ssa-id-and-type)?
/// sched-with-chunk-types ::= `static` | `dynamic` | `guided`
/// sched-wo-chunk ::=  `auto` | `runtime`
/// sched-modifier ::=  sched-mod-val | sched-mod-val `,` sched-mod-val
/// sched-mod-val ::=  `monotonic` | `nonmonotonic` | `simd` | `none`
static ParseResult
parseScheduleClause(OpAsmParser &parser, ClauseScheduleKindAttr &scheduleAttr,
                    ScheduleModifierAttr &scheduleMod, UnitAttr &scheduleSimd,
                    std::optional<OpAsmParser::UnresolvedOperand> &chunkSize,
                    Type &chunkType) {
  StringRef keyword;
  if (parser.parseKeyword(&keyword))
    return failure();
  std::optional<mlir::omp::ClauseScheduleKind> schedule =
      symbolizeClauseScheduleKind(keyword);
  if (!schedule)
    return parser.emitError(parser.getNameLoc()) << " expected schedule kind";

  scheduleAttr = ClauseScheduleKindAttr::get(parser.getContext(), *schedule);
  switch (*schedule) {
  case ClauseScheduleKind::Static:
  case ClauseScheduleKind::Dynamic:
  case ClauseScheduleKind::Guided:
    if (succeeded(parser.parseOptionalEqual())) {
      chunkSize = OpAsmParser::UnresolvedOperand{};
      if (parser.parseOperand(*chunkSize) || parser.parseColonType(chunkType))
        return failure();
    } else {
      chunkSize = std::nullopt;
    }
    break;
  case ClauseScheduleKind::Auto:
  case ClauseScheduleKind::Runtime:
    chunkSize = std::nullopt;
  }

  // If there is a comma, we have one or more modifiers..
  SmallVector<SmallString<12>> modifiers;
  while (succeeded(parser.parseOptionalComma())) {
    StringRef mod;
    if (parser.parseKeyword(&mod))
      return failure();
    modifiers.push_back(mod);
  }

  if (verifyScheduleModifiers(parser, modifiers))
    return failure();

  if (!modifiers.empty()) {
    SMLoc loc = parser.getCurrentLocation();
    if (std::optional<ScheduleModifier> mod =
            symbolizeScheduleModifier(modifiers[0])) {
      scheduleMod = ScheduleModifierAttr::get(parser.getContext(), *mod);
    } else {
      return parser.emitError(loc, "invalid schedule modifier");
    }
    // Only SIMD attribute is allowed here!
    if (modifiers.size() > 1) {
      assert(symbolizeScheduleModifier(modifiers[1]) == ScheduleModifier::simd);
      scheduleSimd = UnitAttr::get(parser.getBuilder().getContext());
    }
  }

  return success();
}

/// Print schedule clause
static void printScheduleClause(OpAsmPrinter &p, Operation *op,
                                ClauseScheduleKindAttr scheduleKind,
                                ScheduleModifierAttr scheduleMod,
                                UnitAttr scheduleSimd, Value scheduleChunk,
                                Type scheduleChunkType) {
  p << stringifyClauseScheduleKind(scheduleKind.getValue());
  if (scheduleChunk)
    p << " = " << scheduleChunk << " : " << scheduleChunk.getType();
  if (scheduleMod)
    p << ", " << stringifyScheduleModifier(scheduleMod.getValue());
  if (scheduleSimd)
    p << ", simd";
}

//===----------------------------------------------------------------------===//
// Parser and printer for Order Clause
//===----------------------------------------------------------------------===//

// order ::= `order` `(` [order-modiﬁer ':'] concurrent `)`
// order-modiﬁer ::= reproducible | unconstrained
static ParseResult parseOrderClause(OpAsmParser &parser,
                                    ClauseOrderKindAttr &order,
                                    OrderModifierAttr &orderMod) {
  StringRef enumStr;
  SMLoc loc = parser.getCurrentLocation();
  if (parser.parseKeyword(&enumStr))
    return failure();
  if (std::optional<OrderModifier> enumValue =
          symbolizeOrderModifier(enumStr)) {
    orderMod = OrderModifierAttr::get(parser.getContext(), *enumValue);
    if (parser.parseOptionalColon())
      return failure();
    loc = parser.getCurrentLocation();
    if (parser.parseKeyword(&enumStr))
      return failure();
  }
  if (std::optional<ClauseOrderKind> enumValue =
          symbolizeClauseOrderKind(enumStr)) {
    order = ClauseOrderKindAttr::get(parser.getContext(), *enumValue);
    return success();
  }
  return parser.emitError(loc, "invalid clause value: '") << enumStr << "'";
}

static void printOrderClause(OpAsmPrinter &p, Operation *op,
                             ClauseOrderKindAttr order,
                             OrderModifierAttr orderMod) {
  if (orderMod)
    p << stringifyOrderModifier(orderMod.getValue()) << ":";
  if (order)
    p << stringifyClauseOrderKind(order.getValue());
}

template <typename ClauseTypeAttr, typename ClauseType>
static ParseResult
parseGranularityClause(OpAsmParser &parser, ClauseTypeAttr &prescriptiveness,
                       std::optional<OpAsmParser::UnresolvedOperand> &operand,
                       Type &operandType,
                       std::optional<ClauseType> (*symbolizeClause)(StringRef),
                       StringRef clauseName) {
  StringRef enumStr;
  if (succeeded(parser.parseOptionalKeyword(&enumStr))) {
    if (std::optional<ClauseType> enumValue = symbolizeClause(enumStr)) {
      prescriptiveness = ClauseTypeAttr::get(parser.getContext(), *enumValue);
      if (parser.parseComma())
        return failure();
    } else {
      return parser.emitError(parser.getCurrentLocation())
             << "invalid " << clauseName << " modifier : '" << enumStr << "'";
      ;
    }
  }

  OpAsmParser::UnresolvedOperand var;
  if (succeeded(parser.parseOperand(var))) {
    operand = var;
  } else {
    return parser.emitError(parser.getCurrentLocation())
           << "expected " << clauseName << " operand";
  }

  if (operand.has_value()) {
    if (parser.parseColonType(operandType))
      return failure();
  }

  return success();
}

template <typename ClauseTypeAttr, typename ClauseType>
static void
printGranularityClause(OpAsmPrinter &p, Operation *op,
                       ClauseTypeAttr prescriptiveness, Value operand,
                       mlir::Type operandType,
                       StringRef (*stringifyClauseType)(ClauseType)) {

  if (prescriptiveness)
    p << stringifyClauseType(prescriptiveness.getValue()) << ", ";

  if (operand)
    p << operand << ": " << operandType;
}

//===----------------------------------------------------------------------===//
// Parser and printer for grainsize Clause
//===----------------------------------------------------------------------===//

// grainsize ::= `grainsize` `(` [strict ':'] grain-size `)`
static ParseResult
parseGrainsizeClause(OpAsmParser &parser, ClauseGrainsizeTypeAttr &grainsizeMod,
                     std::optional<OpAsmParser::UnresolvedOperand> &grainsize,
                     Type &grainsizeType) {
  return parseGranularityClause<ClauseGrainsizeTypeAttr, ClauseGrainsizeType>(
      parser, grainsizeMod, grainsize, grainsizeType,
      &symbolizeClauseGrainsizeType, "grainsize");
}

static void printGrainsizeClause(OpAsmPrinter &p, Operation *op,
                                 ClauseGrainsizeTypeAttr grainsizeMod,
                                 Value grainsize, mlir::Type grainsizeType) {
  printGranularityClause<ClauseGrainsizeTypeAttr, ClauseGrainsizeType>(
      p, op, grainsizeMod, grainsize, grainsizeType,
      &stringifyClauseGrainsizeType);
}

//===----------------------------------------------------------------------===//
// Parser and printer for num_tasks Clause
//===----------------------------------------------------------------------===//

// numtask ::= `num_tasks` `(` [strict ':'] num-tasks `)`
static ParseResult
parseNumTasksClause(OpAsmParser &parser, ClauseNumTasksTypeAttr &numTasksMod,
                    std::optional<OpAsmParser::UnresolvedOperand> &numTasks,
                    Type &numTasksType) {
  return parseGranularityClause<ClauseNumTasksTypeAttr, ClauseNumTasksType>(
      parser, numTasksMod, numTasks, numTasksType, &symbolizeClauseNumTasksType,
      "num_tasks");
}

static void printNumTasksClause(OpAsmPrinter &p, Operation *op,
                                ClauseNumTasksTypeAttr numTasksMod,
                                Value numTasks, mlir::Type numTasksType) {
  printGranularityClause<ClauseNumTasksTypeAttr, ClauseNumTasksType>(
      p, op, numTasksMod, numTasks, numTasksType, &stringifyClauseNumTasksType);
}

//===----------------------------------------------------------------------===//
// Parsers for operations including clauses that define entry block arguments.
//===----------------------------------------------------------------------===//

namespace {
struct MapParseArgs {
  SmallVectorImpl<OpAsmParser::UnresolvedOperand> &vars;
  SmallVectorImpl<Type> &types;
  MapParseArgs(SmallVectorImpl<OpAsmParser::UnresolvedOperand> &vars,
               SmallVectorImpl<Type> &types)
      : vars(vars), types(types) {}
};
struct PrivateParseArgs {
  llvm::SmallVectorImpl<OpAsmParser::UnresolvedOperand> &vars;
  llvm::SmallVectorImpl<Type> &types;
  ArrayAttr &syms;
  DenseI64ArrayAttr *mapIndices;
  PrivateParseArgs(SmallVectorImpl<OpAsmParser::UnresolvedOperand> &vars,
                   SmallVectorImpl<Type> &types, ArrayAttr &syms,
                   DenseI64ArrayAttr *mapIndices = nullptr)
      : vars(vars), types(types), syms(syms), mapIndices(mapIndices) {}
};

struct ReductionParseArgs {
  SmallVectorImpl<OpAsmParser::UnresolvedOperand> &vars;
  SmallVectorImpl<Type> &types;
  DenseBoolArrayAttr &byref;
  ArrayAttr &syms;
  ReductionModifierAttr *modifier;
  ReductionParseArgs(SmallVectorImpl<OpAsmParser::UnresolvedOperand> &vars,
                     SmallVectorImpl<Type> &types, DenseBoolArrayAttr &byref,
                     ArrayAttr &syms, ReductionModifierAttr *mod = nullptr)
      : vars(vars), types(types), byref(byref), syms(syms), modifier(mod) {}
};

struct AllRegionParseArgs {
  std::optional<MapParseArgs> hasDeviceAddrArgs;
  std::optional<MapParseArgs> hostEvalArgs;
  std::optional<ReductionParseArgs> inReductionArgs;
  std::optional<MapParseArgs> mapArgs;
  std::optional<PrivateParseArgs> privateArgs;
  std::optional<ReductionParseArgs> reductionArgs;
  std::optional<ReductionParseArgs> taskReductionArgs;
  std::optional<MapParseArgs> useDeviceAddrArgs;
  std::optional<MapParseArgs> useDevicePtrArgs;
};
} // namespace

static ParseResult parseClauseWithRegionArgs(
    OpAsmParser &parser,
    SmallVectorImpl<OpAsmParser::UnresolvedOperand> &operands,
    SmallVectorImpl<Type> &types,
    SmallVectorImpl<OpAsmParser::Argument> &regionPrivateArgs,
    ArrayAttr *symbols = nullptr, DenseI64ArrayAttr *mapIndices = nullptr,
    DenseBoolArrayAttr *byref = nullptr,
    ReductionModifierAttr *modifier = nullptr) {
  SmallVector<SymbolRefAttr> symbolVec;
  SmallVector<int64_t> mapIndicesVec;
  SmallVector<bool> isByRefVec;
  unsigned regionArgOffset = regionPrivateArgs.size();

  if (parser.parseLParen())
    return failure();

  if (modifier && succeeded(parser.parseOptionalKeyword("mod"))) {
    StringRef enumStr;
    if (parser.parseColon() || parser.parseKeyword(&enumStr) ||
        parser.parseComma())
      return failure();
    std::optional<ReductionModifier> enumValue =
        symbolizeReductionModifier(enumStr);
    if (!enumValue.has_value())
      return failure();
    *modifier = ReductionModifierAttr::get(parser.getContext(), *enumValue);
    if (!*modifier)
      return failure();
  }

  if (parser.parseCommaSeparatedList([&]() {
        if (byref)
          isByRefVec.push_back(
              parser.parseOptionalKeyword("byref").succeeded());

        if (symbols && parser.parseAttribute(symbolVec.emplace_back()))
          return failure();

        if (parser.parseOperand(operands.emplace_back()) ||
            parser.parseArrow() ||
            parser.parseArgument(regionPrivateArgs.emplace_back()))
          return failure();

        if (mapIndices) {
          if (parser.parseOptionalLSquare().succeeded()) {
            if (parser.parseKeyword("map_idx") || parser.parseEqual() ||
                parser.parseInteger(mapIndicesVec.emplace_back()) ||
                parser.parseRSquare())
              return failure();
          } else
            mapIndicesVec.push_back(-1);
        }

        return success();
      }))
    return failure();

  if (parser.parseColon())
    return failure();

  if (parser.parseCommaSeparatedList([&]() {
        if (parser.parseType(types.emplace_back()))
          return failure();

        return success();
      }))
    return failure();

  if (operands.size() != types.size())
    return failure();

  if (parser.parseRParen())
    return failure();

  auto *argsBegin = regionPrivateArgs.begin();
  MutableArrayRef argsSubrange(argsBegin + regionArgOffset,
                               argsBegin + regionArgOffset + types.size());
  for (auto [prv, type] : llvm::zip_equal(argsSubrange, types)) {
    prv.type = type;
  }

  if (symbols) {
    SmallVector<Attribute> symbolAttrs(symbolVec.begin(), symbolVec.end());
    *symbols = ArrayAttr::get(parser.getContext(), symbolAttrs);
  }

  if (!mapIndicesVec.empty())
    *mapIndices =
        mlir::DenseI64ArrayAttr::get(parser.getContext(), mapIndicesVec);

  if (byref)
    *byref = makeDenseBoolArrayAttr(parser.getContext(), isByRefVec);

  return success();
}

static ParseResult parseBlockArgClause(
    OpAsmParser &parser,
    llvm::SmallVectorImpl<OpAsmParser::Argument> &entryBlockArgs,
    StringRef keyword, std::optional<MapParseArgs> mapArgs) {
  if (succeeded(parser.parseOptionalKeyword(keyword))) {
    if (!mapArgs)
      return failure();

    if (failed(parseClauseWithRegionArgs(parser, mapArgs->vars, mapArgs->types,
                                         entryBlockArgs)))
      return failure();
  }
  return success();
}

static ParseResult parseBlockArgClause(
    OpAsmParser &parser,
    llvm::SmallVectorImpl<OpAsmParser::Argument> &entryBlockArgs,
    StringRef keyword, std::optional<PrivateParseArgs> privateArgs) {
  if (succeeded(parser.parseOptionalKeyword(keyword))) {
    if (!privateArgs)
      return failure();

    if (failed(parseClauseWithRegionArgs(
            parser, privateArgs->vars, privateArgs->types, entryBlockArgs,
            &privateArgs->syms, privateArgs->mapIndices)))
      return failure();
  }
  return success();
}

static ParseResult parseBlockArgClause(
    OpAsmParser &parser,
    llvm::SmallVectorImpl<OpAsmParser::Argument> &entryBlockArgs,
    StringRef keyword, std::optional<ReductionParseArgs> reductionArgs) {
  if (succeeded(parser.parseOptionalKeyword(keyword))) {
    if (!reductionArgs)
      return failure();
    if (failed(parseClauseWithRegionArgs(
            parser, reductionArgs->vars, reductionArgs->types, entryBlockArgs,
            &reductionArgs->syms, /*mapIndices=*/nullptr, &reductionArgs->byref,
            reductionArgs->modifier)))
      return failure();
  }
  return success();
}

static ParseResult parseBlockArgRegion(OpAsmParser &parser, Region &region,
                                       AllRegionParseArgs args) {
  llvm::SmallVector<OpAsmParser::Argument> entryBlockArgs;

  if (failed(parseBlockArgClause(parser, entryBlockArgs, "has_device_addr",
                                 args.hasDeviceAddrArgs)))
    return parser.emitError(parser.getCurrentLocation())
           << "invalid `has_device_addr` format";

  if (failed(parseBlockArgClause(parser, entryBlockArgs, "host_eval",
                                 args.hostEvalArgs)))
    return parser.emitError(parser.getCurrentLocation())
           << "invalid `host_eval` format";

  if (failed(parseBlockArgClause(parser, entryBlockArgs, "in_reduction",
                                 args.inReductionArgs)))
    return parser.emitError(parser.getCurrentLocation())
           << "invalid `in_reduction` format";

  if (failed(parseBlockArgClause(parser, entryBlockArgs, "map_entries",
                                 args.mapArgs)))
    return parser.emitError(parser.getCurrentLocation())
           << "invalid `map_entries` format";

  if (failed(parseBlockArgClause(parser, entryBlockArgs, "private",
                                 args.privateArgs)))
    return parser.emitError(parser.getCurrentLocation())
           << "invalid `private` format";

  if (failed(parseBlockArgClause(parser, entryBlockArgs, "reduction",
                                 args.reductionArgs)))
    return parser.emitError(parser.getCurrentLocation())
           << "invalid `reduction` format";

  if (failed(parseBlockArgClause(parser, entryBlockArgs, "task_reduction",
                                 args.taskReductionArgs)))
    return parser.emitError(parser.getCurrentLocation())
           << "invalid `task_reduction` format";

  if (failed(parseBlockArgClause(parser, entryBlockArgs, "use_device_addr",
                                 args.useDeviceAddrArgs)))
    return parser.emitError(parser.getCurrentLocation())
           << "invalid `use_device_addr` format";

  if (failed(parseBlockArgClause(parser, entryBlockArgs, "use_device_ptr",
                                 args.useDevicePtrArgs)))
    return parser.emitError(parser.getCurrentLocation())
           << "invalid `use_device_addr` format";

  return parser.parseRegion(region, entryBlockArgs);
}

// These parseXyz functions correspond to the custom<Xyz> definitions
// in the .td file(s).
static ParseResult parseTargetOpRegion(
    OpAsmParser &parser, Region &region,
    SmallVectorImpl<OpAsmParser::UnresolvedOperand> &hasDeviceAddrVars,
    SmallVectorImpl<Type> &hasDeviceAddrTypes,
    SmallVectorImpl<OpAsmParser::UnresolvedOperand> &hostEvalVars,
    SmallVectorImpl<Type> &hostEvalTypes,
    SmallVectorImpl<OpAsmParser::UnresolvedOperand> &inReductionVars,
    SmallVectorImpl<Type> &inReductionTypes,
    DenseBoolArrayAttr &inReductionByref, ArrayAttr &inReductionSyms,
    SmallVectorImpl<OpAsmParser::UnresolvedOperand> &mapVars,
    SmallVectorImpl<Type> &mapTypes,
    llvm::SmallVectorImpl<OpAsmParser::UnresolvedOperand> &privateVars,
    llvm::SmallVectorImpl<Type> &privateTypes, ArrayAttr &privateSyms,
    DenseI64ArrayAttr &privateMaps) {
  AllRegionParseArgs args;
  args.hasDeviceAddrArgs.emplace(hasDeviceAddrVars, hasDeviceAddrTypes);
  args.hostEvalArgs.emplace(hostEvalVars, hostEvalTypes);
  args.inReductionArgs.emplace(inReductionVars, inReductionTypes,
                               inReductionByref, inReductionSyms);
  args.mapArgs.emplace(mapVars, mapTypes);
  args.privateArgs.emplace(privateVars, privateTypes, privateSyms,
                           &privateMaps);
  return parseBlockArgRegion(parser, region, args);
}

static ParseResult parseInReductionPrivateRegion(
    OpAsmParser &parser, Region &region,
    SmallVectorImpl<OpAsmParser::UnresolvedOperand> &inReductionVars,
    SmallVectorImpl<Type> &inReductionTypes,
    DenseBoolArrayAttr &inReductionByref, ArrayAttr &inReductionSyms,
    llvm::SmallVectorImpl<OpAsmParser::UnresolvedOperand> &privateVars,
    llvm::SmallVectorImpl<Type> &privateTypes, ArrayAttr &privateSyms) {
  AllRegionParseArgs args;
  args.inReductionArgs.emplace(inReductionVars, inReductionTypes,
                               inReductionByref, inReductionSyms);
  args.privateArgs.emplace(privateVars, privateTypes, privateSyms);
  return parseBlockArgRegion(parser, region, args);
}

static ParseResult parseInReductionPrivateReductionRegion(
    OpAsmParser &parser, Region &region,
    SmallVectorImpl<OpAsmParser::UnresolvedOperand> &inReductionVars,
    SmallVectorImpl<Type> &inReductionTypes,
    DenseBoolArrayAttr &inReductionByref, ArrayAttr &inReductionSyms,
    llvm::SmallVectorImpl<OpAsmParser::UnresolvedOperand> &privateVars,
    llvm::SmallVectorImpl<Type> &privateTypes, ArrayAttr &privateSyms,
    ReductionModifierAttr &reductionMod,
    SmallVectorImpl<OpAsmParser::UnresolvedOperand> &reductionVars,
    SmallVectorImpl<Type> &reductionTypes, DenseBoolArrayAttr &reductionByref,
    ArrayAttr &reductionSyms) {
  AllRegionParseArgs args;
  args.inReductionArgs.emplace(inReductionVars, inReductionTypes,
                               inReductionByref, inReductionSyms);
  args.privateArgs.emplace(privateVars, privateTypes, privateSyms);
  args.reductionArgs.emplace(reductionVars, reductionTypes, reductionByref,
                             reductionSyms, &reductionMod);
  return parseBlockArgRegion(parser, region, args);
}

static ParseResult parsePrivateRegion(
    OpAsmParser &parser, Region &region,
    llvm::SmallVectorImpl<OpAsmParser::UnresolvedOperand> &privateVars,
    llvm::SmallVectorImpl<Type> &privateTypes, ArrayAttr &privateSyms) {
  AllRegionParseArgs args;
  args.privateArgs.emplace(privateVars, privateTypes, privateSyms);
  return parseBlockArgRegion(parser, region, args);
}

static ParseResult parsePrivateReductionRegion(
    OpAsmParser &parser, Region &region,
    llvm::SmallVectorImpl<OpAsmParser::UnresolvedOperand> &privateVars,
    llvm::SmallVectorImpl<Type> &privateTypes, ArrayAttr &privateSyms,
    ReductionModifierAttr &reductionMod,
    SmallVectorImpl<OpAsmParser::UnresolvedOperand> &reductionVars,
    SmallVectorImpl<Type> &reductionTypes, DenseBoolArrayAttr &reductionByref,
    ArrayAttr &reductionSyms) {
  AllRegionParseArgs args;
  args.privateArgs.emplace(privateVars, privateTypes, privateSyms);
  args.reductionArgs.emplace(reductionVars, reductionTypes, reductionByref,
                             reductionSyms, &reductionMod);
  return parseBlockArgRegion(parser, region, args);
}

static ParseResult parseTaskReductionRegion(
    OpAsmParser &parser, Region &region,
    SmallVectorImpl<OpAsmParser::UnresolvedOperand> &taskReductionVars,
    SmallVectorImpl<Type> &taskReductionTypes,
    DenseBoolArrayAttr &taskReductionByref, ArrayAttr &taskReductionSyms) {
  AllRegionParseArgs args;
  args.taskReductionArgs.emplace(taskReductionVars, taskReductionTypes,
                                 taskReductionByref, taskReductionSyms);
  return parseBlockArgRegion(parser, region, args);
}

static ParseResult parseUseDeviceAddrUseDevicePtrRegion(
    OpAsmParser &parser, Region &region,
    SmallVectorImpl<OpAsmParser::UnresolvedOperand> &useDeviceAddrVars,
    SmallVectorImpl<Type> &useDeviceAddrTypes,
    SmallVectorImpl<OpAsmParser::UnresolvedOperand> &useDevicePtrVars,
    SmallVectorImpl<Type> &useDevicePtrTypes) {
  AllRegionParseArgs args;
  args.useDeviceAddrArgs.emplace(useDeviceAddrVars, useDeviceAddrTypes);
  args.useDevicePtrArgs.emplace(useDevicePtrVars, useDevicePtrTypes);
  return parseBlockArgRegion(parser, region, args);
}

//===----------------------------------------------------------------------===//
// Printers for operations including clauses that define entry block arguments.
//===----------------------------------------------------------------------===//

namespace {
struct MapPrintArgs {
  ValueRange vars;
  TypeRange types;
  MapPrintArgs(ValueRange vars, TypeRange types) : vars(vars), types(types) {}
};
struct PrivatePrintArgs {
  ValueRange vars;
  TypeRange types;
  ArrayAttr syms;
  DenseI64ArrayAttr mapIndices;
  PrivatePrintArgs(ValueRange vars, TypeRange types, ArrayAttr syms,
                   DenseI64ArrayAttr mapIndices)
      : vars(vars), types(types), syms(syms), mapIndices(mapIndices) {}
};
struct ReductionPrintArgs {
  ValueRange vars;
  TypeRange types;
  DenseBoolArrayAttr byref;
  ArrayAttr syms;
  ReductionModifierAttr modifier;
  ReductionPrintArgs(ValueRange vars, TypeRange types, DenseBoolArrayAttr byref,
                     ArrayAttr syms, ReductionModifierAttr mod = nullptr)
      : vars(vars), types(types), byref(byref), syms(syms), modifier(mod) {}
};
struct AllRegionPrintArgs {
  std::optional<MapPrintArgs> hasDeviceAddrArgs;
  std::optional<MapPrintArgs> hostEvalArgs;
  std::optional<ReductionPrintArgs> inReductionArgs;
  std::optional<MapPrintArgs> mapArgs;
  std::optional<PrivatePrintArgs> privateArgs;
  std::optional<ReductionPrintArgs> reductionArgs;
  std::optional<ReductionPrintArgs> taskReductionArgs;
  std::optional<MapPrintArgs> useDeviceAddrArgs;
  std::optional<MapPrintArgs> useDevicePtrArgs;
};
} // namespace

static void printClauseWithRegionArgs(
    OpAsmPrinter &p, MLIRContext *ctx, StringRef clauseName,
    ValueRange argsSubrange, ValueRange operands, TypeRange types,
    ArrayAttr symbols = nullptr, DenseI64ArrayAttr mapIndices = nullptr,
    DenseBoolArrayAttr byref = nullptr,
    ReductionModifierAttr modifier = nullptr) {
  if (argsSubrange.empty())
    return;

  p << clauseName << "(";

  if (modifier)
    p << "mod: " << stringifyReductionModifier(modifier.getValue()) << ", ";

  if (!symbols) {
    llvm::SmallVector<Attribute> values(operands.size(), nullptr);
    symbols = ArrayAttr::get(ctx, values);
  }

  if (!mapIndices) {
    llvm::SmallVector<int64_t> values(operands.size(), -1);
    mapIndices = DenseI64ArrayAttr::get(ctx, values);
  }

  if (!byref) {
    mlir::SmallVector<bool> values(operands.size(), false);
    byref = DenseBoolArrayAttr::get(ctx, values);
  }

  llvm::interleaveComma(llvm::zip_equal(operands, argsSubrange, symbols,
                                        mapIndices.asArrayRef(),
                                        byref.asArrayRef()),
                        p, [&p](auto t) {
                          auto [op, arg, sym, map, isByRef] = t;
                          if (isByRef)
                            p << "byref ";
                          if (sym)
                            p << sym << " ";

                          p << op << " -> " << arg;

                          if (map != -1)
                            p << " [map_idx=" << map << "]";
                        });
  p << " : ";
  llvm::interleaveComma(types, p);
  p << ") ";
}

static void printBlockArgClause(OpAsmPrinter &p, MLIRContext *ctx,
                                StringRef clauseName, ValueRange argsSubrange,
                                std::optional<MapPrintArgs> mapArgs) {
  if (mapArgs)
    printClauseWithRegionArgs(p, ctx, clauseName, argsSubrange, mapArgs->vars,
                              mapArgs->types);
}

static void printBlockArgClause(OpAsmPrinter &p, MLIRContext *ctx,
                                StringRef clauseName, ValueRange argsSubrange,
                                std::optional<PrivatePrintArgs> privateArgs) {
  if (privateArgs)
    printClauseWithRegionArgs(p, ctx, clauseName, argsSubrange,
                              privateArgs->vars, privateArgs->types,
                              privateArgs->syms, privateArgs->mapIndices);
}

static void
printBlockArgClause(OpAsmPrinter &p, MLIRContext *ctx, StringRef clauseName,
                    ValueRange argsSubrange,
                    std::optional<ReductionPrintArgs> reductionArgs) {
  if (reductionArgs)
    printClauseWithRegionArgs(p, ctx, clauseName, argsSubrange,
                              reductionArgs->vars, reductionArgs->types,
                              reductionArgs->syms, /*mapIndices=*/nullptr,
                              reductionArgs->byref, reductionArgs->modifier);
}

static void printBlockArgRegion(OpAsmPrinter &p, Operation *op, Region &region,
                                const AllRegionPrintArgs &args) {
  auto iface = llvm::cast<mlir::omp::BlockArgOpenMPOpInterface>(op);
  MLIRContext *ctx = op->getContext();

  printBlockArgClause(p, ctx, "has_device_addr",
                      iface.getHasDeviceAddrBlockArgs(),
                      args.hasDeviceAddrArgs);
  printBlockArgClause(p, ctx, "host_eval", iface.getHostEvalBlockArgs(),
                      args.hostEvalArgs);
  printBlockArgClause(p, ctx, "in_reduction", iface.getInReductionBlockArgs(),
                      args.inReductionArgs);
  printBlockArgClause(p, ctx, "map_entries", iface.getMapBlockArgs(),
                      args.mapArgs);
  printBlockArgClause(p, ctx, "private", iface.getPrivateBlockArgs(),
                      args.privateArgs);
  printBlockArgClause(p, ctx, "reduction", iface.getReductionBlockArgs(),
                      args.reductionArgs);
  printBlockArgClause(p, ctx, "task_reduction",
                      iface.getTaskReductionBlockArgs(),
                      args.taskReductionArgs);
  printBlockArgClause(p, ctx, "use_device_addr",
                      iface.getUseDeviceAddrBlockArgs(),
                      args.useDeviceAddrArgs);
  printBlockArgClause(p, ctx, "use_device_ptr",
                      iface.getUseDevicePtrBlockArgs(), args.useDevicePtrArgs);

  p.printRegion(region, /*printEntryBlockArgs=*/false);
}

// These parseXyz functions correspond to the custom<Xyz> definitions
// in the .td file(s).
static void
printTargetOpRegion(OpAsmPrinter &p, Operation *op, Region &region,
                    ValueRange hasDeviceAddrVars, TypeRange hasDeviceAddrTypes,
                    ValueRange hostEvalVars, TypeRange hostEvalTypes,
                    ValueRange inReductionVars, TypeRange inReductionTypes,
                    DenseBoolArrayAttr inReductionByref,
                    ArrayAttr inReductionSyms, ValueRange mapVars,
                    TypeRange mapTypes, ValueRange privateVars,
                    TypeRange privateTypes, ArrayAttr privateSyms,
                    DenseI64ArrayAttr privateMaps) {
  AllRegionPrintArgs args;
  args.hasDeviceAddrArgs.emplace(hasDeviceAddrVars, hasDeviceAddrTypes);
  args.hostEvalArgs.emplace(hostEvalVars, hostEvalTypes);
  args.inReductionArgs.emplace(inReductionVars, inReductionTypes,
                               inReductionByref, inReductionSyms);
  args.mapArgs.emplace(mapVars, mapTypes);
  args.privateArgs.emplace(privateVars, privateTypes, privateSyms, privateMaps);
  printBlockArgRegion(p, op, region, args);
}

static void printInReductionPrivateRegion(
    OpAsmPrinter &p, Operation *op, Region &region, ValueRange inReductionVars,
    TypeRange inReductionTypes, DenseBoolArrayAttr inReductionByref,
    ArrayAttr inReductionSyms, ValueRange privateVars, TypeRange privateTypes,
    ArrayAttr privateSyms) {
  AllRegionPrintArgs args;
  args.inReductionArgs.emplace(inReductionVars, inReductionTypes,
                               inReductionByref, inReductionSyms);
  args.privateArgs.emplace(privateVars, privateTypes, privateSyms,
                           /*mapIndices=*/nullptr);
  printBlockArgRegion(p, op, region, args);
}

static void printInReductionPrivateReductionRegion(
    OpAsmPrinter &p, Operation *op, Region &region, ValueRange inReductionVars,
    TypeRange inReductionTypes, DenseBoolArrayAttr inReductionByref,
    ArrayAttr inReductionSyms, ValueRange privateVars, TypeRange privateTypes,
    ArrayAttr privateSyms, ReductionModifierAttr reductionMod,
    ValueRange reductionVars, TypeRange reductionTypes,
    DenseBoolArrayAttr reductionByref, ArrayAttr reductionSyms) {
  AllRegionPrintArgs args;
  args.inReductionArgs.emplace(inReductionVars, inReductionTypes,
                               inReductionByref, inReductionSyms);
  args.privateArgs.emplace(privateVars, privateTypes, privateSyms,
                           /*mapIndices=*/nullptr);
  args.reductionArgs.emplace(reductionVars, reductionTypes, reductionByref,
                             reductionSyms, reductionMod);
  printBlockArgRegion(p, op, region, args);
}

static void printPrivateRegion(OpAsmPrinter &p, Operation *op, Region &region,
                               ValueRange privateVars, TypeRange privateTypes,
                               ArrayAttr privateSyms) {
  AllRegionPrintArgs args;
  args.privateArgs.emplace(privateVars, privateTypes, privateSyms,
                           /*mapIndices=*/nullptr);
  printBlockArgRegion(p, op, region, args);
}

static void printPrivateReductionRegion(
    OpAsmPrinter &p, Operation *op, Region &region, ValueRange privateVars,
    TypeRange privateTypes, ArrayAttr privateSyms,
    ReductionModifierAttr reductionMod, ValueRange reductionVars,
    TypeRange reductionTypes, DenseBoolArrayAttr reductionByref,
    ArrayAttr reductionSyms) {
  AllRegionPrintArgs args;
  args.privateArgs.emplace(privateVars, privateTypes, privateSyms,
                           /*mapIndices=*/nullptr);
  args.reductionArgs.emplace(reductionVars, reductionTypes, reductionByref,
                             reductionSyms, reductionMod);
  printBlockArgRegion(p, op, region, args);
}

static void printTaskReductionRegion(OpAsmPrinter &p, Operation *op,
                                     Region &region,
                                     ValueRange taskReductionVars,
                                     TypeRange taskReductionTypes,
                                     DenseBoolArrayAttr taskReductionByref,
                                     ArrayAttr taskReductionSyms) {
  AllRegionPrintArgs args;
  args.taskReductionArgs.emplace(taskReductionVars, taskReductionTypes,
                                 taskReductionByref, taskReductionSyms);
  printBlockArgRegion(p, op, region, args);
}

static void printUseDeviceAddrUseDevicePtrRegion(OpAsmPrinter &p, Operation *op,
                                                 Region &region,
                                                 ValueRange useDeviceAddrVars,
                                                 TypeRange useDeviceAddrTypes,
                                                 ValueRange useDevicePtrVars,
                                                 TypeRange useDevicePtrTypes) {
  AllRegionPrintArgs args;
  args.useDeviceAddrArgs.emplace(useDeviceAddrVars, useDeviceAddrTypes);
  args.useDevicePtrArgs.emplace(useDevicePtrVars, useDevicePtrTypes);
  printBlockArgRegion(p, op, region, args);
}

/// Verifies Reduction Clause
static LogicalResult
verifyReductionVarList(Operation *op, std::optional<ArrayAttr> reductionSyms,
                       OperandRange reductionVars,
                       std::optional<ArrayRef<bool>> reductionByref) {
  if (!reductionVars.empty()) {
    if (!reductionSyms || reductionSyms->size() != reductionVars.size())
      return op->emitOpError()
             << "expected as many reduction symbol references "
                "as reduction variables";
    if (reductionByref && reductionByref->size() != reductionVars.size())
      return op->emitError() << "expected as many reduction variable by "
                                "reference attributes as reduction variables";
  } else {
    if (reductionSyms)
      return op->emitOpError() << "unexpected reduction symbol references";
    return success();
  }

  // TODO: The followings should be done in
  // SymbolUserOpInterface::verifySymbolUses.
  DenseSet<Value> accumulators;
  for (auto args : llvm::zip(reductionVars, *reductionSyms)) {
    Value accum = std::get<0>(args);

    if (!accumulators.insert(accum).second)
      return op->emitOpError() << "accumulator variable used more than once";

    Type varType = accum.getType();
    auto symbolRef = llvm::cast<SymbolRefAttr>(std::get<1>(args));
    auto decl =
        SymbolTable::lookupNearestSymbolFrom<DeclareReductionOp>(op, symbolRef);
    if (!decl)
      return op->emitOpError() << "expected symbol reference " << symbolRef
                               << " to point to a reduction declaration";

    if (decl.getAccumulatorType() && decl.getAccumulatorType() != varType)
      return op->emitOpError()
             << "expected accumulator (" << varType
             << ") to be the same type as reduction declaration ("
             << decl.getAccumulatorType() << ")";
  }

  return success();
}

//===----------------------------------------------------------------------===//
// Parser, printer and verifier for Copyprivate
//===----------------------------------------------------------------------===//

/// copyprivate-entry-list ::= copyprivate-entry
///                          | copyprivate-entry-list `,` copyprivate-entry
/// copyprivate-entry ::= ssa-id `->` symbol-ref `:` type
static ParseResult parseCopyprivate(
    OpAsmParser &parser,
    SmallVectorImpl<OpAsmParser::UnresolvedOperand> &copyprivateVars,
    SmallVectorImpl<Type> &copyprivateTypes, ArrayAttr &copyprivateSyms) {
  SmallVector<SymbolRefAttr> symsVec;
  if (failed(parser.parseCommaSeparatedList([&]() {
        if (parser.parseOperand(copyprivateVars.emplace_back()) ||
            parser.parseArrow() ||
            parser.parseAttribute(symsVec.emplace_back()) ||
            parser.parseColonType(copyprivateTypes.emplace_back()))
          return failure();
        return success();
      })))
    return failure();
  SmallVector<Attribute> syms(symsVec.begin(), symsVec.end());
  copyprivateSyms = ArrayAttr::get(parser.getContext(), syms);
  return success();
}

/// Print Copyprivate clause
static void printCopyprivate(OpAsmPrinter &p, Operation *op,
                             OperandRange copyprivateVars,
                             TypeRange copyprivateTypes,
                             std::optional<ArrayAttr> copyprivateSyms) {
  if (!copyprivateSyms.has_value())
    return;
  llvm::interleaveComma(
      llvm::zip(copyprivateVars, *copyprivateSyms, copyprivateTypes), p,
      [&](const auto &args) {
        p << std::get<0>(args) << " -> " << std::get<1>(args) << " : "
          << std::get<2>(args);
      });
}

/// Verifies CopyPrivate Clause
static LogicalResult
verifyCopyprivateVarList(Operation *op, OperandRange copyprivateVars,
                         std::optional<ArrayAttr> copyprivateSyms) {
  size_t copyprivateSymsSize =
      copyprivateSyms.has_value() ? copyprivateSyms->size() : 0;
  if (copyprivateSymsSize != copyprivateVars.size())
    return op->emitOpError() << "inconsistent number of copyprivate vars (= "
                             << copyprivateVars.size()
                             << ") and functions (= " << copyprivateSymsSize
                             << "), both must be equal";
  if (!copyprivateSyms.has_value())
    return success();

  for (auto copyprivateVarAndSym :
       llvm::zip(copyprivateVars, *copyprivateSyms)) {
    auto symbolRef =
        llvm::cast<SymbolRefAttr>(std::get<1>(copyprivateVarAndSym));
    std::optional<std::variant<mlir::func::FuncOp, mlir::LLVM::LLVMFuncOp>>
        funcOp;
    if (mlir::func::FuncOp mlirFuncOp =
            SymbolTable::lookupNearestSymbolFrom<mlir::func::FuncOp>(op,
                                                                     symbolRef))
      funcOp = mlirFuncOp;
    else if (mlir::LLVM::LLVMFuncOp llvmFuncOp =
                 SymbolTable::lookupNearestSymbolFrom<mlir::LLVM::LLVMFuncOp>(
                     op, symbolRef))
      funcOp = llvmFuncOp;

    auto getNumArguments = [&] {
      return std::visit([](auto &f) { return f.getNumArguments(); }, *funcOp);
    };

    auto getArgumentType = [&](unsigned i) {
      return std::visit([i](auto &f) { return f.getArgumentTypes()[i]; },
                        *funcOp);
    };

    if (!funcOp)
      return op->emitOpError() << "expected symbol reference " << symbolRef
                               << " to point to a copy function";

    if (getNumArguments() != 2)
      return op->emitOpError()
             << "expected copy function " << symbolRef << " to have 2 operands";

    Type argTy = getArgumentType(0);
    if (argTy != getArgumentType(1))
      return op->emitOpError() << "expected copy function " << symbolRef
                               << " arguments to have the same type";

    Type varType = std::get<0>(copyprivateVarAndSym).getType();
    if (argTy != varType)
      return op->emitOpError()
             << "expected copy function arguments' type (" << argTy
             << ") to be the same as copyprivate variable's type (" << varType
             << ")";
  }

  return success();
}

//===----------------------------------------------------------------------===//
// Parser, printer and verifier for DependVarList
//===----------------------------------------------------------------------===//

/// depend-entry-list ::= depend-entry
///                     | depend-entry-list `,` depend-entry
/// depend-entry ::= depend-kind `->` ssa-id `:` type
static ParseResult
parseDependVarList(OpAsmParser &parser,
                   SmallVectorImpl<OpAsmParser::UnresolvedOperand> &dependVars,
                   SmallVectorImpl<Type> &dependTypes, ArrayAttr &dependKinds) {
  SmallVector<ClauseTaskDependAttr> kindsVec;
  if (failed(parser.parseCommaSeparatedList([&]() {
        StringRef keyword;
        if (parser.parseKeyword(&keyword) || parser.parseArrow() ||
            parser.parseOperand(dependVars.emplace_back()) ||
            parser.parseColonType(dependTypes.emplace_back()))
          return failure();
        if (std::optional<ClauseTaskDepend> keywordDepend =
                (symbolizeClauseTaskDepend(keyword)))
          kindsVec.emplace_back(
              ClauseTaskDependAttr::get(parser.getContext(), *keywordDepend));
        else
          return failure();
        return success();
      })))
    return failure();
  SmallVector<Attribute> kinds(kindsVec.begin(), kindsVec.end());
  dependKinds = ArrayAttr::get(parser.getContext(), kinds);
  return success();
}

/// Print Depend clause
static void printDependVarList(OpAsmPrinter &p, Operation *op,
                               OperandRange dependVars, TypeRange dependTypes,
                               std::optional<ArrayAttr> dependKinds) {

  for (unsigned i = 0, e = dependKinds->size(); i < e; ++i) {
    if (i != 0)
      p << ", ";
    p << stringifyClauseTaskDepend(
             llvm::cast<mlir::omp::ClauseTaskDependAttr>((*dependKinds)[i])
                 .getValue())
      << " -> " << dependVars[i] << " : " << dependTypes[i];
  }
}

/// Verifies Depend clause
static LogicalResult verifyDependVarList(Operation *op,
                                         std::optional<ArrayAttr> dependKinds,
                                         OperandRange dependVars) {
  if (!dependVars.empty()) {
    if (!dependKinds || dependKinds->size() != dependVars.size())
      return op->emitOpError() << "expected as many depend values"
                                  " as depend variables";
  } else {
    if (dependKinds && !dependKinds->empty())
      return op->emitOpError() << "unexpected depend values";
    return success();
  }

  return success();
}

//===----------------------------------------------------------------------===//
// Parser, printer and verifier for Synchronization Hint (2.17.12)
//===----------------------------------------------------------------------===//

/// Parses a Synchronization Hint clause. The value of hint is an integer
/// which is a combination of different hints from `omp_sync_hint_t`.
///
/// hint-clause = `hint` `(` hint-value `)`
static ParseResult parseSynchronizationHint(OpAsmParser &parser,
                                            IntegerAttr &hintAttr) {
  StringRef hintKeyword;
  int64_t hint = 0;
  if (succeeded(parser.parseOptionalKeyword("none"))) {
    hintAttr = IntegerAttr::get(parser.getBuilder().getI64Type(), 0);
    return success();
  }
  auto parseKeyword = [&]() -> ParseResult {
    if (failed(parser.parseKeyword(&hintKeyword)))
      return failure();
    if (hintKeyword == "uncontended")
      hint |= 1;
    else if (hintKeyword == "contended")
      hint |= 2;
    else if (hintKeyword == "nonspeculative")
      hint |= 4;
    else if (hintKeyword == "speculative")
      hint |= 8;
    else
      return parser.emitError(parser.getCurrentLocation())
             << hintKeyword << " is not a valid hint";
    return success();
  };
  if (parser.parseCommaSeparatedList(parseKeyword))
    return failure();
  hintAttr = IntegerAttr::get(parser.getBuilder().getI64Type(), hint);
  return success();
}

/// Prints a Synchronization Hint clause
static void printSynchronizationHint(OpAsmPrinter &p, Operation *op,
                                     IntegerAttr hintAttr) {
  int64_t hint = hintAttr.getInt();

  if (hint == 0) {
    p << "none";
    return;
  }

  // Helper function to get n-th bit from the right end of `value`
  auto bitn = [](int value, int n) -> bool { return value & (1 << n); };

  bool uncontended = bitn(hint, 0);
  bool contended = bitn(hint, 1);
  bool nonspeculative = bitn(hint, 2);
  bool speculative = bitn(hint, 3);

  SmallVector<StringRef> hints;
  if (uncontended)
    hints.push_back("uncontended");
  if (contended)
    hints.push_back("contended");
  if (nonspeculative)
    hints.push_back("nonspeculative");
  if (speculative)
    hints.push_back("speculative");

  llvm::interleaveComma(hints, p);
}

/// Verifies a synchronization hint clause
static LogicalResult verifySynchronizationHint(Operation *op, uint64_t hint) {

  // Helper function to get n-th bit from the right end of `value`
  auto bitn = [](int value, int n) -> bool { return value & (1 << n); };

  bool uncontended = bitn(hint, 0);
  bool contended = bitn(hint, 1);
  bool nonspeculative = bitn(hint, 2);
  bool speculative = bitn(hint, 3);

  if (uncontended && contended)
    return op->emitOpError() << "the hints omp_sync_hint_uncontended and "
                                "omp_sync_hint_contended cannot be combined";
  if (nonspeculative && speculative)
    return op->emitOpError() << "the hints omp_sync_hint_nonspeculative and "
                                "omp_sync_hint_speculative cannot be combined.";
  return success();
}

//===----------------------------------------------------------------------===//
// Parser, printer and verifier for Target
//===----------------------------------------------------------------------===//

// Helper function to get bitwise AND of `value` and 'flag'
uint64_t mapTypeToBitFlag(uint64_t value,
                          llvm::omp::OpenMPOffloadMappingFlags flag) {
  return value & llvm::to_underlying(flag);
}

/// Parses a map_entries map type from a string format back into its numeric
/// value.
///
/// map-clause = `map_clauses (  ( `(` `always, `? `implicit, `? `ompx_hold, `?
/// `close, `? `present, `? ( `to` | `from` | `delete` `)` )+ `)` )
static ParseResult parseMapClause(OpAsmParser &parser, IntegerAttr &mapType) {
  llvm::omp::OpenMPOffloadMappingFlags mapTypeBits =
      llvm::omp::OpenMPOffloadMappingFlags::OMP_MAP_NONE;

  // This simply verifies the correct keyword is read in, the
  // keyword itself is stored inside of the operation
  auto parseTypeAndMod = [&]() -> ParseResult {
    StringRef mapTypeMod;
    if (parser.parseKeyword(&mapTypeMod))
      return failure();

    if (mapTypeMod == "always")
      mapTypeBits |= llvm::omp::OpenMPOffloadMappingFlags::OMP_MAP_ALWAYS;

    if (mapTypeMod == "implicit")
      mapTypeBits |= llvm::omp::OpenMPOffloadMappingFlags::OMP_MAP_IMPLICIT;

    if (mapTypeMod == "ompx_hold")
      mapTypeBits |= llvm::omp::OpenMPOffloadMappingFlags::OMP_MAP_OMPX_HOLD;

    if (mapTypeMod == "close")
      mapTypeBits |= llvm::omp::OpenMPOffloadMappingFlags::OMP_MAP_CLOSE;

    if (mapTypeMod == "present")
      mapTypeBits |= llvm::omp::OpenMPOffloadMappingFlags::OMP_MAP_PRESENT;

    if (mapTypeMod == "to")
      mapTypeBits |= llvm::omp::OpenMPOffloadMappingFlags::OMP_MAP_TO;

    if (mapTypeMod == "from")
      mapTypeBits |= llvm::omp::OpenMPOffloadMappingFlags::OMP_MAP_FROM;

    if (mapTypeMod == "tofrom")
      mapTypeBits |= llvm::omp::OpenMPOffloadMappingFlags::OMP_MAP_TO |
                     llvm::omp::OpenMPOffloadMappingFlags::OMP_MAP_FROM;

    if (mapTypeMod == "delete")
      mapTypeBits |= llvm::omp::OpenMPOffloadMappingFlags::OMP_MAP_DELETE;

    return success();
  };

  if (parser.parseCommaSeparatedList(parseTypeAndMod))
    return failure();

  mapType = parser.getBuilder().getIntegerAttr(
      parser.getBuilder().getIntegerType(64, /*isSigned=*/false),
      llvm::to_underlying(mapTypeBits));

  return success();
}

/// Prints a map_entries map type from its numeric value out into its string
/// format.
static void printMapClause(OpAsmPrinter &p, Operation *op,
                           IntegerAttr mapType) {
  uint64_t mapTypeBits = mapType.getUInt();

  bool emitAllocRelease = true;
  llvm::SmallVector<std::string, 4> mapTypeStrs;

  // handling of always, close, present placed at the beginning of the string
  // to aid readability
  if (mapTypeToBitFlag(mapTypeBits,
                       llvm::omp::OpenMPOffloadMappingFlags::OMP_MAP_ALWAYS))
    mapTypeStrs.push_back("always");
  if (mapTypeToBitFlag(mapTypeBits,
                       llvm::omp::OpenMPOffloadMappingFlags::OMP_MAP_IMPLICIT))
    mapTypeStrs.push_back("implicit");
  if (mapTypeToBitFlag(mapTypeBits,
                       llvm::omp::OpenMPOffloadMappingFlags::OMP_MAP_OMPX_HOLD))
    mapTypeStrs.push_back("ompx_hold");
  if (mapTypeToBitFlag(mapTypeBits,
                       llvm::omp::OpenMPOffloadMappingFlags::OMP_MAP_CLOSE))
    mapTypeStrs.push_back("close");
  if (mapTypeToBitFlag(mapTypeBits,
                       llvm::omp::OpenMPOffloadMappingFlags::OMP_MAP_PRESENT))
    mapTypeStrs.push_back("present");

  // special handling of to/from/tofrom/delete and release/alloc, release +
  // alloc are the abscense of one of the other flags, whereas tofrom requires
  // both the to and from flag to be set.
  bool to = mapTypeToBitFlag(mapTypeBits,
                             llvm::omp::OpenMPOffloadMappingFlags::OMP_MAP_TO);
  bool from = mapTypeToBitFlag(
      mapTypeBits, llvm::omp::OpenMPOffloadMappingFlags::OMP_MAP_FROM);
  if (to && from) {
    emitAllocRelease = false;
    mapTypeStrs.push_back("tofrom");
  } else if (from) {
    emitAllocRelease = false;
    mapTypeStrs.push_back("from");
  } else if (to) {
    emitAllocRelease = false;
    mapTypeStrs.push_back("to");
  }
  if (mapTypeToBitFlag(mapTypeBits,
                       llvm::omp::OpenMPOffloadMappingFlags::OMP_MAP_DELETE)) {
    emitAllocRelease = false;
    mapTypeStrs.push_back("delete");
  }
  if (emitAllocRelease)
    mapTypeStrs.push_back("exit_release_or_enter_alloc");

  for (unsigned int i = 0; i < mapTypeStrs.size(); ++i) {
    p << mapTypeStrs[i];
    if (i + 1 < mapTypeStrs.size()) {
      p << ", ";
    }
  }
}

static ParseResult parseMembersIndex(OpAsmParser &parser,
                                     ArrayAttr &membersIdx) {
  SmallVector<Attribute> values, memberIdxs;

  auto parseIndices = [&]() -> ParseResult {
    int64_t value;
    if (parser.parseInteger(value))
      return failure();
    values.push_back(IntegerAttr::get(parser.getBuilder().getIntegerType(64),
                                      APInt(64, value, /*isSigned=*/false)));
    return success();
  };

  do {
    if (failed(parser.parseLSquare()))
      return failure();

    if (parser.parseCommaSeparatedList(parseIndices))
      return failure();

    if (failed(parser.parseRSquare()))
      return failure();

    memberIdxs.push_back(ArrayAttr::get(parser.getContext(), values));
    values.clear();
  } while (succeeded(parser.parseOptionalComma()));

  if (!memberIdxs.empty())
    membersIdx = ArrayAttr::get(parser.getContext(), memberIdxs);

  return success();
}

static void printMembersIndex(OpAsmPrinter &p, MapInfoOp op,
                              ArrayAttr membersIdx) {
  if (!membersIdx)
    return;

  llvm::interleaveComma(membersIdx, p, [&p](Attribute v) {
    p << "[";
    auto memberIdx = cast<ArrayAttr>(v);
    llvm::interleaveComma(memberIdx.getValue(), p, [&p](Attribute v2) {
      p << cast<IntegerAttr>(v2).getInt();
    });
    p << "]";
  });
}

static void printCaptureType(OpAsmPrinter &p, Operation *op,
                             VariableCaptureKindAttr mapCaptureType) {
  std::string typeCapStr;
  llvm::raw_string_ostream typeCap(typeCapStr);
  if (mapCaptureType.getValue() == mlir::omp::VariableCaptureKind::ByRef)
    typeCap << "ByRef";
  if (mapCaptureType.getValue() == mlir::omp::VariableCaptureKind::ByCopy)
    typeCap << "ByCopy";
  if (mapCaptureType.getValue() == mlir::omp::VariableCaptureKind::VLAType)
    typeCap << "VLAType";
  if (mapCaptureType.getValue() == mlir::omp::VariableCaptureKind::This)
    typeCap << "This";
  p << typeCapStr;
}

static ParseResult parseCaptureType(OpAsmParser &parser,
                                    VariableCaptureKindAttr &mapCaptureType) {
  StringRef mapCaptureKey;
  if (parser.parseKeyword(&mapCaptureKey))
    return failure();

  if (mapCaptureKey == "This")
    mapCaptureType = mlir::omp::VariableCaptureKindAttr::get(
        parser.getContext(), mlir::omp::VariableCaptureKind::This);
  if (mapCaptureKey == "ByRef")
    mapCaptureType = mlir::omp::VariableCaptureKindAttr::get(
        parser.getContext(), mlir::omp::VariableCaptureKind::ByRef);
  if (mapCaptureKey == "ByCopy")
    mapCaptureType = mlir::omp::VariableCaptureKindAttr::get(
        parser.getContext(), mlir::omp::VariableCaptureKind::ByCopy);
  if (mapCaptureKey == "VLAType")
    mapCaptureType = mlir::omp::VariableCaptureKindAttr::get(
        parser.getContext(), mlir::omp::VariableCaptureKind::VLAType);

  return success();
}

static LogicalResult verifyMapClause(Operation *op, OperandRange mapVars) {
  llvm::DenseSet<mlir::TypedValue<mlir::omp::PointerLikeType>> updateToVars;
  llvm::DenseSet<mlir::TypedValue<mlir::omp::PointerLikeType>> updateFromVars;

  for (auto mapOp : mapVars) {
    if (!mapOp.getDefiningOp())
      return emitError(op->getLoc(), "missing map operation");

    if (auto mapInfoOp =
            mlir::dyn_cast<mlir::omp::MapInfoOp>(mapOp.getDefiningOp())) {
      uint64_t mapTypeBits = mapInfoOp.getMapType();

      bool to = mapTypeToBitFlag(
          mapTypeBits, llvm::omp::OpenMPOffloadMappingFlags::OMP_MAP_TO);
      bool from = mapTypeToBitFlag(
          mapTypeBits, llvm::omp::OpenMPOffloadMappingFlags::OMP_MAP_FROM);
      bool del = mapTypeToBitFlag(
          mapTypeBits, llvm::omp::OpenMPOffloadMappingFlags::OMP_MAP_DELETE);

      bool always = mapTypeToBitFlag(
          mapTypeBits, llvm::omp::OpenMPOffloadMappingFlags::OMP_MAP_ALWAYS);
      bool close = mapTypeToBitFlag(
          mapTypeBits, llvm::omp::OpenMPOffloadMappingFlags::OMP_MAP_CLOSE);
      bool implicit = mapTypeToBitFlag(
          mapTypeBits, llvm::omp::OpenMPOffloadMappingFlags::OMP_MAP_IMPLICIT);

      if ((isa<TargetDataOp>(op) || isa<TargetOp>(op)) && del)
        return emitError(op->getLoc(),
                         "to, from, tofrom and alloc map types are permitted");

      if (isa<TargetEnterDataOp>(op) && (from || del))
        return emitError(op->getLoc(), "to and alloc map types are permitted");

      if (isa<TargetExitDataOp>(op) && to)
        return emitError(op->getLoc(),
                         "from, release and delete map types are permitted");

      if (isa<TargetUpdateOp>(op)) {
        if (del) {
          return emitError(op->getLoc(),
                           "at least one of to or from map types must be "
                           "specified, other map types are not permitted");
        }

        if (!to && !from) {
          return emitError(op->getLoc(),
                           "at least one of to or from map types must be "
                           "specified, other map types are not permitted");
        }

        auto updateVar = mapInfoOp.getVarPtr();

        if ((to && from) || (to && updateFromVars.contains(updateVar)) ||
            (from && updateToVars.contains(updateVar))) {
          return emitError(
              op->getLoc(),
              "either to or from map types can be specified, not both");
        }

        if (always || close || implicit) {
          return emitError(
              op->getLoc(),
              "present, mapper and iterator map type modifiers are permitted");
        }

        to ? updateToVars.insert(updateVar) : updateFromVars.insert(updateVar);
      }
<<<<<<< HEAD

      if (mapInfoOp.getMapperId() &&
          !SymbolTable::lookupNearestSymbolFrom<omp::DeclareMapperOp>(
              mapInfoOp, mapInfoOp.getMapperIdAttr())) {
        return emitError(op->getLoc(), "invalid mapper id");
      }
    } else if (!isa<DeclareMapperInfoOp>(op)) {
      emitError(op->getLoc(), "map argument is not a map entry operation");
=======
    } else if (!isa<DeclareMapperInfoOp>(op)) {
      return emitError(op->getLoc(),
                       "map argument is not a map entry operation");
>>>>>>> d465594a
    }
  }

  return success();
}

static LogicalResult verifyPrivateVarsMapping(TargetOp targetOp) {
  std::optional<DenseI64ArrayAttr> privateMapIndices =
      targetOp.getPrivateMapsAttr();

  // None of the private operands are mapped.
  if (!privateMapIndices.has_value() || !privateMapIndices.value())
    return success();

  OperandRange privateVars = targetOp.getPrivateVars();

  if (privateMapIndices.value().size() !=
      static_cast<int64_t>(privateVars.size()))
    return emitError(targetOp.getLoc(), "sizes of `private` operand range and "
                                        "`private_maps` attribute mismatch");

  return success();
}

//===----------------------------------------------------------------------===//
// MapInfoOp
//===----------------------------------------------------------------------===//

LogicalResult MapInfoOp::verify() {
  if (getMapperId() &&
      !SymbolTable::lookupNearestSymbolFrom<omp::DeclareMapperOp>(
          *this, getMapperIdAttr())) {
    return emitError("invalid mapper id");
  }

  return success();
}

//===----------------------------------------------------------------------===//
// TargetDataOp
//===----------------------------------------------------------------------===//

void TargetDataOp::build(OpBuilder &builder, OperationState &state,
                         const TargetDataOperands &clauses) {
  TargetDataOp::build(builder, state, clauses.device, clauses.ifExpr,
                      clauses.mapVars, clauses.useDeviceAddrVars,
                      clauses.useDevicePtrVars);
}

LogicalResult TargetDataOp::verify() {
  if (getMapVars().empty() && getUseDevicePtrVars().empty() &&
      getUseDeviceAddrVars().empty()) {
    return ::emitError(this->getLoc(),
                       "At least one of map, use_device_ptr_vars, or "
                       "use_device_addr_vars operand must be present");
  }
  return verifyMapClause(*this, getMapVars());
}

//===----------------------------------------------------------------------===//
// TargetEnterDataOp
//===----------------------------------------------------------------------===//

void TargetEnterDataOp::build(
    OpBuilder &builder, OperationState &state,
    const TargetEnterExitUpdateDataOperands &clauses) {
  MLIRContext *ctx = builder.getContext();
  TargetEnterDataOp::build(builder, state,
                           makeArrayAttr(ctx, clauses.dependKinds),
                           clauses.dependVars, clauses.device, clauses.ifExpr,
                           clauses.mapVars, clauses.nowait);
}

LogicalResult TargetEnterDataOp::verify() {
  LogicalResult verifyDependVars =
      verifyDependVarList(*this, getDependKinds(), getDependVars());
  return failed(verifyDependVars) ? verifyDependVars
                                  : verifyMapClause(*this, getMapVars());
}

//===----------------------------------------------------------------------===//
// TargetExitDataOp
//===----------------------------------------------------------------------===//

void TargetExitDataOp::build(OpBuilder &builder, OperationState &state,
                             const TargetEnterExitUpdateDataOperands &clauses) {
  MLIRContext *ctx = builder.getContext();
  TargetExitDataOp::build(builder, state,
                          makeArrayAttr(ctx, clauses.dependKinds),
                          clauses.dependVars, clauses.device, clauses.ifExpr,
                          clauses.mapVars, clauses.nowait);
}

LogicalResult TargetExitDataOp::verify() {
  LogicalResult verifyDependVars =
      verifyDependVarList(*this, getDependKinds(), getDependVars());
  return failed(verifyDependVars) ? verifyDependVars
                                  : verifyMapClause(*this, getMapVars());
}

//===----------------------------------------------------------------------===//
// TargetUpdateOp
//===----------------------------------------------------------------------===//

void TargetUpdateOp::build(OpBuilder &builder, OperationState &state,
                           const TargetEnterExitUpdateDataOperands &clauses) {
  MLIRContext *ctx = builder.getContext();
  TargetUpdateOp::build(builder, state, makeArrayAttr(ctx, clauses.dependKinds),
                        clauses.dependVars, clauses.device, clauses.ifExpr,
                        clauses.mapVars, clauses.nowait);
}

LogicalResult TargetUpdateOp::verify() {
  LogicalResult verifyDependVars =
      verifyDependVarList(*this, getDependKinds(), getDependVars());
  return failed(verifyDependVars) ? verifyDependVars
                                  : verifyMapClause(*this, getMapVars());
}

//===----------------------------------------------------------------------===//
// TargetOp
//===----------------------------------------------------------------------===//

void TargetOp::build(OpBuilder &builder, OperationState &state,
                     const TargetOperands &clauses) {
  MLIRContext *ctx = builder.getContext();
  // TODO Store clauses in op: allocateVars, allocatorVars, inReductionVars,
  // inReductionByref, inReductionSyms.
  TargetOp::build(builder, state, /*allocate_vars=*/{}, /*allocator_vars=*/{},
                  clauses.bare, makeArrayAttr(ctx, clauses.dependKinds),
                  clauses.dependVars, clauses.device, clauses.hasDeviceAddrVars,
                  clauses.hostEvalVars, clauses.ifExpr,
                  /*in_reduction_vars=*/{}, /*in_reduction_byref=*/nullptr,
                  /*in_reduction_syms=*/nullptr, clauses.isDevicePtrVars,
                  clauses.mapVars, clauses.nowait, clauses.privateVars,
                  makeArrayAttr(ctx, clauses.privateSyms), clauses.threadLimit,
                  /*private_maps=*/nullptr);
}

LogicalResult TargetOp::verify() {
  LogicalResult verifyDependVars =
      verifyDependVarList(*this, getDependKinds(), getDependVars());

  if (failed(verifyDependVars))
    return verifyDependVars;

  LogicalResult verifyMapVars = verifyMapClause(*this, getMapVars());

  if (failed(verifyMapVars))
    return verifyMapVars;

  return verifyPrivateVarsMapping(*this);
}

LogicalResult TargetOp::verifyRegions() {
  auto teamsOps = getOps<TeamsOp>();
  if (std::distance(teamsOps.begin(), teamsOps.end()) > 1)
    return emitError("target containing multiple 'omp.teams' nested ops");

  // Check that host_eval values are only used in legal ways.
<<<<<<< HEAD
  llvm::omp::OMPTgtExecModeFlags execFlags =
      getKernelExecFlags(getInnermostCapturedOmpOp());
=======
  Operation *capturedOp = getInnermostCapturedOmpOp();
  TargetRegionFlags execFlags = getKernelExecFlags(capturedOp);
>>>>>>> d465594a
  for (Value hostEvalArg :
       cast<BlockArgOpenMPOpInterface>(getOperation()).getHostEvalBlockArgs()) {
    for (Operation *user : hostEvalArg.getUsers()) {
      if (auto teamsOp = dyn_cast<TeamsOp>(user)) {
        if (llvm::is_contained({teamsOp.getNumTeamsLower(),
                                teamsOp.getNumTeamsUpper(),
                                teamsOp.getThreadLimit()},
                               hostEvalArg))
          continue;

        return emitOpError() << "host_eval argument only legal as 'num_teams' "
                                "and 'thread_limit' in 'omp.teams'";
      }
      if (auto parallelOp = dyn_cast<ParallelOp>(user)) {
        if (bitEnumContainsAny(execFlags, TargetRegionFlags::spmd) &&
            parallelOp->isAncestor(capturedOp) &&
            hostEvalArg == parallelOp.getNumThreads())
          continue;

        return emitOpError()
               << "host_eval argument only legal as 'num_threads' in "
                  "'omp.parallel' when representing target SPMD";
      }
      if (auto loopNestOp = dyn_cast<LoopNestOp>(user)) {
        if (bitEnumContainsAny(execFlags, TargetRegionFlags::trip_count) &&
            loopNestOp.getOperation() == capturedOp &&
            (llvm::is_contained(loopNestOp.getLoopLowerBounds(), hostEvalArg) ||
             llvm::is_contained(loopNestOp.getLoopUpperBounds(), hostEvalArg) ||
             llvm::is_contained(loopNestOp.getLoopSteps(), hostEvalArg)))
          continue;

        return emitOpError() << "host_eval argument only legal as loop bounds "
                                "and steps in 'omp.loop_nest' when trip count "
                                "must be evaluated in the host";
      }

      return emitOpError() << "host_eval argument illegal use in '"
                           << user->getName() << "' operation";
    }
  }
  return success();
}

static Operation *
findCapturedOmpOp(Operation *rootOp, bool checkSingleMandatoryExec,
                  llvm::function_ref<bool(Operation *)> siblingAllowedFn) {
  assert(rootOp && "expected valid operation");

  Dialect *ompDialect = rootOp->getDialect();
  Operation *capturedOp = nullptr;
  DominanceInfo domInfo;

  // Process in pre-order to check operations from outermost to innermost,
  // ensuring we only enter the region of an operation if it meets the criteria
  // for being captured. We stop the exploration of nested operations as soon as
  // we process a region holding no operations to be captured.
  rootOp->walk<WalkOrder::PreOrder>([&](Operation *op) {
    if (op == rootOp)
      return WalkResult::advance();

    // Ignore operations of other dialects or omp operations with no regions,
    // because these will only be checked if they are siblings of an omp
    // operation that can potentially be captured.
    bool isOmpDialect = op->getDialect() == ompDialect;
    bool hasRegions = op->getNumRegions() > 0;
    if (!isOmpDialect || !hasRegions)
      return WalkResult::skip();

    // This operation cannot be captured if it can be executed more than once
    // (i.e. its block's successors can reach it) or if it's not guaranteed to
    // be executed before all exits of the region (i.e. it doesn't dominate all
    // blocks with no successors reachable from the entry block).
    if (checkSingleMandatoryExec) {
      Region *parentRegion = op->getParentRegion();
      Block *parentBlock = op->getBlock();

      for (Block *successor : parentBlock->getSuccessors())
        if (successor->isReachable(parentBlock))
          return WalkResult::interrupt();

      for (Block &block : *parentRegion)
        if (domInfo.isReachableFromEntry(&block) && block.hasNoSuccessors() &&
            !domInfo.dominates(parentBlock, &block))
          return WalkResult::interrupt();
    }

    // Don't capture this op if it has a not-allowed sibling, and stop recursing
    // into nested operations.
    for (Operation &sibling : op->getParentRegion()->getOps())
      if (&sibling != op && !siblingAllowedFn(&sibling))
        return WalkResult::interrupt();

    // Don't continue capturing nested operations if we reach an omp.loop_nest.
    // Otherwise, process the contents of this operation.
    capturedOp = op;
    return llvm::isa<LoopNestOp>(op) ? WalkResult::interrupt()
                                     : WalkResult::advance();
  });

  return capturedOp;
}

<<<<<<< HEAD
llvm::omp::OMPTgtExecModeFlags
TargetOp::getKernelExecFlags(Operation *capturedOp) {
  using namespace llvm::omp;

=======
Operation *TargetOp::getInnermostCapturedOmpOp() {
  auto *ompDialect = getContext()->getLoadedDialect<omp::OpenMPDialect>();

  // Only allow OpenMP terminators and non-OpenMP ops that have known memory
  // effects, but don't include a memory write effect.
  return findCapturedOmpOp(
      *this, /*checkSingleMandatoryExec=*/true, [&](Operation *sibling) {
        if (!sibling)
          return false;

        if (ompDialect == sibling->getDialect())
          return sibling->hasTrait<OpTrait::IsTerminator>();

        if (auto memOp = dyn_cast<MemoryEffectOpInterface>(sibling)) {
          SmallVector<SideEffects::EffectInstance<MemoryEffects::Effect>, 4>
              effects;
          memOp.getEffects(effects);
          return !llvm::any_of(
              effects, [&](MemoryEffects::EffectInstance &effect) {
                return isa<MemoryEffects::Write>(effect.getEffect()) &&
                       isa<SideEffects::AutomaticAllocationScopeResource>(
                           effect.getResource());
              });
        }
        return true;
      });
}

TargetRegionFlags TargetOp::getKernelExecFlags(Operation *capturedOp) {
>>>>>>> d465594a
  // A non-null captured op is only valid if it resides inside of a TargetOp
  // and is the result of calling getInnermostCapturedOmpOp() on it.
  TargetOp targetOp =
      capturedOp ? capturedOp->getParentOfType<TargetOp>() : nullptr;
  assert((!capturedOp ||
          (targetOp && targetOp.getInnermostCapturedOmpOp() == capturedOp)) &&
         "unexpected captured op");

<<<<<<< HEAD
  // Make sure this region is capturing a loop. Otherwise, it's a generic
  // kernel.
=======
  // If it's not capturing a loop, it's a default target region.
>>>>>>> d465594a
  if (!isa_and_present<LoopNestOp>(capturedOp))
    return TargetRegionFlags::generic;

  // Get the innermost non-simd loop wrapper.
  SmallVector<LoopWrapperInterface> loopWrappers;
  cast<LoopNestOp>(capturedOp).gatherWrappers(loopWrappers);
  assert(!loopWrappers.empty());

  LoopWrapperInterface *innermostWrapper = loopWrappers.begin();
  if (isa<SimdOp>(innermostWrapper))
    innermostWrapper = std::next(innermostWrapper);

  auto numWrappers = std::distance(innermostWrapper, loopWrappers.end());
  if (numWrappers != 1 && numWrappers != 2)
    return TargetRegionFlags::generic;

<<<<<<< HEAD
    Operation *teamsOp = (*innermostWrapper)->getParentOp();
    if (!isa_and_present<TeamsOp>(teamsOp))
      return OMP_TGT_EXEC_MODE_GENERIC;

    if (teamsOp->getParentOp() == targetOp.getOperation())
      return OMP_TGT_EXEC_MODE_GENERIC_SPMD;
  }

  // Detect SPMD: target-teams-distribute-parallel-wsloop[-simd].
=======
  // Detect target-teams-distribute-parallel-wsloop[-simd].
>>>>>>> d465594a
  if (numWrappers == 2) {
    if (!isa<WsloopOp>(innermostWrapper))
      return TargetRegionFlags::generic;

    innermostWrapper = std::next(innermostWrapper);
    if (!isa<DistributeOp>(innermostWrapper))
      return TargetRegionFlags::generic;

    Operation *parallelOp = (*innermostWrapper)->getParentOp();
    if (!isa_and_present<ParallelOp>(parallelOp))
      return TargetRegionFlags::generic;

    Operation *teamsOp = parallelOp->getParentOp();
    if (!isa_and_present<TeamsOp>(teamsOp))
      return TargetRegionFlags::generic;

    if (teamsOp->getParentOp() == targetOp.getOperation())
<<<<<<< HEAD
      return OMP_TGT_EXEC_MODE_SPMD;
=======
      return TargetRegionFlags::spmd | TargetRegionFlags::trip_count;
>>>>>>> d465594a
  }
  // Detect target-teams-distribute[-simd] and target-teams-loop.
  else if (isa<DistributeOp, LoopOp>(innermostWrapper)) {
    Operation *teamsOp = (*innermostWrapper)->getParentOp();
    if (!isa_and_present<TeamsOp>(teamsOp))
      return TargetRegionFlags::generic;

    if (teamsOp->getParentOp() != targetOp.getOperation())
      return TargetRegionFlags::generic;

    if (isa<LoopOp>(innermostWrapper))
      return TargetRegionFlags::spmd | TargetRegionFlags::trip_count;

    // Find single immediately nested captured omp.parallel and add spmd flag
    // (generic-spmd case).
    //
    // TODO: This shouldn't have to be done here, as it is too easy to break.
    // The openmp-opt pass should be updated to be able to promote kernels like
    // this from "Generic" to "Generic-SPMD". However, the use of the
    // `kmpc_distribute_static_loop` family of functions produced by the
    // OMPIRBuilder for these kernels prevents that from working.
    Dialect *ompDialect = targetOp->getDialect();
    Operation *nestedCapture = findCapturedOmpOp(
        capturedOp, /*checkSingleMandatoryExec=*/false,
        [&](Operation *sibling) {
          return sibling && (ompDialect != sibling->getDialect() ||
                             sibling->hasTrait<OpTrait::IsTerminator>());
        });

    TargetRegionFlags result =
        TargetRegionFlags::generic | TargetRegionFlags::trip_count;

    if (!nestedCapture)
      return result;

    while (nestedCapture->getParentOp() != capturedOp)
      nestedCapture = nestedCapture->getParentOp();

    return isa<ParallelOp>(nestedCapture) ? result | TargetRegionFlags::spmd
                                          : result;
  }
  // Detect target-parallel-wsloop[-simd].
  else if (isa<WsloopOp>(innermostWrapper)) {
    Operation *parallelOp = (*innermostWrapper)->getParentOp();
    if (!isa_and_present<ParallelOp>(parallelOp))
      return TargetRegionFlags::generic;

    if (parallelOp->getParentOp() == targetOp.getOperation())
      return TargetRegionFlags::spmd;
  }

  return TargetRegionFlags::generic;
}

//===----------------------------------------------------------------------===//
// ParallelOp
//===----------------------------------------------------------------------===//

void ParallelOp::build(OpBuilder &builder, OperationState &state,
                       ArrayRef<NamedAttribute> attributes) {
  ParallelOp::build(builder, state, /*allocate_vars=*/ValueRange(),
                    /*allocator_vars=*/ValueRange(), /*if_expr=*/nullptr,
                    /*num_threads=*/nullptr, /*private_vars=*/ValueRange(),
                    /*private_syms=*/nullptr, /*proc_bind_kind=*/nullptr,
                    /*reduction_mod =*/nullptr, /*reduction_vars=*/ValueRange(),
                    /*reduction_byref=*/nullptr, /*reduction_syms=*/nullptr);
  state.addAttributes(attributes);
}

void ParallelOp::build(OpBuilder &builder, OperationState &state,
                       const ParallelOperands &clauses) {
  MLIRContext *ctx = builder.getContext();
  ParallelOp::build(builder, state, clauses.allocateVars, clauses.allocatorVars,
                    clauses.ifExpr, clauses.numThreads, clauses.privateVars,
                    makeArrayAttr(ctx, clauses.privateSyms),
                    clauses.procBindKind, clauses.reductionMod,
                    clauses.reductionVars,
                    makeDenseBoolArrayAttr(ctx, clauses.reductionByref),
                    makeArrayAttr(ctx, clauses.reductionSyms));
}

template <typename OpType>
static LogicalResult verifyPrivateVarList(OpType &op) {
  auto privateVars = op.getPrivateVars();
  auto privateSyms = op.getPrivateSymsAttr();

  if (privateVars.empty() && (privateSyms == nullptr || privateSyms.empty()))
    return success();

  auto numPrivateVars = privateVars.size();
  auto numPrivateSyms = (privateSyms == nullptr) ? 0 : privateSyms.size();

  if (numPrivateVars != numPrivateSyms)
    return op.emitError() << "inconsistent number of private variables and "
                             "privatizer op symbols, private vars: "
                          << numPrivateVars
                          << " vs. privatizer op symbols: " << numPrivateSyms;

  for (auto privateVarInfo : llvm::zip_equal(privateVars, privateSyms)) {
    Type varType = std::get<0>(privateVarInfo).getType();
    SymbolRefAttr privateSym = cast<SymbolRefAttr>(std::get<1>(privateVarInfo));
    PrivateClauseOp privatizerOp =
        SymbolTable::lookupNearestSymbolFrom<PrivateClauseOp>(op, privateSym);

    if (privatizerOp == nullptr)
      return op.emitError() << "failed to lookup privatizer op with symbol: '"
                            << privateSym << "'";

    Type privatizerType = privatizerOp.getArgType();

    if (privatizerType && (varType != privatizerType))
      return op.emitError()
             << "type mismatch between a "
             << (privatizerOp.getDataSharingType() ==
                         DataSharingClauseType::Private
                     ? "private"
                     : "firstprivate")
             << " variable and its privatizer op, var type: " << varType
             << " vs. privatizer op type: " << privatizerType;
  }

  return success();
}

LogicalResult ParallelOp::verify() {
  if (getAllocateVars().size() != getAllocatorVars().size())
    return emitError(
        "expected equal sizes for allocate and allocator variables");

  if (failed(verifyPrivateVarList(*this)))
    return failure();

  return verifyReductionVarList(*this, getReductionSyms(), getReductionVars(),
                                getReductionByref());
}

LogicalResult ParallelOp::verifyRegions() {
  auto distributeChildOps = getOps<DistributeOp>();
  if (!distributeChildOps.empty()) {
    if (!isComposite())
      return emitError()
             << "'omp.composite' attribute missing from composite operation";

    auto *ompDialect = getContext()->getLoadedDialect<OpenMPDialect>();
    Operation &distributeOp = **distributeChildOps.begin();
    for (Operation &childOp : getOps()) {
      if (&childOp == &distributeOp || ompDialect != childOp.getDialect())
        continue;

      if (!childOp.hasTrait<OpTrait::IsTerminator>())
        return emitError() << "unexpected OpenMP operation inside of composite "
                              "'omp.parallel'";
    }
  } else if (isComposite()) {
    return emitError()
           << "'omp.composite' attribute present in non-composite operation";
  }
  return success();
}

//===----------------------------------------------------------------------===//
// TeamsOp
//===----------------------------------------------------------------------===//

static bool opInGlobalImplicitParallelRegion(Operation *op) {
  while ((op = op->getParentOp()))
    if (isa<OpenMPDialect>(op->getDialect()))
      return false;
  return true;
}

void TeamsOp::build(OpBuilder &builder, OperationState &state,
                    const TeamsOperands &clauses) {
  MLIRContext *ctx = builder.getContext();
  // TODO Store clauses in op: privateVars, privateSyms.
  TeamsOp::build(builder, state, clauses.allocateVars, clauses.allocatorVars,
                 clauses.ifExpr, clauses.numTeamsLower, clauses.numTeamsUpper,
                 /*private_vars=*/{}, /*private_syms=*/nullptr,
                 clauses.reductionMod, clauses.reductionVars,
                 makeDenseBoolArrayAttr(ctx, clauses.reductionByref),
                 makeArrayAttr(ctx, clauses.reductionSyms),
                 clauses.threadLimit);
}

LogicalResult TeamsOp::verify() {
  // Check parent region
  // TODO If nested inside of a target region, also check that it does not
  // contain any statements, declarations or directives other than this
  // omp.teams construct. The issue is how to support the initialization of
  // this operation's own arguments (allow SSA values across omp.target?).
  Operation *op = getOperation();
  if (!isa<TargetOp>(op->getParentOp()) &&
      !opInGlobalImplicitParallelRegion(op))
    return emitError("expected to be nested inside of omp.target or not nested "
                     "in any OpenMP dialect operations");

  // Check for num_teams clause restrictions
  if (auto numTeamsLowerBound = getNumTeamsLower()) {
    auto numTeamsUpperBound = getNumTeamsUpper();
    if (!numTeamsUpperBound)
      return emitError("expected num_teams upper bound to be defined if the "
                       "lower bound is defined");
    if (numTeamsLowerBound.getType() != numTeamsUpperBound.getType())
      return emitError(
          "expected num_teams upper bound and lower bound to be the same type");
  }

  // Check for allocate clause restrictions
  if (getAllocateVars().size() != getAllocatorVars().size())
    return emitError(
        "expected equal sizes for allocate and allocator variables");

  return verifyReductionVarList(*this, getReductionSyms(), getReductionVars(),
                                getReductionByref());
}

//===----------------------------------------------------------------------===//
// SectionOp
//===----------------------------------------------------------------------===//

OperandRange SectionOp::getPrivateVars() {
  return getParentOp().getPrivateVars();
}

OperandRange SectionOp::getReductionVars() {
  return getParentOp().getReductionVars();
}

//===----------------------------------------------------------------------===//
// SectionsOp
//===----------------------------------------------------------------------===//

void SectionsOp::build(OpBuilder &builder, OperationState &state,
                       const SectionsOperands &clauses) {
  MLIRContext *ctx = builder.getContext();
  // TODO Store clauses in op: privateVars, privateSyms.
  SectionsOp::build(builder, state, clauses.allocateVars, clauses.allocatorVars,
                    clauses.nowait, /*private_vars=*/{},
                    /*private_syms=*/nullptr, clauses.reductionMod,
                    clauses.reductionVars,
                    makeDenseBoolArrayAttr(ctx, clauses.reductionByref),
                    makeArrayAttr(ctx, clauses.reductionSyms));
}

LogicalResult SectionsOp::verify() {
  if (getAllocateVars().size() != getAllocatorVars().size())
    return emitError(
        "expected equal sizes for allocate and allocator variables");

  return verifyReductionVarList(*this, getReductionSyms(), getReductionVars(),
                                getReductionByref());
}

LogicalResult SectionsOp::verifyRegions() {
  for (auto &inst : *getRegion().begin()) {
    if (!(isa<SectionOp>(inst) || isa<TerminatorOp>(inst))) {
      return emitOpError()
             << "expected omp.section op or terminator op inside region";
    }
  }

  return success();
}

//===----------------------------------------------------------------------===//
// SingleOp
//===----------------------------------------------------------------------===//

void SingleOp::build(OpBuilder &builder, OperationState &state,
                     const SingleOperands &clauses) {
  MLIRContext *ctx = builder.getContext();
  // TODO Store clauses in op: privateVars, privateSyms.
  SingleOp::build(builder, state, clauses.allocateVars, clauses.allocatorVars,
                  clauses.copyprivateVars,
                  makeArrayAttr(ctx, clauses.copyprivateSyms), clauses.nowait,
                  /*private_vars=*/{}, /*private_syms=*/nullptr);
}

LogicalResult SingleOp::verify() {
  // Check for allocate clause restrictions
  if (getAllocateVars().size() != getAllocatorVars().size())
    return emitError(
        "expected equal sizes for allocate and allocator variables");

  return verifyCopyprivateVarList(*this, getCopyprivateVars(),
                                  getCopyprivateSyms());
}

//===----------------------------------------------------------------------===//
// WorkshareOp
//===----------------------------------------------------------------------===//

void WorkshareOp::build(OpBuilder &builder, OperationState &state,
                        const WorkshareOperands &clauses) {
  WorkshareOp::build(builder, state, clauses.nowait);
}

//===----------------------------------------------------------------------===//
// WorkshareLoopWrapperOp
//===----------------------------------------------------------------------===//

LogicalResult WorkshareLoopWrapperOp::verify() {
  if (!(*this)->getParentOfType<WorkshareOp>())
    return emitError() << "must be nested in an omp.workshare";
  if (getNestedWrapper())
    return emitError() << "cannot be composite";
  return success();
}

//===----------------------------------------------------------------------===//
// LoopWrapperInterface
//===----------------------------------------------------------------------===//

LogicalResult LoopWrapperInterface::verifyImpl() {
  Operation *op = this->getOperation();
  if (!op->hasTrait<OpTrait::NoTerminator>() ||
      !op->hasTrait<OpTrait::SingleBlock>())
    return emitOpError() << "loop wrapper must also have the `NoTerminator` "
                            "and `SingleBlock` traits";

  if (op->getNumRegions() != 1)
    return emitOpError() << "loop wrapper does not contain exactly one region";

  Region &region = op->getRegion(0);
  if (range_size(region.getOps()) != 1)
    return emitOpError()
           << "loop wrapper does not contain exactly one nested op";

  Operation &firstOp = *region.op_begin();
  if (!isa<LoopNestOp, LoopWrapperInterface>(firstOp))
    return emitOpError() << "op nested in loop wrapper is not another loop "
                            "wrapper or `omp.loop_nest`";

  return success();
}

//===----------------------------------------------------------------------===//
// LoopOp
//===----------------------------------------------------------------------===//

void LoopOp::build(OpBuilder &builder, OperationState &state,
                   const LoopOperands &clauses) {
  MLIRContext *ctx = builder.getContext();

  LoopOp::build(builder, state, clauses.bindKind, clauses.privateVars,
                makeArrayAttr(ctx, clauses.privateSyms), clauses.order,
                clauses.orderMod, clauses.reductionMod, clauses.reductionVars,
                makeDenseBoolArrayAttr(ctx, clauses.reductionByref),
                makeArrayAttr(ctx, clauses.reductionSyms));
}

LogicalResult LoopOp::verify() {
  return verifyReductionVarList(*this, getReductionSyms(), getReductionVars(),
                                getReductionByref());
}

LogicalResult LoopOp::verifyRegions() {
  if (llvm::isa_and_nonnull<LoopWrapperInterface>((*this)->getParentOp()) ||
      getNestedWrapper())
    return emitError() << "`omp.loop` expected to be a standalone loop wrapper";

  return success();
}

//===----------------------------------------------------------------------===//
// WsloopOp
//===----------------------------------------------------------------------===//

void WsloopOp::build(OpBuilder &builder, OperationState &state,
                     ArrayRef<NamedAttribute> attributes) {
  build(builder, state, /*allocate_vars=*/{}, /*allocator_vars=*/{},
        /*linear_vars=*/ValueRange(), /*linear_step_vars=*/ValueRange(),
        /*nowait=*/false, /*order=*/nullptr, /*order_mod=*/nullptr,
        /*ordered=*/nullptr, /*private_vars=*/{}, /*private_syms=*/nullptr,
        /*reduction_mod=*/nullptr, /*reduction_vars=*/ValueRange(),
        /*reduction_byref=*/nullptr,
        /*reduction_syms=*/nullptr, /*schedule_kind=*/nullptr,
        /*schedule_chunk=*/nullptr, /*schedule_mod=*/nullptr,
        /*schedule_simd=*/false);
  state.addAttributes(attributes);
}

void WsloopOp::build(OpBuilder &builder, OperationState &state,
                     const WsloopOperands &clauses) {
  MLIRContext *ctx = builder.getContext();
  // TODO: Store clauses in op: allocateVars, allocatorVars, privateVars,
  // privateSyms.
  WsloopOp::build(builder, state,
                  /*allocate_vars=*/{}, /*allocator_vars=*/{},
                  clauses.linearVars, clauses.linearStepVars, clauses.nowait,
                  clauses.order, clauses.orderMod, clauses.ordered,
                  clauses.privateVars, makeArrayAttr(ctx, clauses.privateSyms),
                  clauses.reductionMod, clauses.reductionVars,
                  makeDenseBoolArrayAttr(ctx, clauses.reductionByref),
                  makeArrayAttr(ctx, clauses.reductionSyms),
                  clauses.scheduleKind, clauses.scheduleChunk,
                  clauses.scheduleMod, clauses.scheduleSimd);
}

LogicalResult WsloopOp::verify() {
  return verifyReductionVarList(*this, getReductionSyms(), getReductionVars(),
                                getReductionByref());
}

LogicalResult WsloopOp::verifyRegions() {
  bool isCompositeChildLeaf =
      llvm::dyn_cast_if_present<LoopWrapperInterface>((*this)->getParentOp());

  if (LoopWrapperInterface nested = getNestedWrapper()) {
    if (!isComposite())
      return emitError()
             << "'omp.composite' attribute missing from composite wrapper";

    // Check for the allowed leaf constructs that may appear in a composite
    // construct directly after DO/FOR.
    if (!isa<SimdOp>(nested))
      return emitError() << "only supported nested wrapper is 'omp.simd'";

  } else if (isComposite() && !isCompositeChildLeaf) {
    return emitError()
           << "'omp.composite' attribute present in non-composite wrapper";
  } else if (!isComposite() && isCompositeChildLeaf) {
    return emitError()
           << "'omp.composite' attribute missing from composite wrapper";
  }

  return success();
}

//===----------------------------------------------------------------------===//
// Simd construct [2.9.3.1]
//===----------------------------------------------------------------------===//

void SimdOp::build(OpBuilder &builder, OperationState &state,
                   const SimdOperands &clauses) {
  MLIRContext *ctx = builder.getContext();
  // TODO Store clauses in op: linearVars, linearStepVars, privateVars,
  // privateSyms.
  SimdOp::build(builder, state, clauses.alignedVars,
                makeArrayAttr(ctx, clauses.alignments), clauses.ifExpr,
                /*linear_vars=*/{}, /*linear_step_vars=*/{},
                clauses.nontemporalVars, clauses.order, clauses.orderMod,
                clauses.privateVars, makeArrayAttr(ctx, clauses.privateSyms),
                clauses.reductionMod, clauses.reductionVars,
                makeDenseBoolArrayAttr(ctx, clauses.reductionByref),
                makeArrayAttr(ctx, clauses.reductionSyms), clauses.safelen,
                clauses.simdlen);
}

LogicalResult SimdOp::verify() {
  if (getSimdlen().has_value() && getSafelen().has_value() &&
      getSimdlen().value() > getSafelen().value())
    return emitOpError()
           << "simdlen clause and safelen clause are both present, but the "
              "simdlen value is not less than or equal to safelen value";

  if (verifyAlignedClause(*this, getAlignments(), getAlignedVars()).failed())
    return failure();

  if (verifyNontemporalClause(*this, getNontemporalVars()).failed())
    return failure();

  bool isCompositeChildLeaf =
      llvm::dyn_cast_if_present<LoopWrapperInterface>((*this)->getParentOp());

  if (!isComposite() && isCompositeChildLeaf)
    return emitError()
           << "'omp.composite' attribute missing from composite wrapper";

  if (isComposite() && !isCompositeChildLeaf)
    return emitError()
           << "'omp.composite' attribute present in non-composite wrapper";

  return success();
}

LogicalResult SimdOp::verifyRegions() {
  if (getNestedWrapper())
    return emitOpError() << "must wrap an 'omp.loop_nest' directly";

  return success();
}

//===----------------------------------------------------------------------===//
// Distribute construct [2.9.4.1]
//===----------------------------------------------------------------------===//

void DistributeOp::build(OpBuilder &builder, OperationState &state,
                         const DistributeOperands &clauses) {
  DistributeOp::build(builder, state, clauses.allocateVars,
                      clauses.allocatorVars, clauses.distScheduleStatic,
                      clauses.distScheduleChunkSize, clauses.order,
                      clauses.orderMod, clauses.privateVars,
                      makeArrayAttr(builder.getContext(), clauses.privateSyms));
}

LogicalResult DistributeOp::verify() {
  if (this->getDistScheduleChunkSize() && !this->getDistScheduleStatic())
    return emitOpError() << "chunk size set without "
                            "dist_schedule_static being present";

  if (getAllocateVars().size() != getAllocatorVars().size())
    return emitError(
        "expected equal sizes for allocate and allocator variables");

  return success();
}

LogicalResult DistributeOp::verifyRegions() {
  if (LoopWrapperInterface nested = getNestedWrapper()) {
    if (!isComposite())
      return emitError()
             << "'omp.composite' attribute missing from composite wrapper";
    // Check for the allowed leaf constructs that may appear in a composite
    // construct directly after DISTRIBUTE.
    if (isa<WsloopOp>(nested)) {
      if (!llvm::dyn_cast_if_present<ParallelOp>((*this)->getParentOp()))
        return emitError() << "an 'omp.wsloop' nested wrapper is only allowed "
                              "when 'omp.parallel' is the direct parent";
    } else if (!isa<SimdOp>(nested))
      return emitError() << "only supported nested wrappers are 'omp.simd' and "
                            "'omp.wsloop'";
  } else if (isComposite()) {
    return emitError()
           << "'omp.composite' attribute present in non-composite wrapper";
  }

  return success();
}

//===----------------------------------------------------------------------===//
// DeclareMapperOp / DeclareMapperInfoOp
//===----------------------------------------------------------------------===//

LogicalResult DeclareMapperInfoOp::verify() {
  return verifyMapClause(*this, getMapVars());
}

LogicalResult DeclareMapperOp::verifyRegions() {
  if (!llvm::isa_and_present<DeclareMapperInfoOp>(
          getRegion().getBlocks().front().getTerminator()))
    return emitOpError() << "expected terminator to be a DeclareMapperInfoOp";

  return success();
}

//===----------------------------------------------------------------------===//
// DeclareReductionOp
//===----------------------------------------------------------------------===//

LogicalResult DeclareReductionOp::verifyRegions() {
  if (!getAllocRegion().empty()) {
    for (YieldOp yieldOp : getAllocRegion().getOps<YieldOp>()) {
      if (yieldOp.getResults().size() != 1 ||
          yieldOp.getResults().getTypes()[0] != getType())
        return emitOpError() << "expects alloc region to yield a value "
                                "of the reduction type";
    }
  }

  if (getInitializerRegion().empty())
    return emitOpError() << "expects non-empty initializer region";
  Block &initializerEntryBlock = getInitializerRegion().front();

  if (initializerEntryBlock.getNumArguments() == 1) {
    if (!getAllocRegion().empty())
      return emitOpError() << "expects two arguments to the initializer region "
                              "when an allocation region is used";
  } else if (initializerEntryBlock.getNumArguments() == 2) {
    if (getAllocRegion().empty())
      return emitOpError() << "expects one argument to the initializer region "
                              "when no allocation region is used";
  } else {
    return emitOpError()
           << "expects one or two arguments to the initializer region";
  }

  for (mlir::Value arg : initializerEntryBlock.getArguments())
    if (arg.getType() != getType())
      return emitOpError() << "expects initializer region argument to match "
                              "the reduction type";

  for (YieldOp yieldOp : getInitializerRegion().getOps<YieldOp>()) {
    if (yieldOp.getResults().size() != 1 ||
        yieldOp.getResults().getTypes()[0] != getType())
      return emitOpError() << "expects initializer region to yield a value "
                              "of the reduction type";
  }

  if (getReductionRegion().empty())
    return emitOpError() << "expects non-empty reduction region";
  Block &reductionEntryBlock = getReductionRegion().front();
  if (reductionEntryBlock.getNumArguments() != 2 ||
      reductionEntryBlock.getArgumentTypes()[0] !=
          reductionEntryBlock.getArgumentTypes()[1] ||
      reductionEntryBlock.getArgumentTypes()[0] != getType())
    return emitOpError() << "expects reduction region with two arguments of "
                            "the reduction type";
  for (YieldOp yieldOp : getReductionRegion().getOps<YieldOp>()) {
    if (yieldOp.getResults().size() != 1 ||
        yieldOp.getResults().getTypes()[0] != getType())
      return emitOpError() << "expects reduction region to yield a value "
                              "of the reduction type";
  }

  if (!getAtomicReductionRegion().empty()) {
    Block &atomicReductionEntryBlock = getAtomicReductionRegion().front();
    if (atomicReductionEntryBlock.getNumArguments() != 2 ||
        atomicReductionEntryBlock.getArgumentTypes()[0] !=
            atomicReductionEntryBlock.getArgumentTypes()[1])
      return emitOpError() << "expects atomic reduction region with two "
                              "arguments of the same type";
    auto ptrType = llvm::dyn_cast<PointerLikeType>(
        atomicReductionEntryBlock.getArgumentTypes()[0]);
    if (!ptrType ||
        (ptrType.getElementType() && ptrType.getElementType() != getType()))
      return emitOpError() << "expects atomic reduction region arguments to "
                              "be accumulators containing the reduction type";
  }

  if (getCleanupRegion().empty())
    return success();
  Block &cleanupEntryBlock = getCleanupRegion().front();
  if (cleanupEntryBlock.getNumArguments() != 1 ||
      cleanupEntryBlock.getArgument(0).getType() != getType())
    return emitOpError() << "expects cleanup region with one argument "
                            "of the reduction type";

  return success();
}

//===----------------------------------------------------------------------===//
// TaskOp
//===----------------------------------------------------------------------===//

void TaskOp::build(OpBuilder &builder, OperationState &state,
                   const TaskOperands &clauses) {
  MLIRContext *ctx = builder.getContext();
  TaskOp::build(builder, state, clauses.allocateVars, clauses.allocatorVars,
                makeArrayAttr(ctx, clauses.dependKinds), clauses.dependVars,
                clauses.final, clauses.ifExpr, clauses.inReductionVars,
                makeDenseBoolArrayAttr(ctx, clauses.inReductionByref),
                makeArrayAttr(ctx, clauses.inReductionSyms), clauses.mergeable,
                clauses.priority, /*private_vars=*/clauses.privateVars,
                /*private_syms=*/makeArrayAttr(ctx, clauses.privateSyms),
                clauses.untied, clauses.eventHandle);
}

LogicalResult TaskOp::verify() {
  LogicalResult verifyDependVars =
      verifyDependVarList(*this, getDependKinds(), getDependVars());
  return failed(verifyDependVars)
             ? verifyDependVars
             : verifyReductionVarList(*this, getInReductionSyms(),
                                      getInReductionVars(),
                                      getInReductionByref());
}

//===----------------------------------------------------------------------===//
// TaskgroupOp
//===----------------------------------------------------------------------===//

void TaskgroupOp::build(OpBuilder &builder, OperationState &state,
                        const TaskgroupOperands &clauses) {
  MLIRContext *ctx = builder.getContext();
  TaskgroupOp::build(builder, state, clauses.allocateVars,
                     clauses.allocatorVars, clauses.taskReductionVars,
                     makeDenseBoolArrayAttr(ctx, clauses.taskReductionByref),
                     makeArrayAttr(ctx, clauses.taskReductionSyms));
}

LogicalResult TaskgroupOp::verify() {
  return verifyReductionVarList(*this, getTaskReductionSyms(),
                                getTaskReductionVars(),
                                getTaskReductionByref());
}

//===----------------------------------------------------------------------===//
// TaskloopOp
//===----------------------------------------------------------------------===//

void TaskloopOp::build(OpBuilder &builder, OperationState &state,
                       const TaskloopOperands &clauses) {
  MLIRContext *ctx = builder.getContext();
  // TODO Store clauses in op: privateVars, privateSyms.
  TaskloopOp::build(builder, state, clauses.allocateVars, clauses.allocatorVars,
                    clauses.final, clauses.grainsizeMod, clauses.grainsize,
                    clauses.ifExpr, clauses.inReductionVars,
                    makeDenseBoolArrayAttr(ctx, clauses.inReductionByref),
                    makeArrayAttr(ctx, clauses.inReductionSyms),
                    clauses.mergeable, clauses.nogroup, clauses.numTasksMod,
                    clauses.numTasks, clauses.priority, /*private_vars=*/{},
                    /*private_syms=*/nullptr, clauses.reductionMod,
                    clauses.reductionVars,
                    makeDenseBoolArrayAttr(ctx, clauses.reductionByref),
                    makeArrayAttr(ctx, clauses.reductionSyms), clauses.untied);
}

LogicalResult TaskloopOp::verify() {
  if (getAllocateVars().size() != getAllocatorVars().size())
    return emitError(
        "expected equal sizes for allocate and allocator variables");
  if (failed(verifyReductionVarList(*this, getReductionSyms(),
                                    getReductionVars(), getReductionByref())) ||
      failed(verifyReductionVarList(*this, getInReductionSyms(),
                                    getInReductionVars(),
                                    getInReductionByref())))
    return failure();

  if (!getReductionVars().empty() && getNogroup())
    return emitError("if a reduction clause is present on the taskloop "
                     "directive, the nogroup clause must not be specified");
  for (auto var : getReductionVars()) {
    if (llvm::is_contained(getInReductionVars(), var))
      return emitError("the same list item cannot appear in both a reduction "
                       "and an in_reduction clause");
  }

  if (getGrainsize() && getNumTasks()) {
    return emitError(
        "the grainsize clause and num_tasks clause are mutually exclusive and "
        "may not appear on the same taskloop directive");
  }

  return success();
}

LogicalResult TaskloopOp::verifyRegions() {
  if (LoopWrapperInterface nested = getNestedWrapper()) {
    if (!isComposite())
      return emitError()
             << "'omp.composite' attribute missing from composite wrapper";

    // Check for the allowed leaf constructs that may appear in a composite
    // construct directly after TASKLOOP.
    if (!isa<SimdOp>(nested))
      return emitError() << "only supported nested wrapper is 'omp.simd'";
  } else if (isComposite()) {
    return emitError()
           << "'omp.composite' attribute present in non-composite wrapper";
  }

  return success();
}

//===----------------------------------------------------------------------===//
// LoopNestOp
//===----------------------------------------------------------------------===//

ParseResult LoopNestOp::parse(OpAsmParser &parser, OperationState &result) {
  // Parse an opening `(` followed by induction variables followed by `)`
  SmallVector<OpAsmParser::Argument> ivs;
  SmallVector<OpAsmParser::UnresolvedOperand> lbs, ubs;
  Type loopVarType;
  if (parser.parseArgumentList(ivs, OpAsmParser::Delimiter::Paren) ||
      parser.parseColonType(loopVarType) ||
      // Parse loop bounds.
      parser.parseEqual() ||
      parser.parseOperandList(lbs, ivs.size(), OpAsmParser::Delimiter::Paren) ||
      parser.parseKeyword("to") ||
      parser.parseOperandList(ubs, ivs.size(), OpAsmParser::Delimiter::Paren))
    return failure();

  for (auto &iv : ivs)
    iv.type = loopVarType;

  // Parse "inclusive" flag.
  if (succeeded(parser.parseOptionalKeyword("inclusive")))
    result.addAttribute("loop_inclusive",
                        UnitAttr::get(parser.getBuilder().getContext()));

  // Parse step values.
  SmallVector<OpAsmParser::UnresolvedOperand> steps;
  if (parser.parseKeyword("step") ||
      parser.parseOperandList(steps, ivs.size(), OpAsmParser::Delimiter::Paren))
    return failure();

  // Parse the body.
  Region *region = result.addRegion();
  if (parser.parseRegion(*region, ivs))
    return failure();

  // Resolve operands.
  if (parser.resolveOperands(lbs, loopVarType, result.operands) ||
      parser.resolveOperands(ubs, loopVarType, result.operands) ||
      parser.resolveOperands(steps, loopVarType, result.operands))
    return failure();

  // Parse the optional attribute list.
  return parser.parseOptionalAttrDict(result.attributes);
}

void LoopNestOp::print(OpAsmPrinter &p) {
  Region &region = getRegion();
  auto args = region.getArguments();
  p << " (" << args << ") : " << args[0].getType() << " = ("
    << getLoopLowerBounds() << ") to (" << getLoopUpperBounds() << ") ";
  if (getLoopInclusive())
    p << "inclusive ";
  p << "step (" << getLoopSteps() << ") ";
  p.printRegion(region, /*printEntryBlockArgs=*/false);
}

void LoopNestOp::build(OpBuilder &builder, OperationState &state,
                       const LoopNestOperands &clauses) {
  LoopNestOp::build(builder, state, clauses.loopLowerBounds,
                    clauses.loopUpperBounds, clauses.loopSteps,
                    clauses.loopInclusive);
}

LogicalResult LoopNestOp::verify() {
  if (getLoopLowerBounds().empty())
    return emitOpError() << "must represent at least one loop";

  if (getLoopLowerBounds().size() != getIVs().size())
    return emitOpError() << "number of range arguments and IVs do not match";

  for (auto [lb, iv] : llvm::zip_equal(getLoopLowerBounds(), getIVs())) {
    if (lb.getType() != iv.getType())
      return emitOpError()
             << "range argument type does not match corresponding IV type";
  }

  if (!llvm::dyn_cast_if_present<LoopWrapperInterface>((*this)->getParentOp()))
    return emitOpError() << "expects parent op to be a loop wrapper";

  return success();
}

void LoopNestOp::gatherWrappers(
    SmallVectorImpl<LoopWrapperInterface> &wrappers) {
  Operation *parent = (*this)->getParentOp();
  while (auto wrapper =
             llvm::dyn_cast_if_present<LoopWrapperInterface>(parent)) {
    wrappers.push_back(wrapper);
    parent = parent->getParentOp();
  }
}

//===----------------------------------------------------------------------===//
// Critical construct (2.17.1)
//===----------------------------------------------------------------------===//

void CriticalDeclareOp::build(OpBuilder &builder, OperationState &state,
                              const CriticalDeclareOperands &clauses) {
  CriticalDeclareOp::build(builder, state, clauses.symName, clauses.hint);
}

LogicalResult CriticalDeclareOp::verify() {
  return verifySynchronizationHint(*this, getHint());
}

LogicalResult CriticalOp::verifySymbolUses(SymbolTableCollection &symbolTable) {
  if (getNameAttr()) {
    SymbolRefAttr symbolRef = getNameAttr();
    auto decl = symbolTable.lookupNearestSymbolFrom<CriticalDeclareOp>(
        *this, symbolRef);
    if (!decl) {
      return emitOpError() << "expected symbol reference " << symbolRef
                           << " to point to a critical declaration";
    }
  }

  return success();
}

//===----------------------------------------------------------------------===//
// Ordered construct
//===----------------------------------------------------------------------===//

static LogicalResult verifyOrderedParent(Operation &op) {
  bool hasRegion = op.getNumRegions() > 0;
  auto loopOp = op.getParentOfType<LoopNestOp>();
  if (!loopOp) {
    if (hasRegion)
      return success();

    // TODO: Consider if this needs to be the case only for the standalone
    // variant of the ordered construct.
    return op.emitOpError() << "must be nested inside of a loop";
  }

  Operation *wrapper = loopOp->getParentOp();
  if (auto wsloopOp = dyn_cast<WsloopOp>(wrapper)) {
    IntegerAttr orderedAttr = wsloopOp.getOrderedAttr();
    if (!orderedAttr)
      return op.emitOpError() << "the enclosing worksharing-loop region must "
                                 "have an ordered clause";

    if (hasRegion && orderedAttr.getInt() != 0)
      return op.emitOpError() << "the enclosing loop's ordered clause must not "
                                 "have a parameter present";

    if (!hasRegion && orderedAttr.getInt() == 0)
      return op.emitOpError() << "the enclosing loop's ordered clause must "
                                 "have a parameter present";
  } else if (!isa<SimdOp>(wrapper)) {
    return op.emitOpError() << "must be nested inside of a worksharing, simd "
                               "or worksharing simd loop";
  }
  return success();
}

void OrderedOp::build(OpBuilder &builder, OperationState &state,
                      const OrderedOperands &clauses) {
  OrderedOp::build(builder, state, clauses.doacrossDependType,
                   clauses.doacrossNumLoops, clauses.doacrossDependVars);
}

LogicalResult OrderedOp::verify() {
  if (failed(verifyOrderedParent(**this)))
    return failure();

  auto wrapper = (*this)->getParentOfType<WsloopOp>();
  if (!wrapper || *wrapper.getOrdered() != *getDoacrossNumLoops())
    return emitOpError() << "number of variables in depend clause does not "
                         << "match number of iteration variables in the "
                         << "doacross loop";

  return success();
}

void OrderedRegionOp::build(OpBuilder &builder, OperationState &state,
                            const OrderedRegionOperands &clauses) {
  OrderedRegionOp::build(builder, state, clauses.parLevelSimd);
}

LogicalResult OrderedRegionOp::verify() { return verifyOrderedParent(**this); }

//===----------------------------------------------------------------------===//
// TaskwaitOp
//===----------------------------------------------------------------------===//

void TaskwaitOp::build(OpBuilder &builder, OperationState &state,
                       const TaskwaitOperands &clauses) {
  // TODO Store clauses in op: dependKinds, dependVars, nowait.
  TaskwaitOp::build(builder, state, /*depend_kinds=*/nullptr,
                    /*depend_vars=*/{}, /*nowait=*/nullptr);
}

//===----------------------------------------------------------------------===//
// Verifier for AtomicReadOp
//===----------------------------------------------------------------------===//

LogicalResult AtomicReadOp::verify() {
  if (verifyCommon().failed())
    return mlir::failure();

  if (auto mo = getMemoryOrder()) {
    if (*mo == ClauseMemoryOrderKind::Acq_rel ||
        *mo == ClauseMemoryOrderKind::Release) {
      return emitError(
          "memory-order must not be acq_rel or release for atomic reads");
    }
  }
  return verifySynchronizationHint(*this, getHint());
}

//===----------------------------------------------------------------------===//
// Verifier for AtomicWriteOp
//===----------------------------------------------------------------------===//

LogicalResult AtomicWriteOp::verify() {
  if (verifyCommon().failed())
    return mlir::failure();

  if (auto mo = getMemoryOrder()) {
    if (*mo == ClauseMemoryOrderKind::Acq_rel ||
        *mo == ClauseMemoryOrderKind::Acquire) {
      return emitError(
          "memory-order must not be acq_rel or acquire for atomic writes");
    }
  }
  return verifySynchronizationHint(*this, getHint());
}

//===----------------------------------------------------------------------===//
// Verifier for AtomicUpdateOp
//===----------------------------------------------------------------------===//

LogicalResult AtomicUpdateOp::canonicalize(AtomicUpdateOp op,
                                           PatternRewriter &rewriter) {
  if (op.isNoOp()) {
    rewriter.eraseOp(op);
    return success();
  }
  if (Value writeVal = op.getWriteOpVal()) {
    rewriter.replaceOpWithNewOp<AtomicWriteOp>(
        op, op.getX(), writeVal, op.getHintAttr(), op.getMemoryOrderAttr());
    return success();
  }
  return failure();
}

LogicalResult AtomicUpdateOp::verify() {
  if (verifyCommon().failed())
    return mlir::failure();

  if (auto mo = getMemoryOrder()) {
    if (*mo == ClauseMemoryOrderKind::Acq_rel ||
        *mo == ClauseMemoryOrderKind::Acquire) {
      return emitError(
          "memory-order must not be acq_rel or acquire for atomic updates");
    }
  }

  return verifySynchronizationHint(*this, getHint());
}

LogicalResult AtomicUpdateOp::verifyRegions() { return verifyRegionsCommon(); }

//===----------------------------------------------------------------------===//
// Verifier for AtomicCaptureOp
//===----------------------------------------------------------------------===//

AtomicReadOp AtomicCaptureOp::getAtomicReadOp() {
  if (auto op = dyn_cast<AtomicReadOp>(getFirstOp()))
    return op;
  return dyn_cast<AtomicReadOp>(getSecondOp());
}

AtomicWriteOp AtomicCaptureOp::getAtomicWriteOp() {
  if (auto op = dyn_cast<AtomicWriteOp>(getFirstOp()))
    return op;
  return dyn_cast<AtomicWriteOp>(getSecondOp());
}

AtomicUpdateOp AtomicCaptureOp::getAtomicUpdateOp() {
  if (auto op = dyn_cast<AtomicUpdateOp>(getFirstOp()))
    return op;
  return dyn_cast<AtomicUpdateOp>(getSecondOp());
}

LogicalResult AtomicCaptureOp::verify() {
  return verifySynchronizationHint(*this, getHint());
}

LogicalResult AtomicCaptureOp::verifyRegions() {
  if (verifyRegionsCommon().failed())
    return mlir::failure();

  if (getFirstOp()->getAttr("hint") || getSecondOp()->getAttr("hint"))
    return emitOpError(
        "operations inside capture region must not have hint clause");

  if (getFirstOp()->getAttr("memory_order") ||
      getSecondOp()->getAttr("memory_order"))
    return emitOpError(
        "operations inside capture region must not have memory_order clause");
  return success();
}

//===----------------------------------------------------------------------===//
// CancelOp
//===----------------------------------------------------------------------===//

void CancelOp::build(OpBuilder &builder, OperationState &state,
                     const CancelOperands &clauses) {
  CancelOp::build(builder, state, clauses.cancelDirective, clauses.ifExpr);
}

LogicalResult CancelOp::verify() {
  ClauseCancellationConstructType cct = getCancelDirective();
  Operation *parentOp = (*this)->getParentOp();

  if (!parentOp) {
    return emitOpError() << "must be used within a region supporting "
                            "cancel directive";
  }

  if ((cct == ClauseCancellationConstructType::Parallel) &&
      !isa<ParallelOp>(parentOp)) {
    return emitOpError() << "cancel parallel must appear "
                         << "inside a parallel region";
  }
  if (cct == ClauseCancellationConstructType::Loop) {
    auto loopOp = dyn_cast<LoopNestOp>(parentOp);
    auto wsloopOp = llvm::dyn_cast_if_present<WsloopOp>(
        loopOp ? loopOp->getParentOp() : nullptr);

    if (!wsloopOp) {
      return emitOpError()
             << "cancel loop must appear inside a worksharing-loop region";
    }
    if (wsloopOp.getNowaitAttr()) {
      return emitError() << "A worksharing construct that is canceled "
                         << "must not have a nowait clause";
    }
    if (wsloopOp.getOrderedAttr()) {
      return emitError() << "A worksharing construct that is canceled "
                         << "must not have an ordered clause";
    }

  } else if (cct == ClauseCancellationConstructType::Sections) {
    if (!(isa<SectionsOp>(parentOp) || isa<SectionOp>(parentOp))) {
      return emitOpError() << "cancel sections must appear "
                           << "inside a sections region";
    }
    if (isa_and_nonnull<SectionsOp>(parentOp->getParentOp()) &&
        cast<SectionsOp>(parentOp->getParentOp()).getNowaitAttr()) {
      return emitError() << "A sections construct that is canceled "
                         << "must not have a nowait clause";
    }
  }
  // TODO : Add more when we support taskgroup.
  return success();
}

//===----------------------------------------------------------------------===//
// CancellationPointOp
//===----------------------------------------------------------------------===//

void CancellationPointOp::build(OpBuilder &builder, OperationState &state,
                                const CancellationPointOperands &clauses) {
  CancellationPointOp::build(builder, state, clauses.cancelDirective);
}

LogicalResult CancellationPointOp::verify() {
  ClauseCancellationConstructType cct = getCancelDirective();
  Operation *parentOp = (*this)->getParentOp();

  if (!parentOp) {
    return emitOpError() << "must be used within a region supporting "
                            "cancellation point directive";
  }

  if ((cct == ClauseCancellationConstructType::Parallel) &&
      !(isa<ParallelOp>(parentOp))) {
    return emitOpError() << "cancellation point parallel must appear "
                         << "inside a parallel region";
  }
  if ((cct == ClauseCancellationConstructType::Loop) &&
      (!isa<LoopNestOp>(parentOp) || !isa<WsloopOp>(parentOp->getParentOp()))) {
    return emitOpError() << "cancellation point loop must appear "
                         << "inside a worksharing-loop region";
  }
  if ((cct == ClauseCancellationConstructType::Sections) &&
      !(isa<SectionsOp>(parentOp) || isa<SectionOp>(parentOp))) {
    return emitOpError() << "cancellation point sections must appear "
                         << "inside a sections region";
  }
  // TODO : Add more when we support taskgroup.
  return success();
}

//===----------------------------------------------------------------------===//
// MapBoundsOp
//===----------------------------------------------------------------------===//

LogicalResult MapBoundsOp::verify() {
  auto extent = getExtent();
  auto upperbound = getUpperBound();
  if (!extent && !upperbound)
    return emitError("expected extent or upperbound.");
  return success();
}

void PrivateClauseOp::build(OpBuilder &odsBuilder, OperationState &odsState,
                            TypeRange /*result_types*/, StringAttr symName,
                            TypeAttr type) {
  PrivateClauseOp::build(
      odsBuilder, odsState, symName, type,
      DataSharingClauseTypeAttr::get(odsBuilder.getContext(),
                                     DataSharingClauseType::Private));
}

LogicalResult PrivateClauseOp::verifyRegions() {
  Type argType = getArgType();
  auto verifyTerminator = [&](Operation *terminator,
                              bool yieldsValue) -> LogicalResult {
    if (!terminator->getBlock()->getSuccessors().empty())
      return success();

    if (!llvm::isa<YieldOp>(terminator))
      return mlir::emitError(terminator->getLoc())
             << "expected exit block terminator to be an `omp.yield` op.";

    YieldOp yieldOp = llvm::cast<YieldOp>(terminator);
    TypeRange yieldedTypes = yieldOp.getResults().getTypes();

    if (!yieldsValue) {
      if (yieldedTypes.empty())
        return success();

      return mlir::emitError(terminator->getLoc())
             << "Did not expect any values to be yielded.";
    }

    if (yieldedTypes.size() == 1 && yieldedTypes.front() == argType)
      return success();

    auto error = mlir::emitError(yieldOp.getLoc())
                 << "Invalid yielded value. Expected type: " << argType
                 << ", got: ";

    if (yieldedTypes.empty())
      error << "None";
    else
      error << yieldedTypes;

    return error;
  };

  auto verifyRegion = [&](Region &region, unsigned expectedNumArgs,
                          StringRef regionName,
                          bool yieldsValue) -> LogicalResult {
    assert(!region.empty());

    if (region.getNumArguments() != expectedNumArgs)
      return mlir::emitError(region.getLoc())
             << "`" << regionName << "`: "
             << "expected " << expectedNumArgs
             << " region arguments, got: " << region.getNumArguments();

    for (Block &block : region) {
      // MLIR will verify the absence of the terminator for us.
      if (!block.mightHaveTerminator())
        continue;

      if (failed(verifyTerminator(block.getTerminator(), yieldsValue)))
        return failure();
    }

    return success();
  };

  // Ensure all of the region arguments have the same type
  for (Region *region : getRegions())
    for (Type ty : region->getArgumentTypes())
      if (ty != argType)
        return emitError() << "Region argument type mismatch: got " << ty
                           << " expected " << argType << ".";

  mlir::Region &initRegion = getInitRegion();
  if (!initRegion.empty() &&
      failed(verifyRegion(getInitRegion(), /*expectedNumArgs=*/2, "init",
                          /*yieldsValue=*/true)))
    return failure();

  DataSharingClauseType dsType = getDataSharingType();

  if (dsType == DataSharingClauseType::Private && !getCopyRegion().empty())
    return emitError("`private` clauses do not require a `copy` region.");

  if (dsType == DataSharingClauseType::FirstPrivate && getCopyRegion().empty())
    return emitError(
        "`firstprivate` clauses require at least a `copy` region.");

  if (dsType == DataSharingClauseType::FirstPrivate &&
      failed(verifyRegion(getCopyRegion(), /*expectedNumArgs=*/2, "copy",
                          /*yieldsValue=*/true)))
    return failure();

  if (!getDeallocRegion().empty() &&
      failed(verifyRegion(getDeallocRegion(), /*expectedNumArgs=*/1, "dealloc",
                          /*yieldsValue=*/false)))
    return failure();

  return success();
}

//===----------------------------------------------------------------------===//
// Spec 5.2: Masked construct (10.5)
//===----------------------------------------------------------------------===//

void MaskedOp::build(OpBuilder &builder, OperationState &state,
                     const MaskedOperands &clauses) {
  MaskedOp::build(builder, state, clauses.filteredThreadId);
}

//===----------------------------------------------------------------------===//
// Spec 5.2: Scan construct (5.6)
//===----------------------------------------------------------------------===//

void ScanOp::build(OpBuilder &builder, OperationState &state,
                   const ScanOperands &clauses) {
  ScanOp::build(builder, state, clauses.inclusiveVars, clauses.exclusiveVars);
}

LogicalResult ScanOp::verify() {
  if (hasExclusiveVars() == hasInclusiveVars())
    return emitError(
        "Exactly one of EXCLUSIVE or INCLUSIVE clause is expected");
  if (WsloopOp parentWsLoopOp = (*this)->getParentOfType<WsloopOp>()) {
    if (parentWsLoopOp.getReductionModAttr() &&
        parentWsLoopOp.getReductionModAttr().getValue() ==
            ReductionModifier::inscan)
      return success();
  }
  if (SimdOp parentSimdOp = (*this)->getParentOfType<SimdOp>()) {
    if (parentSimdOp.getReductionModAttr() &&
        parentSimdOp.getReductionModAttr().getValue() ==
            ReductionModifier::inscan)
      return success();
  }
  return emitError("SCAN directive needs to be enclosed within a parent "
                   "worksharing loop construct or SIMD construct with INSCAN "
                   "reduction modifier");
}

#define GET_ATTRDEF_CLASSES
#include "mlir/Dialect/OpenMP/OpenMPOpsAttributes.cpp.inc"

#define GET_OP_CLASSES
#include "mlir/Dialect/OpenMP/OpenMPOps.cpp.inc"

#define GET_TYPEDEF_CLASSES
#include "mlir/Dialect/OpenMP/OpenMPOpsTypes.cpp.inc"<|MERGE_RESOLUTION|>--- conflicted
+++ resolved
@@ -1745,20 +1745,9 @@
 
         to ? updateToVars.insert(updateVar) : updateFromVars.insert(updateVar);
       }
-<<<<<<< HEAD
-
-      if (mapInfoOp.getMapperId() &&
-          !SymbolTable::lookupNearestSymbolFrom<omp::DeclareMapperOp>(
-              mapInfoOp, mapInfoOp.getMapperIdAttr())) {
-        return emitError(op->getLoc(), "invalid mapper id");
-      }
-    } else if (!isa<DeclareMapperInfoOp>(op)) {
-      emitError(op->getLoc(), "map argument is not a map entry operation");
-=======
     } else if (!isa<DeclareMapperInfoOp>(op)) {
       return emitError(op->getLoc(),
                        "map argument is not a map entry operation");
->>>>>>> d465594a
     }
   }
 
@@ -1919,13 +1908,8 @@
     return emitError("target containing multiple 'omp.teams' nested ops");
 
   // Check that host_eval values are only used in legal ways.
-<<<<<<< HEAD
-  llvm::omp::OMPTgtExecModeFlags execFlags =
-      getKernelExecFlags(getInnermostCapturedOmpOp());
-=======
   Operation *capturedOp = getInnermostCapturedOmpOp();
   TargetRegionFlags execFlags = getKernelExecFlags(capturedOp);
->>>>>>> d465594a
   for (Value hostEvalArg :
        cast<BlockArgOpenMPOpInterface>(getOperation()).getHostEvalBlockArgs()) {
     for (Operation *user : hostEvalArg.getUsers()) {
@@ -2028,12 +2012,6 @@
   return capturedOp;
 }
 
-<<<<<<< HEAD
-llvm::omp::OMPTgtExecModeFlags
-TargetOp::getKernelExecFlags(Operation *capturedOp) {
-  using namespace llvm::omp;
-
-=======
 Operation *TargetOp::getInnermostCapturedOmpOp() {
   auto *ompDialect = getContext()->getLoadedDialect<omp::OpenMPDialect>();
 
@@ -2063,7 +2041,6 @@
 }
 
 TargetRegionFlags TargetOp::getKernelExecFlags(Operation *capturedOp) {
->>>>>>> d465594a
   // A non-null captured op is only valid if it resides inside of a TargetOp
   // and is the result of calling getInnermostCapturedOmpOp() on it.
   TargetOp targetOp =
@@ -2072,12 +2049,7 @@
           (targetOp && targetOp.getInnermostCapturedOmpOp() == capturedOp)) &&
          "unexpected captured op");
 
-<<<<<<< HEAD
-  // Make sure this region is capturing a loop. Otherwise, it's a generic
-  // kernel.
-=======
   // If it's not capturing a loop, it's a default target region.
->>>>>>> d465594a
   if (!isa_and_present<LoopNestOp>(capturedOp))
     return TargetRegionFlags::generic;
 
@@ -2094,19 +2066,7 @@
   if (numWrappers != 1 && numWrappers != 2)
     return TargetRegionFlags::generic;
 
-<<<<<<< HEAD
-    Operation *teamsOp = (*innermostWrapper)->getParentOp();
-    if (!isa_and_present<TeamsOp>(teamsOp))
-      return OMP_TGT_EXEC_MODE_GENERIC;
-
-    if (teamsOp->getParentOp() == targetOp.getOperation())
-      return OMP_TGT_EXEC_MODE_GENERIC_SPMD;
-  }
-
-  // Detect SPMD: target-teams-distribute-parallel-wsloop[-simd].
-=======
   // Detect target-teams-distribute-parallel-wsloop[-simd].
->>>>>>> d465594a
   if (numWrappers == 2) {
     if (!isa<WsloopOp>(innermostWrapper))
       return TargetRegionFlags::generic;
@@ -2124,11 +2084,7 @@
       return TargetRegionFlags::generic;
 
     if (teamsOp->getParentOp() == targetOp.getOperation())
-<<<<<<< HEAD
-      return OMP_TGT_EXEC_MODE_SPMD;
-=======
       return TargetRegionFlags::spmd | TargetRegionFlags::trip_count;
->>>>>>> d465594a
   }
   // Detect target-teams-distribute[-simd] and target-teams-loop.
   else if (isa<DistributeOp, LoopOp>(innermostWrapper)) {
