--- conflicted
+++ resolved
@@ -32,10 +32,6 @@
 #include "llvm/ADT/StringRef.h"
 #include "llvm/ADT/TypeSwitch.h"
 #include "llvm/ADT/bit.h"
-<<<<<<< HEAD
-#include "llvm/Frontend/OpenMP/OMPConstants.h"
-=======
->>>>>>> 54c4ef26
 #include "llvm/Support/InterleavedRange.h"
 #include <cstddef>
 #include <iterator>
@@ -1740,17 +1736,10 @@
 // Parser, printer and verifier for Target
 //===----------------------------------------------------------------------===//
 
-<<<<<<< HEAD
-// Helper function to get bitwise AND of `value` and 'flag'
-static uint64_t mapTypeToBitFlag(uint64_t value,
-                                 llvm::omp::OpenMPOffloadMappingFlags flag) {
-  return value & llvm::to_underlying(flag);
-=======
 // Helper function to get bitwise AND of `value` and 'flag' then return it as a
 // boolean
 static bool mapTypeToBool(ClauseMapFlags value, ClauseMapFlags flag) {
   return (value & flag) == flag;
->>>>>>> 54c4ef26
 }
 
 /// Parses a map_entries map type from a string format back into its numeric
@@ -3458,14 +3447,7 @@
               }
               llvm_unreachable("Unexpected generatee argument");
             })
-<<<<<<< HEAD
-            .Default([&](Operation *op) {
-              assert(false && "TODO: Custom name for this operation");
-              return "transformed";
-            });
-=======
             .DefaultUnreachable("TODO: Custom name for this operation");
->>>>>>> 54c4ef26
   }
 
   setNameFn(result, cliName);
