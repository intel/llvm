//===- OpenMPDialect.cpp - MLIR Dialect for OpenMP implementation ---------===//
//
// Part of the LLVM Project, under the Apache License v2.0 with LLVM Exceptions.
// See https://llvm.org/LICENSE.txt for license information.
// SPDX-License-Identifier: Apache-2.0 WITH LLVM-exception
//
//===----------------------------------------------------------------------===//
//
// This file implements the OpenMP dialect and its operations.
//
//===----------------------------------------------------------------------===//

#include "mlir/Dialect/OpenMP/OpenMPDialect.h"
#include "mlir/Conversion/ConvertToLLVM/ToLLVMInterface.h"
#include "mlir/Dialect/Func/IR/FuncOps.h"
#include "mlir/Dialect/LLVMIR/LLVMTypes.h"
#include "mlir/Dialect/OpenACCMPCommon/Interfaces/AtomicInterfaces.h"
#include "mlir/IR/Attributes.h"
#include "mlir/IR/BuiltinAttributes.h"
#include "mlir/IR/DialectImplementation.h"
#include "mlir/IR/OpImplementation.h"
#include "mlir/IR/OperationSupport.h"
#include "mlir/Interfaces/FoldInterfaces.h"

#include "llvm/ADT/ArrayRef.h"
#include "llvm/ADT/BitVector.h"
#include "llvm/ADT/STLExtras.h"
#include "llvm/ADT/STLForwardCompat.h"
#include "llvm/ADT/SmallString.h"
#include "llvm/ADT/StringExtras.h"
#include "llvm/ADT/StringRef.h"
#include "llvm/ADT/TypeSwitch.h"
#include "llvm/Frontend/OpenMP/OMPConstants.h"
#include <cstddef>
#include <iterator>
#include <optional>
#include <variant>

#include "mlir/Dialect/OpenMP/OpenMPOpsDialect.cpp.inc"
#include "mlir/Dialect/OpenMP/OpenMPOpsEnums.cpp.inc"
#include "mlir/Dialect/OpenMP/OpenMPOpsInterfaces.cpp.inc"
#include "mlir/Dialect/OpenMP/OpenMPTypeInterfaces.cpp.inc"

using namespace mlir;
using namespace mlir::omp;

static ArrayAttr makeArrayAttr(MLIRContext *context,
                               llvm::ArrayRef<Attribute> attrs) {
  return attrs.empty() ? nullptr : ArrayAttr::get(context, attrs);
}

static DenseBoolArrayAttr
makeDenseBoolArrayAttr(MLIRContext *ctx, const ArrayRef<bool> boolArray) {
  return boolArray.empty() ? nullptr : DenseBoolArrayAttr::get(ctx, boolArray);
}

namespace {
struct MemRefPointerLikeModel
    : public PointerLikeType::ExternalModel<MemRefPointerLikeModel,
                                            MemRefType> {
  Type getElementType(Type pointer) const {
    return llvm::cast<MemRefType>(pointer).getElementType();
  }
};

struct LLVMPointerPointerLikeModel
    : public PointerLikeType::ExternalModel<LLVMPointerPointerLikeModel,
                                            LLVM::LLVMPointerType> {
  Type getElementType(Type pointer) const { return Type(); }
};
} // namespace

void OpenMPDialect::initialize() {
  addOperations<
#define GET_OP_LIST
#include "mlir/Dialect/OpenMP/OpenMPOps.cpp.inc"
      >();
  addAttributes<
#define GET_ATTRDEF_LIST
#include "mlir/Dialect/OpenMP/OpenMPOpsAttributes.cpp.inc"
      >();
  addTypes<
#define GET_TYPEDEF_LIST
#include "mlir/Dialect/OpenMP/OpenMPOpsTypes.cpp.inc"
      >();

  declarePromisedInterface<ConvertToLLVMPatternInterface, OpenMPDialect>();

  MemRefType::attachInterface<MemRefPointerLikeModel>(*getContext());
  LLVM::LLVMPointerType::attachInterface<LLVMPointerPointerLikeModel>(
      *getContext());

  // Attach default offload module interface to module op to access
  // offload functionality through
  mlir::ModuleOp::attachInterface<mlir::omp::OffloadModuleDefaultModel>(
      *getContext());

  // Attach default declare target interfaces to operations which can be marked
  // as declare target (Global Operations and Functions/Subroutines in dialects
  // that Fortran (or other languages that lower to MLIR) translates too
  mlir::LLVM::GlobalOp::attachInterface<
      mlir::omp::DeclareTargetDefaultModel<mlir::LLVM::GlobalOp>>(
      *getContext());
  mlir::LLVM::LLVMFuncOp::attachInterface<
      mlir::omp::DeclareTargetDefaultModel<mlir::LLVM::LLVMFuncOp>>(
      *getContext());
  mlir::func::FuncOp::attachInterface<
      mlir::omp::DeclareTargetDefaultModel<mlir::func::FuncOp>>(*getContext());
}

//===----------------------------------------------------------------------===//
// Parser and printer for Allocate Clause
//===----------------------------------------------------------------------===//

/// Parse an allocate clause with allocators and a list of operands with types.
///
/// allocate-operand-list :: = allocate-operand |
///                            allocator-operand `,` allocate-operand-list
/// allocate-operand :: = ssa-id-and-type -> ssa-id-and-type
/// ssa-id-and-type ::= ssa-id `:` type
static ParseResult parseAllocateAndAllocator(
    OpAsmParser &parser,
    SmallVectorImpl<OpAsmParser::UnresolvedOperand> &allocateVars,
    SmallVectorImpl<Type> &allocateTypes,
    SmallVectorImpl<OpAsmParser::UnresolvedOperand> &allocatorVars,
    SmallVectorImpl<Type> &allocatorTypes) {

  return parser.parseCommaSeparatedList([&]() {
    OpAsmParser::UnresolvedOperand operand;
    Type type;
    if (parser.parseOperand(operand) || parser.parseColonType(type))
      return failure();
    allocatorVars.push_back(operand);
    allocatorTypes.push_back(type);
    if (parser.parseArrow())
      return failure();
    if (parser.parseOperand(operand) || parser.parseColonType(type))
      return failure();

    allocateVars.push_back(operand);
    allocateTypes.push_back(type);
    return success();
  });
}

/// Print allocate clause
static void printAllocateAndAllocator(OpAsmPrinter &p, Operation *op,
                                      OperandRange allocateVars,
                                      TypeRange allocateTypes,
                                      OperandRange allocatorVars,
                                      TypeRange allocatorTypes) {
  for (unsigned i = 0; i < allocateVars.size(); ++i) {
    std::string separator = i == allocateVars.size() - 1 ? "" : ", ";
    p << allocatorVars[i] << " : " << allocatorTypes[i] << " -> ";
    p << allocateVars[i] << " : " << allocateTypes[i] << separator;
  }
}

//===----------------------------------------------------------------------===//
// Parser and printer for a clause attribute (StringEnumAttr)
//===----------------------------------------------------------------------===//

template <typename ClauseAttr>
static ParseResult parseClauseAttr(AsmParser &parser, ClauseAttr &attr) {
  using ClauseT = decltype(std::declval<ClauseAttr>().getValue());
  StringRef enumStr;
  SMLoc loc = parser.getCurrentLocation();
  if (parser.parseKeyword(&enumStr))
    return failure();
  if (std::optional<ClauseT> enumValue = symbolizeEnum<ClauseT>(enumStr)) {
    attr = ClauseAttr::get(parser.getContext(), *enumValue);
    return success();
  }
  return parser.emitError(loc, "invalid clause value: '") << enumStr << "'";
}

template <typename ClauseAttr>
void printClauseAttr(OpAsmPrinter &p, Operation *op, ClauseAttr attr) {
  p << stringifyEnum(attr.getValue());
}

//===----------------------------------------------------------------------===//
// Parser and printer for Linear Clause
//===----------------------------------------------------------------------===//

/// linear ::= `linear` `(` linear-list `)`
/// linear-list := linear-val | linear-val linear-list
/// linear-val := ssa-id-and-type `=` ssa-id-and-type
static ParseResult parseLinearClause(
    OpAsmParser &parser,
    SmallVectorImpl<OpAsmParser::UnresolvedOperand> &linearVars,
    SmallVectorImpl<Type> &linearTypes,
    SmallVectorImpl<OpAsmParser::UnresolvedOperand> &linearStepVars) {
  return parser.parseCommaSeparatedList([&]() {
    OpAsmParser::UnresolvedOperand var;
    Type type;
    OpAsmParser::UnresolvedOperand stepVar;
    if (parser.parseOperand(var) || parser.parseEqual() ||
        parser.parseOperand(stepVar) || parser.parseColonType(type))
      return failure();

    linearVars.push_back(var);
    linearTypes.push_back(type);
    linearStepVars.push_back(stepVar);
    return success();
  });
}

/// Print Linear Clause
static void printLinearClause(OpAsmPrinter &p, Operation *op,
                              ValueRange linearVars, TypeRange linearTypes,
                              ValueRange linearStepVars) {
  size_t linearVarsSize = linearVars.size();
  for (unsigned i = 0; i < linearVarsSize; ++i) {
    std::string separator = i == linearVarsSize - 1 ? "" : ", ";
    p << linearVars[i];
    if (linearStepVars.size() > i)
      p << " = " << linearStepVars[i];
    p << " : " << linearVars[i].getType() << separator;
  }
}

//===----------------------------------------------------------------------===//
// Verifier for Nontemporal Clause
//===----------------------------------------------------------------------===//

static LogicalResult verifyNontemporalClause(Operation *op,
                                             OperandRange nontemporalVars) {

  // Check if each var is unique - OpenMP 5.0 -> 2.9.3.1 section
  DenseSet<Value> nontemporalItems;
  for (const auto &it : nontemporalVars)
    if (!nontemporalItems.insert(it).second)
      return op->emitOpError() << "nontemporal variable used more than once";

  return success();
}

//===----------------------------------------------------------------------===//
// Parser, verifier and printer for Aligned Clause
//===----------------------------------------------------------------------===//
static LogicalResult verifyAlignedClause(Operation *op,
                                         std::optional<ArrayAttr> alignments,
                                         OperandRange alignedVars) {
  // Check if number of alignment values equals to number of aligned variables
  if (!alignedVars.empty()) {
    if (!alignments || alignments->size() != alignedVars.size())
      return op->emitOpError()
             << "expected as many alignment values as aligned variables";
  } else {
    if (alignments)
      return op->emitOpError() << "unexpected alignment values attribute";
    return success();
  }

  // Check if each var is aligned only once - OpenMP 4.5 -> 2.8.1 section
  DenseSet<Value> alignedItems;
  for (auto it : alignedVars)
    if (!alignedItems.insert(it).second)
      return op->emitOpError() << "aligned variable used more than once";

  if (!alignments)
    return success();

  // Check if all alignment values are positive - OpenMP 4.5 -> 2.8.1 section
  for (unsigned i = 0; i < (*alignments).size(); ++i) {
    if (auto intAttr = llvm::dyn_cast<IntegerAttr>((*alignments)[i])) {
      if (intAttr.getValue().sle(0))
        return op->emitOpError() << "alignment should be greater than 0";
    } else {
      return op->emitOpError() << "expected integer alignment";
    }
  }

  return success();
}

/// aligned ::= `aligned` `(` aligned-list `)`
/// aligned-list := aligned-val | aligned-val aligned-list
/// aligned-val := ssa-id-and-type `->` alignment
static ParseResult
parseAlignedClause(OpAsmParser &parser,
                   SmallVectorImpl<OpAsmParser::UnresolvedOperand> &alignedVars,
                   SmallVectorImpl<Type> &alignedTypes,
                   ArrayAttr &alignmentsAttr) {
  SmallVector<Attribute> alignmentVec;
  if (failed(parser.parseCommaSeparatedList([&]() {
        if (parser.parseOperand(alignedVars.emplace_back()) ||
            parser.parseColonType(alignedTypes.emplace_back()) ||
            parser.parseArrow() ||
            parser.parseAttribute(alignmentVec.emplace_back())) {
          return failure();
        }
        return success();
      })))
    return failure();
  SmallVector<Attribute> alignments(alignmentVec.begin(), alignmentVec.end());
  alignmentsAttr = ArrayAttr::get(parser.getContext(), alignments);
  return success();
}

/// Print Aligned Clause
static void printAlignedClause(OpAsmPrinter &p, Operation *op,
                               ValueRange alignedVars, TypeRange alignedTypes,
                               std::optional<ArrayAttr> alignments) {
  for (unsigned i = 0; i < alignedVars.size(); ++i) {
    if (i != 0)
      p << ", ";
    p << alignedVars[i] << " : " << alignedVars[i].getType();
    p << " -> " << (*alignments)[i];
  }
}

//===----------------------------------------------------------------------===//
// Parser, printer and verifier for Schedule Clause
//===----------------------------------------------------------------------===//

static ParseResult
verifyScheduleModifiers(OpAsmParser &parser,
                        SmallVectorImpl<SmallString<12>> &modifiers) {
  if (modifiers.size() > 2)
    return parser.emitError(parser.getNameLoc()) << " unexpected modifier(s)";
  for (const auto &mod : modifiers) {
    // Translate the string. If it has no value, then it was not a valid
    // modifier!
    auto symbol = symbolizeScheduleModifier(mod);
    if (!symbol)
      return parser.emitError(parser.getNameLoc())
             << " unknown modifier type: " << mod;
  }

  // If we have one modifier that is "simd", then stick a "none" modiifer in
  // index 0.
  if (modifiers.size() == 1) {
    if (symbolizeScheduleModifier(modifiers[0]) == ScheduleModifier::simd) {
      modifiers.push_back(modifiers[0]);
      modifiers[0] = stringifyScheduleModifier(ScheduleModifier::none);
    }
  } else if (modifiers.size() == 2) {
    // If there are two modifier:
    // First modifier should not be simd, second one should be simd
    if (symbolizeScheduleModifier(modifiers[0]) == ScheduleModifier::simd ||
        symbolizeScheduleModifier(modifiers[1]) != ScheduleModifier::simd)
      return parser.emitError(parser.getNameLoc())
             << " incorrect modifier order";
  }
  return success();
}

/// schedule ::= `schedule` `(` sched-list `)`
/// sched-list ::= sched-val | sched-val sched-list |
///                sched-val `,` sched-modifier
/// sched-val ::= sched-with-chunk | sched-wo-chunk
/// sched-with-chunk ::= sched-with-chunk-types (`=` ssa-id-and-type)?
/// sched-with-chunk-types ::= `static` | `dynamic` | `guided`
/// sched-wo-chunk ::=  `auto` | `runtime`
/// sched-modifier ::=  sched-mod-val | sched-mod-val `,` sched-mod-val
/// sched-mod-val ::=  `monotonic` | `nonmonotonic` | `simd` | `none`
static ParseResult
parseScheduleClause(OpAsmParser &parser, ClauseScheduleKindAttr &scheduleAttr,
                    ScheduleModifierAttr &scheduleMod, UnitAttr &scheduleSimd,
                    std::optional<OpAsmParser::UnresolvedOperand> &chunkSize,
                    Type &chunkType) {
  StringRef keyword;
  if (parser.parseKeyword(&keyword))
    return failure();
  std::optional<mlir::omp::ClauseScheduleKind> schedule =
      symbolizeClauseScheduleKind(keyword);
  if (!schedule)
    return parser.emitError(parser.getNameLoc()) << " expected schedule kind";

  scheduleAttr = ClauseScheduleKindAttr::get(parser.getContext(), *schedule);
  switch (*schedule) {
  case ClauseScheduleKind::Static:
  case ClauseScheduleKind::Dynamic:
  case ClauseScheduleKind::Guided:
    if (succeeded(parser.parseOptionalEqual())) {
      chunkSize = OpAsmParser::UnresolvedOperand{};
      if (parser.parseOperand(*chunkSize) || parser.parseColonType(chunkType))
        return failure();
    } else {
      chunkSize = std::nullopt;
    }
    break;
  case ClauseScheduleKind::Auto:
  case ClauseScheduleKind::Runtime:
    chunkSize = std::nullopt;
  }

  // If there is a comma, we have one or more modifiers..
  SmallVector<SmallString<12>> modifiers;
  while (succeeded(parser.parseOptionalComma())) {
    StringRef mod;
    if (parser.parseKeyword(&mod))
      return failure();
    modifiers.push_back(mod);
  }

  if (verifyScheduleModifiers(parser, modifiers))
    return failure();

  if (!modifiers.empty()) {
    SMLoc loc = parser.getCurrentLocation();
    if (std::optional<ScheduleModifier> mod =
            symbolizeScheduleModifier(modifiers[0])) {
      scheduleMod = ScheduleModifierAttr::get(parser.getContext(), *mod);
    } else {
      return parser.emitError(loc, "invalid schedule modifier");
    }
    // Only SIMD attribute is allowed here!
    if (modifiers.size() > 1) {
      assert(symbolizeScheduleModifier(modifiers[1]) == ScheduleModifier::simd);
      scheduleSimd = UnitAttr::get(parser.getBuilder().getContext());
    }
  }

  return success();
}

/// Print schedule clause
static void printScheduleClause(OpAsmPrinter &p, Operation *op,
                                ClauseScheduleKindAttr scheduleKind,
                                ScheduleModifierAttr scheduleMod,
                                UnitAttr scheduleSimd, Value scheduleChunk,
                                Type scheduleChunkType) {
  p << stringifyClauseScheduleKind(scheduleKind.getValue());
  if (scheduleChunk)
    p << " = " << scheduleChunk << " : " << scheduleChunk.getType();
  if (scheduleMod)
    p << ", " << stringifyScheduleModifier(scheduleMod.getValue());
  if (scheduleSimd)
    p << ", simd";
}

//===----------------------------------------------------------------------===//
// Parser and printer for Order Clause
//===----------------------------------------------------------------------===//

// order ::= `order` `(` [order-modiﬁer ':'] concurrent `)`
// order-modiﬁer ::= reproducible | unconstrained
static ParseResult parseOrderClause(OpAsmParser &parser,
                                    ClauseOrderKindAttr &order,
                                    OrderModifierAttr &orderMod) {
  StringRef enumStr;
  SMLoc loc = parser.getCurrentLocation();
  if (parser.parseKeyword(&enumStr))
    return failure();
  if (std::optional<OrderModifier> enumValue =
          symbolizeOrderModifier(enumStr)) {
    orderMod = OrderModifierAttr::get(parser.getContext(), *enumValue);
    if (parser.parseOptionalColon())
      return failure();
    loc = parser.getCurrentLocation();
    if (parser.parseKeyword(&enumStr))
      return failure();
  }
  if (std::optional<ClauseOrderKind> enumValue =
          symbolizeClauseOrderKind(enumStr)) {
    order = ClauseOrderKindAttr::get(parser.getContext(), *enumValue);
    return success();
  }
  return parser.emitError(loc, "invalid clause value: '") << enumStr << "'";
}

static void printOrderClause(OpAsmPrinter &p, Operation *op,
                             ClauseOrderKindAttr order,
                             OrderModifierAttr orderMod) {
  if (orderMod)
    p << stringifyOrderModifier(orderMod.getValue()) << ":";
  if (order)
    p << stringifyClauseOrderKind(order.getValue());
}

//===----------------------------------------------------------------------===//
// Parsers for operations including clauses that define entry block arguments.
//===----------------------------------------------------------------------===//

namespace {
struct MapParseArgs {
  SmallVectorImpl<OpAsmParser::UnresolvedOperand> &vars;
  SmallVectorImpl<Type> &types;
  MapParseArgs(SmallVectorImpl<OpAsmParser::UnresolvedOperand> &vars,
               SmallVectorImpl<Type> &types)
      : vars(vars), types(types) {}
};
struct PrivateParseArgs {
  llvm::SmallVectorImpl<OpAsmParser::UnresolvedOperand> &vars;
  llvm::SmallVectorImpl<Type> &types;
  ArrayAttr &syms;
  DenseI64ArrayAttr *mapIndices;
  PrivateParseArgs(SmallVectorImpl<OpAsmParser::UnresolvedOperand> &vars,
                   SmallVectorImpl<Type> &types, ArrayAttr &syms,
                   DenseI64ArrayAttr *mapIndices = nullptr)
      : vars(vars), types(types), syms(syms), mapIndices(mapIndices) {}
};
struct ReductionParseArgs {
  SmallVectorImpl<OpAsmParser::UnresolvedOperand> &vars;
  SmallVectorImpl<Type> &types;
  DenseBoolArrayAttr &byref;
  ArrayAttr &syms;
  ReductionParseArgs(SmallVectorImpl<OpAsmParser::UnresolvedOperand> &vars,
                     SmallVectorImpl<Type> &types, DenseBoolArrayAttr &byref,
                     ArrayAttr &syms)
      : vars(vars), types(types), byref(byref), syms(syms) {}
};
struct AllRegionParseArgs {
  std::optional<ReductionParseArgs> inReductionArgs;
  std::optional<MapParseArgs> mapArgs;
  std::optional<PrivateParseArgs> privateArgs;
  std::optional<ReductionParseArgs> reductionArgs;
  std::optional<ReductionParseArgs> taskReductionArgs;
  std::optional<MapParseArgs> useDeviceAddrArgs;
  std::optional<MapParseArgs> useDevicePtrArgs;
};
} // namespace

static ParseResult parseClauseWithRegionArgs(
    OpAsmParser &parser,
    SmallVectorImpl<OpAsmParser::UnresolvedOperand> &operands,
    SmallVectorImpl<Type> &types,
    SmallVectorImpl<OpAsmParser::Argument> &regionPrivateArgs,
    ArrayAttr *symbols = nullptr, DenseI64ArrayAttr *mapIndices = nullptr,
    DenseBoolArrayAttr *byref = nullptr) {
  SmallVector<SymbolRefAttr> symbolVec;
  SmallVector<int64_t> mapIndicesVec;
  SmallVector<bool> isByRefVec;
  unsigned regionArgOffset = regionPrivateArgs.size();

  if (parser.parseLParen())
    return failure();

  if (parser.parseCommaSeparatedList([&]() {
        if (byref)
          isByRefVec.push_back(
              parser.parseOptionalKeyword("byref").succeeded());

        if (symbols && parser.parseAttribute(symbolVec.emplace_back()))
          return failure();

        if (parser.parseOperand(operands.emplace_back()) ||
            parser.parseArrow() ||
            parser.parseArgument(regionPrivateArgs.emplace_back()))
          return failure();

        if (mapIndices) {
          if (parser.parseOptionalLSquare().succeeded()) {
            if (parser.parseKeyword("map_idx") || parser.parseEqual() ||
                parser.parseInteger(mapIndicesVec.emplace_back()) ||
                parser.parseRSquare())
              return failure();
          } else
            mapIndicesVec.push_back(-1);
        }

        return success();
      }))
    return failure();

  if (parser.parseColon())
    return failure();

  if (parser.parseCommaSeparatedList([&]() {
        if (parser.parseType(types.emplace_back()))
          return failure();

        return success();
      }))
    return failure();

  if (operands.size() != types.size())
    return failure();

  if (parser.parseRParen())
    return failure();

  auto *argsBegin = regionPrivateArgs.begin();
  MutableArrayRef argsSubrange(argsBegin + regionArgOffset,
                               argsBegin + regionArgOffset + types.size());
  for (auto [prv, type] : llvm::zip_equal(argsSubrange, types)) {
    prv.type = type;
  }

  if (symbols) {
    SmallVector<Attribute> symbolAttrs(symbolVec.begin(), symbolVec.end());
    *symbols = ArrayAttr::get(parser.getContext(), symbolAttrs);
  }

  if (!mapIndicesVec.empty())
    *mapIndices =
        mlir::DenseI64ArrayAttr::get(parser.getContext(), mapIndicesVec);

  if (byref)
    *byref = makeDenseBoolArrayAttr(parser.getContext(), isByRefVec);

  return success();
}

static ParseResult parseBlockArgClause(
    OpAsmParser &parser,
    llvm::SmallVectorImpl<OpAsmParser::Argument> &entryBlockArgs,
    StringRef keyword, std::optional<MapParseArgs> mapArgs) {
  if (succeeded(parser.parseOptionalKeyword(keyword))) {
    if (!mapArgs)
      return failure();

    if (failed(parseClauseWithRegionArgs(parser, mapArgs->vars, mapArgs->types,
                                         entryBlockArgs)))
      return failure();
  }
  return success();
}

static ParseResult parseBlockArgClause(
    OpAsmParser &parser,
    llvm::SmallVectorImpl<OpAsmParser::Argument> &entryBlockArgs,
    StringRef keyword, std::optional<PrivateParseArgs> privateArgs) {
  if (succeeded(parser.parseOptionalKeyword(keyword))) {
    if (!privateArgs)
      return failure();

    if (failed(parseClauseWithRegionArgs(
            parser, privateArgs->vars, privateArgs->types, entryBlockArgs,
            &privateArgs->syms, privateArgs->mapIndices)))
      return failure();
  }
  return success();
}

static ParseResult parseBlockArgClause(
    OpAsmParser &parser,
    llvm::SmallVectorImpl<OpAsmParser::Argument> &entryBlockArgs,
    StringRef keyword, std::optional<ReductionParseArgs> reductionArgs) {
  if (succeeded(parser.parseOptionalKeyword(keyword))) {
    if (!reductionArgs)
      return failure();

    if (failed(parseClauseWithRegionArgs(
            parser, reductionArgs->vars, reductionArgs->types, entryBlockArgs,
            &reductionArgs->syms, /*mapIndices=*/nullptr,
            &reductionArgs->byref)))
      return failure();
  }
  return success();
}

static ParseResult parseBlockArgRegion(OpAsmParser &parser, Region &region,
                                       AllRegionParseArgs args) {
  llvm::SmallVector<OpAsmParser::Argument> entryBlockArgs;

  if (failed(parseBlockArgClause(parser, entryBlockArgs, "in_reduction",
                                 args.inReductionArgs)))
    return parser.emitError(parser.getCurrentLocation())
           << "invalid `in_reduction` format";

  if (failed(parseBlockArgClause(parser, entryBlockArgs, "map_entries",
                                 args.mapArgs)))
    return parser.emitError(parser.getCurrentLocation())
           << "invalid `map_entries` format";

  if (failed(parseBlockArgClause(parser, entryBlockArgs, "private",
                                 args.privateArgs)))
    return parser.emitError(parser.getCurrentLocation())
           << "invalid `private` format";

  if (failed(parseBlockArgClause(parser, entryBlockArgs, "reduction",
                                 args.reductionArgs)))
    return parser.emitError(parser.getCurrentLocation())
           << "invalid `reduction` format";

  if (failed(parseBlockArgClause(parser, entryBlockArgs, "task_reduction",
                                 args.taskReductionArgs)))
    return parser.emitError(parser.getCurrentLocation())
           << "invalid `task_reduction` format";

  if (failed(parseBlockArgClause(parser, entryBlockArgs, "use_device_addr",
                                 args.useDeviceAddrArgs)))
    return parser.emitError(parser.getCurrentLocation())
           << "invalid `use_device_addr` format";

  if (failed(parseBlockArgClause(parser, entryBlockArgs, "use_device_ptr",
                                 args.useDevicePtrArgs)))
    return parser.emitError(parser.getCurrentLocation())
           << "invalid `use_device_addr` format";

  return parser.parseRegion(region, entryBlockArgs);
}

static ParseResult parseInReductionMapPrivateRegion(
    OpAsmParser &parser, Region &region,
    SmallVectorImpl<OpAsmParser::UnresolvedOperand> &inReductionVars,
    SmallVectorImpl<Type> &inReductionTypes,
    DenseBoolArrayAttr &inReductionByref, ArrayAttr &inReductionSyms,
    SmallVectorImpl<OpAsmParser::UnresolvedOperand> &mapVars,
    SmallVectorImpl<Type> &mapTypes,
    llvm::SmallVectorImpl<OpAsmParser::UnresolvedOperand> &privateVars,
    llvm::SmallVectorImpl<Type> &privateTypes, ArrayAttr &privateSyms,
    DenseI64ArrayAttr &privateMaps) {
  AllRegionParseArgs args;
  args.inReductionArgs.emplace(inReductionVars, inReductionTypes,
                               inReductionByref, inReductionSyms);
  args.mapArgs.emplace(mapVars, mapTypes);
  args.privateArgs.emplace(privateVars, privateTypes, privateSyms,
                           &privateMaps);
  return parseBlockArgRegion(parser, region, args);
}

static ParseResult parseInReductionPrivateRegion(
    OpAsmParser &parser, Region &region,
    SmallVectorImpl<OpAsmParser::UnresolvedOperand> &inReductionVars,
    SmallVectorImpl<Type> &inReductionTypes,
    DenseBoolArrayAttr &inReductionByref, ArrayAttr &inReductionSyms,
    llvm::SmallVectorImpl<OpAsmParser::UnresolvedOperand> &privateVars,
    llvm::SmallVectorImpl<Type> &privateTypes, ArrayAttr &privateSyms) {
  AllRegionParseArgs args;
  args.inReductionArgs.emplace(inReductionVars, inReductionTypes,
                               inReductionByref, inReductionSyms);
  args.privateArgs.emplace(privateVars, privateTypes, privateSyms);
  return parseBlockArgRegion(parser, region, args);
}

static ParseResult parseInReductionPrivateReductionRegion(
    OpAsmParser &parser, Region &region,
    SmallVectorImpl<OpAsmParser::UnresolvedOperand> &inReductionVars,
    SmallVectorImpl<Type> &inReductionTypes,
    DenseBoolArrayAttr &inReductionByref, ArrayAttr &inReductionSyms,
    llvm::SmallVectorImpl<OpAsmParser::UnresolvedOperand> &privateVars,
    llvm::SmallVectorImpl<Type> &privateTypes, ArrayAttr &privateSyms,
    SmallVectorImpl<OpAsmParser::UnresolvedOperand> &reductionVars,
    SmallVectorImpl<Type> &reductionTypes, DenseBoolArrayAttr &reductionByref,
    ArrayAttr &reductionSyms) {
  AllRegionParseArgs args;
  args.inReductionArgs.emplace(inReductionVars, inReductionTypes,
                               inReductionByref, inReductionSyms);
  args.privateArgs.emplace(privateVars, privateTypes, privateSyms);
  args.reductionArgs.emplace(reductionVars, reductionTypes, reductionByref,
                             reductionSyms);
  return parseBlockArgRegion(parser, region, args);
}

static ParseResult parsePrivateRegion(
    OpAsmParser &parser, Region &region,
    llvm::SmallVectorImpl<OpAsmParser::UnresolvedOperand> &privateVars,
    llvm::SmallVectorImpl<Type> &privateTypes, ArrayAttr &privateSyms) {
  AllRegionParseArgs args;
  args.privateArgs.emplace(privateVars, privateTypes, privateSyms);
  return parseBlockArgRegion(parser, region, args);
}

static ParseResult parsePrivateReductionRegion(
    OpAsmParser &parser, Region &region,
    llvm::SmallVectorImpl<OpAsmParser::UnresolvedOperand> &privateVars,
    llvm::SmallVectorImpl<Type> &privateTypes, ArrayAttr &privateSyms,
    SmallVectorImpl<OpAsmParser::UnresolvedOperand> &reductionVars,
    SmallVectorImpl<Type> &reductionTypes, DenseBoolArrayAttr &reductionByref,
    ArrayAttr &reductionSyms) {
  AllRegionParseArgs args;
  args.privateArgs.emplace(privateVars, privateTypes, privateSyms);
  args.reductionArgs.emplace(reductionVars, reductionTypes, reductionByref,
                             reductionSyms);
  return parseBlockArgRegion(parser, region, args);
}

static ParseResult parseTaskReductionRegion(
    OpAsmParser &parser, Region &region,
    SmallVectorImpl<OpAsmParser::UnresolvedOperand> &taskReductionVars,
    SmallVectorImpl<Type> &taskReductionTypes,
    DenseBoolArrayAttr &taskReductionByref, ArrayAttr &taskReductionSyms) {
  AllRegionParseArgs args;
  args.taskReductionArgs.emplace(taskReductionVars, taskReductionTypes,
                                 taskReductionByref, taskReductionSyms);
  return parseBlockArgRegion(parser, region, args);
}

static ParseResult parseUseDeviceAddrUseDevicePtrRegion(
    OpAsmParser &parser, Region &region,
    SmallVectorImpl<OpAsmParser::UnresolvedOperand> &useDeviceAddrVars,
    SmallVectorImpl<Type> &useDeviceAddrTypes,
    SmallVectorImpl<OpAsmParser::UnresolvedOperand> &useDevicePtrVars,
    SmallVectorImpl<Type> &useDevicePtrTypes) {
  AllRegionParseArgs args;
  args.useDeviceAddrArgs.emplace(useDeviceAddrVars, useDeviceAddrTypes);
  args.useDevicePtrArgs.emplace(useDevicePtrVars, useDevicePtrTypes);
  return parseBlockArgRegion(parser, region, args);
}

//===----------------------------------------------------------------------===//
// Printers for operations including clauses that define entry block arguments.
//===----------------------------------------------------------------------===//

namespace {
struct MapPrintArgs {
  ValueRange vars;
  TypeRange types;
  MapPrintArgs(ValueRange vars, TypeRange types) : vars(vars), types(types) {}
};
struct PrivatePrintArgs {
  ValueRange vars;
  TypeRange types;
  ArrayAttr syms;
  DenseI64ArrayAttr mapIndices;
  PrivatePrintArgs(ValueRange vars, TypeRange types, ArrayAttr syms,
                   DenseI64ArrayAttr mapIndices)
      : vars(vars), types(types), syms(syms), mapIndices(mapIndices) {}
};
struct ReductionPrintArgs {
  ValueRange vars;
  TypeRange types;
  DenseBoolArrayAttr byref;
  ArrayAttr syms;
  ReductionPrintArgs(ValueRange vars, TypeRange types, DenseBoolArrayAttr byref,
                     ArrayAttr syms)
      : vars(vars), types(types), byref(byref), syms(syms) {}
};
struct AllRegionPrintArgs {
  std::optional<ReductionPrintArgs> inReductionArgs;
  std::optional<MapPrintArgs> mapArgs;
  std::optional<PrivatePrintArgs> privateArgs;
  std::optional<ReductionPrintArgs> reductionArgs;
  std::optional<ReductionPrintArgs> taskReductionArgs;
  std::optional<MapPrintArgs> useDeviceAddrArgs;
  std::optional<MapPrintArgs> useDevicePtrArgs;
};
} // namespace

static void printClauseWithRegionArgs(OpAsmPrinter &p, MLIRContext *ctx,
                                      StringRef clauseName,
                                      ValueRange argsSubrange,
                                      ValueRange operands, TypeRange types,
                                      ArrayAttr symbols = nullptr,
                                      DenseI64ArrayAttr mapIndices = nullptr,
                                      DenseBoolArrayAttr byref = nullptr) {
  if (argsSubrange.empty())
    return;

  p << clauseName << "(";

  if (!symbols) {
    llvm::SmallVector<Attribute> values(operands.size(), nullptr);
    symbols = ArrayAttr::get(ctx, values);
  }

  if (!mapIndices) {
    llvm::SmallVector<int64_t> values(operands.size(), -1);
    mapIndices = DenseI64ArrayAttr::get(ctx, values);
  }

  if (!byref) {
    mlir::SmallVector<bool> values(operands.size(), false);
    byref = DenseBoolArrayAttr::get(ctx, values);
  }

  llvm::interleaveComma(llvm::zip_equal(operands, argsSubrange, symbols,
                                        mapIndices.asArrayRef(),
                                        byref.asArrayRef()),
                        p, [&p](auto t) {
                          auto [op, arg, sym, map, isByRef] = t;
                          if (isByRef)
                            p << "byref ";
                          if (sym)
                            p << sym << " ";

                          p << op << " -> " << arg;

                          if (map != -1)
                            p << " [map_idx=" << map << "]";
                        });
  p << " : ";
  llvm::interleaveComma(types, p);
  p << ") ";
}

static void printBlockArgClause(OpAsmPrinter &p, MLIRContext *ctx,
                                StringRef clauseName, ValueRange argsSubrange,
                                std::optional<MapPrintArgs> mapArgs) {
  if (mapArgs)
    printClauseWithRegionArgs(p, ctx, clauseName, argsSubrange, mapArgs->vars,
                              mapArgs->types);
}

static void printBlockArgClause(OpAsmPrinter &p, MLIRContext *ctx,
                                StringRef clauseName, ValueRange argsSubrange,
                                std::optional<PrivatePrintArgs> privateArgs) {
  if (privateArgs)
    printClauseWithRegionArgs(p, ctx, clauseName, argsSubrange,
                              privateArgs->vars, privateArgs->types,
                              privateArgs->syms, privateArgs->mapIndices);
}

static void
printBlockArgClause(OpAsmPrinter &p, MLIRContext *ctx, StringRef clauseName,
                    ValueRange argsSubrange,
                    std::optional<ReductionPrintArgs> reductionArgs) {
  if (reductionArgs)
    printClauseWithRegionArgs(p, ctx, clauseName, argsSubrange,
                              reductionArgs->vars, reductionArgs->types,
                              reductionArgs->syms, /*mapIndices=*/nullptr,
                              reductionArgs->byref);
}

static void printBlockArgRegion(OpAsmPrinter &p, Operation *op, Region &region,
                                const AllRegionPrintArgs &args) {
  auto iface = llvm::cast<mlir::omp::BlockArgOpenMPOpInterface>(op);
  MLIRContext *ctx = op->getContext();

  printBlockArgClause(p, ctx, "in_reduction", iface.getInReductionBlockArgs(),
                      args.inReductionArgs);
  printBlockArgClause(p, ctx, "map_entries", iface.getMapBlockArgs(),
                      args.mapArgs);
  printBlockArgClause(p, ctx, "private", iface.getPrivateBlockArgs(),
                      args.privateArgs);
  printBlockArgClause(p, ctx, "reduction", iface.getReductionBlockArgs(),
                      args.reductionArgs);
  printBlockArgClause(p, ctx, "task_reduction",
                      iface.getTaskReductionBlockArgs(),
                      args.taskReductionArgs);
  printBlockArgClause(p, ctx, "use_device_addr",
                      iface.getUseDeviceAddrBlockArgs(),
                      args.useDeviceAddrArgs);
  printBlockArgClause(p, ctx, "use_device_ptr",
                      iface.getUseDevicePtrBlockArgs(), args.useDevicePtrArgs);

  p.printRegion(region, /*printEntryBlockArgs=*/false);
}

static void printInReductionMapPrivateRegion(
    OpAsmPrinter &p, Operation *op, Region &region, ValueRange inReductionVars,
    TypeRange inReductionTypes, DenseBoolArrayAttr inReductionByref,
    ArrayAttr inReductionSyms, ValueRange mapVars, TypeRange mapTypes,
    ValueRange privateVars, TypeRange privateTypes, ArrayAttr privateSyms,
    DenseI64ArrayAttr privateMaps) {
  AllRegionPrintArgs args;
  args.inReductionArgs.emplace(inReductionVars, inReductionTypes,
                               inReductionByref, inReductionSyms);
  args.mapArgs.emplace(mapVars, mapTypes);
  args.privateArgs.emplace(privateVars, privateTypes, privateSyms, privateMaps);
  printBlockArgRegion(p, op, region, args);
}

static void printInReductionPrivateRegion(
    OpAsmPrinter &p, Operation *op, Region &region, ValueRange inReductionVars,
    TypeRange inReductionTypes, DenseBoolArrayAttr inReductionByref,
    ArrayAttr inReductionSyms, ValueRange privateVars, TypeRange privateTypes,
    ArrayAttr privateSyms) {
  AllRegionPrintArgs args;
  args.inReductionArgs.emplace(inReductionVars, inReductionTypes,
                               inReductionByref, inReductionSyms);
  args.privateArgs.emplace(privateVars, privateTypes, privateSyms,
                           /*mapIndices=*/nullptr);
  printBlockArgRegion(p, op, region, args);
}

static void printInReductionPrivateReductionRegion(
    OpAsmPrinter &p, Operation *op, Region &region, ValueRange inReductionVars,
    TypeRange inReductionTypes, DenseBoolArrayAttr inReductionByref,
    ArrayAttr inReductionSyms, ValueRange privateVars, TypeRange privateTypes,
    ArrayAttr privateSyms, ValueRange reductionVars, TypeRange reductionTypes,
    DenseBoolArrayAttr reductionByref, ArrayAttr reductionSyms) {
  AllRegionPrintArgs args;
  args.inReductionArgs.emplace(inReductionVars, inReductionTypes,
                               inReductionByref, inReductionSyms);
  args.privateArgs.emplace(privateVars, privateTypes, privateSyms,
                           /*mapIndices=*/nullptr);
  args.reductionArgs.emplace(reductionVars, reductionTypes, reductionByref,
                             reductionSyms);
  printBlockArgRegion(p, op, region, args);
}

static void printPrivateRegion(OpAsmPrinter &p, Operation *op, Region &region,
                               ValueRange privateVars, TypeRange privateTypes,
                               ArrayAttr privateSyms) {
  AllRegionPrintArgs args;
  args.privateArgs.emplace(privateVars, privateTypes, privateSyms,
                           /*mapIndices=*/nullptr);
  printBlockArgRegion(p, op, region, args);
}

static void printPrivateReductionRegion(
    OpAsmPrinter &p, Operation *op, Region &region, ValueRange privateVars,
    TypeRange privateTypes, ArrayAttr privateSyms, ValueRange reductionVars,
    TypeRange reductionTypes, DenseBoolArrayAttr reductionByref,
    ArrayAttr reductionSyms) {
  AllRegionPrintArgs args;
  args.privateArgs.emplace(privateVars, privateTypes, privateSyms,
                           /*mapIndices=*/nullptr);
  args.reductionArgs.emplace(reductionVars, reductionTypes, reductionByref,
                             reductionSyms);
  printBlockArgRegion(p, op, region, args);
}

static void printTaskReductionRegion(OpAsmPrinter &p, Operation *op,
                                     Region &region,
                                     ValueRange taskReductionVars,
                                     TypeRange taskReductionTypes,
                                     DenseBoolArrayAttr taskReductionByref,
                                     ArrayAttr taskReductionSyms) {
  AllRegionPrintArgs args;
  args.taskReductionArgs.emplace(taskReductionVars, taskReductionTypes,
                                 taskReductionByref, taskReductionSyms);
  printBlockArgRegion(p, op, region, args);
}

static void printUseDeviceAddrUseDevicePtrRegion(OpAsmPrinter &p, Operation *op,
                                                 Region &region,
                                                 ValueRange useDeviceAddrVars,
                                                 TypeRange useDeviceAddrTypes,
                                                 ValueRange useDevicePtrVars,
                                                 TypeRange useDevicePtrTypes) {
  AllRegionPrintArgs args;
  args.useDeviceAddrArgs.emplace(useDeviceAddrVars, useDeviceAddrTypes);
  args.useDevicePtrArgs.emplace(useDevicePtrVars, useDevicePtrTypes);
  printBlockArgRegion(p, op, region, args);
}

/// Verifies Reduction Clause
static LogicalResult
verifyReductionVarList(Operation *op, std::optional<ArrayAttr> reductionSyms,
                       OperandRange reductionVars,
                       std::optional<ArrayRef<bool>> reductionByref) {
  if (!reductionVars.empty()) {
    if (!reductionSyms || reductionSyms->size() != reductionVars.size())
      return op->emitOpError()
             << "expected as many reduction symbol references "
                "as reduction variables";
    if (reductionByref && reductionByref->size() != reductionVars.size())
      return op->emitError() << "expected as many reduction variable by "
                                "reference attributes as reduction variables";
  } else {
    if (reductionSyms)
      return op->emitOpError() << "unexpected reduction symbol references";
    return success();
  }

  // TODO: The followings should be done in
  // SymbolUserOpInterface::verifySymbolUses.
  DenseSet<Value> accumulators;
  for (auto args : llvm::zip(reductionVars, *reductionSyms)) {
    Value accum = std::get<0>(args);

    if (!accumulators.insert(accum).second)
      return op->emitOpError() << "accumulator variable used more than once";

    Type varType = accum.getType();
    auto symbolRef = llvm::cast<SymbolRefAttr>(std::get<1>(args));
    auto decl =
        SymbolTable::lookupNearestSymbolFrom<DeclareReductionOp>(op, symbolRef);
    if (!decl)
      return op->emitOpError() << "expected symbol reference " << symbolRef
                               << " to point to a reduction declaration";

    if (decl.getAccumulatorType() && decl.getAccumulatorType() != varType)
      return op->emitOpError()
             << "expected accumulator (" << varType
             << ") to be the same type as reduction declaration ("
             << decl.getAccumulatorType() << ")";
  }

  return success();
}

//===----------------------------------------------------------------------===//
// Parser, printer and verifier for Copyprivate
//===----------------------------------------------------------------------===//

/// copyprivate-entry-list ::= copyprivate-entry
///                          | copyprivate-entry-list `,` copyprivate-entry
/// copyprivate-entry ::= ssa-id `->` symbol-ref `:` type
static ParseResult parseCopyprivate(
    OpAsmParser &parser,
    SmallVectorImpl<OpAsmParser::UnresolvedOperand> &copyprivateVars,
    SmallVectorImpl<Type> &copyprivateTypes, ArrayAttr &copyprivateSyms) {
  SmallVector<SymbolRefAttr> symsVec;
  if (failed(parser.parseCommaSeparatedList([&]() {
        if (parser.parseOperand(copyprivateVars.emplace_back()) ||
            parser.parseArrow() ||
            parser.parseAttribute(symsVec.emplace_back()) ||
            parser.parseColonType(copyprivateTypes.emplace_back()))
          return failure();
        return success();
      })))
    return failure();
  SmallVector<Attribute> syms(symsVec.begin(), symsVec.end());
  copyprivateSyms = ArrayAttr::get(parser.getContext(), syms);
  return success();
}

/// Print Copyprivate clause
static void printCopyprivate(OpAsmPrinter &p, Operation *op,
                             OperandRange copyprivateVars,
                             TypeRange copyprivateTypes,
                             std::optional<ArrayAttr> copyprivateSyms) {
  if (!copyprivateSyms.has_value())
    return;
  llvm::interleaveComma(
      llvm::zip(copyprivateVars, *copyprivateSyms, copyprivateTypes), p,
      [&](const auto &args) {
        p << std::get<0>(args) << " -> " << std::get<1>(args) << " : "
          << std::get<2>(args);
      });
}

/// Verifies CopyPrivate Clause
static LogicalResult
verifyCopyprivateVarList(Operation *op, OperandRange copyprivateVars,
                         std::optional<ArrayAttr> copyprivateSyms) {
  size_t copyprivateSymsSize =
      copyprivateSyms.has_value() ? copyprivateSyms->size() : 0;
  if (copyprivateSymsSize != copyprivateVars.size())
    return op->emitOpError() << "inconsistent number of copyprivate vars (= "
                             << copyprivateVars.size()
                             << ") and functions (= " << copyprivateSymsSize
                             << "), both must be equal";
  if (!copyprivateSyms.has_value())
    return success();

  for (auto copyprivateVarAndSym :
       llvm::zip(copyprivateVars, *copyprivateSyms)) {
    auto symbolRef =
        llvm::cast<SymbolRefAttr>(std::get<1>(copyprivateVarAndSym));
    std::optional<std::variant<mlir::func::FuncOp, mlir::LLVM::LLVMFuncOp>>
        funcOp;
    if (mlir::func::FuncOp mlirFuncOp =
            SymbolTable::lookupNearestSymbolFrom<mlir::func::FuncOp>(op,
                                                                     symbolRef))
      funcOp = mlirFuncOp;
    else if (mlir::LLVM::LLVMFuncOp llvmFuncOp =
                 SymbolTable::lookupNearestSymbolFrom<mlir::LLVM::LLVMFuncOp>(
                     op, symbolRef))
      funcOp = llvmFuncOp;

    auto getNumArguments = [&] {
      return std::visit([](auto &f) { return f.getNumArguments(); }, *funcOp);
    };

    auto getArgumentType = [&](unsigned i) {
      return std::visit([i](auto &f) { return f.getArgumentTypes()[i]; },
                        *funcOp);
    };

    if (!funcOp)
      return op->emitOpError() << "expected symbol reference " << symbolRef
                               << " to point to a copy function";

    if (getNumArguments() != 2)
      return op->emitOpError()
             << "expected copy function " << symbolRef << " to have 2 operands";

    Type argTy = getArgumentType(0);
    if (argTy != getArgumentType(1))
      return op->emitOpError() << "expected copy function " << symbolRef
                               << " arguments to have the same type";

    Type varType = std::get<0>(copyprivateVarAndSym).getType();
    if (argTy != varType)
      return op->emitOpError()
             << "expected copy function arguments' type (" << argTy
             << ") to be the same as copyprivate variable's type (" << varType
             << ")";
  }

  return success();
}

//===----------------------------------------------------------------------===//
// Parser, printer and verifier for DependVarList
//===----------------------------------------------------------------------===//

/// depend-entry-list ::= depend-entry
///                     | depend-entry-list `,` depend-entry
/// depend-entry ::= depend-kind `->` ssa-id `:` type
static ParseResult
parseDependVarList(OpAsmParser &parser,
                   SmallVectorImpl<OpAsmParser::UnresolvedOperand> &dependVars,
                   SmallVectorImpl<Type> &dependTypes, ArrayAttr &dependKinds) {
  SmallVector<ClauseTaskDependAttr> kindsVec;
  if (failed(parser.parseCommaSeparatedList([&]() {
        StringRef keyword;
        if (parser.parseKeyword(&keyword) || parser.parseArrow() ||
            parser.parseOperand(dependVars.emplace_back()) ||
            parser.parseColonType(dependTypes.emplace_back()))
          return failure();
        if (std::optional<ClauseTaskDepend> keywordDepend =
                (symbolizeClauseTaskDepend(keyword)))
          kindsVec.emplace_back(
              ClauseTaskDependAttr::get(parser.getContext(), *keywordDepend));
        else
          return failure();
        return success();
      })))
    return failure();
  SmallVector<Attribute> kinds(kindsVec.begin(), kindsVec.end());
  dependKinds = ArrayAttr::get(parser.getContext(), kinds);
  return success();
}

/// Print Depend clause
static void printDependVarList(OpAsmPrinter &p, Operation *op,
                               OperandRange dependVars, TypeRange dependTypes,
                               std::optional<ArrayAttr> dependKinds) {

  for (unsigned i = 0, e = dependKinds->size(); i < e; ++i) {
    if (i != 0)
      p << ", ";
    p << stringifyClauseTaskDepend(
             llvm::cast<mlir::omp::ClauseTaskDependAttr>((*dependKinds)[i])
                 .getValue())
      << " -> " << dependVars[i] << " : " << dependTypes[i];
  }
}

/// Verifies Depend clause
static LogicalResult verifyDependVarList(Operation *op,
                                         std::optional<ArrayAttr> dependKinds,
                                         OperandRange dependVars) {
  if (!dependVars.empty()) {
    if (!dependKinds || dependKinds->size() != dependVars.size())
      return op->emitOpError() << "expected as many depend values"
                                  " as depend variables";
  } else {
    if (dependKinds && !dependKinds->empty())
      return op->emitOpError() << "unexpected depend values";
    return success();
  }

  return success();
}

//===----------------------------------------------------------------------===//
// Parser, printer and verifier for Synchronization Hint (2.17.12)
//===----------------------------------------------------------------------===//

/// Parses a Synchronization Hint clause. The value of hint is an integer
/// which is a combination of different hints from `omp_sync_hint_t`.
///
/// hint-clause = `hint` `(` hint-value `)`
static ParseResult parseSynchronizationHint(OpAsmParser &parser,
                                            IntegerAttr &hintAttr) {
  StringRef hintKeyword;
  int64_t hint = 0;
  if (succeeded(parser.parseOptionalKeyword("none"))) {
    hintAttr = IntegerAttr::get(parser.getBuilder().getI64Type(), 0);
    return success();
  }
  auto parseKeyword = [&]() -> ParseResult {
    if (failed(parser.parseKeyword(&hintKeyword)))
      return failure();
    if (hintKeyword == "uncontended")
      hint |= 1;
    else if (hintKeyword == "contended")
      hint |= 2;
    else if (hintKeyword == "nonspeculative")
      hint |= 4;
    else if (hintKeyword == "speculative")
      hint |= 8;
    else
      return parser.emitError(parser.getCurrentLocation())
             << hintKeyword << " is not a valid hint";
    return success();
  };
  if (parser.parseCommaSeparatedList(parseKeyword))
    return failure();
  hintAttr = IntegerAttr::get(parser.getBuilder().getI64Type(), hint);
  return success();
}

/// Prints a Synchronization Hint clause
static void printSynchronizationHint(OpAsmPrinter &p, Operation *op,
                                     IntegerAttr hintAttr) {
  int64_t hint = hintAttr.getInt();

  if (hint == 0) {
    p << "none";
    return;
  }

  // Helper function to get n-th bit from the right end of `value`
  auto bitn = [](int value, int n) -> bool { return value & (1 << n); };

  bool uncontended = bitn(hint, 0);
  bool contended = bitn(hint, 1);
  bool nonspeculative = bitn(hint, 2);
  bool speculative = bitn(hint, 3);

  SmallVector<StringRef> hints;
  if (uncontended)
    hints.push_back("uncontended");
  if (contended)
    hints.push_back("contended");
  if (nonspeculative)
    hints.push_back("nonspeculative");
  if (speculative)
    hints.push_back("speculative");

  llvm::interleaveComma(hints, p);
}

/// Verifies a synchronization hint clause
static LogicalResult verifySynchronizationHint(Operation *op, uint64_t hint) {

  // Helper function to get n-th bit from the right end of `value`
  auto bitn = [](int value, int n) -> bool { return value & (1 << n); };

  bool uncontended = bitn(hint, 0);
  bool contended = bitn(hint, 1);
  bool nonspeculative = bitn(hint, 2);
  bool speculative = bitn(hint, 3);

  if (uncontended && contended)
    return op->emitOpError() << "the hints omp_sync_hint_uncontended and "
                                "omp_sync_hint_contended cannot be combined";
  if (nonspeculative && speculative)
    return op->emitOpError() << "the hints omp_sync_hint_nonspeculative and "
                                "omp_sync_hint_speculative cannot be combined.";
  return success();
}

//===----------------------------------------------------------------------===//
// Parser, printer and verifier for Target
//===----------------------------------------------------------------------===//

// Helper function to get bitwise AND of `value` and 'flag'
uint64_t mapTypeToBitFlag(uint64_t value,
                          llvm::omp::OpenMPOffloadMappingFlags flag) {
  return value & llvm::to_underlying(flag);
}

/// Parses a map_entries map type from a string format back into its numeric
/// value.
///
/// map-clause = `map_clauses (  ( `(` `always, `? `close, `? `present, `? (
/// `to` | `from` | `delete` `)` )+ `)` )
static ParseResult parseMapClause(OpAsmParser &parser, IntegerAttr &mapType) {
  llvm::omp::OpenMPOffloadMappingFlags mapTypeBits =
      llvm::omp::OpenMPOffloadMappingFlags::OMP_MAP_NONE;

  // This simply verifies the correct keyword is read in, the
  // keyword itself is stored inside of the operation
  auto parseTypeAndMod = [&]() -> ParseResult {
    StringRef mapTypeMod;
    if (parser.parseKeyword(&mapTypeMod))
      return failure();

    if (mapTypeMod == "always")
      mapTypeBits |= llvm::omp::OpenMPOffloadMappingFlags::OMP_MAP_ALWAYS;

    if (mapTypeMod == "implicit")
      mapTypeBits |= llvm::omp::OpenMPOffloadMappingFlags::OMP_MAP_IMPLICIT;

    if (mapTypeMod == "close")
      mapTypeBits |= llvm::omp::OpenMPOffloadMappingFlags::OMP_MAP_CLOSE;

    if (mapTypeMod == "present")
      mapTypeBits |= llvm::omp::OpenMPOffloadMappingFlags::OMP_MAP_PRESENT;

    if (mapTypeMod == "to")
      mapTypeBits |= llvm::omp::OpenMPOffloadMappingFlags::OMP_MAP_TO;

    if (mapTypeMod == "from")
      mapTypeBits |= llvm::omp::OpenMPOffloadMappingFlags::OMP_MAP_FROM;

    if (mapTypeMod == "tofrom")
      mapTypeBits |= llvm::omp::OpenMPOffloadMappingFlags::OMP_MAP_TO |
                     llvm::omp::OpenMPOffloadMappingFlags::OMP_MAP_FROM;

    if (mapTypeMod == "delete")
      mapTypeBits |= llvm::omp::OpenMPOffloadMappingFlags::OMP_MAP_DELETE;

    return success();
  };

  if (parser.parseCommaSeparatedList(parseTypeAndMod))
    return failure();

  mapType = parser.getBuilder().getIntegerAttr(
      parser.getBuilder().getIntegerType(64, /*isSigned=*/false),
      llvm::to_underlying(mapTypeBits));

  return success();
}

/// Prints a map_entries map type from its numeric value out into its string
/// format.
static void printMapClause(OpAsmPrinter &p, Operation *op,
                           IntegerAttr mapType) {
  uint64_t mapTypeBits = mapType.getUInt();

  bool emitAllocRelease = true;
  llvm::SmallVector<std::string, 4> mapTypeStrs;

  // handling of always, close, present placed at the beginning of the string
  // to aid readability
  if (mapTypeToBitFlag(mapTypeBits,
                       llvm::omp::OpenMPOffloadMappingFlags::OMP_MAP_ALWAYS))
    mapTypeStrs.push_back("always");
  if (mapTypeToBitFlag(mapTypeBits,
                       llvm::omp::OpenMPOffloadMappingFlags::OMP_MAP_IMPLICIT))
    mapTypeStrs.push_back("implicit");
  if (mapTypeToBitFlag(mapTypeBits,
                       llvm::omp::OpenMPOffloadMappingFlags::OMP_MAP_CLOSE))
    mapTypeStrs.push_back("close");
  if (mapTypeToBitFlag(mapTypeBits,
                       llvm::omp::OpenMPOffloadMappingFlags::OMP_MAP_PRESENT))
    mapTypeStrs.push_back("present");

  // special handling of to/from/tofrom/delete and release/alloc, release +
  // alloc are the abscense of one of the other flags, whereas tofrom requires
  // both the to and from flag to be set.
  bool to = mapTypeToBitFlag(mapTypeBits,
                             llvm::omp::OpenMPOffloadMappingFlags::OMP_MAP_TO);
  bool from = mapTypeToBitFlag(
      mapTypeBits, llvm::omp::OpenMPOffloadMappingFlags::OMP_MAP_FROM);
  if (to && from) {
    emitAllocRelease = false;
    mapTypeStrs.push_back("tofrom");
  } else if (from) {
    emitAllocRelease = false;
    mapTypeStrs.push_back("from");
  } else if (to) {
    emitAllocRelease = false;
    mapTypeStrs.push_back("to");
  }
  if (mapTypeToBitFlag(mapTypeBits,
                       llvm::omp::OpenMPOffloadMappingFlags::OMP_MAP_DELETE)) {
    emitAllocRelease = false;
    mapTypeStrs.push_back("delete");
  }
  if (emitAllocRelease)
    mapTypeStrs.push_back("exit_release_or_enter_alloc");

  for (unsigned int i = 0; i < mapTypeStrs.size(); ++i) {
    p << mapTypeStrs[i];
    if (i + 1 < mapTypeStrs.size()) {
      p << ", ";
    }
  }
}

static ParseResult parseMembersIndex(OpAsmParser &parser,
                                     ArrayAttr &membersIdx) {
  SmallVector<Attribute> values, memberIdxs;

  auto parseIndices = [&]() -> ParseResult {
    int64_t value;
    if (parser.parseInteger(value))
      return failure();
    values.push_back(IntegerAttr::get(parser.getBuilder().getIntegerType(64),
                                      APInt(64, value, /*isSigned=*/false)));
    return success();
  };

  do {
    if (failed(parser.parseLSquare()))
      return failure();

    if (parser.parseCommaSeparatedList(parseIndices))
      return failure();

    if (failed(parser.parseRSquare()))
      return failure();

    memberIdxs.push_back(ArrayAttr::get(parser.getContext(), values));
    values.clear();
  } while (succeeded(parser.parseOptionalComma()));

  if (!memberIdxs.empty())
    membersIdx = ArrayAttr::get(parser.getContext(), memberIdxs);

  return success();
}

static void printMembersIndex(OpAsmPrinter &p, MapInfoOp op,
                              ArrayAttr membersIdx) {
  if (!membersIdx)
    return;

  llvm::interleaveComma(membersIdx, p, [&p](Attribute v) {
    p << "[";
    auto memberIdx = cast<ArrayAttr>(v);
    llvm::interleaveComma(memberIdx.getValue(), p, [&p](Attribute v2) {
      p << cast<IntegerAttr>(v2).getInt();
    });
    p << "]";
  });
}

static void printCaptureType(OpAsmPrinter &p, Operation *op,
                             VariableCaptureKindAttr mapCaptureType) {
  std::string typeCapStr;
  llvm::raw_string_ostream typeCap(typeCapStr);
  if (mapCaptureType.getValue() == mlir::omp::VariableCaptureKind::ByRef)
    typeCap << "ByRef";
  if (mapCaptureType.getValue() == mlir::omp::VariableCaptureKind::ByCopy)
    typeCap << "ByCopy";
  if (mapCaptureType.getValue() == mlir::omp::VariableCaptureKind::VLAType)
    typeCap << "VLAType";
  if (mapCaptureType.getValue() == mlir::omp::VariableCaptureKind::This)
    typeCap << "This";
  p << typeCapStr;
}

static ParseResult parseCaptureType(OpAsmParser &parser,
                                    VariableCaptureKindAttr &mapCaptureType) {
  StringRef mapCaptureKey;
  if (parser.parseKeyword(&mapCaptureKey))
    return failure();

  if (mapCaptureKey == "This")
    mapCaptureType = mlir::omp::VariableCaptureKindAttr::get(
        parser.getContext(), mlir::omp::VariableCaptureKind::This);
  if (mapCaptureKey == "ByRef")
    mapCaptureType = mlir::omp::VariableCaptureKindAttr::get(
        parser.getContext(), mlir::omp::VariableCaptureKind::ByRef);
  if (mapCaptureKey == "ByCopy")
    mapCaptureType = mlir::omp::VariableCaptureKindAttr::get(
        parser.getContext(), mlir::omp::VariableCaptureKind::ByCopy);
  if (mapCaptureKey == "VLAType")
    mapCaptureType = mlir::omp::VariableCaptureKindAttr::get(
        parser.getContext(), mlir::omp::VariableCaptureKind::VLAType);

  return success();
}

static LogicalResult verifyMapClause(Operation *op, OperandRange mapVars) {
  llvm::DenseSet<mlir::TypedValue<mlir::omp::PointerLikeType>> updateToVars;
  llvm::DenseSet<mlir::TypedValue<mlir::omp::PointerLikeType>> updateFromVars;

  for (auto mapOp : mapVars) {
    if (!mapOp.getDefiningOp())
      emitError(op->getLoc(), "missing map operation");

    if (auto mapInfoOp =
            mlir::dyn_cast<mlir::omp::MapInfoOp>(mapOp.getDefiningOp())) {
      if (!mapInfoOp.getMapType().has_value())
        emitError(op->getLoc(), "missing map type for map operand");

      if (!mapInfoOp.getMapCaptureType().has_value())
        emitError(op->getLoc(), "missing map capture type for map operand");

      uint64_t mapTypeBits = mapInfoOp.getMapType().value();

      bool to = mapTypeToBitFlag(
          mapTypeBits, llvm::omp::OpenMPOffloadMappingFlags::OMP_MAP_TO);
      bool from = mapTypeToBitFlag(
          mapTypeBits, llvm::omp::OpenMPOffloadMappingFlags::OMP_MAP_FROM);
      bool del = mapTypeToBitFlag(
          mapTypeBits, llvm::omp::OpenMPOffloadMappingFlags::OMP_MAP_DELETE);

      bool always = mapTypeToBitFlag(
          mapTypeBits, llvm::omp::OpenMPOffloadMappingFlags::OMP_MAP_ALWAYS);
      bool close = mapTypeToBitFlag(
          mapTypeBits, llvm::omp::OpenMPOffloadMappingFlags::OMP_MAP_CLOSE);
      bool implicit = mapTypeToBitFlag(
          mapTypeBits, llvm::omp::OpenMPOffloadMappingFlags::OMP_MAP_IMPLICIT);

      if ((isa<TargetDataOp>(op) || isa<TargetOp>(op)) && del)
        return emitError(op->getLoc(),
                         "to, from, tofrom and alloc map types are permitted");

      if (isa<TargetEnterDataOp>(op) && (from || del))
        return emitError(op->getLoc(), "to and alloc map types are permitted");

      if (isa<TargetExitDataOp>(op) && to)
        return emitError(op->getLoc(),
                         "from, release and delete map types are permitted");

      if (isa<TargetUpdateOp>(op)) {
        if (del) {
          return emitError(op->getLoc(),
                           "at least one of to or from map types must be "
                           "specified, other map types are not permitted");
        }

        if (!to && !from) {
          return emitError(op->getLoc(),
                           "at least one of to or from map types must be "
                           "specified, other map types are not permitted");
        }

        auto updateVar = mapInfoOp.getVarPtr();

        if ((to && from) || (to && updateFromVars.contains(updateVar)) ||
            (from && updateToVars.contains(updateVar))) {
          return emitError(
              op->getLoc(),
              "either to or from map types can be specified, not both");
        }

        if (always || close || implicit) {
          return emitError(
              op->getLoc(),
              "present, mapper and iterator map type modifiers are permitted");
        }

        to ? updateToVars.insert(updateVar) : updateFromVars.insert(updateVar);
      }
    } else {
      emitError(op->getLoc(), "map argument is not a map entry operation");
    }
  }

  return success();
}

static LogicalResult verifyPrivateVarsMapping(TargetOp targetOp) {
  std::optional<DenseI64ArrayAttr> privateMapIndices =
      targetOp.getPrivateMapsAttr();

  // None of the private operands are mapped.
  if (!privateMapIndices.has_value() || !privateMapIndices.value())
    return success();

  OperandRange privateVars = targetOp.getPrivateVars();

  if (privateMapIndices.value().size() !=
      static_cast<int64_t>(privateVars.size()))
    return emitError(targetOp.getLoc(), "sizes of `private` operand range and "
                                        "`private_maps` attribute mismatch");

  return success();
}

//===----------------------------------------------------------------------===//
// TargetDataOp
//===----------------------------------------------------------------------===//

void TargetDataOp::build(OpBuilder &builder, OperationState &state,
                         const TargetDataOperands &clauses) {
  TargetDataOp::build(builder, state, clauses.device, clauses.ifExpr,
                      clauses.mapVars, clauses.useDeviceAddrVars,
                      clauses.useDevicePtrVars);
}

LogicalResult TargetDataOp::verify() {
  if (getMapVars().empty() && getUseDevicePtrVars().empty() &&
      getUseDeviceAddrVars().empty()) {
    return ::emitError(this->getLoc(),
                       "At least one of map, use_device_ptr_vars, or "
                       "use_device_addr_vars operand must be present");
  }
  return verifyMapClause(*this, getMapVars());
}

//===----------------------------------------------------------------------===//
// TargetEnterDataOp
//===----------------------------------------------------------------------===//

void TargetEnterDataOp::build(
    OpBuilder &builder, OperationState &state,
    const TargetEnterExitUpdateDataOperands &clauses) {
  MLIRContext *ctx = builder.getContext();
  TargetEnterDataOp::build(builder, state,
                           makeArrayAttr(ctx, clauses.dependKinds),
                           clauses.dependVars, clauses.device, clauses.ifExpr,
                           clauses.mapVars, clauses.nowait);
}

LogicalResult TargetEnterDataOp::verify() {
  LogicalResult verifyDependVars =
      verifyDependVarList(*this, getDependKinds(), getDependVars());
  return failed(verifyDependVars) ? verifyDependVars
                                  : verifyMapClause(*this, getMapVars());
}

//===----------------------------------------------------------------------===//
// TargetExitDataOp
//===----------------------------------------------------------------------===//

void TargetExitDataOp::build(OpBuilder &builder, OperationState &state,
                             const TargetEnterExitUpdateDataOperands &clauses) {
  MLIRContext *ctx = builder.getContext();
  TargetExitDataOp::build(builder, state,
                          makeArrayAttr(ctx, clauses.dependKinds),
                          clauses.dependVars, clauses.device, clauses.ifExpr,
                          clauses.mapVars, clauses.nowait);
}

LogicalResult TargetExitDataOp::verify() {
  LogicalResult verifyDependVars =
      verifyDependVarList(*this, getDependKinds(), getDependVars());
  return failed(verifyDependVars) ? verifyDependVars
                                  : verifyMapClause(*this, getMapVars());
}

//===----------------------------------------------------------------------===//
// TargetUpdateOp
//===----------------------------------------------------------------------===//

void TargetUpdateOp::build(OpBuilder &builder, OperationState &state,
                           const TargetEnterExitUpdateDataOperands &clauses) {
  MLIRContext *ctx = builder.getContext();
  TargetUpdateOp::build(builder, state, makeArrayAttr(ctx, clauses.dependKinds),
                        clauses.dependVars, clauses.device, clauses.ifExpr,
                        clauses.mapVars, clauses.nowait);
}

LogicalResult TargetUpdateOp::verify() {
  LogicalResult verifyDependVars =
      verifyDependVarList(*this, getDependKinds(), getDependVars());
  return failed(verifyDependVars) ? verifyDependVars
                                  : verifyMapClause(*this, getMapVars());
}

//===----------------------------------------------------------------------===//
// TargetOp
//===----------------------------------------------------------------------===//

void TargetOp::build(OpBuilder &builder, OperationState &state,
                     const TargetOperands &clauses) {
  MLIRContext *ctx = builder.getContext();
  // TODO Store clauses in op: allocateVars, allocatorVars, inReductionVars,
  // inReductionByref, inReductionSyms.
  TargetOp::build(builder, state, /*allocate_vars=*/{}, /*allocator_vars=*/{},
                  makeArrayAttr(ctx, clauses.dependKinds), clauses.dependVars,
                  clauses.device, clauses.hasDeviceAddrVars, clauses.ifExpr,
                  /*in_reduction_vars=*/{}, /*in_reduction_byref=*/nullptr,
                  /*in_reduction_syms=*/nullptr, clauses.isDevicePtrVars,
                  clauses.mapVars, clauses.nowait, clauses.privateVars,
                  makeArrayAttr(ctx, clauses.privateSyms), clauses.threadLimit,
                  /*private_maps=*/nullptr);
}

LogicalResult TargetOp::verify() {
  LogicalResult verifyDependVars =
      verifyDependVarList(*this, getDependKinds(), getDependVars());

  if (failed(verifyDependVars))
    return verifyDependVars;

  LogicalResult verifyMapVars = verifyMapClause(*this, getMapVars());

  if (failed(verifyMapVars))
    return verifyMapVars;

  return verifyPrivateVarsMapping(*this);
}

//===----------------------------------------------------------------------===//
// ParallelOp
//===----------------------------------------------------------------------===//

void ParallelOp::build(OpBuilder &builder, OperationState &state,
                       ArrayRef<NamedAttribute> attributes) {
  ParallelOp::build(builder, state, /*allocate_vars=*/ValueRange(),
                    /*allocator_vars=*/ValueRange(), /*if_expr=*/nullptr,
                    /*num_threads=*/nullptr, /*private_vars=*/ValueRange(),
                    /*private_syms=*/nullptr, /*proc_bind_kind=*/nullptr,
                    /*reduction_vars=*/ValueRange(),
                    /*reduction_byref=*/nullptr, /*reduction_syms=*/nullptr);
  state.addAttributes(attributes);
}

void ParallelOp::build(OpBuilder &builder, OperationState &state,
                       const ParallelOperands &clauses) {
  MLIRContext *ctx = builder.getContext();
  ParallelOp::build(builder, state, clauses.allocateVars, clauses.allocatorVars,
                    clauses.ifExpr, clauses.numThreads, clauses.privateVars,
                    makeArrayAttr(ctx, clauses.privateSyms),
                    clauses.procBindKind, clauses.reductionVars,
                    makeDenseBoolArrayAttr(ctx, clauses.reductionByref),
                    makeArrayAttr(ctx, clauses.reductionSyms));
}

template <typename OpType>
static LogicalResult verifyPrivateVarList(OpType &op) {
  auto privateVars = op.getPrivateVars();
  auto privateSyms = op.getPrivateSymsAttr();

  if (privateVars.empty() && (privateSyms == nullptr || privateSyms.empty()))
    return success();

  auto numPrivateVars = privateVars.size();
  auto numPrivateSyms = (privateSyms == nullptr) ? 0 : privateSyms.size();

  if (numPrivateVars != numPrivateSyms)
    return op.emitError() << "inconsistent number of private variables and "
                             "privatizer op symbols, private vars: "
                          << numPrivateVars
                          << " vs. privatizer op symbols: " << numPrivateSyms;

  for (auto privateVarInfo : llvm::zip_equal(privateVars, privateSyms)) {
    Type varType = std::get<0>(privateVarInfo).getType();
    SymbolRefAttr privateSym = cast<SymbolRefAttr>(std::get<1>(privateVarInfo));
    PrivateClauseOp privatizerOp =
        SymbolTable::lookupNearestSymbolFrom<PrivateClauseOp>(op, privateSym);

    if (privatizerOp == nullptr)
      return op.emitError() << "failed to lookup privatizer op with symbol: '"
                            << privateSym << "'";

    Type privatizerType = privatizerOp.getType();

    if (varType != privatizerType)
      return op.emitError()
             << "type mismatch between a "
             << (privatizerOp.getDataSharingType() ==
                         DataSharingClauseType::Private
                     ? "private"
                     : "firstprivate")
             << " variable and its privatizer op, var type: " << varType
             << " vs. privatizer op type: " << privatizerType;
  }

  return success();
}

LogicalResult ParallelOp::verify() {
  if (getAllocateVars().size() != getAllocatorVars().size())
    return emitError(
        "expected equal sizes for allocate and allocator variables");

  if (failed(verifyPrivateVarList(*this)))
    return failure();

  return verifyReductionVarList(*this, getReductionSyms(), getReductionVars(),
                                getReductionByref());
}

LogicalResult ParallelOp::verifyRegions() {
  auto distributeChildOps = getOps<DistributeOp>();
  if (!distributeChildOps.empty()) {
    if (!isComposite())
      return emitError()
             << "'omp.composite' attribute missing from composite operation";

    auto *ompDialect = getContext()->getLoadedDialect<OpenMPDialect>();
    Operation &distributeOp = **distributeChildOps.begin();
    for (Operation &childOp : getOps()) {
      if (&childOp == &distributeOp || ompDialect != childOp.getDialect())
        continue;

      if (!childOp.hasTrait<OpTrait::IsTerminator>())
        return emitError() << "unexpected OpenMP operation inside of composite "
                              "'omp.parallel'";
    }
  } else if (isComposite()) {
    return emitError()
           << "'omp.composite' attribute present in non-composite operation";
  }
  return success();
}

//===----------------------------------------------------------------------===//
// TeamsOp
//===----------------------------------------------------------------------===//

static bool opInGlobalImplicitParallelRegion(Operation *op) {
  while ((op = op->getParentOp()))
    if (isa<OpenMPDialect>(op->getDialect()))
      return false;
  return true;
}

void TeamsOp::build(OpBuilder &builder, OperationState &state,
                    const TeamsOperands &clauses) {
  MLIRContext *ctx = builder.getContext();
  // TODO Store clauses in op: privateVars, privateSyms.
  TeamsOp::build(
      builder, state, clauses.allocateVars, clauses.allocatorVars,
      clauses.ifExpr, clauses.numTeamsLower, clauses.numTeamsUpper,
      /*private_vars=*/{}, /*private_syms=*/nullptr, clauses.reductionVars,
      makeDenseBoolArrayAttr(ctx, clauses.reductionByref),
      makeArrayAttr(ctx, clauses.reductionSyms), clauses.threadLimit);
}

LogicalResult TeamsOp::verify() {
  // Check parent region
  // TODO If nested inside of a target region, also check that it does not
  // contain any statements, declarations or directives other than this
  // omp.teams construct. The issue is how to support the initialization of
  // this operation's own arguments (allow SSA values across omp.target?).
  Operation *op = getOperation();
  if (!isa<TargetOp>(op->getParentOp()) &&
      !opInGlobalImplicitParallelRegion(op))
    return emitError("expected to be nested inside of omp.target or not nested "
                     "in any OpenMP dialect operations");

  // Check for num_teams clause restrictions
  if (auto numTeamsLowerBound = getNumTeamsLower()) {
    auto numTeamsUpperBound = getNumTeamsUpper();
    if (!numTeamsUpperBound)
      return emitError("expected num_teams upper bound to be defined if the "
                       "lower bound is defined");
    if (numTeamsLowerBound.getType() != numTeamsUpperBound.getType())
      return emitError(
          "expected num_teams upper bound and lower bound to be the same type");
  }

  // Check for allocate clause restrictions
  if (getAllocateVars().size() != getAllocatorVars().size())
    return emitError(
        "expected equal sizes for allocate and allocator variables");

  return verifyReductionVarList(*this, getReductionSyms(), getReductionVars(),
                                getReductionByref());
}

//===----------------------------------------------------------------------===//
// SectionOp
//===----------------------------------------------------------------------===//

unsigned SectionOp::numPrivateBlockArgs() {
  return getParentOp().numPrivateBlockArgs();
}

unsigned SectionOp::numReductionBlockArgs() {
  return getParentOp().numReductionBlockArgs();
}

//===----------------------------------------------------------------------===//
// SectionsOp
//===----------------------------------------------------------------------===//

void SectionsOp::build(OpBuilder &builder, OperationState &state,
                       const SectionsOperands &clauses) {
  MLIRContext *ctx = builder.getContext();
  // TODO Store clauses in op: privateVars, privateSyms.
  SectionsOp::build(builder, state, clauses.allocateVars, clauses.allocatorVars,
                    clauses.nowait, /*private_vars=*/{},
                    /*private_syms=*/nullptr, clauses.reductionVars,
                    makeDenseBoolArrayAttr(ctx, clauses.reductionByref),
                    makeArrayAttr(ctx, clauses.reductionSyms));
}

LogicalResult SectionsOp::verify() {
  if (getAllocateVars().size() != getAllocatorVars().size())
    return emitError(
        "expected equal sizes for allocate and allocator variables");

  return verifyReductionVarList(*this, getReductionSyms(), getReductionVars(),
                                getReductionByref());
}

LogicalResult SectionsOp::verifyRegions() {
  for (auto &inst : *getRegion().begin()) {
    if (!(isa<SectionOp>(inst) || isa<TerminatorOp>(inst))) {
      return emitOpError()
             << "expected omp.section op or terminator op inside region";
    }
  }

  return success();
}

//===----------------------------------------------------------------------===//
// SingleOp
//===----------------------------------------------------------------------===//

void SingleOp::build(OpBuilder &builder, OperationState &state,
                     const SingleOperands &clauses) {
  MLIRContext *ctx = builder.getContext();
  // TODO Store clauses in op: privateVars, privateSyms.
  SingleOp::build(builder, state, clauses.allocateVars, clauses.allocatorVars,
                  clauses.copyprivateVars,
                  makeArrayAttr(ctx, clauses.copyprivateSyms), clauses.nowait,
                  /*private_vars=*/{}, /*private_syms=*/nullptr);
}

LogicalResult SingleOp::verify() {
  // Check for allocate clause restrictions
  if (getAllocateVars().size() != getAllocatorVars().size())
    return emitError(
        "expected equal sizes for allocate and allocator variables");

  return verifyCopyprivateVarList(*this, getCopyprivateVars(),
                                  getCopyprivateSyms());
}

//===----------------------------------------------------------------------===//
// WorkshareOp
//===----------------------------------------------------------------------===//

void WorkshareOp::build(OpBuilder &builder, OperationState &state,
                        const WorkshareOperands &clauses) {
  WorkshareOp::build(builder, state, clauses.nowait);
}

//===----------------------------------------------------------------------===//
// WorkshareLoopWrapperOp
//===----------------------------------------------------------------------===//

LogicalResult WorkshareLoopWrapperOp::verify() {
  if (!(*this)->getParentOfType<WorkshareOp>())
    return emitError() << "must be nested in an omp.workshare";
  if (getNestedWrapper())
    return emitError() << "cannot be composite";
  return success();
}

//===----------------------------------------------------------------------===//
// LoopWrapperInterface
//===----------------------------------------------------------------------===//

LogicalResult LoopWrapperInterface::verifyImpl() {
  Operation *op = this->getOperation();
  if (!op->hasTrait<OpTrait::NoTerminator>() ||
      !op->hasTrait<OpTrait::SingleBlock>())
    return emitOpError() << "loop wrapper must also have the `NoTerminator` "
                            "and `SingleBlock` traits";

  if (op->getNumRegions() != 1)
    return emitOpError() << "loop wrapper does not contain exactly one region";

  Region &region = op->getRegion(0);
  if (range_size(region.getOps()) != 1)
    return emitOpError()
           << "loop wrapper does not contain exactly one nested op";

  Operation &firstOp = *region.op_begin();
  if (!isa<LoopNestOp, LoopWrapperInterface>(firstOp))
    return emitOpError() << "op nested in loop wrapper is not another loop "
                            "wrapper or `omp.loop_nest`";

  return success();
}

//===----------------------------------------------------------------------===//
// LoopOp
//===----------------------------------------------------------------------===//

void LoopOp::build(OpBuilder &builder, OperationState &state,
                   const LoopOperands &clauses) {
  MLIRContext *ctx = builder.getContext();

  LoopOp::build(builder, state, clauses.bindKind, clauses.privateVars,
                makeArrayAttr(ctx, clauses.privateSyms), clauses.order,
                clauses.orderMod, clauses.reductionVars,
                makeDenseBoolArrayAttr(ctx, clauses.reductionByref),
                makeArrayAttr(ctx, clauses.reductionSyms));
}

LogicalResult LoopOp::verify() {
  return verifyReductionVarList(*this, getReductionSyms(), getReductionVars(),
                                getReductionByref());
}

LogicalResult LoopOp::verifyRegions() {
  if (llvm::isa_and_nonnull<LoopWrapperInterface>((*this)->getParentOp()) ||
      getNestedWrapper())
    return emitError() << "`omp.loop` expected to be a standalone loop wrapper";

  return success();
}

//===----------------------------------------------------------------------===//
// WsloopOp
//===----------------------------------------------------------------------===//

void WsloopOp::build(OpBuilder &builder, OperationState &state,
                     ArrayRef<NamedAttribute> attributes) {
  build(builder, state, /*allocate_vars=*/{}, /*allocator_vars=*/{},
        /*linear_vars=*/ValueRange(), /*linear_step_vars=*/ValueRange(),
        /*nowait=*/false, /*order=*/nullptr, /*order_mod=*/nullptr,
        /*ordered=*/nullptr, /*private_vars=*/{}, /*private_syms=*/nullptr,
        /*reduction_vars=*/ValueRange(), /*reduction_byref=*/nullptr,
        /*reduction_syms=*/nullptr, /*schedule_kind=*/nullptr,
        /*schedule_chunk=*/nullptr, /*schedule_mod=*/nullptr,
        /*schedule_simd=*/false);
  state.addAttributes(attributes);
}

void WsloopOp::build(OpBuilder &builder, OperationState &state,
                     const WsloopOperands &clauses) {
  MLIRContext *ctx = builder.getContext();
  // TODO: Store clauses in op: allocateVars, allocatorVars, privateVars,
  // privateSyms.
  WsloopOp::build(
      builder, state,
      /*allocate_vars=*/{}, /*allocator_vars=*/{}, clauses.linearVars,
      clauses.linearStepVars, clauses.nowait, clauses.order, clauses.orderMod,
      clauses.ordered, clauses.privateVars,
      makeArrayAttr(ctx, clauses.privateSyms), clauses.reductionVars,
      makeDenseBoolArrayAttr(ctx, clauses.reductionByref),
      makeArrayAttr(ctx, clauses.reductionSyms), clauses.scheduleKind,
      clauses.scheduleChunk, clauses.scheduleMod, clauses.scheduleSimd);
}

LogicalResult WsloopOp::verify() {
  return verifyReductionVarList(*this, getReductionSyms(), getReductionVars(),
                                getReductionByref());
}

LogicalResult WsloopOp::verifyRegions() {
  bool isCompositeChildLeaf =
      llvm::dyn_cast_if_present<LoopWrapperInterface>((*this)->getParentOp());

  if (LoopWrapperInterface nested = getNestedWrapper()) {
    if (!isComposite())
      return emitError()
             << "'omp.composite' attribute missing from composite wrapper";

    // Check for the allowed leaf constructs that may appear in a composite
    // construct directly after DO/FOR.
    if (!isa<SimdOp>(nested))
      return emitError() << "only supported nested wrapper is 'omp.simd'";

  } else if (isComposite() && !isCompositeChildLeaf) {
    return emitError()
           << "'omp.composite' attribute present in non-composite wrapper";
  } else if (!isComposite() && isCompositeChildLeaf) {
    return emitError()
           << "'omp.composite' attribute missing from composite wrapper";
  }

  return success();
}

//===----------------------------------------------------------------------===//
// Simd construct [2.9.3.1]
//===----------------------------------------------------------------------===//

void SimdOp::build(OpBuilder &builder, OperationState &state,
                   const SimdOperands &clauses) {
  MLIRContext *ctx = builder.getContext();
  // TODO Store clauses in op: linearVars, linearStepVars, privateVars,
  // privateSyms.
  SimdOp::build(builder, state, clauses.alignedVars,
                makeArrayAttr(ctx, clauses.alignments), clauses.ifExpr,
                /*linear_vars=*/{}, /*linear_step_vars=*/{},
                clauses.nontemporalVars, clauses.order, clauses.orderMod,
                /*private_vars=*/{}, /*private_syms=*/nullptr,
                clauses.reductionVars,
                makeDenseBoolArrayAttr(ctx, clauses.reductionByref),
                makeArrayAttr(ctx, clauses.reductionSyms), clauses.safelen,
                clauses.simdlen);
}

LogicalResult SimdOp::verify() {
  if (getSimdlen().has_value() && getSafelen().has_value() &&
      getSimdlen().value() > getSafelen().value())
    return emitOpError()
           << "simdlen clause and safelen clause are both present, but the "
              "simdlen value is not less than or equal to safelen value";

  if (verifyAlignedClause(*this, getAlignments(), getAlignedVars()).failed())
    return failure();

  if (verifyNontemporalClause(*this, getNontemporalVars()).failed())
    return failure();

  bool isCompositeChildLeaf =
      llvm::dyn_cast_if_present<LoopWrapperInterface>((*this)->getParentOp());

  if (!isComposite() && isCompositeChildLeaf)
    return emitError()
           << "'omp.composite' attribute missing from composite wrapper";

  if (isComposite() && !isCompositeChildLeaf)
    return emitError()
           << "'omp.composite' attribute present in non-composite wrapper";

  return success();
}

LogicalResult SimdOp::verifyRegions() {
  if (getNestedWrapper())
    return emitOpError() << "must wrap an 'omp.loop_nest' directly";

  return success();
}

//===----------------------------------------------------------------------===//
// Distribute construct [2.9.4.1]
//===----------------------------------------------------------------------===//

void DistributeOp::build(OpBuilder &builder, OperationState &state,
                         const DistributeOperands &clauses) {
  DistributeOp::build(builder, state, clauses.allocateVars,
                      clauses.allocatorVars, clauses.distScheduleStatic,
                      clauses.distScheduleChunkSize, clauses.order,
                      clauses.orderMod, clauses.privateVars,
                      makeArrayAttr(builder.getContext(), clauses.privateSyms));
}

LogicalResult DistributeOp::verify() {
  if (this->getDistScheduleChunkSize() && !this->getDistScheduleStatic())
    return emitOpError() << "chunk size set without "
                            "dist_schedule_static being present";

  if (getAllocateVars().size() != getAllocatorVars().size())
    return emitError(
        "expected equal sizes for allocate and allocator variables");

  return success();
}

LogicalResult DistributeOp::verifyRegions() {
  if (LoopWrapperInterface nested = getNestedWrapper()) {
    if (!isComposite())
      return emitError()
             << "'omp.composite' attribute missing from composite wrapper";
    // Check for the allowed leaf constructs that may appear in a composite
    // construct directly after DISTRIBUTE.
    if (isa<WsloopOp>(nested)) {
      if (!llvm::dyn_cast_if_present<ParallelOp>((*this)->getParentOp()))
        return emitError() << "an 'omp.wsloop' nested wrapper is only allowed "
                              "when 'omp.parallel' is the direct parent";
    } else if (!isa<SimdOp>(nested))
      return emitError() << "only supported nested wrappers are 'omp.simd' and "
                            "'omp.wsloop'";
  } else if (isComposite()) {
    return emitError()
           << "'omp.composite' attribute present in non-composite wrapper";
  }

  return success();
}

//===----------------------------------------------------------------------===//
// DeclareReductionOp
//===----------------------------------------------------------------------===//

LogicalResult DeclareReductionOp::verifyRegions() {
  if (!getAllocRegion().empty()) {
    for (YieldOp yieldOp : getAllocRegion().getOps<YieldOp>()) {
      if (yieldOp.getResults().size() != 1 ||
          yieldOp.getResults().getTypes()[0] != getType())
        return emitOpError() << "expects alloc region to yield a value "
                                "of the reduction type";
    }
  }

  if (getInitializerRegion().empty())
    return emitOpError() << "expects non-empty initializer region";
  Block &initializerEntryBlock = getInitializerRegion().front();

  if (initializerEntryBlock.getNumArguments() == 1) {
    if (!getAllocRegion().empty())
      return emitOpError() << "expects two arguments to the initializer region "
                              "when an allocation region is used";
  } else if (initializerEntryBlock.getNumArguments() == 2) {
    if (getAllocRegion().empty())
      return emitOpError() << "expects one argument to the initializer region "
                              "when no allocation region is used";
  } else {
    return emitOpError()
           << "expects one or two arguments to the initializer region";
  }

  for (mlir::Value arg : initializerEntryBlock.getArguments())
    if (arg.getType() != getType())
      return emitOpError() << "expects initializer region argument to match "
                              "the reduction type";

  for (YieldOp yieldOp : getInitializerRegion().getOps<YieldOp>()) {
    if (yieldOp.getResults().size() != 1 ||
        yieldOp.getResults().getTypes()[0] != getType())
      return emitOpError() << "expects initializer region to yield a value "
                              "of the reduction type";
  }

  if (getReductionRegion().empty())
    return emitOpError() << "expects non-empty reduction region";
  Block &reductionEntryBlock = getReductionRegion().front();
  if (reductionEntryBlock.getNumArguments() != 2 ||
      reductionEntryBlock.getArgumentTypes()[0] !=
          reductionEntryBlock.getArgumentTypes()[1] ||
      reductionEntryBlock.getArgumentTypes()[0] != getType())
    return emitOpError() << "expects reduction region with two arguments of "
                            "the reduction type";
  for (YieldOp yieldOp : getReductionRegion().getOps<YieldOp>()) {
    if (yieldOp.getResults().size() != 1 ||
        yieldOp.getResults().getTypes()[0] != getType())
      return emitOpError() << "expects reduction region to yield a value "
                              "of the reduction type";
  }

  if (!getAtomicReductionRegion().empty()) {
    Block &atomicReductionEntryBlock = getAtomicReductionRegion().front();
    if (atomicReductionEntryBlock.getNumArguments() != 2 ||
        atomicReductionEntryBlock.getArgumentTypes()[0] !=
            atomicReductionEntryBlock.getArgumentTypes()[1])
      return emitOpError() << "expects atomic reduction region with two "
                              "arguments of the same type";
    auto ptrType = llvm::dyn_cast<PointerLikeType>(
        atomicReductionEntryBlock.getArgumentTypes()[0]);
    if (!ptrType ||
        (ptrType.getElementType() && ptrType.getElementType() != getType()))
      return emitOpError() << "expects atomic reduction region arguments to "
                              "be accumulators containing the reduction type";
  }

  if (getCleanupRegion().empty())
    return success();
  Block &cleanupEntryBlock = getCleanupRegion().front();
  if (cleanupEntryBlock.getNumArguments() != 1 ||
      cleanupEntryBlock.getArgument(0).getType() != getType())
    return emitOpError() << "expects cleanup region with one argument "
                            "of the reduction type";

  return success();
}

//===----------------------------------------------------------------------===//
// TaskOp
//===----------------------------------------------------------------------===//

void TaskOp::build(OpBuilder &builder, OperationState &state,
                   const TaskOperands &clauses) {
  MLIRContext *ctx = builder.getContext();
  TaskOp::build(builder, state, clauses.allocateVars, clauses.allocatorVars,
                makeArrayAttr(ctx, clauses.dependKinds), clauses.dependVars,
                clauses.final, clauses.ifExpr, clauses.inReductionVars,
                makeDenseBoolArrayAttr(ctx, clauses.inReductionByref),
                makeArrayAttr(ctx, clauses.inReductionSyms), clauses.mergeable,
                clauses.priority, /*private_vars=*/clauses.privateVars,
                /*private_syms=*/makeArrayAttr(ctx, clauses.privateSyms),
<<<<<<< HEAD
                clauses.untied);
=======
                clauses.untied, clauses.eventHandle);
>>>>>>> 93e44d24
}

LogicalResult TaskOp::verify() {
  LogicalResult verifyDependVars =
      verifyDependVarList(*this, getDependKinds(), getDependVars());
  return failed(verifyDependVars)
             ? verifyDependVars
             : verifyReductionVarList(*this, getInReductionSyms(),
                                      getInReductionVars(),
                                      getInReductionByref());
}

//===----------------------------------------------------------------------===//
// TaskgroupOp
//===----------------------------------------------------------------------===//

void TaskgroupOp::build(OpBuilder &builder, OperationState &state,
                        const TaskgroupOperands &clauses) {
  MLIRContext *ctx = builder.getContext();
  TaskgroupOp::build(builder, state, clauses.allocateVars,
                     clauses.allocatorVars, clauses.taskReductionVars,
                     makeDenseBoolArrayAttr(ctx, clauses.taskReductionByref),
                     makeArrayAttr(ctx, clauses.taskReductionSyms));
}

LogicalResult TaskgroupOp::verify() {
  return verifyReductionVarList(*this, getTaskReductionSyms(),
                                getTaskReductionVars(),
                                getTaskReductionByref());
}

//===----------------------------------------------------------------------===//
// TaskloopOp
//===----------------------------------------------------------------------===//

void TaskloopOp::build(OpBuilder &builder, OperationState &state,
                       const TaskloopOperands &clauses) {
  MLIRContext *ctx = builder.getContext();
  // TODO Store clauses in op: privateVars, privateSyms.
  TaskloopOp::build(
      builder, state, clauses.allocateVars, clauses.allocatorVars,
      clauses.final, clauses.grainsize, clauses.ifExpr, clauses.inReductionVars,
      makeDenseBoolArrayAttr(ctx, clauses.inReductionByref),
      makeArrayAttr(ctx, clauses.inReductionSyms), clauses.mergeable,
      clauses.nogroup, clauses.numTasks, clauses.priority, /*private_vars=*/{},
      /*private_syms=*/nullptr, clauses.reductionVars,
      makeDenseBoolArrayAttr(ctx, clauses.reductionByref),
      makeArrayAttr(ctx, clauses.reductionSyms), clauses.untied);
}

SmallVector<Value> TaskloopOp::getAllReductionVars() {
  SmallVector<Value> allReductionNvars(getInReductionVars().begin(),
                                       getInReductionVars().end());
  allReductionNvars.insert(allReductionNvars.end(), getReductionVars().begin(),
                           getReductionVars().end());
  return allReductionNvars;
}

LogicalResult TaskloopOp::verify() {
  if (getAllocateVars().size() != getAllocatorVars().size())
    return emitError(
        "expected equal sizes for allocate and allocator variables");
  if (failed(verifyReductionVarList(*this, getReductionSyms(),
                                    getReductionVars(), getReductionByref())) ||
      failed(verifyReductionVarList(*this, getInReductionSyms(),
                                    getInReductionVars(),
                                    getInReductionByref())))
    return failure();

  if (!getReductionVars().empty() && getNogroup())
    return emitError("if a reduction clause is present on the taskloop "
                     "directive, the nogroup clause must not be specified");
  for (auto var : getReductionVars()) {
    if (llvm::is_contained(getInReductionVars(), var))
      return emitError("the same list item cannot appear in both a reduction "
                       "and an in_reduction clause");
  }

  if (getGrainsize() && getNumTasks()) {
    return emitError(
        "the grainsize clause and num_tasks clause are mutually exclusive and "
        "may not appear on the same taskloop directive");
  }

  return success();
}

LogicalResult TaskloopOp::verifyRegions() {
  if (LoopWrapperInterface nested = getNestedWrapper()) {
    if (!isComposite())
      return emitError()
             << "'omp.composite' attribute missing from composite wrapper";

    // Check for the allowed leaf constructs that may appear in a composite
    // construct directly after TASKLOOP.
    if (!isa<SimdOp>(nested))
      return emitError() << "only supported nested wrapper is 'omp.simd'";
  } else if (isComposite()) {
    return emitError()
           << "'omp.composite' attribute present in non-composite wrapper";
  }

  return success();
}

//===----------------------------------------------------------------------===//
// LoopNestOp
//===----------------------------------------------------------------------===//

ParseResult LoopNestOp::parse(OpAsmParser &parser, OperationState &result) {
  // Parse an opening `(` followed by induction variables followed by `)`
  SmallVector<OpAsmParser::Argument> ivs;
  SmallVector<OpAsmParser::UnresolvedOperand> lbs, ubs;
  Type loopVarType;
  if (parser.parseArgumentList(ivs, OpAsmParser::Delimiter::Paren) ||
      parser.parseColonType(loopVarType) ||
      // Parse loop bounds.
      parser.parseEqual() ||
      parser.parseOperandList(lbs, ivs.size(), OpAsmParser::Delimiter::Paren) ||
      parser.parseKeyword("to") ||
      parser.parseOperandList(ubs, ivs.size(), OpAsmParser::Delimiter::Paren))
    return failure();

  for (auto &iv : ivs)
    iv.type = loopVarType;

  // Parse "inclusive" flag.
  if (succeeded(parser.parseOptionalKeyword("inclusive")))
    result.addAttribute("loop_inclusive",
                        UnitAttr::get(parser.getBuilder().getContext()));

  // Parse step values.
  SmallVector<OpAsmParser::UnresolvedOperand> steps;
  if (parser.parseKeyword("step") ||
      parser.parseOperandList(steps, ivs.size(), OpAsmParser::Delimiter::Paren))
    return failure();

  // Parse the body.
  Region *region = result.addRegion();
  if (parser.parseRegion(*region, ivs))
    return failure();

  // Resolve operands.
  if (parser.resolveOperands(lbs, loopVarType, result.operands) ||
      parser.resolveOperands(ubs, loopVarType, result.operands) ||
      parser.resolveOperands(steps, loopVarType, result.operands))
    return failure();

  // Parse the optional attribute list.
  return parser.parseOptionalAttrDict(result.attributes);
}

void LoopNestOp::print(OpAsmPrinter &p) {
  Region &region = getRegion();
  auto args = region.getArguments();
  p << " (" << args << ") : " << args[0].getType() << " = ("
    << getLoopLowerBounds() << ") to (" << getLoopUpperBounds() << ") ";
  if (getLoopInclusive())
    p << "inclusive ";
  p << "step (" << getLoopSteps() << ") ";
  p.printRegion(region, /*printEntryBlockArgs=*/false);
}

void LoopNestOp::build(OpBuilder &builder, OperationState &state,
                       const LoopNestOperands &clauses) {
  LoopNestOp::build(builder, state, clauses.loopLowerBounds,
                    clauses.loopUpperBounds, clauses.loopSteps,
                    clauses.loopInclusive);
}

LogicalResult LoopNestOp::verify() {
  if (getLoopLowerBounds().empty())
    return emitOpError() << "must represent at least one loop";

  if (getLoopLowerBounds().size() != getIVs().size())
    return emitOpError() << "number of range arguments and IVs do not match";

  for (auto [lb, iv] : llvm::zip_equal(getLoopLowerBounds(), getIVs())) {
    if (lb.getType() != iv.getType())
      return emitOpError()
             << "range argument type does not match corresponding IV type";
  }

  if (!llvm::dyn_cast_if_present<LoopWrapperInterface>((*this)->getParentOp()))
    return emitOpError() << "expects parent op to be a loop wrapper";

  return success();
}

void LoopNestOp::gatherWrappers(
    SmallVectorImpl<LoopWrapperInterface> &wrappers) {
  Operation *parent = (*this)->getParentOp();
  while (auto wrapper =
             llvm::dyn_cast_if_present<LoopWrapperInterface>(parent)) {
    wrappers.push_back(wrapper);
    parent = parent->getParentOp();
  }
}

//===----------------------------------------------------------------------===//
// Critical construct (2.17.1)
//===----------------------------------------------------------------------===//

void CriticalDeclareOp::build(OpBuilder &builder, OperationState &state,
                              const CriticalDeclareOperands &clauses) {
  CriticalDeclareOp::build(builder, state, clauses.symName, clauses.hint);
}

LogicalResult CriticalDeclareOp::verify() {
  return verifySynchronizationHint(*this, getHint());
}

LogicalResult CriticalOp::verifySymbolUses(SymbolTableCollection &symbolTable) {
  if (getNameAttr()) {
    SymbolRefAttr symbolRef = getNameAttr();
    auto decl = symbolTable.lookupNearestSymbolFrom<CriticalDeclareOp>(
        *this, symbolRef);
    if (!decl) {
      return emitOpError() << "expected symbol reference " << symbolRef
                           << " to point to a critical declaration";
    }
  }

  return success();
}

//===----------------------------------------------------------------------===//
// Ordered construct
//===----------------------------------------------------------------------===//

static LogicalResult verifyOrderedParent(Operation &op) {
  bool hasRegion = op.getNumRegions() > 0;
  auto loopOp = op.getParentOfType<LoopNestOp>();
  if (!loopOp) {
    if (hasRegion)
      return success();

    // TODO: Consider if this needs to be the case only for the standalone
    // variant of the ordered construct.
    return op.emitOpError() << "must be nested inside of a loop";
  }

  Operation *wrapper = loopOp->getParentOp();
  if (auto wsloopOp = dyn_cast<WsloopOp>(wrapper)) {
    IntegerAttr orderedAttr = wsloopOp.getOrderedAttr();
    if (!orderedAttr)
      return op.emitOpError() << "the enclosing worksharing-loop region must "
                                 "have an ordered clause";

    if (hasRegion && orderedAttr.getInt() != 0)
      return op.emitOpError() << "the enclosing loop's ordered clause must not "
                                 "have a parameter present";

    if (!hasRegion && orderedAttr.getInt() == 0)
      return op.emitOpError() << "the enclosing loop's ordered clause must "
                                 "have a parameter present";
  } else if (!isa<SimdOp>(wrapper)) {
    return op.emitOpError() << "must be nested inside of a worksharing, simd "
                               "or worksharing simd loop";
  }
  return success();
}

void OrderedOp::build(OpBuilder &builder, OperationState &state,
                      const OrderedOperands &clauses) {
  OrderedOp::build(builder, state, clauses.doacrossDependType,
                   clauses.doacrossNumLoops, clauses.doacrossDependVars);
}

LogicalResult OrderedOp::verify() {
  if (failed(verifyOrderedParent(**this)))
    return failure();

  auto wrapper = (*this)->getParentOfType<WsloopOp>();
  if (!wrapper || *wrapper.getOrdered() != *getDoacrossNumLoops())
    return emitOpError() << "number of variables in depend clause does not "
                         << "match number of iteration variables in the "
                         << "doacross loop";

  return success();
}

void OrderedRegionOp::build(OpBuilder &builder, OperationState &state,
                            const OrderedRegionOperands &clauses) {
  OrderedRegionOp::build(builder, state, clauses.parLevelSimd);
}

LogicalResult OrderedRegionOp::verify() { return verifyOrderedParent(**this); }

//===----------------------------------------------------------------------===//
// TaskwaitOp
//===----------------------------------------------------------------------===//

void TaskwaitOp::build(OpBuilder &builder, OperationState &state,
                       const TaskwaitOperands &clauses) {
  // TODO Store clauses in op: dependKinds, dependVars, nowait.
  TaskwaitOp::build(builder, state, /*depend_kinds=*/nullptr,
                    /*depend_vars=*/{}, /*nowait=*/nullptr);
}

//===----------------------------------------------------------------------===//
// Verifier for AtomicReadOp
//===----------------------------------------------------------------------===//

LogicalResult AtomicReadOp::verify() {
  if (verifyCommon().failed())
    return mlir::failure();

  if (auto mo = getMemoryOrder()) {
    if (*mo == ClauseMemoryOrderKind::Acq_rel ||
        *mo == ClauseMemoryOrderKind::Release) {
      return emitError(
          "memory-order must not be acq_rel or release for atomic reads");
    }
  }
  return verifySynchronizationHint(*this, getHint());
}

//===----------------------------------------------------------------------===//
// Verifier for AtomicWriteOp
//===----------------------------------------------------------------------===//

LogicalResult AtomicWriteOp::verify() {
  if (verifyCommon().failed())
    return mlir::failure();

  if (auto mo = getMemoryOrder()) {
    if (*mo == ClauseMemoryOrderKind::Acq_rel ||
        *mo == ClauseMemoryOrderKind::Acquire) {
      return emitError(
          "memory-order must not be acq_rel or acquire for atomic writes");
    }
  }
  return verifySynchronizationHint(*this, getHint());
}

//===----------------------------------------------------------------------===//
// Verifier for AtomicUpdateOp
//===----------------------------------------------------------------------===//

LogicalResult AtomicUpdateOp::canonicalize(AtomicUpdateOp op,
                                           PatternRewriter &rewriter) {
  if (op.isNoOp()) {
    rewriter.eraseOp(op);
    return success();
  }
  if (Value writeVal = op.getWriteOpVal()) {
    rewriter.replaceOpWithNewOp<AtomicWriteOp>(
        op, op.getX(), writeVal, op.getHintAttr(), op.getMemoryOrderAttr());
    return success();
  }
  return failure();
}

LogicalResult AtomicUpdateOp::verify() {
  if (verifyCommon().failed())
    return mlir::failure();

  if (auto mo = getMemoryOrder()) {
    if (*mo == ClauseMemoryOrderKind::Acq_rel ||
        *mo == ClauseMemoryOrderKind::Acquire) {
      return emitError(
          "memory-order must not be acq_rel or acquire for atomic updates");
    }
  }

  return verifySynchronizationHint(*this, getHint());
}

LogicalResult AtomicUpdateOp::verifyRegions() { return verifyRegionsCommon(); }

//===----------------------------------------------------------------------===//
// Verifier for AtomicCaptureOp
//===----------------------------------------------------------------------===//

AtomicReadOp AtomicCaptureOp::getAtomicReadOp() {
  if (auto op = dyn_cast<AtomicReadOp>(getFirstOp()))
    return op;
  return dyn_cast<AtomicReadOp>(getSecondOp());
}

AtomicWriteOp AtomicCaptureOp::getAtomicWriteOp() {
  if (auto op = dyn_cast<AtomicWriteOp>(getFirstOp()))
    return op;
  return dyn_cast<AtomicWriteOp>(getSecondOp());
}

AtomicUpdateOp AtomicCaptureOp::getAtomicUpdateOp() {
  if (auto op = dyn_cast<AtomicUpdateOp>(getFirstOp()))
    return op;
  return dyn_cast<AtomicUpdateOp>(getSecondOp());
}

LogicalResult AtomicCaptureOp::verify() {
  return verifySynchronizationHint(*this, getHint());
}

LogicalResult AtomicCaptureOp::verifyRegions() {
  if (verifyRegionsCommon().failed())
    return mlir::failure();

  if (getFirstOp()->getAttr("hint") || getSecondOp()->getAttr("hint"))
    return emitOpError(
        "operations inside capture region must not have hint clause");

  if (getFirstOp()->getAttr("memory_order") ||
      getSecondOp()->getAttr("memory_order"))
    return emitOpError(
        "operations inside capture region must not have memory_order clause");
  return success();
}

//===----------------------------------------------------------------------===//
// CancelOp
//===----------------------------------------------------------------------===//

void CancelOp::build(OpBuilder &builder, OperationState &state,
                     const CancelOperands &clauses) {
  CancelOp::build(builder, state, clauses.cancelDirective, clauses.ifExpr);
}

LogicalResult CancelOp::verify() {
  ClauseCancellationConstructType cct = getCancelDirective();
  Operation *parentOp = (*this)->getParentOp();

  if (!parentOp) {
    return emitOpError() << "must be used within a region supporting "
                            "cancel directive";
  }

  if ((cct == ClauseCancellationConstructType::Parallel) &&
      !isa<ParallelOp>(parentOp)) {
    return emitOpError() << "cancel parallel must appear "
                         << "inside a parallel region";
  }
  if (cct == ClauseCancellationConstructType::Loop) {
    auto loopOp = dyn_cast<LoopNestOp>(parentOp);
    auto wsloopOp = llvm::dyn_cast_if_present<WsloopOp>(
        loopOp ? loopOp->getParentOp() : nullptr);

    if (!wsloopOp) {
      return emitOpError()
             << "cancel loop must appear inside a worksharing-loop region";
    }
    if (wsloopOp.getNowaitAttr()) {
      return emitError() << "A worksharing construct that is canceled "
                         << "must not have a nowait clause";
    }
    if (wsloopOp.getOrderedAttr()) {
      return emitError() << "A worksharing construct that is canceled "
                         << "must not have an ordered clause";
    }

  } else if (cct == ClauseCancellationConstructType::Sections) {
    if (!(isa<SectionsOp>(parentOp) || isa<SectionOp>(parentOp))) {
      return emitOpError() << "cancel sections must appear "
                           << "inside a sections region";
    }
    if (isa_and_nonnull<SectionsOp>(parentOp->getParentOp()) &&
        cast<SectionsOp>(parentOp->getParentOp()).getNowaitAttr()) {
      return emitError() << "A sections construct that is canceled "
                         << "must not have a nowait clause";
    }
  }
  // TODO : Add more when we support taskgroup.
  return success();
}

//===----------------------------------------------------------------------===//
// CancellationPointOp
//===----------------------------------------------------------------------===//

void CancellationPointOp::build(OpBuilder &builder, OperationState &state,
                                const CancellationPointOperands &clauses) {
  CancellationPointOp::build(builder, state, clauses.cancelDirective);
}

LogicalResult CancellationPointOp::verify() {
  ClauseCancellationConstructType cct = getCancelDirective();
  Operation *parentOp = (*this)->getParentOp();

  if (!parentOp) {
    return emitOpError() << "must be used within a region supporting "
                            "cancellation point directive";
  }

  if ((cct == ClauseCancellationConstructType::Parallel) &&
      !(isa<ParallelOp>(parentOp))) {
    return emitOpError() << "cancellation point parallel must appear "
                         << "inside a parallel region";
  }
  if ((cct == ClauseCancellationConstructType::Loop) &&
      (!isa<LoopNestOp>(parentOp) || !isa<WsloopOp>(parentOp->getParentOp()))) {
    return emitOpError() << "cancellation point loop must appear "
                         << "inside a worksharing-loop region";
  }
  if ((cct == ClauseCancellationConstructType::Sections) &&
      !(isa<SectionsOp>(parentOp) || isa<SectionOp>(parentOp))) {
    return emitOpError() << "cancellation point sections must appear "
                         << "inside a sections region";
  }
  // TODO : Add more when we support taskgroup.
  return success();
}

//===----------------------------------------------------------------------===//
// MapBoundsOp
//===----------------------------------------------------------------------===//

LogicalResult MapBoundsOp::verify() {
  auto extent = getExtent();
  auto upperbound = getUpperBound();
  if (!extent && !upperbound)
    return emitError("expected extent or upperbound.");
  return success();
}

void PrivateClauseOp::build(OpBuilder &odsBuilder, OperationState &odsState,
                            TypeRange /*result_types*/, StringAttr symName,
                            TypeAttr type) {
  PrivateClauseOp::build(
      odsBuilder, odsState, symName, type,
      DataSharingClauseTypeAttr::get(odsBuilder.getContext(),
                                     DataSharingClauseType::Private));
}

LogicalResult PrivateClauseOp::verifyRegions() {
  Type symType = getType();

  auto verifyTerminator = [&](Operation *terminator,
                              bool yieldsValue) -> LogicalResult {
    if (!terminator->getBlock()->getSuccessors().empty())
      return success();

    if (!llvm::isa<YieldOp>(terminator))
      return mlir::emitError(terminator->getLoc())
             << "expected exit block terminator to be an `omp.yield` op.";

    YieldOp yieldOp = llvm::cast<YieldOp>(terminator);
    TypeRange yieldedTypes = yieldOp.getResults().getTypes();

    if (!yieldsValue) {
      if (yieldedTypes.empty())
        return success();

      return mlir::emitError(terminator->getLoc())
             << "Did not expect any values to be yielded.";
    }

    if (yieldedTypes.size() == 1 && yieldedTypes.front() == symType)
      return success();

    auto error = mlir::emitError(yieldOp.getLoc())
                 << "Invalid yielded value. Expected type: " << symType
                 << ", got: ";

    if (yieldedTypes.empty())
      error << "None";
    else
      error << yieldedTypes;

    return error;
  };

  auto verifyRegion = [&](Region &region, unsigned expectedNumArgs,
                          StringRef regionName,
                          bool yieldsValue) -> LogicalResult {
    assert(!region.empty());

    if (region.getNumArguments() != expectedNumArgs)
      return mlir::emitError(region.getLoc())
             << "`" << regionName << "`: "
             << "expected " << expectedNumArgs
             << " region arguments, got: " << region.getNumArguments();

    for (Block &block : region) {
      // MLIR will verify the absence of the terminator for us.
      if (!block.mightHaveTerminator())
        continue;

      if (failed(verifyTerminator(block.getTerminator(), yieldsValue)))
        return failure();
    }

    return success();
  };

  if (failed(verifyRegion(getAllocRegion(), /*expectedNumArgs=*/1, "alloc",
                          /*yieldsValue=*/true)))
    return failure();

  DataSharingClauseType dsType = getDataSharingType();

  if (dsType == DataSharingClauseType::Private && !getCopyRegion().empty())
    return emitError("`private` clauses require only an `alloc` region.");

  if (dsType == DataSharingClauseType::FirstPrivate && getCopyRegion().empty())
    return emitError(
        "`firstprivate` clauses require both `alloc` and `copy` regions.");

  if (dsType == DataSharingClauseType::FirstPrivate &&
      failed(verifyRegion(getCopyRegion(), /*expectedNumArgs=*/2, "copy",
                          /*yieldsValue=*/true)))
    return failure();

  if (!getDeallocRegion().empty() &&
      failed(verifyRegion(getDeallocRegion(), /*expectedNumArgs=*/1, "dealloc",
                          /*yieldsValue=*/false)))
    return failure();

  return success();
}

//===----------------------------------------------------------------------===//
// Spec 5.2: Masked construct (10.5)
//===----------------------------------------------------------------------===//

void MaskedOp::build(OpBuilder &builder, OperationState &state,
                     const MaskedOperands &clauses) {
  MaskedOp::build(builder, state, clauses.filteredThreadId);
}

#define GET_ATTRDEF_CLASSES
#include "mlir/Dialect/OpenMP/OpenMPOpsAttributes.cpp.inc"

#define GET_OP_CLASSES
#include "mlir/Dialect/OpenMP/OpenMPOps.cpp.inc"

#define GET_TYPEDEF_CLASSES
#include "mlir/Dialect/OpenMP/OpenMPOpsTypes.cpp.inc"<|MERGE_RESOLUTION|>--- conflicted
+++ resolved
@@ -2303,11 +2303,7 @@
                 makeArrayAttr(ctx, clauses.inReductionSyms), clauses.mergeable,
                 clauses.priority, /*private_vars=*/clauses.privateVars,
                 /*private_syms=*/makeArrayAttr(ctx, clauses.privateSyms),
-<<<<<<< HEAD
-                clauses.untied);
-=======
                 clauses.untied, clauses.eventHandle);
->>>>>>> 93e44d24
 }
 
 LogicalResult TaskOp::verify() {
