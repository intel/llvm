--- conflicted
+++ resolved
@@ -784,15 +784,6 @@
         offset = numElements - 4l;
       }
       Type scaleSrcElemType = scaleSrcType.getElementType();
-<<<<<<< HEAD
-      auto newSrcType = VectorType::get(SmallVector<int64_t>({numElements}),
-                                        scaleSrcElemType);
-      Value newScaleSrc =
-          vector::ShapeCastOp::create(rewriter, loc, newSrcType, scaleSrc);
-      auto extract = vector::ExtractStridedSliceOp::create(
-          rewriter, loc, newScaleSrc, ArrayRef<int64_t>{offset},
-          ArrayRef<int64_t>{size}, ArrayRef<int64_t>{1});
-=======
       auto newSrcType =
           VectorType::get(ArrayRef{numElements}, scaleSrcElemType);
       Value newScaleSrc =
@@ -800,7 +791,6 @@
       auto extract = vector::ExtractStridedSliceOp::create(
           rewriter, loc, newScaleSrc, ArrayRef{offset}, ArrayRef{size},
           ArrayRef{int64_t(1)});
->>>>>>> 54c4ef26
       rewriter.modifyOpInPlace(op, [&] {
         op->setOperand(opIdx, extract);
         setOpsel(opIdx, opsel);
