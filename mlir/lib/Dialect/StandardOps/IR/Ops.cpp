--- conflicted
+++ resolved
@@ -2893,10 +2893,6 @@
   dispatchIndexOpFoldResults(leadingStaticStrides, dynamicStrides,
                              staticStrides, ShapedType::kDynamicStrideOrOffset);
   return SubViewOp::inferResultType(sourceMemRefType, staticOffsets,
-<<<<<<< HEAD
-                                    staticSizes, staticStrides)
-      .cast<MemRefType>();
-=======
                                     staticSizes, staticStrides);
 }
 
@@ -2959,7 +2955,6 @@
   return SubViewOp::inferRankReducedResultType(
       resultRank, sourceRankedTensorType, staticOffsets, staticSizes,
       staticStrides);
->>>>>>> 2e412c55
 }
 
 // Build a SubViewOp with mixed static and dynamic entries and custom result
@@ -3161,11 +3156,7 @@
   // Strided layout logic is relevant for MemRefType only.
   MemRefType original = originalType.cast<MemRefType>();
   MemRefType candidateReduced = candidateReducedType.cast<MemRefType>();
-<<<<<<< HEAD
-  if (original.getMemorySpace() != candidateReduced.getMemorySpace())
-=======
   if (original.getMemorySpaceAsInt() != candidateReduced.getMemorySpaceAsInt())
->>>>>>> 2e412c55
     return SubViewVerificationResult::MemSpaceMismatch;
 
   llvm::SmallDenseSet<unsigned> unusedDims = optionalUnusedDimsMask.getValue();
@@ -3176,22 +3167,16 @@
     candidateLayout = getStridedLinearLayoutMap(candidateReduced);
   else
     candidateLayout = candidateReduced.getAffineMaps().front();
-<<<<<<< HEAD
-  if (inferredType != candidateLayout) {
-=======
   assert(inferredType.getNumResults() == 1 &&
          candidateLayout.getNumResults() == 1);
   if (inferredType.getNumSymbols() != candidateLayout.getNumSymbols() ||
       inferredType.getNumDims() != candidateLayout.getNumDims()) {
->>>>>>> 2e412c55
     if (errMsg) {
       llvm::raw_string_ostream os(*errMsg);
       os << "inferred type: " << inferredType;
     }
     return SubViewVerificationResult::AffineMapMismatch;
   }
-<<<<<<< HEAD
-=======
   // Check that the difference of the affine maps simplifies to 0.
   AffineExpr diffExpr =
       inferredType.getResult(0) - candidateLayout.getResult(0);
@@ -3205,7 +3190,6 @@
     }
     return SubViewVerificationResult::AffineMapMismatch;
   }
->>>>>>> 2e412c55
   return SubViewVerificationResult::Success;
 }
 
@@ -3552,10 +3536,6 @@
   dispatchIndexOpFoldResults(leadingStaticStrides, dynamicStrides,
                              staticStrides, ShapedType::kDynamicStrideOrOffset);
   return SubTensorOp::inferResultType(sourceRankedTensorType, staticOffsets,
-<<<<<<< HEAD
-                                      staticSizes, staticStrides)
-      .cast<RankedTensorType>();
-=======
                                       staticSizes, staticStrides);
 }
 
@@ -3602,7 +3582,6 @@
   return SubTensorOp::inferRankReducedResultType(
       resultRank, sourceRankedTensorType, staticOffsets, staticSizes,
       staticStrides);
->>>>>>> 2e412c55
 }
 
 // Build a SubTensorOp with mixed static and dynamic entries and custom result
@@ -3741,8 +3720,6 @@
                  SubTensorOpCastFolder>(context);
 }
 
-<<<<<<< HEAD
-=======
 //
 static LogicalResult
 foldIdentityOffsetSizeAndStrideOpInterface(OffsetSizeAndStrideOpInterface op,
@@ -3771,7 +3748,6 @@
   return OpFoldResult();
 }
 
->>>>>>> 2e412c55
 //===----------------------------------------------------------------------===//
 // SubTensorInsertOp
 //===----------------------------------------------------------------------===//
@@ -3812,8 +3788,6 @@
   build(b, result, source, dest, offsetValues, sizeValues, strideValues);
 }
 
-<<<<<<< HEAD
-=======
 OpFoldResult SubTensorInsertOp::fold(ArrayRef<Attribute>) {
   if (getSourceType() == getType() &&
       succeeded(foldIdentityOffsetSizeAndStrideOpInterface(*this, getType())))
@@ -3912,7 +3886,6 @@
                  SubTensorInsertOpCastFolder>(context);
 }
 
->>>>>>> 2e412c55
 //===----------------------------------------------------------------------===//
 // TensorLoadOp
 //===----------------------------------------------------------------------===//
