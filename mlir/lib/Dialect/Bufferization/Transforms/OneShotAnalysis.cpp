//===- OneShotAnalysis.cpp - One-Shot (Single Pass) Analysis --------------===//
//
// Part of the LLVM Project, under the Apache License v2.0 with LLVM Exceptions.
// See https://llvm.org/LICENSE.txt for license information.
// SPDX-License-Identifier: Apache-2.0 WITH LLVM-exception
//
//===----------------------------------------------------------------------===//
//
// One-Shot Analysis analyzes function bodies. By default, function boundaries
// (FuncOp bbArgs, CallOps, ReturnOps) are treated as "unknown" ops.
// OneShotModuleBufferization.cpp is an extension of One-Shot Analysis for
// simple call graphs without loops.
//
// One-Shot Bufferize consists of three phases.
//
// 1. Analyze ops to decide which OpOperands can bufferize inplace, i.e.,
//    without inserting buffer copies. The analysis queries op bufferization
//    semantics via `BufferizableOpInterface`.
// 2. Insert copies for OpOperands that were decided to bufferize out-of-place
//    in tensor land during `TensorCopyInsertion`.
// 3. Bufferize ops by calling `BufferizableOpInterface::bufferize`.
//
// This file contains only the analysis. For convenience, this file also
// contains a helper function `runOneShotBufferize` that analyzes an op (and its
// nested ops) and then bufferizes it.
//
// Inplace bufferization decisions are passed from the analysis to the
// `TensorCopyInsertion` phase via `AnalysisState`. They can be printed for
// debugging purposes with `testAnalysisOnly`.
//
// Ops that do not implement `BufferizableOpInterface` can be analyzed but are
// treated conservatively. E.g., the analysis has to assume that their tensor
// OpOperands bufferize to memory writes. While such ops can be analyzed, they
// are not bufferized and remain in the IR. to_tensor and to_memref ops are
// inserted at the bufferization boundary.
//
// This analysis caters to high-performance codegen where buffer reuse is deemed
// critical: the analysis should fail if the bufferized form of the function
// needs to return a buffer, unless `allowReturnAllocs` is enabled.

#include "mlir/Dialect/Bufferization/Transforms/OneShotAnalysis.h"

#include <random>
#include <optional>

#include "mlir/Dialect/Bufferization/IR/BufferizableOpInterface.h"
#include "mlir/Dialect/Bufferization/IR/Bufferization.h"
#include "mlir/Dialect/Bufferization/Transforms/Bufferize.h"
#include "mlir/Dialect/Bufferization/Transforms/Transforms.h"
#include "mlir/Dialect/Func/IR/FuncOps.h"
#include "mlir/Dialect/MemRef/IR/MemRef.h"
#include "mlir/IR/AsmState.h"
#include "mlir/IR/Dominance.h"
#include "mlir/IR/Operation.h"
#include "mlir/IR/TypeUtilities.h"
#include "mlir/Interfaces/ControlFlowInterfaces.h"
#include "llvm/ADT/DenseSet.h"
#include "llvm/ADT/SetVector.h"

MLIR_DEFINE_EXPLICIT_TYPE_ID(mlir::bufferization::OneShotAnalysisState)

// Run mlir-opt with `-debug-only="one-shot-analysis"` for detailed debug
// output.
#define DEBUG_TYPE "one-shot-analysis"

using namespace mlir;
using namespace mlir::bufferization;

static bool isaTensor(Type t) { return t.isa<TensorType>(); }

//===----------------------------------------------------------------------===//
// Bufferization-specific attribute manipulation.
// These are for testing and debugging only. Bufferization information is stored
// in OneShotBufferizationState. When run with `testAnalysisOnly`, the IR is
// annotated with the results of the analysis, so that they can be checked in
// tests.
//===----------------------------------------------------------------------===//

/// Attribute marker to specify op operands that bufferize in-place.
constexpr StringLiteral kInPlaceOperandsAttrName = "__inplace_operands_attr__";

/// Mark whether OpOperand will be bufferized inplace.
static void setInPlaceOpOperand(OpOperand &opOperand, bool inPlace) {
  Operation *op = opOperand.getOwner();
  SmallVector<StringRef> inPlaceVector;
  if (auto attr = op->getAttr(kInPlaceOperandsAttrName)) {
    inPlaceVector = SmallVector<StringRef>(llvm::to_vector<4>(
        attr.cast<ArrayAttr>().getAsValueRange<StringAttr>()));
  } else {
    inPlaceVector = SmallVector<StringRef>(op->getNumOperands(), "none");
    for (OpOperand &opOperand : op->getOpOperands())
      if (opOperand.get().getType().isa<TensorType>())
        inPlaceVector[opOperand.getOperandNumber()] = "false";
  }
  inPlaceVector[opOperand.getOperandNumber()] = inPlace ? "true" : "false";
  op->setAttr(kInPlaceOperandsAttrName,
              OpBuilder(op).getStrArrayAttr(inPlaceVector));
}

//===----------------------------------------------------------------------===//
// OneShotAnalysisState
//===----------------------------------------------------------------------===//

OneShotAnalysisState::OneShotAnalysisState(
    Operation *op, const OneShotBufferizationOptions &options)
    : AnalysisState(options, TypeID::get<OneShotAnalysisState>()) {
  // Set up alias sets.
  op->walk([&](Operation *op) {
    for (Value v : op->getResults())
      if (v.getType().isa<TensorType>())
        createAliasInfoEntry(v);
    for (Region &r : op->getRegions())
      for (Block &b : r.getBlocks())
        for (auto bbArg : b.getArguments())
          if (bbArg.getType().isa<TensorType>())
            createAliasInfoEntry(bbArg);
  });

<<<<<<< HEAD
/// Set the inPlace bufferization spec to true.
void BufferizationAliasInfo::bufferizeInPlace(OpOperand &operand,
                                              AnalysisState &state) {
  if (inplaceBufferized.contains(&operand))
    return;
  markInPlace(operand);
  for (OpResult result : state.getAliasingOpResults(operand))
    aliasInfo.unionSets(result, operand.get());
  ++statNumTensorInPlace;
}

/// Set the inPlace bufferization spec to false.
void BufferizationAliasInfo::bufferizeOutOfPlace(OpOperand &operand) {
  assert(!inplaceBufferized.contains(&operand) &&
         "OpOperand was already decided to bufferize inplace");
  ++statNumTensorOutOfPlace;
=======
  // Mark OpOperands in-place that must bufferize in-place.
  op->walk([&](BufferizableOpInterface bufferizableOp) {
    if (!options.isOpAllowed(bufferizableOp))
      return WalkResult::skip();
    for (OpOperand &opOperand : bufferizableOp->getOpOperands())
      if (opOperand.get().getType().isa<TensorType>())
        if (bufferizableOp.mustBufferizeInPlace(opOperand, *this))
          bufferizeInPlace(opOperand);
    return WalkResult::advance();
  });
>>>>>>> cd74f4a4
}

void OneShotAnalysisState::applyOnEquivalenceClass(
    Value v, function_ref<void(Value)> fun) const {
  auto leaderIt = equivalentInfo.findLeader(v);
  for (auto mit = leaderIt, meit = equivalentInfo.member_end(); mit != meit;
       ++mit) {
    fun(*mit);
  }
}

void OneShotAnalysisState::applyOnAliases(Value v,
                                          function_ref<void(Value)> fun) const {
  auto leaderIt = aliasInfo.findLeader(v);
  for (auto mit = leaderIt, meit = aliasInfo.member_end(); mit != meit; ++mit) {
    fun(*mit);
  }
}

bool OneShotAnalysisState::areEquivalentBufferizedValues(Value v1,
                                                         Value v2) const {
  return equivalentInfo.isEquivalent(v1, v2);
}

bool OneShotAnalysisState::areAliasingBufferizedValues(Value v1,
                                                       Value v2) const {
  return aliasInfo.isEquivalent(v1, v2);
}

void OneShotAnalysisState::bufferizeInPlace(OpOperand &operand) {
  if (inplaceBufferized.contains(&operand))
    return;
  inplaceBufferized.insert(&operand);
  for (AliasingOpResult alias : getAliasingOpResults(operand))
    aliasInfo.unionSets(alias.opResult, operand.get());
  ++statNumTensorInPlace;
}

void OneShotAnalysisState::bufferizeOutOfPlace(OpOperand &operand) {
  assert(!inplaceBufferized.contains(&operand) &&
         "OpOperand was already decided to bufferize inplace");
  ++statNumTensorOutOfPlace;
}

void OneShotAnalysisState::createAliasInfoEntry(Value v) {
  aliasInfo.insert(v);
  equivalentInfo.insert(v);
}

// Gather yielded tensors in `yieldedTensors` by querying all aliases. This is
// to ensure that such information is available during bufferization time.
// Alias information can no longer be queried once we have started modifying
// the IR.
void OneShotAnalysisState::gatherYieldedTensors(Operation *op) {
  op->walk([&](Operation *returnOp) {
    if (!isRegionReturnLike(returnOp) || !getOptions().isOpAllowed(returnOp))
      return WalkResult::advance();

    for (OpOperand &returnValOperand : returnOp->getOpOperands()) {
      Value returnVal = returnValOperand.get();
      // Skip non-tensor values.
      if (!returnVal.getType().isa<TensorType>())
        continue;

      // Add all aliases of the returned value. But only the ones that are in
      // the same block.
      applyOnAliases(returnVal, [&](Value v) {
        if (auto bbArg = v.dyn_cast<BlockArgument>()) {
          if (bbArg.getOwner()->getParentOp() == returnOp->getParentOp())
            yieldedTensors.insert(bbArg);
          return;
        }
        Operation *definingOp = v.getDefiningOp();
        if (definingOp->getParentOp() == returnOp->getParentOp())
          yieldedTensors.insert(v);
      });
    }

    return WalkResult::advance();
  });
}

void OneShotAnalysisState::gatherUndefinedTensorUses(Operation *op) {
  op->walk([&](Operation *op) {
    // Skip unknown ops.
    auto bufferizableOp = getOptions().dynCastBufferizableOp(op);
    if (!bufferizableOp)
      return WalkResult::skip();

    // Check all tensor OpResults.
    for (OpResult opResult : op->getOpResults()) {
      if (!opResult.getType().isa<TensorType>())
        continue;

      // If there is no preceding definition, the tensor contents are
      // undefined.
<<<<<<< HEAD
      if (findDefinitions(opResult, /*alwaysIncludeLeaves=*/false).empty())
=======
      if (findDefinitionsCached(opResult).empty())
>>>>>>> cd74f4a4
        for (OpOperand &use : opResult.getUses())
          undefinedTensorUses.insert(&use);
    }

    return WalkResult::advance();
  });
}

bool OneShotAnalysisState::hasUndefinedContents(OpOperand *opOperand) const {
  return undefinedTensorUses.contains(opOperand);
}

bool OneShotAnalysisState::isInPlace(OpOperand &opOperand) const {
  return inplaceBufferized.contains(&opOperand);
}

bool OneShotAnalysisState::isTensorYielded(Value tensor) const {
  return yieldedTensors.contains(tensor);
}

bool OneShotAnalysisState::isValueWritten(Value value) const {
  bool isWritten = false;
  applyOnAliases(value, [&](Value val) {
    for (OpOperand &use : val.getUses())
      if (isInPlace(use) && bufferizesToMemoryWrite(use))
        isWritten = true;
  });
  return isWritten;
}

bool OneShotAnalysisState::isWritable(Value value) const {
  // TODO: Out-of-place bufferized value could be considered writable.
  if (auto bufferizableOp = getOptions().dynCastBufferizableOp(value))
    return bufferizableOp.isWritable(value, *this);

  // Query BufferizableOpInterface to see if the BlockArgument is writable.
  if (auto bbArg = value.dyn_cast<BlockArgument>())
    if (auto bufferizableOp =
            getOptions().dynCastBufferizableOp(bbArg.getOwner()->getParentOp()))
      return bufferizableOp.isWritable(bbArg, *this);

  // Not a bufferizable op: The conservative answer is "not writable".
  return false;
}

void OneShotAnalysisState::unionAliasSets(Value v1, Value v2) {
  aliasInfo.unionSets(v1, v2);
}

void OneShotAnalysisState::unionEquivalenceClasses(Value v1, Value v2) {
  equivalentInfo.unionSets(v1, v2);
}

OneShotAnalysisState::Extension::~Extension() = default;

//===----------------------------------------------------------------------===//
// Bufferization-specific alias analysis.
//===----------------------------------------------------------------------===//

/// Return true if opOperand has been decided to bufferize in-place.
static bool isInplaceMemoryWrite(OpOperand &opOperand,
                                 const OneShotAnalysisState &state) {
  // OpOperands that do not bufferize to a memory write do not write in-place.
  if (!state.bufferizesToMemoryWrite(opOperand))
    return false;
  // Check current bufferization decisions.
  return state.isInPlace(opOperand);
}

/// Return true if `a` happens before `b`, i.e., `a` or one of its ancestors
/// properly dominates `b` and `b` is not inside `a`.
static bool happensBefore(Operation *a, Operation *b,
                          const DominanceInfo &domInfo) {
  do {
    // TODO: Instead of isProperAncestor + properlyDominates, we should use
    // properlyDominatesImpl(a, b, /*enclosingOpOk=*/false)
    if (a->isProperAncestor(b))
      return false;
    if (domInfo.properlyDominates(a, b))
      return true;
  } while ((a = a->getParentOp()));
  return false;
}

<<<<<<< HEAD
/// Return `true` if op dominance can be used to rule out read-after-write
/// conflicts wrt. the given reads and writes.
=======
/// Return `true` if op dominance can be used to rule out a read-after-write
/// conflicts based on the ordering of ops.
>>>>>>> cd74f4a4
///
/// Generalized op dominance can often be used to rule out potential conflicts
/// due to "read happens before write". E.g., the following IR is not a RaW
/// conflict because the read happens *before* the write.
///
/// Example 1:
/// %0 = ... : tensor<?xf32>                                // DEF
/// "reading_op"(%0) : tensor<?xf32>                        // READ
/// %1 = "writing_op"(%0) : tensor<?xf32> -> tensor<?xf32>  // WRITE
///
/// This is no longer true inside loops (or repetitive regions). In such cases,
/// there may not be a meaningful `happensBefore` relationship because ops
/// could be executed multiple times. E.g.:
///
/// Example 2:
/// %0 = ... : tensor<?xf32>                                  // DEF
/// scf.for ... {
///   "reading_op"(%0) : tensor<?xf32>                        // READ
///   %1 = "writing_op"(%0) : tensor<?xf32> -> tensor<?xf32>  // WRITE
///   ...
/// }
///
/// In the above example, reading_op happens before writing_op according to
/// op dominance. However, both ops may happen multiple times; in
/// particular, the second execution of reading_op happens after the first
/// execution of writing_op. This is problematic because the tensor %0 they
/// operate on (i.e., the "definition") is defined outside of the loop.
///
/// On a high-level, there is a potential RaW in a program if there exists a
/// possible program execution such that there is a sequence of DEF, followed
/// by WRITE, followed by READ. Each additional DEF resets the sequence.
///
/// E.g.:
/// No conflict:        DEF, WRITE, DEF, READ
/// Potential conflict: DEF, READ, WRITE, READ, WRITE
///
/// Example 1 has no conflict:          DEF, READ, WRITE
/// Example 2 has a potential conflict: DEF, (READ, WRITE)*
//
/// Example 3:
/// scf.for ... {
///   %0 = ... : tensor<?xf32>
///   "reading_op"(%0) : tensor<?xf32>
///   %1 = "writing_op"(%0) : tensor<?xf32> -> tensor<?xf32>
///   ...
/// }
/// This has no conflict: (DEF, READ, WRITE)*
///
/// Example 4:
/// %0 = ... : tensor<?xf32>
/// scf.for ... {
///   scf.for ... { "reading_op"(%0) }
///   %1 = "writing_op"(%0)
/// }
/// This has a potential conflict: DEF, ((READ)*, WRITE)*
///
/// Example 5:
/// %0 = ... : tensor<?xf32>
/// scf.for ... { %1 = "writing_op"(%0) }
/// scf.for ... { "reading_op"(%0) }
/// This has a potential conflict: DEF, WRITE*, READ*
///
/// The following rules are used to rule out RaW conflicts via ordering of ops:
///
/// 1. If the closest enclosing repetitive region of DEF is a proper ancestor of
///    a repetitive region that enclosing both READ and WRITE, we cannot rule
///    out RaW conflict due to the ordering of ops.
/// 2. Otherwise: There are no loops that interfere with our analysis; for
///    analysis purposes, we can assume that there are no loops/repetitive
///    regions. I.e., we can rule out a RaW conflict if READ happensBefore WRITE
///    or WRITE happensBefore DEF. (Checked in `hasReadAfterWriteInterference`.)
///
bool canUseOpDominance(OpOperand *uRead, OpOperand *uWrite,
                       const SetVector<Value> &definitions,
                       const AnalysisState &state) {
  const BufferizationOptions &options = state.getOptions();
  for (Value def : definitions) {
    Region *rRead = getEnclosingRepetitiveRegion(uRead->getOwner(), options);
    Region *rDef = getEnclosingRepetitiveRegion(def, options);

    // READ and DEF are in the same repetitive region. `happensBefore` can be
    // used to rule out RaW conflicts due to op ordering.
    if (rRead == rDef)
      continue;

<<<<<<< HEAD
  // In case of a read, take the region which the read value is defined.
  for (OpOperand *uRead : usesRead) {
    // Optimization: Skip reads of values that have no defined contents.
    if (!state.bufferizesToMemoryWrite(uRead->get()))
      continue;
    Region *r = getEnclosingRepetitiveRegion(uRead->get(), options);
    if (!commonEnclosingRegion.has_value()) {
      commonEnclosingRegion = r;
      continue;
=======
    // Find the enclosing repetitive region of READ that is closest to DEF but
    // not the repetitive region of DEF itself.
    while (true) {
      Region *nextRegion = getNextEnclosingRepetitiveRegion(rRead, options);
      if (nextRegion == rDef)
        break;
      assert(nextRegion && "expected to find another repetitive region");
      rRead = nextRegion;
>>>>>>> cd74f4a4
    }

    // We cannot use op dominance if WRITE is inside the same repetitive region.
    if (rRead->getParentOp()->isAncestor(uWrite->getOwner()))
      return false;
  }
  return true;
}

/// Annotate IR with details about the detected RaW conflict.
static void annotateConflict(OpOperand *uRead, OpOperand *uConflictingWrite,
                             Value definition) {
  static uint64_t counter = 0;
  Operation *readingOp = uRead->getOwner();
  Operation *conflictingWritingOp = uConflictingWrite->getOwner();

  OpBuilder b(conflictingWritingOp->getContext());
  std::string id = "C_" + std::to_string(counter++);

  std::string conflictingWriteAttr =
      id +
      "[CONFL-WRITE: " + std::to_string(uConflictingWrite->getOperandNumber()) +
      "]";
  conflictingWritingOp->setAttr(conflictingWriteAttr, b.getUnitAttr());

  std::string readAttr =
      id + "[READ: " + std::to_string(uRead->getOperandNumber()) + "]";
  readingOp->setAttr(readAttr, b.getUnitAttr());

  if (auto opResult = definition.dyn_cast<OpResult>()) {
    std::string defAttr =
        id + "[DEF: result " + std::to_string(opResult.getResultNumber()) + "]";
    opResult.getDefiningOp()->setAttr(defAttr, b.getUnitAttr());
  } else {
    auto bbArg = definition.cast<BlockArgument>();
    std::string defAttr =
        id + "[DEF: bbArg " + std::to_string(bbArg.getArgNumber()) + "]";
    bbArg.getOwner()->getParentOp()->setAttr(defAttr, b.getUnitAttr());
  }
}

/// Given sets of uses and writes, return true if there is a RaW conflict under
/// the assumption that all given reads/writes alias the same buffer and that
/// all given writes bufferize inplace.
///
/// A conflict is: According to SSA use-def chains, a read R is supposed to read
/// the result of a definition W1. But because of bufferization decisions, R
/// actually reads another definition W2.
<<<<<<< HEAD
static bool hasReadAfterWriteInterference(
    const DenseSet<OpOperand *> &usesRead,
    const DenseSet<OpOperand *> &usesWrite, const DominanceInfo &domInfo,
    AnalysisState &state, const BufferizationAliasInfo &aliasInfo) {
=======
static bool
hasReadAfterWriteInterference(const DenseSet<OpOperand *> &usesRead,
                              const DenseSet<OpOperand *> &usesWrite,
                              const DominanceInfo &domInfo,
                              OneShotAnalysisState &state) {
>>>>>>> cd74f4a4
  const BufferizationOptions &options = state.getOptions();

  for (OpOperand *uRead : usesRead) {
    Operation *readingOp = uRead->getOwner();
    LLVM_DEBUG(llvm::dbgs() << "\n- check conflict:\n");
    LLVM_DEBUG(llvm::dbgs() << "  uRead = operand " << uRead->getOperandNumber()
                            << " of " << *readingOp << "\n");

    // Find the definition of uRead by following the SSA use-def chain.
    // E.g.:
    //
    // %0 = "writing_op"(%t) : tensor<?x32> -> tensor<?xf32>
    // %1 = "aliasing_op"(%0) : tensor<?x32> -> tensor<?xf32>
    // %2 = "reading_op"(%1) : : tensor<?x32> -> not_a_tensor_type
    //
    // In the above example, if uRead is the OpOperand of reading_op, the
    // definition is %0. Note that operations that create an alias but do not
    // bufferize to a memory write (such as ExtractSliceOp) are skipped.
<<<<<<< HEAD
    SetVector<Value> definitions = state.findDefinitions(uRead->get());
=======
    const SetVector<Value> &definitions =
        state.findDefinitionsCached(uRead->get());
    if (definitions.empty()) {
      // Fast path: No conflict if there are no definitions.
      LLVM_DEBUG(llvm::dbgs()
                 << "  no conflict: read value has no definitions\n");
      continue;
    }
>>>>>>> cd74f4a4

    // Look for conflicting memory writes. Potential conflicts are writes to an
    // alias that have been decided to bufferize inplace.
    for (OpOperand *uConflictingWrite : usesWrite) {
      LLVM_DEBUG(llvm::dbgs() << "  unConflictingWrite = operand "
                              << uConflictingWrite->getOperandNumber() << " of "
                              << *uConflictingWrite->getOwner() << "\n");

      // Check if op dominance can be used to rule out read-after-write
      // conflicts.
      bool useDominance =
          canUseOpDominance(uRead, uConflictingWrite, definitions, state);
      LLVM_DEBUG(llvm::dbgs() << "\n- useDominance = " << useDominance << "\n");

      // Throughout this loop, check for multiple requirements that have to be
      // met for uConflictingWrite to be an actual conflict.
      Operation *conflictingWritingOp = uConflictingWrite->getOwner();

      // Inside of repetitive regions, ops may be executed multiple times and op
      // dominance cannot be used to rule out conflicts.
      if (useDominance) {
        // No conflict if the readingOp dominates conflictingWritingOp, i.e.,
        // the write is not visible when reading.
        //
        // Note: If ops are executed multiple times (e.g., because they are
        //       inside a loop), there may be no meaningful `happensBefore`
        //       relationship.
        if (happensBefore(readingOp, conflictingWritingOp, domInfo)) {
          LLVM_DEBUG(llvm::dbgs()
                     << "  no conflict: read happens before write\n");
          continue;
        }

        // No conflict if the reading use equals the use of the conflicting
        // write. A use cannot conflict with itself.
        //
        // Note: Just being the same op is not enough. It has to be the same
        //       use.
        // Note: If the op is executed multiple times (e.g., because it is
        //       inside a loop), it may be conflicting with itself.
        if (uConflictingWrite == uRead) {
          LLVM_DEBUG(llvm::dbgs()
                     << "  no conflict: read and write are same use\n");
          continue;
        }

        // Ops are not conflicting if they are in mutually exclusive regions.
        //
        // Note: If ops are executed multiple times (e.g., because they are
        //       inside a loop), mutually exclusive regions may be executed
        //       multiple times.
        if (insideMutuallyExclusiveRegions(readingOp, conflictingWritingOp)) {
          LLVM_DEBUG(llvm::dbgs() << "  no conflict: read and write are in "
                                     "mutually exclusive regions\n");
          continue;
        }
      }

      // No conflict if the op interface says so.
      if (auto bufferizableOp = options.dynCastBufferizableOp(readingOp)) {
        if (bufferizableOp.isNotConflicting(uRead, uConflictingWrite, state)) {
          LLVM_DEBUG(llvm::dbgs()
                     << "  no conflict: op interace of reading op says 'no'\n");
          continue;
        }
      }

      if (conflictingWritingOp != readingOp) {
        if (auto bufferizableOp =
                options.dynCastBufferizableOp(conflictingWritingOp)) {
          if (bufferizableOp.isNotConflicting(uRead, uConflictingWrite,
                                              state)) {
            LLVM_DEBUG(
                llvm::dbgs()
                << "  no conflict: op interace of writing op says 'no'\n");
            continue;
          }
        }
      }

      // Check all possible definitions.
      for (Value definition : definitions) {
        LLVM_DEBUG(llvm::dbgs() << "  * definition = " << definition << "\n");

        // No conflict if the conflicting write happens before the definition.
<<<<<<< HEAD
        if (Operation *writingOp = definition.getDefiningOp()) {
          if (happensBefore(conflictingWritingOp, writingOp, domInfo)) {
            // conflictingWritingOp happens before writingOp. No conflict.
=======
        if (Operation *defOp = definition.getDefiningOp()) {
          if (happensBefore(conflictingWritingOp, defOp, domInfo)) {
            // conflictingWritingOp happens before defOp. No conflict.
>>>>>>> cd74f4a4
            LLVM_DEBUG(llvm::dbgs()
                       << "    no conflict: write happens before definition\n");
            continue;
          }
          // No conflict if conflictingWritingOp is contained in defOp.
          if (defOp->isProperAncestor(conflictingWritingOp)) {
            LLVM_DEBUG(
                llvm::dbgs()
                << "    no conflict: write is contained in definition\n");
            continue;
          }
        } else {
          auto bbArg = definition.cast<BlockArgument>();
          Block *block = bbArg.getOwner();
          if (!block->findAncestorOpInBlock(*conflictingWritingOp)) {
            LLVM_DEBUG(llvm::dbgs() << "    no conflict: definition is bbArg "
                                       "and write happens outside of block\n");
            // conflictingWritingOp happens outside of the block. No
            // conflict.
            continue;
          }
        }

        // No conflict if the conflicting write and the definition are the same
        // use.
        AliasingOpResultList aliases =
            state.getAliasingOpResults(*uConflictingWrite);
<<<<<<< HEAD
        if (aliases.size() == 1 && aliases[0] == definition) {
=======
        if (aliases.getNumAliases() == 1 &&
            aliases.getAliases()[0].opResult == definition) {
>>>>>>> cd74f4a4
          LLVM_DEBUG(llvm::dbgs()
                     << "    no conflict: definition and write are same\n");
          continue;
        }

        // All requirements are met. Conflict found!

        if (options.printConflicts)
          annotateConflict(uRead, uConflictingWrite, definition);
        LLVM_DEBUG(llvm::dbgs() << "  => RaW CONFLICT FOUND\n");
        return true;
      }
    }
  }

  return false;
}

// Helper function to iterate on aliases of `root` and capture the writes.
static void getAliasingInplaceWrites(DenseSet<OpOperand *> &res, Value root,
                                     const OneShotAnalysisState &state) {
  state.applyOnAliases(root, [&](Value alias) {
    for (auto &use : alias.getUses())
      // Inplace write to a value that aliases root.
      if (isInplaceMemoryWrite(use, state))
        res.insert(&use);
  });
}

// Helper function to iterate on aliases of `root` and capture the reads.
static void getAliasingReads(DenseSet<OpOperand *> &res, Value root,
                             const OneShotAnalysisState &state) {
  state.applyOnAliases(root, [&](Value alias) {
    for (auto &use : alias.getUses()) {
      // Read of a value that aliases root.
      if (state.bufferizesToMemoryRead(use)) {
        res.insert(&use);
        continue;
      }

      // Read of a dependent value in the SSA use-def chain. E.g.:
      //
      // %0 = ...
      // %1 = tensor.extract_slice %0 {not_analyzed_yet}
      // "read"(%1)
      //
      // In the above example, getAliasingReads(%0) includes the first OpOperand
      // of the tensor.extract_slice op. The extract_slice itself does not read
      // but its aliasing result is eventually fed into an op that does.
      //
      // Note: This is considered a "read" only if the use does not bufferize to
      // a memory write. (We already ruled out memory reads. In case of a memory
      // write, the buffer would be entirely overwritten; in the above example
      // there would then be no flow of data from the extract_slice operand to
      // its result's uses.)
      if (!state.bufferizesToMemoryWrite(use)) {
<<<<<<< HEAD
        AliasingOpResultList opResults = state.getAliasingOpResults(use);
        if (llvm::any_of(opResults,
                         [&](OpResult r) { return state.isValueRead(r); }))
=======
        AliasingOpResultList aliases = state.getAliasingOpResults(use);
        if (llvm::any_of(aliases, [&](AliasingOpResult a) {
              return state.isValueRead(a.opResult);
            }))
>>>>>>> cd74f4a4
          res.insert(&use);
      }
    }
  });
}

/// Return true if bufferizing `operand` inplace would create a conflict. A read
/// R and a write W of the same alias set is a conflict if inplace bufferization
/// of W changes the value read by R to a value different from the one that
/// would be expected by tracing back R's origin through SSA use-def chains.
/// A conflict can only be introduced by a new alias and/or an inplace
/// bufferization decision.
///
/// Example:
/// %0 = tensor.extract_slice %t[...][...][1, 1] {inplace?}
/// %1 = vector.transfer_write %v1, %t {inplace} : vector<5xf32>, tensor<?xf32>
/// %e = tensor.extract_slice %1
/// %2 = vector.transfer_write %v2, %0 {inplace} : vector<6xf32>, tensor<?xf32>
/// %3 = vector.transfer_read %e, %cst : tensor<?xf32>, vector<7xf32>
///
/// In the above example, the two TransferWriteOps have already been decided to
/// bufferize inplace. Bufferizing the ExtractSliceOp inplace would create a
/// conflict because:
/// * According to SSA use-def chains, we expect to read the result of %1.
/// * However, adding an alias {%0, %t} would mean that the second
///   TransferWriteOp overwrites the result of the first one. Therefore, the
///   TransferReadOp would no longer be reading the result of %1.
///
/// If `checkConsistencyOnly` is true, this function checks if there is a
/// read-after-write conflict without bufferizing `operand` inplace. This would
/// indicate a problem with the current inplace bufferization decisions.
///
/// Note: If `checkConsistencyOnly`, this function may be called with a null
/// OpResult. In that case, only the consistency of bufferization decisions
/// involving aliases of the given OpOperand are checked.
static bool wouldCreateReadAfterWriteInterference(
    OpOperand &operand, const DominanceInfo &domInfo,
    OneShotAnalysisState &state, bool checkConsistencyOnly = false) {
  // Collect reads and writes of all aliases of OpOperand and OpResult.
  DenseSet<OpOperand *> usesRead, usesWrite;
<<<<<<< HEAD
  getAliasingReads(usesRead, operand.get(), aliasInfo, state);
  getAliasingInplaceWrites(usesWrite, operand.get(), aliasInfo, state);
  for (OpResult result : state.getAliasingOpResults(operand)) {
    getAliasingReads(usesRead, result, aliasInfo, state);
    getAliasingInplaceWrites(usesWrite, result, aliasInfo, state);
=======
  getAliasingReads(usesRead, operand.get(), state);
  getAliasingInplaceWrites(usesWrite, operand.get(), state);
  for (AliasingOpResult alias : state.getAliasingOpResults(operand)) {
    getAliasingReads(usesRead, alias.opResult, state);
    getAliasingInplaceWrites(usesWrite, alias.opResult, state);
>>>>>>> cd74f4a4
  }
  if (!checkConsistencyOnly && state.bufferizesToMemoryWrite(operand))
    usesWrite.insert(&operand);

  return hasReadAfterWriteInterference(usesRead, usesWrite, domInfo, state);
}

/// Annotate IR with details about the detected non-writability conflict.
static void annotateNonWritableTensor(Value value) {
  static int64_t counter = 0;
  OpBuilder b(value.getContext());
  std::string id = "W_" + std::to_string(counter++);
  if (auto opResult = value.dyn_cast<OpResult>()) {
    std::string attr = id + "[NOT-WRITABLE: result " +
                       std::to_string(opResult.getResultNumber()) + "]";
    opResult.getDefiningOp()->setAttr(attr, b.getUnitAttr());
  } else {
    auto bbArg = value.cast<BlockArgument>();
    std::string attr = id + "[NOT-WRITABLE: bbArg " +
                       std::to_string(bbArg.getArgNumber()) + "]";
    bbArg.getOwner()->getParentOp()->setAttr(attr, b.getUnitAttr());
  }
}

<<<<<<< HEAD
/// Check the reverse SSA use-def chain (following aliasing OpOperands) for
/// non-writable tensor values. Stop searching when an out-of-place bufferized
/// OpOperand was found (or when the OpOperand was not bufferized yet).
/// `currentOpOperand` is assumed to be in-place, even if that decision was not
/// materialized in `aliasInfo` yet.
static bool
hasPrecedingAliasingNonWritableTensor(Value value, OpOperand *currentOpOperand,
                                      const BufferizationAliasInfo &aliasInfo,
                                      const OneShotAnalysisState &state) {
  SmallVector<Value> worklist;
  worklist.push_back(value);
  while (!worklist.empty()) {
    Value nextVal = worklist.pop_back_val();
    if (!state.isWritable(nextVal)) {
      if (state.getOptions().printConflicts)
        annotateNonWritableTensor(nextVal);
      return true;
    }

    // If `nextVal` is not a BlockArgument: End of use-def chain reached.
    auto opResult = nextVal.dyn_cast<OpResult>();
    if (!opResult)
      continue;

    // Follow reverse SSA use-def chain.
    AliasingOpOperandList aliasingOpOperands =
        state.getAliasingOpOperands(opResult);
    for (OpOperand *opOperand : aliasingOpOperands)
      if (aliasInfo.isInPlace(*opOperand) || currentOpOperand == opOperand)
        worklist.push_back(opOperand->get());
  }
  return false;
}

/// Return true if bufferizing `operand` inplace would create a write to a
/// non-writable buffer.
static bool wouldCreateWriteToNonWritableBuffer(
    OpOperand &operand, const BufferizationAliasInfo &aliasInfo,
    OneShotAnalysisState &state, bool checkConsistencyOnly = false) {
  // Collect writes of all aliases of OpOperand and OpResult.
  DenseSet<OpOperand *> usesWrite;
  getAliasingInplaceWrites(usesWrite, operand.get(), aliasInfo, state);
  for (OpResult result : state.getAliasingOpResults(operand)) {
    getAliasingInplaceWrites(usesWrite, result, aliasInfo, state);
=======
/// Return true if bufferizing `operand` inplace would create a write to a
/// non-writable buffer.
static bool
wouldCreateWriteToNonWritableBuffer(OpOperand &operand,
                                    OneShotAnalysisState &state,
                                    bool checkConsistencyOnly = false) {
  bool foundWrite =
      !checkConsistencyOnly && state.bufferizesToMemoryWrite(operand);

  if (!foundWrite) {
    // Collect writes of all aliases of OpOperand and OpResult.
    DenseSet<OpOperand *> usesWrite;
    getAliasingInplaceWrites(usesWrite, operand.get(), state);
    for (AliasingOpResult alias : state.getAliasingOpResults(operand))
      getAliasingInplaceWrites(usesWrite, alias.opResult, state);
    foundWrite = !usesWrite.empty();
>>>>>>> cd74f4a4
  }

  if (!foundWrite)
    return false;

  // Look for a read-only tensor among all aliases.
  bool foundReadOnly = false;
  auto checkReadOnly = [&](Value v) {
    if (!state.isWritable(v)) {
      foundReadOnly = true;
      if (state.getOptions().printConflicts)
        annotateNonWritableTensor(v);
    }
  };
  state.applyOnAliases(operand.get(), checkReadOnly);
  for (AliasingOpResult alias : state.getAliasingOpResults(operand))
    state.applyOnAliases(alias.opResult, checkReadOnly);
  if (foundReadOnly) {
    LLVM_DEBUG(llvm::dbgs() << "=> NOT WRITABLE\n");
    return true;
  }

  return false;
}

//===----------------------------------------------------------------------===//
// Bufferization analyses.
//===----------------------------------------------------------------------===//

// Find the values that define the contents of the given value.
const llvm::SetVector<Value> &
OneShotAnalysisState::findDefinitionsCached(Value value) {
  if (!cachedDefinitions.count(value)) {
    cachedDefinitions[value] = findValueInReverseUseDefChain(
        value, [&](Value v) { return this->bufferizesToMemoryWrite(v); },
        /*followEquivalentOnly=*/false, /*alwaysIncludeLeaves=*/false);
  }
  return cachedDefinitions[value];
}

void OneShotAnalysisState::resetCache() { cachedDefinitions.clear(); }

/// Determine if `operand` can be bufferized in-place.
static LogicalResult
bufferizableInPlaceAnalysisImpl(OpOperand &operand, OneShotAnalysisState &state,
                                const DominanceInfo &domInfo) {
  LLVM_DEBUG(
      llvm::dbgs() << "//===-------------------------------------------===//\n"
                   << "Analyzing operand #" << operand.getOperandNumber()
                   << " of " << *operand.getOwner() << "\n");

  bool foundInterference =
      wouldCreateWriteToNonWritableBuffer(operand, state) ||
      wouldCreateReadAfterWriteInterference(operand, domInfo, state);

  if (foundInterference)
    state.bufferizeOutOfPlace(operand);
  else
    state.bufferizeInPlace(operand);

  LLVM_DEBUG(llvm::dbgs()
             << "//===-------------------------------------------===//\n");
  return success();
}

<<<<<<< HEAD
/// Analyze the `ops` to determine which OpOperands are inplaceable. Walk ops in
/// reverse and bufferize ops greedily. This is a good starter heuristic.
///
/// Even if an op does not read or write, it may still create an alias when
/// bufferized in-place. An example of such ops is tensor.extract_slice.
///
/// Rationale for bufferizing `%1 = tensor.extract_slice %0[...]` inplace:
///
/// When bufferized out of place, an ExtractSliceOp lowers to alloc + copy. This
/// cannot change the flow of information for either the source or the
/// result buffers.
///
/// When bufferized inplace, an ExtractSliceOp does not by itself create any
/// read or write from memory. Instead, it has the effect of merging the alias
/// sets of the source and the result buffers.
///
/// An analysis is required to ensure inplace bufferization would not result in
/// RaW dependence violations.
static LogicalResult inPlaceAnalysis(SmallVector<Operation *> &ops,
                                     BufferizationAliasInfo &aliasInfo,
                                     OneShotAnalysisState &state,
                                     const DominanceInfo &domInfo,
                                     unsigned analysisFuzzerSeed = 0) {
  if (analysisFuzzerSeed) {
    // This is a fuzzer. For testing purposes only. Randomize the order in which
    // operations are analyzed. The bufferization quality is likely worse, but
    // we want to make sure that no assertions are triggered anywhere.
    std::mt19937 g(analysisFuzzerSeed);
    llvm::shuffle(ops.begin(), ops.end(), g);
  }

  // Analyze a single op.
  auto analyzeOp = [&](Operation *op) {
    for (OpOperand &opOperand : op->getOpOperands())
      if (opOperand.get().getType().isa<TensorType>())
        if (failed(bufferizableInPlaceAnalysisImpl(opOperand, aliasInfo, state,
                                                   domInfo)))
          return failure();
    return success();
  };

  OneShotBufferizationOptions::AnalysisHeuristic heuristic =
      state.getOptions().analysisHeuristic;
  if (heuristic == OneShotBufferizationOptions::AnalysisHeuristic::BottomUp) {
    // Default: Walk ops in reverse for better interference analysis.
    for (Operation *op : reverse(ops))
      if (failed(analyzeOp(op)))
        return failure();
  } else if (heuristic ==
             OneShotBufferizationOptions::AnalysisHeuristic::TopDown) {
    for (Operation *op : ops)
      if (failed(analyzeOp(op)))
=======
LogicalResult
OneShotAnalysisState::analyzeSingleOp(Operation *op,
                                      const DominanceInfo &domInfo) {
  for (OpOperand &opOperand : op->getOpOperands())
    if (opOperand.get().getType().isa<TensorType>())
      if (failed(bufferizableInPlaceAnalysisImpl(opOperand, *this, domInfo)))
>>>>>>> cd74f4a4
        return failure();
  return success();
}

/// Return true if the given op has a tensor result or a tensor operand.
static bool hasTensorSemantics(Operation *op) {
  bool hasTensorResult = any_of(op->getResultTypes(), isaTensor);
  bool hasTensorOperand = any_of(op->getOperandTypes(), isaTensor);
  return hasTensorResult || hasTensorOperand;
}

/// Analyze equivalence of tied OpResult/OpOperand pairs of the given ops.
static void equivalenceAnalysis(SmallVector<Operation *> &ops,
<<<<<<< HEAD
                                BufferizationAliasInfo &aliasInfo,
                                AnalysisState &state) {
  for (Operation *op : ops)
    if (auto bufferizableOp = state.getOptions().dynCastBufferizableOp(op))
      for (OpResult opResult : op->getOpResults())
        if (opResult.getType().isa<TensorType>())
          for (OpOperand *opOperand :
               bufferizableOp.getAliasingOpOperands(opResult, state))
            if (state.isInPlace(*opOperand))
              if (bufferizableOp.bufferRelation(opResult, state) ==
                  BufferRelation::Equivalent)
                aliasInfo.unionEquivalenceClasses(opResult, opOperand->get());
=======
                                OneShotAnalysisState &state) {
  for (Operation *op : ops) {
    if (auto bufferizableOp = state.getOptions().dynCastBufferizableOp(op)) {
      for (OpResult opResult : op->getOpResults()) {
        if (!opResult.getType().isa<TensorType>())
          continue;
        AliasingOpOperandList aliases = state.getAliasingOpOperands(opResult);
        if (aliases.getNumAliases() == 0)
          // Nothing to do if there are no aliasing OpOperands.
          continue;

        Value firstOperand = aliases.begin()->opOperand->get();
        bool allEquivalent = true;
        for (AliasingOpOperand alias : aliases) {
          bool isEquiv = alias.relation == BufferRelation::Equivalent;
          bool isInPlace = state.isInPlace(*alias.opOperand);
          Value operand = alias.opOperand->get();
          if (isEquiv && isInPlace && alias.isDefinite) {
            // Found a definite, equivalent alias. Merge equivalence sets.
            // There can only be one definite alias, so we can stop here.
            state.unionEquivalenceClasses(opResult, operand);
            allEquivalent = false;
            break;
          }
          if (!isEquiv || !isInPlace)
            allEquivalent = false;
          if (!state.areEquivalentBufferizedValues(operand, firstOperand))
            allEquivalent = false;
        }

        // If all "maybe" aliases are equivalent and the OpResult is not a new
        // allocation, it is a definite, equivalent alias. E.g.:
        //
        // aliasingOpOperands(%r) = {(%t0, EQUIV, MAYBE), (%t1, EQUIV, MAYBE)}
        // aliasingOpResults(%t0) = {(%r, EQUIV, MAYBE)}
        // aliasingOpResults(%t1) = {(%r, EQUIV, MAYBE)}
        // %r = arith.select %c, %t0, %t1 : tensor<?xf32>
        //
        // If %t0 and %t1 are equivalent, it is safe to union the equivalence
        // classes of %r, %t0 and %t1.
        if (allEquivalent && !bufferizableOp.bufferizesToAllocation(opResult))
          state.unionEquivalenceClasses(opResult, firstOperand);
      }
    }
  }
>>>>>>> cd74f4a4
}

/// Analyze equivalence of tied OpResult/OpOperand pairs of all ops contained
/// in `op`.
static void equivalenceAnalysis(Operation *op, OneShotAnalysisState &state) {
  // Traverse ops in PostOrder: Nested ops first, then enclosing ops.
  SmallVector<Operation *> ops;
  op->walk<WalkOrder::PostOrder>([&](Operation *op) {
    // No tensors => no buffers.
    if (none_of(op->getResultTypes(), isaTensor))
      return;
    ops.push_back(op);
  });

  equivalenceAnalysis(ops, state);
}

LogicalResult OneShotAnalysisState::analyzeOp(Operation *op,
                                              const DominanceInfo &domInfo) {
  // Collect ops so we can build our own reverse traversal.
  SmallVector<Operation *> ops;
  op->walk([&](Operation *op) {
    // No tensors => no buffers.
    if (!hasTensorSemantics(op))
      return;
    ops.push_back(op);
  });

  if (getOptions().analysisFuzzerSeed) {
    // This is a fuzzer. For testing purposes only. Randomize the order in which
    // operations are analyzed. The bufferization quality is likely worse, but
    // we want to make sure that no assertions are triggered anywhere.
    std::mt19937 g(getOptions().analysisFuzzerSeed);
    llvm::shuffle(ops.begin(), ops.end(), g);
  }

  OneShotBufferizationOptions::AnalysisHeuristic heuristic =
      getOptions().analysisHeuristic;
  if (heuristic == OneShotBufferizationOptions::AnalysisHeuristic::BottomUp) {
    // Default: Walk ops in reverse for better interference analysis.
    for (Operation *op : reverse(ops))
      if (failed(analyzeSingleOp(op, domInfo)))
        return failure();
  } else if (heuristic ==
             OneShotBufferizationOptions::AnalysisHeuristic::TopDown) {
    for (Operation *op : ops)
      if (failed(analyzeSingleOp(op, domInfo)))
        return failure();
  } else {
    llvm_unreachable("unsupported heuristic");
  }

  equivalenceAnalysis(op, *this);
  return success();
}

/// Assert that the current bufferization decisions are consistent.
static LogicalResult checkAliasInfoConsistency(Operation *op,
                                               const DominanceInfo &domInfo,
                                               OneShotAnalysisState &state) {
  const BufferizationOptions &options = state.getOptions();

  WalkResult walkResult = op->walk([&](BufferizableOpInterface op) {
    // Skip ops that are not in the filter.
    if (!options.isOpAllowed(op.getOperation()))
      return WalkResult::advance();

    // Input IR may not contain any ToMemrefOps. These are not supported because
    // the analysis cannot follow the data flow through memrefs.
    if (isa<ToMemrefOp>(op.getOperation())) {
      op->emitError("to_memref ops are not supported by One-Shot Analysis");
      return WalkResult::interrupt();
    }

    // Input IR may not contain any ToTensorOps without the "restrict"
    // attribute. Such tensors may alias any other tensor, which is currently
    // not handled in the analysis.
    if (auto toTensorOp = dyn_cast<ToTensorOp>(op.getOperation())) {
      if (!toTensorOp.getRestrict()) {
        op->emitError("to_tensor ops without `restrict` are not supported by "
                      "One-Shot Analysis");
        return WalkResult::interrupt();
      }
    }

    for (OpOperand &opOperand : op->getOpOperands()) {
      if (opOperand.get().getType().isa<TensorType>()) {
        if (wouldCreateReadAfterWriteInterference(
                opOperand, domInfo, state,
                /*checkConsistencyOnly=*/true)) {
          // This error can happen if certain "mustBufferizeInPlace" interface
          // methods are implemented incorrectly, such that the IR already has
          // a RaW conflict before making any bufferization decisions.
          op->emitError("input IR has RaW conflict");
          return WalkResult::interrupt();
        }
      }
    }

    return WalkResult::advance();
  });

  return success(!walkResult.wasInterrupted());
}

/// Annotate the IR with the result of the analysis. For testing/debugging only.
static void
annotateOpsWithBufferizationMarkers(Operation *op,
                                    const OneShotAnalysisState &state) {
  // Add __inplace_operands_attr__.
  op->walk([&](Operation *op) {
    for (OpOperand &opOperand : op->getOpOperands())
      if (opOperand.get().getType().isa<TensorType>())
<<<<<<< HEAD
        setInPlaceOpOperand(opOperand, aliasInfo.isInPlace(opOperand));
=======
        setInPlaceOpOperand(opOperand, state.isInPlace(opOperand));
>>>>>>> cd74f4a4
  });
}

/// Assert that every allocation can be deallocated in the same block. I.e.,
/// every value that is returned or yielded from a block is:
/// * guaranteed to be aliasing a bbArg of that block or a parent block, or
/// * guaranteed to be aliasing an OpResult of a op in a parent block.
///
/// In that case, buffer deallocation is simple: Every allocated buffer can be
/// deallocated in the same block. Otherwise, the buffer deallocation pass must
/// be run.
///
/// Note: The current implementation checks for equivalent values instead of
/// aliasing values, which is stricter than needed. We can currently not check
/// for aliasing values because the analysis is a maybe-alias analysis and we
/// need a must-alias analysis here.
///
/// Example:
/// ```
/// %0 = "some_op" : tensor<?xf32>
/// %1 = scf.if %c -> (tensor<?xf32>) {
///   scf.yield %0 : tensor<?xf32>
/// } else {
///   %t = linalg.alloc_tensor : tensor<?xf32>
///   scf.yield %t : tensor<?xf32>
/// }
/// ```
///
/// In the above example, the second scf.yield op is problematic because the
/// yielded value %t is defined in the same block as the scf.yield op and
/// and bufferizes to a new allocation.
// TODO: Remove buffer deallocation from One-Shot Bufferize and fix the buffer
// deallocation pass.
static LogicalResult assertNoAllocsReturned(Operation *op,
                                            const OneShotAnalysisState &state) {
  LogicalResult status = success();
  DominanceInfo domInfo(op);
  op->walk([&](Operation *returnOp) {
    if (!isRegionReturnLike(returnOp) ||
        !state.getOptions().isOpAllowed(returnOp))
      return WalkResult::advance();

    for (OpOperand &returnValOperand : returnOp->getOpOperands()) {
      Value returnVal = returnValOperand.get();
      // Skip non-tensor values.
      if (!returnVal.getType().isa<TensorType>())
        continue;

      bool foundEquivValue = false;
      state.applyOnEquivalenceClass(returnVal, [&](Value equivVal) {
        if (auto bbArg = equivVal.dyn_cast<BlockArgument>()) {
          Operation *definingOp = bbArg.getOwner()->getParentOp();
          if (definingOp->isProperAncestor(returnOp))
            foundEquivValue = true;
          return;
        }

        Operation *definingOp = equivVal.getDefiningOp();
        if (definingOp->getBlock()->findAncestorOpInBlock(
                *returnOp->getParentOp()))
          // Skip ops that happen after `returnOp` and parent ops.
          if (happensBefore(definingOp, returnOp, domInfo))
            foundEquivValue = true;
      });

      // Note: Returning/yielding buffer allocations is allowed only if
      // `allowReturnAllocs` is set.
      if (!foundEquivValue)
        status = returnOp->emitError()
                 << "operand #" << returnValOperand.getOperandNumber()
                 << " may return/yield a new buffer allocation";
    }

    return WalkResult::advance();
  });

  return status;
}

LogicalResult bufferization::analyzeOp(Operation *op,
                                       OneShotAnalysisState &state,
                                       BufferizationStatistics *statistics) {
  DominanceInfo domInfo(op);
  const OneShotBufferizationOptions &options = state.getOptions();

  if (failed(checkAliasInfoConsistency(op, domInfo, state)))
    return failure();

  // If the analysis fails, just return.
  if (failed(state.analyzeOp(op, domInfo)))
    return failure();

  if (statistics) {
    statistics->numTensorInPlace = state.getStatNumTensorInPlace();
    statistics->numTensorOutOfPlace = state.getStatNumTensorOutOfPlace();
  }

  bool failedAnalysis = false;
  if (!options.allowReturnAllocs)
    failedAnalysis |= failed(assertNoAllocsReturned(op, state));

  // Gather some extra analysis data.
  state.gatherYieldedTensors(op);
  state.gatherUndefinedTensorUses(op);

  // Analysis verification: After setting up alias/equivalence sets, each op
  // can check for expected invariants/limitations and fail the analysis if
  // necessary.
  op->walk([&](Operation *op) {
    if (BufferizableOpInterface bufferizableOp =
            options.dynCastBufferizableOp(op))
      failedAnalysis |= failed(bufferizableOp.verifyAnalysis(state));
  });

  // Annotate operations if we only want to report the analysis.
  if (options.testAnalysisOnly)
    annotateOpsWithBufferizationMarkers(op, state);

  return success(!failedAnalysis);
}

LogicalResult
bufferization::runOneShotBufferize(Operation *op,
                                   const OneShotBufferizationOptions &options,
                                   BufferizationStatistics *statistics) {
  assert(!(options.copyBeforeWrite && options.testAnalysisOnly) &&
         "invalid combination of bufferization flags");
  if (!options.copyBeforeWrite) {
    // If a buffer is copied before every write, no analysis is needed.
    if (failed(insertTensorCopies(op, options, statistics)))
      return failure();
  }
  if (options.testAnalysisOnly)
    return success();
  return bufferizeOp(op, options, /*copyBeforeWrite=*/options.copyBeforeWrite,
                     /*opFilter=*/nullptr, statistics);
}<|MERGE_RESOLUTION|>--- conflicted
+++ resolved
@@ -116,24 +116,6 @@
             createAliasInfoEntry(bbArg);
   });
 
-<<<<<<< HEAD
-/// Set the inPlace bufferization spec to true.
-void BufferizationAliasInfo::bufferizeInPlace(OpOperand &operand,
-                                              AnalysisState &state) {
-  if (inplaceBufferized.contains(&operand))
-    return;
-  markInPlace(operand);
-  for (OpResult result : state.getAliasingOpResults(operand))
-    aliasInfo.unionSets(result, operand.get());
-  ++statNumTensorInPlace;
-}
-
-/// Set the inPlace bufferization spec to false.
-void BufferizationAliasInfo::bufferizeOutOfPlace(OpOperand &operand) {
-  assert(!inplaceBufferized.contains(&operand) &&
-         "OpOperand was already decided to bufferize inplace");
-  ++statNumTensorOutOfPlace;
-=======
   // Mark OpOperands in-place that must bufferize in-place.
   op->walk([&](BufferizableOpInterface bufferizableOp) {
     if (!options.isOpAllowed(bufferizableOp))
@@ -144,7 +126,6 @@
           bufferizeInPlace(opOperand);
     return WalkResult::advance();
   });
->>>>>>> cd74f4a4
 }
 
 void OneShotAnalysisState::applyOnEquivalenceClass(
@@ -241,11 +222,7 @@
 
       // If there is no preceding definition, the tensor contents are
       // undefined.
-<<<<<<< HEAD
-      if (findDefinitions(opResult, /*alwaysIncludeLeaves=*/false).empty())
-=======
       if (findDefinitionsCached(opResult).empty())
->>>>>>> cd74f4a4
         for (OpOperand &use : opResult.getUses())
           undefinedTensorUses.insert(&use);
     }
@@ -330,13 +307,8 @@
   return false;
 }
 
-<<<<<<< HEAD
-/// Return `true` if op dominance can be used to rule out read-after-write
-/// conflicts wrt. the given reads and writes.
-=======
 /// Return `true` if op dominance can be used to rule out a read-after-write
 /// conflicts based on the ordering of ops.
->>>>>>> cd74f4a4
 ///
 /// Generalized op dominance can often be used to rule out potential conflicts
 /// due to "read happens before write". E.g., the following IR is not a RaW
@@ -422,17 +394,6 @@
     if (rRead == rDef)
       continue;
 
-<<<<<<< HEAD
-  // In case of a read, take the region which the read value is defined.
-  for (OpOperand *uRead : usesRead) {
-    // Optimization: Skip reads of values that have no defined contents.
-    if (!state.bufferizesToMemoryWrite(uRead->get()))
-      continue;
-    Region *r = getEnclosingRepetitiveRegion(uRead->get(), options);
-    if (!commonEnclosingRegion.has_value()) {
-      commonEnclosingRegion = r;
-      continue;
-=======
     // Find the enclosing repetitive region of READ that is closest to DEF but
     // not the repetitive region of DEF itself.
     while (true) {
@@ -441,7 +402,6 @@
         break;
       assert(nextRegion && "expected to find another repetitive region");
       rRead = nextRegion;
->>>>>>> cd74f4a4
     }
 
     // We cannot use op dominance if WRITE is inside the same repetitive region.
@@ -490,18 +450,11 @@
 /// A conflict is: According to SSA use-def chains, a read R is supposed to read
 /// the result of a definition W1. But because of bufferization decisions, R
 /// actually reads another definition W2.
-<<<<<<< HEAD
-static bool hasReadAfterWriteInterference(
-    const DenseSet<OpOperand *> &usesRead,
-    const DenseSet<OpOperand *> &usesWrite, const DominanceInfo &domInfo,
-    AnalysisState &state, const BufferizationAliasInfo &aliasInfo) {
-=======
 static bool
 hasReadAfterWriteInterference(const DenseSet<OpOperand *> &usesRead,
                               const DenseSet<OpOperand *> &usesWrite,
                               const DominanceInfo &domInfo,
                               OneShotAnalysisState &state) {
->>>>>>> cd74f4a4
   const BufferizationOptions &options = state.getOptions();
 
   for (OpOperand *uRead : usesRead) {
@@ -520,9 +473,6 @@
     // In the above example, if uRead is the OpOperand of reading_op, the
     // definition is %0. Note that operations that create an alias but do not
     // bufferize to a memory write (such as ExtractSliceOp) are skipped.
-<<<<<<< HEAD
-    SetVector<Value> definitions = state.findDefinitions(uRead->get());
-=======
     const SetVector<Value> &definitions =
         state.findDefinitionsCached(uRead->get());
     if (definitions.empty()) {
@@ -531,7 +481,6 @@
                  << "  no conflict: read value has no definitions\n");
       continue;
     }
->>>>>>> cd74f4a4
 
     // Look for conflicting memory writes. Potential conflicts are writes to an
     // alias that have been decided to bufferize inplace.
@@ -617,15 +566,9 @@
         LLVM_DEBUG(llvm::dbgs() << "  * definition = " << definition << "\n");
 
         // No conflict if the conflicting write happens before the definition.
-<<<<<<< HEAD
-        if (Operation *writingOp = definition.getDefiningOp()) {
-          if (happensBefore(conflictingWritingOp, writingOp, domInfo)) {
-            // conflictingWritingOp happens before writingOp. No conflict.
-=======
         if (Operation *defOp = definition.getDefiningOp()) {
           if (happensBefore(conflictingWritingOp, defOp, domInfo)) {
             // conflictingWritingOp happens before defOp. No conflict.
->>>>>>> cd74f4a4
             LLVM_DEBUG(llvm::dbgs()
                        << "    no conflict: write happens before definition\n");
             continue;
@@ -653,12 +596,8 @@
         // use.
         AliasingOpResultList aliases =
             state.getAliasingOpResults(*uConflictingWrite);
-<<<<<<< HEAD
-        if (aliases.size() == 1 && aliases[0] == definition) {
-=======
         if (aliases.getNumAliases() == 1 &&
             aliases.getAliases()[0].opResult == definition) {
->>>>>>> cd74f4a4
           LLVM_DEBUG(llvm::dbgs()
                      << "    no conflict: definition and write are same\n");
           continue;
@@ -715,16 +654,10 @@
       // there would then be no flow of data from the extract_slice operand to
       // its result's uses.)
       if (!state.bufferizesToMemoryWrite(use)) {
-<<<<<<< HEAD
-        AliasingOpResultList opResults = state.getAliasingOpResults(use);
-        if (llvm::any_of(opResults,
-                         [&](OpResult r) { return state.isValueRead(r); }))
-=======
         AliasingOpResultList aliases = state.getAliasingOpResults(use);
         if (llvm::any_of(aliases, [&](AliasingOpResult a) {
               return state.isValueRead(a.opResult);
             }))
->>>>>>> cd74f4a4
           res.insert(&use);
       }
     }
@@ -765,19 +698,11 @@
     OneShotAnalysisState &state, bool checkConsistencyOnly = false) {
   // Collect reads and writes of all aliases of OpOperand and OpResult.
   DenseSet<OpOperand *> usesRead, usesWrite;
-<<<<<<< HEAD
-  getAliasingReads(usesRead, operand.get(), aliasInfo, state);
-  getAliasingInplaceWrites(usesWrite, operand.get(), aliasInfo, state);
-  for (OpResult result : state.getAliasingOpResults(operand)) {
-    getAliasingReads(usesRead, result, aliasInfo, state);
-    getAliasingInplaceWrites(usesWrite, result, aliasInfo, state);
-=======
   getAliasingReads(usesRead, operand.get(), state);
   getAliasingInplaceWrites(usesWrite, operand.get(), state);
   for (AliasingOpResult alias : state.getAliasingOpResults(operand)) {
     getAliasingReads(usesRead, alias.opResult, state);
     getAliasingInplaceWrites(usesWrite, alias.opResult, state);
->>>>>>> cd74f4a4
   }
   if (!checkConsistencyOnly && state.bufferizesToMemoryWrite(operand))
     usesWrite.insert(&operand);
@@ -802,52 +727,6 @@
   }
 }
 
-<<<<<<< HEAD
-/// Check the reverse SSA use-def chain (following aliasing OpOperands) for
-/// non-writable tensor values. Stop searching when an out-of-place bufferized
-/// OpOperand was found (or when the OpOperand was not bufferized yet).
-/// `currentOpOperand` is assumed to be in-place, even if that decision was not
-/// materialized in `aliasInfo` yet.
-static bool
-hasPrecedingAliasingNonWritableTensor(Value value, OpOperand *currentOpOperand,
-                                      const BufferizationAliasInfo &aliasInfo,
-                                      const OneShotAnalysisState &state) {
-  SmallVector<Value> worklist;
-  worklist.push_back(value);
-  while (!worklist.empty()) {
-    Value nextVal = worklist.pop_back_val();
-    if (!state.isWritable(nextVal)) {
-      if (state.getOptions().printConflicts)
-        annotateNonWritableTensor(nextVal);
-      return true;
-    }
-
-    // If `nextVal` is not a BlockArgument: End of use-def chain reached.
-    auto opResult = nextVal.dyn_cast<OpResult>();
-    if (!opResult)
-      continue;
-
-    // Follow reverse SSA use-def chain.
-    AliasingOpOperandList aliasingOpOperands =
-        state.getAliasingOpOperands(opResult);
-    for (OpOperand *opOperand : aliasingOpOperands)
-      if (aliasInfo.isInPlace(*opOperand) || currentOpOperand == opOperand)
-        worklist.push_back(opOperand->get());
-  }
-  return false;
-}
-
-/// Return true if bufferizing `operand` inplace would create a write to a
-/// non-writable buffer.
-static bool wouldCreateWriteToNonWritableBuffer(
-    OpOperand &operand, const BufferizationAliasInfo &aliasInfo,
-    OneShotAnalysisState &state, bool checkConsistencyOnly = false) {
-  // Collect writes of all aliases of OpOperand and OpResult.
-  DenseSet<OpOperand *> usesWrite;
-  getAliasingInplaceWrites(usesWrite, operand.get(), aliasInfo, state);
-  for (OpResult result : state.getAliasingOpResults(operand)) {
-    getAliasingInplaceWrites(usesWrite, result, aliasInfo, state);
-=======
 /// Return true if bufferizing `operand` inplace would create a write to a
 /// non-writable buffer.
 static bool
@@ -864,7 +743,6 @@
     for (AliasingOpResult alias : state.getAliasingOpResults(operand))
       getAliasingInplaceWrites(usesWrite, alias.opResult, state);
     foundWrite = !usesWrite.empty();
->>>>>>> cd74f4a4
   }
 
   if (!foundWrite)
@@ -930,67 +808,12 @@
   return success();
 }
 
-<<<<<<< HEAD
-/// Analyze the `ops` to determine which OpOperands are inplaceable. Walk ops in
-/// reverse and bufferize ops greedily. This is a good starter heuristic.
-///
-/// Even if an op does not read or write, it may still create an alias when
-/// bufferized in-place. An example of such ops is tensor.extract_slice.
-///
-/// Rationale for bufferizing `%1 = tensor.extract_slice %0[...]` inplace:
-///
-/// When bufferized out of place, an ExtractSliceOp lowers to alloc + copy. This
-/// cannot change the flow of information for either the source or the
-/// result buffers.
-///
-/// When bufferized inplace, an ExtractSliceOp does not by itself create any
-/// read or write from memory. Instead, it has the effect of merging the alias
-/// sets of the source and the result buffers.
-///
-/// An analysis is required to ensure inplace bufferization would not result in
-/// RaW dependence violations.
-static LogicalResult inPlaceAnalysis(SmallVector<Operation *> &ops,
-                                     BufferizationAliasInfo &aliasInfo,
-                                     OneShotAnalysisState &state,
-                                     const DominanceInfo &domInfo,
-                                     unsigned analysisFuzzerSeed = 0) {
-  if (analysisFuzzerSeed) {
-    // This is a fuzzer. For testing purposes only. Randomize the order in which
-    // operations are analyzed. The bufferization quality is likely worse, but
-    // we want to make sure that no assertions are triggered anywhere.
-    std::mt19937 g(analysisFuzzerSeed);
-    llvm::shuffle(ops.begin(), ops.end(), g);
-  }
-
-  // Analyze a single op.
-  auto analyzeOp = [&](Operation *op) {
-    for (OpOperand &opOperand : op->getOpOperands())
-      if (opOperand.get().getType().isa<TensorType>())
-        if (failed(bufferizableInPlaceAnalysisImpl(opOperand, aliasInfo, state,
-                                                   domInfo)))
-          return failure();
-    return success();
-  };
-
-  OneShotBufferizationOptions::AnalysisHeuristic heuristic =
-      state.getOptions().analysisHeuristic;
-  if (heuristic == OneShotBufferizationOptions::AnalysisHeuristic::BottomUp) {
-    // Default: Walk ops in reverse for better interference analysis.
-    for (Operation *op : reverse(ops))
-      if (failed(analyzeOp(op)))
-        return failure();
-  } else if (heuristic ==
-             OneShotBufferizationOptions::AnalysisHeuristic::TopDown) {
-    for (Operation *op : ops)
-      if (failed(analyzeOp(op)))
-=======
 LogicalResult
 OneShotAnalysisState::analyzeSingleOp(Operation *op,
                                       const DominanceInfo &domInfo) {
   for (OpOperand &opOperand : op->getOpOperands())
     if (opOperand.get().getType().isa<TensorType>())
       if (failed(bufferizableInPlaceAnalysisImpl(opOperand, *this, domInfo)))
->>>>>>> cd74f4a4
         return failure();
   return success();
 }
@@ -1004,20 +827,6 @@
 
 /// Analyze equivalence of tied OpResult/OpOperand pairs of the given ops.
 static void equivalenceAnalysis(SmallVector<Operation *> &ops,
-<<<<<<< HEAD
-                                BufferizationAliasInfo &aliasInfo,
-                                AnalysisState &state) {
-  for (Operation *op : ops)
-    if (auto bufferizableOp = state.getOptions().dynCastBufferizableOp(op))
-      for (OpResult opResult : op->getOpResults())
-        if (opResult.getType().isa<TensorType>())
-          for (OpOperand *opOperand :
-               bufferizableOp.getAliasingOpOperands(opResult, state))
-            if (state.isInPlace(*opOperand))
-              if (bufferizableOp.bufferRelation(opResult, state) ==
-                  BufferRelation::Equivalent)
-                aliasInfo.unionEquivalenceClasses(opResult, opOperand->get());
-=======
                                 OneShotAnalysisState &state) {
   for (Operation *op : ops) {
     if (auto bufferizableOp = state.getOptions().dynCastBufferizableOp(op)) {
@@ -1063,7 +872,6 @@
       }
     }
   }
->>>>>>> cd74f4a4
 }
 
 /// Analyze equivalence of tied OpResult/OpOperand pairs of all ops contained
@@ -1177,11 +985,7 @@
   op->walk([&](Operation *op) {
     for (OpOperand &opOperand : op->getOpOperands())
       if (opOperand.get().getType().isa<TensorType>())
-<<<<<<< HEAD
-        setInPlaceOpOperand(opOperand, aliasInfo.isInPlace(opOperand));
-=======
         setInPlaceOpOperand(opOperand, state.isInPlace(opOperand));
->>>>>>> cd74f4a4
   });
 }
 
