//===- BufferizableOpInterfaceImpl.cpp - Impl. of BufferizableOpInterface -===//
//
// Part of the LLVM Project, under the Apache License v2.0 with LLVM Exceptions.
// See https://llvm.org/LICENSE.txt for license information.
// SPDX-License-Identifier: Apache-2.0 WITH LLVM-exception
//
//===----------------------------------------------------------------------===//

#include "mlir/Dialect/Bufferization/Transforms/FuncBufferizableOpInterfaceImpl.h"
#include "mlir/Dialect/Bufferization/IR/BufferizableOpInterface.h"
#include "mlir/Dialect/Bufferization/IR/Bufferization.h"
#include "mlir/Dialect/Bufferization/IR/UnstructuredControlFlow.h"
#include "mlir/Dialect/Bufferization/Transforms/Bufferize.h"
#include "mlir/Dialect/Bufferization/Transforms/OneShotAnalysis.h"
#include "mlir/Dialect/Func/IR/FuncOps.h"
#include "mlir/Dialect/MemRef/IR/MemRef.h"
#include "mlir/IR/Dialect.h"
#include "mlir/IR/Operation.h"
#include <optional>

namespace mlir {
/// Return all func.return ops in the given function.
SmallVector<func::ReturnOp> bufferization::getReturnOps(func::FuncOp funcOp) {
  SmallVector<func::ReturnOp> result;
  for (Block &b : funcOp.getBody())
    if (auto returnOp = dyn_cast<func::ReturnOp>(b.getTerminator()))
      result.push_back(returnOp);
  return result;
}

namespace bufferization {
namespace func_ext {

void FuncAnalysisState::startFunctionAnalysis(FuncOp funcOp) {
  analyzedFuncOps[funcOp] = FuncOpAnalysisState::InProgress;
  auto createdEquiv = equivalentFuncArgs.try_emplace(funcOp, IndexMapping());
  auto createdAliasingResults =
      aliasingReturnVals.try_emplace(funcOp, IndexToIndexListMapping());
  auto createdRead = readBbArgs.try_emplace(funcOp, BbArgIndexSet());
  auto createdWritten = writtenBbArgs.try_emplace(funcOp, BbArgIndexSet());
  (void)createdEquiv;
  (void)createdAliasingResults;
  (void)createdRead;
  (void)createdWritten;
#ifndef NDEBUG
  assert(createdEquiv.second && "equivalence info exists already");
  assert(createdAliasingResults.second && "aliasing info exists already");
  assert(createdRead.second && "bbarg access info exists already");
  assert(createdWritten.second && "bbarg access info exists already");
#endif // NDEBUG
}

/// Return the index-th bufferized function argument type. This assumes that the
/// specified argument is a tensor. If the tensor is ranked, a layout map may be
/// specified by the user (as per `options.functionArgTypeConverterFn`).
static BaseMemRefType
getBufferizedFunctionArgType(FuncOp funcOp, int64_t index,
                             const BufferizationOptions &options) {
  auto tensorType =
      dyn_cast<TensorType>(funcOp.getFunctionType().getInput(index));
  assert(tensorType && "expected TensorType");

  BaseMemRefType memrefType = options.functionArgTypeConverterFn(
      tensorType, *options.defaultMemorySpaceFn(tensorType), funcOp, options);

  auto layoutAttr = funcOp.getArgAttrOfType<AffineMapAttr>(
      index, BufferizationDialect::kBufferLayoutAttrName);
  if (!layoutAttr)
    return memrefType;

  auto rankedMemrefType = dyn_cast<MemRefType>(memrefType);
  assert(rankedMemrefType && "buffer layout not supported on unranked tensors");
  return MemRefType::get(
      rankedMemrefType.getShape(), rankedMemrefType.getElementType(),
      layoutAttr.getValue(), rankedMemrefType.getMemorySpace());
}

/// Return the FuncOp called by `callOp`.
static FuncOp getCalledFunction(CallOpInterface callOp) {
  SymbolRefAttr sym =
      llvm::dyn_cast_if_present<SymbolRefAttr>(callOp.getCallableForCallee());
  if (!sym)
    return nullptr;
  return dyn_cast_or_null<FuncOp>(
      SymbolTable::lookupNearestSymbolFrom(callOp, sym));
}

/// Get FuncAnalysisState.
static const FuncAnalysisState &
getFuncAnalysisState(const AnalysisState &state) {
  assert(isa<OneShotAnalysisState>(state) && "expected OneShotAnalysisState");
  auto *result = static_cast<const OneShotAnalysisState &>(state)
                     .getExtension<FuncAnalysisState>();
  assert(result && "FuncAnalysisState does not exist");
  return *result;
}

/// Return the state (phase) of analysis of the FuncOp.
static FuncOpAnalysisState getFuncOpAnalysisState(const AnalysisState &state,
                                                  FuncOp funcOp) {
  if (!isa<OneShotAnalysisState>(state))
    return FuncOpAnalysisState::NotAnalyzed;
  auto *funcState = static_cast<const OneShotAnalysisState &>(state)
                        .getExtension<FuncAnalysisState>();
  if (!funcState)
    return FuncOpAnalysisState::NotAnalyzed;
  const auto &analyzedFuncOps = funcState->analyzedFuncOps;
  auto it = analyzedFuncOps.find(funcOp);
  if (it == analyzedFuncOps.end())
    return FuncOpAnalysisState::NotAnalyzed;
  return it->second;
}

/// Return the index of the bbArg in the given FuncOp that is equivalent to the
/// specified return value (if any).
static std::optional<int64_t>
getEquivalentFuncArgIdx(FuncOp funcOp, const FuncAnalysisState &state,
                        int64_t returnValIdx) {
  auto funcOpIt = state.equivalentFuncArgs.find(funcOp);
  if (funcOpIt == state.equivalentFuncArgs.end())
    // No equivalence info stores for funcOp.
    return std::nullopt;

  auto retValIt = funcOpIt->getSecond().find(returnValIdx);
  if (retValIt == funcOpIt->getSecond().end())
    // Return value has no equivalent bbArg.
    return std::nullopt;

  return retValIt->getSecond();
}

struct CallOpInterface
    : public BufferizableOpInterface::ExternalModel<CallOpInterface,
                                                    func::CallOp> {
  bool bufferizesToMemoryRead(Operation *op, OpOperand &opOperand,
                              const AnalysisState &state) const {
    func::CallOp callOp = cast<func::CallOp>(op);
    FuncOp funcOp = getCalledFunction(callOp);
    assert(funcOp && "expected CallOp to a FuncOp");

    if (getFuncOpAnalysisState(state, funcOp) != FuncOpAnalysisState::Analyzed)
      // FuncOp not analyzed yet. Assume that OpOperand is read.
      return true;

    const FuncAnalysisState &funcState = getFuncAnalysisState(state);
    return funcState.readBbArgs.lookup(funcOp).contains(
        opOperand.getOperandNumber());
  }

  bool bufferizesToMemoryWrite(Operation *op, OpOperand &opOperand,
                               const AnalysisState &state) const {
    func::CallOp callOp = cast<func::CallOp>(op);
    FuncOp funcOp = getCalledFunction(callOp);
    assert(funcOp && "expected CallOp to a FuncOp");

    if (getFuncOpAnalysisState(state, funcOp) != FuncOpAnalysisState::Analyzed)
      // FuncOp not analyzed yet. Assume that OpOperand is written.
      return true;

    const FuncAnalysisState &funcState = getFuncAnalysisState(state);
    return funcState.writtenBbArgs.lookup(funcOp).contains(
        opOperand.getOperandNumber());
  }

  AliasingValueList getAliasingValues(Operation *op, OpOperand &opOperand,
                                      const AnalysisState &state) const {
    func::CallOp callOp = cast<func::CallOp>(op);
    FuncOp funcOp = getCalledFunction(callOp);
    assert(funcOp && "expected CallOp to a FuncOp");
    if (getFuncOpAnalysisState(state, funcOp) != FuncOpAnalysisState::Analyzed)
      // FuncOp not analyzed yet. Any OpResult may be aliasing.
      return detail::unknownGetAliasingValues(opOperand);

    // Get aliasing results from state.
    const FuncAnalysisState &funcState = getFuncAnalysisState(state);
    auto aliasingReturnVals =
        funcState.aliasingReturnVals.lookup(funcOp).lookup(
            opOperand.getOperandNumber());

    // Check if the aliasing OpResult is equivalent to the OpOperand.
    std::optional<int64_t> equivalent = {};
    if (aliasingReturnVals.size() == 1) {
      equivalent = getEquivalentFuncArgIdx(funcOp, funcState,
                                           aliasingReturnVals.front());
      assert((!equivalent.has_value() ||
              *equivalent == opOperand.getOperandNumber()) &&
             "inconsistent analysis state");
    }
    AliasingValueList result;
    for (int64_t resultIdx : aliasingReturnVals)
      result.addAlias({callOp->getOpResult(resultIdx),
                       equivalent.has_value() ? BufferRelation::Equivalent
                                              : BufferRelation::Unknown,
                       /*isDefinite=*/equivalent.has_value()});
    return result;
  }

  FailureOr<BaseMemRefType>
  getBufferType(Operation *op, Value value, const BufferizationOptions &options,
                SmallVector<Value> &invocationStack) const {
    auto callOp = cast<func::CallOp>(op);
    FuncOp funcOp = getCalledFunction(callOp);
    assert(funcOp && "expected CallOp to a FuncOp");

    // If the callee was already bufferized, we can directly take the type from
    // its signature.
    FunctionType funcType = funcOp.getFunctionType();
    Type resultType =
        funcType.getResult(cast<OpResult>(value).getResultNumber());
    if (auto bufferizedType = dyn_cast<BaseMemRefType>(resultType))
      return bufferizedType;

    // Otherwise, call the type converter to compute the bufferized type.
    auto tensorType = cast<TensorType>(resultType);
    return options.functionArgTypeConverterFn(
        tensorType, *options.defaultMemorySpaceFn(tensorType), funcOp, options);
  }

  /// All function arguments are writable. It is the responsibility of the
  /// CallOp to insert buffer copies where necessary.
  LogicalResult bufferize(Operation *op, RewriterBase &rewriter,
                          const BufferizationOptions &options) const {
    func::CallOp callOp = cast<func::CallOp>(op);

    // 1. Compute the result types of the new CallOp.
    SmallVector<Type> resultTypes;
    for (Value result : callOp.getResults()) {
      Type returnType = result.getType();
      if (!isa<TensorType>(returnType)) {
        // Non-tensor values are returned.
        resultTypes.push_back(returnType);
        continue;
      }

      // Returning a memref.
      FailureOr<BaseMemRefType> resultType =
          bufferization::getBufferType(result, options);
      if (failed(resultType))
        return failure();
      resultTypes.push_back(*resultType);
    }

    // 2. Rewrite tensor operands as memrefs based on type of the already
    //    bufferized callee.
    SmallVector<Value> newOperands;
    FuncOp funcOp = getCalledFunction(callOp);
    assert(funcOp && "expected CallOp to a FuncOp");
    FunctionType funcType = funcOp.getFunctionType();

    for (OpOperand &opOperand : callOp->getOpOperands()) {
      // Non-tensor operands are just copied.
      if (!isa<TensorType>(opOperand.get().getType())) {
        newOperands.push_back(opOperand.get());
        continue;
      }

      // Retrieve buffers for tensor operands.
      FailureOr<Value> maybeBuffer =
          getBuffer(rewriter, opOperand.get(), options);
      if (failed(maybeBuffer))
        return failure();
      Value buffer = *maybeBuffer;

      // Caller / callee type mismatch is handled with castOrReallocMemRefValue.
      auto memRefType = funcType.getInput(opOperand.getOperandNumber());
      if (!isa<BaseMemRefType>(memRefType)) {
        // The called function was not bufferized yet. This can happen when
        // there cycles in the function call graph. Compute the bufferized
        // result type.
        FailureOr<BaseMemRefType> maybeMemRefType =
            bufferization::getBufferType(
                funcOp.getArgument(opOperand.getOperandNumber()), options);
        if (failed(maybeMemRefType))
          return failure();
        memRefType = *maybeMemRefType;
      }

      // Since we don't yet have a clear layout story, to_memref may
      // conservatively turn tensors into more dynamic memref than necessary.
      // If the memref type of the callee fails, introduce an extra memref.cast
      // that will either canonicalize away or fail compilation until we can do
      // something better. Insert a reallocation + copy if it cannot be
      // statically guaranteed that a direct cast would be valid.
      if (buffer.getType() != memRefType) {
        auto memrefDstType = dyn_cast<MemRefType>(memRefType);
        assert(memrefDstType &&
               "buffer layout not supported on unranked tensors");
        FailureOr<Value> replacement = bufferization::castOrReallocMemRefValue(
            rewriter, buffer, memrefDstType, options);
        if (failed(replacement))
          return failure();
        buffer = *replacement;
      }
      newOperands.push_back(buffer);
    }

    // 3. Create the new CallOp.
    Operation *newCallOp = rewriter.create<func::CallOp>(
        callOp.getLoc(), funcOp.getSymName(), resultTypes, newOperands);
    newCallOp->setAttrs(callOp->getAttrs());

    // 4. Replace the old op with the new op.
    replaceOpWithBufferizedValues(rewriter, callOp, newCallOp->getResults());

    return success();
  }
};

struct ReturnOpInterface
    : public BufferizableOpInterface::ExternalModel<ReturnOpInterface,
                                                    func::ReturnOp> {
  bool bufferizesToMemoryRead(Operation *op, OpOperand &opOperand,
                              const AnalysisState &state) const {
    return true;
  }

  bool bufferizesToMemoryWrite(Operation *op, OpOperand &opOperand,
                               const AnalysisState &state) const {
    return false;
  }

  AliasingValueList getAliasingValues(Operation *op, OpOperand &opOperand,
                                      const AnalysisState &state) const {
    return {};
  }

  LogicalResult bufferize(Operation *op, RewriterBase &rewriter,
                          const BufferizationOptions &options) const {
#ifndef NDEBUG
    auto returnOp = cast<func::ReturnOp>(op);
    assert(isa<FuncOp>(returnOp->getParentOp()) &&
           "only support FuncOp parent for ReturnOp");
#endif // NDEBUG

    // ReturnOps are bufferized as part of FuncOps.
    return success();
  }
};

struct FuncOpInterface
    : public OpWithUnstructuredControlFlowBufferizableOpInterfaceExternalModel<
          FuncOpInterface, FuncOp> {

  static bool supportsUnstructuredControlFlow() { return true; }

  bool hasTensorSemantics(Operation *op) const {
    auto isaTensor = llvm::IsaPred<TensorType>;

    // A function has tensor semantics if it has tensor arguments/results.
    auto funcOp = cast<FuncOp>(op);
    bool hasTensorArg = any_of(funcOp.getArgumentTypes(), isaTensor);
    bool hasTensorResult = any_of(funcOp.getResultTypes(), isaTensor);
    if (hasTensorArg || hasTensorResult)
      return true;

    // It also has tensor semantics if it has tensor block arguments.
    // TODO: Decouple bufferization of unstructured control flow from
    // BufferizableOpInterface implementations. We should only care about
    // region entry block arguments here (which are already covered by the
    // argument types of the function).
    for (Block &block : funcOp.getBody())
      if (any_of(block.getArgumentTypes(), isaTensor))
        return true;

    return false;
  }

  AliasingOpOperandList
  getAliasingOpOperands(Operation *op, Value value,
                        const AnalysisState &state) const {
    return getAliasingBranchOpOperands(op, cast<BlockArgument>(value), state);
  }

  FailureOr<BaseMemRefType>
  getBufferType(Operation *op, Value value, const BufferizationOptions &options,
                SmallVector<Value> &invocationStack) const {
    auto funcOp = cast<FuncOp>(op);
    auto bbArg = cast<BlockArgument>(value);

    // Function arguments are special.
    if (bbArg.getOwner() == &funcOp.getBody().front())
      return getBufferizedFunctionArgType(funcOp, bbArg.getArgNumber(),
                                          options);

    return OpWithUnstructuredControlFlowBufferizableOpInterfaceExternalModel::
        getBufferType(op, value, options, invocationStack);
  }

  /// Rewrite function bbArgs and return values into buffer form. This function
  /// bufferizes the function signature and the ReturnOp. When the entire
  /// function body has been bufferized, function return types can be switched
  /// to more concise memref types as part of `foldMemRefCasts`.
  ///
  /// All function bbArgs are writable unless they are explicitly marked as
  /// read-only. Callers must insert copies when needed.
  LogicalResult bufferize(Operation *op, RewriterBase &rewriter,
                          const BufferizationOptions &options) const {
    auto funcOp = cast<FuncOp>(op);
    FunctionType funcType = funcOp.getFunctionType();

    // Compute the argument types.
    SmallVector<Type> argTypes;
    for (const auto &it : llvm::enumerate(funcType.getInputs())) {
      Type argType = it.value();
      if (isa<TensorType>(argType)) {
        argTypes.push_back(
            getBufferizedFunctionArgType(funcOp, it.index(), options));
        continue;
      }
      argTypes.push_back(argType);
    }

    // Compute the result types.
    SmallVector<Type> retTypes;
    for (Type resultType : funcType.getResults()) {
      if (auto tensorType = dyn_cast<TensorType>(resultType)) {
        BaseMemRefType resultType = options.functionArgTypeConverterFn(
            tensorType, *options.defaultMemorySpaceFn(tensorType), funcOp,
            options);
        retTypes.push_back(resultType);
        continue;
      }
      retTypes.push_back(resultType);
<<<<<<< HEAD
    }

    // Compute the new function type.
    auto newFuncType = FunctionType::get(op->getContext(), argTypes, retTypes);

    // If the function has no body, set the new function type and we are done.
    if (funcOp.isExternal()) {
      funcOp.setType(newFuncType);
      return success();
    }

    // TODO: Support functions with multiple returns.
    func::ReturnOp returnOp = getAssumedUniqueReturnOp(funcOp);
    assert(returnOp && "expected func with single return op");
    assert(returnOp->getNumOperands() == retTypes.size() &&
           "incorrect number of return values");
    Location loc = returnOp.getLoc();
=======
    }

    // Compute the new function type.
    auto newFuncType = FunctionType::get(op->getContext(), argTypes, retTypes);

    // If the function has no body, set the new function type and we are done.
    if (funcOp.isExternal()) {
      funcOp.setType(newFuncType);
      return success();
    }
>>>>>>> a8d96e15

    // 1. Bufferize every block.
    for (Block &block : funcOp.getBody())
      if (failed(bufferization::bufferizeBlockSignature(&block, rewriter,
                                                        options)))
        return failure();

<<<<<<< HEAD
    // 2. Bufferize all operands of the return op.
    SmallVector<Value> returnValues;
    for (auto [returnVal, bufferizedType] :
         llvm::zip_equal(returnOp->getOperands(), retTypes)) {
      auto tensorType = dyn_cast<TensorType>(returnVal.getType());
      rewriter.setInsertionPoint(returnOp);

      // If not a tensor type just forward it.
      if (!tensorType) {
        returnValues.push_back(returnVal);
        continue;
      }

      // Note: If `inferFunctionResultLayout = true`, casts are later folded
      // away.
      Value toMemrefOp = rewriter.create<bufferization::ToMemrefOp>(
          loc, bufferizedType, returnVal);
      returnValues.push_back(toMemrefOp);
    }

    returnOp.getOperandsMutable().assign(returnValues);

=======
    // 2. Bufferize the operands of the all return op.
    for (func::ReturnOp returnOp : getReturnOps(funcOp)) {
      assert(returnOp->getNumOperands() == retTypes.size() &&
             "incorrect number of return values");
      SmallVector<Value> returnValues;
      for (auto [returnVal, bufferizedType] :
           llvm::zip_equal(returnOp->getOperands(), retTypes)) {
        auto tensorType = dyn_cast<TensorType>(returnVal.getType());
        rewriter.setInsertionPoint(returnOp);

        // If not a tensor type just forward it.
        if (!tensorType) {
          returnValues.push_back(returnVal);
          continue;
        }

        // Note: If `inferFunctionResultLayout = true`, casts are later folded
        // away.
        Value toMemrefOp = rewriter.create<bufferization::ToMemrefOp>(
            returnOp.getLoc(), bufferizedType, returnVal);
        returnValues.push_back(toMemrefOp);
      }

      returnOp.getOperandsMutable().assign(returnValues);
    }

>>>>>>> a8d96e15
    // 3. Set the new function type.
    funcOp.setType(newFuncType);
    return success();
  }

  /// Return `true` if the given function argument is writable.
  bool isWritable(Operation *op, Value value,
                  const AnalysisState &state) const {
    auto funcOp = cast<FuncOp>(op);
    BlockArgument bbArg = dyn_cast<BlockArgument>(value);
    assert(bbArg && "expected BlockArgument");

    // Non-entry block arguments are always writable. (They may alias with
    // values that are not writable, which will turn them into read-only.)
    if (bbArg.getOwner() != &funcOp.getBody().front())
      return true;

    // "bufferization.writable" overrides other writability decisions. This is
    // currently used for testing only.
    if (BoolAttr writable = funcOp.getArgAttrOfType<BoolAttr>(
            bbArg.getArgNumber(), BufferizationDialect::kWritableAttrName))
      return writable.getValue();

    // All function arguments are writable by default.
    return true;
  }
};

} // namespace func_ext
} // namespace bufferization
} // namespace mlir

void mlir::bufferization::func_ext::
    registerBufferizableOpInterfaceExternalModels(DialectRegistry &registry) {
  registry.addExtension(+[](MLIRContext *ctx, func::FuncDialect *dialect) {
    func::CallOp::attachInterface<func_ext::CallOpInterface>(*ctx);
    func::FuncOp::attachInterface<func_ext::FuncOpInterface>(*ctx);
    func::ReturnOp::attachInterface<func_ext::ReturnOpInterface>(*ctx);
  });
}<|MERGE_RESOLUTION|>--- conflicted
+++ resolved
@@ -421,7 +421,6 @@
         continue;
       }
       retTypes.push_back(resultType);
-<<<<<<< HEAD
     }
 
     // Compute the new function type.
@@ -432,25 +431,6 @@
       funcOp.setType(newFuncType);
       return success();
     }
-
-    // TODO: Support functions with multiple returns.
-    func::ReturnOp returnOp = getAssumedUniqueReturnOp(funcOp);
-    assert(returnOp && "expected func with single return op");
-    assert(returnOp->getNumOperands() == retTypes.size() &&
-           "incorrect number of return values");
-    Location loc = returnOp.getLoc();
-=======
-    }
-
-    // Compute the new function type.
-    auto newFuncType = FunctionType::get(op->getContext(), argTypes, retTypes);
-
-    // If the function has no body, set the new function type and we are done.
-    if (funcOp.isExternal()) {
-      funcOp.setType(newFuncType);
-      return success();
-    }
->>>>>>> a8d96e15
 
     // 1. Bufferize every block.
     for (Block &block : funcOp.getBody())
@@ -458,30 +438,6 @@
                                                         options)))
         return failure();
 
-<<<<<<< HEAD
-    // 2. Bufferize all operands of the return op.
-    SmallVector<Value> returnValues;
-    for (auto [returnVal, bufferizedType] :
-         llvm::zip_equal(returnOp->getOperands(), retTypes)) {
-      auto tensorType = dyn_cast<TensorType>(returnVal.getType());
-      rewriter.setInsertionPoint(returnOp);
-
-      // If not a tensor type just forward it.
-      if (!tensorType) {
-        returnValues.push_back(returnVal);
-        continue;
-      }
-
-      // Note: If `inferFunctionResultLayout = true`, casts are later folded
-      // away.
-      Value toMemrefOp = rewriter.create<bufferization::ToMemrefOp>(
-          loc, bufferizedType, returnVal);
-      returnValues.push_back(toMemrefOp);
-    }
-
-    returnOp.getOperandsMutable().assign(returnValues);
-
-=======
     // 2. Bufferize the operands of the all return op.
     for (func::ReturnOp returnOp : getReturnOps(funcOp)) {
       assert(returnOp->getNumOperands() == retTypes.size() &&
@@ -508,7 +464,6 @@
       returnOp.getOperandsMutable().assign(returnValues);
     }
 
->>>>>>> a8d96e15
     // 3. Set the new function type.
     funcOp.setType(newFuncType);
     return success();
