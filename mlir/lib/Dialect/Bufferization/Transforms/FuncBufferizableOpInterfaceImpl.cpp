//===- BufferizableOpInterfaceImpl.cpp - Impl. of BufferizableOpInterface -===//
//
// Part of the LLVM Project, under the Apache License v2.0 with LLVM Exceptions.
// See https://llvm.org/LICENSE.txt for license information.
// SPDX-License-Identifier: Apache-2.0 WITH LLVM-exception
//
//===----------------------------------------------------------------------===//

#include "mlir/Dialect/Bufferization/Transforms/FuncBufferizableOpInterfaceImpl.h"
#include "mlir/Dialect/Bufferization/IR/BufferizableOpInterface.h"
#include "mlir/Dialect/Bufferization/IR/Bufferization.h"
#include "mlir/Dialect/Bufferization/Transforms/OneShotAnalysis.h"
#include "mlir/Dialect/Func/IR/FuncOps.h"
#include "mlir/Dialect/MemRef/IR/MemRef.h"
#include "mlir/IR/Dialect.h"
#include "mlir/IR/Operation.h"
#include <optional>

namespace mlir {
namespace bufferization {
namespace func_ext {

void FuncAnalysisState::startFunctionAnalysis(FuncOp funcOp) {
  analyzedFuncOps[funcOp] = FuncOpAnalysisState::InProgress;
  auto createdEquiv = equivalentFuncArgs.try_emplace(funcOp, IndexMapping());
  auto createdAliasingResults =
      aliasingReturnVals.try_emplace(funcOp, IndexToIndexListMapping());
  auto createdRead = readBbArgs.try_emplace(funcOp, BbArgIndexSet());
  auto createdWritten = writtenBbArgs.try_emplace(funcOp, BbArgIndexSet());
  (void)createdEquiv;
  (void)createdAliasingResults;
  (void)createdRead;
  (void)createdWritten;
#ifndef NDEBUG
  assert(createdEquiv.second && "equivalence info exists already");
  assert(createdAliasingResults.second && "aliasing info exists already");
  assert(createdRead.second && "bbarg access info exists already");
  assert(createdWritten.second && "bbarg access info exists already");
#endif // NDEBUG
}

/// Return the unique ReturnOp that terminates `funcOp`.
/// Return nullptr if there is no such unique ReturnOp.
static func::ReturnOp getAssumedUniqueReturnOp(FuncOp funcOp) {
  func::ReturnOp returnOp;
  for (Block &b : funcOp.getBody()) {
    if (auto candidateOp = dyn_cast<func::ReturnOp>(b.getTerminator())) {
      if (returnOp)
        return nullptr;
      returnOp = candidateOp;
    }
  }
  return returnOp;
}

/// Return the index-th bufferized function argument type. This assumes that the
/// specified argument is a tensor. If the tensor is ranked, a layout map may be
/// specified by the user. If no layout map is specified, the default layout map
/// (as per `options.functionBoundaryTypeConversion`) is used.
static BaseMemRefType
getBufferizedFunctionArgType(FuncOp funcOp, int64_t index,
                             const BufferizationOptions &options) {
  auto tensorType =
      funcOp.getFunctionType().getInput(index).dyn_cast<TensorType>();
  assert(tensorType && "expected TensorType");

  BaseMemRefType memrefType;
  if (options.functionBoundaryTypeConversion ==
      LayoutMapOption::IdentityLayoutMap) {
    memrefType = getMemRefTypeWithStaticIdentityLayout(tensorType);
  } else {
    // Note: Layout maps on function parameters cannot be inferred. The best we
    // can do at the moment is "fully dynamic".
    memrefType = getMemRefTypeWithFullyDynamicLayout(tensorType);
  }

  auto layoutAttr = funcOp.getArgAttrOfType<AffineMapAttr>(
      index, BufferizationDialect::kBufferLayoutAttrName);
  if (!layoutAttr)
    return memrefType;

  auto rankedMemrefType = memrefType.dyn_cast<MemRefType>();
  assert(rankedMemrefType && "buffer layout not supported on unranked tensors");
  return MemRefType::get(
      rankedMemrefType.getShape(), rankedMemrefType.getElementType(),
      layoutAttr.getValue(), rankedMemrefType.getMemorySpace());
}

/// Return the FuncOp called by `callOp`.
static FuncOp getCalledFunction(CallOpInterface callOp) {
  SymbolRefAttr sym = callOp.getCallableForCallee().dyn_cast<SymbolRefAttr>();
  if (!sym)
    return nullptr;
  return dyn_cast_or_null<FuncOp>(
      SymbolTable::lookupNearestSymbolFrom(callOp, sym));
}

/// Get FuncAnalysisState.
static const FuncAnalysisState &
getFuncAnalysisState(const AnalysisState &state) {
  assert(isa<OneShotAnalysisState>(state) && "expected OneShotAnalysisState");
  auto *result = static_cast<const OneShotAnalysisState &>(state)
                     .getExtension<FuncAnalysisState>();
  assert(result && "FuncAnalysisState does not exist");
  return *result;
}

/// Return the state (phase) of analysis of the FuncOp.
static FuncOpAnalysisState getFuncOpAnalysisState(const AnalysisState &state,
                                                  FuncOp funcOp) {
  if (!isa<OneShotAnalysisState>(state))
    return FuncOpAnalysisState::NotAnalyzed;
  auto *funcState = static_cast<const OneShotAnalysisState &>(state)
                        .getExtension<FuncAnalysisState>();
  if (!funcState)
    return FuncOpAnalysisState::NotAnalyzed;
  const auto &analyzedFuncOps = funcState->analyzedFuncOps;
  auto it = analyzedFuncOps.find(funcOp);
  if (it == analyzedFuncOps.end())
    return FuncOpAnalysisState::NotAnalyzed;
  return it->second;
}

/// Return the index of the bbArg in the given FuncOp that is equivalent to the
/// specified return value (if any).
static std::optional<int64_t>
getEquivalentFuncArgIdx(FuncOp funcOp, const FuncAnalysisState &state,
                        int64_t returnValIdx) {
  auto funcOpIt = state.equivalentFuncArgs.find(funcOp);
  if (funcOpIt == state.equivalentFuncArgs.end())
    // No equivalence info stores for funcOp.
    return std::nullopt;

  auto retValIt = funcOpIt->getSecond().find(returnValIdx);
  if (retValIt == funcOpIt->getSecond().end())
    // Return value has no equivalent bbArg.
    return std::nullopt;

  return retValIt->getSecond();
}

struct CallOpInterface
    : public BufferizableOpInterface::ExternalModel<CallOpInterface,
                                                    func::CallOp> {
  bool bufferizesToMemoryRead(Operation *op, OpOperand &opOperand,
                              const AnalysisState &state) const {
    func::CallOp callOp = cast<func::CallOp>(op);
    FuncOp funcOp = getCalledFunction(callOp);
    assert(funcOp && "expected CallOp to a FuncOp");

    if (getFuncOpAnalysisState(state, funcOp) != FuncOpAnalysisState::Analyzed)
      // FuncOp not analyzed yet. Assume that OpOperand is read.
      return true;

    const FuncAnalysisState &funcState = getFuncAnalysisState(state);
    return funcState.readBbArgs.lookup(funcOp).contains(
        opOperand.getOperandNumber());
  }

  bool bufferizesToMemoryWrite(Operation *op, OpOperand &opOperand,
                               const AnalysisState &state) const {
    func::CallOp callOp = cast<func::CallOp>(op);
    FuncOp funcOp = getCalledFunction(callOp);
    assert(funcOp && "expected CallOp to a FuncOp");

    if (getFuncOpAnalysisState(state, funcOp) != FuncOpAnalysisState::Analyzed)
      // FuncOp not analyzed yet. Assume that OpOperand is written.
      return true;

    const FuncAnalysisState &funcState = getFuncAnalysisState(state);
    return funcState.writtenBbArgs.lookup(funcOp).contains(
        opOperand.getOperandNumber());
  }

  AliasingOpResultList getAliasingOpResults(Operation *op, OpOperand &opOperand,
                                            const AnalysisState &state) const {
    func::CallOp callOp = cast<func::CallOp>(op);
    FuncOp funcOp = getCalledFunction(callOp);
    assert(funcOp && "expected CallOp to a FuncOp");
    if (getFuncOpAnalysisState(state, funcOp) != FuncOpAnalysisState::Analyzed)
      // FuncOp not analyzed yet. Any OpResult may be aliasing.
      return detail::unknownGetAliasingOpResults(opOperand);

    // Get aliasing results from state.
    const FuncAnalysisState &funcState = getFuncAnalysisState(state);
    auto aliasingReturnVals =
        funcState.aliasingReturnVals.lookup(funcOp).lookup(
            opOperand.getOperandNumber());
<<<<<<< HEAD
    AliasingOpResultList result;
    for (int64_t resultIdx : aliasingReturnVals)
      result.push_back(callOp->getOpResult(resultIdx));
    return result;
  }

  BufferRelation bufferRelation(Operation *op, OpResult opResult,
                                const AnalysisState &state) const {
    func::CallOp callOp = cast<func::CallOp>(op);
    FuncOp funcOp = getCalledFunction(callOp);
    assert(funcOp && "expected CallOp to a FuncOp");
    if (getFuncOpAnalysisState(state, funcOp) !=
        FuncOpAnalysisState::Analyzed) {
      // Function not analyzed yet. The conservative answer is "None".
      return BufferRelation::Unknown;
    }

    const FuncAnalysisState &funcState = getFuncAnalysisState(state);
    std::optional<int64_t> maybeEquiv =
        getEquivalentFuncArgIdx(funcOp, funcState, opResult.getResultNumber());
    if (maybeEquiv) {
#ifndef NDEBUG
      SmallVector<OpOperand *> aliasingOpOperands =
          getAliasingOpOperands(op, opResult, state);
      assert(aliasingOpOperands.size() == 1 &&
             "expected exactly 1 aliasing OpOperand");
      assert(aliasingOpOperands.front()->getOperandNumber() == *maybeEquiv &&
=======

    // Check if the aliasing OpResult is equivalent to the OpOperand.
    std::optional<int64_t> equivalent = {};
    if (aliasingReturnVals.size() == 1) {
      equivalent = getEquivalentFuncArgIdx(funcOp, funcState,
                                           aliasingReturnVals.front());
      assert((!equivalent.has_value() ||
              *equivalent == opOperand.getOperandNumber()) &&
>>>>>>> cd74f4a4
             "inconsistent analysis state");
    }
<<<<<<< HEAD
    return BufferRelation::Unknown;
=======
    AliasingOpResultList result;
    for (int64_t resultIdx : aliasingReturnVals)
      result.addAlias({callOp->getOpResult(resultIdx),
                       equivalent.has_value() ? BufferRelation::Equivalent
                                              : BufferRelation::Unknown,
                       /*isDefinite=*/equivalent.has_value()});
    return result;
>>>>>>> cd74f4a4
  }

  /// All function arguments are writable. It is the responsibility of the
  /// CallOp to insert buffer copies where necessary.
  LogicalResult bufferize(Operation *op, RewriterBase &rewriter,
                          const BufferizationOptions &options) const {
    func::CallOp callOp = cast<func::CallOp>(op);
    unsigned numResults = callOp.getNumResults();
    unsigned numOperands = callOp->getNumOperands();
    FuncOp funcOp = getCalledFunction(callOp);
    assert(funcOp && "expected CallOp to a FuncOp");
    FunctionType funcType = funcOp.getFunctionType();

    // Result types of the bufferized CallOp.
    SmallVector<Type> resultTypes;
    // Replacement values for the existing CallOp. These are usually the results
    // of the bufferized CallOp, unless a tensor result folds onto an operand.
    SmallVector<Value> replacementValues(numResults, Value());
    // For non-tensor results: A mapping from return val indices of the old
    // CallOp to return val indices of the bufferized CallOp.
    SmallVector<std::optional<unsigned>> retValMapping(numResults,
                                                       std::nullopt);
    // Operands of the bufferized CallOp.
    SmallVector<Value> newOperands(numOperands, Value());

    // 1. Compute the result types of the new CallOp.
    for (const auto &it : llvm::enumerate(callOp.getResultTypes())) {
      unsigned returnValIdx = it.index();
      Type returnType = it.value();
      if (!returnType.isa<TensorType>()) {
        // Non-tensor values are returned.
        retValMapping[returnValIdx] = resultTypes.size();
        resultTypes.push_back(returnType);
        continue;
      }

      // Returning a memref.
      retValMapping[returnValIdx] = resultTypes.size();
      resultTypes.push_back(funcType.getResult(resultTypes.size()));
    }

    // 2. Rewrite tensor operands as memrefs based on `bufferizedFuncType`.
    for (OpOperand &opOperand : callOp->getOpOperands()) {
      unsigned idx = opOperand.getOperandNumber();
      Value tensorOperand = opOperand.get();

      // Non-tensor operands are just copied.
      if (!tensorOperand.getType().isa<TensorType>()) {
        newOperands[idx] = tensorOperand;
        continue;
      }

      // Retrieve buffers for tensor operands.
      Value buffer = newOperands[idx];
      if (!buffer) {
        FailureOr<Value> maybeBuffer =
            getBuffer(rewriter, opOperand.get(), options);
        if (failed(maybeBuffer))
          return failure();
        buffer = *maybeBuffer;
      }

      // Caller / callee type mismatch is handled with a CastOp.
      auto memRefType = funcType.getInput(idx);
      // Since we don't yet have a clear layout story, to_memref may
      // conservatively turn tensors into more dynamic memref than necessary.
      // If the memref type of the callee fails, introduce an extra memref.cast
      // that will either canonicalize away or fail compilation until we can do
      // something better.
      if (buffer.getType() != memRefType) {
        assert(
            memref::CastOp::areCastCompatible(buffer.getType(), memRefType) &&
            "CallOp::bufferize: cast incompatible");
        Value castBuffer = rewriter.create<memref::CastOp>(callOp.getLoc(),
                                                           memRefType, buffer);
        buffer = castBuffer;
      }
      newOperands[idx] = buffer;
    }

    // 3. Create the new CallOp.
    Operation *newCallOp = rewriter.create<func::CallOp>(
        callOp.getLoc(), funcOp.getSymName(), resultTypes, newOperands);
    newCallOp->setAttrs(callOp->getAttrs());
    // Get replacement values.
    for (unsigned i = 0; i < replacementValues.size(); ++i) {
      if (replacementValues[i])
        continue;
      replacementValues[i] = newCallOp->getResult(*retValMapping[i]);
    }

    // 4. Replace the old op with the new op.
    replaceOpWithBufferizedValues(rewriter, callOp, replacementValues);

    return success();
  }
};

struct ReturnOpInterface
    : public BufferizableOpInterface::ExternalModel<ReturnOpInterface,
                                                    func::ReturnOp> {
  bool bufferizesToMemoryRead(Operation *op, OpOperand &opOperand,
                              const AnalysisState &state) const {
    return true;
  }

  bool bufferizesToMemoryWrite(Operation *op, OpOperand &opOperand,
                               const AnalysisState &state) const {
    return false;
  }

  AliasingOpResultList getAliasingOpResults(Operation *op, OpOperand &opOperand,
                                            const AnalysisState &state) const {
    return {};
  }

  LogicalResult bufferize(Operation *op, RewriterBase &rewriter,
                          const BufferizationOptions &options) const {
#ifndef NDEBUG
    auto returnOp = cast<func::ReturnOp>(op);
    assert(isa<FuncOp>(returnOp->getParentOp()) &&
           "only support FuncOp parent for ReturnOp");
#endif // NDEBUG

    // ReturnOps are bufferized as part of FuncOps.
    return success();
  }
};

struct FuncOpInterface
    : public BufferizableOpInterface::ExternalModel<FuncOpInterface, FuncOp> {
  /// Rewrite function bbArgs and return values into buffer form. This function
  /// bufferizes the function signature and the ReturnOp. When the entire
  /// function body has been bufferized, function return types can be switched
  /// to more concise memref types as part of `foldMemRefCasts`.
  ///
  /// All function bbArgs are writable unless they are explicitly marked as
  /// read-only. Callers must insert copies when needed.
  LogicalResult bufferize(Operation *op, RewriterBase &rewriter,
                          const BufferizationOptions &options) const {
    auto funcOp = cast<FuncOp>(op);
    FunctionType funcType = funcOp.getFunctionType();

    // Construct the bufferized function type.
    SmallVector<Type> argTypes;
    for (const auto &it : llvm::enumerate(funcType.getInputs())) {
      Type argType = it.value();
      if (auto tensorType = argType.dyn_cast<TensorType>()) {
        argTypes.push_back(
            getBufferizedFunctionArgType(funcOp, it.index(), options));
        continue;
      }
      argTypes.push_back(argType);
    }

    // Bodiless functions are assumed opaque and we cannot know the
    // bufferization contract they want to enforce. As a consequence, only
    // support functions that don't return any tensors atm.
    if (funcOp.getBody().empty()) {
      SmallVector<Type> retTypes;
      for (Type resultType : funcType.getResults()) {
        if (resultType.isa<TensorType>())
          return funcOp->emitError() << "cannot bufferize bodiless function "
                                     << "that returns a tensor";
        retTypes.push_back(resultType);
      }
      funcOp.setType(FunctionType::get(op->getContext(), argTypes, retTypes));
      return success();
    }

    // TODO: Support functions with multiple returns.
    func::ReturnOp returnOp = getAssumedUniqueReturnOp(funcOp);
    assert(returnOp && "expected func with single return op");
    Location loc = returnOp.getLoc();

    // 1. Rewrite the bbArgs. Turn every tensor bbArg into a memref bbArg.
    Block &frontBlock = funcOp.getBody().front();
    for (BlockArgument &bbArg : frontBlock.getArguments()) {
      auto tensorType = bbArg.getType().dyn_cast<TensorType>();
      // Non-tensor types stay the same.
      if (!tensorType)
        continue;

      // Collect all uses of the bbArg.
      SmallVector<OpOperand *> bbArgUses;
      for (OpOperand &use : bbArg.getUses())
        bbArgUses.push_back(&use);

      // Change the bbArg type to memref.
      Type memrefType =
          getBufferizedFunctionArgType(funcOp, bbArg.getArgNumber(), options);
      bbArg.setType(memrefType);

      // Replace all uses of the original tensor bbArg.
      rewriter.setInsertionPointToStart(&frontBlock);
      if (!bbArgUses.empty()) {
        // Insert to_tensor because the remaining function body has not been
        // bufferized yet.
        Value toTensorOp =
            rewriter.create<bufferization::ToTensorOp>(funcOp.getLoc(), bbArg);
        for (OpOperand *use : bbArgUses)
          use->set(toTensorOp);
      }
    }

    // 2. For each result, keep track of which inplace argument it reuses.
    SmallVector<Value> returnValues;
    for (OpOperand &returnOperand : returnOp->getOpOperands()) {
      Value returnVal = returnOperand.get();
      auto tensorType = returnVal.getType().dyn_cast<TensorType>();
      rewriter.setInsertionPoint(returnOp);

      // If not a tensor type just forward it.
      if (!tensorType) {
        returnValues.push_back(returnVal);
        continue;
      }

      BaseMemRefType resultType;
      if (options.functionBoundaryTypeConversion ==
          LayoutMapOption::IdentityLayoutMap) {
        resultType = getMemRefTypeWithStaticIdentityLayout(tensorType);
      } else {
        // Note: If `InferLayoutMap`, cast are later folded away.
        resultType = getMemRefTypeWithFullyDynamicLayout(tensorType);
      }
      Value toMemrefOp = rewriter.create<bufferization::ToMemrefOp>(
          loc, resultType, returnVal);
      returnValues.push_back(toMemrefOp);
    }

    // 3. Rewrite the terminator without the in-place bufferizable values.
    returnOp.getOperandsMutable().assign(returnValues);

    // 4. Rewrite the FuncOp type to buffer form.
    funcOp.setType(FunctionType::get(op->getContext(), argTypes,
                                     ValueRange(returnValues).getTypes()));

    return success();
  }

  /// Return `true` if the given function argument is writable.
  bool isWritable(Operation *op, Value value,
                  const AnalysisState &state) const {
    auto funcOp = cast<FuncOp>(op);
    BlockArgument bbArg = value.dyn_cast<BlockArgument>();
    assert(bbArg && "expected BlockArgument");

    // "bufferization.writable" overrides other writability decisions. This is
    // currently used for testing only.
    if (BoolAttr writable = funcOp.getArgAttrOfType<BoolAttr>(
            bbArg.getArgNumber(), BufferizationDialect::kWritableAttrName))
      return writable.getValue();

    // All function arguments are writable by default.
    return true;
  }
};

} // namespace func_ext
} // namespace bufferization
} // namespace mlir

void mlir::bufferization::func_ext::
    registerBufferizableOpInterfaceExternalModels(DialectRegistry &registry) {
  registry.addExtension(+[](MLIRContext *ctx, func::FuncDialect *dialect) {
    func::CallOp::attachInterface<func_ext::CallOpInterface>(*ctx);
    func::FuncOp::attachInterface<func_ext::FuncOpInterface>(*ctx);
    func::ReturnOp::attachInterface<func_ext::ReturnOpInterface>(*ctx);
  });
}<|MERGE_RESOLUTION|>--- conflicted
+++ resolved
@@ -186,35 +186,6 @@
     auto aliasingReturnVals =
         funcState.aliasingReturnVals.lookup(funcOp).lookup(
             opOperand.getOperandNumber());
-<<<<<<< HEAD
-    AliasingOpResultList result;
-    for (int64_t resultIdx : aliasingReturnVals)
-      result.push_back(callOp->getOpResult(resultIdx));
-    return result;
-  }
-
-  BufferRelation bufferRelation(Operation *op, OpResult opResult,
-                                const AnalysisState &state) const {
-    func::CallOp callOp = cast<func::CallOp>(op);
-    FuncOp funcOp = getCalledFunction(callOp);
-    assert(funcOp && "expected CallOp to a FuncOp");
-    if (getFuncOpAnalysisState(state, funcOp) !=
-        FuncOpAnalysisState::Analyzed) {
-      // Function not analyzed yet. The conservative answer is "None".
-      return BufferRelation::Unknown;
-    }
-
-    const FuncAnalysisState &funcState = getFuncAnalysisState(state);
-    std::optional<int64_t> maybeEquiv =
-        getEquivalentFuncArgIdx(funcOp, funcState, opResult.getResultNumber());
-    if (maybeEquiv) {
-#ifndef NDEBUG
-      SmallVector<OpOperand *> aliasingOpOperands =
-          getAliasingOpOperands(op, opResult, state);
-      assert(aliasingOpOperands.size() == 1 &&
-             "expected exactly 1 aliasing OpOperand");
-      assert(aliasingOpOperands.front()->getOperandNumber() == *maybeEquiv &&
-=======
 
     // Check if the aliasing OpResult is equivalent to the OpOperand.
     std::optional<int64_t> equivalent = {};
@@ -223,12 +194,8 @@
                                            aliasingReturnVals.front());
       assert((!equivalent.has_value() ||
               *equivalent == opOperand.getOperandNumber()) &&
->>>>>>> cd74f4a4
              "inconsistent analysis state");
     }
-<<<<<<< HEAD
-    return BufferRelation::Unknown;
-=======
     AliasingOpResultList result;
     for (int64_t resultIdx : aliasingReturnVals)
       result.addAlias({callOp->getOpResult(resultIdx),
@@ -236,7 +203,6 @@
                                               : BufferRelation::Unknown,
                        /*isDefinite=*/equivalent.has_value()});
     return result;
->>>>>>> cd74f4a4
   }
 
   /// All function arguments are writable. It is the responsibility of the
