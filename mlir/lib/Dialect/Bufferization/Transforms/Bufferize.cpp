//===- Bufferize.cpp - Bufferization utilities ----------------------------===//
//
// Part of the LLVM Project, under the Apache License v2.0 with LLVM Exceptions.
// See https://llvm.org/LICENSE.txt for license information.
// SPDX-License-Identifier: Apache-2.0 WITH LLVM-exception
//
//===----------------------------------------------------------------------===//

#include "mlir/Dialect/Bufferization/Transforms/Passes.h"

#include "mlir/Dialect/Bufferization/IR/BufferizableOpInterface.h"
#include "mlir/Dialect/Bufferization/IR/Bufferization.h"
#include "mlir/Dialect/Bufferization/Transforms/Bufferize.h"
#include "mlir/Dialect/Bufferization/Transforms/OneShotAnalysis.h"
#include "mlir/Dialect/Bufferization/Transforms/OneShotModuleBufferize.h"
#include "mlir/Dialect/Bufferization/Transforms/Transforms.h"
#include "mlir/Dialect/Func/IR/FuncOps.h"
#include "mlir/Dialect/MemRef/IR/MemRef.h"
#include "mlir/IR/Operation.h"
#include "mlir/Interfaces/SideEffectInterfaces.h"
#include "mlir/Pass/PassManager.h"
#include "mlir/Transforms/GreedyPatternRewriteDriver.h"
#include "mlir/Transforms/Passes.h"
#include <optional>

namespace mlir {
namespace bufferization {
#define GEN_PASS_DEF_FINALIZINGBUFFERIZE
#define GEN_PASS_DEF_BUFFERIZATIONBUFFERIZE
#define GEN_PASS_DEF_ONESHOTBUFFERIZE
#include "mlir/Dialect/Bufferization/Transforms/Passes.h.inc"
} // namespace bufferization
} // namespace mlir

#define DEBUG_TYPE "bufferize"

using namespace mlir;
using namespace mlir::bufferization;

//===----------------------------------------------------------------------===//
// BufferizeTypeConverter
//===----------------------------------------------------------------------===//

static Value materializeToTensor(OpBuilder &builder, TensorType type,
                                 ValueRange inputs, Location loc) {
  assert(inputs.size() == 1);
  assert(inputs[0].getType().isa<BaseMemRefType>());
  return builder.create<bufferization::ToTensorOp>(loc, type, inputs[0]);
}

/// Registers conversions into BufferizeTypeConverter
BufferizeTypeConverter::BufferizeTypeConverter() {
  // Keep all types unchanged.
  addConversion([](Type type) { return type; });
  // Convert RankedTensorType to MemRefType.
  addConversion([](RankedTensorType type) -> Type {
    return MemRefType::get(type.getShape(), type.getElementType());
  });
  // Convert UnrankedTensorType to UnrankedMemRefType.
  addConversion([](UnrankedTensorType type) -> Type {
    return UnrankedMemRefType::get(type.getElementType(), 0);
  });
  addArgumentMaterialization(materializeToTensor);
  addSourceMaterialization(materializeToTensor);
  addTargetMaterialization([](OpBuilder &builder, BaseMemRefType type,
                              ValueRange inputs, Location loc) -> Value {
    assert(inputs.size() == 1 && "expected exactly one input");

    if (auto inputType = inputs[0].getType().dyn_cast<MemRefType>()) {
      // MemRef to MemRef cast.
      assert(inputType != type && "expected different types");
      // Unranked to ranked and ranked to unranked casts must be explicit.
      auto rankedDestType = type.dyn_cast<MemRefType>();
      if (!rankedDestType)
        return nullptr;
      FailureOr<Value> replacement =
          castOrReallocMemRefValue(builder, inputs[0], rankedDestType);
      if (failed(replacement))
        return nullptr;
      return *replacement;
    }

    if (inputs[0].getType().isa<TensorType>()) {
      // Tensor to MemRef cast.
      return builder.create<bufferization::ToMemrefOp>(loc, type, inputs[0]);
    }

    llvm_unreachable("only tensor/memref input types supported");
  });
}

void mlir::bufferization::populateBufferizeMaterializationLegality(
    ConversionTarget &target) {
  target.addLegalOp<bufferization::ToTensorOp, bufferization::ToMemrefOp>();
}

namespace {
// In a finalizing bufferize conversion, we know that all tensors have been
// converted to memrefs, thus, this op becomes an identity.
class BufferizeToTensorOp
    : public OpConversionPattern<bufferization::ToTensorOp> {
public:
  using OpConversionPattern::OpConversionPattern;
  LogicalResult
  matchAndRewrite(bufferization::ToTensorOp op, OpAdaptor adaptor,
                  ConversionPatternRewriter &rewriter) const override {
    rewriter.replaceOp(op, adaptor.getMemref());
    return success();
  }
};
} // namespace

namespace {
// In a finalizing bufferize conversion, we know that all tensors have been
// converted to memrefs, thus, this op becomes an identity.
class BufferizeToMemrefOp
    : public OpConversionPattern<bufferization::ToMemrefOp> {
public:
  using OpConversionPattern::OpConversionPattern;
  LogicalResult
  matchAndRewrite(bufferization::ToMemrefOp op, OpAdaptor adaptor,
                  ConversionPatternRewriter &rewriter) const override {
    rewriter.replaceOp(op, adaptor.getTensor());
    return success();
  }
};
} // namespace

void mlir::bufferization::populateEliminateBufferizeMaterializationsPatterns(
    BufferizeTypeConverter &typeConverter, RewritePatternSet &patterns) {
  patterns.add<BufferizeToTensorOp, BufferizeToMemrefOp>(typeConverter,
                                                         patterns.getContext());
}

namespace {
struct FinalizingBufferizePass
    : public bufferization::impl::FinalizingBufferizeBase<
          FinalizingBufferizePass> {
  using FinalizingBufferizeBase<
      FinalizingBufferizePass>::FinalizingBufferizeBase;

  void runOnOperation() override {
    auto func = getOperation();
    auto *context = &getContext();

    BufferizeTypeConverter typeConverter;
    RewritePatternSet patterns(context);
    ConversionTarget target(*context);

    populateEliminateBufferizeMaterializationsPatterns(typeConverter, patterns);

    // If all result types are legal, and all block arguments are legal (ensured
    // by func conversion above), then all types in the program are legal.
    //
    // We also check that the operand types are legal to avoid creating invalid
    // IR. For example, this prevents
    // populateEliminateBufferizeMaterializationsPatterns from updating the
    // types of the operands to a return op without updating the enclosing
    // function.
    target.markUnknownOpDynamicallyLegal(
        [&](Operation *op) { return typeConverter.isLegal(op); });

    if (failed(applyFullConversion(func, target, std::move(patterns))))
      signalPassFailure();
  }
};

static LayoutMapOption parseLayoutMapOption(const std::string &s) {
  if (s == "fully-dynamic-layout-map")
    return LayoutMapOption::FullyDynamicLayoutMap;
  if (s == "identity-layout-map")
    return LayoutMapOption::IdentityLayoutMap;
  if (s == "infer-layout-map")
    return LayoutMapOption::InferLayoutMap;
  llvm_unreachable("invalid layout map option");
}

static OneShotBufferizationOptions::AnalysisHeuristic
parseHeuristicOption(const std::string &s) {
  if (s == "bottom-up")
    return OneShotBufferizationOptions::AnalysisHeuristic::BottomUp;
  if (s == "top-down")
    return OneShotBufferizationOptions::AnalysisHeuristic::TopDown;
  llvm_unreachable("invalid analysisheuristic option");
}

struct OneShotBufferizePass
    : public bufferization::impl::OneShotBufferizeBase<OneShotBufferizePass> {
  OneShotBufferizePass() = default;

  explicit OneShotBufferizePass(const OneShotBufferizationOptions &options)
      : options(options) {}

  void getDependentDialects(DialectRegistry &registry) const override {
    registry
        .insert<bufferization::BufferizationDialect, memref::MemRefDialect>();
    registerAllocationOpInterfaceExternalModels(registry);
  }

  void runOnOperation() override {
    OneShotBufferizationOptions opt;
    if (!options) {
      // Make new bufferization options if none were provided when creating the
      // pass.
      opt.allowReturnAllocs = allowReturnAllocs;
      opt.allowUnknownOps = allowUnknownOps;
      opt.analysisFuzzerSeed = analysisFuzzerSeed;
      opt.analysisHeuristic = parseHeuristicOption(analysisHeuristic);
      opt.copyBeforeWrite = copyBeforeWrite;
      opt.createDeallocs = createDeallocs;
      opt.functionBoundaryTypeConversion =
          parseLayoutMapOption(functionBoundaryTypeConversion);
      if (mustInferMemorySpace)
        opt.defaultMemorySpace = std::nullopt;
      opt.printConflicts = printConflicts;
      opt.testAnalysisOnly = testAnalysisOnly;
      opt.bufferizeFunctionBoundaries = bufferizeFunctionBoundaries;
      opt.noAnalysisFuncFilter = noAnalysisFuncFilter;

      // Configure type converter.
      LayoutMapOption unknownTypeConversionOption =
          parseLayoutMapOption(unknownTypeConversion);
      opt.unknownTypeConverterFn = [=](Value value, Attribute memorySpace,
                                       const BufferizationOptions &options) {
        auto tensorType = value.getType().cast<TensorType>();
        if (unknownTypeConversionOption == LayoutMapOption::IdentityLayoutMap)
          return bufferization::getMemRefTypeWithStaticIdentityLayout(
              tensorType, memorySpace);
        assert(unknownTypeConversionOption ==
                   LayoutMapOption::FullyDynamicLayoutMap &&
               "invalid layout map option");
        return bufferization::getMemRefTypeWithFullyDynamicLayout(tensorType,
                                                                  memorySpace);
      };

      // Configure op filter.
      OpFilter::Entry::FilterFn filterFn = [&](Operation *op) {
        // Filter may be specified via options.
        if (this->dialectFilter.hasValue())
          return llvm::is_contained(this->dialectFilter,
                                    op->getDialect()->getNamespace());
        // No filter specified: All other ops are allowed.
        return true;
      };
      opt.opFilter.allowOperation(filterFn);
    } else {
      opt = *options;
    }

    BufferizationStatistics statistics;
    ModuleOp moduleOp = getOperation();
    if (opt.bufferizeFunctionBoundaries) {
      OpFilter::Entry::FilterFn analysisFilterFn = nullptr;
      // FuncOps whose names are specified in noAnalysisFuncFilter will not be
      // analyzed. Ops in these FuncOps will not be analyzed as well.
      if (this->noAnalysisFuncFilter.hasValue())
        analysisFilterFn = [=](Operation *op) {
          auto func = dyn_cast<func::FuncOp>(op);
          if (!func)
            func = op->getParentOfType<func::FuncOp>();
          if (func)
            return llvm::is_contained(noAnalysisFuncFilter, func.getSymName());
          return false;
        };
      if (failed(runOneShotModuleBufferize(moduleOp, opt, &statistics,
                                           analysisFilterFn))) {
        signalPassFailure();
        return;
      }
    } else {
<<<<<<< HEAD
      assert(!this->noAnalysisFuncFilter.hasValue() &&
=======
      assert(opt.noAnalysisFuncFilter.empty() &&
>>>>>>> cd74f4a4
             "invalid combination of bufferization flags");
      if (failed(runOneShotBufferize(moduleOp, opt, &statistics))) {
        signalPassFailure();
        return;
      }
    }

    // Set pass statistics.
    this->numBufferAlloc = statistics.numBufferAlloc;
    this->numBufferDealloc = statistics.numBufferDealloc;
    this->numTensorInPlace = statistics.numTensorInPlace;
    this->numTensorOutOfPlace = statistics.numTensorOutOfPlace;

    if (opt.testAnalysisOnly)
      return;

    OpPassManager cleanupPipeline("builtin.module");
    cleanupPipeline.addPass(createCanonicalizerPass());
    cleanupPipeline.addPass(createCSEPass());
    cleanupPipeline.addPass(createLoopInvariantCodeMotionPass());
    (void)runPipeline(cleanupPipeline, moduleOp);
  }

private:
  std::optional<OneShotBufferizationOptions> options;
};
} // namespace

namespace {
struct BufferizationBufferizePass
    : public bufferization::impl::BufferizationBufferizeBase<
          BufferizationBufferizePass> {
  void runOnOperation() override {
    BufferizationOptions options = getPartialBufferizationOptions();
    options.opFilter.allowDialect<BufferizationDialect>();

    if (failed(bufferizeOp(getOperation(), options)))
      signalPassFailure();
  }

  void getDependentDialects(DialectRegistry &registry) const override {
    registry
        .insert<bufferization::BufferizationDialect, memref::MemRefDialect>();
  }
};
} // namespace

std::unique_ptr<Pass> mlir::bufferization::createBufferizationBufferizePass() {
  return std::make_unique<BufferizationBufferizePass>();
}

std::unique_ptr<Pass> mlir::bufferization::createOneShotBufferizePass() {
  return std::make_unique<OneShotBufferizePass>();
}

std::unique_ptr<Pass> mlir::bufferization::createOneShotBufferizePass(
    const OneShotBufferizationOptions &options) {
  return std::make_unique<OneShotBufferizePass>(options);
}

std::unique_ptr<OperationPass<func::FuncOp>>
mlir::bufferization::createFinalizingBufferizePass() {
  return std::make_unique<FinalizingBufferizePass>();
}

//===----------------------------------------------------------------------===//
// BufferizableOpInterface-based Bufferization
//===----------------------------------------------------------------------===//

static bool isaTensor(Type t) { return t.isa<TensorType>(); }

/// Return true if the given op has a tensor result or a tensor operand.
static bool hasTensorSemantics(Operation *op) {
  if (auto funcOp = dyn_cast<FunctionOpInterface>(op)) {
    bool hasTensorArg = any_of(funcOp.getArgumentTypes(), isaTensor);
    bool hasTensorResult = any_of(funcOp.getResultTypes(), isaTensor);
    return hasTensorArg || hasTensorResult;
  }

  bool hasTensorResult = any_of(op->getResultTypes(), isaTensor);
  bool hasTensorOperand = any_of(op->getOperandTypes(), isaTensor);
  return hasTensorResult || hasTensorOperand;
}

namespace {
/// A rewriter that keeps track of extra information during bufferization.
class BufferizationRewriter : public IRRewriter {
public:
  BufferizationRewriter(MLIRContext *ctx, DenseSet<Operation *> &erasedOps,
                        DenseSet<Operation *> &toMemrefOps,
                        SmallVector<Operation *> &worklist,
                        const BufferizationOptions &options,
                        const OpFilter *opFilter,
                        BufferizationStatistics *statistics)
      : IRRewriter(ctx), erasedOps(erasedOps), toMemrefOps(toMemrefOps),
        worklist(worklist), analysisState(options), opFilter(opFilter),
        statistics(statistics) {}

protected:
  void notifyOperationRemoved(Operation *op) override {
    IRRewriter::notifyOperationRemoved(op);
    erasedOps.insert(op);
    // Erase if present.
    toMemrefOps.erase(op);
  }

  void notifyOperationInserted(Operation *op) override {
    IRRewriter::notifyOperationInserted(op);
    erasedOps.erase(op);

    // Gather statistics about allocs and deallocs.
    if (statistics) {
      if (auto sideEffectingOp = dyn_cast<MemoryEffectOpInterface>(op)) {
        statistics->numBufferAlloc += static_cast<int64_t>(
            sideEffectingOp.hasEffect<MemoryEffects::Allocate>());
        statistics->numBufferDealloc += static_cast<int64_t>(
            sideEffectingOp.hasEffect<MemoryEffects::Free>());
      }
    }

    // Keep track of to_memref ops.
    if (isa<ToMemrefOp>(op)) {
      toMemrefOps.insert(op);
      return;
    }

    // Skip to_tensor ops.
    if (isa<ToTensorOp>(op))
      return;

    // Skip non-tensor ops.
    if (!hasTensorSemantics(op))
      return;

    // Skip ops that are not allowed to be bufferized.
    auto const &options = analysisState.getOptions();
    if (!options.isOpAllowed(op) || (opFilter && !opFilter->isOpAllowed(op)))
      return;

    // Add op to worklist.
    worklist.push_back(op);
  }

private:
  /// A set of all erased ops.
  DenseSet<Operation *> &erasedOps;

  /// A set of all to_memref ops.
  DenseSet<Operation *> &toMemrefOps;

  /// The worklist of ops to be bufferized.
  SmallVector<Operation *> &worklist;

  /// The analysis state. Used for debug assertions and access to the
  /// bufferization options.
  const AnalysisState analysisState;

  /// An extra op filter for bufferization.
  const OpFilter *opFilter;

  /// Bufferization statistics for debugging.
  BufferizationStatistics *statistics;
};
} // namespace

LogicalResult bufferization::bufferizeOp(Operation *op,
                                         const BufferizationOptions &options,
                                         bool copyBeforeWrite,
                                         const OpFilter *opFilter,
                                         BufferizationStatistics *statistics) {
  if (copyBeforeWrite) {
    AnalysisState state(options);
    if (failed(insertTensorCopies(op, state)))
      return failure();
  }

  // Keep track of to_memref ops.
  DenseSet<Operation *> toMemrefOps;
  op->walk([&](ToMemrefOp toMemrefOp) { toMemrefOps.insert(toMemrefOp); });

  // Gather all bufferizable ops in top-to-bottom order.
  //
  // We should ideally know the exact memref type of all operands when
  // bufferizing an op. (This is the case when bufferizing top-to-bottom.)
  // Otherwise, we have to use a memref type with a fully dynamic layout map to
  // avoid copies. We are currently missing patterns for layout maps to
  // canonicalize away (or canonicalize to more precise layouts).
  //
  // FuncOps must be bufferized before their bodies, so add them to the worklist
  // first.
  SmallVector<Operation *> worklist;
  op->walk([&](func::FuncOp funcOp) {
    if (hasTensorSemantics(funcOp))
      worklist.push_back(funcOp);
  });
  op->walk<WalkOrder::PostOrder>([&](Operation *op) {
    if (hasTensorSemantics(op) && !isa<func::FuncOp>(op))
      worklist.push_back(op);
  });

  // Keep track of all erased ops.
  DenseSet<Operation *> erasedOps;

  // Bufferize all ops.
  BufferizationRewriter rewriter(op->getContext(), erasedOps, toMemrefOps,
                                 worklist, options, opFilter, statistics);
  for (unsigned i = 0; i < worklist.size(); ++i) {
    Operation *nextOp = worklist[i];
    // Skip ops that were erased.
    if (erasedOps.contains(nextOp))
      continue;
    // Skip ops that are not bufferizable or not allowed.
    auto bufferizableOp = options.dynCastBufferizableOp(nextOp);
    if (!bufferizableOp)
      continue;
    if (opFilter && !opFilter->isOpAllowed(nextOp))
      continue;
    // Skip ops that no longer have tensor semantics.
    if (!hasTensorSemantics(nextOp))
      continue;
    // Bufferize the op.
    LLVM_DEBUG(llvm::dbgs()
               << "//===-------------------------------------------===//\n"
               << "IR after bufferizing: " << nextOp->getName() << "\n");
    rewriter.setInsertionPoint(nextOp);
    if (failed(bufferizableOp.bufferize(rewriter, options))) {
      LLVM_DEBUG(llvm::dbgs()
                 << "failed to bufferize\n"
                 << "//===-------------------------------------------===//\n");
      return nextOp->emitError("failed to bufferize op");
    }
    LLVM_DEBUG(llvm::dbgs()
               << *op
               << "\n//===-------------------------------------------===//\n");
  }

  // Fold all to_memref(to_tensor(x)) pairs.
  for (Operation *op : toMemrefOps) {
    rewriter.setInsertionPoint(op);
    (void)bufferization::foldToMemrefToTensorPair(rewriter,
                                                  cast<ToMemrefOp>(op));
  }

  // Remove all dead to_tensor ops.
  op->walk<WalkOrder::PostOrder>([&](ToTensorOp toTensorOp) {
    if (toTensorOp->getUses().empty()) {
      rewriter.eraseOp(toTensorOp);
      return WalkResult::skip();
    }
    return WalkResult::advance();
  });

  /// Check the result of bufferization. Return an error if an op was not
  /// bufferized, unless partial bufferization is allowed.
  if (options.allowUnknownOps)
    return success();

  for (Operation *op : worklist) {
    // Skip ops that are entirely gone.
    if (erasedOps.contains(op))
      continue;
    // Ops that no longer have tensor semantics (because they were updated
    // in-place) are allowed.
    if (!hasTensorSemantics(op))
      continue;
    // Continue ops that are not allowed.
    if (!options.isOpAllowed(op))
      continue;
    if (opFilter && !opFilter->isOpAllowed(op))
      continue;
    // Ops without any uses and no side effects will fold away.
    if (op->getUses().empty() && isMemoryEffectFree(op))
      continue;
    // ToTensorOps/ToMemrefOps are allowed in the output.
    if (isa<ToTensorOp, ToMemrefOp>(op))
      continue;
    return op->emitError("op was not bufferized");
  }

  return success();
}

BufferizationOptions bufferization::getPartialBufferizationOptions() {
  BufferizationOptions options;
  options.allowUnknownOps = true;
  options.createDeallocs = false;
  options.enforceAliasingInvariants = false;
  options.unknownTypeConverterFn = [](Value value, Attribute memorySpace,
                                      const BufferizationOptions &options) {
    return getMemRefTypeWithStaticIdentityLayout(
        value.getType().cast<TensorType>(), memorySpace);
  };
  options.opFilter.allowDialect<BufferizationDialect>();
  return options;
}<|MERGE_RESOLUTION|>--- conflicted
+++ resolved
@@ -250,29 +250,12 @@
     BufferizationStatistics statistics;
     ModuleOp moduleOp = getOperation();
     if (opt.bufferizeFunctionBoundaries) {
-      OpFilter::Entry::FilterFn analysisFilterFn = nullptr;
-      // FuncOps whose names are specified in noAnalysisFuncFilter will not be
-      // analyzed. Ops in these FuncOps will not be analyzed as well.
-      if (this->noAnalysisFuncFilter.hasValue())
-        analysisFilterFn = [=](Operation *op) {
-          auto func = dyn_cast<func::FuncOp>(op);
-          if (!func)
-            func = op->getParentOfType<func::FuncOp>();
-          if (func)
-            return llvm::is_contained(noAnalysisFuncFilter, func.getSymName());
-          return false;
-        };
-      if (failed(runOneShotModuleBufferize(moduleOp, opt, &statistics,
-                                           analysisFilterFn))) {
+      if (failed(runOneShotModuleBufferize(moduleOp, opt, &statistics))) {
         signalPassFailure();
         return;
       }
     } else {
-<<<<<<< HEAD
-      assert(!this->noAnalysisFuncFilter.hasValue() &&
-=======
       assert(opt.noAnalysisFuncFilter.empty() &&
->>>>>>> cd74f4a4
              "invalid combination of bufferization flags");
       if (failed(runOneShotBufferize(moduleOp, opt, &statistics))) {
         signalPassFailure();
