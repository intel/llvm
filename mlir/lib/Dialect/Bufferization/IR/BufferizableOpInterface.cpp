//===- BufferizableOpInterface.cpp - Bufferizable Ops  ---=----------------===//
//
// Part of the LLVM Project, under the Apache License v2.0 with LLVM Exceptions.
// See https://llvm.org/LICENSE.txt for license information.
// SPDX-License-Identifier: Apache-2.0 WITH LLVM-exception
//
//===----------------------------------------------------------------------===//

#include "mlir/Dialect/Bufferization/IR/BufferizableOpInterface.h"
#include "mlir/Dialect/Arith/Utils/Utils.h"
#include "mlir/Dialect/Bufferization/IR/Bufferization.h"
#include "mlir/Dialect/Func/IR/FuncOps.h"
#include "mlir/Dialect/MemRef/IR/MemRef.h"
#include "mlir/Dialect/Tensor/IR/Tensor.h"
#include "mlir/IR/AsmState.h"
#include "mlir/IR/Operation.h"
#include "mlir/IR/TypeUtilities.h"
#include "mlir/IR/Value.h"
#include "mlir/Interfaces/ControlFlowInterfaces.h"
#include "llvm/ADT/ScopeExit.h"
#include "llvm/Support/Debug.h"

//===----------------------------------------------------------------------===//
// BufferizableOpInterface
//===----------------------------------------------------------------------===//

namespace mlir {
namespace bufferization {

#include "mlir/Dialect/Bufferization/IR/BufferizableOpInterface.cpp.inc"

} // namespace bufferization
} // namespace mlir

MLIR_DEFINE_EXPLICIT_TYPE_ID(mlir::bufferization::AnalysisState)

#define DEBUG_TYPE "bufferizable-op-interface"
#define DBGS() (llvm::dbgs() << '[' << DEBUG_TYPE << "] ")
#define LDBG(X) LLVM_DEBUG(DBGS() << (X))

using namespace mlir;
using namespace bufferization;

static bool isRepetitiveRegion(Region *region,
                               const BufferizationOptions &options) {
  Operation *op = region->getParentOp();
  if (auto bufferizableOp = options.dynCastBufferizableOp(op))
    if (bufferizableOp.isRepetitiveRegion(region->getRegionNumber()))
      return true;
  return false;
}

Region *AnalysisState::getEnclosingRepetitiveRegion(
    Operation *op, const BufferizationOptions &options) {
  if (!op->getBlock())
    return nullptr;
  if (auto iter = enclosingRepetitiveRegionCache.find_as(op);
      iter != enclosingRepetitiveRegionCache.end())
    return iter->second;
  return enclosingRepetitiveRegionCache[op] =
             getEnclosingRepetitiveRegion(op->getBlock(), options);
}

Region *AnalysisState::getEnclosingRepetitiveRegion(
    Value value, const BufferizationOptions &options) {
  if (auto iter = enclosingRepetitiveRegionCache.find_as(value);
      iter != enclosingRepetitiveRegionCache.end())
    return iter->second;

  Region *region = value.getParentRegion();
  // Collect all visited regions since we only know the repetitive region we
  // want to map it to later on
  SmallVector<Region *> visitedRegions;
  while (region) {
    visitedRegions.push_back(region);
    if (isRepetitiveRegion(region, options))
      break;
    region = region->getParentRegion();
  }
  enclosingRepetitiveRegionCache[value] = region;
  for (Region *r : visitedRegions)
    enclosingRepetitiveRegionCache[r] = region;
  return region;
}

Region *AnalysisState::getEnclosingRepetitiveRegion(
    Block *block, const BufferizationOptions &options) {
  if (auto iter = enclosingRepetitiveRegionCache.find_as(block);
      iter != enclosingRepetitiveRegionCache.end())
    return iter->second;

  Region *region = block->getParent();
  Operation *op = nullptr;
  // Collect all visited regions since we only know the repetitive region we
  // want to map it to later on
  SmallVector<Region *> visitedRegions;
  do {
    op = region->getParentOp();
    if (isRepetitiveRegion(region, options))
      break;
  } while ((region = op->getParentRegion()));

  enclosingRepetitiveRegionCache[block] = region;
  for (Region *r : visitedRegions)
    enclosingRepetitiveRegionCache[r] = region;
  return region;
}

bool AnalysisState::insideMutuallyExclusiveRegions(Operation *op0,
                                                   Operation *op1) {
  auto key = std::make_pair(op0, op1);
  if (auto iter = insideMutuallyExclusiveRegionsCache.find(key);
      iter != insideMutuallyExclusiveRegionsCache.end())
    return iter->second;
  bool result = ::mlir::insideMutuallyExclusiveRegions(op0, op1);
  // Populate results for both orderings of the ops.
  insideMutuallyExclusiveRegionsCache[key] = result;
  insideMutuallyExclusiveRegionsCache[std::make_pair(op1, op0)] = result;
  return result;
}

void AnalysisState::resetCache() {
  enclosingRepetitiveRegionCache.clear();
  insideMutuallyExclusiveRegionsCache.clear();
}

SymbolTableCollection &BufferizationState::getSymbolTables() {
  return symbolTables;
}

Region *bufferization::getNextEnclosingRepetitiveRegion(
    Region *region, const BufferizationOptions &options) {
  assert(isRepetitiveRegion(region, options) && "expected repetitive region");
  while ((region = region->getParentRegion())) {
    if (isRepetitiveRegion(region, options))
      break;
  }
  return region;
}

Region *bufferization::getParallelRegion(Region *region,
                                         const BufferizationOptions &options) {
  while (region) {
    auto bufferizableOp = options.dynCastBufferizableOp(region->getParentOp());
    if (bufferizableOp &&
        bufferizableOp.isParallelRegion(region->getRegionNumber())) {
      assert(isRepetitiveRegion(region, options) &&
             "expected that all parallel regions are also repetitive regions");
      return region;
    }
    region = region->getParentRegion();
  }
  return nullptr;
}

Operation *bufferization::getOwnerOfValue(Value value) {
  if (auto opResult = llvm::dyn_cast<OpResult>(value))
    return opResult.getDefiningOp();
  return llvm::cast<BlockArgument>(value).getOwner()->getParentOp();
}

/// Create an AllocTensorOp for the given shaped value. If `copy` is set, the
/// shaped value is copied. Otherwise, a tensor with undefined contents is
/// allocated.
FailureOr<Value> bufferization::allocateTensorForShapedValue(
    OpBuilder &b, Location loc, Value shapedValue,
    const BufferizationOptions &options, const BufferizationState &state,
    bool copy) {
  Value tensor;
  if (llvm::isa<RankedTensorType>(shapedValue.getType())) {
    tensor = shapedValue;
  } else if (llvm::isa<MemRefType>(shapedValue.getType())) {
    tensor = b.create<ToTensorOp>(
        loc, memref::getTensorTypeFromMemRefType(shapedValue.getType()),
        shapedValue);
  } else if (llvm::isa<UnrankedTensorType>(shapedValue.getType()) ||
             llvm::isa<UnrankedMemRefType>(shapedValue.getType())) {
    return getOwnerOfValue(shapedValue)
        ->emitError("copying of unranked tensors is not implemented");
  } else {
    llvm_unreachable("expected RankedTensorType or MemRefType");
  }
  RankedTensorType tensorType = llvm::cast<RankedTensorType>(tensor.getType());
  SmallVector<Value> dynamicSizes;
  if (!copy) {
    // Compute the dynamic part of the shape.
    // First try to query the shape via ReifyRankedShapedTypeOpInterface.
    bool reifiedShapes = false;
    if (llvm::isa<RankedTensorType>(shapedValue.getType()) &&
        llvm::isa<OpResult>(shapedValue)) {
      ReifiedRankedShapedTypeDims resultDims;
      if (succeeded(
              reifyResultShapes(b, shapedValue.getDefiningOp(), resultDims))) {
        reifiedShapes = true;
        auto &shape =
            resultDims[llvm::cast<OpResult>(shapedValue).getResultNumber()];
        for (const auto &dim : enumerate(tensorType.getShape())) {
          if (ShapedType::isDynamic(dim.value())) {
            dynamicSizes.push_back(
                getValueOrCreateConstantIndexOp(b, loc, shape[dim.index()]));
          }
        }
      }
    }

    // If the shape could not be reified, create DimOps.
    if (!reifiedShapes)
      populateDynamicDimSizes(b, loc, tensor, dynamicSizes);
  }

  // Create AllocTensorOp.
  auto allocTensorOp = b.create<AllocTensorOp>(loc, tensorType, dynamicSizes,
                                               copy ? tensor : Value());

  // Add 'memory_space' attribute. Not needed if 'copy' operand is specified.
  if (copy)
    return allocTensorOp.getResult();
  auto copyBufferType =
      detail::asMemRefType(getBufferType(tensor, options, state));
  if (failed(copyBufferType))
    return failure();
  std::optional<Attribute> memorySpace = copyBufferType->getMemorySpace();
  if (!memorySpace)
    memorySpace = options.defaultMemorySpaceFn(tensorType);
  if (memorySpace.has_value())
    allocTensorOp.setMemorySpaceAttr(memorySpace.value());
  return allocTensorOp.getResult();
}

LogicalResult BufferizableOpInterface::resolveTensorOpOperandConflicts(
    RewriterBase &rewriter, const AnalysisState &analysisState,
    const BufferizationState &bufferizationState) {
  OpBuilder::InsertionGuard g(rewriter);
  Operation *op = getOperation();
  SmallVector<OpOperand *> outOfPlaceOpOperands;
  DenseSet<OpOperand *> copiedOpOperands;
  SmallVector<Value> outOfPlaceValues;
  DenseSet<Value> copiedOpValues;

  // Find all out-of-place OpOperands.
  for (OpOperand &opOperand : op->getOpOperands()) {
    Type operandType = opOperand.get().getType();
    if (!llvm::isa<TensorType>(operandType))
      continue;
    if (analysisState.isInPlace(opOperand))
      continue;
    if (llvm::isa<UnrankedTensorType>(operandType))
      return op->emitError("copying of unranked tensors is not implemented");

    AliasingValueList aliasingValues =
        analysisState.getAliasingValues(opOperand);
    if (aliasingValues.getNumAliases() == 1 &&
        isa<OpResult>(aliasingValues.getAliases()[0].value) &&
        !analysisState.bufferizesToMemoryWrite(opOperand) &&
        analysisState
                .getAliasingOpOperands(aliasingValues.getAliases()[0].value)
                .getNumAliases() == 1 &&
        !isa<UnrankedTensorType>(
            aliasingValues.getAliases()[0].value.getType())) {
      // The op itself does not write but may create exactly one alias. Instead
      // of copying the OpOperand, copy the OpResult. The OpResult can sometimes
      // be smaller than the OpOperand (e.g., in the case of an extract_slice,
      // where the result is usually a smaller part of the source). Do not apply
      // this optimization if the OpResult is an unranked tensor (because those
      // cannot be copied at the moment).
      Value value = aliasingValues.getAliases()[0].value;
      outOfPlaceValues.push_back(value);
      if (!analysisState.canOmitTensorCopy(opOperand))
        copiedOpValues.insert(value);
    } else {
      // In all other cases, make a copy of the OpOperand.
      outOfPlaceOpOperands.push_back(&opOperand);
      if (!analysisState.canOmitTensorCopy(opOperand))
        copiedOpOperands.insert(&opOperand);
    }
  }

  // Insert copies of OpOperands.
  rewriter.setInsertionPoint(op);
  for (OpOperand *opOperand : outOfPlaceOpOperands) {
    FailureOr<Value> copy = allocateTensorForShapedValue(
        rewriter, op->getLoc(), opOperand->get(), analysisState.getOptions(),
        bufferizationState, copiedOpOperands.contains(opOperand));
    if (failed(copy))
      return failure();
    rewriter.modifyOpInPlace(op, [&]() { opOperand->set(*copy); });
  }

  // Insert copies of Values.
  rewriter.setInsertionPointAfter(op);
  for (Value value : outOfPlaceValues) {
    FailureOr<Value> copy = allocateTensorForShapedValue(
        rewriter, op->getLoc(), value, analysisState.getOptions(),
        bufferizationState, copiedOpValues.count(value));
    if (failed(copy))
      return failure();
    SmallVector<OpOperand *> uses = llvm::to_vector(
        llvm::map_range(value.getUses(), [](OpOperand &use) { return &use; }));
    for (OpOperand *use : uses) {
      // Do not update the alloc_tensor op that we just created.
      if (use->getOwner() == copy->getDefiningOp())
        continue;
      // tensor.dim ops may have been created to be used as alloc_tensor op
      // dynamic extents. Do not update these either.
      if (isa<tensor::DimOp>(use->getOwner()))
        continue;
      rewriter.modifyOpInPlace(use->getOwner(), [&]() { use->set(*copy); });
    }
  }

  return success();
}

//===----------------------------------------------------------------------===//
// OpFilter
//===----------------------------------------------------------------------===//

bool OpFilter::isOpAllowed(Operation *op) const {
  // All other ops: Allow/disallow according to filter.
  bool isAllowed = !hasAllowRule();
  for (const Entry &entry : entries) {
    bool filterResult = entry.fn(op);
    switch (entry.type) {
    case Entry::ALLOW:
      isAllowed |= filterResult;
      break;
    case Entry::DENY:
      if (filterResult)
        // DENY filter matches. This op is no allowed. (Even if other ALLOW
        // filters may match.)
        return false;
    };
  }
  return isAllowed;
}

//===----------------------------------------------------------------------===//
// BufferizationOptions
//===----------------------------------------------------------------------===//

namespace {

/// Default function arg type converter: Use a fully dynamic layout map.
BaseMemRefType
defaultFunctionArgTypeConverter(TensorType type, Attribute memorySpace,
                                func::FuncOp funcOp,
                                const BufferizationOptions &options) {
  return getMemRefTypeWithFullyDynamicLayout(type, memorySpace);
}
/// Default unknown type converter: Use a fully dynamic layout map.
BaseMemRefType
defaultUnknownTypeConverter(TensorType tensorType, Attribute memorySpace,
                            const BufferizationOptions &options) {
  return getMemRefTypeWithFullyDynamicLayout(tensorType, memorySpace);
}

} // namespace

// Default constructor for BufferizationOptions.
BufferizationOptions::BufferizationOptions()
    : functionArgTypeConverterFn(defaultFunctionArgTypeConverter),
      unknownTypeConverterFn(defaultUnknownTypeConverter) {}

bool BufferizationOptions::isOpAllowed(Operation *op) const {
  // Special case: If function boundary bufferization is deactivated, do not
  // allow ops that belong to the `func` dialect.
  bool isFuncBoundaryOp = isa_and_nonnull<func::FuncDialect>(op->getDialect());
  if (!bufferizeFunctionBoundaries && isFuncBoundaryOp)
    return false;

  return opFilter.isOpAllowed(op);
}

BufferizableOpInterface
BufferizationOptions::dynCastBufferizableOp(Operation *op) const {
  if (!isOpAllowed(op))
    return nullptr;
  auto bufferizableOp = dyn_cast<BufferizableOpInterface>(op);
  if (!bufferizableOp)
    return nullptr;
  return bufferizableOp;
}

BufferizableOpInterface
BufferizationOptions::dynCastBufferizableOp(Value value) const {
  return dynCastBufferizableOp(getOwnerOfValue(value));
}

void BufferizationOptions::setFunctionBoundaryTypeConversion(
    LayoutMapOption layoutMapOption) {
  functionArgTypeConverterFn = [=](TensorType tensorType, Attribute memorySpace,
                                   func::FuncOp funcOp,
                                   const BufferizationOptions &options) {
    if (layoutMapOption == LayoutMapOption::IdentityLayoutMap)
      return bufferization::getMemRefTypeWithStaticIdentityLayout(tensorType,
                                                                  memorySpace);
    return bufferization::getMemRefTypeWithFullyDynamicLayout(tensorType,
                                                              memorySpace);
  };
  inferFunctionResultLayout =
      layoutMapOption == LayoutMapOption::InferLayoutMap;
}

//===----------------------------------------------------------------------===//
// Helper functions for BufferizableOpInterface
//===----------------------------------------------------------------------===//

static void setInsertionPointAfter(OpBuilder &b, Value value) {
  if (auto bbArg = llvm::dyn_cast<BlockArgument>(value)) {
    b.setInsertionPointToStart(bbArg.getOwner());
  } else {
    b.setInsertionPointAfter(value.getDefiningOp());
  }
}

/// Determine which OpOperand* will alias with `value` if the op is bufferized
/// in place. Return all tensor OpOperand* if the op is not bufferizable.
AliasingOpOperandList AnalysisState::getAliasingOpOperands(Value value) const {
  if (Operation *op = getOwnerOfValue(value))
    if (auto bufferizableOp = getOptions().dynCastBufferizableOp(op))
      return bufferizableOp.getAliasingOpOperands(value, *this);

  // The op is not bufferizable.
  return detail::unknownGetAliasingOpOperands(value);
}

/// Determine which Values will alias with `opOperand` if the op is bufferized
/// in place. Return all tensor Values if the op is not bufferizable.
AliasingValueList AnalysisState::getAliasingValues(OpOperand &opOperand) const {
  if (auto bufferizableOp =
          getOptions().dynCastBufferizableOp(opOperand.getOwner()))
    return bufferizableOp.getAliasingValues(opOperand, *this);

  // The op is not bufferizable.
  return detail::unknownGetAliasingValues(opOperand);
}

/// Return true if `opOperand` bufferizes to a memory read. Return `true` if the
/// op is not bufferizable.
bool AnalysisState::bufferizesToMemoryRead(OpOperand &opOperand) const {
  if (auto bufferizableOp =
          getOptions().dynCastBufferizableOp(opOperand.getOwner()))
    return bufferizableOp.bufferizesToMemoryRead(opOperand, *this);

  // Unknown op that returns a tensor. The inplace analysis does not support it.
  // Conservatively return true.
  return true;
}

/// Return true if `opOperand` bufferizes to a memory write. Return
/// `true` if the op is not bufferizable.
bool AnalysisState::bufferizesToMemoryWrite(OpOperand &opOperand) const {
  if (auto bufferizableOp =
          getOptions().dynCastBufferizableOp(opOperand.getOwner()))
    return bufferizableOp.bufferizesToMemoryWrite(opOperand, *this);

  // Unknown op that returns a tensor. The inplace analysis does not support it.
  // Conservatively return true.
  return true;
}

/// Return true if `opOperand` does neither read nor write but bufferizes to an
/// alias. Return false if the op is not bufferizable.
bool AnalysisState::bufferizesToAliasOnly(OpOperand &opOperand) const {
  if (auto bufferizableOp =
          getOptions().dynCastBufferizableOp(opOperand.getOwner()))
    return bufferizableOp.bufferizesToAliasOnly(opOperand, *this);

  // Unknown op that returns a tensor. The inplace analysis does not support it.
  // Conservatively return false.
  return false;
}

bool AnalysisState::bufferizesToMemoryWrite(Value value) const {
  auto opResult = llvm::dyn_cast<OpResult>(value);
  if (!opResult)
    return true;
  auto bufferizableOp = getOptions().dynCastBufferizableOp(value);
  if (!bufferizableOp)
    return true;
  return bufferizableOp.resultBufferizesToMemoryWrite(opResult, *this);
}

/// Return true if the given value is read by an op that bufferizes to a memory
/// read. Also takes into account ops that create an alias but do not read by
/// themselves (e.g., ExtractSliceOp).
bool AnalysisState::isValueRead(Value value) const {
  assert(llvm::isa<TensorType>(value.getType()) && "expected TensorType");
  SmallVector<OpOperand *> workingSet;
  DenseSet<OpOperand *> visited;
  for (OpOperand &use : value.getUses())
    workingSet.push_back(&use);

  while (!workingSet.empty()) {
    OpOperand *uMaybeReading = workingSet.pop_back_val();
    if (!visited.insert(uMaybeReading).second)
      continue;

    // Skip over all ops that neither read nor write (but create an alias).
    if (bufferizesToAliasOnly(*uMaybeReading))
      for (AliasingValue alias : getAliasingValues(*uMaybeReading))
        for (OpOperand &use : alias.value.getUses())
          workingSet.push_back(&use);
    if (bufferizesToMemoryRead(*uMaybeReading))
      return true;
  }

  return false;
}

// Starting from `opOperand`, follow the use-def chain in reverse, always
// selecting the aliasing OpOperands. Find and return Values for which
// `condition` evaluates to true. Uses of such matching Values are not
// traversed any further, the visited aliasing opOperands will be preserved
// through `visitedOpOperands`.
llvm::SetVector<Value> AnalysisState::findValueInReverseUseDefChain(
    OpOperand *opOperand, llvm::function_ref<bool(Value)> condition,
    TraversalConfig config,
    llvm::DenseSet<OpOperand *> *visitedOpOperands) const {
  llvm::DenseSet<Value> visited;
  llvm::SetVector<Value> result, workingSet;
  workingSet.insert(opOperand->get());

  if (visitedOpOperands)
    visitedOpOperands->insert(opOperand);

  while (!workingSet.empty()) {
    Value value = workingSet.pop_back_val();

    if (!config.revisitAlreadyVisitedValues && visited.contains(value)) {
      // Stop traversal if value was already visited.
      if (config.alwaysIncludeLeaves)
        result.insert(value);
      continue;
    }
    visited.insert(value);

    if (condition(value)) {
      result.insert(value);
      continue;
    }

    if (!config.followUnknownOps && !options.dynCastBufferizableOp(value)) {
      // Stop iterating if `followUnknownOps` is unset and the op is either
      // not bufferizable or excluded in the OpFilter.
      if (config.alwaysIncludeLeaves)
        result.insert(value);
      continue;
    }

    AliasingOpOperandList aliases = getAliasingOpOperands(value);
    if (aliases.getNumAliases() == 0) {
      // The traversal ends naturally if there are no more OpOperands that
      // could be followed.
      if (config.alwaysIncludeLeaves)
        result.insert(value);
      continue;
    }

    for (AliasingOpOperand a : aliases) {
      if (config.followEquivalentOnly &&
          a.relation != BufferRelation::Equivalent) {
        // Stop iterating if `followEquivalentOnly` is set but the alias is not
        // equivalent.
        if (config.alwaysIncludeLeaves)
          result.insert(value);
        continue;
      }

      if (config.followInPlaceOnly && !isInPlace(*a.opOperand)) {
        // Stop iterating if `followInPlaceOnly` is set but the alias is
        // out-of-place.
        if (config.alwaysIncludeLeaves)
          result.insert(value);
        continue;
      }

      if (config.followSameTypeOrCastsOnly &&
          a.opOperand->get().getType() != value.getType() &&
          !value.getDefiningOp<CastOpInterface>()) {
        // Stop iterating if `followSameTypeOrCastsOnly` is set but the alias is
        // has a different type and the op is not a cast.
        if (config.alwaysIncludeLeaves)
          result.insert(value);
        continue;
      }

      workingSet.insert(a.opOperand->get());
      if (visitedOpOperands)
        visitedOpOperands->insert(a.opOperand);
    }
  }

  return result;
}

// Find the values that define the contents of the given operand's value.
llvm::SetVector<Value>
AnalysisState::findDefinitions(OpOperand *opOperand) const {
  TraversalConfig config;
  config.alwaysIncludeLeaves = false;
  return findValueInReverseUseDefChain(
      opOperand, [&](Value v) { return this->bufferizesToMemoryWrite(v); },
      config);
}

AnalysisState::AnalysisState(const BufferizationOptions &options)
    : AnalysisState(options, TypeID::get<AnalysisState>()) {}

AnalysisState::AnalysisState(const BufferizationOptions &options, TypeID type)
    : options(options), type(type) {
  for (const BufferizationOptions::AnalysisStateInitFn &fn :
       options.stateInitializers)
    fn(*this);
}

bool AnalysisState::canOmitTensorCopy(OpOperand &opOperand) const {
  // Do not copy if the tensor has undefined contents.
  if (hasUndefinedContents(&opOperand))
    return true;

  // Do not copy if the buffer of the tensor is entirely overwritten (with
  // values that do not depend on the old tensor).
  if (bufferizesToMemoryWrite(opOperand) && !bufferizesToMemoryRead(opOperand))
    return true;

  // Do not copy if the tensor is never read.
  AliasingValueList aliases = getAliasingValues(opOperand);
  if (!bufferizesToMemoryRead(opOperand) &&
      llvm::none_of(aliases,
                    [&](AliasingValue a) { return isValueRead(a.value); }))
    return true;

  // Default: Cannot omit the copy.
  return false;
}

bool AnalysisState::isInPlace(OpOperand &opOperand) const {
  // ToBufferOps are always in-place.
  if (isa<ToBufferOp>(opOperand.getOwner()))
    return true;

  // In the absence of analysis information, OpOperands that bufferize to a
  // memory write are out-of-place, i.e., an alloc and copy is inserted.
  return !bufferizesToMemoryWrite(opOperand);
}

bool AnalysisState::areEquivalentBufferizedValues(Value v1, Value v2) const {
  // In the absence of analysis information, we do not know if the values are
  // equivalent. The conservative answer is "false".
  return false;
}

bool AnalysisState::areAliasingBufferizedValues(Value v1, Value v2) const {
  // In the absence of analysis information, we do not know if the values may be
  // aliasing. The conservative answer is "true".
  return true;
}

bool AnalysisState::hasUndefinedContents(OpOperand *opOperand) const {
  // In the absence of analysis information, the conservative answer is "false".
  return false;
}

// bufferization.to_buffer is not allowed to change the rank.
static void ensureToBufferOpIsValid(Value tensor, Type memrefType) {
#ifndef NDEBUG
  auto rankedTensorType = llvm::dyn_cast<RankedTensorType>(tensor.getType());
  assert((!rankedTensorType || llvm::cast<MemRefType>(memrefType).getRank() ==
                                   rankedTensorType.getRank()) &&
         "to_buffer would be invalid: mismatching ranks");
#endif
}

FailureOr<Value> bufferization::getBuffer(RewriterBase &rewriter, Value value,
                                          const BufferizationOptions &options,
                                          const BufferizationState &state) {
#ifndef NDEBUG
  auto tensorType = llvm::dyn_cast<TensorLikeType>(value.getType());
  assert(tensorType && "unexpected non-tensor type");
#endif // NDEBUG

  // Replace "%t = to_tensor %m" with %m.
  if (auto toTensorOp = value.getDefiningOp<bufferization::ToTensorOp>())
    return toTensorOp.getBuffer();

  // Insert to_buffer op.
  OpBuilder::InsertionGuard g(rewriter);
  setInsertionPointAfter(rewriter, value);
  FailureOr<BufferLikeType> bufferType = getBufferType(value, options, state);
  if (failed(bufferType))
    return failure();
  ensureToBufferOpIsValid(value, *bufferType);
  return rewriter
      .create<bufferization::ToBufferOp>(value.getLoc(), *bufferType, value)
      .getResult();
}

/// Return the buffer type for a given Value (tensor) after bufferization.
FailureOr<BufferLikeType>
bufferization::getBufferType(Value value, const BufferizationOptions &options,
                             const BufferizationState &state) {
  SmallVector<Value> invocationStack;
  return getBufferType(value, options, state, invocationStack);
}

/// Return the buffer type for a given Value (tensor) after bufferization.
FailureOr<BufferLikeType>
bufferization::getBufferType(Value value, const BufferizationOptions &options,
                             const BufferizationState &state,
                             SmallVector<Value> &invocationStack) {
  assert(llvm::isa<TensorLikeType>(value.getType()) &&
         "unexpected non-tensor type");
  invocationStack.push_back(value);
  auto popFromStack =
      llvm::make_scope_exit([&]() { invocationStack.pop_back(); });

  // Try querying BufferizableOpInterface.
  Operation *op = getOwnerOfValue(value);
  auto bufferizableOp = options.dynCastBufferizableOp(op);
  if (bufferizableOp)
    return bufferizableOp.getBufferType(value, options, state, invocationStack);

  // Op is not bufferizable.
  return cast<TensorLikeType>(value.getType()).getBufferType(options, [&]() {
    return op->emitError();
  });
}

bool bufferization::hasTensorSemantics(Operation *op) {
  if (auto bufferizableOp = dyn_cast<BufferizableOpInterface>(op))
    return bufferizableOp.hasTensorSemantics();
  return detail::defaultHasTensorSemantics(op);
}

void bufferization::replaceOpWithBufferizedValues(RewriterBase &rewriter,
                                                  Operation *op,
                                                  ValueRange values) {
  assert(values.size() == op->getNumResults() &&
         "expected one value per OpResult");
  OpBuilder::InsertionGuard g(rewriter);

  // Replace all OpResults with the given values.
  SmallVector<Value> replacements;
  for (OpResult opResult : op->getOpResults()) {
    Value replacement = values[opResult.getResultNumber()];
    if (llvm::isa<TensorLikeType>(opResult.getType())) {
      // The OpResult is a tensor. Such values are replaced with memrefs during
      // bufferization.
      assert(llvm::isa<BufferLikeType>(replacement.getType()) &&
             "tensor op result should be replaced with a buffer value");
      // The existing uses of the OpResult still expect a tensor. Insert a
      // ToTensorOp. Throughout bufferization, this ToTensorOp will gradually
      // loose all of its users and eventually DCE away.
      rewriter.setInsertionPointAfter(op);
      replacement = rewriter.create<bufferization::ToTensorOp>(
          replacement.getLoc(), opResult.getType(), replacement);
    }
    replacements.push_back(replacement);
  }

  rewriter.replaceOp(op, replacements);
}

//===----------------------------------------------------------------------===//
// Bufferization-specific scoped alloc insertion support.
//===----------------------------------------------------------------------===//

/// Create a memref allocation with the given type and dynamic extents.
FailureOr<Value> BufferizationOptions::createAlloc(OpBuilder &b, Location loc,
                                                   MemRefType type,
                                                   ValueRange dynShape) const {
  if (allocationFn)
    return (*allocationFn)(b, loc, type, dynShape, bufferAlignment);

  // Default bufferallocation via AllocOp.
  if (bufferAlignment != 0)
    return b
        .create<memref::AllocOp>(loc, type, dynShape,
                                 b.getI64IntegerAttr(bufferAlignment))
        .getResult();
  return b.create<memref::AllocOp>(loc, type, dynShape).getResult();
}

/// Create a memory copy between two memref buffers.
LogicalResult BufferizationOptions::createMemCpy(OpBuilder &b, Location loc,
                                                 Value from, Value to) const {
  if (memCpyFn)
    return (*memCpyFn)(b, loc, from, to);

  b.create<memref::CopyOp>(loc, from, to);
  return success();
}

//===----------------------------------------------------------------------===//
// Bufferization-specific IRMapping support with debugging.
//===----------------------------------------------------------------------===//

BaseMemRefType bufferization::getMemRefType(TensorType tensorType,
                                            const BufferizationOptions &options,
                                            MemRefLayoutAttrInterface layout,
                                            Attribute memorySpace) {
  // Case 1: Unranked memref type.
  if (auto unrankedTensorType =
          llvm::dyn_cast<UnrankedTensorType>(tensorType)) {
    assert(!layout && "UnrankedTensorType cannot have a layout map");
    return UnrankedMemRefType::get(unrankedTensorType.getElementType(),
                                   memorySpace);
  }

  // Case 2: Ranked memref type with specified layout.
  auto rankedTensorType = llvm::cast<RankedTensorType>(tensorType);
  if (layout) {
    return MemRefType::get(rankedTensorType.getShape(),
                           rankedTensorType.getElementType(), layout,
                           memorySpace);
  }

  return options.unknownTypeConverterFn(tensorType, memorySpace, options);
}

BaseMemRefType
bufferization::getMemRefTypeWithFullyDynamicLayout(TensorType tensorType,
                                                   Attribute memorySpace) {
  // Case 1: Unranked memref type.
  if (auto unrankedTensorType =
          llvm::dyn_cast<UnrankedTensorType>(tensorType)) {
    return UnrankedMemRefType::get(unrankedTensorType.getElementType(),
                                   memorySpace);
  }

  // Case 2: Ranked memref type.
  auto rankedTensorType = llvm::cast<RankedTensorType>(tensorType);
  int64_t dynamicOffset = ShapedType::kDynamic;
  SmallVector<int64_t> dynamicStrides(rankedTensorType.getRank(),
                                      ShapedType::kDynamic);
  auto stridedLayout = StridedLayoutAttr::get(tensorType.getContext(),
                                              dynamicOffset, dynamicStrides);
  return MemRefType::get(rankedTensorType.getShape(),
                         rankedTensorType.getElementType(), stridedLayout,
                         memorySpace);
}

/// Return a MemRef type with a static identity layout (i.e., no layout map). If
/// the given tensor type is unranked, return an unranked MemRef type.
BaseMemRefType
bufferization::getMemRefTypeWithStaticIdentityLayout(TensorType tensorType,
                                                     Attribute memorySpace) {
  // Case 1: Unranked memref type.
  if (auto unrankedTensorType =
          llvm::dyn_cast<UnrankedTensorType>(tensorType)) {
    return UnrankedMemRefType::get(unrankedTensorType.getElementType(),
                                   memorySpace);
  }

  // Case 2: Ranked memref type.
  auto rankedTensorType = llvm::cast<RankedTensorType>(tensorType);
  MemRefLayoutAttrInterface layout = {};
  return MemRefType::get(rankedTensorType.getShape(),
                         rankedTensorType.getElementType(), layout,
                         memorySpace);
}

//===----------------------------------------------------------------------===//
// Default implementations of interface methods
//===----------------------------------------------------------------------===//

bool bufferization::detail::defaultResultBufferizesToMemoryWrite(
    OpResult opResult, const AnalysisState &state) {
  auto bufferizableOp = cast<BufferizableOpInterface>(opResult.getDefiningOp());
  AliasingOpOperandList opOperands =
      bufferizableOp.getAliasingOpOperands(opResult, state);

  // Case 1: OpResults that have no aliasing OpOperand usually bufferize to
  // memory writes.
  if (opOperands.getAliases().empty())
    return true;

  // Case 2: If an aliasing OpOperand bufferizes to a memory write, the OpResult
  // may bufferize to a memory write.
  if (llvm::any_of(opOperands, [&](AliasingOpOperand alias) {
        return state.bufferizesToMemoryWrite(*alias.opOperand);
      }))
    return true;

  // Case 3: Check if a nested aliasing OpOperand value bufferizes to a memory
  // write. (Or: The reverse SSA use-def chain ends inside the reigon.) In that
  // case, the OpResult bufferizes to a memory write. E.g.:
  //
  // %0 = "some_writing_op" : tensor<?xf32>
  // %r = scf.if ... -> tensor<?xf32> {
  //   scf.yield %0 : tensor<?xf32>
  // } else {
  //   %1 = "another_writing_op"(%0) : tensor<?xf32>
  //   scf.yield %1 : tensor<?xf32>
  // }
  // "some_reading_op"(%r)
  //
  // %r bufferizes to a memory write because an aliasing OpOperand value (%1)
  // bufferizes to a memory write and the defining op is inside the scf.if.
  //
  // Note: This treatment of surrouding ops is useful for ops that have a
  // region but no OpOperand such as scf.if or scf.execute_region. It simplifies
  // the analysis considerably.
  //
  // "another_writing_op" in the above example should be able to bufferize
  // inplace in the absence of another read of %0. However, if the scf.if op
  // would not be considered a "write", the analysis would detect the
  // following conflict:
  //
  // * read = some_reading_op
  // * lastWrite = %0  (Note: The last write of %r would be a set: {%0, %1}.)
  // * conflictingWrite = %1
  //
  auto isMemoryWriteInsideOp = [&](Value v) {
    Operation *op = getOwnerOfValue(v);
    if (!opResult.getDefiningOp()->isAncestor(op))
      return false;
    return state.bufferizesToMemoryWrite(v);
  };
  TraversalConfig config;
  config.alwaysIncludeLeaves = false;
  for (AliasingOpOperand alias : opOperands) {
    if (!state
             .findValueInReverseUseDefChain(alias.opOperand,
                                            isMemoryWriteInsideOp, config)
             .empty())
      return true;
  }
  return false;
}

// Compute the AliasingOpOperandList for a given Value based on
// getAliasingValues.
AliasingOpOperandList bufferization::detail::defaultGetAliasingOpOperands(
    Value value, const AnalysisState &state) {
  Operation *op = getOwnerOfValue(value);
  SmallVector<AliasingOpOperand> result;
  for (OpOperand &opOperand : op->getOpOperands()) {
    if (!llvm::isa<TensorType>(opOperand.get().getType()))
      continue;
    AliasingValueList aliasingValues = state.getAliasingValues(opOperand);
    for (const auto &it : aliasingValues)
      if (it.value == value)
        result.emplace_back(&opOperand, it.relation, it.isDefinite);
  }
  return AliasingOpOperandList(std::move(result));
}

FailureOr<BufferLikeType> bufferization::detail::defaultGetBufferType(
    Value value, const BufferizationOptions &options,
    const BufferizationState &bufferizationState,
    SmallVector<Value> &invocationStack) {
  assert(llvm::isa<TensorType>(value.getType()) && "expected tensor type");
  auto tensorType = cast<TensorType>(value.getType());

  // No further analysis is possible for a block argument.
<<<<<<< HEAD
  if (llvm::isa<BlockArgument>(value))
    return bufferization::getMemRefType(tensorType, options);
=======
  if (llvm::isa<BlockArgument>(value)) {
    return cast<BufferLikeType>(
        bufferization::getMemRefType(tensorType, options));
  }
>>>>>>> 5ee67ebe

  // Value is an OpResult.
  Operation *op = getOwnerOfValue(value);
  auto opResult = llvm::cast<OpResult>(value);
  AnalysisState analysisState(options);
  AliasingOpOperandList aliases = analysisState.getAliasingOpOperands(opResult);
  if (aliases.getNumAliases() > 0 &&
      aliases.getAliases()[0].relation == BufferRelation::Equivalent) {
    // If the OpResult has an equivalent OpOperand, both OpResult and
    // OpOperand bufferize to the exact same buffer type.
    Value equivalentOperand = aliases.getAliases().front().opOperand->get();
    return asMemRefType(getBufferType(equivalentOperand, options,
                                      bufferizationState, invocationStack));
  }

  // If we do not know the memory space and there is no default memory space,
  // report a failure.
  auto memSpace =
      options.defaultMemorySpaceFn(cast<TensorType>(value.getType()));
  if (!memSpace.has_value())
    return op->emitError("could not infer memory space");

<<<<<<< HEAD
  return getMemRefType(tensorType, options, /*layout=*/{}, *memSpace);
=======
  return cast<BufferLikeType>(
      getMemRefType(tensorType, options, /*layout=*/{}, *memSpace));
>>>>>>> 5ee67ebe
}

bool bufferization::detail::defaultIsRepetitiveRegion(
    BufferizableOpInterface bufferizableOp, unsigned index) {
  assert(index < bufferizableOp->getNumRegions() && "invalid region index");
  auto regionInterface =
      dyn_cast<RegionBranchOpInterface>(bufferizableOp.getOperation());
  if (!regionInterface)
    return false;
  return regionInterface.isRepetitiveRegion(index);
}

AliasingOpOperandList
bufferization::detail::unknownGetAliasingOpOperands(Value value) {
  // TODO: Take into account successor blocks.
  // No aliasing in case of non-entry blocks.
  if (auto bbArg = dyn_cast<BlockArgument>(value))
    if (bbArg.getOwner() != &bbArg.getOwner()->getParent()->getBlocks().front())
      return {};

  // Unknown op: Conservatively assume that each OpResult may alias with every
  // OpOperand. In addition, each block argument of an entry block may alias
  // with every OpOperand.
  AliasingOpOperandList r;
  for (OpOperand &operand : value.getDefiningOp()->getOpOperands())
    if (isa<TensorType>(operand.get().getType()))
      r.addAlias({&operand, BufferRelation::Unknown, /*isDefinite=*/false});
  return r;
}

AliasingValueList
bufferization::detail::unknownGetAliasingValues(OpOperand &opOperand) {
  // TODO: Take into account successor blocks.
  // Unknown op: Conservatively assume that each OpResult may alias with every
  // OpOperand. In addition, each block argument of an entry block may alias
  // with every OpOperand.
  AliasingValueList r;
  for (OpResult result : opOperand.getOwner()->getOpResults())
    if (llvm::isa<TensorType>(result.getType()))
      r.addAlias({result, BufferRelation::Unknown, /*isDefinite=*/false});
  for (Region &region : opOperand.getOwner()->getRegions())
    if (!region.getBlocks().empty())
      for (BlockArgument bbArg : region.getBlocks().front().getArguments())
        if (isa<TensorType>(bbArg.getType()))
          r.addAlias({bbArg, BufferRelation::Unknown, /*isDefinite=*/false});
  return r;
}

bool bufferization::detail::defaultHasTensorSemantics(Operation *op) {
  auto isaTensor = [](Type t) { return isa<TensorLikeType>(t); };
  bool hasTensorBlockArgument = any_of(op->getRegions(), [&](Region &r) {
    return any_of(r.getBlocks(), [&](Block &b) {
      return any_of(b.getArguments(), [&](BlockArgument bbArg) {
        return isaTensor(bbArg.getType());
      });
    });
  });
  if (hasTensorBlockArgument)
    return true;

  if (any_of(op->getResultTypes(), isaTensor))
    return true;
  return any_of(op->getOperandTypes(), isaTensor);
}

FailureOr<BaseMemRefType>
bufferization::detail::asMemRefType(FailureOr<BufferLikeType> bufferType) {
  if (failed(bufferType))
    return failure();
  return cast<BaseMemRefType>(*bufferType);
}

bool bufferization::detail::typesMatchAfterBufferization(Operation &op,
                                                         Value tensor,
                                                         Value buffer) {
  return mlir::succeeded(
      cast<TensorLikeType>(tensor.getType())
          .verifyCompatibleBufferType(cast<BufferLikeType>(buffer.getType()),
                                      [&]() { return op.emitError(); }));
}<|MERGE_RESOLUTION|>--- conflicted
+++ resolved
@@ -955,15 +955,10 @@
   auto tensorType = cast<TensorType>(value.getType());
 
   // No further analysis is possible for a block argument.
-<<<<<<< HEAD
-  if (llvm::isa<BlockArgument>(value))
-    return bufferization::getMemRefType(tensorType, options);
-=======
   if (llvm::isa<BlockArgument>(value)) {
     return cast<BufferLikeType>(
         bufferization::getMemRefType(tensorType, options));
   }
->>>>>>> 5ee67ebe
 
   // Value is an OpResult.
   Operation *op = getOwnerOfValue(value);
@@ -975,8 +970,8 @@
     // If the OpResult has an equivalent OpOperand, both OpResult and
     // OpOperand bufferize to the exact same buffer type.
     Value equivalentOperand = aliases.getAliases().front().opOperand->get();
-    return asMemRefType(getBufferType(equivalentOperand, options,
-                                      bufferizationState, invocationStack));
+    return getBufferType(equivalentOperand, options, bufferizationState,
+                         invocationStack);
   }
 
   // If we do not know the memory space and there is no default memory space,
@@ -986,12 +981,8 @@
   if (!memSpace.has_value())
     return op->emitError("could not infer memory space");
 
-<<<<<<< HEAD
-  return getMemRefType(tensorType, options, /*layout=*/{}, *memSpace);
-=======
   return cast<BufferLikeType>(
       getMemRefType(tensorType, options, /*layout=*/{}, *memSpace));
->>>>>>> 5ee67ebe
 }
 
 bool bufferization::detail::defaultIsRepetitiveRegion(
