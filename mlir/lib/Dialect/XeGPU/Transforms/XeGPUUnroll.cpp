//===- XeGPUUnroll.cpp - patterns to do unrolling ---------------*- C++ -*-===//
//
// Part of the LLVM Project, under the Apache License v2.0 with LLVM Exceptions.
// See https://llvm.org/LICENSE.txt for license information.
// SPDX-License-Identifier: Apache-2.0 WITH LLVM-exception
//
//===----------------------------------------------------------------------===//
//
// This file contains patterns for unrolling XeGPU operations. It follows a
// similar concept and design as vector unroll patterns, serving as a complement
// to them.
//
//===----------------------------------------------------------------------===//

#include "mlir/Dialect/Utils/IndexingUtils.h"
#include "mlir/Dialect/XeGPU/IR/XeGPU.h"
#include "mlir/Dialect/XeGPU/Transforms/Transforms.h"
#include "mlir/Dialect/XeGPU/Utils/XeGPUUtils.h"
#include "llvm/ADT/STLExtras.h"
#include "llvm/Support/DebugLog.h"

namespace mlir {
namespace xegpu {
#define GEN_PASS_DEF_XEGPUUNROLL
#include "mlir/Dialect/XeGPU/Transforms/Passes.h.inc"
} // namespace xegpu
} // namespace mlir

#define DEBUG_TYPE "xegpu-unroll"

using namespace mlir;

namespace {

template <typename SourceOp>
struct UnrollPattern : public OpRewritePattern<SourceOp> {
  UnrollPattern(MLIRContext *context, const xegpu::UnrollOptions &options,
                PatternBenefit benefit = 1)
      : OpRewritePattern<SourceOp>(context, benefit), options(options) {}

protected:
  /// Return the target shape for the given `op`. Return std::nullopt if the
  /// op shouldn't be or cannot be unrolled.
  std::optional<SmallVector<int64_t>> getTargetShape(Operation *op) const {
    LDBG() << "Get unroll shape for: " << *op;

    if (options.filterConstraint && failed(options.filterConstraint(op))) {
      LDBG() << "--no filter constraint -> BAIL";
      return std::nullopt;
    }

    assert(options.nativeShape &&
           "expects the native shape for native shape call back function.");
    auto nativeShape = options.nativeShape(op);
    return nativeShape;
  }

  SmallVector<Type> getUnrolledTypes(ShapedType type,
                                     ArrayRef<int64_t> tileShape,
                                     bool returnSingleType = false) const {
    return options.getUnrolledTypes(type, tileShape, returnSingleType);
  }

  /// Emulate the the unpack behavior using insert_strided_slice for VectorType
  /// values and unrealized_conversion_cast for TensorDescType values.
  Value unpack(ValueRange srcs, Type destTy, ArrayRef<int64_t> blockSize,
               Location loc, PatternRewriter &rewriter) const {
    if (auto vecTy = dyn_cast<VectorType>(destTy)) {
      auto shape = vecTy.getShape();
      return xegpu::createVectorWithShapeFromValues(rewriter, loc, srcs, shape);
    }

    if (isa<xegpu::TensorDescType>(destTy)) {
      auto attr = NamedAttribute(rewriter.getStringAttr(unpackAttrName),
                                 rewriter.getUnitAttr());
      auto blkAttr = NamedAttribute(rewriter.getStringAttr(blockAttrName),
                                    rewriter.getDenseI64ArrayAttr(blockSize));
      auto castOp = UnrealizedConversionCastOp::create(
          rewriter, loc, destTy, srcs,
          ArrayRef<NamedAttribute>({attr, blkAttr}));
      return castOp.getResult(0);
    }

    llvm_unreachable("Unexpected destTy.");
    return Value();
  }

  /// Emulate the the pack behavior using extract_strided_slice for VectorType
  /// values and unrealized_conversion_cast for TensorDescType values.
  SmallVector<Value> pack(Value src, TypeRange destTypes,
                          ArrayRef<int64_t> blockSize, Location loc,
                          PatternRewriter &rewriter) const {
    if (auto vecTy = dyn_cast<VectorType>(src.getType())) {
      return xegpu::extractVectorsWithShapeFromValue(rewriter, loc, src,
                                                     blockSize);
    }

    if (isa<xegpu::TensorDescType>(src.getType())) {
      auto attr = NamedAttribute(rewriter.getStringAttr(packAttrName),
                                 rewriter.getUnitAttr());
      auto blkAttr = NamedAttribute(rewriter.getStringAttr(blockAttrName),
                                    rewriter.getDenseI64ArrayAttr(blockSize));
      auto castOp = UnrealizedConversionCastOp::create(
          rewriter, loc, destTypes, src,
          ArrayRef<NamedAttribute>({attr, blkAttr}));
      return castOp.getResults();
    }

    llvm_unreachable("Unexpected src type.");
    return SmallVector<Value>();
  }

private:
  const char *const packAttrName = "__xegpu_blocking_pack__";
  const char *const unpackAttrName = "__xegpu_blocking_unpack__";
  const char *const blockAttrName = "__xegpu_blocking_tile_shape__";

  xegpu::UnrollOptions options;
};

// Generic helper function for unrolling operations with offsets.
//
// Iterates over tile offsets within the tensor descriptor shape and calls
// the provided createOp function for each computed offset. This is used by
// operations like LoadNd, StoreNd, CreateNdDesc, and PrefetchNd when they
// have explicit offsets that need to be adjusted for each unrolled tile.
SmallVector<Value> computeUnrolledOffsets(
    SmallVector<OpFoldResult> mixedOffsets, xegpu::TensorDescType tdescTy,
    ArrayRef<int64_t> targetShape,
    const std::function<Value(SmallVector<OpFoldResult>)> &createOp,
    Location loc, PatternRewriter &rewriter) {
  int64_t rank = tdescTy.getRank();
  ArrayRef<int64_t> shape = tdescTy.getShape();

  auto addi = [&](OpFoldResult a, int64_t b) -> Value {
    std::optional<int64_t> maybeInt = getConstantIntValue(a);
    if (maybeInt) {
      return arith::ConstantIndexOp::create(rewriter, loc, *maybeInt + b);
    } else {
      auto aV = llvm::cast<Value>(a);
      auto bV = arith::ConstantIndexOp::create(rewriter, loc, b);
      return rewriter.createOrFold<arith::AddIOp>(loc, aV, bV);
    }
  };

  SmallVector<OpFoldResult> oldOffsets = llvm::to_vector(
      llvm::drop_begin(mixedOffsets, mixedOffsets.size() - rank));
  auto validIdxes =
      llvm::seq<int64_t>(mixedOffsets.size() - rank, mixedOffsets.size());

  SmallVector<Value> newOps;
  for (SmallVector<int64_t> offsets :
       StaticTileOffsetRange(shape, targetShape)) {

    for (auto [idx, oldOff, offset] :
         llvm::zip(validIdxes, oldOffsets, offsets))
      mixedOffsets[idx] = addi(oldOff, offset);

    auto newOp = createOp(mixedOffsets);
    newOps.push_back(newOp);
  }
  return newOps;
}

struct UnrollCreateNdOp : public UnrollPattern<xegpu::CreateNdDescOp> {
  using UnrollPattern<xegpu::CreateNdDescOp>::UnrollPattern;
  LogicalResult matchAndRewrite(xegpu::CreateNdDescOp op,
                                PatternRewriter &rewriter) const override {
    Location loc = op.getLoc();
    xegpu::TensorDescType tdescTy = op.getType();

    std::optional<SmallVector<int64_t>> targetShape = getTargetShape(op);
    if (!targetShape)
      return failure();

    SmallVector<Value> newOps;

    auto newTdescTy = getUnrolledTypes(tdescTy, *targetShape)[0];
    bool hasOffsets = op.getMixedOffsets().size() != 0;
    if (!hasOffsets) {
      auto newOp = xegpu::CreateNdDescOp::create(
          rewriter, loc, newTdescTy, op.getSource(), op.getMixedSizes(),
          op.getMixedStrides());
      newOps.push_back(newOp);
    } else {
      auto createOp = [&](SmallVector<OpFoldResult> offsets) -> Value {
        return xegpu::CreateNdDescOp::create(
            rewriter, loc, newTdescTy, op.getSource(), offsets,
            op.getMixedSizes(), op.getMixedStrides());
      };

      newOps = computeUnrolledOffsets(op.getMixedOffsets(), tdescTy,
                                      *targetShape, createOp, loc, rewriter);
    }
    Value castOp = unpack(newOps, tdescTy, *targetShape, loc, rewriter);
    rewriter.replaceOp(op, castOp);

    return success();
  }
};

struct UnrollUpdateNdOffsetOp : public UnrollPattern<xegpu::UpdateNdOffsetOp> {
  using UnrollPattern<xegpu::UpdateNdOffsetOp>::UnrollPattern;
  LogicalResult matchAndRewrite(xegpu::UpdateNdOffsetOp op,
                                PatternRewriter &rewriter) const override {
    Location loc = op.getLoc();
    xegpu::TensorDescType tdescTy = op.getTensorDescType();

    std::optional<SmallVector<int64_t>> targetShape = getTargetShape(op);
    if (!targetShape)
      return failure();

    SmallVector<Type> convertedTdescTypes =
        getUnrolledTypes(tdescTy, *targetShape);
    SmallVector<Value> convertedTdesc = pack(
        op.getTensorDesc(), convertedTdescTypes, *targetShape, loc, rewriter);

    SmallVector<Value> newOps;
    for (auto t : convertedTdesc) {
      auto newOp = xegpu::UpdateNdOffsetOp::create(
          rewriter, loc, t.getType(), t, op.getOffsets(), op.getConstOffsets());
      newOps.push_back(newOp);
    }
    Value castOp = unpack(newOps, op.getType(), *targetShape, loc, rewriter);
    rewriter.replaceOp(op, castOp);
    return success();
  }
};

struct UnrollPrefetchNdOp : public UnrollPattern<xegpu::PrefetchNdOp> {
  using UnrollPattern<xegpu::PrefetchNdOp>::UnrollPattern;
  LogicalResult matchAndRewrite(xegpu::PrefetchNdOp op,
                                PatternRewriter &rewriter) const override {
    Location loc = op.getLoc();
    xegpu::TensorDescType tdescTy = op.getTensorDescType();

    std::optional<SmallVector<int64_t>> targetShape = getTargetShape(op);
    if (!targetShape)
      return failure();

    int64_t offsetSize = static_cast<int64_t>(op.getOffsets().size());
    bool hasOffsets = (offsetSize != 0) || op.getConstOffsetsAttr();

    SmallVector<Type> convertedTdescTypes = getUnrolledTypes(
        tdescTy, *targetShape, /*returnSingleType*/ hasOffsets);

    SmallVector<Value> convertedTdesc = pack(
        op.getTensorDesc(), convertedTdescTypes, *targetShape, loc, rewriter);

    if (!hasOffsets) {
      for (auto t : convertedTdesc)
        xegpu::PrefetchNdOp::create(rewriter, loc, TypeRange(), t,
                                    op->getAttrs());
    } else {
      auto createPrefetch = [&](SmallVector<OpFoldResult> offsets) -> Value {
        xegpu::PrefetchNdOp::create(rewriter, loc, convertedTdesc[0], offsets,
                                    op.getL1HintAttr(), op.getL2HintAttr(),
                                    op.getL3HintAttr());
        // return dummy Value to satisfy function's signature
        return nullptr;
      };

      computeUnrolledOffsets(op.getMixedOffsets(), tdescTy, *targetShape,
                             createPrefetch, loc, rewriter);
    }

    rewriter.eraseOp(op);
    return success();
  }
};

struct UnrollLoadNdOp : public UnrollPattern<xegpu::LoadNdOp> {
  using UnrollPattern<xegpu::LoadNdOp>::UnrollPattern;
  LogicalResult matchAndRewrite(xegpu::LoadNdOp op,
                                PatternRewriter &rewriter) const override {

    Location loc = op.getLoc();
    VectorType valueTy = op.getType();
    xegpu::TensorDescType tdescTy = op.getTensorDescType();

    std::optional<SmallVector<int64_t>> targetShape = getTargetShape(op);
    if (!targetShape)
      return failure();

    int64_t offsetSize = static_cast<int64_t>(op.getOffsets().size());
    bool hasOffsets = (offsetSize != 0) || op.getConstOffsetsAttr();

    Type elemTy = tdescTy.getElementType();
    VectorType newValueTy = valueTy.cloneWith(*targetShape, elemTy);

    SmallVector<Type> convertedTdescTypes = getUnrolledTypes(
        tdescTy, *targetShape, /*returnSingleType*/ hasOffsets);

    SmallVector<Value> convertedTdescs = pack(
        op.getTensorDesc(), convertedTdescTypes, *targetShape, loc, rewriter);
    SmallVector<Value> newOps;

    if (!hasOffsets) {
      for (auto t : convertedTdescs) {
        auto newOp = xegpu::LoadNdOp::create(rewriter, loc, newValueTy, t,
                                             op->getAttrs());
        newOps.push_back(newOp);
      }
    } else {
      auto createLoad = [&](SmallVector<OpFoldResult> offsets) {
        return xegpu::LoadNdOp::create(
            rewriter, loc, newValueTy, convertedTdescs[0], offsets,
            op.getPackedAttr(), op.getTransposeAttr(), op.getL1HintAttr(),
            op.getL2HintAttr(), op.getL3HintAttr());
      };
      newOps = computeUnrolledOffsets(op.getMixedOffsets(), tdescTy,
                                      *targetShape, createLoad, loc, rewriter);
    }

    Value castOp = unpack(newOps, op.getType(), *targetShape, loc, rewriter);

    rewriter.replaceOp(op, castOp);
    return success();
  }
};

struct UnrollStoreNdOp : public UnrollPattern<xegpu::StoreNdOp> {
  using UnrollPattern<xegpu::StoreNdOp>::UnrollPattern;
  LogicalResult matchAndRewrite(xegpu::StoreNdOp op,
                                PatternRewriter &rewriter) const override {
    Location loc = op.getLoc();
    VectorType valueTy = op.getValueType();
    xegpu::TensorDescType tdescTy = op.getTensorDescType();

    std::optional<SmallVector<int64_t>> targetShape = getTargetShape(op);
    if (!targetShape)
      return failure();

    int64_t offsetSize = static_cast<int64_t>(op.getOffsets().size());
    bool hasOffsets = (offsetSize != 0) || op.getConstOffsetsAttr();

    SmallVector<Type> convertedValTypes =
        getUnrolledTypes(valueTy, *targetShape);
    SmallVector<Type> convertedTdescTypes = getUnrolledTypes(
        tdescTy, *targetShape, /*returnSingleType*/ hasOffsets);

    SmallVector<Value> convertedTdescs = pack(
        op.getTensorDesc(), convertedTdescTypes, *targetShape, loc, rewriter);

    SmallVector<Value> convertedValues =
        pack(op.getValue(), convertedValTypes, *targetShape, loc, rewriter);
    if (!hasOffsets) {
      for (auto [v, t] : llvm::zip(convertedValues, convertedTdescs))
        xegpu::StoreNdOp::create(rewriter, loc, v, t, op.getL1HintAttr(),
                                 op.getL2HintAttr(), op.getL3HintAttr());
    } else {
      size_t valueIndex = 0;
      auto createStore = [&](SmallVector<OpFoldResult> offsets) {
        xegpu::StoreNdOp::create(rewriter, loc, convertedValues[valueIndex++],
                                 convertedTdescs[0], offsets,
                                 op.getL1HintAttr(), op.getL2HintAttr(),
                                 op.getL3HintAttr());
        // return dummy Value to satisfy function's signature
        return nullptr;
      };

      computeUnrolledOffsets(op.getMixedOffsets(), tdescTy, *targetShape,
                             createStore, loc, rewriter);
    }

    rewriter.eraseOp(op);
    return success();
  }
};

struct UnrollDpasOp : public UnrollPattern<xegpu::DpasOp> {
  using UnrollPattern<xegpu::DpasOp>::UnrollPattern;
  LogicalResult matchAndRewrite(xegpu::DpasOp op,
                                PatternRewriter &rewriter) const override {
    Location loc = op.getLoc();

    // expecting every operands is a 2D Vector
    if (llvm::any_of(op->getOperandTypes(), [&](Type type) {
          auto vecTy = dyn_cast<VectorType>(type);
          return !vecTy || vecTy.getRank() != 2;
        }))
      return failure();

    // A vector of 3 elements should be returned, representing M, K, N
    // respectively.
    std::optional<SmallVector<int64_t>> targetShape = getTargetShape(op);
    if (!targetShape || targetShape->size() != 3)
      return failure();
    auto M = (*targetShape)[0];
    auto K = (*targetShape)[1];
    auto N = (*targetShape)[2];

    int64_t aBlockSize[2] = {M, K};
    int64_t bBlockSize[2] = {K, N};
    int64_t cBlockSize[2] = {M, N};

    auto packWrapper = [&](TypedValue<VectorType> val,
                           ArrayRef<int64_t> blockSize) {
      VectorType type = val.getType();
      std::optional<SmallVector<int64_t>> grids =
          computeShapeRatio(type.getShape(), blockSize);
      assert(grids && "Expecting grids to be computed.");
      auto numNewOps = computeProduct(*grids);
      if (numNewOps == 1)
        return SmallVector<Value>({val});
      VectorType newVecTy = type.cloneWith(blockSize, type.getElementType());
      SmallVector<Type> convertedTypes(numNewOps, newVecTy);
      SmallVector<Value> values =
          pack(val, convertedTypes, blockSize, loc, rewriter);
      return values;
    };

    auto a = op.getLhs();
    auto b = op.getRhs();
    auto c = op.getAcc();

    auto aShape = a.getType().getShape();
    auto bShape = b.getType().getShape();

    SmallVector<Value> aVals, bVals, cVals;
    aVals = packWrapper(a, aBlockSize);
    bVals = packWrapper(b, bBlockSize);

    if (c)
      cVals = packWrapper(c, cBlockSize);

    // Skip the operation if every operand has an invalid blocking size (empty)
    // or if the original shape matches the blocking size (size == 1).
    auto ranges = c ? SmallVector<ValueRange>({aVals, bVals, cVals})
                    : SmallVector<ValueRange>({aVals, bVals});
    if (llvm::any_of(ranges, [](auto &v) { return v.size() == 0; }) ||
        llvm::all_of(ranges, [](auto &v) { return v.size() == 1; }))
      return failure();

    VectorType resultTy = op.getResult().getType();
    auto vecTy = VectorType::get(cBlockSize, resultTy.getElementType());

    int64_t mIters = aShape[0] / M;
    int64_t kIters = aShape[1] / K;
    int64_t nIters = bShape[1] / N;

    SmallVector<Value> newOps;
    for (int64_t i = 0; i < mIters; ++i) {
      for (int64_t j = 0; j < nIters; ++j) {
        Value tmpC;
        if (c)
          tmpC = cVals[i * nIters + j]; // init with acc

        for (int64_t k = 0; k < kIters; ++k) {
          Value aVec = aVals[i * kIters + k];
          Value bVec = bVals[k * nIters + j];
          SmallVector<Value> operands({aVec, bVec});
          if (tmpC)
            operands.push_back(tmpC);

          tmpC = xegpu::DpasOp::create(rewriter, loc, vecTy, operands,
                                       op->getAttrs());
        }
        newOps.push_back(tmpC);
      }
    }
    Value castOp = unpack(newOps, resultTy, cBlockSize, loc, rewriter);
    rewriter.replaceOp(op, castOp);
    return success();
  }
};

struct UnrollCreateDescOp : public UnrollPattern<xegpu::CreateDescOp> {
  using UnrollPattern<xegpu::CreateDescOp>::UnrollPattern;
  LogicalResult matchAndRewrite(xegpu::CreateDescOp op,
                                PatternRewriter &rewriter) const override {
    Location loc = op.getLoc();
    xegpu::TensorDescType tdescTy = op.getType();
    TypedValue<::mlir::VectorType> indiceVec = op.getOffsets();
    VectorType indiceVecTy = indiceVec.getType();

    if (!tdescTy.isScattered())
      return failure();

    std::optional<SmallVector<int64_t>> targetShape = getTargetShape(op);
    if (!targetShape)
      return failure();

    SmallVector<int64_t> targetIndiceShape(*targetShape);
    int64_t originalChunkSize = tdescTy.getChunkSizeAsInt();
    // IndiceVec is 1 dim lower than tdescTy when chunkSize is larger than 1.
    if (originalChunkSize > 1)
      targetIndiceShape.pop_back();

    auto newTdescTy = getUnrolledTypes(tdescTy, *targetShape)[0];
    SmallVector<Type> convertedIndiceTypes =
        getUnrolledTypes(indiceVecTy, targetIndiceShape);
    SmallVector<Value> convertedIndiceVec =
        pack(indiceVec, convertedIndiceTypes, targetIndiceShape, loc, rewriter);

    SmallVector<Value> newOps;

    // More indices is need when chunkSize > 1. Since a big load from one
    // address could be break into multiple small loads.
    if (originalChunkSize > 1) {
      int64_t blockedChunkSize = targetShape->back();
      int64_t numNewChunks = originalChunkSize / blockedChunkSize;

      for (auto [indice, indiceType] :
           llvm::zip(convertedIndiceVec, convertedIndiceTypes)) {
        for (int64_t i = 0; i < numNewChunks; ++i) {
          // Compute the offset
          Value inc = arith::ConstantIndexOp::create(rewriter, loc,
                                                     i * blockedChunkSize);
          Value incVec =
              vector::BroadcastOp::create(rewriter, loc, indiceType, inc);
          Value offsetIndice =
              arith::AddIOp::create(rewriter, loc, indice, incVec);

          auto newOp = xegpu::CreateDescOp::create(
              rewriter, loc, newTdescTy, op.getSource(), offsetIndice);

          newOps.push_back(newOp);
        }
      }
    } else {
      for (auto indice : convertedIndiceVec) {
        auto newOp = xegpu::CreateDescOp::create(rewriter, loc, newTdescTy,
                                                 op.getSource(), indice);
        newOps.push_back(newOp);
      }
    }

    Value castOp = unpack(newOps, tdescTy, *targetShape, loc, rewriter);
    rewriter.replaceOp(op, castOp);

    return success();
  }
};

struct UnrollLoadGatherOp : public UnrollPattern<xegpu::LoadGatherOp> {
  using UnrollPattern<xegpu::LoadGatherOp>::UnrollPattern;
  LogicalResult matchAndRewrite(xegpu::LoadGatherOp op,
                                PatternRewriter &rewriter) const override {

    Location loc = op.getLoc();
    VectorType valueTy = llvm::dyn_cast<VectorType>(op.getValue().getType());
    xegpu::TensorDescType tdescTy = op.getTensorDescType();

    // TODO: handle the unstructure source case (!tdesTy)
    if (!tdescTy || op.getOffsets())
      return failure();

    std::optional<SmallVector<int64_t>> targetShape = getTargetShape(op);
    if (!targetShape)
      return failure();

    SmallVector<int64_t> targetMaskShape(*targetShape);
    int64_t originalChunkSize = tdescTy.getChunkSizeAsInt();

    VectorType maskTy = llvm::dyn_cast<VectorType>(op.getMask().getType());

    Type elemTy = tdescTy.getElementType();
    VectorType newValueTy = valueTy.cloneWith(*targetShape, elemTy);

    SmallVector<Type> convertedTdescTypes =
        getUnrolledTypes(tdescTy, *targetShape);
    SmallVector<Value> convertedTdescs = pack(
        op.getTensorDesc(), convertedTdescTypes, *targetShape, loc, rewriter);

    SmallVector<Type> convertedMaskTypes;
    SmallVector<Value> convertedMasks;

    if (originalChunkSize > 1) {
      targetMaskShape.pop_back();
      convertedMaskTypes = getUnrolledTypes(maskTy, targetMaskShape);
      int64_t blockedChunkSize = targetShape->back();
      int64_t numNewChunks = originalChunkSize / blockedChunkSize;

      // the mask is reused across the chunk_size dimension
      for (auto mask : pack(op.getMask(), convertedMaskTypes, targetMaskShape,
                            loc, rewriter))
        convertedMasks.append(numNewChunks, mask);

      newValueTy = valueTy.cloneWith(*targetShape, elemTy);
    } else {
      convertedMaskTypes = getUnrolledTypes(maskTy, targetMaskShape);
      convertedMasks = pack(op.getMask(), convertedMaskTypes, targetMaskShape,
                            loc, rewriter);
    }

    SmallVector<Value> newOps;
    for (auto [t, m] : llvm::zip(convertedTdescs, convertedMasks)) {
      auto newOp = xegpu::LoadGatherOp::create(
          rewriter, loc, newValueTy, t, m, op.getL1HintAttr(),
          op.getL2HintAttr(), op.getL3HintAttr());
      newOps.push_back(newOp);
    }

    Value castOp = unpack(newOps, op.getType(), *targetShape, loc, rewriter);
    rewriter.replaceOp(op, castOp);
    return success();
  }
};

/// This pattern handles the unrolling of LoadGatherOp with offsets (gathered
/// load).
/// It unrolls the offsets and mask operands accordingly, and creates multiple
/// LoadGatherOp with the unrolled operands.
struct UnrollLoadGatherOpWithOffset
    : public UnrollPattern<xegpu::LoadGatherOp> {
  using UnrollPattern<xegpu::LoadGatherOp>::UnrollPattern;
  LogicalResult matchAndRewrite(xegpu::LoadGatherOp op,
                                PatternRewriter &rewriter) const override {
    Location loc = op.getLoc();
    VectorType valueTy = llvm::dyn_cast<VectorType>(op.getType());
    Value offsets = op.getOffsets();
    Value mask = op.getMask();

    // Only handle the case where offsets are present (scattered load)
    if (!offsets)
      return failure();

    std::optional<SmallVector<int64_t>> targetShape = getTargetShape(op);
    if (!targetShape)
      return failure();

    SmallVector<int64_t> targetMaskShape(*targetShape);
    int64_t chunkSize = 1;
    if (auto chunkSizeAttr = op->getAttr("chunk_size")) {
      if (auto intAttr = llvm::dyn_cast<IntegerAttr>(chunkSizeAttr))
        chunkSize = intAttr.getInt();
    }

    // Unroll mask and offsets with correct shape
    VectorType maskTy = llvm::dyn_cast<VectorType>(mask.getType());
    VectorType offsetsTy = llvm::dyn_cast<VectorType>(offsets.getType());
    Type elemTy = valueTy.getElementType();
<<<<<<< HEAD
    VectorType newValueTy = valueTy.cloneWith(*targetShape, elemTy);
=======
    VectorType newValueTy = VectorType::get(*targetShape, elemTy);
>>>>>>> 54c4ef26

    SmallVector<Type> convertedMaskTypes;
    SmallVector<Value> convertedMasks;
    SmallVector<Type> convertedOffsetTypes;
    SmallVector<Value> convertedOffsets;

    if (chunkSize > 1) {
      // For chunked loads, mask and offsets have one less dimension
      targetMaskShape.pop_back();
      int64_t blockedChunkSize = targetShape->back();
      int64_t numNewChunks = chunkSize / blockedChunkSize;
      chunkSize = blockedChunkSize;

      convertedMaskTypes = getUnrolledTypes(maskTy, targetMaskShape);
      convertedOffsetTypes = getUnrolledTypes(offsetsTy, targetMaskShape);

      SmallVector<Value> convertedMasksBase =
          pack(mask, convertedMaskTypes, targetMaskShape, loc, rewriter);
      SmallVector<Value> convertedOffsetsBase =
          pack(offsets, convertedOffsetTypes, targetMaskShape, loc, rewriter);

      for (auto maskVal : convertedMasksBase)
        convertedMasks.append(numNewChunks, maskVal);

      for (auto [baseOffset, offsetType] :
           llvm::zip(convertedOffsetsBase, convertedOffsetTypes)) {
        for (int64_t i = 0; i < numNewChunks; ++i) {
          Value inc = arith::ConstantIndexOp::create(rewriter, loc,
                                                     i * blockedChunkSize);
          Value incVec =
              vector::BroadcastOp::create(rewriter, loc, offsetType, inc);
          Value offsetVal =
              arith::AddIOp::create(rewriter, loc, baseOffset, incVec);
          convertedOffsets.push_back(offsetVal);
        }
      }
    } else {
      convertedMaskTypes = getUnrolledTypes(maskTy, targetMaskShape);
      convertedMasks =
          pack(mask, convertedMaskTypes, targetMaskShape, loc, rewriter);

      convertedOffsetTypes = getUnrolledTypes(offsetsTy, *targetShape);
      convertedOffsets =
          pack(offsets, convertedOffsetTypes, *targetShape, loc, rewriter);
    }

    SmallVector<Value> newOps;
    for (auto [o, m] : llvm::zip(convertedOffsets, convertedMasks)) {
      auto newOp = xegpu::LoadGatherOp::create(
          rewriter, loc, newValueTy, op.getSource(), o, m,
          rewriter.getI64IntegerAttr(chunkSize), op.getL1HintAttr(),
          op.getL2HintAttr(), op.getL3HintAttr());
      newOps.push_back(newOp);
    }

    Value castOp = unpack(newOps, op.getType(), *targetShape, loc, rewriter);
    rewriter.replaceOp(op, castOp);
    return success();
  }
};

/// This pattern handles the unrolling of StoreScatterOp with offsets (scattered
/// store).
/// It unrolls the offsets and mask operands accordingly, and creates multiple
/// StoreScatterOp with the unrolled operands.
struct UnrollStoreScatterOpWithOffsets
    : public UnrollPattern<xegpu::StoreScatterOp> {
  using UnrollPattern<xegpu::StoreScatterOp>::UnrollPattern;
  LogicalResult matchAndRewrite(xegpu::StoreScatterOp op,
                                PatternRewriter &rewriter) const override {
    Location loc = op.getLoc();
    VectorType valueTy = llvm::dyn_cast<VectorType>(op.getValue().getType());
    Value offsets = op.getOffsets();
    Value mask = op.getMask();

    // Only handle the case where offsets are present (scattered store)
    if (!offsets)
      return failure();

    std::optional<SmallVector<int64_t>> targetShape = getTargetShape(op);
    if (!targetShape)
      return failure();

    int64_t chunkSize = 1;
    if (auto chunkSizeAttr = op->getAttr("chunk_size")) {
      if (auto intAttr = llvm::dyn_cast<IntegerAttr>(chunkSizeAttr))
        chunkSize = intAttr.getInt();
    }

    SmallVector<int64_t> targetMaskShape(*targetShape);
    VectorType maskTy = llvm::dyn_cast<VectorType>(mask.getType());
    VectorType offsetsTy = llvm::dyn_cast<VectorType>(offsets.getType());

    SmallVector<Type> convertedMaskTypes;
    SmallVector<Value> convertedMasks;
    SmallVector<Type> convertedOffsetTypes;
    SmallVector<Value> convertedOffsets;

    if (chunkSize > 1) {
      targetMaskShape.pop_back();
      int64_t blockedChunkSize = targetShape->back();
      int64_t numNewChunks = chunkSize / blockedChunkSize;
      chunkSize = blockedChunkSize;

      convertedMaskTypes = getUnrolledTypes(maskTy, targetMaskShape);
      convertedOffsetTypes = getUnrolledTypes(offsetsTy, targetMaskShape);

      SmallVector<Value> convertedMasksBase =
          pack(mask, convertedMaskTypes, targetMaskShape, loc, rewriter);
      SmallVector<Value> convertedOffsetsBase =
          pack(offsets, convertedOffsetTypes, targetMaskShape, loc, rewriter);

      for (auto maskVal : convertedMasksBase)
        convertedMasks.append(numNewChunks, maskVal);

      for (auto [baseOffset, offsetType] :
           llvm::zip(convertedOffsetsBase, convertedOffsetTypes)) {
        for (int64_t i = 0; i < numNewChunks; ++i) {
          Value inc = arith::ConstantIndexOp::create(rewriter, loc,
                                                     i * blockedChunkSize);
          Value incVec =
              vector::BroadcastOp::create(rewriter, loc, offsetType, inc);
          Value offsetVal =
              arith::AddIOp::create(rewriter, loc, baseOffset, incVec);
          convertedOffsets.push_back(offsetVal);
        }
      }
    } else {
      convertedMaskTypes = getUnrolledTypes(maskTy, targetMaskShape);
      convertedMasks =
          pack(mask, convertedMaskTypes, targetMaskShape, loc, rewriter);

      convertedOffsetTypes = getUnrolledTypes(offsetsTy, *targetShape);
      convertedOffsets =
          pack(offsets, convertedOffsetTypes, *targetShape, loc, rewriter);
    }

    SmallVector<Type> convertedValTypes =
        getUnrolledTypes(valueTy, *targetShape);
    SmallVector<Value> convertedValues =
        pack(op.getValue(), convertedValTypes, *targetShape, loc, rewriter);

    for (auto [v, o, m] :
         llvm::zip(convertedValues, convertedOffsets, convertedMasks)) {
      xegpu::StoreScatterOp::create(rewriter, loc, v, op.getDest(), o, m,
                                    rewriter.getI64IntegerAttr(chunkSize),
                                    op.getL1HintAttr(), op.getL2HintAttr(),
                                    op.getL3HintAttr());
    }

    rewriter.eraseOp(op);
    return success();
  }
};

struct UnrollPrefetchOp : public UnrollPattern<xegpu::PrefetchOp> {
  using UnrollPattern<xegpu::PrefetchOp>::UnrollPattern;
  LogicalResult matchAndRewrite(xegpu::PrefetchOp op,
                                PatternRewriter &rewriter) const override {
    Location loc = op.getLoc();
    xegpu::TensorDescType tdescTy = op.getTensorDescType();

    // TODO: handle the unstructure source case (!tdesTy)
    if (!tdescTy || op.getOffsets())
      return failure();

    std::optional<SmallVector<int64_t>> targetShape = getTargetShape(op);
    if (!targetShape)
      return failure();

    SmallVector<Type> convertedTdescTypes =
        getUnrolledTypes(tdescTy, *targetShape);
    SmallVector<Value> convertedTdesc = pack(
        op.getTensorDesc(), convertedTdescTypes, *targetShape, loc, rewriter);

    for (auto t : convertedTdesc)
      xegpu::PrefetchOp::create(rewriter, loc, TypeRange(), t, op->getAttrs());

    rewriter.eraseOp(op);
    return success();
  }
};

struct UnrollStoreScatterOp : public UnrollPattern<xegpu::StoreScatterOp> {
  using UnrollPattern<xegpu::StoreScatterOp>::UnrollPattern;
  LogicalResult matchAndRewrite(xegpu::StoreScatterOp op,
                                PatternRewriter &rewriter) const override {

    Location loc = op.getLoc();
    VectorType valueTy = llvm::dyn_cast<VectorType>(op.getValue().getType());
    xegpu::TensorDescType tdescTy = op.getTensorDescType();

    // TODO: handle the unstructure source case (!tdesTy)
    if (!tdescTy || op.getOffsets())
      return failure();

    std::optional<SmallVector<int64_t>> targetShape = getTargetShape(op);
    if (!targetShape)
      return failure();

    SmallVector<int64_t> targetMaskShape(*targetShape);
    int64_t originalChunkSize = tdescTy.getChunkSizeAsInt();

    VectorType maskTy = llvm::dyn_cast<VectorType>(op.getMask().getType());

    SmallVector<Type> convertedTdescTypes =
        getUnrolledTypes(tdescTy, *targetShape);
    SmallVector<Value> convertedTdescs = pack(
        op.getTensorDesc(), convertedTdescTypes, *targetShape, loc, rewriter);

    SmallVector<Type> convertedMaskTypes;
    SmallVector<Value> convertedMasks;

    if (originalChunkSize > 1) {
      targetMaskShape.pop_back();
      int64_t blockedChunkSize = targetShape->back();
      int64_t numNewChunks = originalChunkSize / blockedChunkSize;
      convertedMaskTypes = getUnrolledTypes(maskTy, targetMaskShape);

      // the mask is reused across the chunk_size dimension
      for (auto mask : pack(op.getMask(), convertedMaskTypes, targetMaskShape,
                            loc, rewriter))
        convertedMasks.append(numNewChunks, mask);
    } else {
      convertedMaskTypes = getUnrolledTypes(maskTy, targetMaskShape);
      convertedMasks = pack(op.getMask(), convertedMaskTypes, targetMaskShape,
                            loc, rewriter);
    }

    SmallVector<Type> convertedValTypes =
        getUnrolledTypes(valueTy, *targetShape);
    SmallVector<Value> convertedValues =
        pack(op.getValue(), convertedValTypes, *targetShape, loc, rewriter);

    for (size_t i = 0; i < convertedValues.size(); ++i) {
      Value v = convertedValues[i];
      Value t = convertedTdescs[i];
      Value m = op.getMask() ? convertedMasks[i] : nullptr;
      xegpu::StoreScatterOp::create(rewriter, loc, v, t, m, op.getL1HintAttr(),
                                    op.getL2HintAttr(), op.getL3HintAttr());
    }

    rewriter.eraseOp(op);
    return success();
  }
};

struct UnrollUpdateOffsetOp : public UnrollPattern<xegpu::UpdateOffsetOp> {
  using UnrollPattern<xegpu::UpdateOffsetOp>::UnrollPattern;
  LogicalResult matchAndRewrite(xegpu::UpdateOffsetOp op,
                                PatternRewriter &rewriter) const override {
    Location loc = op.getLoc();
    xegpu::TensorDescType tdescTy = op.getTensorDescType();

    if (!tdescTy.isScattered())
      return failure();

    std::optional<SmallVector<int64_t>> targetShape = getTargetShape(op);
    if (!targetShape)
      return failure();

    SmallVector<Type> convertedTdescTypes =
        getUnrolledTypes(tdescTy, *targetShape);
    SmallVector<Value> convertedTdesc = pack(
        op.getTensorDesc(), convertedTdescTypes, *targetShape, loc, rewriter);

    TypedValue<::mlir::VectorType> offsetVec = op.getOffsets();
    VectorType offsetVecTy = offsetVec.getType();
    SmallVector<Type> convertedOffsetTypes;
    SmallVector<Value> convertedOffsetVec;
    SmallVector<Value> newOps;
    int64_t originalChunkSize = tdescTy.getChunkSizeAsInt();
    if (originalChunkSize > 1) {
      auto targetOffsetShape = ArrayRef<int64_t>(*targetShape).drop_back();
      convertedOffsetTypes = getUnrolledTypes(offsetVecTy, targetOffsetShape);

      int64_t blockedChunkSize = targetShape->back();
      int64_t numNewChunks = originalChunkSize / blockedChunkSize;
      // the offset is reused across the chunk_size dimension
      for (auto offset : pack(offsetVec, convertedOffsetTypes,
                              targetOffsetShape, loc, rewriter))
        convertedOffsetVec.append(numNewChunks, offset);

    } else {
      convertedOffsetTypes = getUnrolledTypes(offsetVecTy, *targetShape);
      convertedOffsetVec =
          pack(offsetVec, convertedOffsetTypes, *targetShape, loc, rewriter);
    }

    for (auto [t, o] : llvm::zip(convertedTdesc, convertedOffsetVec)) {
      auto newOp =
          xegpu::UpdateOffsetOp::create(rewriter, loc, t.getType(), t, o);
      newOps.push_back(newOp);
    }
    Value castOp = unpack(newOps, op.getType(), *targetShape, loc, rewriter);
    rewriter.replaceOp(op, castOp);
    return success();
  }
};

struct UnrollLoadMatrixOp : public UnrollPattern<xegpu::LoadMatrixOp> {
  using UnrollPattern<xegpu::LoadMatrixOp>::UnrollPattern;
  LogicalResult matchAndRewrite(xegpu::LoadMatrixOp op,
                                PatternRewriter &rewriter) const override {
    Location loc = op.getLoc();
    VectorType valueTy = llvm::dyn_cast<VectorType>(op.getType());
    assert(valueTy && "the value type must be vector type!");

    std::optional<SmallVector<int64_t>> targetShape = getTargetShape(op);
    if (!targetShape || targetShape->size() != (size_t)valueTy.getRank())
      return failure();

    Type elemTy = valueTy.getElementType();
    ArrayRef<int64_t> shape = valueTy.getShape();
    auto layout = dyn_cast<xegpu::LayoutAttr>(op.getLayoutAttr());

    VectorType newValueTy = valueTy.cloneWith(*targetShape, elemTy);

    SmallVector<OpFoldResult> mixedOffsets = op.getMixedOffsets();
    SmallVector<SmallVector<OpFoldResult>> offsetsList;
    for (SmallVector<int64_t> offsets :
         StaticTileOffsetRange(shape, *targetShape)) {
      auto adds = xegpu::addElementwise(
          rewriter, loc, mixedOffsets,
          getAsIndexOpFoldResult(op.getContext(), offsets));
      offsetsList.push_back(adds);
    }

    SmallVector<Value> newOps;
    layout = layout.dropInstData();
    for (SmallVector<OpFoldResult> offsets : offsetsList) {
      auto newOp = xegpu::LoadMatrixOp::create(
          rewriter, op.getLoc(), newValueTy, op.getMemDesc(), offsets, layout);
      newOps.push_back(newOp);
    }
    Value castOp = unpack(newOps, op.getType(), *targetShape, loc, rewriter);
    rewriter.replaceOp(op, castOp);
    return success();
  }
};

struct UnrollStoreMatrixOp : public UnrollPattern<xegpu::StoreMatrixOp> {
  using UnrollPattern<xegpu::StoreMatrixOp>::UnrollPattern;
  LogicalResult matchAndRewrite(xegpu::StoreMatrixOp op,
                                PatternRewriter &rewriter) const override {
    std::optional<SmallVector<int64_t>> targetShape = getTargetShape(op);
    if (!targetShape)
      return failure();

    Location loc = op.getLoc();
    VectorType valueTy = llvm::dyn_cast<VectorType>(op.getData().getType());
    assert(valueTy && "the value type must be vector type!");
    ArrayRef<int64_t> shape = valueTy.getShape();
    auto layout = dyn_cast<xegpu::LayoutAttr>(op.getLayoutAttr());

    SmallVector<Type> convertedValTypes =
        getUnrolledTypes(valueTy, *targetShape);
    SmallVector<Value> convertedValues =
        pack(op.getData(), convertedValTypes, *targetShape, loc, rewriter);

    SmallVector<OpFoldResult> mixedOffsets = op.getMixedOffsets();
    SmallVector<SmallVector<OpFoldResult>> offsetsList;
    for (SmallVector<int64_t> offsets :
         StaticTileOffsetRange(shape, *targetShape)) {
      auto adds = xegpu::addElementwise(
          rewriter, loc, mixedOffsets,
          getAsIndexOpFoldResult(op.getContext(), offsets));
      offsetsList.push_back(adds);
    }

    for (auto [v, offsets] : llvm::zip_equal(convertedValues, offsetsList))
      xegpu::StoreMatrixOp::create(rewriter, loc, v, op.getMemDesc(), offsets,
                                   layout.dropInstData());

    rewriter.eraseOp(op);
    return success();
  }
};

} // namespace

void mlir::xegpu::populateXeGPUUnrollPatterns(
    RewritePatternSet &patterns, const xegpu::UnrollOptions &options) {
  patterns
      .add<UnrollCreateNdOp, UnrollUpdateNdOffsetOp, UnrollPrefetchNdOp,
           UnrollLoadNdOp, UnrollStoreNdOp, UnrollDpasOp, UnrollCreateDescOp,
           UnrollLoadGatherOp, UnrollStoreScatterOp, UnrollPrefetchOp,
           UnrollUpdateOffsetOp, UnrollLoadMatrixOp, UnrollStoreMatrixOp,
           UnrollLoadGatherOpWithOffset, UnrollStoreScatterOpWithOffsets>(
          patterns.getContext(), options);
}<|MERGE_RESOLUTION|>--- conflicted
+++ resolved
@@ -631,11 +631,7 @@
     VectorType maskTy = llvm::dyn_cast<VectorType>(mask.getType());
     VectorType offsetsTy = llvm::dyn_cast<VectorType>(offsets.getType());
     Type elemTy = valueTy.getElementType();
-<<<<<<< HEAD
-    VectorType newValueTy = valueTy.cloneWith(*targetShape, elemTy);
-=======
     VectorType newValueTy = VectorType::get(*targetShape, elemTy);
->>>>>>> 54c4ef26
 
     SmallVector<Type> convertedMaskTypes;
     SmallVector<Value> convertedMasks;
