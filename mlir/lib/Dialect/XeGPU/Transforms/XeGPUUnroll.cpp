//===- XeGPUUnroll.cpp - patterns to do unrolling ---------------*- C++ -*-===//
//
// Part of the LLVM Project, under the Apache License v2.0 with LLVM Exceptions.
// See https://llvm.org/LICENSE.txt for license information.
// SPDX-License-Identifier: Apache-2.0 WITH LLVM-exception
//
//===----------------------------------------------------------------------===//
//
// This file contains patterns for unrolling XeGPU operations. It follows a
// similar concept and design as vector unroll patterns, serving as a complement
// to them.
//
//===----------------------------------------------------------------------===//

#include "mlir/Dialect/Utils/IndexingUtils.h"
#include "mlir/Dialect/XeGPU/IR/XeGPU.h"
#include "mlir/Dialect/XeGPU/Transforms/Transforms.h"
#include "mlir/Dialect/XeGPU/Utils/XeGPUUtils.h"
#include "llvm/ADT/STLExtras.h"
#include "llvm/Support/DebugLog.h"

namespace mlir {
namespace xegpu {
#define GEN_PASS_DEF_XEGPUUNROLL
#include "mlir/Dialect/XeGPU/Transforms/Passes.h.inc"
} // namespace xegpu
} // namespace mlir

#define DEBUG_TYPE "xegpu-unroll"

using namespace mlir;

namespace {

template <typename SourceOp>
struct UnrollPattern : public OpRewritePattern<SourceOp> {
  UnrollPattern(MLIRContext *context, const xegpu::UnrollOptions &options,
                PatternBenefit benefit = 1)
      : OpRewritePattern<SourceOp>(context, benefit), options(options) {}

protected:
  /// Return the target shape for the given `op`. Return std::nullopt if the
  /// op shouldn't be or cannot be unrolled.
  std::optional<SmallVector<int64_t>> getTargetShape(Operation *op) const {
    LDBG() << "Get unroll shape for: " << *op;

    if (options.filterConstraint && failed(options.filterConstraint(op))) {
      LDBG() << "--no filter constraint -> BAIL";
      return std::nullopt;
    }

    assert(options.nativeShape &&
           "expects the native shape for native shape call back function.");
    auto nativeShape = options.nativeShape(op);
    return nativeShape;
  }

  SmallVector<Type> getUnrolledTypes(ShapedType type,
                                     ArrayRef<int64_t> tileShape) const {
    return options.getUnrolledTypes(type, tileShape);
  }

  /// Emulate the the unpack behavior using insert_strided_slice for VectorType
  /// values and unrealized_conversion_cast for TensorDescType values.
  Value unpack(ValueRange srcs, Type destTy, ArrayRef<int64_t> blockSize,
               Location loc, PatternRewriter &rewriter) const {
    if (auto vecTy = dyn_cast<VectorType>(destTy)) {
      assert(vecTy.getRank() == static_cast<int64_t>(blockSize.size()) &&
             "Expecting blockSize size to match the rank of destTy.");
      auto shape = vecTy.getShape();
      return xegpu::createVectorWithShapeFromValues(rewriter, loc, srcs, shape);
    }

    if (isa<xegpu::TensorDescType>(destTy)) {
      auto attr = NamedAttribute(rewriter.getStringAttr(unpackAttrName),
                                 rewriter.getUnitAttr());
      auto blkAttr = NamedAttribute(rewriter.getStringAttr(blockAttrName),
                                    rewriter.getDenseI64ArrayAttr(blockSize));
      auto castOp = UnrealizedConversionCastOp::create(
          rewriter, loc, destTy, srcs,
          ArrayRef<NamedAttribute>({attr, blkAttr}));
      return castOp.getResult(0);
    }

    llvm_unreachable("Unexpected destTy.");
    return Value();
  }

  /// Emulate the the pack behavior using extract_strided_slice for VectorType
  /// values and unrealized_conversion_cast for TensorDescType values.
  SmallVector<Value> pack(Value src, TypeRange destTypes,
                          ArrayRef<int64_t> blockSize, Location loc,
                          PatternRewriter &rewriter) const {
    if (auto vecTy = dyn_cast<VectorType>(src.getType())) {
      assert(vecTy.getRank() == static_cast<int64_t>(blockSize.size()) &&
             "Expecting blockSize size to match the rank of src.");
      return xegpu::extractVectorsWithShapeFromValue(rewriter, loc, src,
                                                     blockSize);
    }

    if (isa<xegpu::TensorDescType>(src.getType())) {
      auto attr = NamedAttribute(rewriter.getStringAttr(packAttrName),
                                 rewriter.getUnitAttr());
      auto blkAttr = NamedAttribute(rewriter.getStringAttr(blockAttrName),
                                    rewriter.getDenseI64ArrayAttr(blockSize));
      auto castOp = UnrealizedConversionCastOp::create(
          rewriter, loc, destTypes, src,
          ArrayRef<NamedAttribute>({attr, blkAttr}));
      return castOp.getResults();
    }

    llvm_unreachable("Unexpected src type.");
    return SmallVector<Value>();
  }

private:
  const char *const packAttrName = "__xegpu_blocking_pack__";
  const char *const unpackAttrName = "__xegpu_blocking_unpack__";
  const char *const blockAttrName = "__xegpu_blocking_tile_shape__";

  xegpu::UnrollOptions options;
};

struct UnrollCreateNdOp : public UnrollPattern<xegpu::CreateNdDescOp> {
  using UnrollPattern<xegpu::CreateNdDescOp>::UnrollPattern;
  LogicalResult matchAndRewrite(xegpu::CreateNdDescOp op,
                                PatternRewriter &rewriter) const override {
    Location loc = op.getLoc();
    xegpu::TensorDescType tdescTy = op.getType();
    int64_t rank = tdescTy.getRank();
    ArrayRef<int64_t> shape = tdescTy.getShape();

    std::optional<SmallVector<int64_t>> targetShape = getTargetShape(op);
    if (!targetShape)
      return failure();

    auto newTdescTy = getUnrolledTypes(tdescTy, *targetShape)[0];

    auto addi = [&](OpFoldResult a, int64_t b) -> Value {
      std::optional<int64_t> maybeInt = getConstantIntValue(a);
      if (maybeInt) {
        return arith::ConstantIndexOp::create(rewriter, loc, *maybeInt + b);
      } else {
        auto aV = llvm::cast<Value>(a);
        auto bV = arith::ConstantIndexOp::create(rewriter, loc, b);
        return rewriter.createOrFold<arith::AddIOp>(loc, aV, bV);
      }
    };

    SmallVector<OpFoldResult> mixedOffsets = op.getMixedOffsets();

    // For n-D memrefs where n > rank, we need to handle the last `rank`
    // dimensions only, and keep the first `n-rank` dimensions as is.
    SmallVector<OpFoldResult> oldOffsets = llvm::to_vector(
        llvm::drop_begin(mixedOffsets, mixedOffsets.size() - rank));
    auto validIdxes =
        llvm::seq<int64_t>(mixedOffsets.size() - rank, mixedOffsets.size());

    SmallVector<Value> newOps;
    for (SmallVector<int64_t> offsets :
         StaticTileOffsetRange(shape, *targetShape)) {

      for (auto [idx, oldOff, offset] :
           llvm::zip(validIdxes, oldOffsets, offsets))
        mixedOffsets[idx] = addi(oldOff, offset);

      auto newOp = xegpu::CreateNdDescOp::create(
          rewriter, loc, newTdescTy, op.getSource(), mixedOffsets,
          op.getMixedSizes(), op.getMixedStrides());
      newOps.push_back(newOp);
    }
    Value castOp = unpack(newOps, tdescTy, *targetShape, loc, rewriter);
    rewriter.replaceOp(op, castOp);

    return success();
  }
};

struct UnrollUpdateNdOffsetOp : public UnrollPattern<xegpu::UpdateNdOffsetOp> {
  using UnrollPattern<xegpu::UpdateNdOffsetOp>::UnrollPattern;
  LogicalResult matchAndRewrite(xegpu::UpdateNdOffsetOp op,
                                PatternRewriter &rewriter) const override {
    Location loc = op.getLoc();
    xegpu::TensorDescType tdescTy = op.getTensorDescType();

    std::optional<SmallVector<int64_t>> targetShape = getTargetShape(op);
    if (!targetShape)
      return failure();

    SmallVector<Type> convertedTdescTypes =
        getUnrolledTypes(tdescTy, *targetShape);
    SmallVector<Value> convertedTdesc = pack(
        op.getTensorDesc(), convertedTdescTypes, *targetShape, loc, rewriter);

    SmallVector<Value> newOps;
    for (auto t : convertedTdesc) {
      auto newOp = xegpu::UpdateNdOffsetOp::create(
          rewriter, loc, t.getType(), t, op.getOffsets(), op.getConstOffsets());
      newOps.push_back(newOp);
    }
    Value castOp = unpack(newOps, op.getType(), *targetShape, loc, rewriter);
    rewriter.replaceOp(op, castOp);
    return success();
  }
};

struct UnrollPrefetchNdOp : public UnrollPattern<xegpu::PrefetchNdOp> {
  using UnrollPattern<xegpu::PrefetchNdOp>::UnrollPattern;
  LogicalResult matchAndRewrite(xegpu::PrefetchNdOp op,
                                PatternRewriter &rewriter) const override {
    Location loc = op.getLoc();
    xegpu::TensorDescType tdescTy = op.getTensorDescType();

    std::optional<SmallVector<int64_t>> targetShape = getTargetShape(op);
    if (!targetShape)
      return failure();

    int64_t offsetSize = static_cast<int64_t>(op.getOffsets().size());
    if ((offsetSize != 0) || op.getConstOffsetsAttr())
      return failure();

    SmallVector<Type> convertedTdescTypes =
        getUnrolledTypes(tdescTy, *targetShape);
    SmallVector<Value> convertedTdesc = pack(
        op.getTensorDesc(), convertedTdescTypes, *targetShape, loc, rewriter);

    for (auto t : convertedTdesc)
      xegpu::PrefetchNdOp::create(rewriter, loc, TypeRange(), t,
                                  op->getAttrs());

    rewriter.eraseOp(op);
    return success();
  }
};

struct UnrollLoadNdOp : public UnrollPattern<xegpu::LoadNdOp> {
  using UnrollPattern<xegpu::LoadNdOp>::UnrollPattern;
  LogicalResult matchAndRewrite(xegpu::LoadNdOp op,
                                PatternRewriter &rewriter) const override {

    Location loc = op.getLoc();
    VectorType valueTy = op.getType();
    xegpu::TensorDescType tdescTy = op.getTensorDescType();

    std::optional<SmallVector<int64_t>> targetShape = getTargetShape(op);
    if (!targetShape)
      return failure();

    int64_t offsetSize = static_cast<int64_t>(op.getOffsets().size());
    if ((offsetSize != 0) || op.getConstOffsetsAttr())
      return failure();

    Type elemTy = tdescTy.getElementType();
    VectorType newValueTy = valueTy.cloneWith(*targetShape, elemTy);

    SmallVector<Type> convertedTdescTypes =
        getUnrolledTypes(tdescTy, *targetShape);
    SmallVector<Value> convertedTdescs = pack(
        op.getTensorDesc(), convertedTdescTypes, *targetShape, loc, rewriter);

    SmallVector<Value> newOps;
    for (auto t : convertedTdescs) {
      auto newOp =
          xegpu::LoadNdOp::create(rewriter, loc, newValueTy, t, op->getAttrs());
      newOps.push_back(newOp);
    }

    Value castOp = unpack(newOps, op.getType(), *targetShape, loc, rewriter);

    rewriter.replaceOp(op, castOp);
    return success();
  }
};

struct UnrollStoreNdOp : public UnrollPattern<xegpu::StoreNdOp> {
  using UnrollPattern<xegpu::StoreNdOp>::UnrollPattern;
  LogicalResult matchAndRewrite(xegpu::StoreNdOp op,
                                PatternRewriter &rewriter) const override {
    Location loc = op.getLoc();
    VectorType valueTy = op.getValueType();
    xegpu::TensorDescType tdescTy = op.getTensorDescType();

    std::optional<SmallVector<int64_t>> targetShape = getTargetShape(op);
    if (!targetShape)
      return failure();

    int64_t offsetSize = static_cast<int64_t>(op.getOffsets().size());
    if ((offsetSize != 0) || op.getConstOffsetsAttr())
      return failure();

    SmallVector<Type> convertedValTypes =
        getUnrolledTypes(valueTy, *targetShape);
    SmallVector<Type> convertedTdescTypes =
        getUnrolledTypes(tdescTy, *targetShape);

    SmallVector<Value> convertedValues =
        pack(op.getValue(), convertedValTypes, *targetShape, loc, rewriter);
    SmallVector<Value> convertedTdescs = pack(
        op.getTensorDesc(), convertedTdescTypes, *targetShape, loc, rewriter);

    for (auto [v, t] : llvm::zip(convertedValues, convertedTdescs))
      xegpu::StoreNdOp::create(rewriter, loc, v, t, op.getL1HintAttr(),
                               op.getL2HintAttr(), op.getL3HintAttr());

    rewriter.eraseOp(op);
    return success();
  }
};

struct UnrollDpasOp : public UnrollPattern<xegpu::DpasOp> {
  using UnrollPattern<xegpu::DpasOp>::UnrollPattern;
  LogicalResult matchAndRewrite(xegpu::DpasOp op,
                                PatternRewriter &rewriter) const override {
    Location loc = op.getLoc();

    // expecting every operands is a 2D Vector
    if (llvm::any_of(op->getOperandTypes(), [&](Type type) {
          auto vecTy = dyn_cast<VectorType>(type);
          return !vecTy || vecTy.getRank() != 2;
        }))
      return failure();

    // A vector of 3 elements should be returned, representing M, K, N
    // respectively.
    std::optional<SmallVector<int64_t>> targetShape = getTargetShape(op);
    if (!targetShape || targetShape->size() != 3)
      return failure();
    auto M = (*targetShape)[0];
    auto K = (*targetShape)[1];
    auto N = (*targetShape)[2];

    int64_t aBlockSize[2] = {M, K};
    int64_t bBlockSize[2] = {K, N};
    int64_t cBlockSize[2] = {M, N};

    auto packWrapper = [&](TypedValue<VectorType> val,
                           ArrayRef<int64_t> blockSize) {
      VectorType type = val.getType();
      std::optional<SmallVector<int64_t>> grids =
          computeShapeRatio(type.getShape(), blockSize);
      assert(grids && "Expecting grids to be computed.");
      auto numNewOps = computeProduct(*grids);
      if (numNewOps == 1)
        return SmallVector<Value>({val});
      VectorType newVecTy = type.cloneWith(blockSize, type.getElementType());
      SmallVector<Type> convertedTypes(numNewOps, newVecTy);
      SmallVector<Value> values =
          pack(val, convertedTypes, blockSize, loc, rewriter);
      return values;
    };

    auto a = op.getLhs();
    auto b = op.getRhs();
    auto c = op.getAcc();

    auto aShape = a.getType().getShape();
    auto bShape = b.getType().getShape();

    SmallVector<Value> aVals, bVals, cVals;
    aVals = packWrapper(a, aBlockSize);
    bVals = packWrapper(b, bBlockSize);

    if (c)
      cVals = packWrapper(c, cBlockSize);

    // Skip the operation if every operand has an invalid blocking size (empty)
    // or if the original shape matches the blocking size (size == 1).
    auto ranges = c ? SmallVector<ValueRange>({aVals, bVals, cVals})
                    : SmallVector<ValueRange>({aVals, bVals});
    if (llvm::any_of(ranges, [](auto &v) { return v.size() == 0; }) ||
        llvm::all_of(ranges, [](auto &v) { return v.size() == 1; }))
      return failure();

    VectorType resultTy = op.getResult().getType();
    auto vecTy = VectorType::get(cBlockSize, resultTy.getElementType());

    int64_t mIters = aShape[0] / M;
    int64_t kIters = aShape[1] / K;
    int64_t nIters = bShape[1] / N;

    SmallVector<Value> newOps;
    for (int64_t i = 0; i < mIters; ++i) {
      for (int64_t j = 0; j < nIters; ++j) {
        Value tmpC;
        if (c)
          tmpC = cVals[i * nIters + j]; // init with acc

        for (int64_t k = 0; k < kIters; ++k) {
          Value aVec = aVals[i * kIters + k];
          Value bVec = bVals[k * nIters + j];
          SmallVector<Value> operands({aVec, bVec});
          if (tmpC)
            operands.push_back(tmpC);

          tmpC = xegpu::DpasOp::create(rewriter, loc, vecTy, operands,
                                       op->getAttrs());
        }
        newOps.push_back(tmpC);
      }
    }
    Value castOp = unpack(newOps, resultTy, cBlockSize, loc, rewriter);
    rewriter.replaceOp(op, castOp);
    return success();
  }
};

struct UnrollCreateDescOp : public UnrollPattern<xegpu::CreateDescOp> {
  using UnrollPattern<xegpu::CreateDescOp>::UnrollPattern;
  LogicalResult matchAndRewrite(xegpu::CreateDescOp op,
                                PatternRewriter &rewriter) const override {
    Location loc = op.getLoc();
    xegpu::TensorDescType tdescTy = op.getType();
    TypedValue<::mlir::VectorType> indiceVec = op.getOffsets();
    VectorType indiceVecTy = indiceVec.getType();

    if (!tdescTy.isScattered())
      return failure();

    std::optional<SmallVector<int64_t>> targetShape = getTargetShape(op);
    if (!targetShape)
      return failure();

    SmallVector<int64_t> targetIndiceShape(*targetShape);
    int64_t originalChunkSize = tdescTy.getChunkSizeAsInt();
    // IndiceVec is 1 dim lower than tdescTy when chunkSize is larger than 1.
    if (originalChunkSize > 1)
      targetIndiceShape.pop_back();

    auto newTdescTy = getUnrolledTypes(tdescTy, *targetShape)[0];
    SmallVector<Type> convertedIndiceTypes =
        getUnrolledTypes(indiceVecTy, targetIndiceShape);
    SmallVector<Value> convertedIndiceVec =
        pack(indiceVec, convertedIndiceTypes, targetIndiceShape, loc, rewriter);

    SmallVector<Value> newOps;

    // More indices is need when chunkSize > 1. Since a big load from one
    // address could be break into multiple small loads.
    if (originalChunkSize > 1) {
      int64_t blockedChunkSize = targetShape->back();
      int64_t numNewChunks = originalChunkSize / blockedChunkSize;

      for (auto [indice, indiceType] :
           llvm::zip(convertedIndiceVec, convertedIndiceTypes)) {
        for (int64_t i = 0; i < numNewChunks; ++i) {
          // Compute the offset
          Value inc = arith::ConstantIndexOp::create(rewriter, loc,
                                                     i * blockedChunkSize);
          Value incVec =
              vector::BroadcastOp::create(rewriter, loc, indiceType, inc);
          Value offsetIndice =
              arith::AddIOp::create(rewriter, loc, indice, incVec);

          auto newOp = xegpu::CreateDescOp::create(
              rewriter, loc, newTdescTy, op.getSource(), offsetIndice);

          newOps.push_back(newOp);
        }
      }
    } else {
      for (auto indice : convertedIndiceVec) {
        auto newOp = xegpu::CreateDescOp::create(rewriter, loc, newTdescTy,
                                                 op.getSource(), indice);
        newOps.push_back(newOp);
      }
    }

    Value castOp = unpack(newOps, tdescTy, *targetShape, loc, rewriter);
    rewriter.replaceOp(op, castOp);

    return success();
  }
};

struct UnrollLoadGatherOp : public UnrollPattern<xegpu::LoadGatherOp> {
  using UnrollPattern<xegpu::LoadGatherOp>::UnrollPattern;
  LogicalResult matchAndRewrite(xegpu::LoadGatherOp op,
                                PatternRewriter &rewriter) const override {

    Location loc = op.getLoc();
    VectorType valueTy = llvm::dyn_cast<VectorType>(op.getValue().getType());
    xegpu::TensorDescType tdescTy = op.getTensorDescType();

    // TODO: handle the unstructure source case (!tdesTy)
    if (!tdescTy || op.getOffsets())
      return failure();

    std::optional<SmallVector<int64_t>> targetShape = getTargetShape(op);
    if (!targetShape)
      return failure();

    SmallVector<int64_t> targetMaskShape(*targetShape);
    int64_t originalChunkSize = tdescTy.getChunkSizeAsInt();

    VectorType maskTy = llvm::dyn_cast<VectorType>(op.getMask().getType());

    Type elemTy = tdescTy.getElementType();
    VectorType newValueTy = valueTy.cloneWith(*targetShape, elemTy);

    SmallVector<Type> convertedTdescTypes =
        getUnrolledTypes(tdescTy, *targetShape);
    SmallVector<Value> convertedTdescs = pack(
        op.getTensorDesc(), convertedTdescTypes, *targetShape, loc, rewriter);

    SmallVector<Type> convertedMaskTypes;
    SmallVector<Value> convertedMasks;

    if (originalChunkSize > 1) {
      targetMaskShape.pop_back();
      convertedMaskTypes = getUnrolledTypes(maskTy, targetMaskShape);
      int64_t blockedChunkSize = targetShape->back();
      int64_t numNewChunks = originalChunkSize / blockedChunkSize;

      // the mask is reused across the chunk_size dimension
      for (auto mask : pack(op.getMask(), convertedMaskTypes, targetMaskShape,
                            loc, rewriter))
        convertedMasks.append(numNewChunks, mask);

      newValueTy = valueTy.cloneWith(*targetShape, elemTy);
    } else {
      convertedMaskTypes = getUnrolledTypes(maskTy, targetMaskShape);
      convertedMasks = pack(op.getMask(), convertedMaskTypes, targetMaskShape,
                            loc, rewriter);
    }

    SmallVector<Value> newOps;
    for (auto [t, m] : llvm::zip(convertedTdescs, convertedMasks)) {
      auto newOp = xegpu::LoadGatherOp::create(
          rewriter, loc, newValueTy, t, m, op.getL1HintAttr(),
          op.getL2HintAttr(), op.getL3HintAttr());
      newOps.push_back(newOp);
    }

    Value castOp = unpack(newOps, op.getType(), *targetShape, loc, rewriter);
    rewriter.replaceOp(op, castOp);
    return success();
  }
};

struct UnrollPrefetchOp : public UnrollPattern<xegpu::PrefetchOp> {
  using UnrollPattern<xegpu::PrefetchOp>::UnrollPattern;
  LogicalResult matchAndRewrite(xegpu::PrefetchOp op,
                                PatternRewriter &rewriter) const override {
    Location loc = op.getLoc();
    xegpu::TensorDescType tdescTy = op.getTensorDescType();

    // TODO: handle the unstructure source case (!tdesTy)
    if (!tdescTy || op.getOffsets())
      return failure();

    std::optional<SmallVector<int64_t>> targetShape = getTargetShape(op);
    if (!targetShape)
      return failure();

    SmallVector<Type> convertedTdescTypes =
        getUnrolledTypes(tdescTy, *targetShape);
    SmallVector<Value> convertedTdesc = pack(
        op.getTensorDesc(), convertedTdescTypes, *targetShape, loc, rewriter);

    for (auto t : convertedTdesc)
      xegpu::PrefetchOp::create(rewriter, loc, TypeRange(), t, op->getAttrs());

    rewriter.eraseOp(op);
    return success();
  }
};

struct UnrollStoreScatterOp : public UnrollPattern<xegpu::StoreScatterOp> {
  using UnrollPattern<xegpu::StoreScatterOp>::UnrollPattern;
  LogicalResult matchAndRewrite(xegpu::StoreScatterOp op,
                                PatternRewriter &rewriter) const override {

    Location loc = op.getLoc();
    VectorType valueTy = llvm::dyn_cast<VectorType>(op.getValue().getType());
    xegpu::TensorDescType tdescTy = op.getTensorDescType();

    // TODO: handle the unstructure source case (!tdesTy)
    if (!tdescTy || op.getOffsets())
      return failure();

    std::optional<SmallVector<int64_t>> targetShape = getTargetShape(op);
    if (!targetShape)
      return failure();

    SmallVector<int64_t> targetMaskShape(*targetShape);
    int64_t originalChunkSize = tdescTy.getChunkSizeAsInt();

    VectorType maskTy = llvm::dyn_cast<VectorType>(op.getMask().getType());

    SmallVector<Type> convertedTdescTypes =
        getUnrolledTypes(tdescTy, *targetShape);
    SmallVector<Value> convertedTdescs = pack(
        op.getTensorDesc(), convertedTdescTypes, *targetShape, loc, rewriter);

    SmallVector<Type> convertedMaskTypes;
    SmallVector<Value> convertedMasks;

    if (originalChunkSize > 1) {
      targetMaskShape.pop_back();
      int64_t blockedChunkSize = targetShape->back();
      int64_t numNewChunks = originalChunkSize / blockedChunkSize;
      convertedMaskTypes = getUnrolledTypes(maskTy, targetMaskShape);

      // the mask is reused across the chunk_size dimension
      for (auto mask : pack(op.getMask(), convertedMaskTypes, targetMaskShape,
                            loc, rewriter))
        convertedMasks.append(numNewChunks, mask);
    } else {
      convertedMaskTypes = getUnrolledTypes(maskTy, targetMaskShape);
      convertedMasks = pack(op.getMask(), convertedMaskTypes, targetMaskShape,
                            loc, rewriter);
    }

    SmallVector<Type> convertedValTypes =
        getUnrolledTypes(valueTy, *targetShape);
    SmallVector<Value> convertedValues =
        pack(op.getValue(), convertedValTypes, *targetShape, loc, rewriter);

    for (size_t i = 0; i < convertedValues.size(); ++i) {
      Value v = convertedValues[i];
      Value t = convertedTdescs[i];
      Value m = op.getMask() ? convertedMasks[i] : nullptr;
      xegpu::StoreScatterOp::create(rewriter, loc, v, t, m, op.getL1HintAttr(),
                                    op.getL2HintAttr(), op.getL3HintAttr());
    }

    rewriter.eraseOp(op);
    return success();
  }
};

struct UnrollUpdateOffsetOp : public UnrollPattern<xegpu::UpdateOffsetOp> {
  using UnrollPattern<xegpu::UpdateOffsetOp>::UnrollPattern;
  LogicalResult matchAndRewrite(xegpu::UpdateOffsetOp op,
                                PatternRewriter &rewriter) const override {
    Location loc = op.getLoc();
    xegpu::TensorDescType tdescTy = op.getTensorDescType();

    if (!tdescTy.isScattered())
      return failure();

    std::optional<SmallVector<int64_t>> targetShape = getTargetShape(op);
    if (!targetShape)
      return failure();

    SmallVector<Type> convertedTdescTypes =
        getUnrolledTypes(tdescTy, *targetShape);
    SmallVector<Value> convertedTdesc = pack(
        op.getTensorDesc(), convertedTdescTypes, *targetShape, loc, rewriter);

    TypedValue<::mlir::VectorType> offsetVec = op.getOffsets();
    VectorType offsetVecTy = offsetVec.getType();
    SmallVector<Type> convertedOffsetTypes;
    SmallVector<Value> convertedOffsetVec;
    SmallVector<Value> newOps;
    int64_t originalChunkSize = tdescTy.getChunkSizeAsInt();
    if (originalChunkSize > 1) {
      auto targetOffsetShape = ArrayRef<int64_t>(*targetShape).drop_back();
      convertedOffsetTypes = getUnrolledTypes(offsetVecTy, targetOffsetShape);

      int64_t blockedChunkSize = targetShape->back();
      int64_t numNewChunks = originalChunkSize / blockedChunkSize;
      // the offset is reused across the chunk_size dimension
      for (auto offset : pack(offsetVec, convertedOffsetTypes,
                              targetOffsetShape, loc, rewriter))
        convertedOffsetVec.append(numNewChunks, offset);

    } else {
      convertedOffsetTypes = getUnrolledTypes(offsetVecTy, *targetShape);
      convertedOffsetVec =
          pack(offsetVec, convertedOffsetTypes, *targetShape, loc, rewriter);
    }

    for (auto [t, o] : llvm::zip(convertedTdesc, convertedOffsetVec)) {
      auto newOp =
          xegpu::UpdateOffsetOp::create(rewriter, loc, t.getType(), t, o);
<<<<<<< HEAD
=======
      newOps.push_back(newOp);
    }
    Value castOp = unpack(newOps, op.getType(), *targetShape, loc, rewriter);
    rewriter.replaceOp(op, castOp);
    return success();
  }
};

struct UnrollLoadMatrixOp : public UnrollPattern<xegpu::LoadMatrixOp> {
  using UnrollPattern<xegpu::LoadMatrixOp>::UnrollPattern;
  LogicalResult matchAndRewrite(xegpu::LoadMatrixOp op,
                                PatternRewriter &rewriter) const override {
    Location loc = op.getLoc();
    VectorType valueTy = op.getType();
    std::optional<SmallVector<int64_t>> targetShape = getTargetShape(op);
    if (!targetShape || targetShape->size() != (size_t)valueTy.getRank())
      return failure();

    Type elemTy = valueTy.getElementType();
    ArrayRef<int64_t> shape = valueTy.getShape();
    auto layout = dyn_cast<xegpu::LayoutAttr>(op.getLayoutAttr());

    VectorType newValueTy = valueTy.cloneWith(*targetShape, elemTy);

    SmallVector<OpFoldResult> mixedOffsets = op.getMixedOffsets();
    SmallVector<SmallVector<OpFoldResult>> offsetsList;
    for (SmallVector<int64_t> offsets :
         StaticTileOffsetRange(shape, *targetShape)) {
      auto adds = xegpu::addElementwise(
          rewriter, loc, mixedOffsets,
          getAsIndexOpFoldResult(op.getContext(), offsets));
      offsetsList.push_back(adds);
    }

    SmallVector<Value> newOps;
    layout = layout.dropInstData();
    for (SmallVector<OpFoldResult> offsets : offsetsList) {
      auto newOp = xegpu::LoadMatrixOp::create(
          rewriter, op.getLoc(), newValueTy, op.getMemDesc(), offsets, layout);
>>>>>>> 35227056
      newOps.push_back(newOp);
    }
    Value castOp = unpack(newOps, op.getType(), *targetShape, loc, rewriter);
    rewriter.replaceOp(op, castOp);
    return success();
  }
};

struct UnrollStoreMatrixOp : public UnrollPattern<xegpu::StoreMatrixOp> {
  using UnrollPattern<xegpu::StoreMatrixOp>::UnrollPattern;
  LogicalResult matchAndRewrite(xegpu::StoreMatrixOp op,
                                PatternRewriter &rewriter) const override {
    std::optional<SmallVector<int64_t>> targetShape = getTargetShape(op);
    if (!targetShape)
      return failure();

    Location loc = op.getLoc();
    VectorType valueTy = op.getData().getType();
    ArrayRef<int64_t> shape = valueTy.getShape();
    auto layout = dyn_cast<xegpu::LayoutAttr>(op.getLayoutAttr());

    SmallVector<Type> convertedValTypes =
        getUnrolledTypes(valueTy, *targetShape);
    SmallVector<Value> convertedValues =
        pack(op.getData(), convertedValTypes, *targetShape, loc, rewriter);

    SmallVector<OpFoldResult> mixedOffsets = op.getMixedOffsets();
    SmallVector<SmallVector<OpFoldResult>> offsetsList;
    for (SmallVector<int64_t> offsets :
         StaticTileOffsetRange(shape, *targetShape)) {
      auto adds = xegpu::addElementwise(
          rewriter, loc, mixedOffsets,
          getAsIndexOpFoldResult(op.getContext(), offsets));
      offsetsList.push_back(adds);
    }

    for (auto [v, offsets] : llvm::zip_equal(convertedValues, offsetsList))
      xegpu::StoreMatrixOp::create(rewriter, loc, v, op.getMemDesc(), offsets,
                                   layout.dropInstData());

    rewriter.eraseOp(op);
    return success();
  }
};

} // namespace

void mlir::xegpu::populateXeGPUUnrollPatterns(
    RewritePatternSet &patterns, const xegpu::UnrollOptions &options) {
  patterns
      .add<UnrollCreateNdOp, UnrollUpdateNdOffsetOp, UnrollPrefetchNdOp,
           UnrollLoadNdOp, UnrollStoreNdOp, UnrollDpasOp, UnrollCreateDescOp,
           UnrollLoadGatherOp, UnrollStoreScatterOp, UnrollPrefetchOp,
           UnrollUpdateOffsetOp, UnrollLoadMatrixOp, UnrollStoreMatrixOp>(
          patterns.getContext(), options);
}<|MERGE_RESOLUTION|>--- conflicted
+++ resolved
@@ -674,8 +674,6 @@
     for (auto [t, o] : llvm::zip(convertedTdesc, convertedOffsetVec)) {
       auto newOp =
           xegpu::UpdateOffsetOp::create(rewriter, loc, t.getType(), t, o);
-<<<<<<< HEAD
-=======
       newOps.push_back(newOp);
     }
     Value castOp = unpack(newOps, op.getType(), *targetShape, loc, rewriter);
@@ -715,7 +713,6 @@
     for (SmallVector<OpFoldResult> offsets : offsetsList) {
       auto newOp = xegpu::LoadMatrixOp::create(
           rewriter, op.getLoc(), newValueTy, op.getMemDesc(), offsets, layout);
->>>>>>> 35227056
       newOps.push_back(newOp);
     }
     Value castOp = unpack(newOps, op.getType(), *targetShape, loc, rewriter);
