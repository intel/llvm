//===- XeGPUWgToSgDistribute.cpp - XeGPU Workgroup to Subgroup Pass -------===//
//
// Part of the LLVM Project, under the Apache License v2.0 with LLVM Exceptions.
// See https://llvm.org/LICENSE.txt for license information.
// SPDX-License-Identifier: Apache-2.0 WITH LLVM-exception
//
//===----------------------------------------------------------------------===//
#include "mlir/Dialect/XeGPU/Transforms/Passes.h"

#include "mlir/Dialect/Affine/Utils.h"
#include "mlir/Dialect/Arith/IR/Arith.h"
#include "mlir/Dialect/Arith/Utils/Utils.h"
#include "mlir/Dialect/GPU/IR/GPUDialect.h"
#include "mlir/Dialect/Index/IR/IndexDialect.h"
#include "mlir/Dialect/Index/IR/IndexOps.h"
#include "mlir/Dialect/Math/IR/Math.h"
#include "mlir/Dialect/MemRef/IR/MemRef.h"
#include "mlir/Dialect/SCF/Transforms/Patterns.h"
#include "mlir/Dialect/Utils/IndexingUtils.h"
#include "mlir/Dialect/XeGPU/IR/XeGPU.h"
#include "mlir/Dialect/XeGPU/Transforms/Transforms.h"
#include "mlir/Dialect/XeGPU/Utils/XeGPUUtils.h"
#include "mlir/Transforms/DialectConversion.h"
#include <optional>

namespace mlir {
namespace xegpu {
#define GEN_PASS_DEF_XEGPUWGTOSGDISTRIBUTE
#include "mlir/Dialect/XeGPU/Transforms/Passes.h.inc"
} // namespace xegpu
} // namespace mlir

using namespace mlir;

namespace {

<<<<<<< HEAD
// Check if there is sg id range attached to the scf.if op.
static bool isSgIdRangeSpecified(Operation *op, int64_t &startOfRange,
                                 int64_t &endOfRange) {
  Operation *parent = op->getParentOp();
  // Find the outermost scf::IfOp with xegpu.sg_id_range.
  while (parent) {
    if (auto ifOp = dyn_cast<scf::IfOp>(parent)) {
      if (auto attr = llvm::dyn_cast_or_null<xegpu::RangeAttr>(
              ifOp->getAttr("sg_id_range"))) {
        startOfRange = attr.getStart().getInt();
        endOfRange = attr.getEnd().getInt();
        break;
      }
    }
    parent = parent->getParentOp();
  }
  // Return false if startOfRange is 0
  return (startOfRange > 0 && endOfRange > startOfRange);
=======
// Retrieve the RangeAttr if it is specified.
static xegpu::RangeAttr getRangeSpecAttr(Operation *op) {
  Operation *parent = op->getParentOfType<scf::IfOp>();
  while (parent) {
    if (auto attr = llvm::dyn_cast_if_present<xegpu::RangeAttr>(
            parent->getAttr("sg_id_range")))
      return attr;
    parent = parent->getParentOfType<scf::IfOp>();
  }
  return {};
>>>>>>> 35227056
}

static std::pair<SmallVector<int64_t>, int>
getSgShapeAndCount(ArrayRef<int64_t> shape,
                   xegpu::DistributeLayoutAttr layout) {
  int count = 1;
  SmallVector<int64_t> sgShape(shape);
  if (layout && layout.isForWorkgroup()) {
    SmallVector<int64_t> sgLayout = layout.getSgLayoutAsInt();
    if (!layout.getSgDataAsInt().empty())
      sgShape = layout.getSgDataAsInt();
    else if (auto maybeDerivedSgData = computeShapeRatio(shape, sgLayout))
      sgShape = *maybeDerivedSgData;
    SmallVector<int64_t> distUnit = computeElementwiseMul(sgLayout, sgShape);
    // Clamp distUnit to the original shape to handle cases where data is
    // shared among subgroups, which may cause distUnit to exceed the original
    // shape.
    for (size_t i = 0; i < distUnit.size(); ++i)
      distUnit[i] = std::min(shape[i], distUnit[i]);
    count = computeProduct(shape) / computeProduct(distUnit);
  }
  return std::make_pair(sgShape, count);
}

/// Utility helper for deriving a list of offsets for each sub-TensorDescs
/// or sub-MemDescs to be accessed by current subgroup (sgId) based on the
/// associated distribute layout attribute, the shape, subgroup id and the
/// original offsets of the op
template <
    typename OpType,
    typename = std::enable_if_t<llvm::is_one_of<
        OpType, xegpu::CreateNdDescOp, xegpu::LoadNdOp, xegpu::StoreNdOp,
        xegpu::PrefetchNdOp, xegpu::LoadMatrixOp, xegpu::StoreMatrixOp>::value>>
static LogicalResult
genOffsetsList(ConversionPatternRewriter &rewriter, OpType op,
               SmallVector<SmallVector<OpFoldResult>> &offsetsList) {
  Location loc = op.getLoc();
  SmallVector<OpFoldResult> origOffsets = op.getMixedOffsets();
  // not applicable to ops without offsets operands.
  if (origOffsets.empty())
    return failure();

  // not applicable to ops without workgroup layout attributes
  xegpu::DistributeLayoutAttr layout = op.getLayoutAttr();
  if (!layout || !layout.isForWorkgroup())
    return failure();

  Value sgId =
      gpu::SubgroupIdOp::create(rewriter, loc, /*upper_bound=*/nullptr);

  // verify and adjust the sgId if the range specifier is present
  xegpu::RangeAttr sgIdRange = getRangeSpecAttr(op);
  if (sgIdRange) {
    int64_t startOfRange = sgIdRange.getStart().getInt();
    int64_t endOfRange = sgIdRange.getEnd().getInt();
    // verify the RangeAttr against the layout attribute
    if (layout.getNumSubgroups() != endOfRange - startOfRange)
      return rewriter.notifyMatchFailure(
          op, "sg_layout size must match the sg_id_range");
    // adjust the sgId if necessary
    if (startOfRange > 0) {
      Value startOfRangeVal =
          arith::ConstantIndexOp::create(rewriter, loc, startOfRange);
      sgId = index::SubOp::create(rewriter, loc, sgId, startOfRangeVal);
    }
  }

  // Compute the list of subgroup-relative offsets for sub-tensors or sub-memory
  // descriptors to be accessed, based on the layout information.
  ArrayRef<int64_t> wgShape = op.getDataShape();
  auto maybeDescOffsets = layout.getOffsets(rewriter, loc, sgId, wgShape);
  if (failed(maybeDescOffsets))
    return failure();

  // Compute the final global offsets for each accessed sub-tensor
  // or sub-memory descriptor.
  for (const auto &sgOffsets : *maybeDescOffsets) {
    SmallVector<OpFoldResult> newOffsets = xegpu::addWithRightAligned(
        rewriter, loc, getAsOpFoldResult(sgOffsets), origOffsets);
    offsetsList.push_back(std::move(newOffsets));
  }

  // callback(offsetsList);
  return success();
}

/// This pattern transforms the CreateNdDescOp to create a subgroup descriptor
/// from a workgroup descriptor. It replaces the offsets and sizes with
/// appropriate values for the subgroup.
/// It uses round-robin assignment to distribute the work to the subgroups.
/// Following create_nd_desc operation:,
///    %tdesc = xegpu.create_nd_tdesc %src[0, 0] : memref<24x24xf32>
///       -> !xegpu.tensor_desc<24x24xf32, #xegpu.layout<sg_layout = [4, 4],
///           sg_data = [2, 2], lane_layout = [2, 2], lane_data = [1, 1]>>
/// is converted to 9 subgroup level operations based on the sg_layout &
/// sg_data:
///    %tdesc = xegpu.create_nd_tdesc %src[off1, off2] : memref<24x24xf32> ->
///           !xegpu.tensor_desc<2x2xf32, #xegpu.layout<lane_layout = [2, 2],
///           lane_data = [1, 1]>>
///
/// The sg_layout and sg_data attributes are dropped after the pass as they are
/// no longer needed.
///
/// 24x24 matrix distribution example:
/// sg_layout = [4, 4], sg_data = [2, 2]
/// Each 8x8 matrix within the 24x24 matrix is called a distribution unit.
/// dist_unit_shape = [8, 8] --> sg_layout[i] * sg_data[i]
///
/// +------------------------+
/// | 8x8 | 8x8 | 8x8 |      <- 3 tiles across
/// |-----+-----+-----|
/// | 8x8 | 8x8 | 8x8 |      <- 3 tiles down
/// |-----+-----+-----|
/// | 8x8 | 8x8 | 8x8 |
/// +------------------------+
///
/// Each 8x8 tile is further subdivided among subgroups:
/// +------------------------+
/// | 2x2 2x2 2x2 2x2 |  <- 4 subgroups across (each handles 2 columns)
/// | 2x2 2x2 2x2 2x2 |  <- 4 subgroups down (each handles 2 rows)
/// | 2x2 2x2 2x2 2x2 |
/// | 2x2 2x2 2x2 2x2 |
/// +------------------------+
///
/// Since the 24x24 matrix is divided into 8x8 distribution units, there will be
/// 9 distribution units (3x3) in total. Hence the 9 subgroup level operations.

/// The pass currently has entire distribution logic in the WgToSgCreateNdOp
/// pattern and all the other ops just follow.
/// TODO: Decouple the distribution logic from WgToSgCreateNdOp for all the
/// ops in the pass.
struct WgToSgCreateNdOp : public OpConversionPattern<xegpu::CreateNdDescOp> {
  using OpConversionPattern<xegpu::CreateNdDescOp>::OpConversionPattern;

<<<<<<< HEAD
=======
  LogicalResult
  matchAndRewrite(xegpu::CreateNdDescOp op, OneToNOpAdaptor adaptor,
                  ConversionPatternRewriter &rewriter) const override {
    SmallVector<SmallVector<OpFoldResult>> offsetsList;
    if (failed(genOffsetsList(rewriter, op, offsetsList)))
      return failure();

    MLIRContext *ctx = op.getContext();
    xegpu::TensorDescType tdescTy = op.getType();
    ArrayRef<int64_t> wgShape = tdescTy.getShape();
    Type elemTy = tdescTy.getElementType();
    xegpu::DistributeLayoutAttr layout = op.getLayoutAttr();
    SmallVector<int64_t> sgShape = getSgShapeAndCount(wgShape, layout).first;
    auto newTdescTy =
        xegpu::TensorDescType::get(ctx, sgShape, elemTy, tdescTy.getEncoding(),
                                   layout.dropSgLayoutAndData());

    SmallVector<Value> newOps;
    for (auto offsets : offsetsList) {
      auto newOp = xegpu::CreateNdDescOp::create(
          rewriter, op.getLoc(), newTdescTy, op.getSource(), offsets,
          op.getMixedSizes(), op.getMixedStrides());

      newOps.push_back(newOp);
    }
    rewriter.replaceOpWithMultiple(op, {newOps});

    return success();
  }
};

// This pattern transforms the CreateNdDescOp without offsets to create a
// subgroup descriptor from a workgroup descriptor
struct WgToSgCreateNdOpNoOffset
    : public OpConversionPattern<xegpu::CreateNdDescOp> {
  using OpConversionPattern<xegpu::CreateNdDescOp>::OpConversionPattern;

>>>>>>> 35227056
  LogicalResult
  matchAndRewrite(xegpu::CreateNdDescOp op, OneToNOpAdaptor adaptor,
                  ConversionPatternRewriter &rewriter) const override {

<<<<<<< HEAD
    // Ensure that the op has explicit offsets specified (either dynamic or
    // constant).
    if (op.getMixedOffsets().empty())
=======
    // Check no offsets are specified.
    if (!op.getMixedOffsets().empty())
>>>>>>> 35227056
      return failure();

    Location loc = op.getLoc();
    MLIRContext *ctx = op.getContext();
    xegpu::TensorDescType tdescTy = op.getType();
    auto layout = dyn_cast<xegpu::LayoutAttr>(tdescTy.getLayout());
    if (!layout || !layout.isForWorkgroup())
      return failure();

    Type elemTy = tdescTy.getElementType();
    ArrayRef<int64_t> wgShape = tdescTy.getShape();
<<<<<<< HEAD
    // sgLayout must be present for workgroup-level distribution.
    SmallVector<int64_t> sgLayout;
    if (auto sgLayoutAttr = layout.getSgLayout())
      sgLayout = llvm::to_vector_of<int64_t>(sgLayoutAttr.asArrayRef());
    else
      return rewriter.notifyMatchFailure(
          op, "sgLayout attribute is required in layout");

    // Get the subgroup ID
    Value linearSgId =
        gpu::SubgroupIdOp::create(rewriter, loc, /*upper_bound=*/nullptr);

    int64_t startOfRange = -1, endOfRange = -1;
    bool sgIdRangeSpecified =
        isSgIdRangeSpecified(op, startOfRange, endOfRange);

    if (sgIdRangeSpecified) {
      int64_t sgCount = endOfRange - startOfRange;
      if (computeProduct(sgLayout) != sgCount)
        return rewriter.notifyMatchFailure(
            op, "sg_layout size must match the sg_id_range");
      // Subtract startOfRange from the original subgroup id to get
      // the adjusted sg id
      Value startOfRangeVal =
          rewriter.create<arith::ConstantIndexOp>(loc, startOfRange);
      linearSgId =
          rewriter.createOrFold<index::SubOp>(loc, linearSgId, startOfRangeVal);
    }

    auto maybeTdescOffsets =
        layout.getOffsets(rewriter, loc, linearSgId, wgShape);
    if (failed(maybeTdescOffsets))
      return failure();

    SmallVector<int64_t> sgShape = getSgShapeAndCount(wgShape, layout).first;
    xegpu::TensorDescType newTdescTy =
        xegpu::TensorDescType::get(ctx, sgShape, elemTy, tdescTy.getEncoding(),
                                   layout.dropSgLayoutAndData());

    SmallVector<Value> newCreateNdOps;
    SmallVector<OpFoldResult> wgOffsets = op.getMixedOffsets();

    for (auto tdescOffsets : *maybeTdescOffsets) {
      SmallVector<OpFoldResult> sgOffsets;
      size_t rank = tdescOffsets.size();
      for (size_t i = 0; i < rank; i++) {
        size_t idx = wgOffsets.size() - rank + i;
        Value add = rewriter.createOrFold<index::AddOp>(
            loc, tdescOffsets[i],
            getValueOrCreateConstantIndexOp(rewriter, loc, wgOffsets[idx]));
        sgOffsets.push_back(add);
      }

      auto newOp = xegpu::CreateNdDescOp::create(
          rewriter, loc, newTdescTy, op.getSource(), sgOffsets,
          op.getMixedSizes(), op.getMixedStrides());
      newCreateNdOps.push_back(newOp);
    }
    rewriter.replaceOpWithMultiple(op, {newCreateNdOps});
    return success();
  }
};

// This pattern transforms the CreateNdDescOp without offsets to create a
// subgroup descriptor from a workgroup descriptor
struct WgToSgCreateNdOpNoOffset
    : public OpConversionPattern<xegpu::CreateNdDescOp> {
  using OpConversionPattern<xegpu::CreateNdDescOp>::OpConversionPattern;

  LogicalResult
  matchAndRewrite(xegpu::CreateNdDescOp op, OneToNOpAdaptor adaptor,
                  ConversionPatternRewriter &rewriter) const override {

    // Check no offsets are specified.
    if (!op.getMixedOffsets().empty())
      return failure();

    Location loc = op.getLoc();
    MLIRContext *ctx = op.getContext();
    xegpu::TensorDescType tdescTy = op.getType();
    auto layout = dyn_cast<xegpu::LayoutAttr>(tdescTy.getLayout());
    if (!layout || !layout.isWgLayout())
      return failure();

    Type elemTy = tdescTy.getElementType();
    ArrayRef<int64_t> wgShape = tdescTy.getShape();
=======
>>>>>>> 35227056

    SmallVector<int64_t> sgShape;
    int count;
    std::tie(sgShape, count) = getSgShapeAndCount(wgShape, layout);
    xegpu::TensorDescType newTdescTy =
        xegpu::TensorDescType::get(ctx, sgShape, elemTy, tdescTy.getEncoding(),
                                   layout.dropSgLayoutAndData());

    SmallVector<Value> newCreateNdOps(count);
    std::generate(newCreateNdOps.begin(), newCreateNdOps.end(), [&]() {
      return xegpu::CreateNdDescOp::create(rewriter, loc, newTdescTy,
                                           op.getSource(), op.getMixedSizes(),
                                           op.getMixedStrides());
    });

    rewriter.replaceOpWithMultiple(op, {newCreateNdOps});
    return success();
  }
};

/// This pattern transforms the LoadNdOp to load subgroup data.
struct WgToSgLoadNdOp : public OpConversionPattern<xegpu::LoadNdOp> {
  using OpConversionPattern<xegpu::LoadNdOp>::OpConversionPattern;
  LogicalResult
  matchAndRewrite(xegpu::LoadNdOp op, OneToNOpAdaptor adaptor,
                  ConversionPatternRewriter &rewriter) const override {
    if (!op.getMixedOffsets().empty())
      return failure();

    SmallVector<Value> newLoadOps;

    int64_t offsetSize = static_cast<int64_t>(op.getOffsets().size());
    if ((offsetSize != 0) || op.getConstOffsetsAttr())
      return failure();

    for (auto src : adaptor.getTensorDesc()) {
      xegpu::TensorDescType tdescTy =
          dyn_cast<xegpu::TensorDescType>(src.getType());
      ArrayRef<int64_t> srcShape = tdescTy.getShape();
      VectorType newResTy = VectorType::get(srcShape, tdescTy.getElementType());
      auto newLoadOp = xegpu::LoadNdOp::create(rewriter, op.getLoc(), newResTy,
                                               src, op->getAttrs());
      newLoadOps.push_back(newLoadOp);
    }
    rewriter.replaceOpWithMultiple(op, {newLoadOps});
    return mlir::success();
  }
};

/// This pattern transforms the StoreNdOp to store to a subgroup descriptor
/// It creates a StoreNdOp op to store the updated values to the new subgroup
/// src tensor descriptors.
struct WgToSgStoreNdOp : public OpConversionPattern<xegpu::StoreNdOp> {
  using OpConversionPattern<xegpu::StoreNdOp>::OpConversionPattern;
  LogicalResult
  matchAndRewrite(xegpu::StoreNdOp op, OneToNOpAdaptor adaptor,
                  ConversionPatternRewriter &rewriter) const override {
<<<<<<< HEAD

    int64_t offsetSize = static_cast<int64_t>(op.getOffsets().size());
    if ((offsetSize != 0) || op.getConstOffsetsAttr())
=======
    if (!op.getMixedOffsets().empty())
>>>>>>> 35227056
      return failure();

    for (auto [v, t] : llvm::zip(adaptor.getValue(), adaptor.getTensorDesc()))
      xegpu::StoreNdOp::create(rewriter, op.getLoc(), v, t, op.getL1HintAttr(),
                               op.getL2HintAttr(), op.getL3HintAttr());
<<<<<<< HEAD
=======

    rewriter.eraseOp(op);
    return success();
  }
};

// This pattern transforms the LoadNdOp with explicit offsets to load
// subgroup data.
struct WgToSgLoadNdOpWithOffset : public OpConversionPattern<xegpu::LoadNdOp> {
  using OpConversionPattern<xegpu::LoadNdOp>::OpConversionPattern;
  LogicalResult
  matchAndRewrite(xegpu::LoadNdOp op, OneToNOpAdaptor adaptor,
                  ConversionPatternRewriter &rewriter) const override {

    SmallVector<SmallVector<OpFoldResult>> offsetsList;
    if (failed(genOffsetsList(rewriter, op, offsetsList)))
      return failure();

    SmallVector<Value> newOps;
    for (auto [tdesc, offsets] :
         llvm::zip(adaptor.getTensorDesc(), offsetsList)) {
      auto tdescTy = dyn_cast<xegpu::TensorDescType>(tdesc.getType());
      VectorType newResTy =
          VectorType::get(tdescTy.getShape(), tdescTy.getElementType());
      auto newOp = xegpu::LoadNdOp::create(
          rewriter, op.getLoc(), newResTy, tdesc, offsets,
          /*packed = */ nullptr, /*transpose = */ nullptr, op.getL1HintAttr(),
          op.getL2HintAttr(), op.getL3HintAttr());
      newOps.push_back(newOp);
    }
    rewriter.replaceOpWithMultiple(op, {newOps});
>>>>>>> 35227056

    return success();
  }
};

// This pattern transforms the StoreNdOp with explicit offsets to store
// subgroup data.
struct WgToSgStoreNdOpWithOffset
    : public OpConversionPattern<xegpu::StoreNdOp> {
  using OpConversionPattern<xegpu::StoreNdOp>::OpConversionPattern;
  LogicalResult
  matchAndRewrite(xegpu::StoreNdOp op, OneToNOpAdaptor adaptor,
                  ConversionPatternRewriter &rewriter) const override {
    SmallVector<SmallVector<OpFoldResult>> offsetsList;
    if (failed(genOffsetsList(rewriter, op, offsetsList)))
      return failure();

    for (auto [v, tdesc, offsets] :
         llvm::zip(adaptor.getValue(), adaptor.getTensorDesc(), offsetsList)) {
      xegpu::StoreNdOp::create(rewriter, op.getLoc(), v, tdesc, offsets,
                               op.getL1HintAttr(), op.getL2HintAttr(),
                               op.getL3HintAttr());
    }
    rewriter.eraseOp(op);

    return success();
  }
};

// This pattern transforms the PrefetchNdOp with explicit offsets to prefetch
// subgroup data.
struct WgToSgPrefetchNdOpWithOffset
    : public OpConversionPattern<xegpu::PrefetchNdOp> {
  using OpConversionPattern<xegpu::PrefetchNdOp>::OpConversionPattern;
  LogicalResult
  matchAndRewrite(xegpu::PrefetchNdOp op, OneToNOpAdaptor adaptor,
                  ConversionPatternRewriter &rewriter) const override {
    SmallVector<SmallVector<OpFoldResult>> offsetsList;
    if (failed(genOffsetsList(rewriter, op, offsetsList)))
      return failure();

    for (auto [tdesc, offsets] :
         llvm::zip(adaptor.getTensorDesc(), offsetsList)) {
      xegpu::PrefetchNdOp::create(rewriter, op.getLoc(), tdesc, offsets,
                                  op.getL1HintAttr(), op.getL2HintAttr(),
                                  op.getL3HintAttr());
    }
    rewriter.eraseOp(op);

    return success();
  }
};

/// This pattern transforms the UpdateNdOffsetOp to update the offsets of a
/// subgroup descriptor. It creates an UpdateNdOffsetOp op to update the
/// offsets of the new subgroup src tensor descriptors.
struct WgToSgUpdateNdOffsetOp
    : public OpConversionPattern<xegpu::UpdateNdOffsetOp> {
  using OpConversionPattern<xegpu::UpdateNdOffsetOp>::OpConversionPattern;
  LogicalResult
  matchAndRewrite(xegpu::UpdateNdOffsetOp op, OneToNOpAdaptor adaptor,
                  ConversionPatternRewriter &rewriter) const override {
    llvm::SmallVector<Value> newUpdateTileOffsetOps;
    for (auto tDesc : adaptor.getTensorDesc()) {
      auto newUpdateTileOffsetOp = xegpu::UpdateNdOffsetOp::create(
          rewriter, op.getLoc(), tDesc.getType(), tDesc, op.getOffsets(),
          op.getConstOffsets());
      newUpdateTileOffsetOps.push_back(newUpdateTileOffsetOp);
    }

    rewriter.replaceOpWithMultiple(op, {newUpdateTileOffsetOps});
    return success();
  }
};

/// This pattern transforms the DpasOp to work at subgroup level.
struct WgToSgDpasOp : public OpConversionPattern<xegpu::DpasOp> {
  using OpConversionPattern<xegpu::DpasOp>::OpConversionPattern;
  LogicalResult
  matchAndRewrite(xegpu::DpasOp op, OneToNOpAdaptor adaptor,
                  ConversionPatternRewriter &rewriter) const override {
    Location loc = op.getLoc();
    VectorType resultTy = op.getResult().getType();
    if (resultTy.getRank() != 2)
      return failure();

    auto originalLayout = xegpu::getDistributeLayoutAttr(op.getResult());
    if (!originalLayout)
      return failure();

    size_t i = 0;
    SmallVector<Value> newDpasOps;
    for (auto aVec : adaptor.getLhs()) {
      for (auto bVec : adaptor.getRhs()) {

        llvm::SmallVector<Value> operands({aVec, bVec});
        Value tmpC;
        if (op.getAcc()) {
          tmpC = adaptor.getAcc()[i++];
          operands.push_back(tmpC);
        }

        ArrayRef<int64_t> aVecShape =
            llvm::cast<VectorType>(aVec.getType()).getShape();
        ArrayRef<int64_t> bVecShape =
            llvm::cast<VectorType>(bVec.getType()).getShape();
        VectorType resTy = VectorType::get({aVecShape[0], bVecShape[1]},
                                           resultTy.getElementType());
        tmpC = xegpu::DpasOp::create(rewriter, loc, resTy, operands);
<<<<<<< HEAD
        xegpu::setLayoutAttr(cast<OpResult>(tmpC),
                             originalLayout.dropSgLayoutAndData());
=======
        xegpu::setDistributeLayoutAttr(cast<OpResult>(tmpC),
                                       originalLayout.dropSgLayoutAndData());
>>>>>>> 35227056

        newDpasOps.push_back(tmpC);
      }
    }
    rewriter.replaceOpWithMultiple(op, {newDpasOps});
    return success();
  }
};

/// This pattern transforms the PrefetchNdOp to prefetch the subgroup data.
struct WgToSgPrefetchNdOp : public OpConversionPattern<xegpu::PrefetchNdOp> {
  using OpConversionPattern<xegpu::PrefetchNdOp>::OpConversionPattern;
  LogicalResult
  matchAndRewrite(xegpu::PrefetchNdOp op, OneToNOpAdaptor adaptor,
                  ConversionPatternRewriter &rewriter) const override {

    int64_t offsetSize = static_cast<int64_t>(op.getOffsets().size());
    if ((offsetSize != 0) || op.getConstOffsetsAttr())
      return failure();

    for (auto src : adaptor.getTensorDesc())
      xegpu::PrefetchNdOp::create(rewriter, op.getLoc(), TypeRange(), src,
                                  op->getAttrs());
    rewriter.eraseOp(op);
    return success();
  }
};

/// This pattern transforms vector.broadcast ops to work at subgroup level.
struct WgToSgVectorBroadcastOp
    : public OpConversionPattern<vector::BroadcastOp> {
  using OpConversionPattern<vector::BroadcastOp>::OpConversionPattern;

  LogicalResult
  matchAndRewrite(vector::BroadcastOp op, OneToNOpAdaptor adaptor,
                  ConversionPatternRewriter &rewriter) const override {
    VectorType resultType = op.getResult().getType();
    ArrayRef<int64_t> wgShape = resultType.getShape();

<<<<<<< HEAD
    xegpu::LayoutAttr layout = xegpu::getLayoutAttr(op.getResult());
    if (!layout || !layout.getSgLayout())
=======
    xegpu::DistributeLayoutAttr layout =
        xegpu::getDistributeLayoutAttr(op.getResult());
    if (!layout || !layout.isForWorkgroup())
>>>>>>> 35227056
      return failure();

    // TODO: Currently only supports cases where the source and result ranks
    // are the same.
    auto srcType =
        dyn_cast<VectorType>(adaptor.getOperands().front()[0].getType());
    if (!srcType || srcType.getRank() != resultType.getRank())
      return failure();

    SmallVector<int64_t> sgShape = getSgShapeAndCount(wgShape, layout).first;
    VectorType newResultType =
        VectorType::get(sgShape, resultType.getElementType());

    // Check if the output layout is distributable
<<<<<<< HEAD
    SmallVector<int64_t> sgLayout;
    if (auto sgLayoutAttr = layout.getSgLayout())
      sgLayout = llvm::to_vector_of<int64_t>(sgLayoutAttr.asArrayRef());
    else
=======
    SmallVector<int64_t> sgLayout = layout.getSgLayoutAsInt();
    if (sgLayout.empty())
>>>>>>> 35227056
      return failure();

    if (!xegpu::XeGPUDialect::isEvenlyDistributable(wgShape, layout))
      return failure();

    // Check if the srcShape has unit dim in dimensions being broadcasted,
    // and the other dimensions are the same as the destination type
    // TODO: Generalize it
    auto srcShape = srcType.getShape();
    for (size_t i = 0; i < srcShape.size(); ++i) {
      if (srcShape[i] != 1 && srcShape[i] != sgShape[i])
        return failure();
    }

    SmallVector<Value> newBroadcastOps;
    for (auto operand : adaptor.getOperands().front()) {
      auto newBroadcast = vector::BroadcastOp::create(rewriter, op.getLoc(),
                                                      newResultType, operand);
<<<<<<< HEAD
      xegpu::setLayoutAttr(newBroadcast->getResult(0),
                           layout.dropSgLayoutAndData());
=======
      xegpu::setDistributeLayoutAttr(newBroadcast->getResult(0),
                                     layout.dropSgLayoutAndData());
>>>>>>> 35227056
      newBroadcastOps.push_back(newBroadcast.getResult());
    }

    rewriter.replaceOpWithMultiple(op, {newBroadcastOps});
    return success();
  }
};

// This pattern transforms elementwise ops to work at subgroup level.
struct WgToSgElementwiseOp : public ConversionPattern {
  WgToSgElementwiseOp(MLIRContext *ctx)
      : ConversionPattern(MatchAnyOpTypeTag(), /*benefit=*/1, ctx) {}

  LogicalResult
  matchAndRewrite(Operation *op, ArrayRef<ValueRange> operands,
                  ConversionPatternRewriter &rewriter) const override {
    // Only match ops with elementwise trait and single result.
    if (!OpTrait::hasElementwiseMappableTraits(op) || op->getNumResults() != 1)
      return failure();

    auto resultType = dyn_cast<VectorType>(op->getResult(0).getType());
    assert(resultType && "Expected result to be a VectorType");

    ArrayRef<int64_t> wgShape = resultType.getShape();

    xegpu::DistributeLayoutAttr layout =
        xegpu::getDistributeLayoutAttr(op->getResult(0));
    if (!layout || !layout.isForWorkgroup())
      return failure();

    SmallVector<int64_t> sgShape = getSgShapeAndCount(wgShape, layout).first;

    size_t numVariants = operands.empty() ? 0 : operands.front().size();

    if (llvm::any_of(operands, [&](const ValueRange &operandVec) {
          return operandVec.size() != numVariants;
        }))
      return failure();

    SmallVector<Value> newResults;
    VectorType newResultType =
        VectorType::get(sgShape, resultType.getElementType());

    for (size_t i = 0; i < numVariants; ++i) {
      SmallVector<Value> opOperands;
      for (auto &operandVec : operands)
        opOperands.push_back(operandVec[i]);

      OperationState state(op->getLoc(), op->getName());
      state.addOperands(opOperands);
      state.addTypes(newResultType);
      // Copy all attributes, but update "layout_result_0" to drop
      // sgLayout/sgData
      for (auto attr : op->getAttrs()) {
        if (auto layout = dyn_cast<xegpu::LayoutAttr>(attr.getValue())) {
          if (auto newLayout = layout.dropSgLayoutAndData())
            state.addAttribute(attr.getName(), newLayout);
        } else {
          state.addAttribute(attr.getName(), attr.getValue());
        }
      }
      Operation *newOp = rewriter.create(state);
      newResults.push_back(newOp->getResult(0));
    }

    rewriter.replaceOpWithMultiple(op, {newResults});
    return success();
  }
};

// clang-format off
// Pattern for lowering ConvertLayoutOp based on sg_layout and sg_data.
// If input_layout and target_layout have identical sg_layout and sg_data,
// the op is rewritten to a subgroup-level ConvertLayoutOp with these fields
// dropped. For example:
//   #a = #xegpu.layout<sg_layout = [2, 2], sg_data = [16, 16], inst_data = [16, 16]>
//   #b = #xegpu.layout<sg_layout = [2, 2], sg_data = [16, 16], inst_data = [8, 16]>
//   xegpu.convert_layout %1 <{input_layout = #a, target_layout = #b}> : vector<32x64xf32>
// becomes:
//   #a = #xegpu.layout<inst_data = [16, 16]>
//   #b = #xegpu.layout<inst_data = [8, 16]>
//   xegpu.convert_layout %1 <{input_layout = #a, target_layout = #b}> : vector<16x16xf32>
// (vector<16x16xf32> is determined by sg_data = [16, 16])
//
// If sg_layout or sg_data differ, SLM is used to redistribute data across subgroups.
// For example:
//   #a = #xegpu.layout<sg_layout = [1, 4], sg_data = [32, 16], inst_data = [16, 16]>
//   #b = #xegpu.layout<sg_layout = [2, 2], sg_data = [16, 32], inst_data = [8, 16]>
//   xegpu.convert_layout %1 <{input_layout = #a, target_layout = #b}> : vector<32x64xf32>
// is lowered to:
//   #a = #xegpu.layout<inst_data = [16, 16]>
//   #b = #xegpu.layout<inst_data = [8, 16]>
//   store_matrix %1, %slm <{layout_input_0 = #a}> : vector<32x16>, mem_desc<32x64xf32>
//   %d = load_matrix %slm <{layout_result_0 = #a}> : mem_desc<32x64xf32> -> vector<16x32xf32>
//   xegpu.convert_layout %d <{input_layout = #a, target_layout = #b}> : vector<16x32xf32>
// clang-format on
struct WgToSgConvertLayoutOp
    : public OpConversionPattern<xegpu::ConvertLayoutOp> {
  using OpConversionPattern<xegpu::ConvertLayoutOp>::OpConversionPattern;
  LogicalResult
  matchAndRewrite(xegpu::ConvertLayoutOp op, OneToNOpAdaptor adaptor,
                  ConversionPatternRewriter &rewriter) const override {
<<<<<<< HEAD
    xegpu::LayoutAttr input = op.getInputLayout();
    xegpu::LayoutAttr target = op.getTargetLayout();

    if (!input || !target || !input.isWgLayout() || !target.isWgLayout())
=======
    // TODO: currently, we only support LayoutAttr
    auto input = dyn_cast<xegpu::LayoutAttr>(op.getInputLayout());
    auto target = dyn_cast<xegpu::LayoutAttr>(op.getTargetLayout());

    if (!input || !target || !input.isForWorkgroup() ||
        !target.isForWorkgroup())
>>>>>>> 35227056
      return rewriter.notifyMatchFailure(
          op, "Input and target layouts must have subgroup layout");

    DenseI32ArrayAttr inputSgLayout = input.getSgLayout();
    DenseI32ArrayAttr inputSgData = input.getSgData();
    DenseI32ArrayAttr inputOrder = input.getOrder();
    DenseI32ArrayAttr targetSgLayout = target.getSgLayout();
    DenseI32ArrayAttr targetSgData = target.getSgData();
    DenseI32ArrayAttr targetOrder = target.getOrder();

    // TODO: currently we only support for optimal case, where input and
    // output has the same sg_layout and sg_data, so SLM is not involved.
    if (inputSgLayout != targetSgLayout || inputSgData != targetSgData ||
        inputOrder != targetOrder)
      return failure();

    input = input.dropSgLayoutAndData();
    target = target.dropSgLayoutAndData();

    SmallVector<Value> newOps(adaptor.getSource());
    if (input && target) {
      // keep the ConvertLayoutOp for rest fields, e.g., inst_data.
      for (auto [i, src] : llvm::enumerate(adaptor.getSource())) {
        auto newOp = xegpu::ConvertLayoutOp::create(
            rewriter, op.getLoc(), src.getType(), src, input, target);
        newOps[i] = newOp;
      }
    }
    rewriter.replaceOpWithMultiple(op, {newOps});
    return success();
  }
};

// Handles UnrealizedConversionCastOp generated during
// SCFStructuralTypeConversions (step 1). This op may appear as either a
// target or source materialization for Vector values, e.g.:
// 1. unrealized_cast %1 : vector<256xf32> to vector<16xf32>, ...
// 2. unrealized_cast %1 : vector<16xf32>, ... to vector<256xf32>
// it could be either 1:N or N:1 cast. In both cases, the pattern
// simply forwards the inputs to the outputs using 1:1 or 1:N interface.
// for example, the following scf::forOp
// ```
// %for = scf.for ... iter_args(%arg1 = %0)->(vector<128x128xf16>) {
//     %n = use(%arg1): vector<128x128xf16>
//     scf.yield %n : vector<128x128xf16>
// }
// ```
// Could be converted to:
// ```
// %1 = unrealized_conversion_cast %0
//          : vector<128x128xf16> to vector<16x16xf16>, vector<16x16xf16>
// %for:2 = scf.for ... iter_args(%arg1 = %1#1, %arg2 = %1#2)
//                    -> (vector<16x16xf16>, vector<16x16xf16) {
//     %m = unrealized_conversion_cast %arg1, %arg2
//            : vector<16x16xf16>, vector<16x16xf16> to vector<128x128xf16>
//     %n = use(%m): vector<128x128xf16>
//     %b = unrealized_conversion_cast %n
//            : vector<128x128xf16> to vector<16x16xf16>, vector<16x16xf16>
//     scf.yield %b#1, %b#2 : vector<16x16xf16>, vector<16x16xf16>
// }
// %cast = unrealized_conversion_cast %for:2
//          : vector<16x16xf16>, vector<16x16xf16> to vector<128x128xf16>
// ```
// TODO: remove it when context-aware type converter is ready.
struct UnrealizedConversionCastOpPattern
    : public OpConversionPattern<mlir::UnrealizedConversionCastOp> {
  using OpConversionPattern<
      mlir::UnrealizedConversionCastOp>::OpConversionPattern;

  mlir::LogicalResult
  matchAndRewrite(mlir::UnrealizedConversionCastOp op, OneToNOpAdaptor adaptor,
                  ConversionPatternRewriter &rewriter) const override {
    SmallVector<Value> inputs = xegpu::flattenValues(adaptor.getInputs());

    auto inputTy = dyn_cast<VectorType>(inputs[0].getType());
    auto outputTy = dyn_cast<VectorType>(op->getOpResult(0).getType());

    if (!inputTy || !outputTy || !llvm::all_equal(op->getResultTypes()) ||
        !llvm::all_equal(ValueRange(inputs).getTypes()))
      return failure();

    // Handles the case "cast %1 : vector<256xf32> to vector<16xf32>, ...".
    // It is generated by source materialization (e.g., inits to scf forOp).
    // The input values provided by the adaptor should already be distributed,
    // and their types should correspond exactly to the result types of the
    // operation.
    if (op.getNumOperands() == 1 &&
        llvm::equal(ValueRange(inputs).getTypes(), op->getResultTypes())) {
      rewriter.replaceOp(op, inputs);
      return success();
    }

    // Handles the case "cast %1 : vector<16xf32>, ... to vector<256xf32>".
    // It is generated by target materialization (e.g., arguments/results
    // of scf forOp). All input values must have the same vector type, and
    // their shape must be evenly divisible by the output vector's shape
    // (determined by the nature of the workgroup to subgroup distribution).
    // TODO: it is not safe to do such forward, since such N:1 cast could be
    // from others.
    if (op.getNumResults() == 1 &&
        computeShapeRatio(outputTy.getShape(), inputTy.getShape())) {
      rewriter.replaceOpWithMultiple(op, {inputs});
      return success();
    }

    return mlir::failure();
  }
};

// This pattern distributes arith.constant op into subgroup-level constants
struct WgToSgArithConstantOp : public OpConversionPattern<arith::ConstantOp> {
  using OpConversionPattern<arith::ConstantOp>::OpConversionPattern;

  LogicalResult
  matchAndRewrite(arith::ConstantOp op, OneToNOpAdaptor adaptor,
                  ConversionPatternRewriter &rewriter) const override {
    auto vecAttr = dyn_cast<DenseElementsAttr>(op.getValue());
    auto vecType = dyn_cast<VectorType>(op.getType());
    if (!vecAttr || !vecAttr.isSplat() || !vecType)
      return failure();

<<<<<<< HEAD
    xegpu::LayoutAttr layout = xegpu::getLayoutAttr(op.getResult());
    if (!layout || !layout.getSgLayout())
=======
    xegpu::DistributeLayoutAttr layout =
        xegpu::getDistributeLayoutAttr(op.getResult());
    if (!layout || !layout.isForWorkgroup())
>>>>>>> 35227056
      return failure();

    ArrayRef<int64_t> wgShape = vecType.getShape();
    SmallVector<int64_t> sgShape;
    int count;
    std::tie(sgShape, count) = getSgShapeAndCount(wgShape, layout);

    // Current limitation: constant of vector with single value.
    // TODO: support more complex cases, e.g., vector with multiple values.
    Attribute singleVal = vecAttr.getSplatValue<Attribute>();

    auto newType = VectorType::get(sgShape, vecType.getElementType());
    auto sgAttr = DenseElementsAttr::get(newType, singleVal);
    auto cstOp =
<<<<<<< HEAD
        rewriter.create<arith::ConstantOp>(op.getLoc(), newType, sgAttr);
    if (auto newLayout = layout.dropSgLayoutAndData())
      xegpu::setLayoutAttr(cstOp->getResult(0), newLayout);
=======
        arith::ConstantOp::create(rewriter, op.getLoc(), newType, sgAttr);
    if (auto newLayout = layout.dropSgLayoutAndData())
      xegpu::setDistributeLayoutAttr(cstOp->getResult(0), newLayout);
>>>>>>> 35227056
    SmallVector<Value> newConsts(count, cstOp);

    rewriter.replaceOpWithMultiple(op, {newConsts});
    return success();
  }
};

<<<<<<< HEAD
=======
// This pattern transforms the LoadGatherOp with explicit offsets to load
// subgroup data
struct WgToSgLoadGatherOpWithOffset
    : public OpConversionPattern<xegpu::LoadGatherOp> {
  using OpConversionPattern<xegpu::LoadGatherOp>::OpConversionPattern;
  LogicalResult
  matchAndRewrite(xegpu::LoadGatherOp op, OneToNOpAdaptor adaptor,
                  ConversionPatternRewriter &rewriter) const override {

    if (!op.getOffsets())
      return failure();

    Location loc = op.getLoc();
    VectorType resultType = dyn_cast<VectorType>(op.getResult().getType());
    if (!resultType)
      return failure();
    ArrayRef<int64_t> wgShape = resultType.getShape();

    xegpu::DistributeLayoutAttr layout =
        xegpu::getDistributeLayoutAttr(op.getResult());
    if (!layout || !layout.isForWorkgroup())
      return failure();

    SmallVector<int64_t> sgShape = getSgShapeAndCount(wgShape, layout).first;

    // The offsets need to be distributed
    auto offsetsVecType =
        dyn_cast<VectorType>(adaptor.getOffsets().front().getType());
    auto maskVecType =
        dyn_cast<VectorType>(adaptor.getMask().front().getType());
    if (!offsetsVecType || !maskVecType ||
        offsetsVecType.getShape() != maskVecType.getShape()) {
      return rewriter.notifyMatchFailure(op,
                                         "offsets have not been distributed");
    }

    SmallVector<Value> newLoadOps;
    auto chunkSizeAttr =
        rewriter.getI64IntegerAttr(op.getChunkSize().value_or(1));
    VectorType newTy = VectorType::get(sgShape, resultType.getElementType());
    for (auto [offsets, mask] :
         llvm::zip(adaptor.getOffsets(), adaptor.getMask())) {
      auto newLoadOp = xegpu::LoadGatherOp::create(
          rewriter, loc, newTy, op.getSource(), offsets, mask, chunkSizeAttr,
          op.getL1HintAttr(), op.getL2HintAttr(), op.getL3HintAttr());
      xegpu::setDistributeLayoutAttr(newLoadOp->getResult(0),
                                     layout.dropSgLayoutAndData());
      newLoadOps.push_back(newLoadOp);
    }
    rewriter.replaceOpWithMultiple(op, {newLoadOps});
    return success();
  }
};

// This pattern transforms the StoreScatterOp with explicit offsets to store
// subgroup data
struct WgToSgStoreScatterOpWithOffset
    : public OpConversionPattern<xegpu::StoreScatterOp> {
  using OpConversionPattern<xegpu::StoreScatterOp>::OpConversionPattern;
  LogicalResult
  matchAndRewrite(xegpu::StoreScatterOp op, OneToNOpAdaptor adaptor,
                  ConversionPatternRewriter &rewriter) const override {

    if (!op.getOffsets())
      return failure();

    Location loc = op.getLoc();
    VectorType valueType = dyn_cast<VectorType>(op.getValue().getType());
    if (!valueType)
      return failure();

    xegpu::DistributeLayoutAttr layout =
        xegpu::getDistributeLayoutAttr(op.getValue());
    if (!layout || !layout.isForWorkgroup())
      return failure();

    // The offsets need to be distributed
    auto offsetsVecType =
        dyn_cast<VectorType>(adaptor.getOffsets().front().getType());
    auto maskVecType =
        dyn_cast<VectorType>(adaptor.getMask().front().getType());
    if (!offsetsVecType || !maskVecType ||
        offsetsVecType.getShape() != maskVecType.getShape()) {
      return rewriter.notifyMatchFailure(op,
                                         "offsets have not been distributed");
    }

    auto chunkSizeOpt = op.getChunkSize();
    int64_t chunkSize = chunkSizeOpt ? static_cast<int64_t>(*chunkSizeOpt) : 1;
    auto chunkSizeAttr = rewriter.getI64IntegerAttr(chunkSize);
    for (auto [val, offs, mask] : llvm::zip(
             adaptor.getValue(), adaptor.getOffsets(), adaptor.getMask())) {
      xegpu::StoreScatterOp::create(rewriter, loc, val, op.getDest(), offs,
                                    mask, chunkSizeAttr, op.getL1HintAttr(),
                                    op.getL2HintAttr(), op.getL3HintAttr());
      // Update the layout attribute to drop sg_layout and sg_data.
      if (auto newLayout = layout.dropSgLayoutAndData())
        op->setAttr("layout", newLayout);
    }
    rewriter.eraseOp(op);
    return success();
  }
};

struct WgToSgLoadMatrixOp : public OpConversionPattern<xegpu::LoadMatrixOp> {
  using OpConversionPattern<xegpu::LoadMatrixOp>::OpConversionPattern;
  LogicalResult
  matchAndRewrite(xegpu::LoadMatrixOp op, OneToNOpAdaptor adaptor,
                  ConversionPatternRewriter &rewriter) const override {

    SmallVector<SmallVector<OpFoldResult>> offsetsList;
    if (failed(genOffsetsList(rewriter, op, offsetsList)))
      return failure();

    ArrayRef<int64_t> wgShape = op.getDataShape();
    VectorType valueTy = op.getRes().getType();
    Type elemTy = valueTy.getElementType();

    xegpu::DistributeLayoutAttr layout = op.getLayoutAttr();
    SmallVector<int64_t> sgShape = getSgShapeAndCount(wgShape, layout).first;
    VectorType newResTy = VectorType::get(sgShape, elemTy);
    SmallVector<Value> newOps;
    for (auto offsets : offsetsList) {
      auto newOp = xegpu::LoadMatrixOp::create(rewriter, op.getLoc(), newResTy,
                                               op.getMemDesc(), offsets,
                                               layout.dropSgLayoutAndData());
      newOps.push_back(newOp);
    }
    rewriter.replaceOpWithMultiple(op, {newOps});

    return success();
  }
};

struct WgToSgStoreMatrixOp : public OpConversionPattern<xegpu::StoreMatrixOp> {
  using OpConversionPattern<xegpu::StoreMatrixOp>::OpConversionPattern;
  LogicalResult
  matchAndRewrite(xegpu::StoreMatrixOp op, OneToNOpAdaptor adaptor,
                  ConversionPatternRewriter &rewriter) const override {

    SmallVector<SmallVector<OpFoldResult>> offsetsList;
    if (failed(genOffsetsList(rewriter, op, offsetsList)))
      return failure();

    xegpu::DistributeLayoutAttr layout = op.getLayoutAttr();
    for (auto [v, offsets] : llvm::zip(adaptor.getData(), offsetsList))
      xegpu::StoreMatrixOp::create(rewriter, op.getLoc(), v, op.getMemDesc(),
                                   offsets, layout.dropSgLayoutAndData());
    rewriter.eraseOp(op);
    return success();
  }
};

>>>>>>> 35227056
} // namespace

namespace mlir {
namespace xegpu {
void populateXeGPUWgToSgDistributePatterns(RewritePatternSet &patterns) {
<<<<<<< HEAD
  patterns.add<WgToSgCreateNdOp, WgToSgCreateNdOpNoOffset, WgToSgLoadNdOp,
               WgToSgStoreNdOp, WgToSgUpdateNdOffsetOp, WgToSgDpasOp,
               WgToSgPrefetchNdOp, UnrealizedConversionCastOpPattern,
               WgToSgElementwiseOp, WgToSgVectorBroadcastOp,
               WgToSgConvertLayoutOp, WgToSgArithConstantOp>(
      patterns.getContext());
=======
  patterns
      .add<WgToSgCreateNdOp, WgToSgCreateNdOpNoOffset, WgToSgLoadNdOp,
           WgToSgLoadNdOpWithOffset, WgToSgStoreNdOp, WgToSgStoreNdOpWithOffset,
           WgToSgUpdateNdOffsetOp, WgToSgDpasOp, WgToSgPrefetchNdOp,
           WgToSgPrefetchNdOpWithOffset, UnrealizedConversionCastOpPattern,
           WgToSgElementwiseOp, WgToSgVectorBroadcastOp, WgToSgConvertLayoutOp,
           WgToSgArithConstantOp, WgToSgLoadGatherOpWithOffset,
           WgToSgStoreScatterOpWithOffset, WgToSgLoadMatrixOp,
           WgToSgStoreMatrixOp>(patterns.getContext());
>>>>>>> 35227056
}
} // namespace xegpu
} // namespace mlir

namespace {
struct XeGPUWgToSgDistributePass
    : public xegpu::impl::XeGPUWgToSgDistributeBase<XeGPUWgToSgDistributePass> {
  void runOnOperation() override;
};
} // namespace

void XeGPUWgToSgDistributePass::runOnOperation() {
  // Track existing UnrealizedConversionCastOps
  SmallVector<Operation *> existingCastOps;
  getOperation()->walk([&](UnrealizedConversionCastOp castOp) {
    existingCastOps.push_back(castOp.getOperation());
  });

  {
    // Step 1: Apply SCFStructuralTypeConversions to SCF operations with
    // VectorType operands. This first converts such operands to
    // RankedTensorType, propagates the layout attribute into the encoding
    // attribute, and finally converts the RankedTensorType to VectorType based
    // on the encoding.

    TypeConverter converter;
    converter.addConversion([&](Type type) -> Type { return type; });
    converter.addConversion(
        [&](RankedTensorType type,
            SmallVectorImpl<Type> &result) -> std::optional<LogicalResult> {
          Type elemTy = type.getElementType();
          ArrayRef<int64_t> shape = type.getShape();

          int count;
          SmallVector<int64_t> subShape;
          std::tie(subShape, count) = getSgShapeAndCount(
              shape,
              dyn_cast_if_present<xegpu::LayoutAttr>(type.getEncoding()));

          auto newTy = VectorType::get(subShape, elemTy);
          result.append(count, newTy);
          return success();
        });

    xegpu::doSCFStructuralTypeConversionWithTensorType(getOperation(),
                                                       converter);
  }

  // Step 2: Perform workgroup to subgroup distribution for TensorDesc values,
  // as well as XeGPU, Arith, and Vector operations.
  MLIRContext *ctx = &getContext();
  RewritePatternSet patterns(ctx);
  ConversionTarget target(*ctx);
  TypeConverter converter;
  converter.addConversion([&](Type type) -> Type { return type; });
  converter.addConversion(
      [&](xegpu::TensorDescType type,
          SmallVectorImpl<Type> &result) -> std::optional<LogicalResult> {
        Type elemTy = type.getElementType();
        ArrayRef<int64_t> shape = type.getShape();

        int count;
        SmallVector<int64_t> subShape;
        xegpu::LayoutAttr layout = type.getLayoutAttr();
        std::tie(subShape, count) = getSgShapeAndCount(shape, layout);

        if (layout)
          layout = layout.dropSgLayoutAndData();

        auto newTy = xegpu::TensorDescType::get(
            type.getContext(), subShape, elemTy, type.getEncoding(), layout);
        result.append(count, newTy);
        return success();
      });

  auto getTensorDescType = [](Operation *op) -> xegpu::TensorDescType {
    if (auto createOp = dyn_cast<xegpu::CreateNdDescOp>(op))
      return createOp.getType();
    if (auto loadOp = dyn_cast<xegpu::LoadNdOp>(op))
      return loadOp.getTensorDescType();
    if (auto storeOp = dyn_cast<xegpu::StoreNdOp>(op))
      return storeOp.getTensorDescType();
    if (auto updateOp = dyn_cast<xegpu::UpdateNdOffsetOp>(op))
      return updateOp.getType();
    if (auto prefetchOp = dyn_cast<xegpu::PrefetchNdOp>(op))
      return prefetchOp.getTensorDescType();
    return xegpu::TensorDescType();
  };

  auto isLegal = [&](xegpu::DistributeLayoutAttr layout) -> bool {
    return !layout || !layout.isForWorkgroup();
  };

  target.addDynamicallyLegalOp<xegpu::CreateNdDescOp, xegpu::LoadNdOp,
                               xegpu::StoreNdOp, xegpu::UpdateNdOffsetOp,
                               xegpu::PrefetchNdOp>([=](Operation *op) -> bool {
    auto tdescTy = getTensorDescType(op);
    auto layout = dyn_cast_if_present<xegpu::LayoutAttr>(tdescTy.getLayout());
    return isLegal(layout);
  });

  target.addDynamicallyLegalOp<xegpu::DpasOp>([=](xegpu::DpasOp op) -> bool {
    auto layout = xegpu::getDistributeLayoutAttr(op.getResult());
    return isLegal(layout);
  });

<<<<<<< HEAD
  target.addDynamicallyLegalOp<vector::BroadcastOp>(
      [=](vector::BroadcastOp op) -> bool {
        return isLegal(xegpu::getLayoutAttr(op.getResult()));
=======
  target.addDynamicallyLegalOp<xegpu::LoadMatrixOp>(
      [=](xegpu::LoadMatrixOp op) -> bool {
        return isLegal(op.getLayoutAttr());
      });

  target.addDynamicallyLegalOp<xegpu::StoreMatrixOp>(
      [=](xegpu::StoreMatrixOp op) -> bool {
        return isLegal(op.getLayoutAttr());
>>>>>>> 35227056
      });

  target.addDynamicallyLegalOp<arith::ConstantOp>(
      [=](arith::ConstantOp op) -> bool {
        auto vecType = dyn_cast<VectorType>(op.getType());
        if (!vecType)
          return true;
<<<<<<< HEAD
        return isLegal(xegpu::getLayoutAttr(op.getResult()));
=======
        return isLegal(xegpu::getDistributeLayoutAttr(op.getResult()));
      });

  target.addDynamicallyLegalOp<xegpu::LoadGatherOp>(
      [=](xegpu::LoadGatherOp op) -> bool {
        auto layout = xegpu::getDistributeLayoutAttr(op.getResult());
        return isLegal(layout);
      });

  target.addDynamicallyLegalOp<xegpu::StoreScatterOp>(
      [=](xegpu::StoreScatterOp op) -> bool {
        // Check if the layout attribute is present on the result.
        auto layout = op->getAttrOfType<xegpu::LayoutAttr>("layout");
        if (!layout)
          return true;
        return isLegal(layout);
      });

  target.addDynamicallyLegalOp<vector::BroadcastOp>(
      [=](vector::BroadcastOp op) -> bool {
        return isLegal(xegpu::getDistributeLayoutAttr(op.getResult()));
>>>>>>> 35227056
      });

  target.addDynamicallyLegalOp<xegpu::ConvertLayoutOp>(
      [=](xegpu::ConvertLayoutOp op) -> bool {
        return isLegal(op.getInputLayout()) && isLegal(op.getTargetLayout());
      });

  target.addDynamicallyLegalDialect<math::MathDialect, arith::ArithDialect>(
      [=](Operation *op) -> std::optional<bool> {
        // Only handle elementwise mappable ops
        if (!OpTrait::hasElementwiseMappableTraits(op))
          return true;

        VectorType resultType =
            dyn_cast<VectorType>(op->getResult(0).getType());
        if (!resultType)
          return true;

        // Check if all operands are vectors of the same shape
        // TODO: Support other types.
        for (Value operand : op->getOperands()) {
          VectorType operandType = dyn_cast<VectorType>(operand.getType());
          if (!operandType || operandType.getShape() != resultType.getShape()) {
            return true;
          }
        }

        xegpu::DistributeLayoutAttr layout =
            xegpu::getDistributeLayoutAttr(op->getResult(0));
        return isLegal(layout);
      });

  target.addDynamicallyLegalOp<UnrealizedConversionCastOp>(
      [=](UnrealizedConversionCastOp op) {
        return llvm::is_contained(existingCastOps, op.getOperation());
      });

  target.markUnknownOpDynamicallyLegal([](Operation *) { return true; });

  scf::populateSCFStructuralTypeConversionsAndLegality(converter, patterns,
                                                       target);
  xegpu::populateXeGPUWgToSgDistributePatterns(patterns);
  if (failed(
          applyPartialConversion(getOperation(), target, std::move(patterns))))
    return signalPassFailure();

  // Remove sg_layout and sg_data attributes from the Layout
  // attribute for each VectorType result of the operation.
  // For Structured Control Flow ops, the layout is simply removed,
  // since in 1:N case, the layout for new results are missing.
  // Layout propagation pass will activated.
  getOperation()->walk([](Operation *op) {
    for (OpResult result : op->getOpResults()) {
      std::string name = xegpu::getLayoutName(result);
      if (auto layout = op->getAttrOfType<xegpu::LayoutAttr>(name)) {
        op->removeAttr(name);
        if (!isa<scf::IfOp, scf::ForOp, scf::WhileOp, scf::ConditionOp>(op)) {
          if (auto newLayout = layout.dropSgLayoutAndData())
            op->setAttr(name, newLayout);
        }
      }
    }
  });
}<|MERGE_RESOLUTION|>--- conflicted
+++ resolved
@@ -34,26 +34,6 @@
 
 namespace {
 
-<<<<<<< HEAD
-// Check if there is sg id range attached to the scf.if op.
-static bool isSgIdRangeSpecified(Operation *op, int64_t &startOfRange,
-                                 int64_t &endOfRange) {
-  Operation *parent = op->getParentOp();
-  // Find the outermost scf::IfOp with xegpu.sg_id_range.
-  while (parent) {
-    if (auto ifOp = dyn_cast<scf::IfOp>(parent)) {
-      if (auto attr = llvm::dyn_cast_or_null<xegpu::RangeAttr>(
-              ifOp->getAttr("sg_id_range"))) {
-        startOfRange = attr.getStart().getInt();
-        endOfRange = attr.getEnd().getInt();
-        break;
-      }
-    }
-    parent = parent->getParentOp();
-  }
-  // Return false if startOfRange is 0
-  return (startOfRange > 0 && endOfRange > startOfRange);
-=======
 // Retrieve the RangeAttr if it is specified.
 static xegpu::RangeAttr getRangeSpecAttr(Operation *op) {
   Operation *parent = op->getParentOfType<scf::IfOp>();
@@ -64,7 +44,6 @@
     parent = parent->getParentOfType<scf::IfOp>();
   }
   return {};
->>>>>>> 35227056
 }
 
 static std::pair<SmallVector<int64_t>, int>
@@ -199,8 +178,6 @@
 struct WgToSgCreateNdOp : public OpConversionPattern<xegpu::CreateNdDescOp> {
   using OpConversionPattern<xegpu::CreateNdDescOp>::OpConversionPattern;
 
-<<<<<<< HEAD
-=======
   LogicalResult
   matchAndRewrite(xegpu::CreateNdDescOp op, OneToNOpAdaptor adaptor,
                   ConversionPatternRewriter &rewriter) const override {
@@ -238,19 +215,12 @@
     : public OpConversionPattern<xegpu::CreateNdDescOp> {
   using OpConversionPattern<xegpu::CreateNdDescOp>::OpConversionPattern;
 
->>>>>>> 35227056
   LogicalResult
   matchAndRewrite(xegpu::CreateNdDescOp op, OneToNOpAdaptor adaptor,
                   ConversionPatternRewriter &rewriter) const override {
 
-<<<<<<< HEAD
-    // Ensure that the op has explicit offsets specified (either dynamic or
-    // constant).
-    if (op.getMixedOffsets().empty())
-=======
     // Check no offsets are specified.
     if (!op.getMixedOffsets().empty())
->>>>>>> 35227056
       return failure();
 
     Location loc = op.getLoc();
@@ -262,95 +232,6 @@
 
     Type elemTy = tdescTy.getElementType();
     ArrayRef<int64_t> wgShape = tdescTy.getShape();
-<<<<<<< HEAD
-    // sgLayout must be present for workgroup-level distribution.
-    SmallVector<int64_t> sgLayout;
-    if (auto sgLayoutAttr = layout.getSgLayout())
-      sgLayout = llvm::to_vector_of<int64_t>(sgLayoutAttr.asArrayRef());
-    else
-      return rewriter.notifyMatchFailure(
-          op, "sgLayout attribute is required in layout");
-
-    // Get the subgroup ID
-    Value linearSgId =
-        gpu::SubgroupIdOp::create(rewriter, loc, /*upper_bound=*/nullptr);
-
-    int64_t startOfRange = -1, endOfRange = -1;
-    bool sgIdRangeSpecified =
-        isSgIdRangeSpecified(op, startOfRange, endOfRange);
-
-    if (sgIdRangeSpecified) {
-      int64_t sgCount = endOfRange - startOfRange;
-      if (computeProduct(sgLayout) != sgCount)
-        return rewriter.notifyMatchFailure(
-            op, "sg_layout size must match the sg_id_range");
-      // Subtract startOfRange from the original subgroup id to get
-      // the adjusted sg id
-      Value startOfRangeVal =
-          rewriter.create<arith::ConstantIndexOp>(loc, startOfRange);
-      linearSgId =
-          rewriter.createOrFold<index::SubOp>(loc, linearSgId, startOfRangeVal);
-    }
-
-    auto maybeTdescOffsets =
-        layout.getOffsets(rewriter, loc, linearSgId, wgShape);
-    if (failed(maybeTdescOffsets))
-      return failure();
-
-    SmallVector<int64_t> sgShape = getSgShapeAndCount(wgShape, layout).first;
-    xegpu::TensorDescType newTdescTy =
-        xegpu::TensorDescType::get(ctx, sgShape, elemTy, tdescTy.getEncoding(),
-                                   layout.dropSgLayoutAndData());
-
-    SmallVector<Value> newCreateNdOps;
-    SmallVector<OpFoldResult> wgOffsets = op.getMixedOffsets();
-
-    for (auto tdescOffsets : *maybeTdescOffsets) {
-      SmallVector<OpFoldResult> sgOffsets;
-      size_t rank = tdescOffsets.size();
-      for (size_t i = 0; i < rank; i++) {
-        size_t idx = wgOffsets.size() - rank + i;
-        Value add = rewriter.createOrFold<index::AddOp>(
-            loc, tdescOffsets[i],
-            getValueOrCreateConstantIndexOp(rewriter, loc, wgOffsets[idx]));
-        sgOffsets.push_back(add);
-      }
-
-      auto newOp = xegpu::CreateNdDescOp::create(
-          rewriter, loc, newTdescTy, op.getSource(), sgOffsets,
-          op.getMixedSizes(), op.getMixedStrides());
-      newCreateNdOps.push_back(newOp);
-    }
-    rewriter.replaceOpWithMultiple(op, {newCreateNdOps});
-    return success();
-  }
-};
-
-// This pattern transforms the CreateNdDescOp without offsets to create a
-// subgroup descriptor from a workgroup descriptor
-struct WgToSgCreateNdOpNoOffset
-    : public OpConversionPattern<xegpu::CreateNdDescOp> {
-  using OpConversionPattern<xegpu::CreateNdDescOp>::OpConversionPattern;
-
-  LogicalResult
-  matchAndRewrite(xegpu::CreateNdDescOp op, OneToNOpAdaptor adaptor,
-                  ConversionPatternRewriter &rewriter) const override {
-
-    // Check no offsets are specified.
-    if (!op.getMixedOffsets().empty())
-      return failure();
-
-    Location loc = op.getLoc();
-    MLIRContext *ctx = op.getContext();
-    xegpu::TensorDescType tdescTy = op.getType();
-    auto layout = dyn_cast<xegpu::LayoutAttr>(tdescTy.getLayout());
-    if (!layout || !layout.isWgLayout())
-      return failure();
-
-    Type elemTy = tdescTy.getElementType();
-    ArrayRef<int64_t> wgShape = tdescTy.getShape();
-=======
->>>>>>> 35227056
 
     SmallVector<int64_t> sgShape;
     int count;
@@ -381,11 +262,6 @@
       return failure();
 
     SmallVector<Value> newLoadOps;
-
-    int64_t offsetSize = static_cast<int64_t>(op.getOffsets().size());
-    if ((offsetSize != 0) || op.getConstOffsetsAttr())
-      return failure();
-
     for (auto src : adaptor.getTensorDesc()) {
       xegpu::TensorDescType tdescTy =
           dyn_cast<xegpu::TensorDescType>(src.getType());
@@ -408,20 +284,12 @@
   LogicalResult
   matchAndRewrite(xegpu::StoreNdOp op, OneToNOpAdaptor adaptor,
                   ConversionPatternRewriter &rewriter) const override {
-<<<<<<< HEAD
-
-    int64_t offsetSize = static_cast<int64_t>(op.getOffsets().size());
-    if ((offsetSize != 0) || op.getConstOffsetsAttr())
-=======
     if (!op.getMixedOffsets().empty())
->>>>>>> 35227056
       return failure();
 
     for (auto [v, t] : llvm::zip(adaptor.getValue(), adaptor.getTensorDesc()))
       xegpu::StoreNdOp::create(rewriter, op.getLoc(), v, t, op.getL1HintAttr(),
                                op.getL2HintAttr(), op.getL3HintAttr());
-<<<<<<< HEAD
-=======
 
     rewriter.eraseOp(op);
     return success();
@@ -453,7 +321,6 @@
       newOps.push_back(newOp);
     }
     rewriter.replaceOpWithMultiple(op, {newOps});
->>>>>>> 35227056
 
     return success();
   }
@@ -563,13 +430,8 @@
         VectorType resTy = VectorType::get({aVecShape[0], bVecShape[1]},
                                            resultTy.getElementType());
         tmpC = xegpu::DpasOp::create(rewriter, loc, resTy, operands);
-<<<<<<< HEAD
-        xegpu::setLayoutAttr(cast<OpResult>(tmpC),
-                             originalLayout.dropSgLayoutAndData());
-=======
         xegpu::setDistributeLayoutAttr(cast<OpResult>(tmpC),
                                        originalLayout.dropSgLayoutAndData());
->>>>>>> 35227056
 
         newDpasOps.push_back(tmpC);
       }
@@ -609,14 +471,9 @@
     VectorType resultType = op.getResult().getType();
     ArrayRef<int64_t> wgShape = resultType.getShape();
 
-<<<<<<< HEAD
-    xegpu::LayoutAttr layout = xegpu::getLayoutAttr(op.getResult());
-    if (!layout || !layout.getSgLayout())
-=======
     xegpu::DistributeLayoutAttr layout =
         xegpu::getDistributeLayoutAttr(op.getResult());
     if (!layout || !layout.isForWorkgroup())
->>>>>>> 35227056
       return failure();
 
     // TODO: Currently only supports cases where the source and result ranks
@@ -631,15 +488,8 @@
         VectorType::get(sgShape, resultType.getElementType());
 
     // Check if the output layout is distributable
-<<<<<<< HEAD
-    SmallVector<int64_t> sgLayout;
-    if (auto sgLayoutAttr = layout.getSgLayout())
-      sgLayout = llvm::to_vector_of<int64_t>(sgLayoutAttr.asArrayRef());
-    else
-=======
     SmallVector<int64_t> sgLayout = layout.getSgLayoutAsInt();
     if (sgLayout.empty())
->>>>>>> 35227056
       return failure();
 
     if (!xegpu::XeGPUDialect::isEvenlyDistributable(wgShape, layout))
@@ -658,13 +508,8 @@
     for (auto operand : adaptor.getOperands().front()) {
       auto newBroadcast = vector::BroadcastOp::create(rewriter, op.getLoc(),
                                                       newResultType, operand);
-<<<<<<< HEAD
-      xegpu::setLayoutAttr(newBroadcast->getResult(0),
-                           layout.dropSgLayoutAndData());
-=======
       xegpu::setDistributeLayoutAttr(newBroadcast->getResult(0),
                                      layout.dropSgLayoutAndData());
->>>>>>> 35227056
       newBroadcastOps.push_back(newBroadcast.getResult());
     }
 
@@ -767,19 +612,12 @@
   LogicalResult
   matchAndRewrite(xegpu::ConvertLayoutOp op, OneToNOpAdaptor adaptor,
                   ConversionPatternRewriter &rewriter) const override {
-<<<<<<< HEAD
-    xegpu::LayoutAttr input = op.getInputLayout();
-    xegpu::LayoutAttr target = op.getTargetLayout();
-
-    if (!input || !target || !input.isWgLayout() || !target.isWgLayout())
-=======
     // TODO: currently, we only support LayoutAttr
     auto input = dyn_cast<xegpu::LayoutAttr>(op.getInputLayout());
     auto target = dyn_cast<xegpu::LayoutAttr>(op.getTargetLayout());
 
     if (!input || !target || !input.isForWorkgroup() ||
         !target.isForWorkgroup())
->>>>>>> 35227056
       return rewriter.notifyMatchFailure(
           op, "Input and target layouts must have subgroup layout");
 
@@ -901,14 +739,9 @@
     if (!vecAttr || !vecAttr.isSplat() || !vecType)
       return failure();
 
-<<<<<<< HEAD
-    xegpu::LayoutAttr layout = xegpu::getLayoutAttr(op.getResult());
-    if (!layout || !layout.getSgLayout())
-=======
     xegpu::DistributeLayoutAttr layout =
         xegpu::getDistributeLayoutAttr(op.getResult());
     if (!layout || !layout.isForWorkgroup())
->>>>>>> 35227056
       return failure();
 
     ArrayRef<int64_t> wgShape = vecType.getShape();
@@ -923,15 +756,9 @@
     auto newType = VectorType::get(sgShape, vecType.getElementType());
     auto sgAttr = DenseElementsAttr::get(newType, singleVal);
     auto cstOp =
-<<<<<<< HEAD
-        rewriter.create<arith::ConstantOp>(op.getLoc(), newType, sgAttr);
-    if (auto newLayout = layout.dropSgLayoutAndData())
-      xegpu::setLayoutAttr(cstOp->getResult(0), newLayout);
-=======
         arith::ConstantOp::create(rewriter, op.getLoc(), newType, sgAttr);
     if (auto newLayout = layout.dropSgLayoutAndData())
       xegpu::setDistributeLayoutAttr(cstOp->getResult(0), newLayout);
->>>>>>> 35227056
     SmallVector<Value> newConsts(count, cstOp);
 
     rewriter.replaceOpWithMultiple(op, {newConsts});
@@ -939,8 +766,6 @@
   }
 };
 
-<<<<<<< HEAD
-=======
 // This pattern transforms the LoadGatherOp with explicit offsets to load
 // subgroup data
 struct WgToSgLoadGatherOpWithOffset
@@ -1094,20 +919,11 @@
   }
 };
 
->>>>>>> 35227056
 } // namespace
 
 namespace mlir {
 namespace xegpu {
 void populateXeGPUWgToSgDistributePatterns(RewritePatternSet &patterns) {
-<<<<<<< HEAD
-  patterns.add<WgToSgCreateNdOp, WgToSgCreateNdOpNoOffset, WgToSgLoadNdOp,
-               WgToSgStoreNdOp, WgToSgUpdateNdOffsetOp, WgToSgDpasOp,
-               WgToSgPrefetchNdOp, UnrealizedConversionCastOpPattern,
-               WgToSgElementwiseOp, WgToSgVectorBroadcastOp,
-               WgToSgConvertLayoutOp, WgToSgArithConstantOp>(
-      patterns.getContext());
-=======
   patterns
       .add<WgToSgCreateNdOp, WgToSgCreateNdOpNoOffset, WgToSgLoadNdOp,
            WgToSgLoadNdOpWithOffset, WgToSgStoreNdOp, WgToSgStoreNdOpWithOffset,
@@ -1117,7 +933,6 @@
            WgToSgArithConstantOp, WgToSgLoadGatherOpWithOffset,
            WgToSgStoreScatterOpWithOffset, WgToSgLoadMatrixOp,
            WgToSgStoreMatrixOp>(patterns.getContext());
->>>>>>> 35227056
 }
 } // namespace xegpu
 } // namespace mlir
@@ -1224,11 +1039,6 @@
     return isLegal(layout);
   });
 
-<<<<<<< HEAD
-  target.addDynamicallyLegalOp<vector::BroadcastOp>(
-      [=](vector::BroadcastOp op) -> bool {
-        return isLegal(xegpu::getLayoutAttr(op.getResult()));
-=======
   target.addDynamicallyLegalOp<xegpu::LoadMatrixOp>(
       [=](xegpu::LoadMatrixOp op) -> bool {
         return isLegal(op.getLayoutAttr());
@@ -1237,7 +1047,6 @@
   target.addDynamicallyLegalOp<xegpu::StoreMatrixOp>(
       [=](xegpu::StoreMatrixOp op) -> bool {
         return isLegal(op.getLayoutAttr());
->>>>>>> 35227056
       });
 
   target.addDynamicallyLegalOp<arith::ConstantOp>(
@@ -1245,9 +1054,6 @@
         auto vecType = dyn_cast<VectorType>(op.getType());
         if (!vecType)
           return true;
-<<<<<<< HEAD
-        return isLegal(xegpu::getLayoutAttr(op.getResult()));
-=======
         return isLegal(xegpu::getDistributeLayoutAttr(op.getResult()));
       });
 
@@ -1269,7 +1075,6 @@
   target.addDynamicallyLegalOp<vector::BroadcastOp>(
       [=](vector::BroadcastOp op) -> bool {
         return isLegal(xegpu::getDistributeLayoutAttr(op.getResult()));
->>>>>>> 35227056
       });
 
   target.addDynamicallyLegalOp<xegpu::ConvertLayoutOp>(
