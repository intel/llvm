--- conflicted
+++ resolved
@@ -376,19 +376,12 @@
       // Copy all attributes, but update "layout_result_0" to drop
       // sgLayout/sgData
       for (auto attr : op->getAttrs()) {
-<<<<<<< HEAD
-        if (auto layout = dyn_cast<xegpu::LayoutAttr>(attr.getValue()))
-          state.addAttribute(attr.getName(), layout.dropSgLayoutAndData());
-        else
-          state.addAttribute(attr.getName(), attr.getValue());
-=======
         if (auto layout = dyn_cast<xegpu::LayoutAttr>(attr.getValue())) {
           if (auto newLayout = layout.dropSgLayoutAndData())
             state.addAttribute(attr.getName(), newLayout);
         } else {
           state.addAttribute(attr.getName(), attr.getValue());
         }
->>>>>>> 5ee67ebe
       }
       Operation *newOp = rewriter.create(state);
       newResults.push_back(newOp->getResult(0));
@@ -638,15 +631,10 @@
       std::string name = xegpu::getLayoutName(result);
       if (auto layout = op->getAttrOfType<xegpu::LayoutAttr>(name)) {
         op->removeAttr(name);
-<<<<<<< HEAD
-        if (!isa<scf::IfOp, scf::ForOp, scf::WhileOp, scf::ConditionOp>(op))
-          op->setAttr(name, layout.dropSgLayoutAndData());
-=======
         if (!isa<scf::IfOp, scf::ForOp, scf::WhileOp, scf::ConditionOp>(op)) {
           if (auto newLayout = layout.dropSgLayoutAndData())
             op->setAttr(name, newLayout);
         }
->>>>>>> 5ee67ebe
       }
     }
   });
