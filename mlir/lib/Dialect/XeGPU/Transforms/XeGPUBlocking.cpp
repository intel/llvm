--- conflicted
+++ resolved
@@ -85,16 +85,10 @@
   using OpRewritePattern::OpRewritePattern;
   LogicalResult matchAndRewrite(xegpu::ConvertLayoutOp op,
                                 PatternRewriter &rewriter) const override {
-<<<<<<< HEAD
-    xegpu::LayoutAttr input_layout = op.getInputLayoutAttr();
-    xegpu::LayoutAttr target_layout = op.getTargetLayoutAttr();
-    if (!input_layout.getInstData() || !target_layout.getInstData())
-=======
     xegpu::DistributeLayoutAttr input_layout = op.getInputLayoutAttr();
     xegpu::DistributeLayoutAttr target_layout = op.getTargetLayoutAttr();
     if (input_layout.getInstDataAsInt().empty() ||
         target_layout.getInstDataAsInt().empty())
->>>>>>> 35227056
       return rewriter.notifyMatchFailure(op, "Not a target ConvertLayoutOp.");
 
     input_layout = input_layout.dropInstData();
