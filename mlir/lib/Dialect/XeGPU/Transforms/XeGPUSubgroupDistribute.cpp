//===- XeGPUSubgroupDistribute.cpp - XeGPU Subgroup Distribute Pass -------===//
//
// Part of the LLVM Project, under the Apache License v2.0 with LLVM Exceptions.
// See https://llvm.org/LICENSE.txt for license information.
// SPDX-License-Identifier: Apache-2.0 WITH LLVM-exception
//
//===----------------------------------------------------------------------===//
#include "mlir/Dialect/GPU/IR/GPUDialect.h"
#include "mlir/Dialect/GPU/Utils/DistributionUtils.h"
#include "mlir/Dialect/MemRef/IR/MemRef.h"
#include "mlir/Dialect/Vector/IR/VectorOps.h"
#include "mlir/Dialect/Vector/Transforms/VectorDistribution.h"
#include "mlir/Dialect/XeGPU/IR/XeGPU.h"
#include "mlir/Dialect/XeGPU/IR/XeGPUTargetInfo.h"
#include "mlir/Dialect/XeGPU/Transforms/Passes.h"
#include "mlir/Dialect/XeGPU/Transforms/Transforms.h"
#include "mlir/Dialect/XeGPU/Utils/XeGPUUtils.h"
#include "mlir/IR/AffineMap.h"
#include "mlir/IR/Attributes.h"
#include "mlir/IR/Builders.h"
#include "mlir/IR/BuiltinAttributes.h"
#include "mlir/IR/BuiltinOps.h"
#include "mlir/IR/BuiltinTypes.h"
#include "mlir/IR/Operation.h"
#include "mlir/IR/PatternMatch.h"
#include "mlir/IR/TypeRange.h"
#include "mlir/IR/Value.h"
#include "mlir/IR/Visitors.h"
#include "mlir/Interfaces/FunctionInterfaces.h"
#include "mlir/Support/LLVM.h"
#include "mlir/Transforms/DialectConversion.h"
#include "mlir/Transforms/GreedyPatternRewriteDriver.h"
#include "mlir/Transforms/InliningUtils.h"
#include "llvm/ADT/ArrayRef.h"
#include "llvm/ADT/STLExtras.h"
#include "llvm/ADT/SmallVector.h"

namespace mlir {
namespace xegpu {
#define GEN_PASS_DEF_XEGPUSUBGROUPDISTRIBUTE
#include "mlir/Dialect/XeGPU/Transforms/Passes.h.inc"
} // namespace xegpu
} // namespace mlir

#define DEBUG_TYPE "xegpu-subgroup-distribute"
#define DBGS() (llvm::dbgs() << "[" DEBUG_TYPE "]: ")

using namespace mlir;

static const char *const resolveSIMTTypeMismatch =
    "resolve_simt_type_mismatch"; // Attribute name for identifying
                                  // UnrelizedConversionCastOp added to resolve
                                  // SIMT type mismatches.

namespace {

//===----------------------------------------------------------------------===//
// SIMT Distribution Patterns
//===----------------------------------------------------------------------===//

/// Helper function to get  distributed vector type for a source vector type
/// according to the lane_layout. We simply divide each dimension of tensor
/// descriptor shape by corresponding lane_layout dimension. If
/// array_length > 1, that is appended to the front of the ditributed shape.
/// NOTE: This is the vector type that will be returned by the
/// gpu.warp_execute_on_lane0 op.
///
/// Examples:
/// | original vector shape | lane_layout | distributed vector shape |
/// |-----------------------|-------------|--------------------------|
/// | 32x16                 | [1, 16]     | 32x1                     |
/// | 32x16                 | [2, 8]      | 16x2                     |
/// | 2x32x16               | [1, 16]     | 2x32x1                   |
static FailureOr<VectorType>
getDistVecTypeBasedOnLaneLayout(xegpu::LayoutAttr layout,
                                VectorType originalType) {
  if (!layout)
    return failure();

  auto laneLayout = layout.getLaneLayout().asArrayRef();
  assert(originalType.getShape().size() >= laneLayout.size() &&
         "Rank of the original vector type should be greater or equal to the "
         "size of the lane layout to distribute the vector type.");
  SmallVector<int64_t> distributedShape(originalType.getShape());
  // Only distribute the last `laneLayout.size()` dimensions. The remaining
  // dimensions are not distributed.
  unsigned distributionStart = originalType.getRank() - laneLayout.size();
  for (auto [i, dim] : llvm::enumerate(originalType.getShape())) {
    if (i < distributionStart)
      continue;

    // Check if the dimension can be distributed evenly.
    if (dim % laneLayout[i - distributionStart] != 0)
      return failure();
    distributedShape[i] = dim / laneLayout[i - distributionStart];
  }
  return VectorType::get(distributedShape, originalType.getElementType());
}

/// Helper function to resolve types if the distributed type out of
/// gpu.warp_execute_on_lane0 is different from the expected xegpu SIMT type.
/// Example 1:
///   distributed type: vector<8x1xf32>
///   expected type: vector<8xf32>
///   resolved using,
///   %0 = vector.shape_cast %1 : vector<8x1xf32> to vector<8xf32>
/// Example 2:
///   distributed type: xegpu.tensor_desc<8x16xf32, #xegpu.layout<...>>
///   expected type: xegpu.tensor_desc<8x16xf32>
///   resolved using,
///   %0 = unrealized_conversion_cast %1 :
///      xegpu.tensor_desc<8x16xf32, #xegpu.layout<..>> ->
///      xegpu.tensor_desc<8x16xf32>
template <typename T>
static Value resolveDistributedTy(Value orig, T expected,
                                  PatternRewriter &rewriter) {
  // If orig and expected types are the same, return orig.
  if (orig.getType() == expected)
    return orig;
  // If orig is a vector type, create a shape cast op to reconcile the types.
  if (isa<VectorType>(orig.getType())) {
    auto castOp =
        vector::ShapeCastOp::create(rewriter, orig.getLoc(), expected, orig);
    return castOp.getResult();
  }
  // If orig is a tensor descriptor type, create an unrealized conversion cast
  // op to reconcile the types.
  if (isa<xegpu::TensorDescType>(orig.getType())) {
    auto castOp = UnrealizedConversionCastOp::create(rewriter, orig.getLoc(),
                                                     expected, orig);
    castOp->setAttr(resolveSIMTTypeMismatch, rewriter.getUnitAttr());
    return castOp.getResult(0);
  }
  llvm_unreachable("Unsupported type for reconciliation");
  return orig;
}

/// Helper function to check if the layout is packed. Layout is packed if it is
/// 2D and lane_data[0] != 1 (data packed from col dimension).
static bool hasPackedLayout(xegpu::LayoutAttr layout) {
  if (layout == xegpu::LayoutAttr())
    return false;
  DenseI32ArrayAttr laneData = layout.getLaneData();
  if (!laneData || laneData.size() != 2)
    return false;
  return laneData.asArrayRef()[0] != 1;
}

/// Given a GPUFuncOp, this pattern creates a new GPUFuncOp and moves the body
/// of the original GPUFuncOp to the new GPUFuncOp such that entire body is
/// contained within a WarpExecuteOnLane0Op.
/// Example:
///
/// ```
///   gpu.func @foo(%arg0: memref<*xf16>) -> vector<8x16xf32> {
///     ...
///     ...
///     gpu.return %result: vector<8x16xf32>
///   }
/// ```
/// To
/// ```
///   gpu.func @foo(%arg0: memref<*xf16>) -> vector<8x16xf32> {
///     %laneid = gpu.lane_id : index
///     %0 = gpu.warp_execute_on_lane_0(%laneid) -> vector<8x16xf32> {
///       ...
///       ...
///       gpu.yield %result: vector<8x16xf32>
///     }
///     return %0
///   }
struct MoveFuncBodyToWarpExecuteOnLane0
    : public OpRewritePattern<gpu::GPUFuncOp> {
  using OpRewritePattern<gpu::GPUFuncOp>::OpRewritePattern;
  LogicalResult matchAndRewrite(gpu::GPUFuncOp gpuFuncOp,
                                PatternRewriter &rewriter) const override {
    // If the function only contains a single void return, skip.
    if (llvm::all_of(gpuFuncOp.getBody().getOps(), [](Operation &op) {
          return isa<gpu::ReturnOp>(op) && !op.getNumOperands();
        }))
      return failure();
    // If the function already moved inside a warp_execute_on_lane0, skip.
    if (llvm::any_of(gpuFuncOp.getBody().getOps(), [](Operation &op) {
          return isa<gpu::WarpExecuteOnLane0Op>(op);
        }))
      return failure();
    // Create a new function with the same signature and same attributes.
    SmallVector<Type> workgroupAttributionsTypes =
        llvm::map_to_vector(gpuFuncOp.getWorkgroupAttributions(),
                            [](BlockArgument arg) { return arg.getType(); });
    SmallVector<Type> privateAttributionsTypes =
        llvm::map_to_vector(gpuFuncOp.getPrivateAttributions(),
                            [](BlockArgument arg) { return arg.getType(); });
    auto newGpuFunc = gpu::GPUFuncOp::create(
        rewriter, gpuFuncOp.getLoc(), gpuFuncOp.getName(),
        gpuFuncOp.getFunctionType(), workgroupAttributionsTypes,
        privateAttributionsTypes);
    newGpuFunc->setAttrs(gpuFuncOp->getAttrs());
    // Create a WarpExecuteOnLane0Op with same arguments and results as the
    // original gpuFuncOp.
    rewriter.setInsertionPointToEnd(&newGpuFunc.getFunctionBody().front());
    auto laneId = gpu::LaneIdOp::create(
        rewriter, newGpuFunc.getLoc(), rewriter.getIndexType(),
        /** upperBound = **/ mlir::IntegerAttr());
    ArrayRef<Type> gpuFuncResultType = gpuFuncOp.getFunctionType().getResults();
    auto warpOp = gpu::WarpExecuteOnLane0Op::create(
        rewriter, laneId.getLoc(), gpuFuncResultType, laneId,
        xegpu::targetinfo::subgroupSize, newGpuFunc.getArguments(),
        newGpuFunc.getArgumentTypes());
    Block &warpBodyBlock = warpOp.getBodyRegion().front();
    // Replace the ReturnOp of the original gpu function with a YieldOp.
    auto origRetunOp =
        cast<gpu::ReturnOp>(gpuFuncOp.getBlocks().back().getTerminator());
    rewriter.setInsertionPointAfter(origRetunOp);
    gpu::YieldOp::create(rewriter, origRetunOp.getLoc(),
                         origRetunOp.getOperands());
    rewriter.eraseOp(origRetunOp);
    // Move the original function body to the WarpExecuteOnLane0Op body.
    rewriter.inlineRegionBefore(gpuFuncOp.getBody(), warpOp.getBodyRegion(),
                                warpOp.getBodyRegion().begin());
    rewriter.eraseBlock(&warpBodyBlock);
    // Insert a new ReturnOp after the WarpExecuteOnLane0Op.
    rewriter.setInsertionPointAfter(warpOp);
    gpu::ReturnOp::create(rewriter, newGpuFunc.getLoc(), warpOp.getResults());
    rewriter.replaceOp(gpuFuncOp, newGpuFunc);
    return success();
  }
};

/// Distribute a create_nd_tdesc feeding into vector.yield op of the enclosing
/// `gpu.warp_execute_on_lane_0` region. After the sinking, the warp op will
/// still contain the original op that will not be used by the yield op (and
/// should be cleaned up later). The yield op will bypass the create_nd_tdesc's
/// arguments. Tensor descriptor shape is not distributed because it is a
/// uniform value across all work items within the subgroup. However, the
/// layout information is dropped in the new tensor descriptor type.
///
/// Example:
///
/// ```
///   #layout0 = #xegpu.layout<wi_layout = [1, 8], wi_data = [1, 1]>
///   %r = gpu.warp_execute_on_lane_0(%laneid) ->
///                   (!xegpu.tensor_desc<4x8xf32, #layout0>) {
///     ...
///     %td = xegpu.create_nd_tdesc %arg0[0, 0]
///               : memref<4x8xf32> -> !xegpu.tensor_desc<4x8xf32, #layout0>
///     vector.yield %td
///   }
/// ```
/// To
/// ```
///   %r:2 = gpu.warp_execute_on_lane_0(%laneid) -> (...) {
///     ...
///     %dead = xegpu.create_nd_tdesc %arg0[0, 0]
///               : memref<4x8xf32> -> !xegpu.tensor_desc<4x8xf32, #layout0>
///     vector.yield %arg0, %dead
///   }
///   %td = xegpu.create_nd_tdesc %r#0[0, 0]: memref<4x8xf32>
///                                 -> !xegpu.tensor_desc<4x8xf32>
///
/// ```
struct CreateNdDescDistribution final : public gpu::WarpDistributionPattern {
  using gpu::WarpDistributionPattern::WarpDistributionPattern;
  LogicalResult matchAndRewrite(gpu::WarpExecuteOnLane0Op warpOp,
                                PatternRewriter &rewriter) const override {
    OpOperand *operand =
        getWarpResult(warpOp, llvm::IsaPred<xegpu::CreateNdDescOp>);
    if (!operand)
      return rewriter.notifyMatchFailure(
          warpOp, "warp result is not a xegpu::CreateNdDesc op");
    auto descOp = operand->get().getDefiningOp<xegpu::CreateNdDescOp>();
    unsigned operandIdx = operand->getOperandNumber();

    xegpu::LayoutAttr layout = descOp.getType().getLayoutAttr();
    if (!layout)
      return rewriter.notifyMatchFailure(
          descOp, "the tensor descriptor lacks layout attribute");

    SmallVector<size_t> newRetIndices;
    rewriter.setInsertionPoint(warpOp);
    gpu::WarpExecuteOnLane0Op newWarpOp = moveRegionToNewWarpOpAndAppendReturns(
        rewriter, warpOp, /* new yieled values = */ descOp->getOperands(),
        /* new yielded types = */ descOp.getOperandTypes(), newRetIndices);

    SmallVector<Value> newDescOperands = llvm::map_to_vector(
        newRetIndices, [&](size_t i) { return newWarpOp.getResult(i); });
    rewriter.setInsertionPointAfter(newWarpOp);
    xegpu::TensorDescType distributedTensorDescTy =
        descOp.getType().dropLayouts(); // Distributed tensor descriptor type
                                        // does not contain layout info.
    Value newDescOp = xegpu::CreateNdDescOp::create(
        rewriter, newWarpOp.getLoc(), distributedTensorDescTy, newDescOperands,
        descOp->getAttrs());

    Value distributedVal = newWarpOp.getResult(operandIdx);
    // Resolve the distributed type to the expected type.
    newDescOp =
        resolveDistributedTy(newDescOp, distributedVal.getType(), rewriter);
    rewriter.replaceAllUsesWith(distributedVal, newDescOp);
    return success();
  }
};

/// Distribute a store_nd op at the end of enclosing
/// `gpu.warp_execute_on_lane_0`. In case arguments for the store are passed
/// through the warp op interface they would be propagated as returned values.
/// Source vector is distributed based on lane layout. Appropriate cast ops are
/// inserted if the distributed types does not match expected xegpu SIMT types.
///
/// Example:
///
/// ```
///   #layout0 = #xegpu.layout<wi_layout = [1, 8], wi_data = [1, 1]>
///   gpu.warp_execute_on_lane_0(%laneid) -> () {
///     ...
///     xegpu.store_nd %arg0, %arg1: vector<4x8xf32>,
///                                 !xegpu.tensor_desc<4x8xf32, #layout0>
///   }
/// ```
/// To
/// ```
///   %r:2 = gpu.warp_execute_on_lane_0(%laneid) -> (vector<4x1xf32>,
///   !xegpu.tensor_desc<4x8xf32, #layout0>) {
///     gpu.yield %arg0, %arg1: vector<4x8xf32>, !xegpu.tensor_desc<4x8xf32,
///     #layout0>
///   }
///   %0 = vector.shape_cast %r#0: vector<4x1xf32> to vector<4xf32>
///   %1 = unrealized_conversion_cast %r#1: !xegpu.tensor_desc<4x8xf32,
///   #layout0>
///     -> !xegpu.tensor_desc<4x8xf32>
///   xegpu.store_nd %0, %1: vector<4xf32>,
///     !xegpu.tensor_desc<4x8xf32>
///
/// ```
struct StoreNdDistribution final : public gpu::WarpDistributionPattern {
  using gpu::WarpDistributionPattern::WarpDistributionPattern;
  LogicalResult matchAndRewrite(gpu::WarpExecuteOnLane0Op warpOp,
                                PatternRewriter &rewriter) const override {
<<<<<<< HEAD
    auto yield = cast<gpu::YieldOp>(
        warpOp.getBodyRegion().getBlocks().begin()->getTerminator());
=======
    gpu::YieldOp yield = warpOp.getTerminator();
>>>>>>> 35227056
    Operation *lastNode = yield->getPrevNode();
    auto storeOp = dyn_cast_or_null<xegpu::StoreNdOp>(lastNode);
    if (!storeOp)
      return failure();

    int64_t offsetSize = static_cast<int64_t>(storeOp.getOffsets().size());
    if ((offsetSize != 0) || storeOp.getConstOffsetsAttr())
      return failure();

    xegpu::TensorDescType tensorDescTy = storeOp.getTensorDescType();
    xegpu::LayoutAttr layout = tensorDescTy.getLayoutAttr();
    if (!layout)
      return rewriter.notifyMatchFailure(
          storeOp, "the source tensor descriptor lacks layout attribute");

    FailureOr<VectorType> distributedTypeByWarpOpOrFailure =
        getDistVecTypeBasedOnLaneLayout(layout, storeOp.getValueType());
    if (failed(distributedTypeByWarpOpOrFailure))
      return rewriter.notifyMatchFailure(storeOp,
                                         "Failed to distribute the type");
    VectorType distributedTypeByWarpOp =
        distributedTypeByWarpOpOrFailure.value();

    SmallVector<size_t> newRetIndices;
    gpu::WarpExecuteOnLane0Op newWarpOp = moveRegionToNewWarpOpAndAppendReturns(
        rewriter, warpOp,
        /* new yielded values = */
        ValueRange{storeOp.getValue(), storeOp.getTensorDesc()},
        /* new yielded types = */
        TypeRange{distributedTypeByWarpOp, storeOp.getTensorDescType()},
        newRetIndices);
    // Create a new store op outside the warp op with the distributed vector
    // type. Tensor descriptor is not distributed.
    rewriter.setInsertionPointAfter(newWarpOp);
    SmallVector<Value> newStoreOperands;

    // For the value operand, there can be a mismatch between the vector type
    // distributed by the warp op and (xegpu-specific) distributed type
    // supported by the store op. Type mismatch must be resolved using
    // appropriate cast op.
    FailureOr<VectorType> storeNdDistributedValueTyOrFailure =
        xegpu::getDistributedVectorType(storeOp.getTensorDescType());
    if (failed(storeNdDistributedValueTyOrFailure))
      return rewriter.notifyMatchFailure(
          storeOp, "Failed to get distributed vector type for the store op");
    newStoreOperands.push_back(resolveDistributedTy(
        newWarpOp.getResult(newRetIndices[0]),
        storeNdDistributedValueTyOrFailure.value(), rewriter));
    // For the tensor descriptor operand, the layout attribute is dropped after
    // distribution. Types needs to be resolved in this case also.
    xegpu::TensorDescType distributedTensorDescTy =
        storeOp.getTensorDescType().dropLayouts();
    newStoreOperands.push_back(
        resolveDistributedTy(newWarpOp.getResult(newRetIndices[1]),
                             distributedTensorDescTy, rewriter));

    auto newStoreOp =
        xegpu::StoreNdOp::create(rewriter, newWarpOp.getLoc(), TypeRange{},
                                 newStoreOperands, storeOp->getAttrs());
    xegpu::removeLayoutAttrs(newStoreOp);
    rewriter.eraseOp(storeOp);
    return success();
  }
};

/// Distribute a load_nd op feeding into vector.yield op for the enclosing
/// `gpu.warp_execute_on_lane_0` and put it after the warp op.
/// The warp op will still contain the original op that will not be used by
/// the yield op (and should be cleaned up later). The yield op will
/// bypass the load's arguments. Only the loaded vector is distributed
/// according to lane layout and, tensor descriptor types is not
/// distributed. Appropriate cast ops are inserted if the distributed types does
/// not match expected xegpu SIMT types.
///
/// Example:
///
/// ```
///   #layout0 = #xegpu.layout<wi_layout = [1, 8], wi_data = [1, 1]>
///   %r = gpu.warp_execute_on_lane_0(%laneid) ->
///                   (vector<4x1xf32>) {
///     ...
///     %ld = xegpu.load_nd %arg0, %arg1: !xegpu.tensor_desc<4x8xf32, #layout0>
///     ->
///       vector<4x8xf32>
///     gpu.yield %ld
///   }
/// ```
/// To
/// ```
///   %r:2 = gpu.warp_execute_on_lane_0(%laneid) -> (vector<4x1xf32>,
///   !xegpu.tensor_desc<4x8xf32, #layout0>) {
///     ...
///     %dead = xegpu.load_nd %arg0: !xegpu.tensor_desc<4x8xf32, #layout0> ->
///     vector<4x8xf32> gpu.yield %dead, %arg0
///   }
///   %0 = unrealized_conversion_cast %r#1: !xegpu.tensor_desc<4x8xf32,
///        #layout0> -> !xegpu.tensor_desc<4x8xf32>
///   %1 = xegpu.load_nd %0: !xegpu.tensor_desc<4x8xf32> -> vector<4xf32>
///   %2 = vector.shape_cast %r#0: vector<4xf32> to vector<4x1xf32>
///
/// ```
struct LoadNdDistribution final : public gpu::WarpDistributionPattern {
  using gpu::WarpDistributionPattern::WarpDistributionPattern;
  LogicalResult matchAndRewrite(gpu::WarpExecuteOnLane0Op warpOp,
                                PatternRewriter &rewriter) const override {
    OpOperand *operand = getWarpResult(warpOp, [&](Operation *op) {
      if (!isa<xegpu::LoadNdOp>(op))
        return false;
      // Make sure the same load op is the last operation in the warp op body.
      // This ensure that load op is not sinked earlier violating any barrier
      // synchronizations.
<<<<<<< HEAD
      auto yield = cast<gpu::YieldOp>(
          warpOp.getBodyRegion().getBlocks().begin()->getTerminator());
=======
      gpu::YieldOp yield = warpOp.getTerminator();
>>>>>>> 35227056
      return yield->getPrevNode() == op;
    });

    if (!operand)
      return rewriter.notifyMatchFailure(
          warpOp, "warp result is not a xegpu::LoadNd op");

    auto loadOp = operand->get().getDefiningOp<xegpu::LoadNdOp>();

    int64_t offsetSize = static_cast<int64_t>(loadOp.getOffsets().size());
    if ((offsetSize != 0) || loadOp.getConstOffsetsAttr())
      return failure();

    xegpu::TensorDescType tensorDescTy = loadOp.getTensorDescType();
    xegpu::LayoutAttr layout = tensorDescTy.getLayoutAttr();
    if (!layout)
      return rewriter.notifyMatchFailure(
          loadOp, "the source tensor descriptor lacks layout attribute");

    unsigned operandIdx = operand->getOperandNumber();
    VectorType distributedTypeByWarpOp =
        cast<VectorType>(warpOp.getResult(operandIdx).getType());

    SmallVector<size_t> newRetIndices;
    gpu::WarpExecuteOnLane0Op newWarpOp = moveRegionToNewWarpOpAndAppendReturns(
        rewriter, warpOp,
        /* new yielded values = */ loadOp.getTensorDesc(),
        /* new yielded types = */ tensorDescTy, newRetIndices);

    // Create a new load op outside the warp op with the distributed vector
    // type.
    rewriter.setInsertionPointAfter(newWarpOp);
    FailureOr<VectorType> loadNdDistValueTyOrFailure =
        xegpu::getDistributedVectorType(loadOp.getTensorDescType());
    if (failed(loadNdDistValueTyOrFailure))
      return rewriter.notifyMatchFailure(
          loadOp, "Failed to get distributed vector type for the load op");
    xegpu::TensorDescType distributedTensorDescTy =
        loadOp.getTensorDescType().dropLayouts(); // Distributed tensor
                                                  // descriptor type does not
                                                  // contain layout info.
    auto newLoadOp = xegpu::LoadNdOp::create(
        rewriter, newWarpOp.getLoc(), loadNdDistValueTyOrFailure.value(),
        resolveDistributedTy(newWarpOp->getResult(newRetIndices[0]),
                             distributedTensorDescTy, rewriter),
        loadOp->getAttrs());
    xegpu::removeLayoutAttrs(newLoadOp);
    // Set the packed attribute if the layout requires it.
    newLoadOp.setPacked(hasPackedLayout(layout));
    Value distributedVal = newWarpOp.getResult(operandIdx);
    // There can be a conflict between the vector type distributed by the
    // warp op and (xegpu-specific) distributed type supported by the load
    // op. Resolve these mismatches by inserting a cast.
    Value tyResolvedVal = resolveDistributedTy(
        newLoadOp.getResult(), distributedTypeByWarpOp, rewriter);
    rewriter.replaceAllUsesWith(distributedVal, tyResolvedVal);
    return success();
  }
};

/// Distribute a dpas op feeding into vector.yield op for the enclosing
/// `gpu.warp_execute_on_lane_0` and put it after the warp op.
/// The warp op will still contain the original op that will not be used by
/// the yield op (and should be cleaned up later). The yield op will
/// bypass the dpas's arguments. Appropriate cast ops are inserted if the
/// distributed types does not match expected xegpu SIMT types.
/// Example:
/// ```
///   #lo_a = #xegpu.layout<wi_layout = [1, 16], wi_data = [1, 1]>
///   #lo_b = #xegpu.layout<wi_layout = [1, 16], wi_data = [2, 1]>
///   #lo_c = #xegpu.layout<wi_layout = [1, 16], wi_data = [1, 1]>
///   %r = gpu.warp_execute_on_lane_0(%laneid) ->
///                   (vector<8x1xf32>) {
///     ...
///     %dpas = xegpu.dpas %arg0, %arg1: vector<8x16xf16>, vector<16x16xf16> ->
///       vector<8x16xf32>
///     gpu.yield %dpas
///   }
/// ```
/// To
/// ```
///   %r:2 = gpu.warp_execute_on_lane_0(%laneid) -> (vector<8x1xf32>,
///   vector<8x1xf16>, vector<16x1xf16>) {
///     ...
///     %dead = xegpu.dpas %arg0, %arg1: vector<8x16xf16>, vector<16x16xf16>
///       -> vector<8x16xf32>
///     gpu.yield %dead, %arg0, %arg1
///   }
///   %0 = vector.shape_cast %r#1: vector<8x1xf16> to vector<8xf16>
///   %1 = vector.shape_cast %r#2: vector<16x1xf16> to vector<16xf16>
///   %2 = xegpu.dpas %0, %1: vector<8xf16>, vector<16xf16> ->
///     vector<8xf32>
///   %dpas = vector.shape_cast %2: vector<8xf32> to vector<8x1xf32>
/// ```
struct DpasDistribution final : public gpu::WarpDistributionPattern {
  using gpu::WarpDistributionPattern::WarpDistributionPattern;
  LogicalResult matchAndRewrite(gpu::WarpExecuteOnLane0Op warpOp,
                                PatternRewriter &rewriter) const override {
    OpOperand *operand = getWarpResult(warpOp, llvm::IsaPred<xegpu::DpasOp>);
    if (!operand)
      return rewriter.notifyMatchFailure(warpOp,
                                         "warp result is not a xegpu::Dpas op");

    auto dpasOp = operand->get().getDefiningOp<xegpu::DpasOp>();
    unsigned operandIdx = operand->getOperandNumber();
    std::string layoutAName = xegpu::getLayoutName(dpasOp->getOpOperand(0));
    std::string layoutBName = xegpu::getLayoutName(dpasOp->getOpOperand(1));
    std::string layoutCName = xegpu::getLayoutName(dpasOp->getOpResult(0));

    xegpu::LayoutAttr layoutA =
        dpasOp->getAttrOfType<xegpu::LayoutAttr>(layoutAName);
    xegpu::LayoutAttr layoutB =
        dpasOp->getAttrOfType<xegpu::LayoutAttr>(layoutBName);
    xegpu::LayoutAttr layoutOut =
        dpasOp->getAttrOfType<xegpu::LayoutAttr>(layoutCName);
    if (!layoutA || !layoutB || !layoutOut)
      return rewriter.notifyMatchFailure(
          dpasOp,
          "the xegpu::Dpas op lacks layout attribute for A, B or output");

    FailureOr<VectorType> distLhsTypeByWarpOpOrFailure =
        getDistVecTypeBasedOnLaneLayout(layoutA, dpasOp.getLhsType());
    FailureOr<VectorType> distRhsTypeByWarpOpOrFailure =
        getDistVecTypeBasedOnLaneLayout(layoutB, dpasOp.getRhsType());
    FailureOr<VectorType> distResultTypeByWarpOpOrFailure =
        getDistVecTypeBasedOnLaneLayout(layoutOut, dpasOp.getResultType());
    if (failed(distLhsTypeByWarpOpOrFailure) ||
        failed(distRhsTypeByWarpOpOrFailure) ||
        failed(distResultTypeByWarpOpOrFailure))
      return rewriter.notifyMatchFailure(
          dpasOp,
          "Failed to distribute the A, B or output types in xegpu::Dpas op");

    llvm::SmallVector<Value, 3> newYieldValues{dpasOp.getLhs(),
                                               dpasOp.getRhs()};
    llvm::SmallVector<Type, 3> newYieldTypes{
        distLhsTypeByWarpOpOrFailure.value(),
        distRhsTypeByWarpOpOrFailure.value()};
    // Dpas acc operand is optional.
    if (dpasOp.getAcc()) {
      newYieldValues.push_back(dpasOp.getAcc());
      newYieldTypes.push_back(distResultTypeByWarpOpOrFailure.value());
    }
    // Create a new warp op without the dpas.
    SmallVector<size_t> newRetIndices;
    gpu::WarpExecuteOnLane0Op newWarpOp = moveRegionToNewWarpOpAndAppendReturns(
        rewriter, warpOp, newYieldValues, newYieldTypes, newRetIndices);

    FailureOr<VectorType> expectedDistLhsTyOrFailure =
        xegpu::getDistributedVectorType(dpasOp.getLhsType(), layoutA);
    FailureOr<VectorType> expectedDistRhsTyOrFailure =
        xegpu::getDistributedVectorType(dpasOp.getRhsType(), layoutB);
    FailureOr<VectorType> expectedDistResultTyOrFailure =
        xegpu::getDistributedVectorType(dpasOp.getResultType(), layoutOut);
    if (failed(expectedDistLhsTyOrFailure) ||
        failed(expectedDistRhsTyOrFailure) ||
        failed(expectedDistResultTyOrFailure))
      return rewriter.notifyMatchFailure(
          dpasOp,
          "Failed to get distributed vector type for the dpas operands.");
    // Create a new dpas op outside the warp op.
    rewriter.setInsertionPointAfter(newWarpOp);
    SmallVector<Value> newDpasOperands;
    SmallVector<VectorType> newDpasOperandExpectedTypes;

    // Resolve the distributed types with the original types.
    newDpasOperandExpectedTypes.push_back(expectedDistLhsTyOrFailure.value());
    newDpasOperandExpectedTypes.push_back(expectedDistRhsTyOrFailure.value());
    VectorType distributedResultTy = expectedDistResultTyOrFailure.value();
    if (dpasOp.getAcc())
      newDpasOperandExpectedTypes.push_back(distributedResultTy);

    for (unsigned i = 0; i < newRetIndices.size(); i++) {
      newDpasOperands.push_back(
          resolveDistributedTy(newWarpOp.getResult(newRetIndices[i]),
                               newDpasOperandExpectedTypes[i], rewriter));
    }
    auto newDpasOp = xegpu::DpasOp::create(rewriter, newWarpOp->getLoc(),
                                           distributedResultTy, newDpasOperands,
                                           dpasOp->getAttrs());
    xegpu::removeLayoutAttrs(newDpasOp);
    Value distributedVal = newWarpOp.getResult(operandIdx);
    // Resolve the output type.
    Value typeResolved =
        resolveDistributedTy(newDpasOp.getResult(),
                             distResultTypeByWarpOpOrFailure.value(), rewriter);
    rewriter.replaceAllUsesWith(distributedVal, typeResolved);
    return success();
  }
};

/// Sink an update_nd_offset op feeding into yield op of an enclosing
/// `gpu.warp_execute_on_lane_0` region. The warp op will still contain the
/// original op that will not be used by the yield op (and should be cleaned
/// up later). The yield op will bypass the updateOp's arguments. The tensor
/// descriptor type is not distributed. Appropriate cast ops are inserted if
/// the distributed types does not match expected xegpu SIMT types.
/// Example:
/// ```
///   #layout0 = #xegpu.layout<wi_layout = [1, 8], wi_data = [1, 1]>
///   %r = gpu.warp_execute_on_lane_0(%laneid) ->
///                   (!xegpu.tensor_desc<4x8xf32, #layout0>) {
///     ...
///     %update = xegpu.update_nd_offset %arg0, [%c32, %c16]:
///       !xegpu.tensor_desc<4x8xf32, #layout0>
///     gpu.yield %update
///   }
///   ...
/// ```
/// To
/// ```
///   %r:2 = gpu.warp_execute_on_lane_0(%laneid) -> (
///     !xegpu.tensor_desc<4x8xf32, #layout0>,
///     !xegpu.tensor_desc<4x8xf32, #layout0>, index, index) {
///     ...
///     %dead = xegpu.update_nd_offset %arg0, [%c32, %c16]:
///       !xegpu.tensor_desc<4x8xf32, #layout0> gpu.yield %dead, %arg0
///     gpu.yield %dead, %arg0, %c32, %c16
///   }
///   %0 = xegpu.unrealized_conversion_cast %r#1: !xegpu.tensor_desc<4x8xf32,
///        #layout0> -> !xegpu.tensor_desc<4x8xf32>
///   %1 = xegpu.update_nd_offset %0, [%r#2, %r#3]:
///     !xegpu.tensor_desc<4x8xf32>
///   ...
/// ```
struct UpdateNdOffsetDistribution final : public gpu::WarpDistributionPattern {
  using gpu::WarpDistributionPattern::WarpDistributionPattern;
  LogicalResult matchAndRewrite(gpu::WarpExecuteOnLane0Op warpOp,
                                PatternRewriter &rewriter) const override {
    OpOperand *operand =
        getWarpResult(warpOp, llvm::IsaPred<xegpu::UpdateNdOffsetOp>);
    if (!operand)
      return rewriter.notifyMatchFailure(
          warpOp, "warp result is not a xegpu::UpdateNdOffset op");
    auto updateOp = operand->get().getDefiningOp<xegpu::UpdateNdOffsetOp>();
    unsigned operandIdx = operand->getOperandNumber();

    SmallVector<size_t> newRetIndices;
    gpu::WarpExecuteOnLane0Op newWarpOp = moveRegionToNewWarpOpAndAppendReturns(
        rewriter, warpOp, updateOp->getOperands(), updateOp.getOperandTypes(),
        newRetIndices);
    rewriter.setInsertionPointAfter(newWarpOp);
    // new update op does not have layout attribute.
    xegpu::TensorDescType distributedTensorDescTy =
        updateOp.getTensorDescType().dropLayouts();
    SmallVector<Value> newUpdateOperands =
        llvm::map_to_vector(newRetIndices, [&](size_t i) {
          // For the tensor descriptor operand, the layout attribute is
          // dropped after distribution. Types needs to be resolved in this
          // case.
          if (isa<xegpu::TensorDescType>(newWarpOp.getResult(i).getType())) {
            return resolveDistributedTy(newWarpOp.getResult(i),
                                        distributedTensorDescTy, rewriter);
          }
          return newWarpOp.getResult(i);
        });
    // Create a new update op outside the warp op.
    auto newUpdateOp = xegpu::UpdateNdOffsetOp::create(
        rewriter, newWarpOp.getLoc(), distributedTensorDescTy,
        newUpdateOperands, updateOp->getAttrs());
    xegpu::removeLayoutAttrs(newUpdateOp);
    Value distributedVal = newWarpOp.getResult(operandIdx);
    // Resolve the distributed type with the original type.
    Value typeResolved = resolveDistributedTy(
        newUpdateOp.getResult(), distributedVal.getType(), rewriter);
    rewriter.replaceAllUsesWith(distributedVal, typeResolved);
    return success();
  }
};

/// Distribute a prefetch_nd op at the end of enclosing
/// `gpu.warp_execute_on_lane_0`. In case arguments for the prefetch are passed
/// through the warp op interface they would be propagated as returned values.
/// Tensor descriptor shape is not distributed because it is a uniform value
/// across all work items within the subgroup. Appropriate cast ops are inserted
/// if the distributed types does not match expected xegpu SIMT types.
///
/// Example:
///
/// ```
///   #layout0 = #xegpu.layout<wi_layout = [1, 8], wi_data = [1, 1]>
///   gpu.warp_execute_on_lane_0(%laneid) -> () {
///     ...
///     xegpu.prefetch_nd %arg0 : !xegpu.tensor_desc<4x8xf32, #layout0>
///   }
/// ```
/// To
/// ```
///   %r:1 = gpu.warp_execute_on_lane_0(%laneid) -> (
///    !xegpu.tensor_desc<4x8xf32, #layout0>) {
///     gpu.yield %arg0: !xegpu.tensor_desc<4x8xf32, #layout0>
///   }
///   %1 = unrealized_conversion_cast %r#0: !xegpu.tensor_desc<4x8xf32,
///     #layout0> -> !xegpu.tensor_desc<4x8xf32>
///   xegpu.prefetch_nd %1 : !xegpu.tensor_desc<4x8xf32>
///
/// ```
struct PrefetchNdDistribution final : public gpu::WarpDistributionPattern {
  using gpu::WarpDistributionPattern::WarpDistributionPattern;
  LogicalResult matchAndRewrite(gpu::WarpExecuteOnLane0Op warpOp,
                                PatternRewriter &rewriter) const override {
<<<<<<< HEAD
    auto yield = cast<gpu::YieldOp>(
        warpOp.getBodyRegion().getBlocks().begin()->getTerminator());
=======
    gpu::YieldOp yield = warpOp.getTerminator();
>>>>>>> 35227056
    Operation *lastNode = yield->getPrevNode();
    auto prefetchOp = dyn_cast_or_null<xegpu::PrefetchNdOp>(lastNode);
    if (!prefetchOp)
      return failure();

    int64_t offsetSize = static_cast<int64_t>(prefetchOp.getOffsets().size());
    if ((offsetSize != 0) || prefetchOp.getConstOffsetsAttr())
      return failure();

    xegpu::LayoutAttr layout = prefetchOp.getTensorDescType().getLayoutAttr();
    if (!layout)
      return rewriter.notifyMatchFailure(
          prefetchOp, "the source tensor descriptor lacks layout attribute");

    SmallVector<Value, 1> newYieldValues = {prefetchOp.getTensorDesc()};
    SmallVector<Type, 1> newYieldTypes = {prefetchOp.getTensorDescType()};
    SmallVector<size_t> newRetIndices;
    gpu::WarpExecuteOnLane0Op newWarpOp = moveRegionToNewWarpOpAndAppendReturns(
        rewriter, warpOp, newYieldValues, newYieldTypes, newRetIndices);
    // Create a new prefetch op outside the warp op with updated tensor
    // descriptor type. Source tensor descriptor require type resolution.
    xegpu::TensorDescType newTensorDescTy =
        prefetchOp.getTensorDescType().dropLayouts();
    rewriter.setInsertionPointAfter(newWarpOp);
    SmallVector<Value> newPrefetchOperands = {resolveDistributedTy(
        newWarpOp.getResult(newRetIndices[0]), newTensorDescTy, rewriter)};
    xegpu::PrefetchNdOp::create(rewriter, newWarpOp.getLoc(), TypeRange{},
                                newPrefetchOperands, prefetchOp->getAttrs());
    xegpu::removeLayoutAttrs(prefetchOp);
    rewriter.eraseOp(prefetchOp);
    return success();
  }
};

/// Sink a gpu::BarrierOp at the end of enclosing `gpu.warp_execute_on_lane_0`
/// region. This will simply move the barrier op outside of the warp op.
struct GpuBarrierDistribution final : public gpu::WarpDistributionPattern {
  using gpu::WarpDistributionPattern::WarpDistributionPattern;
  LogicalResult matchAndRewrite(gpu::WarpExecuteOnLane0Op warpOp,
                                PatternRewriter &rewriter) const override {
<<<<<<< HEAD
    auto yield = cast<gpu::YieldOp>(
        warpOp.getBodyRegion().getBlocks().begin()->getTerminator());
=======
    gpu::YieldOp yield = warpOp.getTerminator();
>>>>>>> 35227056
    Operation *lastNode = yield->getPrevNode();
    // The last node must be a gpu::BarrierOp.
    auto barrierOp = dyn_cast_or_null<gpu::BarrierOp>(lastNode);
    if (!barrierOp)
      return failure();
    // Move the barrier op outside of the warp op.
    rewriter.setInsertionPointAfter(warpOp);
    gpu::BarrierOp::create(rewriter, barrierOp.getLoc(),
                           barrierOp->getResultTypes(),
                           barrierOp->getOperands(), barrierOp->getAttrs());
    rewriter.eraseOp(barrierOp);
    return success();
  }
};

/// Distribute a scattered store op. The offsets argument is required.
/// Both offset and mask vectors must be 1D and have #subgroup_size elements.
/// The layouts are fixed and implicit: one offset/mask per lane.
/// The pass changes the offset/mask vector shapes to a
/// single-element vector, **it is assumed that their producer will also be
/// distributed**. The payload vector also has a fixed distribution:
///   no chunk size -> vector of one element.
///   chunk size    -> vector of the innermost dimension of the SG-payload.
/// Example 1 (no chunk size):
///    %mask = producer_op : vector<16xi1>
///    %offset = producer_op : vector<16xindex>
///    xegpu.store %payload, %src[%offset], %mask : vector<16xf16>,
///     memref<256xf16>, vector<16xindex>, vector<16xi1>
/// To
///    %mask = producer_op : vector<1xi1>
///    %offset = producer_op : vector<1xindex>
///    xegpu.store %payload, %src[%offset], %mask : vector<1xf16>,
///     memref<256xf16>, vector<1xindex>, vector<1xi1>
/// Example 2 (chunk size, same mask and offsets):
///    xegpu.store %payload, %src[%offset], %mask <{chunk_size=8}> :
///     vector<16x8xf16>, memref<256xf16>, vector<16xindex>, vector<16xi1>
/// To
///    xegpu.store %payload, %src[%offset], %mask <{chunk_size=8}> :
///     vector<8xf16>, memref<256xf16>, vector<1xindex>, vector<1xi1>
struct StoreDistribution final : public gpu::WarpDistributionPattern {
  using gpu::WarpDistributionPattern::WarpDistributionPattern;
  LogicalResult matchAndRewrite(gpu::WarpExecuteOnLane0Op warpOp,
                                PatternRewriter &rewriter) const override {
    Operation *lastNode = warpOp.getTerminator()->getPrevNode();
    auto storeScatterOp = dyn_cast_or_null<xegpu::StoreScatterOp>(lastNode);
    if (!storeScatterOp)
      return failure();
    auto offsets = storeScatterOp.getOffsets();
    if (!offsets || !isa<VectorType>(offsets.getType()))
      return rewriter.notifyMatchFailure(
          storeScatterOp, "Store op must have a vector of offsets argument");
    VectorType offsetsTy = cast<VectorType>(offsets.getType());
    VectorType maskTy = cast<VectorType>(storeScatterOp.getMask().getType());
    if (offsetsTy.getRank() != 1 || maskTy.getRank() != 1)
      return rewriter.notifyMatchFailure(storeScatterOp,
                                         "Expected 1D offsets and mask vector");
    VectorType storeVecTy = cast<VectorType>(storeScatterOp.getValueType());
    if (storeVecTy.getRank() > 2)
      return rewriter.notifyMatchFailure(
          storeScatterOp, "Expected at most 2D result at SG level");

    std::string layoutPayloadName =
        xegpu::getLayoutName(storeScatterOp->getOpOperand(0));
    std::string layoutOffsetsName =
        xegpu::getLayoutName(storeScatterOp->getOpOperand(2));
    std::string layoutMaskName =
        xegpu::getLayoutName(storeScatterOp->getOpOperand(3));

    xegpu::LayoutAttr layoutPayload =
        storeScatterOp->getAttrOfType<xegpu::LayoutAttr>(layoutPayloadName);
    xegpu::LayoutAttr layoutOffsets =
        storeScatterOp->getAttrOfType<xegpu::LayoutAttr>(layoutOffsetsName);
    xegpu::LayoutAttr layoutMask =
        storeScatterOp->getAttrOfType<xegpu::LayoutAttr>(layoutMaskName);

    FailureOr<VectorType> distStoreVecByWarpOpOrFailure =
        getDistVecTypeBasedOnLaneLayout(layoutPayload, storeVecTy);
    FailureOr<VectorType> distOffsetsByWarpOpOrFailure =
        getDistVecTypeBasedOnLaneLayout(layoutOffsets, offsetsTy);
    FailureOr<VectorType> distMaskByWarpOpOrFailure =
        getDistVecTypeBasedOnLaneLayout(layoutMask, maskTy);
    if (failed(distStoreVecByWarpOpOrFailure) ||
        failed(distOffsetsByWarpOpOrFailure) ||
        failed(distMaskByWarpOpOrFailure)) {
      return rewriter.notifyMatchFailure(
          storeScatterOp,
          "Some vector operands have no layouts, using defaults instead.");
    }
    VectorType distPayloadTy = distStoreVecByWarpOpOrFailure.value();
    VectorType expectedPayloadTy = VectorType::get(
        {distPayloadTy.getNumElements()}, distPayloadTy.getElementType());

    SmallVector<size_t> newRetIndices;
    SmallVector<Value> operands = storeScatterOp->getOperands();
    SmallVector<Type> operandTypesToYield = {
        expectedPayloadTy, operands[1].getType(),
        distOffsetsByWarpOpOrFailure.value(),
        distMaskByWarpOpOrFailure.value()};

    gpu::WarpExecuteOnLane0Op newWarpOp = moveRegionToNewWarpOpAndAppendReturns(
        rewriter, warpOp, operands, operandTypesToYield, newRetIndices);
    SmallVector<Value> newStoreScatterOpOperands = llvm::map_to_vector(
        newRetIndices, [&](size_t idx) { return newWarpOp.getResult(idx); });

    rewriter.setInsertionPointAfter(newWarpOp);
    xegpu::StoreScatterOp newOp = xegpu::StoreScatterOp::create(
        rewriter, newWarpOp.getLoc(), TypeRange{}, newStoreScatterOpOperands,
        storeScatterOp->getAttrs());
    xegpu::removeLayoutAttrs(newOp);
    rewriter.eraseOp(storeScatterOp);
    return success();
  }
};

/// Distribute a scattered load op. The logic and requirements are the same as
/// for the scattered store distribution. The warpOp's payload vector is
/// expected to be distributed by the load's result consumer.
/// Example 1 (no chunk size):
///    %mask = producer_op : vector<16xi1>
///    %offset = producer_op : vector<16xindex>
///    %0 = xegpu.load %payload, %src[%offset], %mask : memref<256xf16>,
///    vector<16xindex>, vector<16xi1> -> vector<16xf16>
/// To
///    %mask = producer_op : vector<1xi1>
///    %offset = producer_op : vector<1xindex>
///    %0 = xegpu.load %payload, %src[%offset], %mask : memref<256xf16>,
///     vector<1xindex>, vector<1xi1> -> vector<1xf16>
/// Example 2 (chunk size, same mask and offsets):
///    %0 = xegpu.load %payload, %src[%offset], %mask <{chunk_size=8}> :
///     memref<256xf16>, vector<16xindex>, vector<16xi1> -> vector<16x8xf16>
/// To
///    %0 = xegpu.load %payload, %src[%offset], %mask <{chunk_size=8}> :
///     memref<256xf16>, vector<1xindex>, vector<1xi1> -> vector<8xf16>
struct LoadDistribution final : public gpu::WarpDistributionPattern {
  using gpu::WarpDistributionPattern::WarpDistributionPattern;
  LogicalResult matchAndRewrite(gpu::WarpExecuteOnLane0Op warpOp,
                                PatternRewriter &rewriter) const override {
    OpOperand *producedByLastLoad = getWarpResult(warpOp, [&](Operation *op) {
      // Check if the yield operand that was produced by the *last* scattered
      // load op to avoid sinking it before barriers (maintain memory order).
      return isa<xegpu::LoadGatherOp>(op) &&
             warpOp.getTerminator()->getPrevNode() == op;
    });
    if (!producedByLastLoad)
      return rewriter.notifyMatchFailure(
          warpOp, "The last op is not xegpu::LoadGatherOp");

    auto loadGatherOp =
        producedByLastLoad->get().getDefiningOp<xegpu::LoadGatherOp>();
    auto offsets = loadGatherOp.getOffsets();
    if (!offsets || !isa<VectorType>(offsets.getType()) ||
        !isa<VectorType>(loadGatherOp.getMask().getType()))
      return rewriter.notifyMatchFailure(
          loadGatherOp,
          "Load op must have a vector arguments for offsets and mask");
    VectorType offsetsTy = cast<VectorType>(offsets.getType());
    VectorType maskTy = cast<VectorType>(loadGatherOp.getMask().getType());
    if (offsetsTy.getRank() != 1 || maskTy.getRank() != 1)
      return rewriter.notifyMatchFailure(loadGatherOp,
                                         "Expected 1D offsets and mask vector");
    // Assume offset and mask producers will be distributed as well.
    std::string layoutOffsetsName =
        xegpu::getLayoutName(loadGatherOp->getOpOperand(1));
    std::string layoutMaskName =
        xegpu::getLayoutName(loadGatherOp->getOpOperand(2));

    xegpu::LayoutAttr layoutOffsets =
        loadGatherOp->getAttrOfType<xegpu::LayoutAttr>(layoutOffsetsName);
    xegpu::LayoutAttr layoutMask =
        loadGatherOp->getAttrOfType<xegpu::LayoutAttr>(layoutMaskName);

    FailureOr<VectorType> distOffsetsByWarpOpOrFailure =
        getDistVecTypeBasedOnLaneLayout(layoutOffsets, offsetsTy);
    FailureOr<VectorType> distMaskByWarpOpOrFailure =
        getDistVecTypeBasedOnLaneLayout(layoutMask, maskTy);
    if (failed(distOffsetsByWarpOpOrFailure) ||
        failed(distMaskByWarpOpOrFailure)) {
      return rewriter.notifyMatchFailure(
          loadGatherOp,
          "Some vector operands have no layouts, using defaults instead.");
    }

    SmallVector<size_t> newRetIndices;
    SmallVector<Value> operands = loadGatherOp->getOperands();
    SmallVector<Type> operandTypesToYield = {
        operands[0].getType(), distOffsetsByWarpOpOrFailure.value(),
        distMaskByWarpOpOrFailure.value()};

    const unsigned operandIdx = producedByLastLoad->getOperandNumber();
    VectorType loadVecTy =
        cast<VectorType>(warpOp.getResult(operandIdx).getType());

    gpu::WarpExecuteOnLane0Op newWarpOp = moveRegionToNewWarpOpAndAppendReturns(
        rewriter, warpOp, operands, operandTypesToYield, newRetIndices);

    SmallVector<Value> newLoadGatherOperands = llvm::map_to_vector(
        newRetIndices, [&](size_t idx) { return newWarpOp.getResult(idx); });

    rewriter.setInsertionPointAfter(newWarpOp);
    xegpu::LoadGatherOp newOp = xegpu::LoadGatherOp::create(
        rewriter, newWarpOp.getLoc(), loadVecTy, newLoadGatherOperands,
        loadGatherOp->getAttrs());
    xegpu::removeLayoutAttrs(newOp);
    Value distributedVal = newWarpOp.getResult(operandIdx);
    rewriter.replaceAllUsesWith(distributedVal, newOp->getResult(0));
    return success();
  }
};

} // namespace

namespace {
struct XeGPUSubgroupDistributePass final
    : public xegpu::impl::XeGPUSubgroupDistributeBase<
          XeGPUSubgroupDistributePass> {
  void runOnOperation() override;
};
} // namespace

void xegpu::populateXeGPUSubgroupDistributePatterns(
    RewritePatternSet &patterns) {
  patterns
      .add<CreateNdDescDistribution, StoreNdDistribution, LoadNdDistribution,
           DpasDistribution, PrefetchNdDistribution, UpdateNdOffsetDistribution,
           GpuBarrierDistribution, LoadDistribution, StoreDistribution>(
          patterns.getContext());
}

void XeGPUSubgroupDistributePass::runOnOperation() {
  // Step 1: Attach layouts to op operands.
  // TODO: Following assumptions are made:
  // 1) It is assumed that there are no layout conflicts.
  // 2) Any existing layout attributes attached to the operands are ignored.
  Operation *op = getOperation();
  op->walk([&](Operation *op) {
    for (OpOperand &operand : op->getOpOperands()) {
      // Layouts are needed for vector type only.
      if (!isa<VectorType>(operand.get().getType()))
        continue;

      auto layout =
          xegpu::getDistributeLayoutAttrOfType<xegpu::LayoutAttr>(operand);
      if (!layout) {
        op->emitError("Could not find layout attribute for operand ")
            << operand.getOperandNumber() << " of operation " << op->getName();
        signalPassFailure();
        return;
      }
      xegpu::setDistributeLayoutAttr(operand, layout);
    }
  });
  // Step 2: Move all operations of a GPU function inside
  // gpu.warp_execute_on_lane_0 operation.
  {
    RewritePatternSet patterns(&getContext());
    patterns.add<MoveFuncBodyToWarpExecuteOnLane0>(&getContext());

    if (failed(applyPatternsGreedily(getOperation(), std::move(patterns)))) {
      signalPassFailure();
      return;
    }
    // At this point, we have moved the entire function body inside the
    // warpOp. Now move any scalar uniform code outside of the warpOp (like
    // GPU index ops, scalar constants, etc.). This will simplify the
    // later lowering and avoid custom patterns for these ops.
    getOperation()->walk([&](Operation *op) {
      if (auto warpOp = dyn_cast<gpu::WarpExecuteOnLane0Op>(op))
        vector::moveScalarUniformCode(warpOp);
    });
  }
  // Step 3: Apply subgroup to workitem distribution patterns.
  RewritePatternSet patterns(&getContext());
  xegpu::populateXeGPUSubgroupDistributePatterns(patterns);
  // distributionFn is used by vector distribution patterns to determine the
  // distributed vector type for a given vector value. In XeGPU subgroup
  // distribution context, we compute this based on lane layout.
  auto distributionFn = [](Value val) {
    VectorType vecType = dyn_cast<VectorType>(val.getType());
    int64_t vecRank = vecType ? vecType.getRank() : 0;
    if (vecRank == 0)
      return AffineMap::get(val.getContext());
    // Get the layout of the vector type.
    // TODO: support more layout types
    auto layout = xegpu::getDistributeLayoutAttrOfType<xegpu::LayoutAttr>(val);
    // If no layout is specified, assume the inner most dimension is distributed
    // for now.
    if (!layout)
      return AffineMap::getMultiDimMapWithTargets(
          vecRank, {static_cast<unsigned int>(vecRank - 1)}, val.getContext());
    SmallVector<unsigned int> distributedDims;
    // Get the distributed dimensions based on the layout.
    ArrayRef<int> laneLayout = layout.getLaneLayout().asArrayRef();
    for (unsigned i = 0; i < laneLayout.size(); ++i) {
      if (laneLayout[i] > 1)
        distributedDims.push_back(i);
    }
    return AffineMap::getMultiDimMapWithTargets(vecRank, distributedDims,
                                                val.getContext());
  };
  // TODO: shuffleFn is not used.
  auto shuffleFn = [](Location loc, OpBuilder &builder, Value val, Value srcIdx,
                      int64_t warpSz) { return Value(); };
  vector::populatePropagateWarpVectorDistributionPatterns(
      patterns, distributionFn, shuffleFn);
  if (failed(applyPatternsGreedily(getOperation(), std::move(patterns)))) {
    signalPassFailure();
    return;
  }

  // Step 4: Finllay, clean up UnrealizedConversionCastOps that were inserted
  // due to tensor desc type mismatches created by using upstream distribution
  // patterns (scf.for)
  getOperation()->walk([&](mlir::UnrealizedConversionCastOp op) {
    // We are only interested in UnrealizedConversionCastOps there were added
    // for resolving SIMT type mismatches.
    if (!op->getAttr(resolveSIMTTypeMismatch))
      return WalkResult::skip();

    Value input = op.getOperand(0);
    Value output = op.getResult(0);

    // Both input and output must have tensor descriptor types.
    xegpu::TensorDescType inputDescType =
        mlir::dyn_cast<xegpu::TensorDescType>(input.getType());
    xegpu::TensorDescType outputDescType =
        mlir::dyn_cast<xegpu::TensorDescType>(output.getType());
    assert(inputDescType && outputDescType &&
           "Unrealized conversion cast must have tensor descriptor types");

    // tensor_desc<shape, layout> -> tensor_desc<shape> Type of conversions.
    // This occurs iside scf.for body to resolve the block argument type to
    // SIMT type.
    if (inputDescType.getLayout()) {
      auto argument = mlir::dyn_cast<mlir::BlockArgument>(input);
      if (argument) {
        argument.setType(output.getType());
        output.replaceAllUsesWith(argument);
        if (auto loopOp = mlir::dyn_cast<mlir::LoopLikeOpInterface>(
                argument.getOwner()->getParentOp())) {
          auto result = loopOp.getTiedLoopResult(argument);
          result.setType(output.getType());
        }
      }
    }

    // tensor_desc<shape> -> tensor_desc<shape, layout> Type of
    // conversions. This occurs at the yield op of scf.for body to go back
    // from SIMT type to original type.
    if (outputDescType.getLayout())
      output.replaceAllUsesWith(input);

    if (op->use_empty())
      op->erase();
    return WalkResult::advance();
  });
}<|MERGE_RESOLUTION|>--- conflicted
+++ resolved
@@ -336,12 +336,7 @@
   using gpu::WarpDistributionPattern::WarpDistributionPattern;
   LogicalResult matchAndRewrite(gpu::WarpExecuteOnLane0Op warpOp,
                                 PatternRewriter &rewriter) const override {
-<<<<<<< HEAD
-    auto yield = cast<gpu::YieldOp>(
-        warpOp.getBodyRegion().getBlocks().begin()->getTerminator());
-=======
     gpu::YieldOp yield = warpOp.getTerminator();
->>>>>>> 35227056
     Operation *lastNode = yield->getPrevNode();
     auto storeOp = dyn_cast_or_null<xegpu::StoreNdOp>(lastNode);
     if (!storeOp)
@@ -453,12 +448,7 @@
       // Make sure the same load op is the last operation in the warp op body.
       // This ensure that load op is not sinked earlier violating any barrier
       // synchronizations.
-<<<<<<< HEAD
-      auto yield = cast<gpu::YieldOp>(
-          warpOp.getBodyRegion().getBlocks().begin()->getTerminator());
-=======
       gpu::YieldOp yield = warpOp.getTerminator();
->>>>>>> 35227056
       return yield->getPrevNode() == op;
     });
 
@@ -760,12 +750,7 @@
   using gpu::WarpDistributionPattern::WarpDistributionPattern;
   LogicalResult matchAndRewrite(gpu::WarpExecuteOnLane0Op warpOp,
                                 PatternRewriter &rewriter) const override {
-<<<<<<< HEAD
-    auto yield = cast<gpu::YieldOp>(
-        warpOp.getBodyRegion().getBlocks().begin()->getTerminator());
-=======
     gpu::YieldOp yield = warpOp.getTerminator();
->>>>>>> 35227056
     Operation *lastNode = yield->getPrevNode();
     auto prefetchOp = dyn_cast_or_null<xegpu::PrefetchNdOp>(lastNode);
     if (!prefetchOp)
@@ -806,12 +791,7 @@
   using gpu::WarpDistributionPattern::WarpDistributionPattern;
   LogicalResult matchAndRewrite(gpu::WarpExecuteOnLane0Op warpOp,
                                 PatternRewriter &rewriter) const override {
-<<<<<<< HEAD
-    auto yield = cast<gpu::YieldOp>(
-        warpOp.getBodyRegion().getBlocks().begin()->getTerminator());
-=======
     gpu::YieldOp yield = warpOp.getTerminator();
->>>>>>> 35227056
     Operation *lastNode = yield->getPrevNode();
     // The last node must be a gpu::BarrierOp.
     auto barrierOp = dyn_cast_or_null<gpu::BarrierOp>(lastNode);
