--- conflicted
+++ resolved
@@ -12,10 +12,7 @@
 
 #include "mlir/Dialect/XeGPU/Utils/XeGPUUtils.h"
 #include "mlir/Dialect/GPU/IR/GPUDialect.h"
-<<<<<<< HEAD
-=======
 #include "mlir/Dialect/Index/IR/IndexOps.h"
->>>>>>> 35227056
 #include "mlir/Dialect/LLVMIR/XeVMDialect.h"
 #include "mlir/Dialect/SCF/Transforms/Patterns.h"
 #include "mlir/Dialect/Utils/IndexingUtils.h"
@@ -155,11 +152,7 @@
     if (auto loop = dyn_cast<LoopLikeOpInterface>(parentOp)) {
       OpOperand *tiedInit = loop.getTiedLoopInit(arg);
       if (tiedInit)
-<<<<<<< HEAD
-        return getLayoutAttr(tiedInit->get());
-=======
         return getDistributeLayoutAttr(tiedInit->get());
->>>>>>> 35227056
     }
   }
 
@@ -222,11 +215,7 @@
 void xegpu::removeLayoutAttr(const T &operandOrResult) {
   Operation *owner = operandOrResult.getOwner();
   std::string name = xegpu::getLayoutName(operandOrResult);
-<<<<<<< HEAD
-  if (owner->hasAttrOfType<LayoutAttr>(name))
-=======
   if (owner->hasAttrOfType<DistributeLayoutAttr>(name))
->>>>>>> 35227056
     owner->removeAttr(name);
 }
 
@@ -456,8 +445,6 @@
   }
 
   return std::nullopt;
-<<<<<<< HEAD
-=======
 }
 
 /// Generates element-wise addition ops of two arrays with same length.
@@ -496,5 +483,4 @@
   a = a.slice(a.size() - b.size());
   results.append(addElementwise(builder, loc, a, b));
   return results;
->>>>>>> 35227056
 }