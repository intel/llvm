//===- XeGPUDialect.cpp - MLIR XeGPU dialect implementation -----*- C++ -*-===//
//
// Part of the LLVM Project, under the Apache License v2.0 with LLVM Exceptions.
// See https://llvm.org/LICENSE.txt for license information.
// SPDX-License-Identifier: Apache-2.0 WITH LLVM-exception
//
//===----------------------------------------------------------------------===//

#include "mlir/Dialect/XeGPU/IR/XeGPU.h"
#include "mlir/IR/Builders.h"
#include "mlir/IR/DialectImplementation.h"
#include "llvm/ADT/TypeSwitch.h"

namespace mlir {
namespace xegpu {

void XeGPUDialect::initialize() {
  addTypes<
#define GET_TYPEDEF_LIST
#include <mlir/Dialect/XeGPU/IR/XeGPUTypes.cpp.inc>
      >();
  addOperations<
#define GET_OP_LIST
#include <mlir/Dialect/XeGPU/IR/XeGPU.cpp.inc>
      >();
  addAttributes<
#define GET_ATTRDEF_LIST
#include <mlir/Dialect/XeGPU/IR/XeGPUAttrs.cpp.inc>
      >();
}

//===----------------------------------------------------------------------===//
// XeGPU_BlockTensorDescAttr
//===----------------------------------------------------------------------===//
BlockTensorDescAttr BlockTensorDescAttr::get(mlir::MLIRContext *context,
                                             xegpu::MemorySpace memory_space,
                                             int array_length,
                                             bool boundary_check) {
  auto scopeAttr = MemorySpaceAttr::get(context, memory_space);
  auto lengthAttr =
      IntegerAttr::get(IntegerType::get(context, 64), array_length);
  auto boundaryAttr = BoolAttr::get(context, boundary_check);
  return Base::get(context, scopeAttr, lengthAttr, boundaryAttr);
}

//===----------------------------------------------------------------------===//
// XeGPU_ScatterTensorDescAttr
//===----------------------------------------------------------------------===//
ScatterTensorDescAttr
ScatterTensorDescAttr::get(mlir::MLIRContext *context,
                           xegpu::MemorySpace memory_space, int chunk_size) {
  auto scopeAttr = MemorySpaceAttr::get(context, memory_space);
  auto chunkSizeAttr =
      IntegerAttr::get(IntegerType::get(context, 64), chunk_size);
  return Base::get(context, scopeAttr, chunkSizeAttr);
}

LogicalResult ScatterTensorDescAttr::verify(
    llvm::function_ref<mlir::InFlightDiagnostic()> emitError,
    MemorySpaceAttr memory_space, IntegerAttr chunk_size) {
  int64_t chunkSize = chunk_size.getInt();
  SmallVector<int64_t> supportedChunkSizes = {1,  2,  3,  4,   8,
                                              16, 32, 64, 128, 256};
  if (!llvm::is_contained(supportedChunkSizes, chunkSize))
    return emitError() << "invalid chunk size";

  return success();
}

//===----------------------------------------------------------------------===//
// XeGPU_SGMapAttr
//===----------------------------------------------------------------------===//
namespace {
template <typename T, unsigned N>
LogicalResult parseIntArrayField(::mlir::AsmParser &parser,
                                 llvm::SmallVector<T, N> &result,
                                 llvm::StringRef fieldName) {
  if (failed(parser.parseKeyword(fieldName))) {
    parser.emitError(parser.getCurrentLocation(),
                     "unexpected field name. Expected " + fieldName + ".");
    return failure();
  }

  if (failed(parser.parseEqual())) {
    parser.emitError(parser.getCurrentLocation(), "expected '=' sign.");
    return failure();
  }

  auto elemParser = [&]() -> llvm::ParseResult {
    uint32_t elem = 0;
    auto res = parser.parseInteger(elem);
    result.push_back(elem);
    return res;
  };

  return parser.parseCommaSeparatedList(AsmParser::Delimiter::Square,
                                        elemParser, fieldName);
}
} // namespace

mlir::Attribute SGMapAttr::parse(::mlir::AsmParser &parser,
                                 ::mlir::Type attrType) {
  if (failed(parser.parseLess()))
    return {};

  llvm::SmallVector<uint32_t, 2> wi_layout, wi_data;
  if (failed(parseIntArrayField(parser, wi_layout, "wi_layout")))
    return {};

  if (failed(parser.parseComma()))
    return {};

  if (failed(parseIntArrayField(parser, wi_data, "wi_data")))
    return {};

  return SGMapAttr::getChecked(
      [&]() { return parser.emitError(parser.getNameLoc()); },
      parser.getContext(), wi_layout, wi_data);
}

void SGMapAttr::print(::mlir::AsmPrinter &printer) const {
  printer << "<";
  printer.printKeywordOrString("wi_layout");
  printer << " = [" << getWiLayout() << "], ";
  printer.printKeywordOrString("wi_data");
  printer << " = [" << getWiData() << "]";
  printer << ">";
}

LogicalResult
SGMapAttr::verify(llvm::function_ref<mlir::InFlightDiagnostic()> emitError,
                  llvm::ArrayRef<uint32_t> wi_layout,
                  llvm::ArrayRef<uint32_t> wi_data) {
  if (wi_layout.size() != 2)
    return emitError() << "expected wi_layout of size 2";
  if (wi_data.size() != 2)
    return emitError() << "expected wi_data of size 2";
  return success();
}

//===----------------------------------------------------------------------===//
// XeGPU_TensorDescType
//===----------------------------------------------------------------------===//

mlir::Type TensorDescType::parse(::mlir::AsmParser &parser) {
  llvm::SmallVector<int64_t> shape;
  mlir::Type elementType;
  mlir::FailureOr<mlir::Attribute> encoding;
  mlir::FailureOr<mlir::Attribute> sg_map;

  // Parse literal '<'
  if (parser.parseLess())
    return {};

  auto shapeLoc = parser.getCurrentLocation();
  if (mlir::failed(parser.parseDimensionList(shape))) {
    parser.emitError(shapeLoc, "failed to parse parameter 'shape'");
    return {};
  }

  auto elemTypeLoc = parser.getCurrentLocation();
  if (mlir::failed(parser.parseType(elementType))) {
    parser.emitError(elemTypeLoc, "failed to parse parameter 'elementType'");
    return {};
  }

  // parse optional attributes
  while (mlir::succeeded(parser.parseOptionalComma())) {
    mlir::Attribute attr;
    ParseResult res = parser.parseAttribute(attr);
    if (mlir::succeeded(res)) {
      if (mlir::isa<SGMapAttr>(attr)) {
        sg_map = attr;
        continue;
      }
      if (mlir::isa<BlockTensorDescAttr, ScatterTensorDescAttr>(attr)) {
        encoding = attr;
        continue;
      }
    }
    return {};
  }

  // Parse literal '>'
  if (parser.parseGreater())
    return {};

  return TensorDescType::getChecked(
      [&]() { return parser.emitError(parser.getNameLoc()); },
      parser.getContext(), shape, elementType,
      encoding.value_or(mlir::Attribute()), sg_map.value_or(mlir::Attribute()));
}

void TensorDescType::print(::mlir::AsmPrinter &printer) const {
  printer << "<";

  auto shape = getShape();
  for (int64_t dim : shape) {
    if (mlir::ShapedType::isDynamic(dim))
      printer << '?';
    else
      printer << dim;
    printer << 'x';
  }

  printer << getElementType();

  if (auto encoding = getEncoding())
    printer << ", " << encoding;

  if (auto sg_map = getSgMap())
    printer << ", " << sg_map;

  printer << ">";
}

TensorDescType TensorDescType::get(llvm::ArrayRef<int64_t> shape,
                                   mlir::Type elementType, int array_length,
                                   bool boundary_check,
                                   MemorySpace memory_space,
                                   mlir::Attribute sg_map) {
  auto context = elementType.getContext();
  auto attr = BlockTensorDescAttr::get(context, memory_space, array_length,
                                       boundary_check);
  return Base::get(context, shape, elementType, attr, sg_map);
}

TensorDescType TensorDescType::get(llvm::ArrayRef<int64_t> shape,
                                   mlir::Type elementType, int chunk_size,
                                   MemorySpace memory_space,
                                   mlir::Attribute sg_map) {
  auto context = elementType.getContext();
  auto attr = ScatterTensorDescAttr::get(context, memory_space, chunk_size);
  return Base::get(context, shape, elementType, attr, sg_map);
}

LogicalResult TensorDescType::verify(
    llvm::function_ref<::mlir::InFlightDiagnostic()> emitError,
    llvm::ArrayRef<int64_t> shape, mlir::Type elementType,
    mlir::Attribute encoding, mlir::Attribute sg_map) {
  size_t rank = shape.size();
  // Low-pressure types are packed in 32-bit units.
  unsigned packingFactor = 32 / elementType.getIntOrFloatBitWidth();
  if (rank != 1 && rank != 2)
    return emitError() << "expected 1D or 2D tensor";

  auto scatterAttr = mlir::dyn_cast_if_present<ScatterTensorDescAttr>(encoding);
  if (scatterAttr) {
    // Expected tensor ranks for scattered data:
    //   - 1D tensor for fully non-contiguous elements (chunk size == 1)
    //   - 2D tensor for scattered blocks (chunk size > 1)
    unsigned chunkSize = scatterAttr.getChunkSize().getInt();
    if (rank == 1 && chunkSize != 1)
      return emitError() << "expected non-contiguous elements for 1D tensor";
    if (rank == 2 && chunkSize < 2)
      return emitError() << "expected chunk blocks for 2D tensor";
    // If chunk size > 1, the second dimension of the tensor shape must be
    // equal to chunk size and it must be a multiple of the packing factor.
    if (chunkSize > 1) {
      if (shape.back() != chunkSize)
        return emitError() << "expected tensor shape[1] to match chunk size";
      if (shape.back() % packingFactor != 0)
        return emitError()
               << "expected tensor shape[1] to be a multiple of packing factor "
               << packingFactor;
    }
  }

  if (auto blockAttr =
          mlir::dyn_cast_if_present<BlockTensorDescAttr>(encoding)) {
    MemorySpaceAttr memorySpaceAttr = blockAttr.getMemorySpace();
    if (rank == 2 && memorySpaceAttr &&
        memorySpaceAttr.getValue() == MemorySpace::SLM)
      return emitError() << "SLM is not supported for 2D block tensor";
  }

  if (auto sgMapAttr = llvm::dyn_cast_if_present<SGMapAttr>(sg_map)) {
    ArrayRef<uint32_t> wiLayout = sgMapAttr.getWiLayout();
    ArrayRef<uint32_t> wiData = sgMapAttr.getWiData();

    if (rank == 1) {
      if (wiLayout[0] != 1 || wiData[0] != 1)
        return emitError()
               << "outer layout distribution and data mapping must be 1 "
                  "for 1D tensor";
    }

    if (scatterAttr) {
      // Validate subgroup mapping rules for scattered tensors.
      // A work-item's slice of the tensor with shape [sg_size] or
      // [sg_size, chunk_size] will be [1] or [1, 32/element_ty_bit_width]
      // respectively, the mapping should reflect that. This is because each
      // work item access data in 32 bit granularity.
      if (wiData[0] != 1)
        return emitError()
               << "cannot map over non-contiguous scattered row elements";
      if (wiData[1] != packingFactor)
        return emitError() << "work item data mapping must match the number of "
                              "contiguous elements";
    }

    // For 1D tensor, pad the shape with an outer unit dimension to allow common
    // validation logic.
<<<<<<< HEAD
    SmallVector<int64_t> tensorShape(shape.begin(), shape.end());
=======
    SmallVector<int64_t> tensorShape(shape);
>>>>>>> d465594a
    if (rank == 1)
      tensorShape = {1, tensorShape.back()};

    size_t dims = tensorShape.size();
    for (size_t i = 0; i < dims; ++i) {
      uint32_t numElemPerWi = wiLayout[i] * wiData[i];
      if (tensorShape[i] < numElemPerWi || tensorShape[i] % numElemPerWi != 0)
        return emitError() << "cannot distribute " << tensorShape[i] << " over "
                           << wiLayout[i] << " work items with " << wiData[i]
                           << " elements each";
    }
  }

  return success();
}

// If tensor descriptor has a sg_map attribute it is used in SIMT mode.
// In this mode, the distributed vector shape is determined as follows:
// Definitions:
//        wi_data_size = wi_data[0] × wi_data[1]
//        subgroup_size = wi_layout[0] × wi_layout[1]
//        distribution_unit_size = subgroup_size × wi_data_size
// ---------------------------------------------------------------------
// Case 1: Regular loads/stores.
// ---------------------------------------------------------------------
// Distributed vector shape must be:
//        [chunk_size / wi_data_size, wi_data_size]
// If the tensor descriptor shape is 1D, first dimension is ignored (set to 1).
//        [wi_data_size]
// ---------------------------------------------------------------------
// Case 2: Block loads/stores
// ---------------------------------------------------------------------
// Additional definitions:
//        tensor_size = tensor_desc[0] * .. * tensor_desc[r-1] * array_length
//        n_distribution_units = tensor_size / distribution_unit_size
// Given above definitions, the following conditions must be met:
//        * tensor_desc[0] % (wi_layout[0] × wi_data[0]) == 0
//        * tensor_desc[1] % (wi_layout[1] × wi_data[1]) == 0
// Distributed vector shape must be:
//        [n_distribution_units, wi_data_size]
FailureOr<VectorType> TensorDescType::getDistributedVectorType() {
  auto sgMap = llvm::dyn_cast_if_present<SGMapAttr>(getSgMap());
  // If no sg_map is provided, tensor desc is not used in SIMT mode.
  if (!sgMap)
    return failure();

  SmallVector<int64_t> wiData(sgMap.getWiData());
  SmallVector<int64_t> wiLayout(sgMap.getWiLayout());
  auto tdescShape = getShape();

  auto wiDataSize = 1, sgSize = 1;
  for (auto [wiDim, wiDataDim] : llvm::zip_equal(wiLayout, wiData)) {
    wiDataSize *= wiDataDim;
    sgSize *= wiDim;
  }

  // Case 1: regular loads/stores
  auto scatterAttr = getEncodingAsScatterTensorDescAttr();
  if (scatterAttr) {
    auto chunkSize = scatterAttr.getChunkSize().getInt();
    // Verify if the first dimension of the tensor descriptor shape is
    // distributable.
    assert(tdescShape[0] % (wiLayout[0]) == 0 &&
           "tensor descriptor shape is not distributable");
    if (chunkSize > 1)
      return VectorType::get({chunkSize / wiDataSize, wiDataSize},
                             getElementType());
    return VectorType::get({wiDataSize}, getElementType());
  }

  // Case 2: block loads/stores
  // Tensor descriptor shape can be 1D. For the 1D case, outer dims of wiData
  // and wiLayout must be 1.
  if (tdescShape.size() == 1) {
    assert((wiData[0] == 1 && wiLayout[0] == 1) &&
           "wi_data[0] and wi_layout[0] must be 1 for 1D tensor descriptor");
    wiData = {wiData[1]};
    wiLayout = {wiLayout[1]};
  }
  // Check if the tensor descriptor shape is distributable.
  int64_t tensorSize = 1;
  for (auto [tdescDim, wiDim, wiDataDim] :
       llvm::zip_equal(tdescShape, wiLayout, wiData)) {
    assert((tdescDim % (wiDim * wiDataDim) == 0) &&
           "tensor descriptor shape is not distributable");
    tensorSize *= tdescDim;
  }
  // tensorSize must be adjusted for array_length.
  tensorSize *= getArrayLength();

  return VectorType::get({tensorSize / (sgSize * wiDataSize), wiDataSize},
                         getElementType());
}

} // namespace xegpu
} // namespace mlir

#include <mlir/Dialect/XeGPU/IR/XeGPUDialect.cpp.inc>
#define GET_ATTRDEF_CLASSES
#include <mlir/Dialect/XeGPU/IR/XeGPUAttrs.cpp.inc>
#define GET_TYPEDEF_CLASSES
#include <mlir/Dialect/XeGPU/IR/XeGPUTypes.cpp.inc><|MERGE_RESOLUTION|>--- conflicted
+++ resolved
@@ -301,11 +301,7 @@
 
     // For 1D tensor, pad the shape with an outer unit dimension to allow common
     // validation logic.
-<<<<<<< HEAD
-    SmallVector<int64_t> tensorShape(shape.begin(), shape.end());
-=======
     SmallVector<int64_t> tensorShape(shape);
->>>>>>> d465594a
     if (rank == 1)
       tensorShape = {1, tensorShape.back()};
 
