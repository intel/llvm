//===- XeGPUOps.cpp - MLIR XeGPU ops implementation -------------*- C++ -*-===//
//
// Part of the LLVM Project, under the Apache License v2.0 with LLVM Exceptions.
// See https://llvm.org/LICENSE.txt for license information.
// SPDX-License-Identifier: Apache-2.0 WITH LLVM-exception
//
//===----------------------------------------------------------------------===//

#include "mlir/Dialect/Arith/Utils/Utils.h"
#include "mlir/Dialect/GPU/IR/GPUDialect.h"
#include "mlir/Dialect/LLVMIR/XeVMDialect.h"
#include "mlir/Dialect/Utils/IndexingUtils.h"
#include "mlir/Dialect/Utils/StaticValueUtils.h"
#include "mlir/Dialect/XeGPU/IR/XeGPU.h"
#include "mlir/IR/Builders.h"
#include "mlir/IR/TypeUtilities.h"
#include "mlir/Interfaces/ViewLikeInterface.h"

#include "llvm/Support/Debug.h"

#define DEBUG_TYPE "xegpu"

using namespace mlir;
using namespace mlir::xegpu;

static bool isSharedMemory(const MemRefType &memrefTy) {
  Attribute attr = memrefTy.getMemorySpace();
  if (auto intAttr = llvm::dyn_cast<IntegerAttr>(attr))
    return intAttr.getInt() == 3;
  if (auto memrefSpace = llvm::dyn_cast<MemorySpaceAttr>(attr))
    return memrefSpace.getValue() == MemorySpace::SLM;
  if (auto xevmSpace = llvm::dyn_cast<xevm::AddrSpaceAttr>(attr))
    return xevmSpace.getValue() == xevm::AddrSpace::SHARED;
  return gpu::GPUDialect::isWorkgroupMemoryAddressSpace(attr);
}

template <typename T>
static std::string makeString(T array, bool breakline = false) {
  std::string buf;
  buf.clear();
  llvm::raw_string_ostream os(buf);
  os << "[";
  for (size_t i = 1; i < array.size(); i++) {
    os << array[i - 1] << ", ";
    if (breakline)
      os << "\n\t\t";
  }
  os << array.back() << "]";
  return buf;
}

static SmallVector<int64_t> getShapeOf(Type type) {
  SmallVector<int64_t> shape;
  if (auto ty = llvm::dyn_cast<ShapedType>(type))
    shape = SmallVector<int64_t>(ty.getShape());
  else
    shape.push_back(1);
  return shape;
}

static bool isReadHintOrNone(const CachePolicyAttr &attr) {
  if (!attr)
    return true;
  auto kind = attr.getValue();
  return kind == CachePolicy::CACHED || kind == CachePolicy::UNCACHED ||
         kind == CachePolicy::STREAMING || kind == CachePolicy::READ_INVALIDATE;
}

static bool isWriteHintOrNone(const CachePolicyAttr &attr) {
  if (!attr)
    return true;
  auto kind = attr.getValue();
  return kind == CachePolicy::CACHED || kind == CachePolicy::UNCACHED ||
         kind == CachePolicy::WRITE_BACK || kind == CachePolicy::WRITE_THROUGH;
}

static LogicalResult
isValidGatherScatterParams(Type maskTy, VectorType valueTy,
                           TensorDescType tdescTy,
                           function_ref<InFlightDiagnostic()> emitError) {

  if (!tdescTy.isScattered())
    return emitError() << "Expects a scattered TensorDesc.";

  auto chunkSize = tdescTy.getChunkSizeAsInt();
  if (!valueTy) {
    if (chunkSize > 1)
      return emitError() << "Expecting chunk size == 1 for scalar result";
    if (dyn_cast<VectorType>(maskTy))
      return emitError() << "Expecting a vector type result.";
    return success();
  }

  auto maskShape = getShapeOf(maskTy);
  auto valueShape = getShapeOf(valueTy);
  auto tdescShape = getShapeOf(tdescTy);

  if (valueTy.getElementType() != tdescTy.getElementType())
    return emitError()
           << "Value should have the same element type as TensorDesc.";

  llvm::SmallVector<int64_t> expectedMaskShape(tdescShape);
  if (chunkSize > 1)
    expectedMaskShape.pop_back();
  if (expectedMaskShape != maskShape)
    return emitError()
           << "Mask should match TensorDesc except the chunk size dim.";

  // a valid shape for SIMT case
  if (valueTy.getRank() == 1 && valueTy.getNumElements() == chunkSize) {
    if (tdescTy.getLayoutAttr())
      return emitError() << "TensorDesc doesn't need LayoutAttr for SIMT code";
    return success();
  }

  if (tdescShape != valueShape)
    return emitError() << "Value shape " << makeString(valueShape)
                       << " is neither a valid distribution for SIMT nor "
                          "consistent with the tensor descriptor for SIMD "
                       << tdescTy;
  return success();
}

static LogicalResult
isValidGatherScatterBufferParams(Type offsetsTy, Type maskTy,
                                 VectorType valueTy, int64_t chunkSize,
                                 function_ref<InFlightDiagnostic()> emitError) {

  auto maskVecTy = dyn_cast<VectorType>(maskTy);
  auto offsetsVecTy = dyn_cast<VectorType>(offsetsTy);
  if (!valueTy) {
    if (chunkSize > 1)
      return emitError() << "Expecting chunk size == 1 for scalar result";
    if (maskVecTy || offsetsVecTy)
      return emitError() << "Expecting scalar mask and offsets.";
    else if (maskVecTy && offsetsVecTy)
      return emitError() << "Expecting a vector type result.";
    return success();
  }

  auto valueSize = valueTy.getNumElements();
  // SIMT mode with scalar mask and offsets.
  if (!maskVecTy && !offsetsVecTy) {
    if (valueSize != chunkSize)
      return emitError() << "value elements must match chunk size "
                         << chunkSize;
    return success();
  }
  auto maskShape = getShapeOf(maskTy);
  auto valueShape = getShapeOf(valueTy);

  if (!maskVecTy)
    return emitError() << "Expecting a vector type mask.";
  int64_t maskSize = maskVecTy.getNumElements();

  if (chunkSize > 1) {
    if ((valueTy.getRank() == 1) && (valueSize != chunkSize))
      return emitError() << "value elements must match chunk size "
                         << chunkSize;
  } else {
    if (valueSize != maskSize)
      return emitError()
             << "Mask should match value except the chunk size dim.";
  }
  llvm::SmallVector<int64_t> expectedMaskShape(valueShape);
  if (maskSize == 1)
    return success();
  if (chunkSize > 1)
    expectedMaskShape.pop_back();
  if (expectedMaskShape != maskShape)
    return emitError() << "Mask should match value except the chunk size dim.";

  return success();
}

LogicalResult
IsValidMatrixOpParams(VectorType dataTy, MemDescType mdescTy,
<<<<<<< HEAD
                      UnitAttr subgroup_block_io,
=======
                      UnitAttr subgroup_block_io, DistributeLayoutAttr layout,
>>>>>>> 811fe024
                      function_ref<InFlightDiagnostic()> emitError) {

  if (!dataTy) {
    if (subgroup_block_io)
      return emitError() << "subgroup_block_io "
<<<<<<< HEAD
                            "are only allowed when result is a 1D VectorType.";
=======
                            "are only allowed when result is a VectorType.";
>>>>>>> 811fe024
    else
      return success();
  }

  if (mdescTy.getRank() != 2)
    return emitError() << "mem_desc must be 2D.";

  ArrayRef<int64_t> dataShape = dataTy.getShape();
  ArrayRef<int64_t> mdescShape = mdescTy.getShape();

<<<<<<< HEAD
  if (dataShape.size() == 2) {
    if (subgroup_block_io)
      return emitError() << "subgroup_block_io "
                            "are only allowed when result is a 1D VectorType.";
=======
  SmallVector<int64_t> blockShape = mdescTy.getBlockShape();
  ArrayAttr strideAttr = mdescTy.getStrideAttr();
  SmallVector<int64_t> strides;
  for (Attribute attr : strideAttr.getValue()) {
    strides.push_back(cast<IntegerAttr>(attr).getInt());
  }
  if (subgroup_block_io && layout) {
    auto laneData = layout.getEffectiveLaneDataAsInt();
    auto laneLayout = layout.getEffectiveLaneLayoutAsInt();
    if (!laneData.empty()) {
      bool isLaneDataContiguous =
          std::all_of(laneData.begin(), std::prev(laneData.end()),
                      [](int x) { return x == 1; });
      if (!isLaneDataContiguous)
        return emitError() << "With subgroup_block_io, accessed data must be "
                              "contiguous and coalesced.";
      for (size_t i = 0; i < laneData.size(); ++i) {
        if (laneLayout[i] != blockShape[i])
          return emitError() << "With subgroup_block_io, the block shape must "
                                "match the lane layout.";
        if (laneLayout[i] != 1 && strides[i] != 1)
          return emitError() << "With subgroup_block_io, the distributed "
                                "dimensions must be contiguous.";
      }
    }
  }
  if (dataShape.size() == 2) {
>>>>>>> 811fe024
    if (llvm::any_of(llvm::zip_equal(dataShape, mdescShape),
                     [](auto p) { return std::get<0>(p) > std::get<1>(p); }))
      return emitError() << "data shape must not exceed mem_desc shape.";
  } else {
<<<<<<< HEAD
    SmallVector<int64_t> blockShape = mdescTy.getBlockShape();
=======
>>>>>>> 811fe024
    // if the subgroup_block_io attribute is set,  mdescTy must have block
    // attribute
    if (subgroup_block_io && !blockShape.size())
      return emitError() << "mem_desc must have block attribute when "
                            "subgroup_block_io is set.";
    // if the subgroup_block_io attribute is set, the memdesc should be row
    // major
    if (subgroup_block_io && mdescTy.isColMajor())
      return emitError() << "mem_desc should be row major when "
                            "subgroup_block_io is set.";
  }

  return success();
}

//===----------------------------------------------------------------------===//
// XeGPU_CreateNdDescOp
//===----------------------------------------------------------------------===//

void CreateNdDescOp::build(OpBuilder &builder, OperationState &state,
                           Type tdesc, TypedValue<MemRefType> source) {
  [[maybe_unused]] auto ty = source.getType();
  assert(ty.hasStaticShape() && "expecting a memref with static shape");

  build(builder, state, tdesc, source, ValueRange({}) /* dynamic offsets */,
        ValueRange({}) /* empty dynamic shape */,
        ValueRange({}) /* empty dynamic strides */,
        DenseI64ArrayAttr({}) /* const offsets */,
        DenseI64ArrayAttr({}) /* empty const shape*/,
        DenseI64ArrayAttr({}) /* empty const strides*/);
}

void CreateNdDescOp::build(OpBuilder &builder, OperationState &state,
                           Type tdesc, Value source,
                           llvm::ArrayRef<OpFoldResult> shape,
                           llvm::ArrayRef<OpFoldResult> strides) {
  Type srcTy = source.getType();
  assert((isa<IntegerType, MemRefType>(srcTy)) &&
         "Source has to be either int or memref.");

  llvm::SmallVector<Value> dynamicShape;
  llvm::SmallVector<Value> dynamicStrides;

  llvm::SmallVector<int64_t> staticShape;
  llvm::SmallVector<int64_t> staticStrides;

  dispatchIndexOpFoldResults(shape, dynamicShape, staticShape);
  dispatchIndexOpFoldResults(strides, dynamicStrides, staticStrides);

  auto staticShapeAttr = builder.getDenseI64ArrayAttr(staticShape);
  auto staticStridesAttr = builder.getDenseI64ArrayAttr(staticStrides);

  if (auto memrefTy = dyn_cast<MemRefType>(srcTy)) {
    auto memrefShape = memrefTy.getShape();
    auto [memrefStrides, _] = memrefTy.getStridesAndOffset();

    // if shape and strides are from Memref, we don't need attributes for them
    // to keep the IR print clean (only do so for full-static case, otherwise
    // printer would fail trying to print empty array-attr).
    if (staticShape == memrefShape && staticStrides == memrefStrides &&
        dynamicShape.empty() && dynamicStrides.empty()) {
      staticShapeAttr = DenseI64ArrayAttr();
      staticStridesAttr = DenseI64ArrayAttr();
    }
  }

  build(builder, state, tdesc, source, ValueRange({}), dynamicShape,
        dynamicStrides, builder.getDenseI64ArrayAttr({}), staticShapeAttr,
        staticStridesAttr);
}

void CreateNdDescOp::build(OpBuilder &builder, OperationState &state,
                           Type tdesc, TypedValue<MemRefType> source,
                           llvm::ArrayRef<OpFoldResult> offsets) {
  [[maybe_unused]] auto ty = source.getType();
  assert(ty.hasStaticShape() && offsets.size() == (size_t)ty.getRank());

  llvm::SmallVector<int64_t> staticOffsets;
  llvm::SmallVector<Value> dynamicOffsets;
  dispatchIndexOpFoldResults(offsets, dynamicOffsets, staticOffsets);

  build(builder, state, tdesc, source, dynamicOffsets /* dynamic offsets */,
        ValueRange({}) /* empty dynamic shape */,
        ValueRange({}) /* empty dynamic strides */,
        builder.getDenseI64ArrayAttr(staticOffsets) /* const offsets */,
        {} /* empty const shape*/, {} /* empty const strides*/);
}

void CreateNdDescOp::build(OpBuilder &builder, OperationState &state,
                           Type tdesc, Value source,
                           llvm::ArrayRef<OpFoldResult> offsets,
                           llvm::ArrayRef<OpFoldResult> shape,
                           llvm::ArrayRef<OpFoldResult> strides) {
  assert(!shape.empty() && !offsets.empty() && !strides.empty() &&
         shape.size() == strides.size() && shape.size() == offsets.size());

  Type srcTy = source.getType();
  assert((isa<IntegerType, MemRefType>(srcTy)) &&
         "Source has to be either int or memref.");

  llvm::SmallVector<Value> dynamicOffsets;
  llvm::SmallVector<Value> dynamicShape;
  llvm::SmallVector<Value> dynamicStrides;

  llvm::SmallVector<int64_t> staticOffsets;
  llvm::SmallVector<int64_t> staticShape;
  llvm::SmallVector<int64_t> staticStrides;

  dispatchIndexOpFoldResults(offsets, dynamicOffsets, staticOffsets);
  dispatchIndexOpFoldResults(shape, dynamicShape, staticShape);
  dispatchIndexOpFoldResults(strides, dynamicStrides, staticStrides);

  auto staticOffsetsAttr = builder.getDenseI64ArrayAttr(staticOffsets);
  auto staticShapeAttr = builder.getDenseI64ArrayAttr(staticShape);
  auto staticStridesAttr = builder.getDenseI64ArrayAttr(staticStrides);

  if (auto memrefTy = dyn_cast<MemRefType>(srcTy)) {
    auto memrefShape = memrefTy.getShape();
    auto [memrefStrides, _] = memrefTy.getStridesAndOffset();

    // if shape and strides are from Memref, we don't need attributes for them
    // to keep the IR print clean (only do so for full-static case, otherwise
    // printer would fail trying to print empty array-attr).
    if (staticShape == memrefShape && staticStrides == memrefStrides &&
        dynamicShape.empty() && dynamicStrides.empty()) {
      staticShapeAttr = DenseI64ArrayAttr();
      staticStridesAttr = DenseI64ArrayAttr();
    }
  }

  build(builder, state, tdesc, source, dynamicOffsets, dynamicShape,
        dynamicStrides, staticOffsetsAttr, staticShapeAttr, staticStridesAttr);
}

LogicalResult CreateNdDescOp::verify() {
  size_t rank = getMixedSizes().size();
  bool invalidRank = rank != getMixedStrides().size();
  bool invalidElemTy = false;

  // Memory space of created TensorDesc should match with the source.
  // Both source and TensorDesc are considered for global memory by default,
  // if the memory scope attr is not specified. If source is an integer,
  // it is considered as ptr to global memory.
  auto srcMemorySpace = getSourceMemorySpace();
  auto tdescMemorySpace = static_cast<unsigned>(getType().getMemorySpace());
  if (srcMemorySpace != tdescMemorySpace)
    return emitOpError("Memory space mismatch.")
           << " Source: " << srcMemorySpace
           << ", TensorDesc: " << tdescMemorySpace;

  if (size_t offsetRank = getMixedOffsets().size())
    invalidRank |= (offsetRank != rank);

  // check source type matches the rank if it is a memref.
  // It also should have the same ElementType as TensorDesc.
  if (auto memrefTy = dyn_cast<MemRefType>(getSourceType()))
    invalidElemTy |= memrefTy.getElementType() != getElementType();

  if (llvm::isa<IntegerType>(getSourceType())) {
    // strides and shape must present for integer source.
    if (getMixedStrides().empty() || getMixedSizes().empty())
      return emitOpError("expecting strides and shape to be present for "
                         "integer source.");
  }

  if (invalidRank)
    return emitOpError(
        "Expecting the rank of shape, strides, offsets, and source (if source "
        "is a memref) should match with each other.");

  // check result TensorDesc rank
  if (getType().getRank() > (int64_t)rank)
    return emitOpError(
        "Expecting the TensorDesc rank is not greater than the "
        "ranks of shape, strides, offsets or the memref source.");

  if (invalidElemTy)
    return emitOpError("TensorDesc should have the same element "
                       "type with the source if it is a memref.\n");

  if (getType().isScattered())
    return emitOpError("Expects a non-scattered TensorDesc.\n");

  return success();
}

static ParseResult parseOptionalDynamicIndexList(
    OpAsmParser &parser,
    SmallVectorImpl<OpAsmParser::UnresolvedOperand> &values,
    DenseI64ArrayAttr &integers, SmallVectorImpl<Type> *valueTypes = nullptr,
    AsmParser::Delimiter delimiter = AsmParser::Delimiter::Square) {

  SmallVector<int64_t, 4> integerVals;
  auto parseIntegerOrValue = [&]() {
    OpAsmParser::UnresolvedOperand operand;
    auto res = parser.parseOptionalOperand(operand);

    if (res.has_value() && succeeded(res.value())) {
      values.push_back(operand);
      integerVals.push_back(ShapedType::kDynamic);
      if (valueTypes && parser.parseColonType(valueTypes->emplace_back()))
        return failure();
    } else {
      int64_t integer;
      if (failed(parser.parseInteger(integer)))
        return failure();
      integerVals.push_back(integer);
    }
    return success();
  };

  // If the optional values are given there must be left bracket
  if (parser.parseOptionalLSquare().succeeded()) {
    if (parser.parseCommaSeparatedList(parseIntegerOrValue) ||
        parser.parseRSquare())
      return parser.emitError(parser.getNameLoc())
             << "expected a list of SSA values or integers";
    integers = parser.getBuilder().getDenseI64ArrayAttr(integerVals);
    return success();
  }

  return success();
}

static void printOptionalDynamicIndexList(OpAsmPrinter &printer, Operation *op,
                                          OperandRange values,
                                          DenseI64ArrayAttr integers) {
  if (!integers || integers.empty())
    return;
  printDynamicIndexList(printer, op, values, integers,
                        /*scalableFlags=*/{}, {}, AsmParser::Delimiter::Square);
}
//===----------------------------------------------------------------------===//
// XeGPU_PrefetchNdOp
//===----------------------------------------------------------------------===//

void PrefetchNdOp::build(OpBuilder &builder, OperationState &state,
                         Value tensorDesc, xegpu::CachePolicyAttr l1_hint,
                         xegpu::CachePolicyAttr l2_hint,
                         xegpu::CachePolicyAttr l3_hint) {

  return build(builder, state, tensorDesc, ValueRange(), DenseI64ArrayAttr(),
               l1_hint, l2_hint, l3_hint);
}

void PrefetchNdOp::build(OpBuilder &builder, OperationState &state,
                         Value tensorDesc, ArrayRef<OpFoldResult> offsets,
                         xegpu::CachePolicyAttr l1_hint,
                         xegpu::CachePolicyAttr l2_hint,
                         xegpu::CachePolicyAttr l3_hint) {
  SmallVector<Value> dynamicOffsets;
  SmallVector<int64_t> staticOffsets;
  dispatchIndexOpFoldResults(offsets, dynamicOffsets, staticOffsets);

  auto staticOffsetsAttr = builder.getDenseI64ArrayAttr(staticOffsets);

  build(builder, state, tensorDesc, dynamicOffsets, staticOffsetsAttr, l1_hint,
        l2_hint, l3_hint);
}

LogicalResult PrefetchNdOp::verify() {
  auto tdescTy = getTensorDescType();
  if (tdescTy.isScattered())
    return emitOpError("Expects a non-scattered TensorDesc.\n");

  if (!isReadHintOrNone(getL1HintAttr()))
    return emitOpError("invalid l1_hint: ") << getL1HintAttr();

  if (!isReadHintOrNone(getL2HintAttr()))
    return emitOpError("invalid l2_hint: ") << getL2HintAttr();

  if (!isReadHintOrNone(getL3HintAttr()))
    return emitOpError("invalid l3_hint: ") << getL3HintAttr();

  int64_t tDescRank = tdescTy.getRank();
  int64_t offsetSize = getMixedOffsets().size();
  if (offsetSize != 0 && offsetSize != tDescRank)
    return emitOpError(
        "Mismatched ranks between offsets and tensor descriptor");

  return success();
}

//===----------------------------------------------------------------------===//
// XeGPU_LoadNdOp
//===----------------------------------------------------------------------===//

void LoadNdOp::build(OpBuilder &builder, OperationState &state, Type retType,
                     Value tensorDesc, UnitAttr packed,
                     DenseI64ArrayAttr transpose,
                     xegpu::CachePolicyAttr l1_hint,
                     xegpu::CachePolicyAttr l2_hint,
                     xegpu::CachePolicyAttr l3_hint) {

  return build(builder, state, retType, tensorDesc, ValueRange(),
               DenseI64ArrayAttr(), packed, transpose, l1_hint, l2_hint,
               l3_hint);
}

void LoadNdOp::build(OpBuilder &builder, OperationState &state, Type retType,
                     Value tensorDesc, ArrayRef<OpFoldResult> offsets,
                     UnitAttr packed, DenseI64ArrayAttr transpose,
                     xegpu::CachePolicyAttr l1_hint,
                     xegpu::CachePolicyAttr l2_hint,
                     xegpu::CachePolicyAttr l3_hint) {
  SmallVector<Value> dynamicOffsets;
  SmallVector<int64_t> staticOffsets;
  dispatchIndexOpFoldResults(offsets, dynamicOffsets, staticOffsets);

  auto staticOffsetsAttr = builder.getDenseI64ArrayAttr(staticOffsets);

  build(builder, state, retType, tensorDesc, dynamicOffsets, staticOffsetsAttr,
        packed, transpose, l1_hint, l2_hint, l3_hint);
}

LogicalResult LoadNdOp::verify() {
  auto tdescTy = getTensorDescType();
  auto valueTy = getType();

  if (tdescTy.isScattered())
    return emitOpError("Expects a non-scattered TensorDesc.\n");

  if (tdescTy.getRank() > 2)
    return emitOpError("Expects a 1D or 2D TensorDesc.\n");

  if (!valueTy)
    return emitOpError("Invalid result, it should be a VectorType.\n");

  if (!isReadHintOrNone(getL1HintAttr()))
    return emitOpError("invalid l1_hint: ") << getL1HintAttr();

  if (!isReadHintOrNone(getL2HintAttr()))
    return emitOpError("invalid l2_hint: ") << getL2HintAttr();

  if (!isReadHintOrNone(getL3HintAttr()))
    return emitOpError("invalid l3_hint: ") << getL3HintAttr();

  int tdescElems = tdescTy.getNumElements() * tdescTy.getArrayLength();
  int valueElems = valueTy.getNumElements();

  // If the result vector is 1D and has less elements than the tensor
  // descriptor, it is supposed to be a SIMT op. The layout attribute in
  // tensor_desc is not needed.
  if (valueElems < tdescElems && valueTy.getRank() == 1) {
    // SIMT mode doesn't need LayoutAttr.
    if (tdescTy.getLayoutAttr())
      return emitOpError()
             << "TensorDesc doesn't need LayoutAttr for SIMT code";

    // For SIMT code, the load is evenly distributed across all lanes in a
    // subgroup. Since subgroup size is arch dependent, we only check even
    // distribution here.
    if (tdescElems % valueElems)
      return emitOpError()
             << "Result shape " << makeString(getShapeOf(valueTy))
             << " is not a valid distribution for tensor descriptor "
             << tdescTy;

    return success();
  }

  // Check SIMD mode.
  auto tdescShape = getShapeOf(tdescTy);
  auto valueShape = getShapeOf(valueTy);

  if (getTranspose()) {
    auto trans = getTranspose().value();
    // Make sure the transpose value is valid, and apply it
    if (llvm::all_of(trans, [&](size_t s) { return s < tdescShape.size(); }))
      tdescShape = applyPermutation(tdescShape, trans);
    else
      mlir::emitWarning(getLoc()) << "Invalid transpose attr. It is ignored.";
  }

  if (getPacked()) {
    if (tdescTy.getRank() == 2) {
      const int axis = 0;
      auto vnni_factor = valueShape.back();
      tdescShape[axis] /= vnni_factor;
      tdescShape.push_back(vnni_factor);
    } else {
      mlir::emitWarning(getLoc())
          << "Invalid Packed Attr. It is ignored (available for 2D "
             "TensorDesc only).";
    }
  }

  auto array_len = tdescTy.getArrayLength();
  if (array_len > 1)
    tdescShape.insert(tdescShape.begin(), array_len);

  if (tdescShape != valueShape)
    return emitOpError() << "Result shape " << makeString(valueShape)
                         << " is not consistent with tensor descriptor "
                         << tdescTy;

  int64_t tDescRank = tdescTy.getRank();
  int64_t offsetSize = getMixedOffsets().size();
  if (offsetSize != 0 && offsetSize != tDescRank)
    return emitOpError(
        "Mismatched ranks between offsets and tensor descriptor");

  return success();
}

//===----------------------------------------------------------------------===//
// XeGPU_StoreNdOp
//===----------------------------------------------------------------------===//

void StoreNdOp::build(OpBuilder &builder, OperationState &state, Value value,
                      Value tensorDesc, xegpu::CachePolicyAttr l1_hint,
                      xegpu::CachePolicyAttr l2_hint,
                      xegpu::CachePolicyAttr l3_hint) {

  return build(builder, state, value, tensorDesc, ValueRange(),
               DenseI64ArrayAttr(), l1_hint, l2_hint, l3_hint);
}

void StoreNdOp::build(OpBuilder &builder, OperationState &state, Value value,
                      Value tensorDesc, ArrayRef<OpFoldResult> offsets,
                      xegpu::CachePolicyAttr l1_hint,
                      xegpu::CachePolicyAttr l2_hint,
                      xegpu::CachePolicyAttr l3_hint) {
  SmallVector<Value> dynamicOffsets;
  SmallVector<int64_t> staticOffsets;
  dispatchIndexOpFoldResults(offsets, dynamicOffsets, staticOffsets);

  auto staticOffsetsAttr = builder.getDenseI64ArrayAttr(staticOffsets);

  build(builder, state, value, tensorDesc, dynamicOffsets, staticOffsetsAttr,
        l1_hint, l2_hint, l3_hint);
}

LogicalResult StoreNdOp::verify() {
  auto dstTy = getTensorDescType(); // Tile
  auto valTy = getValueType();      // Vector

  if (dstTy.isScattered())
    return emitOpError("Expects a non-scattered TensorDesc.\n");

  if (dstTy.getRank() > 2)
    return emitOpError("Expects a 1D or 2D TensorDesc.\n");

  if (!valTy)
    return emitOpError("Expecting a VectorType result.\n");

  if (!isWriteHintOrNone(getL1HintAttr()))
    return emitOpError("invalid l1_hint: ") << getL1HintAttr();

  if (!isWriteHintOrNone(getL2HintAttr()))
    return emitOpError("invalid l2_hint: ") << getL2HintAttr();

  if (!isWriteHintOrNone(getL3HintAttr()))
    return emitOpError("invalid l3_hint: ") << getL3HintAttr();

  auto array_len = dstTy.getArrayLength();
  if (array_len > 1)
    return emitOpError("array length is not supported by store_nd.\n");

  auto tdescElems = dstTy.getNumElements();
  auto valueElems = valTy.getNumElements();

  // Similar to LoadNdOp, if the value vector is 1D and has less elements than
  // the tensor descriptor, it is supposed to be a SIMT op. The layout attribute
  // in tensor_desc is not needed.
  if (valTy.getRank() == 1 && valueElems < tdescElems) {
    // SIMT mode doesn't need LayoutAttr.
    if (dstTy.getLayoutAttr())
      return emitOpError()
             << "TensorDesc doesn't need LayoutAttr for SIMT code";

    if (tdescElems % valueElems)
      return emitOpError()
             << "Value shape " << makeString(getShapeOf(valTy))
             << " is not a valid distribution for tensor descriptor " << dstTy;

    return success();
  }

  // SIMD code should have the same shape as the tensor descriptor.
  auto tdescShape = getShapeOf(dstTy);
  auto valueShape = getShapeOf(valTy);
  if (tdescShape != valueShape)
    return emitOpError() << "Value shape " << makeString(valueShape)
                         << " is not consistent with tensor descriptor "
                         << dstTy;

  int64_t tDescRank = dstTy.getRank();
  int64_t offsetSize = getMixedOffsets().size();
  if (offsetSize != 0 && offsetSize != tDescRank)
    return emitOpError(
        "Mismatched ranks between offsets and tensor descriptor");

  return success();
}

//===----------------------------------------------------------------------===//
// XeGPU_UpdateNDOffsetOp
//===----------------------------------------------------------------------===//
LogicalResult UpdateNdOffsetOp::verify() {
  auto ty = getTensorDescType();
  if (ty.isScattered())
    return emitOpError("Expects a non-scattered TensorDesc.\n");

  // number of offsets specified must match the rank of the tensor descriptor
  if (ty.getRank() != (int64_t)getNumOffsets()) {
    return emitOpError("Invalid number of offsets.");
  }
  return success();
}

//===----------------------------------------------------------------------===//
// XeGPU_CreateDescOp
//===----------------------------------------------------------------------===//

void CreateDescOp::build(OpBuilder &builder, OperationState &state,
                         TensorDescType TensorDesc, Value source,
                         llvm::ArrayRef<OpFoldResult> offsets) {
  auto loc = source.getLoc();
  int64_t size = static_cast<int64_t>(offsets.size());
  auto type = VectorType::get(size, builder.getIndexType());
  auto values = getValueOrCreateConstantIndexOp(builder, loc, offsets);
  auto offset = vector::FromElementsOp::create(builder, loc, type, values);
  build(builder, state, TensorDesc, source, offset);
}

void CreateDescOp::build(OpBuilder &builder, OperationState &state,
                         TensorDescType TensorDesc, Value source,
                         llvm::ArrayRef<int64_t> offsets) {
  auto ofrs = getAsIndexOpFoldResult(builder.getContext(), offsets);
  build(builder, state, TensorDesc, source, ofrs);
}

LogicalResult CreateDescOp::verify() {
  auto tdescTy = getTensorDescType();

  if (!tdescTy.isScattered())
    return emitOpError("Expects a scattered TensorDesc.\n");

  // Memory space of created TensorDesc should match with the source.
  // Both source and TensorDesc are considered for global memory by default,
  // if the memory scope attr is not specified. If source is an integer,
  // it is considered as ptr to global memory.
  auto srcMemorySpace = getSourceMemorySpace();
  auto tdescMemorySpace = static_cast<unsigned>(tdescTy.getMemorySpace());
  if (srcMemorySpace != tdescMemorySpace)
    return emitOpError("Memory space mismatch.")
           << " Source: " << srcMemorySpace
           << ", TensorDesc: " << tdescMemorySpace;

  // check total size
  auto chunkSize = tdescTy.getChunkSizeAsInt();
  SmallVector<int64_t> shape(getOffsetsType().getShape());
  if (chunkSize != 1)
    shape.push_back(chunkSize);

  auto tdescShape = getShapeOf(tdescTy);
  if (shape != tdescShape)
    return emitOpError("Incorrect TensorDesc shape. ")
           << "Expected is " << makeString(shape) << "\n";

  return success();
}

//===----------------------------------------------------------------------===//
// XeGPU_PrefetchOp
//===----------------------------------------------------------------------===//
LogicalResult PrefetchOp::verify() {
  auto tdescTy = getTensorDescType();

  if (!tdescTy && !getOffsets())
    return emitOpError("Expects offsets.");

  if (tdescTy && getOffsets())
    return emitOpError("offsets not allowed.");

  if (tdescTy && !tdescTy.isScattered())
    return emitOpError("Expects a scattered TensorDesc.");

  if (!isReadHintOrNone(getL1HintAttr()))
    return emitOpError("invalid l1_hint: ") << getL1HintAttr();

  if (!isReadHintOrNone(getL2HintAttr()))
    return emitOpError("invalid l2_hint: ") << getL2HintAttr();

  if (!isReadHintOrNone(getL3HintAttr()))
    return emitOpError("invalid l3_hint: ") << getL3HintAttr();

  auto srcTy = getSourceType();
  if (srcTy.isInteger() && !getOffsetAlignByteAttr())
    return emitOpError("offset_align_byte is required with integer source.");

  if (getOffsetAlignByteAttr() && !srcTy.isInteger())
    return emitOpError("offset_align_byte only allowed with integer source.");

  return success();
}

void PrefetchOp::build(OpBuilder &builder, OperationState &state, Value source,
                       xegpu::CachePolicyAttr l1_hint,
                       xegpu::CachePolicyAttr l2_hint,
                       xegpu::CachePolicyAttr l3_hint) {
  build(builder, state, source, Value(), l1_hint, l2_hint, l3_hint,
        IntegerAttr{});
}

//===----------------------------------------------------------------------===//
// XeGPU_LoadGatherOp
//===----------------------------------------------------------------------===//
LogicalResult LoadGatherOp::verify() {
  auto tdescTy = getTensorDescType();
  auto maskTy = getMaskType();
  auto valueTy = getValueType();

  if (!tdescTy && !getOffsets())
    return emitOpError("Expects offsets.");

  if (tdescTy && getOffsets())
    return emitOpError("offsets not allowed.");

  if (tdescTy && !tdescTy.isScattered())
    return emitOpError("Expects a scattered TensorDesc.");

  if (!isReadHintOrNone(getL1HintAttr()))
    return emitOpError("invalid l1_hint: ") << getL1HintAttr();

  if (!isReadHintOrNone(getL2HintAttr()))
    return emitOpError("invalid l2_hint: ") << getL2HintAttr();

  if (!isReadHintOrNone(getL3HintAttr()))
    return emitOpError("invalid l3_hint: ") << getL3HintAttr();

  if (tdescTy)
    return isValidGatherScatterParams(maskTy, valueTy, tdescTy,
                                      [&]() { return emitOpError(); });
  auto srcTy = getSourceType();
  uint64_t chunkSize = static_cast<int64_t>(getChunkSize().value_or(1));
  auto memTy = dyn_cast<MemRefType>(srcTy);

  if (memTy && (getElementType() != memTy.getElementType()))
    return emitError() << "Value should have the same element type as MemRef.";

  auto offsetsTy = getOffsets().getType();
  return isValidGatherScatterBufferParams(offsetsTy, maskTy, valueTy, chunkSize,
                                          [&]() { return emitOpError(); });
}

void LoadGatherOp::build(OpBuilder &builder, OperationState &state,
                         Type valueType, Value source, Value mask,
                         xegpu::CachePolicyAttr l1_hint,
                         xegpu::CachePolicyAttr l2_hint,
                         xegpu::CachePolicyAttr l3_hint) {
  build(builder, state, valueType, source, Value(), mask, IntegerAttr(),
        l1_hint, l2_hint, l3_hint, /*layout=*/nullptr);
}

void LoadGatherOp::build(OpBuilder &builder, OperationState &state,
                         Type valueType, Value source,
                         ArrayRef<OpFoldResult> offsets, Value mask,
                         IntegerAttr chunk_size, xegpu::CachePolicyAttr l1_hint,
                         xegpu::CachePolicyAttr l2_hint,
                         xegpu::CachePolicyAttr l3_hint) {
  auto loc = source.getLoc();
  int64_t size = static_cast<int64_t>(offsets.size());
  auto type = VectorType::get(size, builder.getIndexType());
  auto values = getValueOrCreateConstantIndexOp(builder, loc, offsets);
  auto offset = vector::FromElementsOp::create(builder, loc, type, values);

  build(builder, state, valueType, source, offset, mask, chunk_size, l1_hint,
        l2_hint, l3_hint, /*layout=*/nullptr);
}

void LoadGatherOp::build(OpBuilder &builder, OperationState &state,
                         Type valueType, Value source,
                         ArrayRef<OpFoldResult> offsets, Value mask,
                         IntegerAttr chunk_size, xegpu::CachePolicyAttr l1_hint,
                         xegpu::CachePolicyAttr l2_hint,
                         xegpu::CachePolicyAttr l3_hint,
                         xegpu::LayoutAttr layout) {
  auto loc = source.getLoc();
  int64_t size = static_cast<int64_t>(offsets.size());
  auto type = VectorType::get(size, builder.getIndexType());
  auto values = getValueOrCreateConstantIndexOp(builder, loc, offsets);
  auto offset = vector::FromElementsOp::create(builder, loc, type, values);

  build(builder, state, valueType, source, offset, mask, chunk_size, l1_hint,
        l2_hint, l3_hint, layout);
}

//===----------------------------------------------------------------------===//
// XeGPU_StoreScatterOp
//===----------------------------------------------------------------------===//
LogicalResult StoreScatterOp::verify() {
  auto tdescTy = getTensorDescType();
  auto maskTy = getMaskType();
  auto valueTy = getValueType();

  if (!tdescTy && !getOffsets())
    return emitOpError("Expects offsets.");

  if (tdescTy && getOffsets())
    return emitOpError("offsets not allowed.");

  if (tdescTy && !tdescTy.isScattered())
    return emitOpError("Expects a scattered TensorDesc.");

  if (!isWriteHintOrNone(getL1HintAttr()))
    return emitOpError("invalid l1_hint: ") << getL1HintAttr();

  if (!isWriteHintOrNone(getL2HintAttr()))
    return emitOpError("invalid l2_hint: ") << getL2HintAttr();

  if (!isWriteHintOrNone(getL3HintAttr()))
    return emitOpError("invalid l3_hint: ") << getL3HintAttr();

  if (tdescTy)
    return isValidGatherScatterParams(maskTy, valueTy, tdescTy,
                                      [&]() { return emitOpError(); });

  auto destTy = getDestType();
  uint64_t chunkSize = static_cast<int64_t>(getChunkSize().value_or(1));
  auto memTy = dyn_cast<MemRefType>(destTy);

  if (memTy && (getElementType() != memTy.getElementType()))
    return emitError() << "Value should have the same element type as MemRef.";

  auto offsetsTy = getOffsets().getType();
  return isValidGatherScatterBufferParams(offsetsTy, maskTy, valueTy, chunkSize,
                                          [&]() { return emitOpError(); });
}

void StoreScatterOp::build(OpBuilder &builder, OperationState &state,
                           Value value, Value dest, Value mask,
                           xegpu::CachePolicyAttr l1_hint,
                           xegpu::CachePolicyAttr l2_hint,
                           xegpu::CachePolicyAttr l3_hint) {
  build(builder, state, value, dest, Value(), mask, IntegerAttr(), l1_hint,
        l2_hint, l3_hint, /*layout=*/nullptr);
}

void StoreScatterOp::build(OpBuilder &builder, OperationState &state,
                           Value value, Value dest,
                           ArrayRef<OpFoldResult> offsets, Value mask,
                           IntegerAttr chunk_size,
                           xegpu::CachePolicyAttr l1_hint,
                           xegpu::CachePolicyAttr l2_hint,
                           xegpu::CachePolicyAttr l3_hint) {
  auto loc = dest.getLoc();
  int64_t size = static_cast<int64_t>(offsets.size());
  auto type = VectorType::get(size, builder.getIndexType());
  auto values = getValueOrCreateConstantIndexOp(builder, loc, offsets);
  auto offset = vector::FromElementsOp::create(builder, loc, type, values);

  // Call the correct builder overload that does not expect result types.
  build(builder, state, value, dest, offset, mask, chunk_size, l1_hint, l2_hint,
        l3_hint, /*layout=*/nullptr);
}

void StoreScatterOp::build(
    OpBuilder &builder, OperationState &state, Value value, Value dest,
    ArrayRef<OpFoldResult> offsets, Value mask, IntegerAttr chunk_size,
    xegpu::CachePolicyAttr l1_hint, xegpu::CachePolicyAttr l2_hint,
    xegpu::CachePolicyAttr l3_hint, xegpu::LayoutAttr layout) {
  auto loc = dest.getLoc();
  int64_t size = static_cast<int64_t>(offsets.size());
  auto type = VectorType::get(size, builder.getIndexType());
  auto values = getValueOrCreateConstantIndexOp(builder, loc, offsets);
  auto offset = vector::FromElementsOp::create(builder, loc, type, values);

  // Call the correct builder overload that does not expect result types.
  build(builder, state, value, dest, offset, mask, chunk_size, l1_hint, l2_hint,
        l3_hint, layout);
}

//===----------------------------------------------------------------------===//
// XeGPU_UpdateOffsetOp
//===----------------------------------------------------------------------===//
void UpdateOffsetOp::build(OpBuilder &builder, OperationState &state,
                           mlir::Value tensorDesc,
                           llvm::ArrayRef<OpFoldResult> offsets) {
  auto tdescTy = mlir::dyn_cast<TensorDescType>(tensorDesc.getType());
  assert(tdescTy && "Expecting the source is a TensorDescType value.");
  auto loc = tensorDesc.getLoc();
  int64_t size = static_cast<int64_t>(offsets.size());
  auto type = VectorType::get({size}, builder.getIndexType());
  auto values = getValueOrCreateConstantIndexOp(builder, loc, offsets);
  auto offset = vector::FromElementsOp::create(builder, loc, type, values);
  build(builder, state, tdescTy, tensorDesc, offset);
}

void UpdateOffsetOp::build(OpBuilder &builder, OperationState &state,
                           Value tensorDesc, llvm::ArrayRef<int64_t> offsets) {
  auto ofrs = getAsIndexOpFoldResult(builder.getContext(), offsets);
  build(builder, state, tensorDesc, ofrs);
}

LogicalResult UpdateOffsetOp::verify() {
  auto tdescTy = getTensorDescType();
  if (!tdescTy.isScattered())
    return emitOpError("Expects a scattered TensorDesc.\n");

  SmallVector<int64_t> expectedOffsetShape = getShapeOf(tdescTy);
  SmallVector<int64_t> offsetShape = getShapeOf(getOffsetsType());
  if (tdescTy.getChunkSizeAsInt() > 1)
    expectedOffsetShape.pop_back();

  if (expectedOffsetShape != offsetShape)
    return emitOpError(
        "Offsets should match TensorDesc except the chunk size dim.");

  return success();
}

//===----------------------------------------------------------------------===//
// XeGPU_DpasOp
//===----------------------------------------------------------------------===//
LogicalResult DpasOp::verify() {
  int64_t lhsRank = getLhsType().getRank();
  int64_t rhsRank = getRhsType().getRank();
  int64_t resRank = getResultType().getRank();
  auto lhsShape = getLhsType().getShape();
  auto rhsShape = getRhsType().getShape();
  auto resShape = getResultType().getShape();

  if (getAcc() && getAcc().getType() != getResultType())
    return emitOpError("Expecting the acc type to be the same as result.");

  // SIMT code: the size of the B operand has to be a multiple of 32 bits.
  // It skips the semantic check since lack of architecture information.
  // Users need to ensure the correctness.
  if (lhsRank == 1 && rhsRank == 1 && resRank == 1) {
    auto numElems = getRhsType().getNumElements();
    auto elemTy = getRhsType().getElementType();
    auto factor = 32 / elemTy.getIntOrFloatBitWidth();
    if (numElems % factor != 0)
      return emitOpError("Expecting B operand to be a multiple of 32 bits.");
    return success();
  }

  // SIMD code
  if (lhsRank != 2 || (rhsRank != 2 && rhsRank != 3) || resRank != 2)
    return emitOpError(
        "expecting lhs and result to be a 2D vector, and rhs to be either "
        "2D or 3D (packed) vector.");
  auto bK = rhsRank == 3 ? rhsShape[0] * rhsShape[2] : rhsShape[0];
  if (bK != lhsShape[1])
    return emitOpError("K-dimension mismatch.");
  if (lhsShape[0] != resShape[0])
    return emitOpError("M-dimension mismatch.");
  if (rhsShape[1] != resShape[1])
    return emitOpError("N-dimension mismatch.");

  return success();
}

//===----------------------------------------------------------------------===//
// XeGPU_ConvertLayoutOp
//===----------------------------------------------------------------------===//
LogicalResult ConvertLayoutOp::verify() {
  auto srcLayout = getInputLayout();
  auto resLayout = getTargetLayout();
  if (!srcLayout)
    return emitOpError("expected input layout.");
  if (!resLayout)
    return emitOpError("expected target layout.");

  // both input and target layouts should be WgLayout or SgLayout at the same
  // time.
  if ((!srcLayout.isForWorkgroup() || !resLayout.isForWorkgroup()) &&
      (!srcLayout.isForSubgroup() || !resLayout.isForSubgroup()))
    return emitOpError("expected input layout and target layout be WgLayout or "
                       "SgLayout at the same time.");

  auto shape = getSource().getType().getShape();
  if (!XeGPUDialect::isEvenlyDistributable(shape, srcLayout))
    return emitOpError(
        "invalid input layout, data cannot be evenly distributed.");

  if (!XeGPUDialect::isEvenlyDistributable(shape, resLayout))
    return emitOpError(
        "invalid target layout, data cannot be evenly distributed.");

  return mlir::success();
}

OpFoldResult ConvertLayoutOp::fold(FoldAdaptor adaptor) {
  if (getInputLayout() == getTargetLayout())
    return getSource();
  return {};
}

struct FoldConvertLayoutOp : public OpRewritePattern<xegpu::ConvertLayoutOp> {
  using OpRewritePattern<xegpu::ConvertLayoutOp>::OpRewritePattern;
  LogicalResult matchAndRewrite(xegpu::ConvertLayoutOp op,
                                PatternRewriter &rewriter) const override {
    if (op.getInputLayout() == op.getTargetLayout()) {
      rewriter.replaceOp(op, op.getSource());
      return success();
    }
    return failure();
  }
};

void ConvertLayoutOp::getCanonicalizationPatterns(RewritePatternSet &patterns,
                                                  MLIRContext *context) {
  patterns.add<FoldConvertLayoutOp>(context);
}

//===----------------------------------------------------------------------===//
// XeGPU_LoadMatrixOp
//===----------------------------------------------------------------------===//
void LoadMatrixOp::build(OpBuilder &builder, OperationState &state, Type res,
                         TypedValue<MemDescType> memDesc,
                         llvm::ArrayRef<OpFoldResult> offsets,
                         DistributeLayoutAttr layout) {
  llvm::SmallVector<Value> dynamicOffsets;
  llvm::SmallVector<int64_t> staticOffsets;
  dispatchIndexOpFoldResults(offsets, dynamicOffsets, staticOffsets);
  auto staticOffsetsAttr = builder.getDenseI64ArrayAttr(staticOffsets);
  // Call the generated builder with all parameters (including optional ones as
  // nullptr/empty)
  build(builder, state, res, memDesc, dynamicOffsets, staticOffsetsAttr,
        /*subgroup_block_io=*/nullptr, layout);
}

LogicalResult LoadMatrixOp::verify() {

  auto resTy = dyn_cast<VectorType>(getRes().getType());
  UnitAttr subgroup_block_io = getSubgroupBlockIoAttr();
  MemDescType mdescTy = getMemDesc().getType();

  return IsValidMatrixOpParams(resTy, mdescTy, subgroup_block_io,
<<<<<<< HEAD
                               [&]() { return emitError(); });
=======
                               getLayoutAttr(), [&]() { return emitError(); });
>>>>>>> 811fe024
}

//===----------------------------------------------------------------------===//
// XeGPU_StoreMatrixOp
//===----------------------------------------------------------------------===//
void StoreMatrixOp::build(OpBuilder &builder, OperationState &state, Value data,
                          TypedValue<MemDescType> memDesc,
                          llvm::ArrayRef<OpFoldResult> offsets,
                          DistributeLayoutAttr layout) {
  llvm::SmallVector<Value> dynamicOffsets;
  llvm::SmallVector<int64_t> staticOffsets;
  dispatchIndexOpFoldResults(offsets, dynamicOffsets, staticOffsets);
  auto staticOffsetsAttr = builder.getDenseI64ArrayAttr(staticOffsets);
  build(builder, state, data, memDesc, dynamicOffsets, staticOffsetsAttr,
        /*subgroup_block_io=*/nullptr, layout);
}

LogicalResult StoreMatrixOp::verify() {

  auto dataTy = dyn_cast<VectorType>(getData().getType());
  UnitAttr subgroup_block_io = getSubgroupBlockIoAttr();
  MemDescType mdescTy = getMemDesc().getType();
  return IsValidMatrixOpParams(dataTy, mdescTy, subgroup_block_io,
<<<<<<< HEAD
                               [&]() { return emitError(); });
=======
                               getLayoutAttr(), [&]() { return emitError(); });
>>>>>>> 811fe024
}

namespace mlir {
#include <mlir/Dialect/XeGPU/IR/XeGPUAttrInterface.cpp.inc>
} // namespace mlir
#include <mlir/Dialect/XeGPU/IR/XeGPUEnums.cpp.inc>
#define GET_OP_CLASSES
#include <mlir/Dialect/XeGPU/IR/XeGPU.cpp.inc><|MERGE_RESOLUTION|>--- conflicted
+++ resolved
@@ -175,21 +175,13 @@
 
 LogicalResult
 IsValidMatrixOpParams(VectorType dataTy, MemDescType mdescTy,
-<<<<<<< HEAD
-                      UnitAttr subgroup_block_io,
-=======
                       UnitAttr subgroup_block_io, DistributeLayoutAttr layout,
->>>>>>> 811fe024
                       function_ref<InFlightDiagnostic()> emitError) {
 
   if (!dataTy) {
     if (subgroup_block_io)
       return emitError() << "subgroup_block_io "
-<<<<<<< HEAD
-                            "are only allowed when result is a 1D VectorType.";
-=======
                             "are only allowed when result is a VectorType.";
->>>>>>> 811fe024
     else
       return success();
   }
@@ -200,12 +192,6 @@
   ArrayRef<int64_t> dataShape = dataTy.getShape();
   ArrayRef<int64_t> mdescShape = mdescTy.getShape();
 
-<<<<<<< HEAD
-  if (dataShape.size() == 2) {
-    if (subgroup_block_io)
-      return emitError() << "subgroup_block_io "
-                            "are only allowed when result is a 1D VectorType.";
-=======
   SmallVector<int64_t> blockShape = mdescTy.getBlockShape();
   ArrayAttr strideAttr = mdescTy.getStrideAttr();
   SmallVector<int64_t> strides;
@@ -233,15 +219,10 @@
     }
   }
   if (dataShape.size() == 2) {
->>>>>>> 811fe024
     if (llvm::any_of(llvm::zip_equal(dataShape, mdescShape),
                      [](auto p) { return std::get<0>(p) > std::get<1>(p); }))
       return emitError() << "data shape must not exceed mem_desc shape.";
   } else {
-<<<<<<< HEAD
-    SmallVector<int64_t> blockShape = mdescTy.getBlockShape();
-=======
->>>>>>> 811fe024
     // if the subgroup_block_io attribute is set,  mdescTy must have block
     // attribute
     if (subgroup_block_io && !blockShape.size())
@@ -1174,11 +1155,7 @@
   MemDescType mdescTy = getMemDesc().getType();
 
   return IsValidMatrixOpParams(resTy, mdescTy, subgroup_block_io,
-<<<<<<< HEAD
-                               [&]() { return emitError(); });
-=======
                                getLayoutAttr(), [&]() { return emitError(); });
->>>>>>> 811fe024
 }
 
 //===----------------------------------------------------------------------===//
@@ -1202,11 +1179,7 @@
   UnitAttr subgroup_block_io = getSubgroupBlockIoAttr();
   MemDescType mdescTy = getMemDesc().getType();
   return IsValidMatrixOpParams(dataTy, mdescTy, subgroup_block_io,
-<<<<<<< HEAD
-                               [&]() { return emitError(); });
-=======
                                getLayoutAttr(), [&]() { return emitError(); });
->>>>>>> 811fe024
 }
 
 namespace mlir {
