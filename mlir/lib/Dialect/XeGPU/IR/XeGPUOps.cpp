//===- XeGPUOps.cpp - MLIR XeGPU ops implementation -------------*- C++ -*-===//
//
// Part of the LLVM Project, under the Apache License v2.0 with LLVM Exceptions.
// See https://llvm.org/LICENSE.txt for license information.
// SPDX-License-Identifier: Apache-2.0 WITH LLVM-exception
//
//===----------------------------------------------------------------------===//

#include "mlir/Dialect/Arith/Utils/Utils.h"
#include "mlir/Dialect/GPU/IR/GPUDialect.h"
#include "mlir/Dialect/LLVMIR/XeVMDialect.h"
#include "mlir/Dialect/Utils/IndexingUtils.h"
#include "mlir/Dialect/Utils/StaticValueUtils.h"
#include "mlir/Dialect/XeGPU/IR/XeGPU.h"
#include "mlir/IR/Builders.h"
#include "mlir/IR/TypeUtilities.h"
#include "mlir/Interfaces/ViewLikeInterface.h"

#include "llvm/Support/Debug.h"

#define DEBUG_TYPE "xegpu"

namespace mlir {
namespace xegpu {

bool isSharedMemory(const MemRefType &memrefTy) {
  Attribute attr = memrefTy.getMemorySpace();
  if (auto intAttr = llvm::dyn_cast<IntegerAttr>(attr))
    return intAttr.getInt() == 3;
  if (auto memrefSpace = llvm::dyn_cast<MemorySpaceAttr>(attr))
    return memrefSpace.getValue() == MemorySpace::SLM;
  if (auto xevmSpace = llvm::dyn_cast<xevm::AddrSpaceAttr>(attr))
    return xevmSpace.getValue() == xevm::AddrSpace::SHARED;
  return gpu::GPUDialect::isWorkgroupMemoryAddressSpace(attr);
}

template <typename T>
static std::string makeString(T array, bool breakline = false) {
  std::string buf;
  buf.clear();
  llvm::raw_string_ostream os(buf);
  os << "[";
  for (size_t i = 1; i < array.size(); i++) {
    os << array[i - 1] << ", ";
    if (breakline)
      os << "\n\t\t";
  }
  os << array.back() << "]";
  return buf;
}

static SmallVector<int64_t> getShapeOf(Type type) {
  SmallVector<int64_t> shape;
  if (auto ty = llvm::dyn_cast<ShapedType>(type))
    shape = SmallVector<int64_t>(ty.getShape());
  else
    shape.push_back(1);
  return shape;
}

static bool isReadHintOrNone(const CachePolicyAttr &attr) {
  if (!attr)
    return true;
  auto kind = attr.getValue();
  return kind == CachePolicy::CACHED || kind == CachePolicy::UNCACHED ||
         kind == CachePolicy::STREAMING || kind == CachePolicy::READ_INVALIDATE;
}

static bool isWriteHintOrNone(const CachePolicyAttr &attr) {
  if (!attr)
    return true;
  auto kind = attr.getValue();
  return kind == CachePolicy::CACHED || kind == CachePolicy::UNCACHED ||
         kind == CachePolicy::WRITE_BACK || kind == CachePolicy::WRITE_THROUGH;
}

static LogicalResult
isValidGatherScatterParams(Type maskTy, VectorType valueTy,
                           TensorDescType tdescTy,
                           function_ref<InFlightDiagnostic()> emitError) {

  if (!tdescTy.isScattered())
    return emitError() << "Expects a scattered TensorDesc.";

  auto chunkSize = tdescTy.getChunkSizeAsInt();
  if (!valueTy) {
    if (chunkSize > 1)
      return emitError() << "Expecting chunk size == 1 for scalar result";
    if (dyn_cast<VectorType>(maskTy))
      return emitError() << "Expecting a vector type result.";
    return success();
  }

  auto maskShape = getShapeOf(maskTy);
  auto valueShape = getShapeOf(valueTy);
  auto tdescShape = getShapeOf(tdescTy);

  if (valueTy.getElementType() != tdescTy.getElementType())
    return emitError()
           << "Value should have the same element type as TensorDesc.";

  llvm::SmallVector<int64_t> expectedMaskShape(tdescShape);
  if (chunkSize > 1)
    expectedMaskShape.pop_back();
  if (expectedMaskShape != maskShape)
    return emitError()
           << "Mask should match TensorDesc except the chunk size dim.";

  // a valid shape for SIMT case
  if (valueTy.getRank() == 1 && valueTy.getNumElements() == chunkSize) {
    if (tdescTy.getLayoutAttr())
      return emitError() << "TensorDesc doesn't need LayoutAttr for SIMT code";
    return success();
  }

  if (tdescShape != valueShape)
    return emitError() << "Value shape " << makeString(valueShape)
                       << " is neither a valid distribution for SIMT nor "
                          "consistent with the tensor descriptor for SIMD "
                       << tdescTy;
  return success();
}

static LogicalResult
<<<<<<< HEAD
isValidGatherScatterBufferParams(Type maskTy, VectorType valueTy,
                                 int64_t chunkSize,
                                 function_ref<InFlightDiagnostic()> emitError) {

  if (!valueTy)
    return emitError() << "Expecting a vector type result.";

  auto maskShape = getShapeOf(maskTy);
  auto valueShape = getShapeOf(valueTy);

  auto maskVecTy = dyn_cast<VectorType>(maskTy);
=======
isValidGatherScatterBufferParams(Type offsetsTy, Type maskTy,
                                 VectorType valueTy, int64_t chunkSize,
                                 function_ref<InFlightDiagnostic()> emitError) {

  auto maskVecTy = dyn_cast<VectorType>(maskTy);
  auto offsetsVecTy = dyn_cast<VectorType>(offsetsTy);
  if (!valueTy) {
    if (chunkSize > 1)
      return emitError() << "Expecting chunk size == 1 for scalar result";
    if (maskVecTy || offsetsVecTy)
      return emitError() << "Expecting scalar mask and offsets.";
    else if (maskVecTy && offsetsVecTy)
      return emitError() << "Expecting a vector type result.";
    return success();
  }

  auto valueSize = valueTy.getNumElements();
  // SIMT mode with scalar mask and offsets.
  if (!maskVecTy && !offsetsVecTy) {
    if (valueSize != chunkSize)
      return emitError() << "value elements must match chunk size "
                         << chunkSize;
    return success();
  }
  auto maskShape = getShapeOf(maskTy);
  auto valueShape = getShapeOf(valueTy);

>>>>>>> 35227056
  if (!maskVecTy)
    return emitError() << "Expecting a vector type mask.";
  int64_t maskSize = maskVecTy.getNumElements();

<<<<<<< HEAD
  auto valueSize = valueTy.getNumElements();
=======
>>>>>>> 35227056
  if (chunkSize > 1) {
    if ((valueTy.getRank() == 1) && (valueSize != chunkSize))
      return emitError() << "value elements must match chunk size "
                         << chunkSize;
  } else {
    if (valueSize != maskSize)
      return emitError()
             << "Mask should match value except the chunk size dim.";
  }
<<<<<<< HEAD

  llvm::SmallVector<int64_t> expectedMaskShape(valueShape);
=======
  llvm::SmallVector<int64_t> expectedMaskShape(valueShape);
  if (maskSize == 1)
    return success();
>>>>>>> 35227056
  if (chunkSize > 1)
    expectedMaskShape.pop_back();
  if (expectedMaskShape != maskShape)
    return emitError() << "Mask should match value except the chunk size dim.";

  return success();
}

//===----------------------------------------------------------------------===//
// XeGPU_CreateNdDescOp
//===----------------------------------------------------------------------===//

void CreateNdDescOp::build(OpBuilder &builder, OperationState &state,
                           Type tdesc, TypedValue<MemRefType> source) {
  [[maybe_unused]] auto ty = source.getType();
  assert(ty.hasStaticShape() && "expecting a memref with static shape");

  build(builder, state, tdesc, source, ValueRange({}) /* dynamic offsets */,
        ValueRange({}) /* empty dynamic shape */,
        ValueRange({}) /* empty dynamic strides */,
        DenseI64ArrayAttr({}) /* const offsets */,
        DenseI64ArrayAttr({}) /* empty const shape*/,
        DenseI64ArrayAttr({}) /* empty const strides*/);
}

void CreateNdDescOp::build(OpBuilder &builder, OperationState &state,
                           Type tdesc, Value source,
                           llvm::ArrayRef<OpFoldResult> shape,
                           llvm::ArrayRef<OpFoldResult> strides) {
  Type srcTy = source.getType();
  assert((isa<IntegerType, MemRefType>(srcTy)) &&
         "Source has to be either int or memref.");

  llvm::SmallVector<Value> dynamicShape;
  llvm::SmallVector<Value> dynamicStrides;

  llvm::SmallVector<int64_t> staticShape;
  llvm::SmallVector<int64_t> staticStrides;

  dispatchIndexOpFoldResults(shape, dynamicShape, staticShape);
  dispatchIndexOpFoldResults(strides, dynamicStrides, staticStrides);

  auto staticShapeAttr = builder.getDenseI64ArrayAttr(staticShape);
  auto staticStridesAttr = builder.getDenseI64ArrayAttr(staticStrides);

  if (auto memrefTy = dyn_cast<MemRefType>(srcTy)) {
    auto memrefShape = memrefTy.getShape();
    auto [memrefStrides, _] = memrefTy.getStridesAndOffset();

    // if shape and strides are from Memref, we don't need attributes for them
    // to keep the IR print clean.
    if (staticShape == memrefShape && staticStrides == memrefStrides) {
      staticShapeAttr = DenseI64ArrayAttr();
      staticStridesAttr = DenseI64ArrayAttr();
    }
  }

  build(builder, state, tdesc, source, ValueRange({}), dynamicShape,
        dynamicStrides, builder.getDenseI64ArrayAttr({}), staticShapeAttr,
        staticStridesAttr);
}

void CreateNdDescOp::build(OpBuilder &builder, OperationState &state,
                           Type tdesc, TypedValue<MemRefType> source,
                           llvm::ArrayRef<OpFoldResult> offsets) {
  [[maybe_unused]] auto ty = source.getType();
  assert(ty.hasStaticShape() && offsets.size() == (size_t)ty.getRank());

  llvm::SmallVector<int64_t> staticOffsets;
  llvm::SmallVector<Value> dynamicOffsets;
  dispatchIndexOpFoldResults(offsets, dynamicOffsets, staticOffsets);

  build(builder, state, tdesc, source, dynamicOffsets /* dynamic offsets */,
        ValueRange({}) /* empty dynamic shape */,
        ValueRange({}) /* empty dynamic strides */,
        builder.getDenseI64ArrayAttr(staticOffsets) /* const offsets */,
        {} /* empty const shape*/, {} /* empty const strides*/);
}

void CreateNdDescOp::build(OpBuilder &builder, OperationState &state,
                           Type tdesc, Value source,
                           llvm::ArrayRef<OpFoldResult> offsets,
                           llvm::ArrayRef<OpFoldResult> shape,
                           llvm::ArrayRef<OpFoldResult> strides) {
  assert(!shape.empty() && !offsets.empty() && !strides.empty() &&
         shape.size() == strides.size() && shape.size() == offsets.size());

  Type srcTy = source.getType();
  assert((isa<IntegerType, MemRefType>(srcTy)) &&
         "Source has to be either int or memref.");

  llvm::SmallVector<Value> dynamicOffsets;
  llvm::SmallVector<Value> dynamicShape;
  llvm::SmallVector<Value> dynamicStrides;

  llvm::SmallVector<int64_t> staticOffsets;
  llvm::SmallVector<int64_t> staticShape;
  llvm::SmallVector<int64_t> staticStrides;

  dispatchIndexOpFoldResults(offsets, dynamicOffsets, staticOffsets);
  dispatchIndexOpFoldResults(shape, dynamicShape, staticShape);
  dispatchIndexOpFoldResults(strides, dynamicStrides, staticStrides);

  auto staticOffsetsAttr = builder.getDenseI64ArrayAttr(staticOffsets);
  auto staticShapeAttr = builder.getDenseI64ArrayAttr(staticShape);
  auto staticStridesAttr = builder.getDenseI64ArrayAttr(staticStrides);

  if (auto memrefTy = dyn_cast<MemRefType>(srcTy)) {
    auto memrefShape = memrefTy.getShape();
    auto [memrefStrides, _] = memrefTy.getStridesAndOffset();

    // if shape and strides are from Memref, we don't need attributes for them
    // to keep the IR print clean.
    if (staticShape == memrefShape && staticStrides == memrefStrides) {
      staticShapeAttr = DenseI64ArrayAttr();
      staticStridesAttr = DenseI64ArrayAttr();
    }
  }

  build(builder, state, tdesc, source, dynamicOffsets, dynamicShape,
        dynamicStrides, staticOffsetsAttr, staticShapeAttr, staticStridesAttr);
}

LogicalResult CreateNdDescOp::verify() {
  size_t rank = getMixedSizes().size();
  bool invalidRank = rank != getMixedStrides().size();
  bool invalidElemTy = false;

  // Memory space of created TensorDesc should match with the source.
  // Both source and TensorDesc are considered for global memory by default,
  // if the memory scope attr is not specified. If source is an integer,
  // it is considered as ptr to global memory.
  auto srcMemorySpace = getSourceMemorySpace();
  auto tdescMemorySpace = static_cast<unsigned>(getType().getMemorySpace());
  if (srcMemorySpace != tdescMemorySpace)
    return emitOpError("Memory space mismatch.")
           << " Source: " << srcMemorySpace
           << ", TensorDesc: " << tdescMemorySpace;

  if (size_t offsetRank = getMixedOffsets().size())
    invalidRank |= (offsetRank != rank);

  // check source type matches the rank if it is a memref.
  // It also should have the same ElementType as TensorDesc.
  if (auto memrefTy = dyn_cast<MemRefType>(getSourceType()))
    invalidElemTy |= memrefTy.getElementType() != getElementType();

  if (llvm::isa<IntegerType>(getSourceType())) {
    // strides and shape must present for integer source.
    if (getMixedStrides().empty() || getMixedSizes().empty())
      return emitOpError("expecting strides and shape to be present for "
                         "integer source.");
  }

  if (invalidRank)
    return emitOpError(
        "Expecting the rank of shape, strides, offsets, and source (if source "
        "is a memref) should match with each other.");

  // check result TensorDesc rank
  if (getType().getRank() > (int64_t)rank)
    return emitOpError(
        "Expecting the TensorDesc rank is not greater than the "
        "ranks of shape, strides, offsets or the memref source.");

  if (invalidElemTy)
    return emitOpError("TensorDesc should have the same element "
                       "type with the source if it is a memref.\n");

  if (getType().isScattered())
    return emitOpError("Expects a non-scattered TensorDesc.\n");

  return success();
}

ParseResult parseOptionalDynamicIndexList(
    OpAsmParser &parser,
    SmallVectorImpl<OpAsmParser::UnresolvedOperand> &values,
    DenseI64ArrayAttr &integers, SmallVectorImpl<Type> *valueTypes = nullptr,
    AsmParser::Delimiter delimiter = AsmParser::Delimiter::Square) {

  SmallVector<int64_t, 4> integerVals;
  auto parseIntegerOrValue = [&]() {
    OpAsmParser::UnresolvedOperand operand;
    auto res = parser.parseOptionalOperand(operand);

    if (res.has_value() && succeeded(res.value())) {
      values.push_back(operand);
      integerVals.push_back(ShapedType::kDynamic);
      if (valueTypes && parser.parseColonType(valueTypes->emplace_back()))
        return failure();
    } else {
      int64_t integer;
      if (failed(parser.parseInteger(integer)))
        return failure();
      integerVals.push_back(integer);
    }
    return success();
  };

  // If the optional values are given there must be left bracket
  if (parser.parseOptionalLSquare().succeeded()) {
    if (parser.parseCommaSeparatedList(parseIntegerOrValue) ||
        parser.parseRSquare())
      return parser.emitError(parser.getNameLoc())
             << "expected a list of SSA values or integers";
    integers = parser.getBuilder().getDenseI64ArrayAttr(integerVals);
    return success();
  }

  return success();
}

void printOptionalDynamicIndexList(OpAsmPrinter &printer, Operation *op,
                                   OperandRange values,
                                   DenseI64ArrayAttr integers) {
  if (!integers || integers.empty())
    return;
  printDynamicIndexList(printer, op, values, integers,
                        /*scalableFlags=*/{}, {}, AsmParser::Delimiter::Square);
}
//===----------------------------------------------------------------------===//
// XeGPU_PrefetchNdOp
//===----------------------------------------------------------------------===//

void PrefetchNdOp::build(OpBuilder &builder, OperationState &state,
                         Value tensorDesc, xegpu::CachePolicyAttr l1_hint,
                         xegpu::CachePolicyAttr l2_hint,
                         xegpu::CachePolicyAttr l3_hint) {

  return build(builder, state, tensorDesc, ValueRange(), DenseI64ArrayAttr(),
               l1_hint, l2_hint, l3_hint);
}

<<<<<<< HEAD
=======
void PrefetchNdOp::build(OpBuilder &builder, OperationState &state,
                         Value tensorDesc, ArrayRef<OpFoldResult> offsets,
                         xegpu::CachePolicyAttr l1_hint,
                         xegpu::CachePolicyAttr l2_hint,
                         xegpu::CachePolicyAttr l3_hint) {
  SmallVector<Value> dynamicOffsets;
  SmallVector<int64_t> staticOffsets;
  dispatchIndexOpFoldResults(offsets, dynamicOffsets, staticOffsets);

  auto staticOffsetsAttr = builder.getDenseI64ArrayAttr(staticOffsets);

  build(builder, state, tensorDesc, dynamicOffsets, staticOffsetsAttr, l1_hint,
        l2_hint, l3_hint);
}

>>>>>>> 35227056
LogicalResult PrefetchNdOp::verify() {
  auto tdescTy = getTensorDescType();
  if (tdescTy.isScattered())
    return emitOpError("Expects a non-scattered TensorDesc.\n");

  if (!isReadHintOrNone(getL1HintAttr()))
    return emitOpError("invalid l1_hint: ") << getL1HintAttr();

  if (!isReadHintOrNone(getL2HintAttr()))
    return emitOpError("invalid l2_hint: ") << getL2HintAttr();

  if (!isReadHintOrNone(getL3HintAttr()))
    return emitOpError("invalid l3_hint: ") << getL3HintAttr();

  int64_t tDescRank = tdescTy.getRank();
  int64_t offsetSize = static_cast<int64_t>(getOffsets().size());
  int64_t constOffsetSize =
      getConstOffsetsAttr() ? getConstOffsetsAttr().size() : 0;
  if (((offsetSize != 0) && (offsetSize != tDescRank)) ||
      ((constOffsetSize != 0) && (constOffsetSize != tDescRank)))
    return emitOpError(
        "Mismatched ranks between offsets and tensor descriptor");

  return success();
}

//===----------------------------------------------------------------------===//
// XeGPU_LoadNdOp
//===----------------------------------------------------------------------===//

void LoadNdOp::build(OpBuilder &builder, OperationState &state, Type retType,
                     Value tensorDesc, UnitAttr packed,
                     DenseI64ArrayAttr transpose,
                     xegpu::CachePolicyAttr l1_hint,
                     xegpu::CachePolicyAttr l2_hint,
                     xegpu::CachePolicyAttr l3_hint) {

  return build(builder, state, retType, tensorDesc, ValueRange(),
               DenseI64ArrayAttr(), packed, transpose, l1_hint, l2_hint,
               l3_hint);
}

<<<<<<< HEAD
=======
void LoadNdOp::build(OpBuilder &builder, OperationState &state, Type retType,
                     Value tensorDesc, ArrayRef<OpFoldResult> offsets,
                     UnitAttr packed, DenseI64ArrayAttr transpose,
                     xegpu::CachePolicyAttr l1_hint,
                     xegpu::CachePolicyAttr l2_hint,
                     xegpu::CachePolicyAttr l3_hint) {
  SmallVector<Value> dynamicOffsets;
  SmallVector<int64_t> staticOffsets;
  dispatchIndexOpFoldResults(offsets, dynamicOffsets, staticOffsets);

  auto staticOffsetsAttr = builder.getDenseI64ArrayAttr(staticOffsets);

  build(builder, state, retType, tensorDesc, dynamicOffsets, staticOffsetsAttr,
        packed, transpose, l1_hint, l2_hint, l3_hint);
}

>>>>>>> 35227056
LogicalResult LoadNdOp::verify() {
  auto tdescTy = getTensorDescType();
  auto valueTy = getType();

  if (tdescTy.isScattered())
    return emitOpError("Expects a non-scattered TensorDesc.\n");

  if (tdescTy.getRank() > 2)
    return emitOpError("Expects a 1D or 2D TensorDesc.\n");

  if (!valueTy)
    return emitOpError("Invalid result, it should be a VectorType.\n");

  if (!isReadHintOrNone(getL1HintAttr()))
    return emitOpError("invalid l1_hint: ") << getL1HintAttr();

  if (!isReadHintOrNone(getL2HintAttr()))
    return emitOpError("invalid l2_hint: ") << getL2HintAttr();

  if (!isReadHintOrNone(getL3HintAttr()))
    return emitOpError("invalid l3_hint: ") << getL3HintAttr();

  int tdescElems = tdescTy.getNumElements() * tdescTy.getArrayLength();
  int valueElems = valueTy.getNumElements();

  // If the result vector is 1D and has less elements than the tensor
  // descriptor, it is supposed to be a SIMT op. The layout attribute in
  // tensor_desc is not needed.
  if (valueElems < tdescElems && valueTy.getRank() == 1) {
    // SIMT mode doesn't need LayoutAttr.
    if (tdescTy.getLayoutAttr())
      return emitOpError()
             << "TensorDesc doesn't need LayoutAttr for SIMT code";

    // For SIMT code, the load is evenly distributed across all lanes in a
    // subgroup. Since subgroup size is arch dependent, we only check even
    // distribution here.
    if (tdescElems % valueElems)
      return emitOpError()
             << "Result shape " << makeString(getShapeOf(valueTy))
             << " is not a valid distribution for tensor descriptor "
             << tdescTy;

    return success();
  }

  // Check SIMD mode.
  auto tdescShape = getShapeOf(tdescTy);
  auto valueShape = getShapeOf(valueTy);

  if (getTranspose()) {
    auto trans = getTranspose().value();
    // Make sure the transpose value is valid, and apply it
    if (llvm::all_of(trans, [&](size_t s) { return s < tdescShape.size(); }))
      tdescShape = applyPermutation(tdescShape, trans);
    else
      mlir::emitWarning(getLoc()) << "Invalid transpose attr. It is ignored.";
  }

  if (getPacked()) {
    if (tdescTy.getRank() == 2) {
      const int axis = 0;
      auto vnni_factor = valueShape.back();
      tdescShape[axis] /= vnni_factor;
      tdescShape.push_back(vnni_factor);
    } else {
      mlir::emitWarning(getLoc())
          << "Invalid Packed Attr. It is ignored (available for 2D "
             "TensorDesc only).";
    }
  }

  auto array_len = tdescTy.getArrayLength();
  if (array_len > 1)
    tdescShape.insert(tdescShape.begin(), array_len);

  if (tdescShape != valueShape)
    return emitOpError() << "Result shape " << makeString(valueShape)
                         << " is not consistent with tensor descriptor "
                         << tdescTy;

  int64_t tDescRank = tdescTy.getRank();
  int64_t offsetSize = static_cast<int64_t>(getOffsets().size());
  int64_t constOffsetSize =
      getConstOffsetsAttr() ? getConstOffsetsAttr().size() : 0;
  if (((offsetSize != 0) && (offsetSize != tDescRank)) ||
      ((constOffsetSize != 0) && (constOffsetSize != tDescRank)))
    return emitOpError(
        "Mismatched ranks between offsets and tensor descriptor");

  return success();
}

//===----------------------------------------------------------------------===//
// XeGPU_StoreNdOp
//===----------------------------------------------------------------------===//

void StoreNdOp::build(OpBuilder &builder, OperationState &state, Value value,
                      Value tensorDesc, xegpu::CachePolicyAttr l1_hint,
                      xegpu::CachePolicyAttr l2_hint,
                      xegpu::CachePolicyAttr l3_hint) {

  return build(builder, state, value, tensorDesc, ValueRange(),
               DenseI64ArrayAttr(), l1_hint, l2_hint, l3_hint);
}

<<<<<<< HEAD
=======
void StoreNdOp::build(OpBuilder &builder, OperationState &state, Value value,
                      Value tensorDesc, ArrayRef<OpFoldResult> offsets,
                      xegpu::CachePolicyAttr l1_hint,
                      xegpu::CachePolicyAttr l2_hint,
                      xegpu::CachePolicyAttr l3_hint) {
  SmallVector<Value> dynamicOffsets;
  SmallVector<int64_t> staticOffsets;
  dispatchIndexOpFoldResults(offsets, dynamicOffsets, staticOffsets);

  auto staticOffsetsAttr = builder.getDenseI64ArrayAttr(staticOffsets);

  build(builder, state, value, tensorDesc, dynamicOffsets, staticOffsetsAttr,
        l1_hint, l2_hint, l3_hint);
}

>>>>>>> 35227056
LogicalResult StoreNdOp::verify() {
  auto dstTy = getTensorDescType(); // Tile
  auto valTy = getValueType();      // Vector

  if (dstTy.isScattered())
    return emitOpError("Expects a non-scattered TensorDesc.\n");

  if (dstTy.getRank() > 2)
    return emitOpError("Expects a 1D or 2D TensorDesc.\n");

  if (!valTy)
    return emitOpError("Expecting a VectorType result.\n");

  if (!isWriteHintOrNone(getL1HintAttr()))
    return emitOpError("invalid l1_hint: ") << getL1HintAttr();

  if (!isWriteHintOrNone(getL2HintAttr()))
    return emitOpError("invalid l2_hint: ") << getL2HintAttr();

  if (!isWriteHintOrNone(getL3HintAttr()))
    return emitOpError("invalid l3_hint: ") << getL3HintAttr();

  auto array_len = dstTy.getArrayLength();
  if (array_len > 1)
    return emitOpError("array length is not supported by store_nd.\n");

  auto tdescElems = dstTy.getNumElements();
  auto valueElems = valTy.getNumElements();

  // Similar to LoadNdOp, if the value vector is 1D and has less elements than
  // the tensor descriptor, it is supposed to be a SIMT op. The layout attribute
  // in tensor_desc is not needed.
  if (valTy.getRank() == 1 && valueElems < tdescElems) {
    // SIMT mode doesn't need LayoutAttr.
    if (dstTy.getLayoutAttr())
      return emitOpError()
             << "TensorDesc doesn't need LayoutAttr for SIMT code";

    if (tdescElems % valueElems)
      return emitOpError()
             << "Value shape " << makeString(getShapeOf(valTy))
             << " is not a valid distribution for tensor descriptor " << dstTy;

    return success();
  }

  // SIMD code should have the same shape as the tensor descriptor.
  auto tdescShape = getShapeOf(dstTy);
  auto valueShape = getShapeOf(valTy);
  if (tdescShape != valueShape)
    return emitOpError() << "Value shape " << makeString(valueShape)
                         << " is not consistent with tensor descriptor "
                         << dstTy;

  int64_t tDescRank = dstTy.getRank();
  int64_t offsetSize = static_cast<int64_t>(getOffsets().size());
  int64_t constOffsetSize =
      getConstOffsetsAttr() ? getConstOffsetsAttr().size() : 0;
  if (((offsetSize != 0) && (offsetSize != tDescRank)) ||
      ((constOffsetSize != 0) && (constOffsetSize != tDescRank)))
    return emitOpError(
        "Mismatched ranks between offsets and tensor descriptor");

  return success();
}

//===----------------------------------------------------------------------===//
// XeGPU_UpdateNDOffsetOp
//===----------------------------------------------------------------------===//
LogicalResult UpdateNdOffsetOp::verify() {
  auto ty = getTensorDescType();
  if (ty.isScattered())
    return emitOpError("Expects a non-scattered TensorDesc.\n");

  // number of offsets specified must match the rank of the tensor descriptor
  if (ty.getRank() != (int64_t)getNumOffsets()) {
    return emitOpError("Invalid number of offsets.");
  }
  return success();
}

//===----------------------------------------------------------------------===//
// XeGPU_CreateDescOp
//===----------------------------------------------------------------------===//

void CreateDescOp::build(OpBuilder &builder, OperationState &state,
                         TensorDescType TensorDesc, Value source,
                         llvm::ArrayRef<OpFoldResult> offsets) {
  auto loc = source.getLoc();
  int64_t size = static_cast<int64_t>(offsets.size());
  auto type = VectorType::get(size, builder.getIndexType());
  auto values = getValueOrCreateConstantIndexOp(builder, loc, offsets);
  auto offset = vector::FromElementsOp::create(builder, loc, type, values);
  build(builder, state, TensorDesc, source, offset);
}

void CreateDescOp::build(OpBuilder &builder, OperationState &state,
                         TensorDescType TensorDesc, Value source,
                         llvm::ArrayRef<int64_t> offsets) {
  auto ofrs = getAsIndexOpFoldResult(builder.getContext(), offsets);
  build(builder, state, TensorDesc, source, ofrs);
}

LogicalResult CreateDescOp::verify() {
  auto tdescTy = getTensorDescType();

  if (!tdescTy.isScattered())
    return emitOpError("Expects a scattered TensorDesc.\n");

  // Memory space of created TensorDesc should match with the source.
  // Both source and TensorDesc are considered for global memory by default,
  // if the memory scope attr is not specified. If source is an integer,
  // it is considered as ptr to global memory.
  auto srcMemorySpace = getSourceMemorySpace();
  auto tdescMemorySpace = static_cast<unsigned>(tdescTy.getMemorySpace());
  if (srcMemorySpace != tdescMemorySpace)
    return emitOpError("Memory space mismatch.")
           << " Source: " << srcMemorySpace
           << ", TensorDesc: " << tdescMemorySpace;

  // check total size
  auto chunkSize = tdescTy.getChunkSizeAsInt();
  SmallVector<int64_t> shape(getOffsetsType().getShape());
  if (chunkSize != 1)
    shape.push_back(chunkSize);

  auto tdescShape = getShapeOf(tdescTy);
  if (shape != tdescShape)
    return emitOpError("Incorrect TensorDesc shape. ")
           << "Expected is " << makeString(shape) << "\n";

  return success();
}

//===----------------------------------------------------------------------===//
// XeGPU_PrefetchOp
//===----------------------------------------------------------------------===//
LogicalResult PrefetchOp::verify() {
  auto tdescTy = getTensorDescType();

<<<<<<< HEAD
  if (tdescTy && !tdescTy.isScattered())
    return emitOpError("Expects a scattered TensorDesc.");

  if (!tdescTy && getRankOf(getSource()) > 1)
    return emitOpError(
        "Expecting the source is a 1D memref or pointer (uint64_t).");
=======
  if (!tdescTy && !getOffsets())
    return emitOpError("Expects offsets.");

  if (tdescTy && getOffsets())
    return emitOpError("offsets not allowed.");

  if (tdescTy && !tdescTy.isScattered())
    return emitOpError("Expects a scattered TensorDesc.");
>>>>>>> 35227056

  if (!isReadHintOrNone(getL1HintAttr()))
    return emitOpError("invalid l1_hint: ") << getL1HintAttr();

  if (!isReadHintOrNone(getL2HintAttr()))
    return emitOpError("invalid l2_hint: ") << getL2HintAttr();

  if (!isReadHintOrNone(getL3HintAttr()))
    return emitOpError("invalid l3_hint: ") << getL3HintAttr();

  auto srcTy = getSourceType();
  if (srcTy.isInteger() && !getOffsetAlignByteAttr())
    return emitOpError("offset_align_byte is required with integer source.");

  if (getOffsetAlignByteAttr() && !srcTy.isInteger())
    return emitOpError("offset_align_byte only allowed with integer source.");

  return success();
}

void PrefetchOp::build(OpBuilder &builder, OperationState &state, Value source,
                       xegpu::CachePolicyAttr l1_hint,
                       xegpu::CachePolicyAttr l2_hint,
                       xegpu::CachePolicyAttr l3_hint) {
<<<<<<< HEAD
  build(builder, state, source, Value(), l1_hint, l2_hint, l3_hint);
=======
  build(builder, state, source, Value(), l1_hint, l2_hint, l3_hint,
        IntegerAttr{});
>>>>>>> 35227056
}

//===----------------------------------------------------------------------===//
// XeGPU_LoadGatherOp
//===----------------------------------------------------------------------===//
LogicalResult LoadGatherOp::verify() {
  auto tdescTy = getTensorDescType();
  auto maskTy = getMaskType();
  auto valueTy = getValueType();

<<<<<<< HEAD
  if (tdescTy && !tdescTy.isScattered())
    return emitOpError("Expects a scattered TensorDesc.");

  if (!tdescTy && getRankOf(getSource()) > 1)
    return emitOpError(
        "Expecting the source is a 1D memref or pointer (uint64_t).");

=======
  if (!tdescTy && !getOffsets())
    return emitOpError("Expects offsets.");

  if (tdescTy && getOffsets())
    return emitOpError("offsets not allowed.");

  if (tdescTy && !tdescTy.isScattered())
    return emitOpError("Expects a scattered TensorDesc.");

>>>>>>> 35227056
  if (!isReadHintOrNone(getL1HintAttr()))
    return emitOpError("invalid l1_hint: ") << getL1HintAttr();

  if (!isReadHintOrNone(getL2HintAttr()))
    return emitOpError("invalid l2_hint: ") << getL2HintAttr();

  if (!isReadHintOrNone(getL3HintAttr()))
    return emitOpError("invalid l3_hint: ") << getL3HintAttr();

  if (tdescTy)
    return isValidGatherScatterParams(maskTy, valueTy, tdescTy,
                                      [&]() { return emitOpError(); });
  auto srcTy = getSourceType();
  uint64_t chunkSize = static_cast<int64_t>(getChunkSize().value_or(1));
  auto memTy = dyn_cast<MemRefType>(srcTy);

<<<<<<< HEAD
  if (memTy && (valueTy.getElementType() != memTy.getElementType()))
    return emitError() << "Value should have the same element type as MemRef.";

  return isValidGatherScatterBufferParams(maskTy, valueTy, chunkSize,
=======
  if (memTy && (getElementType() != memTy.getElementType()))
    return emitError() << "Value should have the same element type as MemRef.";

  auto offsetsTy = getOffsets().getType();
  return isValidGatherScatterBufferParams(offsetsTy, maskTy, valueTy, chunkSize,
>>>>>>> 35227056
                                          [&]() { return emitOpError(); });
}

void LoadGatherOp::build(OpBuilder &builder, OperationState &state,
                         Type valueType, Value source, Value mask,
                         xegpu::CachePolicyAttr l1_hint,
                         xegpu::CachePolicyAttr l2_hint,
                         xegpu::CachePolicyAttr l3_hint) {
  build(builder, state, valueType, source, Value(), mask, IntegerAttr(),
        l1_hint, l2_hint, l3_hint);
<<<<<<< HEAD
=======
}

void LoadGatherOp::build(OpBuilder &builder, OperationState &state,
                         Type valueType, Value source,
                         ArrayRef<OpFoldResult> offsets, Value mask,
                         IntegerAttr chunk_size, xegpu::CachePolicyAttr l1_hint,
                         xegpu::CachePolicyAttr l2_hint,
                         xegpu::CachePolicyAttr l3_hint) {
  auto loc = source.getLoc();
  int64_t size = static_cast<int64_t>(offsets.size());
  auto type = VectorType::get(size, builder.getIndexType());
  auto values = getValueOrCreateConstantIndexOp(builder, loc, offsets);
  auto offset = vector::FromElementsOp::create(builder, loc, type, values);

  build(builder, state, valueType, source, offset, mask, chunk_size, l1_hint,
        l2_hint, l3_hint);
>>>>>>> 35227056
}

//===----------------------------------------------------------------------===//
// XeGPU_StoreScatterOp
//===----------------------------------------------------------------------===//
LogicalResult StoreScatterOp::verify() {
  auto tdescTy = getTensorDescType();
  auto maskTy = getMaskType();
  auto valueTy = getValueType();

<<<<<<< HEAD
  if (tdescTy && !tdescTy.isScattered())
    return emitOpError("Expects a scattered TensorDesc.");

  if (!tdescTy && getRankOf(getDest()) > 1)
    return emitOpError(
        "Expecting the dest is a 1D memref or pointer (uint64_t).");

=======
  if (!tdescTy && !getOffsets())
    return emitOpError("Expects offsets.");

  if (tdescTy && getOffsets())
    return emitOpError("offsets not allowed.");

  if (tdescTy && !tdescTy.isScattered())
    return emitOpError("Expects a scattered TensorDesc.");

>>>>>>> 35227056
  if (!isWriteHintOrNone(getL1HintAttr()))
    return emitOpError("invalid l1_hint: ") << getL1HintAttr();

  if (!isWriteHintOrNone(getL2HintAttr()))
    return emitOpError("invalid l2_hint: ") << getL2HintAttr();

  if (!isWriteHintOrNone(getL3HintAttr()))
    return emitOpError("invalid l3_hint: ") << getL3HintAttr();

  if (tdescTy)
    return isValidGatherScatterParams(maskTy, valueTy, tdescTy,
                                      [&]() { return emitOpError(); });

  auto destTy = getDestType();
  uint64_t chunkSize = static_cast<int64_t>(getChunkSize().value_or(1));
  auto memTy = dyn_cast<MemRefType>(destTy);

<<<<<<< HEAD
  if (memTy && (valueTy.getElementType() != memTy.getElementType()))
    return emitError() << "Value should have the same element type as MemRef.";

  return isValidGatherScatterBufferParams(maskTy, valueTy, chunkSize,
=======
  if (memTy && (getElementType() != memTy.getElementType()))
    return emitError() << "Value should have the same element type as MemRef.";

  auto offsetsTy = getOffsets().getType();
  return isValidGatherScatterBufferParams(offsetsTy, maskTy, valueTy, chunkSize,
>>>>>>> 35227056
                                          [&]() { return emitOpError(); });
}

void StoreScatterOp::build(OpBuilder &builder, OperationState &state,
                           Value value, Value dest, Value mask,
                           xegpu::CachePolicyAttr l1_hint,
                           xegpu::CachePolicyAttr l2_hint,
                           xegpu::CachePolicyAttr l3_hint) {
  build(builder, state, value, dest, Value(), mask, IntegerAttr(), l1_hint,
        l2_hint, l3_hint);
<<<<<<< HEAD
=======
}

void StoreScatterOp::build(OpBuilder &builder, OperationState &state,
                           Value value, Value dest,
                           ArrayRef<OpFoldResult> offsets, Value mask,
                           IntegerAttr chunk_size,
                           xegpu::CachePolicyAttr l1_hint,
                           xegpu::CachePolicyAttr l2_hint,
                           xegpu::CachePolicyAttr l3_hint) {
  auto loc = dest.getLoc();
  int64_t size = static_cast<int64_t>(offsets.size());
  auto type = VectorType::get(size, builder.getIndexType());
  auto values = getValueOrCreateConstantIndexOp(builder, loc, offsets);
  auto offset = vector::FromElementsOp::create(builder, loc, type, values);

  // Call the correct builder overload that does not expect result types.
  build(builder, state, value, dest, offset, mask, chunk_size, l1_hint, l2_hint,
        l3_hint);
>>>>>>> 35227056
}

//===----------------------------------------------------------------------===//
// XeGPU_UpdateOffsetOp
//===----------------------------------------------------------------------===//
void UpdateOffsetOp::build(OpBuilder &builder, OperationState &state,
                           mlir::Value tensorDesc,
                           llvm::ArrayRef<OpFoldResult> offsets) {
  auto tdescTy = mlir::dyn_cast<TensorDescType>(tensorDesc.getType());
  assert(tdescTy && "Expecting the source is a TensorDescType value.");
  auto loc = tensorDesc.getLoc();
  int64_t size = static_cast<int64_t>(offsets.size());
  auto type = VectorType::get({size}, builder.getIndexType());
  auto values = getValueOrCreateConstantIndexOp(builder, loc, offsets);
  auto offset = vector::FromElementsOp::create(builder, loc, type, values);
  build(builder, state, tdescTy, tensorDesc, offset);
}

void UpdateOffsetOp::build(OpBuilder &builder, OperationState &state,
                           Value tensorDesc, llvm::ArrayRef<int64_t> offsets) {
  auto ofrs = getAsIndexOpFoldResult(builder.getContext(), offsets);
  build(builder, state, tensorDesc, ofrs);
}

LogicalResult UpdateOffsetOp::verify() {
  auto tdescTy = getTensorDescType();
  if (!tdescTy.isScattered())
    return emitOpError("Expects a scattered TensorDesc.\n");

  SmallVector<int64_t> expectedOffsetShape = getShapeOf(tdescTy);
  SmallVector<int64_t> offsetShape = getShapeOf(getOffsetsType());
  if (tdescTy.getChunkSizeAsInt() > 1)
    expectedOffsetShape.pop_back();

  if (expectedOffsetShape != offsetShape)
    return emitOpError(
        "Offsets should match TensorDesc except the chunk size dim.");

  return success();
}

//===----------------------------------------------------------------------===//
// XeGPU_DpasOp
//===----------------------------------------------------------------------===//
LogicalResult DpasOp::verify() {
  int64_t lhsRank = getLhsType().getRank();
  int64_t rhsRank = getRhsType().getRank();
  int64_t resRank = getResultType().getRank();
  auto lhsShape = getLhsType().getShape();
  auto rhsShape = getRhsType().getShape();
  auto resShape = getResultType().getShape();

  if (getAcc() && getAcc().getType() != getResultType())
    return emitOpError("Expecting the acc type to be the same as result.");

  // SIMT code: the size of the B operand has to be a multiple of 32 bits.
  // It skips the semantic check since lack of architecture information.
  // Users need to ensure the correctness.
  if (lhsRank == 1 && rhsRank == 1 && resRank == 1) {
    auto numElems = getRhsType().getNumElements();
    auto elemTy = getRhsType().getElementType();
    auto factor = 32 / elemTy.getIntOrFloatBitWidth();
    if (numElems % factor != 0)
      return emitOpError("Expecting B operand to be a multiple of 32 bits.");
    return success();
  }

  // SIMD code
  if (lhsRank != 2 || (rhsRank != 2 && rhsRank != 3) || resRank != 2)
    return emitOpError(
        "expecting lhs and result to be a 2D vector, and rhs to be either "
        "2D or 3D (packed) vector.");
  auto bK = rhsRank == 3 ? rhsShape[0] * rhsShape[2] : rhsShape[0];
  if (bK != lhsShape[1])
    return emitOpError("K-dimension mismatch.");
  if (lhsShape[0] != resShape[0])
    return emitOpError("M-dimension mismatch.");
  if (rhsShape[1] != resShape[1])
    return emitOpError("N-dimension mismatch.");

  return success();
}

//===----------------------------------------------------------------------===//
// XeGPU_ConvertLayoutOp
//===----------------------------------------------------------------------===//
LogicalResult ConvertLayoutOp::verify() {
  auto srcLayout = getInputLayout();
  auto resLayout = getTargetLayout();
  if (!srcLayout)
    return emitOpError("expected input layout.");
  if (!resLayout)
    return emitOpError("expected target layout.");

  // both input and target layouts should be WgLayout or SgLayout at the same
  // time.
<<<<<<< HEAD
  if ((!srcLayout.isWgLayout() || !resLayout.isWgLayout()) &&
      (!srcLayout.isSgLayout() || !resLayout.isSgLayout()))
=======
  if ((!srcLayout.isForWorkgroup() || !resLayout.isForWorkgroup()) &&
      (!srcLayout.isForSubgroup() || !resLayout.isForSubgroup()))
>>>>>>> 35227056
    return emitOpError("expected input layout and target layout be WgLayout or "
                       "SgLayout at the same time.");

  auto shape = getSource().getType().getShape();
  if (!XeGPUDialect::isEvenlyDistributable(shape, srcLayout))
    return emitOpError(
        "invalid input layout, data cannot be evenly distributed.");

  if (!XeGPUDialect::isEvenlyDistributable(shape, resLayout))
    return emitOpError(
        "invalid target layout, data cannot be evenly distributed.");

  return mlir::success();
}

OpFoldResult ConvertLayoutOp::fold(FoldAdaptor adaptor) {
  if (getInputLayout() == getTargetLayout())
    return getSource();
  return {};
}

struct FoldConvertLayoutOp : public OpRewritePattern<xegpu::ConvertLayoutOp> {
  using OpRewritePattern<xegpu::ConvertLayoutOp>::OpRewritePattern;
  LogicalResult matchAndRewrite(xegpu::ConvertLayoutOp op,
                                PatternRewriter &rewriter) const override {
    if (op.getInputLayout() == op.getTargetLayout()) {
      rewriter.replaceOp(op, op.getSource());
      return success();
    }
    return failure();
  }
};

void ConvertLayoutOp::getCanonicalizationPatterns(RewritePatternSet &patterns,
                                                  MLIRContext *context) {
  patterns.add<FoldConvertLayoutOp>(context);
}

//===----------------------------------------------------------------------===//
// XeGPU_LoadMatrixOp
//===----------------------------------------------------------------------===//
void LoadMatrixOp::build(OpBuilder &builder, OperationState &state, Type res,
                         TypedValue<MemDescType> memDesc,
                         llvm::ArrayRef<OpFoldResult> offsets,
<<<<<<< HEAD
                         LayoutTrait layout) {
=======
                         DistributeLayoutAttr layout) {
>>>>>>> 35227056
  llvm::SmallVector<Value> dynamicOffsets;
  llvm::SmallVector<int64_t> staticOffsets;
  dispatchIndexOpFoldResults(offsets, dynamicOffsets, staticOffsets);
  auto staticOffsetsAttr = builder.getDenseI64ArrayAttr(staticOffsets);
  build(builder, state, res, memDesc, dynamicOffsets, staticOffsetsAttr,
        layout);
}

LogicalResult LoadMatrixOp::verify() {
  VectorType resTy = getRes().getType();
  MemDescType mdescTy = getMemDesc().getType();

  if (mdescTy.getRank() != 2)
    return emitOpError("mem_desc must be 2D.");

  ArrayRef<int64_t> valueShape = resTy.getShape();
  ArrayRef<int64_t> mdescShape = mdescTy.getShape();
  if (llvm::any_of(llvm::zip_equal(valueShape, mdescShape),
                   [](auto p) { return std::get<0>(p) > std::get<1>(p); }))
    return emitOpError("result shape must not exceed mem_desc shape.");
  return success();
}

//===----------------------------------------------------------------------===//
// XeGPU_StoreMatrixOp
//===----------------------------------------------------------------------===//
void StoreMatrixOp::build(OpBuilder &builder, OperationState &state, Value data,
                          TypedValue<MemDescType> memDesc,
                          llvm::ArrayRef<OpFoldResult> offsets,
<<<<<<< HEAD
                          LayoutTrait layout) {
=======
                          DistributeLayoutAttr layout) {
>>>>>>> 35227056
  llvm::SmallVector<Value> dynamicOffsets;
  llvm::SmallVector<int64_t> staticOffsets;
  dispatchIndexOpFoldResults(offsets, dynamicOffsets, staticOffsets);
  auto staticOffsetsAttr = builder.getDenseI64ArrayAttr(staticOffsets);
  build(builder, state, data, memDesc, dynamicOffsets, staticOffsetsAttr,
        layout);
}

LogicalResult StoreMatrixOp::verify() {
  VectorType dataTy = getData().getType();
  MemDescType mdescTy = getMemDesc().getType();

  if (mdescTy.getRank() != 2)
    return emitOpError("mem_desc must be 2D.");

  ArrayRef<int64_t> dataShape = dataTy.getShape();
  ArrayRef<int64_t> mdescShape = mdescTy.getShape();
  if (llvm::any_of(llvm::zip_equal(dataShape, mdescShape),
                   [](auto p) { return std::get<0>(p) > std::get<1>(p); }))
    return emitOpError("data shape must not exceed mem_desc shape.");

  return success();
}

//===----------------------------------------------------------------------===//
// XeGPU_MemDescSubviewOp
//===----------------------------------------------------------------------===//

void MemDescSubviewOp::build(OpBuilder &builder, OperationState &state,
                             Type resTy, Value src,
                             llvm::ArrayRef<OpFoldResult> offsets) {
  llvm::SmallVector<Value> dynamicOffsets;
  llvm::SmallVector<int64_t> staticOffsets;
  dispatchIndexOpFoldResults(offsets, dynamicOffsets, staticOffsets);
  auto staticOffsetsAttr = builder.getDenseI64ArrayAttr(staticOffsets);
  build(builder, state, resTy, src, dynamicOffsets, staticOffsetsAttr);
}

LogicalResult MemDescSubviewOp::verify() {
  MemDescType srcTy = getSrc().getType();
  MemDescType resTy = getRes().getType();
  ArrayRef<int64_t> srcShape = srcTy.getShape();
  ArrayRef<int64_t> resShape = resTy.getShape();

  if (srcTy.getRank() < resTy.getRank())
    return emitOpError("result rank must not exceed source rank.");

  if (llvm::any_of(
          llvm::zip_equal(resShape, srcShape.take_back(resShape.size())),
          [](auto p) { return std::get<0>(p) > std::get<1>(p); }))
    return emitOpError("result shape must not exceed source shape.");

  if (srcTy.getStrides() != resTy.getStrides())
    return emitOpError("result must inherit the source strides.");

  return success();
}

} // namespace xegpu
} // namespace mlir

namespace mlir {
#include <mlir/Dialect/XeGPU/IR/XeGPUAttrInterface.cpp.inc>
} // namespace mlir
#include <mlir/Dialect/XeGPU/IR/XeGPUEnums.cpp.inc>
#define GET_OP_CLASSES
#include <mlir/Dialect/XeGPU/IR/XeGPU.cpp.inc><|MERGE_RESOLUTION|>--- conflicted
+++ resolved
@@ -122,19 +122,6 @@
 }
 
 static LogicalResult
-<<<<<<< HEAD
-isValidGatherScatterBufferParams(Type maskTy, VectorType valueTy,
-                                 int64_t chunkSize,
-                                 function_ref<InFlightDiagnostic()> emitError) {
-
-  if (!valueTy)
-    return emitError() << "Expecting a vector type result.";
-
-  auto maskShape = getShapeOf(maskTy);
-  auto valueShape = getShapeOf(valueTy);
-
-  auto maskVecTy = dyn_cast<VectorType>(maskTy);
-=======
 isValidGatherScatterBufferParams(Type offsetsTy, Type maskTy,
                                  VectorType valueTy, int64_t chunkSize,
                                  function_ref<InFlightDiagnostic()> emitError) {
@@ -162,15 +149,10 @@
   auto maskShape = getShapeOf(maskTy);
   auto valueShape = getShapeOf(valueTy);
 
->>>>>>> 35227056
   if (!maskVecTy)
     return emitError() << "Expecting a vector type mask.";
   int64_t maskSize = maskVecTy.getNumElements();
 
-<<<<<<< HEAD
-  auto valueSize = valueTy.getNumElements();
-=======
->>>>>>> 35227056
   if (chunkSize > 1) {
     if ((valueTy.getRank() == 1) && (valueSize != chunkSize))
       return emitError() << "value elements must match chunk size "
@@ -180,14 +162,9 @@
       return emitError()
              << "Mask should match value except the chunk size dim.";
   }
-<<<<<<< HEAD
-
-  llvm::SmallVector<int64_t> expectedMaskShape(valueShape);
-=======
   llvm::SmallVector<int64_t> expectedMaskShape(valueShape);
   if (maskSize == 1)
     return success();
->>>>>>> 35227056
   if (chunkSize > 1)
     expectedMaskShape.pop_back();
   if (expectedMaskShape != maskShape)
@@ -422,8 +399,6 @@
                l1_hint, l2_hint, l3_hint);
 }
 
-<<<<<<< HEAD
-=======
 void PrefetchNdOp::build(OpBuilder &builder, OperationState &state,
                          Value tensorDesc, ArrayRef<OpFoldResult> offsets,
                          xegpu::CachePolicyAttr l1_hint,
@@ -439,7 +414,6 @@
         l2_hint, l3_hint);
 }
 
->>>>>>> 35227056
 LogicalResult PrefetchNdOp::verify() {
   auto tdescTy = getTensorDescType();
   if (tdescTy.isScattered())
@@ -482,8 +456,6 @@
                l3_hint);
 }
 
-<<<<<<< HEAD
-=======
 void LoadNdOp::build(OpBuilder &builder, OperationState &state, Type retType,
                      Value tensorDesc, ArrayRef<OpFoldResult> offsets,
                      UnitAttr packed, DenseI64ArrayAttr transpose,
@@ -500,7 +472,6 @@
         packed, transpose, l1_hint, l2_hint, l3_hint);
 }
 
->>>>>>> 35227056
 LogicalResult LoadNdOp::verify() {
   auto tdescTy = getTensorDescType();
   auto valueTy = getType();
@@ -607,8 +578,6 @@
                DenseI64ArrayAttr(), l1_hint, l2_hint, l3_hint);
 }
 
-<<<<<<< HEAD
-=======
 void StoreNdOp::build(OpBuilder &builder, OperationState &state, Value value,
                       Value tensorDesc, ArrayRef<OpFoldResult> offsets,
                       xegpu::CachePolicyAttr l1_hint,
@@ -624,7 +593,6 @@
         l1_hint, l2_hint, l3_hint);
 }
 
->>>>>>> 35227056
 LogicalResult StoreNdOp::verify() {
   auto dstTy = getTensorDescType(); // Tile
   auto valTy = getValueType();      // Vector
@@ -765,23 +733,14 @@
 LogicalResult PrefetchOp::verify() {
   auto tdescTy = getTensorDescType();
 
-<<<<<<< HEAD
+  if (!tdescTy && !getOffsets())
+    return emitOpError("Expects offsets.");
+
+  if (tdescTy && getOffsets())
+    return emitOpError("offsets not allowed.");
+
   if (tdescTy && !tdescTy.isScattered())
     return emitOpError("Expects a scattered TensorDesc.");
-
-  if (!tdescTy && getRankOf(getSource()) > 1)
-    return emitOpError(
-        "Expecting the source is a 1D memref or pointer (uint64_t).");
-=======
-  if (!tdescTy && !getOffsets())
-    return emitOpError("Expects offsets.");
-
-  if (tdescTy && getOffsets())
-    return emitOpError("offsets not allowed.");
-
-  if (tdescTy && !tdescTy.isScattered())
-    return emitOpError("Expects a scattered TensorDesc.");
->>>>>>> 35227056
 
   if (!isReadHintOrNone(getL1HintAttr()))
     return emitOpError("invalid l1_hint: ") << getL1HintAttr();
@@ -806,12 +765,8 @@
                        xegpu::CachePolicyAttr l1_hint,
                        xegpu::CachePolicyAttr l2_hint,
                        xegpu::CachePolicyAttr l3_hint) {
-<<<<<<< HEAD
-  build(builder, state, source, Value(), l1_hint, l2_hint, l3_hint);
-=======
   build(builder, state, source, Value(), l1_hint, l2_hint, l3_hint,
         IntegerAttr{});
->>>>>>> 35227056
 }
 
 //===----------------------------------------------------------------------===//
@@ -822,25 +777,15 @@
   auto maskTy = getMaskType();
   auto valueTy = getValueType();
 
-<<<<<<< HEAD
+  if (!tdescTy && !getOffsets())
+    return emitOpError("Expects offsets.");
+
+  if (tdescTy && getOffsets())
+    return emitOpError("offsets not allowed.");
+
   if (tdescTy && !tdescTy.isScattered())
     return emitOpError("Expects a scattered TensorDesc.");
 
-  if (!tdescTy && getRankOf(getSource()) > 1)
-    return emitOpError(
-        "Expecting the source is a 1D memref or pointer (uint64_t).");
-
-=======
-  if (!tdescTy && !getOffsets())
-    return emitOpError("Expects offsets.");
-
-  if (tdescTy && getOffsets())
-    return emitOpError("offsets not allowed.");
-
-  if (tdescTy && !tdescTy.isScattered())
-    return emitOpError("Expects a scattered TensorDesc.");
-
->>>>>>> 35227056
   if (!isReadHintOrNone(getL1HintAttr()))
     return emitOpError("invalid l1_hint: ") << getL1HintAttr();
 
@@ -857,18 +802,11 @@
   uint64_t chunkSize = static_cast<int64_t>(getChunkSize().value_or(1));
   auto memTy = dyn_cast<MemRefType>(srcTy);
 
-<<<<<<< HEAD
-  if (memTy && (valueTy.getElementType() != memTy.getElementType()))
-    return emitError() << "Value should have the same element type as MemRef.";
-
-  return isValidGatherScatterBufferParams(maskTy, valueTy, chunkSize,
-=======
   if (memTy && (getElementType() != memTy.getElementType()))
     return emitError() << "Value should have the same element type as MemRef.";
 
   auto offsetsTy = getOffsets().getType();
   return isValidGatherScatterBufferParams(offsetsTy, maskTy, valueTy, chunkSize,
->>>>>>> 35227056
                                           [&]() { return emitOpError(); });
 }
 
@@ -879,8 +817,6 @@
                          xegpu::CachePolicyAttr l3_hint) {
   build(builder, state, valueType, source, Value(), mask, IntegerAttr(),
         l1_hint, l2_hint, l3_hint);
-<<<<<<< HEAD
-=======
 }
 
 void LoadGatherOp::build(OpBuilder &builder, OperationState &state,
@@ -897,7 +833,6 @@
 
   build(builder, state, valueType, source, offset, mask, chunk_size, l1_hint,
         l2_hint, l3_hint);
->>>>>>> 35227056
 }
 
 //===----------------------------------------------------------------------===//
@@ -908,25 +843,15 @@
   auto maskTy = getMaskType();
   auto valueTy = getValueType();
 
-<<<<<<< HEAD
+  if (!tdescTy && !getOffsets())
+    return emitOpError("Expects offsets.");
+
+  if (tdescTy && getOffsets())
+    return emitOpError("offsets not allowed.");
+
   if (tdescTy && !tdescTy.isScattered())
     return emitOpError("Expects a scattered TensorDesc.");
 
-  if (!tdescTy && getRankOf(getDest()) > 1)
-    return emitOpError(
-        "Expecting the dest is a 1D memref or pointer (uint64_t).");
-
-=======
-  if (!tdescTy && !getOffsets())
-    return emitOpError("Expects offsets.");
-
-  if (tdescTy && getOffsets())
-    return emitOpError("offsets not allowed.");
-
-  if (tdescTy && !tdescTy.isScattered())
-    return emitOpError("Expects a scattered TensorDesc.");
-
->>>>>>> 35227056
   if (!isWriteHintOrNone(getL1HintAttr()))
     return emitOpError("invalid l1_hint: ") << getL1HintAttr();
 
@@ -944,18 +869,11 @@
   uint64_t chunkSize = static_cast<int64_t>(getChunkSize().value_or(1));
   auto memTy = dyn_cast<MemRefType>(destTy);
 
-<<<<<<< HEAD
-  if (memTy && (valueTy.getElementType() != memTy.getElementType()))
-    return emitError() << "Value should have the same element type as MemRef.";
-
-  return isValidGatherScatterBufferParams(maskTy, valueTy, chunkSize,
-=======
   if (memTy && (getElementType() != memTy.getElementType()))
     return emitError() << "Value should have the same element type as MemRef.";
 
   auto offsetsTy = getOffsets().getType();
   return isValidGatherScatterBufferParams(offsetsTy, maskTy, valueTy, chunkSize,
->>>>>>> 35227056
                                           [&]() { return emitOpError(); });
 }
 
@@ -966,8 +884,6 @@
                            xegpu::CachePolicyAttr l3_hint) {
   build(builder, state, value, dest, Value(), mask, IntegerAttr(), l1_hint,
         l2_hint, l3_hint);
-<<<<<<< HEAD
-=======
 }
 
 void StoreScatterOp::build(OpBuilder &builder, OperationState &state,
@@ -986,7 +902,6 @@
   // Call the correct builder overload that does not expect result types.
   build(builder, state, value, dest, offset, mask, chunk_size, l1_hint, l2_hint,
         l3_hint);
->>>>>>> 35227056
 }
 
 //===----------------------------------------------------------------------===//
@@ -1083,13 +998,8 @@
 
   // both input and target layouts should be WgLayout or SgLayout at the same
   // time.
-<<<<<<< HEAD
-  if ((!srcLayout.isWgLayout() || !resLayout.isWgLayout()) &&
-      (!srcLayout.isSgLayout() || !resLayout.isSgLayout()))
-=======
   if ((!srcLayout.isForWorkgroup() || !resLayout.isForWorkgroup()) &&
       (!srcLayout.isForSubgroup() || !resLayout.isForSubgroup()))
->>>>>>> 35227056
     return emitOpError("expected input layout and target layout be WgLayout or "
                        "SgLayout at the same time.");
 
@@ -1134,11 +1044,7 @@
 void LoadMatrixOp::build(OpBuilder &builder, OperationState &state, Type res,
                          TypedValue<MemDescType> memDesc,
                          llvm::ArrayRef<OpFoldResult> offsets,
-<<<<<<< HEAD
-                         LayoutTrait layout) {
-=======
                          DistributeLayoutAttr layout) {
->>>>>>> 35227056
   llvm::SmallVector<Value> dynamicOffsets;
   llvm::SmallVector<int64_t> staticOffsets;
   dispatchIndexOpFoldResults(offsets, dynamicOffsets, staticOffsets);
@@ -1168,11 +1074,7 @@
 void StoreMatrixOp::build(OpBuilder &builder, OperationState &state, Value data,
                           TypedValue<MemDescType> memDesc,
                           llvm::ArrayRef<OpFoldResult> offsets,
-<<<<<<< HEAD
-                          LayoutTrait layout) {
-=======
                           DistributeLayoutAttr layout) {
->>>>>>> 35227056
   llvm::SmallVector<Value> dynamicOffsets;
   llvm::SmallVector<int64_t> staticOffsets;
   dispatchIndexOpFoldResults(offsets, dynamicOffsets, staticOffsets);
