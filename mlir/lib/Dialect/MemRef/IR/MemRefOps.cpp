//===----------------------------------------------------------------------===//
//
// Part of the LLVM Project, under the Apache License v2.0 with LLVM Exceptions.
// See https://llvm.org/LICENSE.txt for license information.
// SPDX-License-Identifier: Apache-2.0 WITH LLVM-exception
//
//===----------------------------------------------------------------------===//

#include "mlir/Dialect/Arith/IR/Arith.h"
#include "mlir/Dialect/Arith/Utils/Utils.h"
#include "mlir/Dialect/MemRef/IR/MemRef.h"
#include "mlir/Dialect/Utils/StaticValueUtils.h"
#include "mlir/IR/AffineMap.h"
#include "mlir/IR/Builders.h"
#include "mlir/IR/BuiltinTypes.h"
#include "mlir/IR/Matchers.h"
#include "mlir/IR/OpDefinition.h"
#include "mlir/IR/PatternMatch.h"
#include "mlir/IR/TypeUtilities.h"
#include "mlir/Interfaces/InferTypeOpInterface.h"
#include "mlir/Interfaces/SideEffectInterfaces.h"
#include "mlir/Interfaces/ViewLikeInterface.h"
#include "llvm/ADT/STLExtras.h"
#include "llvm/ADT/SmallBitVector.h"

using namespace mlir;
using namespace mlir::memref;

/// Materialize a single constant operation from a given attribute value with
/// the desired resultant type.
Operation *MemRefDialect::materializeConstant(OpBuilder &builder,
                                              Attribute value, Type type,
                                              Location loc) {
  return arith::ConstantOp::materialize(builder, value, type, loc);
}

//===----------------------------------------------------------------------===//
// Common canonicalization pattern support logic
//===----------------------------------------------------------------------===//

/// This is a common class used for patterns of the form
/// "someop(memrefcast) -> someop".  It folds the source of any memref.cast
/// into the root operation directly.
LogicalResult mlir::memref::foldMemRefCast(Operation *op, Value inner) {
  bool folded = false;
  for (OpOperand &operand : op->getOpOperands()) {
    auto cast = operand.get().getDefiningOp<CastOp>();
    if (cast && operand.get() != inner &&
        !llvm::isa<UnrankedMemRefType>(cast.getOperand().getType())) {
      operand.set(cast.getOperand());
      folded = true;
    }
  }
  return success(folded);
}

/// Return an unranked/ranked tensor type for the given unranked/ranked memref
/// type.
Type mlir::memref::getTensorTypeFromMemRefType(Type type) {
  if (auto memref = llvm::dyn_cast<MemRefType>(type))
    return RankedTensorType::get(memref.getShape(), memref.getElementType());
  if (auto memref = llvm::dyn_cast<UnrankedMemRefType>(type))
    return UnrankedTensorType::get(memref.getElementType());
  return NoneType::get(type.getContext());
}

OpFoldResult memref::getMixedSize(OpBuilder &builder, Location loc, Value value,
                                  int64_t dim) {
  auto memrefType = llvm::cast<MemRefType>(value.getType());
  SmallVector<OpFoldResult> result;
  if (memrefType.isDynamicDim(dim))
    return builder.createOrFold<memref::DimOp>(loc, value, dim);

  return builder.getIndexAttr(memrefType.getDimSize(dim));
}

SmallVector<OpFoldResult> memref::getMixedSizes(OpBuilder &builder,
                                                Location loc, Value value) {
  auto memrefType = llvm::cast<MemRefType>(value.getType());
  SmallVector<OpFoldResult> result;
  for (int64_t i = 0; i < memrefType.getRank(); ++i)
    result.push_back(getMixedSize(builder, loc, value, i));
  return result;
}

//===----------------------------------------------------------------------===//
// Utility functions for propagating static information
//===----------------------------------------------------------------------===//

/// Helper function that infers the constant values from a list of \p values,
/// a \p memRefTy, and another helper function \p getAttributes.
/// The inferred constant values replace the related `OpFoldResult` in
/// \p values.
///
/// \note This function shouldn't be used directly, instead, use the
/// `getConstifiedMixedXXX` methods from the related operations.
///
/// \p getAttributes retuns a list of potentially constant values, as determined
/// by \p isDynamic, from the given \p memRefTy. The returned list must have as
/// many elements as \p values or be empty.
///
/// E.g., consider the following example:
/// ```
/// memref.reinterpret_cast %base to <...> strides: [2, %dyn_stride] :
///     memref<f32> to memref<?x?xf32, strided<[?, 1], offset: ?>>
/// ```
/// `ReinterpretCastOp::getMixedStrides()` will return `[2, %dyn_stride]`.
/// Now using this helper function with:
/// - `values == [2, %dyn_stride]`,
/// - `memRefTy == memref<?x?xf32, strided<[?, 1], offset: ?>>`
/// - `getAttributes == getConstantStrides` (i.e., a wrapper around
/// `getStridesAndOffset`), and
/// - `isDynamic == ShapedType::isDynamic`
/// Will yield: `values == [2, 1]`
static void constifyIndexValues(
    SmallVectorImpl<OpFoldResult> &values, MemRefType memRefTy,
    MLIRContext *ctxt,
    llvm::function_ref<SmallVector<int64_t>(MemRefType)> getAttributes,
    llvm::function_ref<bool(int64_t)> isDynamic) {
  SmallVector<int64_t> constValues = getAttributes(memRefTy);
  Builder builder(ctxt);
  for (const auto &it : llvm::enumerate(constValues)) {
    int64_t constValue = it.value();
    if (!isDynamic(constValue))
      values[it.index()] = builder.getIndexAttr(constValue);
  }
  for (OpFoldResult &ofr : values) {
    if (ofr.is<Attribute>()) {
      // FIXME: We shouldn't need to do that, but right now, the static indices
      // are created with the wrong type: `i64` instead of `index`.
      // As a result, if we were to keep the attribute as is, we may fail to see
      // that two attributes are equal because one would have the i64 type and
      // the other the index type.
      // The alternative would be to create constant indices with getI64Attr in
      // this and the previous loop, but it doesn't logically make sense (we are
      // dealing with indices here) and would only strenghten the inconsistency
      // around how static indices are created (some places use getI64Attr,
      // others use getIndexAttr).
      // The workaround here is to stick to the IndexAttr type for all the
      // values, hence we recreate the attribute even when it is already static
      // to make sure the type is consistent.
      ofr = builder.getIndexAttr(
          llvm::cast<IntegerAttr>(ofr.get<Attribute>()).getInt());
      continue;
    }
    std::optional<int64_t> maybeConstant =
        getConstantIntValue(ofr.get<Value>());
    if (maybeConstant)
      ofr = builder.getIndexAttr(*maybeConstant);
  }
}

/// Wrapper around `getShape` that conforms to the function signature
/// expected for `getAttributes` in `constifyIndexValues`.
static SmallVector<int64_t> getConstantSizes(MemRefType memRefTy) {
  ArrayRef<int64_t> sizes = memRefTy.getShape();
  return SmallVector<int64_t>(sizes.begin(), sizes.end());
}

/// Wrapper around `getStridesAndOffset` that returns only the offset and
/// conforms to the function signature expected for `getAttributes` in
/// `constifyIndexValues`.
static SmallVector<int64_t> getConstantOffset(MemRefType memrefType) {
  SmallVector<int64_t> strides;
  int64_t offset;
  LogicalResult hasStaticInformation =
      getStridesAndOffset(memrefType, strides, offset);
  if (failed(hasStaticInformation))
    return SmallVector<int64_t>();
  return SmallVector<int64_t>(1, offset);
}

/// Wrapper around `getStridesAndOffset` that returns only the strides and
/// conforms to the function signature expected for `getAttributes` in
/// `constifyIndexValues`.
static SmallVector<int64_t> getConstantStrides(MemRefType memrefType) {
  SmallVector<int64_t> strides;
  int64_t offset;
  LogicalResult hasStaticInformation =
      getStridesAndOffset(memrefType, strides, offset);
  if (failed(hasStaticInformation))
    return SmallVector<int64_t>();
  return strides;
}

//===----------------------------------------------------------------------===//
// AllocOp / AllocaOp
//===----------------------------------------------------------------------===//

void AllocOp::getAsmResultNames(
    function_ref<void(Value, StringRef)> setNameFn) {
  setNameFn(getResult(), "alloc");
}

void AllocaOp::getAsmResultNames(
    function_ref<void(Value, StringRef)> setNameFn) {
  setNameFn(getResult(), "alloca");
}

template <typename AllocLikeOp>
static LogicalResult verifyAllocLikeOp(AllocLikeOp op) {
  static_assert(llvm::is_one_of<AllocLikeOp, AllocOp, AllocaOp>::value,
                "applies to only alloc or alloca");
  auto memRefType = llvm::dyn_cast<MemRefType>(op.getResult().getType());
  if (!memRefType)
    return op.emitOpError("result must be a memref");

  if (static_cast<int64_t>(op.getDynamicSizes().size()) !=
      memRefType.getNumDynamicDims())
    return op.emitOpError("dimension operand count does not equal memref "
                          "dynamic dimension count");

  unsigned numSymbols = 0;
  if (!memRefType.getLayout().isIdentity())
    numSymbols = memRefType.getLayout().getAffineMap().getNumSymbols();
  if (op.getSymbolOperands().size() != numSymbols)
    return op.emitOpError("symbol operand count does not equal memref symbol "
                          "count: expected ")
           << numSymbols << ", got " << op.getSymbolOperands().size();

  return success();
}

LogicalResult AllocOp::verify() { return verifyAllocLikeOp(*this); }

LogicalResult AllocaOp::verify() {
  // An alloca op needs to have an ancestor with an allocation scope trait.
  if (!(*this)->getParentWithTrait<OpTrait::AutomaticAllocationScope>())
    return emitOpError(
        "requires an ancestor op with AutomaticAllocationScope trait");

  return verifyAllocLikeOp(*this);
}

namespace {
/// Fold constant dimensions into an alloc like operation.
template <typename AllocLikeOp>
struct SimplifyAllocConst : public OpRewritePattern<AllocLikeOp> {
  using OpRewritePattern<AllocLikeOp>::OpRewritePattern;

  LogicalResult matchAndRewrite(AllocLikeOp alloc,
                                PatternRewriter &rewriter) const override {
    // Check to see if any dimensions operands are constants.  If so, we can
    // substitute and drop them.
    if (llvm::none_of(alloc.getDynamicSizes(), [](Value operand) {
          APInt constSizeArg;
          if (!matchPattern(operand, m_ConstantInt(&constSizeArg)))
            return false;
          return constSizeArg.isNonNegative();
        }))
      return failure();

    auto memrefType = alloc.getType();

    // Ok, we have one or more constant operands.  Collect the non-constant ones
    // and keep track of the resultant memref type to build.
    SmallVector<int64_t, 4> newShapeConstants;
    newShapeConstants.reserve(memrefType.getRank());
    SmallVector<Value, 4> dynamicSizes;

    unsigned dynamicDimPos = 0;
    for (unsigned dim = 0, e = memrefType.getRank(); dim < e; ++dim) {
      int64_t dimSize = memrefType.getDimSize(dim);
      // If this is already static dimension, keep it.
      if (!ShapedType::isDynamic(dimSize)) {
        newShapeConstants.push_back(dimSize);
        continue;
      }
      auto dynamicSize = alloc.getDynamicSizes()[dynamicDimPos];
      APInt constSizeArg;
      if (matchPattern(dynamicSize, m_ConstantInt(&constSizeArg)) &&
          constSizeArg.isNonNegative()) {
        // Dynamic shape dimension will be folded.
        newShapeConstants.push_back(constSizeArg.getZExtValue());
      } else {
        // Dynamic shape dimension not folded; copy dynamicSize from old memref.
        newShapeConstants.push_back(ShapedType::kDynamic);
        dynamicSizes.push_back(dynamicSize);
      }
      dynamicDimPos++;
    }

    // Create new memref type (which will have fewer dynamic dimensions).
    MemRefType newMemRefType =
        MemRefType::Builder(memrefType).setShape(newShapeConstants);
    assert(static_cast<int64_t>(dynamicSizes.size()) ==
           newMemRefType.getNumDynamicDims());

    // Create and insert the alloc op for the new memref.
    auto newAlloc = rewriter.create<AllocLikeOp>(
        alloc.getLoc(), newMemRefType, dynamicSizes, alloc.getSymbolOperands(),
        alloc.getAlignmentAttr());
    // Insert a cast so we have the same type as the old alloc.
    rewriter.replaceOpWithNewOp<CastOp>(alloc, alloc.getType(), newAlloc);
    return success();
  }
};

/// Fold alloc operations with no users or only store and dealloc uses.
template <typename T>
struct SimplifyDeadAlloc : public OpRewritePattern<T> {
  using OpRewritePattern<T>::OpRewritePattern;

  LogicalResult matchAndRewrite(T alloc,
                                PatternRewriter &rewriter) const override {
    if (llvm::any_of(alloc->getUsers(), [&](Operation *op) {
          if (auto storeOp = dyn_cast<StoreOp>(op))
            return storeOp.getValue() == alloc;
          return !isa<DeallocOp>(op);
        }))
      return failure();

    for (Operation *user : llvm::make_early_inc_range(alloc->getUsers()))
      rewriter.eraseOp(user);

    rewriter.eraseOp(alloc);
    return success();
  }
};
} // namespace

void AllocOp::getCanonicalizationPatterns(RewritePatternSet &results,
                                          MLIRContext *context) {
  results.add<SimplifyAllocConst<AllocOp>, SimplifyDeadAlloc<AllocOp>>(context);
}

void AllocaOp::getCanonicalizationPatterns(RewritePatternSet &results,
                                           MLIRContext *context) {
  results.add<SimplifyAllocConst<AllocaOp>, SimplifyDeadAlloc<AllocaOp>>(
      context);
}

//===----------------------------------------------------------------------===//
// ReallocOp
//===----------------------------------------------------------------------===//

LogicalResult ReallocOp::verify() {
  auto sourceType = llvm::cast<MemRefType>(getOperand(0).getType());
  MemRefType resultType = getType();

  // The source memref should have identity layout (or none).
  if (!sourceType.getLayout().isIdentity())
    return emitError("unsupported layout for source memref type ")
           << sourceType;

  // The result memref should have identity layout (or none).
  if (!resultType.getLayout().isIdentity())
    return emitError("unsupported layout for result memref type ")
           << resultType;

  // The source memref and the result memref should be in the same memory space.
  if (sourceType.getMemorySpace() != resultType.getMemorySpace())
    return emitError("different memory spaces specified for source memref "
                     "type ")
           << sourceType << " and result memref type " << resultType;

  // The source memref and the result memref should have the same element type.
  if (sourceType.getElementType() != resultType.getElementType())
    return emitError("different element types specified for source memref "
                     "type ")
           << sourceType << " and result memref type " << resultType;

  // Verify that we have the dynamic dimension operand when it is needed.
  if (resultType.getNumDynamicDims() && !getDynamicResultSize())
    return emitError("missing dimension operand for result type ")
           << resultType;
  if (!resultType.getNumDynamicDims() && getDynamicResultSize())
    return emitError("unnecessary dimension operand for result type ")
           << resultType;

  return success();
}

void ReallocOp::getCanonicalizationPatterns(RewritePatternSet &results,
                                            MLIRContext *context) {
  results.add<SimplifyDeadAlloc<ReallocOp>>(context);
}

//===----------------------------------------------------------------------===//
// AllocaScopeOp
//===----------------------------------------------------------------------===//

void AllocaScopeOp::print(OpAsmPrinter &p) {
  bool printBlockTerminators = false;

  p << ' ';
  if (!getResults().empty()) {
    p << " -> (" << getResultTypes() << ")";
    printBlockTerminators = true;
  }
  p << ' ';
  p.printRegion(getBodyRegion(),
                /*printEntryBlockArgs=*/false,
                /*printBlockTerminators=*/printBlockTerminators);
  p.printOptionalAttrDict((*this)->getAttrs());
}

ParseResult AllocaScopeOp::parse(OpAsmParser &parser, OperationState &result) {
  // Create a region for the body.
  result.regions.reserve(1);
  Region *bodyRegion = result.addRegion();

  // Parse optional results type list.
  if (parser.parseOptionalArrowTypeList(result.types))
    return failure();

  // Parse the body region.
  if (parser.parseRegion(*bodyRegion, /*arguments=*/{}))
    return failure();
  AllocaScopeOp::ensureTerminator(*bodyRegion, parser.getBuilder(),
                                  result.location);

  // Parse the optional attribute list.
  if (parser.parseOptionalAttrDict(result.attributes))
    return failure();

  return success();
}

void AllocaScopeOp::getSuccessorRegions(
    RegionBranchPoint point, SmallVectorImpl<RegionSuccessor> &regions) {
  if (!point.isParent()) {
    regions.push_back(RegionSuccessor(getResults()));
    return;
  }

  regions.push_back(RegionSuccessor(&getBodyRegion()));
}

/// Given an operation, return whether this op is guaranteed to
/// allocate an AutomaticAllocationScopeResource
static bool isGuaranteedAutomaticAllocation(Operation *op) {
  MemoryEffectOpInterface interface = dyn_cast<MemoryEffectOpInterface>(op);
  if (!interface)
    return false;
  for (auto res : op->getResults()) {
    if (auto effect =
            interface.getEffectOnValue<MemoryEffects::Allocate>(res)) {
      if (isa<SideEffects::AutomaticAllocationScopeResource>(
              effect->getResource()))
        return true;
    }
  }
  return false;
}

/// Given an operation, return whether this op itself could
/// allocate an AutomaticAllocationScopeResource. Note that
/// this will not check whether an operation contained within
/// the op can allocate.
static bool isOpItselfPotentialAutomaticAllocation(Operation *op) {
  // This op itself doesn't create a stack allocation,
  // the inner allocation should be handled separately.
  if (op->hasTrait<OpTrait::HasRecursiveMemoryEffects>())
    return false;
  MemoryEffectOpInterface interface = dyn_cast<MemoryEffectOpInterface>(op);
  if (!interface)
    return true;
  for (auto res : op->getResults()) {
    if (auto effect =
            interface.getEffectOnValue<MemoryEffects::Allocate>(res)) {
      if (isa<SideEffects::AutomaticAllocationScopeResource>(
              effect->getResource()))
        return true;
    }
  }
  return false;
}

/// Return whether this op is the last non terminating op
/// in a region. That is to say, it is in a one-block region
/// and is only followed by a terminator. This prevents
/// extending the lifetime of allocations.
static bool lastNonTerminatorInRegion(Operation *op) {
  return op->getNextNode() == op->getBlock()->getTerminator() &&
         op->getParentRegion()->getBlocks().size() == 1;
}

/// Inline an AllocaScopeOp if either the direct parent is an allocation scope
/// or it contains no allocation.
struct AllocaScopeInliner : public OpRewritePattern<AllocaScopeOp> {
  using OpRewritePattern<AllocaScopeOp>::OpRewritePattern;

  LogicalResult matchAndRewrite(AllocaScopeOp op,
                                PatternRewriter &rewriter) const override {
    bool hasPotentialAlloca =
        op->walk<WalkOrder::PreOrder>([&](Operation *alloc) {
            if (alloc == op)
              return WalkResult::advance();
            if (isOpItselfPotentialAutomaticAllocation(alloc))
              return WalkResult::interrupt();
            if (alloc->hasTrait<OpTrait::AutomaticAllocationScope>())
              return WalkResult::skip();
            return WalkResult::advance();
          }).wasInterrupted();

    // If this contains no potential allocation, it is always legal to
    // inline. Otherwise, consider two conditions:
    if (hasPotentialAlloca) {
      // If the parent isn't an allocation scope, or we are not the last
      // non-terminator op in the parent, we will extend the lifetime.
      if (!op->getParentOp()->hasTrait<OpTrait::AutomaticAllocationScope>())
        return failure();
      if (!lastNonTerminatorInRegion(op))
        return failure();
    }

    Block *block = &op.getRegion().front();
    Operation *terminator = block->getTerminator();
    ValueRange results = terminator->getOperands();
    rewriter.inlineBlockBefore(block, op);
    rewriter.replaceOp(op, results);
    rewriter.eraseOp(terminator);
    return success();
  }
};

/// Move allocations into an allocation scope, if it is legal to
/// move them (e.g. their operands are available at the location
/// the op would be moved to).
struct AllocaScopeHoister : public OpRewritePattern<AllocaScopeOp> {
  using OpRewritePattern<AllocaScopeOp>::OpRewritePattern;

  LogicalResult matchAndRewrite(AllocaScopeOp op,
                                PatternRewriter &rewriter) const override {

    if (!op->getParentWithTrait<OpTrait::AutomaticAllocationScope>())
      return failure();

    Operation *lastParentWithoutScope = op->getParentOp();

    if (!lastParentWithoutScope ||
        lastParentWithoutScope->hasTrait<OpTrait::AutomaticAllocationScope>())
      return failure();

    // Only apply to if this is this last non-terminator
    // op in the block (lest lifetime be extended) of a one
    // block region
    if (!lastNonTerminatorInRegion(op) ||
        !lastNonTerminatorInRegion(lastParentWithoutScope))
      return failure();

    while (!lastParentWithoutScope->getParentOp()
                ->hasTrait<OpTrait::AutomaticAllocationScope>()) {
      lastParentWithoutScope = lastParentWithoutScope->getParentOp();
      if (!lastParentWithoutScope ||
          !lastNonTerminatorInRegion(lastParentWithoutScope))
        return failure();
    }
    assert(lastParentWithoutScope->getParentOp()
               ->hasTrait<OpTrait::AutomaticAllocationScope>());

    Region *containingRegion = nullptr;
    for (auto &r : lastParentWithoutScope->getRegions()) {
      if (r.isAncestor(op->getParentRegion())) {
        assert(containingRegion == nullptr &&
               "only one region can contain the op");
        containingRegion = &r;
      }
    }
    assert(containingRegion && "op must be contained in a region");

    SmallVector<Operation *> toHoist;
    op->walk([&](Operation *alloc) {
      if (!isGuaranteedAutomaticAllocation(alloc))
        return WalkResult::skip();

      // If any operand is not defined before the location of
      // lastParentWithoutScope (i.e. where we would hoist to), skip.
      if (llvm::any_of(alloc->getOperands(), [&](Value v) {
            return containingRegion->isAncestor(v.getParentRegion());
          }))
        return WalkResult::skip();
      toHoist.push_back(alloc);
      return WalkResult::advance();
    });

    if (toHoist.empty())
      return failure();
    rewriter.setInsertionPoint(lastParentWithoutScope);
    for (auto *op : toHoist) {
      auto *cloned = rewriter.clone(*op);
      rewriter.replaceOp(op, cloned->getResults());
    }
    return success();
  }
};

void AllocaScopeOp::getCanonicalizationPatterns(RewritePatternSet &results,
                                                MLIRContext *context) {
  results.add<AllocaScopeInliner, AllocaScopeHoister>(context);
}

//===----------------------------------------------------------------------===//
// AssumeAlignmentOp
//===----------------------------------------------------------------------===//

LogicalResult AssumeAlignmentOp::verify() {
  if (!llvm::isPowerOf2_32(getAlignment()))
    return emitOpError("alignment must be power of 2");
  return success();
}

//===----------------------------------------------------------------------===//
// CastOp
//===----------------------------------------------------------------------===//

void CastOp::getAsmResultNames(function_ref<void(Value, StringRef)> setNameFn) {
  setNameFn(getResult(), "cast");
}

/// Determines whether MemRef_CastOp casts to a more dynamic version of the
/// source memref. This is useful to fold a memref.cast into a consuming op
/// and implement canonicalization patterns for ops in different dialects that
/// may consume the results of memref.cast operations. Such foldable memref.cast
/// operations are typically inserted as `view` and `subview` ops are
/// canonicalized, to preserve the type compatibility of their uses.
///
/// Returns true when all conditions are met:
/// 1. source and result are ranked memrefs with strided semantics and same
/// element type and rank.
/// 2. each of the source's size, offset or stride has more static information
/// than the corresponding result's size, offset or stride.
///
/// Example 1:
/// ```mlir
///   %1 = memref.cast %0 : memref<8x16xf32> to memref<?x?xf32>
///   %2 = consumer %1 ... : memref<?x?xf32> ...
/// ```
///
/// may fold into:
///
/// ```mlir
///   %2 = consumer %0 ... : memref<8x16xf32> ...
/// ```
///
/// Example 2:
/// ```
///   %1 = memref.cast %0 : memref<?x16xf32, affine_map<(i, j)->(16 * i + j)>>
///          to memref<?x?xf32>
///   consumer %1 : memref<?x?xf32> ...
/// ```
///
/// may fold into:
///
/// ```
///   consumer %0 ... : memref<?x16xf32, affine_map<(i, j)->(16 * i + j)>>
/// ```
bool CastOp::canFoldIntoConsumerOp(CastOp castOp) {
  MemRefType sourceType =
      llvm::dyn_cast<MemRefType>(castOp.getSource().getType());
  MemRefType resultType = llvm::dyn_cast<MemRefType>(castOp.getType());

  // Requires ranked MemRefType.
  if (!sourceType || !resultType)
    return false;

  // Requires same elemental type.
  if (sourceType.getElementType() != resultType.getElementType())
    return false;

  // Requires same rank.
  if (sourceType.getRank() != resultType.getRank())
    return false;

  // Only fold casts between strided memref forms.
  int64_t sourceOffset, resultOffset;
  SmallVector<int64_t, 4> sourceStrides, resultStrides;
  if (failed(getStridesAndOffset(sourceType, sourceStrides, sourceOffset)) ||
      failed(getStridesAndOffset(resultType, resultStrides, resultOffset)))
    return false;

  // If cast is towards more static sizes along any dimension, don't fold.
  for (auto it : llvm::zip(sourceType.getShape(), resultType.getShape())) {
    auto ss = std::get<0>(it), st = std::get<1>(it);
    if (ss != st)
      if (ShapedType::isDynamic(ss) && !ShapedType::isDynamic(st))
        return false;
  }

  // If cast is towards more static offset along any dimension, don't fold.
  if (sourceOffset != resultOffset)
    if (ShapedType::isDynamic(sourceOffset) &&
        !ShapedType::isDynamic(resultOffset))
      return false;

  // If cast is towards more static strides along any dimension, don't fold.
  for (auto it : llvm::zip(sourceStrides, resultStrides)) {
    auto ss = std::get<0>(it), st = std::get<1>(it);
    if (ss != st)
      if (ShapedType::isDynamic(ss) && !ShapedType::isDynamic(st))
        return false;
  }

  return true;
}

bool CastOp::areCastCompatible(TypeRange inputs, TypeRange outputs) {
  if (inputs.size() != 1 || outputs.size() != 1)
    return false;
  Type a = inputs.front(), b = outputs.front();
  auto aT = llvm::dyn_cast<MemRefType>(a);
  auto bT = llvm::dyn_cast<MemRefType>(b);

  auto uaT = llvm::dyn_cast<UnrankedMemRefType>(a);
  auto ubT = llvm::dyn_cast<UnrankedMemRefType>(b);

  if (aT && bT) {
    if (aT.getElementType() != bT.getElementType())
      return false;
    if (aT.getLayout() != bT.getLayout()) {
      int64_t aOffset, bOffset;
      SmallVector<int64_t, 4> aStrides, bStrides;
      if (failed(getStridesAndOffset(aT, aStrides, aOffset)) ||
          failed(getStridesAndOffset(bT, bStrides, bOffset)) ||
          aStrides.size() != bStrides.size())
        return false;

      // Strides along a dimension/offset are compatible if the value in the
      // source memref is static and the value in the target memref is the
      // same. They are also compatible if either one is dynamic (see
      // description of MemRefCastOp for details).
      auto checkCompatible = [](int64_t a, int64_t b) {
        return (ShapedType::isDynamic(a) || ShapedType::isDynamic(b) || a == b);
      };
      if (!checkCompatible(aOffset, bOffset))
        return false;
      for (const auto &aStride : enumerate(aStrides))
        if (!checkCompatible(aStride.value(), bStrides[aStride.index()]))
          return false;
    }
    if (aT.getMemorySpace() != bT.getMemorySpace())
      return false;

    // They must have the same rank, and any specified dimensions must match.
    if (aT.getRank() != bT.getRank())
      return false;

    for (unsigned i = 0, e = aT.getRank(); i != e; ++i) {
      int64_t aDim = aT.getDimSize(i), bDim = bT.getDimSize(i);
      if (!ShapedType::isDynamic(aDim) && !ShapedType::isDynamic(bDim) &&
          aDim != bDim)
        return false;
    }
    return true;
  } else {
    if (!aT && !uaT)
      return false;
    if (!bT && !ubT)
      return false;
    // Unranked to unranked casting is unsupported
    if (uaT && ubT)
      return false;

    auto aEltType = (aT) ? aT.getElementType() : uaT.getElementType();
    auto bEltType = (bT) ? bT.getElementType() : ubT.getElementType();
    if (aEltType != bEltType)
      return false;

    auto aMemSpace = (aT) ? aT.getMemorySpace() : uaT.getMemorySpace();
    auto bMemSpace = (bT) ? bT.getMemorySpace() : ubT.getMemorySpace();
    return aMemSpace == bMemSpace;
  }

  return false;
}

OpFoldResult CastOp::fold(FoldAdaptor adaptor) {
  return succeeded(foldMemRefCast(*this)) ? getResult() : Value();
}

//===----------------------------------------------------------------------===//
// CopyOp
//===----------------------------------------------------------------------===//

namespace {
/// If the source/target of a CopyOp is a CastOp that does not modify the shape
/// and element type, the cast can be skipped. Such CastOps only cast the layout
/// of the type.
struct FoldCopyOfCast : public OpRewritePattern<CopyOp> {
  using OpRewritePattern<CopyOp>::OpRewritePattern;

  LogicalResult matchAndRewrite(CopyOp copyOp,
                                PatternRewriter &rewriter) const override {
    bool modified = false;

    // Check source.
    if (auto castOp = copyOp.getSource().getDefiningOp<CastOp>()) {
      auto fromType = llvm::dyn_cast<MemRefType>(castOp.getSource().getType());
      auto toType = llvm::dyn_cast<MemRefType>(castOp.getSource().getType());

      if (fromType && toType) {
        if (fromType.getShape() == toType.getShape() &&
            fromType.getElementType() == toType.getElementType()) {
          rewriter.modifyOpInPlace(copyOp, [&] {
            copyOp.getSourceMutable().assign(castOp.getSource());
          });
          modified = true;
        }
      }
    }

    // Check target.
    if (auto castOp = copyOp.getTarget().getDefiningOp<CastOp>()) {
      auto fromType = llvm::dyn_cast<MemRefType>(castOp.getSource().getType());
      auto toType = llvm::dyn_cast<MemRefType>(castOp.getSource().getType());

      if (fromType && toType) {
        if (fromType.getShape() == toType.getShape() &&
            fromType.getElementType() == toType.getElementType()) {
          rewriter.modifyOpInPlace(copyOp, [&] {
            copyOp.getTargetMutable().assign(castOp.getSource());
          });
          modified = true;
        }
      }
    }

    return success(modified);
  }
};

/// Fold memref.copy(%x, %x).
struct FoldSelfCopy : public OpRewritePattern<CopyOp> {
  using OpRewritePattern<CopyOp>::OpRewritePattern;

  LogicalResult matchAndRewrite(CopyOp copyOp,
                                PatternRewriter &rewriter) const override {
    if (copyOp.getSource() != copyOp.getTarget())
      return failure();

    rewriter.eraseOp(copyOp);
    return success();
  }
};
} // namespace

void CopyOp::getCanonicalizationPatterns(RewritePatternSet &results,
                                         MLIRContext *context) {
  results.add<FoldCopyOfCast, FoldSelfCopy>(context);
}

LogicalResult CopyOp::fold(FoldAdaptor adaptor,
                           SmallVectorImpl<OpFoldResult> &results) {
  /// copy(memrefcast) -> copy
  bool folded = false;
  Operation *op = *this;
  for (OpOperand &operand : op->getOpOperands()) {
    auto castOp = operand.get().getDefiningOp<memref::CastOp>();
    if (castOp && memref::CastOp::canFoldIntoConsumerOp(castOp)) {
      operand.set(castOp.getOperand());
      folded = true;
    }
  }
  return success(folded);
}

//===----------------------------------------------------------------------===//
// DeallocOp
//===----------------------------------------------------------------------===//

LogicalResult DeallocOp::fold(FoldAdaptor adaptor,
                              SmallVectorImpl<OpFoldResult> &results) {
  /// dealloc(memrefcast) -> dealloc
  return foldMemRefCast(*this);
}

//===----------------------------------------------------------------------===//
// DimOp
//===----------------------------------------------------------------------===//

void DimOp::getAsmResultNames(function_ref<void(Value, StringRef)> setNameFn) {
  setNameFn(getResult(), "dim");
}

void DimOp::build(OpBuilder &builder, OperationState &result, Value source,
                  int64_t index) {
  auto loc = result.location;
  Value indexValue = builder.create<arith::ConstantIndexOp>(loc, index);
  build(builder, result, source, indexValue);
}

std::optional<int64_t> DimOp::getConstantIndex() {
  return getConstantIntValue(getIndex());
}

Speculation::Speculatability DimOp::getSpeculatability() {
  auto constantIndex = getConstantIndex();
  if (!constantIndex)
    return Speculation::NotSpeculatable;

  auto rankedSourceType = dyn_cast<MemRefType>(getSource().getType());
  if (!rankedSourceType)
    return Speculation::NotSpeculatable;

  if (rankedSourceType.getRank() <= constantIndex)
    return Speculation::NotSpeculatable;

  return Speculation::Speculatable;
}

/// Return a map with key being elements in `vals` and data being number of
/// occurences of it. Use std::map, since the `vals` here are strides and the
/// dynamic stride value is the same as the tombstone value for
/// `DenseMap<int64_t>`.
static std::map<int64_t, unsigned> getNumOccurences(ArrayRef<int64_t> vals) {
  std::map<int64_t, unsigned> numOccurences;
  for (auto val : vals)
    numOccurences[val]++;
  return numOccurences;
}

/// Given the `originalType` and a `candidateReducedType` whose shape is assumed
/// to be a subset of `originalType` with some `1` entries erased, return the
/// set of indices that specifies which of the entries of `originalShape` are
/// dropped to obtain `reducedShape`.
/// This accounts for cases where there are multiple unit-dims, but only a
/// subset of those are dropped. For MemRefTypes these can be disambiguated
/// using the strides. If a dimension is dropped the stride must be dropped too.
static FailureOr<llvm::SmallBitVector>
computeMemRefRankReductionMask(MemRefType originalType, MemRefType reducedType,
                               ArrayRef<OpFoldResult> sizes) {
  llvm::SmallBitVector unusedDims(originalType.getRank());
  if (originalType.getRank() == reducedType.getRank())
    return unusedDims;

  for (const auto &dim : llvm::enumerate(sizes))
    if (auto attr = llvm::dyn_cast_if_present<Attribute>(dim.value()))
      if (llvm::cast<IntegerAttr>(attr).getInt() == 1)
        unusedDims.set(dim.index());

  // Early exit for the case where the number of unused dims matches the number
  // of ranks reduced.
  if (static_cast<int64_t>(unusedDims.count()) + reducedType.getRank() ==
      originalType.getRank())
    return unusedDims;

  SmallVector<int64_t> originalStrides, candidateStrides;
  int64_t originalOffset, candidateOffset;
  if (failed(
          getStridesAndOffset(originalType, originalStrides, originalOffset)) ||
      failed(
          getStridesAndOffset(reducedType, candidateStrides, candidateOffset)))
    return failure();

  // For memrefs, a dimension is truly dropped if its corresponding stride is
  // also dropped. This is particularly important when more than one of the dims
  // is 1. Track the number of occurences of the strides in the original type
  // and the candidate type. For each unused dim that stride should not be
  // present in the candidate type. Note that there could be multiple dimensions
  // that have the same size. We dont need to exactly figure out which dim
  // corresponds to which stride, we just need to verify that the number of
  // reptitions of a stride in the original + number of unused dims with that
  // stride == number of repititions of a stride in the candidate.
  std::map<int64_t, unsigned> currUnaccountedStrides =
      getNumOccurences(originalStrides);
  std::map<int64_t, unsigned> candidateStridesNumOccurences =
      getNumOccurences(candidateStrides);
  for (size_t dim = 0, e = unusedDims.size(); dim != e; ++dim) {
    if (!unusedDims.test(dim))
      continue;
    int64_t originalStride = originalStrides[dim];
    if (currUnaccountedStrides[originalStride] >
        candidateStridesNumOccurences[originalStride]) {
      // This dim can be treated as dropped.
      currUnaccountedStrides[originalStride]--;
      continue;
    }
    if (currUnaccountedStrides[originalStride] ==
        candidateStridesNumOccurences[originalStride]) {
      // The stride for this is not dropped. Keep as is.
      unusedDims.reset(dim);
      continue;
    }
    if (currUnaccountedStrides[originalStride] <
        candidateStridesNumOccurences[originalStride]) {
      // This should never happen. Cant have a stride in the reduced rank type
      // that wasnt in the original one.
      return failure();
    }
  }

  if ((int64_t)unusedDims.count() + reducedType.getRank() !=
      originalType.getRank())
    return failure();
  return unusedDims;
}

llvm::SmallBitVector SubViewOp::getDroppedDims() {
  MemRefType sourceType = getSourceType();
  MemRefType resultType = getType();
  FailureOr<llvm::SmallBitVector> unusedDims =
      computeMemRefRankReductionMask(sourceType, resultType, getMixedSizes());
  assert(succeeded(unusedDims) && "unable to find unused dims of subview");
  return *unusedDims;
}

OpFoldResult DimOp::fold(FoldAdaptor adaptor) {
  // All forms of folding require a known index.
  auto index = llvm::dyn_cast_if_present<IntegerAttr>(adaptor.getIndex());
  if (!index)
    return {};

  // Folding for unranked types (UnrankedMemRefType) is not supported.
  auto memrefType = llvm::dyn_cast<MemRefType>(getSource().getType());
  if (!memrefType)
    return {};

  // Out of bound indices produce undefined behavior but are still valid IR.
  // Don't choke on them.
  int64_t indexVal = index.getInt();
  if (indexVal < 0 || indexVal >= memrefType.getRank())
    return {};

  // Fold if the shape extent along the given index is known.
  if (!memrefType.isDynamicDim(index.getInt())) {
    Builder builder(getContext());
    return builder.getIndexAttr(memrefType.getShape()[index.getInt()]);
  }

  // The size at the given index is now known to be a dynamic size.
  unsigned unsignedIndex = index.getValue().getZExtValue();

  // Fold dim to the size argument for an `AllocOp`, `ViewOp`, or `SubViewOp`.
  Operation *definingOp = getSource().getDefiningOp();

  if (auto alloc = dyn_cast_or_null<AllocOp>(definingOp))
    return *(alloc.getDynamicSizes().begin() +
             memrefType.getDynamicDimIndex(unsignedIndex));

  if (auto alloca = dyn_cast_or_null<AllocaOp>(definingOp))
    return *(alloca.getDynamicSizes().begin() +
             memrefType.getDynamicDimIndex(unsignedIndex));

  if (auto view = dyn_cast_or_null<ViewOp>(definingOp))
    return *(view.getDynamicSizes().begin() +
             memrefType.getDynamicDimIndex(unsignedIndex));

  if (auto subview = dyn_cast_or_null<SubViewOp>(definingOp)) {
    llvm::SmallBitVector unusedDims = subview.getDroppedDims();
    unsigned resultIndex = 0;
    unsigned sourceRank = subview.getSourceType().getRank();
    unsigned sourceIndex = 0;
    for (auto i : llvm::seq<unsigned>(0, sourceRank)) {
      if (unusedDims.test(i))
        continue;
      if (resultIndex == unsignedIndex) {
        sourceIndex = i;
        break;
      }
      resultIndex++;
    }
    assert(subview.isDynamicSize(sourceIndex) &&
           "expected dynamic subview size");
    return subview.getDynamicSize(sourceIndex);
  }

  if (auto sizeInterface =
          dyn_cast_or_null<OffsetSizeAndStrideOpInterface>(definingOp)) {
    assert(sizeInterface.isDynamicSize(unsignedIndex) &&
           "Expected dynamic subview size");
    return sizeInterface.getDynamicSize(unsignedIndex);
  }

  // dim(memrefcast) -> dim
  if (succeeded(foldMemRefCast(*this)))
    return getResult();

  return {};
}

namespace {
/// Fold dim of a memref reshape operation to a load into the reshape's shape
/// operand.
struct DimOfMemRefReshape : public OpRewritePattern<DimOp> {
  using OpRewritePattern<DimOp>::OpRewritePattern;

  LogicalResult matchAndRewrite(DimOp dim,
                                PatternRewriter &rewriter) const override {
    auto reshape = dim.getSource().getDefiningOp<ReshapeOp>();

    if (!reshape)
      return rewriter.notifyMatchFailure(
          dim, "Dim op is not defined by a reshape op.");

    // dim of a memref reshape can be folded if dim.getIndex() dominates the
    // reshape. Instead of using `DominanceInfo` (which is usually costly) we
    // cheaply check that either of the following conditions hold:
    //      1. dim.getIndex() is defined in the same block as reshape but before
    //      reshape.
    //      2. dim.getIndex() is defined in a parent block of
    //      reshape.

    // Check condition 1
    if (dim.getIndex().getParentBlock() == reshape->getBlock()) {
      if (auto *definingOp = dim.getIndex().getDefiningOp()) {
        if (reshape->isBeforeInBlock(definingOp)) {
          return rewriter.notifyMatchFailure(
              dim,
              "dim.getIndex is not defined before reshape in the same block.");
        }
      } // else dim.getIndex is a block argument to reshape->getBlock and
        // dominates reshape
    }   // Check condition 2
    else if (dim->getBlock() != reshape->getBlock() &&
             !dim.getIndex().getParentRegion()->isProperAncestor(
                 reshape->getParentRegion())) {
      // If dim and reshape are in the same block but dim.getIndex() isn't, we
      // already know dim.getIndex() dominates reshape without calling
      // `isProperAncestor`
      return rewriter.notifyMatchFailure(
          dim, "dim.getIndex does not dominate reshape.");
    }

    // Place the load directly after the reshape to ensure that the shape memref
    // was not mutated.
    rewriter.setInsertionPointAfter(reshape);
    Location loc = dim.getLoc();
    Value load =
        rewriter.create<LoadOp>(loc, reshape.getShape(), dim.getIndex());
    if (load.getType() != dim.getType())
      load = rewriter.create<arith::IndexCastOp>(loc, dim.getType(), load);
    rewriter.replaceOp(dim, load);
    return success();
  }
};

} // namespace

void DimOp::getCanonicalizationPatterns(RewritePatternSet &results,
                                        MLIRContext *context) {
  results.add<DimOfMemRefReshape>(context);
}

// ---------------------------------------------------------------------------
// DmaStartOp
// ---------------------------------------------------------------------------

void DmaStartOp::build(OpBuilder &builder, OperationState &result,
                       Value srcMemRef, ValueRange srcIndices, Value destMemRef,
                       ValueRange destIndices, Value numElements,
                       Value tagMemRef, ValueRange tagIndices, Value stride,
                       Value elementsPerStride) {
  result.addOperands(srcMemRef);
  result.addOperands(srcIndices);
  result.addOperands(destMemRef);
  result.addOperands(destIndices);
  result.addOperands({numElements, tagMemRef});
  result.addOperands(tagIndices);
  if (stride)
    result.addOperands({stride, elementsPerStride});
}

void DmaStartOp::print(OpAsmPrinter &p) {
  p << " " << getSrcMemRef() << '[' << getSrcIndices() << "], "
    << getDstMemRef() << '[' << getDstIndices() << "], " << getNumElements()
    << ", " << getTagMemRef() << '[' << getTagIndices() << ']';
  if (isStrided())
    p << ", " << getStride() << ", " << getNumElementsPerStride();

  p.printOptionalAttrDict((*this)->getAttrs());
  p << " : " << getSrcMemRef().getType() << ", " << getDstMemRef().getType()
    << ", " << getTagMemRef().getType();
}

// Parse DmaStartOp.
// Ex:
//   %dma_id = dma_start %src[%i, %j], %dst[%k, %l], %size,
//                       %tag[%index], %stride, %num_elt_per_stride :
//                     : memref<3076 x f32, 0>,
//                       memref<1024 x f32, 2>,
//                       memref<1 x i32>
//
ParseResult DmaStartOp::parse(OpAsmParser &parser, OperationState &result) {
  OpAsmParser::UnresolvedOperand srcMemRefInfo;
  SmallVector<OpAsmParser::UnresolvedOperand, 4> srcIndexInfos;
  OpAsmParser::UnresolvedOperand dstMemRefInfo;
  SmallVector<OpAsmParser::UnresolvedOperand, 4> dstIndexInfos;
  OpAsmParser::UnresolvedOperand numElementsInfo;
  OpAsmParser::UnresolvedOperand tagMemrefInfo;
  SmallVector<OpAsmParser::UnresolvedOperand, 4> tagIndexInfos;
  SmallVector<OpAsmParser::UnresolvedOperand, 2> strideInfo;

  SmallVector<Type, 3> types;
  auto indexType = parser.getBuilder().getIndexType();

  // Parse and resolve the following list of operands:
  // *) source memref followed by its indices (in square brackets).
  // *) destination memref followed by its indices (in square brackets).
  // *) dma size in KiB.
  if (parser.parseOperand(srcMemRefInfo) ||
      parser.parseOperandList(srcIndexInfos, OpAsmParser::Delimiter::Square) ||
      parser.parseComma() || parser.parseOperand(dstMemRefInfo) ||
      parser.parseOperandList(dstIndexInfos, OpAsmParser::Delimiter::Square) ||
      parser.parseComma() || parser.parseOperand(numElementsInfo) ||
      parser.parseComma() || parser.parseOperand(tagMemrefInfo) ||
      parser.parseOperandList(tagIndexInfos, OpAsmParser::Delimiter::Square))
    return failure();

  // Parse optional stride and elements per stride.
  if (parser.parseTrailingOperandList(strideInfo))
    return failure();

  bool isStrided = strideInfo.size() == 2;
  if (!strideInfo.empty() && !isStrided) {
    return parser.emitError(parser.getNameLoc(),
                            "expected two stride related operands");
  }

  if (parser.parseColonTypeList(types))
    return failure();
  if (types.size() != 3)
    return parser.emitError(parser.getNameLoc(), "fewer/more types expected");

  if (parser.resolveOperand(srcMemRefInfo, types[0], result.operands) ||
      parser.resolveOperands(srcIndexInfos, indexType, result.operands) ||
      parser.resolveOperand(dstMemRefInfo, types[1], result.operands) ||
      parser.resolveOperands(dstIndexInfos, indexType, result.operands) ||
      // size should be an index.
      parser.resolveOperand(numElementsInfo, indexType, result.operands) ||
      parser.resolveOperand(tagMemrefInfo, types[2], result.operands) ||
      // tag indices should be index.
      parser.resolveOperands(tagIndexInfos, indexType, result.operands))
    return failure();

  if (isStrided) {
    if (parser.resolveOperands(strideInfo, indexType, result.operands))
      return failure();
  }

  return success();
}

LogicalResult DmaStartOp::verify() {
  unsigned numOperands = getNumOperands();

  // Mandatory non-variadic operands are: src memref, dst memref, tag memref and
  // the number of elements.
  if (numOperands < 4)
    return emitOpError("expected at least 4 operands");

  // Check types of operands. The order of these calls is important: the later
  // calls rely on some type properties to compute the operand position.
  // 1. Source memref.
  if (!llvm::isa<MemRefType>(getSrcMemRef().getType()))
    return emitOpError("expected source to be of memref type");
  if (numOperands < getSrcMemRefRank() + 4)
    return emitOpError() << "expected at least " << getSrcMemRefRank() + 4
                         << " operands";
  if (!getSrcIndices().empty() &&
      !llvm::all_of(getSrcIndices().getTypes(),
                    [](Type t) { return t.isIndex(); }))
    return emitOpError("expected source indices to be of index type");

  // 2. Destination memref.
  if (!llvm::isa<MemRefType>(getDstMemRef().getType()))
    return emitOpError("expected destination to be of memref type");
  unsigned numExpectedOperands = getSrcMemRefRank() + getDstMemRefRank() + 4;
  if (numOperands < numExpectedOperands)
    return emitOpError() << "expected at least " << numExpectedOperands
                         << " operands";
  if (!getDstIndices().empty() &&
      !llvm::all_of(getDstIndices().getTypes(),
                    [](Type t) { return t.isIndex(); }))
    return emitOpError("expected destination indices to be of index type");

  // 3. Number of elements.
  if (!getNumElements().getType().isIndex())
    return emitOpError("expected num elements to be of index type");

  // 4. Tag memref.
  if (!llvm::isa<MemRefType>(getTagMemRef().getType()))
    return emitOpError("expected tag to be of memref type");
  numExpectedOperands += getTagMemRefRank();
  if (numOperands < numExpectedOperands)
    return emitOpError() << "expected at least " << numExpectedOperands
                         << " operands";
  if (!getTagIndices().empty() &&
      !llvm::all_of(getTagIndices().getTypes(),
                    [](Type t) { return t.isIndex(); }))
    return emitOpError("expected tag indices to be of index type");

  // Optional stride-related operands must be either both present or both
  // absent.
  if (numOperands != numExpectedOperands &&
      numOperands != numExpectedOperands + 2)
    return emitOpError("incorrect number of operands");

  // 5. Strides.
  if (isStrided()) {
    if (!getStride().getType().isIndex() ||
        !getNumElementsPerStride().getType().isIndex())
      return emitOpError(
          "expected stride and num elements per stride to be of type index");
  }

  return success();
}

LogicalResult DmaStartOp::fold(FoldAdaptor adaptor,
                               SmallVectorImpl<OpFoldResult> &results) {
  /// dma_start(memrefcast) -> dma_start
  return foldMemRefCast(*this);
}

// ---------------------------------------------------------------------------
// DmaWaitOp
// ---------------------------------------------------------------------------

LogicalResult DmaWaitOp::fold(FoldAdaptor adaptor,
                              SmallVectorImpl<OpFoldResult> &results) {
  /// dma_wait(memrefcast) -> dma_wait
  return foldMemRefCast(*this);
}

LogicalResult DmaWaitOp::verify() {
  // Check that the number of tag indices matches the tagMemRef rank.
  unsigned numTagIndices = getTagIndices().size();
  unsigned tagMemRefRank = getTagMemRefRank();
  if (numTagIndices != tagMemRefRank)
    return emitOpError() << "expected tagIndices to have the same number of "
                            "elements as the tagMemRef rank, expected "
                         << tagMemRefRank << ", but got " << numTagIndices;
  return success();
}

//===----------------------------------------------------------------------===//
// ExtractAlignedPointerAsIndexOp
//===----------------------------------------------------------------------===//

void ExtractAlignedPointerAsIndexOp::getAsmResultNames(
    function_ref<void(Value, StringRef)> setNameFn) {
  setNameFn(getResult(), "intptr");
}

//===----------------------------------------------------------------------===//
// ExtractStridedMetadataOp
//===----------------------------------------------------------------------===//

/// The number and type of the results are inferred from the
/// shape of the source.
LogicalResult ExtractStridedMetadataOp::inferReturnTypes(
    MLIRContext *context, std::optional<Location> location,
    ExtractStridedMetadataOp::Adaptor adaptor,
    SmallVectorImpl<Type> &inferredReturnTypes) {
  auto sourceType = llvm::dyn_cast<MemRefType>(adaptor.getSource().getType());
  if (!sourceType)
    return failure();

  unsigned sourceRank = sourceType.getRank();
  IndexType indexType = IndexType::get(context);
  auto memrefType =
      MemRefType::get({}, sourceType.getElementType(),
                      MemRefLayoutAttrInterface{}, sourceType.getMemorySpace());
  // Base.
  inferredReturnTypes.push_back(memrefType);
  // Offset.
  inferredReturnTypes.push_back(indexType);
  // Sizes and strides.
  for (unsigned i = 0; i < sourceRank * 2; ++i)
    inferredReturnTypes.push_back(indexType);
  return success();
}

void ExtractStridedMetadataOp::getAsmResultNames(
    function_ref<void(Value, StringRef)> setNameFn) {
  setNameFn(getBaseBuffer(), "base_buffer");
  setNameFn(getOffset(), "offset");
  // For multi-result to work properly with pretty names and packed syntax `x:3`
  // we can only give a pretty name to the first value in the pack.
  if (!getSizes().empty()) {
    setNameFn(getSizes().front(), "sizes");
    setNameFn(getStrides().front(), "strides");
  }
}

/// Helper function to perform the replacement of all constant uses of `values`
/// by a materialized constant extracted from `maybeConstants`.
/// `values` and `maybeConstants` are expected to have the same size.
template <typename Container>
static bool replaceConstantUsesOf(OpBuilder &rewriter, Location loc,
                                  Container values,
                                  ArrayRef<OpFoldResult> maybeConstants) {
  assert(values.size() == maybeConstants.size() &&
         " expected values and maybeConstants of the same size");
  bool atLeastOneReplacement = false;
  for (auto [maybeConstant, result] : llvm::zip(maybeConstants, values)) {
    // Don't materialize a constant if there are no uses: this would indice
    // infinite loops in the driver.
    if (result.use_empty() || maybeConstant == getAsOpFoldResult(result))
      continue;
    assert(maybeConstant.template is<Attribute>() &&
           "The constified value should be either unchanged (i.e., == result) "
           "or a constant");
    Value constantVal = rewriter.create<arith::ConstantIndexOp>(
        loc, llvm::cast<IntegerAttr>(maybeConstant.template get<Attribute>())
                 .getInt());
    for (Operation *op : llvm::make_early_inc_range(result.getUsers())) {
      // modifyOpInPlace: lambda cannot capture structured bindings in C++17
      // yet.
      op->replaceUsesOfWith(result, constantVal);
      atLeastOneReplacement = true;
    }
  }
  return atLeastOneReplacement;
}

LogicalResult
ExtractStridedMetadataOp::fold(FoldAdaptor adaptor,
                               SmallVectorImpl<OpFoldResult> &results) {
  OpBuilder builder(*this);

  bool atLeastOneReplacement = replaceConstantUsesOf(
      builder, getLoc(), ArrayRef<TypedValue<IndexType>>(getOffset()),
      getConstifiedMixedOffset());
  atLeastOneReplacement |= replaceConstantUsesOf(builder, getLoc(), getSizes(),
                                                 getConstifiedMixedSizes());
  atLeastOneReplacement |= replaceConstantUsesOf(
      builder, getLoc(), getStrides(), getConstifiedMixedStrides());

  return success(atLeastOneReplacement);
}

SmallVector<OpFoldResult> ExtractStridedMetadataOp::getConstifiedMixedSizes() {
  SmallVector<OpFoldResult> values = getAsOpFoldResult(getSizes());
  constifyIndexValues(values, getSource().getType(), getContext(),
                      getConstantSizes, ShapedType::isDynamic);
  return values;
}

SmallVector<OpFoldResult>
ExtractStridedMetadataOp::getConstifiedMixedStrides() {
  SmallVector<OpFoldResult> values = getAsOpFoldResult(getStrides());
  constifyIndexValues(values, getSource().getType(), getContext(),
                      getConstantStrides, ShapedType::isDynamic);
  return values;
}

OpFoldResult ExtractStridedMetadataOp::getConstifiedMixedOffset() {
  OpFoldResult offsetOfr = getAsOpFoldResult(getOffset());
  SmallVector<OpFoldResult> values(1, offsetOfr);
  constifyIndexValues(values, getSource().getType(), getContext(),
                      getConstantOffset, ShapedType::isDynamic);
  return values[0];
}

//===----------------------------------------------------------------------===//
// GenericAtomicRMWOp
//===----------------------------------------------------------------------===//

void GenericAtomicRMWOp::build(OpBuilder &builder, OperationState &result,
                               Value memref, ValueRange ivs) {
  OpBuilder::InsertionGuard g(builder);
  result.addOperands(memref);
  result.addOperands(ivs);

  if (auto memrefType = llvm::dyn_cast<MemRefType>(memref.getType())) {
    Type elementType = memrefType.getElementType();
    result.addTypes(elementType);

    Region *bodyRegion = result.addRegion();
    builder.createBlock(bodyRegion);
    bodyRegion->addArgument(elementType, memref.getLoc());
  }
}

LogicalResult GenericAtomicRMWOp::verify() {
  auto &body = getRegion();
  if (body.getNumArguments() != 1)
    return emitOpError("expected single number of entry block arguments");

  if (getResult().getType() != body.getArgument(0).getType())
    return emitOpError("expected block argument of the same type result type");

  bool hasSideEffects =
      body.walk([&](Operation *nestedOp) {
            if (isMemoryEffectFree(nestedOp))
              return WalkResult::advance();
            nestedOp->emitError(
                "body of 'memref.generic_atomic_rmw' should contain "
                "only operations with no side effects");
            return WalkResult::interrupt();
          })
          .wasInterrupted();
  return hasSideEffects ? failure() : success();
}

ParseResult GenericAtomicRMWOp::parse(OpAsmParser &parser,
                                      OperationState &result) {
  OpAsmParser::UnresolvedOperand memref;
  Type memrefType;
  SmallVector<OpAsmParser::UnresolvedOperand, 4> ivs;

  Type indexType = parser.getBuilder().getIndexType();
  if (parser.parseOperand(memref) ||
      parser.parseOperandList(ivs, OpAsmParser::Delimiter::Square) ||
      parser.parseColonType(memrefType) ||
      parser.resolveOperand(memref, memrefType, result.operands) ||
      parser.resolveOperands(ivs, indexType, result.operands))
    return failure();

  Region *body = result.addRegion();
  if (parser.parseRegion(*body, {}) ||
      parser.parseOptionalAttrDict(result.attributes))
    return failure();
  result.types.push_back(llvm::cast<MemRefType>(memrefType).getElementType());
  return success();
}

void GenericAtomicRMWOp::print(OpAsmPrinter &p) {
  p << ' ' << getMemref() << "[" << getIndices()
    << "] : " << getMemref().getType() << ' ';
  p.printRegion(getRegion());
  p.printOptionalAttrDict((*this)->getAttrs());
}

//===----------------------------------------------------------------------===//
// AtomicYieldOp
//===----------------------------------------------------------------------===//

LogicalResult AtomicYieldOp::verify() {
  Type parentType = (*this)->getParentOp()->getResultTypes().front();
  Type resultType = getResult().getType();
  if (parentType != resultType)
    return emitOpError() << "types mismatch between yield op: " << resultType
                         << " and its parent: " << parentType;
  return success();
}

//===----------------------------------------------------------------------===//
// GlobalOp
//===----------------------------------------------------------------------===//

static void printGlobalMemrefOpTypeAndInitialValue(OpAsmPrinter &p, GlobalOp op,
                                                   TypeAttr type,
                                                   Attribute initialValue) {
  p << type;
  if (!op.isExternal()) {
    p << " = ";
    if (op.isUninitialized())
      p << "uninitialized";
    else
      p.printAttributeWithoutType(initialValue);
  }
}

static ParseResult
parseGlobalMemrefOpTypeAndInitialValue(OpAsmParser &parser, TypeAttr &typeAttr,
                                       Attribute &initialValue) {
  Type type;
  if (parser.parseType(type))
    return failure();

  auto memrefType = llvm::dyn_cast<MemRefType>(type);
  if (!memrefType || !memrefType.hasStaticShape())
    return parser.emitError(parser.getNameLoc())
           << "type should be static shaped memref, but got " << type;
  typeAttr = TypeAttr::get(type);

  if (parser.parseOptionalEqual())
    return success();

  if (succeeded(parser.parseOptionalKeyword("uninitialized"))) {
    initialValue = UnitAttr::get(parser.getContext());
    return success();
  }

  Type tensorType = getTensorTypeFromMemRefType(memrefType);
  if (parser.parseAttribute(initialValue, tensorType))
    return failure();
  if (!llvm::isa<ElementsAttr>(initialValue))
    return parser.emitError(parser.getNameLoc())
           << "initial value should be a unit or elements attribute";
  return success();
}

LogicalResult GlobalOp::verify() {
  auto memrefType = llvm::dyn_cast<MemRefType>(getType());
  if (!memrefType || !memrefType.hasStaticShape())
    return emitOpError("type should be static shaped memref, but got ")
           << getType();

  // Verify that the initial value, if present, is either a unit attribute or
  // an elements attribute.
  if (getInitialValue().has_value()) {
    Attribute initValue = getInitialValue().value();
    if (!llvm::isa<UnitAttr>(initValue) && !llvm::isa<ElementsAttr>(initValue))
      return emitOpError("initial value should be a unit or elements "
                         "attribute, but got ")
             << initValue;

    // Check that the type of the initial value is compatible with the type of
    // the global variable.
    if (auto elementsAttr = llvm::dyn_cast<ElementsAttr>(initValue)) {
      Type initType = elementsAttr.getType();
      Type tensorType = getTensorTypeFromMemRefType(memrefType);
      if (initType != tensorType)
        return emitOpError("initial value expected to be of type ")
               << tensorType << ", but was of type " << initType;
    }
  }

  if (std::optional<uint64_t> alignAttr = getAlignment()) {
    uint64_t alignment = *alignAttr;

    if (!llvm::isPowerOf2_64(alignment))
      return emitError() << "alignment attribute value " << alignment
                         << " is not a power of 2";
  }

  // TODO: verify visibility for declarations.
  return success();
}

ElementsAttr GlobalOp::getConstantInitValue() {
  auto initVal = getInitialValue();
  if (getConstant() && initVal.has_value())
    return llvm::cast<ElementsAttr>(initVal.value());
  return {};
}

//===----------------------------------------------------------------------===//
// GetGlobalOp
//===----------------------------------------------------------------------===//

LogicalResult
GetGlobalOp::verifySymbolUses(SymbolTableCollection &symbolTable) {
  // Verify that the result type is same as the type of the referenced
  // memref.global op.
  auto global =
      symbolTable.lookupNearestSymbolFrom<GlobalOp>(*this, getNameAttr());
  if (!global)
    return emitOpError("'")
           << getName() << "' does not reference a valid global memref";

  Type resultType = getResult().getType();
  if (global.getType() != resultType)
    return emitOpError("result type ")
           << resultType << " does not match type " << global.getType()
           << " of the global memref @" << getName();
  return success();
}

//===----------------------------------------------------------------------===//
// LoadOp
//===----------------------------------------------------------------------===//

LogicalResult LoadOp::verify() {
  if (static_cast<int64_t>(getIndices().size()) != getMemRefType().getRank()) {
    return emitOpError("incorrect number of indices for load, expected ")
           << getMemRefType().getRank() << " but got " << getIndices().size();
  }
  return success();
}

OpFoldResult LoadOp::fold(FoldAdaptor adaptor) {
  /// load(memrefcast) -> load
  if (succeeded(foldMemRefCast(*this)))
    return getResult();
  return OpFoldResult();
}

//===----------------------------------------------------------------------===//
// MemorySpaceCastOp
//===----------------------------------------------------------------------===//

void MemorySpaceCastOp::getAsmResultNames(
    function_ref<void(Value, StringRef)> setNameFn) {
  setNameFn(getResult(), "memspacecast");
}

bool MemorySpaceCastOp::areCastCompatible(TypeRange inputs, TypeRange outputs) {
  if (inputs.size() != 1 || outputs.size() != 1)
    return false;
  Type a = inputs.front(), b = outputs.front();
  auto aT = llvm::dyn_cast<MemRefType>(a);
  auto bT = llvm::dyn_cast<MemRefType>(b);

  auto uaT = llvm::dyn_cast<UnrankedMemRefType>(a);
  auto ubT = llvm::dyn_cast<UnrankedMemRefType>(b);

  if (aT && bT) {
    if (aT.getElementType() != bT.getElementType())
      return false;
    if (aT.getLayout() != bT.getLayout())
      return false;
    if (aT.getShape() != bT.getShape())
      return false;
    return true;
  }
  if (uaT && ubT) {
    return uaT.getElementType() == ubT.getElementType();
  }
  return false;
}

OpFoldResult MemorySpaceCastOp::fold(FoldAdaptor adaptor) {
  // memory_space_cast(memory_space_cast(v, t1), t2) -> memory_space_cast(v,
  // t2)
  if (auto parentCast = getSource().getDefiningOp<MemorySpaceCastOp>()) {
    getSourceMutable().assign(parentCast.getSource());
    return getResult();
  }
  return Value{};
}

//===----------------------------------------------------------------------===//
// PrefetchOp
//===----------------------------------------------------------------------===//

void PrefetchOp::print(OpAsmPrinter &p) {
  p << " " << getMemref() << '[';
  p.printOperands(getIndices());
  p << ']' << ", " << (getIsWrite() ? "write" : "read");
  p << ", locality<" << getLocalityHint();
  p << ">, " << (getIsDataCache() ? "data" : "instr");
  p.printOptionalAttrDict(
      (*this)->getAttrs(),
      /*elidedAttrs=*/{"localityHint", "isWrite", "isDataCache"});
  p << " : " << getMemRefType();
}

ParseResult PrefetchOp::parse(OpAsmParser &parser, OperationState &result) {
  OpAsmParser::UnresolvedOperand memrefInfo;
  SmallVector<OpAsmParser::UnresolvedOperand, 4> indexInfo;
  IntegerAttr localityHint;
  MemRefType type;
  StringRef readOrWrite, cacheType;

  auto indexTy = parser.getBuilder().getIndexType();
  auto i32Type = parser.getBuilder().getIntegerType(32);
  if (parser.parseOperand(memrefInfo) ||
      parser.parseOperandList(indexInfo, OpAsmParser::Delimiter::Square) ||
      parser.parseComma() || parser.parseKeyword(&readOrWrite) ||
      parser.parseComma() || parser.parseKeyword("locality") ||
      parser.parseLess() ||
      parser.parseAttribute(localityHint, i32Type, "localityHint",
                            result.attributes) ||
      parser.parseGreater() || parser.parseComma() ||
      parser.parseKeyword(&cacheType) || parser.parseColonType(type) ||
      parser.resolveOperand(memrefInfo, type, result.operands) ||
      parser.resolveOperands(indexInfo, indexTy, result.operands))
    return failure();

  if (readOrWrite != "read" && readOrWrite != "write")
    return parser.emitError(parser.getNameLoc(),
                            "rw specifier has to be 'read' or 'write'");
  result.addAttribute(PrefetchOp::getIsWriteAttrStrName(),
                      parser.getBuilder().getBoolAttr(readOrWrite == "write"));

  if (cacheType != "data" && cacheType != "instr")
    return parser.emitError(parser.getNameLoc(),
                            "cache type has to be 'data' or 'instr'");

  result.addAttribute(PrefetchOp::getIsDataCacheAttrStrName(),
                      parser.getBuilder().getBoolAttr(cacheType == "data"));

  return success();
}

LogicalResult PrefetchOp::verify() {
  if (getNumOperands() != 1 + getMemRefType().getRank())
    return emitOpError("too few indices");

  return success();
}

LogicalResult PrefetchOp::fold(FoldAdaptor adaptor,
                               SmallVectorImpl<OpFoldResult> &results) {
  // prefetch(memrefcast) -> prefetch
  return foldMemRefCast(*this);
}

//===----------------------------------------------------------------------===//
// RankOp
//===----------------------------------------------------------------------===//

OpFoldResult RankOp::fold(FoldAdaptor adaptor) {
  // Constant fold rank when the rank of the operand is known.
  auto type = getOperand().getType();
  auto shapedType = llvm::dyn_cast<ShapedType>(type);
  if (shapedType && shapedType.hasRank())
    return IntegerAttr::get(IndexType::get(getContext()), shapedType.getRank());
  return IntegerAttr();
}

//===----------------------------------------------------------------------===//
// ReinterpretCastOp
//===----------------------------------------------------------------------===//

void ReinterpretCastOp::getAsmResultNames(
    function_ref<void(Value, StringRef)> setNameFn) {
  setNameFn(getResult(), "reinterpret_cast");
}

/// Build a ReinterpretCastOp with all dynamic entries: `staticOffsets`,
/// `staticSizes` and `staticStrides` are automatically filled with
/// source-memref-rank sentinel values that encode dynamic entries.
void ReinterpretCastOp::build(OpBuilder &b, OperationState &result,
                              MemRefType resultType, Value source,
                              OpFoldResult offset, ArrayRef<OpFoldResult> sizes,
                              ArrayRef<OpFoldResult> strides,
                              ArrayRef<NamedAttribute> attrs) {
  SmallVector<int64_t> staticOffsets, staticSizes, staticStrides;
  SmallVector<Value> dynamicOffsets, dynamicSizes, dynamicStrides;
  dispatchIndexOpFoldResults(offset, dynamicOffsets, staticOffsets);
  dispatchIndexOpFoldResults(sizes, dynamicSizes, staticSizes);
  dispatchIndexOpFoldResults(strides, dynamicStrides, staticStrides);
  result.addAttributes(attrs);
  build(b, result, resultType, source, dynamicOffsets, dynamicSizes,
        dynamicStrides, b.getDenseI64ArrayAttr(staticOffsets),
        b.getDenseI64ArrayAttr(staticSizes),
        b.getDenseI64ArrayAttr(staticStrides));
}

void ReinterpretCastOp::build(OpBuilder &b, OperationState &result,
                              MemRefType resultType, Value source,
                              int64_t offset, ArrayRef<int64_t> sizes,
                              ArrayRef<int64_t> strides,
                              ArrayRef<NamedAttribute> attrs) {
  SmallVector<OpFoldResult> sizeValues =
      llvm::to_vector<4>(llvm::map_range(sizes, [&](int64_t v) -> OpFoldResult {
        return b.getI64IntegerAttr(v);
      }));
  SmallVector<OpFoldResult> strideValues = llvm::to_vector<4>(
      llvm::map_range(strides, [&](int64_t v) -> OpFoldResult {
        return b.getI64IntegerAttr(v);
      }));
  build(b, result, resultType, source, b.getI64IntegerAttr(offset), sizeValues,
        strideValues, attrs);
}

void ReinterpretCastOp::build(OpBuilder &b, OperationState &result,
                              MemRefType resultType, Value source, Value offset,
                              ValueRange sizes, ValueRange strides,
                              ArrayRef<NamedAttribute> attrs) {
  SmallVector<OpFoldResult> sizeValues = llvm::to_vector<4>(
      llvm::map_range(sizes, [](Value v) -> OpFoldResult { return v; }));
  SmallVector<OpFoldResult> strideValues = llvm::to_vector<4>(
      llvm::map_range(strides, [](Value v) -> OpFoldResult { return v; }));
  build(b, result, resultType, source, offset, sizeValues, strideValues, attrs);
}

// TODO: ponder whether we want to allow missing trailing sizes/strides that are
// completed automatically, like we have for subview and extract_slice.
LogicalResult ReinterpretCastOp::verify() {
  // The source and result memrefs should be in the same memory space.
  auto srcType = llvm::cast<BaseMemRefType>(getSource().getType());
  auto resultType = llvm::cast<MemRefType>(getType());
  if (srcType.getMemorySpace() != resultType.getMemorySpace())
    return emitError("different memory spaces specified for source type ")
           << srcType << " and result memref type " << resultType;
  if (srcType.getElementType() != resultType.getElementType())
    return emitError("different element types specified for source type ")
           << srcType << " and result memref type " << resultType;

  // Match sizes in result memref type and in static_sizes attribute.
  for (auto [idx, resultSize, expectedSize] :
       llvm::enumerate(resultType.getShape(), getStaticSizes())) {
    if (!ShapedType::isDynamic(resultSize) &&
        !ShapedType::isDynamic(expectedSize) && resultSize != expectedSize)
      return emitError("expected result type with size = ")
             << expectedSize << " instead of " << resultSize
             << " in dim = " << idx;
  }

  // Match offset and strides in static_offset and static_strides attributes. If
  // result memref type has no affine map specified, this will assume an
  // identity layout.
  int64_t resultOffset;
  SmallVector<int64_t, 4> resultStrides;
  if (failed(getStridesAndOffset(resultType, resultStrides, resultOffset)))
    return emitError("expected result type to have strided layout but found ")
           << resultType;

  // Match offset in result memref type and in static_offsets attribute.
  int64_t expectedOffset = getStaticOffsets().front();
  if (!ShapedType::isDynamic(resultOffset) &&
      !ShapedType::isDynamic(expectedOffset) && resultOffset != expectedOffset)
    return emitError("expected result type with offset = ")
           << expectedOffset << " instead of " << resultOffset;

  // Match strides in result memref type and in static_strides attribute.
  for (auto [idx, resultStride, expectedStride] :
       llvm::enumerate(resultStrides, getStaticStrides())) {
    if (!ShapedType::isDynamic(resultStride) &&
        !ShapedType::isDynamic(expectedStride) &&
        resultStride != expectedStride)
      return emitError("expected result type with stride = ")
             << expectedStride << " instead of " << resultStride
             << " in dim = " << idx;
  }

  return success();
}

OpFoldResult ReinterpretCastOp::fold(FoldAdaptor /*operands*/) {
  Value src = getSource();
  auto getPrevSrc = [&]() -> Value {
    // reinterpret_cast(reinterpret_cast(x)) -> reinterpret_cast(x).
    if (auto prev = src.getDefiningOp<ReinterpretCastOp>())
      return prev.getSource();

    // reinterpret_cast(cast(x)) -> reinterpret_cast(x).
    if (auto prev = src.getDefiningOp<CastOp>())
      return prev.getSource();

    // reinterpret_cast(subview(x)) -> reinterpret_cast(x) if subview offsets
    // are 0.
    if (auto prev = src.getDefiningOp<SubViewOp>())
      if (llvm::all_of(prev.getMixedOffsets(), [](OpFoldResult val) {
            return isConstantIntValue(val, 0);
          }))
        return prev.getSource();

    return nullptr;
  };

  if (auto prevSrc = getPrevSrc()) {
    getSourceMutable().assign(prevSrc);
    return getResult();
  }

  // reinterpret_cast(x) w/o offset/shape/stride changes -> x
  if (!ShapedType::isDynamicShape(getType().getShape()) &&
      src.getType() == getType() && getStaticOffsets().front() == 0) {
    return src;
  }

  return nullptr;
}

SmallVector<OpFoldResult> ReinterpretCastOp::getConstifiedMixedSizes() {
  SmallVector<OpFoldResult> values = getMixedSizes();
  constifyIndexValues(values, getType(), getContext(), getConstantSizes,
                      ShapedType::isDynamic);
  return values;
}

SmallVector<OpFoldResult> ReinterpretCastOp::getConstifiedMixedStrides() {
  SmallVector<OpFoldResult> values = getMixedStrides();
  constifyIndexValues(values, getType(), getContext(), getConstantStrides,
                      ShapedType::isDynamic);
  return values;
}

OpFoldResult ReinterpretCastOp::getConstifiedMixedOffset() {
  SmallVector<OpFoldResult> values = getMixedOffsets();
  assert(values.size() == 1 &&
         "reinterpret_cast must have one and only one offset");
  constifyIndexValues(values, getType(), getContext(), getConstantOffset,
                      ShapedType::isDynamic);
  return values[0];
}

namespace {
/// Replace the sequence:
/// ```
/// base, offset, sizes, strides = extract_strided_metadata src
/// dst = reinterpret_cast base to offset, sizes, strides
/// ```
/// With
///
/// ```
/// dst = memref.cast src
/// ```
///
/// Note: The cast operation is only inserted when the type of dst and src
/// are not the same. E.g., when going from <4xf32> to <?xf32>.
///
/// This pattern also matches when the offset, sizes, and strides don't come
/// directly from the `extract_strided_metadata`'s results but it can be
/// statically proven that they would hold the same values.
///
/// For instance, the following sequence would be replaced:
/// ```
/// base, offset, sizes, strides =
///   extract_strided_metadata memref : memref<3x4xty>
/// dst = reinterpret_cast base to 0, [3, 4], strides
/// ```
/// Because we know (thanks to the type of the input memref) that variable
/// `offset` and `sizes` will respectively hold 0 and [3, 4].
///
/// Similarly, the following sequence would be replaced:
/// ```
/// c0 = arith.constant 0
/// c4 = arith.constant 4
/// base, offset, sizes, strides =
///   extract_strided_metadata memref : memref<3x4xty>
/// dst = reinterpret_cast base to c0, [3, c4], strides
/// ```
/// Because we know that `offset`and `c0` will hold 0
/// and `c4` will hold 4.
struct ReinterpretCastOpExtractStridedMetadataFolder
    : public OpRewritePattern<ReinterpretCastOp> {
public:
  using OpRewritePattern<ReinterpretCastOp>::OpRewritePattern;

  LogicalResult matchAndRewrite(ReinterpretCastOp op,
                                PatternRewriter &rewriter) const override {
    auto extractStridedMetadata =
        op.getSource().getDefiningOp<ExtractStridedMetadataOp>();
    if (!extractStridedMetadata)
      return failure();
    // Check if the reinterpret cast reconstructs a memref with the exact same
    // properties as the extract strided metadata.

    // First, check that the strides are the same.
    SmallVector<OpFoldResult> extractStridesOfr =
        extractStridedMetadata.getConstifiedMixedStrides();
    SmallVector<OpFoldResult> reinterpretStridesOfr =
        op.getConstifiedMixedStrides();
    if (extractStridesOfr.size() != reinterpretStridesOfr.size())
      return failure();

    unsigned rank = op.getType().getRank();
    for (unsigned i = 0; i < rank; ++i) {
      if (extractStridesOfr[i] != reinterpretStridesOfr[i])
        return failure();
    }

    // Second, check the sizes.
    assert(extractStridedMetadata.getSizes().size() ==
               op.getMixedSizes().size() &&
           "Strides and sizes rank must match");
    SmallVector<OpFoldResult> extractSizesOfr =
        extractStridedMetadata.getConstifiedMixedSizes();
    SmallVector<OpFoldResult> reinterpretSizesOfr =
        op.getConstifiedMixedSizes();
    for (unsigned i = 0; i < rank; ++i) {
      if (extractSizesOfr[i] != reinterpretSizesOfr[i])
        return failure();
    }
    // Finally, check the offset.
    assert(op.getMixedOffsets().size() == 1 &&
           "reinterpret_cast with more than one offset should have been "
           "rejected by the verifier");
    OpFoldResult extractOffsetOfr =
        extractStridedMetadata.getConstifiedMixedOffset();
    OpFoldResult reinterpretOffsetOfr = op.getConstifiedMixedOffset();
    if (extractOffsetOfr != reinterpretOffsetOfr)
      return failure();

    // At this point, we know that the back and forth between extract strided
    // metadata and reinterpret cast is a noop. However, the final type of the
    // reinterpret cast may not be exactly the same as the original memref.
    // E.g., it could be changing a dimension from static to dynamic. Check that
    // here and add a cast if necessary.
    Type srcTy = extractStridedMetadata.getSource().getType();
    if (srcTy == op.getResult().getType())
      rewriter.replaceOp(op, extractStridedMetadata.getSource());
    else
      rewriter.replaceOpWithNewOp<CastOp>(op, op.getType(),
                                          extractStridedMetadata.getSource());

    return success();
  }
};
} // namespace

void ReinterpretCastOp::getCanonicalizationPatterns(RewritePatternSet &results,
                                                    MLIRContext *context) {
  results.add<ReinterpretCastOpExtractStridedMetadataFolder>(context);
}

//===----------------------------------------------------------------------===//
// Reassociative reshape ops
//===----------------------------------------------------------------------===//

void CollapseShapeOp::getAsmResultNames(
    function_ref<void(Value, StringRef)> setNameFn) {
  setNameFn(getResult(), "collapse_shape");
}

void ExpandShapeOp::getAsmResultNames(
    function_ref<void(Value, StringRef)> setNameFn) {
  setNameFn(getResult(), "expand_shape");
}

LogicalResult ExpandShapeOp::reifyResultShapes(
    OpBuilder &builder, ReifiedRankedShapedTypeDims &reifiedResultShapes) {
  reifiedResultShapes = {
      getMixedValues(getStaticOutputShape(), getOutputShape(), builder)};
  return success();
}

/// Helper function for verifying the shape of ExpandShapeOp and ResultShapeOp
/// result and operand. Layout maps are verified separately.
///
/// If `allowMultipleDynamicDimsPerGroup`, multiple dynamic dimensions are
/// allowed in a reassocation group.
static LogicalResult
verifyCollapsedShape(Operation *op, ArrayRef<int64_t> collapsedShape,
                     ArrayRef<int64_t> expandedShape,
                     ArrayRef<ReassociationIndices> reassociation,
                     bool allowMultipleDynamicDimsPerGroup) {
  // There must be one reassociation group per collapsed dimension.
  if (collapsedShape.size() != reassociation.size())
    return op->emitOpError("invalid number of reassociation groups: found ")
           << reassociation.size() << ", expected " << collapsedShape.size();

  // The next expected expanded dimension index (while iterating over
  // reassociation indices).
  int64_t nextDim = 0;
  for (const auto &it : llvm::enumerate(reassociation)) {
    ReassociationIndices group = it.value();
    int64_t collapsedDim = it.index();

    bool foundDynamic = false;
    for (int64_t expandedDim : group) {
      if (expandedDim != nextDim++)
        return op->emitOpError("reassociation indices must be contiguous");

      if (expandedDim >= static_cast<int64_t>(expandedShape.size()))
        return op->emitOpError("reassociation index ")
               << expandedDim << " is out of bounds";

      // Check if there are multiple dynamic dims in a reassociation group.
      if (ShapedType::isDynamic(expandedShape[expandedDim])) {
        if (foundDynamic && !allowMultipleDynamicDimsPerGroup)
          return op->emitOpError(
              "at most one dimension in a reassociation group may be dynamic");
        foundDynamic = true;
      }
    }

    // ExpandShapeOp/CollapseShapeOp may not be used to cast dynamicity.
    if (ShapedType::isDynamic(collapsedShape[collapsedDim]) != foundDynamic)
      return op->emitOpError("collapsed dim (")
             << collapsedDim
             << ") must be dynamic if and only if reassociation group is "
                "dynamic";

    // If all dims in the reassociation group are static, the size of the
    // collapsed dim can be verified.
    if (!foundDynamic) {
      int64_t groupSize = 1;
      for (int64_t expandedDim : group)
        groupSize *= expandedShape[expandedDim];
      if (groupSize != collapsedShape[collapsedDim])
        return op->emitOpError("collapsed dim size (")
               << collapsedShape[collapsedDim]
               << ") must equal reassociation group size (" << groupSize << ")";
    }
  }

  if (collapsedShape.empty()) {
    // Rank 0: All expanded dimensions must be 1.
    for (int64_t d : expandedShape)
      if (d != 1)
        return op->emitOpError(
            "rank 0 memrefs can only be extended/collapsed with/from ones");
  } else if (nextDim != static_cast<int64_t>(expandedShape.size())) {
    // Rank >= 1: Number of dimensions among all reassociation groups must match
    // the result memref rank.
    return op->emitOpError("expanded rank (")
           << expandedShape.size()
           << ") inconsistent with number of reassociation indices (" << nextDim
           << ")";
  }

  return success();
}

SmallVector<AffineMap, 4> CollapseShapeOp::getReassociationMaps() {
  return getSymbolLessAffineMaps(getReassociationExprs());
}

SmallVector<ReassociationExprs, 4> CollapseShapeOp::getReassociationExprs() {
  return convertReassociationIndicesToExprs(getContext(),
                                            getReassociationIndices());
}

SmallVector<AffineMap, 4> ExpandShapeOp::getReassociationMaps() {
  return getSymbolLessAffineMaps(getReassociationExprs());
}

SmallVector<ReassociationExprs, 4> ExpandShapeOp::getReassociationExprs() {
  return convertReassociationIndicesToExprs(getContext(),
                                            getReassociationIndices());
}

/// Compute the layout map after expanding a given source MemRef type with the
/// specified reassociation indices.
static FailureOr<StridedLayoutAttr>
computeExpandedLayoutMap(MemRefType srcType, ArrayRef<int64_t> resultShape,
                         ArrayRef<ReassociationIndices> reassociation) {
  int64_t srcOffset;
  SmallVector<int64_t> srcStrides;
  if (failed(getStridesAndOffset(srcType, srcStrides, srcOffset)))
    return failure();
  assert(srcStrides.size() == reassociation.size() && "invalid reassociation");

  // 1-1 mapping between srcStrides and reassociation packs.
  // Each srcStride starts with the given value and gets expanded according to
  // the proper entries in resultShape.
  // Example:
  //   srcStrides     =                   [10000,  1 ,    100   ],
  //   reassociations =                   [  [0], [1], [2, 3, 4]],
  //   resultSizes    = [2, 5, 4, 3, 2] = [  [2], [5], [4, 3, 2]]
  //     -> For the purpose of stride calculation, the useful sizes are:
  //                    [x, x, x, 3, 2] = [  [x], [x], [x, 3, 2]].
  //   resultStrides = [10000, 1, 600, 200, 100]
  // Note that a stride does not get expanded along the first entry of each
  // shape pack.
  SmallVector<int64_t> reverseResultStrides;
  reverseResultStrides.reserve(resultShape.size());
  unsigned shapeIndex = resultShape.size() - 1;
  for (auto it : llvm::reverse(llvm::zip(reassociation, srcStrides))) {
    ReassociationIndices reassoc = std::get<0>(it);
    int64_t currentStrideToExpand = std::get<1>(it);
    for (unsigned idx = 0, e = reassoc.size(); idx < e; ++idx) {
      reverseResultStrides.push_back(currentStrideToExpand);
      currentStrideToExpand =
          (SaturatedInteger::wrap(currentStrideToExpand) *
           SaturatedInteger::wrap(resultShape[shapeIndex--]))
              .asInteger();
    }
  }
  auto resultStrides = llvm::to_vector<8>(llvm::reverse(reverseResultStrides));
  resultStrides.resize(resultShape.size(), 1);
  return StridedLayoutAttr::get(srcType.getContext(), srcOffset, resultStrides);
}

FailureOr<MemRefType> ExpandShapeOp::computeExpandedType(
    MemRefType srcType, ArrayRef<int64_t> resultShape,
    ArrayRef<ReassociationIndices> reassociation) {
  if (srcType.getLayout().isIdentity()) {
    // If the source is contiguous (i.e., no layout map specified), so is the
    // result.
    MemRefLayoutAttrInterface layout;
    return MemRefType::get(resultShape, srcType.getElementType(), layout,
                           srcType.getMemorySpace());
  }

  // Source may not be contiguous. Compute the layout map.
  FailureOr<StridedLayoutAttr> computedLayout =
      computeExpandedLayoutMap(srcType, resultShape, reassociation);
  if (failed(computedLayout))
    return failure();
  return MemRefType::get(resultShape, srcType.getElementType(), *computedLayout,
                         srcType.getMemorySpace());
}

FailureOr<SmallVector<OpFoldResult>>
ExpandShapeOp::inferOutputShape(OpBuilder &b, Location loc,
                                MemRefType expandedType,
                                ArrayRef<ReassociationIndices> reassociation,
                                ArrayRef<OpFoldResult> inputShape) {
  std::optional<SmallVector<OpFoldResult>> outputShape =
      inferExpandShapeOutputShape(b, loc, expandedType, reassociation,
                                  inputShape);
  if (!outputShape)
    return failure();
  return *outputShape;
}

void ExpandShapeOp::build(OpBuilder &builder, OperationState &result,
                          Type resultType, Value src,
                          ArrayRef<ReassociationIndices> reassociation,
                          ArrayRef<OpFoldResult> outputShape) {
  auto [staticOutputShape, dynamicOutputShape] =
      decomposeMixedValues(SmallVector<OpFoldResult>(outputShape));
  build(builder, result, llvm::cast<MemRefType>(resultType), src,
        getReassociationIndicesAttribute(builder, reassociation),
        dynamicOutputShape, staticOutputShape);
}

void ExpandShapeOp::build(OpBuilder &builder, OperationState &result,
                          Type resultType, Value src,
                          ArrayRef<ReassociationIndices> reassociation) {
  SmallVector<OpFoldResult> inputShape =
      getMixedSizes(builder, result.location, src);
  MemRefType memrefResultTy = llvm::cast<MemRefType>(resultType);
  FailureOr<SmallVector<OpFoldResult>> outputShape = inferOutputShape(
      builder, result.location, memrefResultTy, reassociation, inputShape);
  // Failure of this assertion usually indicates presence of multiple
  // dynamic dimensions in the same reassociation group.
  assert(succeeded(outputShape) && "unable to infer output shape");
  build(builder, result, memrefResultTy, src, reassociation, *outputShape);
}

void ExpandShapeOp::build(OpBuilder &builder, OperationState &result,
                          ArrayRef<int64_t> resultShape, Value src,
                          ArrayRef<ReassociationIndices> reassociation) {
  // Only ranked memref source values are supported.
  auto srcType = llvm::cast<MemRefType>(src.getType());
  FailureOr<MemRefType> resultType =
      ExpandShapeOp::computeExpandedType(srcType, resultShape, reassociation);
  // Failure of this assertion usually indicates a problem with the source
  // type, e.g., could not get strides/offset.
  assert(succeeded(resultType) && "could not compute layout");
  build(builder, result, *resultType, src, reassociation);
}

void ExpandShapeOp::build(OpBuilder &builder, OperationState &result,
                          ArrayRef<int64_t> resultShape, Value src,
                          ArrayRef<ReassociationIndices> reassociation,
                          ArrayRef<OpFoldResult> outputShape) {
  // Only ranked memref source values are supported.
  auto srcType = llvm::cast<MemRefType>(src.getType());
  FailureOr<MemRefType> resultType =
      ExpandShapeOp::computeExpandedType(srcType, resultShape, reassociation);
  // Failure of this assertion usually indicates a problem with the source
  // type, e.g., could not get strides/offset.
  assert(succeeded(resultType) && "could not compute layout");
  build(builder, result, *resultType, src, reassociation, outputShape);
}

LogicalResult ExpandShapeOp::verify() {
  MemRefType srcType = getSrcType();
  MemRefType resultType = getResultType();

  if (srcType.getRank() > resultType.getRank()) {
    auto r0 = srcType.getRank();
    auto r1 = resultType.getRank();
    return emitOpError("has source rank ")
           << r0 << " and result rank " << r1 << ". This is not an expansion ("
           << r0 << " > " << r1 << ").";
  }

  // Verify result shape.
  if (failed(verifyCollapsedShape(getOperation(), srcType.getShape(),
                                  resultType.getShape(),
                                  getReassociationIndices(),
                                  /*allowMultipleDynamicDimsPerGroup=*/true)))
    return failure();

  // Compute expected result type (including layout map).
  FailureOr<MemRefType> expectedResultType = ExpandShapeOp::computeExpandedType(
      srcType, resultType.getShape(), getReassociationIndices());
  if (failed(expectedResultType))
    return emitOpError("invalid source layout map");

  // Check actual result type.
  if (*expectedResultType != resultType)
    return emitOpError("expected expanded type to be ")
           << *expectedResultType << " but found " << resultType;

  if ((int64_t)getStaticOutputShape().size() != resultType.getRank())
    return emitOpError("expected number of static shape bounds to be equal to "
                       "the output rank (")
           << resultType.getRank() << ") but found "
           << getStaticOutputShape().size() << " inputs instead";

  if ((int64_t)getOutputShape().size() !=
      llvm::count(getStaticOutputShape(), ShapedType::kDynamic))
    return emitOpError("mismatch in dynamic dims in output_shape and "
                       "static_output_shape: static_output_shape has ")
           << llvm::count(getStaticOutputShape(), ShapedType::kDynamic)
           << " dynamic dims while output_shape has " << getOutputShape().size()
           << " values";

  // Verify if provided output shapes are in agreement with output type.
  DenseI64ArrayAttr staticOutputShapes = getStaticOutputShapeAttr();
  ArrayRef<int64_t> resShape = getResult().getType().getShape();
<<<<<<< HEAD
  unsigned staticShapeNum = 0;

  for (auto [pos, shape] : llvm::enumerate(resShape))
    if (!ShapedType::isDynamic(shape) &&
        shape != staticOutputShapes[staticShapeNum++])
      emitOpError("invalid output shape provided at pos ") << pos;
=======
  for (auto [pos, shape] : llvm::enumerate(resShape)) {
    if (!ShapedType::isDynamic(shape) && shape != staticOutputShapes[pos]) {
      return emitOpError("invalid output shape provided at pos ") << pos;
    }
  }
>>>>>>> 6e4c5224

  return success();
}

void ExpandShapeOp::getCanonicalizationPatterns(RewritePatternSet &results,
                                                MLIRContext *context) {
  results.add<
      ComposeReassociativeReshapeOps<ExpandShapeOp, ReshapeOpKind::kExpand>,
      ComposeExpandOfCollapseOp<ExpandShapeOp, CollapseShapeOp>>(context);
}

/// Compute the layout map after collapsing a given source MemRef type with the
/// specified reassociation indices.
///
/// Note: All collapsed dims in a reassociation group must be contiguous. It is
/// not possible to check this by inspecting a MemRefType in the general case.
/// If non-contiguity cannot be checked statically, the collapse is assumed to
/// be valid (and thus accepted by this function) unless `strict = true`.
static FailureOr<StridedLayoutAttr>
computeCollapsedLayoutMap(MemRefType srcType,
                          ArrayRef<ReassociationIndices> reassociation,
                          bool strict = false) {
  int64_t srcOffset;
  SmallVector<int64_t> srcStrides;
  auto srcShape = srcType.getShape();
  if (failed(getStridesAndOffset(srcType, srcStrides, srcOffset)))
    return failure();

  // The result stride of a reassociation group is the stride of the last entry
  // of the reassociation. (TODO: Should be the minimum stride in the
  // reassociation because strides are not necessarily sorted. E.g., when using
  // memref.transpose.) Dimensions of size 1 should be skipped, because their
  // strides are meaningless and could have any arbitrary value.
  SmallVector<int64_t> resultStrides;
  resultStrides.reserve(reassociation.size());
  for (const ReassociationIndices &reassoc : reassociation) {
    ArrayRef<int64_t> ref = llvm::ArrayRef(reassoc);
    while (srcShape[ref.back()] == 1 && ref.size() > 1)
      ref = ref.drop_back();
    if (!ShapedType::isDynamic(srcShape[ref.back()]) || ref.size() == 1) {
      resultStrides.push_back(srcStrides[ref.back()]);
    } else {
      // Dynamically-sized dims may turn out to be dims of size 1 at runtime, so
      // the corresponding stride may have to be skipped. (See above comment.)
      // Therefore, the result stride cannot be statically determined and must
      // be dynamic.
      resultStrides.push_back(ShapedType::kDynamic);
    }
  }

  // Validate that each reassociation group is contiguous.
  unsigned resultStrideIndex = resultStrides.size() - 1;
  for (const ReassociationIndices &reassoc : llvm::reverse(reassociation)) {
    auto trailingReassocs = ArrayRef<int64_t>(reassoc).drop_front();
    auto stride = SaturatedInteger::wrap(resultStrides[resultStrideIndex--]);
    for (int64_t idx : llvm::reverse(trailingReassocs)) {
      stride = stride * SaturatedInteger::wrap(srcShape[idx]);

      // Both source and result stride must have the same static value. In that
      // case, we can be sure, that the dimensions are collapsible (because they
      // are contiguous).
      // If `strict = false` (default during op verification), we accept cases
      // where one or both strides are dynamic. This is best effort: We reject
      // ops where obviously non-contiguous dims are collapsed, but accept ops
      // where we cannot be sure statically. Such ops may fail at runtime. See
      // the op documentation for details.
      auto srcStride = SaturatedInteger::wrap(srcStrides[idx - 1]);
      if (strict && (stride.saturated || srcStride.saturated))
        return failure();

      if (!stride.saturated && !srcStride.saturated && stride != srcStride)
        return failure();
    }
  }
  return StridedLayoutAttr::get(srcType.getContext(), srcOffset, resultStrides);
}

bool CollapseShapeOp::isGuaranteedCollapsible(
    MemRefType srcType, ArrayRef<ReassociationIndices> reassociation) {
  // MemRefs with identity layout are always collapsible.
  if (srcType.getLayout().isIdentity())
    return true;

  return succeeded(computeCollapsedLayoutMap(srcType, reassociation,
                                             /*strict=*/true));
}

MemRefType CollapseShapeOp::computeCollapsedType(
    MemRefType srcType, ArrayRef<ReassociationIndices> reassociation) {
  SmallVector<int64_t> resultShape;
  resultShape.reserve(reassociation.size());
  for (const ReassociationIndices &group : reassociation) {
    auto groupSize = SaturatedInteger::wrap(1);
    for (int64_t srcDim : group)
      groupSize =
          groupSize * SaturatedInteger::wrap(srcType.getDimSize(srcDim));
    resultShape.push_back(groupSize.asInteger());
  }

  if (srcType.getLayout().isIdentity()) {
    // If the source is contiguous (i.e., no layout map specified), so is the
    // result.
    MemRefLayoutAttrInterface layout;
    return MemRefType::get(resultShape, srcType.getElementType(), layout,
                           srcType.getMemorySpace());
  }

  // Source may not be fully contiguous. Compute the layout map.
  // Note: Dimensions that are collapsed into a single dim are assumed to be
  // contiguous.
  FailureOr<StridedLayoutAttr> computedLayout =
      computeCollapsedLayoutMap(srcType, reassociation);
  assert(succeeded(computedLayout) &&
         "invalid source layout map or collapsing non-contiguous dims");
  return MemRefType::get(resultShape, srcType.getElementType(), *computedLayout,
                         srcType.getMemorySpace());
}

void CollapseShapeOp::build(OpBuilder &b, OperationState &result, Value src,
                            ArrayRef<ReassociationIndices> reassociation,
                            ArrayRef<NamedAttribute> attrs) {
  auto srcType = llvm::cast<MemRefType>(src.getType());
  MemRefType resultType =
      CollapseShapeOp::computeCollapsedType(srcType, reassociation);
  result.addAttribute(::mlir::getReassociationAttrName(),
                      getReassociationIndicesAttribute(b, reassociation));
  build(b, result, resultType, src, attrs);
}

LogicalResult CollapseShapeOp::verify() {
  MemRefType srcType = getSrcType();
  MemRefType resultType = getResultType();

  if (srcType.getRank() < resultType.getRank()) {
    auto r0 = srcType.getRank();
    auto r1 = resultType.getRank();
    return emitOpError("has source rank ")
           << r0 << " and result rank " << r1 << ". This is not a collapse ("
           << r0 << " < " << r1 << ").";
  }

  // Verify result shape.
  if (failed(verifyCollapsedShape(getOperation(), resultType.getShape(),
                                  srcType.getShape(), getReassociationIndices(),
                                  /*allowMultipleDynamicDimsPerGroup=*/true)))
    return failure();

  // Compute expected result type (including layout map).
  MemRefType expectedResultType;
  if (srcType.getLayout().isIdentity()) {
    // If the source is contiguous (i.e., no layout map specified), so is the
    // result.
    MemRefLayoutAttrInterface layout;
    expectedResultType =
        MemRefType::get(resultType.getShape(), srcType.getElementType(), layout,
                        srcType.getMemorySpace());
  } else {
    // Source may not be fully contiguous. Compute the layout map.
    // Note: Dimensions that are collapsed into a single dim are assumed to be
    // contiguous.
    FailureOr<StridedLayoutAttr> computedLayout =
        computeCollapsedLayoutMap(srcType, getReassociationIndices());
    if (failed(computedLayout))
      return emitOpError(
          "invalid source layout map or collapsing non-contiguous dims");
    expectedResultType =
        MemRefType::get(resultType.getShape(), srcType.getElementType(),
                        *computedLayout, srcType.getMemorySpace());
  }

  if (expectedResultType != resultType)
    return emitOpError("expected collapsed type to be ")
           << expectedResultType << " but found " << resultType;

  return success();
}

struct CollapseShapeOpMemRefCastFolder
    : public OpRewritePattern<CollapseShapeOp> {
public:
  using OpRewritePattern<CollapseShapeOp>::OpRewritePattern;

  LogicalResult matchAndRewrite(CollapseShapeOp op,
                                PatternRewriter &rewriter) const override {
    auto cast = op.getOperand().getDefiningOp<CastOp>();
    if (!cast)
      return failure();

    if (!CastOp::canFoldIntoConsumerOp(cast))
      return failure();

    Type newResultType = CollapseShapeOp::computeCollapsedType(
        llvm::cast<MemRefType>(cast.getOperand().getType()),
        op.getReassociationIndices());

    if (newResultType == op.getResultType()) {
      rewriter.modifyOpInPlace(
          op, [&]() { op.getSrcMutable().assign(cast.getSource()); });
    } else {
      Value newOp = rewriter.create<CollapseShapeOp>(
          op->getLoc(), cast.getSource(), op.getReassociationIndices());
      rewriter.replaceOpWithNewOp<CastOp>(op, op.getType(), newOp);
    }
    return success();
  }
};

void CollapseShapeOp::getCanonicalizationPatterns(RewritePatternSet &results,
                                                  MLIRContext *context) {
  results.add<
      ComposeReassociativeReshapeOps<CollapseShapeOp, ReshapeOpKind::kCollapse>,
      ComposeCollapseOfExpandOp<CollapseShapeOp, ExpandShapeOp, CastOp,
                                memref::DimOp, MemRefType>,
      CollapseShapeOpMemRefCastFolder>(context);
}

OpFoldResult ExpandShapeOp::fold(FoldAdaptor adaptor) {
  return foldReshapeOp<ExpandShapeOp, CollapseShapeOp>(*this,
                                                       adaptor.getOperands());
}

OpFoldResult CollapseShapeOp::fold(FoldAdaptor adaptor) {
  return foldReshapeOp<CollapseShapeOp, ExpandShapeOp>(*this,
                                                       adaptor.getOperands());
}

//===----------------------------------------------------------------------===//
// ReshapeOp
//===----------------------------------------------------------------------===//

void ReshapeOp::getAsmResultNames(
    function_ref<void(Value, StringRef)> setNameFn) {
  setNameFn(getResult(), "reshape");
}

LogicalResult ReshapeOp::verify() {
  Type operandType = getSource().getType();
  Type resultType = getResult().getType();

  Type operandElementType =
      llvm::cast<ShapedType>(operandType).getElementType();
  Type resultElementType = llvm::cast<ShapedType>(resultType).getElementType();
  if (operandElementType != resultElementType)
    return emitOpError("element types of source and destination memref "
                       "types should be the same");

  if (auto operandMemRefType = llvm::dyn_cast<MemRefType>(operandType))
    if (!operandMemRefType.getLayout().isIdentity())
      return emitOpError("source memref type should have identity affine map");

  int64_t shapeSize =
      llvm::cast<MemRefType>(getShape().getType()).getDimSize(0);
  auto resultMemRefType = llvm::dyn_cast<MemRefType>(resultType);
  if (resultMemRefType) {
    if (!resultMemRefType.getLayout().isIdentity())
      return emitOpError("result memref type should have identity affine map");
    if (shapeSize == ShapedType::kDynamic)
      return emitOpError("cannot use shape operand with dynamic length to "
                         "reshape to statically-ranked memref type");
    if (shapeSize != resultMemRefType.getRank())
      return emitOpError(
          "length of shape operand differs from the result's memref rank");
  }
  return success();
}

//===----------------------------------------------------------------------===//
// StoreOp
//===----------------------------------------------------------------------===//

LogicalResult StoreOp::verify() {
  if (getNumOperands() != 2 + getMemRefType().getRank())
    return emitOpError("store index operand count not equal to memref rank");

  return success();
}

LogicalResult StoreOp::fold(FoldAdaptor adaptor,
                            SmallVectorImpl<OpFoldResult> &results) {
  /// store(memrefcast) -> store
  return foldMemRefCast(*this, getValueToStore());
}

//===----------------------------------------------------------------------===//
// SubViewOp
//===----------------------------------------------------------------------===//

void SubViewOp::getAsmResultNames(
    function_ref<void(Value, StringRef)> setNameFn) {
  setNameFn(getResult(), "subview");
}

/// A subview result type can be fully inferred from the source type and the
/// static representation of offsets, sizes and strides. Special sentinels
/// encode the dynamic case.
Type SubViewOp::inferResultType(MemRefType sourceMemRefType,
                                ArrayRef<int64_t> staticOffsets,
                                ArrayRef<int64_t> staticSizes,
                                ArrayRef<int64_t> staticStrides) {
  unsigned rank = sourceMemRefType.getRank();
  (void)rank;
  assert(staticOffsets.size() == rank && "staticOffsets length mismatch");
  assert(staticSizes.size() == rank && "staticSizes length mismatch");
  assert(staticStrides.size() == rank && "staticStrides length mismatch");

  // Extract source offset and strides.
  auto [sourceStrides, sourceOffset] = getStridesAndOffset(sourceMemRefType);

  // Compute target offset whose value is:
  //   `sourceOffset + sum_i(staticOffset_i * sourceStrides_i)`.
  int64_t targetOffset = sourceOffset;
  for (auto it : llvm::zip(staticOffsets, sourceStrides)) {
    auto staticOffset = std::get<0>(it), targetStride = std::get<1>(it);
    targetOffset = (SaturatedInteger::wrap(targetOffset) +
                    SaturatedInteger::wrap(staticOffset) *
                        SaturatedInteger::wrap(targetStride))
                       .asInteger();
  }

  // Compute target stride whose value is:
  //   `sourceStrides_i * staticStrides_i`.
  SmallVector<int64_t, 4> targetStrides;
  targetStrides.reserve(staticOffsets.size());
  for (auto it : llvm::zip(sourceStrides, staticStrides)) {
    auto sourceStride = std::get<0>(it), staticStride = std::get<1>(it);
    targetStrides.push_back((SaturatedInteger::wrap(sourceStride) *
                             SaturatedInteger::wrap(staticStride))
                                .asInteger());
  }

  // The type is now known.
  return MemRefType::get(staticSizes, sourceMemRefType.getElementType(),
                         StridedLayoutAttr::get(sourceMemRefType.getContext(),
                                                targetOffset, targetStrides),
                         sourceMemRefType.getMemorySpace());
}

Type SubViewOp::inferResultType(MemRefType sourceMemRefType,
                                ArrayRef<OpFoldResult> offsets,
                                ArrayRef<OpFoldResult> sizes,
                                ArrayRef<OpFoldResult> strides) {
  SmallVector<int64_t> staticOffsets, staticSizes, staticStrides;
  SmallVector<Value> dynamicOffsets, dynamicSizes, dynamicStrides;
  dispatchIndexOpFoldResults(offsets, dynamicOffsets, staticOffsets);
  dispatchIndexOpFoldResults(sizes, dynamicSizes, staticSizes);
  dispatchIndexOpFoldResults(strides, dynamicStrides, staticStrides);
  if (!hasValidSizesOffsets(staticOffsets))
    return {};
  if (!hasValidSizesOffsets(staticSizes))
    return {};
  if (!hasValidStrides(staticStrides))
    return {};
  return SubViewOp::inferResultType(sourceMemRefType, staticOffsets,
                                    staticSizes, staticStrides);
}

Type SubViewOp::inferRankReducedResultType(ArrayRef<int64_t> resultShape,
                                           MemRefType sourceRankedTensorType,
                                           ArrayRef<int64_t> offsets,
                                           ArrayRef<int64_t> sizes,
                                           ArrayRef<int64_t> strides) {
  auto inferredType = llvm::cast<MemRefType>(
      inferResultType(sourceRankedTensorType, offsets, sizes, strides));
  assert(inferredType.getRank() >= static_cast<int64_t>(resultShape.size()) &&
         "expected ");
  if (inferredType.getRank() == static_cast<int64_t>(resultShape.size()))
    return inferredType;

  // Compute which dimensions are dropped.
  std::optional<llvm::SmallDenseSet<unsigned>> dimsToProject =
      computeRankReductionMask(inferredType.getShape(), resultShape);
  assert(dimsToProject.has_value() && "invalid rank reduction");

  // Compute the layout and result type.
  auto inferredLayout = llvm::cast<StridedLayoutAttr>(inferredType.getLayout());
  SmallVector<int64_t> rankReducedStrides;
  rankReducedStrides.reserve(resultShape.size());
  for (auto [idx, value] : llvm::enumerate(inferredLayout.getStrides())) {
    if (!dimsToProject->contains(idx))
      rankReducedStrides.push_back(value);
  }
  return MemRefType::get(resultShape, inferredType.getElementType(),
                         StridedLayoutAttr::get(inferredLayout.getContext(),
                                                inferredLayout.getOffset(),
                                                rankReducedStrides),
                         inferredType.getMemorySpace());
}

Type SubViewOp::inferRankReducedResultType(ArrayRef<int64_t> resultShape,
                                           MemRefType sourceRankedTensorType,
                                           ArrayRef<OpFoldResult> offsets,
                                           ArrayRef<OpFoldResult> sizes,
                                           ArrayRef<OpFoldResult> strides) {
  SmallVector<int64_t> staticOffsets, staticSizes, staticStrides;
  SmallVector<Value> dynamicOffsets, dynamicSizes, dynamicStrides;
  dispatchIndexOpFoldResults(offsets, dynamicOffsets, staticOffsets);
  dispatchIndexOpFoldResults(sizes, dynamicSizes, staticSizes);
  dispatchIndexOpFoldResults(strides, dynamicStrides, staticStrides);
  return SubViewOp::inferRankReducedResultType(
      resultShape, sourceRankedTensorType, staticOffsets, staticSizes,
      staticStrides);
}

// Build a SubViewOp with mixed static and dynamic entries and custom result
// type. If the type passed is nullptr, it is inferred.
void SubViewOp::build(OpBuilder &b, OperationState &result,
                      MemRefType resultType, Value source,
                      ArrayRef<OpFoldResult> offsets,
                      ArrayRef<OpFoldResult> sizes,
                      ArrayRef<OpFoldResult> strides,
                      ArrayRef<NamedAttribute> attrs) {
  SmallVector<int64_t> staticOffsets, staticSizes, staticStrides;
  SmallVector<Value> dynamicOffsets, dynamicSizes, dynamicStrides;
  dispatchIndexOpFoldResults(offsets, dynamicOffsets, staticOffsets);
  dispatchIndexOpFoldResults(sizes, dynamicSizes, staticSizes);
  dispatchIndexOpFoldResults(strides, dynamicStrides, staticStrides);
  auto sourceMemRefType = llvm::cast<MemRefType>(source.getType());
  // Structuring implementation this way avoids duplication between builders.
  if (!resultType) {
    resultType = llvm::cast<MemRefType>(SubViewOp::inferResultType(
        sourceMemRefType, staticOffsets, staticSizes, staticStrides));
  }
  result.addAttributes(attrs);
  build(b, result, resultType, source, dynamicOffsets, dynamicSizes,
        dynamicStrides, b.getDenseI64ArrayAttr(staticOffsets),
        b.getDenseI64ArrayAttr(staticSizes),
        b.getDenseI64ArrayAttr(staticStrides));
}

// Build a SubViewOp with mixed static and dynamic entries and inferred result
// type.
void SubViewOp::build(OpBuilder &b, OperationState &result, Value source,
                      ArrayRef<OpFoldResult> offsets,
                      ArrayRef<OpFoldResult> sizes,
                      ArrayRef<OpFoldResult> strides,
                      ArrayRef<NamedAttribute> attrs) {
  build(b, result, MemRefType(), source, offsets, sizes, strides, attrs);
}

// Build a SubViewOp with static entries and inferred result type.
void SubViewOp::build(OpBuilder &b, OperationState &result, Value source,
                      ArrayRef<int64_t> offsets, ArrayRef<int64_t> sizes,
                      ArrayRef<int64_t> strides,
                      ArrayRef<NamedAttribute> attrs) {
  SmallVector<OpFoldResult> offsetValues = llvm::to_vector<4>(
      llvm::map_range(offsets, [&](int64_t v) -> OpFoldResult {
        return b.getI64IntegerAttr(v);
      }));
  SmallVector<OpFoldResult> sizeValues =
      llvm::to_vector<4>(llvm::map_range(sizes, [&](int64_t v) -> OpFoldResult {
        return b.getI64IntegerAttr(v);
      }));
  SmallVector<OpFoldResult> strideValues = llvm::to_vector<4>(
      llvm::map_range(strides, [&](int64_t v) -> OpFoldResult {
        return b.getI64IntegerAttr(v);
      }));
  build(b, result, source, offsetValues, sizeValues, strideValues, attrs);
}

// Build a SubViewOp with dynamic entries and custom result type. If the
// type passed is nullptr, it is inferred.
void SubViewOp::build(OpBuilder &b, OperationState &result,
                      MemRefType resultType, Value source,
                      ArrayRef<int64_t> offsets, ArrayRef<int64_t> sizes,
                      ArrayRef<int64_t> strides,
                      ArrayRef<NamedAttribute> attrs) {
  SmallVector<OpFoldResult> offsetValues = llvm::to_vector<4>(
      llvm::map_range(offsets, [&](int64_t v) -> OpFoldResult {
        return b.getI64IntegerAttr(v);
      }));
  SmallVector<OpFoldResult> sizeValues =
      llvm::to_vector<4>(llvm::map_range(sizes, [&](int64_t v) -> OpFoldResult {
        return b.getI64IntegerAttr(v);
      }));
  SmallVector<OpFoldResult> strideValues = llvm::to_vector<4>(
      llvm::map_range(strides, [&](int64_t v) -> OpFoldResult {
        return b.getI64IntegerAttr(v);
      }));
  build(b, result, resultType, source, offsetValues, sizeValues, strideValues,
        attrs);
}

// Build a SubViewOp with dynamic entries and custom result type. If the type
// passed is nullptr, it is inferred.
void SubViewOp::build(OpBuilder &b, OperationState &result,
                      MemRefType resultType, Value source, ValueRange offsets,
                      ValueRange sizes, ValueRange strides,
                      ArrayRef<NamedAttribute> attrs) {
  SmallVector<OpFoldResult> offsetValues = llvm::to_vector<4>(
      llvm::map_range(offsets, [](Value v) -> OpFoldResult { return v; }));
  SmallVector<OpFoldResult> sizeValues = llvm::to_vector<4>(
      llvm::map_range(sizes, [](Value v) -> OpFoldResult { return v; }));
  SmallVector<OpFoldResult> strideValues = llvm::to_vector<4>(
      llvm::map_range(strides, [](Value v) -> OpFoldResult { return v; }));
  build(b, result, resultType, source, offsetValues, sizeValues, strideValues);
}

// Build a SubViewOp with dynamic entries and inferred result type.
void SubViewOp::build(OpBuilder &b, OperationState &result, Value source,
                      ValueRange offsets, ValueRange sizes, ValueRange strides,
                      ArrayRef<NamedAttribute> attrs) {
  build(b, result, MemRefType(), source, offsets, sizes, strides, attrs);
}

/// For ViewLikeOpInterface.
Value SubViewOp::getViewSource() { return getSource(); }

/// Return true if `t1` and `t2` have equal offsets (both dynamic or of same
/// static value).
static bool haveCompatibleOffsets(MemRefType t1, MemRefType t2) {
  int64_t t1Offset, t2Offset;
  SmallVector<int64_t> t1Strides, t2Strides;
  auto res1 = getStridesAndOffset(t1, t1Strides, t1Offset);
  auto res2 = getStridesAndOffset(t2, t2Strides, t2Offset);
  return succeeded(res1) && succeeded(res2) && t1Offset == t2Offset;
}

/// Return true if `t1` and `t2` have equal strides (both dynamic or of same
/// static value). Dimensions of `t1` may be dropped in `t2`; these must be
/// marked as dropped in `droppedDims`.
static bool haveCompatibleStrides(MemRefType t1, MemRefType t2,
                                  const llvm::SmallBitVector &droppedDims) {
  assert(size_t(t1.getRank()) == droppedDims.size() &&
         "incorrect number of bits");
  assert(size_t(t1.getRank() - t2.getRank()) == droppedDims.count() &&
         "incorrect number of dropped dims");
  int64_t t1Offset, t2Offset;
  SmallVector<int64_t> t1Strides, t2Strides;
  auto res1 = getStridesAndOffset(t1, t1Strides, t1Offset);
  auto res2 = getStridesAndOffset(t2, t2Strides, t2Offset);
  if (failed(res1) || failed(res2))
    return false;
  for (int64_t i = 0, j = 0, e = t1.getRank(); i < e; ++i) {
    if (droppedDims[i])
      continue;
    if (t1Strides[i] != t2Strides[j])
      return false;
    ++j;
  }
  return true;
}

static LogicalResult produceSubViewErrorMsg(SliceVerificationResult result,
                                            Operation *op, Type expectedType) {
  auto memrefType = llvm::cast<ShapedType>(expectedType);
  switch (result) {
  case SliceVerificationResult::Success:
    return success();
  case SliceVerificationResult::RankTooLarge:
    return op->emitError("expected result rank to be smaller or equal to ")
           << "the source rank. ";
  case SliceVerificationResult::SizeMismatch:
    return op->emitError("expected result type to be ")
           << expectedType
           << " or a rank-reduced version. (mismatch of result sizes) ";
  case SliceVerificationResult::ElemTypeMismatch:
    return op->emitError("expected result element type to be ")
           << memrefType.getElementType();
  case SliceVerificationResult::MemSpaceMismatch:
    return op->emitError("expected result and source memory spaces to match.");
  case SliceVerificationResult::LayoutMismatch:
    return op->emitError("expected result type to be ")
           << expectedType
           << " or a rank-reduced version. (mismatch of result layout) ";
  }
  llvm_unreachable("unexpected subview verification result");
}

/// Verifier for SubViewOp.
LogicalResult SubViewOp::verify() {
  MemRefType baseType = getSourceType();
  MemRefType subViewType = getType();

  // The base memref and the view memref should be in the same memory space.
  if (baseType.getMemorySpace() != subViewType.getMemorySpace())
    return emitError("different memory spaces specified for base memref "
                     "type ")
           << baseType << " and subview memref type " << subViewType;

  // Verify that the base memref type has a strided layout map.
  if (!isStrided(baseType))
    return emitError("base type ") << baseType << " is not strided";

  // Compute the expected result type, assuming that there are no rank
  // reductions.
  auto expectedType = cast<MemRefType>(SubViewOp::inferResultType(
      baseType, getStaticOffsets(), getStaticSizes(), getStaticStrides()));

  // Verify all properties of a shaped type: rank, element type and dimension
  // sizes. This takes into account potential rank reductions.
  auto shapedTypeVerification = isRankReducedType(
      /*originalType=*/expectedType, /*candidateReducedType=*/subViewType);
  if (shapedTypeVerification != SliceVerificationResult::Success)
    return produceSubViewErrorMsg(shapedTypeVerification, *this, expectedType);

  // Make sure that the memory space did not change.
  if (expectedType.getMemorySpace() != subViewType.getMemorySpace())
    return produceSubViewErrorMsg(SliceVerificationResult::MemSpaceMismatch,
                                  *this, expectedType);

  // Verify the offset of the layout map.
  if (!haveCompatibleOffsets(expectedType, subViewType))
    return produceSubViewErrorMsg(SliceVerificationResult::LayoutMismatch,
                                  *this, expectedType);

  // The only thing that's left to verify now are the strides. First, compute
  // the unused dimensions due to rank reductions. We have to look at sizes and
  // strides to decide which dimensions were dropped. This function also
  // partially verifies strides in case of rank reductions.
  auto unusedDims = computeMemRefRankReductionMask(expectedType, subViewType,
                                                   getMixedSizes());
  if (failed(unusedDims))
    return produceSubViewErrorMsg(SliceVerificationResult::LayoutMismatch,
                                  *this, expectedType);

  // Strides must match.
  if (!haveCompatibleStrides(expectedType, subViewType, *unusedDims))
    return produceSubViewErrorMsg(SliceVerificationResult::LayoutMismatch,
                                  *this, expectedType);

  return success();
}

raw_ostream &mlir::operator<<(raw_ostream &os, const Range &range) {
  return os << "range " << range.offset << ":" << range.size << ":"
            << range.stride;
}

/// Return the list of Range (i.e. offset, size, stride). Each Range
/// entry contains either the dynamic value or a ConstantIndexOp constructed
/// with `b` at location `loc`.
SmallVector<Range, 8> mlir::getOrCreateRanges(OffsetSizeAndStrideOpInterface op,
                                              OpBuilder &b, Location loc) {
  std::array<unsigned, 3> ranks = op.getArrayAttrMaxRanks();
  assert(ranks[0] == ranks[1] && "expected offset and sizes of equal ranks");
  assert(ranks[1] == ranks[2] && "expected sizes and strides of equal ranks");
  SmallVector<Range, 8> res;
  unsigned rank = ranks[0];
  res.reserve(rank);
  for (unsigned idx = 0; idx < rank; ++idx) {
    Value offset =
        op.isDynamicOffset(idx)
            ? op.getDynamicOffset(idx)
            : b.create<arith::ConstantIndexOp>(loc, op.getStaticOffset(idx));
    Value size =
        op.isDynamicSize(idx)
            ? op.getDynamicSize(idx)
            : b.create<arith::ConstantIndexOp>(loc, op.getStaticSize(idx));
    Value stride =
        op.isDynamicStride(idx)
            ? op.getDynamicStride(idx)
            : b.create<arith::ConstantIndexOp>(loc, op.getStaticStride(idx));
    res.emplace_back(Range{offset, size, stride});
  }
  return res;
}

/// Compute the canonical result type of a SubViewOp. Call `inferResultType`
/// to deduce the result type for the given `sourceType`. Additionally, reduce
/// the rank of the inferred result type if `currentResultType` is lower rank
/// than `currentSourceType`. Use this signature if `sourceType` is updated
/// together with the result type. In this case, it is important to compute
/// the dropped dimensions using `currentSourceType` whose strides align with
/// `currentResultType`.
static MemRefType getCanonicalSubViewResultType(
    MemRefType currentResultType, MemRefType currentSourceType,
    MemRefType sourceType, ArrayRef<OpFoldResult> mixedOffsets,
    ArrayRef<OpFoldResult> mixedSizes, ArrayRef<OpFoldResult> mixedStrides) {
  auto nonRankReducedType = llvm::cast<MemRefType>(SubViewOp::inferResultType(
      sourceType, mixedOffsets, mixedSizes, mixedStrides));
  FailureOr<llvm::SmallBitVector> unusedDims = computeMemRefRankReductionMask(
      currentSourceType, currentResultType, mixedSizes);
  if (failed(unusedDims))
    return nullptr;

  auto layout = llvm::cast<StridedLayoutAttr>(nonRankReducedType.getLayout());
  SmallVector<int64_t> shape, strides;
  unsigned numDimsAfterReduction =
      nonRankReducedType.getRank() - unusedDims->count();
  shape.reserve(numDimsAfterReduction);
  strides.reserve(numDimsAfterReduction);
  for (const auto &[idx, size, stride] :
       llvm::zip(llvm::seq<unsigned>(0, nonRankReducedType.getRank()),
                 nonRankReducedType.getShape(), layout.getStrides())) {
    if (unusedDims->test(idx))
      continue;
    shape.push_back(size);
    strides.push_back(stride);
  }

  return MemRefType::get(shape, nonRankReducedType.getElementType(),
                         StridedLayoutAttr::get(sourceType.getContext(),
                                                layout.getOffset(), strides),
                         nonRankReducedType.getMemorySpace());
}

Value mlir::memref::createCanonicalRankReducingSubViewOp(
    OpBuilder &b, Location loc, Value memref, ArrayRef<int64_t> targetShape) {
  auto memrefType = llvm::cast<MemRefType>(memref.getType());
  unsigned rank = memrefType.getRank();
  SmallVector<OpFoldResult> offsets(rank, b.getIndexAttr(0));
  SmallVector<OpFoldResult> sizes = getMixedSizes(b, loc, memref);
  SmallVector<OpFoldResult> strides(rank, b.getIndexAttr(1));
  auto targetType =
      llvm::cast<MemRefType>(SubViewOp::inferRankReducedResultType(
          targetShape, memrefType, offsets, sizes, strides));
  return b.createOrFold<memref::SubViewOp>(loc, targetType, memref, offsets,
                                           sizes, strides);
}

FailureOr<Value> SubViewOp::rankReduceIfNeeded(OpBuilder &b, Location loc,
                                               Value value,
                                               ArrayRef<int64_t> desiredShape) {
  auto sourceMemrefType = llvm::dyn_cast<MemRefType>(value.getType());
  assert(sourceMemrefType && "not a ranked memref type");
  auto sourceShape = sourceMemrefType.getShape();
  if (sourceShape.equals(desiredShape))
    return value;
  auto maybeRankReductionMask =
      mlir::computeRankReductionMask(sourceShape, desiredShape);
  if (!maybeRankReductionMask)
    return failure();
  return createCanonicalRankReducingSubViewOp(b, loc, value, desiredShape);
}

/// Helper method to check if a `subview` operation is trivially a no-op. This
/// is the case if the all offsets are zero, all strides are 1, and the source
/// shape is same as the size of the subview. In such cases, the subview can
/// be folded into its source.
static bool isTrivialSubViewOp(SubViewOp subViewOp) {
  if (subViewOp.getSourceType().getRank() != subViewOp.getType().getRank())
    return false;

  auto mixedOffsets = subViewOp.getMixedOffsets();
  auto mixedSizes = subViewOp.getMixedSizes();
  auto mixedStrides = subViewOp.getMixedStrides();

  // Check offsets are zero.
  if (llvm::any_of(mixedOffsets, [](OpFoldResult ofr) {
        std::optional<int64_t> intValue = getConstantIntValue(ofr);
        return !intValue || intValue.value() != 0;
      }))
    return false;

  // Check strides are one.
  if (llvm::any_of(mixedStrides, [](OpFoldResult ofr) {
        std::optional<int64_t> intValue = getConstantIntValue(ofr);
        return !intValue || intValue.value() != 1;
      }))
    return false;

  // Check all size values are static and matches the (static) source shape.
  ArrayRef<int64_t> sourceShape = subViewOp.getSourceType().getShape();
  for (const auto &size : llvm::enumerate(mixedSizes)) {
    std::optional<int64_t> intValue = getConstantIntValue(size.value());
    if (!intValue || *intValue != sourceShape[size.index()])
      return false;
  }
  // All conditions met. The `SubViewOp` is foldable as a no-op.
  return true;
}

namespace {
/// Pattern to rewrite a subview op with MemRefCast arguments.
/// This essentially pushes memref.cast past its consuming subview when
/// `canFoldIntoConsumerOp` is true.
///
/// Example:
/// ```
///   %0 = memref.cast %V : memref<16x16xf32> to memref<?x?xf32>
///   %1 = memref.subview %0[0, 0][3, 4][1, 1] :
///     memref<?x?xf32> to memref<3x4xf32, strided<[?, 1], offset: ?>>
/// ```
/// is rewritten into:
/// ```
///   %0 = memref.subview %V: memref<16x16xf32> to memref<3x4xf32, #[[map0]]>
///   %1 = memref.cast %0: memref<3x4xf32, strided<[16, 1], offset: 0>> to
///     memref<3x4xf32, strided<[?, 1], offset: ?>>
/// ```
class SubViewOpMemRefCastFolder final : public OpRewritePattern<SubViewOp> {
public:
  using OpRewritePattern<SubViewOp>::OpRewritePattern;

  LogicalResult matchAndRewrite(SubViewOp subViewOp,
                                PatternRewriter &rewriter) const override {
    // Any constant operand, just return to let SubViewOpConstantFolder kick
    // in.
    if (llvm::any_of(subViewOp.getOperands(), [](Value operand) {
          return matchPattern(operand, matchConstantIndex());
        }))
      return failure();

    auto castOp = subViewOp.getSource().getDefiningOp<CastOp>();
    if (!castOp)
      return failure();

    if (!CastOp::canFoldIntoConsumerOp(castOp))
      return failure();

    // Compute the SubViewOp result type after folding the MemRefCastOp. Use
    // the MemRefCastOp source operand type to infer the result type and the
    // current SubViewOp source operand type to compute the dropped dimensions
    // if the operation is rank-reducing.
    auto resultType = getCanonicalSubViewResultType(
        subViewOp.getType(), subViewOp.getSourceType(),
        llvm::cast<MemRefType>(castOp.getSource().getType()),
        subViewOp.getMixedOffsets(), subViewOp.getMixedSizes(),
        subViewOp.getMixedStrides());
    if (!resultType)
      return failure();

    Value newSubView = rewriter.create<SubViewOp>(
        subViewOp.getLoc(), resultType, castOp.getSource(),
        subViewOp.getOffsets(), subViewOp.getSizes(), subViewOp.getStrides(),
        subViewOp.getStaticOffsets(), subViewOp.getStaticSizes(),
        subViewOp.getStaticStrides());
    rewriter.replaceOpWithNewOp<CastOp>(subViewOp, subViewOp.getType(),
                                        newSubView);
    return success();
  }
};

/// Canonicalize subview ops that are no-ops. When the source shape is not
/// same as a result shape due to use of `affine_map`.
class TrivialSubViewOpFolder final : public OpRewritePattern<SubViewOp> {
public:
  using OpRewritePattern<SubViewOp>::OpRewritePattern;

  LogicalResult matchAndRewrite(SubViewOp subViewOp,
                                PatternRewriter &rewriter) const override {
    if (!isTrivialSubViewOp(subViewOp))
      return failure();
    if (subViewOp.getSourceType() == subViewOp.getType()) {
      rewriter.replaceOp(subViewOp, subViewOp.getSource());
      return success();
    }
    rewriter.replaceOpWithNewOp<CastOp>(subViewOp, subViewOp.getType(),
                                        subViewOp.getSource());
    return success();
  }
};
} // namespace

/// Return the canonical type of the result of a subview.
struct SubViewReturnTypeCanonicalizer {
  MemRefType operator()(SubViewOp op, ArrayRef<OpFoldResult> mixedOffsets,
                        ArrayRef<OpFoldResult> mixedSizes,
                        ArrayRef<OpFoldResult> mixedStrides) {
    // Infer a memref type without taking into account any rank reductions.
    auto resTy = SubViewOp::inferResultType(op.getSourceType(), mixedOffsets,
                                            mixedSizes, mixedStrides);
    if (!resTy)
      return {};
    MemRefType nonReducedType = cast<MemRefType>(resTy);

    // Directly return the non-rank reduced type if there are no dropped dims.
    llvm::SmallBitVector droppedDims = op.getDroppedDims();
    if (droppedDims.none())
      return nonReducedType;

    // Take the strides and offset from the non-rank reduced type.
    auto [nonReducedStrides, offset] = getStridesAndOffset(nonReducedType);

    // Drop dims from shape and strides.
    SmallVector<int64_t> targetShape;
    SmallVector<int64_t> targetStrides;
    for (int64_t i = 0; i < static_cast<int64_t>(mixedSizes.size()); ++i) {
      if (droppedDims.test(i))
        continue;
      targetStrides.push_back(nonReducedStrides[i]);
      targetShape.push_back(nonReducedType.getDimSize(i));
    }

    return MemRefType::get(targetShape, nonReducedType.getElementType(),
                           StridedLayoutAttr::get(nonReducedType.getContext(),
                                                  offset, targetStrides),
                           nonReducedType.getMemorySpace());
  }
};

/// A canonicalizer wrapper to replace SubViewOps.
struct SubViewCanonicalizer {
  void operator()(PatternRewriter &rewriter, SubViewOp op, SubViewOp newOp) {
    rewriter.replaceOpWithNewOp<CastOp>(op, op.getType(), newOp);
  }
};

void SubViewOp::getCanonicalizationPatterns(RewritePatternSet &results,
                                            MLIRContext *context) {
  results
      .add<OpWithOffsetSizesAndStridesConstantArgumentFolder<
               SubViewOp, SubViewReturnTypeCanonicalizer, SubViewCanonicalizer>,
           SubViewOpMemRefCastFolder, TrivialSubViewOpFolder>(context);
}

OpFoldResult SubViewOp::fold(FoldAdaptor adaptor) {
  auto resultShapedType = llvm::cast<ShapedType>(getResult().getType());
  auto sourceShapedType = llvm::cast<ShapedType>(getSource().getType());

  if (resultShapedType.hasStaticShape() &&
      resultShapedType == sourceShapedType) {
    return getViewSource();
  }

  // Fold subview(subview(x)), where both subviews have the same size and the
  // second subview's offsets are all zero. (I.e., the second subview is a
  // no-op.)
  if (auto srcSubview = getViewSource().getDefiningOp<SubViewOp>()) {
    auto srcSizes = srcSubview.getMixedSizes();
    auto sizes = getMixedSizes();
    auto offsets = getMixedOffsets();
    bool allOffsetsZero = llvm::all_of(
        offsets, [](OpFoldResult ofr) { return isConstantIntValue(ofr, 0); });
    auto strides = getMixedStrides();
    bool allStridesOne = llvm::all_of(
        strides, [](OpFoldResult ofr) { return isConstantIntValue(ofr, 1); });
    bool allSizesSame = llvm::equal(sizes, srcSizes);
    if (allOffsetsZero && allStridesOne && allSizesSame &&
        resultShapedType == sourceShapedType)
      return getViewSource();
  }

  return {};
}

//===----------------------------------------------------------------------===//
// TransposeOp
//===----------------------------------------------------------------------===//

void TransposeOp::getAsmResultNames(
    function_ref<void(Value, StringRef)> setNameFn) {
  setNameFn(getResult(), "transpose");
}

/// Build a strided memref type by applying `permutationMap` to `memRefType`.
static MemRefType inferTransposeResultType(MemRefType memRefType,
                                           AffineMap permutationMap) {
  auto originalSizes = memRefType.getShape();
  auto [originalStrides, offset] = getStridesAndOffset(memRefType);
  assert(originalStrides.size() == static_cast<unsigned>(memRefType.getRank()));

  // Compute permuted sizes and strides.
  auto sizes = applyPermutationMap<int64_t>(permutationMap, originalSizes);
  auto strides = applyPermutationMap<int64_t>(permutationMap, originalStrides);

  return MemRefType::Builder(memRefType)
      .setShape(sizes)
      .setLayout(
          StridedLayoutAttr::get(memRefType.getContext(), offset, strides));
}

void TransposeOp::build(OpBuilder &b, OperationState &result, Value in,
                        AffineMapAttr permutation,
                        ArrayRef<NamedAttribute> attrs) {
  auto permutationMap = permutation.getValue();
  assert(permutationMap);

  auto memRefType = llvm::cast<MemRefType>(in.getType());
  // Compute result type.
  MemRefType resultType = inferTransposeResultType(memRefType, permutationMap);

  result.addAttribute(TransposeOp::getPermutationAttrStrName(), permutation);
  build(b, result, resultType, in, attrs);
}

// transpose $in $permutation attr-dict : type($in) `to` type(results)
void TransposeOp::print(OpAsmPrinter &p) {
  p << " " << getIn() << " " << getPermutation();
  p.printOptionalAttrDict((*this)->getAttrs(), {getPermutationAttrStrName()});
  p << " : " << getIn().getType() << " to " << getType();
}

ParseResult TransposeOp::parse(OpAsmParser &parser, OperationState &result) {
  OpAsmParser::UnresolvedOperand in;
  AffineMap permutation;
  MemRefType srcType, dstType;
  if (parser.parseOperand(in) || parser.parseAffineMap(permutation) ||
      parser.parseOptionalAttrDict(result.attributes) ||
      parser.parseColonType(srcType) ||
      parser.resolveOperand(in, srcType, result.operands) ||
      parser.parseKeywordType("to", dstType) ||
      parser.addTypeToList(dstType, result.types))
    return failure();

  result.addAttribute(TransposeOp::getPermutationAttrStrName(),
                      AffineMapAttr::get(permutation));
  return success();
}

LogicalResult TransposeOp::verify() {
  if (!getPermutation().isPermutation())
    return emitOpError("expected a permutation map");
  if (getPermutation().getNumDims() != getIn().getType().getRank())
    return emitOpError("expected a permutation map of same rank as the input");

  auto srcType = llvm::cast<MemRefType>(getIn().getType());
  auto resultType = llvm::cast<MemRefType>(getType());
  auto canonicalResultType = canonicalizeStridedLayout(
      inferTransposeResultType(srcType, getPermutation()));

  if (canonicalizeStridedLayout(resultType) != canonicalResultType)
    return emitOpError("result type ")
           << resultType
           << " is not equivalent to the canonical transposed input type "
           << canonicalResultType;
  return success();
}

OpFoldResult TransposeOp::fold(FoldAdaptor) {
  // First check for identity permutation, we can fold it away if input and
  // result types are identical already.
  if (getPermutation().isIdentity() && getType() == getIn().getType())
    return getIn();
  // Fold two consecutive memref.transpose Ops into one by composing their
  // permutation maps.
  if (auto otherTransposeOp = getIn().getDefiningOp<memref::TransposeOp>()) {
    AffineMap composedPermutation =
        getPermutation().compose(otherTransposeOp.getPermutation());
    getInMutable().assign(otherTransposeOp.getIn());
    setPermutation(composedPermutation);
    return getResult();
  }
  return {};
}

//===----------------------------------------------------------------------===//
// ViewOp
//===----------------------------------------------------------------------===//

void ViewOp::getAsmResultNames(function_ref<void(Value, StringRef)> setNameFn) {
  setNameFn(getResult(), "view");
}

LogicalResult ViewOp::verify() {
  auto baseType = llvm::cast<MemRefType>(getOperand(0).getType());
  auto viewType = getType();

  // The base memref should have identity layout map (or none).
  if (!baseType.getLayout().isIdentity())
    return emitError("unsupported map for base memref type ") << baseType;

  // The result memref should have identity layout map (or none).
  if (!viewType.getLayout().isIdentity())
    return emitError("unsupported map for result memref type ") << viewType;

  // The base memref and the view memref should be in the same memory space.
  if (baseType.getMemorySpace() != viewType.getMemorySpace())
    return emitError("different memory spaces specified for base memref "
                     "type ")
           << baseType << " and view memref type " << viewType;

  // Verify that we have the correct number of sizes for the result type.
  unsigned numDynamicDims = viewType.getNumDynamicDims();
  if (getSizes().size() != numDynamicDims)
    return emitError("incorrect number of size operands for type ") << viewType;

  return success();
}

Value ViewOp::getViewSource() { return getSource(); }

namespace {

struct ViewOpShapeFolder : public OpRewritePattern<ViewOp> {
  using OpRewritePattern<ViewOp>::OpRewritePattern;

  LogicalResult matchAndRewrite(ViewOp viewOp,
                                PatternRewriter &rewriter) const override {
    // Return if none of the operands are constants.
    if (llvm::none_of(viewOp.getOperands(), [](Value operand) {
          return matchPattern(operand, matchConstantIndex());
        }))
      return failure();

    // Get result memref type.
    auto memrefType = viewOp.getType();

    // Get offset from old memref view type 'memRefType'.
    int64_t oldOffset;
    SmallVector<int64_t, 4> oldStrides;
    if (failed(getStridesAndOffset(memrefType, oldStrides, oldOffset)))
      return failure();
    assert(oldOffset == 0 && "Expected 0 offset");

    SmallVector<Value, 4> newOperands;

    // Offset cannot be folded into result type.

    // Fold any dynamic dim operands which are produced by a constant.
    SmallVector<int64_t, 4> newShapeConstants;
    newShapeConstants.reserve(memrefType.getRank());

    unsigned dynamicDimPos = 0;
    unsigned rank = memrefType.getRank();
    for (unsigned dim = 0, e = rank; dim < e; ++dim) {
      int64_t dimSize = memrefType.getDimSize(dim);
      // If this is already static dimension, keep it.
      if (!ShapedType::isDynamic(dimSize)) {
        newShapeConstants.push_back(dimSize);
        continue;
      }
      auto *defOp = viewOp.getSizes()[dynamicDimPos].getDefiningOp();
      if (auto constantIndexOp =
              dyn_cast_or_null<arith::ConstantIndexOp>(defOp)) {
        // Dynamic shape dimension will be folded.
        newShapeConstants.push_back(constantIndexOp.value());
      } else {
        // Dynamic shape dimension not folded; copy operand from old memref.
        newShapeConstants.push_back(dimSize);
        newOperands.push_back(viewOp.getSizes()[dynamicDimPos]);
      }
      dynamicDimPos++;
    }

    // Create new memref type with constant folded dims.
    MemRefType newMemRefType =
        MemRefType::Builder(memrefType).setShape(newShapeConstants);
    // Nothing new, don't fold.
    if (newMemRefType == memrefType)
      return failure();

    // Create new ViewOp.
    auto newViewOp = rewriter.create<ViewOp>(
        viewOp.getLoc(), newMemRefType, viewOp.getOperand(0),
        viewOp.getByteShift(), newOperands);
    // Insert a cast so we have the same type as the old memref type.
    rewriter.replaceOpWithNewOp<CastOp>(viewOp, viewOp.getType(), newViewOp);
    return success();
  }
};

struct ViewOpMemrefCastFolder : public OpRewritePattern<ViewOp> {
  using OpRewritePattern<ViewOp>::OpRewritePattern;

  LogicalResult matchAndRewrite(ViewOp viewOp,
                                PatternRewriter &rewriter) const override {
    Value memrefOperand = viewOp.getOperand(0);
    CastOp memrefCastOp = memrefOperand.getDefiningOp<CastOp>();
    if (!memrefCastOp)
      return failure();
    Value allocOperand = memrefCastOp.getOperand();
    AllocOp allocOp = allocOperand.getDefiningOp<AllocOp>();
    if (!allocOp)
      return failure();
    rewriter.replaceOpWithNewOp<ViewOp>(viewOp, viewOp.getType(), allocOperand,
                                        viewOp.getByteShift(),
                                        viewOp.getSizes());
    return success();
  }
};

} // namespace

void ViewOp::getCanonicalizationPatterns(RewritePatternSet &results,
                                         MLIRContext *context) {
  results.add<ViewOpShapeFolder, ViewOpMemrefCastFolder>(context);
}

//===----------------------------------------------------------------------===//
// AtomicRMWOp
//===----------------------------------------------------------------------===//

LogicalResult AtomicRMWOp::verify() {
  if (getMemRefType().getRank() != getNumOperands() - 2)
    return emitOpError(
        "expects the number of subscripts to be equal to memref rank");
  switch (getKind()) {
  case arith::AtomicRMWKind::addf:
  case arith::AtomicRMWKind::maximumf:
  case arith::AtomicRMWKind::minimumf:
  case arith::AtomicRMWKind::mulf:
    if (!llvm::isa<FloatType>(getValue().getType()))
      return emitOpError() << "with kind '"
                           << arith::stringifyAtomicRMWKind(getKind())
                           << "' expects a floating-point type";
    break;
  case arith::AtomicRMWKind::addi:
  case arith::AtomicRMWKind::maxs:
  case arith::AtomicRMWKind::maxu:
  case arith::AtomicRMWKind::mins:
  case arith::AtomicRMWKind::minu:
  case arith::AtomicRMWKind::muli:
  case arith::AtomicRMWKind::ori:
  case arith::AtomicRMWKind::andi:
    if (!llvm::isa<IntegerType>(getValue().getType()))
      return emitOpError() << "with kind '"
                           << arith::stringifyAtomicRMWKind(getKind())
                           << "' expects an integer type";
    break;
  default:
    break;
  }
  return success();
}

OpFoldResult AtomicRMWOp::fold(FoldAdaptor adaptor) {
  /// atomicrmw(memrefcast) -> atomicrmw
  if (succeeded(foldMemRefCast(*this, getValue())))
    return getResult();
  return OpFoldResult();
}

//===----------------------------------------------------------------------===//
// TableGen'd op method definitions
//===----------------------------------------------------------------------===//

#define GET_OP_CLASSES
#include "mlir/Dialect/MemRef/IR/MemRefOps.cpp.inc"<|MERGE_RESOLUTION|>--- conflicted
+++ resolved
@@ -2354,20 +2354,11 @@
   // Verify if provided output shapes are in agreement with output type.
   DenseI64ArrayAttr staticOutputShapes = getStaticOutputShapeAttr();
   ArrayRef<int64_t> resShape = getResult().getType().getShape();
-<<<<<<< HEAD
-  unsigned staticShapeNum = 0;
-
-  for (auto [pos, shape] : llvm::enumerate(resShape))
-    if (!ShapedType::isDynamic(shape) &&
-        shape != staticOutputShapes[staticShapeNum++])
-      emitOpError("invalid output shape provided at pos ") << pos;
-=======
   for (auto [pos, shape] : llvm::enumerate(resShape)) {
     if (!ShapedType::isDynamic(shape) && shape != staticOutputShapes[pos]) {
       return emitOpError("invalid output shape provided at pos ") << pos;
     }
   }
->>>>>>> 6e4c5224
 
   return success();
 }
