--- conflicted
+++ resolved
@@ -66,30 +66,10 @@
       rewriter.eraseOp(subviewUse);
       continue;
     }
-<<<<<<< HEAD
-
-    // `subview(old_op)` is replaced by a new `subview(val)`.
-    OpBuilder::InsertionGuard g(rewriter);
-    rewriter.setInsertionPoint(subviewUse);
-    MemRefType newType = memref::SubViewOp::inferRankReducedResultType(
-        subviewUse.getType().getShape(), cast<MemRefType>(val.getType()),
-        subviewUse.getStaticOffsets(), subviewUse.getStaticSizes(),
-        subviewUse.getStaticStrides());
-    Value newSubview = memref::SubViewOp::create(
-        rewriter, subviewUse->getLoc(), newType, val,
-        subviewUse.getMixedOffsets(), subviewUse.getMixedSizes(),
-        subviewUse.getMixedStrides());
-
-    // Ouch recursion ... is this really necessary?
-    replaceUsesAndPropagateType(rewriter, subviewUse, newSubview);
-
-    opsToDelete.push_back(use.getOwner());
-=======
     // Non-subview: replace with new value.
     rewriter.startOpModification(user);
     use.set(val);
     rewriter.finalizeOpModification(user);
->>>>>>> 35227056
   }
 }
 
