//===- GPUTransformOps.cpp - Implementation of GPU transform ops ----------===//
//
// Part of the LLVM Project, under the Apache License v2.0 with LLVM Exceptions.
// See https://llvm.org/LICENSE.txt for license information.
// SPDX-License-Identifier: Apache-2.0 WITH LLVM-exception
//
//===----------------------------------------------------------------------===//

#include "mlir/Dialect/GPU/TransformOps/GPUTransformOps.h"

#include "mlir/Dialect/Arith/IR/Arith.h"
#include "mlir/Dialect/GPU/IR/GPUDialect.h"
#include "mlir/Dialect/GPU/TransformOps/GPUTransformOps.h"
#include "mlir/Dialect/PDL/IR/PDL.h"
#include "mlir/Dialect/SCF/IR/DeviceMappingInterface.h"
#include "mlir/Dialect/SCF/IR/SCF.h"
#include "mlir/Dialect/Transform/IR/TransformDialect.h"
#include "mlir/Dialect/Transform/IR/TransformInterfaces.h"
#include "mlir/Dialect/Transform/IR/TransformUtils.h"
#include "mlir/IR/IRMapping.h"

using namespace mlir;
using namespace mlir::gpu;
using namespace mlir::transform;

/// Check if given mapping attributes are one of the desired attributes
static DiagnosedSilenceableFailure
checkAttributeType(ArrayRef<DeviceMappingAttrInterface> threadMappingAttributes,
                   const std::optional<ArrayAttr> &foreachMapping,
                   std::optional<TransformOpInterface> transformOp) {
  if (!foreachMapping.has_value())
    return transformOp->emitSilenceableError() << "mapping must be present";

  DenseSet<Attribute> seen;
  for (Attribute map : foreachMapping->getValue()) {
    if (!llvm::is_contained(threadMappingAttributes, map)) {
      return transformOp->emitDefiniteFailure()
             << "mapping must be one of " << threadMappingAttributes;
    }
    if (llvm::is_contained(seen, map)) {
      return transformOp->emitDefiniteFailure()
             << map
             << " is duplicated, cannot map different "
                "loops to the same processor";
    }
    seen.insert(map);
  }

  return DiagnosedSilenceableFailure::success();
}

/// Determines if the size of the kernel configuration is supported by the GPU
/// architecture being used. It presently makes use of CUDA limitations, however
/// that aspect may be enhanced for other GPUs.
static DiagnosedSilenceableFailure checkGpuLimits(
    TransformOpInterface transformOp, std::optional<int64_t> gridDimX,
    std::optional<int64_t> gridDimY, std::optional<int64_t> gridDimZ,
    std::optional<int64_t> blockDimX, std::optional<int64_t> blockDimY,
    std::optional<int64_t> blockDimZ) {

  static constexpr int maxTotalBlockdim = 1024;
  static constexpr int maxBlockdimx = 1024;
  static constexpr int maxBlockdimy = 1024;
  static constexpr int maxBlockdimz = 64;
  static constexpr int maxTotalGriddim = 2147483647;
  static constexpr int maxGriddimx = 2147483647;
  static constexpr int maxGriddimy = 65535;
  static constexpr int maxGriddimz = 65535;

  if ((blockDimX.value_or(1) * blockDimY.value_or(1) * blockDimZ.value_or(1)) >
          maxTotalBlockdim ||
      (gridDimX.value_or(1) * gridDimY.value_or(1) * gridDimZ.value_or(1)) >
          maxTotalGriddim ||
      blockDimX.value_or(1) > maxBlockdimx ||
      blockDimY.value_or(1) > maxBlockdimy ||
      blockDimZ.value_or(1) > maxBlockdimz ||
      gridDimY.value_or(1) > maxGriddimy ||
      gridDimZ.value_or(1) > maxGriddimz ||
      gridDimX.value_or(1) > maxGriddimx) {
    return transformOp.emitSilenceableError()
           << "Trying to launch a GPU kernel with gridDim = ("
           << gridDimX.value_or(1) << ", " << gridDimY.value_or(1) << ", "
           << gridDimZ.value_or(1) << ") blockDim = (" << blockDimX.value_or(1)
           << ", " << blockDimY.value_or(1) << ", " << blockDimZ.value_or(1)
           << "). It is larger than the limits.";
  }
  return DiagnosedSilenceableFailure::success();
}

/// Creates an empty-body gpu::LaunchOp using the provided kernel settings and
/// put a terminator within.
static DiagnosedSilenceableFailure
createGpuLaunch(RewriterBase &rewriter, Location loc,
                TransformOpInterface transformOp, LaunchOp &launchOp,
                std::optional<int64_t> gridDimX = std::nullopt,
                std::optional<int64_t> gridDimY = std::nullopt,
                std::optional<int64_t> gridDimZ = std::nullopt,
                std::optional<int64_t> blockDimX = std::nullopt,
                std::optional<int64_t> blockDimY = std::nullopt,
                std::optional<int64_t> blockDimZ = std::nullopt) {
  DiagnosedSilenceableFailure diag =
      checkGpuLimits(transformOp, gridDimX, gridDimY, gridDimZ, blockDimX,
                     blockDimY, blockDimZ);
  if (!diag.succeeded())
    return diag;

  auto createConst = [&](int dim) {
    return rewriter.create<arith::ConstantIndexOp>(loc, dim);
  };
  OpBuilder::InsertionGuard guard(rewriter);
  Value one = createConst(1);
  Value gridSizeX = gridDimX.has_value() ? createConst(gridDimX.value()) : one;
  Value gridSizeY = gridDimY.has_value() ? createConst(gridDimY.value()) : one;
  Value gridSizeZ = gridDimZ.has_value() ? createConst(gridDimZ.value()) : one;
  Value blkSizeX = blockDimX.has_value() ? createConst(blockDimX.value()) : one;
  Value blkSizeY = blockDimY.has_value() ? createConst(blockDimY.value()) : one;
  Value blkSizeZ = blockDimZ.has_value() ? createConst(blockDimZ.value()) : one;
  launchOp = rewriter.create<LaunchOp>(loc, gridSizeX, gridSizeY, gridSizeZ,
                                       blkSizeX, blkSizeY, blkSizeZ);
  rewriter.setInsertionPointToEnd(&launchOp.getBody().front());
  rewriter.create<TerminatorOp>(loc);
  return DiagnosedSilenceableFailure::success();
}

/// Alter kernel configuration of the given kernel.
static DiagnosedSilenceableFailure
alterGpuLaunch(TrivialPatternRewriter &rewriter, LaunchOp gpuLaunch,
               TransformOpInterface transformOp,
               std::optional<int64_t> gridDimX = std::nullopt,
               std::optional<int64_t> gridDimY = std::nullopt,
               std::optional<int64_t> gridDimZ = std::nullopt,
               std::optional<int64_t> blockDimX = std::nullopt,
               std::optional<int64_t> blockDimY = std::nullopt,
               std::optional<int64_t> blockDimZ = std::nullopt) {
  DiagnosedSilenceableFailure diag =
      checkGpuLimits(transformOp, gridDimX, gridDimY, gridDimZ, blockDimX,
                     blockDimY, blockDimZ);
  if (!diag.succeeded())
    return diag;

  KernelDim3 currentBlockdim = gpuLaunch.getBlockSizeOperandValues();
  OpBuilder::InsertionGuard guard(rewriter);
  rewriter.setInsertionPointAfterValue(currentBlockdim.x);
  auto createConstValue = [&](int dim) {
    return rewriter.create<arith::ConstantIndexOp>(currentBlockdim.x.getLoc(),
                                                   dim);
  };

  if (gridDimX.has_value())
    gpuLaunch.getGridSizeXMutable().assign(createConstValue(gridDimX.value()));
  if (gridDimY.has_value())
    gpuLaunch.getGridSizeYMutable().assign(createConstValue(gridDimY.value()));
  if (gridDimZ.has_value())
    gpuLaunch.getGridSizeZMutable().assign(createConstValue(gridDimZ.value()));
  if (blockDimX.has_value())
    gpuLaunch.getBlockSizeXMutable().assign(
        createConstValue(blockDimX.value()));
  if (blockDimY.has_value())
    gpuLaunch.getBlockSizeYMutable().assign(
        createConstValue(blockDimY.value()));
  if (blockDimZ.has_value())
    gpuLaunch.getBlockSizeZMutable().assign(
        createConstValue(blockDimZ.value()));
  return DiagnosedSilenceableFailure::success();
}

//===----------------------------------------------------------------------===//
// MapForeachToBlocks
//===----------------------------------------------------------------------===//

DiagnosedSilenceableFailure mlir::transform::gpu::mapForeachToBlocksImpl(
    RewriterBase &rewriter, scf::ForallOp forallOp,
    function_ref<void(RewriterBase &, scf::ForallOp, SmallVectorImpl<Value> &)>
        blockIdGenerator,
    SmallVectorImpl<int64_t> &gridDims, TransformOpInterface transformOp,
    const ArrayRef<DeviceMappingAttrInterface> &mappingAttributes) {
  // Step 0. Target-specific verifications. There is no good place to anchor
  // those right now: the ForallOp is target-independent and the
  // transform op does not apply to individual ForallOp.
  Location loc = forallOp->getLoc();

  if (!forallOp.isNormalized())
    return transformOp.emitSilenceableError()
           << "unsupported non-normalized loops";
  if (forallOp.getNumResults() > 0)
    return transformOp.emitSilenceableError()
           << "only bufferized scf.forall lowers to "
              "gpu.block_id";
  if (forallOp.getRank() > 3)
    return transformOp.emitSilenceableError()
           << "scf.forall with rank > 3 does not lower to "
              "gpu.block_id";
  if (llvm::any_of(forallOp.getMixedUpperBound(), [](OpFoldResult ofr) {
        return !getConstantIntValue(ofr).has_value();
      })) {
    return transformOp.emitSilenceableError()
           << "unsupported dynamic griddim size";
  }
  SmallVector<Attribute> blockMapping =
      llvm::to_vector(forallOp.getMapping()->getValue());

  // Step 1. Complete the blockMapping to a full mapping (with 1s) if necessary.
  SmallVector<Value> numBlocks = forallOp.getUpperBound(rewriter);
  // Ensure we have 3 block sizes, one for each id.
  Value one;
  for (auto attr : mappingAttributes) {
    if (std::find(blockMapping.begin(), blockMapping.end(), attr) ==
        blockMapping.end()) {
      blockMapping.push_back(attr);
      one = one ? one : rewriter.create<arith::ConstantIndexOp>(loc, 1);
      numBlocks.push_back(one);
    }
  }

  // Step 2. sort the values by the corresponding DeviceMappingAttrInterface.
  auto comparator = [&](DeviceMappingAttrInterface a,
                        DeviceMappingAttrInterface b) -> bool {
    return a.getMappingId() < b.getMappingId();
  };
  SmallVector<Value> gridDimValues =
      scf::ForallOp::getValuesSortedByKey(blockMapping, numBlocks, comparator);
  for (Value v : gridDimValues)
    gridDims.push_back(v.getDefiningOp<arith::ConstantIndexOp>().value());

  // Step 3. Generate the blockIds using the provided generator and map the
  // induction variables to the newly created ops.
  SmallVector<Value> blockOps;
  blockIdGenerator(rewriter, forallOp, blockOps);
  IRMapping bvm;
  for (auto [blockIdx, blockDim] :
       llvm::zip(forallOp.getInductionVars(), blockMapping)) {
    bvm.map(blockIdx,
            blockOps[static_cast<int64_t>(
                blockDim.cast<DeviceMappingAttrInterface>().getMappingId())]);
  }

  // Step 4. Move the body of forallOp.
  // Erase the terminator first, it will not be used since we are on buffers.
  rewriter.eraseOp(forallOp.getTerminator());
  Block *targetBlock = forallOp->getBlock();
  Block::iterator insertionPoint = Block::iterator(forallOp);
  Block &sourceBlock = forallOp.getRegion().front();
  targetBlock->getOperations().splice(insertionPoint,
                                      sourceBlock.getOperations());

  // Step 5. RAUW thread indices to thread ops.
  for (Value loopIndex : forallOp.getInductionVars()) {
    Value blockIdx = bvm.lookup(loopIndex);
    rewriter.replaceAllUsesWith(loopIndex, blockIdx);
  }

  // Step 6. Erase old op.
  rewriter.eraseOp(forallOp);

  return DiagnosedSilenceableFailure::success();
}

DiagnosedSilenceableFailure
mlir::transform::gpu::findTopLevelForallOp(Operation *target,
                                           scf::ForallOp &topLevelForallOp,
                                           TransformOpInterface transformOp) {
  auto walkResult = target->walk([&](scf::ForallOp forallOp) {
    if (forallOp->getParentOfType<scf::ForallOp>())
      return WalkResult::advance();
    if (topLevelForallOp)
      // TODO: Handle multiple foreach if there is no dependences between them
      return WalkResult::interrupt();
    topLevelForallOp = forallOp;
    return WalkResult::advance();
  });

  if (walkResult.wasInterrupted())
    return transformOp.emitSilenceableError()
           << "could not find a unique topLevel scf.forall";
  return DiagnosedSilenceableFailure::success();
}

/// This is a helper that is only used in
/// rewriteTopLevelForallToGpuBlocks. It generates GPU dialects
/// block_id.
static void generateGpuBlockIds(RewriterBase &rewriter, scf::ForallOp foreachOp,
                                SmallVectorImpl<Value> &blockOps) {
  Location loc = foreachOp->getLoc();
  OpBuilder::InsertionGuard guard(rewriter);
  rewriter.setInsertionPoint(foreachOp);
  IndexType indexType = rewriter.getIndexType();
  blockOps = SmallVector<Value>{
      rewriter.create<BlockIdOp>(loc, indexType, Dimension::x),
      rewriter.create<BlockIdOp>(loc, indexType, Dimension::y),
      rewriter.create<BlockIdOp>(loc, indexType, Dimension::z)};
}

DiagnosedSilenceableFailure
transform::MapForeachToBlocks::applyToOne(Operation *target,
                                          ApplyToEachResultList &results,
                                          transform::TransformState &state) {
  LaunchOp gpuLaunch = dyn_cast<LaunchOp>(target);
  TrivialPatternRewriter rewriter(getContext());
  auto transformOp = cast<TransformOpInterface>(getOperation());

  if (!getGenerateGpuLaunch() && !gpuLaunch) {
    DiagnosedSilenceableFailure diag =
        emitSilenceableError()
        << "Given target is not gpu.launch, set `generate_gpu_launch` "
           "attribute";
    diag.attachNote(target->getLoc()) << "when applied to this payload op";
    return diag;
  }

  scf::ForallOp topLevelForallOp;
  DiagnosedSilenceableFailure diag = mlir::transform::gpu::findTopLevelForallOp(
      target, topLevelForallOp, transformOp);
  if (!diag.succeeded()) {
    diag.attachNote(target->getLoc()) << "when applied to this payload op";
    return diag;
  }

  OpBuilder::InsertionGuard guard(rewriter);
  rewriter.setInsertionPoint(topLevelForallOp);

  // Generate gpu launch here and move the forall inside
  if (getGenerateGpuLaunch()) {
    DiagnosedSilenceableFailure diag =
        createGpuLaunch(rewriter, target->getLoc(), transformOp, gpuLaunch);
    if (!diag.succeeded()) {
      return diag;
    }
    rewriter.setInsertionPointToStart(&gpuLaunch.getBody().front());
    Operation *newForallOp = rewriter.clone(*topLevelForallOp);
    rewriter.eraseOp(topLevelForallOp);
    topLevelForallOp = cast<scf::ForallOp>(newForallOp);
  }

  SmallVector<int64_t> gridDim = extractFromI64ArrayAttr(getGridDim());
  SmallVector<DeviceMappingAttrInterface> blockMappingAttributes = {
      GPUBlockMappingAttr::get(getContext(), Blocks::DimX),
      GPUBlockMappingAttr::get(getContext(), Blocks::DimY),
      GPUBlockMappingAttr::get(getContext(), Blocks::DimZ)};

  diag = checkAttributeType(blockMappingAttributes,
                            topLevelForallOp.getMapping(), transformOp);
  if (diag.succeeded())
    diag = mlir::transform::gpu::mapForeachToBlocksImpl(
        rewriter, topLevelForallOp, generateGpuBlockIds, gridDim, transformOp,
        blockMappingAttributes);
  if (diag.succeeded()) {
    diag = alterGpuLaunch(rewriter, gpuLaunch,
                          cast<TransformOpInterface>(getOperation()),
                          gridDim[0], gridDim[1], gridDim[2]);
  }

  results.push_back(gpuLaunch);
  return diag;
}

//===----------------------------------------------------------------------===//
// MapNestedForeachToThreads
//===----------------------------------------------------------------------===//

/// Searches `scf.forall` ops nested under `target` and maps each such
/// op to GPU threads. Mapping is one-to-one and the induction variables of
<<<<<<< HEAD
/// `scf.foreach_thread` are rewritten to gpu.thread_id according to the
/// thread_dim_mapping attribute. Sibling `scf.foreach_thread` are supported in
=======
/// `scf.forall` are rewritten to gpu.thread_id according to the
/// thread_dim_mapping attribute. Sibling `scf.forall` are supported in
>>>>>>> cd74f4a4
/// which case, the union of the number of threads is computed and may result
/// in predication. Dynamic, `scf.forall` trip counts are currently
/// not supported. Dynamic block dim sizes are currently not supported.
static DiagnosedSilenceableFailure rewriteOneForallToGpuThreads(
    RewriterBase &rewriter, scf::ForallOp forallOp,
    const SmallVectorImpl<int64_t> &globalBlockDims,
    const SmallVectorImpl<Value> &threadOps, bool syncAfterDistribute,
    std::optional<TransformOpInterface> transformOp,
    const ArrayRef<DeviceMappingAttrInterface> &threadMappingAttributes) {
  // Step 0. Target-specific verifications. There is no good place to anchor
  // those right now: the ForallOp is target-independent and the
  // transform op does not apply to individual ForallOp.
  auto failureHelper =
      [&](const Twine &message) -> DiagnosedSilenceableFailure {
    if (transformOp.has_value()) {
      return transformOp->emitSilenceableError() << message;
    }
    return emitDefiniteFailure(forallOp, message);
  };
  Location loc = forallOp->getLoc();
  if (!forallOp.isNormalized())
    return failureHelper("unsupported non-normalized loops");
  if (forallOp.getNumResults() > 0)
    return failureHelper("only bufferized scf.forall lowers to gpu.thread_id");
  if (forallOp.getRank() > 3)
    return failureHelper(
        "scf.forall with rank > 3 does not lower to gpu.thread_id");
  if (llvm::any_of(forallOp.getMixedUpperBound(), [](OpFoldResult ofr) {
        return !getConstantIntValue(ofr).has_value();
      })) {
    return failureHelper("unsupported dynamic blockdim size");
  }
  if (!forallOp.getMapping().has_value())
    return failureHelper("mapping must be present");
  SmallVector<Attribute> threadMapping =
      llvm::to_vector(forallOp.getMapping()->getValue());

  // Step 1. Complete the threadMapping to a full mapping (with 1s) if
  // necessary.
  SmallVector<Value> numThreads = forallOp.getUpperBound(rewriter);
  // Ensure we have 3 block sizes, one for each id.
  Value one;
  for (auto attr : threadMappingAttributes) {
    if (std::find(threadMapping.begin(), threadMapping.end(), attr) ==
        threadMapping.end()) {
      threadMapping.push_back(attr);
      one = one ? one : rewriter.create<arith::ConstantIndexOp>(loc, 1);
      numThreads.push_back(one);
    }
  }

  // Step 2. sort the values by the corresponding DeviceMappingAttrInterface.
  auto comparator = [&](DeviceMappingAttrInterface a,
                        DeviceMappingAttrInterface b) -> bool {
    return a.getMappingId() < b.getMappingId();
  };
  SmallVector<Value> blockDimValues = scf::ForallOp::getValuesSortedByKey(
      threadMapping, numThreads, comparator);
  SmallVector<int64_t> blockDims =
      llvm::to_vector(llvm::map_range(blockDimValues, [](Value v) {
        return v.getDefiningOp<arith::ConstantIndexOp>().value();
      }));

  // Step 3. Create the gpu.thread ops and map the induction variables to the
  // newly created ops.
  // Replace ids of dimension size 1 by zero to simplify the IR.
  SmallVector<Value> threadOpsUpdated(threadOps.begin(), threadOps.end());
  assert(threadOps.size() == globalBlockDims.size());
  Value zero = rewriter.create<arith::ConstantIndexOp>(loc, 0);
  for (size_t i : llvm::seq(size_t(0), globalBlockDims.size())) {
    if (globalBlockDims[i] == 1)
      threadOpsUpdated[i] = zero;
  }
  IRMapping bvm;
  for (auto [blockIdx, blockDim] :
       llvm::zip(forallOp.getInductionVars(), threadMapping)) {
    bvm.map(blockIdx,
            threadOpsUpdated[blockDim.cast<DeviceMappingAttrInterface>()
                                 .getMappingId()]);
  }

  // Step 4. Maybe create conditionals to predicate the region.
  Value predicate;
  for (auto [threadId, blockDim, globalBlockDim] :
       llvm::zip(threadOpsUpdated, blockDims, globalBlockDims)) {
    if (blockDim > globalBlockDim) {
      return failureHelper(
          "The requested GPU threads are fewer than the number of loop trip "
          "counts. Try to tile scf.forall before mapping or set "
          "small blockDim.");
    }
    if (blockDim == globalBlockDim)
      continue;
    Value blockIdx = rewriter.create<arith::ConstantIndexOp>(loc, blockDim);
    Value tmpPredicate = rewriter.create<arith::CmpIOp>(
        loc, arith::CmpIPredicate::ult, threadId, blockIdx);
    predicate =
        predicate ? rewriter.create<arith::AndIOp>(loc, predicate, tmpPredicate)
                  : tmpPredicate;
  }

  // Step 5. Move the body of forallOp.
  // Erase the terminator first, it will not be used.
  rewriter.eraseOp(forallOp.getTerminator());
  Block *targetBlock;
  Block::iterator insertionPoint;
  if (predicate) {
    // Step 5.a. If predicated, move at the beginning.
    auto ifOp =
        rewriter.create<scf::IfOp>(loc, predicate, /*withElseRegion=*/false);
    targetBlock = ifOp.thenBlock();
    insertionPoint = ifOp.thenBlock()->begin();
  } else {
    // Step 5.b. Otherwise, move inline just before forallOp.
    targetBlock = forallOp->getBlock();
    insertionPoint = Block::iterator(forallOp);
  }
  Block &sourceBlock = forallOp.getRegion().front();
  targetBlock->getOperations().splice(insertionPoint,
                                      sourceBlock.getOperations());

  // Step 6. RAUW thread indices to thread ops.
  for (Value loopIndex : forallOp.getInductionVars()) {
    Value threadIdx = bvm.lookup(loopIndex);
    rewriter.replaceAllUsesWith(loopIndex, threadIdx);
  }

  // Step 7. syncthreads.
  // TODO: Need warpsync
  if (syncAfterDistribute)
    rewriter.create<BarrierOp>(loc);

  // Step 8. Erase old op.
  rewriter.eraseOp(forallOp);

  return DiagnosedSilenceableFailure::success();
}

DiagnosedSilenceableFailure mlir::transform::gpu::mapNestedForeachToThreadsImpl(
    RewriterBase &rewriter, Operation *target,
    const SmallVectorImpl<int64_t> &blockDim,
    function_ref<void(RewriterBase &, scf::ForallOp, SmallVectorImpl<Value> &)>
        threadIdGenerator,
    bool syncAfterDistribute, std::optional<TransformOpInterface> transformOp,
    const ArrayRef<DeviceMappingAttrInterface> &threadMappingAttributes) {
  DiagnosedSilenceableFailure diag = DiagnosedSilenceableFailure::success();
  target->walk([&](scf::ForallOp forallOp) {
    // Ignore cases with different attributes.
    for (Attribute map : forallOp.getMapping()->getValue()) {
      if (!llvm::is_contained(threadMappingAttributes, map)) {
        return WalkResult::skip();
      }
    }
    diag = checkAttributeType(threadMappingAttributes, forallOp.getMapping(),
                              transformOp);
    if (diag.succeeded()) {
      rewriter.setInsertionPoint(forallOp);
      SmallVector<Value> threadOps;
      threadIdGenerator(rewriter, forallOp, threadOps);
      diag = rewriteOneForallToGpuThreads(rewriter, forallOp, blockDim,
                                          threadOps, syncAfterDistribute,
                                          transformOp, threadMappingAttributes);
    }
    return diag.succeeded() ? WalkResult::advance() : WalkResult::interrupt();
  });
  return diag;
}

DiagnosedSilenceableFailure transform::MapNestedForeachToThreads::applyToOne(
    Operation *target, ApplyToEachResultList &results, TransformState &state) {
  LaunchOp gpuLaunch = dyn_cast<LaunchOp>(target);
  auto transformOp = cast<TransformOpInterface>(getOperation());

  if (!gpuLaunch) {
    return emitSilenceableError() << "Given target is not gpu.launch";
  }

  SmallVector<int64_t> blockDim = extractFromI64ArrayAttr(getBlockDim());
  blockDim.resize(/*size=*/3, /*value=*/1);

  DiagnosedSilenceableFailure diag =
      checkGpuLimits(transformOp, std::nullopt, std::nullopt, std::nullopt,
                     blockDim[0], blockDim[1], blockDim[2]);
  if (diag.isSilenceableFailure()) {
    diag.attachNote(getLoc()) << getBlockDimAttrName() << " is very large";
    return diag;
  }

  MLIRContext *ctx = getContext();
  TrivialPatternRewriter rewriter(ctx);
  rewriter.setInsertionPoint(target);

  SmallVector<DeviceMappingAttrInterface> threadMappingAttributes = {
      GPUThreadMappingAttr::get(ctx, Threads::DimX),
      GPUThreadMappingAttr::get(ctx, Threads::DimY),
      GPUThreadMappingAttr::get(ctx, Threads::DimZ)};
  auto threadIdGenerator = [](RewriterBase &rewriter, scf::ForallOp forallOp,
                              SmallVectorImpl<Value> &threadIds) {
    IndexType indexType = rewriter.getIndexType();
    threadIds.assign({rewriter.create<ThreadIdOp>(forallOp->getLoc(), indexType,
                                                  Dimension::x),
                      rewriter.create<ThreadIdOp>(forallOp->getLoc(), indexType,
                                                  Dimension::y),
                      rewriter.create<ThreadIdOp>(forallOp->getLoc(), indexType,
                                                  Dimension::z)});
  };
  diag = mlir::transform::gpu::mapNestedForeachToThreadsImpl(
      rewriter, target, blockDim, threadIdGenerator, getSyncAfterDistribute(),
      transformOp, threadMappingAttributes);

  if (diag.succeeded()) {
    diag = alterGpuLaunch(rewriter, gpuLaunch, transformOp, std::nullopt,
                          std::nullopt, std::nullopt, blockDim[0], blockDim[1],
                          blockDim[2]);
  }

  results.push_back(gpuLaunch.getOperation());
  return diag;
}

//===----------------------------------------------------------------------===//
// Transform op registration
//===----------------------------------------------------------------------===//

namespace {
/// Registers new ops and declares PDL as dependent dialect since the
/// additional ops are using PDL types for operands and results.
class GPUTransformDialectExtension
    : public transform::TransformDialectExtension<
          GPUTransformDialectExtension> {
public:
  GPUTransformDialectExtension() {
    declareDependentDialect<pdl::PDLDialect>();
    declareGeneratedDialect<scf::SCFDialect>();
    declareGeneratedDialect<arith::ArithDialect>();
    declareGeneratedDialect<GPUDialect>();
    registerTransformOps<
#define GET_OP_LIST
#include "mlir/Dialect/GPU/TransformOps/GPUTransformOps.cpp.inc"
        >();
  }
};
} // namespace

#define GET_OP_CLASSES
#include "mlir/Dialect/GPU/TransformOps/GPUTransformOps.cpp.inc"

void mlir::gpu::registerTransformDialectExtension(DialectRegistry &registry) {
  registry.addExtensions<GPUTransformDialectExtension>();
}<|MERGE_RESOLUTION|>--- conflicted
+++ resolved
@@ -359,13 +359,8 @@
 
 /// Searches `scf.forall` ops nested under `target` and maps each such
 /// op to GPU threads. Mapping is one-to-one and the induction variables of
-<<<<<<< HEAD
-/// `scf.foreach_thread` are rewritten to gpu.thread_id according to the
-/// thread_dim_mapping attribute. Sibling `scf.foreach_thread` are supported in
-=======
 /// `scf.forall` are rewritten to gpu.thread_id according to the
 /// thread_dim_mapping attribute. Sibling `scf.forall` are supported in
->>>>>>> cd74f4a4
 /// which case, the union of the number of threads is computed and may result
 /// in predication. Dynamic, `scf.forall` trip counts are currently
 /// not supported. Dynamic block dim sizes are currently not supported.
