--- conflicted
+++ resolved
@@ -162,13 +162,8 @@
                                     llvm::ArrayRef<int64_t> shape) {
   auto attr = builder.getIndexTensorAttr(convertFromMlirShape(shape));
   auto type = mlir::tosa::shapeType::get(builder.getContext(), shape.size());
-<<<<<<< HEAD
-  mlir::Operation *mlir_op = tosa::ConstShapeOp::create(builder, type, attr);
-  return mlir_op->getResult(0);
-=======
   mlir::Operation *mlirOp = tosa::ConstShapeOp::create(builder, type, attr);
   return mlirOp->getResult(0);
->>>>>>> 35227056
 }
 
 Value mlir::tosa::getTosaConstShape(PatternRewriter &rewriter, Location loc,
