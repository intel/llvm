//===- Spmdization.cpp --------------------------------------------- C++ --===//
//
// Part of the LLVM Project, under the Apache License v2.0 with LLVM Exceptions.
// See https://llvm.org/LICENSE.txt for license information.
// SPDX-License-Identifier: Apache-2.0 WITH LLVM-exception
//
//===----------------------------------------------------------------------===//

#include "mlir/Dialect/Mesh/Transforms/Spmdization.h"

#include "mlir/Dialect/Func/IR/FuncOps.h"
#include "mlir/Dialect/Mesh/IR/MeshDialect.h"
#include "mlir/Dialect/Mesh/IR/MeshOps.h"
#include "mlir/Dialect/Mesh/Interfaces/ShardingInterface.h"
#include "mlir/Dialect/Tensor/IR/Tensor.h"
#include "mlir/IR/Builders.h"
#include "mlir/IR/BuiltinAttributes.h"
#include "mlir/IR/BuiltinTypeInterfaces.h"
#include "mlir/IR/BuiltinTypes.h"
#include "mlir/IR/Diagnostics.h"
#include "mlir/IR/IRMapping.h"
#include "mlir/IR/ImplicitLocOpBuilder.h"
#include "mlir/IR/Location.h"
#include "mlir/IR/MLIRContext.h"
#include "mlir/IR/SymbolTable.h"
#include "mlir/IR/Value.h"
#include "mlir/Interfaces/ControlFlowInterfaces.h"
#include "mlir/Interfaces/FunctionInterfaces.h"
#include "mlir/Pass/Pass.h"
#include "mlir/Support/LLVM.h"
#include "llvm/ADT/APInt.h"
#include "llvm/ADT/DenseSet.h"
#include "llvm/ADT/STLExtras.h"
#include "llvm/ADT/SmallVector.h"
#include "llvm/Support/Casting.h"
#include <iterator>
#include <optional>
#include <tuple>
#include <type_traits>

namespace mlir::mesh {

template <typename SourceAxes, typename TargetAxes>
static bool arePartialAxesCompatible(const SourceAxes &sourceAxes,
                                     const TargetAxes &targetAxes) {
  return llvm::all_of(targetAxes, [&sourceAxes](auto &targetAxis) {
    return sourceAxes.contains(targetAxis);
  });
}

// Return the reduced value and its corresponding sharding.
// Example:
// sourceSharding = <@mesh_1d, [[0]], partial = sum[0]>
// targetSharding = <@mesh_1d, [[]]>
// Then will apply all-reduce on the source value
// and return it with the sharding <@mesh_1d, [[0]]>.
static std::tuple<TypedValue<ShapedType>, MeshSharding>
handlePartialAxesDuringResharding(OpBuilder &builder,
                                  MeshSharding sourceSharding,
                                  MeshSharding targetSharding,
                                  TypedValue<ShapedType> sourceShard) {
  if (sourceSharding.getPartialAxes().empty() &&
      targetSharding.getPartialAxes().empty()) {
    return {sourceShard, sourceSharding};
  }
  assert(targetSharding.getPartialAxes().empty() ||
         (!sourceSharding.getPartialAxes().empty() &&
          sourceSharding.getPartialType() == targetSharding.getPartialType()));
  using Axis = std::decay_t<decltype(sourceSharding.getPartialAxes().front())>;
  using AxisSet = llvm::SmallDenseSet<Axis>;
  AxisSet sourceShardingPartialAxesSet(sourceSharding.getPartialAxes().begin(),
                                       sourceSharding.getPartialAxes().end());
  AxisSet targetShardingPartialAxesSet(targetSharding.getPartialAxes().begin(),
                                       targetSharding.getPartialAxes().end());
  assert(arePartialAxesCompatible(sourceShardingPartialAxesSet,
                                  targetShardingPartialAxesSet));
  llvm::SmallVector<MeshAxis> allReduceMeshAxes;
  llvm::copy_if(sourceShardingPartialAxesSet,
                std::back_inserter(allReduceMeshAxes),
                [&targetShardingPartialAxesSet](Axis a) {
                  return !targetShardingPartialAxesSet.contains(a);
                });
  if (allReduceMeshAxes.empty()) {
    return {sourceShard, sourceSharding};
  }

  builder.setInsertionPointAfterValue(sourceShard);
  TypedValue<ShapedType> resultValue = cast<TypedValue<ShapedType>>(
      builder
          .create<AllReduceOp>(sourceShard.getLoc(), sourceShard.getType(),
                               sourceSharding.getMeshAttr().getLeafReference(),
                               allReduceMeshAxes, sourceShard,
                               sourceSharding.getPartialType())
          .getResult());

  llvm::SmallVector<MeshAxis> remainingPartialAxes;
  llvm::copy_if(sourceShardingPartialAxesSet,
                std::back_inserter(allReduceMeshAxes),
                [&targetShardingPartialAxesSet](Axis a) {
                  return targetShardingPartialAxesSet.contains(a);
                });
  MeshSharding resultSharding = MeshSharding::get(
      sourceSharding.getMeshAttr(), sourceSharding.getSplitAxes(),
      remainingPartialAxes, sourceSharding.getPartialType());
  return {resultValue, resultSharding};
}

static MeshSharding targetShardingInSplitLastAxis(MLIRContext *ctx,
                                                  MeshSharding sourceSharding,
                                                  int64_t splitTensorAxis,
                                                  MeshAxis splitMeshAxis) {
  SmallVector<MeshAxesAttr> targetShardingSplitAxes =
      llvm::to_vector(sourceSharding.getSplitAxes());
  while (static_cast<int64_t>(targetShardingSplitAxes.size()) <=
         splitTensorAxis) {
    targetShardingSplitAxes.push_back(MeshAxesAttr::get(ctx, {}));
  }
  auto targetSplitAxes =
      llvm::to_vector(targetShardingSplitAxes[splitTensorAxis].asArrayRef());
  targetSplitAxes.push_back(splitMeshAxis);
  targetShardingSplitAxes[splitTensorAxis] =
      MeshAxesAttr::get(ctx, targetSplitAxes);
  return MeshSharding::get(
      sourceSharding.getMeshAttr(), targetShardingSplitAxes,
      sourceSharding.getPartialAxes(), sourceSharding.getPartialType());
}

// Split a replicated tensor along a mesh axis.
// E.g. [[0, 1]] -> [[0, 1, 2]].
// Returns the spmdized target value with its sharding.
static std::tuple<TypedValue<ShapedType>, MeshSharding>
splitLastAxisInResharding(ImplicitLocOpBuilder &builder,
                          MeshSharding sourceSharding,
                          TypedValue<ShapedType> sourceShard, MeshOp mesh,
                          int64_t splitTensorAxis, MeshAxis splitMeshAxis) {
  TypedValue<ShapedType> targetShard = cast<TypedValue<ShapedType>>(
      builder
          .create<AllSliceOp>(sourceShard, mesh,
                              ArrayRef<MeshAxis>(splitMeshAxis),
                              splitTensorAxis)
          .getResult());
  MeshSharding targetSharding = targetShardingInSplitLastAxis(
      builder.getContext(), sourceSharding, splitTensorAxis, splitMeshAxis);
  return {targetShard, targetSharding};
}

// Detect if the resharding is of type e.g.
// [[0, 1]] -> [[0, 1, 2]].
// If detected, returns the corresponding tensor axis mesh axis pair.
// Does not detect insertions like
// [[0, 1]] -> [[0, 2, 1]].
static std::optional<std::tuple<int64_t, MeshAxis>>
detectSplitLastAxisInResharding(MeshSharding sourceSharding,
                                MeshSharding targetSharding) {
  for (size_t tensorAxis = 0; tensorAxis < targetSharding.getSplitAxes().size();
       ++tensorAxis) {
    if (sourceSharding.getSplitAxes().size() > tensorAxis) {
      if (sourceSharding.getSplitAxes()[tensorAxis].size() + 1 !=
          targetSharding.getSplitAxes()[tensorAxis].size()) {
        continue;
      }
      if (!llvm::equal(
              sourceSharding.getSplitAxes()[tensorAxis].asArrayRef(),
              llvm::make_range(
                  targetSharding.getSplitAxes()[tensorAxis]
                      .asArrayRef()
                      .begin(),
                  targetSharding.getSplitAxes()[tensorAxis].asArrayRef().end() -
                      1))) {
        continue;
      }
    } else {
      if (targetSharding.getSplitAxes()[tensorAxis].size() != 1) {
        continue;
      }
    }
    return std::make_tuple(
        tensorAxis,
        targetSharding.getSplitAxes()[tensorAxis].asArrayRef().back());
  }
  return std::nullopt;
}

static std::optional<std::tuple<TypedValue<ShapedType>, MeshSharding>>
trySplitLastAxisInResharding(ImplicitLocOpBuilder &builder, MeshOp mesh,
                             MeshSharding sourceSharding,
                             MeshSharding targetSharding,
                             TypedValue<ShapedType> sourceShard) {
  if (auto detectRes =
          detectSplitLastAxisInResharding(sourceSharding, targetSharding)) {
    auto [tensorAxis, meshAxis] = detectRes.value();
    return splitLastAxisInResharding(builder, sourceSharding, sourceShard, mesh,
                                     tensorAxis, meshAxis);
  }

  return std::nullopt;
}

// Detect if the resharding is of type e.g.
// [[0, 1, 2]] -> [[0, 1]].
// If detected, returns the corresponding tensor axis mesh axis pair.
static std::optional<std::tuple<int64_t, MeshAxis>>
detectUnsplitLastAxisInResharding(MeshSharding sourceSharding,
                                  MeshSharding targetSharding) {
  for (size_t tensorAxis = 0; tensorAxis < sourceSharding.getSplitAxes().size();
       ++tensorAxis) {
    if (targetSharding.getSplitAxes().size() > tensorAxis) {
      if (sourceSharding.getSplitAxes()[tensorAxis].size() !=
          targetSharding.getSplitAxes()[tensorAxis].size() + 1)
        continue;
      if (!llvm::equal(
              llvm::make_range(
                  sourceSharding.getSplitAxes()[tensorAxis]
                      .asArrayRef()
                      .begin(),
                  sourceSharding.getSplitAxes()[tensorAxis].asArrayRef().end() -
                      1),
              targetSharding.getSplitAxes()[tensorAxis].asArrayRef()))
        continue;
    } else {
      if (sourceSharding.getSplitAxes()[tensorAxis].size() != 1)
        continue;
    }
    return std::make_tuple(
        tensorAxis,
        sourceSharding.getSplitAxes()[tensorAxis].asArrayRef().back());
  }
  return std::nullopt;
}

static MeshSharding targetShardingInUnsplitLastAxis(MLIRContext *ctx,
                                                    MeshSharding sourceSharding,
                                                    int64_t splitTensorAxis) {
  SmallVector<MeshAxesAttr> targetShardingSplitAxes =
      llvm::to_vector(sourceSharding.getSplitAxes());
  assert(static_cast<int64_t>(targetShardingSplitAxes.size()) >
         splitTensorAxis);
  auto targetSplitAxes =
      llvm::to_vector(targetShardingSplitAxes[splitTensorAxis].asArrayRef());

  targetSplitAxes.pop_back();
  targetShardingSplitAxes[splitTensorAxis] =
      MeshAxesAttr::get(ctx, targetSplitAxes);
  return MeshSharding::get(
      sourceSharding.getMeshAttr(), targetShardingSplitAxes,
      sourceSharding.getPartialAxes(), sourceSharding.getPartialType());
}

static ShapedType allGatherResultShapeInUnsplitLastAxis(
    ShapedType sourceShape, int64_t splitCount, int64_t splitTensorAxis) {
  SmallVector<int64_t> targetShape = llvm::to_vector(sourceShape.getShape());
  targetShape[splitTensorAxis] =
      gatherDimension(targetShape[splitTensorAxis], splitCount);
  return sourceShape.cloneWith(targetShape, sourceShape.getElementType());
}

static std::tuple<TypedValue<ShapedType>, MeshSharding>
unsplitLastAxisInResharding(ImplicitLocOpBuilder &builder,
                            MeshSharding sourceSharding,
                            ShapedType sourceUnshardedShape,
                            TypedValue<ShapedType> sourceShard, MeshOp mesh,
                            int64_t splitTensorAxis, MeshAxis splitMeshAxis) {
  MLIRContext *ctx = builder.getContext();
  builder.setInsertionPointAfterValue(sourceShard);

  MeshSharding targetSharding =
      targetShardingInUnsplitLastAxis(ctx, sourceSharding, splitTensorAxis);
  ShapedType allGatherResultShape = allGatherResultShapeInUnsplitLastAxis(
      sourceShard.getType(), mesh.getShape()[splitMeshAxis], splitTensorAxis);
  Value allGatherResult = builder.create<AllGatherOp>(
      RankedTensorType::get(allGatherResultShape.getShape(),
                            allGatherResultShape.getElementType()),
      mesh.getSymName(), SmallVector<MeshAxis>({splitMeshAxis}), sourceShard,
      APInt(64, splitTensorAxis));
  ShapedType targetShape =
      shardShapedType(sourceUnshardedShape, mesh, targetSharding);
  TypedValue<ShapedType> targetShard = cast<TypedValue<ShapedType>>(
      builder.create<tensor::CastOp>(targetShape, allGatherResult).getResult());
  return {targetShard, targetSharding};
}

static std::optional<std::tuple<TypedValue<ShapedType>, MeshSharding>>
tryUnsplitLastAxisInResharding(ImplicitLocOpBuilder &builder, MeshOp mesh,
                               MeshSharding sourceSharding,
                               MeshSharding targetSharding,
                               ShapedType sourceUnshardedShape,
                               TypedValue<ShapedType> sourceShard) {
  if (auto detectRes =
          detectUnsplitLastAxisInResharding(sourceSharding, targetSharding)) {
    auto [tensorAxis, meshAxis] = detectRes.value();
    return unsplitLastAxisInResharding(builder, sourceSharding,
                                       sourceUnshardedShape, sourceShard, mesh,
                                       tensorAxis, meshAxis);
  }

  return std::nullopt;
}

// Detect if the resharding is of type e.g.
// [[0, 1], [2]] -> [[0], [1, 2]].
// Only moving the last axis counts.
// If detected, returns the corresponding (source_tensor_axis,
// target_tensor_axis, mesh_axis) tuple.
static std::optional<std::tuple<int64_t, int64_t, MeshAxis>>
detectMoveLastSplitAxisInResharding(MeshSharding sourceSharding,
                                    MeshSharding targetSharding) {
  for (size_t sourceTensorAxis = 0;
       sourceTensorAxis < sourceSharding.getSplitAxes().size();
       ++sourceTensorAxis) {
    for (size_t targetTensorAxis = 0;
         targetTensorAxis < targetSharding.getSplitAxes().size();
         ++targetTensorAxis) {
      if (sourceTensorAxis == targetTensorAxis)
        continue;
      if (sourceSharding.getSplitAxes()[sourceTensorAxis].empty() ||
          targetSharding.getSplitAxes()[targetTensorAxis].empty() ||
          sourceSharding.getSplitAxes()[sourceTensorAxis].asArrayRef().back() !=
              targetSharding.getSplitAxes()[targetTensorAxis]
                  .asArrayRef()
                  .back())
        continue;
      if (!llvm::equal(
              llvm::make_range(sourceSharding.getSplitAxes()[sourceTensorAxis]
                                   .asArrayRef()
                                   .begin(),
                               sourceSharding.getSplitAxes()[sourceTensorAxis]
                                       .asArrayRef()
                                       .end() -
                                   1),
              llvm::make_range(targetSharding.getSplitAxes()[targetTensorAxis]
                                   .asArrayRef()
                                   .begin(),
                               targetSharding.getSplitAxes()[targetTensorAxis]
                                       .asArrayRef()
                                       .end() -
                                   1)))
        continue;
      return std::make_tuple(
          sourceTensorAxis, targetTensorAxis,
          sourceSharding.getSplitAxes()[sourceTensorAxis].asArrayRef().back());
    }
  }
  return std::nullopt;
}

static MeshSharding targetShardingInMoveLastAxis(MLIRContext *ctx,
                                                 MeshSharding sourceSharding,
                                                 int64_t sourceTensorAxis,
                                                 int64_t targetTensorAxis) {
  SmallVector<MeshAxesAttr> targetShardingSplitAxes =
      llvm::to_vector(sourceSharding.getSplitAxes());
  while (static_cast<int64_t>(targetShardingSplitAxes.size()) <=
         targetTensorAxis) {
    targetShardingSplitAxes.push_back(MeshAxesAttr::get(ctx, {}));
  }

  auto sourceSplitAxes =
      llvm::to_vector(targetShardingSplitAxes[sourceTensorAxis].asArrayRef());
  assert(!sourceSplitAxes.empty());
  auto meshAxis = sourceSplitAxes.back();
  sourceSplitAxes.pop_back();
  targetShardingSplitAxes[sourceTensorAxis] =
      MeshAxesAttr::get(ctx, sourceSplitAxes);

  auto targetSplitAxes =
      llvm::to_vector(targetShardingSplitAxes[targetTensorAxis].asArrayRef());
  targetSplitAxes.push_back(meshAxis);
  targetShardingSplitAxes[targetTensorAxis] =
      MeshAxesAttr::get(ctx, targetSplitAxes);

  return MeshSharding::get(
      sourceSharding.getMeshAttr(), targetShardingSplitAxes,
      sourceSharding.getPartialAxes(), sourceSharding.getPartialType());
}

static ShapedType allToAllResultShapeInMoveLastAxis(ShapedType sourceShape,
                                                    int64_t splitCount,
                                                    int64_t sourceTensorAxis,
                                                    int64_t targetTensorAxis) {
  SmallVector<int64_t> targetShape = llvm::to_vector(sourceShape.getShape());
  targetShape[sourceTensorAxis] =
      gatherDimension(targetShape[sourceTensorAxis], splitCount);
  targetShape[targetTensorAxis] =
      shardDimension(targetShape[targetTensorAxis], splitCount);
  return sourceShape.cloneWith(targetShape, sourceShape.getElementType());
}

static std::tuple<TypedValue<ShapedType>, MeshSharding>
moveLastSplitAxisInResharding(ImplicitLocOpBuilder &builder, MeshOp mesh,
                              MeshSharding sourceSharding,
                              ShapedType sourceUnshardedShape,
                              TypedValue<ShapedType> sourceShard,
                              int64_t sourceTensorAxis,
                              int64_t targetTensorAxis, MeshAxis meshAxis) {
  MLIRContext *ctx = builder.getContext();
  builder.setInsertionPointAfterValue(sourceShard);

  MeshSharding targetSharding = targetShardingInMoveLastAxis(
      ctx, sourceSharding, sourceTensorAxis, targetTensorAxis);
  ShapedType allToAllResultShape = allToAllResultShapeInMoveLastAxis(
      sourceShard.getType(), mesh.getShape()[meshAxis], sourceTensorAxis,
      targetTensorAxis);
  Value allToAllResult = builder.create<AllToAllOp>(
      RankedTensorType::get(allToAllResultShape.getShape(),
                            allToAllResultShape.getElementType()),
      mesh.getSymName(), SmallVector<MeshAxis>({meshAxis}), sourceShard,
      APInt(64, targetTensorAxis), APInt(64, sourceTensorAxis));
  ShapedType targetShape =
      shardShapedType(sourceUnshardedShape, mesh, targetSharding);
  TypedValue<ShapedType> targetShard = cast<TypedValue<ShapedType>>(
      builder.create<tensor::CastOp>(targetShape, allToAllResult).getResult());
  return {targetShard, targetSharding};
}

static std::optional<std::tuple<TypedValue<ShapedType>, MeshSharding>>
tryMoveLastSplitAxisInResharding(ImplicitLocOpBuilder &builder, MeshOp mesh,
                                 MeshSharding sourceSharding,
                                 MeshSharding targetSharding,
                                 ShapedType sourceUnshardedShape,
                                 TypedValue<ShapedType> sourceShard) {
  if (auto detectRes =
          detectMoveLastSplitAxisInResharding(sourceSharding, targetSharding)) {
    auto [sourceTensorAxis, targetTensorAxis, meshAxis] = detectRes.value();
    return moveLastSplitAxisInResharding(
        builder, mesh, sourceSharding, sourceUnshardedShape, sourceShard,
        sourceTensorAxis, targetTensorAxis, meshAxis);
  }

  return std::nullopt;
}

// Detect a change in the halo size (only) and create necessary operations if
// needed. A changed halo sizes requires copying the "core" of the source tensor
// into the "core" of the destination tensor followed by an update halo
// operation.
static std::optional<std::tuple<TypedValue<ShapedType>, MeshSharding>>
tryUpdateHaloInResharding(ImplicitLocOpBuilder &builder, MeshOp mesh,
                          MeshSharding sourceSharding,
                          MeshSharding targetSharding,
                          ShapedType sourceUnshardedShape,
                          TypedValue<ShapedType> sourceShard) {
  // Currently handles only cases where halo sizes differ but everything else
  // stays the same (from source to destination sharding).
  if (!sourceSharding.equalSplitAndPartialAxes(targetSharding) ||
      !sourceSharding.getPartialAxes().empty() ||
      !targetSharding.getPartialAxes().empty() ||
      !sourceSharding.getStaticShardedDimsOffsets().empty() ||
      !targetSharding.getStaticShardedDimsOffsets().empty() ||
      sourceSharding.equalHaloSizes(targetSharding)) {
    return std::nullopt;
  }

  auto srcHaloSizes = sourceSharding.getStaticHaloSizes();
  auto tgtHaloSizes = targetSharding.getStaticHaloSizes();
  assert(srcHaloSizes.empty() || srcHaloSizes.size() == tgtHaloSizes.size());
  assert(((srcHaloSizes.empty() || !ShapedType::isDynamicShape(srcHaloSizes)) &&
          !ShapedType::isDynamicShape(tgtHaloSizes) &&
          sourceShard.getType().hasStaticShape()) &&
         "dynamic shapes/halos are not supported yet for mesh-spmdization");
  auto rank = sourceShard.getType().getRank();
  auto splitAxes = sourceSharding.getSplitAxes();
  SmallVector<int64_t> srcCoreOffs(rank, 0), tgtCoreOffs(rank, 0),
      strides(rank, 1), outShape(sourceShard.getType().getShape()),
      coreShape(sourceShard.getType().getShape());

  // Determine "core" of source and destination.
  // The core is the local part of the shard excluding halo regions.
  for (auto i = 0u; i < rank; ++i) {
    if (i < splitAxes.size() && !splitAxes[i].empty()) {
      if (!srcHaloSizes.empty()) {
        coreShape[i] -= srcHaloSizes[i * 2] + srcHaloSizes[i * 2 + 1];
        srcCoreOffs[i] = srcHaloSizes[i * 2];
      }
      tgtCoreOffs[i] = tgtHaloSizes[i * 2];
      outShape[i] =
          coreShape[i] + tgtHaloSizes[i * 2] + tgtHaloSizes[i * 2 + 1];
    }
  }

  // Extract core from source and copy into destination core.
  auto noVals = ValueRange{};
  auto initVal = builder.create<tensor::EmptyOp>(
      sourceShard.getLoc(), outShape, sourceShard.getType().getElementType());
  auto core = builder.create<tensor::ExtractSliceOp>(
      sourceShard.getLoc(),
      RankedTensorType::get(coreShape, sourceShard.getType().getElementType()),
      sourceShard, noVals, noVals, noVals, srcCoreOffs, coreShape, strides);
  auto initOprnd = builder.create<tensor::InsertSliceOp>(
      sourceShard.getLoc(), core, initVal, noVals, noVals, noVals, tgtCoreOffs,
      coreShape, strides);

  // Finally update the halo.
  auto updateHaloResult =
      builder
          .create<UpdateHaloOp>(
              sourceShard.getLoc(),
              RankedTensorType::get(outShape,
                                    sourceShard.getType().getElementType()),
              initOprnd, mesh.getSymName(),
              MeshAxesArrayAttr::get(builder.getContext(),
                                     sourceSharding.getSplitAxes()),
              targetSharding.getDynamicHaloSizes(),
              targetSharding.getStaticHaloSizes())
          .getResult();
  return std::make_tuple(cast<TypedValue<ShapedType>>(updateHaloResult),
                         targetSharding);
}

// Handles only resharding on a 1D mesh.
// Currently the sharded tensor axes must be exactly divisible by the single
// mesh axis size.
static TypedValue<ShapedType>
reshardOn1DMesh(ImplicitLocOpBuilder &builder, MeshOp mesh,
                MeshSharding sourceSharding, MeshSharding targetSharding,
                TypedValue<ShapedType> sourceUnshardedValue,
                TypedValue<ShapedType> sourceShard) {
  assert(sourceShard.getType() ==
         shardShapedType(sourceUnshardedValue.getType(), mesh, sourceSharding));
  [[maybe_unused]] ShapedType targetShardType =
      shardShapedType(sourceUnshardedValue.getType(), mesh, targetSharding);
  assert(sourceShard.getType().getRank() == targetShardType.getRank());
  assert(mesh.getRank() == 1 && "Only 1D meshes are currently supported.");

  auto [reducedSourceShard, reducedSourceSharding] =
      handlePartialAxesDuringResharding(builder, sourceSharding, targetSharding,
                                        sourceShard);

  if (reducedSourceSharding == targetSharding) {
    return reducedSourceShard;
  }

  TypedValue<ShapedType> targetShard;
  MeshSharding actualTargetSharding;
  if (reducedSourceSharding.getStaticShardedDimsOffsets().empty() &&
      targetSharding.getStaticShardedDimsOffsets().empty() &&
      reducedSourceSharding.getStaticHaloSizes().empty() &&
      targetSharding.getStaticHaloSizes().empty()) {
    if (auto tryRes = tryMoveLastSplitAxisInResharding(
            builder, mesh, reducedSourceSharding, targetSharding,
            sourceUnshardedValue.getType(), reducedSourceShard)) {
      std::tie(targetShard, actualTargetSharding) = tryRes.value();
    } else if (auto tryRes = trySplitLastAxisInResharding(
                   builder, mesh, reducedSourceSharding, targetSharding,
                   reducedSourceShard)) {
      std::tie(targetShard, actualTargetSharding) = tryRes.value();
    } else if (auto tryRes = tryUnsplitLastAxisInResharding(
                   builder, mesh, reducedSourceSharding, targetSharding,
                   sourceUnshardedValue.getType(), reducedSourceShard)) {
      std::tie(targetShard, actualTargetSharding) = tryRes.value();
    }
  }
  assert(targetShard && "Did not find any pattern to apply.");
  assert(actualTargetSharding == targetSharding);
  assert(targetShard.getType() == targetShardType);
  return targetShard;
}

TypedValue<ShapedType> reshard(ImplicitLocOpBuilder &builder, MeshOp mesh,
                               MeshSharding sourceSharding,
                               MeshSharding targetSharding,
                               TypedValue<ShapedType> sourceUnshardedValue,
                               TypedValue<ShapedType> sourceShard) {
  // If source and destination sharding are the same, no need to do anything.
  if (sourceSharding == targetSharding || (isFullReplication(sourceSharding) &&
                                           isFullReplication(targetSharding))) {
    return sourceShard;
  }

  // Tries to handle the case where the resharding is needed because the halo
  // sizes are different. Supports arbitrary mesh dimensionality.
  if (auto tryRes = tryUpdateHaloInResharding(
          builder, mesh, sourceSharding, targetSharding,
          sourceUnshardedValue.getType(), sourceShard)) {
    return std::get<0>(tryRes.value()); // targetShard
  }

  // Resort to handling only 1D meshes since the general case is complicated if
  // it needs to be communication efficient in terms of minimizing the data
  // transfered between devices.
  return reshardOn1DMesh(builder, mesh, sourceSharding, targetSharding,
                         sourceUnshardedValue, sourceShard);
}

TypedValue<ShapedType> reshard(OpBuilder &builder, MeshOp mesh, ShardOp source,
                               ShardOp target,
                               TypedValue<ShapedType> sourceShardValue) {
  assert(source.getResult() == target.getSrc());
  auto sourceSharding = source.getSharding();
  auto targetSharding = target.getSharding();
  ImplicitLocOpBuilder implicitLocOpBuilder(target->getLoc(), builder);
  return reshard(implicitLocOpBuilder, mesh, sourceSharding, targetSharding,
                 cast<TypedValue<ShapedType>>(source.getSrc()),
                 sourceShardValue);
}

TypedValue<ShapedType> reshard(OpBuilder &builder, ShardOp source,
                               ShardOp target,
                               TypedValue<ShapedType> sourceShardValue,
                               SymbolTableCollection &symbolTableCollection) {
  MeshOp srcMesh = getMesh(source, symbolTableCollection);
  assert(srcMesh && srcMesh == getMesh(target, symbolTableCollection));
  return reshard(builder, srcMesh, source, target, sourceShardValue);
}

void reshardingRegisterDependentDialects(DialectRegistry &registry) {
  registry.insert<mesh::MeshDialect, tensor::TensorDialect>();
}

#define GEN_PASS_DEF_SPMDIZATION
#include "mlir/Dialect/Mesh/Transforms/Passes.h.inc"

using UnshardedToShardedValueMap = DenseMap<Value, Value>;

// Get the types of block arguments for an spmdized block.
// Reads the sharding annotations of the arguments to deduce the sharded types.
// Types that are not ranked tensors are left unchanged.
SmallVector<Type>
shardedBlockArgumentTypes(Block &block,
                          SymbolTableCollection &symbolTableCollection) {
  SmallVector<Type> res;
  llvm::transform(
      block.getArguments(), std::back_inserter(res),
      [&symbolTableCollection](BlockArgument arg) {
        auto rankedTensorArg = dyn_cast<TypedValue<RankedTensorType>>(arg);
        if (!rankedTensorArg || rankedTensorArg.getType().getRank() == 0) {
          return arg.getType();
        }

        assert(rankedTensorArg.hasOneUse());
        Operation *useOp = *rankedTensorArg.getUsers().begin();
        ShardOp shardOp = llvm::dyn_cast<ShardOp>(useOp);
        assert(shardOp);
        MeshOp mesh = getMesh(shardOp, symbolTableCollection);
        return cast<Type>(shardShapedType(rankedTensorArg.getType(), mesh,
                                          shardOp.getSharding()));
      });
  return res;
}

static LogicalResult spmdizeOperation(
    Operation &op, ArrayRef<Value> spmdizedOperands,
    ArrayRef<MeshSharding> operandShardings,
    ArrayRef<MeshSharding> resultShardings, IRMapping &spmdizationMap,
    SymbolTableCollection &symbolTableCollection, OpBuilder &builder) {
  ShardingInterface shardingInterface = llvm::dyn_cast<ShardingInterface>(op);
  if (!shardingInterface) {
    // If there is no sharding interface we are conservative and assume that
    // the op should be fully replicated no all devices.
    spmdizeFullyReplicatedOperation(op, spmdizedOperands, operandShardings,
                                    resultShardings, spmdizationMap,
                                    symbolTableCollection, builder);
  } else {
    if (failed(shardingInterface.spmdize(spmdizedOperands, operandShardings,
                                         resultShardings, spmdizationMap,
                                         symbolTableCollection, builder))) {
      return failure();
    }
  }

  assert(llvm::all_of(op.getResults(), [&spmdizationMap](OpResult result) {
    return spmdizationMap.contains(result);
  }));

  return success();
}

// Retrieve the sharding annotations for the operands of the given operation.
// If the type is not a ranked tensor it is not require to have an annotation.
static std::vector<MeshSharding> getOperandShardings(Operation &op) {
  std::vector<MeshSharding> res;
  res.reserve(op.getNumOperands());
  llvm::transform(op.getOperands(), std::back_inserter(res), [](Value operand) {
    TypedValue<RankedTensorType> rankedTensor =
        dyn_cast<TypedValue<RankedTensorType>>(operand);
    if (!rankedTensor || rankedTensor.getType().getRank() == 0) {
      return MeshSharding();
    }

    Operation *definingOp = operand.getDefiningOp();
    assert(definingOp);
    ShardOp shardOp = llvm::cast<ShardOp>(definingOp);
    return MeshSharding(shardOp.getSharding());
  });
  return res;
}

// Retrieve the sharding annotations for the results of the given operation.
// If the type is not a ranked tensor it is not require to have an annotation.
static std::vector<MeshSharding> getResultShardings(Operation &op) {
  std::vector<MeshSharding> res;
  res.reserve(op.getNumResults());
<<<<<<< HEAD
  llvm::transform(op.getResults(), std::back_inserter(res),
                  [](OpResult result) {
                    TypedValue<RankedTensorType> rankedTensor =
                        dyn_cast<TypedValue<RankedTensorType>>(result);
                    if (!rankedTensor) {
                      return MeshSharding();
                    }
                    if (!result.hasOneUse()) {
                      return MeshSharding();
                    }
                    Operation *userOp = *result.getUsers().begin();
                    ShardOp shardOp = llvm::cast<ShardOp>(userOp);
                    return MeshSharding(shardOp.getSharding());
                  });
=======
  llvm::transform(
      op.getResults(), std::back_inserter(res), [&op](OpResult result) {
        if (!result.hasOneUse() || result.use_empty()) {
          return MeshSharding();
        }
        TypedValue<RankedTensorType> rankedTensor =
            dyn_cast<TypedValue<RankedTensorType>>(result);
        if (!rankedTensor) {
          return MeshSharding();
        }
        Operation *userOp = *result.getUsers().begin();
        ShardOp shardOp = llvm::dyn_cast<ShardOp>(userOp);
        if (shardOp) {
          return MeshSharding(shardOp.getSharding());
        }
        if (rankedTensor.getType().getRank() == 0) {
          // This is a 0d tensor result without explicit sharding.
          // Find mesh symbol from operands, if any.
          // Shardings without mesh are not always fully supported yet.
          for (auto operand : op.getOperands()) {
            if (auto sharding = operand.getDefiningOp<ShardingOp>()) {
              return MeshSharding(sharding.getMeshAttr());
            }
          }
        }
        return MeshSharding();
      });
>>>>>>> d465594a
  return res;
}

static LogicalResult
spmdizeOperation(ShardOp shardOp, IRMapping &spmdizationMap,
                 SymbolTableCollection &symbolTableCollection,
                 OpBuilder &builder) {
  Value targetSpmdValue;

  // Check if 2 shard ops are chained. If not there is no need for resharding
  // as the source and target shared the same sharding.
  ShardOp srcShardOp =
      dyn_cast_or_null<ShardOp>(shardOp.getSrc().getDefiningOp());
  if (!srcShardOp) {
    targetSpmdValue = spmdizationMap.lookup(shardOp.getSrc());
  } else {
    // Insert resharding.
    TypedValue<ShapedType> srcSpmdValue =
        cast<TypedValue<ShapedType>>(spmdizationMap.lookup(srcShardOp));
    targetSpmdValue = reshard(builder, srcShardOp, shardOp, srcSpmdValue,
                              symbolTableCollection);
  }

  assert(!spmdizationMap.contains(shardOp.getResult()));
  spmdizationMap.map(shardOp.getResult(), targetSpmdValue);
  return success();
}

static LogicalResult
spmdizeOperation(Operation &op, IRMapping &spmdizationMap,
                 SymbolTableCollection &symbolTableCollection,
                 OpBuilder &builder) {
  if (isa<ShardingOp>(op)) {
    return success();
  }
  if (auto getShardingOp = dyn_cast<GetShardingOp>(op)) {
    auto shardOp = getShardingOp.getSource().getDefiningOp<ShardOp>();
    if (!shardOp) {
      return op.emitError("expected a shard op as source of get_sharding");
    }
    auto newSharding = builder.clone(*shardOp.getSharding().getDefiningOp());
    spmdizationMap.map(op.getResult(0), newSharding->getResult(0));
    return success();
  }

  ShardOp shardOp = llvm::dyn_cast<ShardOp>(op);
  if (shardOp) {
    return spmdizeOperation(shardOp, spmdizationMap, symbolTableCollection,
                            builder);
  }

  SmallVector<Value> spmdizedOperands;
  llvm::transform(op.getOperands(), std::back_inserter(spmdizedOperands),
                  [&spmdizationMap](Value operand) {
                    assert(spmdizationMap.contains(operand));
                    return spmdizationMap.lookup(operand);
                  });
  return spmdizeOperation(op, spmdizedOperands, getOperandShardings(op),
                          getResultShardings(op), spmdizationMap,
                          symbolTableCollection, builder);
}

static LogicalResult spmdizeBlock(Block &block, IRMapping &spmdizationMap,
                                  SymbolTableCollection &symbolTableCollection,
                                  OpBuilder &builder) {

  SmallVector<Location> argLocations;
  llvm::transform(block.getArguments(), std::back_inserter(argLocations),
                  [](BlockArgument arg) { return arg.getLoc(); });
  Block *newBlock = builder.createBlock(
      block.getParent(), {},
      shardedBlockArgumentTypes(block, symbolTableCollection), argLocations);
  for (auto [unshardedBlockArg, spmdizedBlockArg] :
       llvm::zip(block.getArguments(), newBlock->getArguments())) {
    spmdizationMap.map(unshardedBlockArg, spmdizedBlockArg);
  }

  OpBuilder::InsertionGuard insertionGuard(builder);
  builder.setInsertionPointToEnd(newBlock);
  for (Operation &op : block.getOperations()) {
    if (failed(spmdizeOperation(op, spmdizationMap, symbolTableCollection,
                                builder))) {
      return failure();
    }
  }

  return success();
}

static LogicalResult
spmdizeFuncOp(FunctionOpInterface op, IRMapping &spmdizationMap,
              SymbolTableCollection &symbolTableCollection) {
  OpBuilder builder(op.getFunctionBody());

  // Snapshot the original blocks to not mess up the iteration when adding new
  // blocks.
  SmallVector<Block *> originalBlocks;
  for (Block &b : op.getBlocks()) {
    if (llvm::any_of(b.getOperations(),
                     [](Operation &op) { return isa<ShardOp>(op); })) {
      originalBlocks.push_back(&b);
    }
  }

  for (Block *block : originalBlocks) {
    if (failed(spmdizeBlock(*block, spmdizationMap, symbolTableCollection,
                            builder))) {
      return failure();
    }
  }

  for (Block *block : originalBlocks) {
    block->erase();
  }

  // Find a return op and change the function results signature to its operands
  // signature.
  Operation *returnOp = nullptr;
  for (Block &block : op.getFunctionBody()) {
    if (block.empty()) {
      continue;
    }

    if (block.back().hasTrait<OpTrait::ReturnLike>()) {
      returnOp = &block.back();
      break;
    }
  }
  if (returnOp) {
    op.setType(FunctionType::get(
        op->getContext(), op.getFunctionBody().front().getArgumentTypes(),
        returnOp->getOperandTypes()));
  }

  return success();
}

namespace {

struct Spmdization : public impl::SpmdizationBase<Spmdization> {
  void runOnOperation() override {
    IRMapping spmdizationMap;
    SymbolTableCollection symbolTableCollection;
    if (failed(spmdizeFuncOp(getOperation(), spmdizationMap,
                             symbolTableCollection))) {
      return signalPassFailure();
    }
  }

  void getDependentDialects(DialectRegistry &registry) const override {
    reshardingRegisterDependentDialects(registry);
    registry.insert<mesh::MeshDialect>();
  }
};

} // namespace

} // namespace mlir::mesh<|MERGE_RESOLUTION|>--- conflicted
+++ resolved
@@ -689,22 +689,6 @@
 static std::vector<MeshSharding> getResultShardings(Operation &op) {
   std::vector<MeshSharding> res;
   res.reserve(op.getNumResults());
-<<<<<<< HEAD
-  llvm::transform(op.getResults(), std::back_inserter(res),
-                  [](OpResult result) {
-                    TypedValue<RankedTensorType> rankedTensor =
-                        dyn_cast<TypedValue<RankedTensorType>>(result);
-                    if (!rankedTensor) {
-                      return MeshSharding();
-                    }
-                    if (!result.hasOneUse()) {
-                      return MeshSharding();
-                    }
-                    Operation *userOp = *result.getUsers().begin();
-                    ShardOp shardOp = llvm::cast<ShardOp>(userOp);
-                    return MeshSharding(shardOp.getSharding());
-                  });
-=======
   llvm::transform(
       op.getResults(), std::back_inserter(res), [&op](OpResult result) {
         if (!result.hasOneUse() || result.use_empty()) {
@@ -732,7 +716,6 @@
         }
         return MeshSharding();
       });
->>>>>>> d465594a
   return res;
 }
 
