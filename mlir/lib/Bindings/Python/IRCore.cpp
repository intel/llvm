//===- IRModules.cpp - IR Submodules of pybind module ---------------------===//
//
// Part of the LLVM Project, under the Apache License v2.0 with LLVM Exceptions.
// See https://llvm.org/LICENSE.txt for license information.
// SPDX-License-Identifier: Apache-2.0 WITH LLVM-exception
//
//===----------------------------------------------------------------------===//

#include "Globals.h"
#include "IRModule.h"
#include "NanobindUtils.h"
#include "mlir-c/Bindings/Python/Interop.h" // This is expected after nanobind.
#include "mlir-c/BuiltinAttributes.h"
#include "mlir-c/Debug.h"
#include "mlir-c/Diagnostics.h"
#include "mlir-c/IR.h"
#include "mlir-c/Support.h"
#include "mlir/Bindings/Python/Nanobind.h"
#include "mlir/Bindings/Python/NanobindAdaptors.h"
#include "nanobind/nanobind.h"
#include "llvm/ADT/ArrayRef.h"
#include "llvm/ADT/SmallVector.h"

#include <optional>

namespace nb = nanobind;
using namespace nb::literals;
using namespace mlir;
using namespace mlir::python;

using llvm::SmallVector;
using llvm::StringRef;
using llvm::Twine;

static const char kModuleParseDocstring[] =
    R"(Parses a module's assembly format from a string.

Returns a new MlirModule or raises an MLIRError if the parsing fails.

See also: https://mlir.llvm.org/docs/LangRef/
)";

static const char kDumpDocstring[] =
    "Dumps a debug representation of the object to stderr.";

static const char kValueReplaceAllUsesExceptDocstring[] =
    R"(Replace all uses of this value with the `with` value, except for those
in `exceptions`. `exceptions` can be either a single operation or a list of
operations.
)";

//------------------------------------------------------------------------------
// Utilities.
//------------------------------------------------------------------------------

/// Helper for creating an @classmethod.
template <class Func, typename... Args>
static nb::object classmethod(Func f, Args... args) {
  nb::object cf = nb::cpp_function(f, args...);
  return nb::borrow<nb::object>((PyClassMethod_New(cf.ptr())));
}

static nb::object
createCustomDialectWrapper(const std::string &dialectNamespace,
                           nb::object dialectDescriptor) {
  auto dialectClass = PyGlobals::get().lookupDialectClass(dialectNamespace);
  if (!dialectClass) {
    // Use the base class.
    return nb::cast(PyDialect(std::move(dialectDescriptor)));
  }

  // Create the custom implementation.
  return (*dialectClass)(std::move(dialectDescriptor));
}

static MlirStringRef toMlirStringRef(const std::string &s) {
  return mlirStringRefCreate(s.data(), s.size());
}

static MlirStringRef toMlirStringRef(std::string_view s) {
  return mlirStringRefCreate(s.data(), s.size());
}

static MlirStringRef toMlirStringRef(const nb::bytes &s) {
  return mlirStringRefCreate(static_cast<const char *>(s.data()), s.size());
}

/// Create a block, using the current location context if no locations are
/// specified.
static MlirBlock createBlock(const nb::sequence &pyArgTypes,
                             const std::optional<nb::sequence> &pyArgLocs) {
  SmallVector<MlirType> argTypes;
  argTypes.reserve(nb::len(pyArgTypes));
  for (const auto &pyType : pyArgTypes)
    argTypes.push_back(nb::cast<PyType &>(pyType));

  SmallVector<MlirLocation> argLocs;
  if (pyArgLocs) {
    argLocs.reserve(nb::len(*pyArgLocs));
    for (const auto &pyLoc : *pyArgLocs)
      argLocs.push_back(nb::cast<PyLocation &>(pyLoc));
  } else if (!argTypes.empty()) {
    argLocs.assign(argTypes.size(), DefaultingPyLocation::resolve());
  }

  if (argTypes.size() != argLocs.size())
    throw nb::value_error(("Expected " + Twine(argTypes.size()) +
                           " locations, got: " + Twine(argLocs.size()))
                              .str()
                              .c_str());
  return mlirBlockCreate(argTypes.size(), argTypes.data(), argLocs.data());
}

/// Wrapper for the global LLVM debugging flag.
struct PyGlobalDebugFlag {
  static void set(nb::object &o, bool enable) {
    nb::ft_lock_guard lock(mutex);
    mlirEnableGlobalDebug(enable);
  }

  static bool get(const nb::object &) {
    nb::ft_lock_guard lock(mutex);
    return mlirIsGlobalDebugEnabled();
  }

  static void bind(nb::module_ &m) {
    // Debug flags.
    nb::class_<PyGlobalDebugFlag>(m, "_GlobalDebug")
        .def_prop_rw_static("flag", &PyGlobalDebugFlag::get,
                            &PyGlobalDebugFlag::set, "LLVM-wide debug flag.")
        .def_static(
            "set_types",
            [](const std::string &type) {
              nb::ft_lock_guard lock(mutex);
              mlirSetGlobalDebugType(type.c_str());
            },
            "types"_a, "Sets specific debug types to be produced by LLVM.")
        .def_static(
            "set_types",
            [](const std::vector<std::string> &types) {
              std::vector<const char *> pointers;
              pointers.reserve(types.size());
              for (const std::string &str : types)
                pointers.push_back(str.c_str());
              nb::ft_lock_guard lock(mutex);
              mlirSetGlobalDebugTypes(pointers.data(), pointers.size());
            },
            "types"_a,
            "Sets multiple specific debug types to be produced by LLVM.");
  }

private:
  static nb::ft_mutex mutex;
};

nb::ft_mutex PyGlobalDebugFlag::mutex;

struct PyAttrBuilderMap {
  static bool dunderContains(const std::string &attributeKind) {
    return PyGlobals::get().lookupAttributeBuilder(attributeKind).has_value();
  }
  static nb::callable dunderGetItemNamed(const std::string &attributeKind) {
    auto builder = PyGlobals::get().lookupAttributeBuilder(attributeKind);
    if (!builder)
      throw nb::key_error(attributeKind.c_str());
    return *builder;
  }
  static void dunderSetItemNamed(const std::string &attributeKind,
                                 nb::callable func, bool replace) {
    PyGlobals::get().registerAttributeBuilder(attributeKind, std::move(func),
                                              replace);
  }

  static void bind(nb::module_ &m) {
    nb::class_<PyAttrBuilderMap>(m, "AttrBuilder")
        .def_static("contains", &PyAttrBuilderMap::dunderContains,
                    "attribute_kind"_a,
                    "Checks whether an attribute builder is registered for the "
                    "given attribute kind.")
        .def_static("get", &PyAttrBuilderMap::dunderGetItemNamed,
                    "attribute_kind"_a,
                    "Gets the registered attribute builder for the given "
                    "attribute kind.")
        .def_static("insert", &PyAttrBuilderMap::dunderSetItemNamed,
                    "attribute_kind"_a, "attr_builder"_a, "replace"_a = false,
                    "Register an attribute builder for building MLIR "
                    "attributes from Python values.");
  }
};

//------------------------------------------------------------------------------
// PyBlock
//------------------------------------------------------------------------------

nb::object PyBlock::getCapsule() {
  return nb::steal<nb::object>(mlirPythonBlockToCapsule(get()));
}

//------------------------------------------------------------------------------
// Collections.
//------------------------------------------------------------------------------

namespace {

class PyRegionIterator {
public:
  PyRegionIterator(PyOperationRef operation)
      : operation(std::move(operation)) {}

  PyRegionIterator &dunderIter() { return *this; }

  PyRegion dunderNext() {
    operation->checkValid();
    if (nextIndex >= mlirOperationGetNumRegions(operation->get())) {
      throw nb::stop_iteration();
    }
    MlirRegion region = mlirOperationGetRegion(operation->get(), nextIndex++);
    return PyRegion(operation, region);
  }

  static void bind(nb::module_ &m) {
    nb::class_<PyRegionIterator>(m, "RegionIterator")
        .def("__iter__", &PyRegionIterator::dunderIter,
             "Returns an iterator over the regions in the operation.")
        .def("__next__", &PyRegionIterator::dunderNext,
             "Returns the next region in the iteration.");
  }

private:
  PyOperationRef operation;
  int nextIndex = 0;
};

/// Regions of an op are fixed length and indexed numerically so are represented
/// with a sequence-like container.
class PyRegionList : public Sliceable<PyRegionList, PyRegion> {
public:
  static constexpr const char *pyClassName = "RegionSequence";

  PyRegionList(PyOperationRef operation, intptr_t startIndex = 0,
               intptr_t length = -1, intptr_t step = 1)
      : Sliceable(startIndex,
                  length == -1 ? mlirOperationGetNumRegions(operation->get())
                               : length,
                  step),
        operation(std::move(operation)) {}

  PyRegionIterator dunderIter() {
    operation->checkValid();
    return PyRegionIterator(operation);
  }

  static void bindDerived(ClassTy &c) {
    c.def("__iter__", &PyRegionList::dunderIter,
          "Returns an iterator over the regions in the sequence.");
  }

private:
  /// Give the parent CRTP class access to hook implementations below.
  friend class Sliceable<PyRegionList, PyRegion>;

  intptr_t getRawNumElements() {
    operation->checkValid();
    return mlirOperationGetNumRegions(operation->get());
  }

  PyRegion getRawElement(intptr_t pos) {
    operation->checkValid();
    return PyRegion(operation, mlirOperationGetRegion(operation->get(), pos));
  }

  PyRegionList slice(intptr_t startIndex, intptr_t length, intptr_t step) {
    return PyRegionList(operation, startIndex, length, step);
  }

  PyOperationRef operation;
};

class PyBlockIterator {
public:
  PyBlockIterator(PyOperationRef operation, MlirBlock next)
      : operation(std::move(operation)), next(next) {}

  PyBlockIterator &dunderIter() { return *this; }

  PyBlock dunderNext() {
    operation->checkValid();
    if (mlirBlockIsNull(next)) {
      throw nb::stop_iteration();
    }

    PyBlock returnBlock(operation, next);
    next = mlirBlockGetNextInRegion(next);
    return returnBlock;
  }

  static void bind(nb::module_ &m) {
    nb::class_<PyBlockIterator>(m, "BlockIterator")
        .def("__iter__", &PyBlockIterator::dunderIter,
             "Returns an iterator over the blocks in the operation's region.")
        .def("__next__", &PyBlockIterator::dunderNext,
             "Returns the next block in the iteration.");
  }

private:
  PyOperationRef operation;
  MlirBlock next;
};

/// Blocks are exposed by the C-API as a forward-only linked list. In Python,
/// we present them as a more full-featured list-like container but optimize
/// it for forward iteration. Blocks are always owned by a region.
class PyBlockList {
public:
  PyBlockList(PyOperationRef operation, MlirRegion region)
      : operation(std::move(operation)), region(region) {}

  PyBlockIterator dunderIter() {
    operation->checkValid();
    return PyBlockIterator(operation, mlirRegionGetFirstBlock(region));
  }

  intptr_t dunderLen() {
    operation->checkValid();
    intptr_t count = 0;
    MlirBlock block = mlirRegionGetFirstBlock(region);
    while (!mlirBlockIsNull(block)) {
      count += 1;
      block = mlirBlockGetNextInRegion(block);
    }
    return count;
  }

  PyBlock dunderGetItem(intptr_t index) {
    operation->checkValid();
    if (index < 0) {
      index += dunderLen();
    }
    if (index < 0) {
      throw nb::index_error("attempt to access out of bounds block");
    }
    MlirBlock block = mlirRegionGetFirstBlock(region);
    while (!mlirBlockIsNull(block)) {
      if (index == 0) {
        return PyBlock(operation, block);
      }
      block = mlirBlockGetNextInRegion(block);
      index -= 1;
    }
    throw nb::index_error("attempt to access out of bounds block");
  }

  PyBlock appendBlock(const nb::args &pyArgTypes,
                      const std::optional<nb::sequence> &pyArgLocs) {
    operation->checkValid();
    MlirBlock block =
        createBlock(nb::cast<nb::sequence>(pyArgTypes), pyArgLocs);
    mlirRegionAppendOwnedBlock(region, block);
    return PyBlock(operation, block);
  }

  static void bind(nb::module_ &m) {
    nb::class_<PyBlockList>(m, "BlockList")
        .def("__getitem__", &PyBlockList::dunderGetItem,
             "Returns the block at the specified index.")
        .def("__iter__", &PyBlockList::dunderIter,
             "Returns an iterator over blocks in the operation's region.")
        .def("__len__", &PyBlockList::dunderLen,
             "Returns the number of blocks in the operation's region.")
        .def("append", &PyBlockList::appendBlock,
             R"(
              Appends a new block, with argument types as positional args.

              Returns:
                The created block.
             )",
             nb::arg("args"), nb::kw_only(),
             nb::arg("arg_locs") = std::nullopt);
  }

private:
  PyOperationRef operation;
  MlirRegion region;
};

class PyOperationIterator {
public:
  PyOperationIterator(PyOperationRef parentOperation, MlirOperation next)
      : parentOperation(std::move(parentOperation)), next(next) {}

  PyOperationIterator &dunderIter() { return *this; }

  nb::typed<nb::object, PyOpView> dunderNext() {
    parentOperation->checkValid();
    if (mlirOperationIsNull(next)) {
      throw nb::stop_iteration();
    }

    PyOperationRef returnOperation =
        PyOperation::forOperation(parentOperation->getContext(), next);
    next = mlirOperationGetNextInBlock(next);
    return returnOperation->createOpView();
  }

  static void bind(nb::module_ &m) {
    nb::class_<PyOperationIterator>(m, "OperationIterator")
        .def("__iter__", &PyOperationIterator::dunderIter,
             "Returns an iterator over the operations in an operation's block.")
        .def("__next__", &PyOperationIterator::dunderNext,
             "Returns the next operation in the iteration.");
  }

private:
  PyOperationRef parentOperation;
  MlirOperation next;
};

/// Operations are exposed by the C-API as a forward-only linked list. In
/// Python, we present them as a more full-featured list-like container but
/// optimize it for forward iteration. Iterable operations are always owned
/// by a block.
class PyOperationList {
public:
  PyOperationList(PyOperationRef parentOperation, MlirBlock block)
      : parentOperation(std::move(parentOperation)), block(block) {}

  PyOperationIterator dunderIter() {
    parentOperation->checkValid();
    return PyOperationIterator(parentOperation,
                               mlirBlockGetFirstOperation(block));
  }

  intptr_t dunderLen() {
    parentOperation->checkValid();
    intptr_t count = 0;
    MlirOperation childOp = mlirBlockGetFirstOperation(block);
    while (!mlirOperationIsNull(childOp)) {
      count += 1;
      childOp = mlirOperationGetNextInBlock(childOp);
    }
    return count;
  }

  nb::typed<nb::object, PyOpView> dunderGetItem(intptr_t index) {
    parentOperation->checkValid();
    if (index < 0) {
      index += dunderLen();
    }
    if (index < 0) {
      throw nb::index_error("attempt to access out of bounds operation");
    }
    MlirOperation childOp = mlirBlockGetFirstOperation(block);
    while (!mlirOperationIsNull(childOp)) {
      if (index == 0) {
        return PyOperation::forOperation(parentOperation->getContext(), childOp)
            ->createOpView();
      }
      childOp = mlirOperationGetNextInBlock(childOp);
      index -= 1;
    }
    throw nb::index_error("attempt to access out of bounds operation");
  }

  static void bind(nb::module_ &m) {
    nb::class_<PyOperationList>(m, "OperationList")
        .def("__getitem__", &PyOperationList::dunderGetItem,
             "Returns the operation at the specified index.")
        .def("__iter__", &PyOperationList::dunderIter,
             "Returns an iterator over operations in the list.")
        .def("__len__", &PyOperationList::dunderLen,
             "Returns the number of operations in the list.");
  }

private:
  PyOperationRef parentOperation;
  MlirBlock block;
};

class PyOpOperand {
public:
  PyOpOperand(MlirOpOperand opOperand) : opOperand(opOperand) {}

  nb::typed<nb::object, PyOpView> getOwner() {
    MlirOperation owner = mlirOpOperandGetOwner(opOperand);
    PyMlirContextRef context =
        PyMlirContext::forContext(mlirOperationGetContext(owner));
    return PyOperation::forOperation(context, owner)->createOpView();
  }

  size_t getOperandNumber() { return mlirOpOperandGetOperandNumber(opOperand); }

  static void bind(nb::module_ &m) {
    nb::class_<PyOpOperand>(m, "OpOperand")
        .def_prop_ro("owner", &PyOpOperand::getOwner,
                     "Returns the operation that owns this operand.")
        .def_prop_ro("operand_number", &PyOpOperand::getOperandNumber,
                     "Returns the operand number in the owning operation.");
  }

private:
  MlirOpOperand opOperand;
};

class PyOpOperandIterator {
public:
  PyOpOperandIterator(MlirOpOperand opOperand) : opOperand(opOperand) {}

  PyOpOperandIterator &dunderIter() { return *this; }

  PyOpOperand dunderNext() {
    if (mlirOpOperandIsNull(opOperand))
      throw nb::stop_iteration();

    PyOpOperand returnOpOperand(opOperand);
    opOperand = mlirOpOperandGetNextUse(opOperand);
    return returnOpOperand;
  }

  static void bind(nb::module_ &m) {
    nb::class_<PyOpOperandIterator>(m, "OpOperandIterator")
        .def("__iter__", &PyOpOperandIterator::dunderIter,
             "Returns an iterator over operands.")
        .def("__next__", &PyOpOperandIterator::dunderNext,
             "Returns the next operand in the iteration.");
  }

private:
  MlirOpOperand opOperand;
};

} // namespace

//------------------------------------------------------------------------------
// PyMlirContext
//------------------------------------------------------------------------------

PyMlirContext::PyMlirContext(MlirContext context) : context(context) {
  nb::gil_scoped_acquire acquire;
  nb::ft_lock_guard lock(live_contexts_mutex);
  auto &liveContexts = getLiveContexts();
  liveContexts[context.ptr] = this;
}

PyMlirContext::~PyMlirContext() {
  // Note that the only public way to construct an instance is via the
  // forContext method, which always puts the associated handle into
  // liveContexts.
  nb::gil_scoped_acquire acquire;
  {
    nb::ft_lock_guard lock(live_contexts_mutex);
    getLiveContexts().erase(context.ptr);
  }
  mlirContextDestroy(context);
}

nb::object PyMlirContext::getCapsule() {
  return nb::steal<nb::object>(mlirPythonContextToCapsule(get()));
}

nb::object PyMlirContext::createFromCapsule(nb::object capsule) {
  MlirContext rawContext = mlirPythonCapsuleToContext(capsule.ptr());
  if (mlirContextIsNull(rawContext))
    throw nb::python_error();
  return forContext(rawContext).releaseObject();
}

PyMlirContextRef PyMlirContext::forContext(MlirContext context) {
  nb::gil_scoped_acquire acquire;
  nb::ft_lock_guard lock(live_contexts_mutex);
  auto &liveContexts = getLiveContexts();
  auto it = liveContexts.find(context.ptr);
  if (it == liveContexts.end()) {
    // Create.
    PyMlirContext *unownedContextWrapper = new PyMlirContext(context);
    nb::object pyRef = nb::cast(unownedContextWrapper);
    assert(pyRef && "cast to nb::object failed");
    liveContexts[context.ptr] = unownedContextWrapper;
    return PyMlirContextRef(unownedContextWrapper, std::move(pyRef));
  }
  // Use existing.
  nb::object pyRef = nb::cast(it->second);
  return PyMlirContextRef(it->second, std::move(pyRef));
}

nb::ft_mutex PyMlirContext::live_contexts_mutex;

PyMlirContext::LiveContextMap &PyMlirContext::getLiveContexts() {
  static LiveContextMap liveContexts;
  return liveContexts;
}

size_t PyMlirContext::getLiveCount() {
  nb::ft_lock_guard lock(live_contexts_mutex);
  return getLiveContexts().size();
}

nb::object PyMlirContext::contextEnter(nb::object context) {
  return PyThreadContextEntry::pushContext(context);
}

void PyMlirContext::contextExit(const nb::object &excType,
                                const nb::object &excVal,
                                const nb::object &excTb) {
  PyThreadContextEntry::popContext(*this);
}

nb::object PyMlirContext::attachDiagnosticHandler(nb::object callback) {
  // Note that ownership is transferred to the delete callback below by way of
  // an explicit inc_ref (borrow).
  PyDiagnosticHandler *pyHandler =
      new PyDiagnosticHandler(get(), std::move(callback));
  nb::object pyHandlerObject =
      nb::cast(pyHandler, nb::rv_policy::take_ownership);
  (void)pyHandlerObject.inc_ref();

  // In these C callbacks, the userData is a PyDiagnosticHandler* that is
  // guaranteed to be known to pybind.
  auto handlerCallback =
      +[](MlirDiagnostic diagnostic, void *userData) -> MlirLogicalResult {
    PyDiagnostic *pyDiagnostic = new PyDiagnostic(diagnostic);
    nb::object pyDiagnosticObject =
        nb::cast(pyDiagnostic, nb::rv_policy::take_ownership);

    auto *pyHandler = static_cast<PyDiagnosticHandler *>(userData);
    bool result = false;
    {
      // Since this can be called from arbitrary C++ contexts, always get the
      // gil.
      nb::gil_scoped_acquire gil;
      try {
        result = nb::cast<bool>(pyHandler->callback(pyDiagnostic));
      } catch (std::exception &e) {
        fprintf(stderr, "MLIR Python Diagnostic handler raised exception: %s\n",
                e.what());
        pyHandler->hadError = true;
      }
    }

    pyDiagnostic->invalidate();
    return result ? mlirLogicalResultSuccess() : mlirLogicalResultFailure();
  };
  auto deleteCallback = +[](void *userData) {
    auto *pyHandler = static_cast<PyDiagnosticHandler *>(userData);
    assert(pyHandler->registeredID && "handler is not registered");
    pyHandler->registeredID.reset();

    // Decrement reference, balancing the inc_ref() above.
    nb::object pyHandlerObject = nb::cast(pyHandler, nb::rv_policy::reference);
    pyHandlerObject.dec_ref();
  };

  pyHandler->registeredID = mlirContextAttachDiagnosticHandler(
      get(), handlerCallback, static_cast<void *>(pyHandler), deleteCallback);
  return pyHandlerObject;
}

MlirLogicalResult PyMlirContext::ErrorCapture::handler(MlirDiagnostic diag,
                                                       void *userData) {
  auto *self = static_cast<ErrorCapture *>(userData);
  // Check if the context requested we emit errors instead of capturing them.
  if (self->ctx->emitErrorDiagnostics)
    return mlirLogicalResultFailure();

  if (mlirDiagnosticGetSeverity(diag) != MlirDiagnosticError)
    return mlirLogicalResultFailure();

  self->errors.emplace_back(PyDiagnostic(diag).getInfo());
  return mlirLogicalResultSuccess();
}

PyMlirContext &DefaultingPyMlirContext::resolve() {
  PyMlirContext *context = PyThreadContextEntry::getDefaultContext();
  if (!context) {
    throw std::runtime_error(
        "An MLIR function requires a Context but none was provided in the call "
        "or from the surrounding environment. Either pass to the function with "
        "a 'context=' argument or establish a default using 'with Context():'");
  }
  return *context;
}

//------------------------------------------------------------------------------
// PyThreadContextEntry management
//------------------------------------------------------------------------------

std::vector<PyThreadContextEntry> &PyThreadContextEntry::getStack() {
  static thread_local std::vector<PyThreadContextEntry> stack;
  return stack;
}

PyThreadContextEntry *PyThreadContextEntry::getTopOfStack() {
  auto &stack = getStack();
  if (stack.empty())
    return nullptr;
  return &stack.back();
}

void PyThreadContextEntry::push(FrameKind frameKind, nb::object context,
                                nb::object insertionPoint,
                                nb::object location) {
  auto &stack = getStack();
  stack.emplace_back(frameKind, std::move(context), std::move(insertionPoint),
                     std::move(location));
  // If the new stack has more than one entry and the context of the new top
  // entry matches the previous, copy the insertionPoint and location from the
  // previous entry if missing from the new top entry.
  if (stack.size() > 1) {
    auto &prev = *(stack.rbegin() + 1);
    auto &current = stack.back();
    if (current.context.is(prev.context)) {
      // Default non-context objects from the previous entry.
      if (!current.insertionPoint)
        current.insertionPoint = prev.insertionPoint;
      if (!current.location)
        current.location = prev.location;
    }
  }
}

PyMlirContext *PyThreadContextEntry::getContext() {
  if (!context)
    return nullptr;
  return nb::cast<PyMlirContext *>(context);
}

PyInsertionPoint *PyThreadContextEntry::getInsertionPoint() {
  if (!insertionPoint)
    return nullptr;
  return nb::cast<PyInsertionPoint *>(insertionPoint);
}

PyLocation *PyThreadContextEntry::getLocation() {
  if (!location)
    return nullptr;
  return nb::cast<PyLocation *>(location);
}

PyMlirContext *PyThreadContextEntry::getDefaultContext() {
  auto *tos = getTopOfStack();
  return tos ? tos->getContext() : nullptr;
}

PyInsertionPoint *PyThreadContextEntry::getDefaultInsertionPoint() {
  auto *tos = getTopOfStack();
  return tos ? tos->getInsertionPoint() : nullptr;
}

PyLocation *PyThreadContextEntry::getDefaultLocation() {
  auto *tos = getTopOfStack();
  return tos ? tos->getLocation() : nullptr;
}

nb::object PyThreadContextEntry::pushContext(nb::object context) {
  push(FrameKind::Context, /*context=*/context,
       /*insertionPoint=*/nb::object(),
       /*location=*/nb::object());
  return context;
}

void PyThreadContextEntry::popContext(PyMlirContext &context) {
  auto &stack = getStack();
  if (stack.empty())
    throw std::runtime_error("Unbalanced Context enter/exit");
  auto &tos = stack.back();
  if (tos.frameKind != FrameKind::Context && tos.getContext() != &context)
    throw std::runtime_error("Unbalanced Context enter/exit");
  stack.pop_back();
}

nb::object
PyThreadContextEntry::pushInsertionPoint(nb::object insertionPointObj) {
  PyInsertionPoint &insertionPoint =
      nb::cast<PyInsertionPoint &>(insertionPointObj);
  nb::object contextObj =
      insertionPoint.getBlock().getParentOperation()->getContext().getObject();
  push(FrameKind::InsertionPoint,
       /*context=*/contextObj,
       /*insertionPoint=*/insertionPointObj,
       /*location=*/nb::object());
  return insertionPointObj;
}

void PyThreadContextEntry::popInsertionPoint(PyInsertionPoint &insertionPoint) {
  auto &stack = getStack();
  if (stack.empty())
    throw std::runtime_error("Unbalanced InsertionPoint enter/exit");
  auto &tos = stack.back();
  if (tos.frameKind != FrameKind::InsertionPoint &&
      tos.getInsertionPoint() != &insertionPoint)
    throw std::runtime_error("Unbalanced InsertionPoint enter/exit");
  stack.pop_back();
}

nb::object PyThreadContextEntry::pushLocation(nb::object locationObj) {
  PyLocation &location = nb::cast<PyLocation &>(locationObj);
  nb::object contextObj = location.getContext().getObject();
  push(FrameKind::Location, /*context=*/contextObj,
       /*insertionPoint=*/nb::object(),
       /*location=*/locationObj);
  return locationObj;
}

void PyThreadContextEntry::popLocation(PyLocation &location) {
  auto &stack = getStack();
  if (stack.empty())
    throw std::runtime_error("Unbalanced Location enter/exit");
  auto &tos = stack.back();
  if (tos.frameKind != FrameKind::Location && tos.getLocation() != &location)
    throw std::runtime_error("Unbalanced Location enter/exit");
  stack.pop_back();
}

//------------------------------------------------------------------------------
// PyDiagnostic*
//------------------------------------------------------------------------------

void PyDiagnostic::invalidate() {
  valid = false;
  if (materializedNotes) {
    for (nb::handle noteObject : *materializedNotes) {
      PyDiagnostic *note = nb::cast<PyDiagnostic *>(noteObject);
      note->invalidate();
    }
  }
}

PyDiagnosticHandler::PyDiagnosticHandler(MlirContext context,
                                         nb::object callback)
    : context(context), callback(std::move(callback)) {}

PyDiagnosticHandler::~PyDiagnosticHandler() = default;

void PyDiagnosticHandler::detach() {
  if (!registeredID)
    return;
  MlirDiagnosticHandlerID localID = *registeredID;
  mlirContextDetachDiagnosticHandler(context, localID);
  assert(!registeredID && "should have unregistered");
  // Not strictly necessary but keeps stale pointers from being around to cause
  // issues.
  context = {nullptr};
}

void PyDiagnostic::checkValid() {
  if (!valid) {
    throw std::invalid_argument(
        "Diagnostic is invalid (used outside of callback)");
  }
}

MlirDiagnosticSeverity PyDiagnostic::getSeverity() {
  checkValid();
  return mlirDiagnosticGetSeverity(diagnostic);
}

PyLocation PyDiagnostic::getLocation() {
  checkValid();
  MlirLocation loc = mlirDiagnosticGetLocation(diagnostic);
  MlirContext context = mlirLocationGetContext(loc);
  return PyLocation(PyMlirContext::forContext(context), loc);
}

nb::str PyDiagnostic::getMessage() {
  checkValid();
  nb::object fileObject = nb::module_::import_("io").attr("StringIO")();
  PyFileAccumulator accum(fileObject, /*binary=*/false);
  mlirDiagnosticPrint(diagnostic, accum.getCallback(), accum.getUserData());
  return nb::cast<nb::str>(fileObject.attr("getvalue")());
}

nb::tuple PyDiagnostic::getNotes() {
  checkValid();
  if (materializedNotes)
    return *materializedNotes;
  intptr_t numNotes = mlirDiagnosticGetNumNotes(diagnostic);
  nb::tuple notes = nb::steal<nb::tuple>(PyTuple_New(numNotes));
  for (intptr_t i = 0; i < numNotes; ++i) {
    MlirDiagnostic noteDiag = mlirDiagnosticGetNote(diagnostic, i);
    nb::object diagnostic = nb::cast(PyDiagnostic(noteDiag));
    PyTuple_SET_ITEM(notes.ptr(), i, diagnostic.release().ptr());
  }
  materializedNotes = std::move(notes);

  return *materializedNotes;
}

PyDiagnostic::DiagnosticInfo PyDiagnostic::getInfo() {
  std::vector<DiagnosticInfo> notes;
  for (nb::handle n : getNotes())
    notes.emplace_back(nb::cast<PyDiagnostic>(n).getInfo());
  return {getSeverity(), getLocation(), nb::cast<std::string>(getMessage()),
          std::move(notes)};
}

//------------------------------------------------------------------------------
// PyDialect, PyDialectDescriptor, PyDialects, PyDialectRegistry
//------------------------------------------------------------------------------

MlirDialect PyDialects::getDialectForKey(const std::string &key,
                                         bool attrError) {
  MlirDialect dialect = mlirContextGetOrLoadDialect(getContext()->get(),
                                                    {key.data(), key.size()});
  if (mlirDialectIsNull(dialect)) {
    std::string msg = (Twine("Dialect '") + key + "' not found").str();
    if (attrError)
      throw nb::attribute_error(msg.c_str());
    throw nb::index_error(msg.c_str());
  }
  return dialect;
}

nb::object PyDialectRegistry::getCapsule() {
  return nb::steal<nb::object>(mlirPythonDialectRegistryToCapsule(*this));
}

PyDialectRegistry PyDialectRegistry::createFromCapsule(nb::object capsule) {
  MlirDialectRegistry rawRegistry =
      mlirPythonCapsuleToDialectRegistry(capsule.ptr());
  if (mlirDialectRegistryIsNull(rawRegistry))
    throw nb::python_error();
  return PyDialectRegistry(rawRegistry);
}

//------------------------------------------------------------------------------
// PyLocation
//------------------------------------------------------------------------------

nb::object PyLocation::getCapsule() {
  return nb::steal<nb::object>(mlirPythonLocationToCapsule(*this));
}

PyLocation PyLocation::createFromCapsule(nb::object capsule) {
  MlirLocation rawLoc = mlirPythonCapsuleToLocation(capsule.ptr());
  if (mlirLocationIsNull(rawLoc))
    throw nb::python_error();
  return PyLocation(PyMlirContext::forContext(mlirLocationGetContext(rawLoc)),
                    rawLoc);
}

nb::object PyLocation::contextEnter(nb::object locationObj) {
  return PyThreadContextEntry::pushLocation(locationObj);
}

void PyLocation::contextExit(const nb::object &excType,
                             const nb::object &excVal,
                             const nb::object &excTb) {
  PyThreadContextEntry::popLocation(*this);
}

PyLocation &DefaultingPyLocation::resolve() {
  auto *location = PyThreadContextEntry::getDefaultLocation();
  if (!location) {
    throw std::runtime_error(
        "An MLIR function requires a Location but none was provided in the "
        "call or from the surrounding environment. Either pass to the function "
        "with a 'loc=' argument or establish a default using 'with loc:'");
  }
  return *location;
}

//------------------------------------------------------------------------------
// PyModule
//------------------------------------------------------------------------------

PyModule::PyModule(PyMlirContextRef contextRef, MlirModule module)
    : BaseContextObject(std::move(contextRef)), module(module) {}

PyModule::~PyModule() {
  nb::gil_scoped_acquire acquire;
  auto &liveModules = getContext()->liveModules;
  assert(liveModules.count(module.ptr) == 1 &&
         "destroying module not in live map");
  liveModules.erase(module.ptr);
  mlirModuleDestroy(module);
}

PyModuleRef PyModule::forModule(MlirModule module) {
  MlirContext context = mlirModuleGetContext(module);
  PyMlirContextRef contextRef = PyMlirContext::forContext(context);

  nb::gil_scoped_acquire acquire;
  auto &liveModules = contextRef->liveModules;
  auto it = liveModules.find(module.ptr);
  if (it == liveModules.end()) {
    // Create.
    PyModule *unownedModule = new PyModule(std::move(contextRef), module);
    // Note that the default return value policy on cast is automatic_reference,
    // which does not take ownership (delete will not be called).
    // Just be explicit.
    nb::object pyRef = nb::cast(unownedModule, nb::rv_policy::take_ownership);
    unownedModule->handle = pyRef;
    liveModules[module.ptr] =
        std::make_pair(unownedModule->handle, unownedModule);
    return PyModuleRef(unownedModule, std::move(pyRef));
  }
  // Use existing.
  PyModule *existing = it->second.second;
  nb::object pyRef = nb::borrow<nb::object>(it->second.first);
  return PyModuleRef(existing, std::move(pyRef));
}

nb::object PyModule::createFromCapsule(nb::object capsule) {
  MlirModule rawModule = mlirPythonCapsuleToModule(capsule.ptr());
  if (mlirModuleIsNull(rawModule))
    throw nb::python_error();
  return forModule(rawModule).releaseObject();
}

nb::object PyModule::getCapsule() {
  return nb::steal<nb::object>(mlirPythonModuleToCapsule(get()));
}

//------------------------------------------------------------------------------
// PyOperation
//------------------------------------------------------------------------------

PyOperation::PyOperation(PyMlirContextRef contextRef, MlirOperation operation)
    : BaseContextObject(std::move(contextRef)), operation(operation) {}

PyOperation::~PyOperation() {
  // If the operation has already been invalidated there is nothing to do.
  if (!valid)
    return;
  // Otherwise, invalidate the operation when it is attached.
  if (isAttached())
    setInvalid();
  else {
    // And destroy it when it is detached, i.e. owned by Python.
    erase();
  }
}

namespace {

// Constructs a new object of type T in-place on the Python heap, returning a
// PyObjectRef to it, loosely analogous to std::make_shared<T>().
template <typename T, class... Args>
PyObjectRef<T> makeObjectRef(Args &&...args) {
  nb::handle type = nb::type<T>();
  nb::object instance = nb::inst_alloc(type);
  T *ptr = nb::inst_ptr<T>(instance);
  new (ptr) T(std::forward<Args>(args)...);
  nb::inst_mark_ready(instance);
  return PyObjectRef<T>(ptr, std::move(instance));
}

} // namespace

PyOperationRef PyOperation::createInstance(PyMlirContextRef contextRef,
                                           MlirOperation operation,
                                           nb::object parentKeepAlive) {
  // Create.
  PyOperationRef unownedOperation =
      makeObjectRef<PyOperation>(std::move(contextRef), operation);
  unownedOperation->handle = unownedOperation.getObject();
  if (parentKeepAlive) {
    unownedOperation->parentKeepAlive = std::move(parentKeepAlive);
  }
  return unownedOperation;
}

PyOperationRef PyOperation::forOperation(PyMlirContextRef contextRef,
                                         MlirOperation operation,
                                         nb::object parentKeepAlive) {
  return createInstance(std::move(contextRef), operation,
                        std::move(parentKeepAlive));
}

PyOperationRef PyOperation::createDetached(PyMlirContextRef contextRef,
                                           MlirOperation operation,
                                           nb::object parentKeepAlive) {
  PyOperationRef created = createInstance(std::move(contextRef), operation,
                                          std::move(parentKeepAlive));
  created->attached = false;
  return created;
}

PyOperationRef PyOperation::parse(PyMlirContextRef contextRef,
                                  const std::string &sourceStr,
                                  const std::string &sourceName) {
  PyMlirContext::ErrorCapture errors(contextRef);
  MlirOperation op =
      mlirOperationCreateParse(contextRef->get(), toMlirStringRef(sourceStr),
                               toMlirStringRef(sourceName));
  if (mlirOperationIsNull(op))
    throw MLIRError("Unable to parse operation assembly", errors.take());
  return PyOperation::createDetached(std::move(contextRef), op);
}

void PyOperation::checkValid() const {
  if (!valid) {
    throw std::runtime_error("the operation has been invalidated");
  }
}

void PyOperationBase::print(std::optional<int64_t> largeElementsLimit,
                            std::optional<int64_t> largeResourceLimit,
                            bool enableDebugInfo, bool prettyDebugInfo,
                            bool printGenericOpForm, bool useLocalScope,
                            bool useNameLocAsPrefix, bool assumeVerified,
                            nb::object fileObject, bool binary,
                            bool skipRegions) {
  PyOperation &operation = getOperation();
  operation.checkValid();
  if (fileObject.is_none())
    fileObject = nb::module_::import_("sys").attr("stdout");

  MlirOpPrintingFlags flags = mlirOpPrintingFlagsCreate();
  if (largeElementsLimit)
    mlirOpPrintingFlagsElideLargeElementsAttrs(flags, *largeElementsLimit);
  if (largeResourceLimit)
    mlirOpPrintingFlagsElideLargeResourceString(flags, *largeResourceLimit);
  if (enableDebugInfo)
    mlirOpPrintingFlagsEnableDebugInfo(flags, /*enable=*/true,
                                       /*prettyForm=*/prettyDebugInfo);
  if (printGenericOpForm)
    mlirOpPrintingFlagsPrintGenericOpForm(flags);
  if (useLocalScope)
    mlirOpPrintingFlagsUseLocalScope(flags);
  if (assumeVerified)
    mlirOpPrintingFlagsAssumeVerified(flags);
  if (skipRegions)
    mlirOpPrintingFlagsSkipRegions(flags);
  if (useNameLocAsPrefix)
    mlirOpPrintingFlagsPrintNameLocAsPrefix(flags);

  PyFileAccumulator accum(fileObject, binary);
  mlirOperationPrintWithFlags(operation, flags, accum.getCallback(),
                              accum.getUserData());
  mlirOpPrintingFlagsDestroy(flags);
}

void PyOperationBase::print(PyAsmState &state, nb::object fileObject,
                            bool binary) {
  PyOperation &operation = getOperation();
  operation.checkValid();
  if (fileObject.is_none())
    fileObject = nb::module_::import_("sys").attr("stdout");
  PyFileAccumulator accum(fileObject, binary);
  mlirOperationPrintWithState(operation, state.get(), accum.getCallback(),
                              accum.getUserData());
}

void PyOperationBase::writeBytecode(const nb::object &fileOrStringObject,
                                    std::optional<int64_t> bytecodeVersion) {
  PyOperation &operation = getOperation();
  operation.checkValid();
  PyFileAccumulator accum(fileOrStringObject, /*binary=*/true);

  if (!bytecodeVersion.has_value())
    return mlirOperationWriteBytecode(operation, accum.getCallback(),
                                      accum.getUserData());

  MlirBytecodeWriterConfig config = mlirBytecodeWriterConfigCreate();
  mlirBytecodeWriterConfigDesiredEmitVersion(config, *bytecodeVersion);
  MlirLogicalResult res = mlirOperationWriteBytecodeWithConfig(
      operation, config, accum.getCallback(), accum.getUserData());
  mlirBytecodeWriterConfigDestroy(config);
  if (mlirLogicalResultIsFailure(res))
    throw nb::value_error((Twine("Unable to honor desired bytecode version ") +
                           Twine(*bytecodeVersion))
                              .str()
                              .c_str());
}

void PyOperationBase::walk(
    std::function<MlirWalkResult(MlirOperation)> callback,
    MlirWalkOrder walkOrder) {
  PyOperation &operation = getOperation();
  operation.checkValid();
  struct UserData {
    std::function<MlirWalkResult(MlirOperation)> callback;
    bool gotException;
    std::string exceptionWhat;
    nb::object exceptionType;
  };
  UserData userData{callback, false, {}, {}};
  MlirOperationWalkCallback walkCallback = [](MlirOperation op,
                                              void *userData) {
    UserData *calleeUserData = static_cast<UserData *>(userData);
    try {
      return (calleeUserData->callback)(op);
    } catch (nb::python_error &e) {
      calleeUserData->gotException = true;
      calleeUserData->exceptionWhat = std::string(e.what());
      calleeUserData->exceptionType = nb::borrow(e.type());
      return MlirWalkResult::MlirWalkResultInterrupt;
    }
  };
  mlirOperationWalk(operation, walkCallback, &userData, walkOrder);
  if (userData.gotException) {
    std::string message("Exception raised in callback: ");
    message.append(userData.exceptionWhat);
    throw std::runtime_error(message);
  }
}

nb::object PyOperationBase::getAsm(bool binary,
                                   std::optional<int64_t> largeElementsLimit,
                                   std::optional<int64_t> largeResourceLimit,
                                   bool enableDebugInfo, bool prettyDebugInfo,
                                   bool printGenericOpForm, bool useLocalScope,
                                   bool useNameLocAsPrefix, bool assumeVerified,
                                   bool skipRegions) {
  nb::object fileObject;
  if (binary) {
    fileObject = nb::module_::import_("io").attr("BytesIO")();
  } else {
    fileObject = nb::module_::import_("io").attr("StringIO")();
  }
  print(/*largeElementsLimit=*/largeElementsLimit,
        /*largeResourceLimit=*/largeResourceLimit,
        /*enableDebugInfo=*/enableDebugInfo,
        /*prettyDebugInfo=*/prettyDebugInfo,
        /*printGenericOpForm=*/printGenericOpForm,
        /*useLocalScope=*/useLocalScope,
        /*useNameLocAsPrefix=*/useNameLocAsPrefix,
        /*assumeVerified=*/assumeVerified,
        /*fileObject=*/fileObject,
        /*binary=*/binary,
        /*skipRegions=*/skipRegions);

  return fileObject.attr("getvalue")();
}

void PyOperationBase::moveAfter(PyOperationBase &other) {
  PyOperation &operation = getOperation();
  PyOperation &otherOp = other.getOperation();
  operation.checkValid();
  otherOp.checkValid();
  mlirOperationMoveAfter(operation, otherOp);
  operation.parentKeepAlive = otherOp.parentKeepAlive;
}

void PyOperationBase::moveBefore(PyOperationBase &other) {
  PyOperation &operation = getOperation();
  PyOperation &otherOp = other.getOperation();
  operation.checkValid();
  otherOp.checkValid();
  mlirOperationMoveBefore(operation, otherOp);
  operation.parentKeepAlive = otherOp.parentKeepAlive;
}

bool PyOperationBase::isBeforeInBlock(PyOperationBase &other) {
  PyOperation &operation = getOperation();
  PyOperation &otherOp = other.getOperation();
  operation.checkValid();
  otherOp.checkValid();
  return mlirOperationIsBeforeInBlock(operation, otherOp);
}

bool PyOperationBase::verify() {
  PyOperation &op = getOperation();
  PyMlirContext::ErrorCapture errors(op.getContext());
  if (!mlirOperationVerify(op.get()))
    throw MLIRError("Verification failed", errors.take());
  return true;
}

std::optional<PyOperationRef> PyOperation::getParentOperation() {
  checkValid();
  if (!isAttached())
    throw nb::value_error("Detached operations have no parent");
  MlirOperation operation = mlirOperationGetParentOperation(get());
  if (mlirOperationIsNull(operation))
    return {};
  return PyOperation::forOperation(getContext(), operation);
}

PyBlock PyOperation::getBlock() {
  checkValid();
  std::optional<PyOperationRef> parentOperation = getParentOperation();
  MlirBlock block = mlirOperationGetBlock(get());
  assert(!mlirBlockIsNull(block) && "Attached operation has null parent");
  assert(parentOperation && "Operation has no parent");
  return PyBlock{std::move(*parentOperation), block};
}

nb::object PyOperation::getCapsule() {
  checkValid();
  return nb::steal<nb::object>(mlirPythonOperationToCapsule(get()));
}

nb::object PyOperation::createFromCapsule(const nb::object &capsule) {
  MlirOperation rawOperation = mlirPythonCapsuleToOperation(capsule.ptr());
  if (mlirOperationIsNull(rawOperation))
    throw nb::python_error();
  MlirContext rawCtxt = mlirOperationGetContext(rawOperation);
  return forOperation(PyMlirContext::forContext(rawCtxt), rawOperation)
      .releaseObject();
}

static void maybeInsertOperation(PyOperationRef &op,
                                 const nb::object &maybeIp) {
  // InsertPoint active?
  if (!maybeIp.is(nb::cast(false))) {
    PyInsertionPoint *ip;
    if (maybeIp.is_none()) {
      ip = PyThreadContextEntry::getDefaultInsertionPoint();
    } else {
      ip = nb::cast<PyInsertionPoint *>(maybeIp);
    }
    if (ip)
      ip->insert(*op.get());
  }
}

nb::object PyOperation::create(std::string_view name,
                               std::optional<std::vector<PyType *>> results,
                               llvm::ArrayRef<MlirValue> operands,
                               std::optional<nb::dict> attributes,
                               std::optional<std::vector<PyBlock *>> successors,
                               int regions, PyLocation &location,
                               const nb::object &maybeIp, bool inferType) {
  llvm::SmallVector<MlirType, 4> mlirResults;
  llvm::SmallVector<MlirBlock, 4> mlirSuccessors;
  llvm::SmallVector<std::pair<std::string, MlirAttribute>, 4> mlirAttributes;

  // General parameter validation.
  if (regions < 0)
    throw nb::value_error("number of regions must be >= 0");

  // Unpack/validate results.
  if (results) {
    mlirResults.reserve(results->size());
    for (PyType *result : *results) {
      // TODO: Verify result type originate from the same context.
      if (!result)
        throw nb::value_error("result type cannot be None");
      mlirResults.push_back(*result);
    }
  }
  // Unpack/validate attributes.
  if (attributes) {
    mlirAttributes.reserve(attributes->size());
    for (std::pair<nb::handle, nb::handle> it : *attributes) {
      std::string key;
      try {
        key = nb::cast<std::string>(it.first);
      } catch (nb::cast_error &err) {
        std::string msg = "Invalid attribute key (not a string) when "
                          "attempting to create the operation \"" +
                          std::string(name) + "\" (" + err.what() + ")";
        throw nb::type_error(msg.c_str());
      }
      try {
        auto &attribute = nb::cast<PyAttribute &>(it.second);
        // TODO: Verify attribute originates from the same context.
        mlirAttributes.emplace_back(std::move(key), attribute);
      } catch (nb::cast_error &err) {
        std::string msg = "Invalid attribute value for the key \"" + key +
                          "\" when attempting to create the operation \"" +
                          std::string(name) + "\" (" + err.what() + ")";
        throw nb::type_error(msg.c_str());
      } catch (std::runtime_error &) {
        // This exception seems thrown when the value is "None".
        std::string msg =
            "Found an invalid (`None`?) attribute value for the key \"" + key +
            "\" when attempting to create the operation \"" +
            std::string(name) + "\"";
        throw std::runtime_error(msg);
      }
    }
  }
  // Unpack/validate successors.
  if (successors) {
    mlirSuccessors.reserve(successors->size());
    for (auto *successor : *successors) {
      // TODO: Verify successor originate from the same context.
      if (!successor)
        throw nb::value_error("successor block cannot be None");
      mlirSuccessors.push_back(successor->get());
    }
  }

  // Apply unpacked/validated to the operation state. Beyond this
  // point, exceptions cannot be thrown or else the state will leak.
  MlirOperationState state =
      mlirOperationStateGet(toMlirStringRef(name), location);
  if (!operands.empty())
    mlirOperationStateAddOperands(&state, operands.size(), operands.data());
  state.enableResultTypeInference = inferType;
  if (!mlirResults.empty())
    mlirOperationStateAddResults(&state, mlirResults.size(),
                                 mlirResults.data());
  if (!mlirAttributes.empty()) {
    // Note that the attribute names directly reference bytes in
    // mlirAttributes, so that vector must not be changed from here
    // on.
    llvm::SmallVector<MlirNamedAttribute, 4> mlirNamedAttributes;
    mlirNamedAttributes.reserve(mlirAttributes.size());
    for (auto &it : mlirAttributes)
      mlirNamedAttributes.push_back(mlirNamedAttributeGet(
          mlirIdentifierGet(mlirAttributeGetContext(it.second),
                            toMlirStringRef(it.first)),
          it.second));
    mlirOperationStateAddAttributes(&state, mlirNamedAttributes.size(),
                                    mlirNamedAttributes.data());
  }
  if (!mlirSuccessors.empty())
    mlirOperationStateAddSuccessors(&state, mlirSuccessors.size(),
                                    mlirSuccessors.data());
  if (regions) {
    llvm::SmallVector<MlirRegion, 4> mlirRegions;
    mlirRegions.resize(regions);
    for (int i = 0; i < regions; ++i)
      mlirRegions[i] = mlirRegionCreate();
    mlirOperationStateAddOwnedRegions(&state, mlirRegions.size(),
                                      mlirRegions.data());
  }

  // Construct the operation.
  MlirOperation operation = mlirOperationCreate(&state);
  if (!operation.ptr)
    throw nb::value_error("Operation creation failed");
  PyOperationRef created =
      PyOperation::createDetached(location.getContext(), operation);
  maybeInsertOperation(created, maybeIp);

  return created.getObject();
}

nb::object PyOperation::clone(const nb::object &maybeIp) {
  MlirOperation clonedOperation = mlirOperationClone(operation);
  PyOperationRef cloned =
      PyOperation::createDetached(getContext(), clonedOperation);
  maybeInsertOperation(cloned, maybeIp);

  return cloned->createOpView();
}

nb::object PyOperation::createOpView() {
  checkValid();
  MlirIdentifier ident = mlirOperationGetName(get());
  MlirStringRef identStr = mlirIdentifierStr(ident);
  auto operationCls = PyGlobals::get().lookupOperationClass(
      StringRef(identStr.data, identStr.length));
  if (operationCls)
    return PyOpView::constructDerived(*operationCls, getRef().getObject());
  return nb::cast(PyOpView(getRef().getObject()));
}

void PyOperation::erase() {
  checkValid();
  setInvalid();
  mlirOperationDestroy(operation);
}

namespace {
/// CRTP base class for Python MLIR values that subclass Value and should be
/// castable from it. The value hierarchy is one level deep and is not supposed
/// to accommodate other levels unless core MLIR changes.
template <typename DerivedTy>
class PyConcreteValue : public PyValue {
public:
  // Derived classes must define statics for:
  //   IsAFunctionTy isaFunction
  //   const char *pyClassName
  // and redefine bindDerived.
  using ClassTy = nb::class_<DerivedTy, PyValue>;
  using IsAFunctionTy = bool (*)(MlirValue);

  PyConcreteValue() = default;
  PyConcreteValue(PyOperationRef operationRef, MlirValue value)
      : PyValue(operationRef, value) {}
  PyConcreteValue(PyValue &orig)
      : PyConcreteValue(orig.getParentOperation(), castFrom(orig)) {}

  /// Attempts to cast the original value to the derived type and throws on
  /// type mismatches.
  static MlirValue castFrom(PyValue &orig) {
    if (!DerivedTy::isaFunction(orig.get())) {
      auto origRepr = nb::cast<std::string>(nb::repr(nb::cast(orig)));
      throw nb::value_error((Twine("Cannot cast value to ") +
                             DerivedTy::pyClassName + " (from " + origRepr +
                             ")")
                                .str()
                                .c_str());
    }
    return orig.get();
  }

  /// Binds the Python module objects to functions of this class.
  static void bind(nb::module_ &m) {
    auto cls = ClassTy(m, DerivedTy::pyClassName);
    cls.def(nb::init<PyValue &>(), nb::keep_alive<0, 1>(), nb::arg("value"));
    cls.def_static(
        "isinstance",
        [](PyValue &otherValue) -> bool {
          return DerivedTy::isaFunction(otherValue);
        },
        nb::arg("other_value"));
    cls.def(MLIR_PYTHON_MAYBE_DOWNCAST_ATTR,
            [](DerivedTy &self) -> nb::typed<nb::object, DerivedTy> {
              return self.maybeDownCast();
            });
    DerivedTy::bindDerived(cls);
  }

  /// Implemented by derived classes to add methods to the Python subclass.
  static void bindDerived(ClassTy &m) {}
};

} // namespace

/// Python wrapper for MlirOpResult.
class PyOpResult : public PyConcreteValue<PyOpResult> {
public:
  static constexpr IsAFunctionTy isaFunction = mlirValueIsAOpResult;
  static constexpr const char *pyClassName = "OpResult";
  using PyConcreteValue::PyConcreteValue;

  static void bindDerived(ClassTy &c) {
    c.def_prop_ro(
        "owner",
        [](PyOpResult &self) -> nb::typed<nb::object, PyOperation> {
          assert(mlirOperationEqual(self.getParentOperation()->get(),
                                    mlirOpResultGetOwner(self.get())) &&
                 "expected the owner of the value in Python to match that in "
                 "the IR");
          return self.getParentOperation().getObject();
        },
        "Returns the operation that produces this result.");
    c.def_prop_ro(
        "result_number",
        [](PyOpResult &self) {
          return mlirOpResultGetResultNumber(self.get());
        },
        "Returns the position of this result in the operation's result list.");
  }
};

/// Returns the list of types of the values held by container.
template <typename Container>
static std::vector<nb::typed<nb::object, PyType>>
getValueTypes(Container &container, PyMlirContextRef &context) {
  std::vector<nb::typed<nb::object, PyType>> result;
  result.reserve(container.size());
  for (int i = 0, e = container.size(); i < e; ++i) {
    result.push_back(PyType(context->getRef(),
                            mlirValueGetType(container.getElement(i).get()))
                         .maybeDownCast());
  }
  return result;
}

/// A list of operation results. Internally, these are stored as consecutive
/// elements, random access is cheap. The (returned) result list is associated
/// with the operation whose results these are, and thus extends the lifetime of
/// this operation.
class PyOpResultList : public Sliceable<PyOpResultList, PyOpResult> {
public:
  static constexpr const char *pyClassName = "OpResultList";
  using SliceableT = Sliceable<PyOpResultList, PyOpResult>;

  PyOpResultList(PyOperationRef operation, intptr_t startIndex = 0,
                 intptr_t length = -1, intptr_t step = 1)
      : Sliceable(startIndex,
                  length == -1 ? mlirOperationGetNumResults(operation->get())
                               : length,
                  step),
        operation(std::move(operation)) {}

  static void bindDerived(ClassTy &c) {
    c.def_prop_ro(
        "types",
        [](PyOpResultList &self) {
          return getValueTypes(self, self.operation->getContext());
        },
        "Returns a list of types for all results in this result list.");
    c.def_prop_ro(
        "owner",
        [](PyOpResultList &self) -> nb::typed<nb::object, PyOpView> {
          return self.operation->createOpView();
        },
        "Returns the operation that owns this result list.");
  }

  PyOperationRef &getOperation() { return operation; }

private:
  /// Give the parent CRTP class access to hook implementations below.
  friend class Sliceable<PyOpResultList, PyOpResult>;

  intptr_t getRawNumElements() {
    operation->checkValid();
    return mlirOperationGetNumResults(operation->get());
  }

  PyOpResult getRawElement(intptr_t index) {
    PyValue value(operation, mlirOperationGetResult(operation->get(), index));
    return PyOpResult(value);
  }

  PyOpResultList slice(intptr_t startIndex, intptr_t length, intptr_t step) {
    return PyOpResultList(operation, startIndex, length, step);
  }

  PyOperationRef operation;
};

//------------------------------------------------------------------------------
// PyOpView
//------------------------------------------------------------------------------

static void populateResultTypes(StringRef name, nb::list resultTypeList,
                                const nb::object &resultSegmentSpecObj,
                                std::vector<int32_t> &resultSegmentLengths,
                                std::vector<PyType *> &resultTypes) {
  resultTypes.reserve(resultTypeList.size());
  if (resultSegmentSpecObj.is_none()) {
    // Non-variadic result unpacking.
    for (const auto &it : llvm::enumerate(resultTypeList)) {
      try {
        resultTypes.push_back(nb::cast<PyType *>(it.value()));
        if (!resultTypes.back())
          throw nb::cast_error();
      } catch (nb::cast_error &err) {
        throw nb::value_error((llvm::Twine("Result ") +
                               llvm::Twine(it.index()) + " of operation \"" +
                               name + "\" must be a Type (" + err.what() + ")")
                                  .str()
                                  .c_str());
      }
    }
  } else {
    // Sized result unpacking.
    auto resultSegmentSpec = nb::cast<std::vector<int>>(resultSegmentSpecObj);
    if (resultSegmentSpec.size() != resultTypeList.size()) {
      throw nb::value_error((llvm::Twine("Operation \"") + name +
                             "\" requires " +
                             llvm::Twine(resultSegmentSpec.size()) +
                             " result segments but was provided " +
                             llvm::Twine(resultTypeList.size()))
                                .str()
                                .c_str());
    }
    resultSegmentLengths.reserve(resultTypeList.size());
    for (const auto &it :
         llvm::enumerate(llvm::zip(resultTypeList, resultSegmentSpec))) {
      int segmentSpec = std::get<1>(it.value());
      if (segmentSpec == 1 || segmentSpec == 0) {
        // Unpack unary element.
        try {
          auto *resultType = nb::cast<PyType *>(std::get<0>(it.value()));
          if (resultType) {
            resultTypes.push_back(resultType);
            resultSegmentLengths.push_back(1);
          } else if (segmentSpec == 0) {
            // Allowed to be optional.
            resultSegmentLengths.push_back(0);
          } else {
            throw nb::value_error(
                (llvm::Twine("Result ") + llvm::Twine(it.index()) +
                 " of operation \"" + name +
                 "\" must be a Type (was None and result is not optional)")
                    .str()
                    .c_str());
          }
        } catch (nb::cast_error &err) {
          throw nb::value_error((llvm::Twine("Result ") +
                                 llvm::Twine(it.index()) + " of operation \"" +
                                 name + "\" must be a Type (" + err.what() +
                                 ")")
                                    .str()
                                    .c_str());
        }
      } else if (segmentSpec == -1) {
        // Unpack sequence by appending.
        try {
          if (std::get<0>(it.value()).is_none()) {
            // Treat it as an empty list.
            resultSegmentLengths.push_back(0);
          } else {
            // Unpack the list.
            auto segment = nb::cast<nb::sequence>(std::get<0>(it.value()));
            for (nb::handle segmentItem : segment) {
              resultTypes.push_back(nb::cast<PyType *>(segmentItem));
              if (!resultTypes.back()) {
                throw nb::type_error("contained a None item");
              }
            }
            resultSegmentLengths.push_back(nb::len(segment));
          }
        } catch (std::exception &err) {
          // NOTE: Sloppy to be using a catch-all here, but there are at least
          // three different unrelated exceptions that can be thrown in the
          // above "casts". Just keep the scope above small and catch them all.
          throw nb::value_error((llvm::Twine("Result ") +
                                 llvm::Twine(it.index()) + " of operation \"" +
                                 name + "\" must be a Sequence of Types (" +
                                 err.what() + ")")
                                    .str()
                                    .c_str());
        }
      } else {
        throw nb::value_error("Unexpected segment spec");
      }
    }
  }
}

static MlirValue getUniqueResult(MlirOperation operation) {
  auto numResults = mlirOperationGetNumResults(operation);
  if (numResults != 1) {
    auto name = mlirIdentifierStr(mlirOperationGetName(operation));
    throw nb::value_error((Twine("Cannot call .result on operation ") +
                           StringRef(name.data, name.length) + " which has " +
                           Twine(numResults) +
                           " results (it is only valid for operations with a "
                           "single result)")
                              .str()
                              .c_str());
  }
  return mlirOperationGetResult(operation, 0);
}

static MlirValue getOpResultOrValue(nb::handle operand) {
  if (operand.is_none()) {
    throw nb::value_error("contained a None item");
  }
  PyOperationBase *op;
  if (nb::try_cast<PyOperationBase *>(operand, op)) {
    return getUniqueResult(op->getOperation());
  }
  PyOpResultList *opResultList;
  if (nb::try_cast<PyOpResultList *>(operand, opResultList)) {
    return getUniqueResult(opResultList->getOperation()->get());
  }
  PyValue *value;
  if (nb::try_cast<PyValue *>(operand, value)) {
    return value->get();
  }
  throw nb::value_error("is not a Value");
}

nb::object PyOpView::buildGeneric(
    std::string_view name, std::tuple<int, bool> opRegionSpec,
    nb::object operandSegmentSpecObj, nb::object resultSegmentSpecObj,
    std::optional<nb::list> resultTypeList, nb::list operandList,
    std::optional<nb::dict> attributes,
    std::optional<std::vector<PyBlock *>> successors,
    std::optional<int> regions, PyLocation &location,
    const nb::object &maybeIp) {
  PyMlirContextRef context = location.getContext();

  // Class level operation construction metadata.
  // Operand and result segment specs are either none, which does no
  // variadic unpacking, or a list of ints with segment sizes, where each
  // element is either a positive number (typically 1 for a scalar) or -1 to
  // indicate that it is derived from the length of the same-indexed operand
  // or result (implying that it is a list at that position).
  std::vector<int32_t> operandSegmentLengths;
  std::vector<int32_t> resultSegmentLengths;

  // Validate/determine region count.
  int opMinRegionCount = std::get<0>(opRegionSpec);
  bool opHasNoVariadicRegions = std::get<1>(opRegionSpec);
  if (!regions) {
    regions = opMinRegionCount;
  }
  if (*regions < opMinRegionCount) {
    throw nb::value_error(
        (llvm::Twine("Operation \"") + name + "\" requires a minimum of " +
         llvm::Twine(opMinRegionCount) +
         " regions but was built with regions=" + llvm::Twine(*regions))
            .str()
            .c_str());
  }
  if (opHasNoVariadicRegions && *regions > opMinRegionCount) {
    throw nb::value_error(
        (llvm::Twine("Operation \"") + name + "\" requires a maximum of " +
         llvm::Twine(opMinRegionCount) +
         " regions but was built with regions=" + llvm::Twine(*regions))
            .str()
            .c_str());
  }

  // Unpack results.
  std::vector<PyType *> resultTypes;
  if (resultTypeList.has_value()) {
    populateResultTypes(name, *resultTypeList, resultSegmentSpecObj,
                        resultSegmentLengths, resultTypes);
  }

  // Unpack operands.
  llvm::SmallVector<MlirValue, 4> operands;
  operands.reserve(operands.size());
  if (operandSegmentSpecObj.is_none()) {
    // Non-sized operand unpacking.
    for (const auto &it : llvm::enumerate(operandList)) {
      try {
        operands.push_back(getOpResultOrValue(it.value()));
      } catch (nb::builtin_exception &err) {
        throw nb::value_error((llvm::Twine("Operand ") +
                               llvm::Twine(it.index()) + " of operation \"" +
                               name + "\" must be a Value (" + err.what() + ")")
                                  .str()
                                  .c_str());
      }
    }
  } else {
    // Sized operand unpacking.
    auto operandSegmentSpec = nb::cast<std::vector<int>>(operandSegmentSpecObj);
    if (operandSegmentSpec.size() != operandList.size()) {
      throw nb::value_error((llvm::Twine("Operation \"") + name +
                             "\" requires " +
                             llvm::Twine(operandSegmentSpec.size()) +
                             "operand segments but was provided " +
                             llvm::Twine(operandList.size()))
                                .str()
                                .c_str());
    }
    operandSegmentLengths.reserve(operandList.size());
    for (const auto &it :
         llvm::enumerate(llvm::zip(operandList, operandSegmentSpec))) {
      int segmentSpec = std::get<1>(it.value());
      if (segmentSpec == 1 || segmentSpec == 0) {
        // Unpack unary element.
        auto &operand = std::get<0>(it.value());
        if (!operand.is_none()) {
          try {

            operands.push_back(getOpResultOrValue(operand));
          } catch (nb::builtin_exception &err) {
            throw nb::value_error((llvm::Twine("Operand ") +
                                   llvm::Twine(it.index()) +
                                   " of operation \"" + name +
                                   "\" must be a Value (" + err.what() + ")")
                                      .str()
                                      .c_str());
          }

          operandSegmentLengths.push_back(1);
        } else if (segmentSpec == 0) {
          // Allowed to be optional.
          operandSegmentLengths.push_back(0);
        } else {
          throw nb::value_error(
              (llvm::Twine("Operand ") + llvm::Twine(it.index()) +
               " of operation \"" + name +
               "\" must be a Value (was None and operand is not optional)")
                  .str()
                  .c_str());
        }
      } else if (segmentSpec == -1) {
        // Unpack sequence by appending.
        try {
          if (std::get<0>(it.value()).is_none()) {
            // Treat it as an empty list.
            operandSegmentLengths.push_back(0);
          } else {
            // Unpack the list.
            auto segment = nb::cast<nb::sequence>(std::get<0>(it.value()));
            for (nb::handle segmentItem : segment) {
              operands.push_back(getOpResultOrValue(segmentItem));
            }
            operandSegmentLengths.push_back(nb::len(segment));
          }
        } catch (std::exception &err) {
          // NOTE: Sloppy to be using a catch-all here, but there are at least
          // three different unrelated exceptions that can be thrown in the
          // above "casts". Just keep the scope above small and catch them all.
          throw nb::value_error((llvm::Twine("Operand ") +
                                 llvm::Twine(it.index()) + " of operation \"" +
                                 name + "\" must be a Sequence of Values (" +
                                 err.what() + ")")
                                    .str()
                                    .c_str());
        }
      } else {
        throw nb::value_error("Unexpected segment spec");
      }
    }
  }

  // Merge operand/result segment lengths into attributes if needed.
  if (!operandSegmentLengths.empty() || !resultSegmentLengths.empty()) {
    // Dup.
    if (attributes) {
      attributes = nb::dict(*attributes);
    } else {
      attributes = nb::dict();
    }
    if (attributes->contains("resultSegmentSizes") ||
        attributes->contains("operandSegmentSizes")) {
      throw nb::value_error("Manually setting a 'resultSegmentSizes' or "
                            "'operandSegmentSizes' attribute is unsupported. "
                            "Use Operation.create for such low-level access.");
    }

    // Add resultSegmentSizes attribute.
    if (!resultSegmentLengths.empty()) {
      MlirAttribute segmentLengthAttr =
          mlirDenseI32ArrayGet(context->get(), resultSegmentLengths.size(),
                               resultSegmentLengths.data());
      (*attributes)["resultSegmentSizes"] =
          PyAttribute(context, segmentLengthAttr);
    }

    // Add operandSegmentSizes attribute.
    if (!operandSegmentLengths.empty()) {
      MlirAttribute segmentLengthAttr =
          mlirDenseI32ArrayGet(context->get(), operandSegmentLengths.size(),
                               operandSegmentLengths.data());
      (*attributes)["operandSegmentSizes"] =
          PyAttribute(context, segmentLengthAttr);
    }
  }

  // Delegate to create.
  return PyOperation::create(name,
                             /*results=*/std::move(resultTypes),
                             /*operands=*/operands,
                             /*attributes=*/std::move(attributes),
                             /*successors=*/std::move(successors),
                             /*regions=*/*regions, location, maybeIp,
                             !resultTypeList);
}

nb::object PyOpView::constructDerived(const nb::object &cls,
                                      const nb::object &operation) {
  nb::handle opViewType = nb::type<PyOpView>();
  nb::object instance = cls.attr("__new__")(cls);
  opViewType.attr("__init__")(instance, operation);
  return instance;
}

PyOpView::PyOpView(const nb::object &operationObject)
    // Casting through the PyOperationBase base-class and then back to the
    // Operation lets us accept any PyOperationBase subclass.
    : operation(nb::cast<PyOperationBase &>(operationObject).getOperation()),
      operationObject(operation.getRef().getObject()) {}

//------------------------------------------------------------------------------
// PyInsertionPoint.
//------------------------------------------------------------------------------

PyInsertionPoint::PyInsertionPoint(const PyBlock &block) : block(block) {}

PyInsertionPoint::PyInsertionPoint(PyOperationBase &beforeOperationBase)
    : refOperation(beforeOperationBase.getOperation().getRef()),
      block((*refOperation)->getBlock()) {}

PyInsertionPoint::PyInsertionPoint(PyOperationRef beforeOperationRef)
    : refOperation(beforeOperationRef), block((*refOperation)->getBlock()) {}

void PyInsertionPoint::insert(PyOperationBase &operationBase) {
  PyOperation &operation = operationBase.getOperation();
  if (operation.isAttached())
    throw nb::value_error(
        "Attempt to insert operation that is already attached");
  block.getParentOperation()->checkValid();
  MlirOperation beforeOp = {nullptr};
  if (refOperation) {
    // Insert before operation.
    (*refOperation)->checkValid();
    beforeOp = (*refOperation)->get();
  } else {
    // Insert at end (before null) is only valid if the block does not
    // already end in a known terminator (violating this will cause assertion
    // failures later).
    if (!mlirOperationIsNull(mlirBlockGetTerminator(block.get()))) {
      throw nb::index_error("Cannot insert operation at the end of a block "
                            "that already has a terminator. Did you mean to "
                            "use 'InsertionPoint.at_block_terminator(block)' "
                            "versus 'InsertionPoint(block)'?");
    }
  }
  mlirBlockInsertOwnedOperationBefore(block.get(), beforeOp, operation);
  operation.setAttached();
}

PyInsertionPoint PyInsertionPoint::atBlockBegin(PyBlock &block) {
  MlirOperation firstOp = mlirBlockGetFirstOperation(block.get());
  if (mlirOperationIsNull(firstOp)) {
    // Just insert at end.
    return PyInsertionPoint(block);
  }

  // Insert before first op.
  PyOperationRef firstOpRef = PyOperation::forOperation(
      block.getParentOperation()->getContext(), firstOp);
  return PyInsertionPoint{block, std::move(firstOpRef)};
}

PyInsertionPoint PyInsertionPoint::atBlockTerminator(PyBlock &block) {
  MlirOperation terminator = mlirBlockGetTerminator(block.get());
  if (mlirOperationIsNull(terminator))
    throw nb::value_error("Block has no terminator");
  PyOperationRef terminatorOpRef = PyOperation::forOperation(
      block.getParentOperation()->getContext(), terminator);
  return PyInsertionPoint{block, std::move(terminatorOpRef)};
}

PyInsertionPoint PyInsertionPoint::after(PyOperationBase &op) {
  PyOperation &operation = op.getOperation();
  PyBlock block = operation.getBlock();
  MlirOperation nextOperation = mlirOperationGetNextInBlock(operation);
  if (mlirOperationIsNull(nextOperation))
    return PyInsertionPoint(block);
  PyOperationRef nextOpRef = PyOperation::forOperation(
      block.getParentOperation()->getContext(), nextOperation);
  return PyInsertionPoint{block, std::move(nextOpRef)};
}

size_t PyMlirContext::getLiveModuleCount() { return liveModules.size(); }

nb::object PyInsertionPoint::contextEnter(nb::object insertPoint) {
  return PyThreadContextEntry::pushInsertionPoint(std::move(insertPoint));
}

void PyInsertionPoint::contextExit(const nb::object &excType,
                                   const nb::object &excVal,
                                   const nb::object &excTb) {
  PyThreadContextEntry::popInsertionPoint(*this);
}

//------------------------------------------------------------------------------
// PyAttribute.
//------------------------------------------------------------------------------

bool PyAttribute::operator==(const PyAttribute &other) const {
  return mlirAttributeEqual(attr, other.attr);
}

nb::object PyAttribute::getCapsule() {
  return nb::steal<nb::object>(mlirPythonAttributeToCapsule(*this));
}

PyAttribute PyAttribute::createFromCapsule(const nb::object &capsule) {
  MlirAttribute rawAttr = mlirPythonCapsuleToAttribute(capsule.ptr());
  if (mlirAttributeIsNull(rawAttr))
    throw nb::python_error();
  return PyAttribute(
      PyMlirContext::forContext(mlirAttributeGetContext(rawAttr)), rawAttr);
}

nb::object PyAttribute::maybeDownCast() {
  MlirTypeID mlirTypeID = mlirAttributeGetTypeID(this->get());
  assert(!mlirTypeIDIsNull(mlirTypeID) &&
         "mlirTypeID was expected to be non-null.");
  std::optional<nb::callable> typeCaster = PyGlobals::get().lookupTypeCaster(
      mlirTypeID, mlirAttributeGetDialect(this->get()));
  // nb::rv_policy::move means use std::move to move the return value
  // contents into a new instance that will be owned by Python.
  nb::object thisObj = nb::cast(this, nb::rv_policy::move);
  if (!typeCaster)
    return thisObj;
  return typeCaster.value()(thisObj);
}

//------------------------------------------------------------------------------
// PyNamedAttribute.
//------------------------------------------------------------------------------

PyNamedAttribute::PyNamedAttribute(MlirAttribute attr, std::string ownedName)
    : ownedName(new std::string(std::move(ownedName))) {
  namedAttr = mlirNamedAttributeGet(
      mlirIdentifierGet(mlirAttributeGetContext(attr),
                        toMlirStringRef(*this->ownedName)),
      attr);
}

//------------------------------------------------------------------------------
// PyType.
//------------------------------------------------------------------------------

bool PyType::operator==(const PyType &other) const {
  return mlirTypeEqual(type, other.type);
}

nb::object PyType::getCapsule() {
  return nb::steal<nb::object>(mlirPythonTypeToCapsule(*this));
}

PyType PyType::createFromCapsule(nb::object capsule) {
  MlirType rawType = mlirPythonCapsuleToType(capsule.ptr());
  if (mlirTypeIsNull(rawType))
    throw nb::python_error();
  return PyType(PyMlirContext::forContext(mlirTypeGetContext(rawType)),
                rawType);
}

nb::object PyType::maybeDownCast() {
  MlirTypeID mlirTypeID = mlirTypeGetTypeID(this->get());
  assert(!mlirTypeIDIsNull(mlirTypeID) &&
         "mlirTypeID was expected to be non-null.");
  std::optional<nb::callable> typeCaster = PyGlobals::get().lookupTypeCaster(
      mlirTypeID, mlirTypeGetDialect(this->get()));
  // nb::rv_policy::move means use std::move to move the return value
  // contents into a new instance that will be owned by Python.
  nb::object thisObj = nb::cast(this, nb::rv_policy::move);
  if (!typeCaster)
    return thisObj;
  return typeCaster.value()(thisObj);
}

//------------------------------------------------------------------------------
// PyTypeID.
//------------------------------------------------------------------------------

nb::object PyTypeID::getCapsule() {
  return nb::steal<nb::object>(mlirPythonTypeIDToCapsule(*this));
}

PyTypeID PyTypeID::createFromCapsule(nb::object capsule) {
  MlirTypeID mlirTypeID = mlirPythonCapsuleToTypeID(capsule.ptr());
  if (mlirTypeIDIsNull(mlirTypeID))
    throw nb::python_error();
  return PyTypeID(mlirTypeID);
}
bool PyTypeID::operator==(const PyTypeID &other) const {
  return mlirTypeIDEqual(typeID, other.typeID);
}

//------------------------------------------------------------------------------
// PyValue and subclasses.
//------------------------------------------------------------------------------

nb::object PyValue::getCapsule() {
  return nb::steal<nb::object>(mlirPythonValueToCapsule(get()));
}

nb::object PyValue::maybeDownCast() {
  MlirType type = mlirValueGetType(get());
  MlirTypeID mlirTypeID = mlirTypeGetTypeID(type);
  assert(!mlirTypeIDIsNull(mlirTypeID) &&
         "mlirTypeID was expected to be non-null.");
  std::optional<nb::callable> valueCaster =
      PyGlobals::get().lookupValueCaster(mlirTypeID, mlirTypeGetDialect(type));
  // nb::rv_policy::move means use std::move to move the return value
  // contents into a new instance that will be owned by Python.
  nb::object thisObj = nb::cast(this, nb::rv_policy::move);
  if (!valueCaster)
    return thisObj;
  return valueCaster.value()(thisObj);
}

PyValue PyValue::createFromCapsule(nb::object capsule) {
  MlirValue value = mlirPythonCapsuleToValue(capsule.ptr());
  if (mlirValueIsNull(value))
    throw nb::python_error();
  MlirOperation owner;
  if (mlirValueIsAOpResult(value))
    owner = mlirOpResultGetOwner(value);
  if (mlirValueIsABlockArgument(value))
    owner = mlirBlockGetParentOperation(mlirBlockArgumentGetOwner(value));
  if (mlirOperationIsNull(owner))
    throw nb::python_error();
  MlirContext ctx = mlirOperationGetContext(owner);
  PyOperationRef ownerRef =
      PyOperation::forOperation(PyMlirContext::forContext(ctx), owner);
  return PyValue(ownerRef, value);
}

//------------------------------------------------------------------------------
// PySymbolTable.
//------------------------------------------------------------------------------

PySymbolTable::PySymbolTable(PyOperationBase &operation)
    : operation(operation.getOperation().getRef()) {
  symbolTable = mlirSymbolTableCreate(operation.getOperation().get());
  if (mlirSymbolTableIsNull(symbolTable)) {
    throw nb::type_error("Operation is not a Symbol Table.");
  }
}

nb::object PySymbolTable::dunderGetItem(const std::string &name) {
  operation->checkValid();
  MlirOperation symbol = mlirSymbolTableLookup(
      symbolTable, mlirStringRefCreate(name.data(), name.length()));
  if (mlirOperationIsNull(symbol))
    throw nb::key_error(
        ("Symbol '" + name + "' not in the symbol table.").c_str());

  return PyOperation::forOperation(operation->getContext(), symbol,
                                   operation.getObject())
      ->createOpView();
}

void PySymbolTable::erase(PyOperationBase &symbol) {
  operation->checkValid();
  symbol.getOperation().checkValid();
  mlirSymbolTableErase(symbolTable, symbol.getOperation().get());
  // The operation is also erased, so we must invalidate it. There may be Python
  // references to this operation so we don't want to delete it from the list of
  // live operations here.
  symbol.getOperation().valid = false;
}

void PySymbolTable::dunderDel(const std::string &name) {
  nb::object operation = dunderGetItem(name);
  erase(nb::cast<PyOperationBase &>(operation));
}

PyStringAttribute PySymbolTable::insert(PyOperationBase &symbol) {
  operation->checkValid();
  symbol.getOperation().checkValid();
  MlirAttribute symbolAttr = mlirOperationGetAttributeByName(
      symbol.getOperation().get(), mlirSymbolTableGetSymbolAttributeName());
  if (mlirAttributeIsNull(symbolAttr))
    throw nb::value_error("Expected operation to have a symbol name.");
  return PyStringAttribute(
      symbol.getOperation().getContext(),
      mlirSymbolTableInsert(symbolTable, symbol.getOperation().get()));
}

PyStringAttribute PySymbolTable::getSymbolName(PyOperationBase &symbol) {
  // Op must already be a symbol.
  PyOperation &operation = symbol.getOperation();
  operation.checkValid();
  MlirStringRef attrName = mlirSymbolTableGetSymbolAttributeName();
  MlirAttribute existingNameAttr =
      mlirOperationGetAttributeByName(operation.get(), attrName);
  if (mlirAttributeIsNull(existingNameAttr))
    throw nb::value_error("Expected operation to have a symbol name.");
  return PyStringAttribute(symbol.getOperation().getContext(),
                           existingNameAttr);
}

void PySymbolTable::setSymbolName(PyOperationBase &symbol,
                                  const std::string &name) {
  // Op must already be a symbol.
  PyOperation &operation = symbol.getOperation();
  operation.checkValid();
  MlirStringRef attrName = mlirSymbolTableGetSymbolAttributeName();
  MlirAttribute existingNameAttr =
      mlirOperationGetAttributeByName(operation.get(), attrName);
  if (mlirAttributeIsNull(existingNameAttr))
    throw nb::value_error("Expected operation to have a symbol name.");
  MlirAttribute newNameAttr =
      mlirStringAttrGet(operation.getContext()->get(), toMlirStringRef(name));
  mlirOperationSetAttributeByName(operation.get(), attrName, newNameAttr);
}

PyStringAttribute PySymbolTable::getVisibility(PyOperationBase &symbol) {
  PyOperation &operation = symbol.getOperation();
  operation.checkValid();
  MlirStringRef attrName = mlirSymbolTableGetVisibilityAttributeName();
  MlirAttribute existingVisAttr =
      mlirOperationGetAttributeByName(operation.get(), attrName);
  if (mlirAttributeIsNull(existingVisAttr))
    throw nb::value_error("Expected operation to have a symbol visibility.");
  return PyStringAttribute(symbol.getOperation().getContext(), existingVisAttr);
}

void PySymbolTable::setVisibility(PyOperationBase &symbol,
                                  const std::string &visibility) {
  if (visibility != "public" && visibility != "private" &&
      visibility != "nested")
    throw nb::value_error(
        "Expected visibility to be 'public', 'private' or 'nested'");
  PyOperation &operation = symbol.getOperation();
  operation.checkValid();
  MlirStringRef attrName = mlirSymbolTableGetVisibilityAttributeName();
  MlirAttribute existingVisAttr =
      mlirOperationGetAttributeByName(operation.get(), attrName);
  if (mlirAttributeIsNull(existingVisAttr))
    throw nb::value_error("Expected operation to have a symbol visibility.");
  MlirAttribute newVisAttr = mlirStringAttrGet(operation.getContext()->get(),
                                               toMlirStringRef(visibility));
  mlirOperationSetAttributeByName(operation.get(), attrName, newVisAttr);
}

void PySymbolTable::replaceAllSymbolUses(const std::string &oldSymbol,
                                         const std::string &newSymbol,
                                         PyOperationBase &from) {
  PyOperation &fromOperation = from.getOperation();
  fromOperation.checkValid();
  if (mlirLogicalResultIsFailure(mlirSymbolTableReplaceAllSymbolUses(
          toMlirStringRef(oldSymbol), toMlirStringRef(newSymbol),
          from.getOperation())))

    throw nb::value_error("Symbol rename failed");
}

void PySymbolTable::walkSymbolTables(PyOperationBase &from,
                                     bool allSymUsesVisible,
                                     nb::object callback) {
  PyOperation &fromOperation = from.getOperation();
  fromOperation.checkValid();
  struct UserData {
    PyMlirContextRef context;
    nb::object callback;
    bool gotException;
    std::string exceptionWhat;
    nb::object exceptionType;
  };
  UserData userData{
      fromOperation.getContext(), std::move(callback), false, {}, {}};
  mlirSymbolTableWalkSymbolTables(
      fromOperation.get(), allSymUsesVisible,
      [](MlirOperation foundOp, bool isVisible, void *calleeUserDataVoid) {
        UserData *calleeUserData = static_cast<UserData *>(calleeUserDataVoid);
        auto pyFoundOp =
            PyOperation::forOperation(calleeUserData->context, foundOp);
        if (calleeUserData->gotException)
          return;
        try {
          calleeUserData->callback(pyFoundOp.getObject(), isVisible);
        } catch (nb::python_error &e) {
          calleeUserData->gotException = true;
          calleeUserData->exceptionWhat = e.what();
          calleeUserData->exceptionType = nb::borrow(e.type());
        }
      },
      static_cast<void *>(&userData));
  if (userData.gotException) {
    std::string message("Exception raised in callback: ");
    message.append(userData.exceptionWhat);
    throw std::runtime_error(message);
  }
}

namespace {

/// Python wrapper for MlirBlockArgument.
class PyBlockArgument : public PyConcreteValue<PyBlockArgument> {
public:
  static constexpr IsAFunctionTy isaFunction = mlirValueIsABlockArgument;
  static constexpr const char *pyClassName = "BlockArgument";
  using PyConcreteValue::PyConcreteValue;

  static void bindDerived(ClassTy &c) {
    c.def_prop_ro(
        "owner",
        [](PyBlockArgument &self) {
          return PyBlock(self.getParentOperation(),
                         mlirBlockArgumentGetOwner(self.get()));
        },
        "Returns the block that owns this argument.");
    c.def_prop_ro(
        "arg_number",
        [](PyBlockArgument &self) {
          return mlirBlockArgumentGetArgNumber(self.get());
        },
        "Returns the position of this argument in the block's argument list.");
    c.def(
        "set_type",
        [](PyBlockArgument &self, PyType type) {
          return mlirBlockArgumentSetType(self.get(), type);
        },
        nb::arg("type"), "Sets the type of this block argument.");
  }
};

/// A list of block arguments. Internally, these are stored as consecutive
/// elements, random access is cheap. The argument list is associated with the
/// operation that contains the block (detached blocks are not allowed in
/// Python bindings) and extends its lifetime.
class PyBlockArgumentList
    : public Sliceable<PyBlockArgumentList, PyBlockArgument> {
public:
  static constexpr const char *pyClassName = "BlockArgumentList";
  using SliceableT = Sliceable<PyBlockArgumentList, PyBlockArgument>;

  PyBlockArgumentList(PyOperationRef operation, MlirBlock block,
                      intptr_t startIndex = 0, intptr_t length = -1,
                      intptr_t step = 1)
      : Sliceable(startIndex,
                  length == -1 ? mlirBlockGetNumArguments(block) : length,
                  step),
        operation(std::move(operation)), block(block) {}

  static void bindDerived(ClassTy &c) {
    c.def_prop_ro(
        "types",
        [](PyBlockArgumentList &self) {
          return getValueTypes(self, self.operation->getContext());
        },
        "Returns a list of types for all arguments in this argument list.");
  }

private:
  /// Give the parent CRTP class access to hook implementations below.
  friend class Sliceable<PyBlockArgumentList, PyBlockArgument>;

  /// Returns the number of arguments in the list.
  intptr_t getRawNumElements() {
    operation->checkValid();
    return mlirBlockGetNumArguments(block);
  }

  /// Returns `pos`-the element in the list.
  PyBlockArgument getRawElement(intptr_t pos) {
    MlirValue argument = mlirBlockGetArgument(block, pos);
    return PyBlockArgument(operation, argument);
  }

  /// Returns a sublist of this list.
  PyBlockArgumentList slice(intptr_t startIndex, intptr_t length,
                            intptr_t step) {
    return PyBlockArgumentList(operation, block, startIndex, length, step);
  }

  PyOperationRef operation;
  MlirBlock block;
};

/// A list of operation operands. Internally, these are stored as consecutive
/// elements, random access is cheap. The (returned) operand list is associated
/// with the operation whose operands these are, and thus extends the lifetime
/// of this operation.
class PyOpOperandList : public Sliceable<PyOpOperandList, PyValue> {
public:
  static constexpr const char *pyClassName = "OpOperandList";
  using SliceableT = Sliceable<PyOpOperandList, PyValue>;

  PyOpOperandList(PyOperationRef operation, intptr_t startIndex = 0,
                  intptr_t length = -1, intptr_t step = 1)
      : Sliceable(startIndex,
                  length == -1 ? mlirOperationGetNumOperands(operation->get())
                               : length,
                  step),
        operation(operation) {}

  void dunderSetItem(intptr_t index, PyValue value) {
    index = wrapIndex(index);
    mlirOperationSetOperand(operation->get(), index, value.get());
  }

  static void bindDerived(ClassTy &c) {
    c.def("__setitem__", &PyOpOperandList::dunderSetItem, nb::arg("index"),
          nb::arg("value"),
          "Sets the operand at the specified index to a new value.");
  }

private:
  /// Give the parent CRTP class access to hook implementations below.
  friend class Sliceable<PyOpOperandList, PyValue>;

  intptr_t getRawNumElements() {
    operation->checkValid();
    return mlirOperationGetNumOperands(operation->get());
  }

  PyValue getRawElement(intptr_t pos) {
    MlirValue operand = mlirOperationGetOperand(operation->get(), pos);
    MlirOperation owner;
    if (mlirValueIsAOpResult(operand))
      owner = mlirOpResultGetOwner(operand);
    else if (mlirValueIsABlockArgument(operand))
      owner = mlirBlockGetParentOperation(mlirBlockArgumentGetOwner(operand));
    else
      assert(false && "Value must be an block arg or op result.");
    PyOperationRef pyOwner =
        PyOperation::forOperation(operation->getContext(), owner);
    return PyValue(pyOwner, operand);
  }

  PyOpOperandList slice(intptr_t startIndex, intptr_t length, intptr_t step) {
    return PyOpOperandList(operation, startIndex, length, step);
  }

  PyOperationRef operation;
};

/// A list of operation successors. Internally, these are stored as consecutive
/// elements, random access is cheap. The (returned) successor list is
/// associated with the operation whose successors these are, and thus extends
/// the lifetime of this operation.
class PyOpSuccessors : public Sliceable<PyOpSuccessors, PyBlock> {
public:
  static constexpr const char *pyClassName = "OpSuccessors";

  PyOpSuccessors(PyOperationRef operation, intptr_t startIndex = 0,
                 intptr_t length = -1, intptr_t step = 1)
      : Sliceable(startIndex,
                  length == -1 ? mlirOperationGetNumSuccessors(operation->get())
                               : length,
                  step),
        operation(operation) {}

  void dunderSetItem(intptr_t index, PyBlock block) {
    index = wrapIndex(index);
    mlirOperationSetSuccessor(operation->get(), index, block.get());
  }

  static void bindDerived(ClassTy &c) {
    c.def("__setitem__", &PyOpSuccessors::dunderSetItem, nb::arg("index"),
          nb::arg("block"), "Sets the successor block at the specified index.");
  }

private:
  /// Give the parent CRTP class access to hook implementations below.
  friend class Sliceable<PyOpSuccessors, PyBlock>;

  intptr_t getRawNumElements() {
    operation->checkValid();
    return mlirOperationGetNumSuccessors(operation->get());
  }

  PyBlock getRawElement(intptr_t pos) {
    MlirBlock block = mlirOperationGetSuccessor(operation->get(), pos);
    return PyBlock(operation, block);
  }

  PyOpSuccessors slice(intptr_t startIndex, intptr_t length, intptr_t step) {
    return PyOpSuccessors(operation, startIndex, length, step);
  }

  PyOperationRef operation;
};

/// A list of block successors. Internally, these are stored as consecutive
/// elements, random access is cheap. The (returned) successor list is
/// associated with the operation and block whose successors these are, and thus
/// extends the lifetime of this operation and block.
class PyBlockSuccessors : public Sliceable<PyBlockSuccessors, PyBlock> {
public:
  static constexpr const char *pyClassName = "BlockSuccessors";

  PyBlockSuccessors(PyBlock block, PyOperationRef operation,
                    intptr_t startIndex = 0, intptr_t length = -1,
                    intptr_t step = 1)
      : Sliceable(startIndex,
                  length == -1 ? mlirBlockGetNumSuccessors(block.get())
                               : length,
                  step),
        operation(operation), block(block) {}

private:
  /// Give the parent CRTP class access to hook implementations below.
  friend class Sliceable<PyBlockSuccessors, PyBlock>;

  intptr_t getRawNumElements() {
    block.checkValid();
    return mlirBlockGetNumSuccessors(block.get());
  }

  PyBlock getRawElement(intptr_t pos) {
    MlirBlock block = mlirBlockGetSuccessor(this->block.get(), pos);
    return PyBlock(operation, block);
  }

  PyBlockSuccessors slice(intptr_t startIndex, intptr_t length, intptr_t step) {
    return PyBlockSuccessors(block, operation, startIndex, length, step);
  }

  PyOperationRef operation;
  PyBlock block;
};

/// A list of block predecessors. The (returned) predecessor list is
/// associated with the operation and block whose predecessors these are, and
/// thus extends the lifetime of this operation and block.
///
/// WARNING: This Sliceable is more expensive than the others here because
/// mlirBlockGetPredecessor actually iterates the use-def chain (of block
/// operands) anew for each indexed access.
class PyBlockPredecessors : public Sliceable<PyBlockPredecessors, PyBlock> {
public:
  static constexpr const char *pyClassName = "BlockPredecessors";

  PyBlockPredecessors(PyBlock block, PyOperationRef operation,
                      intptr_t startIndex = 0, intptr_t length = -1,
                      intptr_t step = 1)
      : Sliceable(startIndex,
                  length == -1 ? mlirBlockGetNumPredecessors(block.get())
                               : length,
                  step),
        operation(operation), block(block) {}

private:
  /// Give the parent CRTP class access to hook implementations below.
  friend class Sliceable<PyBlockPredecessors, PyBlock>;

  intptr_t getRawNumElements() {
    block.checkValid();
    return mlirBlockGetNumPredecessors(block.get());
  }

  PyBlock getRawElement(intptr_t pos) {
    MlirBlock block = mlirBlockGetPredecessor(this->block.get(), pos);
    return PyBlock(operation, block);
  }

  PyBlockPredecessors slice(intptr_t startIndex, intptr_t length,
                            intptr_t step) {
    return PyBlockPredecessors(block, operation, startIndex, length, step);
  }

  PyOperationRef operation;
  PyBlock block;
};

/// A list of operation attributes. Can be indexed by name, producing
/// attributes, or by index, producing named attributes.
class PyOpAttributeMap {
public:
  PyOpAttributeMap(PyOperationRef operation)
      : operation(std::move(operation)) {}

  nb::typed<nb::object, PyAttribute>
  dunderGetItemNamed(const std::string &name) {
    MlirAttribute attr = mlirOperationGetAttributeByName(operation->get(),
                                                         toMlirStringRef(name));
    if (mlirAttributeIsNull(attr)) {
      throw nb::key_error("attempt to access a non-existent attribute");
    }
    return PyAttribute(operation->getContext(), attr).maybeDownCast();
  }

  PyNamedAttribute dunderGetItemIndexed(intptr_t index) {
    if (index < 0) {
      index += dunderLen();
    }
    if (index < 0 || index >= dunderLen()) {
      throw nb::index_error("attempt to access out of bounds attribute");
    }
    MlirNamedAttribute namedAttr =
        mlirOperationGetAttribute(operation->get(), index);
    return PyNamedAttribute(
        namedAttr.attribute,
        std::string(mlirIdentifierStr(namedAttr.name).data,
                    mlirIdentifierStr(namedAttr.name).length));
  }

  void dunderSetItem(const std::string &name, const PyAttribute &attr) {
    mlirOperationSetAttributeByName(operation->get(), toMlirStringRef(name),
                                    attr);
  }

  void dunderDelItem(const std::string &name) {
    int removed = mlirOperationRemoveAttributeByName(operation->get(),
                                                     toMlirStringRef(name));
    if (!removed)
      throw nb::key_error("attempt to delete a non-existent attribute");
  }

  intptr_t dunderLen() {
    return mlirOperationGetNumAttributes(operation->get());
  }

  bool dunderContains(const std::string &name) {
    return !mlirAttributeIsNull(mlirOperationGetAttributeByName(
        operation->get(), toMlirStringRef(name)));
  }

  static void
  forEachAttr(MlirOperation op,
              llvm::function_ref<void(MlirStringRef, MlirAttribute)> fn) {
    intptr_t n = mlirOperationGetNumAttributes(op);
    for (intptr_t i = 0; i < n; ++i) {
      MlirNamedAttribute na = mlirOperationGetAttribute(op, i);
      MlirStringRef name = mlirIdentifierStr(na.name);
      fn(name, na.attribute);
    }
  }

  static void bind(nb::module_ &m) {
    nb::class_<PyOpAttributeMap>(m, "OpAttributeMap")
<<<<<<< HEAD
        .def("__contains__", &PyOpAttributeMap::dunderContains)
        .def("__len__", &PyOpAttributeMap::dunderLen)
        .def("__getitem__", &PyOpAttributeMap::dunderGetItemNamed)
        .def("__getitem__", &PyOpAttributeMap::dunderGetItemIndexed)
        .def("__setitem__", &PyOpAttributeMap::dunderSetItem)
        .def("__delitem__", &PyOpAttributeMap::dunderDelItem)
        .def("__iter__",
             [](PyOpAttributeMap &self) {
               nb::list keys;
               PyOpAttributeMap::forEachAttr(
                   self.operation->get(),
                   [&](MlirStringRef name, MlirAttribute) {
                     keys.append(nb::str(name.data, name.length));
                   });
               return nb::iter(keys);
             })
        .def("keys",
             [](PyOpAttributeMap &self) {
               nb::list out;
               PyOpAttributeMap::forEachAttr(
                   self.operation->get(),
                   [&](MlirStringRef name, MlirAttribute) {
                     out.append(nb::str(name.data, name.length));
                   });
               return out;
             })
        .def("values",
             [](PyOpAttributeMap &self) {
               nb::list out;
               PyOpAttributeMap::forEachAttr(
                   self.operation->get(),
                   [&](MlirStringRef, MlirAttribute attr) {
                     out.append(PyAttribute(self.operation->getContext(), attr)
                                    .maybeDownCast());
                   });
               return out;
             })
        .def("items", [](PyOpAttributeMap &self) {
          nb::list out;
          PyOpAttributeMap::forEachAttr(
              self.operation->get(),
              [&](MlirStringRef name, MlirAttribute attr) {
                out.append(nb::make_tuple(
                    nb::str(name.data, name.length),
                    PyAttribute(self.operation->getContext(), attr)
                        .maybeDownCast()));
              });
          return out;
        });
=======
        .def("__contains__", &PyOpAttributeMap::dunderContains, nb::arg("name"),
             "Checks if an attribute with the given name exists in the map.")
        .def("__len__", &PyOpAttributeMap::dunderLen,
             "Returns the number of attributes in the map.")
        .def("__getitem__", &PyOpAttributeMap::dunderGetItemNamed,
             nb::arg("name"), "Gets an attribute by name.")
        .def("__getitem__", &PyOpAttributeMap::dunderGetItemIndexed,
             nb::arg("index"), "Gets a named attribute by index.")
        .def("__setitem__", &PyOpAttributeMap::dunderSetItem, nb::arg("name"),
             nb::arg("attr"), "Sets an attribute with the given name.")
        .def("__delitem__", &PyOpAttributeMap::dunderDelItem, nb::arg("name"),
             "Deletes an attribute with the given name.")
        .def(
            "__iter__",
            [](PyOpAttributeMap &self) {
              nb::list keys;
              PyOpAttributeMap::forEachAttr(
                  self.operation->get(),
                  [&](MlirStringRef name, MlirAttribute) {
                    keys.append(nb::str(name.data, name.length));
                  });
              return nb::iter(keys);
            },
            "Iterates over attribute names.")
        .def(
            "keys",
            [](PyOpAttributeMap &self) {
              nb::list out;
              PyOpAttributeMap::forEachAttr(
                  self.operation->get(),
                  [&](MlirStringRef name, MlirAttribute) {
                    out.append(nb::str(name.data, name.length));
                  });
              return out;
            },
            "Returns a list of attribute names.")
        .def(
            "values",
            [](PyOpAttributeMap &self) {
              nb::list out;
              PyOpAttributeMap::forEachAttr(
                  self.operation->get(),
                  [&](MlirStringRef, MlirAttribute attr) {
                    out.append(PyAttribute(self.operation->getContext(), attr)
                                   .maybeDownCast());
                  });
              return out;
            },
            "Returns a list of attribute values.")
        .def(
            "items",
            [](PyOpAttributeMap &self) {
              nb::list out;
              PyOpAttributeMap::forEachAttr(
                  self.operation->get(),
                  [&](MlirStringRef name, MlirAttribute attr) {
                    out.append(nb::make_tuple(
                        nb::str(name.data, name.length),
                        PyAttribute(self.operation->getContext(), attr)
                            .maybeDownCast()));
                  });
              return out;
            },
            "Returns a list of `(name, attribute)` tuples.");
>>>>>>> 811fe024
  }

private:
  PyOperationRef operation;
};

// see
// https://raw.githubusercontent.com/python/pythoncapi_compat/master/pythoncapi_compat.h

#ifndef _Py_CAST
#define _Py_CAST(type, expr) ((type)(expr))
#endif

// Static inline functions should use _Py_NULL rather than using directly NULL
// to prevent C++ compiler warnings. On C23 and newer and on C++11 and newer,
// _Py_NULL is defined as nullptr.
#ifndef _Py_NULL
#if (defined(__STDC_VERSION__) && __STDC_VERSION__ > 201710L) ||               \
    (defined(__cplusplus) && __cplusplus >= 201103)
#define _Py_NULL nullptr
#else
#define _Py_NULL NULL
#endif
#endif

// Python 3.10.0a3
#if PY_VERSION_HEX < 0x030A00A3

// bpo-42262 added Py_XNewRef()
#if !defined(Py_XNewRef)
[[maybe_unused]] PyObject *_Py_XNewRef(PyObject *obj) {
  Py_XINCREF(obj);
  return obj;
}
#define Py_XNewRef(obj) _Py_XNewRef(_PyObject_CAST(obj))
#endif

// bpo-42262 added Py_NewRef()
#if !defined(Py_NewRef)
[[maybe_unused]] PyObject *_Py_NewRef(PyObject *obj) {
  Py_INCREF(obj);
  return obj;
}
#define Py_NewRef(obj) _Py_NewRef(_PyObject_CAST(obj))
#endif

#endif // Python 3.10.0a3

// Python 3.9.0b1
#if PY_VERSION_HEX < 0x030900B1 && !defined(PYPY_VERSION)

// bpo-40429 added PyThreadState_GetFrame()
PyFrameObject *PyThreadState_GetFrame(PyThreadState *tstate) {
  assert(tstate != _Py_NULL && "expected tstate != _Py_NULL");
  return _Py_CAST(PyFrameObject *, Py_XNewRef(tstate->frame));
}

// bpo-40421 added PyFrame_GetBack()
PyFrameObject *PyFrame_GetBack(PyFrameObject *frame) {
  assert(frame != _Py_NULL && "expected frame != _Py_NULL");
  return _Py_CAST(PyFrameObject *, Py_XNewRef(frame->f_back));
}

// bpo-40421 added PyFrame_GetCode()
PyCodeObject *PyFrame_GetCode(PyFrameObject *frame) {
  assert(frame != _Py_NULL && "expected frame != _Py_NULL");
  assert(frame->f_code != _Py_NULL && "expected frame->f_code != _Py_NULL");
  return _Py_CAST(PyCodeObject *, Py_NewRef(frame->f_code));
}

#endif // Python 3.9.0b1

MlirLocation tracebackToLocation(MlirContext ctx) {
  size_t framesLimit =
      PyGlobals::get().getTracebackLoc().locTracebackFramesLimit();
  // Use a thread_local here to avoid requiring a large amount of space.
  thread_local std::array<MlirLocation, PyGlobals::TracebackLoc::kMaxFrames>
      frames;
  size_t count = 0;

  nb::gil_scoped_acquire acquire;
  PyThreadState *tstate = PyThreadState_GET();
  PyFrameObject *next;
  PyFrameObject *pyFrame = PyThreadState_GetFrame(tstate);
  // In the increment expression:
  // 1. get the next prev frame;
  // 2. decrement the ref count on the current frame (in order that it can get
  //    gc'd, along with any objects in its closure and etc);
  // 3. set current = next.
  for (; pyFrame != nullptr && count < framesLimit;
       next = PyFrame_GetBack(pyFrame), Py_XDECREF(pyFrame), pyFrame = next) {
    PyCodeObject *code = PyFrame_GetCode(pyFrame);
    auto fileNameStr =
        nb::cast<std::string>(nb::borrow<nb::str>(code->co_filename));
    llvm::StringRef fileName(fileNameStr);
    if (!PyGlobals::get().getTracebackLoc().isUserTracebackFilename(fileName))
      continue;

    // co_qualname and PyCode_Addr2Location added in py3.11
#if PY_VERSION_HEX < 0x030B00F0
    std::string name =
        nb::cast<std::string>(nb::borrow<nb::str>(code->co_name));
    llvm::StringRef funcName(name);
    int startLine = PyFrame_GetLineNumber(pyFrame);
    MlirLocation loc =
        mlirLocationFileLineColGet(ctx, wrap(fileName), startLine, 0);
#else
    std::string name =
        nb::cast<std::string>(nb::borrow<nb::str>(code->co_qualname));
    llvm::StringRef funcName(name);
    int startLine, startCol, endLine, endCol;
    int lasti = PyFrame_GetLasti(pyFrame);
    if (!PyCode_Addr2Location(code, lasti, &startLine, &startCol, &endLine,
                              &endCol)) {
      throw nb::python_error();
    }
    MlirLocation loc = mlirLocationFileLineColRangeGet(
        ctx, wrap(fileName), startLine, startCol, endLine, endCol);
#endif

    frames[count] = mlirLocationNameGet(ctx, wrap(funcName), loc);
    ++count;
  }
  // When the loop breaks (after the last iter), current frame (if non-null)
  // is leaked without this.
  Py_XDECREF(pyFrame);

  if (count == 0)
    return mlirLocationUnknownGet(ctx);

  MlirLocation callee = frames[0];
  assert(!mlirLocationIsNull(callee) && "expected non-null callee location");
  if (count == 1)
    return callee;

  MlirLocation caller = frames[count - 1];
  assert(!mlirLocationIsNull(caller) && "expected non-null caller location");
  for (int i = count - 2; i >= 1; i--)
    caller = mlirLocationCallSiteGet(frames[i], caller);

  return mlirLocationCallSiteGet(callee, caller);
}

PyLocation
maybeGetTracebackLocation(const std::optional<PyLocation> &location) {
  if (location.has_value())
    return location.value();
  if (!PyGlobals::get().getTracebackLoc().locTracebacksEnabled())
    return DefaultingPyLocation::resolve();

  PyMlirContext &ctx = DefaultingPyMlirContext::resolve();
  MlirLocation mlirLoc = tracebackToLocation(ctx.get());
  PyMlirContextRef ref = PyMlirContext::forContext(ctx.get());
  return {ref, mlirLoc};
}

} // namespace

//------------------------------------------------------------------------------
// Populates the core exports of the 'ir' submodule.
//------------------------------------------------------------------------------

void mlir::python::populateIRCore(nb::module_ &m) {
  // disable leak warnings which tend to be false positives.
  nb::set_leak_warnings(false);
  //----------------------------------------------------------------------------
  // Enums.
  //----------------------------------------------------------------------------
  nb::enum_<MlirDiagnosticSeverity>(m, "DiagnosticSeverity")
      .value("ERROR", MlirDiagnosticError)
      .value("WARNING", MlirDiagnosticWarning)
      .value("NOTE", MlirDiagnosticNote)
      .value("REMARK", MlirDiagnosticRemark);

  nb::enum_<MlirWalkOrder>(m, "WalkOrder")
      .value("PRE_ORDER", MlirWalkPreOrder)
      .value("POST_ORDER", MlirWalkPostOrder);

  nb::enum_<MlirWalkResult>(m, "WalkResult")
      .value("ADVANCE", MlirWalkResultAdvance)
      .value("INTERRUPT", MlirWalkResultInterrupt)
      .value("SKIP", MlirWalkResultSkip);

  //----------------------------------------------------------------------------
  // Mapping of Diagnostics.
  //----------------------------------------------------------------------------
  nb::class_<PyDiagnostic>(m, "Diagnostic")
      .def_prop_ro("severity", &PyDiagnostic::getSeverity,
                   "Returns the severity of the diagnostic.")
      .def_prop_ro("location", &PyDiagnostic::getLocation,
                   "Returns the location associated with the diagnostic.")
      .def_prop_ro("message", &PyDiagnostic::getMessage,
                   "Returns the message text of the diagnostic.")
      .def_prop_ro("notes", &PyDiagnostic::getNotes,
                   "Returns a tuple of attached note diagnostics.")
      .def(
          "__str__",
          [](PyDiagnostic &self) -> nb::str {
            if (!self.isValid())
              return nb::str("<Invalid Diagnostic>");
            return self.getMessage();
          },
          "Returns the diagnostic message as a string.");

  nb::class_<PyDiagnostic::DiagnosticInfo>(m, "DiagnosticInfo")
      .def(
          "__init__",
          [](PyDiagnostic::DiagnosticInfo &self, PyDiagnostic diag) {
            new (&self) PyDiagnostic::DiagnosticInfo(diag.getInfo());
          },
          "diag"_a, "Creates a DiagnosticInfo from a Diagnostic.")
      .def_ro("severity", &PyDiagnostic::DiagnosticInfo::severity,
              "The severity level of the diagnostic.")
      .def_ro("location", &PyDiagnostic::DiagnosticInfo::location,
              "The location associated with the diagnostic.")
      .def_ro("message", &PyDiagnostic::DiagnosticInfo::message,
              "The message text of the diagnostic.")
      .def_ro("notes", &PyDiagnostic::DiagnosticInfo::notes,
              "List of attached note diagnostics.")
      .def(
          "__str__",
          [](PyDiagnostic::DiagnosticInfo &self) { return self.message; },
          "Returns the diagnostic message as a string.");

  nb::class_<PyDiagnosticHandler>(m, "DiagnosticHandler")
      .def("detach", &PyDiagnosticHandler::detach,
           "Detaches the diagnostic handler from the context.")
      .def_prop_ro("attached", &PyDiagnosticHandler::isAttached,
                   "Returns True if the handler is attached to a context.")
      .def_prop_ro("had_error", &PyDiagnosticHandler::getHadError,
                   "Returns True if an error was encountered during diagnostic "
                   "handling.")
      .def("__enter__", &PyDiagnosticHandler::contextEnter,
           "Enters the diagnostic handler as a context manager.")
      .def("__exit__", &PyDiagnosticHandler::contextExit,
           nb::arg("exc_type").none(), nb::arg("exc_value").none(),
           nb::arg("traceback").none(),
           "Exits the diagnostic handler context manager.");

  // Expose DefaultThreadPool to python
  nb::class_<PyThreadPool>(m, "ThreadPool")
      .def(
          "__init__", [](PyThreadPool &self) { new (&self) PyThreadPool(); },
          "Creates a new thread pool with default concurrency.")
      .def("get_max_concurrency", &PyThreadPool::getMaxConcurrency,
           "Returns the maximum number of threads in the pool.")
      .def("_mlir_thread_pool_ptr", &PyThreadPool::_mlir_thread_pool_ptr,
           "Returns the raw pointer to the LLVM thread pool as a string.");

  nb::class_<PyMlirContext>(m, "Context")
      .def(
          "__init__",
          [](PyMlirContext &self) {
            MlirContext context = mlirContextCreateWithThreading(false);
            new (&self) PyMlirContext(context);
          },
          R"(
            Creates a new MLIR context.

            The context is the top-level container for all MLIR objects. It owns the storage
            for types, attributes, locations, and other core IR objects. A context can be
            configured to allow or disallow unregistered dialects and can have dialects
            loaded on-demand.)")
      .def_static("_get_live_count", &PyMlirContext::getLiveCount,
                  "Gets the number of live Context objects.")
      .def(
          "_get_context_again",
          [](PyMlirContext &self) -> nb::typed<nb::object, PyMlirContext> {
            PyMlirContextRef ref = PyMlirContext::forContext(self.get());
            return ref.releaseObject();
          },
          "Gets another reference to the same context.")
      .def("_get_live_module_count", &PyMlirContext::getLiveModuleCount,
           "Gets the number of live modules owned by this context.")
      .def_prop_ro(MLIR_PYTHON_CAPI_PTR_ATTR, &PyMlirContext::getCapsule,
                   "Gets a capsule wrapping the MlirContext.")
      .def_static(MLIR_PYTHON_CAPI_FACTORY_ATTR,
                  &PyMlirContext::createFromCapsule,
                  "Creates a Context from a capsule wrapping MlirContext.")
      .def("__enter__", &PyMlirContext::contextEnter,
           "Enters the context as a context manager.")
      .def("__exit__", &PyMlirContext::contextExit, nb::arg("exc_type").none(),
           nb::arg("exc_value").none(), nb::arg("traceback").none(),
           "Exits the context manager.")
      .def_prop_ro_static(
          "current",
          [](nb::object & /*class*/)
              -> std::optional<nb::typed<nb::object, PyMlirContext>> {
            auto *context = PyThreadContextEntry::getDefaultContext();
            if (!context)
              return {};
            return nb::cast(context);
          },
          nb::sig("def current(/) -> Context | None"),
          "Gets the Context bound to the current thread or returns None if no "
          "context is set.")
      .def_prop_ro(
          "dialects",
          [](PyMlirContext &self) { return PyDialects(self.getRef()); },
          "Gets a container for accessing dialects by name.")
      .def_prop_ro(
          "d", [](PyMlirContext &self) { return PyDialects(self.getRef()); },
          "Alias for `dialects`.")
      .def(
          "get_dialect_descriptor",
          [=](PyMlirContext &self, std::string &name) {
            MlirDialect dialect = mlirContextGetOrLoadDialect(
                self.get(), {name.data(), name.size()});
            if (mlirDialectIsNull(dialect)) {
              throw nb::value_error(
                  (Twine("Dialect '") + name + "' not found").str().c_str());
            }
            return PyDialectDescriptor(self.getRef(), dialect);
          },
          nb::arg("dialect_name"),
          "Gets or loads a dialect by name, returning its descriptor object.")
      .def_prop_rw(
          "allow_unregistered_dialects",
          [](PyMlirContext &self) -> bool {
            return mlirContextGetAllowUnregisteredDialects(self.get());
          },
          [](PyMlirContext &self, bool value) {
            mlirContextSetAllowUnregisteredDialects(self.get(), value);
          },
          "Controls whether unregistered dialects are allowed in this context.")
      .def("attach_diagnostic_handler", &PyMlirContext::attachDiagnosticHandler,
           nb::arg("callback"),
           "Attaches a diagnostic handler that will receive callbacks.")
      .def(
          "enable_multithreading",
          [](PyMlirContext &self, bool enable) {
            mlirContextEnableMultithreading(self.get(), enable);
          },
          nb::arg("enable"),
          R"(
            Enables or disables multi-threading support in the context.

            Args:
              enable: Whether to enable (True) or disable (False) multi-threading.
          )")
      .def(
          "set_thread_pool",
          [](PyMlirContext &self, PyThreadPool &pool) {
            // we should disable multi-threading first before setting
            // new thread pool otherwise the assert in
            // MLIRContext::setThreadPool will be raised.
            mlirContextEnableMultithreading(self.get(), false);
            mlirContextSetThreadPool(self.get(), pool.get());
          },
          R"(
            Sets a custom thread pool for the context to use.

            Args:
              pool: A ThreadPool object to use for parallel operations.

            Note:
              Multi-threading is automatically disabled before setting the thread pool.)")
      .def(
          "get_num_threads",
          [](PyMlirContext &self) {
            return mlirContextGetNumThreads(self.get());
          },
          "Gets the number of threads in the context's thread pool.")
      .def(
          "_mlir_thread_pool_ptr",
          [](PyMlirContext &self) {
            MlirLlvmThreadPool pool = mlirContextGetThreadPool(self.get());
            std::stringstream ss;
            ss << pool.ptr;
            return ss.str();
          },
          "Gets the raw pointer to the LLVM thread pool as a string.")
      .def(
          "is_registered_operation",
          [](PyMlirContext &self, std::string &name) {
            return mlirContextIsRegisteredOperation(
                self.get(), MlirStringRef{name.data(), name.size()});
          },
          nb::arg("operation_name"),
          R"(
            Checks whether an operation with the given name is registered.

            Args:
              operation_name: The fully qualified name of the operation (e.g., `arith.addf`).

            Returns:
              True if the operation is registered, False otherwise.)")
      .def(
          "append_dialect_registry",
          [](PyMlirContext &self, PyDialectRegistry &registry) {
            mlirContextAppendDialectRegistry(self.get(), registry);
          },
          nb::arg("registry"),
          R"(
            Appends the contents of a dialect registry to the context.

            Args:
              registry: A DialectRegistry containing dialects to append.)")
      .def_prop_rw("emit_error_diagnostics",
                   &PyMlirContext::getEmitErrorDiagnostics,
                   &PyMlirContext::setEmitErrorDiagnostics,
                   R"(
            Controls whether error diagnostics are emitted to diagnostic handlers.

            By default, error diagnostics are captured and reported through MLIRError exceptions.)")
      .def(
          "load_all_available_dialects",
          [](PyMlirContext &self) {
            mlirContextLoadAllAvailableDialects(self.get());
          },
          R"(
            Loads all dialects available in the registry into the context.

            This eagerly loads all dialects that have been registered, making them
            immediately available for use.)");

  //----------------------------------------------------------------------------
  // Mapping of PyDialectDescriptor
  //----------------------------------------------------------------------------
  nb::class_<PyDialectDescriptor>(m, "DialectDescriptor")
      .def_prop_ro(
          "namespace",
          [](PyDialectDescriptor &self) {
            MlirStringRef ns = mlirDialectGetNamespace(self.get());
            return nb::str(ns.data, ns.length);
          },
          "Returns the namespace of the dialect.")
      .def(
          "__repr__",
          [](PyDialectDescriptor &self) {
            MlirStringRef ns = mlirDialectGetNamespace(self.get());
            std::string repr("<DialectDescriptor ");
            repr.append(ns.data, ns.length);
            repr.append(">");
            return repr;
          },
          nb::sig("def __repr__(self) -> str"),
          "Returns a string representation of the dialect descriptor.");

  //----------------------------------------------------------------------------
  // Mapping of PyDialects
  //----------------------------------------------------------------------------
  nb::class_<PyDialects>(m, "Dialects")
      .def(
          "__getitem__",
          [=](PyDialects &self, std::string keyName) {
            MlirDialect dialect =
                self.getDialectForKey(keyName, /*attrError=*/false);
            nb::object descriptor =
                nb::cast(PyDialectDescriptor{self.getContext(), dialect});
            return createCustomDialectWrapper(keyName, std::move(descriptor));
          },
          "Gets a dialect by name using subscript notation.")
      .def(
          "__getattr__",
          [=](PyDialects &self, std::string attrName) {
            MlirDialect dialect =
                self.getDialectForKey(attrName, /*attrError=*/true);
            nb::object descriptor =
                nb::cast(PyDialectDescriptor{self.getContext(), dialect});
            return createCustomDialectWrapper(attrName, std::move(descriptor));
          },
          "Gets a dialect by name using attribute notation.");

  //----------------------------------------------------------------------------
  // Mapping of PyDialect
  //----------------------------------------------------------------------------
  nb::class_<PyDialect>(m, "Dialect")
      .def(nb::init<nb::object>(), nb::arg("descriptor"),
           "Creates a Dialect from a DialectDescriptor.")
      .def_prop_ro(
          "descriptor", [](PyDialect &self) { return self.getDescriptor(); },
          "Returns the DialectDescriptor for this dialect.")
      .def(
          "__repr__",
          [](const nb::object &self) {
            auto clazz = self.attr("__class__");
            return nb::str("<Dialect ") +
                   self.attr("descriptor").attr("namespace") +
                   nb::str(" (class ") + clazz.attr("__module__") +
                   nb::str(".") + clazz.attr("__name__") + nb::str(")>");
          },
          nb::sig("def __repr__(self) -> str"),
          "Returns a string representation of the dialect.");

  //----------------------------------------------------------------------------
  // Mapping of PyDialectRegistry
  //----------------------------------------------------------------------------
  nb::class_<PyDialectRegistry>(m, "DialectRegistry")
      .def_prop_ro(MLIR_PYTHON_CAPI_PTR_ATTR, &PyDialectRegistry::getCapsule,
                   "Gets a capsule wrapping the MlirDialectRegistry.")
      .def_static(MLIR_PYTHON_CAPI_FACTORY_ATTR,
                  &PyDialectRegistry::createFromCapsule,
                  "Creates a DialectRegistry from a capsule wrapping "
                  "`MlirDialectRegistry`.")
      .def(nb::init<>(), "Creates a new empty dialect registry.");

  //----------------------------------------------------------------------------
  // Mapping of Location
  //----------------------------------------------------------------------------
  nb::class_<PyLocation>(m, "Location")
      .def_prop_ro(MLIR_PYTHON_CAPI_PTR_ATTR, &PyLocation::getCapsule,
                   "Gets a capsule wrapping the MlirLocation.")
      .def_static(MLIR_PYTHON_CAPI_FACTORY_ATTR, &PyLocation::createFromCapsule,
                  "Creates a Location from a capsule wrapping MlirLocation.")
      .def("__enter__", &PyLocation::contextEnter,
           "Enters the location as a context manager.")
      .def("__exit__", &PyLocation::contextExit, nb::arg("exc_type").none(),
           nb::arg("exc_value").none(), nb::arg("traceback").none(),
           "Exits the location context manager.")
      .def(
          "__eq__",
          [](PyLocation &self, PyLocation &other) -> bool {
            return mlirLocationEqual(self, other);
          },
          "Compares two locations for equality.")
      .def(
          "__eq__", [](PyLocation &self, nb::object other) { return false; },
          "Compares location with non-location object (always returns False).")
      .def_prop_ro_static(
          "current",
          [](nb::object & /*class*/) -> std::optional<PyLocation *> {
            auto *loc = PyThreadContextEntry::getDefaultLocation();
            if (!loc)
              return std::nullopt;
            return loc;
          },
          // clang-format off
          nb::sig("def current(/) -> Location | None"),
          // clang-format on
          "Gets the Location bound to the current thread or raises ValueError.")
      .def_static(
          "unknown",
          [](DefaultingPyMlirContext context) {
            return PyLocation(context->getRef(),
                              mlirLocationUnknownGet(context->get()));
          },
          nb::arg("context") = nb::none(),
          "Gets a Location representing an unknown location.")
      .def_static(
          "callsite",
          [](PyLocation callee, const std::vector<PyLocation> &frames,
             DefaultingPyMlirContext context) {
            if (frames.empty())
              throw nb::value_error("No caller frames provided.");
            MlirLocation caller = frames.back().get();
            for (const PyLocation &frame :
                 llvm::reverse(llvm::ArrayRef(frames).drop_back()))
              caller = mlirLocationCallSiteGet(frame.get(), caller);
            return PyLocation(context->getRef(),
                              mlirLocationCallSiteGet(callee.get(), caller));
          },
          nb::arg("callee"), nb::arg("frames"), nb::arg("context") = nb::none(),
          "Gets a Location representing a caller and callsite.")
      .def("is_a_callsite", mlirLocationIsACallSite,
           "Returns True if this location is a CallSiteLoc.")
      .def_prop_ro(
          "callee",
          [](PyLocation &self) {
            return PyLocation(self.getContext(),
                              mlirLocationCallSiteGetCallee(self));
          },
          "Gets the callee location from a CallSiteLoc.")
      .def_prop_ro(
          "caller",
          [](PyLocation &self) {
            return PyLocation(self.getContext(),
                              mlirLocationCallSiteGetCaller(self));
          },
          "Gets the caller location from a CallSiteLoc.")
      .def_static(
          "file",
          [](std::string filename, int line, int col,
             DefaultingPyMlirContext context) {
            return PyLocation(
                context->getRef(),
                mlirLocationFileLineColGet(
                    context->get(), toMlirStringRef(filename), line, col));
          },
          nb::arg("filename"), nb::arg("line"), nb::arg("col"),
          nb::arg("context") = nb::none(),
          "Gets a Location representing a file, line and column.")
      .def_static(
          "file",
          [](std::string filename, int startLine, int startCol, int endLine,
             int endCol, DefaultingPyMlirContext context) {
            return PyLocation(context->getRef(),
                              mlirLocationFileLineColRangeGet(
                                  context->get(), toMlirStringRef(filename),
                                  startLine, startCol, endLine, endCol));
          },
          nb::arg("filename"), nb::arg("start_line"), nb::arg("start_col"),
          nb::arg("end_line"), nb::arg("end_col"),
          nb::arg("context") = nb::none(),
          "Gets a Location representing a file, line and column range.")
      .def("is_a_file", mlirLocationIsAFileLineColRange,
           "Returns True if this location is a FileLineColLoc.")
      .def_prop_ro(
          "filename",
          [](MlirLocation loc) {
            return mlirIdentifierStr(
                mlirLocationFileLineColRangeGetFilename(loc));
          },
          "Gets the filename from a FileLineColLoc.")
      .def_prop_ro("start_line", mlirLocationFileLineColRangeGetStartLine,
                   "Gets the start line number from a `FileLineColLoc`.")
      .def_prop_ro("start_col", mlirLocationFileLineColRangeGetStartColumn,
                   "Gets the start column number from a `FileLineColLoc`.")
      .def_prop_ro("end_line", mlirLocationFileLineColRangeGetEndLine,
                   "Gets the end line number from a `FileLineColLoc`.")
      .def_prop_ro("end_col", mlirLocationFileLineColRangeGetEndColumn,
                   "Gets the end column number from a `FileLineColLoc`.")
      .def_static(
          "fused",
          [](const std::vector<PyLocation> &pyLocations,
             std::optional<PyAttribute> metadata,
             DefaultingPyMlirContext context) {
            llvm::SmallVector<MlirLocation, 4> locations;
            locations.reserve(pyLocations.size());
            for (auto &pyLocation : pyLocations)
              locations.push_back(pyLocation.get());
            MlirLocation location = mlirLocationFusedGet(
                context->get(), locations.size(), locations.data(),
                metadata ? metadata->get() : MlirAttribute{0});
            return PyLocation(context->getRef(), location);
          },
          nb::arg("locations"), nb::arg("metadata") = nb::none(),
          nb::arg("context") = nb::none(),
          "Gets a Location representing a fused location with optional "
          "metadata.")
      .def("is_a_fused", mlirLocationIsAFused,
           "Returns True if this location is a `FusedLoc`.")
      .def_prop_ro(
          "locations",
          [](PyLocation &self) {
            unsigned numLocations = mlirLocationFusedGetNumLocations(self);
            std::vector<MlirLocation> locations(numLocations);
            if (numLocations)
              mlirLocationFusedGetLocations(self, locations.data());
            std::vector<PyLocation> pyLocations{};
            pyLocations.reserve(numLocations);
            for (unsigned i = 0; i < numLocations; ++i)
              pyLocations.emplace_back(self.getContext(), locations[i]);
            return pyLocations;
          },
          "Gets the list of locations from a `FusedLoc`.")
      .def_static(
          "name",
          [](std::string name, std::optional<PyLocation> childLoc,
             DefaultingPyMlirContext context) {
            return PyLocation(
                context->getRef(),
                mlirLocationNameGet(
                    context->get(), toMlirStringRef(name),
                    childLoc ? childLoc->get()
                             : mlirLocationUnknownGet(context->get())));
          },
          nb::arg("name"), nb::arg("childLoc") = nb::none(),
          nb::arg("context") = nb::none(),
          "Gets a Location representing a named location with optional child "
          "location.")
      .def("is_a_name", mlirLocationIsAName,
           "Returns True if this location is a `NameLoc`.")
      .def_prop_ro(
          "name_str",
          [](MlirLocation loc) {
            return mlirIdentifierStr(mlirLocationNameGetName(loc));
          },
          "Gets the name string from a `NameLoc`.")
      .def_prop_ro(
          "child_loc",
          [](PyLocation &self) {
            return PyLocation(self.getContext(),
                              mlirLocationNameGetChildLoc(self));
          },
          "Gets the child location from a `NameLoc`.")
      .def_static(
          "from_attr",
          [](PyAttribute &attribute, DefaultingPyMlirContext context) {
            return PyLocation(context->getRef(),
                              mlirLocationFromAttribute(attribute));
          },
          nb::arg("attribute"), nb::arg("context") = nb::none(),
          "Gets a Location from a `LocationAttr`.")
      .def_prop_ro(
          "context",
          [](PyLocation &self) -> nb::typed<nb::object, PyMlirContext> {
            return self.getContext().getObject();
          },
          "Context that owns the `Location`.")
      .def_prop_ro(
          "attr",
          [](PyLocation &self) {
            return PyAttribute(self.getContext(),
                               mlirLocationGetAttribute(self));
          },
          "Get the underlying `LocationAttr`.")
      .def(
          "emit_error",
          [](PyLocation &self, std::string message) {
            mlirEmitError(self, message.c_str());
          },
          nb::arg("message"),
          R"(
            Emits an error diagnostic at this location.

            Args:
              message: The error message to emit.)")
      .def(
          "__repr__",
          [](PyLocation &self) {
            PyPrintAccumulator printAccum;
            mlirLocationPrint(self, printAccum.getCallback(),
                              printAccum.getUserData());
            return printAccum.join();
          },
          "Returns the assembly representation of the location.");

  //----------------------------------------------------------------------------
  // Mapping of Module
  //----------------------------------------------------------------------------
  nb::class_<PyModule>(m, "Module", nb::is_weak_referenceable())
      .def_prop_ro(MLIR_PYTHON_CAPI_PTR_ATTR, &PyModule::getCapsule,
                   "Gets a capsule wrapping the MlirModule.")
      .def_static(MLIR_PYTHON_CAPI_FACTORY_ATTR, &PyModule::createFromCapsule,
                  R"(
                    Creates a Module from a `MlirModule` wrapped by a capsule (i.e. `module._CAPIPtr`).

                    This returns a new object **BUT** `_clear_mlir_module(module)` must be called to
                    prevent double-frees (of the underlying `mlir::Module`).)")
      .def("_clear_mlir_module", &PyModule::clearMlirModule,
           R"(
             Clears the internal MLIR module reference.

             This is used internally to prevent double-free when ownership is transferred
             via the C API capsule mechanism. Not intended for normal use.)")
      .def_static(
          "parse",
          [](const std::string &moduleAsm, DefaultingPyMlirContext context)
              -> nb::typed<nb::object, PyModule> {
            PyMlirContext::ErrorCapture errors(context->getRef());
            MlirModule module = mlirModuleCreateParse(
                context->get(), toMlirStringRef(moduleAsm));
            if (mlirModuleIsNull(module))
              throw MLIRError("Unable to parse module assembly", errors.take());
            return PyModule::forModule(module).releaseObject();
          },
          nb::arg("asm"), nb::arg("context") = nb::none(),
          kModuleParseDocstring)
      .def_static(
          "parse",
          [](nb::bytes moduleAsm, DefaultingPyMlirContext context)
              -> nb::typed<nb::object, PyModule> {
            PyMlirContext::ErrorCapture errors(context->getRef());
            MlirModule module = mlirModuleCreateParse(
                context->get(), toMlirStringRef(moduleAsm));
            if (mlirModuleIsNull(module))
              throw MLIRError("Unable to parse module assembly", errors.take());
            return PyModule::forModule(module).releaseObject();
          },
          nb::arg("asm"), nb::arg("context") = nb::none(),
          kModuleParseDocstring)
      .def_static(
          "parseFile",
          [](const std::string &path, DefaultingPyMlirContext context)
              -> nb::typed<nb::object, PyModule> {
            PyMlirContext::ErrorCapture errors(context->getRef());
            MlirModule module = mlirModuleCreateParseFromFile(
                context->get(), toMlirStringRef(path));
            if (mlirModuleIsNull(module))
              throw MLIRError("Unable to parse module assembly", errors.take());
            return PyModule::forModule(module).releaseObject();
          },
          nb::arg("path"), nb::arg("context") = nb::none(),
          kModuleParseDocstring)
      .def_static(
          "create",
          [](const std::optional<PyLocation> &loc)
              -> nb::typed<nb::object, PyModule> {
            PyLocation pyLoc = maybeGetTracebackLocation(loc);
            MlirModule module = mlirModuleCreateEmpty(pyLoc.get());
            return PyModule::forModule(module).releaseObject();
          },
          nb::arg("loc") = nb::none(), "Creates an empty module.")
      .def_prop_ro(
          "context",
          [](PyModule &self) -> nb::typed<nb::object, PyMlirContext> {
            return self.getContext().getObject();
          },
          "Context that created the `Module`.")
      .def_prop_ro(
          "operation",
          [](PyModule &self) -> nb::typed<nb::object, PyOperation> {
            return PyOperation::forOperation(self.getContext(),
                                             mlirModuleGetOperation(self.get()),
                                             self.getRef().releaseObject())
                .releaseObject();
          },
          "Accesses the module as an operation.")
      .def_prop_ro(
          "body",
          [](PyModule &self) {
            PyOperationRef moduleOp = PyOperation::forOperation(
                self.getContext(), mlirModuleGetOperation(self.get()),
                self.getRef().releaseObject());
            PyBlock returnBlock(moduleOp, mlirModuleGetBody(self.get()));
            return returnBlock;
          },
          "Return the block for this module.")
      .def(
          "dump",
          [](PyModule &self) {
            mlirOperationDump(mlirModuleGetOperation(self.get()));
          },
          kDumpDocstring)
      .def(
          "__str__",
          [](const nb::object &self) {
            // Defer to the operation's __str__.
            return self.attr("operation").attr("__str__")();
          },
          nb::sig("def __str__(self) -> str"),
          R"(
            Gets the assembly form of the operation with default options.

            If more advanced control over the assembly formatting or I/O options is needed,
            use the dedicated print or get_asm method, which supports keyword arguments to
            customize behavior.
          )")
      .def(
          "__eq__",
          [](PyModule &self, PyModule &other) {
            return mlirModuleEqual(self.get(), other.get());
          },
          "other"_a, "Compares two modules for equality.")
      .def(
          "__hash__",
          [](PyModule &self) { return mlirModuleHashValue(self.get()); },
          "Returns the hash value of the module.");

  //----------------------------------------------------------------------------
  // Mapping of Operation.
  //----------------------------------------------------------------------------
  nb::class_<PyOperationBase>(m, "_OperationBase")
      .def_prop_ro(
          MLIR_PYTHON_CAPI_PTR_ATTR,
          [](PyOperationBase &self) {
            return self.getOperation().getCapsule();
          },
          "Gets a capsule wrapping the `MlirOperation`.")
      .def(
          "__eq__",
          [](PyOperationBase &self, PyOperationBase &other) {
            return mlirOperationEqual(self.getOperation().get(),
                                      other.getOperation().get());
          },
          "Compares two operations for equality.")
      .def(
          "__eq__",
          [](PyOperationBase &self, nb::object other) { return false; },
          "Compares operation with non-operation object (always returns "
          "False).")
      .def(
          "__hash__",
          [](PyOperationBase &self) {
            return mlirOperationHashValue(self.getOperation().get());
          },
          "Returns the hash value of the operation.")
      .def_prop_ro(
          "attributes",
          [](PyOperationBase &self) {
            return PyOpAttributeMap(self.getOperation().getRef());
          },
          "Returns a dictionary-like map of operation attributes.")
      .def_prop_ro(
          "context",
          [](PyOperationBase &self) -> nb::typed<nb::object, PyMlirContext> {
            PyOperation &concreteOperation = self.getOperation();
            concreteOperation.checkValid();
            return concreteOperation.getContext().getObject();
          },
          "Context that owns the operation.")
      .def_prop_ro(
          "name",
          [](PyOperationBase &self) {
            auto &concreteOperation = self.getOperation();
            concreteOperation.checkValid();
            MlirOperation operation = concreteOperation.get();
            return mlirIdentifierStr(mlirOperationGetName(operation));
          },
          "Returns the fully qualified name of the operation.")
      .def_prop_ro(
          "operands",
          [](PyOperationBase &self) {
            return PyOpOperandList(self.getOperation().getRef());
          },
          "Returns the list of operation operands.")
      .def_prop_ro(
          "regions",
          [](PyOperationBase &self) {
            return PyRegionList(self.getOperation().getRef());
          },
          "Returns the list of operation regions.")
      .def_prop_ro(
          "results",
          [](PyOperationBase &self) {
            return PyOpResultList(self.getOperation().getRef());
          },
          "Returns the list of Operation results.")
      .def_prop_ro(
          "result",
          [](PyOperationBase &self) -> nb::typed<nb::object, PyOpResult> {
            auto &operation = self.getOperation();
            return PyOpResult(operation.getRef(), getUniqueResult(operation))
                .maybeDownCast();
          },
          "Shortcut to get an op result if it has only one (throws an error "
          "otherwise).")
      .def_prop_rw(
          "location",
          [](PyOperationBase &self) {
            PyOperation &operation = self.getOperation();
            return PyLocation(operation.getContext(),
                              mlirOperationGetLocation(operation.get()));
          },
          [](PyOperationBase &self, const PyLocation &location) {
            PyOperation &operation = self.getOperation();
            mlirOperationSetLocation(operation.get(), location.get());
          },
          nb::for_getter("Returns the source location the operation was "
                         "defined or derived from."),
          nb::for_setter("Sets the source location the operation was defined "
                         "or derived from."))
      .def_prop_ro(
          "parent",
          [](PyOperationBase &self)
              -> std::optional<nb::typed<nb::object, PyOperation>> {
            auto parent = self.getOperation().getParentOperation();
            if (parent)
              return parent->getObject();
            return {};
          },
          "Returns the parent operation, or `None` if at top level.")
      .def(
          "__str__",
          [](PyOperationBase &self) {
            return self.getAsm(/*binary=*/false,
                               /*largeElementsLimit=*/std::nullopt,
                               /*largeResourceLimit=*/std::nullopt,
                               /*enableDebugInfo=*/false,
                               /*prettyDebugInfo=*/false,
                               /*printGenericOpForm=*/false,
                               /*useLocalScope=*/false,
                               /*useNameLocAsPrefix=*/false,
                               /*assumeVerified=*/false,
                               /*skipRegions=*/false);
          },
          nb::sig("def __str__(self) -> str"),
          "Returns the assembly form of the operation.")
      .def("print",
           nb::overload_cast<PyAsmState &, nb::object, bool>(
               &PyOperationBase::print),
           nb::arg("state"), nb::arg("file") = nb::none(),
           nb::arg("binary") = false,
           R"(
             Prints the assembly form of the operation to a file like object.

             Args:
               state: `AsmState` capturing the operation numbering and flags.
               file: Optional file like object to write to. Defaults to sys.stdout.
               binary: Whether to write `bytes` (True) or `str` (False). Defaults to False.)")
      .def("print",
           nb::overload_cast<std::optional<int64_t>, std::optional<int64_t>,
                             bool, bool, bool, bool, bool, bool, nb::object,
                             bool, bool>(&PyOperationBase::print),
           // Careful: Lots of arguments must match up with print method.
           nb::arg("large_elements_limit") = nb::none(),
           nb::arg("large_resource_limit") = nb::none(),
           nb::arg("enable_debug_info") = false,
           nb::arg("pretty_debug_info") = false,
           nb::arg("print_generic_op_form") = false,
           nb::arg("use_local_scope") = false,
           nb::arg("use_name_loc_as_prefix") = false,
           nb::arg("assume_verified") = false, nb::arg("file") = nb::none(),
           nb::arg("binary") = false, nb::arg("skip_regions") = false,
           R"(
             Prints the assembly form of the operation to a file like object.

             Args:
               large_elements_limit: Whether to elide elements attributes above this
                 number of elements. Defaults to None (no limit).
               large_resource_limit: Whether to elide resource attributes above this
                 number of characters. Defaults to None (no limit). If large_elements_limit
                 is set and this is None, the behavior will be to use large_elements_limit
                 as large_resource_limit.
               enable_debug_info: Whether to print debug/location information. Defaults
                 to False.
               pretty_debug_info: Whether to format debug information for easier reading
                 by a human (warning: the result is unparseable). Defaults to False.
               print_generic_op_form: Whether to print the generic assembly forms of all
                 ops. Defaults to False.
               use_local_scope: Whether to print in a way that is more optimized for
                 multi-threaded access but may not be consistent with how the overall
                 module prints.
               use_name_loc_as_prefix: Whether to use location attributes (NameLoc) as
                 prefixes for the SSA identifiers. Defaults to False.
               assume_verified: By default, if not printing generic form, the verifier
                 will be run and if it fails, generic form will be printed with a comment
                 about failed verification. While a reasonable default for interactive use,
                 for systematic use, it is often better for the caller to verify explicitly
                 and report failures in a more robust fashion. Set this to True if doing this
                 in order to avoid running a redundant verification. If the IR is actually
                 invalid, behavior is undefined.
               file: The file like object to write to. Defaults to sys.stdout.
               binary: Whether to write bytes (True) or str (False). Defaults to False.
               skip_regions: Whether to skip printing regions. Defaults to False.)")
      .def("write_bytecode", &PyOperationBase::writeBytecode, nb::arg("file"),
           nb::arg("desired_version") = nb::none(),
           R"(
             Write the bytecode form of the operation to a file like object.

             Args:
               file: The file like object to write to.
               desired_version: Optional version of bytecode to emit.
             Returns:
               The bytecode writer status.)")
      .def("get_asm", &PyOperationBase::getAsm,
           // Careful: Lots of arguments must match up with get_asm method.
           nb::arg("binary") = false,
           nb::arg("large_elements_limit") = nb::none(),
           nb::arg("large_resource_limit") = nb::none(),
           nb::arg("enable_debug_info") = false,
           nb::arg("pretty_debug_info") = false,
           nb::arg("print_generic_op_form") = false,
           nb::arg("use_local_scope") = false,
           nb::arg("use_name_loc_as_prefix") = false,
           nb::arg("assume_verified") = false, nb::arg("skip_regions") = false,
           R"(
            Gets the assembly form of the operation with all options available.

            Args:
              binary: Whether to return a bytes (True) or str (False) object. Defaults to
                False.
              ... others ...: See the print() method for common keyword arguments for
                configuring the printout.
            Returns:
              Either a bytes or str object, depending on the setting of the `binary`
              argument.)")
      .def("verify", &PyOperationBase::verify,
           "Verify the operation. Raises MLIRError if verification fails, and "
           "returns true otherwise.")
      .def("move_after", &PyOperationBase::moveAfter, nb::arg("other"),
           "Puts self immediately after the other operation in its parent "
           "block.")
      .def("move_before", &PyOperationBase::moveBefore, nb::arg("other"),
           "Puts self immediately before the other operation in its parent "
           "block.")
      .def("is_before_in_block", &PyOperationBase::isBeforeInBlock,
           nb::arg("other"),
           R"(
             Checks if this operation is before another in the same block.

             Args:
               other: Another operation in the same parent block.

             Returns:
               True if this operation is before `other` in the operation list of the parent block.)")
      .def(
          "clone",
          [](PyOperationBase &self,
             const nb::object &ip) -> nb::typed<nb::object, PyOperation> {
            return self.getOperation().clone(ip);
          },
          nb::arg("ip") = nb::none(),
          R"(
            Creates a deep copy of the operation.

            Args:
              ip: Optional insertion point where the cloned operation should be inserted.
                If None, the current insertion point is used. If False, the operation
                remains detached.

            Returns:
              A new Operation that is a clone of this operation.)")
      .def(
          "detach_from_parent",
          [](PyOperationBase &self) -> nb::typed<nb::object, PyOpView> {
            PyOperation &operation = self.getOperation();
            operation.checkValid();
            if (!operation.isAttached())
              throw nb::value_error("Detached operation has no parent.");

            operation.detachFromParent();
            return operation.createOpView();
          },
          "Detaches the operation from its parent block.")
      .def_prop_ro(
          "attached",
          [](PyOperationBase &self) {
            PyOperation &operation = self.getOperation();
            operation.checkValid();
            return operation.isAttached();
          },
          "Reports if the operation is attached to its parent block.")
      .def(
          "erase", [](PyOperationBase &self) { self.getOperation().erase(); },
          R"(
            Erases the operation and frees its memory.

            Note:
              After erasing, any Python references to the operation become invalid.)")
      .def("walk", &PyOperationBase::walk, nb::arg("callback"),
           nb::arg("walk_order") = MlirWalkPostOrder,
           // clang-format off
          nb::sig("def walk(self, callback: Callable[[Operation], WalkResult], walk_order: WalkOrder) -> None"),
           // clang-format on
           R"(
             Walks the operation tree with a callback function.

             Args:
               callback: A callable that takes an Operation and returns a WalkResult.
               walk_order: The order of traversal (PRE_ORDER or POST_ORDER).)");

  nb::class_<PyOperation, PyOperationBase>(m, "Operation")
      .def_static(
          "create",
          [](std::string_view name,
             std::optional<std::vector<PyType *>> results,
             std::optional<std::vector<PyValue *>> operands,
             std::optional<nb::dict> attributes,
             std::optional<std::vector<PyBlock *>> successors, int regions,
             const std::optional<PyLocation> &location,
             const nb::object &maybeIp,
             bool inferType) -> nb::typed<nb::object, PyOperation> {
            // Unpack/validate operands.
            llvm::SmallVector<MlirValue, 4> mlirOperands;
            if (operands) {
              mlirOperands.reserve(operands->size());
              for (PyValue *operand : *operands) {
                if (!operand)
                  throw nb::value_error("operand value cannot be None");
                mlirOperands.push_back(operand->get());
              }
            }

            PyLocation pyLoc = maybeGetTracebackLocation(location);
            return PyOperation::create(name, results, mlirOperands, attributes,
                                       successors, regions, pyLoc, maybeIp,
                                       inferType);
          },
          nb::arg("name"), nb::arg("results") = nb::none(),
          nb::arg("operands") = nb::none(), nb::arg("attributes") = nb::none(),
          nb::arg("successors") = nb::none(), nb::arg("regions") = 0,
          nb::arg("loc") = nb::none(), nb::arg("ip") = nb::none(),
          nb::arg("infer_type") = false,
          R"(
            Creates a new operation.

            Args:
              name: Operation name (e.g. `dialect.operation`).
              results: Optional sequence of Type representing op result types.
              operands: Optional operands of the operation.
              attributes: Optional Dict of {str: Attribute}.
              successors: Optional List of Block for the operation's successors.
              regions: Number of regions to create (default = 0).
              location: Optional Location object (defaults to resolve from context manager).
              ip: Optional InsertionPoint (defaults to resolve from context manager or set to False to disable insertion, even with an insertion point set in the context manager).
              infer_type: Whether to infer result types (default = False).
            Returns:
              A new detached Operation object. Detached operations can be added to blocks, which causes them to become attached.)")
      .def_static(
          "parse",
          [](const std::string &sourceStr, const std::string &sourceName,
             DefaultingPyMlirContext context)
              -> nb::typed<nb::object, PyOpView> {
            return PyOperation::parse(context->getRef(), sourceStr, sourceName)
                ->createOpView();
          },
          nb::arg("source"), nb::kw_only(), nb::arg("source_name") = "",
          nb::arg("context") = nb::none(),
          "Parses an operation. Supports both text assembly format and binary "
          "bytecode format.")
      .def_prop_ro(MLIR_PYTHON_CAPI_PTR_ATTR, &PyOperation::getCapsule,
                   "Gets a capsule wrapping the MlirOperation.")
      .def_static(MLIR_PYTHON_CAPI_FACTORY_ATTR,
                  &PyOperation::createFromCapsule,
                  "Creates an Operation from a capsule wrapping MlirOperation.")
      .def_prop_ro(
          "operation",
          [](nb::object self) -> nb::typed<nb::object, PyOperation> {
            return self;
          },
          "Returns self (the operation).")
      .def_prop_ro(
          "opview",
          [](PyOperation &self) -> nb::typed<nb::object, PyOpView> {
            return self.createOpView();
          },
          R"(
            Returns an OpView of this operation.

            Note:
              If the operation has a registered and loaded dialect then this OpView will
              be concrete wrapper class.)")
      .def_prop_ro("block", &PyOperation::getBlock,
                   "Returns the block containing this operation.")
      .def_prop_ro(
          "successors",
          [](PyOperationBase &self) {
            return PyOpSuccessors(self.getOperation().getRef());
          },
          "Returns the list of Operation successors.")
      .def("_set_invalid", &PyOperation::setInvalid,
           "Invalidate the operation.");

  auto opViewClass =
      nb::class_<PyOpView, PyOperationBase>(m, "OpView")
          .def(nb::init<nb::typed<nb::object, PyOperation>>(),
               nb::arg("operation"))
          .def(
              "__init__",
              [](PyOpView *self, std::string_view name,
                 std::tuple<int, bool> opRegionSpec,
                 nb::object operandSegmentSpecObj,
                 nb::object resultSegmentSpecObj,
                 std::optional<nb::list> resultTypeList, nb::list operandList,
                 std::optional<nb::dict> attributes,
                 std::optional<std::vector<PyBlock *>> successors,
                 std::optional<int> regions,
                 const std::optional<PyLocation> &location,
                 const nb::object &maybeIp) {
                PyLocation pyLoc = maybeGetTracebackLocation(location);
                new (self) PyOpView(PyOpView::buildGeneric(
                    name, opRegionSpec, operandSegmentSpecObj,
                    resultSegmentSpecObj, resultTypeList, operandList,
                    attributes, successors, regions, pyLoc, maybeIp));
              },
              nb::arg("name"), nb::arg("opRegionSpec"),
              nb::arg("operandSegmentSpecObj") = nb::none(),
              nb::arg("resultSegmentSpecObj") = nb::none(),
              nb::arg("results") = nb::none(), nb::arg("operands") = nb::none(),
              nb::arg("attributes") = nb::none(),
              nb::arg("successors") = nb::none(),
              nb::arg("regions") = nb::none(), nb::arg("loc") = nb::none(),
              nb::arg("ip") = nb::none())
          .def_prop_ro(
              "operation",
              [](PyOpView &self) -> nb::typed<nb::object, PyOperation> {
                return self.getOperationObject();
              })
          .def_prop_ro("opview",
                       [](nb::object self) -> nb::typed<nb::object, PyOpView> {
                         return self;
                       })
          .def(
              "__str__",
              [](PyOpView &self) { return nb::str(self.getOperationObject()); })
          .def_prop_ro(
              "successors",
              [](PyOperationBase &self) {
                return PyOpSuccessors(self.getOperation().getRef());
              },
              "Returns the list of Operation successors.")
          .def(
              "_set_invalid",
              [](PyOpView &self) { self.getOperation().setInvalid(); },
              "Invalidate the operation.");
  opViewClass.attr("_ODS_REGIONS") = nb::make_tuple(0, true);
  opViewClass.attr("_ODS_OPERAND_SEGMENTS") = nb::none();
  opViewClass.attr("_ODS_RESULT_SEGMENTS") = nb::none();
  // It is faster to pass the operation_name, ods_regions, and
  // ods_operand_segments/ods_result_segments as arguments to the constructor,
  // rather than to access them as attributes.
  opViewClass.attr("build_generic") = classmethod(
      [](nb::handle cls, std::optional<nb::list> resultTypeList,
         nb::list operandList, std::optional<nb::dict> attributes,
         std::optional<std::vector<PyBlock *>> successors,
         std::optional<int> regions, std::optional<PyLocation> location,
         const nb::object &maybeIp) {
        std::string name = nb::cast<std::string>(cls.attr("OPERATION_NAME"));
        std::tuple<int, bool> opRegionSpec =
            nb::cast<std::tuple<int, bool>>(cls.attr("_ODS_REGIONS"));
        nb::object operandSegmentSpec = cls.attr("_ODS_OPERAND_SEGMENTS");
        nb::object resultSegmentSpec = cls.attr("_ODS_RESULT_SEGMENTS");
        PyLocation pyLoc = maybeGetTracebackLocation(location);
        return PyOpView::buildGeneric(name, opRegionSpec, operandSegmentSpec,
                                      resultSegmentSpec, resultTypeList,
                                      operandList, attributes, successors,
                                      regions, pyLoc, maybeIp);
      },
      nb::arg("cls"), nb::arg("results") = nb::none(),
      nb::arg("operands") = nb::none(), nb::arg("attributes") = nb::none(),
      nb::arg("successors") = nb::none(), nb::arg("regions") = nb::none(),
      nb::arg("loc") = nb::none(), nb::arg("ip") = nb::none(),
      "Builds a specific, generated OpView based on class level attributes.");
  opViewClass.attr("parse") = classmethod(
      [](const nb::object &cls, const std::string &sourceStr,
         const std::string &sourceName,
         DefaultingPyMlirContext context) -> nb::typed<nb::object, PyOpView> {
        PyOperationRef parsed =
            PyOperation::parse(context->getRef(), sourceStr, sourceName);

        // Check if the expected operation was parsed, and cast to to the
        // appropriate `OpView` subclass if successful.
        // NOTE: This accesses attributes that have been automatically added to
        // `OpView` subclasses, and is not intended to be used on `OpView`
        // directly.
        std::string clsOpName =
            nb::cast<std::string>(cls.attr("OPERATION_NAME"));
        MlirStringRef identifier =
            mlirIdentifierStr(mlirOperationGetName(*parsed.get()));
        std::string_view parsedOpName(identifier.data, identifier.length);
        if (clsOpName != parsedOpName)
          throw MLIRError(Twine("Expected a '") + clsOpName + "' op, got: '" +
                          parsedOpName + "'");
        return PyOpView::constructDerived(cls, parsed.getObject());
      },
      nb::arg("cls"), nb::arg("source"), nb::kw_only(),
      nb::arg("source_name") = "", nb::arg("context") = nb::none(),
      "Parses a specific, generated OpView based on class level attributes.");

  //----------------------------------------------------------------------------
  // Mapping of PyRegion.
  //----------------------------------------------------------------------------
  nb::class_<PyRegion>(m, "Region")
      .def_prop_ro(
          "blocks",
          [](PyRegion &self) {
            return PyBlockList(self.getParentOperation(), self.get());
          },
          "Returns a forward-optimized sequence of blocks.")
      .def_prop_ro(
          "owner",
          [](PyRegion &self) -> nb::typed<nb::object, PyOpView> {
            return self.getParentOperation()->createOpView();
          },
          "Returns the operation owning this region.")
      .def(
          "__iter__",
          [](PyRegion &self) {
            self.checkValid();
            MlirBlock firstBlock = mlirRegionGetFirstBlock(self.get());
            return PyBlockIterator(self.getParentOperation(), firstBlock);
          },
          "Iterates over blocks in the region.")
      .def(
          "__eq__",
          [](PyRegion &self, PyRegion &other) {
            return self.get().ptr == other.get().ptr;
          },
          "Compares two regions for pointer equality.")
      .def(
          "__eq__", [](PyRegion &self, nb::object &other) { return false; },
          "Compares region with non-region object (always returns False).");

  //----------------------------------------------------------------------------
  // Mapping of PyBlock.
  //----------------------------------------------------------------------------
  nb::class_<PyBlock>(m, "Block")
      .def_prop_ro(MLIR_PYTHON_CAPI_PTR_ATTR, &PyBlock::getCapsule,
                   "Gets a capsule wrapping the MlirBlock.")
      .def_prop_ro(
          "owner",
          [](PyBlock &self) -> nb::typed<nb::object, PyOpView> {
            return self.getParentOperation()->createOpView();
          },
          "Returns the owning operation of this block.")
      .def_prop_ro(
          "region",
          [](PyBlock &self) {
            MlirRegion region = mlirBlockGetParentRegion(self.get());
            return PyRegion(self.getParentOperation(), region);
          },
          "Returns the owning region of this block.")
      .def_prop_ro(
          "arguments",
          [](PyBlock &self) {
            return PyBlockArgumentList(self.getParentOperation(), self.get());
          },
          "Returns a list of block arguments.")
      .def(
          "add_argument",
          [](PyBlock &self, const PyType &type, const PyLocation &loc) {
            return PyBlockArgument(self.getParentOperation(),
                                   mlirBlockAddArgument(self.get(), type, loc));
          },
          "type"_a, "loc"_a,
          R"(
            Appends an argument of the specified type to the block.

            Args:
              type: The type of the argument to add.
              loc: The source location for the argument.

            Returns:
              The newly added block argument.)")
      .def(
          "erase_argument",
          [](PyBlock &self, unsigned index) {
            return mlirBlockEraseArgument(self.get(), index);
          },
          nb::arg("index"),
          R"(
            Erases the argument at the specified index.

            Args:
              index: The index of the argument to erase.)")
      .def_prop_ro(
          "operations",
          [](PyBlock &self) {
            return PyOperationList(self.getParentOperation(), self.get());
          },
          "Returns a forward-optimized sequence of operations.")
      .def_static(
          "create_at_start",
          [](PyRegion &parent, const nb::sequence &pyArgTypes,
             const std::optional<nb::sequence> &pyArgLocs) {
            parent.checkValid();
            MlirBlock block = createBlock(pyArgTypes, pyArgLocs);
            mlirRegionInsertOwnedBlock(parent, 0, block);
            return PyBlock(parent.getParentOperation(), block);
          },
          nb::arg("parent"), nb::arg("arg_types") = nb::list(),
          nb::arg("arg_locs") = std::nullopt,
          "Creates and returns a new Block at the beginning of the given "
          "region (with given argument types and locations).")
      .def(
          "append_to",
          [](PyBlock &self, PyRegion &region) {
            MlirBlock b = self.get();
            if (!mlirRegionIsNull(mlirBlockGetParentRegion(b)))
              mlirBlockDetach(b);
            mlirRegionAppendOwnedBlock(region.get(), b);
          },
          nb::arg("region"),
          R"(
            Appends this block to a region.

            Transfers ownership if the block is currently owned by another region.

            Args:
              region: The region to append the block to.)")
      .def(
          "create_before",
          [](PyBlock &self, const nb::args &pyArgTypes,
             const std::optional<nb::sequence> &pyArgLocs) {
            self.checkValid();
            MlirBlock block =
                createBlock(nb::cast<nb::sequence>(pyArgTypes), pyArgLocs);
            MlirRegion region = mlirBlockGetParentRegion(self.get());
            mlirRegionInsertOwnedBlockBefore(region, self.get(), block);
            return PyBlock(self.getParentOperation(), block);
          },
          nb::arg("arg_types"), nb::kw_only(),
          nb::arg("arg_locs") = std::nullopt,
          "Creates and returns a new Block before this block "
          "(with given argument types and locations).")
      .def(
          "create_after",
          [](PyBlock &self, const nb::args &pyArgTypes,
             const std::optional<nb::sequence> &pyArgLocs) {
            self.checkValid();
            MlirBlock block =
                createBlock(nb::cast<nb::sequence>(pyArgTypes), pyArgLocs);
            MlirRegion region = mlirBlockGetParentRegion(self.get());
            mlirRegionInsertOwnedBlockAfter(region, self.get(), block);
            return PyBlock(self.getParentOperation(), block);
          },
          nb::arg("arg_types"), nb::kw_only(),
          nb::arg("arg_locs") = std::nullopt,
          "Creates and returns a new Block after this block "
          "(with given argument types and locations).")
      .def(
          "__iter__",
          [](PyBlock &self) {
            self.checkValid();
            MlirOperation firstOperation =
                mlirBlockGetFirstOperation(self.get());
            return PyOperationIterator(self.getParentOperation(),
                                       firstOperation);
          },
          "Iterates over operations in the block.")
      .def(
          "__eq__",
          [](PyBlock &self, PyBlock &other) {
            return self.get().ptr == other.get().ptr;
          },
          "Compares two blocks for pointer equality.")
      .def(
          "__eq__", [](PyBlock &self, nb::object &other) { return false; },
          "Compares block with non-block object (always returns False).")
      .def(
          "__hash__",
          [](PyBlock &self) {
            return static_cast<size_t>(llvm::hash_value(self.get().ptr));
          },
          "Returns the hash value of the block.")
      .def(
          "__str__",
          [](PyBlock &self) {
            self.checkValid();
            PyPrintAccumulator printAccum;
            mlirBlockPrint(self.get(), printAccum.getCallback(),
                           printAccum.getUserData());
            return printAccum.join();
          },
          "Returns the assembly form of the block.")
      .def(
          "append",
          [](PyBlock &self, PyOperationBase &operation) {
            if (operation.getOperation().isAttached())
              operation.getOperation().detachFromParent();

            MlirOperation mlirOperation = operation.getOperation().get();
            mlirBlockAppendOwnedOperation(self.get(), mlirOperation);
            operation.getOperation().setAttached(
                self.getParentOperation().getObject());
          },
          nb::arg("operation"),
          R"(
            Appends an operation to this block.

            If the operation is currently in another block, it will be moved.

            Args:
              operation: The operation to append to the block.)")
      .def_prop_ro(
          "successors",
          [](PyBlock &self) {
            return PyBlockSuccessors(self, self.getParentOperation());
          },
          "Returns the list of Block successors.")
      .def_prop_ro(
          "predecessors",
          [](PyBlock &self) {
            return PyBlockPredecessors(self, self.getParentOperation());
          },
          "Returns the list of Block predecessors.");

  //----------------------------------------------------------------------------
  // Mapping of PyInsertionPoint.
  //----------------------------------------------------------------------------

  nb::class_<PyInsertionPoint>(m, "InsertionPoint")
      .def(nb::init<PyBlock &>(), nb::arg("block"),
           "Inserts after the last operation but still inside the block.")
      .def("__enter__", &PyInsertionPoint::contextEnter,
           "Enters the insertion point as a context manager.")
      .def("__exit__", &PyInsertionPoint::contextExit,
           nb::arg("exc_type").none(), nb::arg("exc_value").none(),
           nb::arg("traceback").none(),
           "Exits the insertion point context manager.")
      .def_prop_ro_static(
          "current",
          [](nb::object & /*class*/) {
            auto *ip = PyThreadContextEntry::getDefaultInsertionPoint();
            if (!ip)
              throw nb::value_error("No current InsertionPoint");
            return ip;
          },
          nb::sig("def current(/) -> InsertionPoint"),
          "Gets the InsertionPoint bound to the current thread or raises "
          "ValueError if none has been set.")
      .def(nb::init<PyOperationBase &>(), nb::arg("beforeOperation"),
           "Inserts before a referenced operation.")
      .def_static("at_block_begin", &PyInsertionPoint::atBlockBegin,
                  nb::arg("block"),
                  R"(
                    Creates an insertion point at the beginning of a block.

                    Args:
                      block: The block at whose beginning operations should be inserted.

                    Returns:
                      An InsertionPoint at the block's beginning.)")
      .def_static("at_block_terminator", &PyInsertionPoint::atBlockTerminator,
                  nb::arg("block"),
                  R"(
                    Creates an insertion point before a block's terminator.

                    Args:
                      block: The block whose terminator to insert before.

                    Returns:
                      An InsertionPoint before the terminator.

                    Raises:
                      ValueError: If the block has no terminator.)")
      .def_static("after", &PyInsertionPoint::after, nb::arg("operation"),
                  R"(
                    Creates an insertion point immediately after an operation.

                    Args:
                      operation: The operation after which to insert.

                    Returns:
                      An InsertionPoint after the operation.)")
      .def("insert", &PyInsertionPoint::insert, nb::arg("operation"),
           R"(
             Inserts an operation at this insertion point.

             Args:
               operation: The operation to insert.)")
      .def_prop_ro(
          "block", [](PyInsertionPoint &self) { return self.getBlock(); },
          "Returns the block that this `InsertionPoint` points to.")
      .def_prop_ro(
          "ref_operation",
          [](PyInsertionPoint &self)
              -> std::optional<nb::typed<nb::object, PyOperation>> {
            auto refOperation = self.getRefOperation();
            if (refOperation)
              return refOperation->getObject();
            return {};
          },
          "The reference operation before which new operations are "
          "inserted, or None if the insertion point is at the end of "
          "the block.");

  //----------------------------------------------------------------------------
  // Mapping of PyAttribute.
  //----------------------------------------------------------------------------
  nb::class_<PyAttribute>(m, "Attribute")
      // Delegate to the PyAttribute copy constructor, which will also lifetime
      // extend the backing context which owns the MlirAttribute.
      .def(nb::init<PyAttribute &>(), nb::arg("cast_from_type"),
           "Casts the passed attribute to the generic `Attribute`.")
      .def_prop_ro(MLIR_PYTHON_CAPI_PTR_ATTR, &PyAttribute::getCapsule,
                   "Gets a capsule wrapping the MlirAttribute.")
      .def_static(
          MLIR_PYTHON_CAPI_FACTORY_ATTR, &PyAttribute::createFromCapsule,
          "Creates an Attribute from a capsule wrapping `MlirAttribute`.")
      .def_static(
          "parse",
          [](const std::string &attrSpec, DefaultingPyMlirContext context)
              -> nb::typed<nb::object, PyAttribute> {
            PyMlirContext::ErrorCapture errors(context->getRef());
            MlirAttribute attr = mlirAttributeParseGet(
                context->get(), toMlirStringRef(attrSpec));
            if (mlirAttributeIsNull(attr))
              throw MLIRError("Unable to parse attribute", errors.take());
            return PyAttribute(context.get()->getRef(), attr).maybeDownCast();
          },
          nb::arg("asm"), nb::arg("context") = nb::none(),
          "Parses an attribute from an assembly form. Raises an `MLIRError` on "
          "failure.")
      .def_prop_ro(
          "context",
          [](PyAttribute &self) -> nb::typed<nb::object, PyMlirContext> {
            return self.getContext().getObject();
          },
          "Context that owns the `Attribute`.")
      .def_prop_ro(
          "type",
          [](PyAttribute &self) -> nb::typed<nb::object, PyType> {
            return PyType(self.getContext(), mlirAttributeGetType(self))
                .maybeDownCast();
          },
          "Returns the type of the `Attribute`.")
      .def(
          "get_named",
          [](PyAttribute &self, std::string name) {
            return PyNamedAttribute(self, std::move(name));
          },
          nb::keep_alive<0, 1>(),
          R"(
            Binds a name to the attribute, creating a `NamedAttribute`.

            Args:
              name: The name to bind to the `Attribute`.

            Returns:
              A `NamedAttribute` with the given name and this attribute.)")
      .def(
          "__eq__",
          [](PyAttribute &self, PyAttribute &other) { return self == other; },
          "Compares two attributes for equality.")
      .def(
          "__eq__", [](PyAttribute &self, nb::object &other) { return false; },
          "Compares attribute with non-attribute object (always returns "
          "False).")
      .def(
          "__hash__",
          [](PyAttribute &self) {
            return static_cast<size_t>(llvm::hash_value(self.get().ptr));
          },
          "Returns the hash value of the attribute.")
      .def(
          "dump", [](PyAttribute &self) { mlirAttributeDump(self); },
          kDumpDocstring)
      .def(
          "__str__",
          [](PyAttribute &self) {
            PyPrintAccumulator printAccum;
            mlirAttributePrint(self, printAccum.getCallback(),
                               printAccum.getUserData());
            return printAccum.join();
          },
          "Returns the assembly form of the Attribute.")
      .def(
          "__repr__",
          [](PyAttribute &self) {
            // Generally, assembly formats are not printed for __repr__ because
            // this can cause exceptionally long debug output and exceptions.
            // However, attribute values are generally considered useful and
            // are printed. This may need to be re-evaluated if debug dumps end
            // up being excessive.
            PyPrintAccumulator printAccum;
            printAccum.parts.append("Attribute(");
            mlirAttributePrint(self, printAccum.getCallback(),
                               printAccum.getUserData());
            printAccum.parts.append(")");
            return printAccum.join();
          },
          "Returns a string representation of the attribute.")
      .def_prop_ro(
          "typeid",
          [](PyAttribute &self) {
            MlirTypeID mlirTypeID = mlirAttributeGetTypeID(self);
            assert(!mlirTypeIDIsNull(mlirTypeID) &&
                   "mlirTypeID was expected to be non-null.");
            return PyTypeID(mlirTypeID);
          },
          "Returns the `TypeID` of the attribute.")
      .def(
          MLIR_PYTHON_MAYBE_DOWNCAST_ATTR,
          [](PyAttribute &self) -> nb::typed<nb::object, PyAttribute> {
            return self.maybeDownCast();
          },
          "Downcasts the attribute to a more specific attribute if possible.");

  //----------------------------------------------------------------------------
  // Mapping of PyNamedAttribute
  //----------------------------------------------------------------------------
  nb::class_<PyNamedAttribute>(m, "NamedAttribute")
      .def(
          "__repr__",
          [](PyNamedAttribute &self) {
            PyPrintAccumulator printAccum;
            printAccum.parts.append("NamedAttribute(");
            printAccum.parts.append(
                nb::str(mlirIdentifierStr(self.namedAttr.name).data,
                        mlirIdentifierStr(self.namedAttr.name).length));
            printAccum.parts.append("=");
            mlirAttributePrint(self.namedAttr.attribute,
                               printAccum.getCallback(),
                               printAccum.getUserData());
            printAccum.parts.append(")");
            return printAccum.join();
          },
          "Returns a string representation of the named attribute.")
      .def_prop_ro(
          "name",
          [](PyNamedAttribute &self) {
            return mlirIdentifierStr(self.namedAttr.name);
          },
          "The name of the `NamedAttribute` binding.")
      .def_prop_ro(
          "attr",
          [](PyNamedAttribute &self) { return self.namedAttr.attribute; },
          nb::keep_alive<0, 1>(), nb::sig("def attr(self) -> Attribute"),
          "The underlying generic attribute of the `NamedAttribute` binding.");

  //----------------------------------------------------------------------------
  // Mapping of PyType.
  //----------------------------------------------------------------------------
  nb::class_<PyType>(m, "Type")
      // Delegate to the PyType copy constructor, which will also lifetime
      // extend the backing context which owns the MlirType.
      .def(nb::init<PyType &>(), nb::arg("cast_from_type"),
           "Casts the passed type to the generic `Type`.")
      .def_prop_ro(MLIR_PYTHON_CAPI_PTR_ATTR, &PyType::getCapsule,
                   "Gets a capsule wrapping the `MlirType`.")
      .def_static(MLIR_PYTHON_CAPI_FACTORY_ATTR, &PyType::createFromCapsule,
                  "Creates a Type from a capsule wrapping `MlirType`.")
      .def_static(
          "parse",
          [](std::string typeSpec,
             DefaultingPyMlirContext context) -> nb::typed<nb::object, PyType> {
            PyMlirContext::ErrorCapture errors(context->getRef());
            MlirType type =
                mlirTypeParseGet(context->get(), toMlirStringRef(typeSpec));
            if (mlirTypeIsNull(type))
              throw MLIRError("Unable to parse type", errors.take());
            return PyType(context.get()->getRef(), type).maybeDownCast();
          },
          nb::arg("asm"), nb::arg("context") = nb::none(),
          R"(
            Parses the assembly form of a type.

            Returns a Type object or raises an `MLIRError` if the type cannot be parsed.

            See also: https://mlir.llvm.org/docs/LangRef/#type-system)")
      .def_prop_ro(
          "context",
          [](PyType &self) -> nb::typed<nb::object, PyMlirContext> {
            return self.getContext().getObject();
          },
          "Context that owns the `Type`.")
      .def(
          "__eq__", [](PyType &self, PyType &other) { return self == other; },
          "Compares two types for equality.")
      .def(
          "__eq__", [](PyType &self, nb::object &other) { return false; },
          nb::arg("other").none(),
          "Compares type with non-type object (always returns False).")
      .def(
          "__hash__",
          [](PyType &self) {
            return static_cast<size_t>(llvm::hash_value(self.get().ptr));
          },
          "Returns the hash value of the `Type`.")
      .def(
          "dump", [](PyType &self) { mlirTypeDump(self); }, kDumpDocstring)
      .def(
          "__str__",
          [](PyType &self) {
            PyPrintAccumulator printAccum;
            mlirTypePrint(self, printAccum.getCallback(),
                          printAccum.getUserData());
            return printAccum.join();
          },
          "Returns the assembly form of the `Type`.")
      .def(
          "__repr__",
          [](PyType &self) {
            // Generally, assembly formats are not printed for __repr__ because
            // this can cause exceptionally long debug output and exceptions.
            // However, types are an exception as they typically have compact
            // assembly forms and printing them is useful.
            PyPrintAccumulator printAccum;
            printAccum.parts.append("Type(");
            mlirTypePrint(self, printAccum.getCallback(),
                          printAccum.getUserData());
            printAccum.parts.append(")");
            return printAccum.join();
          },
          "Returns a string representation of the `Type`.")
      .def(
          MLIR_PYTHON_MAYBE_DOWNCAST_ATTR,
          [](PyType &self) -> nb::typed<nb::object, PyType> {
            return self.maybeDownCast();
          },
          "Downcasts the Type to a more specific `Type` if possible.")
      .def_prop_ro(
          "typeid",
          [](PyType &self) {
            MlirTypeID mlirTypeID = mlirTypeGetTypeID(self);
            if (!mlirTypeIDIsNull(mlirTypeID))
              return PyTypeID(mlirTypeID);
            auto origRepr = nb::cast<std::string>(nb::repr(nb::cast(self)));
            throw nb::value_error(
                (origRepr + llvm::Twine(" has no typeid.")).str().c_str());
          },
          "Returns the `TypeID` of the `Type`, or raises `ValueError` if "
          "`Type` has no "
          "`TypeID`.");

  //----------------------------------------------------------------------------
  // Mapping of PyTypeID.
  //----------------------------------------------------------------------------
  nb::class_<PyTypeID>(m, "TypeID")
      .def_prop_ro(MLIR_PYTHON_CAPI_PTR_ATTR, &PyTypeID::getCapsule,
                   "Gets a capsule wrapping the `MlirTypeID`.")
      .def_static(MLIR_PYTHON_CAPI_FACTORY_ATTR, &PyTypeID::createFromCapsule,
                  "Creates a `TypeID` from a capsule wrapping `MlirTypeID`.")
      // Note, this tests whether the underlying TypeIDs are the same,
      // not whether the wrapper MlirTypeIDs are the same, nor whether
      // the Python objects are the same (i.e., PyTypeID is a value type).
      .def(
          "__eq__",
          [](PyTypeID &self, PyTypeID &other) { return self == other; },
          "Compares two `TypeID`s for equality.")
      .def(
          "__eq__",
          [](PyTypeID &self, const nb::object &other) { return false; },
          "Compares TypeID with non-TypeID object (always returns False).")
      // Note, this gives the hash value of the underlying TypeID, not the
      // hash value of the Python object, nor the hash value of the
      // MlirTypeID wrapper.
      .def(
          "__hash__",
          [](PyTypeID &self) {
            return static_cast<size_t>(mlirTypeIDHashValue(self));
          },
          "Returns the hash value of the `TypeID`.");

  //----------------------------------------------------------------------------
  // Mapping of Value.
  //----------------------------------------------------------------------------
  nb::class_<PyValue>(m, "Value")
      .def(nb::init<PyValue &>(), nb::keep_alive<0, 1>(), nb::arg("value"),
           "Creates a Value reference from another `Value`.")
      .def_prop_ro(MLIR_PYTHON_CAPI_PTR_ATTR, &PyValue::getCapsule,
                   "Gets a capsule wrapping the `MlirValue`.")
      .def_static(MLIR_PYTHON_CAPI_FACTORY_ATTR, &PyValue::createFromCapsule,
                  "Creates a `Value` from a capsule wrapping `MlirValue`.")
      .def_prop_ro(
          "context",
          [](PyValue &self) -> nb::typed<nb::object, PyMlirContext> {
            return self.getParentOperation()->getContext().getObject();
          },
          "Context in which the value lives.")
      .def(
          "dump", [](PyValue &self) { mlirValueDump(self.get()); },
          kDumpDocstring)
      .def_prop_ro(
          "owner",
          [](PyValue &self) -> nb::object {
            MlirValue v = self.get();
            if (mlirValueIsAOpResult(v)) {
              assert(mlirOperationEqual(self.getParentOperation()->get(),
                                        mlirOpResultGetOwner(self.get())) &&
                     "expected the owner of the value in Python to match "
                     "that in "
                     "the IR");
              return self.getParentOperation().getObject();
            }

            if (mlirValueIsABlockArgument(v)) {
              MlirBlock block = mlirBlockArgumentGetOwner(self.get());
              return nb::cast(PyBlock(self.getParentOperation(), block));
            }

            assert(false && "Value must be a block argument or an op result");
            return nb::none();
          },
          "Returns the owner of the value (`Operation` for results, `Block` "
          "for "
          "arguments).")
      .def_prop_ro(
          "uses",
          [](PyValue &self) {
            return PyOpOperandIterator(mlirValueGetFirstUse(self.get()));
          },
          "Returns an iterator over uses of this value.")
      .def(
          "__eq__",
          [](PyValue &self, PyValue &other) {
            return self.get().ptr == other.get().ptr;
          },
          "Compares two values for pointer equality.")
      .def(
          "__eq__", [](PyValue &self, nb::object other) { return false; },
          "Compares value with non-value object (always returns False).")
      .def(
          "__hash__",
          [](PyValue &self) {
            return static_cast<size_t>(llvm::hash_value(self.get().ptr));
          },
          "Returns the hash value of the value.")
      .def(
          "__str__",
          [](PyValue &self) {
            PyPrintAccumulator printAccum;
            printAccum.parts.append("Value(");
            mlirValuePrint(self.get(), printAccum.getCallback(),
                           printAccum.getUserData());
            printAccum.parts.append(")");
            return printAccum.join();
          },
          R"(
            Returns the string form of the value.

            If the value is a block argument, this is the assembly form of its type and the
            position in the argument list. If the value is an operation result, this is
            equivalent to printing the operation that produced it.
          )")
      .def(
          "get_name",
          [](PyValue &self, bool useLocalScope, bool useNameLocAsPrefix) {
            PyPrintAccumulator printAccum;
            MlirOpPrintingFlags flags = mlirOpPrintingFlagsCreate();
            if (useLocalScope)
              mlirOpPrintingFlagsUseLocalScope(flags);
            if (useNameLocAsPrefix)
              mlirOpPrintingFlagsPrintNameLocAsPrefix(flags);
            MlirAsmState valueState =
                mlirAsmStateCreateForValue(self.get(), flags);
            mlirValuePrintAsOperand(self.get(), valueState,
                                    printAccum.getCallback(),
                                    printAccum.getUserData());
            mlirOpPrintingFlagsDestroy(flags);
            mlirAsmStateDestroy(valueState);
            return printAccum.join();
          },
          nb::arg("use_local_scope") = false,
          nb::arg("use_name_loc_as_prefix") = false,
          R"(
            Returns the string form of value as an operand.

            Args:
              use_local_scope: Whether to use local scope for naming.
              use_name_loc_as_prefix: Whether to use the location attribute (NameLoc) as prefix.

            Returns:
              The value's name as it appears in IR (e.g., `%0`, `%arg0`).)")
      .def(
          "get_name",
          [](PyValue &self, PyAsmState &state) {
            PyPrintAccumulator printAccum;
            MlirAsmState valueState = state.get();
            mlirValuePrintAsOperand(self.get(), valueState,
                                    printAccum.getCallback(),
                                    printAccum.getUserData());
            return printAccum.join();
          },
          nb::arg("state"),
          "Returns the string form of value as an operand (i.e., the ValueID).")
      .def_prop_ro(
          "type",
          [](PyValue &self) -> nb::typed<nb::object, PyType> {
            return PyType(self.getParentOperation()->getContext(),
                          mlirValueGetType(self.get()))
                .maybeDownCast();
          },
          "Returns the type of the value.")
      .def(
          "set_type",
          [](PyValue &self, const PyType &type) {
            mlirValueSetType(self.get(), type);
          },
          nb::arg("type"), "Sets the type of the value.")
      .def(
          "replace_all_uses_with",
          [](PyValue &self, PyValue &with) {
            mlirValueReplaceAllUsesOfWith(self.get(), with.get());
          },
          "Replace all uses of value with the new value, updating anything in "
          "the IR that uses `self` to use the other value instead.")
      .def(
          "replace_all_uses_except",
          [](PyValue &self, PyValue &with, PyOperation &exception) {
            MlirOperation exceptedUser = exception.get();
            mlirValueReplaceAllUsesExcept(self, with, 1, &exceptedUser);
          },
          nb::arg("with_"), nb::arg("exceptions"),
          kValueReplaceAllUsesExceptDocstring)
      .def(
          "replace_all_uses_except",
          [](PyValue &self, PyValue &with, const nb::list &exceptions) {
            // Convert Python list to a SmallVector of MlirOperations
            llvm::SmallVector<MlirOperation> exceptionOps;
            for (nb::handle exception : exceptions) {
              exceptionOps.push_back(nb::cast<PyOperation &>(exception).get());
            }

            mlirValueReplaceAllUsesExcept(
                self, with, static_cast<intptr_t>(exceptionOps.size()),
                exceptionOps.data());
          },
          nb::arg("with_"), nb::arg("exceptions"),
          kValueReplaceAllUsesExceptDocstring)
      .def(
          "replace_all_uses_except",
          [](PyValue &self, PyValue &with, PyOperation &exception) {
            MlirOperation exceptedUser = exception.get();
            mlirValueReplaceAllUsesExcept(self, with, 1, &exceptedUser);
          },
          nb::arg("with_"), nb::arg("exceptions"),
          kValueReplaceAllUsesExceptDocstring)
      .def(
          "replace_all_uses_except",
          [](PyValue &self, PyValue &with,
             std::vector<PyOperation> &exceptions) {
            // Convert Python list to a SmallVector of MlirOperations
            llvm::SmallVector<MlirOperation> exceptionOps;
            for (PyOperation &exception : exceptions)
              exceptionOps.push_back(exception);
            mlirValueReplaceAllUsesExcept(
                self, with, static_cast<intptr_t>(exceptionOps.size()),
                exceptionOps.data());
          },
          nb::arg("with_"), nb::arg("exceptions"),
          kValueReplaceAllUsesExceptDocstring)
      .def(
          MLIR_PYTHON_MAYBE_DOWNCAST_ATTR,
          [](PyValue &self) -> nb::typed<nb::object, PyValue> {
            return self.maybeDownCast();
          },
          "Downcasts the `Value` to a more specific kind if possible.")
      .def_prop_ro(
          "location",
          [](MlirValue self) {
            return PyLocation(
                PyMlirContext::forContext(mlirValueGetContext(self)),
                mlirValueGetLocation(self));
          },
          "Returns the source location of the value.");

  PyBlockArgument::bind(m);
  PyOpResult::bind(m);
  PyOpOperand::bind(m);

  nb::class_<PyAsmState>(m, "AsmState")
      .def(nb::init<PyValue &, bool>(), nb::arg("value"),
           nb::arg("use_local_scope") = false,
           R"(
             Creates an `AsmState` for consistent SSA value naming.

             Args:
               value: The value to create state for.
               use_local_scope: Whether to use local scope for naming.)")
      .def(nb::init<PyOperationBase &, bool>(), nb::arg("op"),
           nb::arg("use_local_scope") = false,
           R"(
             Creates an AsmState for consistent SSA value naming.

             Args:
               op: The operation to create state for.
               use_local_scope: Whether to use local scope for naming.)");

  //----------------------------------------------------------------------------
  // Mapping of SymbolTable.
  //----------------------------------------------------------------------------
  nb::class_<PySymbolTable>(m, "SymbolTable")
      .def(nb::init<PyOperationBase &>(),
           R"(
             Creates a symbol table for an operation.

             Args:
               operation: The `Operation` that defines a symbol table (e.g., a `ModuleOp`).

             Raises:
               TypeError: If the operation is not a symbol table.)")
      .def(
          "__getitem__",
          [](PySymbolTable &self,
             const std::string &name) -> nb::typed<nb::object, PyOpView> {
            return self.dunderGetItem(name);
          },
          R"(
            Looks up a symbol by name in the symbol table.

            Args:
              name: The name of the symbol to look up.

            Returns:
              The operation defining the symbol.

            Raises:
              KeyError: If the symbol is not found.)")
      .def("insert", &PySymbolTable::insert, nb::arg("operation"),
           R"(
             Inserts a symbol operation into the symbol table.

             Args:
               operation: An operation with a symbol name to insert.

             Returns:
               The symbol name attribute of the inserted operation.

             Raises:
               ValueError: If the operation does not have a symbol name.)")
      .def("erase", &PySymbolTable::erase, nb::arg("operation"),
           R"(
             Erases a symbol operation from the symbol table.

             Args:
               operation: The symbol operation to erase.

             Note:
               The operation is also erased from the IR and invalidated.)")
      .def("__delitem__", &PySymbolTable::dunderDel,
           "Deletes a symbol by name from the symbol table.")
      .def(
          "__contains__",
          [](PySymbolTable &table, const std::string &name) {
            return !mlirOperationIsNull(mlirSymbolTableLookup(
                table, mlirStringRefCreate(name.data(), name.length())));
          },
          "Checks if a symbol with the given name exists in the table.")
      // Static helpers.
      .def_static("set_symbol_name", &PySymbolTable::setSymbolName,
                  nb::arg("symbol"), nb::arg("name"),
                  "Sets the symbol name for a symbol operation.")
      .def_static("get_symbol_name", &PySymbolTable::getSymbolName,
                  nb::arg("symbol"),
                  "Gets the symbol name from a symbol operation.")
      .def_static("get_visibility", &PySymbolTable::getVisibility,
                  nb::arg("symbol"),
                  "Gets the visibility attribute of a symbol operation.")
      .def_static("set_visibility", &PySymbolTable::setVisibility,
                  nb::arg("symbol"), nb::arg("visibility"),
                  "Sets the visibility attribute of a symbol operation.")
      .def_static("replace_all_symbol_uses",
                  &PySymbolTable::replaceAllSymbolUses, nb::arg("old_symbol"),
                  nb::arg("new_symbol"), nb::arg("from_op"),
                  "Replaces all uses of a symbol with a new symbol name within "
                  "the given operation.")
      .def_static("walk_symbol_tables", &PySymbolTable::walkSymbolTables,
                  nb::arg("from_op"), nb::arg("all_sym_uses_visible"),
                  nb::arg("callback"),
                  "Walks symbol tables starting from an operation with a "
                  "callback function.");

  // Container bindings.
  PyBlockArgumentList::bind(m);
  PyBlockIterator::bind(m);
  PyBlockList::bind(m);
  PyBlockSuccessors::bind(m);
  PyBlockPredecessors::bind(m);
  PyOperationIterator::bind(m);
  PyOperationList::bind(m);
  PyOpAttributeMap::bind(m);
  PyOpOperandIterator::bind(m);
  PyOpOperandList::bind(m);
  PyOpResultList::bind(m);
  PyOpSuccessors::bind(m);
  PyRegionIterator::bind(m);
  PyRegionList::bind(m);

  // Debug bindings.
  PyGlobalDebugFlag::bind(m);

  // Attribute builder getter.
  PyAttrBuilderMap::bind(m);

  nb::register_exception_translator([](const std::exception_ptr &p,
                                       void *payload) {
    // We can't define exceptions with custom fields through pybind, so instead
    // the exception class is defined in python and imported here.
    try {
      if (p)
        std::rethrow_exception(p);
    } catch (const MLIRError &e) {
      nb::object obj = nb::module_::import_(MAKE_MLIR_PYTHON_QUALNAME("ir"))
                           .attr("MLIRError")(e.message, e.errorDiagnostics);
      PyErr_SetObject(PyExc_Exception, obj.ptr());
    }
  });
}<|MERGE_RESOLUTION|>--- conflicted
+++ resolved
@@ -2651,57 +2651,6 @@
 
   static void bind(nb::module_ &m) {
     nb::class_<PyOpAttributeMap>(m, "OpAttributeMap")
-<<<<<<< HEAD
-        .def("__contains__", &PyOpAttributeMap::dunderContains)
-        .def("__len__", &PyOpAttributeMap::dunderLen)
-        .def("__getitem__", &PyOpAttributeMap::dunderGetItemNamed)
-        .def("__getitem__", &PyOpAttributeMap::dunderGetItemIndexed)
-        .def("__setitem__", &PyOpAttributeMap::dunderSetItem)
-        .def("__delitem__", &PyOpAttributeMap::dunderDelItem)
-        .def("__iter__",
-             [](PyOpAttributeMap &self) {
-               nb::list keys;
-               PyOpAttributeMap::forEachAttr(
-                   self.operation->get(),
-                   [&](MlirStringRef name, MlirAttribute) {
-                     keys.append(nb::str(name.data, name.length));
-                   });
-               return nb::iter(keys);
-             })
-        .def("keys",
-             [](PyOpAttributeMap &self) {
-               nb::list out;
-               PyOpAttributeMap::forEachAttr(
-                   self.operation->get(),
-                   [&](MlirStringRef name, MlirAttribute) {
-                     out.append(nb::str(name.data, name.length));
-                   });
-               return out;
-             })
-        .def("values",
-             [](PyOpAttributeMap &self) {
-               nb::list out;
-               PyOpAttributeMap::forEachAttr(
-                   self.operation->get(),
-                   [&](MlirStringRef, MlirAttribute attr) {
-                     out.append(PyAttribute(self.operation->getContext(), attr)
-                                    .maybeDownCast());
-                   });
-               return out;
-             })
-        .def("items", [](PyOpAttributeMap &self) {
-          nb::list out;
-          PyOpAttributeMap::forEachAttr(
-              self.operation->get(),
-              [&](MlirStringRef name, MlirAttribute attr) {
-                out.append(nb::make_tuple(
-                    nb::str(name.data, name.length),
-                    PyAttribute(self.operation->getContext(), attr)
-                        .maybeDownCast()));
-              });
-          return out;
-        });
-=======
         .def("__contains__", &PyOpAttributeMap::dunderContains, nb::arg("name"),
              "Checks if an attribute with the given name exists in the map.")
         .def("__len__", &PyOpAttributeMap::dunderLen,
@@ -2766,7 +2715,6 @@
               return out;
             },
             "Returns a list of `(name, attribute)` tuples.");
->>>>>>> 811fe024
   }
 
 private:
