//===- IRModules.cpp - IR Submodules of pybind module ---------------------===//
//
// Part of the LLVM Project, under the Apache License v2.0 with LLVM Exceptions.
// See https://llvm.org/LICENSE.txt for license information.
// SPDX-License-Identifier: Apache-2.0 WITH LLVM-exception
//
//===----------------------------------------------------------------------===//

#include "Globals.h"
#include "IRModule.h"
#include "NanobindUtils.h"
#include "mlir-c/Bindings/Python/Interop.h" // This is expected after nanobind.
#include "mlir-c/BuiltinAttributes.h"
#include "mlir-c/Debug.h"
#include "mlir-c/Diagnostics.h"
#include "mlir-c/IR.h"
#include "mlir-c/Support.h"
#include "mlir/Bindings/Python/Nanobind.h"
#include "mlir/Bindings/Python/NanobindAdaptors.h"
#include "nanobind/nanobind.h"
#include "llvm/ADT/ArrayRef.h"
#include "llvm/ADT/SmallVector.h"

#include <optional>

namespace nb = nanobind;
using namespace nb::literals;
using namespace mlir;
using namespace mlir::python;

using llvm::SmallVector;
using llvm::StringRef;
using llvm::Twine;

//------------------------------------------------------------------------------
// Docstrings (trivial, non-duplicated docstrings are included inline).
//------------------------------------------------------------------------------

static const char kContextParseTypeDocstring[] =
    R"(Parses the assembly form of a type.

Returns a Type object or raises an MLIRError if the type cannot be parsed.

See also: https://mlir.llvm.org/docs/LangRef/#type-system
)";

static const char kContextGetCallSiteLocationDocstring[] =
    R"(Gets a Location representing a caller and callsite)";

static const char kContextGetFileLocationDocstring[] =
    R"(Gets a Location representing a file, line and column)";

static const char kContextGetFileRangeDocstring[] =
    R"(Gets a Location representing a file, line and column range)";

static const char kContextGetFusedLocationDocstring[] =
    R"(Gets a Location representing a fused location with optional metadata)";

static const char kContextGetNameLocationDocString[] =
    R"(Gets a Location representing a named location with optional child location)";

static const char kModuleParseDocstring[] =
    R"(Parses a module's assembly format from a string.

Returns a new MlirModule or raises an MLIRError if the parsing fails.

See also: https://mlir.llvm.org/docs/LangRef/
)";

static const char kModuleCAPICreate[] =
    R"(Creates a Module from a MlirModule wrapped by a capsule (i.e. module._CAPIPtr).
Note this returns a new object BUT _clear_mlir_module(module) must be called to
prevent double-frees (of the underlying mlir::Module).
)";

static const char kOperationCreateDocstring[] =
    R"(Creates a new operation.

Args:
  name: Operation name (e.g. "dialect.operation").
  results: Sequence of Type representing op result types.
  attributes: Dict of str:Attribute.
  successors: List of Block for the operation's successors.
  regions: Number of regions to create.
  location: A Location object (defaults to resolve from context manager).
  ip: An InsertionPoint (defaults to resolve from context manager or set to
    False to disable insertion, even with an insertion point set in the
    context manager).
  infer_type: Whether to infer result types.
Returns:
  A new "detached" Operation object. Detached operations can be added
  to blocks, which causes them to become "attached."
)";

static const char kOperationPrintDocstring[] =
    R"(Prints the assembly form of the operation to a file like object.

Args:
  file: The file like object to write to. Defaults to sys.stdout.
  binary: Whether to write bytes (True) or str (False). Defaults to False.
  large_elements_limit: Whether to elide elements attributes above this
    number of elements. Defaults to None (no limit).
  large_resource_limit: Whether to elide resource attributes above this
    number of characters. Defaults to None (no limit). If large_elements_limit
    is set and this is None, the behavior will be to use large_elements_limit
    as large_resource_limit.
  enable_debug_info: Whether to print debug/location information. Defaults
    to False.
  pretty_debug_info: Whether to format debug information for easier reading
    by a human (warning: the result is unparseable).
  print_generic_op_form: Whether to print the generic assembly forms of all
    ops. Defaults to False.
  use_local_Scope: Whether to print in a way that is more optimized for
    multi-threaded access but may not be consistent with how the overall
    module prints.
  assume_verified: By default, if not printing generic form, the verifier
    will be run and if it fails, generic form will be printed with a comment
    about failed verification. While a reasonable default for interactive use,
    for systematic use, it is often better for the caller to verify explicitly
    and report failures in a more robust fashion. Set this to True if doing this
    in order to avoid running a redundant verification. If the IR is actually
    invalid, behavior is undefined.
  skip_regions: Whether to skip printing regions. Defaults to False.
)";

static const char kOperationPrintStateDocstring[] =
    R"(Prints the assembly form of the operation to a file like object.

Args:
  file: The file like object to write to. Defaults to sys.stdout.
  binary: Whether to write bytes (True) or str (False). Defaults to False.
  state: AsmState capturing the operation numbering and flags.
)";

static const char kOperationGetAsmDocstring[] =
    R"(Gets the assembly form of the operation with all options available.

Args:
  binary: Whether to return a bytes (True) or str (False) object. Defaults to
    False.
  ... others ...: See the print() method for common keyword arguments for
    configuring the printout.
Returns:
  Either a bytes or str object, depending on the setting of the 'binary'
  argument.
)";

static const char kOperationPrintBytecodeDocstring[] =
    R"(Write the bytecode form of the operation to a file like object.

Args:
  file: The file like object to write to.
  desired_version: The version of bytecode to emit.
Returns:
  The bytecode writer status.
)";

static const char kOperationStrDunderDocstring[] =
    R"(Gets the assembly form of the operation with default options.

If more advanced control over the assembly formatting or I/O options is needed,
use the dedicated print or get_asm method, which supports keyword arguments to
customize behavior.
)";

static const char kDumpDocstring[] =
    R"(Dumps a debug representation of the object to stderr.)";

static const char kAppendBlockDocstring[] =
    R"(Appends a new block, with argument types as positional args.

Returns:
  The created block.
)";

static const char kValueDunderStrDocstring[] =
    R"(Returns the string form of the value.

If the value is a block argument, this is the assembly form of its type and the
position in the argument list. If the value is an operation result, this is
equivalent to printing the operation that produced it.
)";

static const char kGetNameAsOperand[] =
    R"(Returns the string form of value as an operand (i.e., the ValueID).
)";

static const char kValueReplaceAllUsesWithDocstring[] =
    R"(Replace all uses of value with the new value, updating anything in
the IR that uses 'self' to use the other value instead.
)";

static const char kValueReplaceAllUsesExceptDocstring[] =
    R"("Replace all uses of this value with the 'with' value, except for those
in 'exceptions'. 'exceptions' can be either a single operation or a list of
operations.
)";

//------------------------------------------------------------------------------
// Utilities.
//------------------------------------------------------------------------------

/// Helper for creating an @classmethod.
template <class Func, typename... Args>
static nb::object classmethod(Func f, Args... args) {
  nb::object cf = nb::cpp_function(f, args...);
  return nb::borrow<nb::object>((PyClassMethod_New(cf.ptr())));
}

static nb::object
createCustomDialectWrapper(const std::string &dialectNamespace,
                           nb::object dialectDescriptor) {
  auto dialectClass = PyGlobals::get().lookupDialectClass(dialectNamespace);
  if (!dialectClass) {
    // Use the base class.
    return nb::cast(PyDialect(std::move(dialectDescriptor)));
  }

  // Create the custom implementation.
  return (*dialectClass)(std::move(dialectDescriptor));
}

static MlirStringRef toMlirStringRef(const std::string &s) {
  return mlirStringRefCreate(s.data(), s.size());
}

static MlirStringRef toMlirStringRef(std::string_view s) {
  return mlirStringRefCreate(s.data(), s.size());
}

static MlirStringRef toMlirStringRef(const nb::bytes &s) {
  return mlirStringRefCreate(static_cast<const char *>(s.data()), s.size());
}

/// Create a block, using the current location context if no locations are
/// specified.
static MlirBlock createBlock(const nb::sequence &pyArgTypes,
                             const std::optional<nb::sequence> &pyArgLocs) {
  SmallVector<MlirType> argTypes;
  argTypes.reserve(nb::len(pyArgTypes));
  for (const auto &pyType : pyArgTypes)
    argTypes.push_back(nb::cast<PyType &>(pyType));

  SmallVector<MlirLocation> argLocs;
  if (pyArgLocs) {
    argLocs.reserve(nb::len(*pyArgLocs));
    for (const auto &pyLoc : *pyArgLocs)
      argLocs.push_back(nb::cast<PyLocation &>(pyLoc));
  } else if (!argTypes.empty()) {
    argLocs.assign(argTypes.size(), DefaultingPyLocation::resolve());
  }

  if (argTypes.size() != argLocs.size())
    throw nb::value_error(("Expected " + Twine(argTypes.size()) +
                           " locations, got: " + Twine(argLocs.size()))
                              .str()
                              .c_str());
  return mlirBlockCreate(argTypes.size(), argTypes.data(), argLocs.data());
}

/// Wrapper for the global LLVM debugging flag.
struct PyGlobalDebugFlag {
  static void set(nb::object &o, bool enable) {
    nb::ft_lock_guard lock(mutex);
    mlirEnableGlobalDebug(enable);
  }

  static bool get(const nb::object &) {
    nb::ft_lock_guard lock(mutex);
    return mlirIsGlobalDebugEnabled();
  }

  static void bind(nb::module_ &m) {
    // Debug flags.
    nb::class_<PyGlobalDebugFlag>(m, "_GlobalDebug")
        .def_prop_rw_static("flag", &PyGlobalDebugFlag::get,
                            &PyGlobalDebugFlag::set, "LLVM-wide debug flag")
        .def_static(
            "set_types",
            [](const std::string &type) {
              nb::ft_lock_guard lock(mutex);
              mlirSetGlobalDebugType(type.c_str());
            },
            "types"_a, "Sets specific debug types to be produced by LLVM")
        .def_static("set_types", [](const std::vector<std::string> &types) {
          std::vector<const char *> pointers;
          pointers.reserve(types.size());
          for (const std::string &str : types)
            pointers.push_back(str.c_str());
          nb::ft_lock_guard lock(mutex);
          mlirSetGlobalDebugTypes(pointers.data(), pointers.size());
        });
  }

private:
  static nb::ft_mutex mutex;
};

nb::ft_mutex PyGlobalDebugFlag::mutex;

struct PyAttrBuilderMap {
  static bool dunderContains(const std::string &attributeKind) {
    return PyGlobals::get().lookupAttributeBuilder(attributeKind).has_value();
  }
  static nb::callable dunderGetItemNamed(const std::string &attributeKind) {
    auto builder = PyGlobals::get().lookupAttributeBuilder(attributeKind);
    if (!builder)
      throw nb::key_error(attributeKind.c_str());
    return *builder;
  }
  static void dunderSetItemNamed(const std::string &attributeKind,
                                 nb::callable func, bool replace) {
    PyGlobals::get().registerAttributeBuilder(attributeKind, std::move(func),
                                              replace);
  }

  static void bind(nb::module_ &m) {
    nb::class_<PyAttrBuilderMap>(m, "AttrBuilder")
        .def_static("contains", &PyAttrBuilderMap::dunderContains)
        .def_static("get", &PyAttrBuilderMap::dunderGetItemNamed)
        .def_static("insert", &PyAttrBuilderMap::dunderSetItemNamed,
                    "attribute_kind"_a, "attr_builder"_a, "replace"_a = false,
                    "Register an attribute builder for building MLIR "
                    "attributes from python values.");
  }
};

//------------------------------------------------------------------------------
// PyBlock
//------------------------------------------------------------------------------

nb::object PyBlock::getCapsule() {
  return nb::steal<nb::object>(mlirPythonBlockToCapsule(get()));
}

//------------------------------------------------------------------------------
// Collections.
//------------------------------------------------------------------------------

namespace {

class PyRegionIterator {
public:
  PyRegionIterator(PyOperationRef operation)
      : operation(std::move(operation)) {}

  PyRegionIterator &dunderIter() { return *this; }

  PyRegion dunderNext() {
    operation->checkValid();
    if (nextIndex >= mlirOperationGetNumRegions(operation->get())) {
      throw nb::stop_iteration();
    }
    MlirRegion region = mlirOperationGetRegion(operation->get(), nextIndex++);
    return PyRegion(operation, region);
  }

  static void bind(nb::module_ &m) {
    nb::class_<PyRegionIterator>(m, "RegionIterator")
        .def("__iter__", &PyRegionIterator::dunderIter)
        .def("__next__", &PyRegionIterator::dunderNext);
  }

private:
  PyOperationRef operation;
  int nextIndex = 0;
};

/// Regions of an op are fixed length and indexed numerically so are represented
/// with a sequence-like container.
class PyRegionList : public Sliceable<PyRegionList, PyRegion> {
public:
  static constexpr const char *pyClassName = "RegionSequence";

  PyRegionList(PyOperationRef operation, intptr_t startIndex = 0,
               intptr_t length = -1, intptr_t step = 1)
      : Sliceable(startIndex,
                  length == -1 ? mlirOperationGetNumRegions(operation->get())
                               : length,
                  step),
        operation(std::move(operation)) {}

  PyRegionIterator dunderIter() {
    operation->checkValid();
    return PyRegionIterator(operation);
  }

  static void bindDerived(ClassTy &c) {
    c.def("__iter__", &PyRegionList::dunderIter);
  }

private:
  /// Give the parent CRTP class access to hook implementations below.
  friend class Sliceable<PyRegionList, PyRegion>;

  intptr_t getRawNumElements() {
    operation->checkValid();
    return mlirOperationGetNumRegions(operation->get());
  }

  PyRegion getRawElement(intptr_t pos) {
    operation->checkValid();
    return PyRegion(operation, mlirOperationGetRegion(operation->get(), pos));
  }

  PyRegionList slice(intptr_t startIndex, intptr_t length, intptr_t step) {
    return PyRegionList(operation, startIndex, length, step);
  }

  PyOperationRef operation;
};

class PyBlockIterator {
public:
  PyBlockIterator(PyOperationRef operation, MlirBlock next)
      : operation(std::move(operation)), next(next) {}

  PyBlockIterator &dunderIter() { return *this; }

  PyBlock dunderNext() {
    operation->checkValid();
    if (mlirBlockIsNull(next)) {
      throw nb::stop_iteration();
    }

    PyBlock returnBlock(operation, next);
    next = mlirBlockGetNextInRegion(next);
    return returnBlock;
  }

  static void bind(nb::module_ &m) {
    nb::class_<PyBlockIterator>(m, "BlockIterator")
        .def("__iter__", &PyBlockIterator::dunderIter)
        .def("__next__", &PyBlockIterator::dunderNext);
  }

private:
  PyOperationRef operation;
  MlirBlock next;
};

/// Blocks are exposed by the C-API as a forward-only linked list. In Python,
/// we present them as a more full-featured list-like container but optimize
/// it for forward iteration. Blocks are always owned by a region.
class PyBlockList {
public:
  PyBlockList(PyOperationRef operation, MlirRegion region)
      : operation(std::move(operation)), region(region) {}

  PyBlockIterator dunderIter() {
    operation->checkValid();
    return PyBlockIterator(operation, mlirRegionGetFirstBlock(region));
  }

  intptr_t dunderLen() {
    operation->checkValid();
    intptr_t count = 0;
    MlirBlock block = mlirRegionGetFirstBlock(region);
    while (!mlirBlockIsNull(block)) {
      count += 1;
      block = mlirBlockGetNextInRegion(block);
    }
    return count;
  }

  PyBlock dunderGetItem(intptr_t index) {
    operation->checkValid();
    if (index < 0) {
      index += dunderLen();
    }
    if (index < 0) {
      throw nb::index_error("attempt to access out of bounds block");
    }
    MlirBlock block = mlirRegionGetFirstBlock(region);
    while (!mlirBlockIsNull(block)) {
      if (index == 0) {
        return PyBlock(operation, block);
      }
      block = mlirBlockGetNextInRegion(block);
      index -= 1;
    }
    throw nb::index_error("attempt to access out of bounds block");
  }

  PyBlock appendBlock(const nb::args &pyArgTypes,
                      const std::optional<nb::sequence> &pyArgLocs) {
    operation->checkValid();
    MlirBlock block =
        createBlock(nb::cast<nb::sequence>(pyArgTypes), pyArgLocs);
    mlirRegionAppendOwnedBlock(region, block);
    return PyBlock(operation, block);
  }

  static void bind(nb::module_ &m) {
    nb::class_<PyBlockList>(m, "BlockList")
        .def("__getitem__", &PyBlockList::dunderGetItem)
        .def("__iter__", &PyBlockList::dunderIter)
        .def("__len__", &PyBlockList::dunderLen)
        .def("append", &PyBlockList::appendBlock, kAppendBlockDocstring,
             nb::arg("args"), nb::kw_only(),
             nb::arg("arg_locs") = std::nullopt);
  }

private:
  PyOperationRef operation;
  MlirRegion region;
};

class PyOperationIterator {
public:
  PyOperationIterator(PyOperationRef parentOperation, MlirOperation next)
      : parentOperation(std::move(parentOperation)), next(next) {}

  PyOperationIterator &dunderIter() { return *this; }

  nb::object dunderNext() {
    parentOperation->checkValid();
    if (mlirOperationIsNull(next)) {
      throw nb::stop_iteration();
    }

    PyOperationRef returnOperation =
        PyOperation::forOperation(parentOperation->getContext(), next);
    next = mlirOperationGetNextInBlock(next);
    return returnOperation->createOpView();
  }

  static void bind(nb::module_ &m) {
    nb::class_<PyOperationIterator>(m, "OperationIterator")
        .def("__iter__", &PyOperationIterator::dunderIter)
        .def("__next__", &PyOperationIterator::dunderNext);
  }

private:
  PyOperationRef parentOperation;
  MlirOperation next;
};

/// Operations are exposed by the C-API as a forward-only linked list. In
/// Python, we present them as a more full-featured list-like container but
/// optimize it for forward iteration. Iterable operations are always owned
/// by a block.
class PyOperationList {
public:
  PyOperationList(PyOperationRef parentOperation, MlirBlock block)
      : parentOperation(std::move(parentOperation)), block(block) {}

  PyOperationIterator dunderIter() {
    parentOperation->checkValid();
    return PyOperationIterator(parentOperation,
                               mlirBlockGetFirstOperation(block));
  }

  intptr_t dunderLen() {
    parentOperation->checkValid();
    intptr_t count = 0;
    MlirOperation childOp = mlirBlockGetFirstOperation(block);
    while (!mlirOperationIsNull(childOp)) {
      count += 1;
      childOp = mlirOperationGetNextInBlock(childOp);
    }
    return count;
  }

  nb::object dunderGetItem(intptr_t index) {
    parentOperation->checkValid();
    if (index < 0) {
      index += dunderLen();
    }
    if (index < 0) {
      throw nb::index_error("attempt to access out of bounds operation");
    }
    MlirOperation childOp = mlirBlockGetFirstOperation(block);
    while (!mlirOperationIsNull(childOp)) {
      if (index == 0) {
        return PyOperation::forOperation(parentOperation->getContext(), childOp)
            ->createOpView();
      }
      childOp = mlirOperationGetNextInBlock(childOp);
      index -= 1;
    }
    throw nb::index_error("attempt to access out of bounds operation");
  }

  static void bind(nb::module_ &m) {
    nb::class_<PyOperationList>(m, "OperationList")
        .def("__getitem__", &PyOperationList::dunderGetItem)
        .def("__iter__", &PyOperationList::dunderIter)
        .def("__len__", &PyOperationList::dunderLen);
  }

private:
  PyOperationRef parentOperation;
  MlirBlock block;
};

class PyOpOperand {
public:
  PyOpOperand(MlirOpOperand opOperand) : opOperand(opOperand) {}

  nb::object getOwner() {
    MlirOperation owner = mlirOpOperandGetOwner(opOperand);
    PyMlirContextRef context =
        PyMlirContext::forContext(mlirOperationGetContext(owner));
    return PyOperation::forOperation(context, owner)->createOpView();
  }

  size_t getOperandNumber() { return mlirOpOperandGetOperandNumber(opOperand); }

  static void bind(nb::module_ &m) {
    nb::class_<PyOpOperand>(m, "OpOperand")
        .def_prop_ro("owner", &PyOpOperand::getOwner)
        .def_prop_ro("operand_number", &PyOpOperand::getOperandNumber);
  }

private:
  MlirOpOperand opOperand;
};

class PyOpOperandIterator {
public:
  PyOpOperandIterator(MlirOpOperand opOperand) : opOperand(opOperand) {}

  PyOpOperandIterator &dunderIter() { return *this; }

  PyOpOperand dunderNext() {
    if (mlirOpOperandIsNull(opOperand))
      throw nb::stop_iteration();

    PyOpOperand returnOpOperand(opOperand);
    opOperand = mlirOpOperandGetNextUse(opOperand);
    return returnOpOperand;
  }

  static void bind(nb::module_ &m) {
    nb::class_<PyOpOperandIterator>(m, "OpOperandIterator")
        .def("__iter__", &PyOpOperandIterator::dunderIter)
        .def("__next__", &PyOpOperandIterator::dunderNext);
  }

private:
  MlirOpOperand opOperand;
};

} // namespace

//------------------------------------------------------------------------------
// PyMlirContext
//------------------------------------------------------------------------------

PyMlirContext::PyMlirContext(MlirContext context) : context(context) {
  nb::gil_scoped_acquire acquire;
  nb::ft_lock_guard lock(live_contexts_mutex);
  auto &liveContexts = getLiveContexts();
  liveContexts[context.ptr] = this;
}

PyMlirContext::~PyMlirContext() {
  // Note that the only public way to construct an instance is via the
  // forContext method, which always puts the associated handle into
  // liveContexts.
  nb::gil_scoped_acquire acquire;
  {
    nb::ft_lock_guard lock(live_contexts_mutex);
    getLiveContexts().erase(context.ptr);
  }
  mlirContextDestroy(context);
}

nb::object PyMlirContext::getCapsule() {
  return nb::steal<nb::object>(mlirPythonContextToCapsule(get()));
}

nb::object PyMlirContext::createFromCapsule(nb::object capsule) {
  MlirContext rawContext = mlirPythonCapsuleToContext(capsule.ptr());
  if (mlirContextIsNull(rawContext))
    throw nb::python_error();
  return forContext(rawContext).releaseObject();
}

PyMlirContextRef PyMlirContext::forContext(MlirContext context) {
  nb::gil_scoped_acquire acquire;
  nb::ft_lock_guard lock(live_contexts_mutex);
  auto &liveContexts = getLiveContexts();
  auto it = liveContexts.find(context.ptr);
  if (it == liveContexts.end()) {
    // Create.
    PyMlirContext *unownedContextWrapper = new PyMlirContext(context);
    nb::object pyRef = nb::cast(unownedContextWrapper);
    assert(pyRef && "cast to nb::object failed");
    liveContexts[context.ptr] = unownedContextWrapper;
    return PyMlirContextRef(unownedContextWrapper, std::move(pyRef));
  }
  // Use existing.
  nb::object pyRef = nb::cast(it->second);
  return PyMlirContextRef(it->second, std::move(pyRef));
}

nb::ft_mutex PyMlirContext::live_contexts_mutex;

PyMlirContext::LiveContextMap &PyMlirContext::getLiveContexts() {
  static LiveContextMap liveContexts;
  return liveContexts;
}

size_t PyMlirContext::getLiveCount() {
  nb::ft_lock_guard lock(live_contexts_mutex);
  return getLiveContexts().size();
}

nb::object PyMlirContext::contextEnter(nb::object context) {
  return PyThreadContextEntry::pushContext(context);
}

void PyMlirContext::contextExit(const nb::object &excType,
                                const nb::object &excVal,
                                const nb::object &excTb) {
  PyThreadContextEntry::popContext(*this);
}

nb::object PyMlirContext::attachDiagnosticHandler(nb::object callback) {
  // Note that ownership is transferred to the delete callback below by way of
  // an explicit inc_ref (borrow).
  PyDiagnosticHandler *pyHandler =
      new PyDiagnosticHandler(get(), std::move(callback));
  nb::object pyHandlerObject =
      nb::cast(pyHandler, nb::rv_policy::take_ownership);
  pyHandlerObject.inc_ref();

  // In these C callbacks, the userData is a PyDiagnosticHandler* that is
  // guaranteed to be known to pybind.
  auto handlerCallback =
      +[](MlirDiagnostic diagnostic, void *userData) -> MlirLogicalResult {
    PyDiagnostic *pyDiagnostic = new PyDiagnostic(diagnostic);
    nb::object pyDiagnosticObject =
        nb::cast(pyDiagnostic, nb::rv_policy::take_ownership);

    auto *pyHandler = static_cast<PyDiagnosticHandler *>(userData);
    bool result = false;
    {
      // Since this can be called from arbitrary C++ contexts, always get the
      // gil.
      nb::gil_scoped_acquire gil;
      try {
        result = nb::cast<bool>(pyHandler->callback(pyDiagnostic));
      } catch (std::exception &e) {
        fprintf(stderr, "MLIR Python Diagnostic handler raised exception: %s\n",
                e.what());
        pyHandler->hadError = true;
      }
    }

    pyDiagnostic->invalidate();
    return result ? mlirLogicalResultSuccess() : mlirLogicalResultFailure();
  };
  auto deleteCallback = +[](void *userData) {
    auto *pyHandler = static_cast<PyDiagnosticHandler *>(userData);
    assert(pyHandler->registeredID && "handler is not registered");
    pyHandler->registeredID.reset();

    // Decrement reference, balancing the inc_ref() above.
    nb::object pyHandlerObject = nb::cast(pyHandler, nb::rv_policy::reference);
    pyHandlerObject.dec_ref();
  };

  pyHandler->registeredID = mlirContextAttachDiagnosticHandler(
      get(), handlerCallback, static_cast<void *>(pyHandler), deleteCallback);
  return pyHandlerObject;
}

MlirLogicalResult PyMlirContext::ErrorCapture::handler(MlirDiagnostic diag,
                                                       void *userData) {
  auto *self = static_cast<ErrorCapture *>(userData);
  // Check if the context requested we emit errors instead of capturing them.
  if (self->ctx->emitErrorDiagnostics)
    return mlirLogicalResultFailure();

  if (mlirDiagnosticGetSeverity(diag) != MlirDiagnosticError)
    return mlirLogicalResultFailure();

  self->errors.emplace_back(PyDiagnostic(diag).getInfo());
  return mlirLogicalResultSuccess();
}

PyMlirContext &DefaultingPyMlirContext::resolve() {
  PyMlirContext *context = PyThreadContextEntry::getDefaultContext();
  if (!context) {
    throw std::runtime_error(
        "An MLIR function requires a Context but none was provided in the call "
        "or from the surrounding environment. Either pass to the function with "
        "a 'context=' argument or establish a default using 'with Context():'");
  }
  return *context;
}

//------------------------------------------------------------------------------
// PyThreadContextEntry management
//------------------------------------------------------------------------------

std::vector<PyThreadContextEntry> &PyThreadContextEntry::getStack() {
  static thread_local std::vector<PyThreadContextEntry> stack;
  return stack;
}

PyThreadContextEntry *PyThreadContextEntry::getTopOfStack() {
  auto &stack = getStack();
  if (stack.empty())
    return nullptr;
  return &stack.back();
}

void PyThreadContextEntry::push(FrameKind frameKind, nb::object context,
                                nb::object insertionPoint,
                                nb::object location) {
  auto &stack = getStack();
  stack.emplace_back(frameKind, std::move(context), std::move(insertionPoint),
                     std::move(location));
  // If the new stack has more than one entry and the context of the new top
  // entry matches the previous, copy the insertionPoint and location from the
  // previous entry if missing from the new top entry.
  if (stack.size() > 1) {
    auto &prev = *(stack.rbegin() + 1);
    auto &current = stack.back();
    if (current.context.is(prev.context)) {
      // Default non-context objects from the previous entry.
      if (!current.insertionPoint)
        current.insertionPoint = prev.insertionPoint;
      if (!current.location)
        current.location = prev.location;
    }
  }
}

PyMlirContext *PyThreadContextEntry::getContext() {
  if (!context)
    return nullptr;
  return nb::cast<PyMlirContext *>(context);
}

PyInsertionPoint *PyThreadContextEntry::getInsertionPoint() {
  if (!insertionPoint)
    return nullptr;
  return nb::cast<PyInsertionPoint *>(insertionPoint);
}

PyLocation *PyThreadContextEntry::getLocation() {
  if (!location)
    return nullptr;
  return nb::cast<PyLocation *>(location);
}

PyMlirContext *PyThreadContextEntry::getDefaultContext() {
  auto *tos = getTopOfStack();
  return tos ? tos->getContext() : nullptr;
}

PyInsertionPoint *PyThreadContextEntry::getDefaultInsertionPoint() {
  auto *tos = getTopOfStack();
  return tos ? tos->getInsertionPoint() : nullptr;
}

PyLocation *PyThreadContextEntry::getDefaultLocation() {
  auto *tos = getTopOfStack();
  return tos ? tos->getLocation() : nullptr;
}

nb::object PyThreadContextEntry::pushContext(nb::object context) {
  push(FrameKind::Context, /*context=*/context,
       /*insertionPoint=*/nb::object(),
       /*location=*/nb::object());
  return context;
}

void PyThreadContextEntry::popContext(PyMlirContext &context) {
  auto &stack = getStack();
  if (stack.empty())
    throw std::runtime_error("Unbalanced Context enter/exit");
  auto &tos = stack.back();
  if (tos.frameKind != FrameKind::Context && tos.getContext() != &context)
    throw std::runtime_error("Unbalanced Context enter/exit");
  stack.pop_back();
}

nb::object
PyThreadContextEntry::pushInsertionPoint(nb::object insertionPointObj) {
  PyInsertionPoint &insertionPoint =
      nb::cast<PyInsertionPoint &>(insertionPointObj);
  nb::object contextObj =
      insertionPoint.getBlock().getParentOperation()->getContext().getObject();
  push(FrameKind::InsertionPoint,
       /*context=*/contextObj,
       /*insertionPoint=*/insertionPointObj,
       /*location=*/nb::object());
  return insertionPointObj;
}

void PyThreadContextEntry::popInsertionPoint(PyInsertionPoint &insertionPoint) {
  auto &stack = getStack();
  if (stack.empty())
    throw std::runtime_error("Unbalanced InsertionPoint enter/exit");
  auto &tos = stack.back();
  if (tos.frameKind != FrameKind::InsertionPoint &&
      tos.getInsertionPoint() != &insertionPoint)
    throw std::runtime_error("Unbalanced InsertionPoint enter/exit");
  stack.pop_back();
}

nb::object PyThreadContextEntry::pushLocation(nb::object locationObj) {
  PyLocation &location = nb::cast<PyLocation &>(locationObj);
  nb::object contextObj = location.getContext().getObject();
  push(FrameKind::Location, /*context=*/contextObj,
       /*insertionPoint=*/nb::object(),
       /*location=*/locationObj);
  return locationObj;
}

void PyThreadContextEntry::popLocation(PyLocation &location) {
  auto &stack = getStack();
  if (stack.empty())
    throw std::runtime_error("Unbalanced Location enter/exit");
  auto &tos = stack.back();
  if (tos.frameKind != FrameKind::Location && tos.getLocation() != &location)
    throw std::runtime_error("Unbalanced Location enter/exit");
  stack.pop_back();
}

//------------------------------------------------------------------------------
// PyDiagnostic*
//------------------------------------------------------------------------------

void PyDiagnostic::invalidate() {
  valid = false;
  if (materializedNotes) {
    for (nb::handle noteObject : *materializedNotes) {
      PyDiagnostic *note = nb::cast<PyDiagnostic *>(noteObject);
      note->invalidate();
    }
  }
}

PyDiagnosticHandler::PyDiagnosticHandler(MlirContext context,
                                         nb::object callback)
    : context(context), callback(std::move(callback)) {}

PyDiagnosticHandler::~PyDiagnosticHandler() = default;

void PyDiagnosticHandler::detach() {
  if (!registeredID)
    return;
  MlirDiagnosticHandlerID localID = *registeredID;
  mlirContextDetachDiagnosticHandler(context, localID);
  assert(!registeredID && "should have unregistered");
  // Not strictly necessary but keeps stale pointers from being around to cause
  // issues.
  context = {nullptr};
}

void PyDiagnostic::checkValid() {
  if (!valid) {
    throw std::invalid_argument(
        "Diagnostic is invalid (used outside of callback)");
  }
}

MlirDiagnosticSeverity PyDiagnostic::getSeverity() {
  checkValid();
  return mlirDiagnosticGetSeverity(diagnostic);
}

PyLocation PyDiagnostic::getLocation() {
  checkValid();
  MlirLocation loc = mlirDiagnosticGetLocation(diagnostic);
  MlirContext context = mlirLocationGetContext(loc);
  return PyLocation(PyMlirContext::forContext(context), loc);
}

nb::str PyDiagnostic::getMessage() {
  checkValid();
  nb::object fileObject = nb::module_::import_("io").attr("StringIO")();
  PyFileAccumulator accum(fileObject, /*binary=*/false);
  mlirDiagnosticPrint(diagnostic, accum.getCallback(), accum.getUserData());
  return nb::cast<nb::str>(fileObject.attr("getvalue")());
}

nb::tuple PyDiagnostic::getNotes() {
  checkValid();
  if (materializedNotes)
    return *materializedNotes;
  intptr_t numNotes = mlirDiagnosticGetNumNotes(diagnostic);
  nb::tuple notes = nb::steal<nb::tuple>(PyTuple_New(numNotes));
  for (intptr_t i = 0; i < numNotes; ++i) {
    MlirDiagnostic noteDiag = mlirDiagnosticGetNote(diagnostic, i);
    nb::object diagnostic = nb::cast(PyDiagnostic(noteDiag));
    PyTuple_SET_ITEM(notes.ptr(), i, diagnostic.release().ptr());
  }
  materializedNotes = std::move(notes);

  return *materializedNotes;
}

PyDiagnostic::DiagnosticInfo PyDiagnostic::getInfo() {
  std::vector<DiagnosticInfo> notes;
  for (nb::handle n : getNotes())
    notes.emplace_back(nb::cast<PyDiagnostic>(n).getInfo());
  return {getSeverity(), getLocation(), nb::cast<std::string>(getMessage()),
          std::move(notes)};
}

//------------------------------------------------------------------------------
// PyDialect, PyDialectDescriptor, PyDialects, PyDialectRegistry
//------------------------------------------------------------------------------

MlirDialect PyDialects::getDialectForKey(const std::string &key,
                                         bool attrError) {
  MlirDialect dialect = mlirContextGetOrLoadDialect(getContext()->get(),
                                                    {key.data(), key.size()});
  if (mlirDialectIsNull(dialect)) {
    std::string msg = (Twine("Dialect '") + key + "' not found").str();
    if (attrError)
      throw nb::attribute_error(msg.c_str());
    throw nb::index_error(msg.c_str());
  }
  return dialect;
}

nb::object PyDialectRegistry::getCapsule() {
  return nb::steal<nb::object>(mlirPythonDialectRegistryToCapsule(*this));
}

PyDialectRegistry PyDialectRegistry::createFromCapsule(nb::object capsule) {
  MlirDialectRegistry rawRegistry =
      mlirPythonCapsuleToDialectRegistry(capsule.ptr());
  if (mlirDialectRegistryIsNull(rawRegistry))
    throw nb::python_error();
  return PyDialectRegistry(rawRegistry);
}

//------------------------------------------------------------------------------
// PyLocation
//------------------------------------------------------------------------------

nb::object PyLocation::getCapsule() {
  return nb::steal<nb::object>(mlirPythonLocationToCapsule(*this));
}

PyLocation PyLocation::createFromCapsule(nb::object capsule) {
  MlirLocation rawLoc = mlirPythonCapsuleToLocation(capsule.ptr());
  if (mlirLocationIsNull(rawLoc))
    throw nb::python_error();
  return PyLocation(PyMlirContext::forContext(mlirLocationGetContext(rawLoc)),
                    rawLoc);
}

nb::object PyLocation::contextEnter(nb::object locationObj) {
  return PyThreadContextEntry::pushLocation(locationObj);
}

void PyLocation::contextExit(const nb::object &excType,
                             const nb::object &excVal,
                             const nb::object &excTb) {
  PyThreadContextEntry::popLocation(*this);
}

PyLocation &DefaultingPyLocation::resolve() {
  auto *location = PyThreadContextEntry::getDefaultLocation();
  if (!location) {
    throw std::runtime_error(
        "An MLIR function requires a Location but none was provided in the "
        "call or from the surrounding environment. Either pass to the function "
        "with a 'loc=' argument or establish a default using 'with loc:'");
  }
  return *location;
}

//------------------------------------------------------------------------------
// PyModule
//------------------------------------------------------------------------------

PyModule::PyModule(PyMlirContextRef contextRef, MlirModule module)
    : BaseContextObject(std::move(contextRef)), module(module) {}

PyModule::~PyModule() { mlirModuleDestroy(module); }

PyModuleRef PyModule::forModule(MlirModule module) {
  MlirContext context = mlirModuleGetContext(module);
  PyMlirContextRef contextRef = PyMlirContext::forContext(context);

  // Create.
  PyModule *unownedModule = new PyModule(std::move(contextRef), module);
  // Note that the default return value policy on cast is `automatic_reference`,
  // which means "does not take ownership, does not call delete/dtor".
  // We use `take_ownership`, which means "Python will call the C++ destructor
  // and delete operator when the Python wrapper is garbage collected", because
  // MlirModule actually wraps OwningOpRef<ModuleOp> (see mlirModuleCreateParse
  // etc).
  nb::object pyRef = nb::cast(unownedModule, nb::rv_policy::take_ownership);
  unownedModule->handle = pyRef;
  return PyModuleRef(unownedModule, std::move(pyRef));
}

nb::object PyModule::createFromCapsule(nb::object capsule) {
  MlirModule rawModule = mlirPythonCapsuleToModule(capsule.ptr());
  if (mlirModuleIsNull(rawModule))
    throw nb::python_error();
  return forModule(rawModule).releaseObject();
}

nb::object PyModule::getCapsule() {
  return nb::steal<nb::object>(mlirPythonModuleToCapsule(get()));
}

//------------------------------------------------------------------------------
// PyOperation
//------------------------------------------------------------------------------

PyOperation::PyOperation(PyMlirContextRef contextRef, MlirOperation operation)
    : BaseContextObject(std::move(contextRef)), operation(operation) {}

PyOperation::~PyOperation() {
  // If the operation has already been invalidated there is nothing to do.
  if (!valid)
    return;
  // Otherwise, invalidate the operation when it is attached.
  if (isAttached())
    setInvalid();
  else {
    // And destroy it when it is detached, i.e. owned by Python.
    erase();
  }
}

namespace {

// Constructs a new object of type T in-place on the Python heap, returning a
// PyObjectRef to it, loosely analogous to std::make_shared<T>().
template <typename T, class... Args>
PyObjectRef<T> makeObjectRef(Args &&...args) {
  nb::handle type = nb::type<T>();
  nb::object instance = nb::inst_alloc(type);
  T *ptr = nb::inst_ptr<T>(instance);
  new (ptr) T(std::forward<Args>(args)...);
  nb::inst_mark_ready(instance);
  return PyObjectRef<T>(ptr, std::move(instance));
}

} // namespace

PyOperationRef PyOperation::createInstance(PyMlirContextRef contextRef,
                                           MlirOperation operation,
                                           nb::object parentKeepAlive) {
  // Create.
  PyOperationRef unownedOperation =
      makeObjectRef<PyOperation>(std::move(contextRef), operation);
  unownedOperation->handle = unownedOperation.getObject();
  if (parentKeepAlive) {
    unownedOperation->parentKeepAlive = std::move(parentKeepAlive);
  }
  return unownedOperation;
}

PyOperationRef PyOperation::forOperation(PyMlirContextRef contextRef,
                                         MlirOperation operation,
                                         nb::object parentKeepAlive) {
  return createInstance(std::move(contextRef), operation,
                        std::move(parentKeepAlive));
}

PyOperationRef PyOperation::createDetached(PyMlirContextRef contextRef,
                                           MlirOperation operation,
                                           nb::object parentKeepAlive) {
  PyOperationRef created = createInstance(std::move(contextRef), operation,
                                          std::move(parentKeepAlive));
  created->attached = false;
  return created;
}

PyOperationRef PyOperation::parse(PyMlirContextRef contextRef,
                                  const std::string &sourceStr,
                                  const std::string &sourceName) {
  PyMlirContext::ErrorCapture errors(contextRef);
  MlirOperation op =
      mlirOperationCreateParse(contextRef->get(), toMlirStringRef(sourceStr),
                               toMlirStringRef(sourceName));
  if (mlirOperationIsNull(op))
    throw MLIRError("Unable to parse operation assembly", errors.take());
  return PyOperation::createDetached(std::move(contextRef), op);
}

void PyOperation::checkValid() const {
  if (!valid) {
    throw std::runtime_error("the operation has been invalidated");
  }
}

void PyOperationBase::print(std::optional<int64_t> largeElementsLimit,
                            std::optional<int64_t> largeResourceLimit,
                            bool enableDebugInfo, bool prettyDebugInfo,
                            bool printGenericOpForm, bool useLocalScope,
                            bool useNameLocAsPrefix, bool assumeVerified,
                            nb::object fileObject, bool binary,
                            bool skipRegions) {
  PyOperation &operation = getOperation();
  operation.checkValid();
  if (fileObject.is_none())
    fileObject = nb::module_::import_("sys").attr("stdout");

  MlirOpPrintingFlags flags = mlirOpPrintingFlagsCreate();
  if (largeElementsLimit)
    mlirOpPrintingFlagsElideLargeElementsAttrs(flags, *largeElementsLimit);
  if (largeResourceLimit)
    mlirOpPrintingFlagsElideLargeResourceString(flags, *largeResourceLimit);
  if (enableDebugInfo)
    mlirOpPrintingFlagsEnableDebugInfo(flags, /*enable=*/true,
                                       /*prettyForm=*/prettyDebugInfo);
  if (printGenericOpForm)
    mlirOpPrintingFlagsPrintGenericOpForm(flags);
  if (useLocalScope)
    mlirOpPrintingFlagsUseLocalScope(flags);
  if (assumeVerified)
    mlirOpPrintingFlagsAssumeVerified(flags);
  if (skipRegions)
    mlirOpPrintingFlagsSkipRegions(flags);
  if (useNameLocAsPrefix)
    mlirOpPrintingFlagsPrintNameLocAsPrefix(flags);

  PyFileAccumulator accum(fileObject, binary);
  mlirOperationPrintWithFlags(operation, flags, accum.getCallback(),
                              accum.getUserData());
  mlirOpPrintingFlagsDestroy(flags);
}

void PyOperationBase::print(PyAsmState &state, nb::object fileObject,
                            bool binary) {
  PyOperation &operation = getOperation();
  operation.checkValid();
  if (fileObject.is_none())
    fileObject = nb::module_::import_("sys").attr("stdout");
  PyFileAccumulator accum(fileObject, binary);
  mlirOperationPrintWithState(operation, state.get(), accum.getCallback(),
                              accum.getUserData());
}

void PyOperationBase::writeBytecode(const nb::object &fileOrStringObject,
                                    std::optional<int64_t> bytecodeVersion) {
  PyOperation &operation = getOperation();
  operation.checkValid();
  PyFileAccumulator accum(fileOrStringObject, /*binary=*/true);

  if (!bytecodeVersion.has_value())
    return mlirOperationWriteBytecode(operation, accum.getCallback(),
                                      accum.getUserData());

  MlirBytecodeWriterConfig config = mlirBytecodeWriterConfigCreate();
  mlirBytecodeWriterConfigDesiredEmitVersion(config, *bytecodeVersion);
  MlirLogicalResult res = mlirOperationWriteBytecodeWithConfig(
      operation, config, accum.getCallback(), accum.getUserData());
  mlirBytecodeWriterConfigDestroy(config);
  if (mlirLogicalResultIsFailure(res))
    throw nb::value_error((Twine("Unable to honor desired bytecode version ") +
                           Twine(*bytecodeVersion))
                              .str()
                              .c_str());
}

void PyOperationBase::walk(
    std::function<MlirWalkResult(MlirOperation)> callback,
    MlirWalkOrder walkOrder) {
  PyOperation &operation = getOperation();
  operation.checkValid();
  struct UserData {
    std::function<MlirWalkResult(MlirOperation)> callback;
    bool gotException;
    std::string exceptionWhat;
    nb::object exceptionType;
  };
  UserData userData{callback, false, {}, {}};
  MlirOperationWalkCallback walkCallback = [](MlirOperation op,
                                              void *userData) {
    UserData *calleeUserData = static_cast<UserData *>(userData);
    try {
      return (calleeUserData->callback)(op);
    } catch (nb::python_error &e) {
      calleeUserData->gotException = true;
      calleeUserData->exceptionWhat = std::string(e.what());
      calleeUserData->exceptionType = nb::borrow(e.type());
      return MlirWalkResult::MlirWalkResultInterrupt;
    }
  };
  mlirOperationWalk(operation, walkCallback, &userData, walkOrder);
  if (userData.gotException) {
    std::string message("Exception raised in callback: ");
    message.append(userData.exceptionWhat);
    throw std::runtime_error(message);
  }
}

nb::object PyOperationBase::getAsm(bool binary,
                                   std::optional<int64_t> largeElementsLimit,
                                   std::optional<int64_t> largeResourceLimit,
                                   bool enableDebugInfo, bool prettyDebugInfo,
                                   bool printGenericOpForm, bool useLocalScope,
                                   bool useNameLocAsPrefix, bool assumeVerified,
                                   bool skipRegions) {
  nb::object fileObject;
  if (binary) {
    fileObject = nb::module_::import_("io").attr("BytesIO")();
  } else {
    fileObject = nb::module_::import_("io").attr("StringIO")();
  }
  print(/*largeElementsLimit=*/largeElementsLimit,
        /*largeResourceLimit=*/largeResourceLimit,
        /*enableDebugInfo=*/enableDebugInfo,
        /*prettyDebugInfo=*/prettyDebugInfo,
        /*printGenericOpForm=*/printGenericOpForm,
        /*useLocalScope=*/useLocalScope,
        /*useNameLocAsPrefix=*/useNameLocAsPrefix,
        /*assumeVerified=*/assumeVerified,
        /*fileObject=*/fileObject,
        /*binary=*/binary,
        /*skipRegions=*/skipRegions);

  return fileObject.attr("getvalue")();
}

void PyOperationBase::moveAfter(PyOperationBase &other) {
  PyOperation &operation = getOperation();
  PyOperation &otherOp = other.getOperation();
  operation.checkValid();
  otherOp.checkValid();
  mlirOperationMoveAfter(operation, otherOp);
  operation.parentKeepAlive = otherOp.parentKeepAlive;
}

void PyOperationBase::moveBefore(PyOperationBase &other) {
  PyOperation &operation = getOperation();
  PyOperation &otherOp = other.getOperation();
  operation.checkValid();
  otherOp.checkValid();
  mlirOperationMoveBefore(operation, otherOp);
  operation.parentKeepAlive = otherOp.parentKeepAlive;
}

bool PyOperationBase::isBeforeInBlock(PyOperationBase &other) {
  PyOperation &operation = getOperation();
  PyOperation &otherOp = other.getOperation();
  operation.checkValid();
  otherOp.checkValid();
  return mlirOperationIsBeforeInBlock(operation, otherOp);
}

bool PyOperationBase::verify() {
  PyOperation &op = getOperation();
  PyMlirContext::ErrorCapture errors(op.getContext());
  if (!mlirOperationVerify(op.get()))
    throw MLIRError("Verification failed", errors.take());
  return true;
}

std::optional<PyOperationRef> PyOperation::getParentOperation() {
  checkValid();
  if (!isAttached())
    throw nb::value_error("Detached operations have no parent");
  MlirOperation operation = mlirOperationGetParentOperation(get());
  if (mlirOperationIsNull(operation))
    return {};
  return PyOperation::forOperation(getContext(), operation);
}

PyBlock PyOperation::getBlock() {
  checkValid();
  std::optional<PyOperationRef> parentOperation = getParentOperation();
  MlirBlock block = mlirOperationGetBlock(get());
  assert(!mlirBlockIsNull(block) && "Attached operation has null parent");
  assert(parentOperation && "Operation has no parent");
  return PyBlock{std::move(*parentOperation), block};
}

nb::object PyOperation::getCapsule() {
  checkValid();
  return nb::steal<nb::object>(mlirPythonOperationToCapsule(get()));
}

nb::object PyOperation::createFromCapsule(nb::object capsule) {
  MlirOperation rawOperation = mlirPythonCapsuleToOperation(capsule.ptr());
  if (mlirOperationIsNull(rawOperation))
    throw nb::python_error();
  MlirContext rawCtxt = mlirOperationGetContext(rawOperation);
  return forOperation(PyMlirContext::forContext(rawCtxt), rawOperation)
      .releaseObject();
}

static void maybeInsertOperation(PyOperationRef &op,
                                 const nb::object &maybeIp) {
  // InsertPoint active?
  if (!maybeIp.is(nb::cast(false))) {
    PyInsertionPoint *ip;
    if (maybeIp.is_none()) {
      ip = PyThreadContextEntry::getDefaultInsertionPoint();
    } else {
      ip = nb::cast<PyInsertionPoint *>(maybeIp);
    }
    if (ip)
      ip->insert(*op.get());
  }
}

nb::object PyOperation::create(std::string_view name,
                               std::optional<std::vector<PyType *>> results,
                               llvm::ArrayRef<MlirValue> operands,
                               std::optional<nb::dict> attributes,
                               std::optional<std::vector<PyBlock *>> successors,
                               int regions, PyLocation &location,
                               const nb::object &maybeIp, bool inferType) {
  llvm::SmallVector<MlirType, 4> mlirResults;
  llvm::SmallVector<MlirBlock, 4> mlirSuccessors;
  llvm::SmallVector<std::pair<std::string, MlirAttribute>, 4> mlirAttributes;

  // General parameter validation.
  if (regions < 0)
    throw nb::value_error("number of regions must be >= 0");

  // Unpack/validate results.
  if (results) {
    mlirResults.reserve(results->size());
    for (PyType *result : *results) {
      // TODO: Verify result type originate from the same context.
      if (!result)
        throw nb::value_error("result type cannot be None");
      mlirResults.push_back(*result);
    }
  }
  // Unpack/validate attributes.
  if (attributes) {
    mlirAttributes.reserve(attributes->size());
    for (std::pair<nb::handle, nb::handle> it : *attributes) {
      std::string key;
      try {
        key = nb::cast<std::string>(it.first);
      } catch (nb::cast_error &err) {
        std::string msg = "Invalid attribute key (not a string) when "
                          "attempting to create the operation \"" +
                          std::string(name) + "\" (" + err.what() + ")";
        throw nb::type_error(msg.c_str());
      }
      try {
        auto &attribute = nb::cast<PyAttribute &>(it.second);
        // TODO: Verify attribute originates from the same context.
        mlirAttributes.emplace_back(std::move(key), attribute);
      } catch (nb::cast_error &err) {
        std::string msg = "Invalid attribute value for the key \"" + key +
                          "\" when attempting to create the operation \"" +
                          std::string(name) + "\" (" + err.what() + ")";
        throw nb::type_error(msg.c_str());
      } catch (std::runtime_error &) {
        // This exception seems thrown when the value is "None".
        std::string msg =
            "Found an invalid (`None`?) attribute value for the key \"" + key +
            "\" when attempting to create the operation \"" +
            std::string(name) + "\"";
        throw std::runtime_error(msg);
      }
    }
  }
  // Unpack/validate successors.
  if (successors) {
    mlirSuccessors.reserve(successors->size());
    for (auto *successor : *successors) {
      // TODO: Verify successor originate from the same context.
      if (!successor)
        throw nb::value_error("successor block cannot be None");
      mlirSuccessors.push_back(successor->get());
    }
  }

  // Apply unpacked/validated to the operation state. Beyond this
  // point, exceptions cannot be thrown or else the state will leak.
  MlirOperationState state =
      mlirOperationStateGet(toMlirStringRef(name), location);
  if (!operands.empty())
    mlirOperationStateAddOperands(&state, operands.size(), operands.data());
  state.enableResultTypeInference = inferType;
  if (!mlirResults.empty())
    mlirOperationStateAddResults(&state, mlirResults.size(),
                                 mlirResults.data());
  if (!mlirAttributes.empty()) {
    // Note that the attribute names directly reference bytes in
    // mlirAttributes, so that vector must not be changed from here
    // on.
    llvm::SmallVector<MlirNamedAttribute, 4> mlirNamedAttributes;
    mlirNamedAttributes.reserve(mlirAttributes.size());
    for (auto &it : mlirAttributes)
      mlirNamedAttributes.push_back(mlirNamedAttributeGet(
          mlirIdentifierGet(mlirAttributeGetContext(it.second),
                            toMlirStringRef(it.first)),
          it.second));
    mlirOperationStateAddAttributes(&state, mlirNamedAttributes.size(),
                                    mlirNamedAttributes.data());
  }
  if (!mlirSuccessors.empty())
    mlirOperationStateAddSuccessors(&state, mlirSuccessors.size(),
                                    mlirSuccessors.data());
  if (regions) {
    llvm::SmallVector<MlirRegion, 4> mlirRegions;
    mlirRegions.resize(regions);
    for (int i = 0; i < regions; ++i)
      mlirRegions[i] = mlirRegionCreate();
    mlirOperationStateAddOwnedRegions(&state, mlirRegions.size(),
                                      mlirRegions.data());
  }

  // Construct the operation.
  MlirOperation operation = mlirOperationCreate(&state);
  if (!operation.ptr)
    throw nb::value_error("Operation creation failed");
  PyOperationRef created =
      PyOperation::createDetached(location.getContext(), operation);
  maybeInsertOperation(created, maybeIp);

  return created.getObject();
}

nb::object PyOperation::clone(const nb::object &maybeIp) {
  MlirOperation clonedOperation = mlirOperationClone(operation);
  PyOperationRef cloned =
      PyOperation::createDetached(getContext(), clonedOperation);
  maybeInsertOperation(cloned, maybeIp);

  return cloned->createOpView();
}

nb::object PyOperation::createOpView() {
  checkValid();
  MlirIdentifier ident = mlirOperationGetName(get());
  MlirStringRef identStr = mlirIdentifierStr(ident);
  auto operationCls = PyGlobals::get().lookupOperationClass(
      StringRef(identStr.data, identStr.length));
  if (operationCls)
    return PyOpView::constructDerived(*operationCls, getRef().getObject());
  return nb::cast(PyOpView(getRef().getObject()));
}

void PyOperation::erase() {
  checkValid();
  setInvalid();
  mlirOperationDestroy(operation);
}

namespace {
/// CRTP base class for Python MLIR values that subclass Value and should be
/// castable from it. The value hierarchy is one level deep and is not supposed
/// to accommodate other levels unless core MLIR changes.
template <typename DerivedTy>
class PyConcreteValue : public PyValue {
public:
  // Derived classes must define statics for:
  //   IsAFunctionTy isaFunction
  //   const char *pyClassName
  // and redefine bindDerived.
  using ClassTy = nb::class_<DerivedTy, PyValue>;
  using IsAFunctionTy = bool (*)(MlirValue);

  PyConcreteValue() = default;
  PyConcreteValue(PyOperationRef operationRef, MlirValue value)
      : PyValue(operationRef, value) {}
  PyConcreteValue(PyValue &orig)
      : PyConcreteValue(orig.getParentOperation(), castFrom(orig)) {}

  /// Attempts to cast the original value to the derived type and throws on
  /// type mismatches.
  static MlirValue castFrom(PyValue &orig) {
    if (!DerivedTy::isaFunction(orig.get())) {
      auto origRepr = nb::cast<std::string>(nb::repr(nb::cast(orig)));
      throw nb::value_error((Twine("Cannot cast value to ") +
                             DerivedTy::pyClassName + " (from " + origRepr +
                             ")")
                                .str()
                                .c_str());
    }
    return orig.get();
  }

  /// Binds the Python module objects to functions of this class.
  static void bind(nb::module_ &m) {
    auto cls = ClassTy(m, DerivedTy::pyClassName);
    cls.def(nb::init<PyValue &>(), nb::keep_alive<0, 1>(), nb::arg("value"));
    cls.def_static(
        "isinstance",
        [](PyValue &otherValue) -> bool {
          return DerivedTy::isaFunction(otherValue);
        },
        nb::arg("other_value"));
    cls.def(MLIR_PYTHON_MAYBE_DOWNCAST_ATTR,
            [](DerivedTy &self) { return self.maybeDownCast(); });
    DerivedTy::bindDerived(cls);
  }

  /// Implemented by derived classes to add methods to the Python subclass.
  static void bindDerived(ClassTy &m) {}
};

} // namespace

/// Python wrapper for MlirOpResult.
class PyOpResult : public PyConcreteValue<PyOpResult> {
public:
  static constexpr IsAFunctionTy isaFunction = mlirValueIsAOpResult;
  static constexpr const char *pyClassName = "OpResult";
  using PyConcreteValue::PyConcreteValue;

  static void bindDerived(ClassTy &c) {
    c.def_prop_ro("owner", [](PyOpResult &self) {
      assert(
          mlirOperationEqual(self.getParentOperation()->get(),
                             mlirOpResultGetOwner(self.get())) &&
          "expected the owner of the value in Python to match that in the IR");
      return self.getParentOperation().getObject();
    });
    c.def_prop_ro("result_number", [](PyOpResult &self) {
      return mlirOpResultGetResultNumber(self.get());
    });
  }
};

/// Returns the list of types of the values held by container.
template <typename Container>
static std::vector<MlirType> getValueTypes(Container &container,
                                           PyMlirContextRef &context) {
  std::vector<MlirType> result;
  result.reserve(container.size());
  for (int i = 0, e = container.size(); i < e; ++i) {
    result.push_back(mlirValueGetType(container.getElement(i).get()));
  }
  return result;
}

/// A list of operation results. Internally, these are stored as consecutive
/// elements, random access is cheap. The (returned) result list is associated
/// with the operation whose results these are, and thus extends the lifetime of
/// this operation.
class PyOpResultList : public Sliceable<PyOpResultList, PyOpResult> {
public:
  static constexpr const char *pyClassName = "OpResultList";
  using SliceableT = Sliceable<PyOpResultList, PyOpResult>;

  PyOpResultList(PyOperationRef operation, intptr_t startIndex = 0,
                 intptr_t length = -1, intptr_t step = 1)
      : Sliceable(startIndex,
                  length == -1 ? mlirOperationGetNumResults(operation->get())
                               : length,
                  step),
        operation(std::move(operation)) {}

  static void bindDerived(ClassTy &c) {
    c.def_prop_ro("types", [](PyOpResultList &self) {
      return getValueTypes(self, self.operation->getContext());
    });
    c.def_prop_ro("owner", [](PyOpResultList &self) {
      return self.operation->createOpView();
    });
  }

  PyOperationRef &getOperation() { return operation; }

private:
  /// Give the parent CRTP class access to hook implementations below.
  friend class Sliceable<PyOpResultList, PyOpResult>;

  intptr_t getRawNumElements() {
    operation->checkValid();
    return mlirOperationGetNumResults(operation->get());
  }

  PyOpResult getRawElement(intptr_t index) {
    PyValue value(operation, mlirOperationGetResult(operation->get(), index));
    return PyOpResult(value);
  }

  PyOpResultList slice(intptr_t startIndex, intptr_t length, intptr_t step) {
    return PyOpResultList(operation, startIndex, length, step);
  }

  PyOperationRef operation;
};

//------------------------------------------------------------------------------
// PyOpView
//------------------------------------------------------------------------------

static void populateResultTypes(StringRef name, nb::list resultTypeList,
                                const nb::object &resultSegmentSpecObj,
                                std::vector<int32_t> &resultSegmentLengths,
                                std::vector<PyType *> &resultTypes) {
  resultTypes.reserve(resultTypeList.size());
  if (resultSegmentSpecObj.is_none()) {
    // Non-variadic result unpacking.
    for (const auto &it : llvm::enumerate(resultTypeList)) {
      try {
        resultTypes.push_back(nb::cast<PyType *>(it.value()));
        if (!resultTypes.back())
          throw nb::cast_error();
      } catch (nb::cast_error &err) {
        throw nb::value_error((llvm::Twine("Result ") +
                               llvm::Twine(it.index()) + " of operation \"" +
                               name + "\" must be a Type (" + err.what() + ")")
                                  .str()
                                  .c_str());
      }
    }
  } else {
    // Sized result unpacking.
    auto resultSegmentSpec = nb::cast<std::vector<int>>(resultSegmentSpecObj);
    if (resultSegmentSpec.size() != resultTypeList.size()) {
      throw nb::value_error((llvm::Twine("Operation \"") + name +
                             "\" requires " +
                             llvm::Twine(resultSegmentSpec.size()) +
                             " result segments but was provided " +
                             llvm::Twine(resultTypeList.size()))
                                .str()
                                .c_str());
    }
    resultSegmentLengths.reserve(resultTypeList.size());
    for (const auto &it :
         llvm::enumerate(llvm::zip(resultTypeList, resultSegmentSpec))) {
      int segmentSpec = std::get<1>(it.value());
      if (segmentSpec == 1 || segmentSpec == 0) {
        // Unpack unary element.
        try {
          auto *resultType = nb::cast<PyType *>(std::get<0>(it.value()));
          if (resultType) {
            resultTypes.push_back(resultType);
            resultSegmentLengths.push_back(1);
          } else if (segmentSpec == 0) {
            // Allowed to be optional.
            resultSegmentLengths.push_back(0);
          } else {
            throw nb::value_error(
                (llvm::Twine("Result ") + llvm::Twine(it.index()) +
                 " of operation \"" + name +
                 "\" must be a Type (was None and result is not optional)")
                    .str()
                    .c_str());
          }
        } catch (nb::cast_error &err) {
          throw nb::value_error((llvm::Twine("Result ") +
                                 llvm::Twine(it.index()) + " of operation \"" +
                                 name + "\" must be a Type (" + err.what() +
                                 ")")
                                    .str()
                                    .c_str());
        }
      } else if (segmentSpec == -1) {
        // Unpack sequence by appending.
        try {
          if (std::get<0>(it.value()).is_none()) {
            // Treat it as an empty list.
            resultSegmentLengths.push_back(0);
          } else {
            // Unpack the list.
            auto segment = nb::cast<nb::sequence>(std::get<0>(it.value()));
            for (nb::handle segmentItem : segment) {
              resultTypes.push_back(nb::cast<PyType *>(segmentItem));
              if (!resultTypes.back()) {
                throw nb::type_error("contained a None item");
              }
            }
            resultSegmentLengths.push_back(nb::len(segment));
          }
        } catch (std::exception &err) {
          // NOTE: Sloppy to be using a catch-all here, but there are at least
          // three different unrelated exceptions that can be thrown in the
          // above "casts". Just keep the scope above small and catch them all.
          throw nb::value_error((llvm::Twine("Result ") +
                                 llvm::Twine(it.index()) + " of operation \"" +
                                 name + "\" must be a Sequence of Types (" +
                                 err.what() + ")")
                                    .str()
                                    .c_str());
        }
      } else {
        throw nb::value_error("Unexpected segment spec");
      }
    }
  }
}

static MlirValue getUniqueResult(MlirOperation operation) {
  auto numResults = mlirOperationGetNumResults(operation);
  if (numResults != 1) {
    auto name = mlirIdentifierStr(mlirOperationGetName(operation));
    throw nb::value_error((Twine("Cannot call .result on operation ") +
                           StringRef(name.data, name.length) + " which has " +
                           Twine(numResults) +
                           " results (it is only valid for operations with a "
                           "single result)")
                              .str()
                              .c_str());
  }
  return mlirOperationGetResult(operation, 0);
}

static MlirValue getOpResultOrValue(nb::handle operand) {
  if (operand.is_none()) {
    throw nb::value_error("contained a None item");
  }
  PyOperationBase *op;
  if (nb::try_cast<PyOperationBase *>(operand, op)) {
    return getUniqueResult(op->getOperation());
  }
  PyOpResultList *opResultList;
  if (nb::try_cast<PyOpResultList *>(operand, opResultList)) {
    return getUniqueResult(opResultList->getOperation()->get());
  }
  PyValue *value;
  if (nb::try_cast<PyValue *>(operand, value)) {
    return value->get();
  }
  throw nb::value_error("is not a Value");
}

nb::object PyOpView::buildGeneric(
    std::string_view name, std::tuple<int, bool> opRegionSpec,
    nb::object operandSegmentSpecObj, nb::object resultSegmentSpecObj,
    std::optional<nb::list> resultTypeList, nb::list operandList,
    std::optional<nb::dict> attributes,
    std::optional<std::vector<PyBlock *>> successors,
    std::optional<int> regions, PyLocation &location,
    const nb::object &maybeIp) {
  PyMlirContextRef context = location.getContext();

  // Class level operation construction metadata.
  // Operand and result segment specs are either none, which does no
  // variadic unpacking, or a list of ints with segment sizes, where each
  // element is either a positive number (typically 1 for a scalar) or -1 to
  // indicate that it is derived from the length of the same-indexed operand
  // or result (implying that it is a list at that position).
  std::vector<int32_t> operandSegmentLengths;
  std::vector<int32_t> resultSegmentLengths;

  // Validate/determine region count.
  int opMinRegionCount = std::get<0>(opRegionSpec);
  bool opHasNoVariadicRegions = std::get<1>(opRegionSpec);
  if (!regions) {
    regions = opMinRegionCount;
  }
  if (*regions < opMinRegionCount) {
    throw nb::value_error(
        (llvm::Twine("Operation \"") + name + "\" requires a minimum of " +
         llvm::Twine(opMinRegionCount) +
         " regions but was built with regions=" + llvm::Twine(*regions))
            .str()
            .c_str());
  }
  if (opHasNoVariadicRegions && *regions > opMinRegionCount) {
    throw nb::value_error(
        (llvm::Twine("Operation \"") + name + "\" requires a maximum of " +
         llvm::Twine(opMinRegionCount) +
         " regions but was built with regions=" + llvm::Twine(*regions))
            .str()
            .c_str());
  }

  // Unpack results.
  std::vector<PyType *> resultTypes;
  if (resultTypeList.has_value()) {
    populateResultTypes(name, *resultTypeList, resultSegmentSpecObj,
                        resultSegmentLengths, resultTypes);
  }

  // Unpack operands.
  llvm::SmallVector<MlirValue, 4> operands;
  operands.reserve(operands.size());
  if (operandSegmentSpecObj.is_none()) {
    // Non-sized operand unpacking.
    for (const auto &it : llvm::enumerate(operandList)) {
      try {
        operands.push_back(getOpResultOrValue(it.value()));
      } catch (nb::builtin_exception &err) {
        throw nb::value_error((llvm::Twine("Operand ") +
                               llvm::Twine(it.index()) + " of operation \"" +
                               name + "\" must be a Value (" + err.what() + ")")
                                  .str()
                                  .c_str());
      }
    }
  } else {
    // Sized operand unpacking.
    auto operandSegmentSpec = nb::cast<std::vector<int>>(operandSegmentSpecObj);
    if (operandSegmentSpec.size() != operandList.size()) {
      throw nb::value_error((llvm::Twine("Operation \"") + name +
                             "\" requires " +
                             llvm::Twine(operandSegmentSpec.size()) +
                             "operand segments but was provided " +
                             llvm::Twine(operandList.size()))
                                .str()
                                .c_str());
    }
    operandSegmentLengths.reserve(operandList.size());
    for (const auto &it :
         llvm::enumerate(llvm::zip(operandList, operandSegmentSpec))) {
      int segmentSpec = std::get<1>(it.value());
      if (segmentSpec == 1 || segmentSpec == 0) {
        // Unpack unary element.
        auto &operand = std::get<0>(it.value());
        if (!operand.is_none()) {
          try {

            operands.push_back(getOpResultOrValue(operand));
          } catch (nb::builtin_exception &err) {
            throw nb::value_error((llvm::Twine("Operand ") +
                                   llvm::Twine(it.index()) +
                                   " of operation \"" + name +
                                   "\" must be a Value (" + err.what() + ")")
                                      .str()
                                      .c_str());
          }

          operandSegmentLengths.push_back(1);
        } else if (segmentSpec == 0) {
          // Allowed to be optional.
          operandSegmentLengths.push_back(0);
        } else {
          throw nb::value_error(
              (llvm::Twine("Operand ") + llvm::Twine(it.index()) +
               " of operation \"" + name +
               "\" must be a Value (was None and operand is not optional)")
                  .str()
                  .c_str());
        }
      } else if (segmentSpec == -1) {
        // Unpack sequence by appending.
        try {
          if (std::get<0>(it.value()).is_none()) {
            // Treat it as an empty list.
            operandSegmentLengths.push_back(0);
          } else {
            // Unpack the list.
            auto segment = nb::cast<nb::sequence>(std::get<0>(it.value()));
            for (nb::handle segmentItem : segment) {
              operands.push_back(getOpResultOrValue(segmentItem));
            }
            operandSegmentLengths.push_back(nb::len(segment));
          }
        } catch (std::exception &err) {
          // NOTE: Sloppy to be using a catch-all here, but there are at least
          // three different unrelated exceptions that can be thrown in the
          // above "casts". Just keep the scope above small and catch them all.
          throw nb::value_error((llvm::Twine("Operand ") +
                                 llvm::Twine(it.index()) + " of operation \"" +
                                 name + "\" must be a Sequence of Values (" +
                                 err.what() + ")")
                                    .str()
                                    .c_str());
        }
      } else {
        throw nb::value_error("Unexpected segment spec");
      }
    }
  }

  // Merge operand/result segment lengths into attributes if needed.
  if (!operandSegmentLengths.empty() || !resultSegmentLengths.empty()) {
    // Dup.
    if (attributes) {
      attributes = nb::dict(*attributes);
    } else {
      attributes = nb::dict();
    }
    if (attributes->contains("resultSegmentSizes") ||
        attributes->contains("operandSegmentSizes")) {
      throw nb::value_error("Manually setting a 'resultSegmentSizes' or "
                            "'operandSegmentSizes' attribute is unsupported. "
                            "Use Operation.create for such low-level access.");
    }

    // Add resultSegmentSizes attribute.
    if (!resultSegmentLengths.empty()) {
      MlirAttribute segmentLengthAttr =
          mlirDenseI32ArrayGet(context->get(), resultSegmentLengths.size(),
                               resultSegmentLengths.data());
      (*attributes)["resultSegmentSizes"] =
          PyAttribute(context, segmentLengthAttr);
    }

    // Add operandSegmentSizes attribute.
    if (!operandSegmentLengths.empty()) {
      MlirAttribute segmentLengthAttr =
          mlirDenseI32ArrayGet(context->get(), operandSegmentLengths.size(),
                               operandSegmentLengths.data());
      (*attributes)["operandSegmentSizes"] =
          PyAttribute(context, segmentLengthAttr);
    }
  }

  // Delegate to create.
  return PyOperation::create(name,
                             /*results=*/std::move(resultTypes),
                             /*operands=*/operands,
                             /*attributes=*/std::move(attributes),
                             /*successors=*/std::move(successors),
                             /*regions=*/*regions, location, maybeIp,
                             !resultTypeList);
}

nb::object PyOpView::constructDerived(const nb::object &cls,
                                      const nb::object &operation) {
  nb::handle opViewType = nb::type<PyOpView>();
  nb::object instance = cls.attr("__new__")(cls);
  opViewType.attr("__init__")(instance, operation);
  return instance;
}

PyOpView::PyOpView(const nb::object &operationObject)
    // Casting through the PyOperationBase base-class and then back to the
    // Operation lets us accept any PyOperationBase subclass.
    : operation(nb::cast<PyOperationBase &>(operationObject).getOperation()),
      operationObject(operation.getRef().getObject()) {}

//------------------------------------------------------------------------------
// PyInsertionPoint.
//------------------------------------------------------------------------------

PyInsertionPoint::PyInsertionPoint(const PyBlock &block) : block(block) {}

PyInsertionPoint::PyInsertionPoint(PyOperationBase &beforeOperationBase)
    : refOperation(beforeOperationBase.getOperation().getRef()),
      block((*refOperation)->getBlock()) {}

void PyInsertionPoint::insert(PyOperationBase &operationBase) {
  PyOperation &operation = operationBase.getOperation();
  if (operation.isAttached())
    throw nb::value_error(
        "Attempt to insert operation that is already attached");
  block.getParentOperation()->checkValid();
  MlirOperation beforeOp = {nullptr};
  if (refOperation) {
    // Insert before operation.
    (*refOperation)->checkValid();
    beforeOp = (*refOperation)->get();
  } else {
    // Insert at end (before null) is only valid if the block does not
    // already end in a known terminator (violating this will cause assertion
    // failures later).
    if (!mlirOperationIsNull(mlirBlockGetTerminator(block.get()))) {
      throw nb::index_error("Cannot insert operation at the end of a block "
                            "that already has a terminator. Did you mean to "
                            "use 'InsertionPoint.at_block_terminator(block)' "
                            "versus 'InsertionPoint(block)'?");
    }
  }
  mlirBlockInsertOwnedOperationBefore(block.get(), beforeOp, operation);
  operation.setAttached();
}

PyInsertionPoint PyInsertionPoint::atBlockBegin(PyBlock &block) {
  MlirOperation firstOp = mlirBlockGetFirstOperation(block.get());
  if (mlirOperationIsNull(firstOp)) {
    // Just insert at end.
    return PyInsertionPoint(block);
  }

  // Insert before first op.
  PyOperationRef firstOpRef = PyOperation::forOperation(
      block.getParentOperation()->getContext(), firstOp);
  return PyInsertionPoint{block, std::move(firstOpRef)};
}

PyInsertionPoint PyInsertionPoint::atBlockTerminator(PyBlock &block) {
  MlirOperation terminator = mlirBlockGetTerminator(block.get());
  if (mlirOperationIsNull(terminator))
    throw nb::value_error("Block has no terminator");
  PyOperationRef terminatorOpRef = PyOperation::forOperation(
      block.getParentOperation()->getContext(), terminator);
  return PyInsertionPoint{block, std::move(terminatorOpRef)};
}

PyInsertionPoint PyInsertionPoint::after(PyOperationBase &op) {
  PyOperation &operation = op.getOperation();
  PyBlock block = operation.getBlock();
  MlirOperation nextOperation = mlirOperationGetNextInBlock(operation);
  if (mlirOperationIsNull(nextOperation))
    return PyInsertionPoint(block);
  PyOperationRef nextOpRef = PyOperation::forOperation(
      block.getParentOperation()->getContext(), nextOperation);
  return PyInsertionPoint{block, std::move(nextOpRef)};
}

nb::object PyInsertionPoint::contextEnter(nb::object insertPoint) {
  return PyThreadContextEntry::pushInsertionPoint(insertPoint);
}

void PyInsertionPoint::contextExit(const nb::object &excType,
                                   const nb::object &excVal,
                                   const nb::object &excTb) {
  PyThreadContextEntry::popInsertionPoint(*this);
}

//------------------------------------------------------------------------------
// PyAttribute.
//------------------------------------------------------------------------------

bool PyAttribute::operator==(const PyAttribute &other) const {
  return mlirAttributeEqual(attr, other.attr);
}

nb::object PyAttribute::getCapsule() {
  return nb::steal<nb::object>(mlirPythonAttributeToCapsule(*this));
}

PyAttribute PyAttribute::createFromCapsule(nb::object capsule) {
  MlirAttribute rawAttr = mlirPythonCapsuleToAttribute(capsule.ptr());
  if (mlirAttributeIsNull(rawAttr))
    throw nb::python_error();
  return PyAttribute(
      PyMlirContext::forContext(mlirAttributeGetContext(rawAttr)), rawAttr);
}

//------------------------------------------------------------------------------
// PyNamedAttribute.
//------------------------------------------------------------------------------

PyNamedAttribute::PyNamedAttribute(MlirAttribute attr, std::string ownedName)
    : ownedName(new std::string(std::move(ownedName))) {
  namedAttr = mlirNamedAttributeGet(
      mlirIdentifierGet(mlirAttributeGetContext(attr),
                        toMlirStringRef(*this->ownedName)),
      attr);
}

//------------------------------------------------------------------------------
// PyType.
//------------------------------------------------------------------------------

bool PyType::operator==(const PyType &other) const {
  return mlirTypeEqual(type, other.type);
}

nb::object PyType::getCapsule() {
  return nb::steal<nb::object>(mlirPythonTypeToCapsule(*this));
}

PyType PyType::createFromCapsule(nb::object capsule) {
  MlirType rawType = mlirPythonCapsuleToType(capsule.ptr());
  if (mlirTypeIsNull(rawType))
    throw nb::python_error();
  return PyType(PyMlirContext::forContext(mlirTypeGetContext(rawType)),
                rawType);
}

//------------------------------------------------------------------------------
// PyTypeID.
//------------------------------------------------------------------------------

nb::object PyTypeID::getCapsule() {
  return nb::steal<nb::object>(mlirPythonTypeIDToCapsule(*this));
}

PyTypeID PyTypeID::createFromCapsule(nb::object capsule) {
  MlirTypeID mlirTypeID = mlirPythonCapsuleToTypeID(capsule.ptr());
  if (mlirTypeIDIsNull(mlirTypeID))
    throw nb::python_error();
  return PyTypeID(mlirTypeID);
}
bool PyTypeID::operator==(const PyTypeID &other) const {
  return mlirTypeIDEqual(typeID, other.typeID);
}

//------------------------------------------------------------------------------
// PyValue and subclasses.
//------------------------------------------------------------------------------

nb::object PyValue::getCapsule() {
  return nb::steal<nb::object>(mlirPythonValueToCapsule(get()));
}

nb::object PyValue::maybeDownCast() {
  MlirType type = mlirValueGetType(get());
  MlirTypeID mlirTypeID = mlirTypeGetTypeID(type);
  assert(!mlirTypeIDIsNull(mlirTypeID) &&
         "mlirTypeID was expected to be non-null.");
  std::optional<nb::callable> valueCaster =
      PyGlobals::get().lookupValueCaster(mlirTypeID, mlirTypeGetDialect(type));
  // nb::rv_policy::move means use std::move to move the return value
  // contents into a new instance that will be owned by Python.
  nb::object thisObj = nb::cast(this, nb::rv_policy::move);
  if (!valueCaster)
    return thisObj;
  return valueCaster.value()(thisObj);
}

PyValue PyValue::createFromCapsule(nb::object capsule) {
  MlirValue value = mlirPythonCapsuleToValue(capsule.ptr());
  if (mlirValueIsNull(value))
    throw nb::python_error();
  MlirOperation owner;
  if (mlirValueIsAOpResult(value))
    owner = mlirOpResultGetOwner(value);
  if (mlirValueIsABlockArgument(value))
    owner = mlirBlockGetParentOperation(mlirBlockArgumentGetOwner(value));
  if (mlirOperationIsNull(owner))
    throw nb::python_error();
  MlirContext ctx = mlirOperationGetContext(owner);
  PyOperationRef ownerRef =
      PyOperation::forOperation(PyMlirContext::forContext(ctx), owner);
  return PyValue(ownerRef, value);
}

//------------------------------------------------------------------------------
// PySymbolTable.
//------------------------------------------------------------------------------

PySymbolTable::PySymbolTable(PyOperationBase &operation)
    : operation(operation.getOperation().getRef()) {
  symbolTable = mlirSymbolTableCreate(operation.getOperation().get());
  if (mlirSymbolTableIsNull(symbolTable)) {
    throw nb::type_error("Operation is not a Symbol Table.");
  }
}

nb::object PySymbolTable::dunderGetItem(const std::string &name) {
  operation->checkValid();
  MlirOperation symbol = mlirSymbolTableLookup(
      symbolTable, mlirStringRefCreate(name.data(), name.length()));
  if (mlirOperationIsNull(symbol))
    throw nb::key_error(
        ("Symbol '" + name + "' not in the symbol table.").c_str());

  return PyOperation::forOperation(operation->getContext(), symbol,
                                   operation.getObject())
      ->createOpView();
}

void PySymbolTable::erase(PyOperationBase &symbol) {
  operation->checkValid();
  symbol.getOperation().checkValid();
  mlirSymbolTableErase(symbolTable, symbol.getOperation().get());
  // The operation is also erased, so we must invalidate it. There may be Python
  // references to this operation so we don't want to delete it from the list of
  // live operations here.
  symbol.getOperation().valid = false;
}

void PySymbolTable::dunderDel(const std::string &name) {
  nb::object operation = dunderGetItem(name);
  erase(nb::cast<PyOperationBase &>(operation));
}

MlirAttribute PySymbolTable::insert(PyOperationBase &symbol) {
  operation->checkValid();
  symbol.getOperation().checkValid();
  MlirAttribute symbolAttr = mlirOperationGetAttributeByName(
      symbol.getOperation().get(), mlirSymbolTableGetSymbolAttributeName());
  if (mlirAttributeIsNull(symbolAttr))
    throw nb::value_error("Expected operation to have a symbol name.");
  return mlirSymbolTableInsert(symbolTable, symbol.getOperation().get());
}

MlirAttribute PySymbolTable::getSymbolName(PyOperationBase &symbol) {
  // Op must already be a symbol.
  PyOperation &operation = symbol.getOperation();
  operation.checkValid();
  MlirStringRef attrName = mlirSymbolTableGetSymbolAttributeName();
  MlirAttribute existingNameAttr =
      mlirOperationGetAttributeByName(operation.get(), attrName);
  if (mlirAttributeIsNull(existingNameAttr))
    throw nb::value_error("Expected operation to have a symbol name.");
  return existingNameAttr;
}

void PySymbolTable::setSymbolName(PyOperationBase &symbol,
                                  const std::string &name) {
  // Op must already be a symbol.
  PyOperation &operation = symbol.getOperation();
  operation.checkValid();
  MlirStringRef attrName = mlirSymbolTableGetSymbolAttributeName();
  MlirAttribute existingNameAttr =
      mlirOperationGetAttributeByName(operation.get(), attrName);
  if (mlirAttributeIsNull(existingNameAttr))
    throw nb::value_error("Expected operation to have a symbol name.");
  MlirAttribute newNameAttr =
      mlirStringAttrGet(operation.getContext()->get(), toMlirStringRef(name));
  mlirOperationSetAttributeByName(operation.get(), attrName, newNameAttr);
}

MlirAttribute PySymbolTable::getVisibility(PyOperationBase &symbol) {
  PyOperation &operation = symbol.getOperation();
  operation.checkValid();
  MlirStringRef attrName = mlirSymbolTableGetVisibilityAttributeName();
  MlirAttribute existingVisAttr =
      mlirOperationGetAttributeByName(operation.get(), attrName);
  if (mlirAttributeIsNull(existingVisAttr))
    throw nb::value_error("Expected operation to have a symbol visibility.");
  return existingVisAttr;
}

void PySymbolTable::setVisibility(PyOperationBase &symbol,
                                  const std::string &visibility) {
  if (visibility != "public" && visibility != "private" &&
      visibility != "nested")
    throw nb::value_error(
        "Expected visibility to be 'public', 'private' or 'nested'");
  PyOperation &operation = symbol.getOperation();
  operation.checkValid();
  MlirStringRef attrName = mlirSymbolTableGetVisibilityAttributeName();
  MlirAttribute existingVisAttr =
      mlirOperationGetAttributeByName(operation.get(), attrName);
  if (mlirAttributeIsNull(existingVisAttr))
    throw nb::value_error("Expected operation to have a symbol visibility.");
  MlirAttribute newVisAttr = mlirStringAttrGet(operation.getContext()->get(),
                                               toMlirStringRef(visibility));
  mlirOperationSetAttributeByName(operation.get(), attrName, newVisAttr);
}

void PySymbolTable::replaceAllSymbolUses(const std::string &oldSymbol,
                                         const std::string &newSymbol,
                                         PyOperationBase &from) {
  PyOperation &fromOperation = from.getOperation();
  fromOperation.checkValid();
  if (mlirLogicalResultIsFailure(mlirSymbolTableReplaceAllSymbolUses(
          toMlirStringRef(oldSymbol), toMlirStringRef(newSymbol),
          from.getOperation())))

    throw nb::value_error("Symbol rename failed");
}

void PySymbolTable::walkSymbolTables(PyOperationBase &from,
                                     bool allSymUsesVisible,
                                     nb::object callback) {
  PyOperation &fromOperation = from.getOperation();
  fromOperation.checkValid();
  struct UserData {
    PyMlirContextRef context;
    nb::object callback;
    bool gotException;
    std::string exceptionWhat;
    nb::object exceptionType;
  };
  UserData userData{
      fromOperation.getContext(), std::move(callback), false, {}, {}};
  mlirSymbolTableWalkSymbolTables(
      fromOperation.get(), allSymUsesVisible,
      [](MlirOperation foundOp, bool isVisible, void *calleeUserDataVoid) {
        UserData *calleeUserData = static_cast<UserData *>(calleeUserDataVoid);
        auto pyFoundOp =
            PyOperation::forOperation(calleeUserData->context, foundOp);
        if (calleeUserData->gotException)
          return;
        try {
          calleeUserData->callback(pyFoundOp.getObject(), isVisible);
        } catch (nb::python_error &e) {
          calleeUserData->gotException = true;
          calleeUserData->exceptionWhat = e.what();
          calleeUserData->exceptionType = nb::borrow(e.type());
        }
      },
      static_cast<void *>(&userData));
  if (userData.gotException) {
    std::string message("Exception raised in callback: ");
    message.append(userData.exceptionWhat);
    throw std::runtime_error(message);
  }
}

namespace {

/// Python wrapper for MlirBlockArgument.
class PyBlockArgument : public PyConcreteValue<PyBlockArgument> {
public:
  static constexpr IsAFunctionTy isaFunction = mlirValueIsABlockArgument;
  static constexpr const char *pyClassName = "BlockArgument";
  using PyConcreteValue::PyConcreteValue;

  static void bindDerived(ClassTy &c) {
    c.def_prop_ro("owner", [](PyBlockArgument &self) {
      return PyBlock(self.getParentOperation(),
                     mlirBlockArgumentGetOwner(self.get()));
    });
    c.def_prop_ro("arg_number", [](PyBlockArgument &self) {
      return mlirBlockArgumentGetArgNumber(self.get());
    });
    c.def(
        "set_type",
        [](PyBlockArgument &self, PyType type) {
          return mlirBlockArgumentSetType(self.get(), type);
        },
        nb::arg("type"));
  }
};

/// A list of block arguments. Internally, these are stored as consecutive
/// elements, random access is cheap. The argument list is associated with the
/// operation that contains the block (detached blocks are not allowed in
/// Python bindings) and extends its lifetime.
class PyBlockArgumentList
    : public Sliceable<PyBlockArgumentList, PyBlockArgument> {
public:
  static constexpr const char *pyClassName = "BlockArgumentList";
  using SliceableT = Sliceable<PyBlockArgumentList, PyBlockArgument>;

  PyBlockArgumentList(PyOperationRef operation, MlirBlock block,
                      intptr_t startIndex = 0, intptr_t length = -1,
                      intptr_t step = 1)
      : Sliceable(startIndex,
                  length == -1 ? mlirBlockGetNumArguments(block) : length,
                  step),
        operation(std::move(operation)), block(block) {}

  static void bindDerived(ClassTy &c) {
    c.def_prop_ro("types", [](PyBlockArgumentList &self) {
      return getValueTypes(self, self.operation->getContext());
    });
  }

private:
  /// Give the parent CRTP class access to hook implementations below.
  friend class Sliceable<PyBlockArgumentList, PyBlockArgument>;

  /// Returns the number of arguments in the list.
  intptr_t getRawNumElements() {
    operation->checkValid();
    return mlirBlockGetNumArguments(block);
  }

  /// Returns `pos`-the element in the list.
  PyBlockArgument getRawElement(intptr_t pos) {
    MlirValue argument = mlirBlockGetArgument(block, pos);
    return PyBlockArgument(operation, argument);
  }

  /// Returns a sublist of this list.
  PyBlockArgumentList slice(intptr_t startIndex, intptr_t length,
                            intptr_t step) {
    return PyBlockArgumentList(operation, block, startIndex, length, step);
  }

  PyOperationRef operation;
  MlirBlock block;
};

/// A list of operation operands. Internally, these are stored as consecutive
/// elements, random access is cheap. The (returned) operand list is associated
/// with the operation whose operands these are, and thus extends the lifetime
/// of this operation.
class PyOpOperandList : public Sliceable<PyOpOperandList, PyValue> {
public:
  static constexpr const char *pyClassName = "OpOperandList";
  using SliceableT = Sliceable<PyOpOperandList, PyValue>;

  PyOpOperandList(PyOperationRef operation, intptr_t startIndex = 0,
                  intptr_t length = -1, intptr_t step = 1)
      : Sliceable(startIndex,
                  length == -1 ? mlirOperationGetNumOperands(operation->get())
                               : length,
                  step),
        operation(operation) {}

  void dunderSetItem(intptr_t index, PyValue value) {
    index = wrapIndex(index);
    mlirOperationSetOperand(operation->get(), index, value.get());
  }

  static void bindDerived(ClassTy &c) {
    c.def("__setitem__", &PyOpOperandList::dunderSetItem);
  }

private:
  /// Give the parent CRTP class access to hook implementations below.
  friend class Sliceable<PyOpOperandList, PyValue>;

  intptr_t getRawNumElements() {
    operation->checkValid();
    return mlirOperationGetNumOperands(operation->get());
  }

  PyValue getRawElement(intptr_t pos) {
    MlirValue operand = mlirOperationGetOperand(operation->get(), pos);
    MlirOperation owner;
    if (mlirValueIsAOpResult(operand))
      owner = mlirOpResultGetOwner(operand);
    else if (mlirValueIsABlockArgument(operand))
      owner = mlirBlockGetParentOperation(mlirBlockArgumentGetOwner(operand));
    else
      assert(false && "Value must be an block arg or op result.");
    PyOperationRef pyOwner =
        PyOperation::forOperation(operation->getContext(), owner);
    return PyValue(pyOwner, operand);
  }

  PyOpOperandList slice(intptr_t startIndex, intptr_t length, intptr_t step) {
    return PyOpOperandList(operation, startIndex, length, step);
  }

  PyOperationRef operation;
};

/// A list of operation successors. Internally, these are stored as consecutive
/// elements, random access is cheap. The (returned) successor list is
/// associated with the operation whose successors these are, and thus extends
/// the lifetime of this operation.
class PyOpSuccessors : public Sliceable<PyOpSuccessors, PyBlock> {
public:
  static constexpr const char *pyClassName = "OpSuccessors";

  PyOpSuccessors(PyOperationRef operation, intptr_t startIndex = 0,
                 intptr_t length = -1, intptr_t step = 1)
      : Sliceable(startIndex,
                  length == -1 ? mlirOperationGetNumSuccessors(operation->get())
                               : length,
                  step),
        operation(operation) {}

  void dunderSetItem(intptr_t index, PyBlock block) {
    index = wrapIndex(index);
    mlirOperationSetSuccessor(operation->get(), index, block.get());
  }

  static void bindDerived(ClassTy &c) {
    c.def("__setitem__", &PyOpSuccessors::dunderSetItem);
  }

private:
  /// Give the parent CRTP class access to hook implementations below.
  friend class Sliceable<PyOpSuccessors, PyBlock>;

  intptr_t getRawNumElements() {
    operation->checkValid();
    return mlirOperationGetNumSuccessors(operation->get());
  }

  PyBlock getRawElement(intptr_t pos) {
    MlirBlock block = mlirOperationGetSuccessor(operation->get(), pos);
    return PyBlock(operation, block);
  }

  PyOpSuccessors slice(intptr_t startIndex, intptr_t length, intptr_t step) {
    return PyOpSuccessors(operation, startIndex, length, step);
  }

  PyOperationRef operation;
};

/// A list of block successors. Internally, these are stored as consecutive
/// elements, random access is cheap. The (returned) successor list is
/// associated with the operation and block whose successors these are, and thus
/// extends the lifetime of this operation and block.
class PyBlockSuccessors : public Sliceable<PyBlockSuccessors, PyBlock> {
public:
  static constexpr const char *pyClassName = "BlockSuccessors";

  PyBlockSuccessors(PyBlock block, PyOperationRef operation,
                    intptr_t startIndex = 0, intptr_t length = -1,
                    intptr_t step = 1)
      : Sliceable(startIndex,
                  length == -1 ? mlirBlockGetNumSuccessors(block.get())
                               : length,
                  step),
        operation(operation), block(block) {}

private:
  /// Give the parent CRTP class access to hook implementations below.
  friend class Sliceable<PyBlockSuccessors, PyBlock>;

  intptr_t getRawNumElements() {
    block.checkValid();
    return mlirBlockGetNumSuccessors(block.get());
  }

  PyBlock getRawElement(intptr_t pos) {
    MlirBlock block = mlirBlockGetSuccessor(this->block.get(), pos);
    return PyBlock(operation, block);
  }

  PyBlockSuccessors slice(intptr_t startIndex, intptr_t length, intptr_t step) {
    return PyBlockSuccessors(block, operation, startIndex, length, step);
  }

  PyOperationRef operation;
  PyBlock block;
};

/// A list of block predecessors. The (returned) predecessor list is
/// associated with the operation and block whose predecessors these are, and
/// thus extends the lifetime of this operation and block.
///
/// WARNING: This Sliceable is more expensive than the others here because
/// mlirBlockGetPredecessor actually iterates the use-def chain (of block
/// operands) anew for each indexed access.
class PyBlockPredecessors : public Sliceable<PyBlockPredecessors, PyBlock> {
public:
  static constexpr const char *pyClassName = "BlockPredecessors";

  PyBlockPredecessors(PyBlock block, PyOperationRef operation,
                      intptr_t startIndex = 0, intptr_t length = -1,
                      intptr_t step = 1)
      : Sliceable(startIndex,
                  length == -1 ? mlirBlockGetNumPredecessors(block.get())
                               : length,
                  step),
        operation(operation), block(block) {}

private:
  /// Give the parent CRTP class access to hook implementations below.
  friend class Sliceable<PyBlockPredecessors, PyBlock>;

  intptr_t getRawNumElements() {
    block.checkValid();
    return mlirBlockGetNumPredecessors(block.get());
  }

  PyBlock getRawElement(intptr_t pos) {
    MlirBlock block = mlirBlockGetPredecessor(this->block.get(), pos);
    return PyBlock(operation, block);
  }

  PyBlockPredecessors slice(intptr_t startIndex, intptr_t length,
                            intptr_t step) {
    return PyBlockPredecessors(block, operation, startIndex, length, step);
  }

  PyOperationRef operation;
  PyBlock block;
};

/// A list of operation attributes. Can be indexed by name, producing
/// attributes, or by index, producing named attributes.
class PyOpAttributeMap {
public:
  PyOpAttributeMap(PyOperationRef operation)
      : operation(std::move(operation)) {}

  MlirAttribute dunderGetItemNamed(const std::string &name) {
    MlirAttribute attr = mlirOperationGetAttributeByName(operation->get(),
                                                         toMlirStringRef(name));
    if (mlirAttributeIsNull(attr)) {
      throw nb::key_error("attempt to access a non-existent attribute");
    }
    return attr;
  }

  PyNamedAttribute dunderGetItemIndexed(intptr_t index) {
    if (index < 0) {
      index += dunderLen();
    }
    if (index < 0 || index >= dunderLen()) {
      throw nb::index_error("attempt to access out of bounds attribute");
    }
    MlirNamedAttribute namedAttr =
        mlirOperationGetAttribute(operation->get(), index);
    return PyNamedAttribute(
        namedAttr.attribute,
        std::string(mlirIdentifierStr(namedAttr.name).data,
                    mlirIdentifierStr(namedAttr.name).length));
  }

  void dunderSetItem(const std::string &name, const PyAttribute &attr) {
    mlirOperationSetAttributeByName(operation->get(), toMlirStringRef(name),
                                    attr);
  }

  void dunderDelItem(const std::string &name) {
    int removed = mlirOperationRemoveAttributeByName(operation->get(),
                                                     toMlirStringRef(name));
    if (!removed)
      throw nb::key_error("attempt to delete a non-existent attribute");
  }

  intptr_t dunderLen() {
    return mlirOperationGetNumAttributes(operation->get());
  }

  bool dunderContains(const std::string &name) {
    return !mlirAttributeIsNull(mlirOperationGetAttributeByName(
        operation->get(), toMlirStringRef(name)));
  }

  static void bind(nb::module_ &m) {
    nb::class_<PyOpAttributeMap>(m, "OpAttributeMap")
        .def("__contains__", &PyOpAttributeMap::dunderContains)
        .def("__len__", &PyOpAttributeMap::dunderLen)
        .def("__getitem__", &PyOpAttributeMap::dunderGetItemNamed)
        .def("__getitem__", &PyOpAttributeMap::dunderGetItemIndexed)
        .def("__setitem__", &PyOpAttributeMap::dunderSetItem)
        .def("__delitem__", &PyOpAttributeMap::dunderDelItem);
  }

private:
  PyOperationRef operation;
};

// see
// https://raw.githubusercontent.com/python/pythoncapi_compat/master/pythoncapi_compat.h

#ifndef _Py_CAST
#define _Py_CAST(type, expr) ((type)(expr))
#endif

// Static inline functions should use _Py_NULL rather than using directly NULL
// to prevent C++ compiler warnings. On C23 and newer and on C++11 and newer,
// _Py_NULL is defined as nullptr.
#ifndef _Py_NULL
#if (defined(__STDC_VERSION__) && __STDC_VERSION__ > 201710L) ||               \
    (defined(__cplusplus) && __cplusplus >= 201103)
#define _Py_NULL nullptr
#else
#define _Py_NULL NULL
#endif
#endif

// Python 3.10.0a3
#if PY_VERSION_HEX < 0x030A00A3

// bpo-42262 added Py_XNewRef()
#if !defined(Py_XNewRef)
[[maybe_unused]] PyObject *_Py_XNewRef(PyObject *obj) {
  Py_XINCREF(obj);
  return obj;
}
#define Py_XNewRef(obj) _Py_XNewRef(_PyObject_CAST(obj))
#endif

// bpo-42262 added Py_NewRef()
#if !defined(Py_NewRef)
[[maybe_unused]] PyObject *_Py_NewRef(PyObject *obj) {
  Py_INCREF(obj);
  return obj;
}
#define Py_NewRef(obj) _Py_NewRef(_PyObject_CAST(obj))
#endif

#endif // Python 3.10.0a3

// Python 3.9.0b1
#if PY_VERSION_HEX < 0x030900B1 && !defined(PYPY_VERSION)

// bpo-40429 added PyThreadState_GetFrame()
PyFrameObject *PyThreadState_GetFrame(PyThreadState *tstate) {
  assert(tstate != _Py_NULL && "expected tstate != _Py_NULL");
  return _Py_CAST(PyFrameObject *, Py_XNewRef(tstate->frame));
}

// bpo-40421 added PyFrame_GetBack()
PyFrameObject *PyFrame_GetBack(PyFrameObject *frame) {
  assert(frame != _Py_NULL && "expected frame != _Py_NULL");
  return _Py_CAST(PyFrameObject *, Py_XNewRef(frame->f_back));
}

// bpo-40421 added PyFrame_GetCode()
PyCodeObject *PyFrame_GetCode(PyFrameObject *frame) {
  assert(frame != _Py_NULL && "expected frame != _Py_NULL");
  assert(frame->f_code != _Py_NULL && "expected frame->f_code != _Py_NULL");
  return _Py_CAST(PyCodeObject *, Py_NewRef(frame->f_code));
}

#endif // Python 3.9.0b1

MlirLocation tracebackToLocation(MlirContext ctx) {
  size_t framesLimit =
      PyGlobals::get().getTracebackLoc().locTracebackFramesLimit();
  // Use a thread_local here to avoid requiring a large amount of space.
  thread_local std::array<MlirLocation, PyGlobals::TracebackLoc::kMaxFrames>
      frames;
  size_t count = 0;

  nb::gil_scoped_acquire acquire;
  PyThreadState *tstate = PyThreadState_GET();
  PyFrameObject *next;
  PyFrameObject *pyFrame = PyThreadState_GetFrame(tstate);
  // In the increment expression:
  // 1. get the next prev frame;
  // 2. decrement the ref count on the current frame (in order that it can get
  //    gc'd, along with any objects in its closure and etc);
  // 3. set current = next.
  for (; pyFrame != nullptr && count < framesLimit;
       next = PyFrame_GetBack(pyFrame), Py_XDECREF(pyFrame), pyFrame = next) {
    PyCodeObject *code = PyFrame_GetCode(pyFrame);
    auto fileNameStr =
        nb::cast<std::string>(nb::borrow<nb::str>(code->co_filename));
    llvm::StringRef fileName(fileNameStr);
    if (!PyGlobals::get().getTracebackLoc().isUserTracebackFilename(fileName))
      continue;

    // co_qualname and PyCode_Addr2Location added in py3.11
#if PY_VERSION_HEX < 0x030B00F0
    std::string name =
        nb::cast<std::string>(nb::borrow<nb::str>(code->co_name));
    llvm::StringRef funcName(name);
    int startLine = PyFrame_GetLineNumber(pyFrame);
    MlirLocation loc =
        mlirLocationFileLineColGet(ctx, wrap(fileName), startLine, 0);
#else
    std::string name =
        nb::cast<std::string>(nb::borrow<nb::str>(code->co_qualname));
    llvm::StringRef funcName(name);
    int startLine, startCol, endLine, endCol;
    int lasti = PyFrame_GetLasti(pyFrame);
    if (!PyCode_Addr2Location(code, lasti, &startLine, &startCol, &endLine,
                              &endCol)) {
      throw nb::python_error();
    }
    MlirLocation loc = mlirLocationFileLineColRangeGet(
        ctx, wrap(fileName), startLine, startCol, endLine, endCol);
#endif

    frames[count] = mlirLocationNameGet(ctx, wrap(funcName), loc);
    ++count;
  }
  // When the loop breaks (after the last iter), current frame (if non-null)
  // is leaked without this.
  Py_XDECREF(pyFrame);

  if (count == 0)
    return mlirLocationUnknownGet(ctx);

  MlirLocation callee = frames[0];
  assert(!mlirLocationIsNull(callee) && "expected non-null callee location");
  if (count == 1)
    return callee;

  MlirLocation caller = frames[count - 1];
  assert(!mlirLocationIsNull(caller) && "expected non-null caller location");
  for (int i = count - 2; i >= 1; i--)
    caller = mlirLocationCallSiteGet(frames[i], caller);

  return mlirLocationCallSiteGet(callee, caller);
}

PyLocation
maybeGetTracebackLocation(const std::optional<PyLocation> &location) {
  if (location.has_value())
    return location.value();
  if (!PyGlobals::get().getTracebackLoc().locTracebacksEnabled())
    return DefaultingPyLocation::resolve();

  PyMlirContext &ctx = DefaultingPyMlirContext::resolve();
  MlirLocation mlirLoc = tracebackToLocation(ctx.get());
  PyMlirContextRef ref = PyMlirContext::forContext(ctx.get());
  return {ref, mlirLoc};
}

} // namespace

//------------------------------------------------------------------------------
// Populates the core exports of the 'ir' submodule.
//------------------------------------------------------------------------------

void mlir::python::populateIRCore(nb::module_ &m) {
  // disable leak warnings which tend to be false positives.
  nb::set_leak_warnings(false);
  //----------------------------------------------------------------------------
  // Enums.
  //----------------------------------------------------------------------------
  nb::enum_<MlirDiagnosticSeverity>(m, "DiagnosticSeverity")
      .value("ERROR", MlirDiagnosticError)
      .value("WARNING", MlirDiagnosticWarning)
      .value("NOTE", MlirDiagnosticNote)
      .value("REMARK", MlirDiagnosticRemark);

  nb::enum_<MlirWalkOrder>(m, "WalkOrder")
      .value("PRE_ORDER", MlirWalkPreOrder)
      .value("POST_ORDER", MlirWalkPostOrder);

  nb::enum_<MlirWalkResult>(m, "WalkResult")
      .value("ADVANCE", MlirWalkResultAdvance)
      .value("INTERRUPT", MlirWalkResultInterrupt)
      .value("SKIP", MlirWalkResultSkip);

  //----------------------------------------------------------------------------
  // Mapping of Diagnostics.
  //----------------------------------------------------------------------------
  nb::class_<PyDiagnostic>(m, "Diagnostic")
      .def_prop_ro("severity", &PyDiagnostic::getSeverity)
      .def_prop_ro("location", &PyDiagnostic::getLocation)
      .def_prop_ro("message", &PyDiagnostic::getMessage)
      .def_prop_ro("notes", &PyDiagnostic::getNotes)
      .def("__str__", [](PyDiagnostic &self) -> nb::str {
        if (!self.isValid())
          return nb::str("<Invalid Diagnostic>");
        return self.getMessage();
      });

  nb::class_<PyDiagnostic::DiagnosticInfo>(m, "DiagnosticInfo")
      .def("__init__",
           [](PyDiagnostic::DiagnosticInfo &self, PyDiagnostic diag) {
             new (&self) PyDiagnostic::DiagnosticInfo(diag.getInfo());
           })
      .def_ro("severity", &PyDiagnostic::DiagnosticInfo::severity)
      .def_ro("location", &PyDiagnostic::DiagnosticInfo::location)
      .def_ro("message", &PyDiagnostic::DiagnosticInfo::message)
      .def_ro("notes", &PyDiagnostic::DiagnosticInfo::notes)
      .def("__str__",
           [](PyDiagnostic::DiagnosticInfo &self) { return self.message; });

  nb::class_<PyDiagnosticHandler>(m, "DiagnosticHandler")
      .def("detach", &PyDiagnosticHandler::detach)
      .def_prop_ro("attached", &PyDiagnosticHandler::isAttached)
      .def_prop_ro("had_error", &PyDiagnosticHandler::getHadError)
      .def("__enter__", &PyDiagnosticHandler::contextEnter)
      .def("__exit__", &PyDiagnosticHandler::contextExit,
           nb::arg("exc_type").none(), nb::arg("exc_value").none(),
           nb::arg("traceback").none());

  //----------------------------------------------------------------------------
  // Mapping of MlirContext.
  // Note that this is exported as _BaseContext. The containing, Python level
  // __init__.py will subclass it with site-specific functionality and set a
  // "Context" attribute on this module.
  //----------------------------------------------------------------------------

  // Expose DefaultThreadPool to python
  nb::class_<PyThreadPool>(m, "ThreadPool")
      .def("__init__", [](PyThreadPool &self) { new (&self) PyThreadPool(); })
      .def("get_max_concurrency", &PyThreadPool::getMaxConcurrency)
      .def("_mlir_thread_pool_ptr", &PyThreadPool::_mlir_thread_pool_ptr);

  nb::class_<PyMlirContext>(m, "_BaseContext")
      .def("__init__",
           [](PyMlirContext &self) {
             MlirContext context = mlirContextCreateWithThreading(false);
             new (&self) PyMlirContext(context);
           })
      .def_static("_get_live_count", &PyMlirContext::getLiveCount)
      .def("_get_context_again",
           [](PyMlirContext &self) {
             PyMlirContextRef ref = PyMlirContext::forContext(self.get());
             return ref.releaseObject();
           })
      .def_prop_ro(MLIR_PYTHON_CAPI_PTR_ATTR, &PyMlirContext::getCapsule)
      .def(MLIR_PYTHON_CAPI_FACTORY_ATTR, &PyMlirContext::createFromCapsule)
      .def("__enter__", &PyMlirContext::contextEnter)
      .def("__exit__", &PyMlirContext::contextExit, nb::arg("exc_type").none(),
           nb::arg("exc_value").none(), nb::arg("traceback").none())
      .def_prop_ro_static(
          "current",
          [](nb::object & /*class*/) {
            auto *context = PyThreadContextEntry::getDefaultContext();
            if (!context)
              return nb::none();
            return nb::cast(context);
          },
          "Gets the Context bound to the current thread or raises ValueError")
      .def_prop_ro(
          "dialects",
          [](PyMlirContext &self) { return PyDialects(self.getRef()); },
          "Gets a container for accessing dialects by name")
      .def_prop_ro(
          "d", [](PyMlirContext &self) { return PyDialects(self.getRef()); },
          "Alias for 'dialect'")
      .def(
          "get_dialect_descriptor",
          [=](PyMlirContext &self, std::string &name) {
            MlirDialect dialect = mlirContextGetOrLoadDialect(
                self.get(), {name.data(), name.size()});
            if (mlirDialectIsNull(dialect)) {
              throw nb::value_error(
                  (Twine("Dialect '") + name + "' not found").str().c_str());
            }
            return PyDialectDescriptor(self.getRef(), dialect);
          },
          nb::arg("dialect_name"),
          "Gets or loads a dialect by name, returning its descriptor object")
      .def_prop_rw(
          "allow_unregistered_dialects",
          [](PyMlirContext &self) -> bool {
            return mlirContextGetAllowUnregisteredDialects(self.get());
          },
          [](PyMlirContext &self, bool value) {
            mlirContextSetAllowUnregisteredDialects(self.get(), value);
          })
      .def("attach_diagnostic_handler", &PyMlirContext::attachDiagnosticHandler,
           nb::arg("callback"),
           "Attaches a diagnostic handler that will receive callbacks")
      .def(
          "enable_multithreading",
          [](PyMlirContext &self, bool enable) {
            mlirContextEnableMultithreading(self.get(), enable);
          },
          nb::arg("enable"))
      .def("set_thread_pool",
           [](PyMlirContext &self, PyThreadPool &pool) {
             // we should disable multi-threading first before setting
             // new thread pool otherwise the assert in
             // MLIRContext::setThreadPool will be raised.
             mlirContextEnableMultithreading(self.get(), false);
             mlirContextSetThreadPool(self.get(), pool.get());
           })
      .def("get_num_threads",
           [](PyMlirContext &self) {
             return mlirContextGetNumThreads(self.get());
           })
      .def("_mlir_thread_pool_ptr",
           [](PyMlirContext &self) {
             MlirLlvmThreadPool pool = mlirContextGetThreadPool(self.get());
             std::stringstream ss;
             ss << pool.ptr;
             return ss.str();
           })
      .def(
          "is_registered_operation",
          [](PyMlirContext &self, std::string &name) {
            return mlirContextIsRegisteredOperation(
                self.get(), MlirStringRef{name.data(), name.size()});
          },
          nb::arg("operation_name"))
      .def(
          "append_dialect_registry",
          [](PyMlirContext &self, PyDialectRegistry &registry) {
            mlirContextAppendDialectRegistry(self.get(), registry);
          },
          nb::arg("registry"))
      .def_prop_rw("emit_error_diagnostics", nullptr,
                   &PyMlirContext::setEmitErrorDiagnostics,
                   "Emit error diagnostics to diagnostic handlers. By default "
                   "error diagnostics are captured and reported through "
                   "MLIRError exceptions.")
      .def("load_all_available_dialects", [](PyMlirContext &self) {
        mlirContextLoadAllAvailableDialects(self.get());
      });

  //----------------------------------------------------------------------------
  // Mapping of PyDialectDescriptor
  //----------------------------------------------------------------------------
  nb::class_<PyDialectDescriptor>(m, "DialectDescriptor")
      .def_prop_ro("namespace",
                   [](PyDialectDescriptor &self) {
                     MlirStringRef ns = mlirDialectGetNamespace(self.get());
                     return nb::str(ns.data, ns.length);
                   })
      .def("__repr__", [](PyDialectDescriptor &self) {
        MlirStringRef ns = mlirDialectGetNamespace(self.get());
        std::string repr("<DialectDescriptor ");
        repr.append(ns.data, ns.length);
        repr.append(">");
        return repr;
      });

  //----------------------------------------------------------------------------
  // Mapping of PyDialects
  //----------------------------------------------------------------------------
  nb::class_<PyDialects>(m, "Dialects")
      .def("__getitem__",
           [=](PyDialects &self, std::string keyName) {
             MlirDialect dialect =
                 self.getDialectForKey(keyName, /*attrError=*/false);
             nb::object descriptor =
                 nb::cast(PyDialectDescriptor{self.getContext(), dialect});
             return createCustomDialectWrapper(keyName, std::move(descriptor));
           })
      .def("__getattr__", [=](PyDialects &self, std::string attrName) {
        MlirDialect dialect =
            self.getDialectForKey(attrName, /*attrError=*/true);
        nb::object descriptor =
            nb::cast(PyDialectDescriptor{self.getContext(), dialect});
        return createCustomDialectWrapper(attrName, std::move(descriptor));
      });

  //----------------------------------------------------------------------------
  // Mapping of PyDialect
  //----------------------------------------------------------------------------
  nb::class_<PyDialect>(m, "Dialect")
      .def(nb::init<nb::object>(), nb::arg("descriptor"))
      .def_prop_ro("descriptor",
                   [](PyDialect &self) { return self.getDescriptor(); })
      .def("__repr__", [](nb::object self) {
        auto clazz = self.attr("__class__");
        return nb::str("<Dialect ") +
               self.attr("descriptor").attr("namespace") + nb::str(" (class ") +
               clazz.attr("__module__") + nb::str(".") +
               clazz.attr("__name__") + nb::str(")>");
      });

  //----------------------------------------------------------------------------
  // Mapping of PyDialectRegistry
  //----------------------------------------------------------------------------
  nb::class_<PyDialectRegistry>(m, "DialectRegistry")
      .def_prop_ro(MLIR_PYTHON_CAPI_PTR_ATTR, &PyDialectRegistry::getCapsule)
      .def(MLIR_PYTHON_CAPI_FACTORY_ATTR, &PyDialectRegistry::createFromCapsule)
      .def(nb::init<>());

  //----------------------------------------------------------------------------
  // Mapping of Location
  //----------------------------------------------------------------------------
  nb::class_<PyLocation>(m, "Location")
      .def_prop_ro(MLIR_PYTHON_CAPI_PTR_ATTR, &PyLocation::getCapsule)
      .def(MLIR_PYTHON_CAPI_FACTORY_ATTR, &PyLocation::createFromCapsule)
      .def("__enter__", &PyLocation::contextEnter)
      .def("__exit__", &PyLocation::contextExit, nb::arg("exc_type").none(),
           nb::arg("exc_value").none(), nb::arg("traceback").none())
      .def("__eq__",
           [](PyLocation &self, PyLocation &other) -> bool {
             return mlirLocationEqual(self, other);
           })
      .def("__eq__", [](PyLocation &self, nb::object other) { return false; })
      .def_prop_ro_static(
          "current",
          [](nb::object & /*class*/) -> std::optional<PyLocation *> {
            auto *loc = PyThreadContextEntry::getDefaultLocation();
            if (!loc)
              return std::nullopt;
            return loc;
          },
          "Gets the Location bound to the current thread or raises ValueError")
      .def_static(
          "unknown",
          [](DefaultingPyMlirContext context) {
            return PyLocation(context->getRef(),
                              mlirLocationUnknownGet(context->get()));
          },
          nb::arg("context") = nb::none(),
          "Gets a Location representing an unknown location")
      .def_static(
          "callsite",
          [](PyLocation callee, const std::vector<PyLocation> &frames,
             DefaultingPyMlirContext context) {
            if (frames.empty())
              throw nb::value_error("No caller frames provided");
            MlirLocation caller = frames.back().get();
            for (const PyLocation &frame :
                 llvm::reverse(llvm::ArrayRef(frames).drop_back()))
              caller = mlirLocationCallSiteGet(frame.get(), caller);
            return PyLocation(context->getRef(),
                              mlirLocationCallSiteGet(callee.get(), caller));
          },
          nb::arg("callee"), nb::arg("frames"), nb::arg("context") = nb::none(),
          kContextGetCallSiteLocationDocstring)
      .def("is_a_callsite", mlirLocationIsACallSite)
      .def_prop_ro("callee", mlirLocationCallSiteGetCallee)
      .def_prop_ro("caller", mlirLocationCallSiteGetCaller)
      .def_static(
          "file",
          [](std::string filename, int line, int col,
             DefaultingPyMlirContext context) {
            return PyLocation(
                context->getRef(),
                mlirLocationFileLineColGet(
                    context->get(), toMlirStringRef(filename), line, col));
          },
          nb::arg("filename"), nb::arg("line"), nb::arg("col"),
          nb::arg("context") = nb::none(), kContextGetFileLocationDocstring)
      .def_static(
          "file",
          [](std::string filename, int startLine, int startCol, int endLine,
             int endCol, DefaultingPyMlirContext context) {
            return PyLocation(context->getRef(),
                              mlirLocationFileLineColRangeGet(
                                  context->get(), toMlirStringRef(filename),
                                  startLine, startCol, endLine, endCol));
          },
          nb::arg("filename"), nb::arg("start_line"), nb::arg("start_col"),
          nb::arg("end_line"), nb::arg("end_col"),
          nb::arg("context") = nb::none(), kContextGetFileRangeDocstring)
      .def("is_a_file", mlirLocationIsAFileLineColRange)
      .def_prop_ro("filename",
                   [](MlirLocation loc) {
                     return mlirIdentifierStr(
                         mlirLocationFileLineColRangeGetFilename(loc));
                   })
      .def_prop_ro("start_line", mlirLocationFileLineColRangeGetStartLine)
      .def_prop_ro("start_col", mlirLocationFileLineColRangeGetStartColumn)
      .def_prop_ro("end_line", mlirLocationFileLineColRangeGetEndLine)
      .def_prop_ro("end_col", mlirLocationFileLineColRangeGetEndColumn)
      .def_static(
          "fused",
          [](const std::vector<PyLocation> &pyLocations,
             std::optional<PyAttribute> metadata,
             DefaultingPyMlirContext context) {
            llvm::SmallVector<MlirLocation, 4> locations;
            locations.reserve(pyLocations.size());
            for (auto &pyLocation : pyLocations)
              locations.push_back(pyLocation.get());
            MlirLocation location = mlirLocationFusedGet(
                context->get(), locations.size(), locations.data(),
                metadata ? metadata->get() : MlirAttribute{0});
            return PyLocation(context->getRef(), location);
          },
          nb::arg("locations"), nb::arg("metadata") = nb::none(),
          nb::arg("context") = nb::none(), kContextGetFusedLocationDocstring)
      .def("is_a_fused", mlirLocationIsAFused)
      .def_prop_ro("locations",
                   [](MlirLocation loc) {
                     unsigned numLocations =
                         mlirLocationFusedGetNumLocations(loc);
                     std::vector<MlirLocation> locations(numLocations);
                     if (numLocations)
                       mlirLocationFusedGetLocations(loc, locations.data());
                     return locations;
                   })
      .def_static(
          "name",
          [](std::string name, std::optional<PyLocation> childLoc,
             DefaultingPyMlirContext context) {
            return PyLocation(
                context->getRef(),
                mlirLocationNameGet(
                    context->get(), toMlirStringRef(name),
                    childLoc ? childLoc->get()
                             : mlirLocationUnknownGet(context->get())));
          },
          nb::arg("name"), nb::arg("childLoc") = nb::none(),
          nb::arg("context") = nb::none(), kContextGetNameLocationDocString)
      .def("is_a_name", mlirLocationIsAName)
      .def_prop_ro("name_str",
                   [](MlirLocation loc) {
                     return mlirIdentifierStr(mlirLocationNameGetName(loc));
                   })
      .def_prop_ro("child_loc", mlirLocationNameGetChildLoc)
      .def_static(
          "from_attr",
          [](PyAttribute &attribute, DefaultingPyMlirContext context) {
            return PyLocation(context->getRef(),
                              mlirLocationFromAttribute(attribute));
          },
          nb::arg("attribute"), nb::arg("context") = nb::none(),
          "Gets a Location from a LocationAttr")
      .def_prop_ro(
          "context",
          [](PyLocation &self) { return self.getContext().getObject(); },
          "Context that owns the Location")
      .def_prop_ro(
          "attr",
          [](PyLocation &self) { return mlirLocationGetAttribute(self); },
          "Get the underlying LocationAttr")
      .def(
          "emit_error",
          [](PyLocation &self, std::string message) {
            mlirEmitError(self, message.c_str());
          },
          nb::arg("message"), "Emits an error at this location")
      .def("__repr__", [](PyLocation &self) {
        PyPrintAccumulator printAccum;
        mlirLocationPrint(self, printAccum.getCallback(),
                          printAccum.getUserData());
        return printAccum.join();
      });

  //----------------------------------------------------------------------------
  // Mapping of Module
  //----------------------------------------------------------------------------
  nb::class_<PyModule>(m, "Module", nb::is_weak_referenceable())
      .def_prop_ro(MLIR_PYTHON_CAPI_PTR_ATTR, &PyModule::getCapsule)
      .def(MLIR_PYTHON_CAPI_FACTORY_ATTR, &PyModule::createFromCapsule,
           kModuleCAPICreate)
      .def("_clear_mlir_module", &PyModule::clearMlirModule)
      .def_static(
          "parse",
          [](const std::string &moduleAsm, DefaultingPyMlirContext context) {
            PyMlirContext::ErrorCapture errors(context->getRef());
            MlirModule module = mlirModuleCreateParse(
                context->get(), toMlirStringRef(moduleAsm));
            if (mlirModuleIsNull(module))
              throw MLIRError("Unable to parse module assembly", errors.take());
            return PyModule::forModule(module).releaseObject();
          },
          nb::arg("asm"), nb::arg("context") = nb::none(),
          kModuleParseDocstring)
      .def_static(
          "parse",
          [](nb::bytes moduleAsm, DefaultingPyMlirContext context) {
            PyMlirContext::ErrorCapture errors(context->getRef());
            MlirModule module = mlirModuleCreateParse(
                context->get(), toMlirStringRef(moduleAsm));
            if (mlirModuleIsNull(module))
              throw MLIRError("Unable to parse module assembly", errors.take());
            return PyModule::forModule(module).releaseObject();
          },
          nb::arg("asm"), nb::arg("context") = nb::none(),
          kModuleParseDocstring)
      .def_static(
          "parseFile",
          [](const std::string &path, DefaultingPyMlirContext context) {
            PyMlirContext::ErrorCapture errors(context->getRef());
            MlirModule module = mlirModuleCreateParseFromFile(
                context->get(), toMlirStringRef(path));
            if (mlirModuleIsNull(module))
              throw MLIRError("Unable to parse module assembly", errors.take());
            return PyModule::forModule(module).releaseObject();
          },
          nb::arg("path"), nb::arg("context") = nb::none(),
          kModuleParseDocstring)
      .def_static(
          "create",
          [](const std::optional<PyLocation> &loc) {
            PyLocation pyLoc = maybeGetTracebackLocation(loc);
            MlirModule module = mlirModuleCreateEmpty(pyLoc.get());
            return PyModule::forModule(module).releaseObject();
          },
          nb::arg("loc") = nb::none(), "Creates an empty module")
      .def_prop_ro(
          "context",
          [](PyModule &self) { return self.getContext().getObject(); },
          "Context that created the Module")
      .def_prop_ro(
          "operation",
          [](PyModule &self) {
            return PyOperation::forOperation(self.getContext(),
                                             mlirModuleGetOperation(self.get()),
                                             self.getRef().releaseObject())
                .releaseObject();
          },
          "Accesses the module as an operation")
      .def_prop_ro(
          "body",
          [](PyModule &self) {
            PyOperationRef moduleOp = PyOperation::forOperation(
                self.getContext(), mlirModuleGetOperation(self.get()),
                self.getRef().releaseObject());
            PyBlock returnBlock(moduleOp, mlirModuleGetBody(self.get()));
            return returnBlock;
          },
          "Return the block for this module")
      .def(
          "dump",
          [](PyModule &self) {
            mlirOperationDump(mlirModuleGetOperation(self.get()));
          },
          kDumpDocstring)
      .def(
          "__str__",
          [](nb::object self) {
            // Defer to the operation's __str__.
            return self.attr("operation").attr("__str__")();
          },
          kOperationStrDunderDocstring)
      .def(
          "__eq__",
          [](PyModule &self, PyModule &other) {
            return mlirModuleEqual(self.get(), other.get());
          },
          "other"_a)
      .def("__hash__",
           [](PyModule &self) { return mlirModuleHashValue(self.get()); });

  //----------------------------------------------------------------------------
  // Mapping of Operation.
  //----------------------------------------------------------------------------
  nb::class_<PyOperationBase>(m, "_OperationBase")
      .def_prop_ro(MLIR_PYTHON_CAPI_PTR_ATTR,
                   [](PyOperationBase &self) {
                     return self.getOperation().getCapsule();
                   })
      .def("__eq__",
           [](PyOperationBase &self, PyOperationBase &other) {
             return mlirOperationEqual(self.getOperation().get(),
                                       other.getOperation().get());
           })
      .def("__eq__",
           [](PyOperationBase &self, nb::object other) { return false; })
      .def("__hash__",
           [](PyOperationBase &self) {
             return mlirOperationHashValue(self.getOperation().get());
           })
      .def_prop_ro("attributes",
                   [](PyOperationBase &self) {
                     return PyOpAttributeMap(self.getOperation().getRef());
                   })
      .def_prop_ro(
          "context",
          [](PyOperationBase &self) {
            PyOperation &concreteOperation = self.getOperation();
            concreteOperation.checkValid();
            return concreteOperation.getContext().getObject();
          },
          "Context that owns the Operation")
      .def_prop_ro("name",
                   [](PyOperationBase &self) {
                     auto &concreteOperation = self.getOperation();
                     concreteOperation.checkValid();
                     MlirOperation operation = concreteOperation.get();
                     return mlirIdentifierStr(mlirOperationGetName(operation));
                   })
      .def_prop_ro("operands",
                   [](PyOperationBase &self) {
                     return PyOpOperandList(self.getOperation().getRef());
                   })
      .def_prop_ro("regions",
                   [](PyOperationBase &self) {
                     return PyRegionList(self.getOperation().getRef());
                   })
      .def_prop_ro(
          "results",
          [](PyOperationBase &self) {
            return PyOpResultList(self.getOperation().getRef());
          },
          "Returns the list of Operation results.")
      .def_prop_ro(
          "result",
          [](PyOperationBase &self) {
            auto &operation = self.getOperation();
            return PyOpResult(operation.getRef(), getUniqueResult(operation))
                .maybeDownCast();
          },
          "Shortcut to get an op result if it has only one (throws an error "
          "otherwise).")
      .def_prop_ro(
          "location",
          [](PyOperationBase &self) {
            PyOperation &operation = self.getOperation();
            return PyLocation(operation.getContext(),
                              mlirOperationGetLocation(operation.get()));
          },
          "Returns the source location the operation was defined or derived "
          "from.")
      .def_prop_ro("parent",
                   [](PyOperationBase &self) -> nb::object {
                     auto parent = self.getOperation().getParentOperation();
                     if (parent)
                       return parent->getObject();
                     return nb::none();
                   })
      .def(
          "__str__",
          [](PyOperationBase &self) {
            return self.getAsm(/*binary=*/false,
                               /*largeElementsLimit=*/std::nullopt,
                               /*largeResourceLimit=*/std::nullopt,
                               /*enableDebugInfo=*/false,
                               /*prettyDebugInfo=*/false,
                               /*printGenericOpForm=*/false,
                               /*useLocalScope=*/false,
                               /*useNameLocAsPrefix=*/false,
                               /*assumeVerified=*/false,
                               /*skipRegions=*/false);
          },
          "Returns the assembly form of the operation.")
      .def("print",
           nb::overload_cast<PyAsmState &, nb::object, bool>(
               &PyOperationBase::print),
           nb::arg("state"), nb::arg("file") = nb::none(),
           nb::arg("binary") = false, kOperationPrintStateDocstring)
      .def("print",
           nb::overload_cast<std::optional<int64_t>, std::optional<int64_t>,
                             bool, bool, bool, bool, bool, bool, nb::object,
                             bool, bool>(&PyOperationBase::print),
           // Careful: Lots of arguments must match up with print method.
<<<<<<< HEAD
           nb::arg("large_elements_limit").none() = nb::none(),
           nb::arg("large_resource_limit").none() = nb::none(),
=======
           nb::arg("large_elements_limit") = nb::none(),
           nb::arg("large_resource_limit") = nb::none(),
>>>>>>> 35227056
           nb::arg("enable_debug_info") = false,
           nb::arg("pretty_debug_info") = false,
           nb::arg("print_generic_op_form") = false,
           nb::arg("use_local_scope") = false,
           nb::arg("use_name_loc_as_prefix") = false,
           nb::arg("assume_verified") = false, nb::arg("file") = nb::none(),
           nb::arg("binary") = false, nb::arg("skip_regions") = false,
           kOperationPrintDocstring)
      .def("write_bytecode", &PyOperationBase::writeBytecode, nb::arg("file"),
           nb::arg("desired_version") = nb::none(),
           kOperationPrintBytecodeDocstring)
      .def("get_asm", &PyOperationBase::getAsm,
           // Careful: Lots of arguments must match up with get_asm method.
           nb::arg("binary") = false,
<<<<<<< HEAD
           nb::arg("large_elements_limit").none() = nb::none(),
           nb::arg("large_resource_limit").none() = nb::none(),
=======
           nb::arg("large_elements_limit") = nb::none(),
           nb::arg("large_resource_limit") = nb::none(),
>>>>>>> 35227056
           nb::arg("enable_debug_info") = false,
           nb::arg("pretty_debug_info") = false,
           nb::arg("print_generic_op_form") = false,
           nb::arg("use_local_scope") = false,
           nb::arg("use_name_loc_as_prefix") = false,
           nb::arg("assume_verified") = false, nb::arg("skip_regions") = false,
           kOperationGetAsmDocstring)
      .def("verify", &PyOperationBase::verify,
           "Verify the operation. Raises MLIRError if verification fails, and "
           "returns true otherwise.")
      .def("move_after", &PyOperationBase::moveAfter, nb::arg("other"),
           "Puts self immediately after the other operation in its parent "
           "block.")
      .def("move_before", &PyOperationBase::moveBefore, nb::arg("other"),
           "Puts self immediately before the other operation in its parent "
           "block.")
      .def("is_before_in_block", &PyOperationBase::isBeforeInBlock,
           nb::arg("other"),
           "Given an operation 'other' that is within the same parent block, "
           "return"
           "whether the current operation is before 'other' in the operation "
           "list"
           "of the parent block.")
      .def(
          "clone",
          [](PyOperationBase &self, nb::object ip) {
            return self.getOperation().clone(ip);
          },
          nb::arg("ip") = nb::none())
      .def(
          "detach_from_parent",
          [](PyOperationBase &self) {
            PyOperation &operation = self.getOperation();
            operation.checkValid();
            if (!operation.isAttached())
              throw nb::value_error("Detached operation has no parent.");

            operation.detachFromParent();
            return operation.createOpView();
          },
          "Detaches the operation from its parent block.")
      .def_prop_ro(
          "attached",
          [](PyOperationBase &self) {
            PyOperation &operation = self.getOperation();
            operation.checkValid();
            return operation.isAttached();
          },
          "Reports if the operation is attached to its parent block.")
      .def("erase", [](PyOperationBase &self) { self.getOperation().erase(); })
      .def("walk", &PyOperationBase::walk, nb::arg("callback"),
           nb::arg("walk_order") = MlirWalkPostOrder);

  nb::class_<PyOperation, PyOperationBase>(m, "Operation")
      .def_static(
          "create",
          [](std::string_view name,
             std::optional<std::vector<PyType *>> results,
             std::optional<std::vector<PyValue *>> operands,
             std::optional<nb::dict> attributes,
             std::optional<std::vector<PyBlock *>> successors, int regions,
             const std::optional<PyLocation> &location,
             const nb::object &maybeIp, bool inferType) {
            // Unpack/validate operands.
            llvm::SmallVector<MlirValue, 4> mlirOperands;
            if (operands) {
              mlirOperands.reserve(operands->size());
              for (PyValue *operand : *operands) {
                if (!operand)
                  throw nb::value_error("operand value cannot be None");
                mlirOperands.push_back(operand->get());
              }
            }

            PyLocation pyLoc = maybeGetTracebackLocation(location);
            return PyOperation::create(name, results, mlirOperands, attributes,
                                       successors, regions, pyLoc, maybeIp,
                                       inferType);
          },
          nb::arg("name"), nb::arg("results") = nb::none(),
          nb::arg("operands") = nb::none(), nb::arg("attributes") = nb::none(),
          nb::arg("successors") = nb::none(), nb::arg("regions") = 0,
          nb::arg("loc") = nb::none(), nb::arg("ip") = nb::none(),
          nb::arg("infer_type") = false, kOperationCreateDocstring)
      .def_static(
          "parse",
          [](const std::string &sourceStr, const std::string &sourceName,
             DefaultingPyMlirContext context) {
            return PyOperation::parse(context->getRef(), sourceStr, sourceName)
                ->createOpView();
          },
          nb::arg("source"), nb::kw_only(), nb::arg("source_name") = "",
          nb::arg("context") = nb::none(),
          "Parses an operation. Supports both text assembly format and binary "
          "bytecode format.")
      .def_prop_ro(MLIR_PYTHON_CAPI_PTR_ATTR, &PyOperation::getCapsule)
      .def(MLIR_PYTHON_CAPI_FACTORY_ATTR, &PyOperation::createFromCapsule)
      .def_prop_ro("operation", [](nb::object self) { return self; })
      .def_prop_ro("opview", &PyOperation::createOpView)
      .def_prop_ro("block", &PyOperation::getBlock)
      .def_prop_ro(
          "successors",
          [](PyOperationBase &self) {
            return PyOpSuccessors(self.getOperation().getRef());
          },
          "Returns the list of Operation successors.")
      .def("_set_invalid", &PyOperation::setInvalid,
           "Invalidate the operation.");

  auto opViewClass =
      nb::class_<PyOpView, PyOperationBase>(m, "OpView")
          .def(nb::init<nb::object>(), nb::arg("operation"))
          .def(
              "__init__",
              [](PyOpView *self, std::string_view name,
                 std::tuple<int, bool> opRegionSpec,
                 nb::object operandSegmentSpecObj,
                 nb::object resultSegmentSpecObj,
                 std::optional<nb::list> resultTypeList, nb::list operandList,
                 std::optional<nb::dict> attributes,
                 std::optional<std::vector<PyBlock *>> successors,
                 std::optional<int> regions,
                 const std::optional<PyLocation> &location,
                 const nb::object &maybeIp) {
                PyLocation pyLoc = maybeGetTracebackLocation(location);
                new (self) PyOpView(PyOpView::buildGeneric(
                    name, opRegionSpec, operandSegmentSpecObj,
                    resultSegmentSpecObj, resultTypeList, operandList,
                    attributes, successors, regions, pyLoc, maybeIp));
              },
              nb::arg("name"), nb::arg("opRegionSpec"),
              nb::arg("operandSegmentSpecObj") = nb::none(),
              nb::arg("resultSegmentSpecObj") = nb::none(),
              nb::arg("results") = nb::none(), nb::arg("operands") = nb::none(),
              nb::arg("attributes") = nb::none(),
              nb::arg("successors") = nb::none(),
              nb::arg("regions") = nb::none(), nb::arg("loc") = nb::none(),
              nb::arg("ip") = nb::none())

          .def_prop_ro("operation", &PyOpView::getOperationObject)
          .def_prop_ro("opview", [](nb::object self) { return self; })
          .def(
              "__str__",
              [](PyOpView &self) { return nb::str(self.getOperationObject()); })
          .def_prop_ro(
              "successors",
              [](PyOperationBase &self) {
                return PyOpSuccessors(self.getOperation().getRef());
              },
              "Returns the list of Operation successors.")
          .def(
              "_set_invalid",
              [](PyOpView &self) { self.getOperation().setInvalid(); },
              "Invalidate the operation.");
  opViewClass.attr("_ODS_REGIONS") = nb::make_tuple(0, true);
  opViewClass.attr("_ODS_OPERAND_SEGMENTS") = nb::none();
  opViewClass.attr("_ODS_RESULT_SEGMENTS") = nb::none();
  // It is faster to pass the operation_name, ods_regions, and
  // ods_operand_segments/ods_result_segments as arguments to the constructor,
  // rather than to access them as attributes.
  opViewClass.attr("build_generic") = classmethod(
      [](nb::handle cls, std::optional<nb::list> resultTypeList,
         nb::list operandList, std::optional<nb::dict> attributes,
         std::optional<std::vector<PyBlock *>> successors,
         std::optional<int> regions, std::optional<PyLocation> location,
         const nb::object &maybeIp) {
        std::string name = nb::cast<std::string>(cls.attr("OPERATION_NAME"));
        std::tuple<int, bool> opRegionSpec =
            nb::cast<std::tuple<int, bool>>(cls.attr("_ODS_REGIONS"));
        nb::object operandSegmentSpec = cls.attr("_ODS_OPERAND_SEGMENTS");
        nb::object resultSegmentSpec = cls.attr("_ODS_RESULT_SEGMENTS");
        PyLocation pyLoc = maybeGetTracebackLocation(location);
        return PyOpView::buildGeneric(name, opRegionSpec, operandSegmentSpec,
                                      resultSegmentSpec, resultTypeList,
                                      operandList, attributes, successors,
                                      regions, pyLoc, maybeIp);
      },
      nb::arg("cls"), nb::arg("results") = nb::none(),
      nb::arg("operands") = nb::none(), nb::arg("attributes") = nb::none(),
      nb::arg("successors") = nb::none(), nb::arg("regions") = nb::none(),
      nb::arg("loc") = nb::none(), nb::arg("ip") = nb::none(),
      "Builds a specific, generated OpView based on class level attributes.");
  opViewClass.attr("parse") = classmethod(
      [](const nb::object &cls, const std::string &sourceStr,
         const std::string &sourceName, DefaultingPyMlirContext context) {
        PyOperationRef parsed =
            PyOperation::parse(context->getRef(), sourceStr, sourceName);

        // Check if the expected operation was parsed, and cast to to the
        // appropriate `OpView` subclass if successful.
        // NOTE: This accesses attributes that have been automatically added to
        // `OpView` subclasses, and is not intended to be used on `OpView`
        // directly.
        std::string clsOpName =
            nb::cast<std::string>(cls.attr("OPERATION_NAME"));
        MlirStringRef identifier =
            mlirIdentifierStr(mlirOperationGetName(*parsed.get()));
        std::string_view parsedOpName(identifier.data, identifier.length);
        if (clsOpName != parsedOpName)
          throw MLIRError(Twine("Expected a '") + clsOpName + "' op, got: '" +
                          parsedOpName + "'");
        return PyOpView::constructDerived(cls, parsed.getObject());
      },
      nb::arg("cls"), nb::arg("source"), nb::kw_only(),
      nb::arg("source_name") = "", nb::arg("context") = nb::none(),
      "Parses a specific, generated OpView based on class level attributes");

  //----------------------------------------------------------------------------
  // Mapping of PyRegion.
  //----------------------------------------------------------------------------
  nb::class_<PyRegion>(m, "Region")
      .def_prop_ro(
          "blocks",
          [](PyRegion &self) {
            return PyBlockList(self.getParentOperation(), self.get());
          },
          "Returns a forward-optimized sequence of blocks.")
      .def_prop_ro(
          "owner",
          [](PyRegion &self) {
            return self.getParentOperation()->createOpView();
          },
          "Returns the operation owning this region.")
      .def(
          "__iter__",
          [](PyRegion &self) {
            self.checkValid();
            MlirBlock firstBlock = mlirRegionGetFirstBlock(self.get());
            return PyBlockIterator(self.getParentOperation(), firstBlock);
          },
          "Iterates over blocks in the region.")
      .def("__eq__",
           [](PyRegion &self, PyRegion &other) {
             return self.get().ptr == other.get().ptr;
           })
      .def("__eq__", [](PyRegion &self, nb::object &other) { return false; });

  //----------------------------------------------------------------------------
  // Mapping of PyBlock.
  //----------------------------------------------------------------------------
  nb::class_<PyBlock>(m, "Block")
      .def_prop_ro(MLIR_PYTHON_CAPI_PTR_ATTR, &PyBlock::getCapsule)
      .def_prop_ro(
          "owner",
          [](PyBlock &self) {
            return self.getParentOperation()->createOpView();
          },
          "Returns the owning operation of this block.")
      .def_prop_ro(
          "region",
          [](PyBlock &self) {
            MlirRegion region = mlirBlockGetParentRegion(self.get());
            return PyRegion(self.getParentOperation(), region);
          },
          "Returns the owning region of this block.")
      .def_prop_ro(
          "arguments",
          [](PyBlock &self) {
            return PyBlockArgumentList(self.getParentOperation(), self.get());
          },
          "Returns a list of block arguments.")
      .def(
          "add_argument",
          [](PyBlock &self, const PyType &type, const PyLocation &loc) {
            return mlirBlockAddArgument(self.get(), type, loc);
          },
          "Append an argument of the specified type to the block and returns "
          "the newly added argument.")
      .def(
          "erase_argument",
          [](PyBlock &self, unsigned index) {
            return mlirBlockEraseArgument(self.get(), index);
          },
          "Erase the argument at 'index' and remove it from the argument list.")
      .def_prop_ro(
          "operations",
          [](PyBlock &self) {
            return PyOperationList(self.getParentOperation(), self.get());
          },
          "Returns a forward-optimized sequence of operations.")
      .def_static(
          "create_at_start",
          [](PyRegion &parent, const nb::sequence &pyArgTypes,
             const std::optional<nb::sequence> &pyArgLocs) {
            parent.checkValid();
            MlirBlock block = createBlock(pyArgTypes, pyArgLocs);
            mlirRegionInsertOwnedBlock(parent, 0, block);
            return PyBlock(parent.getParentOperation(), block);
          },
          nb::arg("parent"), nb::arg("arg_types") = nb::list(),
          nb::arg("arg_locs") = std::nullopt,
          "Creates and returns a new Block at the beginning of the given "
          "region (with given argument types and locations).")
      .def(
          "append_to",
          [](PyBlock &self, PyRegion &region) {
            MlirBlock b = self.get();
            if (!mlirRegionIsNull(mlirBlockGetParentRegion(b)))
              mlirBlockDetach(b);
            mlirRegionAppendOwnedBlock(region.get(), b);
          },
          "Append this block to a region, transferring ownership if necessary")
      .def(
          "create_before",
          [](PyBlock &self, const nb::args &pyArgTypes,
             const std::optional<nb::sequence> &pyArgLocs) {
            self.checkValid();
            MlirBlock block =
                createBlock(nb::cast<nb::sequence>(pyArgTypes), pyArgLocs);
            MlirRegion region = mlirBlockGetParentRegion(self.get());
            mlirRegionInsertOwnedBlockBefore(region, self.get(), block);
            return PyBlock(self.getParentOperation(), block);
          },
          nb::arg("arg_types"), nb::kw_only(),
          nb::arg("arg_locs") = std::nullopt,
          "Creates and returns a new Block before this block "
          "(with given argument types and locations).")
      .def(
          "create_after",
          [](PyBlock &self, const nb::args &pyArgTypes,
             const std::optional<nb::sequence> &pyArgLocs) {
            self.checkValid();
            MlirBlock block =
                createBlock(nb::cast<nb::sequence>(pyArgTypes), pyArgLocs);
            MlirRegion region = mlirBlockGetParentRegion(self.get());
            mlirRegionInsertOwnedBlockAfter(region, self.get(), block);
            return PyBlock(self.getParentOperation(), block);
          },
          nb::arg("arg_types"), nb::kw_only(),
          nb::arg("arg_locs") = std::nullopt,
          "Creates and returns a new Block after this block "
          "(with given argument types and locations).")
      .def(
          "__iter__",
          [](PyBlock &self) {
            self.checkValid();
            MlirOperation firstOperation =
                mlirBlockGetFirstOperation(self.get());
            return PyOperationIterator(self.getParentOperation(),
                                       firstOperation);
          },
          "Iterates over operations in the block.")
      .def("__eq__",
           [](PyBlock &self, PyBlock &other) {
             return self.get().ptr == other.get().ptr;
           })
      .def("__eq__", [](PyBlock &self, nb::object &other) { return false; })
      .def("__hash__",
           [](PyBlock &self) {
             return static_cast<size_t>(llvm::hash_value(self.get().ptr));
           })
      .def(
          "__str__",
          [](PyBlock &self) {
            self.checkValid();
            PyPrintAccumulator printAccum;
            mlirBlockPrint(self.get(), printAccum.getCallback(),
                           printAccum.getUserData());
            return printAccum.join();
          },
          "Returns the assembly form of the block.")
      .def(
          "append",
          [](PyBlock &self, PyOperationBase &operation) {
            if (operation.getOperation().isAttached())
              operation.getOperation().detachFromParent();

            MlirOperation mlirOperation = operation.getOperation().get();
            mlirBlockAppendOwnedOperation(self.get(), mlirOperation);
            operation.getOperation().setAttached(
                self.getParentOperation().getObject());
          },
          nb::arg("operation"),
          "Appends an operation to this block. If the operation is currently "
          "in another block, it will be moved.")
      .def_prop_ro(
          "successors",
          [](PyBlock &self) {
            return PyBlockSuccessors(self, self.getParentOperation());
          },
          "Returns the list of Block successors.")
      .def_prop_ro(
          "predecessors",
          [](PyBlock &self) {
            return PyBlockPredecessors(self, self.getParentOperation());
          },
          "Returns the list of Block predecessors.");

  //----------------------------------------------------------------------------
  // Mapping of PyInsertionPoint.
  //----------------------------------------------------------------------------

  nb::class_<PyInsertionPoint>(m, "InsertionPoint")
      .def(nb::init<PyBlock &>(), nb::arg("block"),
           "Inserts after the last operation but still inside the block.")
      .def("__enter__", &PyInsertionPoint::contextEnter)
      .def("__exit__", &PyInsertionPoint::contextExit,
           nb::arg("exc_type").none(), nb::arg("exc_value").none(),
           nb::arg("traceback").none())
      .def_prop_ro_static(
          "current",
          [](nb::object & /*class*/) {
            auto *ip = PyThreadContextEntry::getDefaultInsertionPoint();
            if (!ip)
              throw nb::value_error("No current InsertionPoint");
            return ip;
          },
          "Gets the InsertionPoint bound to the current thread or raises "
          "ValueError if none has been set")
      .def(nb::init<PyOperationBase &>(), nb::arg("beforeOperation"),
           "Inserts before a referenced operation.")
      .def_static("at_block_begin", &PyInsertionPoint::atBlockBegin,
                  nb::arg("block"), "Inserts at the beginning of the block.")
      .def_static("at_block_terminator", &PyInsertionPoint::atBlockTerminator,
                  nb::arg("block"), "Inserts before the block terminator.")
      .def_static("after", &PyInsertionPoint::after, nb::arg("operation"),
                  "Inserts after the operation.")
      .def("insert", &PyInsertionPoint::insert, nb::arg("operation"),
           "Inserts an operation.")
      .def_prop_ro(
          "block", [](PyInsertionPoint &self) { return self.getBlock(); },
          "Returns the block that this InsertionPoint points to.")
      .def_prop_ro(
          "ref_operation",
          [](PyInsertionPoint &self) -> nb::object {
            auto refOperation = self.getRefOperation();
            if (refOperation)
              return refOperation->getObject();
            return nb::none();
          },
          "The reference operation before which new operations are "
          "inserted, or None if the insertion point is at the end of "
          "the block");

  //----------------------------------------------------------------------------
  // Mapping of PyAttribute.
  //----------------------------------------------------------------------------
  nb::class_<PyAttribute>(m, "Attribute")
      // Delegate to the PyAttribute copy constructor, which will also lifetime
      // extend the backing context which owns the MlirAttribute.
      .def(nb::init<PyAttribute &>(), nb::arg("cast_from_type"),
           "Casts the passed attribute to the generic Attribute")
      .def_prop_ro(MLIR_PYTHON_CAPI_PTR_ATTR, &PyAttribute::getCapsule)
      .def(MLIR_PYTHON_CAPI_FACTORY_ATTR, &PyAttribute::createFromCapsule)
      .def_static(
          "parse",
          [](const std::string &attrSpec, DefaultingPyMlirContext context) {
            PyMlirContext::ErrorCapture errors(context->getRef());
            MlirAttribute attr = mlirAttributeParseGet(
                context->get(), toMlirStringRef(attrSpec));
            if (mlirAttributeIsNull(attr))
              throw MLIRError("Unable to parse attribute", errors.take());
            return attr;
          },
          nb::arg("asm"), nb::arg("context") = nb::none(),
          "Parses an attribute from an assembly form. Raises an MLIRError on "
          "failure.")
      .def_prop_ro(
          "context",
          [](PyAttribute &self) { return self.getContext().getObject(); },
          "Context that owns the Attribute")
      .def_prop_ro("type",
                   [](PyAttribute &self) { return mlirAttributeGetType(self); })
      .def(
          "get_named",
          [](PyAttribute &self, std::string name) {
            return PyNamedAttribute(self, std::move(name));
          },
          nb::keep_alive<0, 1>(), "Binds a name to the attribute")
      .def("__eq__",
           [](PyAttribute &self, PyAttribute &other) { return self == other; })
      .def("__eq__", [](PyAttribute &self, nb::object &other) { return false; })
      .def("__hash__",
           [](PyAttribute &self) {
             return static_cast<size_t>(llvm::hash_value(self.get().ptr));
           })
      .def(
          "dump", [](PyAttribute &self) { mlirAttributeDump(self); },
          kDumpDocstring)
      .def(
          "__str__",
          [](PyAttribute &self) {
            PyPrintAccumulator printAccum;
            mlirAttributePrint(self, printAccum.getCallback(),
                               printAccum.getUserData());
            return printAccum.join();
          },
          "Returns the assembly form of the Attribute.")
      .def("__repr__",
           [](PyAttribute &self) {
             // Generally, assembly formats are not printed for __repr__ because
             // this can cause exceptionally long debug output and exceptions.
             // However, attribute values are generally considered useful and
             // are printed. This may need to be re-evaluated if debug dumps end
             // up being excessive.
             PyPrintAccumulator printAccum;
             printAccum.parts.append("Attribute(");
             mlirAttributePrint(self, printAccum.getCallback(),
                                printAccum.getUserData());
             printAccum.parts.append(")");
             return printAccum.join();
           })
      .def_prop_ro("typeid",
                   [](PyAttribute &self) -> MlirTypeID {
                     MlirTypeID mlirTypeID = mlirAttributeGetTypeID(self);
                     assert(!mlirTypeIDIsNull(mlirTypeID) &&
                            "mlirTypeID was expected to be non-null.");
                     return mlirTypeID;
                   })
      .def(MLIR_PYTHON_MAYBE_DOWNCAST_ATTR, [](PyAttribute &self) {
        MlirTypeID mlirTypeID = mlirAttributeGetTypeID(self);
        assert(!mlirTypeIDIsNull(mlirTypeID) &&
               "mlirTypeID was expected to be non-null.");
        std::optional<nb::callable> typeCaster =
            PyGlobals::get().lookupTypeCaster(mlirTypeID,
                                              mlirAttributeGetDialect(self));
        if (!typeCaster)
          return nb::cast(self);
        return typeCaster.value()(self);
      });

  //----------------------------------------------------------------------------
  // Mapping of PyNamedAttribute
  //----------------------------------------------------------------------------
  nb::class_<PyNamedAttribute>(m, "NamedAttribute")
      .def("__repr__",
           [](PyNamedAttribute &self) {
             PyPrintAccumulator printAccum;
             printAccum.parts.append("NamedAttribute(");
             printAccum.parts.append(
                 nb::str(mlirIdentifierStr(self.namedAttr.name).data,
                         mlirIdentifierStr(self.namedAttr.name).length));
             printAccum.parts.append("=");
             mlirAttributePrint(self.namedAttr.attribute,
                                printAccum.getCallback(),
                                printAccum.getUserData());
             printAccum.parts.append(")");
             return printAccum.join();
           })
      .def_prop_ro(
          "name",
          [](PyNamedAttribute &self) {
            return mlirIdentifierStr(self.namedAttr.name);
          },
          "The name of the NamedAttribute binding")
      .def_prop_ro(
          "attr",
          [](PyNamedAttribute &self) { return self.namedAttr.attribute; },
          nb::keep_alive<0, 1>(),
          "The underlying generic attribute of the NamedAttribute binding");

  //----------------------------------------------------------------------------
  // Mapping of PyType.
  //----------------------------------------------------------------------------
  nb::class_<PyType>(m, "Type")
      // Delegate to the PyType copy constructor, which will also lifetime
      // extend the backing context which owns the MlirType.
      .def(nb::init<PyType &>(), nb::arg("cast_from_type"),
           "Casts the passed type to the generic Type")
      .def_prop_ro(MLIR_PYTHON_CAPI_PTR_ATTR, &PyType::getCapsule)
      .def(MLIR_PYTHON_CAPI_FACTORY_ATTR, &PyType::createFromCapsule)
      .def_static(
          "parse",
          [](std::string typeSpec, DefaultingPyMlirContext context) {
            PyMlirContext::ErrorCapture errors(context->getRef());
            MlirType type =
                mlirTypeParseGet(context->get(), toMlirStringRef(typeSpec));
            if (mlirTypeIsNull(type))
              throw MLIRError("Unable to parse type", errors.take());
            return type;
          },
          nb::arg("asm"), nb::arg("context") = nb::none(),
          kContextParseTypeDocstring)
      .def_prop_ro(
          "context", [](PyType &self) { return self.getContext().getObject(); },
          "Context that owns the Type")
      .def("__eq__", [](PyType &self, PyType &other) { return self == other; })
      .def(
          "__eq__", [](PyType &self, nb::object &other) { return false; },
          nb::arg("other").none())
      .def("__hash__",
           [](PyType &self) {
             return static_cast<size_t>(llvm::hash_value(self.get().ptr));
           })
      .def(
          "dump", [](PyType &self) { mlirTypeDump(self); }, kDumpDocstring)
      .def(
          "__str__",
          [](PyType &self) {
            PyPrintAccumulator printAccum;
            mlirTypePrint(self, printAccum.getCallback(),
                          printAccum.getUserData());
            return printAccum.join();
          },
          "Returns the assembly form of the type.")
      .def("__repr__",
           [](PyType &self) {
             // Generally, assembly formats are not printed for __repr__ because
             // this can cause exceptionally long debug output and exceptions.
             // However, types are an exception as they typically have compact
             // assembly forms and printing them is useful.
             PyPrintAccumulator printAccum;
             printAccum.parts.append("Type(");
             mlirTypePrint(self, printAccum.getCallback(),
                           printAccum.getUserData());
             printAccum.parts.append(")");
             return printAccum.join();
           })
      .def(MLIR_PYTHON_MAYBE_DOWNCAST_ATTR,
           [](PyType &self) {
             MlirTypeID mlirTypeID = mlirTypeGetTypeID(self);
             assert(!mlirTypeIDIsNull(mlirTypeID) &&
                    "mlirTypeID was expected to be non-null.");
             std::optional<nb::callable> typeCaster =
                 PyGlobals::get().lookupTypeCaster(mlirTypeID,
                                                   mlirTypeGetDialect(self));
             if (!typeCaster)
               return nb::cast(self);
             return typeCaster.value()(self);
           })
      .def_prop_ro("typeid", [](PyType &self) -> MlirTypeID {
        MlirTypeID mlirTypeID = mlirTypeGetTypeID(self);
        if (!mlirTypeIDIsNull(mlirTypeID))
          return mlirTypeID;
        auto origRepr = nb::cast<std::string>(nb::repr(nb::cast(self)));
        throw nb::value_error(
            (origRepr + llvm::Twine(" has no typeid.")).str().c_str());
      });

  //----------------------------------------------------------------------------
  // Mapping of PyTypeID.
  //----------------------------------------------------------------------------
  nb::class_<PyTypeID>(m, "TypeID")
      .def_prop_ro(MLIR_PYTHON_CAPI_PTR_ATTR, &PyTypeID::getCapsule)
      .def(MLIR_PYTHON_CAPI_FACTORY_ATTR, &PyTypeID::createFromCapsule)
      // Note, this tests whether the underlying TypeIDs are the same,
      // not whether the wrapper MlirTypeIDs are the same, nor whether
      // the Python objects are the same (i.e., PyTypeID is a value type).
      .def("__eq__",
           [](PyTypeID &self, PyTypeID &other) { return self == other; })
      .def("__eq__",
           [](PyTypeID &self, const nb::object &other) { return false; })
      // Note, this gives the hash value of the underlying TypeID, not the
      // hash value of the Python object, nor the hash value of the
      // MlirTypeID wrapper.
      .def("__hash__", [](PyTypeID &self) {
        return static_cast<size_t>(mlirTypeIDHashValue(self));
      });

  //----------------------------------------------------------------------------
  // Mapping of Value.
  //----------------------------------------------------------------------------
  nb::class_<PyValue>(m, "Value")
      .def(nb::init<PyValue &>(), nb::keep_alive<0, 1>(), nb::arg("value"))
      .def_prop_ro(MLIR_PYTHON_CAPI_PTR_ATTR, &PyValue::getCapsule)
      .def(MLIR_PYTHON_CAPI_FACTORY_ATTR, &PyValue::createFromCapsule)
      .def_prop_ro(
          "context",
          [](PyValue &self) { return self.getParentOperation()->getContext(); },
          "Context in which the value lives.")
      .def(
          "dump", [](PyValue &self) { mlirValueDump(self.get()); },
          kDumpDocstring)
      .def_prop_ro(
          "owner",
          [](PyValue &self) -> nb::object {
            MlirValue v = self.get();
            if (mlirValueIsAOpResult(v)) {
              assert(
                  mlirOperationEqual(self.getParentOperation()->get(),
                                     mlirOpResultGetOwner(self.get())) &&
                  "expected the owner of the value in Python to match that in "
                  "the IR");
              return self.getParentOperation().getObject();
            }

            if (mlirValueIsABlockArgument(v)) {
              MlirBlock block = mlirBlockArgumentGetOwner(self.get());
              return nb::cast(PyBlock(self.getParentOperation(), block));
            }

            assert(false && "Value must be a block argument or an op result");
            return nb::none();
          })
      .def_prop_ro("uses",
                   [](PyValue &self) {
                     return PyOpOperandIterator(
                         mlirValueGetFirstUse(self.get()));
                   })
      .def("__eq__",
           [](PyValue &self, PyValue &other) {
             return self.get().ptr == other.get().ptr;
           })
      .def("__eq__", [](PyValue &self, nb::object other) { return false; })
      .def("__hash__",
           [](PyValue &self) {
             return static_cast<size_t>(llvm::hash_value(self.get().ptr));
           })
      .def(
          "__str__",
          [](PyValue &self) {
            PyPrintAccumulator printAccum;
            printAccum.parts.append("Value(");
            mlirValuePrint(self.get(), printAccum.getCallback(),
                           printAccum.getUserData());
            printAccum.parts.append(")");
            return printAccum.join();
          },
          kValueDunderStrDocstring)
      .def(
          "get_name",
          [](PyValue &self, bool useLocalScope, bool useNameLocAsPrefix) {
            PyPrintAccumulator printAccum;
            MlirOpPrintingFlags flags = mlirOpPrintingFlagsCreate();
            if (useLocalScope)
              mlirOpPrintingFlagsUseLocalScope(flags);
            if (useNameLocAsPrefix)
              mlirOpPrintingFlagsPrintNameLocAsPrefix(flags);
            MlirAsmState valueState =
                mlirAsmStateCreateForValue(self.get(), flags);
            mlirValuePrintAsOperand(self.get(), valueState,
                                    printAccum.getCallback(),
                                    printAccum.getUserData());
            mlirOpPrintingFlagsDestroy(flags);
            mlirAsmStateDestroy(valueState);
            return printAccum.join();
          },
          nb::arg("use_local_scope") = false,
          nb::arg("use_name_loc_as_prefix") = false)
      .def(
          "get_name",
          [](PyValue &self, PyAsmState &state) {
            PyPrintAccumulator printAccum;
            MlirAsmState valueState = state.get();
            mlirValuePrintAsOperand(self.get(), valueState,
                                    printAccum.getCallback(),
                                    printAccum.getUserData());
            return printAccum.join();
          },
          nb::arg("state"), kGetNameAsOperand)
      .def_prop_ro("type",
                   [](PyValue &self) { return mlirValueGetType(self.get()); })
      .def(
          "set_type",
          [](PyValue &self, const PyType &type) {
            return mlirValueSetType(self.get(), type);
          },
          nb::arg("type"))
      .def(
          "replace_all_uses_with",
          [](PyValue &self, PyValue &with) {
            mlirValueReplaceAllUsesOfWith(self.get(), with.get());
          },
          kValueReplaceAllUsesWithDocstring)
      .def(
          "replace_all_uses_except",
          [](MlirValue self, MlirValue with, PyOperation &exception) {
            MlirOperation exceptedUser = exception.get();
            mlirValueReplaceAllUsesExcept(self, with, 1, &exceptedUser);
          },
          nb::arg("with"), nb::arg("exceptions"),
          kValueReplaceAllUsesExceptDocstring)
      .def(
          "replace_all_uses_except",
          [](MlirValue self, MlirValue with, nb::list exceptions) {
            // Convert Python list to a SmallVector of MlirOperations
            llvm::SmallVector<MlirOperation> exceptionOps;
            for (nb::handle exception : exceptions) {
              exceptionOps.push_back(nb::cast<PyOperation &>(exception).get());
            }

            mlirValueReplaceAllUsesExcept(
                self, with, static_cast<intptr_t>(exceptionOps.size()),
                exceptionOps.data());
          },
          nb::arg("with"), nb::arg("exceptions"),
          kValueReplaceAllUsesExceptDocstring)
      .def(MLIR_PYTHON_MAYBE_DOWNCAST_ATTR,
           [](PyValue &self) { return self.maybeDownCast(); })
      .def_prop_ro(
          "location",
          [](MlirValue self) {
            return PyLocation(
                PyMlirContext::forContext(mlirValueGetContext(self)),
                mlirValueGetLocation(self));
          },
          "Returns the source location the value");

  PyBlockArgument::bind(m);
  PyOpResult::bind(m);
  PyOpOperand::bind(m);

  nb::class_<PyAsmState>(m, "AsmState")
      .def(nb::init<PyValue &, bool>(), nb::arg("value"),
           nb::arg("use_local_scope") = false)
      .def(nb::init<PyOperationBase &, bool>(), nb::arg("op"),
           nb::arg("use_local_scope") = false);

  //----------------------------------------------------------------------------
  // Mapping of SymbolTable.
  //----------------------------------------------------------------------------
  nb::class_<PySymbolTable>(m, "SymbolTable")
      .def(nb::init<PyOperationBase &>())
      .def("__getitem__", &PySymbolTable::dunderGetItem)
      .def("insert", &PySymbolTable::insert, nb::arg("operation"))
      .def("erase", &PySymbolTable::erase, nb::arg("operation"))
      .def("__delitem__", &PySymbolTable::dunderDel)
      .def("__contains__",
           [](PySymbolTable &table, const std::string &name) {
             return !mlirOperationIsNull(mlirSymbolTableLookup(
                 table, mlirStringRefCreate(name.data(), name.length())));
           })
      // Static helpers.
      .def_static("set_symbol_name", &PySymbolTable::setSymbolName,
                  nb::arg("symbol"), nb::arg("name"))
      .def_static("get_symbol_name", &PySymbolTable::getSymbolName,
                  nb::arg("symbol"))
      .def_static("get_visibility", &PySymbolTable::getVisibility,
                  nb::arg("symbol"))
      .def_static("set_visibility", &PySymbolTable::setVisibility,
                  nb::arg("symbol"), nb::arg("visibility"))
      .def_static("replace_all_symbol_uses",
                  &PySymbolTable::replaceAllSymbolUses, nb::arg("old_symbol"),
                  nb::arg("new_symbol"), nb::arg("from_op"))
      .def_static("walk_symbol_tables", &PySymbolTable::walkSymbolTables,
                  nb::arg("from_op"), nb::arg("all_sym_uses_visible"),
                  nb::arg("callback"));

  // Container bindings.
  PyBlockArgumentList::bind(m);
  PyBlockIterator::bind(m);
  PyBlockList::bind(m);
  PyBlockSuccessors::bind(m);
  PyBlockPredecessors::bind(m);
  PyOperationIterator::bind(m);
  PyOperationList::bind(m);
  PyOpAttributeMap::bind(m);
  PyOpOperandIterator::bind(m);
  PyOpOperandList::bind(m);
  PyOpResultList::bind(m);
  PyOpSuccessors::bind(m);
  PyRegionIterator::bind(m);
  PyRegionList::bind(m);

  // Debug bindings.
  PyGlobalDebugFlag::bind(m);

  // Attribute builder getter.
  PyAttrBuilderMap::bind(m);

  nb::register_exception_translator([](const std::exception_ptr &p,
                                       void *payload) {
    // We can't define exceptions with custom fields through pybind, so instead
    // the exception class is defined in python and imported here.
    try {
      if (p)
        std::rethrow_exception(p);
    } catch (const MLIRError &e) {
      nb::object obj = nb::module_::import_(MAKE_MLIR_PYTHON_QUALNAME("ir"))
                           .attr("MLIRError")(e.message, e.errorDiagnostics);
      PyErr_SetObject(PyExc_Exception, obj.ptr());
    }
  });
}<|MERGE_RESOLUTION|>--- conflicted
+++ resolved
@@ -3430,13 +3430,8 @@
                              bool, bool, bool, bool, bool, bool, nb::object,
                              bool, bool>(&PyOperationBase::print),
            // Careful: Lots of arguments must match up with print method.
-<<<<<<< HEAD
-           nb::arg("large_elements_limit").none() = nb::none(),
-           nb::arg("large_resource_limit").none() = nb::none(),
-=======
            nb::arg("large_elements_limit") = nb::none(),
            nb::arg("large_resource_limit") = nb::none(),
->>>>>>> 35227056
            nb::arg("enable_debug_info") = false,
            nb::arg("pretty_debug_info") = false,
            nb::arg("print_generic_op_form") = false,
@@ -3451,13 +3446,8 @@
       .def("get_asm", &PyOperationBase::getAsm,
            // Careful: Lots of arguments must match up with get_asm method.
            nb::arg("binary") = false,
-<<<<<<< HEAD
-           nb::arg("large_elements_limit").none() = nb::none(),
-           nb::arg("large_resource_limit").none() = nb::none(),
-=======
            nb::arg("large_elements_limit") = nb::none(),
            nb::arg("large_resource_limit") = nb::none(),
->>>>>>> 35227056
            nb::arg("enable_debug_info") = false,
            nb::arg("pretty_debug_info") = false,
            nb::arg("print_generic_op_form") = false,
