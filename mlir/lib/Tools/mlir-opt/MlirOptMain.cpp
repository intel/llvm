--- conflicted
+++ resolved
@@ -227,8 +227,6 @@
                                     "bitstream", "Print bitstream file")),
         llvm::cl::cat(remarkCategory)};
 
-<<<<<<< HEAD
-=======
     static llvm::cl::opt<RemarkPolicy, /*ExternalStorage=*/true> remarkPolicy{
         "remark-policy",
         llvm::cl::desc("Specify the policy for remark output."),
@@ -241,7 +239,6 @@
                                     "Print final remarks")),
         llvm::cl::cat(remarkCategory)};
 
->>>>>>> 54c4ef26
     static cl::opt<std::string, /*ExternalStorage=*/true> remarksAll(
         "remarks-filter",
         cl::desc("Show all remarks: passed, missed, failed, analysis"),
@@ -579,41 +576,6 @@
   }
   }
 
-  remark::RemarkCategories cats{
-      config.getRemarksAllFilter(), config.getRemarksPassedFilter(),
-      config.getRemarksMissedFilter(), config.getRemarksAnalyseFilter(),
-      config.getRemarksFailedFilter()};
-
-  mlir::MLIRContext &ctx = *context;
-
-  switch (config.getRemarkFormat()) {
-  case RemarkFormat::REMARK_FORMAT_STDOUT:
-    if (failed(mlir::remark::enableOptimizationRemarks(
-            ctx, nullptr, cats, true /*printAsEmitRemarks*/)))
-      return failure();
-    break;
-
-  case RemarkFormat::REMARK_FORMAT_YAML: {
-    std::string file = config.getRemarksOutputFile().empty()
-                           ? "mlir-remarks.yaml"
-                           : config.getRemarksOutputFile();
-    if (failed(mlir::remark::enableOptimizationRemarksWithLLVMStreamer(
-            ctx, file, llvm::remarks::Format::YAML, cats)))
-      return failure();
-    break;
-  }
-
-  case RemarkFormat::REMARK_FORMAT_BITSTREAM: {
-    std::string file = config.getRemarksOutputFile().empty()
-                           ? "mlir-remarks.bitstream"
-                           : config.getRemarksOutputFile();
-    if (failed(mlir::remark::enableOptimizationRemarksWithLLVMStreamer(
-            ctx, file, llvm::remarks::Format::Bitstream, cats)))
-      return failure();
-    break;
-  }
-  }
-
   // Prepare the pass manager, applying command-line and reproducer options.
   PassManager pm(op.get()->getName(), PassManager::Nesting::Implicit);
   pm.enableVerifier(config.shouldVerifyPasses());
