//===-- mlir-c/AffineExpr.h - C API for MLIR Affine Expressions ---*- C -*-===//
//
// Part of the LLVM Project, under the Apache License v2.0 with LLVM
// Exceptions.
// See https://llvm.org/LICENSE.txt for license information.
// SPDX-License-Identifier: Apache-2.0 WITH LLVM-exception
//
//===----------------------------------------------------------------------===//

#ifndef MLIR_C_AFFINEEXPR_H
#define MLIR_C_AFFINEEXPR_H

#include "mlir-c/IR.h"

#ifdef __cplusplus
extern "C" {
#endif

//===----------------------------------------------------------------------===//
// Opaque type declarations.
//
// Types are exposed to C bindings as structs containing opaque pointers. They
// are not supposed to be inspected from C. This allows the underlying
// representation to change without affecting the API users. The use of structs
// instead of typedefs enables some type safety as structs are not implicitly
// convertible to each other.
//
// Instances of these types may or may not own the underlying object. The
// ownership semantics is defined by how an instance of the type was obtained.
//===----------------------------------------------------------------------===//

#define DEFINE_C_API_STRUCT(name, storage)                                     \
  struct name {                                                                \
    storage *ptr;                                                              \
  };                                                                           \
  typedef struct name name

DEFINE_C_API_STRUCT(MlirAffineExpr, const void);

#undef DEFINE_C_API_STRUCT

struct MlirAffineMap;

/// Gets the context that owns the affine expression.
MLIR_CAPI_EXPORTED MlirContext
mlirAffineExprGetContext(MlirAffineExpr affineExpr);

/// Returns `true` if the two affine expressions are equal.
MLIR_CAPI_EXPORTED bool mlirAffineExprEqual(MlirAffineExpr lhs,
                                            MlirAffineExpr rhs);

/// Returns `true` if the given affine expression is a null expression. Note
/// constant zero is not a null expression.
inline static bool mlirAffineExprIsNull(MlirAffineExpr affineExpr) {
  return affineExpr.ptr == NULL;
}

/// Prints an affine expression by sending chunks of the string representation
/// and forwarding `userData to `callback`. Note that the callback may be called
/// several times with consecutive chunks of the string.
MLIR_CAPI_EXPORTED void mlirAffineExprPrint(MlirAffineExpr affineExpr,
                                            MlirStringCallback callback,
                                            void *userData);

/// Prints the affine expression to the standard error stream.
MLIR_CAPI_EXPORTED void mlirAffineExprDump(MlirAffineExpr affineExpr);

/// Checks whether the given affine expression is made out of only symbols and
/// constants.
MLIR_CAPI_EXPORTED bool
mlirAffineExprIsSymbolicOrConstant(MlirAffineExpr affineExpr);

/// Checks whether the given affine expression is a pure affine expression, i.e.
/// mul, floordiv, ceildic, and mod is only allowed w.r.t constants.
MLIR_CAPI_EXPORTED bool mlirAffineExprIsPureAffine(MlirAffineExpr affineExpr);

/// Returns the greatest known integral divisor of this affine expression. The
/// result is always positive.
MLIR_CAPI_EXPORTED int64_t
mlirAffineExprGetLargestKnownDivisor(MlirAffineExpr affineExpr);

/// Checks whether the given affine expression is a multiple of 'factor'.
MLIR_CAPI_EXPORTED bool mlirAffineExprIsMultipleOf(MlirAffineExpr affineExpr,
                                                   int64_t factor);

/// Checks whether the given affine expression involves AffineDimExpr
/// 'position'.
MLIR_CAPI_EXPORTED bool mlirAffineExprIsFunctionOfDim(MlirAffineExpr affineExpr,
                                                      intptr_t position);

/// Composes the given map with the given expression.
MLIR_CAPI_EXPORTED MlirAffineExpr mlirAffineExprCompose(
    MlirAffineExpr affineExpr, struct MlirAffineMap affineMap);

/// Replace dims[offset ... numDims)
/// by dims[offset + shift ... shift + numDims).
MLIR_CAPI_EXPORTED MlirAffineExpr
mlirAffineExprShiftDims(MlirAffineExpr affineExpr, uint32_t numDims,
                        uint32_t shift, uint32_t offset);

/// Replace symbols[offset ... numSymbols)
/// by symbols[offset + shift ... shift + numSymbols).
MLIR_CAPI_EXPORTED MlirAffineExpr
mlirAffineExprShiftSymbols(MlirAffineExpr affineExpr, uint32_t numSymbols,
                           uint32_t shift, uint32_t offset);

<<<<<<< HEAD
=======
/// Simplify an affine expression by flattening and some amount of simple
/// analysis. This has complexity linear in the number of nodes in 'expr'.
/// Returns the simplified expression, which is the same as the input expression
/// if it can't be simplified. When `expr` is semi-affine, a simplified
/// semi-affine expression is constructed in the sorted order of dimension and
/// symbol positions.
MLIR_CAPI_EXPORTED MlirAffineExpr mlirSimplifyAffineExpr(MlirAffineExpr expr,
                                                         uint32_t numDims,
                                                         uint32_t numSymbols);

>>>>>>> d465594a
//===----------------------------------------------------------------------===//
// Affine Dimension Expression.
//===----------------------------------------------------------------------===//

/// Checks whether the given affine expression is a dimension expression.
MLIR_CAPI_EXPORTED bool mlirAffineExprIsADim(MlirAffineExpr affineExpr);

/// Creates an affine dimension expression with 'position' in the context.
MLIR_CAPI_EXPORTED MlirAffineExpr mlirAffineDimExprGet(MlirContext ctx,
                                                       intptr_t position);

/// Returns the position of the given affine dimension expression.
MLIR_CAPI_EXPORTED intptr_t
mlirAffineDimExprGetPosition(MlirAffineExpr affineExpr);

//===----------------------------------------------------------------------===//
// Affine Symbol Expression.
//===----------------------------------------------------------------------===//

/// Checks whether the given affine expression is a symbol expression.
MLIR_CAPI_EXPORTED bool mlirAffineExprIsASymbol(MlirAffineExpr affineExpr);

/// Creates an affine symbol expression with 'position' in the context.
MLIR_CAPI_EXPORTED MlirAffineExpr mlirAffineSymbolExprGet(MlirContext ctx,
                                                          intptr_t position);

/// Returns the position of the given affine symbol expression.
MLIR_CAPI_EXPORTED intptr_t
mlirAffineSymbolExprGetPosition(MlirAffineExpr affineExpr);

//===----------------------------------------------------------------------===//
// Affine Constant Expression.
//===----------------------------------------------------------------------===//

/// Checks whether the given affine expression is a constant expression.
MLIR_CAPI_EXPORTED bool mlirAffineExprIsAConstant(MlirAffineExpr affineExpr);

/// Creates an affine constant expression with 'constant' in the context.
MLIR_CAPI_EXPORTED MlirAffineExpr mlirAffineConstantExprGet(MlirContext ctx,
                                                            int64_t constant);

/// Returns the value of the given affine constant expression.
MLIR_CAPI_EXPORTED int64_t
mlirAffineConstantExprGetValue(MlirAffineExpr affineExpr);

//===----------------------------------------------------------------------===//
// Affine Add Expression.
//===----------------------------------------------------------------------===//

/// Checks whether the given affine expression is an add expression.
MLIR_CAPI_EXPORTED bool mlirAffineExprIsAAdd(MlirAffineExpr affineExpr);

/// Creates an affine add expression with 'lhs' and 'rhs'.
MLIR_CAPI_EXPORTED MlirAffineExpr mlirAffineAddExprGet(MlirAffineExpr lhs,
                                                       MlirAffineExpr rhs);

//===----------------------------------------------------------------------===//
// Affine Mul Expression.
//===----------------------------------------------------------------------===//

/// Checks whether the given affine expression is an mul expression.
MLIR_CAPI_EXPORTED bool mlirAffineExprIsAMul(MlirAffineExpr affineExpr);

/// Creates an affine mul expression with 'lhs' and 'rhs'.
MLIR_CAPI_EXPORTED MlirAffineExpr mlirAffineMulExprGet(MlirAffineExpr lhs,
                                                       MlirAffineExpr rhs);

//===----------------------------------------------------------------------===//
// Affine Mod Expression.
//===----------------------------------------------------------------------===//

/// Checks whether the given affine expression is an mod expression.
MLIR_CAPI_EXPORTED bool mlirAffineExprIsAMod(MlirAffineExpr affineExpr);

/// Creates an affine mod expression with 'lhs' and 'rhs'.
MLIR_CAPI_EXPORTED MlirAffineExpr mlirAffineModExprGet(MlirAffineExpr lhs,
                                                       MlirAffineExpr rhs);

//===----------------------------------------------------------------------===//
// Affine FloorDiv Expression.
//===----------------------------------------------------------------------===//

/// Checks whether the given affine expression is an floordiv expression.
MLIR_CAPI_EXPORTED bool mlirAffineExprIsAFloorDiv(MlirAffineExpr affineExpr);

/// Creates an affine floordiv expression with 'lhs' and 'rhs'.
MLIR_CAPI_EXPORTED MlirAffineExpr mlirAffineFloorDivExprGet(MlirAffineExpr lhs,
                                                            MlirAffineExpr rhs);

//===----------------------------------------------------------------------===//
// Affine CeilDiv Expression.
//===----------------------------------------------------------------------===//

/// Checks whether the given affine expression is an ceildiv expression.
MLIR_CAPI_EXPORTED bool mlirAffineExprIsACeilDiv(MlirAffineExpr affineExpr);

/// Creates an affine ceildiv expression with 'lhs' and 'rhs'.
MLIR_CAPI_EXPORTED MlirAffineExpr mlirAffineCeilDivExprGet(MlirAffineExpr lhs,
                                                           MlirAffineExpr rhs);

//===----------------------------------------------------------------------===//
// Affine Binary Operation Expression.
//===----------------------------------------------------------------------===//

/// Checks whether the given affine expression is binary.
MLIR_CAPI_EXPORTED bool mlirAffineExprIsABinary(MlirAffineExpr affineExpr);

/// Returns the left hand side affine expression of the given affine binary
/// operation expression.
MLIR_CAPI_EXPORTED MlirAffineExpr
mlirAffineBinaryOpExprGetLHS(MlirAffineExpr affineExpr);

/// Returns the right hand side affine expression of the given affine binary
/// operation expression.
MLIR_CAPI_EXPORTED MlirAffineExpr
mlirAffineBinaryOpExprGetRHS(MlirAffineExpr affineExpr);

#ifdef __cplusplus
}
#endif

#endif // MLIR_C_AFFINEEXPR_H<|MERGE_RESOLUTION|>--- conflicted
+++ resolved
@@ -104,8 +104,6 @@
 mlirAffineExprShiftSymbols(MlirAffineExpr affineExpr, uint32_t numSymbols,
                            uint32_t shift, uint32_t offset);
 
-<<<<<<< HEAD
-=======
 /// Simplify an affine expression by flattening and some amount of simple
 /// analysis. This has complexity linear in the number of nodes in 'expr'.
 /// Returns the simplified expression, which is the same as the input expression
@@ -116,7 +114,6 @@
                                                          uint32_t numDims,
                                                          uint32_t numSymbols);
 
->>>>>>> d465594a
 //===----------------------------------------------------------------------===//
 // Affine Dimension Expression.
 //===----------------------------------------------------------------------===//
