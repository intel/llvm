//===-- mlir-c/Pass.h - C API to Pass Management ------------------*- C -*-===//
//
// Part of the LLVM Project, under the Apache License v2.0 with LLVM
// Exceptions.
// See https://llvm.org/LICENSE.txt for license information.
// SPDX-License-Identifier: Apache-2.0 WITH LLVM-exception
//
//===----------------------------------------------------------------------===//
//
// This header declares the C interface to MLIR pass manager.
//
//===----------------------------------------------------------------------===//

#ifndef MLIR_C_PASS_H
#define MLIR_C_PASS_H

#include "mlir-c/IR.h"
#include "mlir-c/Support.h"

#ifdef __cplusplus
extern "C" {
#endif

//===----------------------------------------------------------------------===//
// Opaque type declarations.
//
// Types are exposed to C bindings as structs containing opaque pointers. They
// are not supposed to be inspected from C. This allows the underlying
// representation to change without affecting the API users. The use of structs
// instead of typedefs enables some type safety as structs are not implicitly
// convertible to each other.
//
// Instances of these types may or may not own the underlying object. The
// ownership semantics is defined by how an instance of the type was obtained.
//===----------------------------------------------------------------------===//

#define DEFINE_C_API_STRUCT(name, storage)                                     \
  struct name {                                                                \
    storage *ptr;                                                              \
  };                                                                           \
  typedef struct name name

DEFINE_C_API_STRUCT(MlirPass, void);
DEFINE_C_API_STRUCT(MlirExternalPass, void);
DEFINE_C_API_STRUCT(MlirPassManager, void);
DEFINE_C_API_STRUCT(MlirOpPassManager, void);

#undef DEFINE_C_API_STRUCT

//===----------------------------------------------------------------------===//
// PassManager/OpPassManager APIs.
//===----------------------------------------------------------------------===//

/// Create a new top-level PassManager with the default anchor.
MLIR_CAPI_EXPORTED MlirPassManager mlirPassManagerCreate(MlirContext ctx);

/// Create a new top-level PassManager anchored on `anchorOp`.
MLIR_CAPI_EXPORTED MlirPassManager
mlirPassManagerCreateOnOperation(MlirContext ctx, MlirStringRef anchorOp);

/// Destroy the provided PassManager.
MLIR_CAPI_EXPORTED void mlirPassManagerDestroy(MlirPassManager passManager);

/// Checks if a PassManager is null.
static inline bool mlirPassManagerIsNull(MlirPassManager passManager) {
  return !passManager.ptr;
}

/// Cast a top-level PassManager to a generic OpPassManager.
MLIR_CAPI_EXPORTED MlirOpPassManager
mlirPassManagerGetAsOpPassManager(MlirPassManager passManager);

/// Run the provided `passManager` on the given `op`.
MLIR_CAPI_EXPORTED MlirLogicalResult
mlirPassManagerRunOnOp(MlirPassManager passManager, MlirOperation op);

/// Enable IR printing.
/// The treePrintingPath argument is an optional path to a directory
/// where the dumps will be produced. If it isn't provided then dumps
/// are produced to stderr.
MLIR_CAPI_EXPORTED void mlirPassManagerEnableIRPrinting(
    MlirPassManager passManager, bool printBeforeAll, bool printAfterAll,
    bool printModuleScope, bool printAfterOnlyOnChange,
<<<<<<< HEAD
    bool printAfterOnlyOnFailure, MlirStringRef treePrintingPath);
=======
    bool printAfterOnlyOnFailure, MlirOpPrintingFlags flags,
    MlirStringRef treePrintingPath);
>>>>>>> 93e44d24

/// Enable / disable verify-each.
MLIR_CAPI_EXPORTED void
mlirPassManagerEnableVerifier(MlirPassManager passManager, bool enable);

/// Nest an OpPassManager under the top-level PassManager, the nested
/// passmanager will only run on operations matching the provided name.
/// The returned OpPassManager will be destroyed when the parent is destroyed.
/// To further nest more OpPassManager under the newly returned one, see
/// `mlirOpPassManagerNest` below.
MLIR_CAPI_EXPORTED MlirOpPassManager mlirPassManagerGetNestedUnder(
    MlirPassManager passManager, MlirStringRef operationName);

/// Nest an OpPassManager under the provided OpPassManager, the nested
/// passmanager will only run on operations matching the provided name.
/// The returned OpPassManager will be destroyed when the parent is destroyed.
MLIR_CAPI_EXPORTED MlirOpPassManager mlirOpPassManagerGetNestedUnder(
    MlirOpPassManager passManager, MlirStringRef operationName);

/// Add a pass and transfer ownership to the provided top-level mlirPassManager.
/// If the pass is not a generic operation pass or a ModulePass, a new
/// OpPassManager is implicitly nested under the provided PassManager.
MLIR_CAPI_EXPORTED void mlirPassManagerAddOwnedPass(MlirPassManager passManager,
                                                    MlirPass pass);

/// Add a pass and transfer ownership to the provided mlirOpPassManager. If the
/// pass is not a generic operation pass or matching the type of the provided
/// PassManager, a new OpPassManager is implicitly nested under the provided
/// PassManager.
MLIR_CAPI_EXPORTED void
mlirOpPassManagerAddOwnedPass(MlirOpPassManager passManager, MlirPass pass);

/// Parse a sequence of textual MLIR pass pipeline elements and add them to the
/// provided OpPassManager. If parsing fails an error message is reported using
/// the provided callback.
MLIR_CAPI_EXPORTED MlirLogicalResult mlirOpPassManagerAddPipeline(
    MlirOpPassManager passManager, MlirStringRef pipelineElements,
    MlirStringCallback callback, void *userData);

/// Print a textual MLIR pass pipeline by sending chunks of the string
/// representation and forwarding `userData to `callback`. Note that the
/// callback may be called several times with consecutive chunks of the string.
MLIR_CAPI_EXPORTED void mlirPrintPassPipeline(MlirOpPassManager passManager,
                                              MlirStringCallback callback,
                                              void *userData);

/// Parse a textual MLIR pass pipeline and assign it to the provided
/// OpPassManager. If parsing fails an error message is reported using the
/// provided callback.
MLIR_CAPI_EXPORTED MlirLogicalResult
mlirParsePassPipeline(MlirOpPassManager passManager, MlirStringRef pipeline,
                      MlirStringCallback callback, void *userData);

//===----------------------------------------------------------------------===//
// External Pass API.
//
// This API allows to define passes outside of MLIR, not necessarily in
// C++, and register them with the MLIR pass management infrastructure.
//
//===----------------------------------------------------------------------===//

/// Structure of external `MlirPass` callbacks.
/// All callbacks are required to be set unless otherwise specified.
struct MlirExternalPassCallbacks {
  /// This callback is called from the pass is created.
  /// This is analogous to a C++ pass constructor.
  void (*construct)(void *userData);

  /// This callback is called when the pass is destroyed
  /// This is analogous to a C++ pass destructor.
  void (*destruct)(void *userData);

  /// This callback is optional.
  /// The callback is called before the pass is run, allowing a chance to
  /// initialize any complex state necessary for running the pass.
  /// See Pass::initialize(MLIRContext *).
  MlirLogicalResult (*initialize)(MlirContext ctx, void *userData);

  /// This callback is called when the pass is cloned.
  /// See Pass::clonePass().
  void *(*clone)(void *userData);

  /// This callback is called when the pass is run.
  /// See Pass::runOnOperation().
  void (*run)(MlirOperation op, MlirExternalPass pass, void *userData);
};
typedef struct MlirExternalPassCallbacks MlirExternalPassCallbacks;

/// Creates an external `MlirPass` that calls the supplied `callbacks` using the
/// supplied `userData`. If `opName` is empty, the pass is a generic operation
/// pass. Otherwise it is an operation pass specific to the specified pass name.
MLIR_CAPI_EXPORTED MlirPass mlirCreateExternalPass(
    MlirTypeID passID, MlirStringRef name, MlirStringRef argument,
    MlirStringRef description, MlirStringRef opName,
    intptr_t nDependentDialects, MlirDialectHandle *dependentDialects,
    MlirExternalPassCallbacks callbacks, void *userData);

/// This signals that the pass has failed. This is only valid to call during
/// the `run` callback of `MlirExternalPassCallbacks`.
/// See Pass::signalPassFailure().
MLIR_CAPI_EXPORTED void mlirExternalPassSignalFailure(MlirExternalPass pass);

#ifdef __cplusplus
}
#endif

#endif // MLIR_C_PASS_H<|MERGE_RESOLUTION|>--- conflicted
+++ resolved
@@ -81,12 +81,8 @@
 MLIR_CAPI_EXPORTED void mlirPassManagerEnableIRPrinting(
     MlirPassManager passManager, bool printBeforeAll, bool printAfterAll,
     bool printModuleScope, bool printAfterOnlyOnChange,
-<<<<<<< HEAD
-    bool printAfterOnlyOnFailure, MlirStringRef treePrintingPath);
-=======
     bool printAfterOnlyOnFailure, MlirOpPrintingFlags flags,
     MlirStringRef treePrintingPath);
->>>>>>> 93e44d24
 
 /// Enable / disable verify-each.
 MLIR_CAPI_EXPORTED void
