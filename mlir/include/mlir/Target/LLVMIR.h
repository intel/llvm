--- conflicted
+++ resolved
@@ -27,18 +27,6 @@
 class DialectRegistry;
 class OwningModuleRef;
 class MLIRContext;
-<<<<<<< HEAD
-class Operation;
-
-/// Convert the given MLIR module into LLVM IR.  The LLVM context is extracted
-/// from the registered LLVM IR dialect.  In case of error, report it
-/// to the error handler registered with the MLIR context, if any (obtained from
-/// the MLIR module), and return `nullptr`.
-std::unique_ptr<llvm::Module>
-translateModuleToLLVMIR(Operation *op, llvm::LLVMContext &llvmContext,
-                        StringRef name = "LLVMDialectModule");
-=======
->>>>>>> 2e412c55
 
 /// Convert the given LLVM module into MLIR's LLVM dialect.  The LLVM context is
 /// extracted from the registered LLVM IR dialect. In case of error, report it
