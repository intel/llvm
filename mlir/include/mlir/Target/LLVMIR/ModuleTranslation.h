//===- ModuleTranslation.h - MLIR to LLVM conversion ------------*- C++ -*-===//
//
// Part of the LLVM Project, under the Apache License v2.0 with LLVM Exceptions.
// See https://llvm.org/LICENSE.txt for license information.
// SPDX-License-Identifier: Apache-2.0 WITH LLVM-exception
//
//===----------------------------------------------------------------------===//
//
// This file implements the translation between an MLIR LLVM dialect module and
// the corresponding LLVMIR module. It only handles core LLVM IR operations.
//
//===----------------------------------------------------------------------===//

#ifndef MLIR_TARGET_LLVMIR_MODULETRANSLATION_H
#define MLIR_TARGET_LLVMIR_MODULETRANSLATION_H

#include "mlir/IR/Operation.h"
#include "mlir/IR/Value.h"
<<<<<<< HEAD
=======
#include "mlir/Target/LLVMIR/Export.h"
>>>>>>> 2e412c55
#include "mlir/Target/LLVMIR/LLVMTranslationInterface.h"
#include "mlir/Target/LLVMIR/TypeTranslation.h"

#include "llvm/ADT/SetVector.h"
#include "llvm/Frontend/OpenMP/OMPIRBuilder.h"

namespace llvm {
class BasicBlock;
class IRBuilderBase;
class Function;
class Value;
} // namespace llvm

namespace mlir {
class Attribute;
class Block;
class Location;

namespace LLVM {

namespace detail {
class DebugTranslation;
} // end namespace detail

class LLVMFuncOp;

/// Implementation class for module translation. Holds a reference to the module
/// being translated, and the mappings between the original and the translated
/// functions, basic blocks and values. It is practically easier to hold these
/// mappings in one class since the conversion of control flow operations
/// needs to look up block and function mappings.
class ModuleTranslation {
  friend std::unique_ptr<llvm::Module>
  mlir::translateModuleToLLVMIR(Operation *, llvm::LLVMContext &, StringRef);

public:
  /// Stores the mapping between a function name and its LLVM IR representation.
  void mapFunction(StringRef name, llvm::Function *func) {
    auto result = functionMapping.try_emplace(name, func);
    (void)result;
    assert(result.second &&
           "attempting to map a function that is already mapped");
  }

  /// Finds an LLVM IR function by its name.
  llvm::Function *lookupFunction(StringRef name) const {
    return functionMapping.lookup(name);
  }

<<<<<<< HEAD
  /// Stores the mapping between a function name and its LLVM IR representation.
  void mapFunction(StringRef name, llvm::Function *func) {
    auto result = functionMapping.try_emplace(name, func);
    (void)result;
    assert(result.second &&
           "attempting to map a function that is already mapped");
  }

  /// Finds an LLVM IR function by its name.
  llvm::Function *lookupFunction(StringRef name) const {
    return functionMapping.lookup(name);
  }

=======
>>>>>>> 2e412c55
  /// Stores the mapping between an MLIR value and its LLVM IR counterpart.
  void mapValue(Value mlir, llvm::Value *llvm) { mapValue(mlir) = llvm; }

  /// Provides write-once access to store the LLVM IR value corresponding to the
  /// given MLIR value.
  llvm::Value *&mapValue(Value value) {
    llvm::Value *&llvm = valueMapping[value];
    assert(llvm == nullptr &&
           "attempting to map a value that is already mapped");
    return llvm;
  }

  /// Finds an LLVM IR value corresponding to the given MLIR value.
  llvm::Value *lookupValue(Value value) const {
    return valueMapping.lookup(value);
  }

  /// Stores the mapping between an MLIR block and LLVM IR basic block.
  void mapBlock(Block *mlir, llvm::BasicBlock *llvm) {
    auto result = blockMapping.try_emplace(mlir, llvm);
    (void)result;
    assert(result.second && "attempting to map a block that is already mapped");
  }

  /// Finds an LLVM IR basic block that corresponds to the given MLIR block.
  llvm::BasicBlock *lookupBlock(Block *block) const {
    return blockMapping.lookup(block);
  }

  /// Stores the mapping between an MLIR operation with successors and a
  /// corresponding LLVM IR instruction.
  void mapBranch(Operation *mlir, llvm::Instruction *llvm) {
    auto result = branchMapping.try_emplace(mlir, llvm);
    (void)result;
    assert(result.second &&
           "attempting to map a branch that is already mapped");
  }

  /// Finds an LLVM IR instruction that corresponds to the given MLIR operation
  /// with successors.
  llvm::Instruction *lookupBranch(Operation *op) const {
    return branchMapping.lookup(op);
  }

  /// Converts the type from MLIR LLVM dialect to LLVM.
  llvm::Type *convertType(Type type);
<<<<<<< HEAD

  /// Looks up remapped a list of remapped values.
  SmallVector<llvm::Value *, 8> lookupValues(ValueRange values);

  /// Returns the MLIR context of the module being translated.
  MLIRContext &getContext() { return *mlirModule->getContext(); }

  /// Returns the LLVM context in which the IR is being constructed.
  llvm::LLVMContext &getLLVMContext() const { return llvmModule->getContext(); }

  /// Finds an LLVM IR global value that corresponds to the given MLIR operation
  /// defining a global value.
  llvm::GlobalValue *lookupGlobal(Operation *op) {
    return globalsMapping.lookup(op);
  }

  /// Returns the OpenMP IR builder associated with the LLVM IR module being
  /// constructed.
  llvm::OpenMPIRBuilder *getOpenMPBuilder() {
    if (!ompBuilder) {
      ompBuilder = std::make_unique<llvm::OpenMPIRBuilder>(*llvmModule);
      ompBuilder->initialize();
    }
    return ompBuilder.get();
  }

  /// Translates the given location.
  const llvm::DILocation *translateLoc(Location loc, llvm::DILocalScope *scope);

  /// Translates the contents of the given block to LLVM IR using this
  /// translator. The LLVM IR basic block corresponding to the given block is
  /// expected to exist in the mapping of this translator. Uses `builder` to
  /// translate the IR, leaving it at the end of the block. If `ignoreArguments`
  /// is set, does not produce PHI nodes for the block arguments. Otherwise, the
  /// PHI nodes are constructed for block arguments but are _not_ connected to
  /// the predecessors that may not exist yet.
  LogicalResult convertBlock(Block &bb, bool ignoreArguments,
                             llvm::IRBuilder<> &builder);

  /// Gets the named metadata in the LLVM IR module being constructed, creating
  /// it if it does not exist.
  llvm::NamedMDNode *getOrInsertNamedModuleMetadata(StringRef name);

protected:
  /// Translate the given MLIR module expressed in MLIR LLVM IR dialect into an
  /// LLVM IR module. The MLIR LLVM IR dialect holds a pointer to an
  /// LLVMContext, the LLVM IR module will be created in that context.
  ModuleTranslation(Operation *module,
                    std::unique_ptr<llvm::Module> llvmModule);
  virtual ~ModuleTranslation();

  virtual LogicalResult convertOperation(Operation &op,
                                         llvm::IRBuilder<> &builder);

  static std::unique_ptr<llvm::Module>
  prepareLLVMModule(Operation *m, llvm::LLVMContext &llvmContext,
                    StringRef name);
=======

  /// Looks up remapped a list of remapped values.
  SmallVector<llvm::Value *, 8> lookupValues(ValueRange values);

  /// Returns the MLIR context of the module being translated.
  MLIRContext &getContext() { return *mlirModule->getContext(); }

  /// Returns the LLVM context in which the IR is being constructed.
  llvm::LLVMContext &getLLVMContext() const { return llvmModule->getContext(); }

  /// Finds an LLVM IR global value that corresponds to the given MLIR operation
  /// defining a global value.
  llvm::GlobalValue *lookupGlobal(Operation *op) {
    return globalsMapping.lookup(op);
  }

  /// Returns the OpenMP IR builder associated with the LLVM IR module being
  /// constructed.
  llvm::OpenMPIRBuilder *getOpenMPBuilder() {
    if (!ompBuilder) {
      ompBuilder = std::make_unique<llvm::OpenMPIRBuilder>(*llvmModule);
      ompBuilder->initialize();
    }
    return ompBuilder.get();
  }

  /// Translates the given location.
  const llvm::DILocation *translateLoc(Location loc, llvm::DILocalScope *scope);

  /// Translates the contents of the given block to LLVM IR using this
  /// translator. The LLVM IR basic block corresponding to the given block is
  /// expected to exist in the mapping of this translator. Uses `builder` to
  /// translate the IR, leaving it at the end of the block. If `ignoreArguments`
  /// is set, does not produce PHI nodes for the block arguments. Otherwise, the
  /// PHI nodes are constructed for block arguments but are _not_ connected to
  /// the predecessors that may not exist yet.
  LogicalResult convertBlock(Block &bb, bool ignoreArguments,
                             llvm::IRBuilderBase &builder);

  /// Gets the named metadata in the LLVM IR module being constructed, creating
  /// it if it does not exist.
  llvm::NamedMDNode *getOrInsertNamedModuleMetadata(StringRef name);
>>>>>>> 2e412c55

private:
  ModuleTranslation(Operation *module,
                    std::unique_ptr<llvm::Module> llvmModule);
  ~ModuleTranslation();

  /// Converts individual components.
  LogicalResult convertOperation(Operation &op, llvm::IRBuilderBase &builder);
  LogicalResult convertFunctionSignatures();
  LogicalResult convertFunctions();
  LogicalResult convertGlobals();
  LogicalResult convertOneFunction(LLVMFuncOp func);

  /// Translates dialect attributes attached to the given operation.
  LogicalResult convertDialectAttributes(Operation *op);

  /// Original and translated module.
  Operation *mlirModule;
  std::unique_ptr<llvm::Module> llvmModule;
  /// A converter for translating debug information.
  std::unique_ptr<detail::DebugTranslation> debugTranslation;

  /// Builder for LLVM IR generation of OpenMP constructs.
  std::unique_ptr<llvm::OpenMPIRBuilder> ompBuilder;

  /// Mappings between llvm.mlir.global definitions and corresponding globals.
  DenseMap<Operation *, llvm::GlobalValue *> globalsMapping;

  /// A stateful object used to translate types.
  TypeToLLVMIRTranslator typeTranslator;

  /// A dialect interface collection used for dispatching the translation to
  /// specific dialects.
  LLVMTranslationInterface iface;

  /// Mappings between original and translated values, used for lookups.
  llvm::StringMap<llvm::Function *> functionMapping;
  DenseMap<Value, llvm::Value *> valueMapping;
  DenseMap<Block *, llvm::BasicBlock *> blockMapping;

  /// A mapping between MLIR LLVM dialect terminators and LLVM IR terminators
  /// they are converted to. This allows for connecting PHI nodes to the source
  /// values after all operations are converted.
  DenseMap<Operation *, llvm::Instruction *> branchMapping;
};

namespace detail {
/// For all blocks in the region that were converted to LLVM IR using the given
/// ModuleTranslation, connect the PHI nodes of the corresponding LLVM IR blocks
/// to the results of preceding blocks.
void connectPHINodes(Region &region, const ModuleTranslation &state);

/// Get a topologically sorted list of blocks of the given region.
llvm::SetVector<Block *> getTopologicallySortedBlocks(Region &region);

/// Create an LLVM IR constant of `llvmType` from the MLIR attribute `attr`.
/// This currently supports integer, floating point, splat and dense element
/// attributes and combinations thereof.  In case of error, report it to `loc`
/// and return nullptr.
llvm::Constant *getLLVMConstant(llvm::Type *llvmType, Attribute attr,
                                Location loc,
                                const ModuleTranslation &moduleTranslation);

/// Creates a call to an LLVM IR intrinsic function with the given arguments.
llvm::Value *createIntrinsicCall(llvm::IRBuilderBase &builder,
                                 llvm::Intrinsic::ID intrinsic,
                                 ArrayRef<llvm::Value *> args = {},
                                 ArrayRef<llvm::Type *> tys = {});
} // namespace detail

} // namespace LLVM
} // namespace mlir

#endif // MLIR_TARGET_LLVMIR_MODULETRANSLATION_H<|MERGE_RESOLUTION|>--- conflicted
+++ resolved
@@ -16,10 +16,7 @@
 
 #include "mlir/IR/Operation.h"
 #include "mlir/IR/Value.h"
-<<<<<<< HEAD
-=======
 #include "mlir/Target/LLVMIR/Export.h"
->>>>>>> 2e412c55
 #include "mlir/Target/LLVMIR/LLVMTranslationInterface.h"
 #include "mlir/Target/LLVMIR/TypeTranslation.h"
 
@@ -69,22 +66,6 @@
     return functionMapping.lookup(name);
   }
 
-<<<<<<< HEAD
-  /// Stores the mapping between a function name and its LLVM IR representation.
-  void mapFunction(StringRef name, llvm::Function *func) {
-    auto result = functionMapping.try_emplace(name, func);
-    (void)result;
-    assert(result.second &&
-           "attempting to map a function that is already mapped");
-  }
-
-  /// Finds an LLVM IR function by its name.
-  llvm::Function *lookupFunction(StringRef name) const {
-    return functionMapping.lookup(name);
-  }
-
-=======
->>>>>>> 2e412c55
   /// Stores the mapping between an MLIR value and its LLVM IR counterpart.
   void mapValue(Value mlir, llvm::Value *llvm) { mapValue(mlir) = llvm; }
 
@@ -131,65 +112,6 @@
 
   /// Converts the type from MLIR LLVM dialect to LLVM.
   llvm::Type *convertType(Type type);
-<<<<<<< HEAD
-
-  /// Looks up remapped a list of remapped values.
-  SmallVector<llvm::Value *, 8> lookupValues(ValueRange values);
-
-  /// Returns the MLIR context of the module being translated.
-  MLIRContext &getContext() { return *mlirModule->getContext(); }
-
-  /// Returns the LLVM context in which the IR is being constructed.
-  llvm::LLVMContext &getLLVMContext() const { return llvmModule->getContext(); }
-
-  /// Finds an LLVM IR global value that corresponds to the given MLIR operation
-  /// defining a global value.
-  llvm::GlobalValue *lookupGlobal(Operation *op) {
-    return globalsMapping.lookup(op);
-  }
-
-  /// Returns the OpenMP IR builder associated with the LLVM IR module being
-  /// constructed.
-  llvm::OpenMPIRBuilder *getOpenMPBuilder() {
-    if (!ompBuilder) {
-      ompBuilder = std::make_unique<llvm::OpenMPIRBuilder>(*llvmModule);
-      ompBuilder->initialize();
-    }
-    return ompBuilder.get();
-  }
-
-  /// Translates the given location.
-  const llvm::DILocation *translateLoc(Location loc, llvm::DILocalScope *scope);
-
-  /// Translates the contents of the given block to LLVM IR using this
-  /// translator. The LLVM IR basic block corresponding to the given block is
-  /// expected to exist in the mapping of this translator. Uses `builder` to
-  /// translate the IR, leaving it at the end of the block. If `ignoreArguments`
-  /// is set, does not produce PHI nodes for the block arguments. Otherwise, the
-  /// PHI nodes are constructed for block arguments but are _not_ connected to
-  /// the predecessors that may not exist yet.
-  LogicalResult convertBlock(Block &bb, bool ignoreArguments,
-                             llvm::IRBuilder<> &builder);
-
-  /// Gets the named metadata in the LLVM IR module being constructed, creating
-  /// it if it does not exist.
-  llvm::NamedMDNode *getOrInsertNamedModuleMetadata(StringRef name);
-
-protected:
-  /// Translate the given MLIR module expressed in MLIR LLVM IR dialect into an
-  /// LLVM IR module. The MLIR LLVM IR dialect holds a pointer to an
-  /// LLVMContext, the LLVM IR module will be created in that context.
-  ModuleTranslation(Operation *module,
-                    std::unique_ptr<llvm::Module> llvmModule);
-  virtual ~ModuleTranslation();
-
-  virtual LogicalResult convertOperation(Operation &op,
-                                         llvm::IRBuilder<> &builder);
-
-  static std::unique_ptr<llvm::Module>
-  prepareLLVMModule(Operation *m, llvm::LLVMContext &llvmContext,
-                    StringRef name);
-=======
 
   /// Looks up remapped a list of remapped values.
   SmallVector<llvm::Value *, 8> lookupValues(ValueRange values);
@@ -232,7 +154,6 @@
   /// Gets the named metadata in the LLVM IR module being constructed, creating
   /// it if it does not exist.
   llvm::NamedMDNode *getOrInsertNamedModuleMetadata(StringRef name);
->>>>>>> 2e412c55
 
 private:
   ModuleTranslation(Operation *module,
