--- conflicted
+++ resolved
@@ -151,15 +151,9 @@
   /// Converts `value` to a label attribute. Asserts if the matching fails.
   DILabelAttr matchLabelAttr(llvm::Value *value);
 
-<<<<<<< HEAD
-  /// Converts `value` to an array of symbol references pointing to alias scope
-  /// operations, or returns failure if the conversion fails.
-  FailureOr<SmallVector<SymbolRefAttr>>
-=======
   /// Converts `value` to an array of alias scopes or returns failure if the
   /// conversion fails.
   FailureOr<SmallVector<AliasScopeAttr>>
->>>>>>> 6241a64e
   matchAliasScopeAttrs(llvm::Value *value);
 
   /// Translates the debug location.
