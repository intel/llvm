//===- MPI.td - Base defs for mpi dialect ------------------*- tablegen -*-===//
//
// Part of the LLVM Project, under the Apache License v2.0 with LLVM Exceptions.
// See https://llvm.org/LICENSE.txt for license information.
// SPDX-License-Identifier: Apache-2.0 WITH LLVM-exception
//
//===----------------------------------------------------------------------===//

#ifndef MLIR_DIALECT_MPI_IR_MPI_TD
#define MLIR_DIALECT_MPI_IR_MPI_TD

include "mlir/IR/AttrTypeBase.td"
include "mlir/IR/OpBase.td"
include "mlir/IR/EnumAttr.td"

def MPI_Dialect : Dialect {
  let name = "mpi";
  let cppNamespace = "::mlir::mpi";
  let description = [{
    This dialect models the Message Passing Interface (MPI), version 
    4.0. It is meant to serve as an interfacing dialect that is targeted
    by higher-level dialects. The MPI dialect itself can be lowered to 
    multiple MPI implementations and hide differences in ABI. The dialect
    models the functions of the MPI specification as close to 1:1 as possible
    while preserving SSA value semantics where it makes sense, and uses 
    `memref` types instead of bare pointers.

    This dialect is under active development, and while stability is an
    eventual goal, it is not guaranteed at this juncture. Given the early 
    state, it is recommended to inquire further prior to using this dialect.

    For an in-depth documentation of the MPI library interface, please refer 
    to official documentation such as the 
    [OpenMPI online documentation](https://www.open-mpi.org/doc/current/).
  }];

  let useDefaultAttributePrinterParser = 1;
  let useDefaultTypePrinterParser = 1;
}

//===----------------------------------------------------------------------===//
// Error classes enum:
//===----------------------------------------------------------------------===//

def MPI_CodeSuccess : I32EnumAttrCase<"MPI_SUCCESS", 0, "MPI_SUCCESS">;
def MPI_CodeErrAccess : I32EnumAttrCase<"MPI_ERR_ACCESS", 1, "MPI_ERR_ACCESS">;
def MPI_CodeErrAmode : I32EnumAttrCase<"MPI_ERR_AMODE", 2, "MPI_ERR_AMODE">;
def MPI_CodeErrArg : I32EnumAttrCase<"MPI_ERR_ARG", 3, "MPI_ERR_ARG">;
def MPI_CodeErrAssert : I32EnumAttrCase<"MPI_ERR_ASSERT", 4, "MPI_ERR_ASSERT">;
def MPI_CodeErrBadFile
    : I32EnumAttrCase<"MPI_ERR_BAD_FILE", 5, "MPI_ERR_BAD_FILE">;
def MPI_CodeErrBase : I32EnumAttrCase<"MPI_ERR_BASE", 6, "MPI_ERR_BASE">;
def MPI_CodeErrBuffer : I32EnumAttrCase<"MPI_ERR_BUFFER", 7, "MPI_ERR_BUFFER">;
def MPI_CodeErrComm : I32EnumAttrCase<"MPI_ERR_COMM", 8, "MPI_ERR_COMM">;
def MPI_CodeErrConversion
    : I32EnumAttrCase<"MPI_ERR_CONVERSION", 9, "MPI_ERR_CONVERSION">;
def MPI_CodeErrCount : I32EnumAttrCase<"MPI_ERR_COUNT", 10, "MPI_ERR_COUNT">;
def MPI_CodeErrDims : I32EnumAttrCase<"MPI_ERR_DIMS", 11, "MPI_ERR_DIMS">;
def MPI_CodeErrDisp : I32EnumAttrCase<"MPI_ERR_DISP", 12, "MPI_ERR_DISP">;
def MPI_CodeErrDupDatarep
    : I32EnumAttrCase<"MPI_ERR_DUP_DATAREP", 13, "MPI_ERR_DUP_DATAREP">;
def MPI_CodeErrErrhandler
    : I32EnumAttrCase<"MPI_ERR_ERRHANDLER", 14, "MPI_ERR_ERRHANDLER">;
def MPI_CodeErrFile : I32EnumAttrCase<"MPI_ERR_FILE", 15, "MPI_ERR_FILE">;
def MPI_CodeErrFileExists
    : I32EnumAttrCase<"MPI_ERR_FILE_EXISTS", 16, "MPI_ERR_FILE_EXISTS">;
def MPI_CodeErrFileInUse
    : I32EnumAttrCase<"MPI_ERR_FILE_IN_USE", 17, "MPI_ERR_FILE_IN_USE">;
def MPI_CodeErrGroup : I32EnumAttrCase<"MPI_ERR_GROUP", 18, "MPI_ERR_GROUP">;
def MPI_CodeErrInfo : I32EnumAttrCase<"MPI_ERR_INFO", 19, "MPI_ERR_INFO">;
def MPI_CodeErrInfoKey
    : I32EnumAttrCase<"MPI_ERR_INFO_KEY", 20, "MPI_ERR_INFO_KEY">;
def MPI_CodeErrInfoNokey
    : I32EnumAttrCase<"MPI_ERR_INFO_NOKEY", 21, "MPI_ERR_INFO_NOKEY">;
def MPI_CodeErrInfoValue
    : I32EnumAttrCase<"MPI_ERR_INFO_VALUE", 22, "MPI_ERR_INFO_VALUE">;
def MPI_CodeErrInStatus
    : I32EnumAttrCase<"MPI_ERR_IN_STATUS", 23, "MPI_ERR_IN_STATUS">;
def MPI_CodeErrIntern : I32EnumAttrCase<"MPI_ERR_INTERN", 24, "MPI_ERR_INTERN">;
def MPI_CodeErrIo : I32EnumAttrCase<"MPI_ERR_IO", 25, "MPI_ERR_IO">;
def MPI_CodeErrKeyval : I32EnumAttrCase<"MPI_ERR_KEYVAL", 26, "MPI_ERR_KEYVAL">;
def MPI_CodeErrLocktype
    : I32EnumAttrCase<"MPI_ERR_LOCKTYPE", 27, "MPI_ERR_LOCKTYPE">;
def MPI_CodeErrName : I32EnumAttrCase<"MPI_ERR_NAME", 28, "MPI_ERR_NAME">;
def MPI_CodeErrNoMem : I32EnumAttrCase<"MPI_ERR_NO_MEM", 29, "MPI_ERR_NO_MEM">;
def MPI_CodeErrNoSpace
    : I32EnumAttrCase<"MPI_ERR_NO_SPACE", 30, "MPI_ERR_NO_SPACE">;
def MPI_CodeErrNoSuchFile
    : I32EnumAttrCase<"MPI_ERR_NO_SUCH_FILE", 31, "MPI_ERR_NO_SUCH_FILE">;
def MPI_CodeErrNotSame
    : I32EnumAttrCase<"MPI_ERR_NOT_SAME", 32, "MPI_ERR_NOT_SAME">;
def MPI_CodeErrOp : I32EnumAttrCase<"MPI_ERR_OP", 33, "MPI_ERR_OP">;
def MPI_CodeErrOther : I32EnumAttrCase<"MPI_ERR_OTHER", 34, "MPI_ERR_OTHER">;
def MPI_CodeErrPending
    : I32EnumAttrCase<"MPI_ERR_PENDING", 35, "MPI_ERR_PENDING">;
def MPI_CodeErrPort : I32EnumAttrCase<"MPI_ERR_PORT", 36, "MPI_ERR_PORT">;
def MPI_CodeErrProcAborted
    : I32EnumAttrCase<"MPI_ERR_PROC_ABORTED", 37, "MPI_ERR_PROC_ABORTED">;
def MPI_CodeErrQuota : I32EnumAttrCase<"MPI_ERR_QUOTA", 38, "MPI_ERR_QUOTA">;
def MPI_CodeErrRank : I32EnumAttrCase<"MPI_ERR_RANK", 39, "MPI_ERR_RANK">;
def MPI_CodeErrReadOnly
    : I32EnumAttrCase<"MPI_ERR_READ_ONLY", 40, "MPI_ERR_READ_ONLY">;
def MPI_CodeErrRequest
    : I32EnumAttrCase<"MPI_ERR_REQUEST", 41, "MPI_ERR_REQUEST">;
def MPI_CodeErrRmaAttach
    : I32EnumAttrCase<"MPI_ERR_RMA_ATTACH", 42, "MPI_ERR_RMA_ATTACH">;
def MPI_CodeErrRmaConflict
    : I32EnumAttrCase<"MPI_ERR_RMA_CONFLICT", 43, "MPI_ERR_RMA_CONFLICT">;
def MPI_CodeErrRmaFlavor
    : I32EnumAttrCase<"MPI_ERR_RMA_FLAVOR", 44, "MPI_ERR_RMA_FLAVOR">;
def MPI_CodeErrRmaRange
    : I32EnumAttrCase<"MPI_ERR_RMA_RANGE", 45, "MPI_ERR_RMA_RANGE">;
def MPI_CodeErrRmaShared
    : I32EnumAttrCase<"MPI_ERR_RMA_SHARED", 46, "MPI_ERR_RMA_SHARED">;
def MPI_CodeErrRmaSync
    : I32EnumAttrCase<"MPI_ERR_RMA_SYNC", 47, "MPI_ERR_RMA_SYNC">;
def MPI_CodeErrRoot : I32EnumAttrCase<"MPI_ERR_ROOT", 48, "MPI_ERR_ROOT">;
def MPI_CodeErrService
    : I32EnumAttrCase<"MPI_ERR_SERVICE", 49, "MPI_ERR_SERVICE">;
def MPI_CodeErrSession
    : I32EnumAttrCase<"MPI_ERR_SESSION", 50, "MPI_ERR_SESSION">;
def MPI_CodeErrSize : I32EnumAttrCase<"MPI_ERR_SIZE", 51, "MPI_ERR_SIZE">;
def MPI_CodeErrSpawn : I32EnumAttrCase<"MPI_ERR_SPAWN", 52, "MPI_ERR_SPAWN">;
def MPI_CodeErrTag : I32EnumAttrCase<"MPI_ERR_TAG", 53, "MPI_ERR_TAG">;
def MPI_CodeErrTopology
    : I32EnumAttrCase<"MPI_ERR_TOPOLOGY", 54, "MPI_ERR_TOPOLOGY">;
def MPI_CodeErrTruncate
    : I32EnumAttrCase<"MPI_ERR_TRUNCATE", 55, "MPI_ERR_TRUNCATE">;
def MPI_CodeErrType : I32EnumAttrCase<"MPI_ERR_TYPE", 56, "MPI_ERR_TYPE">;
def MPI_CodeErrUnknown
    : I32EnumAttrCase<"MPI_ERR_UNKNOWN", 57, "MPI_ERR_UNKNOWN">;
def MPI_CodeErrUnsupportedDatarep
    : I32EnumAttrCase<"MPI_ERR_UNSUPPORTED_DATAREP", 58,
                      "MPI_ERR_UNSUPPORTED_DATAREP">;
def MPI_CodeErrUnsupportedOperation
    : I32EnumAttrCase<"MPI_ERR_UNSUPPORTED_OPERATION", 59,
                      "MPI_ERR_UNSUPPORTED_OPERATION">;
def MPI_CodeErrValueTooLarge
    : I32EnumAttrCase<"MPI_ERR_VALUE_TOO_LARGE", 60, "MPI_ERR_VALUE_TOO_LARGE">;
def MPI_CodeErrWin : I32EnumAttrCase<"MPI_ERR_WIN", 61, "MPI_ERR_WIN">;
def MPI_CodeErrLastcode
    : I32EnumAttrCase<"MPI_ERR_LASTCODE", 62, "MPI_ERR_LASTCODE">;

def MPI_ErrorClassEnum
    : I32EnumAttr<"MPI_ErrorClassEnum", "MPI error class name", [
      MPI_CodeSuccess,
      MPI_CodeErrAccess,
      MPI_CodeErrAmode,
      MPI_CodeErrArg,
      MPI_CodeErrAssert,
      MPI_CodeErrBadFile,
      MPI_CodeErrBase,
      MPI_CodeErrBuffer,
      MPI_CodeErrComm,
      MPI_CodeErrConversion,
      MPI_CodeErrCount,
      MPI_CodeErrDims,
      MPI_CodeErrDisp,
      MPI_CodeErrDupDatarep,
      MPI_CodeErrErrhandler,
      MPI_CodeErrFile,
      MPI_CodeErrFileExists,
      MPI_CodeErrFileInUse,
      MPI_CodeErrGroup,
      MPI_CodeErrInfo,
      MPI_CodeErrInfoKey,
      MPI_CodeErrInfoNokey,
      MPI_CodeErrInfoValue,
      MPI_CodeErrInStatus,
      MPI_CodeErrIntern,
      MPI_CodeErrIo,
      MPI_CodeErrKeyval,
      MPI_CodeErrLocktype,
      MPI_CodeErrName,
      MPI_CodeErrNoMem,
      MPI_CodeErrNoSpace,
      MPI_CodeErrNoSuchFile,
      MPI_CodeErrNotSame,
      MPI_CodeErrOp,
      MPI_CodeErrOther,
      MPI_CodeErrPending,
      MPI_CodeErrPort,
      MPI_CodeErrProcAborted,
      MPI_CodeErrQuota,
      MPI_CodeErrRank,
      MPI_CodeErrReadOnly,
      MPI_CodeErrRequest,
      MPI_CodeErrRmaAttach,
      MPI_CodeErrRmaConflict,
      MPI_CodeErrRmaFlavor,
      MPI_CodeErrRmaRange,
      MPI_CodeErrRmaShared,
      MPI_CodeErrRmaSync,
      MPI_CodeErrRoot,
      MPI_CodeErrService,
      MPI_CodeErrSession,
      MPI_CodeErrSize,
      MPI_CodeErrSpawn,
      MPI_CodeErrTag,
      MPI_CodeErrTopology,
      MPI_CodeErrTruncate,
      MPI_CodeErrType,
      MPI_CodeErrUnknown,
      MPI_CodeErrUnsupportedDatarep,
      MPI_CodeErrUnsupportedOperation,
      MPI_CodeErrValueTooLarge,
      MPI_CodeErrWin,
      MPI_CodeErrLastcode
    ]> {
  let genSpecializedAttr = 0;
  let cppNamespace = "::mlir::mpi";
}

def MPI_ErrorClassAttr : EnumAttr<MPI_Dialect, MPI_ErrorClassEnum, "errclass"> {
  let assemblyFormat = "`<` $value `>`";
}

def MPI_OpNull : I32EnumAttrCase<"MPI_OP_NULL", 0, "MPI_OP_NULL">;
def MPI_OpMax : I32EnumAttrCase<"MPI_MAX", 1, "MPI_MAX">;
def MPI_OpMin : I32EnumAttrCase<"MPI_MIN", 2, "MPI_MIN">;
def MPI_OpSum : I32EnumAttrCase<"MPI_SUM", 3, "MPI_SUM">;
def MPI_OpProd : I32EnumAttrCase<"MPI_PROD", 4, "MPI_PROD">;
def MPI_OpLand : I32EnumAttrCase<"MPI_LAND", 5, "MPI_LAND">;
def MPI_OpBand : I32EnumAttrCase<"MPI_BAND", 6, "MPI_BAND">;
def MPI_OpLor : I32EnumAttrCase<"MPI_LOR", 7, "MPI_LOR">;
def MPI_OpBor : I32EnumAttrCase<"MPI_BOR", 8, "MPI_BOR">;
def MPI_OpLxor : I32EnumAttrCase<"MPI_LXOR", 9, "MPI_LXOR">;
def MPI_OpBxor : I32EnumAttrCase<"MPI_BXOR", 10, "MPI_BXOR">;
def MPI_OpMinloc : I32EnumAttrCase<"MPI_MINLOC", 11, "MPI_MINLOC">;
def MPI_OpMaxloc : I32EnumAttrCase<"MPI_MAXLOC", 12, "MPI_MAXLOC">;
def MPI_OpReplace : I32EnumAttrCase<"MPI_REPLACE", 13, "MPI_REPLACE">;

def MPI_OpClassEnum : I32EnumAttr<"MPI_OpClassEnum", "MPI operation class", [
      MPI_OpNull,
      MPI_OpMax,
      MPI_OpMin,
      MPI_OpSum,
      MPI_OpProd,
      MPI_OpLand,
      MPI_OpBand,
      MPI_OpLor,
      MPI_OpBor,
      MPI_OpLxor,
      MPI_OpBxor,
      MPI_OpMinloc,
      MPI_OpMaxloc,
      MPI_OpReplace
    ]> {
<<<<<<< HEAD
  let genSpecializedAttr = 0;
  let cppNamespace = "::mlir::mpi";
}

def MPI_OpClassAttr : EnumAttr<MPI_Dialect, MPI_OpClassEnum, "opclass"> {
  let assemblyFormat = "`<` $value `>`";
}

=======
  let cppNamespace = "::mlir::mpi";
}

>>>>>>> d465594a
#endif // MLIR_DIALECT_MPI_IR_MPI_TD<|MERGE_RESOLUTION|>--- conflicted
+++ resolved
@@ -246,18 +246,7 @@
       MPI_OpMaxloc,
       MPI_OpReplace
     ]> {
-<<<<<<< HEAD
-  let genSpecializedAttr = 0;
   let cppNamespace = "::mlir::mpi";
 }
 
-def MPI_OpClassAttr : EnumAttr<MPI_Dialect, MPI_OpClassEnum, "opclass"> {
-  let assemblyFormat = "`<` $value `>`";
-}
-
-=======
-  let cppNamespace = "::mlir::mpi";
-}
-
->>>>>>> d465594a
 #endif // MLIR_DIALECT_MPI_IR_MPI_TD