//===- MPIops.td - Message Passing Interface Ops -----------*- tablegen -*-===//
//
// Part of the LLVM Project, under the Apache License v2.0 with LLVM Exceptions.
// See https://llvm.org/LICENSE.txt for license information.
// SPDX-License-Identifier: Apache-2.0 WITH LLVM-exception
//
//===----------------------------------------------------------------------===//

#ifndef MPI_MLIR_IR_MPIOPS_TD
#define MPI_MLIR_IR_MPIOPS_TD

include "mlir/Dialect/MPI/IR/MPI.td"
include "mlir/Dialect/MPI/IR/MPITypes.td"

class MPI_Op<string mnemonic, list<Trait> traits = []>
    : Op<MPI_Dialect, mnemonic, traits>;

//===----------------------------------------------------------------------===//
// InitOp
//===----------------------------------------------------------------------===//

def MPI_InitOp : MPI_Op<"init", []> {
  let summary =
      "Initialize the MPI library, equivalent to `MPI_Init(NULL, NULL)`";
  let description = [{
    This operation must preceed most MPI calls (except for very few exceptions,
    please consult with the MPI specification on these).

    Passing &argc, &argv is not supported currently.

    This operation can optionally return an `!mpi.retval` value that can be used
    to check for errors.
  }];

  let results = (outs Optional<MPI_Retval>:$retval);

  let assemblyFormat = "attr-dict (`:` type($retval)^)?";
}

//===----------------------------------------------------------------------===//
// CommRankOp
//===----------------------------------------------------------------------===//

def MPI_CommRankOp : MPI_Op<"comm_rank", []> {
  let summary = "Get the current rank, equivalent to "
                "`MPI_Comm_rank(MPI_COMM_WORLD, &rank)`";
  let description = [{
    Communicators other than `MPI_COMM_WORLD` are not supported for now.

    This operation can optionally return an `!mpi.retval` value that can be used
    to check for errors.
  }];

  let results = (
    outs Optional<MPI_Retval> : $retval,
    I32 : $rank
  );

  let assemblyFormat = "attr-dict `:` type(results)";
}

//===----------------------------------------------------------------------===//
// CommSizeOp
//===----------------------------------------------------------------------===//

def MPI_CommSizeOp : MPI_Op<"comm_size", []> {
  let summary = "Get the size of the group associated to the communicator, "
                "equivalent to `MPI_Comm_size(MPI_COMM_WORLD, &size)`";
  let description = [{
    Communicators other than `MPI_COMM_WORLD` are not supported for now.

    This operation can optionally return an `!mpi.retval` value that can be used
    to check for errors.
  }];

  let results = (
    outs Optional<MPI_Retval> : $retval,
    I32 : $size
  );

  let assemblyFormat = "attr-dict `:` type(results)";
}

//===----------------------------------------------------------------------===//
// SendOp
//===----------------------------------------------------------------------===//

def MPI_SendOp : MPI_Op<"send", []> {
  let summary =
      "Equivalent to `MPI_Send(ptr, size, dtype, dest, tag, MPI_COMM_WORLD)`";
  let description = [{
    MPI_Send performs a blocking send of `size` elements of type `dtype` to rank
    `dest`. The `tag` value and communicator enables the library to determine 
    the matching of multiple sends and receives between the same ranks.

    Communicators other than `MPI_COMM_WORLD` are not supported for now.

    This operation can optionally return an `!mpi.retval` value that can be used
    to check for errors.
  }];

  let arguments = (
    ins AnyMemRef : $ref,
    I32 : $tag,
    I32 : $dest
  );

  let results = (outs Optional<MPI_Retval>:$retval);

  let assemblyFormat = "`(` $ref `,` $tag `,` $dest `)` attr-dict `:` "
                       "type($ref) `,` type($tag) `,` type($dest)"
                       "(`->` type($retval)^)?";
  let hasCanonicalizer = 1;
}

//===----------------------------------------------------------------------===//
// ISendOp
//===----------------------------------------------------------------------===//

def MPI_ISendOp : MPI_Op<"isend", []> {
  let summary =
      "Equivalent to `MPI_Isend(ptr, size, dtype, dest, tag, MPI_COMM_WORLD)`";
  let description = [{
    MPI_Isend begins a non-blocking send of `size` elements of type `dtype` to
    rank `dest`. The `tag` value and communicator enables the library to
    determine the matching of multiple sends and receives between the same
    ranks.

    Communicators other than `MPI_COMM_WORLD` are not supported for now.

    This operation can optionally return an `!mpi.retval` value that can be used
    to check for errors.
  }];

  let arguments = (
    ins AnyMemRef : $ref,
    I32 : $tag,
    I32 : $rank
  );

  let results = (
    outs Optional<MPI_Retval>:$retval,
    MPI_Request : $req
  );

  let assemblyFormat = "`(` $ref `,` $tag `,` $rank `)` attr-dict "
                       "`:` type($ref) `,` type($tag) `,` type($rank) "
                       "`->` type(results)";
  let hasCanonicalizer = 1;
}

//===----------------------------------------------------------------------===//
// RecvOp
//===----------------------------------------------------------------------===//

def MPI_RecvOp : MPI_Op<"recv", []> {
  let summary = "Equivalent to `MPI_Recv(ptr, size, dtype, source, tag, "
                "MPI_COMM_WORLD, MPI_STATUS_IGNORE)`";
  let description = [{
    MPI_Recv performs a blocking receive of `size` elements of type `dtype` 
    from rank `source`. The `tag` value and communicator enables the library to
    determine the matching of multiple sends and receives between the same 
    ranks.

    Communicators other than `MPI_COMM_WORLD` are not supported for now.
    The MPI_Status is set to `MPI_STATUS_IGNORE`, as the status object 
    is not yet ported to MLIR.

    This operation can optionally return an `!mpi.retval` value that can be used
    to check for errors.
  }];

  let arguments = (
    ins AnyMemRef : $ref,
    I32 : $tag, I32 : $source
  );

  let results = (outs Optional<MPI_Retval>:$retval);

  let assemblyFormat = "`(` $ref `,` $tag `,` $source `)` attr-dict `:` "
                       "type($ref) `,` type($tag) `,` type($source)"
                       "(`->` type($retval)^)?";
  let hasCanonicalizer = 1;
}

//===----------------------------------------------------------------------===//
// IRecvOp
//===----------------------------------------------------------------------===//

def MPI_IRecvOp : MPI_Op<"irecv", []> {
  let summary = "Equivalent to `MPI_Irecv(ptr, size, dtype, dest, tag, "
                "MPI_COMM_WORLD, &req)`";
  let description = [{
    MPI_Irecv begins a non-blocking receive of `size` elements of type `dtype` 
    from rank `dest`. The `tag` value and communicator enables the library to 
    determine the matching of multiple sends and receives between the same 
    ranks.

    Communicators other than `MPI_COMM_WORLD` are not supported for now.

    This operation can optionally return an `!mpi.retval` value that can be used
    to check for errors.
  }];

  let arguments = (
    ins AnyMemRef : $ref,
    I32 : $tag,
    I32 : $rank
  );

  let results = (
    outs Optional<MPI_Retval>:$retval,
    MPI_Request : $req
  );

  let assemblyFormat = "`(` $ref `,` $tag `,` $rank `)` attr-dict `:`"
                       "type($ref) `,` type($tag) `,` type($rank) `->`"
                       "type(results)";
  let hasCanonicalizer = 1;
}

//===----------------------------------------------------------------------===//
// AllReduceOp
//===----------------------------------------------------------------------===//

def MPI_AllReduceOp : MPI_Op<"allreduce", []> {
  let summary = "Equivalent to `MPI_Allreduce(sendbuf, recvbuf, op, "
                "MPI_COMM_WORLD)`";
  let description = [{
    MPI_Allreduce performs a reduction operation on the values in the sendbuf
    array and stores the result in the recvbuf array. The operation is 
    performed across all processes in the communicator.

    The `op` attribute specifies the reduction operation to be performed.
    Currently only the `MPI_Op` predefined in the standard (e.g. `MPI_SUM`) are
    supported.

    Communicators other than `MPI_COMM_WORLD` are not supported for now.

    This operation can optionally return an `!mpi.retval` value that can be used
    to check for errors.
  }];

  let arguments = (
    ins AnyMemRef : $sendbuf,
    AnyMemRef : $recvbuf,
<<<<<<< HEAD
    MPI_OpClassAttr : $op
=======
    MPI_OpClassEnum : $op
>>>>>>> 5eee2751
  );

  let results = (outs Optional<MPI_Retval>:$retval);

  let assemblyFormat = "`(` $sendbuf `,` $recvbuf `,` $op `)` attr-dict `:`"
                       "type($sendbuf) `,` type($recvbuf)"
                       "(`->` type($retval)^)?";
}

//===----------------------------------------------------------------------===//
// BarrierOp
//===----------------------------------------------------------------------===//

def MPI_Barrier : MPI_Op<"barrier", []> {
  let summary = "Equivalent to `MPI_Barrier(MPI_COMM_WORLD)`";
  let description = [{
    MPI_Barrier blocks execution until all processes in the communicator have
    reached this routine.

    Communicators other than `MPI_COMM_WORLD` are not supported for now.

    This operation can optionally return an `!mpi.retval` value that can be used
    to check for errors.
  }];

  let results = (outs Optional<MPI_Retval>:$retval);

  let assemblyFormat = "attr-dict (`:` type($retval) ^)?";
}

//===----------------------------------------------------------------------===//
// WaitOp
//===----------------------------------------------------------------------===//

def MPI_Wait : MPI_Op<"wait", []> {
  let summary = "Equivalent to `MPI_Wait(req, MPI_STATUS_IGNORE)`";
  let description = [{
    MPI_Wait blocks execution until the request has completed.

    The MPI_Status is set to `MPI_STATUS_IGNORE`, as the status object 
    is not yet ported to MLIR.

    This operation can optionally return an `!mpi.retval` value that can be used
    to check for errors.
  }];

  let arguments = (ins MPI_Request : $req);

  let results = (outs Optional<MPI_Retval>:$retval);

  let assemblyFormat = "`(` $req `)` attr-dict `:` type($req) "
                       "(`->` type($retval) ^)?";
}

//===----------------------------------------------------------------------===//
// FinalizeOp
//===----------------------------------------------------------------------===//

def MPI_FinalizeOp : MPI_Op<"finalize", []> {
  let summary = "Finalize the MPI library, equivalent to `MPI_Finalize()`";
  let description = [{
    This function cleans up the MPI state. Afterwards, no MPI methods may 
    be invoked (excpet for MPI_Get_version, MPI_Initialized, and MPI_Finalized).
    Notably, MPI_Init cannot be called again in the same program.

    This operation can optionally return an `!mpi.retval` value that can be used
    to check for errors.
  }];

  let results = (outs Optional<MPI_Retval>:$retval);

  let assemblyFormat = "attr-dict (`:` type($retval)^)?";
}

//===----------------------------------------------------------------------===//
// RetvalCheckOp
//===----------------------------------------------------------------------===//

def MPI_RetvalCheckOp : MPI_Op<"retval_check", []> {
  let summary = "Check an MPI return value against an error class";
  let description = [{
    This operation compares MPI status codes to known error class
    constants such as `MPI_SUCCESS`, or `MPI_ERR_COMM`.
  }];

  let arguments = (
    ins MPI_Retval:$val,
    MPI_ErrorClassAttr:$errclass
  );

  let results = (
    outs I1:$res
  );

  let assemblyFormat = "$val `=` $errclass attr-dict `:` type($res)";
}

//===----------------------------------------------------------------------===//
// ErrorClassOp
//===----------------------------------------------------------------------===//

def MPI_ErrorClassOp : MPI_Op<"error_class", []> {
  let summary = "Get the error class from an error code, equivalent to "
                "the `MPI_Error_class` function";
  let description = [{
    `MPI_Error_class` maps return values from MPI calls to a set of well-known
    MPI error classes.
  }];

  let arguments = (
    ins MPI_Retval:$val
  );

  let results = (
    outs MPI_Retval:$errclass
  );

  let assemblyFormat = "$val attr-dict `:` type($val)";
}

#endif // MPI_MLIR_IR_MPIOPS_TD<|MERGE_RESOLUTION|>--- conflicted
+++ resolved
@@ -244,11 +244,7 @@
   let arguments = (
     ins AnyMemRef : $sendbuf,
     AnyMemRef : $recvbuf,
-<<<<<<< HEAD
-    MPI_OpClassAttr : $op
-=======
     MPI_OpClassEnum : $op
->>>>>>> 5eee2751
   );
 
   let results = (outs Optional<MPI_Retval>:$retval);
