--- conflicted
+++ resolved
@@ -60,8 +60,6 @@
 
 using std_sexti32 = SExtiValueBuilder<32>;
 
-<<<<<<< HEAD
-=======
 template <CmpFPredicate Predicate>
 struct CmpFValueBuilder : public ValueBuilder<CmpFOp> {
   using ValueBuilder<CmpFOp>::ValueBuilder;
@@ -72,7 +70,6 @@
 using std_cmpf_ogt = CmpFValueBuilder<CmpFPredicate::OGT>;
 using std_cmpf_olt = CmpFValueBuilder<CmpFPredicate::OLT>;
 
->>>>>>> 2e412c55
 /// Branches into `block` with `operands`.
 BranchOp std_br(Block *block, ValueRange operands);
 
