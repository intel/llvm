--- conflicted
+++ resolved
@@ -1,47 +1,3 @@
-<<<<<<< HEAD
-ods_def<MatmulOp>
-implements_interface<LinalgContractionOpInterface> :
-def matmul(A: f32(M, K), B: f32(K, N)) -> (C: f32(M, N)) {
-  C(m, n) = std_addf<k>(std_mulf(A(m, k), B(k, n)));
-}
-
-ods_def<MatmulColumnMajorOp>
-implements_interface<LinalgContractionOpInterface> :
-def matmul_column_major(A: f32(K, M), B: f32(N, K)) -> (C: f32(N, M)) {
-  C(n, m) = std_addf<k>(std_mulf(A(k, m), B(n, k)));
-}
-
-ods_def<MatmulI8I8I32Op>
-implements_interface<LinalgContractionOpInterface> :
-def matmul_i8_i8_i32(A: i8(M, K), B: i8(K, N)) -> (C: i32(M, N)) {
-  // TODO: ideally something closer to
-  //   C(m, n) += cast<i32>(A(m, k)) * cast<i32>(B(k, n))
-  C(m, n) = std_addi<k>(std_sexti32(std_muli(A(m, k), B(k, n))));
-}
-
-ods_def<MatvecOp>
-implements_interface<LinalgContractionOpInterface> :
-def matvec(A: f32(M, N), y: f32(N)) -> (x: f32(M)) {
-  x(m) = std_addf<n>(std_mulf(A(m, n), y(n)));
-}
-
-ods_def<VecmatOp>
-implements_interface<LinalgContractionOpInterface> :
-def vecmat(y: f32(M), A: f32(M, N)) -> (x: f32(N)) {
-  x(n) = std_addf<m>(std_mulf(y(m), A(m, n)));
-}
-
-ods_def<DotOp>
-implements_interface<LinalgContractionOpInterface> :
-def dot(A: f32(M), B: f32(M)) -> (C: f32()) {
-  C() = std_addf<m>(std_mulf(A(m), B(m)));
-}
-
-ods_def<BatchMatmulOp>
-implements_interface<LinalgContractionOpInterface> :
-def batch_matmul(A: f32(Batch, M, K), B: f32(Batch, K, N)) -> (C: f32(Batch, M, N)) {
-  C(b, m, n) = std_addf<k>(std_mulf(A(b, m, k), B(b, k, n)));
-=======
 ods_def<MatmulColumnMajorOp>
 implements_interface<LinalgContractionOpInterface> :
 def matmul_column_major(A: f32(K, M), B: f32(N, K)) -> (C: f32(N, M)) {
@@ -141,7 +97,6 @@
 implements_interface<LinalgContractionOpInterface> :
 def batch_matmul_i32_i32_i32(A: i32(Batch, M, K), B: i32(Batch, K, N)) -> (C: i32(Batch, M, N)) {
   C(b, m, n) = std_addi<k>(C(b, m, n), std_muli(A(b, m, k), B(b, k, n)));
->>>>>>> 2e412c55
 }
 
 ods_def<ConvWOp>:
@@ -191,14 +146,9 @@
 
 ods_def<ConvNCDHWOp>:
 def conv_3d_ncdhw(I: f32(N, C, D, H, W), K: f32(F, C, KD, KH, KW)) -> (O: f32(N, F, D, H, W)) {
-<<<<<<< HEAD
-  O(n, f, d, h, w) = std_addf<kd, kh, kw>(std_mulf(
-    I(n, c, d + kd, h + kh, w + kw), K(f, c, kd, kh, kw)));
-=======
   O(n, f, d, h, w) = std_addf<kd, kh, kw>(
       O(n, f, d, h, w),
       std_mulf(I(n, c, d + kd, h + kh, w + kw), K(f, c, kd, kh, kw)));
->>>>>>> 2e412c55
 }
 
 ods_def<DepthwiseConvInputNHWCFilterHWCOp>:
@@ -230,15 +180,10 @@
 Note: this op only supports channel multiplier == 1.
 """
 {
-<<<<<<< HEAD
-  O(n, oh, ow, c) = std_addf<kh, kw>(std_mulf(
-    I(n, oh * strides[0] + kh, ow * strides[1] + kw, c), K(kh, kw, c)));
-=======
   O(n, oh, ow, c) = std_addf<kh, kw>(
       O(n, oh, ow, c),
       std_mulf(I(n, oh * strides[0] + kh, ow * strides[1] + kw, c),
                K(kh, kw, c)));
->>>>>>> 2e412c55
 }
 
 ods_def<ConvInputNWCFilterWCFOp>:
@@ -254,10 +199,7 @@
 """
 {
   O(n, w, f) = std_addf<kw>(
-<<<<<<< HEAD
-=======
       O(n, w, f),
->>>>>>> 2e412c55
       std_mulf(I(n, w * strides[0] + kw * dilations[0], c), K(kw, c, f)));
 }
 
@@ -274,10 +216,7 @@
 """
 {
   O(n, f, w) = std_addf<kw>(
-<<<<<<< HEAD
-=======
       O(n, f, w),
->>>>>>> 2e412c55
       std_mulf(I(n, c, w * strides[0] + kw * dilations[0]), K(kw, c, f)));
 }
 
@@ -293,17 +232,10 @@
 order of (`N`, `H`, `W`, `F`, `KH`, `KW`, `C`).
 """
 {
-<<<<<<< HEAD
-  O(n, h, w, f) =
-      std_addf<kh, kw>(std_mulf(I(n, h * strides[0] + kh * dilations[0],
-                                  w * strides[1] + kw * dilations[1], c),
-                                K(kh, kw, c, f)));
-=======
   O(n, h, w, f) = std_addf<kh, kw>(
       O(n, h, w, f), std_mulf(I(n, h * strides[0] + kh * dilations[0],
                                 w * strides[1] + kw * dilations[1], c),
                               K(kh, kw, c, f)));
->>>>>>> 2e412c55
 }
 
 ods_def<ConvInputNCHWFilterHWCFOp>:
@@ -320,17 +252,10 @@
 order of (`N`, `F`, `H`, `W`, `KH`, `KW`, `C`).
 """
 {
-<<<<<<< HEAD
-  O(n, f, h, w) =
-      std_addf<kh, kw>(std_mulf(I(n, c, h * strides[0] + kh * dilations[0],
-                                  w * strides[1] + kw * dilations[1]),
-                                K(kh, kw, c, f)));
-=======
   O(n, f, h, w) = std_addf<kh, kw>(
       O(n, f, h, w), std_mulf(I(n, c, h * strides[0] + kh * dilations[0],
                                 w * strides[1] + kw * dilations[1]),
                               K(kh, kw, c, f)));
->>>>>>> 2e412c55
 }
 
 ods_def<ConvInputNDHWCFilterDHWCFOp>:
@@ -347,19 +272,11 @@
 order of (`N`, `D`, `H`, `W`, `F`, `KD`, `KH`, `KW`, `C`).
 """
 {
-<<<<<<< HEAD
-  O(n, d, h, w, f) =
-      std_addf<kd, kh, kw>(std_mulf(I(n, d * strides[0] + kd * dilations[0],
-                                      h * strides[1] + kh * dilations[1],
-                                      w * strides[2] + kw * dilations[2], c),
-                                    K(kd, kh, kw, c, f)));
-=======
   O(n, d, h, w, f) = std_addf<kd, kh, kw>(
       O(n, d, h, w, f), std_mulf(I(n, d * strides[0] + kd * dilations[0],
                                    h * strides[1] + kh * dilations[1],
                                    w * strides[2] + kw * dilations[2], c),
                                  K(kd, kh, kw, c, f)));
->>>>>>> 2e412c55
 }
 
 ods_def<ConvInputNCDHWFilterDHWCFOp>:
@@ -376,12 +293,6 @@
 order of (`N`, `F`, `D`, `H`, `W`, `KD`, `KH`, `KW`, `C`).
 """
 {
-<<<<<<< HEAD
-  O(n, f, d, h, w) = std_addf<kd, kh, kw>(std_mulf(
-      I(n, c, d * strides[0] + kd * dilations[0],
-        h * strides[1] + kh * dilations[1], w * strides[2] + kw * dilations[2]),
-      K(kd, kh, kw, c, f)));
-=======
   O(n, f, d, h, w) = std_addf<kd, kh, kw>(
       O(n, f, d, h, w), std_mulf(I(n, c, d * strides[0] + kd * dilations[0],
                                    h * strides[1] + kh * dilations[1],
@@ -428,5 +339,4 @@
                          I(n, oh * strides[0] + kh * dilations[0],
                            ow * strides[1] + kw * dilations[1], c),
                          O(n, oh, ow, c));
->>>>>>> 2e412c55
 }