--- conflicted
+++ resolved
@@ -912,11 +912,7 @@
 
 def PadOp : Op<Transform_Dialect, "structured.pad",
     [FunctionalStyleTransformOpTrait, MemoryEffectsOpInterface,
-<<<<<<< HEAD
-     TransformOpInterface, TransformEachOpTrait,
-=======
      DeclareOpInterfaceMethods<TransformOpInterface>,
->>>>>>> bac3a63c
      ReportTrackingListenerFailuresOpTrait]> {
   let description = [{
     Pads the operations pointed to by the target handle using the options
@@ -2060,12 +2056,7 @@
                        DefaultValuedOptionalAttr<DenseBoolArrayAttr, "{}">:
                           $scalable_sizes,
                        DefaultValuedOptionalAttr<DenseI64ArrayAttr, "{}">:
-<<<<<<< HEAD
-                          $static_vector_sizes,
-                       DefaultValuedOptionalAttr<BoolAttr, "false">:$last_vector_size_scalable);
-=======
                           $static_vector_sizes);
->>>>>>> bac3a63c
 
   let results = (outs);
   let assemblyFormat = [{
@@ -2073,11 +2064,7 @@
       `vector_sizes` custom<DynamicIndexList>($vector_sizes,
                                               $static_vector_sizes,
                                               type($vector_sizes),
-<<<<<<< HEAD
-                                              $last_vector_size_scalable)
-=======
                                               $scalable_sizes)
->>>>>>> bac3a63c
       attr-dict
       `:` type($target)
   }];
