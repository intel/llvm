//===- LinalgTransformOps.td - Linalg transform ops --------*- tablegen -*-===//
//
// Part of the LLVM Project, under the Apache License v2.0 with LLVM Exceptions.
// See https://llvm.org/LICENSE.txt for license information.
// SPDX-License-Identifier: Apache-2.0 WITH LLVM-exception
//
//===----------------------------------------------------------------------===//

#ifndef LINALG_TRANSFORM_OPS
#define LINALG_TRANSFORM_OPS

include "mlir/Dialect/Linalg/TransformOps/LinalgTransformEnums.td"
include "mlir/Dialect/Transform/IR/TransformAttrs.td"
include "mlir/Dialect/Transform/IR/TransformDialect.td"
include "mlir/Dialect/Transform/IR/TransformInterfaces.td"
include "mlir/Dialect/Transform/IR/TransformTypes.td"
include "mlir/Dialect/SCF/IR/DeviceMappingInterface.td"
include "mlir/Interfaces/SideEffectInterfaces.td"
include "mlir/IR/OpBase.td"
include "mlir/IR/RegionKindInterface.td"

// This is roughly similar to OpFoldResult assuming the handle produces a single
// value in the payload IR.
def TransformParamTypeOrAnyHandle : Type<
    Or<[TransformHandleTypeInterface.predicate,
        Transform_ParamType.predicate]>,
    "transform 'param' type or any handle type">;

//===----------------------------------------------------------------------===//
// Apply...PatternsOp
//===----------------------------------------------------------------------===//

def ApplyEraseUnnecessaryInputsPatternsOp : Op<Transform_Dialect,
    "apply_patterns.linalg.erase_unnecessary_inputs",
    [DeclareOpInterfaceMethods<PatternDescriptorOpInterface>]> {
  let description = [{
    Collects patterns that promote inputs to outputs and remove unused inputs of
    `linalg.generic` ops.
  }];

  let assemblyFormat = "attr-dict";
}

def ApplyFoldUnitExtentDimsViaReshapesPatternsOp : Op<Transform_Dialect,
    "apply_patterns.linalg.fold_unit_extent_dims_via_reshapes",
    [DeclareOpInterfaceMethods<PatternDescriptorOpInterface>]> {
  let description = [{
    Collects patterns to fold unit-extent dimensions in operands/results of
    linalg ops on tensors via reassociative reshape ops.
  }];

  let assemblyFormat = "attr-dict";
}

def ApplyFoldUnitExtentDimsViaSlicesPatternsOp : Op<Transform_Dialect,
    "apply_patterns.linalg.fold_unit_extent_dims_via_slices",
    [DeclareOpInterfaceMethods<PatternDescriptorOpInterface>]> {
  let description = [{
    Collects patterns to fold unit-extent dimensions in operands/results of
    linalg ops on tensors via rank-reducing slices.
  }];

  let assemblyFormat = "attr-dict";
}

def ApplyTilingCanonicalizationPatternsOp : Op<Transform_Dialect,
    "apply_patterns.linalg.tiling_canonicalization",
    [DeclareOpInterfaceMethods<PatternDescriptorOpInterface>]> {
  let description = [{
    Collects canonicalization patterns relevant to apply after tiling patterns.
  }];

  let assemblyFormat = "attr-dict";
}

//===----------------------------------------------------------------------===//
// BufferizeToAllocationOp
//===----------------------------------------------------------------------===//

def BufferizeToAllocationOp : Op<Transform_Dialect,
    "structured.bufferize_to_allocation",
    [DeclareOpInterfaceMethods<TransformOpInterface>,
     DeclareOpInterfaceMethods<MemoryEffectsOpInterface>,
     ReportTrackingListenerFailuresOpTrait]> {
  let description = [{
    This transform bufferizes the targeted operation and materializes the
    result in a new allocation. It replaces all original uses of the target
    result with the newly allocated buffer, wrapped in a
    `bufferization.to_tensor` op. It returns a handle to the newly allocated
    buffer. Furthermore, it returns a handle that is mapped to all newly created
    ops.

    Only bufferizable ops are that bufferize to a memory write or have an
    aliasing OpOperand (and do not themselves bufferize to an allocation) are
    supported. They are bufferized using their BufferizableOpInterface
    implementation. E.g.:

    ```
    %0 = tensor.insert %f into %dest[%pos] : tensor<10xf32>
    ```

    Is bufferized to:

    ```
    %alloc = memref.alloc() : memref<10xf32>
    memref.tensor_store %dest, %alloc : memref<10xf32>
    memref.store %f, %alloc[%pos] : memref<10xf32>
    %0 = bufferization.to_tensor %alloc restrict writable : memref<10xf32>
    ```

    Selected ops that bufferize to an allocation (or need special handling) are
    also supported:
    - `tensor.pad` is lowered to an allocation, followed by a `linalg.fill` and
      and a buffer copy (all on memrefs).
    - `vector.mask` is bufferized together with its region. The allocation is
      placed in front of the `vector.mask` op.

    An optional memory space attribute can be specified for the materialized
    buffer allocation.

    If a memory copy is needed, a "memref.tensor_store" is used when possible.
    This is an op with tensor semantics that will bufferize to a memory copy
    later. Which concrete op will be used for the memory copy is up to the
    bufferization framework. Alternatively, a custom memcpy op can be specified
    via `memcpy_op`. Currently supported are "memref.copy" and "linalg.copy".
    In that case, the source of each memcpy must not have a custom memory space.
    Furthermore, because the future buffer layout unknown for a given tensor,
    a fully dynamic layout is assumed for best compatibility. Users should use
    "memref.tensor_store" when possible.

<<<<<<< HEAD
=======
    "memref.alloc" is used for new buffer allocations. The buffer is deallocated
    at the end of the block. Custom allocation ops can be specified via
    `alloc_op`. Currently supported are "memref.alloc" and "memref.alloca". In
    case of a "memref.alloca", the buffer is not deallocated.

>>>>>>> 6241a64e
    #### Return modes

    This operation consumes the `target` handle and produces the
    `allocated_buffer` and `new_ops` handles. It always succeeds.
  }];

  let arguments = (ins TransformHandleTypeInterface:$target,
                       OptionalAttr<AnyAttr>:$memory_space,
                       DefaultValuedAttr<StrAttr, "\"memref.tensor_store\"">:
<<<<<<< HEAD
                           $memcpy_op);
=======
                           $memcpy_op,
                       DefaultValuedAttr<StrAttr, "\"memref.alloc\"">:
                           $alloc_op);
>>>>>>> 6241a64e
  let hasVerifier = 1;
  let results = (outs Transform_AnyValue:$allocated_buffer,
                      Transform_AnyOpType:$new_ops);
  let assemblyFormat = "$target attr-dict `:` type($target)";
  
  let builders = [
    OpBuilder<(ins "Value":$target, "Attribute":$memorySpace)>,
    OpBuilder<(ins "Value":$target, "int64_t":$memorySpace)>
  ];
}

//===----------------------------------------------------------------------===//
// DecomposeOp
//===----------------------------------------------------------------------===//

def DecomposeOp : Op<Transform_Dialect, "structured.decompose",
    [FunctionalStyleTransformOpTrait, 
     MemoryEffectsOpInterface,
     TransformOpInterface, 
     TransformEachOpTrait,
     ReportTrackingListenerFailuresOpTrait]> {
  let description = [{
    Decomposes named complex operations, such as higher-dimensional
    (depthwise) convolutions, into combinations of lower-dimensional equivalents
    when possible.

    #### Return modes

    This operation ignores non-Linalg ops and drops them in the return.
    If all the operations referred to by the `target` handle decompose
    properly, the transform succeeds. Otherwise the transform silently fails.
    The return handle points to only the subset of successfully produced
    computational operations, which can be empty.
  }];

  let arguments = (ins TransformHandleTypeInterface:$target);
  let results = (outs TransformHandleTypeInterface:$transformed);
  let assemblyFormat =
      "$target attr-dict `:` functional-type(operands, results)";

  let extraClassDeclaration = [{
    ::mlir::DiagnosedSilenceableFailure applyToOne(
        ::mlir::transform::TransformRewriter &rewriter,
        ::mlir::linalg::LinalgOp target,
        ::mlir::transform::ApplyToEachResultList &results,
        ::mlir::transform::TransformState &state);
  }];
}

//===----------------------------------------------------------------------===//
// EliminateLinalgOpAnchoredEmptyTensorsOp
//===----------------------------------------------------------------------===//

def EliminateLinalgOpAnchoredEmptyTensorsOp
    : Op<Transform_Dialect, "structured.eliminate_empty_tensors",
        [DeclareOpInterfaceMethods<TransformOpInterface>,
         DeclareOpInterfaceMethods<MemoryEffectsOpInterface>]> {
  let description = [{
    Try to eliminate all `tensor.empty` op uses that are anchored on a LinalgOp
    within the targeted op.

    This op is similar to `bufferization.eliminate_empty_tensors`, but specific
    to LinalgOps.

    `tensor.empty` ops cannot be bufferized. They can either be converted to
    `bufferization.alloc_tensor` or replaced with another tensor (via this
    transform). `tensor.empty` does not specify the contents of the returned
    tensor so their results can be replaced with arbitrary tensor values as long
    as the dimensions match.

    This transform looks for `tensor.empty` ops where the SSA use-def chain of
    the result ends in a supported LinalgOp (always following the aliasing
    OpOperand/OpResult chain). The following LinalgOps are supported:
    - Only parallel iterator types.
    - The use-def chain ends in an input operand of the LinalgOp.
    - The LinalgOp has an unused output operand with the same shape and
      indexing map.

    Example:

    ```
    %0 = tensor.empty()
    %1 = linalg.matmul ins(...) outs(%0)
    %2 = linalg.generic ins(%1) outs(%dest) {
      ^bb0(%in: f32, %out: f32):
      // out not used
    }
    ```

    Is rewritten with:
    ```
    %0 = tensor.empty()
    %1 = linalg.matmul ins(...) outs(%dest)
    %2 = linalg.generic ins(%0) outs(%1) {
      ^bb0(%in: f32, %out: f32):
      // Use %out instead of %in
    }
    ```

    After this transformation, the "ins" operand has no uses inside the body of
    the LinalgOp and can be folded away with existing cleanup patterns.
    Afterwards, the tensor::EmptyOp can also fold away, so that the example can
    bufferize without an allocation (in the absence of other conflicts).

    #### Return modes

    This transform reads the target handle and modifies the payload. It does
    not produce any handle.
  }];

  let arguments = (ins TransformHandleTypeInterface:$target);

  let results = (outs);

  let assemblyFormat = "$target attr-dict `:` type($target)";
}

//===----------------------------------------------------------------------===//
// FuseOp
//===----------------------------------------------------------------------===//

def FuseOp : Op<Transform_Dialect, "structured.fuse",
    [FunctionalStyleTransformOpTrait, MemoryEffectsOpInterface,
     DeclareOpInterfaceMethods<TransformOpInterface>,
     ReportTrackingListenerFailuresOpTrait]> {
  let description = [{
    Tiles the operations pointed to by the target handle and fuses their
    producers greedily using the options provided as attributes.
  }];

  let arguments =
    (ins TransformHandleTypeInterface:$target,
         DefaultValuedAttr<I64ArrayAttr, "{}">:$tile_sizes,
         DefaultValuedAttr<I64ArrayAttr, "{}">:$tile_interchange);
  let results = (outs TransformHandleTypeInterface:$transformed,
                      Variadic<TransformHandleTypeInterface>:$loops);

  let hasCustomAssemblyFormat = 1;
  let hasVerifier = 1;
}

//===----------------------------------------------------------------------===//
// FuseIntoContainingOp
//===----------------------------------------------------------------------===//

def FuseIntoContainingOp :
    Op<Transform_Dialect, "structured.fuse_into_containing_op",
      [DeclareOpInterfaceMethods<TransformOpInterface,
          ["allowsRepeatedHandleOperands"]>,
       DeclareOpInterfaceMethods<MemoryEffectsOpInterface>,
       ReportTrackingListenerFailuresOpTrait]> {
  let summary = "Fuse a producer into a containing operation.";

  let description = [{
    Fuses the `producer_op` into the `containing_op`.
    Returns a handle to the fused ops and the `new_containing_op`.

    The producer is typically a slice of a tileable op (i.e., implements
    TilingInterface). In that case, this transform computes the accessed
    producer slice inside of the containing op ("tile and fuse") and if required,
    creates a new containing op with outputs from the fused producer. Otherwise,
    the entire producer is cloned inside the containing op ("clone and fuse").

    The containing op handle must be associated with exactly one payload op. The
    producer op handle may be associated with multiple payload ops. This
    transform fuses producers one-by-one, always picking an unspecified producer
    that has at least one use inside the containing op among the
    producers. A producer can be listed multiple times in the handle.

    Note: If a producer has multiple uses inside the containing op, it is
    currently tiled and/or cloned multiple times into the containing op.
    TODO: Reuse already fused OpResults instead of tiling/cloning a second time
    when possible. Fuse producers according to a topological sorting to achieve
    the largest amount of reuse.

    #### Return modes

    If at least one producer could not be fused, this operation fails silently.
    This is the case when tiling fails or when no producer op could be found
    among the remaining producers that has at least one use within the
    containing op. I.e., "producers" that are not consumed within the containing
    op are rejected by this operation.

    This operation consumes the producer handle.
    This operation only reads the containing op handle.
  }];

  let arguments = (ins TransformHandleTypeInterface:$producer_op,
                       TransformHandleTypeInterface:$containing_op);
  let results = (outs TransformHandleTypeInterface:$fused_op,
                      TransformHandleTypeInterface:$new_containing_op);
  let assemblyFormat = "$producer_op `into` $containing_op attr-dict "
                       " `:` functional-type(operands, results)";

  let builders = [
    OpBuilder<(ins "Value":$producerOp, "Value":$containingOp)>
  ];
}

//===----------------------------------------------------------------------===//
// GeneralizeOp
//===----------------------------------------------------------------------===//

def GeneralizeOp : Op<Transform_Dialect, "structured.generalize",
    [FunctionalStyleTransformOpTrait, MemoryEffectsOpInterface,
     TransformOpInterface, TransformEachOpTrait,
     ReportTrackingListenerFailuresOpTrait]> {
  let description = [{
    Transforms a named structured operation into the generic form with the
    explicit attached region.

    #### Return modes

    This operation ignores non-Linalg ops and drops them in the return.
    If all the operations referred to by the `target` handle generalize
    properly, the transform succeeds. Otherwise the transform silently fails.
    The return handle points to only the subset of successfully produced
    equivalent generic operations, which can be empty or contain the original
    ops if they were already in generic form.
  }];

  let arguments = (ins TransformHandleTypeInterface:$target);
  let results = (outs TransformHandleTypeInterface:$transformed);
  let assemblyFormat =
      "$target attr-dict `:` "
      "custom<SemiFunctionType>(type($target), type($transformed))";

  let extraClassDeclaration = [{
    ::mlir::DiagnosedSilenceableFailure applyToOne(
        ::mlir::transform::TransformRewriter &rewriter,
        ::mlir::linalg::LinalgOp target,
        ::mlir::transform::ApplyToEachResultList &results,
        ::mlir::transform::TransformState &state);
  }];
}

//===----------------------------------------------------------------------===//
// InterchangeOp
//===----------------------------------------------------------------------===//

def InterchangeOp : Op<Transform_Dialect, "structured.interchange",
    [FunctionalStyleTransformOpTrait, MemoryEffectsOpInterface,
    TransformOpInterface, TransformEachOpTrait,
    ReportTrackingListenerFailuresOpTrait]> {
  let description = [{
    Interchanges the iterators of the operations pointed to by the target handle
    using the iterator interchange attribute.

    #### Return modes

    This operation ignores non-linalg::Generic ops and drops them in the return.
    This operation fails if the interchange attribute is invalid.
    If all the operations referred to by the `target` handle interchange
    properly, the transform succeeds.
    If any interchange fails, the transform definitely fails.
    The return handle points to only the subset of successfully produced
    interchanged operations, which can be empty.
  }];

  let arguments =
    (ins TransformHandleTypeInterface:$target,
         ConfinedAttr<DefaultValuedOptionalAttr<DenseI64ArrayAttr, "{}">,
                      [DenseArrayNonNegative<DenseI64ArrayAttr>]>:$iterator_interchange);
  let results = (outs TransformHandleTypeInterface:$transformed);

  let assemblyFormat = [{ 
    $target 
    (`iterator_interchange` `=` $iterator_interchange^)? attr-dict
    `:` custom<SemiFunctionType>(type($target), type($transformed))
  }];
  let hasVerifier = 1;

  let extraClassDeclaration = [{
    ::mlir::DiagnosedSilenceableFailure applyToOne(
        ::mlir::transform::TransformRewriter &rewriter,
        ::mlir::linalg::GenericOp target,
        ::mlir::transform::ApplyToEachResultList &results,
        ::mlir::transform::TransformState &state);
  }];
}

//===----------------------------------------------------------------------===//
// LowerPackOp
//===----------------------------------------------------------------------===//
def LowerPackOp : Op<Transform_Dialect, "structured.lower_pack", [
                         FunctionalStyleTransformOpTrait,
                         MemoryEffectsOpInterface,
                         TransformEachOpTrait,
                         TransformOpInterface,
                         ReportTrackingListenerFailuresOpTrait]> {
  let description = [{
    Rewrite a tensor.pack into tensor.pad + tensor.expand_shape + linalg.transpose.

    #### Return modes

    This operation ignores non-pack ops and drops them in the return.
    This operation produces a silenceableFailure if the rewrite fails for any
    reason.
    If all the operations referred to by the `target` are rewritten, the
    transform succeeds.
    Return handles to the newly produced pad, expand_shape and transpose ops.
  }];

  let arguments = (ins Transform_ConcreteOpType<"tensor.pack">:$target);
  let results = (outs Transform_ConcreteOpType<"tensor.pad">:$pad_op,
                      Transform_ConcreteOpType<"tensor.expand_shape">:$expand_shape_op,
                      Transform_ConcreteOpType<"linalg.transpose">:$transpose_op);
  let assemblyFormat = [{
    $target attr-dict `:` functional-type(operands, results)
  }];

  let extraClassDeclaration = [{
    ::mlir::DiagnosedSilenceableFailure applyToOne(
        ::mlir::transform::TransformRewriter &rewriter,
        ::mlir::tensor::PackOp target,
        ::mlir::transform::ApplyToEachResultList &transformResults,
        ::mlir::transform::TransformState &state);
  }];
}

//===----------------------------------------------------------------------===//
// LowerUnPackOp
//===----------------------------------------------------------------------===//
def LowerUnPackOp : Op<Transform_Dialect, "structured.lower_unpack", [
                         FunctionalStyleTransformOpTrait,
                         MemoryEffectsOpInterface,
                         TransformEachOpTrait,
                         TransformOpInterface,
                         ReportTrackingListenerFailuresOpTrait]> {
  let description = [{
    Lower a tensor.unpack into empty + linalg.transpose + tensor.collapse_shape + 
    tensor.extract_slice.

    #### Return modes

    This operation ignores non-unpack ops and drops them in the return.
    This operation produces a silenceableFailure if the rewrite fails for any
    reason.
    If all the operations referred to by the `target` are rewritten, the
    transform succeeds.
    Return handles to the newly produced empty, transpose, collapse_shape and extract_slice ops.
  }];

  let arguments = (ins Transform_ConcreteOpType<"tensor.unpack">:$target);
  let results = (outs Transform_ConcreteOpType<"tensor.empty">:$empty_op,
                      Transform_ConcreteOpType<"linalg.transpose">:$transpose_op,
                      Transform_ConcreteOpType<"tensor.collapse_shape">:$collapse_shape_op,
                      Transform_ConcreteOpType<"tensor.extract_slice">:$extract_slice_op);
  let assemblyFormat = [{ 
    $target attr-dict `:` functional-type(operands, results)
  }];

  let extraClassDeclaration = [{
    ::mlir::DiagnosedSilenceableFailure applyToOne(
        ::mlir::transform::TransformRewriter &rewriter,
        ::mlir::tensor::UnPackOp target,
        ::mlir::transform::ApplyToEachResultList &transformResults,
        ::mlir::transform::TransformState &state);
  }];
}

//===----------------------------------------------------------------------===//
// MatchOp
//===----------------------------------------------------------------------===//

def MatchOp : Op<Transform_Dialect, "structured.match",
    [MemoryEffectsOpInterface,
     NavigationTransformOpTrait,
     DeclareOpInterfaceMethods<TransformOpInterface>]> {
  let description = [{
    Match op with the specified constraints, within the target op.

    The following constraints are supported:
      - interface: an optional MatchInterfaceEnum specifying an enum
        representation for an interface to target.
      - ops: an optional StrArrayAttr specifying the concrete name of an op.
        Multiple names can be specified. Matched ops must have one of specified
        names.
      - attribute: the matched op must have all specified attributes (with their
        specified values).
      - filter_result_type: the matched op must return exactly this one type.

    Note: Only ops that satisfy all specified constraints are matched.

    TODO: Extend with regions to allow a limited form of constraints.

    #### Return modes

    This op traverses the ops nested under `target` and returns the handles to
    all the operations that match the requirements.

    This op fails if the target is not a handle to exactly one operation.
    Otherwise it succeeds.

    This operation does not consume the target handle and produces new handles:
    it is a navigation op.
  }];

  let arguments = (ins TransformHandleTypeInterface:$target,
                       OptionalAttr<StrArrayAttr>:$ops,
                       OptionalAttr<MatchInterfaceEnum>:$interface,
                       OptionalAttr<DictionaryAttr>:$op_attrs,
                       OptionalAttr<TypeAttr>:$filter_result_type);
  // TODO: variadic results when needed.
  let results = (outs TransformHandleTypeInterface:$results);

  let builders = [
    OpBuilder<(ins "Value":$target, "ArrayRef<StringRef>":$opNames)>,
    OpBuilder<(ins "TypeRange":$resultTypes, "Value":$target, "ArrayRef<StringRef>":$opNames)>
  ];

  let assemblyFormat = [{
    (`ops` `{` $ops^ `}`)?
    (`interface` `{` $interface^ `}`)?
    (`attributes` $op_attrs^)?
    (`filter_result_type` `=` $filter_result_type^)?
    `in` $target attr-dict
    `:` functional-type($target, results)
  }];
}

//===----------------------------------------------------------------------===//
// MultiTileSizesOp
//===----------------------------------------------------------------------===//

def MultiTileSizesOp : Op<Transform_Dialect, "structured.multitile_sizes",
    [DeclareOpInterfaceMethods<MemoryEffectsOpInterface>,
     TransformOpInterface, TransformEachOpTrait,
     ReportTrackingListenerFailuresOpTrait]> {
  let description = [{
    Emits the IR computing the tile sizes `s1` and `s2` such that:

      - there exists a combination of `n` tiles of size `s1` and `m` tiles of
        size `s2` that covers the entirety of the iteration space `dimension` of
        the target structured op;
      - `s1`, `s2` is less than or equal to `target_size`;
      - `s1` and `s2` are divisible by `divisor.

    For example, for a dimension of size 54 with target size 12 and divisor 2,
    this can emit the IR computing the tile size 10, used for 3 tiles, and 12,
    used for 2 tiles, totally 10*3 + 12*2 = 54. Note that when the divisor does
    not divide the original dimension size, it is impossible to compute such
    tile sizes. An assertion is emitted to guard against this in the dynamic
    case.

    Expects the target size and the divisor to be strictly positive. Folds the
    IR as much as possible, normally obtaining constant sizes and numbers of
    tiles for a statically known dimension.

    This does *not* consume the target handle and produces three handles each
    pointing to single-result index-typed operations (which may be arithmetic
    constant operations) defining the two respective tile sizes and the product
    of the first tile size with the number of tiles of that size (useful for
    splitting the iteration space).

    This operation composes with the regular tiling when applied per-dimension:

    ```mlir
    %sz1, %sz2, %split = structured.multitile_sizes %target
                         { target_size = 10, dimension = 1 }
                       : !transform.any_op, !transform.param<i64>,
                         !transform.param<i64>, !transform.param<i64>
    %low, %high = structured.split %target after %split { dimension = 1 }
                : !transform.any_op, !transform.param<i64>
    %tiled_low, %loop1 = structured.tile %low [0, %sz1]
                       : (!transform.any_op, !transform.param<i64>)
                      -> (!transform.any_op, !transform.any_op)
    %tiled_high, %loop2 = structured.tile %high [0, %sz2]
                        : (!transform.any_op, !transform.param<i64>)
                       -> (!transform.any_op, !transform.any_op)
    %common = merge_handles %tiled_low, %tiled_high : !transform.any_op

    %sz3, %sz4, %split = structured.multitile_size %target
                         { target_size = 42, dimension = 0 }
                       : !transform.any_op, !transform.any_op,
                         !transform.any_op, !transform.any_op
    %sz3r, %sz4r, %splitr = replicate num(%common) %sz3, %sz4, %splitr
             : !transform.any_op, !transform.any_op, !transform.any_op
    structured.split %common after %splitr { dimension = 0 }
             : !transform.any_op, !transform.any_op
    // ...
    ```
  }];

  let arguments = (ins TransformHandleTypeInterface:$target,
                       I64Attr:$dimension,
                       I64Attr:$target_size,
                       DefaultValuedAttr<I64Attr, "1">:$divisor);
  let results = (outs TransformParamTypeOrAnyHandle:$low_size,
                      TransformParamTypeOrAnyHandle:$high_size,
                      TransformParamTypeOrAnyHandle:$split_point);
  let hasVerifier = 1;
  let assemblyFormat =
    "$target attr-dict `:` custom<MultitileSizesTypes>("
    "type($target), type($low_size), type($high_size), type($split_point))";

  let extraClassDeclaration = [{
    ::mlir::DiagnosedSilenceableFailure applyToOne(
        ::mlir::transform::TransformRewriter &rewriter,
        ::mlir::linalg::LinalgOp target,
        ::mlir::transform::ApplyToEachResultList &results,
        TransformState &state);
  }];
}

//===----------------------------------------------------------------------===//
// PackOp
//===----------------------------------------------------------------------===//

def PackOp : Op<Transform_Dialect, "structured.pack", [
                DeclareOpInterfaceMethods<TransformOpInterface>,
                DeclareOpInterfaceMethods<MemoryEffectsOpInterface>,
                ReportTrackingListenerFailuresOpTrait]> {
  let description = [{
    Pack a LinalgOp by applying a data tiling transformation on the op and
    packing the operands according to the `packed_sizes` specification.
    
    Iterator dimensions are tiled in their canonical order in the op spec.
    Operands are packed according to the same canonical order of the op iterator
    dimensions.

    Specifying a packed size of 0 for an iterator removes it from consideration
    for packing.

    `tensor.pack` (resp. `tensor.unpack`) operations are inserted for the operands
    (resp. results) that need to be packed (resp. unpacked) according to the
    `packed_sizes` specification.

    #### Example

    Consider a `linalg.matmul` with indexing maps:
    ```
      //              M   N   K       M   K
      // affine_map<(d0, d1, d2) -> (d0, d2)>
      //                              K   N
      // affine_map<(d0, d1, d2) -> (d2, d1)>
      //                              M   N
      // affine_map<(d0, d1, d2) -> (d0, d1)>
      %0 = linalg.matmul  ins(%A, %B: tensor<?x?xf32>, tensor<?x?xf32>)
                         outs(    %C: tensor<?x?xf32>)
    ```

    Specifying packed_sizes [2, 3, 4] results in tiling the iterator dimensions
    M, N and K, in this order, in both the op and its operands.
    ```
      //              M   N   K   m   n   k       M   K   m   k
      // affine_map<(d0, d1, d2, d3, d4, d5) -> (d0, d2, d3, d5)>
      //                                          K   N   n   k
      // affine_map<(d0, d1, d2, d3, d4, d5) -> (d2, d1, d4, d5)>
      //                                          M   N   m   n
      // affine_map<(d0, d1, d2, d3, d4, d5) -> (d0, d1, d3, d4)>
      %0 = linalg.generic_representing_some_higher_d_matmul  
            ins(%A, %B: tensor<?x?x2x4xf32>, tensor<?x?x4x3xf32>)
           outs(    %C: tensor<?x?x2x3xf32>)
    ```
    In particular, note that the second operand `B` has shape `KxNxnxk` (and not
    `KxNxkxn` as one could expect by looking **only** at the operand).

    Other layouts can be obtained unsurprisingly from this canonical
    transformation by composing the resulting operation with a
    `transform.structured.pack_transpose` op.
    This composition allows separating concerns and composes better compared
    to adding additional permutation attributes to this transform op.

    #### Return modes

    This operation applies to a single Linalg op, otherwise it fails.
    This operation may produce a definiteFailure if the packing fails for any
    reason.

    The returned handle point to the packed LinalgOp.
  }];

  let arguments = (ins TransformHandleTypeInterface:$target,
                   Variadic<TransformHandleTypeInterface>:$packed_sizes,
                   DefaultValuedAttr<DenseI64ArrayAttr, "{}">:$static_packed_sizes);
  let results = (outs TransformHandleTypeInterface:$packed_op);
  let assemblyFormat = [{
    $target 
    `packed_sizes` `=` custom<DynamicIndexList>($packed_sizes,
                                                $static_packed_sizes,
                                                type($packed_sizes))
    attr-dict
    `:` functional-type($target, results)
  }];

  let builders = [
    OpBuilder<(ins "Value":$target,
                   "ArrayRef<OpFoldResult>":$mixedPackedSizes)>
  ];

  let extraClassDeclaration = [{
    ::llvm::SmallVector<::mlir::OpFoldResult> getMixedPackedSizes();
  }];
}

//===----------------------------------------------------------------------===//
// PackGreedilyOp
//===----------------------------------------------------------------------===//
def PackGreedilyOp : Op<Transform_Dialect, "structured.pack_greedily", [
                        DeclareOpInterfaceMethods<TransformOpInterface>,
                        DeclareOpInterfaceMethods<MemoryEffectsOpInterface>,
                        ReportTrackingListenerFailuresOpTrait]> {
  let description = [{
    Target a Linalg op and rewrite it into packed LinalgOp form by trying to
    infer whether a known suboperation is embedded

    Different packing strategies are applied in order, when one applies 
    successfully, the transform returns:
      1. Matmul packing: Try to infer a matmul operation embedded in the target op.
         Specifically, this looks for 2 parallel dimensions that participate in
         an outer-product and 1 reduction dimension.
         These dimensions are referred as (m, n, k) to match canonical matmul
         terminology.
         
         The packed sizes for (m, n, k) are specified by `matmul_packed_sizes`
         and the optional `matmul_padded_sizes_next_multiple_of`.
         When an entry `matmul_packed_sizes[i]` is non-0, the corresponding 
         dimension is packed by `matmul_packed_sizes[i]`.
         Otherwise, the dimension is merely padded to the next multiple of
         `matmul_padded_sizes_next_multiple_of[i]`.

         `matmul_padded_sizes_next_multiple_of` is optional and is expected to
         either be empty or of size `3`, matching the size of `matmul_packed_sizes`.
         For each individual element of `matmul_packed_sizes` and 
         `matmul_padded_sizes_next_multiple_of`, only one of them is allowed to
         be non-zero.
         
         The ordering of the packed dimensions (mm, nn, kk) is specified by the
         `matmul_inner_dims_order` attribute.

    Packing occurs as follows:
      1. Find the dimensions to pack according to the strategy.
      2. The target is converted to linalg.generic form.
      3. An interchange transform is applied to isolate the dimensions to pack as
         the most minor indexing dimensions of the linalg.generic. The most minor
         dimensions are themselves ordered according to `inner_dims_order`.
      4. An elementwise traversal of `matmul_packed_sizes` and
         `matmul_padded_sizes_next_multiple_of` is performed and for each 
         dimension `d`, either pack to `matmul_packed_sizes[d]` or pad to the
         `matmul_padded_sizes_next_multiple_of[d]`.
      5. Packing/padding is performed by the amounts determined in step 4. and
         following `inner_dims_order`.

    By normalizing the most minor dimensions to `inner_dims_order`, the transform
    guarantees that packing immediately generates inner dimensions in a desirable
    layout.

    Outer dimension layout permutations are not controlled by this transform op
    at the moment and can be obtained by composing with the pack_transpose
    transformation.

    #### Return modes

    This operation ignores non-Linalg ops and drops them in the return.
    It returns the list of packed Linalg ops or the original op when all available
    packing strategies failed to apply.
  }];

  // TODO: Transform_ConcreteOpType<linalg::LinalgOp> needs interface.
  let arguments = (ins TransformHandleTypeInterface:$target,
                   Variadic<TransformHandleTypeInterface>:$matmul_packed_sizes,
                   ConfinedAttr<DefaultValuedAttr<DenseI64ArrayAttr, "{}">,
                                 [DenseArrayCount<3>]>:$static_matmul_packed_sizes,
                   ConfinedAttr<DefaultValuedAttr<DenseI64ArrayAttr, "{}">,
                                 [Attr<
                                    Or<[DenseArrayCount<0>.predicate, 
                                        DenseArrayCount<3>.predicate]>,
                                        "with 0 or 3 elements"
                                      >]>
                                 :$matmul_padded_sizes_next_multiple_of,
                   ConfinedAttr<DefaultValuedAttr<DenseI64ArrayAttr, "{}">,
                                 [DenseArrayCount<3>]>:$matmul_inner_dims_order);
  let results = (outs TransformHandleTypeInterface:$packed_op);

  let builders = [
    OpBuilder<(ins "Value":$target,
                   "ArrayRef<OpFoldResult>":$mixedMatmulPackedSizes,
                   "ArrayRef<int64_t>":$matmulPaddededSizesNextMultipleOf,
                   CArg<"ArrayRef<int64_t>", "{}">:$matmulDimsInnerDimsOrder)>
  ];

  let assemblyFormat = [{
    $target
    oilist(
      `matmul_packed_sizes` `=` custom<DynamicIndexList>($matmul_packed_sizes,
                                                         $static_matmul_packed_sizes,
                                                         type($matmul_packed_sizes))
      (`matmul_padded_sizes_next_multiple_of` `=` 
        $matmul_padded_sizes_next_multiple_of^)?
      `matmul_inner_dims_order` `=` $matmul_inner_dims_order
    )
    attr-dict
    `:` functional-type($target, results)
  }];
  let hasVerifier = 1;

  let extraClassDeclaration = [{
    /// Returns the list of tile sizes, which may be static (Attribute) or
    /// dynamic (Value).
    SmallVector<OpFoldResult> getMixedMatmulPackedSizes();
  }];
}

//===----------------------------------------------------------------------===//
// PackTransposeOp
//===----------------------------------------------------------------------===//
def PackTransposeOp : Op<Transform_Dialect, "structured.pack_transpose", [
                         FunctionalStyleTransformOpTrait,
                         MemoryEffectsOpInterface,
                         DeclareOpInterfaceMethods<TransformOpInterface>,
                         ReportTrackingListenerFailuresOpTrait]> {
  let description = [{
    Apply a transposition to a single `tensor.pack` (resp. `tensor.unpack`) and 
    update the `linalg.generic` op that consumes (resp. produces) the operation.

    This transform allows composing a simple `structured.pack` with additional
    transpositions to e.g. match the data format required by a specific library
    call or ISA instruction.

    The transpose spec must specify at least one of `outer_perm` or `inner_perm`
    attributes, which will act upon the `outer_dims_perm` or `inner_dims_pos` of
    the specified `tensor.pack` or `tensor.unpack` op.

    If the `target` of this op is a `tensor.pack` then a new `tensor.empty` will
    be created along with transposed versions of the `tensor.pack` and the 
    consuming `linalg.generic`, which is expected to be the sole consumer.

    If the `target` of this op is a `tensor.unpack` then the whole pack / compute
    / unpack chain will be transposed and transposed clones of `tensor.pack`,
    the consuming `linalg.generic` and the tail `tensor.pack` will be created.

    #### Return modes

    This operation targets a single `tensor.pack` / `tensor.unpack` op and a
    single matching `linalg.generic` that consumes / produces the op. Otherwise,
    it produces a silenceableFailure.

    This operation may produce a silenceableFailure if the transpose spec is
    ill-formed (i.e. `outer_perm` or `inner_perm` are not permutations of the
    proper rank) or if the tranposition of all involved operations fails for any
    reason.

    This operation returns 3 handles, one to the transformed LinalgOp, one to
    the transformed `tensor.pack` and one to the transformed `tensor.unpack`.
    The last handle for `tensor.unpack` is empty if `target_pack_or_unpack_op` 
    was not itself a `tensor.unpack`.
  }];

  let arguments = (ins TransformHandleTypeInterface:$target_pack_or_un_pack_op,
                       TransformHandleTypeInterface:$target_linalg_op,
                       DefaultValuedOptionalAttr<DenseI64ArrayAttr, "{}">:$outer_perm,
                       DefaultValuedOptionalAttr<DenseI64ArrayAttr, "{}">:$inner_perm);
  let results = (outs TransformHandleTypeInterface:$packed_op,
                      TransformHandleTypeInterface:$pack_op,
                      TransformHandleTypeInterface:$un_pack_op);
  let assemblyFormat = [{
    $target_pack_or_un_pack_op
    `with_compute_op` `(` $target_linalg_op `)`
    (`outer_perm` `=` $outer_perm^ )?
    (`inner_perm` `=` $inner_perm^ )?
    attr-dict
    `:` functional-type(operands, results)
  }];

  let hasVerifier = 1;
}

//===----------------------------------------------------------------------===//
// PadOp
//===----------------------------------------------------------------------===//

def PadOp : Op<Transform_Dialect, "structured.pad",
    [FunctionalStyleTransformOpTrait, MemoryEffectsOpInterface,
     DeclareOpInterfaceMethods<TransformOpInterface>,
     ReportTrackingListenerFailuresOpTrait]> {
  let description = [{
    Pads the operations pointed to by the target handle using the options
    provides as operation attributes. The operation returns a handle to the
    padded operation and to the padding operation ("tensor.pad").

    #### Return modes

    This operation ignores non-Linalg ops and drops them in the return.
    This operation may produce a definiteFailure if the padding fails for any
    reason.

    If all the operations referred to by the `target` handle pad
    properly, the transform succeeds. Otherwise the transform silently fails.
    The return handle points to only the subset of successfully produced
    padded operations, which can be empty.
  }];

  let arguments =
    (ins TransformHandleTypeInterface:$target,
         DefaultValuedAttr<ArrayAttr, "{}">:$padding_values,
         DefaultValuedAttr<I64ArrayAttr, "{}">:$padding_dimensions,
         OptionalAttr<I64ArrayAttr>:$pad_to_multiple_of,
         DefaultValuedAttr<I64ArrayAttr, "{}">:$pack_paddings,
         DefaultValuedAttr<
          TypedArrayAttrBase<I64ArrayAttr, "array of arrays of i64">,
          "{}">:$transpose_paddings,
         DefaultValuedAttr<BoolAttr, "true">:$copy_back);
  let results = (outs TransformHandleTypeInterface:$padded,
                      TransformHandleTypeInterface:$pad);

  let assemblyFormat =
    "$target attr-dict `:` functional-type(operands, results)";
  let hasVerifier = 1;

  let builders = [
    // Builder for a transform::PadOp with automatic inference of padding
    // value. Warning: this will set the value 0 for the inferred elemental
    // type without taking the op into account and thus only work for the 
    // add/mul ring at the moment.
    // TODO: support other operations (e.g. min, max etc).
    OpBuilder<(ins "Value":$target,
                   "ArrayRef<int64_t>":$paddingDimensions,
                   CArg<"ArrayRef<int64_t>", "{}">:$padToMultipleOf,
                   CArg<"ArrayRef<int64_t>", "{}">:$packPaddings,
                   CArg<"ArrayRef<Attribute>", "{}">:$transposePaddings,
                   CArg<"bool", "false">:$copyBack)>
  ];

  let extraClassDeclaration = [{
    ::mlir::DiagnosedSilenceableFailure applyToOne(
        ::mlir::transform::TransformRewriter &rewriter,
        ::mlir::linalg::LinalgOp target,
        ::mlir::transform::ApplyToEachResultList &results,
        ::mlir::transform::TransformState &state);
  }];
}

//===----------------------------------------------------------------------===//
// HoistPadOp
//===----------------------------------------------------------------------===//

def HoistPadBuildPackingLoopNestOp :
    Op<Transform_Dialect,
       "structured.hoist_pad.build_packing_loop_nest",
    [DeclareOpInterfaceMethods<MemoryEffectsOpInterface>,
     DeclareOpInterfaceMethods<TransformOpInterface>,
     ReportTrackingListenerFailuresOpTrait]> {
  let description = [{
    Helper transform used to hoist a tensor.pad target operation. This operation
    creates the packing loop nest required by the hoist_pad operation and makes
    that functionality available independently.

    TODO: In the future, we should consider rewriting as a tensor.pack after
    hoisting since this abstraction is now available.

    #### Return modes

    This operation ignores non-tensor.pad ops and drops them in the result.
    If any non-tensor.pad is passed, the transform emits a silenceable failure.

    The return handle points to only the subset of successfully created packing
    loop nests, which can be empty.
  }];

  // Also allow any payload operation for simpler composition. Non-tensor.pad ops
  // will be dropped from the results.
  let arguments =
    (ins TransformHandleTypeInterface:$target,
         TransformHandleTypeInterface:$loop,
         DefaultValuedAttr<DenseI64ArrayAttr, "{}">:$transpose);
  let results = (outs TransformHandleTypeInterface:$packing_loop);

  let assemblyFormat = [{
    $target
    `above` $loop
    (`,` `transpose` `by` $transpose^)?
    attr-dict
    `:` functional-type(operands, results)
  }];
  let hasVerifier = 1;
}

def HoistPadOp : Op<Transform_Dialect, "structured.hoist_pad",
    [FunctionalStyleTransformOpTrait,
     MemoryEffectsOpInterface,
     TransformOpInterface,
     TransformEachOpTrait]> {
  let description = [{
    Hoist the tensor.pad target operation by at most the given number of loops.
    Optionally apply the transpose attribute to the inner dimensions.

    TODO: In the future, we should consider rewriting as a tensor.pack after 
    hoisting since this abstraction is now available.
    TODO: Maybe also return the linalg.generic transpose created at some point.

    #### Return modes

    This operation ignores non-tensor.pad ops and drops them in the result.
    If any non-tensor.pad is passed, the transform emits a silenceable failure.

    If all the operations referred to by the `target` handle padproperly, the
    transform succeeds. Otherwise the transform silently fails.

    The return handle points to only the subset of successfully hoisted 
    tensor.pad operations, which can be empty.
  }];

  // Also allow any operation for simpler composition. Non-tensor.pad ops
  // will be dropped from the results.
  let arguments =
    (ins TransformHandleTypeInterface:$target,
         I64Attr:$num_loops,
         DefaultValuedAttr<DenseI64ArrayAttr, "{}">:$transpose);
  let results = (outs TransformHandleTypeInterface:$transformed);

  let assemblyFormat = [{
    $target 
    `by` $num_loops `loops` 
    (`,` `transpose` `by` $transpose^)? 
    attr-dict
    `:` functional-type(operands, results)
  }];
  let hasVerifier = 1;

  let extraClassDeclaration = [{
    ::mlir::DiagnosedSilenceableFailure applyToOne(
        ::mlir::transform::TransformRewriter &rewriter,
        ::mlir::tensor::PadOp,
        ::mlir::transform::ApplyToEachResultList &results,
        ::mlir::transform::TransformState &state);
  }];
}

//===----------------------------------------------------------------------===//
// PromoteOp
//===----------------------------------------------------------------------===//


def PromoteOp : Op<Transform_Dialect, "structured.promote",
    [FunctionalStyleTransformOpTrait, MemoryEffectsOpInterface,
    TransformOpInterface, TransformEachOpTrait,
    ReportTrackingListenerFailuresOpTrait]> {
  let description = [{
    Promotes the specified operands of the target into a separate memory buffer.

    At this point, this transform does not allow customizing alloc/dealloc
    functions nor the behavior on copy in/out operations.

    #### Return modes

    This operation applies to a single Linalg op that satisfies the
    `promoteSubviewsPrecondition`, otherwise it fails.

    If the operations referred to by the `target` handle promote
    properly, the transform succeeds.

    When successful, the return handle points to the $target operation that
    was modified inplace.
  }];

  let arguments = (ins TransformHandleTypeInterface:$target,
                       DefaultValuedAttr<I64ArrayAttr, "{}">:$operands_to_promote,
                       DefaultValuedAttr<BoolArrayAttr, "{}">:$use_full_tile_buffers,
                       UnitAttr:$use_full_tiles_by_default,
                       UnitAttr:$use_alloca,
                       OptionalAttr<DeviceMappingArrayAttr>:$mapping,
                       OptionalAttr<I64Attr>:$alignment);
  let results = (outs TransformHandleTypeInterface:$transformed);

  let assemblyFormat =
    "$target attr-dict `:`"
    "custom<SemiFunctionType>(type($target), type($transformed))";

  let extraClassDeclaration = [{
    ::mlir::DiagnosedSilenceableFailure applyToOne(
        ::mlir::transform::TransformRewriter &rewriter,
        ::mlir::linalg::LinalgOp target,
        ::mlir::transform::ApplyToEachResultList &results,
        ::mlir::transform::TransformState &state);
  }];
}

//===----------------------------------------------------------------------===//
// ReplaceOp
//===----------------------------------------------------------------------===//

def ReplaceOp : Op<Transform_Dialect, "structured.replace",
    [IsolatedFromAbove, DeclareOpInterfaceMethods<TransformOpInterface>,
     DeclareOpInterfaceMethods<MemoryEffectsOpInterface>,
     ReportTrackingListenerFailuresOpTrait] # GraphRegionNoTerminator.traits> {
  let description = [{
    Replace all `target` payload ops with the single op that is contained in
    this op's region. All targets must have zero arguments and must be isolated
    from above.

    This op is for debugging/experiments only.

    #### Return modes

    This operation consumes the `target` handle.
  }];

  let arguments = (ins TransformHandleTypeInterface:$target);
  let results = (outs TransformHandleTypeInterface:$replacement);
  let regions = (region SizedRegion<1>:$bodyRegion);
  let assemblyFormat =
      "$target attr-dict-with-keyword regions `:` "
      "custom<SemiFunctionType>(type($target), type($replacement))";
  let hasVerifier = 1;
}

//===----------------------------------------------------------------------===//
// ScalarizeOp
//===----------------------------------------------------------------------===//

def ScalarizeOp : Op<Transform_Dialect, "structured.scalarize",
    [FunctionalStyleTransformOpTrait, MemoryEffectsOpInterface,
     TransformOpInterface, TransformEachOpTrait,
     ReportTrackingListenerFailuresOpTrait]> {
  let description = [{
    Indicates that ops of a specific kind in the given function should be
    scalarized (i.e. their dynamic dimensions tiled by 1).

    #### Return modes:

    This operation ignores non-Linalg ops and drops them in the return.
    This operation produces `definiteFailure` if the scalarization fails for any
    reason.
    If all the operations referred to by the `target` handle scalarize
    properly, the transform succeeds. Otherwise the transform silently fails.

    The return handle points to only the subset of successfully produced
    tiled-by-1 operations, which can be empty.

    This operation does not return handles to the tiled loop.
    We make this design choice because it is hard to know ahead of time the
    number of loops that will be produced (it depends on the number of dynamic
    dimensions after multiple transformations have been applied).
    Loops can always be recovered by navigating from the tiled operations if
    needed.
  }];

  let arguments = (ins TransformHandleTypeInterface:$target);
  let results = (outs TransformHandleTypeInterface:$result);

  let assemblyFormat = 
    "$target attr-dict `:`"
    "custom<SemiFunctionType>(type($target), type($result))";

  let extraClassDeclaration = [{
    ::mlir::DiagnosedSilenceableFailure applyToOne(
        ::mlir::transform::TransformRewriter &rewriter,
        ::mlir::linalg::LinalgOp target,
        ::mlir::transform::ApplyToEachResultList &results,
        ::mlir::transform::TransformState &state);
  }];
}

//===----------------------------------------------------------------------===//
// RewriteInDestinationPassingStyleOp.
//===----------------------------------------------------------------------===//

def RewriteInDestinationPassingStyleOp : Op<
    Transform_Dialect, "structured.rewrite_in_destination_passing_style",
    [FunctionalStyleTransformOpTrait, 
     MemoryEffectsOpInterface,
     TransformOpInterface, 
     TransformEachOpTrait,
     ReportTrackingListenerFailuresOpTrait]> {
  let description = [{
    Rewrite a supported tensor operation that is not in destination-passing style
    into a form that is in destination-passing style.
    Currently supported operations are:
      - tensor.pad
      - tensor.generate
      - tensor.from_elements
    This dichotomy hints at a future interface, for now the implementation just 
    switches between different implementation.

    #### Return modes

    This operation ignores non-unsupported ops and drops them from the return.
    If all the operations referred to by the `target` handle generalize
    properly, the transform succeeds. Otherwise the transform silently fails.
    The return handle points to a subset of successfully produced operations:
      - `tensor.pad` case, the returned handle points to the tensor.insert_slice.
      - `tensor.generate` case, the returned handle points to the linalg.generic.
      - `tensor.from_elements` case, the returned handle points to the last 
        `tensor.insert`.
  }];

  let arguments = (ins TransformHandleTypeInterface:$target);
  let results = (outs TransformHandleTypeInterface:$transformed);
  let assemblyFormat = [{
    $target attr-dict
    `:` functional-type($target, results)
  }];

  let extraClassDeclaration = [{
    ::mlir::DiagnosedSilenceableFailure applyToOne(
        ::mlir::transform::TransformRewriter &rewriter,
        ::mlir::Operation *target,
        ::mlir::transform::ApplyToEachResultList &results,
        ::mlir::transform::TransformState &state);
  }];
}

//===----------------------------------------------------------------------===//
// SplitOp
//===----------------------------------------------------------------------===//

def SplitOp : Op<Transform_Dialect, "structured.split",
    [DeclareOpInterfaceMethods<MemoryEffectsOpInterface>,
     DeclareOpInterfaceMethods<TransformOpInterface>,
     ReportTrackingListenerFailuresOpTrait]> {
  let description = [{
    Indicates that the given `target` op should be split into two complementary
    parts, which combined cover the entire iteration domain of the original op.
    The split is performed along the iteration space dimension provided as
    attribute. In case of dimension overflow, the transformation fails. The
    split is performed at the dimension iterator value specified as either the
    static split point attribute when it is known at transform IR construction
    time or as the handle to an operation producing a single index-typed value
    when it is computed by payload IR. In the latter case, the static split
    point must be set to `ShapedType::kDynamic` and the dynamic size handle
    must point to as many value-producing operations as there are structured
    operations pointed to by the target handle.

    The operation consumes the target handle, but preserves the split point
    handle if provided. It produces two new handles pointing to the two parts
    of the structured op after splitting, in the same order as the target
    operand, with the first handle corresponding to the part with lower
    iteration space indices.
  }];

  let arguments = (ins TransformHandleTypeInterface:$target,
                       I64Attr:$dimension,
                       Optional<TransformParamTypeOrAnyHandle>:$dynamic_split_point,
                       I64Attr:$static_split_point);
  let results = (outs TransformHandleTypeInterface:$first,
                      TransformHandleTypeInterface:$second);
  let hasVerifier = 1;
  let hasCustomAssemblyFormat = 1;
}

//===----------------------------------------------------------------------===//
// SplitReductionOp
//===----------------------------------------------------------------------===//

def SplitReductionOp : Op<Transform_Dialect, "structured.split_reduction",
       [FunctionalStyleTransformOpTrait, MemoryEffectsOpInterface,
        TransformEachOpTrait, TransformOpInterface,
        ReportTrackingListenerFailuresOpTrait]> {
  let description = [{
    Indicates that the given `target` op should be transformed with the
    `splitReduction` transformation and split factor provided as attribute.

    The `splitReduction` transformation splits the first single linalg op
    reduction into a parallel and reduction dimension.
    A new `linalg.generic` op is created to perform the rest of the reduction.

    The transformation supports different configurations attributes:
      - split_factor: the factor by which to split (i.e. the size of the
        remaining reduction after splitting).
      - insert_split_dimension: the dimension in the temporary tensor into
        which the new parallel dimension is inserted.
      - inner_parallel: specifies whether the parallel dimension is before or
        after the reduction dimension in the splitting op.
      - use_scaling_algorithm: whether to use a scaling based formulation that
        does not create an ExpandShapeOp (default: do not use scaling)
      - use_alloc: whether to use an alloc op to allocate the temporary
        tensor (default: do not use alloc op)

    #### Return modes

    This operation ignores non-Linalg ops and drops them in the return.
    This operation produces `definiteFailure` if the splitting fails for any
    reason.

    If all the operations referred to by the `target` handle split
    properly, the transform succeeds. Otherwise the transform silently fails.
    The 4 returned handles points to only the subset of successfully produced
    computational operations, which can all be empty.
    This 4 returned handles point to:
      - the init op (or tensor_alloc op if use_alloc = true),
      - the fill op used to initialize the neutral element,
      - the split op and
      - the result-combining op.

    #### Example (default: `use_scaling_algorithm = false, use_alloc = false`):

    ```
      %r = linalg.generic {indexing_maps = [affine_map<(d0) -> (d0)>,
                                            affine_map<(d0) -> ()>],
            iterator_types = ["reduction"]}
      ins(%in : tensor<32xf32>)
      outs(%out : tensor<f32>) {
      ^bb0(%arg1: f32, %arg2: f32):
        %y = arith.addf %arg1, %arg2 : f32
        linalg.yield %y : f32
      } -> tensor<f32>
    ```

    is split into:

    ```
      %cst = arith.constant 0.000000e+00 : f32
      %0 = tensor.expand_shape %in [[0, 1]] : tensor<32xf32> into tensor<4x8xf32>
      %1 = tensor.empty() : tensor<4xf32>
      %2 = linalg.fill ins(%cst : f32) outs(%1 : tensor<4xf32>) -> tensor<4xf32>
      %3 = linalg.generic {indexing_maps = [affine_map<(d0, d1) -> (d0, d1)>,
                                            affine_map<(d0, d1) -> (d0)>],
        iterator_types = ["parallel", "reduction"]}
        ins(%0 : tensor<4x8xf32>) outs(%2 : tensor<4xf32>) {
        ^bb0(%arg3: f32, %arg5: f32):
        %5 = arith.addf %arg3, %arg4 : f32
        linalg.yield %5 : f32
      } -> tensor<4xf32>
      %r = linalg.generic {indexing_maps = [affine_map<(d0) -> (d0)>,
                                            affine_map<(d0) -> ()>],
        iterator_types = ["reduction"]}
        ins(%3 : tensor<4xf32>) outs(%out : tensor<f32>) {
        ^bb0(%arg3: f32, %arg4: f32):
        %5 = arith.addf %arg3, %arg4 : f32
        linalg.yield %5 : f32
      } -> tensor<f32>
    ```

    #### Example (`use_scaling_algorithm = true, use_alloc = true`):

    Instead of introducing an ExpandShapeOp, this scaling-based implementation
    rewrites a reduction dimension `k` into `k * split_factor + kk`.
    The dimension `kk` is added as an extra parallel dimension to the
    intermediate output tensor at position `insert_split_dimension`.

    Consider a minimal example where `k` is reduced:
        O(i, j) += I(i, j, k)
    Assume i=3, j=5, k=128, split_factor=16 and insert_split_dimension=0.
    The compute is rewritten as:
      a. O_i(kk, i, j) += I(i, j, 16 * k + kk)
      b. O(i, j) += O_i(kk, i, j)
    The intermediate tensor O_i is of shape (128/16)x3x5 == 8x3x5.

    #### Example:

    ```
     %0 = linalg.matmul ins(%A, %B: tensor<16x256xf32>, tensor<256x32xf32>)
       outs(%C: tensor<16x32xf32>) -> tensor<16x32xf32>
    ```

    Is transformed to:

    ```
     #map0 = affine_map<(d0, d1, d2, d3) -> (d0, d2 * 4 + d3)>
     #map1 = affine_map<(d0, d1, d2, d3) -> (d2 * 4 + d3, d1)>
     #map2 = affine_map<(d0, d1, d2, d3) -> (d2, d3)>
     #map3 = affine_map<(d0, d1, d2, d3) -> (d0, d1, d2)>
     #map4 = affine_map<(d0, d1, d2) -> (d0, d1, d2)>
     #map5 = affine_map<(d0, d1, d2) -> (d0, d1)>
     %0 = tensor.empty() : tensor<16x32x64xf32>
     %cst = arith.constant 0.000000e+00 : f32
     %1 = linalg.fill ins(%cst : f32) outs(%0 : tensor<16x32x64xf32>) ->
        tensor<16x32x64xf32>
     %2 = tensor.empty() : tensor<64x4xi1>

     %3 = linalg.generic {indexing_maps = [#map0, #map1, #map2, #map3],
       iterator_types = ["parallel", "parallel", "parallel", "reduction"]}
       ins(%A, %B, %2 : tensor<16x256xf32>, tensor<256x32xf32>, tensor<64x4xi1>)
       outs(%1 : tensor<16x32x64xf32>) {
         ^bb0(%arg3: f32, %arg4: f32, %arg5: i1, %arg6: f32):
           %5 = arith.mulf %arg3, %arg4 : f32
           %6 = arith.addf %arg6, %5 : f32
           linalg.yield %6 : f32
     } -> tensor<16x32x64xf32>

     %4 = linalg.generic {indexing_maps = [#map4, #map5],
       iterator_types = ["parallel", "parallel", "reduction"]}
       ins(%3 : tensor<16x32x64xf32>)
       outs(%C : tensor<16x32xf32>) {
         ^bb0(%arg3: f32, %arg4: f32):
           %5 = arith.addf %arg3, %arg4 : f32
           linalg.yield %5 : f32
     } -> tensor<16x32xf32>

     return %4 : tensor<16x32xf32>
    ```
  }];

  let arguments = (ins TransformHandleTypeInterface:$target,
                   DefaultValuedAttr<I64Attr, "{}">:$split_factor,
                   DefaultValuedAttr<I64Attr, "{}">:$insert_split_dimension,
                   UnitAttr:$inner_parallel,
                   UnitAttr:$use_scaling_algorithm,
                   UnitAttr:$use_alloc);
  let results = (outs TransformHandleTypeInterface:$init_or_alloc_op,
                      TransformHandleTypeInterface:$fill_op,
                      TransformHandleTypeInterface:$split_linalg_op,
                      TransformHandleTypeInterface:$combining_linalg_op);

  let assemblyFormat = 
      "$target attr-dict `:`"
      "functional-type(operands, results)";

  let builders = [
    OpBuilder<(ins "Value":$target,
                   "int64_t":$splitFactor,
                   "int64_t":$insertSplitDimension,
                   CArg<"bool", "false">:$innerParallel,
                   CArg<"bool", "false">:$useScalingAlgorithm,
                   CArg<"bool", "false">:$useAlloc)>
  ];

  let extraClassDeclaration = [{
    ::mlir::DiagnosedSilenceableFailure applyToOne(
        ::mlir::transform::TransformRewriter &rewriter,
        ::mlir::linalg::LinalgOp target,
        ::mlir::transform::ApplyToEachResultList &results,
        ::mlir::transform::TransformState &state);
  }];
}

//===----------------------------------------------------------------------===//
// TileReductionUsingScfOp
//===----------------------------------------------------------------------===//

def TileReductionUsingScfOp : Op<Transform_Dialect, "structured.tile_reduction_using_scf",
       [FunctionalStyleTransformOpTrait, MemoryEffectsOpInterface,
        TransformEachOpTrait, TransformOpInterface,
        ReportTrackingListenerFailuresOpTrait]> {
  let description = [{
    Indicates that the given `target` op should be transformed with the
    `tileReduction` transformation with the tile size provided as attribute.

    This transformation tiles the `target` along the reduction dimensions. It
    creates a tensor initialized with the identity value. Then it creates nested
    loops with a parallel version of `target` op inside. The parallel op
    dimensions are less or equal to the tile size passed by user.
    After the loop a merge operation is created to do a final reduction with the
    partial reductions.
    The initial tensor always uses the tile size dimension. This may overallocate
    if the tile size is greater than the reduction dimension.

    #### Return modes

    This 4 returned handles point to:
      - the parent for op,
      - the fill op used to initialize the neutral element,
      - the parallel tiled op and
      - the result-combining op.

    #### Example:

    ```
      %red = linalg.generic {indexing_maps = [affine_map<(d0, d1) -> (d0, d1)>,
                                              affine_map<(d0, d1) -> (d0)>],
      iterator_types = ["parallel", "reduction"]}
      ins(%arg0 : tensor<?x?xf32>)
      outs(%out : tensor<?xf32>) {
        ^bb0(%arg7: f32, %arg9: f32):
        %1 = arith.addf %arg7, %arg9 : f32
        linalg.yield %1 : f32
      } -> tensor<?xf32>
      return %red : tensor<?xf32>
    ```

    is transformed into:

    ```
      %0 = tensor.empty(%dim_1) : tensor<?x5xf32>
      %1 = linalg.fill ins(%cst : f32) outs(%0 : tensor<?x5xf32>) -> tensor<?x5xf32>
      %2 = scf.for %arg2 = %c0 to %dim_0 step %c5 iter_args(%arg3 = %1) -> (tensor<?x5xf32>) {
        %extracted_slice = tensor.extract_slice %1[0, 0] [%dim, 5] [1, 1] : tensor<?x5xf32> to tensor<?x5xf32>
        %extracted_slice_2 = tensor.extract_slice %arg0[0, %arg2] [%dim, 5] [1, 1] : tensor<?x?xf32> to tensor<?x5xf32>
        %4 = linalg.generic {indexing_maps = [affine_map<(d0, d1) -> (d0, d1)>,
                                              affine_map<(d0, d1) -> (d0, d1)>],
        iterator_types = ["parallel", "parallel"]}
        ins(%extracted_slice_2 : tensor<?x5xf32>)
        outs(%extracted_slice : tensor<?x5xf32>) {
        ^bb0(%in: f32, %out: f32):
          %5 = arith.addf %in, %out : f32
          linalg.yield %5 : f32
        } -> tensor<?x5xf32>
        %dim_3 = tensor.dim %1, %c0 : tensor<?x5xf32>
        %inserted_slice = tensor.insert_slice %4 into %arg3[0, 0] [%dim_3, 5] [1, 1] : tensor<?x5xf32> into tensor<?x5xf32>
        scf.yield %inserted_slice : tensor<?x5xf32>
      }
      %3 = linalg.generic {indexing_maps = [affine_map<(d0, d1) -> (d0, d1)>,
                                            affine_map<(d0, d1) -> (d0)>],
      iterator_types = ["parallel", "reduction"]}
      ins(%2 : tensor<?x5xf32>)
      outs(%arg1 : tensor<?xf32>) {
      ^bb0(%in: f32, %out: f32):
        %4 = arith.addf %in, %out : f32
        linalg.yield %4 : f32
      } -> tensor<?xf32>
    ```
  }];

  // TODO: support mixed static-dynamic (see TileToForallOp).
  let arguments = (ins TransformHandleTypeInterface:$target,
                   DefaultValuedAttr<DenseI64ArrayAttr, "{}">:$tile_sizes);
  let results = (outs TransformHandleTypeInterface:$for_op,
                      TransformHandleTypeInterface:$fill_op,
                      TransformHandleTypeInterface:$split_linalg_op,
                      TransformHandleTypeInterface:$combining_linalg_op);

  let builders = [
    OpBuilder<(ins "Value":$target,
                   "ArrayRef<int64_t>":$staticTileSizes)>
  ];

  let assemblyFormat = [{
    $target
    `by` `tile_sizes` `=` $tile_sizes
    attr-dict
    `:` functional-type(operands, results)
  }];

  let extraClassDeclaration = [{
    ::mlir::DiagnosedSilenceableFailure applyToOne(
        ::mlir::transform::TransformRewriter &rewriter,
        ::mlir::linalg::LinalgOp target,
        ::mlir::transform::ApplyToEachResultList &results,
        ::mlir::transform::TransformState &state);
  }];
}

//===----------------------------------------------------------------------===//
// TileReductionUsingForallOp
//===----------------------------------------------------------------------===//

def TileReductionUsingForallOp :
  Op<Transform_Dialect, "structured.tile_reduction_using_forall",
       [FunctionalStyleTransformOpTrait, MemoryEffectsOpInterface,
        TransformEachOpTrait, TransformOpInterface,
        ReportTrackingListenerFailuresOpTrait]> {
  let description = [{
    Tile a PartialReductionOpInterface op to a tiled `scf.forall` doing
    partial reduction.

    This transformation tiles the `target` along the reduction dimensions. It
    creates a tensor initialized with the identity value. Then it creates a
    `scf.forall` loops with the number threads given by `num_threads`.
    The op is tiled op with a size equal to `floordiv(size, num_threads)`.
    All the partial reduction value is are parallel inserted to create a new
    tensor. After the loop a merge operation is created to do a final reduction
    with the partial reductions tensor.
    If an extra `tile_sizes` parameter is passed the tiles are cyclically
    distributed on the threads of the `scf.foralls` loop.

    #### Return modes

    This 4 returned handles point to:
      - the parent forall op,
      - the fill op used to initialize the neutral element,
      - the parallel tiled op and
      - the result-combining op.

    #### Example:

    ```
      %red = linalg.generic {indexing_maps = [affine_map<(d0, d1) -> (d0, d1)>,
                                              affine_map<(d0, d1) -> (d0)>],
      iterator_types = ["parallel", "reduction"]}
      ins(%arg0 : tensor<?x?xf32>)
      outs(%out : tensor<?xf32>) {
        ^bb0(%arg7: f32, %arg9: f32):
        %1 = arith.addf %arg7, %arg9 : f32
        linalg.yield %1 : f32
      } -> tensor<?xf32>
      return %red : tensor<?xf32>
    ```

    is transformed into:

    ```
      %0 = tensor.empty(%dim_1) : tensor<?x5xf32>
      %1 = linalg.fill ins(%cst : f32) outs(%0 : tensor<?x5xf32>) -> tensor<?x5xf32>
      %2 = scf.forall (%arg2) in (%c5) shared_outs(%arg3 = %1) -> (tensor<?x5xf32>) {
        %4 = affine.min #map(%arg2)[%dim_0]
        %5 = affine.max #map1(%4)
        %extracted_slice = tensor.extract_slice %arg3[0, %arg2] [%dim, 1] [1, 1] : tensor<?x5xf32> to tensor<?xf32>
        %6 = affine.apply #map2(%arg2)[%dim_0]
        %extracted_slice_2 = tensor.extract_slice %arg0[0, %6] [%dim, %5] [1, 1] : tensor<?x?xf32> to tensor<?x?xf32>
        %extracted_slice_3 = tensor.extract_slice %extracted_slice[0] [%dim] [1] : tensor<?xf32> to tensor<?xf32>
        %7 = linalg.generic {indexing_maps = [#map3, #map4], iterator_types = ["parallel", "reduction"]} ins(%extracted_slice_2 : tensor<?x?xf32>) outs(%extracted_slice_3 : tensor<?xf32>) {
        ^bb0(%in: f32, %out: f32):
          %9 = arith.addf %in, %out : f32
          linalg.yield %9 : f32
        } -> tensor<?xf32>
        scf.forall.in_parallel {
          tensor.parallel_insert_slice %7 into %arg3[0, %arg2] [%dim, 1] [1, 1] : tensor<?xf32> into tensor<?x5xf32>
        }
      } {mapping = []}
      %3 = linalg.generic {indexing_maps = [#map3, #map4], iterator_types = ["parallel", "reduction"]} ins(%2 : tensor<?x5xf32>) outs(%arg1 : tensor<?xf32>) {
      ^bb0(%in: f32, %out: f32):
        %4 = arith.addf %in, %out : f32
        linalg.yield %4 : f32
      } -> tensor<?xf32>
    ```
  }];

  // TODO: support mixed static-dynamic (see TileToForallOp).
  let arguments = (ins TransformHandleTypeInterface:$target,
                   DefaultValuedAttr<DenseI64ArrayAttr, "{}">:$num_threads,
                   DefaultValuedAttr<DenseI64ArrayAttr, "{}">:$tile_sizes,
                   OptionalAttr<DeviceMappingArrayAttr>:$mapping);
  let results = (outs TransformHandleTypeInterface:$forall_op,
                      TransformHandleTypeInterface:$fill_op,
                      TransformHandleTypeInterface:$split_linalg_op,
                      TransformHandleTypeInterface:$combining_linalg_op);

  let builders = [
    OpBuilder<(ins "Value":$target,
                   "ArrayRef<int64_t>":$staticNumThreads,
                   "ArrayRef<int64_t>":$staticTileSizes,
                   CArg<"ArrayAttr", "{}">:$mapping)>
  ];

  let assemblyFormat = [{
    $target
    `by`
    (`num_threads` `=` $num_threads^)?
    (`,` `tile_sizes` `=` $tile_sizes^)?
    (`,` `mapping` `=` $mapping^)?
    attr-dict
    `:` functional-type(operands, results)
  }];

  let extraClassDeclaration = [{
    ::mlir::DiagnosedSilenceableFailure applyToOne(
        ::mlir::transform::TransformRewriter &rewriter,
        ::mlir::linalg::LinalgOp target,
        ::mlir::transform::ApplyToEachResultList &results,
        ::mlir::transform::TransformState &state);
  }];

}

//===----------------------------------------------------------------------===//
// TileOp
//===----------------------------------------------------------------------===//

def TileOp : Op<Transform_Dialect, "structured.tile",
       [DeclareOpInterfaceMethods<TransformOpInterface>,
        DeclareOpInterfaceMethods<MemoryEffectsOpInterface>,
        ReportTrackingListenerFailuresOpTrait]> {
  let description = [{
    Indicates that the given `target` op should be tiled with the given sizes.
    This transform generates a loop nest with a smaller ("tiled") target
    operation in its body. Currently limited to LinalgOps.

    Tile sizes may be known at transformation time, in which case they are
    expected to be provided in the `static_size` attribute, or not, in which
    case the tile value must be computed by the payload IR and the handle to the
    operation computing it must be provided through `dynamic_sizes`. When the
    sizes are not known statically, the corresponding entry in the
    `static_sizes` attribute must be set to `ShapedType::kDynamic`. Only
    the dynamic sizes must be provided in `dynamic_sizes`, i.e., there should
    be as many handles as `ShapedType::kDynamic` values in the
    `static_sizes` attribute. A static size of `0` indicates that the dimension
    should not be tiled. No loop will be generated for such dimensions. If all
    tile sizes are `0`, this transform is effectively a no-op.

    This op returns handles to the tiled op (in the generated loop nest) and the
    generated loops. The number of loops is the number of tile sizes that are
    statically known to be non-zero.

    #### Return modes

    On success, the resulting handles are associated with co-indexed lists of
    tiled operations and loops around them.

    This operation only supports Linalg ops and produces a silenceable failure
    if the input contains any non-Linalg ops. The ops preceding it in the list
    associated with the `target` handle will have been tiled.

    This operation produces a silenceable failure if the `dynamic_sizes` handles
    are associated with lists of payload operations of a size different than
    that of the list associated with the `target` handle.

    If the internal implementation of tiling for any of the operations fails,
    produces a definite failure.
  }];

  let arguments = (ins TransformHandleTypeInterface:$target,
                   Variadic<TransformParamTypeOrAnyHandle>:$dynamic_sizes,
                   DefaultValuedOptionalAttr<DenseI64ArrayAttr, "{}">:$static_sizes,
                   DefaultValuedOptionalAttr<DenseI64ArrayAttr, "{}">:$interchange,
                   DefaultValuedOptionalAttr<DenseBoolArrayAttr, "{}">:$scalable_sizes);
  let results = (outs TransformHandleTypeInterface:$tiled_linalg_op,
                      Variadic<TransformHandleTypeInterface>:$loops);
  let builders = [
    OpBuilder<(ins "TypeRange":$loopTypes,
                   "Value":$target,
                   "ArrayRef<int64_t>":$staticTileSizes,
                   CArg<"ArrayRef<int64_t>", "{}">:$interchange,
                   CArg<"std::optional<ArrayRef<bool>>", "std::nullopt">:
                      $scalableSizes)>,
    OpBuilder<(ins "TypeRange":$loopTypes,
                   "Value":$target,
                   "ArrayRef<OpFoldResult>":$mixedTileSizes,
                   CArg<"ArrayRef<int64_t>", "{}">:$interchange,
                   CArg<"std::optional<ArrayRef<bool>>", "std::nullopt">:
                      $scalableSizes)>,
    OpBuilder<(ins "Value":$target,
                   "ArrayRef<int64_t>":$staticTileSizes,
                   CArg<"ArrayRef<int64_t>", "{}">:$interchange,
                   CArg<"std::optional<ArrayRef<bool>>", "std::nullopt">:
                      $scalableSizes)>,
    OpBuilder<(ins "Value":$target,
                   "ArrayRef<OpFoldResult>":$mixedTileSizes,
                   CArg<"ArrayRef<int64_t>", "{}">:$interchange,
                   CArg<"std::optional<ArrayRef<bool>>", "std::nullopt">:
                      $scalableSizes)>,
  ];

  let hasCustomAssemblyFormat = 1;
  let hasVerifier = 1;

  let extraClassDeclaration = [{
    /// Returns the list of tile sizes, which may be static (Attribute) or
    /// dynamic (Value).
    SmallVector<OpFoldResult> getMixedSizes();
  }];
}

//===----------------------------------------------------------------------===//
// TileToForallOp
//===----------------------------------------------------------------------===//

def TileToForallOp :
    Op<Transform_Dialect, "structured.tile_to_forall_op",
      [AttrSizedOperandSegments,
       DeclareOpInterfaceMethods<MemoryEffectsOpInterface>,
       TransformOpInterface, ReportTrackingListenerFailuresOpTrait]> {
  let description = [{
    Tile a TilingInterface op to a tiled `scf.forall`.

    Tiling is applied by either specifying `num_threads` or `tile_size`. If
    `num_threads` is specified, then the tile size for each dimension `i` is
    calculated dynamically via `ceilDiv(dimSize[i], num_threads[i])`.
    `num_threads` and `tile_size` can be either static index attributes or SSA
    values of PDL operation handle type (or a mix thereof). Operation handles
    must be mapped to exactly one op that has exactly one result of index type.

    Static zero tile sizes indicate that the dimension is not tiled and can be
    thought of as tiling by the full size of data.

    It is the user's responsibility to ensure that `num_threads/tile_sizes` is
    a valid tiling specification (i.e. that only tiles parallel dimensions,
    e.g. in the Linalg case).

    If non-empty, the `mapping` is added as an attribute to the
    resulting `scf.forall`.

    Note: `tile_sizes` and `num_threads` are variadic. Each tile size/number of
    threads can be an index attribute or a transform handle that is mapped to
    exactly one payload op with exactly one index result.

    #### Return modes

    This operation ignores ops that do not implement the TilingInterface and
    drops them in the return.

    If all the operations referred to by the `target` handle tile
    successfully, the transform succeeds.
    Otherwise the transform silently fails.

    The two returned handles point to only the subset of successfully produced
    tiled operations, which can all be empty.

    These two returned handles point to:
      - the new scf.forall op,
      - the tiled op that implements TilingInterface.

    #### Example using `num_threads`

    ```
    %0 = pdl_match @match_matmul in %arg1
    %3:2 = transform.structured.tile_to_forall_op %0 num_threads [10, 20]
    ```

    #### Example using `tile_sizes`

    ```
    %0 = pdl_match @match_matmul in %arg1
    %sz = pdl_match @match_size_op in %arg1
    %3:2 = transform.structured.tile_to_forall_op %0 tile_sizes [0, %sz, 20]
    ```
  }];

  let arguments = (ins TransformHandleTypeInterface:$target,
                   Variadic<TransformHandleTypeInterface>:$num_threads,
                   Variadic<TransformHandleTypeInterface>:$tile_sizes,
                   Optional<TransformHandleTypeInterface>:$packed_num_threads,
                   Optional<TransformHandleTypeInterface>:$packed_tile_sizes,
                   DefaultValuedOptionalAttr<DenseI64ArrayAttr, "{}">:$static_num_threads,
                   DefaultValuedOptionalAttr<DenseI64ArrayAttr, "{}">:$static_tile_sizes,
                   OptionalAttr<DeviceMappingArrayAttr>:$mapping);
  let results = (outs TransformHandleTypeInterface:$forall_op,
                      TransformHandleTypeInterface:$tiled_op);

  let builders = [
    OpBuilder<(ins "Value":$target,
                   "ArrayRef<int64_t>":$staticTileSizes,
                   CArg<"::mlir::transform::TileSizesSpec",
                        "::mlir::transform::TileSizesSpec()">,
                   CArg<"ArrayAttr", "{}">:$mapping)>,
    OpBuilder<(ins "Value":$target,
                   "ArrayRef<OpFoldResult>":$mixedTileSizes,
                   CArg<"::mlir::transform::TileSizesSpec",
                        "::mlir::transform::TileSizesSpec()">,
                   CArg<"ArrayAttr", "{}">:$mapping)>,
    OpBuilder<(ins "Value":$target,
                   "ArrayRef<int64_t>":$staticNumThreads,
                   CArg<"::mlir::transform::NumThreadsSpec",
                        "::mlir::transform::NumThreadsSpec()">,
                   CArg<"ArrayAttr", "{}">:$mapping)>,
    OpBuilder<(ins "Value":$target,
                   "ArrayRef<OpFoldResult>":$mixedNumThreads,
                   CArg<"::mlir::transform::NumThreadsSpec",
                        "::mlir::transform::NumThreadsSpec()">,
                   CArg<"ArrayAttr", "{}">:$mapping)>
  ];

  let assemblyFormat = [{
    $target oilist(
        `num_threads` custom<PackedOrDynamicIndexList>($packed_num_threads,
                                                       type($packed_num_threads),
                                                       $num_threads,
                                                       type($num_threads),
                                                       $static_num_threads) |
         `tile_sizes` custom<PackedOrDynamicIndexList>($packed_tile_sizes,
                                                       type($packed_tile_sizes),
                                                       $tile_sizes,
                                                       type($tile_sizes),
                                                       $static_tile_sizes))
    (`(` `mapping` `=` $mapping^ `)`)? attr-dict
    `:` functional-type($target, results)
  }];
  let hasVerifier = 1;

  let extraClassDeclaration = [{
    ::mlir::DiagnosedSilenceableFailure apply(
        ::mlir::transform::TransformRewriter &rewriter,
        ::mlir::transform::TransformResults &transformResults,
        ::mlir::transform::TransformState &state);

    ::llvm::SmallVector<::mlir::OpFoldResult> getMixedNumThreads();
    ::llvm::SmallVector<::mlir::OpFoldResult> getMixedTileSizes();
  }];
}

//===----------------------------------------------------------------------===//
// TileToScfForOp
//===----------------------------------------------------------------------===//

def TileToScfForOp : Op<Transform_Dialect, "structured.tile_to_scf_for",
       [DeclareOpInterfaceMethods<TransformOpInterface>,
        DeclareOpInterfaceMethods<MemoryEffectsOpInterface>,
        ReportTrackingListenerFailuresOpTrait]> {
  let description = [{
    Indicates that the given `target` op should be tiled with the given sizes.
    This transform generates a loop nest with a smaller ("tiled") target
    operation in its body. The target must implement TilingInterface.

    Tile sizes may be known at transformation time, in which case they are
    expected to be provided in the `static_size` attribute, or not, in which
    case the tile value must be computed by the payload IR and the handle to the
    operation computing it must be provided through `dynamic_sizes`. When the
    sizes are not known statically, the corresponding entry in the
    `static_sizes` attribute must be set to `ShapedType::kDynamic`. Only
    the dynamic sizes must be provided in `dynamic_sizes`, i.e., there should
    be as many handles as `ShapedType::kDynamic` values in the
    `static_sizes` attribute. A static size of `0` indicates that the dimension
    should not be tiled. No loop will be generated for such dimensions. If all
    tile sizes are `0`, this transform is effectively a no-op.

    This op returns handles to the tiled op (in the generated loop nest) and the
    generated loops. The number of loops is the number of tile sizes that are
    statically known to be non-zero.

    #### Return modes

    On success, the resulting handles are associated with co-indexed lists of
    tiled operations and loops around them.

    This operation only supports TilingInterface ops and produces a silenceable
    failure if the input contains any non-TilingInterface ops. The ops preceding
    it in the list associated with the `target` handle will have been tiled.

    This operation produces a silenceable failure if the `dynamic_sizes` handles
    are associated with lists of payload operations of a size different than
    that of the list associated with the `target` handle.

    If the internal implementation of tiling for any of the operations fails,
    produces a definite failure.
  }];

  let arguments = (ins TransformHandleTypeInterface:$target,
                   Variadic<TransformHandleTypeInterface>:$dynamic_sizes,
                   DefaultValuedOptionalAttr<DenseI64ArrayAttr, "{}">:$static_sizes,
                   DefaultValuedOptionalAttr<DenseI64ArrayAttr, "{}">:$interchange);
  let results = (outs TransformHandleTypeInterface:$tiled_linalg_op,
                      Variadic<TransformHandleTypeInterface>:$loops);
  
  let builders = [
    OpBuilder<(ins "Value":$target,
                   "ArrayRef<OpFoldResult>":$mixedTileSizes,
                   CArg<"ArrayRef<int64_t>", "{}">:$interchange)>
  ];

  let hasCustomAssemblyFormat = 1;

  let extraClassDeclaration = [{
    /// Returns the list of tile sizes, which may be static (Attribute) or
    /// dynamic (Value).
    SmallVector<OpFoldResult> getMixedSizes();
  }];
}

//===----------------------------------------------------------------------===//
// VectorizeOp
//===----------------------------------------------------------------------===//

def VectorizeOp : Op<Transform_Dialect, "structured.vectorize",
    [FunctionalStyleTransformOpTrait, MemoryEffectsOpInterface,
     TransformEachOpTrait, TransformOpInterface,
     ReportTrackingListenerFailuresOpTrait]> {
  let description = [{
    Indicates that the given `target` op all the ops it contains should be
    vectorized with the configuration specified by the attributes of this op.
    This vectorization only handles structured ops that operate on shaped types
    and does not vectorize loops or straight-line. Internally, it applies a
    set of rewrite patterns, some of which enable vectorization and some of
    which clean up the results. Therefore, it can only be applied to an op with
    the "isolated from above property". If finer granularity is required, it can
    be achieved by outlining the target part of the payload IR into, e.g., a
    function, performing the transformation, and inlining it back. This
    transformation only fails if the entire pattern rewriting failed, i.e., it
    does **not** fail when no ops were vectorized.

    Note that this transformation is invalidating the handles to any payload IR
    operation that is contained inside the vectorization target.

    This transformation supports the following attributes:
      - `vectorize_padding`: a UnitAttr to activate the vectorization of
      `tensor.pad` ops. Different pipelines may prefer to lower such ops to
      loops.
      - `disable_multi_reduction_to_contract_patterns`: a UnitAttr to deactivate
      the rewrite of `vector.multi_reduction` to `vector.contract`. This is
      intended to be used in tests only.
      - `disable_transfer_permutation_map_lowering_patterns`: a UnitAttr to
      deactivate the rewrite of `vector.transfer` with permutation maps into
      explicit `vector.transpose` operations. This is intended to be used in
      tests only but may be promoted to a first class attribute in the future.

    #### Return modes:

    This operation produces `definiteFailure` if vectorization fails for any
    reason.
    The operation always returns the handle to the target op that is expected
    to be isolated from above.
  }];

  let arguments = (ins TransformHandleTypeInterface:$target,
                   UnitAttr:$vectorize_padding,
                   UnitAttr:$vectorize_nd_extract,
                   UnitAttr:$disable_multi_reduction_to_contract_patterns,
                   UnitAttr:$disable_transfer_permutation_map_lowering_patterns);
  let results = (outs TransformHandleTypeInterface:$transformed);

  let assemblyFormat = 
      "$target attr-dict `:`"
      "functional-type(operands, results)";

  let builders = [
    OpBuilder<(ins "Value":$target,
               CArg<"bool", "false">:$vectorizePadding,
               CArg<"bool", "false">:$vectorizeNDExtract)>,
  ];
  let extraClassDeclaration = [{
    ::mlir::DiagnosedSilenceableFailure applyToOne(
        ::mlir::transform::TransformRewriter &rewriter,
        ::mlir::Operation *target,
        ::mlir::transform::ApplyToEachResultList &results,
        ::mlir::transform::TransformState &state);
  }];
}

def MaskedVectorizeOp : Op<Transform_Dialect, "structured.masked_vectorize",
    [DeclareOpInterfaceMethods<MemoryEffectsOpInterface>,
     TransformOpInterface, ReportTrackingListenerFailuresOpTrait]> {
  let description = [{
    Vectorize the target ops, which must be Linalg ops, with masked vectors
    of the specified size.

    The vector sizes can be either static or dynamic (SSA values). In case of
    SSA values, the handle must be mapped to exactly one payload op with
    exactly one index-typed result.

    Note: The input vector sizes must be bigger than or equal to their
    counterpart iteration space sizes.

    Typically this operator should be applied to linalg operations that have
    already be tiled to the appropriate sizes.

    #### Return modes:

    This operation produces a definite failure if the dynamic vector sizes (SSA
    values) do not satisfy the constraints mentioned above. It produces a
    silenceable failure if at least one target op is not a Linalg op or fails to
    vectorize.
  }];

  let arguments = (ins TransformHandleTypeInterface:$target,
                       Variadic<TransformHandleTypeInterface>:$vector_sizes,
                       UnitAttr:$vectorize_nd_extract,
                       DefaultValuedOptionalAttr<DenseBoolArrayAttr, "{}">:
                          $scalable_sizes,
                       DefaultValuedOptionalAttr<DenseI64ArrayAttr, "{}">:
                          $static_vector_sizes);

  let results = (outs);
  let assemblyFormat = [{
      $target
      `vector_sizes` custom<DynamicIndexList>($vector_sizes,
                                              $static_vector_sizes,
                                              type($vector_sizes),
                                              $scalable_sizes)
      attr-dict
      `:` type($target)
  }];

  let hasVerifier = 1;

  let extraClassDeclaration = [{
    // TODO: applyToOne.
    ::mlir::DiagnosedSilenceableFailure apply(
        ::mlir::transform::TransformRewriter &rewriter,
        ::mlir::transform::TransformResults &transformResults,
        ::mlir::transform::TransformState &state);

    ::llvm::SmallVector<::mlir::OpFoldResult> getMixedVectorSizes();
  }];
}

//===----------------------------------------------------------------------===//
// HoistRedundantVectorTransfersOp
//===----------------------------------------------------------------------===//

def HoistRedundantVectorTransfersOp :
  Op<Transform_Dialect, "structured.hoist_redundant_vector_transfers",
    [FunctionalStyleTransformOpTrait, MemoryEffectsOpInterface,
     TransformEachOpTrait, TransformOpInterface,
     ReportTrackingListenerFailuresOpTrait]> {
  let description = [{
    Hoist vector.transfer_read / vector.transfer_write pairs out of immediately
    enclosing scf::ForOp iteratively, if the following conditions are true:
       1. The 2 ops access the same memref with the same indices.
       2. All operands are invariant under the enclosing scf::ForOp.
       3. No uses of the memref either dominate the transfer_read or are
       dominated by the transfer_write (i.e. no aliasing between the write and
       the read across the loop)

    WARNING: This hoisting does not model parallelism and is generally incorrect
    when used on distributed loops with memref semantics!
    TODO: obsolete and should be retired.

    #### Return modes:

    The operation always succeeds and returns a handle to the transformed
    function op.
  }];

  let arguments = (ins TransformHandleTypeInterface:$target);
  let results = (outs TransformHandleTypeInterface:$transformed);

  let assemblyFormat = "$target attr-dict `:` functional-type(operands, results) ";

  let builders = [
    OpBuilder<(ins "Value":$target)>,
  ];
  let extraClassDeclaration = [{
    ::mlir::DiagnosedSilenceableFailure applyToOne(
         ::mlir::transform::TransformRewriter &rewriter,
         ::mlir::func::FuncOp target,
         ::mlir::transform::ApplyToEachResultList &results,
         ::mlir::transform::TransformState &state);
   }];
}

//===----------------------------------------------------------------------===//
// ConvertConv2DToImg2ColOp
//===----------------------------------------------------------------------===//

def ConvertConv2DToImg2ColOp : Op<Transform_Dialect,
    "structured.convert_conv2d_to_img2col",
    [FunctionalStyleTransformOpTrait,
     MemoryEffectsOpInterface,
     TransformOpInterface,
     TransformEachOpTrait,
     ReportTrackingListenerFailuresOpTrait]> {
  let description = [{
    Convert linalg.conv_2d_xxx into linalg.generic (for img2col packing)
    and linalg.matmul.

    A convolution operation can be written as a matrix-matrix multiplication by
    unfolding the cross-correlation between input and filter and explicitly copy
    overlapped sliding window inputs.

    Consider 2D input X with single channel input and output and 2x2 filter W:
    ```
    [x(0, 0)  , x(0, 1)  , ...,   x(0, n)  ]
    [x(1, 0)  , x(1, 1)  , ...,   x(1, n)  ]
    [.        ,  .       ,.   ,      .     ]            [w(0, 0), w(0, 1)]
    [.        ,  .       , .  ,      .     ]    (conv)  [w(1, 0), w(1, 1)]
    [.        ,  .       ,   .,      .     ]
    [x(n-1, 0), x(n-1, 1), ..., x(n-1, n-1)]
    ```

    The packed input data (img2col) is a matrix with |rows| = output spatial
    size, |columns| = filter spatial size. To compute the output Y(i, j) we need
    to calculate the dot product between filter window at input X(x, y)) and the
    filter which will look like the following where r.h.s is the img2col matrix
    and l.h.s is the flattned filter:
    ```
    [x(0,0), x(0,1), x(1,0), x(1,1)]
    [x(0,1), x(1,1), x(0,2), x(1,2)] (matmul) [w(0,0), w(0,1), w(1,0), w(1,1)]
    [x(0,1), x(1,1), x(0,2), x(1,2)]
    [   .  ,    .  ,    .  ,    .  ]
    ```

    In general for 2D case with (N, H, W, C) input and (Kh, Kw, C, D) filter
    and output (N, Ho, Wo, D) the convolution is the following matrix-matrix
    multiplication (Ho x Wo, Kh x Kw x C) * (Kh x Kw x C, D) for each input in
    the N input. For the case where N > 1 its a batched matrxi-matrix
    multplication.

    Returns two handles:
    - One on the operation that produces the img2col tensor.
    - One on the final operation of the sequence that replaces the original
      convolution.

    #### Return modes:

    Returns a definite failure if target is not isolated from above.
    Returns a silenceable failure if the pattern application failed.
  }];

  let arguments = (ins TransformHandleTypeInterface:$target);
  let results = (outs TransformHandleTypeInterface:$img2col_tensor,
                      TransformHandleTypeInterface:$transformed);

  let assemblyFormat =
    "$target attr-dict `:` functional-type($target, results)";

  let builders = [
    OpBuilder<(ins "Value":$target)>
  ];

  let extraClassDeclaration = [{
    ::mlir::DiagnosedSilenceableFailure applyToOne(
        ::mlir::transform::TransformRewriter &rewriter,
        ::mlir::linalg::LinalgOp target,
        ::mlir::transform::ApplyToEachResultList &results,
        ::mlir::transform::TransformState &state);
  }];
}

//===----------------------------------------------------------------------===//
// HoistRedundantTensorSubsetsOp
//===----------------------------------------------------------------------===//

def HoistRedundantTensorSubsetsOp :
  Op<Transform_Dialect, "structured.hoist_redundant_tensor_subsets",
    [DeclareOpInterfaceMethods<MemoryEffectsOpInterface>,
     TransformEachOpTrait,
     TransformOpInterface,
     ReportTrackingListenerFailuresOpTrait]> {
  let description = [{
    Hoists supported tensor subset extract/insert operation pairs out of 
    immediately enclosing loop iteratively, if the following conditions
    are true:
       1. The 2 ops access the same tensor subset.
       2. All operands are invariant under the enclosing loop.
    
    The supported subset extract/insert operation pairs currently comprise:
       - tensor.extract_slice / tensor.insert_slice
       - vector.transfer_read / vector.transfer_write on tensors
    
    Only scf.for loops are currently supported.

    When applied to:
       1. an scf.for loop, hoist out of this loop only.
       2. a non-loop op, apply hoisting to all the contained loop ops.

    #### Return modes:

    The operation always succeeds and returns nothing.
  }];

  let arguments = (ins TransformHandleTypeInterface:$target);
  let results = (outs);

  let assemblyFormat = [{
    $target 
    attr-dict 
    `:` functional-type(operands, results)
  }];

  let extraClassDeclaration = [{
    ::mlir::DiagnosedSilenceableFailure applyToOne(
        ::mlir::transform::TransformRewriter &rewriter,
        ::mlir::Operation *target,
        ::mlir::transform::ApplyToEachResultList &results,
        ::mlir::transform::TransformState &state);
  }];
}

//===----------------------------------------------------------------------===//
// InsertSliceToCopyOp
//===----------------------------------------------------------------------===//

def InsertSliceToCopyOp :
  Op<Transform_Dialect, "structured.insert_slice_to_copy",
    [FunctionalStyleTransformOpTrait, MemoryEffectsOpInterface,
     TransformEachOpTrait, TransformOpInterface]> {
  let description = [{
    Targeted rewrite of an tensor.insert_slice to linalg.copy.
    This is useful to materialize copies explicitly before bufferization and 
    transform them, avoiding the need to rediscover them after bufferization.

    If the insert_slice source is already a linalg.copy, only return the source
    op (i.e. do not create an additional linalg.copy op).

    #### Return modes:

    The operation always succeeds and returns a handle to the relevant 
    linalg.copy op.
  }];

  let arguments = (ins TransformHandleTypeInterface:$target);
  let results = (outs TransformHandleTypeInterface:$transformed);

  let assemblyFormat = "$target attr-dict `:` functional-type(operands, results) ";

  let builders = [
    OpBuilder<(ins "Value":$target)>,
  ];
  let extraClassDeclaration = [{
    ::mlir::DiagnosedSilenceableFailure applyToOne(
        ::mlir::transform::TransformRewriter &rewriter,
        ::mlir::Operation *target,
        ::mlir::transform::ApplyToEachResultList &results,
        ::mlir::transform::TransformState &state);
  }];
}

//===----------------------------------------------------------------------===//
// MapCopyToThreadsOp
//===----------------------------------------------------------------------===//

def MapCopyToThreadsOp :
  Op<Transform_Dialect, "structured.gpu.map_copy_to_threads",
    [FunctionalStyleTransformOpTrait, 
     MemoryEffectsOpInterface,
     TransformEachOpTrait, 
     TransformOpInterface]> {
  let description = [{
    Targeted mapping of a copy operation on tensors to a GPU thread mapping.

    This operation implements a greedy heuristic that determines a good 
    distribution of threads to break down the copy operation into.
    The heuristic is driven by considerations related to the underlying 
    architecture for which good high-level decisions are needed assuming certain
    hardware features. Relevant features are exposed via first-class attributes
    to control the behavior of the transformation at a high level.

    For now, a single heuristic is implemented and can be extended on a per-need
    basis.

    #### Return modes:

    The operation always succeeds and returns a handle to the relevant tiled
    linalg.copy op.
  }];

  let arguments = (ins TransformHandleTypeInterface:$target,
                       I64Attr:$total_num_threads,
                       I64Attr:$desired_bit_alignment);
  let results = (outs TransformHandleTypeInterface:$transformed);

  let assemblyFormat = [{
    $target
    `total_num_threads` `=` $total_num_threads
    `desired_bit_alignment` `=` $desired_bit_alignment
    attr-dict 
    `:` functional-type(operands, results)
  }];

  let builders = [
    OpBuilder<(ins "Value":$target)>,
  ];
  let extraClassDeclaration = [{
    ::mlir::DiagnosedSilenceableFailure applyToOne(
        ::mlir::transform::TransformRewriter &rewriter,
        ::mlir::linalg::CopyOp copyOp,
        ::mlir::transform::ApplyToEachResultList &results,
        ::mlir::transform::TransformState &state);

    ::llvm::SmallVector<::mlir::OpFoldResult> getMixedNumThreads();
  }];
}

#endif // LINALG_TRANSFORM_OPS<|MERGE_RESOLUTION|>--- conflicted
+++ resolved
@@ -128,14 +128,11 @@
     a fully dynamic layout is assumed for best compatibility. Users should use
     "memref.tensor_store" when possible.
 
-<<<<<<< HEAD
-=======
     "memref.alloc" is used for new buffer allocations. The buffer is deallocated
     at the end of the block. Custom allocation ops can be specified via
     `alloc_op`. Currently supported are "memref.alloc" and "memref.alloca". In
     case of a "memref.alloca", the buffer is not deallocated.
 
->>>>>>> 6241a64e
     #### Return modes
 
     This operation consumes the `target` handle and produces the
@@ -145,13 +142,9 @@
   let arguments = (ins TransformHandleTypeInterface:$target,
                        OptionalAttr<AnyAttr>:$memory_space,
                        DefaultValuedAttr<StrAttr, "\"memref.tensor_store\"">:
-<<<<<<< HEAD
-                           $memcpy_op);
-=======
                            $memcpy_op,
                        DefaultValuedAttr<StrAttr, "\"memref.alloc\"">:
                            $alloc_op);
->>>>>>> 6241a64e
   let hasVerifier = 1;
   let results = (outs Transform_AnyValue:$allocated_buffer,
                       Transform_AnyOpType:$new_ops);
