//===-- Passes.td - Linalg pass definition file ------------*- tablegen -*-===//
//
// Part of the LLVM Project, under the Apache License v2.0 with LLVM Exceptions.
// See https://llvm.org/LICENSE.txt for license information.
// SPDX-License-Identifier: Apache-2.0 WITH LLVM-exception
//
//===----------------------------------------------------------------------===//

#ifndef MLIR_DIALECT_LINALG_PASSES
#define MLIR_DIALECT_LINALG_PASSES

include "mlir/Pass/PassBase.td"
include "mlir/IR/Constraints.td"

// ------------------ Begin of "form" conversions
//
// These conversions allow for the transformation of linalg ops between
// different forms. Structured ops can be represented in different forms,
// such as generic ops, category ops, and named ops.
//
// The operation tree is as follows:
//   generic     category      named
//  ---------|-------------|----------
//  generic ---> contract ----> matmul
//           |              \-> batch_matmul
//           |              \-> batch_reduce_matmul
//           |              \-> ...
//           \-> elementwise -> add
//                          \-> sub
//                          \-> ...
//
// Morphisms between representations can happen in the following 6 ways:
//  generic <---> category <---> named
//      \-------------------------/
//
// generic subsumes category which subsumes structured named (not softmax,
// convolutions, etc). The generalization path is guaranteed, the
// specialization path is not.

def LinalgMorphOpsPass : Pass<"linalg-morph-ops"> {
  let summary = "Convert linalg ops between forms";

  let description = [{
    Convert a linalg op from one representation to another equivalent.
    For example, a linalg named op `linalg.add` can also be written as an
    category op `linalg.elementwise`, and can also be re-written as
    a `linalg.generic`, giving the morphism:

      named-op <--> category_op (elementwise, contraction, ..) <--> generic

    Note that the set of `linalg.generic` subsumes named and category ops
    and therefore not all `linalg.genric` can be converted to  named or
    category op. Similarly, catgory ops subsume named ops.

    Note:
     Legacy converters:
     `--linalg-generalize-named-ops` is the path `named-op --> generic-op`
     `--linalg-specialize-generic-ops` is the path `named-op <-- generic-op`
  }];
  let dependentDialects = ["linalg::LinalgDialect"];

  let options = [
    // Generalization path is guaranteed.
    Option<"namedToCategory", "named-to-category", "bool", /*default=*/"false",
           "convert named ops to category op e.g. `linalg.elementwise`">,
    Option<"categoryToGeneric", "category-to-generic", "bool", /*default=*/"false",
           "convert category ops e.g. `linalg.elementwise` to `linalg.generic`">,
    Option<"namedToGeneric", "named-to-generic", "bool", /*default=*/"false",
           "convert named ops e.g. `linalg.add` to `linalg.generic`">,
    
    // Specialization path is not guaranteed.
    Option<"genericToNamed", "generic-to-named", "bool", /*default=*/"false",
           "convert linalg.generic to equivalent named ops"> ];
    //  TODOs: `generic-to-category`, `category-to-named`
}

def LinalgGeneralizeNamedOpsPass : Pass<"linalg-generalize-named-ops">,
                                   Deprecated<"Use 'linalg-morph-ops' instead."> {
  let summary = "Convert named ops into generic ops";
  let dependentDialects = ["linalg::LinalgDialect"];
}

def LinalgSpecializeGenericOpsPass : Pass<"linalg-specialize-generic-ops">,
                                     Deprecated<"Use 'linalg-morph-ops' instead."> {
  let summary = "Convert generic ops back to named ops";
  let dependentDialects = ["linalg::LinalgDialect"];
}

// ------------------ End of "form" conversions

def SimplifyDepthwiseConvPass: Pass<"simplify-depthwise-conv"> {
  let summary = "Simplify depthwise convolution.";
  let dependentDialects = ["linalg::LinalgDialect", "tensor::TensorDialect"];
}

def ConvertElementwiseToLinalgPass : Pass<"convert-elementwise-to-linalg", ""> {
  let summary = "Convert ElementwiseMappable ops to linalg";
  let description = [{
    Convert ops with the `ElementwiseMappable` trait to linalg parallel loops.

    This pass only converts ops that operate on ranked tensors. It can be
    run on op which contains linalg ops (most commonly a
    FunctionOpInterface op).
  }];
  let dependentDialects = ["linalg::LinalgDialect", "memref::MemRefDialect"];
}

def ConvertLinalgToAffineLoopsPass : Pass<"convert-linalg-to-affine-loops"> {
  let summary = "Lower the operations from the linalg dialect into affine "
                "loops";
  let dependentDialects = [
    "affine::AffineDialect", "linalg::LinalgDialect", "memref::MemRefDialect"];
}

def ConvertLinalgToLoopsPass : Pass<"convert-linalg-to-loops"> {
  let summary = "Lower the operations from the linalg dialect into loops";
  let description = [{
    Lowers the `linalg` ops to loop nests using `scf.for`.

    Pre-condition: the operands used by the `linalg` ops have buffer semantics,
    i.e., tensor operands and results must be converted to memrefs via
    bufferization.
  }];
  let dependentDialects = [
    "linalg::LinalgDialect",
    "scf::SCFDialect",
    "affine::AffineDialect"
  ];
}

def ConvertLinalgToParallelLoopsPass
    : Pass<"convert-linalg-to-parallel-loops"> {
  let summary = "Lower the operations from the linalg dialect into parallel "
                "loops";
  let dependentDialects = [
    "affine::AffineDialect",
    "linalg::LinalgDialect",
    "memref::MemRefDialect",
    "scf::SCFDialect"
  ];
}

def LinalgFoldUnitExtentDimsPass : Pass<"linalg-fold-unit-extent-dims", ""> {
  let summary = "Remove unit-extent dimension in Linalg ops on tensors";
  let options = [
    Option<"useRankReducingSlices", "use-rank-reducing-slices", "bool",
           /*default=*/"false",
           "Generate rank-reducing slices instead of reassociative reshapes">
  ];
  let dependentDialects = [
    "linalg::LinalgDialect", "affine::AffineDialect", "memref::MemRefDialect"
  ];
}

def LinalgElementwiseOpFusionPass : Pass<"linalg-fuse-elementwise-ops"> {
  let summary = "Fuse elementwise operations on tensors";
  let dependentDialects = [
    "affine::AffineDialect", "linalg::LinalgDialect", "memref::MemRefDialect"
  ];
}

def LinalgInlineScalarOperandsPass : Pass<"linalg-inline-scalar-operands"> {
  let summary = "Inline scalar operands into linalg generic ops";
  let dependentDialects = [
    "linalg::LinalgDialect"
  ];
}

<<<<<<< HEAD
def LinalgMorphOpsPass : Pass<"linalg-morph-ops"> {
  let summary = "Convert named op to category ops or generic and vice-versa";

  let description = [{
    Convert a linalg op from one representation to another equivalent.
    For example, a linalg named op `linalg.add` can also be written as an
    category op `linalg.elementwise`, and can also be re-written as
    a `linalg.generic`, giving the morphism:

      named-op <--> category_op (elementwise, contraction, ..) <--> generic

    Note that the set of `linalg.generic` subsumes named and category ops
    and therefore not all `linalg.genric` can be converted to  named or
    category op. Similarly, catgory ops subsume named ops.

    Note:
     Legacy converters:
     `--linalg-generalize-named-ops` is the path `named-op --> generic-op`
     `--linalg-specialize-generic-ops` is the path `named-op <-- generic-op`
  }];
  let dependentDialects = ["linalg::LinalgDialect"];

  let options = [
    // named-op <--> category <--> generic

    // Lowering options
    Option<"namedToCategory", "named-to-category", "bool", /*default=*/"false",
           "convert named ops to category op e.g. `linalg.elementwise`">,
    Option<"categoryToGeneric", "category-to-generic", "bool", /*default=*/"false",
           "convert category ops e.g. `linalg.elementwise` to `linalg.generic`">,
    Option<"namedToGeneric", "named-to-generic", "bool", /*default=*/"false",
           "convert named ops e.g. `linalg.add` to `linalg.generic`">,

    // Lifting options
    //  TODOs: `generic-to-category`, `category-to-named`
    Option<"genericToNamed", "generic-to-named", "bool", /*default=*/"false",
           "convert linalg.generic to equivalent named ops"> ];
}

def LinalgGeneralizeNamedOpsPass : Pass<"linalg-generalize-named-ops"> {
  let summary = "Convert named ops into generic ops";
  let dependentDialects = ["linalg::LinalgDialect"];
}

def LinalgSpecializeGenericOpsPass : Pass<"linalg-specialize-generic-ops"> {
  let summary = "Convert generic ops back to named ops";
  let dependentDialects = ["linalg::LinalgDialect"];
}

=======
>>>>>>> 35227056
def LinalgFoldIntoElementwisePass : Pass<"linalg-fold-into-elementwise"> {
  let summary = "Fold transform, broadcast and other ops into elementwise";
  let dependentDialects = ["linalg::LinalgDialect"];
}

def LinalgDetensorizePass : InterfacePass<"linalg-detensorize", "FunctionOpInterface"> {
  let summary = "Detensorize linalg ops";
  let dependentDialects = [];

  let description = [{
    Detensoring is the process through which a tensor value is converted to one
    or potentially more primitive value(s). During this process, operations with
    such detensored operands are also converted to an equivalent form that works
    on primitives.

    The detensoring process is driven by linalg-on-tensor ops. In particular, a
    linalg-on-tensor op is checked to see whether *all* its operands can be
    detensored. If so, those operands are converted to their primitive
    counterparts and the linalg op is replaced by an equivalent op that takes
    those new primitive values as operands. Therefore, detensoring an op can be
    divided into 2 main logical phases:

    1. Detect/match an op that can be detensored.
    2. Detensor the operands of the op and replace it with a primitive
       equivalent.

    In addition to detensoring individual ops, this pass detensors internal
    control flow inside a function. All blocks except for the entry block are
    detensored by converting their arguments whenever possible.

    This can be run on any FunctionOpInterface op and must not be
    run on others. This is because it performs specific legalization of the
    blocks that make up the body, which it assumes has is a FunctionOpInterface.
  }];
  let options = [
    Option<"aggressiveMode", "aggressive-mode", "bool", /*default=*/"false",
           "Detensorize all ops that qualify for detensoring along with branch"
           " operands and basic-block arguments.">

  ];
}

def LinalgBlockPackMatmul : Pass<"linalg-block-pack-matmul"> {
  let summary = "Convert linalg matmul ops to block layout and back";
  let description = [{
    Pack a matmul operation into blocked layout with two levels of subdivision:
    - major 2D blocks - outer dimensions, consist of minor blocks
    - minor 2D blocks - inner dimensions, consist of scalar elements

    A 2D matmul MxNxK gets reshaped into blocked 4D representation
    as: [MB][NB][mb][nb] += [MB][KB][mb][kb] * [NB][KB][nb][kb]
    where the (MB, NB, KB) dimensions represent the major blocks,
    and the (mb, nb, kb) are the minor blocks of their respective
    original 2D dimensions (M, N, K).

    Depending on the initial operands' data layout and the specified
    packing options, the major blocks dimensions might get transposed
    e.g., [MB][KB] -> [KB][MB]. The minor blocks can also be transposed
    e.g., [mb][kb] -> [kb][mb].
    Any present batch dimensions remain unchanged.
    The final result is unpacked back to the original shape.

    For example, given a matmul operation:
    ```mlir
      %res = linalg.matmul ins(%A, %B) outs(%C)
    ```
    the default transformation result can be represented as:
    ```mlir
      %A_packed = pack %A : 2D <MxK> -> 4D <MBxKBxmbxkb>
      %B_packed = pack %B : 2D <KxN> -> 4D <NBxKBxnbxkb>
      %C_packed = pack %C : 2D <MxN> -> 4D <MBxNBxmbxnb>
      %res_packed = linalg.mmt4d ins(%A_packed, %B_packed) outs(%C_packed)
      %res = unpack %res_packed : 4D <MBxNBxmbxnb> -> 2D <MxN>
    ```
  }];
  let dependentDialects = ["linalg::LinalgDialect", "tensor::TensorDialect"];
  let options = [
    ListOption<"blockFactors", "block-factors", "int64_t",
               "Block factors (mb, nb, kb) for relayout">,
    Option<"allowPadding", "allow-padding", "bool",
           /*default=*/"true",
           "Allow packing padding">,
    ListOption<"mnkPaddedSizesNextMultipleOf", "mnk-padded-multiples", "int64_t",
               "Next multiples of the packing sizes">,
    ListOption<"mnkOrder", "mnk-order", "int64_t",
               "Permutation of matmul (M, N, K) dimensions order">,
    Option<"lhsTransposeOuterBlocks", "lhs-transpose-outer-blocks", "bool",
           /*default=*/"false",
           "Transpose LHS outer block layout [MB][KB] -> [KB][MB]">,
    Option<"lhsTransposeInnerBlocks", "lhs-transpose-inner-blocks", "bool",
           /*default=*/"false",
           "Transpose LHS inner block layout [mb][kb] -> [kb][mb]">,
    Option<"rhsTransposeOuterBlocks", "rhs-transpose-outer-blocks", "bool",
           /*default=*/"true",
           "Transpose RHS outer block layout [KB][NB] -> [NB][KB]">,
    Option<"rhsTransposeInnerBlocks", "rhs-transpose-inner-blocks", "bool",
           /*default=*/"true",
           "Transpose RHS inner block layout [kb][nb] -> [nb][kb]">
  ];
}

#endif // MLIR_DIALECT_LINALG_PASSES<|MERGE_RESOLUTION|>--- conflicted
+++ resolved
@@ -166,58 +166,6 @@
   ];
 }
 
-<<<<<<< HEAD
-def LinalgMorphOpsPass : Pass<"linalg-morph-ops"> {
-  let summary = "Convert named op to category ops or generic and vice-versa";
-
-  let description = [{
-    Convert a linalg op from one representation to another equivalent.
-    For example, a linalg named op `linalg.add` can also be written as an
-    category op `linalg.elementwise`, and can also be re-written as
-    a `linalg.generic`, giving the morphism:
-
-      named-op <--> category_op (elementwise, contraction, ..) <--> generic
-
-    Note that the set of `linalg.generic` subsumes named and category ops
-    and therefore not all `linalg.genric` can be converted to  named or
-    category op. Similarly, catgory ops subsume named ops.
-
-    Note:
-     Legacy converters:
-     `--linalg-generalize-named-ops` is the path `named-op --> generic-op`
-     `--linalg-specialize-generic-ops` is the path `named-op <-- generic-op`
-  }];
-  let dependentDialects = ["linalg::LinalgDialect"];
-
-  let options = [
-    // named-op <--> category <--> generic
-
-    // Lowering options
-    Option<"namedToCategory", "named-to-category", "bool", /*default=*/"false",
-           "convert named ops to category op e.g. `linalg.elementwise`">,
-    Option<"categoryToGeneric", "category-to-generic", "bool", /*default=*/"false",
-           "convert category ops e.g. `linalg.elementwise` to `linalg.generic`">,
-    Option<"namedToGeneric", "named-to-generic", "bool", /*default=*/"false",
-           "convert named ops e.g. `linalg.add` to `linalg.generic`">,
-
-    // Lifting options
-    //  TODOs: `generic-to-category`, `category-to-named`
-    Option<"genericToNamed", "generic-to-named", "bool", /*default=*/"false",
-           "convert linalg.generic to equivalent named ops"> ];
-}
-
-def LinalgGeneralizeNamedOpsPass : Pass<"linalg-generalize-named-ops"> {
-  let summary = "Convert named ops into generic ops";
-  let dependentDialects = ["linalg::LinalgDialect"];
-}
-
-def LinalgSpecializeGenericOpsPass : Pass<"linalg-specialize-generic-ops"> {
-  let summary = "Convert generic ops back to named ops";
-  let dependentDialects = ["linalg::LinalgDialect"];
-}
-
-=======
->>>>>>> 35227056
 def LinalgFoldIntoElementwisePass : Pass<"linalg-fold-into-elementwise"> {
   let summary = "Fold transform, broadcast and other ops into elementwise";
   let dependentDialects = ["linalg::LinalgDialect"];
