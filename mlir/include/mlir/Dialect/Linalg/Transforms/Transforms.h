--- conflicted
+++ resolved
@@ -437,21 +437,6 @@
 void peelLoops(RewriterBase &rewriter, ArrayRef<scf::ForOp> loops);
 
 /// Pad the iterator dimensions `paddingDimensions` of all `opToPad` operands
-<<<<<<< HEAD
-/// to a static bounding box. `padToMultipleOf` indicates that each padding
-/// dimension should be padded to the specified multiple. If the derived padding
-/// sizes should not be rounded up to any multiple, use "1". Use `paddingValues`
-/// and `packPaddings` to set padding value and nofold attribute of the created
-/// tensor::PadOps, respectively. Update `paddedOp` to the cloned operation with
-/// statically shaped `paddingDimensions` and return the extracted dynamically
-/// shaped results. If padding fails, return failure.
-FailureOr<SmallVector<Value>>
-rewriteAsPaddedOp(RewriterBase &rewriter, LinalgOp opToPad,
-                  ArrayRef<int64_t> paddingDimensions,
-                  ArrayRef<int64_t> padToMultipleOf,
-                  ArrayRef<Attribute> paddingValues,
-                  ArrayRef<bool> packPaddings, LinalgOp &paddedOp);
-=======
 /// to a static bounding box. The original `opToPad` is cloned and operates on
 /// the padded tensors.
 ///
@@ -470,7 +455,6 @@
                                 SmallVector<Value> &replacements,
                                 SmallVector<tensor::PadOp> &padOps,
                                 bool copyBack);
->>>>>>> bac3a63c
 
 namespace detail {
 
