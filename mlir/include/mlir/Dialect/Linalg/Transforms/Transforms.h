--- conflicted
+++ resolved
@@ -1207,8 +1207,6 @@
               linalg::LinalgOp linalgOp, tensor::UnPackOp maybeUnPackOp,
               ArrayRef<int64_t> outerPerm, ArrayRef<int64_t> innerPerm);
 
-<<<<<<< HEAD
-=======
 /// Rewrite tensor.from_elements to linalg.generic.
 FailureOr<Operation *>
 rewriteInDestinationPassingStyle(RewriterBase &rewriter,
@@ -1223,7 +1221,6 @@
 FailureOr<Operation *> rewriteInDestinationPassingStyle(RewriterBase &rewriter,
                                                         tensor::PadOp padOp);
 
->>>>>>> cd74f4a4
 } // namespace linalg
 } // namespace mlir
 
