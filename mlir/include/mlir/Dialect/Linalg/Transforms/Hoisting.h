//===- Hoisting.h - Linalg hoisting transformations -------------*- C++ -*-===//
//
// Part of the LLVM Project, under the Apache License v2.0 with LLVM Exceptions.
// See https://llvm.org/LICENSE.txt for license information.
// SPDX-License-Identifier: Apache-2.0 WITH LLVM-exception
//
//===----------------------------------------------------------------------===//

#ifndef MLIR_DIALECT_LINALG_TRANSFORMS_HOISTING_H_
#define MLIR_DIALECT_LINALG_TRANSFORMS_HOISTING_H_

namespace mlir {
class FuncOp;
struct LogicalResult;

namespace linalg {
class PadTensorOp;
<<<<<<< HEAD

/// Hoist alloc/dealloc pairs and alloca op out of immediately enclosing
/// scf::ForOp if both conditions are true:
///   1. All operands are defined outside the loop.
///   2. All uses are ViewLikeOp or DeallocOp.
// TODO: generalize on a per-need basis.
void hoistViewAllocOps(FuncOp func);
=======
>>>>>>> 2e412c55

/// Hoist vector.transfer_read/vector.transfer_write on buffers pairs out of
/// immediately enclosing scf::ForOp iteratively, if the following conditions
/// are true:
///   1. The two ops access the same memref with the same indices.
///   2. All operands are invariant under the enclosing scf::ForOp.
///   3. No uses of the memref either dominate the transfer_read or are
///   dominated by the transfer_write (i.e. no aliasing between the write and
///   the read across the loop)
/// To improve hoisting opportunities, call the `moveLoopInvariantCode` helper
/// function on the candidate loop above which to hoist. Hoisting the transfers
/// results in scf::ForOp yielding the value that originally transited through
/// memory.
// TODO: generalize on a per-need basis.
void hoistRedundantVectorTransfers(FuncOp func);

/// Same behavior as `hoistRedundantVectorTransfers` but works on tensors
/// instead of buffers.
void hoistRedundantVectorTransfersOnTensor(FuncOp func);

/// Mechanically hoist padding operations on tensors by `nLoops` into a new,
/// generally larger tensor. This achieves packing of multiple padding ops into
/// a larger tensor. On success, `padTensorOp` is replaced by the cloned version
/// in the packing loop so the caller can continue reasoning about the padding
/// operation.
///
/// Example in pseudo-mlir:
/// =======================
///
/// If hoistPaddingOnTensors is called with `nLoops` = 2 on the following IR.
/// ```
///    scf.for (%i, %j, %k)
///      %st0 = subtensor f(%i, %k) : ... to tensor<?x?xf32>
///      %0 = linalg.pad_tensor %st0 low[0, 0] high[...] {
///      ^bb0( ... ):
///        linalg.yield %pad
///      } : tensor<?x?xf32> to tensor<4x8xf32>
///      compute(%0)
/// ```
///
/// IR resembling the following is produced:
///
/// ```
///    scf.for (%i) {
///      %packed_init = linalg.init_tensor range(%j) : tensor<?x4x8xf32>
///      %packed = scf.for (%k) iter_args(%p : %packed_init) {
///        %st0 = subtensor f(%i, %k) : ... to tensor<?x?xf32>
///        %0 = linalg.pad_tensor %st0 low[0, 0] high[...] {
///        ^bb0( ... ):
///          linalg.yield %pad
///        } : tensor<?x?xf32> to tensor<4x8xf32>
///        %1 = subtensor_insert %0 ... : tensor<4x8xf32> to tensor<?x4x8xf32>
///        scf.yield %1: tensor<?x4x8xf32>
///      } -> tensor<?x4x8xf32>
///      scf.for (%j, %k) {
///        %st0 = subtensor %packed [%k, 0, 0][1, 4, 8][1, 1, 1] :
///                 tensor<?x4x8xf32> to tensor<4x8xf32>
///        compute(%st0)
///      }
///    }
/// ```
LogicalResult hoistPaddingOnTensors(PadTensorOp &padTensorOp, unsigned nLoops);

} // namespace linalg
} // namespace mlir

#endif // MLIR_DIALECT_LINALG_TRANSFORMS_HOISTING_H_<|MERGE_RESOLUTION|>--- conflicted
+++ resolved
@@ -15,16 +15,6 @@
 
 namespace linalg {
 class PadTensorOp;
-<<<<<<< HEAD
-
-/// Hoist alloc/dealloc pairs and alloca op out of immediately enclosing
-/// scf::ForOp if both conditions are true:
-///   1. All operands are defined outside the loop.
-///   2. All uses are ViewLikeOp or DeallocOp.
-// TODO: generalize on a per-need basis.
-void hoistViewAllocOps(FuncOp func);
-=======
->>>>>>> 2e412c55
 
 /// Hoist vector.transfer_read/vector.transfer_write on buffers pairs out of
 /// immediately enclosing scf::ForOp iteratively, if the following conditions
