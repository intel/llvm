//===- CodegenStrategy.h - Linalg programmable codegen strategy -*- C++ -*-===//
//
// Part of the LLVM Project, under the Apache License v2.0 with LLVM Exceptions.
// See https://llvm.org/LICENSE.txt for license information.
// SPDX-License-Identifier: Apache-2.0 WITH LLVM-exception
//
//===----------------------------------------------------------------------===//

#ifndef MLIR_DIALECT_LINALG_TRANSFORMS_CODEGENSTRATEGY_H_
#define MLIR_DIALECT_LINALG_TRANSFORMS_CODEGENSTRATEGY_H_

#include "mlir/Conversion/VectorToSCF/VectorToSCF.h"
#include "mlir/Dialect/Linalg/Transforms/Transforms.h"

namespace mlir {

class FuncOp;

namespace linalg {

/// Abstract Transformation class applied in a sequence that also handles state
/// through markers.
struct Transformation {
  explicit Transformation(linalg::LinalgTransformationFilter::FilterFunction f)
      : filter(f) {}
  virtual ~Transformation() = default;
  virtual OwningRewritePatternList
  buildRewritePatterns(MLIRContext *context,
                       linalg::LinalgTransformationFilter m) = 0;
  linalg::LinalgTransformationFilter::FilterFunction filter = nullptr;
};

/// SFINAE: Enqueue helper for ConcreteOpType that have a `getOperationName`.
template <template <typename> class PatternType, typename ConcreteOpType,
          typename OptionsType,
          typename = std::enable_if_t<std::is_member_function_pointer<
              decltype(&ConcreteOpType::getOperationName)>::value>>
void sfinae_enqueue(OwningRewritePatternList &patternList, OptionsType options,
                    MLIRContext *context, StringRef opName,
                    linalg::LinalgTransformationFilter m) {
  assert(opName == ConcreteOpType::getOperationName() &&
         "explicit name must match ConcreteOpType::getOperationName");
  patternList.insert<PatternType<ConcreteOpType>>(context, options, m);
}

/// SFINAE: Enqueue helper for OpType that do not have a `getOperationName`
/// (e.g. LinalgOp, other interfaces, Operation*).
template <template <typename> class PatternType, typename OpType,
          typename OptionsType>
void sfinae_enqueue(OwningRewritePatternList &patternList, OptionsType options,
                    MLIRContext *context, StringRef opName,
                    linalg::LinalgTransformationFilter m) {
  assert(!opName.empty() && "opName must not be empty");
  patternList.insert<PatternType<OpType>>(opName, context, options, m);
}

template <typename PatternType, typename OpType, typename OptionsType>
void enqueue(OwningRewritePatternList &patternList, OptionsType options,
             MLIRContext *context, StringRef opName,
             linalg::LinalgTransformationFilter m) {
  if (!opName.empty())
    patternList.insert<PatternType>(opName, context, options, m);
  else
    patternList.insert<PatternType>(m.addOpFilter<OpType>(), options);
}

/// Promotion transformation enqueues a particular stage-1 pattern for
/// `Tile<LinalgOpType>`with the appropriate `options`.
<<<<<<< HEAD
template <typename LinalgOpType>
struct Tile : public Transformation {
=======
template <typename LinalgOpType> struct Tile : public Transformation {
>>>>>>> 2e412c55
  explicit Tile(linalg::LinalgTilingOptions options,
                linalg::LinalgTransformationFilter::FilterFunction f = nullptr)
      : Transformation(f), opName(LinalgOpType::getOperationName()),
        options(options) {}

  Tile(StringRef name, linalg::LinalgTilingOptions options,
       linalg::LinalgTransformationFilter::FilterFunction f = nullptr)
      : Transformation(f), opName(name), options(options) {}

  OwningRewritePatternList
  buildRewritePatterns(MLIRContext *context,
                       linalg::LinalgTransformationFilter m) override {
    OwningRewritePatternList tilingPatterns;
    sfinae_enqueue<linalg::LinalgTilingPattern, LinalgOpType>(
        tilingPatterns, options, context, opName, m);
    return tilingPatterns;
  }

private:
  std::string opName;
  linalg::LinalgTilingOptions options;
};

/// Promotion transformation enqueues a particular stage-1 pattern for
/// `Promote<LinalgOpType>`with the appropriate `options`.
<<<<<<< HEAD
template <typename LinalgOpType>
struct Promote : public Transformation {
=======
template <typename LinalgOpType> struct Promote : public Transformation {
>>>>>>> 2e412c55
  explicit Promote(
      linalg::LinalgPromotionOptions options,
      linalg::LinalgTransformationFilter::FilterFunction f = nullptr)
      : Transformation(f), opName(LinalgOpType::getOperationName()),
        options(options) {}

  Promote(StringRef name, linalg::LinalgPromotionOptions options,
          linalg::LinalgTransformationFilter::FilterFunction f = nullptr)
      : Transformation(f), opName(name), options(options) {}

  OwningRewritePatternList
  buildRewritePatterns(MLIRContext *context,
                       linalg::LinalgTransformationFilter m) override {
    OwningRewritePatternList promotionPatterns;
    sfinae_enqueue<linalg::LinalgPromotionPattern, LinalgOpType>(
        promotionPatterns, options, context, opName, m);
    return promotionPatterns;
  }

private:
  std::string opName;
  linalg::LinalgPromotionOptions options;
};

/// Vectorization transformation enqueues a particular stage-1 pattern for
/// `LinalgVectorizationPattern<LinalgOpType>` as well as copy to vector
/// transfer rewrite forwarding patterns.
template <typename LinalgOpType = LinalgOp>
struct Vectorize : public Transformation {
  explicit Vectorize(
      linalg::LinalgVectorizationOptions options,
      linalg::LinalgTransformationFilter::FilterFunction f = nullptr)
      : Transformation(f), opName(), options(options) {}

  Vectorize(StringRef name, linalg::LinalgVectorizationOptions options,
            linalg::LinalgTransformationFilter::FilterFunction f = nullptr)
      : Transformation(f), opName(name), options(options) {}

  OwningRewritePatternList
  buildRewritePatterns(MLIRContext *context,
                       linalg::LinalgTransformationFilter m) override {
    OwningRewritePatternList vectorizationPatterns;
    enqueue<linalg::LinalgVectorizationPattern, LinalgOpType>(
        vectorizationPatterns, options, context, opName, m);
    vectorizationPatterns.insert<linalg::LinalgCopyVTRForwardingPattern,
                                 linalg::LinalgCopyVTWForwardingPattern>(
        context, /*benefit=*/2);
    return vectorizationPatterns;
  }

private:
  std::string opName;
  linalg::LinalgVectorizationOptions options;
<<<<<<< HEAD
=======
};

/// Options to control the application of late transformations.
struct LateCodegenStrategyOptions {
  bool enableLICM = true;
  bool enableHoistRedundantVectorTransfers = true;
  bool enableHoistRedundantVectorTransfersOnTensor = true;
  bool enableVectorTransferPartialRewrite = true;
  bool enableVectorContractLowering = true;
  bool enableVectorToSCFConversion = true;
>>>>>>> 2e412c55
};

/// Codegen strategy controls how a Linalg op is progressively lowered.
/// The application uses a 3-level staged patterns strategy which allows
/// ordering transformations by using the Linalg `applyStagedPatterns`
/// function, where:
///   1. The first stage consists of the successive `tile`, `promote` and
///   `vectorize` patterns, applied sequentially.
///   2. The second stage consists of common local canonicalization patterns
///   that are applied eagerly after each stage-1 pattern.
///   3. the third stage consists of more global transformation, also applied
///   eagerly, after all stage-2 patterns. Such more global transformations
struct CodegenStrategy {
  /// Append a pattern to add a level of tiling for `LinalgOpType` with tiling
  /// `options`.
  template <typename LinalgOpType>
  CodegenStrategy &
  tile(linalg::LinalgTilingOptions options,
       linalg::LinalgTransformationFilter::FilterFunction f = nullptr) {
    transformationSequence.emplace_back(
        std::make_unique<Tile<LinalgOpType>>(options, f));
    return *this;
  }
  /// Append a pattern to add a level of tiling for `LinalgOpType` with tiling
  /// `options`.
  template <typename LinalgOpType>
  CodegenStrategy &
  tile(StringRef opName, linalg::LinalgTilingOptions options,
       linalg::LinalgTransformationFilter::FilterFunction f = nullptr) {
    transformationSequence.emplace_back(
        std::make_unique<Tile<LinalgOpType>>(opName, options, f));
    return *this;
  }
  /// Conditionally append a pattern to add a level of tiling for
  /// `LinalgOpType` with tiling `options`.
  template <typename LinalgOpType>
  CodegenStrategy &
  tileIf(bool b, linalg::LinalgTilingOptions options,
         linalg::LinalgTransformationFilter::FilterFunction f = nullptr) {
    return b ? tile<LinalgOpType>(options) : *this;
  }
  /// Conditionally append a pattern to add a level of tiling for
  /// `LinalgOpType` with tiling `options`.
  template <typename LinalgOpType>
  CodegenStrategy &
  tileIf(bool b, StringRef opName, linalg::LinalgTilingOptions options,
         linalg::LinalgTransformationFilter::FilterFunction f = nullptr) {
    return b ? tile<LinalgOpType>(opName, options) : *this;
  }
<<<<<<< HEAD
  /// Append a pattern to add a level of promotion for `LinalgOpType` with
  /// promotion `options`.
  template <typename LinalgOpType>
  CodegenStrategy &
  promote(linalg::LinalgPromotionOptions options,
          linalg::LinalgTransformationFilter::FilterFunction f = nullptr) {
    transformationSequence.emplace_back(
        std::make_unique<Promote<LinalgOpType>>(options, f));
    return *this;
  }
=======
>>>>>>> 2e412c55
  /// Append a pattern to add a level of promotion for `LinalgOpType` with
  /// promotion `options`.
  template <typename LinalgOpType>
  CodegenStrategy &
<<<<<<< HEAD
  promote(StringRef opName, linalg::LinalgPromotionOptions options,
          linalg::LinalgTransformationFilter::FilterFunction f = nullptr) {
    transformationSequence.emplace_back(
        std::make_unique<Promote<LinalgOpType>>(opName, options, f));
    return *this;
  }
  /// Conditionally append a pattern to add a level of promotion for
  /// `LinalgOpType` with promotion `options`.
  template <typename LinalgOpType>
  CodegenStrategy &
  promoteIf(bool b, StringRef opName, linalg::LinalgPromotionOptions options,
            linalg::LinalgTransformationFilter::FilterFunction f = nullptr) {
    return b ? promote<LinalgOpType>(opName, options, f) : *this;
=======
  promote(linalg::LinalgPromotionOptions options,
          linalg::LinalgTransformationFilter::FilterFunction f = nullptr) {
    transformationSequence.emplace_back(
        std::make_unique<Promote<LinalgOpType>>(options, f));
    return *this;
  }
  /// Append a pattern to add a level of promotion for `LinalgOpType` with
  /// promotion `options`.
  template <typename LinalgOpType>
  CodegenStrategy &
  promote(StringRef opName, linalg::LinalgPromotionOptions options,
          linalg::LinalgTransformationFilter::FilterFunction f = nullptr) {
    transformationSequence.emplace_back(
        std::make_unique<Promote<LinalgOpType>>(opName, options, f));
>>>>>>> 2e412c55
    return *this;
  }
  /// Conditionally append a pattern to add a level of promotion for
  /// `LinalgOpType` with promotion `options`.
  template <typename LinalgOpType>
  CodegenStrategy &
<<<<<<< HEAD
=======
  promoteIf(bool b, StringRef opName, linalg::LinalgPromotionOptions options,
            linalg::LinalgTransformationFilter::FilterFunction f = nullptr) {
    return b ? promote<LinalgOpType>(opName, options, f) : *this;
    return *this;
  }
  /// Conditionally append a pattern to add a level of promotion for
  /// `LinalgOpType` with promotion `options`.
  template <typename LinalgOpType>
  CodegenStrategy &
>>>>>>> 2e412c55
  promoteIf(bool b, linalg::LinalgPromotionOptions options,
            linalg::LinalgTransformationFilter::FilterFunction f = nullptr) {
    return b ? promote<LinalgOpType>(options, f) : *this;
    return *this;
  }
  /// Append a pattern to rewrite `LinalgOpType` as a vector operation.
  template <typename LinalgOpType>
  CodegenStrategy &
  vectorize(linalg::LinalgTransformationFilter::FilterFunction f = nullptr) {
    transformationSequence.emplace_back(
        std::make_unique<Vectorize<LinalgOpType>>(
            linalg::LinalgVectorizationOptions(), f));
    return *this;
  }
  /// Conditionally append a pattern to rewrite `LinalgOpType` as a vector
  /// operation.
  template <typename LinalgOpType>
  CodegenStrategy &
  vectorizeIf(bool b,
              linalg::LinalgTransformationFilter::FilterFunction f = nullptr) {
    return b ? vectorize<LinalgOpType>(f) : *this;
    return *this;
  }
  /// Append a pattern to rewrite `LinalgOpType` as a vector operation.
  CodegenStrategy &
  vectorize(StringRef opName,
            linalg::LinalgTransformationFilter::FilterFunction f = nullptr) {
    assert(!opName.empty() && "expected an op name");
    transformationSequence.emplace_back(std::make_unique<Vectorize<LinalgOp>>(
        opName, linalg::LinalgVectorizationOptions(), f));
    return *this;
  }
  /// Conditionally append a pattern to rewrite `LinalgOpType` as a vector
  /// operation.
  CodegenStrategy &
  vectorizeIf(bool b, StringRef opName,
              linalg::LinalgTransformationFilter::FilterFunction f = nullptr) {
    return b ? vectorize(opName, f) : *this;
    return *this;
  }
  /// Configure the post staged-patterns late vector transformations.
  CodegenStrategy &
  setVectorTransformsOptions(vector::VectorTransformsOptions options) {
    vectorTransformsOptions = options;
    return *this;
  }
  /// Configure the post staged-patterns late vector.transfer to scf
  /// conversion.
  CodegenStrategy &
  setVectorTransferToSCFOptions(VectorTransferToSCFOptions options) {
    vectorToSCFOptions = options;
    return *this;
  }
<<<<<<< HEAD
  /// Configure the post staged-patterns late vector.transfer to scf
  /// conversion.
  CodegenStrategy &setHoistInvariantCode(bool enableLICM) {
    this->enableLICM = enableLICM;
=======
  ///
  /// Configure the application of late transformations.
  ///
  CodegenStrategy &setEnableLICM(bool val) {
    this->lateCodegenStrategyOptions.enableLICM = val;
    return *this;
  }
  CodegenStrategy &setEnableHoistRedundantVectorTransfers(bool val) {
    this->lateCodegenStrategyOptions.enableHoistRedundantVectorTransfers = val;
    return *this;
  }
  CodegenStrategy &setEnableHoistRedundantVectorTransfersOnTensor(bool val) {
    this->lateCodegenStrategyOptions
        .enableHoistRedundantVectorTransfersOnTensor = val;
    return *this;
  }
  CodegenStrategy &setEnableVectorTransferPartialRewrite(bool val) {
    this->lateCodegenStrategyOptions.enableVectorTransferPartialRewrite = val;
    return *this;
  }
  CodegenStrategy &setEnableVectorContractLowering(bool val) {
    this->lateCodegenStrategyOptions.enableVectorContractLowering = val;
    return *this;
  }
  CodegenStrategy &setEnableVectorToSCFConversion(bool val) {
    this->lateCodegenStrategyOptions.enableVectorToSCFConversion = val;
>>>>>>> 2e412c55
    return *this;
  }

  /// Apply the transformation patterns in sequence with cleanup
  /// transformations interleaved.
  void transform(FuncOp func) const;

private:
  LogicalResult postPatternTransforms(Operation *func) const;

  vector::VectorTransformsOptions vectorTransformsOptions;
  VectorTransferToSCFOptions vectorToSCFOptions;
  SmallVector<std::unique_ptr<Transformation>, 4> transformationSequence;
<<<<<<< HEAD
  bool enableLICM = true;
=======
  LateCodegenStrategyOptions lateCodegenStrategyOptions;
>>>>>>> 2e412c55
};

} // namespace linalg
} // namespace mlir

#endif // MLIR_DIALECT_LINALG_TRANSFORMS_CODEGENSTRATEGY_H_<|MERGE_RESOLUTION|>--- conflicted
+++ resolved
@@ -66,12 +66,7 @@
 
 /// Promotion transformation enqueues a particular stage-1 pattern for
 /// `Tile<LinalgOpType>`with the appropriate `options`.
-<<<<<<< HEAD
-template <typename LinalgOpType>
-struct Tile : public Transformation {
-=======
 template <typename LinalgOpType> struct Tile : public Transformation {
->>>>>>> 2e412c55
   explicit Tile(linalg::LinalgTilingOptions options,
                 linalg::LinalgTransformationFilter::FilterFunction f = nullptr)
       : Transformation(f), opName(LinalgOpType::getOperationName()),
@@ -97,12 +92,7 @@
 
 /// Promotion transformation enqueues a particular stage-1 pattern for
 /// `Promote<LinalgOpType>`with the appropriate `options`.
-<<<<<<< HEAD
-template <typename LinalgOpType>
-struct Promote : public Transformation {
-=======
 template <typename LinalgOpType> struct Promote : public Transformation {
->>>>>>> 2e412c55
   explicit Promote(
       linalg::LinalgPromotionOptions options,
       linalg::LinalgTransformationFilter::FilterFunction f = nullptr)
@@ -156,8 +146,6 @@
 private:
   std::string opName;
   linalg::LinalgVectorizationOptions options;
-<<<<<<< HEAD
-=======
 };
 
 /// Options to control the application of late transformations.
@@ -168,7 +156,6 @@
   bool enableVectorTransferPartialRewrite = true;
   bool enableVectorContractLowering = true;
   bool enableVectorToSCFConversion = true;
->>>>>>> 2e412c55
 };
 
 /// Codegen strategy controls how a Linalg op is progressively lowered.
@@ -218,7 +205,6 @@
          linalg::LinalgTransformationFilter::FilterFunction f = nullptr) {
     return b ? tile<LinalgOpType>(opName, options) : *this;
   }
-<<<<<<< HEAD
   /// Append a pattern to add a level of promotion for `LinalgOpType` with
   /// promotion `options`.
   template <typename LinalgOpType>
@@ -229,13 +215,10 @@
         std::make_unique<Promote<LinalgOpType>>(options, f));
     return *this;
   }
-=======
->>>>>>> 2e412c55
   /// Append a pattern to add a level of promotion for `LinalgOpType` with
   /// promotion `options`.
   template <typename LinalgOpType>
   CodegenStrategy &
-<<<<<<< HEAD
   promote(StringRef opName, linalg::LinalgPromotionOptions options,
           linalg::LinalgTransformationFilter::FilterFunction f = nullptr) {
     transformationSequence.emplace_back(
@@ -249,40 +232,12 @@
   promoteIf(bool b, StringRef opName, linalg::LinalgPromotionOptions options,
             linalg::LinalgTransformationFilter::FilterFunction f = nullptr) {
     return b ? promote<LinalgOpType>(opName, options, f) : *this;
-=======
-  promote(linalg::LinalgPromotionOptions options,
-          linalg::LinalgTransformationFilter::FilterFunction f = nullptr) {
-    transformationSequence.emplace_back(
-        std::make_unique<Promote<LinalgOpType>>(options, f));
-    return *this;
-  }
-  /// Append a pattern to add a level of promotion for `LinalgOpType` with
-  /// promotion `options`.
-  template <typename LinalgOpType>
-  CodegenStrategy &
-  promote(StringRef opName, linalg::LinalgPromotionOptions options,
-          linalg::LinalgTransformationFilter::FilterFunction f = nullptr) {
-    transformationSequence.emplace_back(
-        std::make_unique<Promote<LinalgOpType>>(opName, options, f));
->>>>>>> 2e412c55
     return *this;
   }
   /// Conditionally append a pattern to add a level of promotion for
   /// `LinalgOpType` with promotion `options`.
   template <typename LinalgOpType>
   CodegenStrategy &
-<<<<<<< HEAD
-=======
-  promoteIf(bool b, StringRef opName, linalg::LinalgPromotionOptions options,
-            linalg::LinalgTransformationFilter::FilterFunction f = nullptr) {
-    return b ? promote<LinalgOpType>(opName, options, f) : *this;
-    return *this;
-  }
-  /// Conditionally append a pattern to add a level of promotion for
-  /// `LinalgOpType` with promotion `options`.
-  template <typename LinalgOpType>
-  CodegenStrategy &
->>>>>>> 2e412c55
   promoteIf(bool b, linalg::LinalgPromotionOptions options,
             linalg::LinalgTransformationFilter::FilterFunction f = nullptr) {
     return b ? promote<LinalgOpType>(options, f) : *this;
@@ -336,12 +291,6 @@
     vectorToSCFOptions = options;
     return *this;
   }
-<<<<<<< HEAD
-  /// Configure the post staged-patterns late vector.transfer to scf
-  /// conversion.
-  CodegenStrategy &setHoistInvariantCode(bool enableLICM) {
-    this->enableLICM = enableLICM;
-=======
   ///
   /// Configure the application of late transformations.
   ///
@@ -368,7 +317,6 @@
   }
   CodegenStrategy &setEnableVectorToSCFConversion(bool val) {
     this->lateCodegenStrategyOptions.enableVectorToSCFConversion = val;
->>>>>>> 2e412c55
     return *this;
   }
 
@@ -382,11 +330,7 @@
   vector::VectorTransformsOptions vectorTransformsOptions;
   VectorTransferToSCFOptions vectorToSCFOptions;
   SmallVector<std::unique_ptr<Transformation>, 4> transformationSequence;
-<<<<<<< HEAD
-  bool enableLICM = true;
-=======
   LateCodegenStrategyOptions lateCodegenStrategyOptions;
->>>>>>> 2e412c55
 };
 
 } // namespace linalg
