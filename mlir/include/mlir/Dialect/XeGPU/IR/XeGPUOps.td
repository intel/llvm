--- conflicted
+++ resolved
@@ -303,14 +303,11 @@
     OpBuilder<(ins "Value": $TensorDesc,
                    "xegpu::CachePolicyAttr": $l1_hint,
                    "xegpu::CachePolicyAttr": $l2_hint,
-<<<<<<< HEAD
-=======
                    "xegpu::CachePolicyAttr": $l3_hint)>,
     OpBuilder<(ins "Value": $TensorDesc,
                    "ArrayRef<OpFoldResult>": $offsets,
                    "xegpu::CachePolicyAttr": $l1_hint,
                    "xegpu::CachePolicyAttr": $l2_hint,
->>>>>>> 35227056
                    "xegpu::CachePolicyAttr": $l3_hint)>
   ];
 
@@ -401,29 +398,17 @@
     prop-dict attr-dict `:` qualified(type($TensorDesc)) `->` type($value)
   }];
 
-<<<<<<< HEAD
-  let assemblyFormat = [{
-    $TensorDesc ``
-    custom<OptionalDynamicIndexList>($offsets, $const_offsets)
-    prop-dict attr-dict `:` qualified(type($TensorDesc)) `->` type($value)
-  }];
-
-=======
->>>>>>> 35227056
   let builders = [
     OpBuilder<(ins "Type": $value, "Value": $TensorDesc,
                     "UnitAttr": $packed, "DenseI64ArrayAttr": $transpose,
                     "xegpu::CachePolicyAttr": $l1_hint,
                     "xegpu::CachePolicyAttr": $l2_hint,
-<<<<<<< HEAD
-=======
                     "xegpu::CachePolicyAttr": $l3_hint)>,
     OpBuilder<(ins "Type": $value, "Value": $TensorDesc,
                     "ArrayRef<OpFoldResult>": $offsets,
                     "UnitAttr": $packed, "DenseI64ArrayAttr": $transpose,
                     "xegpu::CachePolicyAttr": $l1_hint,
                     "xegpu::CachePolicyAttr": $l2_hint,
->>>>>>> 35227056
                     "xegpu::CachePolicyAttr": $l3_hint)>
   ];
 
@@ -505,30 +490,16 @@
     prop-dict attr-dict `:`  type($value) `,` qualified(type($TensorDesc))
   }];
 
-<<<<<<< HEAD
-   let assemblyFormat = [{
-    $value `,`
-    $TensorDesc ``
-    custom<OptionalDynamicIndexList>($offsets, $const_offsets)
-    prop-dict attr-dict `:`  type($value) `,` qualified(type($TensorDesc))
-  }];
-
-=======
->>>>>>> 35227056
   let builders = [
     OpBuilder<(ins "Value": $value, "Value": $TensorDesc,
                    "xegpu::CachePolicyAttr": $l1_hint,
                    "xegpu::CachePolicyAttr": $l2_hint,
-<<<<<<< HEAD
-                   "xegpu::CachePolicyAttr": $l3_hint)>
-=======
                    "xegpu::CachePolicyAttr": $l3_hint)>,
     OpBuilder<(ins "Value": $value, "Value": $TensorDesc,
                   "ArrayRef<OpFoldResult>": $offsets,
                   "xegpu::CachePolicyAttr": $l1_hint,
                   "xegpu::CachePolicyAttr": $l2_hint,
                   "xegpu::CachePolicyAttr": $l3_hint)>
->>>>>>> 35227056
   ];
 
 
@@ -693,8 +664,6 @@
     As compared to prefetch_nd, which works on non-scattered TensorDesc,
     it works on scattered TensorDesc instead.
 
-<<<<<<< HEAD
-=======
     Arguments:
     - `source`: represents the memory region to be loaded from, which can be either a
         tensor_desc or a 1D memref or pointer (ui64, ui32, i64 or i32).
@@ -707,7 +676,6 @@
     - `offset_align_byte`: required if `source` is a pointer. If `source` is not a pointer,
         it is not allowed. Represents the alignment in bytes of each offset in offsets.
 
->>>>>>> 35227056
     Example 1:
     ```mlir
       xegpu.prefetch %tdesc {l1_hint = #xegpu.cache_hint<cached>,
@@ -719,11 +687,7 @@
     Example 2:
     A variant accepts memref as base pointer and an offset instead of scattered TensorTdesc.
     It combines "create scattered TensorTdesc" and "prefetch with scattered TensorTdesc".
-<<<<<<< HEAD
-    The source operand could be a raw pointer (uint64_t).
-=======
     The source operand could be a raw pointer (ui64, ui32, i64, i32).
->>>>>>> 35227056
     Please refer to create_tdesc for the restriction of memref.
     ```mlir
       %a = memref.alloc() : memref<1024xf32>
@@ -734,15 +698,6 @@
         : memref<1024xf32>, vector<4xindex>
     ```
 
-<<<<<<< HEAD
-  }];
-
-  let arguments = (ins XeGPU_GatherScatterSourceType: $source,
-                       Optional<XeGPU_OffsetType>: $offsets,
-                       OptionalAttr<XeGPU_CacheHintAttr>: $l1_hint,
-                       OptionalAttr<XeGPU_CacheHintAttr>: $l2_hint,
-                       OptionalAttr<XeGPU_CacheHintAttr>: $l3_hint);
-=======
     Example 3 (SIMT mode):
     SIMT mode only accepts the offsets variant.
     ```mlir
@@ -770,7 +725,6 @@
       OptionalAttr<XeGPU_CacheHintAttr>:$l2_hint,
       OptionalAttr<XeGPU_CacheHintAttr>:$l3_hint,
       OptionalAttr<I64Attr>:$offset_align_byte);
->>>>>>> 35227056
 
   let extraClassDeclaration = extraBaseClassDeclaration # [{
     Type getSourceType() {
@@ -797,16 +751,6 @@
     attr-dict `:` type(operands)
   }];
 
-<<<<<<< HEAD
-  let assemblyFormat = [{
-    $source
-    (`[` $offsets^ `]`)?
-    prop-dict
-    attr-dict `:` type(operands)
-  }];
-
-=======
->>>>>>> 35227056
   let builders = [
     OpBuilder<(ins "Value": $source,
                     "xegpu::CachePolicyAttr": $l1_hint,
@@ -867,39 +811,10 @@
             vector<16xi1> -> vector<16x8xf32>
   ```
 
-<<<<<<< HEAD
-  Example 3 (SIMT mode):
-=======
   Example 3:
   A variant accepts memref as base pointer and an offset instead of scattered TensorTdesc.
   It combines "create scattered TensorTdesc" and "load with scattered TensorTdesc".
   The source operand could be a raw pointer (ui64, ui32, i64, i32). Please refer to create_tdesc
-  for the restriction of memref.
->>>>>>> 35227056
-  ```mlir
-    %a = memref.alloc() : memref<1024xf32>
-    %offsets = vector.step : vector<16xindex>
-    %mask = vector.constant_mask [16]: vector<16xi1>
-    %val = xegpu.load %a[%offsets], %mask {l1_hint = #xegpu.cache_hint<cached>,
-                           l2_hint = #xegpu.cache_hint<cached>,
-                           l3_hint = #xegpu.cache_hint<cached>}
-      : memref<1024xf32>, vector<16xi1>, vector<16xindex> -> vector<16xf32>
-  ```
-
-  Example 4 (SIMT mode):
-  SIMT mode only accepts the offsets variant. chunk_size can be inferred from result
-  type. In this example, chunk_size is 8.
-  ```mlir
-    %2 = xegpu.load %1[%2], %0 <{l1_hint = #xegpu.cache_hint<cached>,
-                             l2_hint = #xegpu.cache_hint<uncached>,
-                             l3_hint = #xegpu.cache_hint<uncached>}>
-          : memref<128xf32>, vector<1xindex>, vector<1xi1> -> vector<8xf32>
-  ```
-
-  Example 4:
-  A variant accepts memref as base pointer and an offset instead of scattered TensorTdesc.
-  It combines "create scattered TensorTdesc" and "load with scattered TensorTdesc".
-  The source operand could be a raw pointer (uint64_t). Please refer to create_tdesc
   for the restriction of memref.
   ```mlir
     %a = memref.alloc() : memref<1024xf32>
@@ -911,18 +826,18 @@
       : memref<1024xf32>, vector<16xi1>, vector<16xindex> -> vector<16xf32>
   ```
 
-  }];
-
-<<<<<<< HEAD
-  let arguments = (ins XeGPU_GatherScatterSourceType: $source,
-                       Optional<XeGPU_OffsetType>: $offsets,
-                       XeGPU_MaskType: $mask,
-                       OptionalAttr<I64Attr>: $chunk_size,
-                       OptionalAttr<XeGPU_CacheHintAttr>: $l1_hint,
-                       OptionalAttr<XeGPU_CacheHintAttr>: $l2_hint,
-                       OptionalAttr<XeGPU_CacheHintAttr>: $l3_hint);
-  let results = (outs XeGPU_ValueType: $value);
-=======
+  Example 4 (SIMT mode):
+  SIMT mode only accepts the offsets variant. chunk_size can be inferred from result
+  type. In this example, chunk_size is 8.
+  ```mlir
+    %2 = xegpu.load %1[%2], %0 <{l1_hint = #xegpu.cache_hint<cached>,
+                             l2_hint = #xegpu.cache_hint<uncached>,
+                             l3_hint = #xegpu.cache_hint<uncached>}>
+          : memref<128xf32>, vector<1xindex>, vector<1xi1> -> vector<8xf32>
+  ```
+
+  }];
+
   let arguments = (ins XeGPU_GatherScatterSourceType:$source,
       Optional<AnyTypeOf<[XeGPU_OffsetType, Index]>>:$offsets,
       AnyTypeOf<[XeGPU_MaskType, I1]>:$mask, OptionalAttr<I64Attr>:$chunk_size,
@@ -930,7 +845,6 @@
       OptionalAttr<XeGPU_CacheHintAttr>:$l2_hint,
       OptionalAttr<XeGPU_CacheHintAttr>:$l3_hint);
   let results = (outs AnyTypeOf<[XeGPU_ValueType, XeGPU_ScalarType]>:$value);
->>>>>>> 35227056
 
   let extraClassDeclaration = extraBaseClassDeclaration # [{
 
@@ -975,15 +889,12 @@
     OpBuilder<(ins "Type": $value, "Value": $source, "Value": $mask,
                     "xegpu::CachePolicyAttr": $l1_hint,
                     "xegpu::CachePolicyAttr": $l2_hint,
-<<<<<<< HEAD
-=======
                     "xegpu::CachePolicyAttr": $l3_hint)>,
     OpBuilder<(ins "Type": $value, "Value": $source,
                     "ArrayRef<OpFoldResult>": $offsets, "Value": $mask,
                     "IntegerAttr": $chunk_size,
                     "xegpu::CachePolicyAttr": $l1_hint,
                     "xegpu::CachePolicyAttr": $l2_hint,
->>>>>>> 35227056
                     "xegpu::CachePolicyAttr": $l3_hint)>
    ];
 
@@ -1060,50 +971,6 @@
           : vector<8xf32>, memref<256xf32>, vector<1xindex>, vector<1xi1>
   ```
 
-<<<<<<< HEAD
-  Example 4:
-  A variant accepts memref as base pointer and an offset instead of scattered TensorTdesc.
-  It combines "create scattered TensorTdesc" and "store with scattered TensorTdesc".
-  The dest operand could be a raw pointer (uint64_t).
-  Please refer to create_tdesc for the restriction of memref.
-  ```mlir
-    %a = memref.alloc() : memref<1024xf32>
-    %val = arith.constant dense<0.0> : vector<16xf32>
-    %offsets = vector.step : vector<16xindex>
-    %mask = vector.constant_mask [16]: vector<16xi1>
-    xegpu.store %val, %a[%offsets], %mask {l1_hint = #xegpu.cache_hint<cached>,
-                           l2_hint = #xegpu.cache_hint<cached>,
-                           l3_hint = #xegpu.cache_hint<cached>}
-      : memref<1024xf32>, vector<16xi1>, vector<16xindex> -> vector<16xf32>
-  ```
-
-  }];
-
-  let arguments = (ins
-    XeGPU_ValueType: $value,
-    XeGPU_GatherScatterSourceType: $dest,
-    Optional<XeGPU_OffsetType>: $offsets,
-    XeGPU_MaskType: $mask,
-    OptionalAttr<I64Attr>: $chunk_size,
-    OptionalAttr<XeGPU_CacheHintAttr>: $l1_hint,
-    OptionalAttr<XeGPU_CacheHintAttr>: $l2_hint,
-    OptionalAttr<XeGPU_CacheHintAttr>: $l3_hint);
-
-  let extraClassDeclaration = extraBaseClassDeclaration # [{
-    Type getDestType() {
-      return getDest().getType();
-    }
-
-    TypedValue<xegpu::TensorDescType> getTensorDesc() {
-      if (auto tdescType = getTensorDescType()) {
-        return llvm::cast<TypedValue<xegpu::TensorDescType>>(getDest());
-      }
-      return TypedValue<xegpu::TensorDescType>();
-    }
-
-    xegpu::TensorDescType getTensorDescType() {
-      return dyn_cast<xegpu::TensorDescType>(getDestType());
-=======
   }];
 
   let arguments = (ins AnyTypeOf<[XeGPU_ValueType, XeGPU_ScalarType]>:$value,
@@ -1133,7 +1000,6 @@
     mlir::Type getElementType() {
       auto type = getValue().getType();
       return getElementTypeOrSelf(type);
->>>>>>> 35227056
     }
 
     VectorType getValueType() {
@@ -1158,15 +1024,12 @@
     OpBuilder<(ins "Value": $value, "Value": $dest, "Value": $mask,
                     "xegpu::CachePolicyAttr": $l1_hint,
                     "xegpu::CachePolicyAttr": $l2_hint,
-<<<<<<< HEAD
-=======
                     "xegpu::CachePolicyAttr": $l3_hint)>,
     OpBuilder<(ins "Value": $value, "Value": $dest, 
                     "ArrayRef<OpFoldResult>": $offsets, "Value": $mask,
                     "IntegerAttr": $chunk_size,
                     "xegpu::CachePolicyAttr": $l1_hint,
                     "xegpu::CachePolicyAttr": $l2_hint,
->>>>>>> 35227056
                     "xegpu::CachePolicyAttr": $l3_hint)>
    ];
 
@@ -1391,13 +1254,8 @@
       the IR is lowered to WI level because that is the end result of all distributions.
     }];
     let arguments = (ins XeGPU_VectorType: $source,
-<<<<<<< HEAD
-                         XeGPU_LayoutAttr: $input_layout,
-                         XeGPU_LayoutAttr: $target_layout);
-=======
                          DistributeLayoutAttr: $input_layout,
                          DistributeLayoutAttr: $target_layout);
->>>>>>> 35227056
     let results = (outs XeGPU_VectorType: $result);
     let assemblyFormat = [{
         $source prop-dict attr-dict `:` type($source)
@@ -1406,7 +1264,6 @@
     let hasFolder = 1;
     let hasVerifier = 1;
     let hasCanonicalizer = 1;
-<<<<<<< HEAD
 }
 
 def isSharedPred : CPred<"isSharedMemory(llvm::cast<mlir::MemRefType>($_self))">;
@@ -1440,52 +1297,13 @@
   let assemblyFormat = "$source prop-dict attr-dict `` `:` type($source) `->` qualified(type($mem_desc))";
 }
 
-=======
-}
-
-def isSharedPred : CPred<"isSharedMemory(llvm::cast<mlir::MemRefType>($_self))">;
-class StaticShared1DMemRefOf<list<Type> allowedTypes> :
-  ConfinedType<MemRefRankOf<allowedTypes, [1]>, [HasStaticShapePred, isSharedPred],
-     "statically shaped " # MemRefOf<allowedTypes>.summary # " for shared memory",
-     "mlir::MemRefType">;
-
-class SizeInBits<string name> :
-  StrFunc<"llvm::cast<mlir::ShapedType>($" # name # ".getType()).getNumElements()"
-          "*llvm::cast<mlir::ShapedType>($" # name # ".getType()).getElementTypeBitWidth()">;
-class AllMemSizesMatch<list<string> names> :
-    AllMatchSameOperatorTrait<names, SizeInBits<"_self">.result,
-                              "size in bits">;
-
-def XeGPU_CreateMemDescOp: XeGPU_Op<"create_mem_desc", [Pure,
-      AllMemSizesMatch<["source", "mem_desc"]>]>  {
-  let summary = "Create a memory descriptor.";
-  let description = [{
-    Creates a memory descriptor from a shared local memory (SLM) buffer, and xegpu
-    specific memory layout. The resulting memory descriptor has to have the same size
-    as the underlying shared local memory.
-
-    Arguments:
-     - `source` : a 1D statically shaped memref with element type i8, representing the raw SLM buffer.
-    Results:
-     - `mem_desc` : the memory descriptor.
-  }];
-  let arguments = (ins StaticShared1DMemRefOf<[I8]>:$source);
-  let results = (outs XeGPU_MemDesc:$mem_desc);
-  let assemblyFormat = "$source prop-dict attr-dict `` `:` type($source) `->` qualified(type($mem_desc))";
-}
-
->>>>>>> 35227056
 def XeGPU_LoadMatrixOp: XeGPU_Op<"load_matrix", [MemoryEffects<[MemRead]>,
                               AllElementTypesMatch<["mem_desc", "res"]>,
                               AllRanksMatch<["mem_desc", "res"]>]>  {
   let arguments = (ins XeGPU_MemDesc:$mem_desc,
     Variadic<Index>: $offsets,
     DenseI64ArrayAttr: $const_offsets,
-<<<<<<< HEAD
-    OptionalAttr<LayoutTrait>:$layout
-=======
     OptionalAttr<DistributeLayoutAttr>:$layout
->>>>>>> 35227056
   );
   let results = (outs XeGPU_ValueType:$res);
   let assemblyFormat = [{
@@ -1510,23 +1328,16 @@
 
   let builders = [
     OpBuilder<(ins "Type":$res, "TypedValue<MemDescType>": $mem_desc,
-<<<<<<< HEAD
-                    "llvm::ArrayRef<OpFoldResult>": $offsets, "LayoutTrait": $layout)>,
-=======
                     "llvm::ArrayRef<OpFoldResult>": $offsets, "DistributeLayoutAttr": $layout)>,
->>>>>>> 35227056
   ];
   let extraClassDeclaration = [{
     SmallVector<OpFoldResult> getMixedOffsets() {
       return getMixedValues(getConstOffsets(), getOffsets(), getContext());
     }
-<<<<<<< HEAD
-=======
 
     ArrayRef<int64_t> getDataShape() {
       return getRes().getType().getShape();
     }
->>>>>>> 35227056
   }];
 
   let hasVerifier = 1;
@@ -1540,11 +1351,7 @@
     XeGPU_MemDesc:$mem_desc,
     Variadic<Index>: $offsets,
     DenseI64ArrayAttr: $const_offsets,
-<<<<<<< HEAD
-    OptionalAttr<LayoutTrait>:$layout
-=======
     OptionalAttr<DistributeLayoutAttr>:$layout
->>>>>>> 35227056
   );
   let assemblyFormat = [{ $data `,` $mem_desc `` custom<DynamicIndexList>($offsets, $const_offsets)
                           prop-dict attr-dict `` `:` type(operands)}];
@@ -1563,24 +1370,17 @@
   }];
   let builders = [
     OpBuilder<(ins "Value" : $data, "TypedValue<MemDescType>": $mem_desc,
-<<<<<<< HEAD
-                   "llvm::ArrayRef<OpFoldResult>": $offsets, "LayoutTrait": $layout)>,
-=======
                    "llvm::ArrayRef<OpFoldResult>": $offsets, "DistributeLayoutAttr": $layout)>,
->>>>>>> 35227056
   ];
   let extraClassDeclaration = [{
     SmallVector<OpFoldResult> getMixedOffsets() {
       return getMixedValues(getConstOffsets(), getOffsets(), getContext());
     }
-<<<<<<< HEAD
-=======
 
     ArrayRef<int64_t> getDataShape() {
       return getData().getType().getShape();
     }
 
->>>>>>> 35227056
   }];
 
   let hasVerifier = 1;
