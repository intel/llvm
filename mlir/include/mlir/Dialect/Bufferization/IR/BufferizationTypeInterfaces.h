--- conflicted
+++ resolved
@@ -18,10 +18,6 @@
 
 namespace mlir::bufferization {
 struct BufferizationOptions;
-<<<<<<< HEAD
-class BufferizationState;
-=======
->>>>>>> 5ee67ebe
 class BufferLikeType;
 } // namespace mlir::bufferization
 
