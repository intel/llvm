//===-- BufferizableOpInterface.td - Bufferizable Ops ------*- tablegen -*-===//
//
// Part of the LLVM Project, under the Apache License v2.0 with LLVM Exceptions.
// See https://llvm.org/LICENSE.txt for license information.
// SPDX-License-Identifier: Apache-2.0 WITH LLVM-exception
//
//===----------------------------------------------------------------------===//

#ifndef BUFFERIZABLE_OP_INTERFACE
#define BUFFERIZABLE_OP_INTERFACE

include "mlir/IR/OpBase.td"

def BufferizableOpInterface : OpInterface<"BufferizableOpInterface"> {
  let description = [{
    An op interface for One-Shot Bufferize. Ops that implement this interface
    interface can be analyzed and bufferized using One-Shot Bufferize.

    Note: All "bufferizesTo*" and "getAliasing*" interface methods must be
    implemented conservatively. If it is not statically known whether an
    OpOperand/OpResult bufferizes in a certain way (e.g., to a memory write),
    the worst case must be assumed (e.g., that it does). Similarly,
    "getAliasing*" interface methods may always return additional OpOperands or
    OpResults, but must not miss an OpOperand or OpResult that could potentially
    alias at runtime.
  }];
  let cppNamespace = "::mlir::bufferization";
  let methods = [
      InterfaceMethod<
        /*desc=*/[{
          Return `true` if the given OpResult may bufferize to a new buffer
          allocation. If it is statically unknown if the given OpResult
          bufferizes to a buffer allocation, `true` should be returned.
        }],
        /*retType=*/"bool",
        /*methodName=*/"bufferizesToAllocation",
        /*args=*/(ins "::mlir::OpResult":$opResult),
        /*methodBody=*/"",
        /*defaultImplementation=*/"return false;"
      >,
      InterfaceMethod<
        /*desc=*/[{
          Return `true` if the given OpOperand bufferizes to a memory read. This
          method will never be called on OpOperands that do not have a tensor
          type.

          Note: It is always safe to consider an OpOperand as a memory read,
          even if it does actually not read; however, this can introduce
          unnecessary out-of-place bufferization decisions. One-Shot Analysis
          considers OpOperands of unknown ops (that do not implement this
          interface) as reading OpOperands.
        }],
        /*retType=*/"bool",
        /*methodName=*/"bufferizesToMemoryRead",
        /*args=*/(ins "::mlir::OpOperand &":$opOperand,
                      "const ::mlir::bufferization::AnalysisState &":$state),
        /*methodBody=*/"",
        /*defaultImplementation=*/[{
          // Does not have to be implemented for ops without tensor OpOperands.
          llvm_unreachable("bufferizesToMemoryRead not implemented");
         }]
      >,
      InterfaceMethod<
        /*desc=*/[{
          Return `true` if the given OpOperand bufferizes to a memory write.

          This method will never be called on OpOperands that do not have a
          tensor type.

          This method will never be called on OpOperands that do not have an
          aliasing OpResult. Intuitively, it does not make sense for an
          OpOperand to bufferize to a memory write without returning an aliasing
          tensor, because the write would have no visible effect outside of the
          op.

          Note: It is always safe to consider an OpOperand as a memory write,
          even if it does actually not write; however, this can introduce
          unnecessary out-of-place bufferization decisions. One-Shot Analysis
          considers OpOperands of unknown ops (that do not implement this
          interface) as writing OpOperands.
        }],
        /*retType=*/"bool",
        /*methodName=*/"bufferizesToMemoryWrite",
        /*args=*/(ins "::mlir::OpOperand &":$opOperand,
                      "const ::mlir::bufferization::AnalysisState &":$state),
        /*methodBody=*/"",
        /*defaultImplementation=*/[{
          // Does not have to be implemented for ops without tensor OpOperands.
          // Does not have to be implemented for OpOperands that do not have an
          // aliasing OpResult.
          llvm_unreachable("bufferizesToMemoryWrite not implemented");
         }]
      >,
      InterfaceMethod<
        /*desc=*/[{
          Return `true` if the given OpResult bufferizes to a memory write.
          This is the same property as `bufferizesToMemoryWrite`, but from The
          perspective of OpResults.

          This method will never be called on OpResults that do not have a
          tensor type.

          This method has a default implementation. By default, it returns
          `true` if any of the following three cases applies.

          1. There is no corresponding aliasing OpOperand.

             Example: `tensor.generate ... : tensor<10xf32>`
             The op fills a newly allocated buffer and bufferizes to a memory
             write.

             Counter-example: bufferization.alloc_tensor
             The op just allocates and does not specifiy the data of the tensor,
             so resultBufferizesToMemoryWrite is overridden to return false.
<<<<<<< HEAD

          2. At least one aliasing OpOperand bufferizes to a memory write.

             Example: `tensor.insert %f into %t[...] : tensor<?xf32>`
             The destination OpOperand bufferizes to a memory write, so the
             result also bufferizes to a memory write.

          3. At least one aliasing OpOperand's value is defined inside the
             defining op of the given OpResult and it is a memory write or the
             reverse SSA use-def chain ends in the defining op.

=======

          2. At least one aliasing OpOperand bufferizes to a memory write.

             Example: `tensor.insert %f into %t[...] : tensor<?xf32>`
             The destination OpOperand bufferizes to a memory write, so the
             result also bufferizes to a memory write.

          3. At least one aliasing OpOperand's value is defined inside the
             defining op of the given OpResult and it is a memory write.

>>>>>>> cd74f4a4
             According to this rule, an aliasing OpOperand value that is defined
             inside this op and is bufferizing to a memory write makes the given
             OpResult bufferize to a memory write.

             Example:
             ```
             %r = scf.if ... -> tensor<?xf32> {
               %1 = tensor.insert %f into %t[...] : tensor<?xf32>
               scf.yield %1 : tensor<?xf32>
             } else { ... }
             ```
             The scf.if result bufferizes to a memory write because %1 (an
             OpResult defined inside the scf.if op) bufferizes to a memory
             write.
          }],
        /*retType=*/"bool",
        /*methodName=*/"resultBufferizesToMemoryWrite",
        /*args=*/(ins "::mlir::OpResult":$opResult,
                      "const ::mlir::bufferization::AnalysisState &":$state),
        /*methodBody=*/"",
        /*defaultImplementation=*/[{
          assert(opResult.getDefiningOp() == $_op.getOperation() &&
                 "invalid OpResult");
<<<<<<< HEAD
          return bufferization::detail::defaultResultBufferizesToMemoryWrite(
=======
          return ::mlir::bufferization::detail::defaultResultBufferizesToMemoryWrite(
>>>>>>> cd74f4a4
              opResult, state);
        }]
      >,
      InterfaceMethod<
        /*desc=*/[{
          Return `true` if the given OpOperand must bufferize in-place. Alias
          sets and inplace attributes will be set up accordingly before making
          any other bufferization decisions. This method will never be called on
          OpOperands that do not have a tensor type.

          Note: Unranked tensor OpOperands always bufferize in-place. This could
          be extended in the future. Unranked tensors are used with external
          functions only.
        }],
        /*retType=*/"bool",
        /*methodName=*/"mustBufferizeInPlace",
        /*args=*/(ins "::mlir::OpOperand &":$opOperand,
                      "const ::mlir::bufferization::AnalysisState &":$state),
        /*methodBody=*/"",
        /*defaultImplementation=*/[{
<<<<<<< HEAD
          return opOperand.get().getType().isa<UnrankedTensorType>();
=======
          return opOperand.get().getType().isa<::mlir::UnrankedTensorType>();
>>>>>>> cd74f4a4
        }]
      >,
      InterfaceMethod<
        /*desc=*/[{
          Return the OpResults that may alias with a given OpOperand when
          bufferized in-place. This method will never be called on OpOperands
          that do not have a tensor type.

          This method can return multiple OpResults, indicating that a given
          OpOperand may at runtime alias with any (or multiple) of the returned
          OpResults.

<<<<<<< HEAD
=======
          Each alias is specified with a degree of certainty:

          * MAYBE (`isDefinite = false`): At runtime, buffer(opOperand) may
            alias with the specified OpResult.
          * DEFINITE (`isDefinite = true`, default): At runtime,
            buffer(opOperand) is guaranteed to alias the buffer of the specified
            OpResult. This is a stronger property than MAYBE and allows for more
            precise analyses. DEFINITE properties should be used when possible.

          Furthermore, each alias is specified with a buffer relation:

          * `BufferRelation::Equivalent`: Both aliases are the exact same
            buffer. I.e., same size, no offset, same strides.
          * `BufferRelation::Unknown`: There is no further information apart
            from the fact that both buffers alias.

>>>>>>> cd74f4a4
          False positives are allowed in the list of OpResults, but they can
          adversely affect the accuracy of the anlysis. On the contrary,
          omitting potential aliases is incorrect.

          One possible (conservative) implementation of this interface method,
<<<<<<< HEAD
          that is always safe, is to return all tensor OpResults.
=======
          that is always safe, is to return all tensor OpResults with
          BufferRelation::Unknown and MAYBE.
>>>>>>> cd74f4a4

          Examples:

          ```
<<<<<<< HEAD
          // aliasingOpResults(%t) = {%r}
          %r = tensor.insert_slice %f into %t : tensor<10xf32>

          // aliasingOpResults(%t) = {%r}
          %r = tensor.extract_slice %t[0]][5][1]
              : tensor<10xf32> to tensor<5xf32>

          // aliasingOpResults(%t1) = {%r}
          // aliasingOpResults(%t2) = {%r}
=======
          // aliasingOpResults(%t) = DEFINITE {Equivalent %r}
          %r = tensor.insert_slice %f into %t : tensor<10xf32>

          // aliasingOpResults(%t) = DEFINITE {Unknown %r}
          // Note: "Buffer is subset of buffer" relationship are not yet
          // supported, so "Unknown" is the best we can do for now.
          %r = tensor.extract_slice %t[0]][5][1]
              : tensor<10xf32> to tensor<5xf32>

          // aliasingOpResults(%t1) = MAYBE {Equivalent %r}
          // aliasingOpResults(%t2) = MAYBE {Equivalent %r}
>>>>>>> cd74f4a4
          %r = arith.select %c, %t1, %t2 : tensor<10xf32>

          // A hypothetical op that bufferizes to rolling a dice and based on
          // the result to either return buffer(%t) or a newly allocated copy
          // thereof.
<<<<<<< HEAD
          // aliasingOpResults(%t) = {%r}
=======
          // aliasingOpResults(%t) = MAYBE {Equivalent %r}
>>>>>>> cd74f4a4
          %r = "dummy.alias_or_copy(%t) : (tensor<10xf32>) -> (tensor<10xf32>)"
          ```
        }],
        /*retType=*/"::mlir::bufferization::AliasingOpResultList",
        /*methodName=*/"getAliasingOpResults",
        /*args=*/(ins "::mlir::OpOperand &":$opOperand,
                      "const ::mlir::bufferization::AnalysisState &":$state),
        /*methodBody=*/"",
        /*defaultImplementation=*/[{
          // Does not have to be implemented for ops without tensor OpOperands.
<<<<<<< HEAD
          assert(opOperand.get().getType().isa<TensorType>() &&
=======
          assert(opOperand.get().getType().isa<::mlir::TensorType>() &&
>>>>>>> cd74f4a4
                 "expected OpOperand with tensor type");
          llvm_unreachable("getAliasingOpResults not implemented");
        }]
      >,
      InterfaceMethod<
        /*desc=*/[{
          Return the OpOperands that alias with a given OpResult when
          bufferized in-place. This method will never be called on OpResults
          that do not have a tensor type.

          By default, this method is the inverse of `getAliasingOpResults`. Ops
          with a region that yield values may want to override this method to
          return the OpOperands that are yielded by the terminator.

          This method can return multiple OpOperands, indicating that a given
          OpResult may at runtime alias with any (or multiple) of the returned
          OpOperands.

<<<<<<< HEAD
=======
          This property is specified with a degree of certainty:

          * MAYBE (`isDefinite = false`): At runtime, buffer(opResult) may
            alias with the specified OpOperand.
          * DEFINITE (`isDefinite = true`, default): At runtime,
            buffer(opResult) is guaranteed to alias the buffer of the specified
            OpOperand. This is a stronger property than MAYBE and allows for
            more precise analyses. DEFINITE properties should be used when
            possible.

          For each alias, a BufferRelation can be specified:

          * `BufferRelation::Equivalent`: Both aliases are the exact same
            buffer. I.e., same size, no offset, same strides.
          * `BufferRelation::Unknown`: There is no further information apart
            from the fact that both buffers alias.

>>>>>>> cd74f4a4
          False positives are allowed in the list of OpOperands, but they can
          adversely affect the accuracy of the anlysis. On the contrary,
          omitting potential aliases is incorrect.

          One possible (conservative) implementation of this interface method,
<<<<<<< HEAD
          that is always safe, is to return all tensor OpOperands.
=======
          that is always safe, is to return all tensor OpOperands with
          BufferRelation::Unknown and MAYBE.
>>>>>>> cd74f4a4

          Note: If the returned list of OpOperands is empty, this op definitely
          bufferizes to a new allocation. In that case `bufferizesToAllocation`
          must return `true`.

          Examples:

          ```
<<<<<<< HEAD
          // aliasingOpOperands(%r) = {%t}
          %r = tensor.insert_slice %f into %t : tensor<10xf32>

          // aliasingOpOperands(%r) = {%t}
          %r = tensor.extract_slice %t[0]][5][1]
              : tensor<10xf32> to tensor<5xf32>

          // aliasingOpOperands(%r) = {%t1, %t2}
          %r = arith.select %c, %t1, %t2 : tensor<10xf32>

          // aliasingOpOperands(%r) = {}
          %r = te
=======
          // aliasingOpOperands(%r) = DEFINITE {Equivalent %t}
          %r = tensor.insert_slice %f into %t : tensor<10xf32>

          // aliasingOpOperands(%r) = DEFINITE {Unknown %t}
          %r = tensor.extract_slice %t[0]][5][1]
              : tensor<10xf32> to tensor<5xf32>

          // aliasingOpOperands(%r) = DEFINITE {Equivalent %t1, Equivalent %t2}
          %r = arith.select %c, %t1, %t2 : tensor<10xf32>

          // aliasingOpOperands(%r) = MAYBE {}
          %r = tensor.empty() : tensor<10xf32>
          ```
>>>>>>> cd74f4a4
        }],
        /*retType=*/"::mlir::bufferization::AliasingOpOperandList",
        /*methodName=*/"getAliasingOpOperands",
        /*args=*/(ins "::mlir::OpResult":$opResult,
                      "const ::mlir::bufferization::AnalysisState &":$state),
        /*methodBody=*/"",
        /*defaultImplementation=*/[{
          assert(opResult.getType().isa<::mlir::TensorType>() &&
                 "expected OpResult with tensor type");
          return ::mlir::bufferization::detail::defaultGetAliasingOpOperands(
              opResult, state);
<<<<<<< HEAD
        }]
      >,
      InterfaceMethod<
        /*desc=*/[{
          Return the buffer relation between the given OpResult and its aliasing
          OpOperands when bufferized in-place. Most OpOperands have an
          "equivalence" relation. This method will never be called on OpResults
          that do not have a tensor type. It will also never be called on
          OpResults that do not have at least one aliasing OpOperand.

          TODO: Support other relations such as "OpOperand is included in
          OpResult".
        }],
        /*retType=*/"::mlir::bufferization::BufferRelation",
        /*methodName=*/"bufferRelation",
        /*args=*/(ins "::mlir::OpResult":$opResult,
                      "const ::mlir::bufferization::AnalysisState &":$state),
        /*methodBody=*/"",
        /*defaultImplementation=*/[{
          // Does not have to be implemented for ops without tensor OpResults
          // that have an aliasing OpOperand.
          llvm_unreachable("bufferRelation not implemented");
=======
>>>>>>> cd74f4a4
        }]
      >,
      InterfaceMethod<
        /*desc=*/[{
          Resolve all inplacability conflicts by inserting explicit
          `bufferization.alloc_tensor` ops. Examples of inplacability conflicts
          are read-after-write conflicts or writes into non-writable buffers.

          This method should rewrite the IR in such a way that for each tensor
          OpOperand t, buffer(t) can be directly used when during bufferization.
          The bufferization does no longer have to care about inplacability
          conflicts.

          This method can query analysis information from the given analysis
          state.
        }],
        /*retType=*/"::mlir::LogicalResult",
        /*methodName=*/"resolveConflicts",
        /*args=*/(ins "::mlir::RewriterBase &":$rewriter,
                      "const ::mlir::bufferization::AnalysisState &":$state),
        /*methodBody=*/"",
        /*defaultImplementation=*/[{
          auto bufferizableOp =
              ::llvm::cast<BufferizableOpInterface>($_op.getOperation());
          return bufferizableOp.resolveTensorOpOperandConflicts(
              rewriter, state);
        }]
      >,
      InterfaceMethod<
        /*desc=*/[{
          Bufferize this op, i.e., rewrite it into a memref-based equivalent.
          Buffers of tensor SSA values can be retrieved via `getBuffer`.
          Uses of tensor results of the existing tensor op can be replaced with
          `replaceOpWithBufferizedValues` or `replaceOpWithNewBufferizedOp`.
          These two functions automatically handle the tensor-to-memref type
          conversion.

          The implementation of this method must be consistent with the
          remaining methods, in particular `getAliasingOpOperands`. I.e., a
          tensor result `r` may only be replaced with:

          a) One of the buffers in getAliasingOpOperands(r).
          b) Or: A newly allocated buffer (only if `bufferizesToAllocation`).

          This method will never be called on ops that do not have at least one
          tensor operand/result.

          The return value of this method indicates whether there was an error
          while bufferizing this op (such as failing to create a new buffer
          allocation op). The bufferization driver immediately stops bufferizing
          the input IR and returns `failure` in that case. If this op is
          expected to survive bufferization, `success` should be returned
          (together with `allow-unknown-ops` enabled).
        }],
        /*retType=*/"::mlir::LogicalResult",
        /*methodName=*/"bufferize",
        /*args=*/(ins "::mlir::RewriterBase &":$rewriter,
                      "const ::mlir::bufferization::BufferizationOptions &":$options),
        /*methodBody=*/"",
        /*defaultImplementation=*/[{
          llvm_unreachable("bufferize not implemented");
          return ::mlir::failure();
        }]
      >,
      InterfaceMethod<
        /*desc=*/[{
          Return `true` if the given Value can be written to in-place. Value is
          either an OpResult of this operation or a BlockArgument of a block of
          this operation.

          Most OpResult buffers can be written to, but some ops such as
          ConstantOp may bufferize to non-writable (read-only) memory locations.
          Therefore, by default, this method returns `true` for OpResults. This
          method will never be called on OpResults that do not have a tensor
          type.

          Whether a BlockArgument can be written to or not depends on the
          operation. This method conservatively returns `false`. This method
          will never be called on BlockArguments that do not have a tensor type.
        }],
        /*retType=*/"bool",
        /*methodName=*/"isWritable",
        /*args=*/(ins "::mlir::Value":$value,
                      "const ::mlir::bufferization::AnalysisState &":$state),
        /*methodBody=*/"",
        /*defaultImplementation=*/[{
          return value.isa<::mlir::OpResult>();
        }]
      >,
      InterfaceMethod<
        /*desc=*/[{
          Return `true` if the `uRead` and `uWrite` do not constitute a RaW
          conflict. If they are conflicting or if it is unknown whether they are
          conflicting, return `false`. This method will never be called with
          OpOperands that do not have a tensor type. At least one of the two
          given OpOperands belongs to this operation.

          This method can be implemented to specify custom RaW analysis rules.
          If this method returns `true` the given OpOperands are not considered
          to be conflicting and do not force out-of-place bufferization. (There
          may still be other conflicts that do.)
        }],
        /*retType=*/"bool",
        /*methodName=*/"isNotConflicting",
        /*args=*/(ins "::mlir::OpOperand *":$uRead,
                      "::mlir::OpOperand *":$uWrite,
                      "const ::mlir::bufferization::AnalysisState &":$state),
        /*methodBody=*/"",
        /*defaultImplementation=*/[{
          return false;
        }]
      >,
      InterfaceMethod<
        /*desc=*/[{
          Return `failure` if this op does not pass the analysis. This method
          is run during One-Shot Bufferize (after all post-analysis steps). If
          the op does not pass the analysis, bufferization is aborted.

          This method can be used to check expected invariants and limitations
          of the current bufferization implementation.
        }],
        /*retType=*/"::mlir::LogicalResult",
        /*methodName=*/"verifyAnalysis",
        /*args=*/(ins "const ::mlir::bufferization::AnalysisState &":$state),
        /*methodBody=*/"",
        /*defaultImplementation=*/[{
          return ::mlir::success();
        }]
      >,
      InterfaceMethod<
        /*desc=*/[{
          Return the bufferized type of the given tensor value (without
          bufferizing the IR). The value is either a BlockArgument of a block
          that belongs to this op or an OpResult of the given op.

          This method is useful when the bufferized type of value must be
          predicted before modifying any IR.
        }],
        /*retType=*/"::mlir::FailureOr<::mlir::BaseMemRefType>",
        /*methodName=*/"getBufferType",
        /*args=*/(ins "::mlir::Value":$value,
                      "const ::mlir::bufferization::BufferizationOptions &":$options,
                      "const ::mlir::DenseMap<::mlir::Value, ::mlir::BaseMemRefType>":$fixedTypes),
        /*methodBody=*/"",
        /*defaultImplementation=*/[{
          assert(getOwnerOfValue(value) == $_op.getOperation() &&
                 "expected that value belongs to this op");
          return ::mlir::bufferization::detail::defaultGetBufferType(
              value, options, fixedTypes);
        }]
      >,
      InterfaceMethod<
        /*desc=*/[{
          Return `true` if the given region of this op is repetitive. By default
          this information is queried from the `RegionBranchOpInterface`. Ops
          that do not implement this inferface can override this method to
          declare regions as repetitive.

          The RaW conflict detection of One-Shot Analysis is more strict inside
          repetitive regions: Op dominance cannot always be used to rule out
          certain potential conflicts (e.g., a conflicting write happening after
          a read), because there may not be a meaningful ordering of certain ops
          that are executed multiple times. This is described in more detail in
          documentation of One-Shot Analysis.
        }],
        /*retType=*/"bool",
        /*methodName=*/"isRepetitiveRegion",
        /*args=*/(ins "unsigned":$index),
        /*methodBody=*/"",
        /*defaultImplementation=*/[{
          return ::mlir::bufferization::detail::defaultIsRepetitiveRegion(
              ::llvm::cast<BufferizableOpInterface>($_op.getOperation()), index);
        }]
      >
  ];

  let extraClassDeclaration = [{
    /// Resolve out-of-place tensor OpOperands with explicit allocations in the
    /// form of `bufferization.alloc_tensor` ops.
    ::mlir::LogicalResult resolveTensorOpOperandConflicts(
        ::mlir::RewriterBase &rewriter,
        const ::mlir::bufferization::AnalysisState &state);

    /// Return `true` if the given OpOperand creates an alias but does neither
    /// read nor write. This implies that `bufferizesToMemoryRead` and
    /// `bufferizesToMemoryWrite` must return `false`. This method will never
    /// be called on OpOperands that do not have a tensor type.
    ///
    /// Examples of such ops are `tensor.extract_slice` and `tensor.cast`.
    bool bufferizesToAliasOnly(
        ::mlir::OpOperand &opOperand,
        const ::mlir::bufferization::AnalysisState &state) {
      auto bufferizableOp =
          ::llvm::cast<::mlir::bufferization::BufferizableOpInterface>(getOperation());
      return !bufferizableOp.bufferizesToMemoryRead(opOperand, state)
          && !bufferizableOp.bufferizesToMemoryWrite(opOperand, state)
<<<<<<< HEAD
          && !bufferizableOp.getAliasingOpResults(opOperand, state).empty();
=======
          && bufferizableOp.getAliasingOpResults(opOperand, state)
              .getNumAliases() != 0;
>>>>>>> cd74f4a4
    }
  }];
}

#endif  // BUFFERIZABLE_OP_INTERFACE<|MERGE_RESOLUTION|>--- conflicted
+++ resolved
@@ -112,7 +112,6 @@
              Counter-example: bufferization.alloc_tensor
              The op just allocates and does not specifiy the data of the tensor,
              so resultBufferizesToMemoryWrite is overridden to return false.
-<<<<<<< HEAD
 
           2. At least one aliasing OpOperand bufferizes to a memory write.
 
@@ -121,21 +120,8 @@
              result also bufferizes to a memory write.
 
           3. At least one aliasing OpOperand's value is defined inside the
-             defining op of the given OpResult and it is a memory write or the
-             reverse SSA use-def chain ends in the defining op.
-
-=======
-
-          2. At least one aliasing OpOperand bufferizes to a memory write.
-
-             Example: `tensor.insert %f into %t[...] : tensor<?xf32>`
-             The destination OpOperand bufferizes to a memory write, so the
-             result also bufferizes to a memory write.
-
-          3. At least one aliasing OpOperand's value is defined inside the
              defining op of the given OpResult and it is a memory write.
 
->>>>>>> cd74f4a4
              According to this rule, an aliasing OpOperand value that is defined
              inside this op and is bufferizing to a memory write makes the given
              OpResult bufferize to a memory write.
@@ -159,11 +145,7 @@
         /*defaultImplementation=*/[{
           assert(opResult.getDefiningOp() == $_op.getOperation() &&
                  "invalid OpResult");
-<<<<<<< HEAD
-          return bufferization::detail::defaultResultBufferizesToMemoryWrite(
-=======
           return ::mlir::bufferization::detail::defaultResultBufferizesToMemoryWrite(
->>>>>>> cd74f4a4
               opResult, state);
         }]
       >,
@@ -184,11 +166,7 @@
                       "const ::mlir::bufferization::AnalysisState &":$state),
         /*methodBody=*/"",
         /*defaultImplementation=*/[{
-<<<<<<< HEAD
-          return opOperand.get().getType().isa<UnrankedTensorType>();
-=======
           return opOperand.get().getType().isa<::mlir::UnrankedTensorType>();
->>>>>>> cd74f4a4
         }]
       >,
       InterfaceMethod<
@@ -201,8 +179,6 @@
           OpOperand may at runtime alias with any (or multiple) of the returned
           OpResults.
 
-<<<<<<< HEAD
-=======
           Each alias is specified with a degree of certainty:
 
           * MAYBE (`isDefinite = false`): At runtime, buffer(opOperand) may
@@ -219,33 +195,17 @@
           * `BufferRelation::Unknown`: There is no further information apart
             from the fact that both buffers alias.
 
->>>>>>> cd74f4a4
           False positives are allowed in the list of OpResults, but they can
           adversely affect the accuracy of the anlysis. On the contrary,
           omitting potential aliases is incorrect.
 
           One possible (conservative) implementation of this interface method,
-<<<<<<< HEAD
-          that is always safe, is to return all tensor OpResults.
-=======
           that is always safe, is to return all tensor OpResults with
           BufferRelation::Unknown and MAYBE.
->>>>>>> cd74f4a4
 
           Examples:
 
           ```
-<<<<<<< HEAD
-          // aliasingOpResults(%t) = {%r}
-          %r = tensor.insert_slice %f into %t : tensor<10xf32>
-
-          // aliasingOpResults(%t) = {%r}
-          %r = tensor.extract_slice %t[0]][5][1]
-              : tensor<10xf32> to tensor<5xf32>
-
-          // aliasingOpResults(%t1) = {%r}
-          // aliasingOpResults(%t2) = {%r}
-=======
           // aliasingOpResults(%t) = DEFINITE {Equivalent %r}
           %r = tensor.insert_slice %f into %t : tensor<10xf32>
 
@@ -257,17 +217,12 @@
 
           // aliasingOpResults(%t1) = MAYBE {Equivalent %r}
           // aliasingOpResults(%t2) = MAYBE {Equivalent %r}
->>>>>>> cd74f4a4
           %r = arith.select %c, %t1, %t2 : tensor<10xf32>
 
           // A hypothetical op that bufferizes to rolling a dice and based on
           // the result to either return buffer(%t) or a newly allocated copy
           // thereof.
-<<<<<<< HEAD
-          // aliasingOpResults(%t) = {%r}
-=======
           // aliasingOpResults(%t) = MAYBE {Equivalent %r}
->>>>>>> cd74f4a4
           %r = "dummy.alias_or_copy(%t) : (tensor<10xf32>) -> (tensor<10xf32>)"
           ```
         }],
@@ -278,11 +233,7 @@
         /*methodBody=*/"",
         /*defaultImplementation=*/[{
           // Does not have to be implemented for ops without tensor OpOperands.
-<<<<<<< HEAD
-          assert(opOperand.get().getType().isa<TensorType>() &&
-=======
           assert(opOperand.get().getType().isa<::mlir::TensorType>() &&
->>>>>>> cd74f4a4
                  "expected OpOperand with tensor type");
           llvm_unreachable("getAliasingOpResults not implemented");
         }]
@@ -301,8 +252,6 @@
           OpResult may at runtime alias with any (or multiple) of the returned
           OpOperands.
 
-<<<<<<< HEAD
-=======
           This property is specified with a degree of certainty:
 
           * MAYBE (`isDefinite = false`): At runtime, buffer(opResult) may
@@ -320,18 +269,13 @@
           * `BufferRelation::Unknown`: There is no further information apart
             from the fact that both buffers alias.
 
->>>>>>> cd74f4a4
           False positives are allowed in the list of OpOperands, but they can
           adversely affect the accuracy of the anlysis. On the contrary,
           omitting potential aliases is incorrect.
 
           One possible (conservative) implementation of this interface method,
-<<<<<<< HEAD
-          that is always safe, is to return all tensor OpOperands.
-=======
           that is always safe, is to return all tensor OpOperands with
           BufferRelation::Unknown and MAYBE.
->>>>>>> cd74f4a4
 
           Note: If the returned list of OpOperands is empty, this op definitely
           bufferizes to a new allocation. In that case `bufferizesToAllocation`
@@ -340,20 +284,6 @@
           Examples:
 
           ```
-<<<<<<< HEAD
-          // aliasingOpOperands(%r) = {%t}
-          %r = tensor.insert_slice %f into %t : tensor<10xf32>
-
-          // aliasingOpOperands(%r) = {%t}
-          %r = tensor.extract_slice %t[0]][5][1]
-              : tensor<10xf32> to tensor<5xf32>
-
-          // aliasingOpOperands(%r) = {%t1, %t2}
-          %r = arith.select %c, %t1, %t2 : tensor<10xf32>
-
-          // aliasingOpOperands(%r) = {}
-          %r = te
-=======
           // aliasingOpOperands(%r) = DEFINITE {Equivalent %t}
           %r = tensor.insert_slice %f into %t : tensor<10xf32>
 
@@ -367,7 +297,6 @@
           // aliasingOpOperands(%r) = MAYBE {}
           %r = tensor.empty() : tensor<10xf32>
           ```
->>>>>>> cd74f4a4
         }],
         /*retType=*/"::mlir::bufferization::AliasingOpOperandList",
         /*methodName=*/"getAliasingOpOperands",
@@ -379,31 +308,6 @@
                  "expected OpResult with tensor type");
           return ::mlir::bufferization::detail::defaultGetAliasingOpOperands(
               opResult, state);
-<<<<<<< HEAD
-        }]
-      >,
-      InterfaceMethod<
-        /*desc=*/[{
-          Return the buffer relation between the given OpResult and its aliasing
-          OpOperands when bufferized in-place. Most OpOperands have an
-          "equivalence" relation. This method will never be called on OpResults
-          that do not have a tensor type. It will also never be called on
-          OpResults that do not have at least one aliasing OpOperand.
-
-          TODO: Support other relations such as "OpOperand is included in
-          OpResult".
-        }],
-        /*retType=*/"::mlir::bufferization::BufferRelation",
-        /*methodName=*/"bufferRelation",
-        /*args=*/(ins "::mlir::OpResult":$opResult,
-                      "const ::mlir::bufferization::AnalysisState &":$state),
-        /*methodBody=*/"",
-        /*defaultImplementation=*/[{
-          // Does not have to be implemented for ops without tensor OpResults
-          // that have an aliasing OpOperand.
-          llvm_unreachable("bufferRelation not implemented");
-=======
->>>>>>> cd74f4a4
         }]
       >,
       InterfaceMethod<
@@ -600,12 +504,8 @@
           ::llvm::cast<::mlir::bufferization::BufferizableOpInterface>(getOperation());
       return !bufferizableOp.bufferizesToMemoryRead(opOperand, state)
           && !bufferizableOp.bufferizesToMemoryWrite(opOperand, state)
-<<<<<<< HEAD
-          && !bufferizableOp.getAliasingOpResults(opOperand, state).empty();
-=======
           && bufferizableOp.getAliasingOpResults(opOperand, state)
               .getNumAliases() != 0;
->>>>>>> cd74f4a4
     }
   }];
 }
