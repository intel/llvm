--- conflicted
+++ resolved
@@ -25,11 +25,7 @@
 class AnalysisState;
 class BufferizableOpInterface;
 
-<<<<<<< HEAD
-/// Specify fine-grain relationship between buffers to enable more analysis.
-=======
 /// Specifies a fine-grain relationship between buffers to enable more analysis.
->>>>>>> cd74f4a4
 enum class BufferRelation {
   Unknown,
   // TODO: ResultContainsOperand,
@@ -37,15 +33,6 @@
   Equivalent
 };
 
-<<<<<<< HEAD
-/// A list of possible aliasing OpOperands. This list models the runtime
-/// aliasing relationship for an OpResult.
-using AliasingOpOperandList = SmallVector<OpOperand *>;
-
-/// A list of possible aliasing OpResults. This list models the runtime
-/// aliasing relationship for an OpOperand.
-using AliasingOpResultList = SmallVector<OpResult>;
-=======
 /// A maybe aliasing OpOperand. If `isDefinite` is `true`, the OpOperand is
 /// guaranteed to alias at runtime.
 struct AliasingOpOperand {
@@ -105,7 +92,6 @@
 /// A list of possible aliasing OpResults. This list models the runtime
 /// aliasing relationship for an OpOperand.
 using AliasingOpResultList = AliasList<AliasingOpResult>;
->>>>>>> cd74f4a4
 
 class OpFilter {
 public:
@@ -463,7 +449,6 @@
   ///
   /// Example: %r = tensor.insert %f into %t[%c0] : tensor<?xf32>
   /// findDefinitions(%r) = {%r} because %r bufferizes to memory write.
-<<<<<<< HEAD
   ///
   /// Example: %r = tensor.empty() : tensor<10xf32>
   /// findDefinitions(%r) = {} because tensor.empty does not the define the
@@ -479,30 +464,6 @@
   /// in the operands) because their defining ops do not define the contents of
   /// the tensor.
   ///
-  /// Note: OpResults of unknown ops are handled conservatively and assumed to
-  /// be definitions.
-  ///
-  /// Note: When reaching an end of the reverse SSA use-def chain, that value
-  /// is included regardless of whether it is a definition or not unless
-  /// `alwaysIncludeLeaves` is unset.
-  SetVector<Value> findDefinitions(Value value,
-                                   bool alwaysIncludeLeaves = true) const;
-=======
-  ///
-  /// Example: %r = tensor.empty() : tensor<10xf32>
-  /// findDefinitions(%r) = {} because tensor.empty does not the define the
-  /// contents of its result (i.e., it does not bufferize to a memory write)
-  /// and it has no aliasing OpOperands.
-  ///
-  /// Example:
-  /// %a = arith.constant ... : tensor<10xf32>
-  /// %b1 = tensor.insert %f into %t : tensor<50xf32>
-  /// %b2 = tensor.extract_slice %b1[0][10][1] : tensor<50xf32> tensor<10xf32>
-  /// %r = arith.select %cond, %a, %b : tensor<10xf32>
-  /// findDefinitions(%r) = {%a, %b1}. %r and %b2 are skipped (lookup continues
-  /// in the operands) because their defining ops do not define the contents of
-  /// the tensor.
-  ///
   /// Example:
   /// %a = tensor.empty() : tensor<10xf32>
   /// %b = arith.constant ... : tensor<10xf32>
@@ -513,7 +474,6 @@
   /// Note: OpResults of unknown ops are handled conservatively and assumed to
   /// be definitions.
   SetVector<Value> findDefinitions(Value value) const;
->>>>>>> cd74f4a4
 
   /// Return `true` if the given OpResult has been decided to bufferize inplace.
   virtual bool isInPlace(OpOperand &opOperand) const;
