--- conflicted
+++ resolved
@@ -284,8 +284,6 @@
   let dependentDialects = ["tensor::TensorDialect"];
 }
 
-<<<<<<< HEAD
-=======
 def layoutMapClValues {
   string values = [{
   ::llvm::cl::values(
@@ -295,7 +293,6 @@
     )}];
 }
 
->>>>>>> d465594a
 def OneShotBufferizePass : Pass<"one-shot-bufferize", "ModuleOp"> {
   let summary = "One-Shot Bufferize";
   let description = [{
@@ -436,16 +433,10 @@
                   "Skip analysis of functions with these symbol names."
                   "Set copyBeforeWrite to true when bufferizing them.">,
        Option<"functionBoundaryTypeConversion",
-<<<<<<< HEAD
-              "function-boundary-type-conversion", "std::string",
-              /*default=*/"\"infer-layout-map\"",
-              "Controls layout maps when bufferizing function signatures.">,
-=======
               "function-boundary-type-conversion", "LayoutMapOption",
               /*default=*/"LayoutMapOption::InferLayoutMap",
               "Controls layout maps when bufferizing function signatures.",
               layoutMapClValues.values>,
->>>>>>> d465594a
        Option<"mustInferMemorySpace", "must-infer-memory-space", "bool",
               /*default=*/"false",
               "The memory space of an memref types must always be inferred. If "
@@ -463,16 +454,10 @@
               /*default=*/"false",
               "Test only: Annotate IR with RaW conflicts. Requires "
               "test-analysis-only.">,
-<<<<<<< HEAD
-       Option<"unknownTypeConversion", "unknown-type-conversion", "std::string",
-              /*default=*/"\"fully-dynamic-layout-map\"",
-              "Controls layout maps for non-inferrable memref types.">,
-=======
        Option<"unknownTypeConversion", "unknown-type-conversion", "LayoutMapOption",
               /*default=*/"LayoutMapOption::FullyDynamicLayoutMap",
               "Controls layout maps for non-inferrable memref types.",
               layoutMapClValues.values>,
->>>>>>> d465594a
        Option<"bufferAlignment", "buffer-alignment", "uint64_t",
               /*default=*/"64",
               "Sets the alignment of newly allocated buffers.">,
