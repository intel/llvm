//===-- Passes.td - Bufferization passes definition file ---*- tablegen -*-===//
//
// Part of the LLVM Project, under the Apache License v2.0 with LLVM Exceptions.
// See https://llvm.org/LICENSE.txt for license information.
// SPDX-License-Identifier: Apache-2.0 WITH LLVM-exception
//
//===----------------------------------------------------------------------===//

#ifndef MLIR_DIALECT_BUFFERIZATION_TRANSFORMS_PASSES
#define MLIR_DIALECT_BUFFERIZATION_TRANSFORMS_PASSES

include "mlir/Pass/PassBase.td"

def OwnershipBasedBufferDeallocationPass
    : Pass<"ownership-based-buffer-deallocation"> {
  let summary = "Adds all required dealloc operations for all allocations in "
                "the input program";
  let description = [{
    This pass implements an algorithm to automatically introduce all required
    deallocation operations for all buffers in the input program. This ensures
    that the resulting program does not have any memory leaks.

    The Buffer Deallocation pass operates on the level of operations
    implementing the FunctionOpInterface. Such operations can take MemRefs as
    arguments, but also return them. To ensure compatibility among all functions
    (including external ones), some rules have to be enforced. They are just
    assumed to hold for all external functions. Functions for which the
    definition is available ideally also already adhere to the ABI.
    Otherwise, all MemRef write operations in the input IR must dominate all
    MemRef read operations in the input IR. Then, the pass may modify the input
    IR by inserting `bufferization.clone` operations such that the output IR
    adheres to the function boundary ABI:
    * When a MemRef is passed as a function argument, ownership is never
      acquired. It is always the caller's responsibility to deallocate such
      MemRefs.
    * Returning a MemRef from a function always passes ownership to the caller,
      i.e., it is also the caller's responsibility to deallocate MemRefs
      returned from a called function.
    * A function must not return a MemRef with the same allocated base buffer as
      one of its arguments (in this case a copy has to be created). Note that in
      this context two subviews of the same buffer that don't overlap are also
      considered an alias.

    It is recommended to bufferize all operations first such that no tensor
    values remain in the IR once this pass is applied. That way all allocated
    MemRefs will be properly deallocated without any additional manual work.
    Otherwise, the pass that bufferizes the remaining tensors is responsible to
    add the corresponding deallocation operations. Note that this pass does not
    consider any values of tensor type and assumes that MemRef values defined by
    `bufferization.to_buffer` do not return ownership and do not have to be
    deallocated. `bufferization.to_tensor` operations are handled similarly to
    `bufferization.clone` operations with the exception that the result value is
    not handled because it's a tensor (not a MemRef).

    Input

    ```mlir
    #map0 = affine_map<(d0) -> (d0)>
    module {
      func.func @condBranch(%arg0: i1,
                            %arg1: memref<2xf32>,
                            %arg2: memref<2xf32>) {
        cf.cond_br %arg0, ^bb1, ^bb2
      ^bb1:
        cf.br ^bb3(%arg1 : memref<2xf32>)
      ^bb2:
        %0 = memref.alloc() : memref<2xf32>
        linalg.generic {
          indexing_maps = [#map0, #map0],
          iterator_types = ["parallel"]}
        outs(%arg1, %0 : memref<2xf32>, memref<2xf32>) {
        ^bb0(%gen1_arg0: f32, %gen1_arg1: f32):
          %tmp1 = exp %gen1_arg0 : f32
          linalg.yield %tmp1 : f32
        }
        cf.br ^bb3(%0 : memref<2xf32>)
      ^bb3(%1: memref<2xf32>):
        "memref.copy"(%1, %arg2) : (memref<2xf32>, memref<2xf32>) -> ()
        return
      }
    }
    ```

    Output

    ```mlir
    #map = affine_map<(d0) -> (d0)>
    module {
      func.func @condBranch(%arg0: i1,
                            %arg1: memref<2xf32>,
                            %arg2: memref<2xf32>) {
        %false = arith.constant false
        %true = arith.constant true
        cf.cond_br %arg0, ^bb1, ^bb2
      ^bb1:  // pred: ^bb0
        cf.br ^bb3(%arg1, %false : memref<2xf32>, i1)
      ^bb2:  // pred: ^bb0
        %alloc = memref.alloc() : memref<2xf32>
        linalg.generic {
          indexing_maps = [#map, #map],
          iterator_types = ["parallel"]}
        outs(%arg1, %alloc : memref<2xf32>, memref<2xf32>)
        ^bb0(%out: f32, %out_0: f32):
          %2 = math.exp %out : f32
          linalg.yield %2, %out_0 : f32, f32
        }
        cf.br ^bb3(%alloc, %true : memref<2xf32>, i1)
      ^bb3(%0: memref<2xf32>, %1: i1):  // 2 preds: ^bb1, ^bb2
        memref.copy %0, %arg2 : memref<2xf32> to memref<2xf32>
        %base_buffer, %offset, %sizes, %strides =
          memref.extract_strided_metadata %0 :
          memref<2xf32> -> memref<f32>, index, index, index
        bufferization.dealloc (%base_buffer : memref<f32>) if (%1)
        return
      }
    }
    ```

    The `private-function-dynamic-ownership` pass option allows the pass to add
    additional arguments to private functions to dynamically give ownership of
    MemRefs to callees. This can enable earlier deallocations and allows the
    pass to by-pass the function boundary ABI and thus potentially leading to
    fewer MemRef clones being inserted. For example, the private function
    ```mlir
    func.func private @passthrough(%memref: memref<2xi32>) -> memref<2xi32> {
      return %memref : memref<2xi32>
    }
    ```
    would be converted to
    ```mlir
    func.func private @passthrough(%memref: memref<2xi32>,
                                   %ownership: i1) -> (memref<2xi32>, i1) {
      return %memref, %ownership : memref<2xi32>, i1
    }
    ```
    and thus allows the returned MemRef to alias with the MemRef passed as
    argument (which would otherwise be forbidden according to the function
    boundary ABI).
  }];
  let options =
      [Option<
           "privateFuncDynamicOwnership", "private-function-dynamic-ownership",
           "bool", /*default=*/"false",
           "Allows to add additional arguments to private functions to "
           "dynamically pass ownership of memrefs to callees. This can enable "
           "earlier deallocations.">,
  ];

  let dependentDialects = [
    "mlir::bufferization::BufferizationDialect", "mlir::arith::ArithDialect",
    "mlir::memref::MemRefDialect", "mlir::scf::SCFDialect"
  ];
}

def BufferDeallocationSimplificationPass
    : Pass<"buffer-deallocation-simplification"> {
  let summary = "Optimizes `bufferization.dealloc` operation for more "
                "efficient codegen";
  let description = [{
    This pass uses static alias analysis to reduce the number of alias checks
    required at runtime. Such checks are sometimes necessary to make sure that
    memrefs aren't deallocated before their last usage (use after free) or that
    some memref isn't deallocated twice (double free).
  }];

  let dependentDialects = [
    "mlir::bufferization::BufferizationDialect", "mlir::arith::ArithDialect",
    "mlir::memref::MemRefDialect"
  ];
}

def OptimizeAllocationLivenessPass
    : Pass<"optimize-allocation-liveness", "func::FuncOp"> {
  let summary = "This pass optimizes the liveness of temp allocations in the "
                "input function";
  let description = [{
      This pass will find all operations that have a memory allocation effect.
      It will search for the corresponding deallocation and move it right after
      the last user of the allocation.
      This will optimize the liveness of the allocations.

      The pass is expected to run after the deallocation pipeline.
  }];
  let dependentDialects = ["mlir::memref::MemRefDialect"];
}

def LowerDeallocationsPass : Pass<"bufferization-lower-deallocations"> {
  let summary = "Lowers `bufferization.dealloc` operations to `memref.dealloc`"
                "operations";
  let description = [{
    This pass lowers `bufferization.dealloc` operations to the `memref` dialect.
    It can be applied to a `builtin.module` or operations implementing the
    `FunctionOpInterface`. For the latter, only simple `dealloc` operations can
    be lowered because the library function necessary for the fully generic
    lowering cannot be inserted. In this case, an error will be emitted.
    Next to `memref.dealloc` operations, it may also emit operations from the
    `arith`, `scf`, and `func` dialects to build conditional deallocations and
    library functions to avoid code-size blow-up.
  }];

  let dependentDialects = [
    "arith::ArithDialect", "memref::MemRefDialect", "scf::SCFDialect",
    "func::FuncDialect"
  ];
}

def BufferHoistingPass : Pass<"buffer-hoisting", "func::FuncOp"> {
  let summary = "Optimizes placement of allocation operations by moving them "
                "into common dominators and out of nested regions";
  let description = [{
    This pass implements an approach to aggressively move allocations upwards
    into common dominators and out of nested regions.
  }];
}

def BufferLoopHoistingPass : Pass<"buffer-loop-hoisting", "func::FuncOp"> {
  let summary = "Optimizes placement of allocation operations by moving them "
                "out of loop nests";
  let description = [{
    This pass implements an approach to aggressively move allocations upwards
    out of loop nests. It does not move allocations into common dominators.
  }];
}

def BufferResultsToOutParamsPass
    : Pass<"buffer-results-to-out-params", "ModuleOp"> {
  let summary = "Converts memref-typed function results to out-params";
  let description = [{
    Some calling conventions prefer to pass output memrefs as "out params". The
    conversion to this calling convention must be done as an atomic
    transformation of the entire program (hence this is a module pass).

    For example, if a call is rewritten, the callee needs to be rewritten
    otherwise the IR will end up invalid. Thus, this transformation
    require an atomic change to the entire program (e.g. the whole module).

    This pass is expected to run immediately after bufferization is finished.
    At that point, tensor-typed results will have been converted to memref-typed
    results, and can be consistently converted to out params.

    All memref-typed results are appended to the function argument list.

    The main issue with this pass (and the out-param calling convention) is that
    buffers for results need to be allocated in the caller. This currently only
    works for static shaped memrefs.

    If the hoist-static-allocs option is on, the pass tries to eliminate the
    allocation for the returned memref and avoid the memory-copy if possible.
    This optimization applies on the returned memref which has static shape and
    is allocated by memref.alloc in the function. It will use the memref given
    in function argument to replace the allocated memref.
  }];
  let options =
      [Option<"addResultAttribute", "add-result-attr", "bool",
              /*default=*/"false",
              "Add the attribute 'bufferize.result' to all output parameters.">,
       Option<"hoistStaticAllocs", "hoist-static-allocs", "bool",
              /*default=*/"false", "Hoist static allocations to call sites.">,
       Option<"hoistDynamicAllocs", "hoist-dynamic-allocs", "bool",
              /*default=*/"false", "Hoist dynamic allocations to call sites.">,
<<<<<<< HEAD
=======
       Option<"modifyPublicFunctions", "modify-public-functions", "bool",
              /*default=*/"false", "Modify function signatures of public "
              "functions.">,
>>>>>>> 811fe024
  ];
  let dependentDialects = ["memref::MemRefDialect"];
}

def DropEquivalentBufferResultsPass
    : Pass<"drop-equivalent-buffer-results", "ModuleOp"> {
  let summary = "Remove MemRef return values that are equivalent to a bbArg";
  let description = [{
    This pass removes MemRef return values from functions if they are equivalent
    to a function bbArg. In that case, the return value is redundant and the
    respective CallOp operand can be used at the call site.

    Note: If a bbArg buffer is not returned directly but casted to beforehand,
    the buffer is still considered equivalent.
  }];
  let dependentDialects = ["memref::MemRefDialect"];
}

def EmptyTensorToAllocTensorPass : Pass<"empty-tensor-to-alloc-tensor"> {
  let summary = "Replace all empty ops by alloc_tensor ops.";
  let description = [{
    tensor.empty ops return a tensor of unspecified contents who's only purpose
    is to carry the tensor shape. This pass converts such ops to
    bufferization.alloc_tensor ops, which bufferize to buffer allocations.
  }];
  let dependentDialects = ["tensor::TensorDialect"];
}

def layoutMapClValues {
  string values = [{
  ::llvm::cl::values(
    clEnumValN(LayoutMapOption::InferLayoutMap, "infer-layout-map", ""),
    clEnumValN(LayoutMapOption::IdentityLayoutMap, "identity-layout-map", ""),
    clEnumValN(LayoutMapOption::FullyDynamicLayoutMap, "fully-dynamic-layout-map", "")
    )}];
}

def OneShotBufferizePass : Pass<"one-shot-bufferize", "ModuleOp"> {
  let summary = "One-Shot Bufferize";
  let description = [{
    This pass bufferizes all ops that implement `BufferizableOpInterface`. It
    first performs an inplacability analysis on SSA use-def chains of tensor
    values to determine which OpOperands may bufferize in-place, i.e., without
    inserting a buffer copy. It then rewrites the IR, inserting a buffer
    allocation and copy for each OpOperand that was decided to bufferize
    out-of-place.

    One-Shot Bufferize (and `BufferizableOpInterface`) was designed for ops that
    are in destination-passing style. When bufferizing such ops, it is possible
    to reuse the buffer of a tensor OpOperand for a tensor OpResult. In essence,
    a possible destination of an operation is already passed as an SSA value.

    `tensor.insert` is an example for an op in destination-passing style. E.g.,
    when bufferizing `%t0 = tensor.insert %f into %dest[%idx]`, `buffer(%t0)` is
    identical to `buffer(%dest)` in the absence of RaW conflicts. As a counter
    example, `tensor.generate` is not in destination-passing style and always
    results in a new buffer allocation.

    One-Shot Bufferize does not deallocate any buffers that it allocates. The
    `-buffer-deallocation-pipeline` pipeline should be run after One-Shot
    Bufferize to insert the deallocation operations necessary to eliminate
    memory leaks.

    One-Shot Bufferize will by default reject IR that contains non-bufferizable
    op, i.e., ops that do not implemement BufferizableOpInterface. Such IR can
    be allowed with `allow-unknown-ops=1`. In that case, to_buffer and to_tensor
    ops will be generated at the bufferization boundary. This is useful for
    compatibility with existing partial bufferization passes: These can
    bufferize the remaining IR after running One-Shot Bufferize.

    Note: Running One-Shot Bufferize after a partial bufferization pass is
    currently not supported. Running partial bufferization passes after running
    One-Shot Bufferize is supported and the recommended way to gradually
    migrate from partial bufferization to One-Shot Bufferize.

    With `dialect-filter`, bufferization can be restricted to a set of dialects.
    If no filter is specified, all ops that implement `BufferizableOpInterface`
    are bufferized. Ops from the `std` dialect are an exception: These ops are
    always ignored, even if no filter is specified. When specifying a dialect
    filter and `allow-unknown-ops` is not turned on, bufferization would fail
    when encountering an op that is not included in the filter (even if it is
    bufferizable).

    One-Shot Bufferize will by default assume memref types with fully dynamic
    layout maps when a precise layout cannot be inferred. E.g., this is the case
    when wrapping a non-bufferizable op in to_buffer/to_tensor ops. This
    behavior can be overridden with `unknown-type-conversion`. Valid values are
    `fully-dynamic-layout-map` and `identity-layout-map`.

    For testing/debugging purposes, `test-analysis-only=1 print-conflicts=1`
    prints analysis results and explains why an OpOperand was decided to
    bufferize out-of-place. This is useful for understanding why One-Shot
    Bufferize chose to insert a certain buffer copy.

    `bufferize-function-boundaries` is an experimental flag for bufferizing
    `FuncOp`, `ReturnOp` and `CallOp`. This feature is still under development
    and supports only simple cases at the moment. In particular:

    * Recursive or circular function call graphs are not supported.
    * External functions (without bodies) that return a tensor are not
      supported.
    * Function with multiple blocks or multiple ReturnOps are not supported.
    * Layout maps on function signatures can be controlled with a separate
      `function-boundary-type-conversion` option, which is similar to
      `unknown-type-conversion` but supports an additional `infer-layout-map`
      option. `fully-dynamic-layout-map` and `identity-layout-map` ensure that
      function signatures bufferize to easily predictable types, potentially at
      the cost of additional casts and copies, respectively. When layout maps
      are inferred, function return types may be more precise, but less
      predictable. Function argument types cannot be inferred and always have
      fully dynamic layout maps with `infer-layout-map`.

    One-Shot Bufferize implements the following contract around function calls:
    The buffer of function arguments is always writable (unless annotated with
    `bufferization.writable = false`). A buffer copy may be inserted at the call
    site where necessary. Alias sets and equivalence info is propagated through
    function calls. Whenever a function is bufferized, all other functions that
    are being called were already analyzed and bufferized, so exact alias and
    equivalence information is available. This is why recursive function calls
    are not yet supported.

    One-Shot Bufferize gathers additional information during the analysis phase
    when function boundary bufferization is activated. E.g., whether a function
    argument is read/written and which returned values are aliasing/equivalent.
    For debugging purposes, such information can be printed with
    `test-analysis-only`.

    The order in which ops are analyzed is important. The analysis is greedy and
    ops that are analyzed earlier are more likely to bufferize in-place. The
    heuristic can be set with `analysis-heuristic`. At the moment, the following
    heuristics are available:

    * `bottom-up` (default): Analyze ops from bottom to top.
    * `top-down`: Analyze ops from top to bottom.
    * `fuzzer`: Randomize the ordering of ops with `analysis-fuzzer-seed`.
    * `bottom-up-from-terminators`: Traverse the reverse use-def chains of
      tensor IR, starting from region branch terminators (bottom-up). Nested
      regions are traversed before enclosing regions. Analyze the traversed ops
      first, then analyze the remaining ops bottom-up. This heuristic is useful
      for bufferizing loop constructs. One-Shot Bufferize currently supports
      only such IR where yielded tensor values bufferize to equivalent region
      iter_args, and first analyzing all ops on the path from the "yielding" op
      to the beginning of the loop body makes it more likely for the region
      iter_args and yielded values to bufferize to equivalent buffers.
  }];
  let options =
      [Option<"allowReturnAllocsFromLoops", "allow-return-allocs-from-loops",
              "bool", /*default=*/"false",
              "Allows returning/yielding new allocations from a loop.">,
       Option<"allowUnknownOps", "allow-unknown-ops", "bool",
              /*default=*/"false",
              "Allows unknown (not bufferizable) ops in the input IR.">,
       Option<
           "analysisFuzzerSeed", "analysis-fuzzer-seed", "unsigned",
           /*default=*/"0",
           "Test only: Analyze ops in random order with a given seed (fuzzer)">,
       Option<"analysisHeuristic", "analysis-heuristic", "std::string",
              /*default=*/"\"bottom-up\"",
              "Heuristic that control the IR traversal during analysis">,
       Option<"bufferizeFunctionBoundaries", "bufferize-function-boundaries",
              "bool", /*default=*/"0",
              "Bufferize function boundaries (experimental).">,
       Option<"checkParallelRegions", "check-parallel-regions", "bool",
              /*default=*/"true",
              "Account for parallel regions in RaW analysis.">,
       Option<"copyBeforeWrite", "copy-before-write", "bool",
              /*default=*/"false",
              "Skip the analysis. Make a buffer copy on every write.">,
       ListOption<"dialectFilter", "dialect-filter", "std::string",
                  "Restrict bufferization to ops from these dialects.">,
       Option<"dumpAliasSets", "dump-alias-sets", "bool", /*default=*/"false",
              "Test only: Annotate tensor IR with alias sets">,
       ListOption<"noAnalysisFuncFilter", "no-analysis-func-filter",
                  "std::string",
                  "Skip analysis of functions with these symbol names."
                  "Set copyBeforeWrite to true when bufferizing them.">,
       Option<"functionBoundaryTypeConversion",
              "function-boundary-type-conversion", "LayoutMapOption",
              /*default=*/"LayoutMapOption::InferLayoutMap",
              "Controls layout maps when bufferizing function signatures.",
              layoutMapClValues.values>,
       Option<"mustInferMemorySpace", "must-infer-memory-space", "bool",
              /*default=*/"false",
              "The memory space of an memref types must always be inferred. If "
              "unset, a default memory space of 0 is used otherwise.">,
       Option<"useEncodingForMemorySpace", "use-encoding-for-memory-space",
              "bool",
              /*default=*/"false",
              "Use the Tensor encoding attribute for the memory space. "
              "Exclusive to"
              " the 'must-infer-memory-space' option">,
       Option<"testAnalysisOnly", "test-analysis-only", "bool",
              /*default=*/"false",
              "Test only: Only run inplaceability analysis and annotate IR">,
       Option<"printConflicts", "print-conflicts", "bool",
              /*default=*/"false",
              "Test only: Annotate IR with RaW conflicts. Requires "
              "test-analysis-only.">,
       Option<"unknownTypeConversion", "unknown-type-conversion", "LayoutMapOption",
              /*default=*/"LayoutMapOption::FullyDynamicLayoutMap",
              "Controls layout maps for non-inferrable memref types.",
              layoutMapClValues.values>,
       Option<"bufferAlignment", "buffer-alignment", "uint64_t",
              /*default=*/"64",
              "Sets the alignment of newly allocated buffers.">,
  ];

  let statistics = [
    Statistic<"numBufferAlloc", "num-buffer-alloc",
              "Number of buffer allocations">,
    Statistic<"numTensorInPlace", "num-tensor-in-place",
              "Number of in-place tensor OpOperands">,
    Statistic<"numTensorOutOfPlace", "num-tensor-out-of-place",
              "Number of out-of-place tensor OpOperands">,
  ];

  let dependentDialects = [
    "bufferization::BufferizationDialect", "memref::MemRefDialect"
  ];
}

def PromoteBuffersToStackPass
    : Pass<"promote-buffers-to-stack", "func::FuncOp"> {
  let summary = "Promotes heap-based allocations to automatically managed "
                "stack-based allocations";
  let description = [{
    This pass implements a simple algorithm to convert heap-based memory
    allocations to stack-based ones. It uses a built-in heuristic to decide
    whether it makes sense to convert an allocation. Furthermore, dynamic
    shaped buffers that are limited by the rank of the tensor can be
    converted. They are only transformed if they are considered to be small.
  }];
  let options = [
    Option<"maxAllocSizeInBytes", "max-alloc-size-in-bytes", "unsigned",
           /*default=*/"1024",
           "Maximal size in bytes to promote allocations to stack.">,
    Option<"maxRankOfAllocatedMemRef", "max-rank-of-allocated-memref", "unsigned",
           /*default=*/"1",
           "Maximal memref rank to promote dynamic buffers.">,
  ];
}

def EmptyTensorEliminationPass : Pass<"eliminate-empty-tensors"> {
  let summary = "Try to eliminate all tensor.empty ops.";
  let description = [{
    Try to eliminate "tensor.empty" ops inside `op`. This transformation looks
    for subset ops that insert a tensor that originates from a "tensor.empty"
    (as per the reverse use-def chain). Such "tensor.empty" ops are replaced
    with the destination subset.

    E.g.:
    ```
    %0 = tensor.empty() : tensor<10xf32>
    %1 = linalg.fill ... outs(%0 : tensor<10xf32>)
    %2 = tensor.insert_slice %1 into %t ...
    ```

    In the above example, the subset op is "tensor.insert_slice". When tracing
    back the reverse use-def chain of a the source, we end up at a
    "tensor.empty" op. The "tensor.empty" op is replaced with a
    "tensor.extract_slice" op.
  }];
}

#endif // MLIR_DIALECT_BUFFERIZATION_TRANSFORMS_PASSES<|MERGE_RESOLUTION|>--- conflicted
+++ resolved
@@ -258,12 +258,9 @@
               /*default=*/"false", "Hoist static allocations to call sites.">,
        Option<"hoistDynamicAllocs", "hoist-dynamic-allocs", "bool",
               /*default=*/"false", "Hoist dynamic allocations to call sites.">,
-<<<<<<< HEAD
-=======
        Option<"modifyPublicFunctions", "modify-public-functions", "bool",
               /*default=*/"false", "Modify function signatures of public "
               "functions.">,
->>>>>>> 811fe024
   ];
   let dependentDialects = ["memref::MemRefDialect"];
 }
