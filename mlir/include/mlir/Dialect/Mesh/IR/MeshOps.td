--- conflicted
+++ resolved
@@ -1092,20 +1092,12 @@
 }
 
 def Mesh_UpdateHaloOp : Mesh_Op<"update_halo", [
-<<<<<<< HEAD
-=======
   Pure,
->>>>>>> 93e44d24
   DestinationStyleOpInterface,
   TypesMatchWith<
     "result has same type as destination",
     "result", "destination", "$_self">,
-<<<<<<< HEAD
-  DeclareOpInterfaceMethods<SymbolUserOpInterface>,
-  AttrSizedOperandSegments
-=======
   DeclareOpInterfaceMethods<SymbolUserOpInterface>
->>>>>>> 93e44d24
 ]> {
   let summary = "Update halo data.";
   let description = [{
@@ -1114,11 +1106,7 @@
     on the remote devices. Changes might be caused by mutating operations
     and/or if the new halo regions are larger than the existing ones.
 
-<<<<<<< HEAD
-    Source and destination might have different halo sizes.
-=======
     Destination is supposed to be initialized with the local data (not halos).
->>>>>>> 93e44d24
 
     Assumes all devices hold tensors with same-sized halo data as specified
     by `source_halo_sizes/static_source_halo_sizes` and
@@ -1130,41 +1118,21 @@
 
   }];
   let arguments = (ins
-<<<<<<< HEAD
-    AnyTypeOf<[AnyNon0RankedMemRef, AnyNon0RankedTensor]>:$source,
-    AnyTypeOf<[AnyNon0RankedMemRef, AnyNon0RankedTensor]>:$destination,
-    FlatSymbolRefAttr:$mesh,
-    Mesh_MeshAxesArrayAttr:$split_axes,
-    Variadic<I64>:$source_halo_sizes,
-    DefaultValuedAttr<DenseI64ArrayAttr, "{}">:$static_source_halo_sizes,
-    Variadic<I64>:$destination_halo_sizes,
-    DefaultValuedAttr<DenseI64ArrayAttr, "{}">:$static_destination_halo_sizes
-=======
     AnyTypeOf<[AnyNon0RankedMemRef, AnyNon0RankedTensor]>:$destination,
     FlatSymbolRefAttr:$mesh,
     Mesh_MeshAxesArrayAttr:$split_axes,
     Variadic<I64>:$halo_sizes,
     DefaultValuedAttr<DenseI64ArrayAttr, "{}">:$static_halo_sizes
->>>>>>> 93e44d24
   );
   let results = (outs
     AnyTypeOf<[AnyNon0RankedMemRef, AnyNon0RankedTensor]>:$result
   );
   let assemblyFormat = [{
-<<<<<<< HEAD
-    $source `into` $destination
-    `on` $mesh
-    `split_axes` `=` $split_axes
-    (`source_halo_sizes` `=` custom<DynamicIndexList>($source_halo_sizes, $static_source_halo_sizes)^)?
-    (`destination_halo_sizes` `=` custom<DynamicIndexList>($destination_halo_sizes, $static_destination_halo_sizes)^)?
-    attr-dict `:` type($source) `->` type($result)
-=======
     $destination
     `on` $mesh
     `split_axes` `=` $split_axes
     (`halo_sizes` `=` custom<DynamicIndexList>($halo_sizes, $static_halo_sizes)^)?
     attr-dict `:` type($result)
->>>>>>> 93e44d24
   }];
   let extraClassDeclaration = [{
     MutableOperandRange getDpsInitsMutable() { return getDestinationMutable(); }
