--- conflicted
+++ resolved
@@ -1540,72 +1540,9 @@
 // Operation on sparse matrices, called from the host
 // (currently lowers to cuSparse for CUDA only, no ROCM lowering).
 //
-<<<<<<< HEAD
-
-def GPU_CreateSparseEnvOp : GPU_Op<"create_sparse_env", [GPU_AsyncOpInterface]> {
-  let summary = "Create sparse environment operation";
-  let description = [{
-    The `gpu.create_sparse_env` operation initializes a sparse environment.
-    It must be executed prior to any other sparse operation. The operation
-    returns a handle to the new sparse environment.
-
-    If the `async` keyword is present, the op is executed asynchronously (i.e.
-    it does not block until the execution has finished on the device). In
-    that case, it returns a !gpu.async.token in addition to the environment.
-
-    Example:
-
-    ```mlir
-    %env, %token = gpu.create_sparse_env async [%dep]
-    ```
-  }];
-
-  let arguments = (ins Variadic<GPU_AsyncToken>:$asyncDependencies);
-  let results = (outs Res<GPU_SparseEnvHandle>:$env,
-                      Optional<GPU_AsyncToken>:$asyncToken);
-  let assemblyFormat = [{
-    custom<AsyncDependencies>(type($asyncToken), $asyncDependencies) attr-dict
-  }];
-}
-
-def GPU_DestroySparseEnvOp : GPU_Op<
-    "destroy_sparse_env",
-    [GPU_AsyncOpInterface]> {
-  let summary = "Destroy sparse environment operation";
-  let description = [{
-    The `gpu.destroy_sparse_env` operation releases all resources of a sparse
-    environment represented by a handle that was previously created by a
-    `gpu.create_sparse_env` operation.
-
-    If the `async` keyword is present, the op is executed asynchronously (i.e.
-    it does not block until the execution has finished on the device). In
-    that case, it returns a !gpu.async.token in addition to the environment.
-
-    Example:
-
-    ```mlir
-    %token = gpu.destroy_sparse_env async [%dep] %env
-    ```
-  }];
-
-  let arguments = (ins Variadic<GPU_AsyncToken>:$asyncDependencies,
-                       Arg<GPU_SparseEnvHandle>:$env);
-  let results = (outs Optional<GPU_AsyncToken>:$asyncToken);
-
-  let assemblyFormat = [{
-    custom<AsyncDependencies>(type($asyncToken), $asyncDependencies)
-    $env attr-dict
-  }];
-}
-
 def GPU_CreateDnTensorOp : GPU_Op<"create_dn_tensor", [GPU_AsyncOpInterface, AttrSizedOperandSegments]> {
   let summary = "Create dense tensor operation";
   let description = [{
-=======
-def GPU_CreateDnTensorOp : GPU_Op<"create_dn_tensor", [GPU_AsyncOpInterface, AttrSizedOperandSegments]> {
-  let summary = "Create dense tensor operation";
-  let description = [{
->>>>>>> bac3a63c
     The `gpu.create_dn_tensor` operation initializes a dense tensor from
     the given values buffer and sizes. The buffer must already be copied
     from the host to the device prior to using this operation. The
@@ -1618,30 +1555,18 @@
     Example:
 
     ```mlir
-<<<<<<< HEAD
-    %dmat, %token = gpu.create_dn_tensor async [%dep] %env, %mem, %dims : index, index into memref<?xf64>
-=======
     %dmat, %token = gpu.create_dn_tensor async [%dep] %mem, %dims : index, index into memref<?xf64>
->>>>>>> bac3a63c
     ```
   }];
 
   let arguments = (ins Variadic<GPU_AsyncToken>:$asyncDependencies,
-<<<<<<< HEAD
-                       GPU_SparseEnvHandle:$env,
-=======
->>>>>>> bac3a63c
                        AnyMemRef:$memref,
                        Variadic<Index>:$dims);
   let results = (outs Res<GPU_SparseDnTensorHandle>:$dnTensor, Optional<GPU_AsyncToken>:$asyncToken);
 
   let assemblyFormat = [{
     custom<AsyncDependencies>(type($asyncToken), $asyncDependencies)
-<<<<<<< HEAD
-    $env  `,` $memref `,` $dims attr-dict `:` type($dims) `into` type($memref)
-=======
     $memref `,` $dims attr-dict `:` type($dims) `into` type($memref)
->>>>>>> bac3a63c
   }];
 }
 
@@ -1805,19 +1730,11 @@
     Example:
 
     ```mlir
-<<<<<<< HEAD
-    %spmat, %token = gpu.create_2to4_spmat async [%dep] %env, %rows, %cols, %mem : memref<?xf64>
-=======
     %spmat, %token = gpu.create_2to4_spmat async [%dep] %rows, %cols, %mem : memref<?xf64>
->>>>>>> bac3a63c
     ```
   }];
 
   let arguments = (ins Variadic<GPU_AsyncToken>:$asyncDependencies,
-<<<<<<< HEAD
-                       GPU_SparseEnvHandle:$env,
-=======
->>>>>>> bac3a63c
                        Index:$rows,
                        Index:$cols,
                        AnyMemRef:$memref);
@@ -1826,11 +1743,7 @@
 
   let assemblyFormat = [{
     custom<AsyncDependencies>(type($asyncToken), $asyncDependencies)
-<<<<<<< HEAD
-    $env `,` $rows `,` $cols `,` $memref attr-dict `:` type($memref)
-=======
     $rows `,` $cols `,` $memref attr-dict `:` type($memref)
->>>>>>> bac3a63c
   }];
 }
 
@@ -1928,11 +1841,7 @@
       , [{
     auto modeA = gpu::TransposeMode::NON_TRANSPOSE;
     return build($_builder, $_state, bufferSz, asyncToken, asyncDependencies,
-<<<<<<< HEAD
-                 env, modeA, spmatA, dnX, dnY, computeType);}]>
-=======
                  modeA, spmatA, dnX, dnY, computeType);}]>
->>>>>>> bac3a63c
   ];
 
   let assemblyFormat = [{
@@ -2010,11 +1919,7 @@
     Example:
 
     ```mlir
-<<<<<<< HEAD
-    %bufferszs, %token = gpu.spmm_buffer_size async [%dep] %env, %spmatA{TRANSPOSE}, %dnmatB{TRANSPOSE}, %dnmatC : i64 into f32
-=======
     %bufferszs, %token = gpu.spmm_buffer_size async [%dep] %spmatA{TRANSPOSE}, %dnmatB{TRANSPOSE}, %dnmatC : i64 into f32
->>>>>>> bac3a63c
     ```
   }];
 
@@ -2039,20 +1944,12 @@
     auto modeA = gpu::TransposeMode::NON_TRANSPOSE;
     auto modeB = gpu::TransposeMode::NON_TRANSPOSE;
     return build($_builder, $_state, bufferSzs, asyncToken, asyncDependencies,
-<<<<<<< HEAD
-                 env, modeA, modeB, spmatA, dnmatB, dnmatC, computeType);}]>
-=======
                  modeA, modeB, spmatA, dnmatB, dnmatC, computeType);}]>
->>>>>>> bac3a63c
   ];
 
   let assemblyFormat = [{
     custom<AsyncDependencies>(type($asyncToken), $asyncDependencies)
-<<<<<<< HEAD
-    $env `,` $spmatA (`{` $modeA^ `}`)? `,` $dnmatB (`{` $modeB^ `}`)? `,` $dnmatC attr-dict `:` type($bufferSzs) `into` $computeType
-=======
     $spmatA (`{` $modeA^ `}`)? `,` $dnmatB (`{` $modeB^ `}`)? `,` $dnmatC attr-dict `:` type($bufferSzs) `into` $computeType
->>>>>>> bac3a63c
   }];
 }
 
@@ -2075,11 +1972,7 @@
     Example:
 
     ```mlir
-<<<<<<< HEAD
-    %token = gpu.spmm async [%dep] %env, %spmatA{TRANSPOSE}, %dnmatB{TRANSPOSE}, %dnmatC, %buffers : type($buffers) into f32
-=======
     %token = gpu.spmm async [%dep] %spmatA{TRANSPOSE}, %dnmatB{TRANSPOSE}, %dnmatC, %buffers : type($buffers) into f32
->>>>>>> bac3a63c
     ```
   }];
 
@@ -2103,21 +1996,13 @@
       "ValueRange":$buffers), [{
     auto modeA = gpu::TransposeMode::NON_TRANSPOSE;
     auto modeB = gpu::TransposeMode::NON_TRANSPOSE;
-<<<<<<< HEAD
-    return build($_builder, $_state, asyncToken, asyncDependencies, env, modeA,
-=======
     return build($_builder, $_state, asyncToken, asyncDependencies, modeA,
->>>>>>> bac3a63c
                  modeB, spmatA, dnmatB, dnmatC, computeType, buffers);}]>
   ];
 
   let assemblyFormat = [{
     custom<AsyncDependencies>(type($asyncToken), $asyncDependencies)
-<<<<<<< HEAD
-    $env `,` $spmatA (`{` $modeA^ `}`)? `,` $dnmatB (`{` $modeB^ `}`)? `,` $dnmatC `,` $buffers attr-dict `:` type($buffers) `into` $computeType
-=======
     $spmatA (`{` $modeA^ `}`)? `,` $dnmatB (`{` $modeB^ `}`)? `,` $dnmatC `,` $buffers attr-dict `:` type($buffers) `into` $computeType
->>>>>>> bac3a63c
   }];
 }
 
@@ -2164,11 +2049,7 @@
     auto modeA = gpu::TransposeMode::NON_TRANSPOSE;
     auto modeB = gpu::TransposeMode::NON_TRANSPOSE;
     return build($_builder, $_state, bufferSz, asyncToken, asyncDependencies,
-<<<<<<< HEAD
-                 env, modeA, modeB, dnmatA, dnmatB, spmatC, computeType);}]>
-=======
                  modeA, modeB, dnmatA, dnmatB, spmatC, computeType);}]>
->>>>>>> bac3a63c
   ];
 
   let assemblyFormat = [{
@@ -2220,11 +2101,7 @@
     "Value":$buffer), [{
   auto modeA = gpu::TransposeMode::NON_TRANSPOSE;
   auto modeB = gpu::TransposeMode::NON_TRANSPOSE;
-<<<<<<< HEAD
-  return build($_builder, $_state, asyncToken, asyncDependencies, env, modeA,
-=======
   return build($_builder, $_state, asyncToken, asyncDependencies, modeA,
->>>>>>> bac3a63c
                 modeB, dnmatA, dnmatB, spmatC, computeType, buffer);}]>
   ];
 
