//===- GPUDialect.h - MLIR Dialect for GPU Kernels --------------*- C++ -*-===//
//
// Part of the LLVM Project, under the Apache License v2.0 with LLVM Exceptions.
// See https://llvm.org/LICENSE.txt for license information.
// SPDX-License-Identifier: Apache-2.0 WITH LLVM-exception
//
//===----------------------------------------------------------------------===//
//
// This file defines the GPU kernel-related operations and puts them in the
// corresponding dialect.
//
//===----------------------------------------------------------------------===//

#ifndef MLIR_DIALECT_GPU_IR_GPUDIALECT_H
#define MLIR_DIALECT_GPU_IR_GPUDIALECT_H

#include "mlir/Bytecode/BytecodeOpInterface.h"
#include "mlir/Dialect/DLTI/Traits.h"
#include "mlir/IR/Builders.h"
#include "mlir/IR/BuiltinTypes.h"
#include "mlir/IR/Dialect.h"
#include "mlir/IR/FunctionInterfaces.h"
#include "mlir/IR/OpDefinition.h"
#include "mlir/IR/OpImplementation.h"
#include "mlir/IR/SymbolTable.h"
#include "mlir/Interfaces/InferIntRangeInterface.h"
#include "mlir/Interfaces/InferTypeOpInterface.h"
#include "mlir/Interfaces/SideEffectInterfaces.h"
#include "llvm/ADT/STLExtras.h"

namespace mlir {
namespace gpu {

/// Utility class for the GPU dialect to represent triples of `Value`s
/// accessible through `.x`, `.y`, and `.z` similarly to CUDA notation.
struct KernelDim3 {
  Value x;
  Value y;
  Value z;
};

class AsyncTokenType
    : public Type::TypeBase<AsyncTokenType, Type, TypeStorage> {
public:
  // Used for generic hooks in TypeBase.
  using Base::Base;
};

/// MMAMatrixType storage and uniquing. Array is uniqued based on its shape
/// and type.
struct MMAMatrixStorageType : public TypeStorage {
  MMAMatrixStorageType(unsigned numDims, const int64_t *dimShapes,
                       Type elementType, StringRef operand)
      : dimShapes(dimShapes), numDims(numDims), elementType(elementType),
        operand(operand) {}

  /// The hash key for uniquing.
  using KeyTy = std::tuple<ArrayRef<int64_t>, Type, StringRef>;
  bool operator==(const KeyTy &key) const {
    return key == KeyTy(getShape(), elementType, operand);
  }

  /// Construction.
  static MMAMatrixStorageType *construct(TypeStorageAllocator &allocator,
                                         const KeyTy &key) {
    ArrayRef<int64_t> shape = allocator.copyInto(std::get<0>(key));
    StringRef operand = allocator.copyInto(std::get<2>(key));

    return new (allocator.allocate<MMAMatrixStorageType>())
        MMAMatrixStorageType(shape.size(), shape.data(), std::get<1>(key),
                             operand);
  }

  ArrayRef<int64_t> getShape() const {
    return ArrayRef<int64_t>(dimShapes, numDims);
  }

  StringRef getOperand() const { return operand; }

  /// Reference to the shape of the MMA matrix.
  const int64_t *dimShapes;

  /// Number of dimensions in the MMA matrix.
  unsigned numDims;

  /// Element type of elements held in the MMA matrix.
  Type elementType;

  /// MMA operand that this MMAMatrix holds. The general form of operation this
  /// type supports is given by the equation C += A*B. This field specifies
  /// which operand in the given equation is held by this type. The valid values
  /// are "AOp", "BOp" and "COp".
  StringRef operand;
};

/// MMAMatrix represents a matrix held by a subgroup for matrix-matrix multiply
/// accumulate operations. MMAMatrices are taken as direct operands by these
/// operations and are also produced as results. These matrices are meant to
/// reside in the registers. A limited number of pointwise operations can be
/// performed on these matrices, i.e., operations which operate uniformly on
/// all the elements in the matrix and do not change the order of matrix
/// elements. The above conditions exist because the layout of matrix elements
/// inside the matrix is opaque i.e., the elements may be present in the
/// matrix in any order. The general usage of this type is shown as follows:-
///
///   %0 = gpu.subgroup_mma_load_matrix %arg0[%c0, %c0] {leadDimension = 16 :
///           index} : memref<16x16xf16> -> !gpu.mma_matrix<16x16xf16, "AOp">
///
/// The MMAMatrixType describes the shape of the matrix being loaded and the
/// operand being loaded too. The operand needs to be specified to aid the
/// lowering of this type to dialects such as NVVM where each workitem may
/// hold different amount of elements depending on the elementType of the
/// matrix. For e.g., Each workitem holds 4 vector<2xf16>s for f16 data type
/// and 8 f32s for f32 data type of MMAMatrix. Some other instances of usage
/// are:-
///
///   %3 = gpu.subgroup_mma_compute %0, %1, %2 :
///   !gpu.mma_matrix<16x16xf16, "AOp">, !gpu.mma_matrix<16x16xf16, "BOp">
///    -> !gpu.mma_matrix<16x16xf32, "COp">
///
///
///   gpu.subgroup_mma_store_matrix %3, %arg22[%c0, %c0] {leadDimension = 16
///           : index}: !gpu.mma_matrix<16x16xf32, "COp">, memref<16x16xf32>
// TODO: consider moving this to ODS.
class MMAMatrixType
    : public Type::TypeBase<MMAMatrixType, Type, MMAMatrixStorageType> {
public:
  using Base::Base;

  /// Get MMAMatrixType and verify construction Invariants.
  static MMAMatrixType get(ArrayRef<int64_t> shape, Type elementType,
                           StringRef operand);

  /// Get MMAMatrixType at a particular location and verify construction
  /// Invariants.
  static MMAMatrixType getChecked(function_ref<InFlightDiagnostic()> emitError,
                                  ArrayRef<int64_t> shape, Type elementType,
                                  StringRef operand);

  /// Check if a type is valid a MMAMatrixType elementType.
  static bool isValidElementType(Type elementType);

  /// Verify that shape and elementType are actually allowed for the
  /// MMAMatrixType.
  static LogicalResult verify(function_ref<InFlightDiagnostic()> emitError,
                              ArrayRef<int64_t> shape, Type elementType,
                              StringRef operand);

  /// Get number of dims.
  unsigned getNumDims() const;

  /// Get shape of the matrix.
  ArrayRef<int64_t> getShape() const;

  /// Get elementType of a single element.
  Type getElementType() const;

  /// The general form of operation this type supports is given by the equation
  /// C += A*B. This function returns which operand in the given equation is
  /// held by this type. String returned can be one of"AOp", "BOp" and "COp".
  StringRef getOperand() const;
};

// Adds a `gpu.async.token` to the front of the argument list.
void addAsyncDependency(Operation *op, Value token);

// Handle types for sparse.
<<<<<<< HEAD
enum class SparseHandleKind { Env, SpMat, DnTensor };
=======
enum class SparseHandleKind { SpMat, DnTensor };
>>>>>>> bac3a63c

template <SparseHandleKind K>
class SparseHandleType
    : public Type::TypeBase<SparseHandleType<K>, Type, TypeStorage> {
public:
  using Base =
      typename Type::TypeBase<SparseHandleType<K>, Type, TypeStorage>::Base;
  using Base::Base;
};

<<<<<<< HEAD
using SparseEnvHandleType = SparseHandleType<SparseHandleKind::Env>;
=======
>>>>>>> bac3a63c
using SparseDnTensorHandleType = SparseHandleType<SparseHandleKind::DnTensor>;
using SparseSpMatHandleType = SparseHandleType<SparseHandleKind::SpMat>;

} // namespace gpu
} // namespace mlir

#include "mlir/Dialect/GPU/IR/GPUOpsEnums.h.inc"

#include "mlir/Dialect/GPU/IR/GPUOpsDialect.h.inc"

#include "mlir/Dialect/GPU/IR/GPUOpInterfaces.h.inc"

#include "mlir/Dialect/SCF/IR/DeviceMappingInterface.h"

#define GET_ATTRDEF_CLASSES
#include "mlir/Dialect/GPU/IR/GPUOpsAttributes.h.inc"

#define GET_OP_CLASSES
#include "mlir/Dialect/GPU/IR/GPUOps.h.inc"

#endif // MLIR_DIALECT_GPU_IR_GPUDIALECT_H<|MERGE_RESOLUTION|>--- conflicted
+++ resolved
@@ -165,11 +165,7 @@
 void addAsyncDependency(Operation *op, Value token);
 
 // Handle types for sparse.
-<<<<<<< HEAD
-enum class SparseHandleKind { Env, SpMat, DnTensor };
-=======
 enum class SparseHandleKind { SpMat, DnTensor };
->>>>>>> bac3a63c
 
 template <SparseHandleKind K>
 class SparseHandleType
@@ -180,10 +176,6 @@
   using Base::Base;
 };
 
-<<<<<<< HEAD
-using SparseEnvHandleType = SparseHandleType<SparseHandleKind::Env>;
-=======
->>>>>>> bac3a63c
 using SparseDnTensorHandleType = SparseHandleType<SparseHandleKind::DnTensor>;
 using SparseSpMatHandleType = SparseHandleType<SparseHandleKind::SpMat>;
 
