--- conflicted
+++ resolved
@@ -1776,14 +1776,9 @@
     }
   }];
   let assemblyFormat =
-<<<<<<< HEAD
-      "$base `[` $indices `]` `,` $mask `,` $valueToStore attr-dict `:` "
-      "type($base) `,` type($indices) `,` type($mask) `,` type($valueToStore)";
-=======
       "$base `[` $indices `]` `[` $index_vec `]` `,` "
       "$mask `,` $valueToStore attr-dict `:` type($base) `,` "
       "type($index_vec)  `,` type($mask) `,` type($valueToStore)";
->>>>>>> 2e412c55
   let hasCanonicalizer = 1;
 }
 
