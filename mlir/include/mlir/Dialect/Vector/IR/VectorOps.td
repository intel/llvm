//===- VectorOps.td - Vector op definitions ---------------*- tablegen -*-====//
//
// Part of the LLVM Project, under the Apache License v2.0 with LLVM Exceptions.
// See https://llvm.org/LICENSE.txt for license information.
// SPDX-License-Identifier: Apache-2.0 WITH LLVM-exception
//
//===----------------------------------------------------------------------===//
//
// Defines MLIR vector operations.
//
//===----------------------------------------------------------------------===//

#ifndef MLIR_DIALECT_VECTOR_IR_VECTOR_OPS
#define MLIR_DIALECT_VECTOR_IR_VECTOR_OPS

include "mlir/Dialect/Arith/IR/ArithBase.td"
include "mlir/Dialect/Arith/IR/ArithOpsInterfaces.td"
include "mlir/Dialect/Vector/Interfaces/MaskableOpInterface.td"
include "mlir/Dialect/Vector/Interfaces/MaskingOpInterface.td"
include "mlir/Dialect/Vector/IR/Vector.td"
include "mlir/Dialect/Vector/IR/VectorAttributes.td"
include "mlir/Interfaces/ControlFlowInterfaces.td"
include "mlir/Interfaces/DestinationStyleOpInterface.td"
include "mlir/Interfaces/InferIntRangeInterface.td"
include "mlir/Interfaces/InferTypeOpInterface.td"
include "mlir/Interfaces/SideEffectInterfaces.td"
include "mlir/Interfaces/VectorInterfaces.td"
include "mlir/Interfaces/ViewLikeInterface.td"
include "mlir/IR/BuiltinAttributes.td"
include "mlir/IR/EnumAttr.td"

// TODO: Add an attribute to specify a different algebra with operators other
// than the current set: {*, +}.
def Vector_ContractionOp :
  Vector_Op<"contract", [
      Pure,
      PredOpTrait<"lhs and rhs have same element type", TCopVTEtIsSameAs<0, 1>>,
      PredOpTrait<"third operand acc and result have same element type",
                  TCresVTEtIsSameAsOpBase<0, 2>>,
      DeclareOpInterfaceMethods<MaskableOpInterface>,
      DeclareOpInterfaceMethods<VectorUnrollOpInterface, ["getShapeForUnroll"]>
    ]>,
    Arguments<(ins AnyVectorOfNonZeroRank:$lhs, AnyVectorOfNonZeroRank:$rhs, AnyType:$acc,
               ArrayAttr:$indexing_maps,
               Vector_IteratorTypeArrayAttr:$iterator_types,
               DefaultValuedAttr<Vector_CombiningKindAttr,
                                 "CombiningKind::ADD">:$kind)>,
    Results<(outs AnyType)> {
  let summary = "vector contraction operation";
  let description = [{
    Computes the sum of products of vector elements along contracting
    dimension pairs from 2 vectors of rank M and N respectively, adds this
    intermediate result to the accumulator argument of rank K, and returns a
    vector result of rank K (where K = num_lhs_free_dims + num_rhs_free_dims +
    num_batch_dims (see dimension type descriptions below)). For K = 0 (no
    free or batch dimensions), the accumulator and output are a scalar.

    If operands and the result have types of different bitwidths, operands are
    promoted to have the same bitwidth as the result before performing the
    contraction. For integer types, only signless integer types are supported,
    and the promotion happens via sign extension.

    An iterator type attribute list must be specified, where each element of
    the list represents an iterator with one of the following types:

    *   "reduction": reduction dimensions are present in the lhs and rhs
        arguments but not in the output (and accumulator
        argument). These are the dimensions along which the vector
        contraction op computes the sum of products, and
        contracting dimension pair dimension sizes must match
        between lhs/rhs.

    *   "parallel": Batch dimensions are iterator type "parallel", and
        are non-contracting dimensions present in the lhs, rhs and
        output. The lhs/rhs co-iterate along the batch dimensions,
        which should be expressed in their indexing maps.

        Free dimensions are iterator type "parallel", and are
        non-contraction, non-batch dimensions accessed by either the
        lhs or rhs (but not both). The lhs and rhs free dimensions
        are unrelated to each other and do not co-iterate, which
        should be expressed in their indexing maps.

    An indexing map attribute list must be specified with an entry for lhs, rhs
    and acc arguments. An indexing map attribute specifies a mapping from each
    iterator in the iterator type list, to each dimension of an N-D vector.

    An optional kind attribute may be used to specify the combining function
    between the intermediate result and accumulator argument of rank K. This
    attribute can take the values `add`/`mul`/`minsi`/`minui`/`maxsi`/`maxui`
    /`and`/`or`/`xor` for integers, and `add`/`mul`/`minnumf`/`maxnumf`
    /`minimumf`/`maximumf` for floats. The default is `add`.

    Example:

    ```mlir
    // Simple DOT product (K = 0).
    #contraction_accesses = [
     affine_map<(i) -> (i)>,
     affine_map<(i) -> (i)>,
     affine_map<(i) -> ()>
    ]
    #contraction_trait = {
      indexing_maps = #contraction_accesses,
      iterator_types = ["reduction"]
    }
    %3 = vector.contract #contraction_trait %0, %1, %2
      : vector<10xf32>, vector<10xf32> into f32

    // 2D vector contraction with one contracting dimension (matmul, K = 2).
    #contraction_accesses = [
      affine_map<(i, j, k) -> (i, k)>,
      affine_map<(i, j, k) -> (k, j)>,
      affine_map<(i, j, k) -> (i, j)>
    ]
    #contraction_trait = {
      indexing_maps = #contraction_accesses,
      iterator_types = ["parallel", "parallel", "reduction"]
    }

    %3 = vector.contract #contraction_trait %0, %1, %2
      : vector<4x3xf32>, vector<3x7xf32> into vector<4x7xf32>

    // 4D to 3D vector contraction with two contracting dimensions and
    // one batch dimension (K = 3).
    #contraction_accesses = [
      affine_map<(b0, f0, f1, c0, c1) -> (c0, b0, c1, f0)>,
      affine_map<(b0, f0, f1, c0, c1) -> (b0, c1, c0, f1)>,
      affine_map<(b0, f0, f1, c0, c1) -> (b0, f0, f1)>
    ]
    #contraction_trait = {
      indexing_maps = #contraction_accesses,
      iterator_types = ["parallel", "parallel", "parallel",
                        "reduction", "reduction"]
    }

    %4 = vector.contract #contraction_trait %0, %1, %2
        : vector<7x8x16x15xf32>, vector<8x16x7x5xf32> into vector<8x15x5xf32>

    // Vector contraction with mixed typed. lhs/rhs have different element
    // types than accumulator/result.
    %5 = vector.contract #contraction_trait %0, %1, %2
      : vector<10xf16>, vector<10xf16> into f32

    // Contract with max (K = 0).
    #contraction_accesses = [
     affine_map<(i) -> (i)>,
     affine_map<(i) -> (i)>,
     affine_map<(i) -> ()>
    ]
    #contraction_trait = {
      indexing_maps = #contraction_accesses,
      iterator_types = ["reduction"],
      kind = #vector.kind<maxnumf>
    }
    %6 = vector.contract #contraction_trait %0, %1, %2
      : vector<10xf32>, vector<10xf32> into f32
    ```
  }];
  let builders = [
    OpBuilder<(ins "Value":$lhs, "Value":$rhs, "Value":$acc,
      "ArrayAttr":$indexingMaps, "ArrayAttr":$iteratorTypes)>,
    OpBuilder<(ins "Value":$lhs, "Value":$rhs, "Value":$acc,
      "ArrayRef<ArrayRef<AffineExpr>>":$indexingExprs,
      "ArrayRef<IteratorType>":$iteratorTypes)>,
    OpBuilder<(ins "Value":$lhs, "Value":$rhs, "Value":$acc,
      "ArrayAttr":$indexingMaps, "ArrayAttr":$iteratorTypes,
      "CombiningKind":$kind)>
  ];
  let extraClassDeclaration = [{
    VectorType getLhsType() {
      return ::llvm::cast<VectorType>(getLhs().getType());
    }
    VectorType getRhsType() {
      return ::llvm::cast<VectorType>(getRhs().getType());
    }
    Type getAccType() { return getAcc().getType(); }
    Type getResultType() { return getResult().getType(); }
    SmallVector<StringRef> getTraitAttrNames();
    static unsigned getAccOperandIndex() { return 2; }

    llvm::SmallVector<::mlir::AffineMap, 4> getIndexingMapsArray() {
      return llvm::to_vector<4>(getIndexingMaps().getAsValueRange<::mlir::AffineMapAttr>());
    }

    // Returns the bounds of each dimension in the iteration space spanned
    // by the iterator types of this operation.
    void getIterationBounds(SmallVectorImpl<int64_t> &iterationBounds);

    // Returns a list of index maps, where there is a list entry for each
    // op indexing map attribute (i.e. one for each input and output, with
    // the output listed last). Each index map, maps from this operations
    // iteration space, to vector dimensions of the maps input/output.
    void getIterationIndexMap(
      std::vector<DenseMap<int64_t, int64_t>> &iterationIndexMap);

    std::vector<std::pair<int64_t, int64_t>> getContractingDimMap();
    std::vector<std::pair<int64_t, int64_t>> getBatchDimMap();

    static CombiningKind getDefaultKind() {
      return CombiningKind::ADD;
    }

    SmallVector<IteratorType> getIteratorTypesArray() {
      auto range =
          getIteratorTypes()
              .template getAsValueRange<IteratorTypeAttr, IteratorType>();
      return {range.begin(), range.end()};
    }
  }];

  let hasCanonicalizer = 1;
  let hasCustomAssemblyFormat = 1;
  let hasVerifier = 1;
}

def Vector_ReductionOp :
  Vector_Op<"reduction", [Pure,
     PredOpTrait<"source operand and result have same element type",
                 TCresVTEtIsSameAsOpBase<0, 0>>,
     OptionalTypesMatchWith<"dest and acc have the same type",
                            "dest", "acc", "::llvm::cast<Type>($_self)">,
     DeclareOpInterfaceMethods<ArithFastMathInterface>,
     DeclareOpInterfaceMethods<MaskableOpInterface>,
     DeclareOpInterfaceMethods<VectorUnrollOpInterface, ["getShapeForUnroll"]>
    ]>,
    Arguments<(ins Vector_CombiningKindAttr:$kind,
               AnyVectorOfAnyRank:$vector,
               Optional<AnyType>:$acc,
               DefaultValuedAttr<
                 Arith_FastMathAttr,
                 "::mlir::arith::FastMathFlags::none">:$fastmath)>,
    Results<(outs AnyType:$dest)> {
  let summary = "reduction operation";
  let description = [{
    Reduces an 1-D vector "horizontally" into a scalar using the given
    operation: `add`/`mul`/`minsi`/`minui`/`maxsi`/`maxui`/`and`/`or`/`xor` for
    integers, and `add`/`mul`/`minnumf`/`maxnumf`/`minimumf`/`maximumf` for
    floats. Reductions also allow an optional fused accumulator.

    Note that these operations are restricted to 1-D vectors to remain
    close to the corresponding LLVM intrinsics:

    http://llvm.org/docs/LangRef.html#vector-reduction-intrinsics

    Example:

    ```mlir
    %1 = vector.reduction <add>, %0 : vector<16xf32> into f32

    %3 = vector.reduction <xor>, %2 : vector<4xi32> into i32

    %4 = vector.reduction <mul>, %0, %1 : vector<16xf32> into f32
    ```
  }];
  let extraClassDeclaration = [{
    VectorType getSourceVectorType() {
      return ::llvm::cast<VectorType>(getVector().getType());
    }
  }];
  let builders = [
    // Builder that infers the type of `dest`.
    OpBuilder<(ins "CombiningKind":$kind, "Value":$vector, "Value":$acc,
                    CArg<"::mlir::arith::FastMathFlags",
                         "::mlir::arith::FastMathFlags::none">:$fastMathFlags)>,
    // Builder that infers the type of `dest` and has no accumulator.
    OpBuilder<(ins "CombiningKind":$kind, "Value":$vector,
                    CArg<"::mlir::arith::FastMathFlags",
                         "::mlir::arith::FastMathFlags::none">:$fastMathFlags)>
  ];

  let assemblyFormat = "$kind `,` $vector (`,` $acc^)? (`fastmath` `` $fastmath^)?"
                       " attr-dict `:` type($vector) `into` type($dest)";
  let hasCanonicalizer = 1;
  let hasVerifier = 1;
}

def Vector_MultiDimReductionOp :
  Vector_Op<"multi_reduction", [Pure,
     AllTypesMatch<["dest", "acc"]>,
     PredOpTrait<"source operand and result have same element type",
                 TCresVTEtIsSameAsOpBase<0, 0>>,
     DeclareOpInterfaceMethods<InferTypeOpInterface>,
     DeclareOpInterfaceMethods<MaskableOpInterface>,
     DeclareOpInterfaceMethods<VectorUnrollOpInterface,
                               ["getShapeForUnroll"]>]>,
    Arguments<(ins Vector_CombiningKindAttr:$kind,
                   AnyVectorOfNonZeroRank:$source,
                   AnyType:$acc,
                   DenseI64ArrayAttr:$reduction_dims)>,
    Results<(outs AnyType:$dest)> {
  let summary = "Multi-dimensional reduction operation";
  let description = [{
    Reduces an n-D vector into an (n-k)-D vector (or a scalar when k == n)
    using the given operation: `add`/`mul`/`minsi`/`minui`/`maxsi`/`maxui`
    /`and`/`or`/`xor` for integers, and `add`/`mul`/`minnumf`/`maxnumf`/`minimumf`
    /`maximumf` for floats.
    Takes an initial accumulator operand.

    Example:

    ```mlir
    %1 = vector.multi_reduction <add>, %0, %acc0 [1, 3] :
      vector<4x8x16x32xf32> to vector<4x16xf32>
    %2 = vector.multi_reduction <add>, %1, %acc1 [0, 1] :
      vector<4x16xf32> to f32
    ```
  }];
  let builders = [
    OpBuilder<(ins "Value":$source, "Value":$acc,
                   "ArrayRef<bool>":$reductionMask, "CombiningKind":$kind)>
  ];
  let extraClassDeclaration = [{
    VectorType getSourceVectorType() {
      return ::llvm::cast<VectorType>(getSource().getType());
    }
    Type getDestType() {
      return getDest().getType();
    }

    bool isReducedDim(int64_t d) {
      assert(d >= 0 && d < static_cast<int64_t>(getReductionMask().size()) &&
        "d overflows the number of dims");
      return getReductionMask()[d];
    }

    SmallVector<bool> getReductionMask() {
      SmallVector<bool> res(getSourceVectorType().getRank(), false);
      for (int64_t dim : getReductionDims())
        res[dim] = true;
      return res;
    }
    static SmallVector<bool> getReductionMask(
        ArrayRef<int64_t> reductionDims, unsigned sourceRank) {
      SmallVector<bool> res(sourceRank, false);
      for (auto idx : reductionDims)
        res[idx] = true;
      return res;
    }
  }];
  let assemblyFormat =
    "$kind `,` $source `,` $acc attr-dict $reduction_dims `:` type($source) `to` type($dest)";
  let hasFolder = 1;
  let hasCanonicalizer = 1;
  let hasVerifier = 1;
}

def Vector_BroadcastOp :
  Vector_Op<"broadcast", [Pure,
     DeclareOpInterfaceMethods<InferIntRangeInterface, ["inferResultRanges"]>,
     PredOpTrait<"source operand and result have same element type",
                 TCresVTEtIsSameAsOpBase<0, 0>>]>,
    Arguments<(ins AnyType:$source)>,
    Results<(outs AnyVectorOfAnyRank:$vector)> {
  let summary = "broadcast operation";
  let description = [{
    Broadcasts the scalar or k-D vector value in the source operand
    to a n-D result vector such that the broadcast makes sense, i.e.,
    the source operand is duplicated to match the given rank and sizes
    in the result vector. The legality rules are:
    * the source operand must have the same element type as the result type
    * a k-D vector <s_1 x .. x s_k x type> can be broadcast to
      a n-D vector <t_1 x .. x t_n x type> if
       * k <= n, and
       * the sizes in the trailing dimensions n-k < i <= n with j=i+k-n
          match exactly as s_j = t_i or s_j = 1:
       ```
           t_1 x   ..  t_n-k x t_n-k+1 x .. x t_i x .. x t_n
                               s_1     x .. x s_j x .. x s_k
               <duplication>         <potential stretch>
       ```
       * in addition, any scalable unit dimension, `[1]`, must match exactly.

    The source operand is duplicated over all the missing leading dimensions
    and stretched over the trailing dimensions where the source has a non-equal
    dimension of 1. These rules imply that any scalar broadcast (k=0) to any
    shaped vector with the same element type is always legal.

    Example:

    ```mlir
    %0 = arith.constant 0.0 : f32
    %1 = vector.broadcast %0 : f32 to vector<16xf32>
    %2 = vector.broadcast %1 : vector<16xf32> to vector<4x16xf32>
    ```
  }];
  let extraClassDeclaration = [{
    Type getSourceType() { return getSource().getType(); }
    VectorType getResultVectorType() {
      return ::llvm::cast<VectorType>(getVector().getType());
    }

    /// Return the dimensions of the result vector that were formerly ones in the
    /// source tensor and thus correspond to "dim-1" broadcasting.
    llvm::SetVector<int64_t> computeBroadcastedUnitDims();

    /// Broadcast `value` to a vector of `dstShape`, knowing that exactly the
    /// `broadcastedDims` dimensions in the dstShape are broadcasted.
    /// This requires (and asserts) that the broadcast is free of dim-1
    /// broadcasting.
    /// Since vector.broadcast only allows expanding leading dimensions, an extra
    /// vector.transpose may be inserted to make the broadcast possible.
    /// `value`, `dstShape` and `broadcastedDims` must be properly specified or
    /// the helper will assert. This means:
    ///   1. `dstShape` must not be empty.
    ///   2. `broadcastedDims` must be confined to [0 .. rank(value.getResultVectorType)]
    ///   2. `dstShape` trimmed of the dimensions specified in `broadcastedDims`
    //       must match the `value` shape.
    static Value createOrFoldBroadcastOp(
      OpBuilder &b, Value value,
      ArrayRef<int64_t> dstShape,
      const llvm::SetVector<int64_t> &broadcastedDims);
  }];
  let assemblyFormat = "$source attr-dict `:` type($source) `to` type($vector)";
  let hasFolder = 1;
  let hasCanonicalizer = 1;
  let hasVerifier = 1;
}

def Vector_ShuffleOp
    : Vector_Op<
          "shuffle",
          [Pure,
           PredOpTrait<"first operand v1 and result have same element type",
                       TCresVTEtIsSameAsOpBase<0, 0>>,
           PredOpTrait<"second operand v2 and result have same element type",
                       TCresVTEtIsSameAsOpBase<0, 1>>,
           InferTypeOpAdaptor]>,
      Arguments<(ins AnyFixedVectorOfAnyRank:$v1, AnyFixedVectorOfAnyRank:$v2,
          DenseI64ArrayAttr:$mask)>,
      Results<(outs AnyVectorOfNonZeroRank:$vector)> {
  let summary = "shuffle operation";
  let description = [{
    The shuffle operation constructs a permutation (or duplication) of elements
    from two input vectors, returning a vector with the same element type as
    the input and a length that is the same as the shuffle mask. The two input
    vectors must have the same element type, same rank , and trailing dimension
    sizes and shuffles their values in the
    leading dimension (which may differ in size) according to the given mask.
    The legality rules are:
    * the two operands must have the same element type as the result
      - Either, the two operands and the result must have the same
        rank and trailing dimension sizes, viz. given two k-D operands
                v1 : <s_1 x s_2 x .. x s_k x type> and
                v2 : <t_1 x t_2 x .. x t_k x type>
        we have s_i = t_i for all 1 < i <= k
      - Or, the two operands must be 0-D vectors and the result is a 1-D vector.
    * the mask length equals the leading dimension size of the result
    * numbering the input vector indices left to right across the operands, all
      mask values must be within range, viz. given two k-D operands v1 and v2
      above, all mask values are in the range [0,s_1+t_1)

    Note, scalable vectors are not supported.

    Example:

    ```mlir
    %0 = vector.shuffle %a, %b[0, 3]
               : vector<2xf32>, vector<2xf32>       ; yields vector<2xf32>
    %1 = vector.shuffle %c, %b[0, 1, 2]
               : vector<2x16xf32>, vector<1x16xf32> ; yields vector<3x16xf32>
    %2 = vector.shuffle %a, %b[3, 2, 1, 0]
               : vector<2xf32>, vector<2xf32>       ; yields vector<4xf32>
    %3 = vector.shuffle %a, %b[0, 1]
               : vector<f32>, vector<f32>           ; yields vector<2xf32>
    ```
  }];

  let extraClassDeclaration = [{
    VectorType getV1VectorType() {
      return ::llvm::cast<VectorType>(getV1().getType());
    }
    VectorType getV2VectorType() {
      return ::llvm::cast<VectorType>(getV2().getType());
    }
    VectorType getResultVectorType() {
      return ::llvm::cast<VectorType>(getVector().getType());
    }
  }];

  let assemblyFormat = "operands $mask attr-dict `:` type(operands)";

  let hasFolder = 1;
  let hasVerifier = 1;
  let hasCanonicalizer = 1;
}

def ResultIsDoubleSourceVectorType : TypesMatchWith<
    "type of 'result' is double the width of the inputs",
    "lhs", "result",
    [{
      [&]() -> ::mlir::VectorType {
        auto vectorType = ::llvm::cast<::mlir::VectorType>($_self);
        ::mlir::VectorType::Builder builder(vectorType);
        if (vectorType.getRank() == 0) {
          static constexpr int64_t v2xTyShape[] = {2};
          return builder.setShape(v2xTyShape);
        }
        auto lastDim = vectorType.getRank() - 1;
        return builder.setDim(lastDim, vectorType.getDimSize(lastDim) * 2);
      }()
    }]>;

def Vector_InterleaveOp :
  Vector_Op<"interleave", [Pure, AllTypesMatch<["lhs", "rhs"]>,
    ResultIsDoubleSourceVectorType]> {
  let summary = "constructs a vector by interleaving two input vectors";
  let description = [{
    The interleave operation constructs a new vector by interleaving the
    elements from the trailing (or final) dimension of two input vectors,
    returning a new vector where the trailing dimension is twice the size.

    Note that for the n-D case this differs from the interleaving possible with
    `vector.shuffle`, which would only operate on the leading dimension.

    Another key difference is this operation supports scalable vectors, though
    currently a general LLVM lowering is limited to the case where only the
    trailing dimension is scalable.

    Example:
    ```mlir
    %a = arith.constant dense<[0, 1]> : vector<2xi32>
    %b = arith.constant dense<[2, 3]> : vector<2xi32>
    // The value of `%0` is `[0, 2, 1, 3]`.
    %0 = vector.interleave %a, %b : vector<2xi32> -> vector<4xi32>

    // Examples showing allowed input and result types.
    %1 = vector.interleave %c, %d : vector<f16> -> vector<2xf16>
    %2 = vector.interleave %e, %f : vector<6x3xf32> -> vector<6x6xf32>
    %3 = vector.interleave %g, %h : vector<[4]xi32> -> vector<[8]xi32>
    %4 = vector.interleave %i, %j : vector<2x4x[2]xf64> -> vector<2x4x[4]xf64>
    ```
  }];

  let arguments = (ins AnyVectorOfAnyRank:$lhs, AnyVectorOfAnyRank:$rhs);
  let results = (outs AnyVectorOfNonZeroRank:$result);

  let assemblyFormat = [{
    $lhs `,` $rhs  attr-dict `:` type($lhs) `->` type($result)
  }];

  let extraClassDeclaration = [{
    VectorType getSourceVectorType() {
      return ::llvm::cast<VectorType>(getLhs().getType());
    }
    VectorType getResultVectorType() {
      return ::llvm::cast<VectorType>(getResult().getType());
    }
  }];
}

class ResultIsHalfSourceVectorType<string result> : TypesMatchWith<
  "the trailing dimension of the results is half the width of source trailing dimension",
  "source", result,
  [{
    [&]() -> ::mlir::VectorType {
      auto vectorType = ::llvm::cast<mlir::VectorType>($_self);
      ::mlir::VectorType::Builder builder(vectorType);
      auto lastDim = vectorType.getRank() - 1;
      auto newDimSize = vectorType.getDimSize(lastDim) / 2;;
      if (newDimSize <= 0)
         return vectorType; // (invalid input type)
      return builder.setDim(lastDim, newDimSize);
    }()
  }]
>;

def SourceVectorEvenElementCount : PredOpTrait<
  "the trailing dimension of the source vector has an even number of elements",
  CPred<[{
    [&](){
      auto srcVec = getSourceVectorType();
      return srcVec.getDimSize(srcVec.getRank() - 1) % 2 == 0;
    }()
  }]>
>;

def Vector_DeinterleaveOp :
  Vector_Op<"deinterleave", [Pure,
    SourceVectorEvenElementCount,
    ResultIsHalfSourceVectorType<"res1">,
    AllTypesMatch<["res1", "res2"]>
    ]> {
      let summary = "constructs two vectors by deinterleaving an input vector";
      let description = [{
        The deinterleave operation constructs two vectors from a single input
        vector. The first result vector contains the elements from even indexes
        of the input, and the second contains elements from odd indexes. This is
        the inverse of a `vector.interleave` operation.

        Each output's trailing dimension is half of the size of the input
        vector's trailing dimension. This operation requires the input vector
        to have a rank > 0 and an even number of elements in its trailing
        dimension.

        The operation supports scalable vectors.

        Example:
        ```mlir
        %0, %1 = vector.deinterleave %a
                   : vector<8xi8> -> vector<4xi8>
        %2, %3 = vector.deinterleave %b
                   : vector<2x8xi8> -> vector<2x4xi8>
        %4, %5 = vector.deinterleave %c
                   : vector<2x8x4xi8> -> vector<2x8x2xi8>
        %6, %7 = vector.deinterleave %d
                   : vector<[8]xf32> -> vector<[4]xf32>
        %8, %9 = vector.deinterleave %e
                   : vector<2x[6]xf64> -> vector<2x[3]xf64>
        %10, %11 = vector.deinterleave %f
                   : vector<2x4x[6]xf64> -> vector<2x4x[3]xf64>
        ```
      }];

      let arguments = (ins AnyVectorOfNonZeroRank:$source);
      let results = (outs AnyVectorOfNonZeroRank:$res1, AnyVectorOfNonZeroRank:$res2);

      let assemblyFormat = [{
        $source attr-dict `:` type($source) `->` type($res1)
      }];

      let extraClassDeclaration = [{
        VectorType getSourceVectorType() {
          return ::llvm::cast<VectorType>(getSource().getType());
        }
        VectorType getResultVectorType() {
          return ::llvm::cast<VectorType>(getRes1().getType());
        }
      }];
    }

def Vector_ExtractElementOp :
  Vector_Op<"extractelement", [Pure,
     DeclareOpInterfaceMethods<InferIntRangeInterface, ["inferResultRanges"]>,
     TypesMatchWith<"result type matches element type of vector operand",
                    "vector", "result",
                    "::llvm::cast<VectorType>($_self).getElementType()">]>,
    Arguments<(ins AnyVectorOfAnyRank:$vector,
                   Optional<AnySignlessIntegerOrIndex>:$position)>,
    Results<(outs AnyType:$result)> {
  let summary = "extractelement operation";
  let description = [{
    Takes a 0-D or 1-D vector and a optional dynamic index position and
    extracts the scalar at that position.

    Note that this instruction resembles vector.extract, but is restricted to
    0-D and 1-D vectors and relaxed to dynamic indices.
    If the vector is 0-D, the position must be std::nullopt.


    It is meant to be closer to LLVM's version:
    https://llvm.org/docs/LangRef.html#extractelement-instruction

    Example:

    ```mlir
    %c = arith.constant 15 : i32
    %1 = vector.extractelement %0[%c : i32]: vector<16xf32>
    %2 = vector.extractelement %z[]: vector<f32>
    ```
  }];
  let assemblyFormat = [{
    $vector `[` ($position^ `:` type($position))? `]` attr-dict `:` type($vector)
  }];

  let builders = [
    // 0-D builder.
    OpBuilder<(ins "Value":$source)>,
  ];
  let extraClassDeclaration = [{
    VectorType getSourceVectorType() {
      return ::llvm::cast<VectorType>(getVector().getType());
    }
  }];
  let hasVerifier = 1;
  let hasFolder = 1;
}

def Vector_ExtractOp :
  Vector_Op<"extract", [Pure,
     DeclareOpInterfaceMethods<InferIntRangeInterface, ["inferResultRanges"]>,
     PredOpTrait<"operand and result have same element type",
                 TCresVTEtIsSameAsOpBase<0, 0>>,
     InferTypeOpAdaptorWithIsCompatible]> {
  let summary = "extract operation";
  let description = [{
    Takes an n-D vector and a k-D position and extracts the (n-k)-D vector at
    the proper position. Degenerates to an element type if n-k is zero.

    Dynamic indices must be greater or equal to zero and less than the size of
    the corresponding dimension. The result is undefined if any index is
    out-of-bounds.

    Example:

    ```mlir
    %1 = vector.extract %0[3]: vector<8x16xf32> from vector<4x8x16xf32>
    %2 = vector.extract %0[2, 1, 3]: f32 from vector<4x8x16xf32>
    %3 = vector.extract %1[]: vector<f32> from vector<f32>
    %4 = vector.extract %0[%a, %b, %c]: f32 from vector<4x8x16xf32>
    %5 = vector.extract %0[2, %b]: vector<16xf32> from vector<4x8x16xf32>
    ```
  }];

  let arguments = (ins
    AnyVectorOfAnyRank:$vector,
    Variadic<Index>:$dynamic_position,
    DenseI64ArrayAttr:$static_position
  );
  let results = (outs AnyType:$result);

  let builders = [
    OpBuilder<(ins "Value":$source, "int64_t":$position)>,
    OpBuilder<(ins "Value":$source, "OpFoldResult":$position)>,
    OpBuilder<(ins "Value":$source, "ArrayRef<int64_t>":$position)>,
    OpBuilder<(ins "Value":$source, "ArrayRef<OpFoldResult>":$position)>,
  ];

  let extraClassDeclaration = [{
    VectorType getSourceVectorType() {
      return ::llvm::cast<VectorType>(getVector().getType());
    }

    /// Return a vector with all the static and dynamic position indices.
    SmallVector<OpFoldResult> getMixedPosition() {
      OpBuilder builder(getContext());
      return getMixedValues(getStaticPosition(), getDynamicPosition(), builder);
    }

    unsigned getNumIndices() {
      return getStaticPosition().size();
    }

    /// Return "true" if the op has at least one dynamic position.
    bool hasDynamicPosition() {
      return !getDynamicPosition().empty();
    }
  }];

  let assemblyFormat = [{
    $vector ``
    custom<DynamicIndexList>($dynamic_position, $static_position)
    attr-dict `:` type($result) `from` type($vector)
  }];

  let hasCanonicalizer = 1;
  let hasFolder = 1;
  let hasVerifier = 1;
}

def Vector_FMAOp :
  Op<Vector_Dialect, "fma", [
       Pure, AllTypesMatch<["lhs", "rhs", "acc", "result"]>,
       DeclareOpInterfaceMethods<VectorUnrollOpInterface, ["getShapeForUnroll"]>
     ] # ElementwiseMappable.traits>,
    Arguments<(ins VectorOfAnyRankOf<[AnyFloat]>:$lhs,
                   VectorOfAnyRankOf<[AnyFloat]>:$rhs,
                   VectorOfAnyRankOf<[AnyFloat]>:$acc)>,
    Results<(outs VectorOfAnyRankOf<[AnyFloat]>:$result)> {
  let summary = "vector fused multiply-add";
  let description = [{
    Multiply-add expressions operate on n-D vectors and compute a fused
    pointwise multiply-and-accumulate: `$result = $lhs * $rhs + $acc`.
    All operands and result have the same vector type. The semantics
    of the operation correspond to those of the `llvm.fma`
    [intrinsic](https://llvm.org/docs/LangRef.html#int-fma). In the
    particular case of lowering to LLVM, this is guaranteed to lower
    to the `llvm.fma.*` intrinsic.

    Example:

    ```mlir
    %3 = vector.fma %0, %1, %2: vector<8x16xf32>
    ```
  }];
  let assemblyFormat = "$lhs `,` $rhs `,` $acc attr-dict `:` type($lhs)";
  let extraClassDeclaration = [{
    VectorType getVectorType() { return ::llvm::cast<VectorType>(getLhs().getType()); }
  }];
}

def Vector_FromElementsOp : Vector_Op<"from_elements", [
    Pure,
    TypesMatchWith<"operand types match result element type",
                   "result", "elements", "SmallVector<Type>("
                   "::llvm::cast<VectorType>($_self).getNumElements(), "
                   "::llvm::cast<VectorType>($_self).getElementType())">]> {
  let summary = "operation that defines a vector from scalar elements";
  let description = [{
    This operation defines a vector from one or multiple scalar elements. The
    number of elements must match the number of elements in the result type.
    All elements must have the same type, which must match the element type of
    the result vector type.

    `elements` are a flattened version of the result vector in row-major order.

    Example:

    ```mlir
    // %f1
    %0 = vector.from_elements %f1 : vector<f32>
    // [%f1, %f2]
    %1 = vector.from_elements %f1, %f2 : vector<2xf32>
    // [[%f1, %f2, %f3], [%f4, %f5, %f6]]
    %2 = vector.from_elements %f1, %f2, %f3, %f4, %f5, %f6 : vector<2x3xf32>
    // [[[%f1, %f2]], [[%f3, %f4]], [[%f5, %f6]]]
    %3 = vector.from_elements %f1, %f2, %f3, %f4, %f5, %f6 : vector<3x1x2xf32>
    ```

    Note, scalable vectors are not supported.
  }];

  let arguments = (ins Variadic<AnyType>:$elements);
  let results = (outs AnyFixedVectorOfAnyRank:$result);
  let assemblyFormat = "$elements attr-dict `:` type($result)";
  let hasCanonicalizer = 1;
}

def Vector_InsertElementOp :
  Vector_Op<"insertelement", [Pure,
     DeclareOpInterfaceMethods<InferIntRangeInterface, ["inferResultRanges"]>,
     TypesMatchWith<"source operand type matches element type of result",
                    "result", "source",
                    "::llvm::cast<VectorType>($_self).getElementType()">,
     AllTypesMatch<["dest", "result"]>]>,
     Arguments<(ins AnyType:$source, AnyVectorOfAnyRank:$dest,
                    Optional<AnySignlessIntegerOrIndex>:$position)>,
     Results<(outs AnyVectorOfAnyRank:$result)> {
  let summary = "insertelement operation";
  let description = [{
    Takes a scalar source, a 0-D or 1-D destination vector and a dynamic index
    position and inserts the source into the destination at the proper position.

    Note that this instruction resembles vector.insert, but is restricted to 0-D
    and 1-D vectors and relaxed to dynamic indices.

    It is meant to be closer to LLVM's version:
    https://llvm.org/docs/LangRef.html#insertelement-instruction

    Example:

    ```mlir
    %c = arith.constant 15 : i32
    %f = arith.constant 0.0f : f32
    %1 = vector.insertelement %f, %0[%c : i32]: vector<16xf32>
    %2 = vector.insertelement %f, %z[]: vector<f32>
    ```
  }];
  let assemblyFormat = [{
    $source `,` $dest `[` ($position^ `:` type($position))? `]`  attr-dict `:`
    type($result)
  }];

  let builders = [
    // 0-D builder.
    OpBuilder<(ins "Value":$source, "Value":$dest)>,
  ];
  let extraClassDeclaration = [{
    Type getSourceType() { return getSource().getType(); }
    VectorType getDestVectorType() {
      return ::llvm::cast<VectorType>(getDest().getType());
    }
  }];
  let hasVerifier = 1;
  let hasFolder = 1;
}

def Vector_InsertOp :
  Vector_Op<"insert", [Pure,
     DeclareOpInterfaceMethods<InferIntRangeInterface, ["inferResultRanges"]>,
     PredOpTrait<"source operand and result have same element type",
                 TCresVTEtIsSameAsOpBase<0, 0>>,
     AllTypesMatch<["dest", "result"]>]> {
  let summary = "insert operation";
  let description = [{
    Takes an n-D source vector, an (n+k)-D destination vector and a k-D position
    and inserts the n-D source into the (n+k)-D destination at the proper
    position. Degenerates to a scalar or a 0-d vector source type when n = 0.

    Dynamic indices must be greater or equal to zero and less than the size of
    the corresponding dimension. The result is undefined if any index is
    out-of-bounds.

    Example:

    ```mlir
    %2 = vector.insert %0, %1[3] : vector<8x16xf32> into vector<4x8x16xf32>
    %5 = vector.insert %3, %4[2, 1, 3] : f32 into vector<4x8x16xf32>
    %8 = vector.insert %6, %7[] : f32 into vector<f32>
    %11 = vector.insert %9, %10[%a, %b, %c] : vector<f32> into vector<4x8x16xf32>
    %12 = vector.insert %4, %10[2, %b] : vector<16xf32> into vector<4x8x16xf32>
    ```
  }];

  let arguments = (ins
    AnyType:$source,
    AnyVectorOfAnyRank:$dest,
    Variadic<Index>:$dynamic_position,
    DenseI64ArrayAttr:$static_position
  );
  let results = (outs AnyVectorOfAnyRank:$result);

  let builders = [
    OpBuilder<(ins "Value":$source, "Value":$dest, "int64_t":$position)>,
    OpBuilder<(ins "Value":$source, "Value":$dest, "OpFoldResult":$position)>,
    OpBuilder<(ins "Value":$source, "Value":$dest, "ArrayRef<int64_t>":$position)>,
    OpBuilder<(ins "Value":$source, "Value":$dest, "ArrayRef<OpFoldResult>":$position)>,
  ];

  let extraClassDeclaration = [{
    Type getSourceType() { return getSource().getType(); }
    VectorType getDestVectorType() {
      return ::llvm::cast<VectorType>(getDest().getType());
    }

    /// Return a vector with all the static and dynamic position indices.
    SmallVector<OpFoldResult> getMixedPosition() {
      OpBuilder builder(getContext());
      return getMixedValues(getStaticPosition(), getDynamicPosition(), builder);
    }

    unsigned getNumIndices() {
      return getStaticPosition().size();
    }

    bool hasDynamicPosition() {
      return llvm::any_of(getDynamicPosition(),
                          [](Value operand) { return operand != nullptr; });
    }
  }];

  let assemblyFormat = [{
    $source `,` $dest custom<DynamicIndexList>($dynamic_position, $static_position)
    attr-dict `:` type($source) `into` type($dest)
  }];

  let hasCanonicalizer = 1;
  let hasFolder = 1;
  let hasVerifier = 1;
}

def Vector_ScalableInsertOp :
  Vector_Op<"scalable.insert", [Pure,
       AllElementTypesMatch<["source", "dest"]>,
       AllTypesMatch<["dest", "res"]>,
       PredOpTrait<"position is a multiple of the source length.",
        CPred<
          "(getPos() % getSourceVectorType().getNumElements()) == 0"
        >>]>,
     Arguments<(ins VectorOfRank<[1]>:$source,
                    ScalableVectorOfRank<[1]>:$dest,
                    I64Attr:$pos)>,
     Results<(outs ScalableVectorOfRank<[1]>:$res)> {
  let summary = "insert subvector into scalable vector operation";
  // NOTE: This operation is designed to map to `llvm.vector.insert`, and its
  //       documentation should be kept aligned with LLVM IR:
  //       https://llvm.org/docs/LangRef.html#llvm-vector-insert-intrinsic
  let description = [{
    This operations takes a rank-1 fixed-length or scalable subvector and
    inserts it within the destination scalable vector starting from the
    position specificed by `pos`. If the source vector is scalable, the
    insertion position will be scaled by the runtime scaling factor of the
    source subvector.

    The insertion position must be a multiple of the minimum size of the source
    vector. For the operation to be well defined, the source vector must fit in
    the destination vector from the specified position. Since the destination
    vector is scalable and its runtime length is unknown, the validity of the
    operation can't be verified nor guaranteed at compile time.

    Example:

    ```mlir
    %2 = vector.scalable.insert %0, %1[8] : vector<4xf32> into vector<[16]xf32>
    %5 = vector.scalable.insert %3, %4[0] : vector<8xf32> into vector<[4]xf32>
    %8 = vector.scalable.insert %6, %7[0] : vector<[4]xf32> into vector<[8]xf32>
    ```

    Invalid example:
    ```mlir
    %2 = vector.scalable.insert %0, %1[5] : vector<4xf32> into vector<[16]xf32>
    ```
  }];

  let assemblyFormat = [{
    $source `,` $dest `[` $pos `]` attr-dict `:` type($source) `into` type($dest)
  }];

  let extraClassDeclaration = [{
    VectorType getSourceVectorType() {
      return ::llvm::cast<VectorType>(getSource().getType());
    }
    VectorType getDestVectorType() {
      return ::llvm::cast<VectorType>(getDest().getType());
    }
  }];
}

def Vector_ScalableExtractOp :
  Vector_Op<"scalable.extract", [Pure,
       AllElementTypesMatch<["source", "res"]>,
       PredOpTrait<"position is a multiple of the result length.",
        CPred<
          "(getPos() % getResultVectorType().getNumElements()) == 0"
        >>]>,
     Arguments<(ins ScalableVectorOfRank<[1]>:$source,
                    I64Attr:$pos)>,
     Results<(outs VectorOfRank<[1]>:$res)> {
  let summary = "extract subvector from scalable vector operation";
  // NOTE: This operation is designed to map to `llvm.vector.extract`, and its
  //       documentation should be kept aligned with LLVM IR:
  //       https://llvm.org/docs/LangRef.html#llvm-vector-extract-intrinsic
  let description = [{
    Takes rank-1 source vector and a position `pos` within the source
    vector, and extracts a subvector starting from that position.

    The extraction position must be a multiple of the minimum size of the result
    vector. For the operation to be well defined, the destination vector must
    fit within the source vector from the specified position. Since the source
    vector is scalable and its runtime length is unknown, the validity of the
    operation can't be verified nor guaranteed at compile time.

    Example:

    ```mlir
    %1 = vector.scalable.extract %0[8] : vector<4xf32> from vector<[8]xf32>
    %3 = vector.scalable.extract %2[0] : vector<[4]xf32> from vector<[8]xf32>
    ```

    Invalid example:
    ```mlir
    %1 = vector.scalable.extract %0[5] : vector<4xf32> from vector<[16]xf32>
    ```
  }];

  let assemblyFormat = [{
    $source `[` $pos `]` attr-dict `:` type($res) `from` type($source)
  }];

  let extraClassDeclaration = [{
    VectorType getSourceVectorType() {
      return ::llvm::cast<VectorType>(getSource().getType());
    }
    VectorType getResultVectorType() {
      return ::llvm::cast<VectorType>(getRes().getType());
    }
  }];
}

def Vector_InsertStridedSliceOp :
  Vector_Op<"insert_strided_slice", [Pure,
    PredOpTrait<"operand #0 and result have same element type",
                 TCresVTEtIsSameAsOpBase<0, 0>>,
    AllTypesMatch<["dest", "res"]>]>,
    Arguments<(ins AnyVectorOfNonZeroRank:$source, AnyVectorOfNonZeroRank:$dest, I64ArrayAttr:$offsets,
               I64ArrayAttr:$strides)>,
    Results<(outs AnyVectorOfNonZeroRank:$res)> {
  let summary = "strided_slice operation";
  let description = [{
    Takes a k-D source vector, an n-D destination vector (n >= k), n-sized
    `offsets` integer array attribute, a k-sized `strides` integer array attribute
    and inserts the k-D source vector as a strided subvector at the proper offset
    into the n-D destination vector.

    At the moment strides must contain only 1s.

    Returns an n-D vector that is a copy of the n-D destination vector in which
    the last k-D dimensions contain the k-D source vector elements strided at
    the proper location as specified by the offsets.

    Example:

    ```mlir
    %2 = vector.insert_strided_slice %0, %1
        {offsets = [0, 0, 2], strides = [1, 1]}:
      vector<2x4xf32> into vector<16x4x8xf32>
    ```
  }];

  let assemblyFormat = [{
    $source `,` $dest attr-dict `:` type($source) `into` type($dest)
  }];

  let builders = [
    OpBuilder<(ins "Value":$source, "Value":$dest,
      "ArrayRef<int64_t>":$offsets, "ArrayRef<int64_t>":$strides)>
  ];
  let extraClassDeclaration = [{
    VectorType getSourceVectorType() {
      return ::llvm::cast<VectorType>(getSource().getType());
    }
    VectorType getDestVectorType() {
      return ::llvm::cast<VectorType>(getDest().getType());
    }
    bool hasNonUnitStrides() {
      return llvm::any_of(getStrides(), [](Attribute attr) {
        return ::llvm::cast<IntegerAttr>(attr).getInt() != 1;
      });
    }
  }];

  let hasFolder = 1;
  let hasVerifier = 1;
  let hasCanonicalizer = 1;
}

def Vector_OuterProductOp :
  Vector_Op<"outerproduct", [Pure,
    PredOpTrait<"lhs operand and result have same element type",
                TCresVTEtIsSameAsOpBase<0, 0>>,
    PredOpTrait<"rhs operand and result have same element type",
                TCresVTEtIsSameAsOpBase<0, 1>>,
    DeclareOpInterfaceMethods<MaskableOpInterface>]>,
    Arguments<(ins AnyVectorOfNonZeroRank:$lhs, AnyType:$rhs,
               Optional<AnyVectorOfNonZeroRank>:$acc,
               DefaultValuedAttr<Vector_CombiningKindAttr, "CombiningKind::ADD">:$kind)>,
    Results<(outs AnyVectorOfNonZeroRank)> {
  let summary = "vector outerproduct with optional fused add";
  let description = [{
    Takes 2 1-D vectors and returns the 2-D vector containing the outer-product,
    as illustrated below:
    ```
     outer |   [c, d]
     ------+------------
       [a, | [ [a*c, a*d],
        b] |   [b*c, b*d] ]
    ```
    This operation also accepts a 1-D vector lhs and a scalar rhs. In this
    case a simple AXPY operation is performed, which returns a 1-D vector.
    ```
        [a, b] * c = [a*c, b*c]
    ```

    An optional extra vector argument with the same shape as the output
    vector may be specified in which case the operation returns the sum of
    the outer-product and the extra vector. In this multiply-accumulate
    scenario for floating-point arguments, the rounding mode is enforced
    by guaranteeing that a fused-multiply add operation is emitted. When
    lowered to the LLVMIR dialect, this form emits `llvm.intr.fma`, which
    is guaranteed to lower to actual `fma` instructions on x86.

    An optional kind attribute may be specified to be: `add`/`mul`/`minsi`
    /`minui`/`maxsi`/`maxui`/`and`/`or`/`xor` for integers, and `add`/`mul`
    /`minnumf`/`maxnumf`/`minimumf`/`maximumf` for floats. The default is
    `add`.

    Example:

    ```
    %2 = vector.outerproduct %0, %1: vector<4xf32>, vector<8xf32>
    return %2: vector<4x8xf32>

    %3 = vector.outerproduct %0, %1, %2:
      vector<4xf32>, vector<8xf32>, vector<4x8xf32>
    return %3: vector<4x8xf32>

    %4 = vector.outerproduct %0, %1, %2 {kind = #vector.kind<maxnumf>}:
      vector<4xf32>, vector<8xf32>, vector<4x8xf32>
    return %3: vector<4x8xf32>

    %6 = vector.outerproduct %4, %5: vector<10xf32>, f32
    return %6: vector<10xf32>

    ```
  }];
  let builders = [
    // Build an op without mask, use the type of `acc` as the return type.
    OpBuilder<(ins "Value":$lhs, "Value":$rhs, "Value":$acc)>
  ];
  let extraClassDeclaration = [{
    VectorType getOperandVectorTypeLHS() {
      return ::llvm::cast<VectorType>(getLhs().getType());
    }
    Type getOperandTypeRHS() {
      return getRhs().getType();
    }
    VectorType getOperandVectorTypeACC() {
      return getAcc()
        ? ::llvm::cast<VectorType>(getAcc().getType())
        : VectorType();
    }
    VectorType getResultVectorType() {
      return ::llvm::cast<VectorType>(getResult().getType());
    }
    static CombiningKind getDefaultKind() {
      return CombiningKind::ADD;
    }
  }];
  let hasCustomAssemblyFormat = 1;
  let hasVerifier = 1;
}

def Vector_ExtractStridedSliceOp :
  Vector_Op<"extract_strided_slice", [Pure,
    PredOpTrait<"operand and result have same element type",
                 TCresVTEtIsSameAsOpBase<0, 0>>]>,
    Arguments<(ins AnyVectorOfNonZeroRank:$vector, I64ArrayAttr:$offsets,
               I64ArrayAttr:$sizes, I64ArrayAttr:$strides)>,
    Results<(outs AnyVectorOfNonZeroRank)> {
  let summary = "extract_strided_slice operation";
  let description = [{
    Takes an n-D vector, k-D `offsets` integer array attribute, a k-sized
    `sizes` integer array attribute, a k-sized `strides` integer array
    attribute and extracts the n-D subvector at the proper offset.

    At the moment strides must contain only 1s.

    Returns an n-D vector where the first k-D dimensions match the `sizes`
    attribute. The returned subvector contains the elements starting at offset
    `offsets` and ending at `offsets + sizes`.

    Example:

    ```mlir
    %1 = vector.extract_strided_slice %0
        {offsets = [0, 2], sizes = [2, 4], strides = [1, 1]}:
      vector<4x8x16xf32> to vector<2x4x16xf32>

    // TODO: Evolve to a range form syntax similar to:
    %1 = vector.extract_strided_slice %0[0:2:1][2:4:1]
      vector<4x8x16xf32> to vector<2x4x16xf32>
    ```
  }];
  let builders = [
    OpBuilder<(ins "Value":$source, "ArrayRef<int64_t>":$offsets,
      "ArrayRef<int64_t>":$sizes, "ArrayRef<int64_t>":$strides)>
  ];
  let extraClassDeclaration = [{
    VectorType getSourceVectorType() {
      return ::llvm::cast<VectorType>(getVector().getType());
    }
    void getOffsets(SmallVectorImpl<int64_t> &results);
    bool hasNonUnitStrides() {
      return llvm::any_of(getStrides(), [](Attribute attr) {
        return ::llvm::cast<IntegerAttr>(attr).getInt() != 1;
      });
    }
  }];
  let hasCanonicalizer = 1;
  let hasFolder = 1;
  let hasVerifier = 1;
  let assemblyFormat = "$vector attr-dict `:` type($vector) `to` type(results)";
}

// TODO: Tighten semantics so that masks and inbounds can't be used
// simultaneously within the same transfer op.
def Vector_TransferReadOp :
  Vector_Op<"transfer_read", [
      DeclareOpInterfaceMethods<VectorTransferOpInterface>,
      DeclareOpInterfaceMethods<VectorUnrollOpInterface, ["getShapeForUnroll"]>,
      DeclareOpInterfaceMethods<MaskableOpInterface>,
      DeclareOpInterfaceMethods<MemoryEffectsOpInterface>,
      DeclareOpInterfaceMethods<ConditionallySpeculatable>,
      AttrSizedOperandSegments,
      DestinationStyleOpInterface
    ]>,
    Arguments<(ins AnyShaped:$source,
                   Variadic<Index>:$indices,
                   AffineMapAttr:$permutation_map,
                   AnyType:$padding,
                   Optional<VectorOfNonZeroRankOf<[I1]>>:$mask,
                   BoolArrayAttr:$in_bounds)>,
    Results<(outs AnyVectorOfAnyRank:$vector)> {

  let summary = "Reads a supervector from memory into an SSA vector value.";

  let description = [{
    The `vector.transfer_read` op performs a read from a slice within a
    [MemRef](../LangRef.md#memref-type) or a Ranked
    [Tensor](../LangRef.md#tensor-type) supplied as its first operand
    into a [vector](../LangRef.md#vector-type) of the same base elemental type.

    A memref/tensor operand with vector element type, must have its vector
    element type match a suffix (shape and element type) of the vector (e.g.
    memref<3x2x6x4x3xf32>, vector<1x1x4x3xf32>).

    The slice is further defined by a full-rank index within the MemRef/Tensor,
    supplied as the operands `[1 .. 1 + rank(memref/tensor))` that defines the
    starting point of the transfer (e.g. `%A[%i0, %i1, %i2]`).

    The permutation_map [attribute](../LangRef.md#attributes) is an
    [affine-map](Affine.md#affine-maps) which specifies the transposition on the
    slice to match the vector shape. The permutation map may be implicit and
    omitted from parsing and printing if it is the canonical minor identity map
    (i.e. if it does not permute or broadcast any dimension).

    The size of the slice is specified by the size of the vector, given as the
    return type.

    An SSA value `padding` of the same elemental type as the MemRef/Tensor is
    provided to specify a fallback value in the case of out-of-bounds accesses
    and/or masking.

    An optional SSA value `mask` may be specified to mask out elements read from
    the MemRef/Tensor. The `mask` type is an `i1` vector with a shape that
    matches how elements are read from the MemRef/Tensor, *before* any
    permutation or broadcasting. Elements whose corresponding mask element is
    `0` are masked out and replaced with `padding`.

    For every vector dimension, the boolean array attribute `in_bounds`
    specifies if the transfer is guaranteed to be within the source bounds. If
    set to "false", accesses (including the starting point) may run
    out-of-bounds along the respective vector dimension as the index increases.
    Non-vector dimensions *must* always be in-bounds. The `in_bounds` array
    length has to be equal to the vector rank. This attribute has a default
    value: `false` (i.e. "out-of-bounds"). When skipped in the textual IR, the
    default value is assumed. Similarly, the OP printer will omit this
    attribute when all dimensions are out-of-bounds (i.e. the default value is
    used).

    A `vector.transfer_read` can be lowered to a simple load if all dimensions
    are specified to be within bounds and no `mask` was specified.

    This operation is called 'read' by opposition to 'load' because the
    super-vector granularity is generally not representable with a single
    hardware register. A `vector.transfer_read` is thus a mid-level abstraction
    that supports super-vectorization with non-effecting padding for full-tile
    only operations.

    More precisely, let's dive deeper into the permutation_map for the following
    MLIR:

    ```mlir
    vector.transfer_read %A[%expr1, %expr2, %expr3, %expr4]
      { permutation_map : (d0,d1,d2,d3) -> (d2,0,d0) } :
      memref<?x?x?x?xf32>, vector<3x4x5xf32>
    ```

    This operation always reads a slice starting at `%A[%expr1, %expr2, %expr3,
    %expr4]`. The size of the slice can be inferred from the resulting vector
    shape and walking back through the permutation map: 3 along d2 and 5 along
    d0, so the slice is: `%A[%expr1 : %expr1 + 5, %expr2, %expr3:%expr3 + 3, %expr4]`

    That slice needs to be read into a `vector<3x4x5xf32>`. Since the
    permutation map is not full rank, there must be a broadcast along vector
    dimension `1`.

    A notional lowering of vector.transfer_read could generate code resembling:

    ```mlir
    // %expr1, %expr2, %expr3, %expr4 defined before this point
    // alloc a temporary buffer for performing the "gather" of the slice.
    %tmp = memref.alloc() : memref<vector<3x4x5xf32>>
    for %i = 0 to 3 {
      affine.for %j = 0 to 4 {
        affine.for %k = 0 to 5 {
          // Note that this load does not involve %j.
          %a = load %A[%expr1 + %k, %expr2, %expr3 + %i, %expr4] : memref<?x?x?x?xf32>
          // Update the temporary gathered slice with the individual element
          %slice = memref.load %tmp : memref<vector<3x4x5xf32>> -> vector<3x4x5xf32>
          %updated = vector.insert %a, %slice[%i, %j, %k] : f32 into vector<3x4x5xf32>
          memref.store %updated, %tmp : memref<vector<3x4x5xf32>>
    }}}
    // At this point we gathered the elements from the original
    // memref into the desired vector layout, stored in the `%tmp` allocation.
    %vec = memref.load %tmp : memref<vector<3x4x5xf32>> -> vector<3x4x5xf32>
    ```

    On a GPU one could then map `i`, `j`, `k` to blocks and threads. Notice that
    the temporary storage footprint could conceptually be only `3 * 5` values but
    `3 * 4 * 5` values are actually transferred between `%A` and `%tmp`.

    Alternatively, if a notional vector broadcast operation were available, we
    could avoid the loop on `%j` and the lowered code would resemble:

    ```mlir
    // %expr1, %expr2, %expr3, %expr4 defined before this point
    %tmp = memref.alloc() : memref<vector<3x4x5xf32>>
    for %i = 0 to 3 {
      affine.for %k = 0 to 5 {
        %a = load %A[%expr1 + %k, %expr2, %expr3 + %i, %expr4] : memref<?x?x?x?xf32>
        %slice = memref.load %tmp : memref<vector<3x4x5xf32>> -> vector<3x4x5xf32>
        // Here we only store to the first element in dimension one
        %updated = vector.insert %a, %slice[%i, 0, %k] : f32 into vector<3x4x5xf32>
        memref.store %updated, %tmp : memref<vector<3x4x5xf32>>
    }}
    // At this point we gathered the elements from the original
    // memref into the desired vector layout, stored in the `%tmp` allocation.
    // However we haven't replicated them alongside the first dimension, we need
    // to broadcast now.
    %partialVec = load %tmp : memref<vector<3x4x5xf32>> -> vector<3x4x5xf32>
    %vec = broadcast %tmpvec, 1 : vector<3x4x5xf32>
    ```

    where `broadcast` broadcasts from element 0 to all others along the
    specified dimension. This time, the number of loaded element is `3 * 5`
    values.
    An additional `1` broadcast is required. On a GPU this broadcast could be
    implemented using a warp-shuffle if loop `j` were mapped to `threadIdx.x`.

    Syntax
    ```
    operation ::= ssa-id `=` `vector.transfer_read` ssa-use-list
      `{` attribute-entry `} :` memref-type `,` vector-type
    ```

    Example:

    ```mlir
    // Read the slice `%A[%i0, %i1:%i1+256, %i2:%i2+32]` into vector<32x256xf32>
    // and pad with %f0 to handle the boundary case:
    %f0 = arith.constant 0.0f : f32
    affine.for %i0 = 0 to %0 {
      affine.for %i1 = 0 to %1 step 256 {
        affine.for %i2 = 0 to %2 step 32 {
          %v = vector.transfer_read %A[%i0, %i1, %i2], (%f0)
               {permutation_map: (d0, d1, d2) -> (d2, d1)} :
               memref<?x?x?xf32>, vector<32x256xf32>
    }}}

    // or equivalently (rewrite with vector.transpose)
    %f0 = arith.constant 0.0f : f32
    affine.for %i0 = 0 to %0 {
      affine.for %i1 = 0 to %1 step 256 {
        affine.for %i2 = 0 to %2 step 32 {
          %v0 = vector.transfer_read %A[%i0, %i1, %i2], (%f0)
               {permutation_map: (d0, d1, d2) -> (d1, d2)} :
               memref<?x?x?xf32>, vector<256x32xf32>
          %v = vector.transpose %v0, [1, 0] :
              vector<256x32xf32> to vector<32x256f32>
    }}}

    // Read the slice `%A[%i0, %i1]` (i.e. the element `%A[%i0, %i1]`) into
    // vector<128xf32>. The underlying implementation will require a 1-D vector
    // broadcast:
    affine.for %i0 = 0 to %0 {
      affine.for %i1 = 0 to %1 {
        %3 = vector.transfer_read %A[%i0, %i1]
             {permutation_map: (d0, d1) -> (0)} :
             memref<?x?xf32>, vector<128xf32>
      }
    }

    // Read from a memref with vector element type.
    %4 = vector.transfer_read %arg1[%c3, %c3], %vf0
      {permutation_map = (d0, d1)->(d0, d1)}
        : memref<?x?xvector<4x3xf32>>, vector<1x1x4x3xf32>

    // Read from a tensor with vector element type.
    %4 = vector.transfer_read %arg1[%c3, %c3], %vf0
      {permutation_map = (d0, d1)->(d0, d1)}
        : tensor<?x?xvector<4x3xf32>>, vector<1x1x4x3xf32>

    // Special encoding for 0-d transfer with 0-d tensor/memref, vector shape
    // {1} and permutation_map () -> (0).
    %0 = vector.transfer_read %arg0[], %f0 {permutation_map = affine_map<()->(0)>} :
      tensor<f32>, vector<1xf32>
    ```
  }];

  let builders = [
    /// 1. Builder that sets padding to zero and an empty mask (variant with attrs).
    OpBuilder<(ins "VectorType":$vectorType,
                   "Value":$source,
                   "ValueRange":$indices,
                   "AffineMapAttr":$permutationMapAttr,
                   "ArrayAttr":$inBoundsAttr)>,
    /// 2. Builder that sets padding to zero and an empty mask (variant without attrs).
    OpBuilder<(ins "VectorType":$vectorType,
                   "Value":$source,
                   "ValueRange":$indices,
                   "AffineMap":$permutationMap,
                   CArg<"std::optional<ArrayRef<bool>>", "::std::nullopt">:$inBounds)>,
    /// 3. Builder that sets permutation map to 'getMinorIdentityMap'.
    OpBuilder<(ins "VectorType":$vectorType,
                   "Value":$source,
                   "ValueRange":$indices,
                   "Value":$padding,
                   CArg<"std::optional<ArrayRef<bool>>", "::std::nullopt">:$inBounds)>,
    /// 4. Builder that sets padding to zero and permutation map to
    /// 'getMinorIdentityMap'.
    OpBuilder<(ins "VectorType":$vectorType,
                   "Value":$source,
                   "ValueRange":$indices,
                   CArg<"std::optional<ArrayRef<bool>>", "::std::nullopt">:$inBounds)>,
  ];

  let extraClassDeclaration = [{
    // MaskableOpInterface methods.
    bool supportsPassthru() { return true; }

    MutableOperandRange getDpsInitsMutable() {
      return MutableOperandRange(getOperation(), /*start=*/0, /*length=*/0);
    }
  }];

  let hasCanonicalizer = 1;
  let hasCustomAssemblyFormat = 1;
  let hasFolder = 1;
  let hasVerifier = 1;
}

// TODO: Tighten semantics so that masks and inbounds can't be used
// simultaneously within the same transfer op.
def Vector_TransferWriteOp :
  Vector_Op<"transfer_write", [
      DeclareOpInterfaceMethods<VectorTransferOpInterface>,
      DeclareOpInterfaceMethods<VectorUnrollOpInterface, ["getShapeForUnroll"]>,
      DeclareOpInterfaceMethods<MaskableOpInterface>,
      DeclareOpInterfaceMethods<MemoryEffectsOpInterface>,
      DeclareOpInterfaceMethods<ConditionallySpeculatable>,
      AttrSizedOperandSegments,
      DestinationStyleOpInterface
  ]>,
    Arguments<(ins AnyVectorOfAnyRank:$vector,
                   AnyShaped:$source,
                   Variadic<Index>:$indices,
                   AffineMapAttr:$permutation_map,
                   Optional<VectorOfNonZeroRankOf<[I1]>>:$mask,
                   BoolArrayAttr:$in_bounds)>,
    Results<(outs Optional<AnyRankedTensor>:$result)> {

  let summary = "The vector.transfer_write op writes a supervector to memory.";

  let description = [{
    The `vector.transfer_write` op performs a write from a
    [vector](../LangRef.md#vector-type), supplied as its first operand, into a
    slice within a [MemRef](../LangRef.md#memref-type) or a Ranked
    [Tensor](../LangRef.md#tensor-type) of the same base elemental type,
    supplied as its second operand.

    A vector memref/tensor operand must have its vector element type match a
    suffix (shape and element type) of the vector (e.g. memref<3x2x6x4x3xf32>,
    vector<1x1x4x3xf32>). If the operand is a tensor, the operation returns a
    new tensor of the same type.

    The slice is further defined by a full-rank index within the MemRef/Tensor,
    supplied as the operands `[2 .. 2 + rank(memref/tensor))` that defines the
    starting point of the transfer (e.g. `%A[%i0, %i1, %i2, %i3]`).

    The permutation_map [attribute](../LangRef.md#attributes) is an
    [affine-map](Affine.md#affine-maps) which specifies the transposition on the
    slice to match the vector shape. The permutation map may be implicit and
    omitted from parsing and printing if it is the canonical minor identity map
    (i.e. if it does not permute any dimension). In contrast to `transfer_read`,
    write ops cannot have broadcast dimensions.

    The size of the slice is specified by the size of the vector.

    An optional SSA value `mask` may be specified to mask out elements written
    to the MemRef/Tensor. The `mask` type is an `i1` vector with a shape that
    matches how elements are written into the MemRef/Tensor, *after* applying
    any permutation. Elements whose corresponding mask element is `0` are
    masked out.

    For every vector dimension, the boolean array attribute `in_bounds`
    specifies if the transfer is guaranteed to be within the source bounds. If
    set to "false", accesses (including the starting point) may run
    out-of-bounds along the respective vector dimension as the index increases.
    Non-vector dimensions *must* always be in-bounds. The `in_bounds` array
    length has to be equal to the vector rank. This attribute has a default
    value: `false` (i.e. "out-of-bounds"). When skipped in the textual IR, the
    default value is assumed. Similarly, the OP printer will omit this
    attribute when all dimensions are out-of-bounds (i.e. the default value is
    used).

     A `vector.transfer_write` can be lowered to a simple store if all
     dimensions are specified to be within bounds and no `mask` was specified.

    This operation is called 'write' by opposition to 'store' because the
    super-vector granularity is generally not representable with a single
    hardware register. A `vector.transfer_write` is thus a
    mid-level abstraction that supports super-vectorization with non-effecting
    padding for full-tile-only code. It is the responsibility of
    `vector.transfer_write`'s implementation to ensure the memory writes are
    valid. Different lowerings may be pertinent depending on the hardware
    support.

    Example:

    ```mlir
    // write vector<16x32x64xf32> into the slice
    //   `%A[%i0, %i1:%i1+32, %i2:%i2+64, %i3:%i3+16]`:
    for %i0 = 0 to %0 {
      affine.for %i1 = 0 to %1 step 32 {
        affine.for %i2 = 0 to %2 step 64 {
          affine.for %i3 = 0 to %3 step 16 {
            %val = `ssa-value` : vector<16x32x64xf32>
            vector.transfer_write %val, %A[%i0, %i1, %i2, %i3]
              {permutation_map: (d0, d1, d2, d3) -> (d3, d1, d2)} :
              vector<16x32x64xf32>, memref<?x?x?x?xf32>
    }}}}

    // or equivalently (rewrite with vector.transpose)
    for %i0 = 0 to %0 {
      affine.for %i1 = 0 to %1 step 32 {
        affine.for %i2 = 0 to %2 step 64 {
          affine.for %i3 = 0 to %3 step 16 {
            %val = `ssa-value` : vector<16x32x64xf32>
            %valt = vector.transpose %val, [1, 2, 0] :
                  vector<16x32x64xf32> -> vector<32x64x16xf32>
            vector.transfer_write %valt, %A[%i0, %i1, %i2, %i3]
              {permutation_map: (d0, d1, d2, d3) -> (d1, d2, d3)} :
              vector<32x64x16xf32>, memref<?x?x?x?xf32>
    }}}}

    // write to a memref with vector element type.
    vector.transfer_write %4, %arg1[%c3, %c3]
      {permutation_map = (d0, d1)->(d0, d1)}
        : vector<1x1x4x3xf32>, memref<?x?xvector<4x3xf32>>

    // return a tensor where the vector is inserted into the source tensor.
    %5 = vector.transfer_write %4, %arg1[%c3, %c3]
      {permutation_map = (d0, d1)->(d0, d1)}
        : vector<1x1x4x3xf32>, tensor<?x?xvector<4x3xf32>>

    // Special encoding for 0-d transfer with 0-d tensor/memref, vector shape
    // {1} and permutation_map () -> (0).
    %1 = vector.transfer_write %0, %arg0[] {permutation_map = affine_map<()->(0)>} :
      vector<1xf32>, tensor<f32>
    ```
  }];

  let builders = [
    /// 1. Builder with type inference.
    OpBuilder<(ins "Value":$vector,
                   "Value":$dest,
                   "ValueRange":$indices,
                   "AffineMapAttr":$permutationMapAttr,
                   "Value":$mask,
                   "ArrayAttr":$inBoundsAttr)>,
    /// 2. Builder with type inference that sets an empty mask (variant with attrs).
    OpBuilder<(ins "Value":$vector,
                   "Value":$dest,
                   "ValueRange":$indices,
                   "AffineMapAttr":$permutationMapAttr,
                   "ArrayAttr":$inBoundsAttr)>,
    /// 3. Builder with type inference that sets an empty mask (variant without attrs).
    OpBuilder<(ins "Value":$vector,
                   "Value":$dest,
                   "ValueRange":$indices,
                   "AffineMap":$permutationMap,
                   CArg<"std::optional<ArrayRef<bool>>", "::std::nullopt">:$inBounds)>,
    /// 4. Builder with type inference that sets an empty mask and sets permutation
    /// map to 'getMinorIdentityMap'.
    OpBuilder<(ins "Value":$vector,
                   "Value":$dest,
                   "ValueRange":$indices,
                   CArg<"std::optional<ArrayRef<bool>>", "::std::nullopt">:$inBounds)>,
  ];

  let extraClassDeclaration = [{
    /// This method is added to maintain uniformity with load/store
    ///  ops of other dialects.
    Value getValue() { return getVector(); }

    MutableOperandRange getDpsInitsMutable() { return getSourceMutable(); }
  }];

  let hasFolder = 1;
  let hasCanonicalizer = 1;
  let hasCustomAssemblyFormat = 1;
  let hasVerifier = 1;
}

def Vector_LoadOp : Vector_Op<"load"> {
  let summary = "reads an n-D slice of memory into an n-D vector";
  let description = [{
    The 'vector.load' operation reads an n-D slice of memory into an n-D
    vector. It takes a 'base' memref, an index for each memref dimension and a
    result vector type as arguments. It returns a value of the result vector
    type. The 'base' memref and indices determine the start memory address from
    which to read. Each index provides an offset for each memref dimension
    based on the element type of the memref. The shape of the result vector
    type determines the shape of the slice read from the start memory address.
    The elements along each dimension of the slice are strided by the memref
    strides. When loading more than 1 element, only unit strides are allowed
    along the most minor memref dimension. These constraints guarantee that
    elements read along the first dimension of the slice are contiguous in
    memory.

    The memref element type can be a scalar or a vector type. If the memref
    element type is a scalar, it should match the element type of the result
    vector. If the memref element type is vector, it should match the result
    vector type.

    Example: 0-D vector load on a scalar memref.
    ```mlir
    %result = vector.load %base[%i, %j] : memref<100x100xf32>, vector<f32>
    ```

    Example: 1-D vector load on a scalar memref.
    ```mlir
    %result = vector.load %base[%i, %j] : memref<100x100xf32>, vector<8xf32>
    ```

    Example: 1-D vector load on a vector memref.
    ```mlir
    %result = vector.load %memref[%i, %j] : memref<200x100xvector<8xf32>>, vector<8xf32>
    ```

    Example:  2-D vector load on a scalar memref.
    ```mlir
    %result = vector.load %memref[%i, %j] : memref<200x100xf32>, vector<4x8xf32>
    ```

    Example:  2-D vector load on a vector memref.
    ```mlir
    %result = vector.load %memref[%i, %j] : memref<200x100xvector<4x8xf32>>, vector<4x8xf32>
    ```

    Representation-wise, the 'vector.load' operation permits out-of-bounds
    reads. Support and implementation of out-of-bounds vector loads is
    target-specific. No assumptions should be made on the value of elements
    loaded out of bounds. Not all targets may support out-of-bounds vector
    loads.

    Example:  Potential out-of-bound vector load.
    ```mlir
    %result = vector.load %memref[%index] : memref<?xf32>, vector<8xf32>
    ```

    Example:  Explicit out-of-bound vector load.
    ```mlir
    %result = vector.load %memref[%c0] : memref<7xf32>, vector<8xf32>
    ```
  }];

  let arguments = (ins Arg<AnyMemRef, "the reference to load from",
      [MemRead]>:$base,
      Variadic<Index>:$indices,
      DefaultValuedOptionalAttr<BoolAttr, "false">:$nontemporal);
  let results = (outs AnyVectorOfAnyRank:$result);

  let extraClassDeclaration = [{
    MemRefType getMemRefType() {
      return ::llvm::cast<MemRefType>(getBase().getType());
    }

    VectorType getVectorType() {
      return ::llvm::cast<VectorType>(getResult().getType());
    }
  }];

  let hasFolder = 1;
  let hasVerifier = 1;

  let assemblyFormat =
      "$base `[` $indices `]` attr-dict `:` type($base) `,` type($result)";
}

def Vector_StoreOp : Vector_Op<"store"> {
  let summary = "writes an n-D vector to an n-D slice of memory";
  let description = [{
    The 'vector.store' operation writes an n-D vector to an n-D slice of memory.
    It takes the vector value to be stored, a 'base' memref and an index for
    each memref dimension. The 'base' memref and indices determine the start
    memory address from which to write. Each index provides an offset for each
    memref dimension based on the element type of the memref. The shape of the
    vector value to store determines the shape of the slice written from the
    start memory address. The elements along each dimension of the slice are
    strided by the memref strides. When storing more than 1 element, only unit
    strides are allowed along the most minor memref dimension. These constraints
    guarantee that elements written along the first dimension of the slice are
    contiguous in memory.

    The memref element type can be a scalar or a vector type. If the memref
    element type is a scalar, it should match the element type of the value
    to store. If the memref element type is vector, it should match the type
    of the value to store.

    Example: 0-D vector store on a scalar memref.
    ```mlir
    vector.store %valueToStore, %memref[%i, %j] : memref<200x100xf32>, vector<f32>
    ```

    Example: 1-D vector store on a scalar memref.
    ```mlir
    vector.store %valueToStore, %memref[%i, %j] : memref<200x100xf32>, vector<8xf32>
    ```

    Example: 1-D vector store on a vector memref.
    ```mlir
    vector.store %valueToStore, %memref[%i, %j] : memref<200x100xvector<8xf32>>, vector<8xf32>
    ```

    Example:  2-D vector store on a scalar memref.
    ```mlir
    vector.store %valueToStore, %memref[%i, %j] : memref<200x100xf32>, vector<4x8xf32>
    ```

    Example:  2-D vector store on a vector memref.
    ```mlir
    vector.store %valueToStore, %memref[%i, %j] : memref<200x100xvector<4x8xf32>>, vector<4x8xf32>
    ```

    Representation-wise, the 'vector.store' operation permits out-of-bounds
    writes. Support and implementation of out-of-bounds vector stores are
    target-specific. No assumptions should be made on the memory written out of
    bounds. Not all targets may support out-of-bounds vector stores.

    Example:  Potential out-of-bounds vector store.
    ```mlir
    vector.store %valueToStore, %memref[%index] : memref<?xf32>, vector<8xf32>
    ```

    Example:  Explicit out-of-bounds vector store.
    ```mlir
    vector.store %valueToStore, %memref[%c0] : memref<7xf32>, vector<8xf32>
    ```
  }];

  let arguments = (ins
      AnyVectorOfAnyRank:$valueToStore,
      Arg<AnyMemRef, "the reference to store to",
      [MemWrite]>:$base,
      Variadic<Index>:$indices,
      DefaultValuedOptionalAttr<BoolAttr, "false">:$nontemporal
  );

  let extraClassDeclaration = [{
    MemRefType getMemRefType() {
      return ::llvm::cast<MemRefType>(getBase().getType());
    }

    VectorType getVectorType() {
      return ::llvm::cast<VectorType>(getValueToStore().getType());
    }
  }];

  let hasFolder = 1;
  let hasVerifier = 1;

  let assemblyFormat = "$valueToStore `,` $base `[` $indices `]` attr-dict "
                       "`:` type($base) `,` type($valueToStore)";
}

def Vector_MaskedLoadOp :
  Vector_Op<"maskedload">,
    Arguments<(ins Arg<AnyMemRef, "", [MemRead]>:$base,
               Variadic<Index>:$indices,
               VectorOfNonZeroRankOf<[I1]>:$mask,
               AnyVectorOfNonZeroRank:$pass_thru)>,
    Results<(outs AnyVectorOfNonZeroRank:$result)> {

  let summary = "loads elements from memory into a vector as defined by a mask vector";

  let description = [{
    The masked load reads elements from memory into a vector as defined
    by a base with indices and a mask vector. When the mask is set, the
    element is read from memory. Otherwise, the corresponding element is taken
    from a pass-through vector. Informally the semantics are:
    ```
    result[0] := if mask[0] then base[i + 0] else pass_thru[0]
    result[1] := if mask[1] then base[i + 1] else pass_thru[1]
    etc.
    ```

    If a mask bit is set and the corresponding index is out-of-bounds for the
    given base, the behavior is undefined. If a mask bit is not set, the value
    comes from the pass-through vector regardless of the index, and the index is
    allowed to be out-of-bounds.

    The masked load can be used directly where applicable, or can be used
    during progressively lowering to bring other memory operations closer to
    hardware ISA support for a masked load. The semantics of the operation
    closely correspond to those of the `llvm.masked.load`
    [intrinsic](https://llvm.org/docs/LangRef.html#llvm-masked-load-intrinsics).

    Examples:

    ```mlir
    %0 = vector.maskedload %base[%i], %mask, %pass_thru
       : memref<?xf32>, vector<8xi1>, vector<8xf32> into vector<8xf32>

    %1 = vector.maskedload %base[%i, %j], %mask, %pass_thru
       : memref<?x?xf32>, vector<16xi1>, vector<16xf32> into vector<16xf32>
    ```
  }];
  let extraClassDeclaration = [{
    MemRefType getMemRefType() {
      return ::llvm::cast<MemRefType>(getBase().getType());
    }
    VectorType getMaskVectorType() {
      return ::llvm::cast<VectorType>(getMask().getType());
    }
    VectorType getPassThruVectorType() {
      return ::llvm::cast<VectorType>(getPassThru().getType());
    }
    VectorType getVectorType() {
      return ::llvm::cast<VectorType>(getResult().getType());
    }
  }];
  let assemblyFormat = "$base `[` $indices `]` `,` $mask `,` $pass_thru attr-dict `:` "
    "type($base) `,` type($mask) `,` type($pass_thru) `into` type($result)";
  let hasCanonicalizer = 1;
  let hasFolder = 1;
  let hasVerifier = 1;
}

def Vector_MaskedStoreOp :
  Vector_Op<"maskedstore">,
    Arguments<(ins Arg<AnyMemRef, "", [MemWrite]>:$base,
               Variadic<Index>:$indices,
               VectorOfNonZeroRankOf<[I1]>:$mask,
               AnyVectorOfNonZeroRank:$valueToStore)> {

  let summary = "stores elements from a vector into memory as defined by a mask vector";

  let description = [{
    The masked store operation writes elements from a vector into memory
    as defined by a base with indices and a mask vector. When the mask is
    set, the corresponding element from the vector is written to memory. Otherwise,
    no action is taken for the element. Informally the semantics are:
    ```
    if (mask[0]) base[i+0] = value[0]
    if (mask[1]) base[i+1] = value[1]
    etc.
    ```

    If a mask bit is set and the corresponding index is out-of-bounds for the
    given base, the behavior is undefined. If a mask bit is not set, no value
    is stored regardless of the index, and the index is allowed to be
    out-of-bounds.

    The masked store can be used directly where applicable, or can be used
    during progressively lowering to bring other memory operations closer to
    hardware ISA support for a masked store. The semantics of the operation
    closely correspond to those of the `llvm.masked.store`
    [intrinsic](https://llvm.org/docs/LangRef.html#llvm-masked-store-intrinsics).

    Examples:

    ```mlir
    vector.maskedstore %base[%i], %mask, %value
      : memref<?xf32>, vector<8xi1>, vector<8xf32>

    vector.maskedstore %base[%i, %j], %mask, %value
      : memref<?x?xf32>, vector<16xi1>, vector<16xf32>
    ```
  }];
  let extraClassDeclaration = [{
    MemRefType getMemRefType() {
      return ::llvm::cast<MemRefType>(getBase().getType());
    }
    VectorType getMaskVectorType() {
      return ::llvm::cast<VectorType>(getMask().getType());
    }
    VectorType getVectorType() {
      return ::llvm::cast<VectorType>(getValueToStore().getType());
    }
  }];
  let assemblyFormat =
      "$base `[` $indices `]` `,` $mask `,` $valueToStore "
      "attr-dict `:` type($base) `,` type($mask) `,` type($valueToStore)";
  let hasCanonicalizer = 1;
  let hasFolder = 1;
  let hasVerifier = 1;
}

def Vector_GatherOp :
  Vector_Op<"gather", [
    DeclareOpInterfaceMethods<MaskableOpInterface>,
    DeclareOpInterfaceMethods<VectorUnrollOpInterface, ["getShapeForUnroll"]>
  ]>,
    Arguments<(ins Arg<AnyShaped, "", [MemRead]>:$base,
               Variadic<Index>:$indices,
               VectorOfNonZeroRankOf<[AnyInteger, Index]>:$index_vec,
               VectorOfNonZeroRankOf<[I1]>:$mask,
               AnyVectorOfNonZeroRank:$pass_thru)>,
    Results<(outs AnyVectorOfNonZeroRank:$result)> {

  let summary = [{
    gathers elements from memory or ranked tensor into a vector as defined by an
    index vector and a mask vector
  }];

  let description = [{
    The gather operation returns an n-D vector whose elements are either loaded
    from memory or ranked tensor, or taken from a pass-through vector, depending
    on the values of an n-D mask vector.
    If a mask bit is set, the corresponding result element is defined by the base
    with indices and the n-D index vector (each index is a 1-D offset on the base).
    Otherwise, the corresponding element is taken from the n-D pass-through vector.
    Informally the semantics are:
    ```
    result[0] := if mask[0] then base[index[0]] else pass_thru[0]
    result[1] := if mask[1] then base[index[1]] else pass_thru[1]
    etc.
    ```

    If a mask bit is set and the corresponding index is out-of-bounds for the
    given base, the behavior is undefined. If a mask bit is not set, the value
    comes from the pass-through vector regardless of the index, and the index is
    allowed to be out-of-bounds.

    The gather operation can be used directly where applicable, or can be used
    during progressively lowering to bring other memory operations closer to
    hardware ISA support for a gather.

    Examples:

    ```mlir
    %0 = vector.gather %base[%c0][%v], %mask, %pass_thru
       : memref<?xf32>, vector<2x16xi32>, vector<2x16xi1>, vector<2x16xf32> into vector<2x16xf32>

    %1 = vector.gather %base[%i, %j][%v], %mask, %pass_thru
       : memref<16x16xf32>, vector<16xi32>, vector<16xi1>, vector<16xf32> into vector<16xf32>
    ```
  }];

  let extraClassDeclaration = [{
    ShapedType getBaseType() { return getBase().getType(); }
    VectorType getIndexVectorType() { return getIndexVec().getType(); }
    VectorType getMaskVectorType() { return getMask().getType(); }
    VectorType getPassThruVectorType() { return getPassThru().getType(); }
    VectorType getVectorType() { return getResult().getType(); }
  }];

  let assemblyFormat =
    "$base `[` $indices `]` `[` $index_vec `]` `,` "
    "$mask `,` $pass_thru attr-dict `:` type($base) `,` "
    "type($index_vec)  `,` type($mask) `,` type($pass_thru) "
    "`into` type($result)";
  let hasCanonicalizer = 1;
  let hasVerifier = 1;
}

def Vector_ScatterOp :
  Vector_Op<"scatter">,
    Arguments<(ins Arg<AnyMemRef, "", [MemWrite]>:$base,
               Variadic<Index>:$indices,
               VectorOfRankAndType<[1], [AnyInteger, Index]>:$index_vec,
               VectorOfRankAndType<[1], [I1]>:$mask,
               VectorOfRank<[1]>:$valueToStore)> {

  let summary = [{
    scatters elements from a vector into memory as defined by an index vector
    and a mask vector
  }];

  let description = [{
    The scatter operation stores elements from a 1-D vector into memory as
    defined by a base with indices and an additional 1-D index vector, but
    only if the corresponding bit in a 1-D mask vector is set. Otherwise, no
    action is taken for that element. Informally the semantics are:
    ```
    if (mask[0]) base[index[0]] = value[0]
    if (mask[1]) base[index[1]] = value[1]
    etc.
    ```

    If a mask bit is set and the corresponding index is out-of-bounds for the
    given base, the behavior is undefined. If a mask bit is not set, no value
    is stored regardless of the index, and the index is allowed to be
    out-of-bounds.

    If the index vector contains two or more duplicate indices, the behavior is
    undefined. Underlying implementation may enforce strict sequential
    semantics.
    TODO: always enforce strict sequential semantics?

    The scatter operation can be used directly where applicable, or can be used
    during progressively lowering to bring other memory operations closer to
    hardware ISA support for a scatter. The semantics of the operation closely
    correspond to those of the `llvm.masked.scatter`
    [intrinsic](https://llvm.org/docs/LangRef.html#llvm-masked-scatter-intrinsics).

    Examples:

    ```mlir
    vector.scatter %base[%c0][%v], %mask, %value
        : memref<?xf32>, vector<16xi32>, vector<16xi1>, vector<16xf32>

    vector.scatter %base[%i, %j][%v], %mask, %value
        : memref<16x16xf32>, vector<16xi32>, vector<16xi1>, vector<16xf32>
    ```
  }];

  let extraClassDeclaration = [{
    MemRefType getMemRefType() { return getBase().getType(); }
    VectorType getIndexVectorType() { return getIndexVec().getType(); }
    VectorType getMaskVectorType() { return getMask().getType(); }
    VectorType getVectorType() { return getValueToStore().getType(); }
  }];

  let assemblyFormat =
      "$base `[` $indices `]` `[` $index_vec `]` `,` "
      "$mask `,` $valueToStore attr-dict `:` type($base) `,` "
      "type($index_vec)  `,` type($mask) `,` type($valueToStore)";
  let hasCanonicalizer = 1;
  let hasVerifier = 1;
}

def Vector_ExpandLoadOp :
  Vector_Op<"expandload">,
    Arguments<(ins Arg<AnyMemRef, "", [MemRead]>:$base,
               Variadic<Index>:$indices,
<<<<<<< HEAD
               VectorOfNonZeroRankOf<[I1]>:$mask,
=======
               FixedVectorOfNonZeroRankOf<[I1]>:$mask,
>>>>>>> 93e44d24
               AnyVectorOfNonZeroRank:$pass_thru)>,
    Results<(outs AnyVectorOfNonZeroRank:$result)> {

  let summary = "reads elements from memory and spreads them into a vector as defined by a mask";

  let description = [{
    The expand load reads elements from memory into a vector as defined by a
    base with indices and a mask vector. Expansion only applies to the innermost
    dimension. When the mask is set, the next element is read from memory.
    Otherwise, the corresponding element is taken from a pass-through vector.
    Informally the semantics are:

    ```
    index = i
    result[0] := if mask[0] then base[index++] else pass_thru[0]
    result[1] := if mask[1] then base[index++] else pass_thru[1]
    etc.
    ```

    Note that the index increment is done conditionally.

    If a mask bit is set and the corresponding index is out-of-bounds for the
    given base, the behavior is undefined. If a mask bit is not set, the value
    comes from the pass-through vector regardless of the index, and the index is
    allowed to be out-of-bounds.

    The expand load can be used directly where applicable, or can be used
    during progressively lowering to bring other memory operations closer to
    hardware ISA support for an expand. The semantics of the operation closely
    correspond to those of the `llvm.masked.expandload`
    [intrinsic](https://llvm.org/docs/LangRef.html#llvm-masked-expandload-intrinsics).

    Note, at the moment this Op is only available for fixed-width vectors.

    Examples:

    ```mlir
    %0 = vector.expandload %base[%i], %mask, %pass_thru
       : memref<?xf32>, vector<8xi1>, vector<8xf32> into vector<8xf32>

    %1 = vector.expandload %base[%i, %j], %mask, %pass_thru
       : memref<?x?xf32>, vector<16xi1>, vector<16xf32> into vector<16xf32>
    ```
  }];
  let extraClassDeclaration = [{
    MemRefType getMemRefType() {
      return ::llvm::cast<MemRefType>(getBase().getType());
    }
    VectorType getMaskVectorType() {
      return ::llvm::cast<VectorType>(getMask().getType());
    }
    VectorType getPassThruVectorType() {
      return ::llvm::cast<VectorType>(getPassThru().getType());
    }
    VectorType getVectorType() {
      return ::llvm::cast<VectorType>(getResult().getType());
    }
  }];
  let assemblyFormat = "$base `[` $indices `]` `,` $mask `,` $pass_thru attr-dict `:` "
    "type($base) `,` type($mask) `,` type($pass_thru) `into` type($result)";
  let hasCanonicalizer = 1;
  let hasVerifier = 1;
}

def Vector_CompressStoreOp :
  Vector_Op<"compressstore">,
    Arguments<(ins Arg<AnyMemRef, "", [MemWrite]>:$base,
               Variadic<Index>:$indices,
<<<<<<< HEAD
               VectorOfNonZeroRankOf<[I1]>:$mask,
=======
               FixedVectorOfNonZeroRankOf<[I1]>:$mask,
>>>>>>> 93e44d24
               AnyVectorOfNonZeroRank:$valueToStore)> {

  let summary = "writes elements selectively from a vector as defined by a mask";

  let description = [{
    The compress store operation writes elements from a vector into memory as
    defined by a base with indices and a mask vector. Compression only applies
    to the innermost dimension. When the mask is set, the corresponding element
    from the vector is written next to memory.  Otherwise, no action is taken
    for the element. Informally the semantics are:

    ```
    index = i
    if (mask[0]) base[index++] = value[0]
    if (mask[1]) base[index++] = value[1]
    etc.
    ```

    Note that the index increment is done conditionally.

    If a mask bit is set and the corresponding index is out-of-bounds for the
    given base, the behavior is undefined. If a mask bit is not set, no value
    is stored regardless of the index, and the index is allowed to be
    out-of-bounds.

    The compress store can be used directly where applicable, or can be used
    during progressively lowering to bring other memory operations closer to
    hardware ISA support for a compress. The semantics of the operation closely
    correspond to those of the `llvm.masked.compressstore`
    [intrinsic](https://llvm.org/docs/LangRef.html#llvm-masked-compressstore-intrinsics).

    Note, at the moment this Op is only available for fixed-width vectors.

    Examples:

    ```mlir
    vector.compressstore %base[%i], %mask, %value
      : memref<?xf32>, vector<8xi1>, vector<8xf32>

    vector.compressstore %base[%i, %j], %mask, %value
      : memref<?x?xf32>, vector<16xi1>, vector<16xf32>
    ```
  }];
  let extraClassDeclaration = [{
    MemRefType getMemRefType() {
      return ::llvm::cast<MemRefType>(getBase().getType());
    }
    VectorType getMaskVectorType() {
      return ::llvm::cast<VectorType>(getMask().getType());
    }
    VectorType getVectorType() {
      return ::llvm::cast<VectorType>(getValueToStore().getType());
    }
  }];
  let assemblyFormat =
      "$base `[` $indices `]` `,` $mask `,` $valueToStore attr-dict `:` "
      "type($base) `,` type($mask) `,` type($valueToStore)";
  let hasCanonicalizer = 1;
  let hasVerifier = 1;
}

def Vector_ShapeCastOp :
  Vector_Op<"shape_cast", [Pure,
    DeclareOpInterfaceMethods<InferIntRangeInterface, ["inferResultRanges"]>
  ]>,
    Arguments<(ins AnyVectorOfAnyRank:$source)>,
    Results<(outs AnyVectorOfAnyRank:$result)> {
  let summary = "shape_cast casts between vector shapes";
  let description = [{
    The shape_cast operation casts between an n-D source vector shape and
    a k-D result vector shape (the element type remains the same).

    If reducing rank (n > k), result dimension sizes must be a product
    of contiguous source dimension sizes.
    If expanding rank (n < k), source dimensions must factor into a
    contiguous sequence of destination dimension sizes.
    Each source dim is expanded (or contiguous sequence of source dims combined)
    in source dimension list order (i.e. 0 <= i < n), to produce a contiguous
    sequence of result dims (or a single result dim), in result dimension list
    order (i.e. 0 <= j < k). The product of all source dimension sizes and all
    result dimension sizes must match.

    It is currently assumed that this operation does not require moving data,
    and that it will be folded away before lowering vector operations.

    There is an exception to the folding expectation when targeting
    llvm.intr.matrix operations. We need a type conversion back and forth from a
    2-D MLIR vector to a 1-D flattened LLVM vector.shape_cast lowering to LLVM
    is supported in that particular case, for now.

    Example:

    ```mlir
    // Example casting to a lower vector rank.
    %1 = vector.shape_cast %0 : vector<5x1x4x3xf32> to vector<20x3xf32>

    // Example casting to a higher vector rank.
    %3 = vector.shape_cast %2 : vector<10x12x8xf32> to vector<5x2x3x4x8xf32>

    ```
  }];
  let extraClassDeclaration = [{
    VectorType getSourceVectorType() {
      return ::llvm::cast<VectorType>(getSource().getType());
    }
    VectorType getResultVectorType() {
      return ::llvm::cast<VectorType>(getResult().getType());
    }
  }];
  let assemblyFormat = "$source attr-dict `:` type($source) `to` type($result)";
  let hasFolder = 1;
  let hasCanonicalizer = 1;
  let hasVerifier = 1;
}

def Vector_BitCastOp :
  Vector_Op<"bitcast", [Pure, AllRanksMatch<["source", "result"]>]>,
    Arguments<(ins AnyVectorOfAnyRank:$source)>,
    Results<(outs AnyVectorOfAnyRank:$result)>{
  let summary = "bitcast casts between vectors";
  let description = [{
    The bitcast operation casts between vectors of the same rank, the minor 1-D
    vector size is casted to a vector with a different element type but same
    bitwidth. In case of 0-D vectors, the bitwidth of element types must be
    equal.

    Example:

    ```mlir
    // Example casting to a smaller element type.
    %1 = vector.bitcast %0 : vector<5x1x4x3xf32> to vector<5x1x4x6xi16>

    // Example casting to a bigger element type.
    %3 = vector.bitcast %2 : vector<10x12x8xi8> to vector<10x12x2xi32>

    // Example casting to an element type of the same size.
    %5 = vector.bitcast %4 : vector<5x1x4x3xf32> to vector<5x1x4x3xi32>

    // Example casting of 0-D vectors.
    %7 = vector.bitcast %6 : vector<f32> to vector<i32>
    ```
  }];
  let extraClassDeclaration = [{
    VectorType getSourceVectorType() {
      return ::llvm::cast<VectorType>(getSource().getType());
    }
    VectorType getResultVectorType() {
      return ::llvm::cast<VectorType>(getResult().getType());
    }
  }];
  let assemblyFormat = "$source attr-dict `:` type($source) `to` type($result)";
  let hasFolder = 1;
  let hasVerifier = 1;
}

def Vector_TypeCastOp :
  Vector_Op<"type_cast", [Pure, ViewLikeOpInterface]>,
    Arguments<(ins StaticShapeMemRefOf<[AnyType]>:$memref)>,
    Results<(outs AnyMemRef:$result)> {
  let summary = "type_cast op converts a scalar memref to a vector memref";
  let description = [{
    Performs a conversion from a memref with scalar element to a memref with a
    *single* vector element, copying the shape of the memref to the vector. This
    is the minimal viable operation that is required to makeke
    super-vectorization operational. It can be seen as a special case of the
    `view` operation but scoped in the super-vectorization context.

    Example:

    ```mlir
    %A  = memref.alloc() : memref<5x4x3xf32>
    %VA = vector.type_cast %A : memref<5x4x3xf32> to memref<vector<5x4x3xf32>>
    ```
  }];

  /// Build the canonical memRefType with a single vector.
  /// E.g. memref<4 x 5 x vector<6 x f32>> -> memref<vector<4 x 5 x 6 x f32>>.
  let builders = [OpBuilder<(ins "Value":$source)>];

  let extraClassDeclaration = [{
    MemRefType getMemRefType() {
      return ::llvm::cast<MemRefType>(getMemref().getType());
    }
    MemRefType getResultMemRefType() {
      return ::llvm::cast<MemRefType>(getResult().getType());
    }
    // Implement ViewLikeOpInterface.
    Value getViewSource() { return getMemref(); }
  }];

  let assemblyFormat = [{
    $memref attr-dict `:` type($memref) `to` type($result)
  }];
  let hasVerifier = 1;
}

def Vector_ConstantMaskOp :
  Vector_Op<"constant_mask", [Pure]>,
    Arguments<(ins DenseI64ArrayAttr:$mask_dim_sizes)>,
    Results<(outs VectorOfAnyRankOf<[I1]>)> {
  let summary = "creates a constant vector mask";
  let description = [{
    Creates and returns a vector mask where elements of the result vector
    are set to '0' or '1', based on whether the element indices are contained
    within a hyper-rectangular region specified by the 'mask_dim_sizes'
    array attribute argument. Each element of the 'mask_dim_sizes' array,
    specifies an exclusive upper bound [0, mask-dim-size-element-value)
    for a unique dimension in the vector result. The conjunction of the ranges
    define a hyper-rectangular region within which elements values are set to 1
    (otherwise element values are set to 0). Each value of 'mask_dim_sizes' must
    be non-negative and not greater than the size of the corresponding vector
    dimension (as opposed to vector.create_mask which allows this). Sizes that
    correspond to scalable dimensions are implicitly multiplied by vscale,
    though currently only zero (none set) or the size of the dim/vscale
    (all set) are supported.

    Example:

    ```mlir
    // create a constant vector mask of size 4x3xi1 with elements in range
    // 0 <= row <= 2 and 0 <= col <= 1 are set to 1 (others to 0).
    %1 = vector.constant_mask [3, 2] : vector<4x3xi1>

    print %1
                  columns
                0    1    2
              |------------
            0 | 1    1    0
      rows  1 | 1    1    0
            2 | 1    1    0
            3 | 0    0    0
    ```
  }];

  let builders = [
    // Build with mixed static/dynamic operands.
    OpBuilder<(ins "VectorType":$type, "ConstantMaskKind":$kind)>
  ];

  let extraClassDeclaration = [{
    /// Return the result type of this op.
    VectorType getVectorType() {
      return cast<VectorType>(getOperation()->getResultTypes()[0]);
    }

    /// Return whether the mask is a uniform vector of `1`s.
    bool isAllOnesMask();
  }];

  let assemblyFormat = "$mask_dim_sizes attr-dict `:` type(results)";
  let hasVerifier = 1;
}

def Vector_CreateMaskOp :
  Vector_Op<"create_mask", [Pure]>,
    Arguments<(ins Variadic<Index>:$operands)>,
    Results<(outs VectorOfAnyRankOf<[I1]>)> {
  let summary = "creates a vector mask";
  let description = [{
    Creates and returns a vector mask where elements of the result vector
    are set to '0' or '1', based on whether the element indices are contained
    within a hyper-rectangular region specified by the operands. Specifically,
    each operand specifies a range [0, operand-value) for a unique dimension in
    the vector result. The conjunction of the operand ranges define a
    hyper-rectangular region within which elements values are set to 1
    (otherwise element values are set to 0). If operand-value is negative, it is
    treated as if it were zero, and if it is greater than the corresponding
    dimension size, it is treated as if it were equal to the dimension size.

    Example:

    ```mlir
    // create a vector mask of size 4x3xi1 where elements in range
    // 0 <= row <= 2 and 0 <= col <= 1 are set to 1 (others to 0).
    %1 = vector.create_mask %c3, %c2 : vector<4x3xi1>

    print %1
                  columns
                0    1    2
              |------------
            0 | 1    1    0
      rows  1 | 1    1    0
            2 | 1    1    0
            3 | 0    0    0
    ```
  }];

  let builders = [
    // Build with mixed static/dynamic operands.
    OpBuilder<(ins "VectorType":$type, "ArrayRef<OpFoldResult>":$mixedOperands)>
  ];

  let extraClassDeclaration = [{
    /// Return the result type of this op.
    VectorType getVectorType() {
      return cast<VectorType>(getOperation()->getResultTypes()[0]);
    }
  }];

  let hasCanonicalizer = 1;
  let hasVerifier = 1;
  let assemblyFormat = "$operands attr-dict `:` type(results)";
}

def Vector_MaskOp : Vector_Op<"mask", [
  SingleBlockImplicitTerminator<"vector::YieldOp">,
  DeclareOpInterfaceMethods<MaskingOpInterface>,
  RecursiveMemoryEffects, NoRegionArguments
]> {
  let summary = "Predicates a maskable vector operation";
  let description = [{
    The `vector.mask` is a `MaskingOpInterface` operation that predicates the
    execution of another operation. It takes an `i1` vector mask and an
    optional passthru vector as arguments.

    A implicitly `vector.yield`-terminated region encloses the operation to be
    masked. Values used within the region are captured from above. Only one
    *maskable* operation can be masked with a `vector.mask` operation at a time.
    An operation is *maskable* if it implements the `MaskableOpInterface`. The
    terminator yields all results of the maskable operation to the result of
    this operation.

    The vector mask argument holds a bit for each vector lane and determines
    which vector lanes should execute the maskable operation and which ones
    should not. The `vector.mask` operation returns the value produced by the
    masked execution of the nested operation, if any. The masked-off lanes in
    the result vector are taken from the corresponding lanes of the pass-thru
    argument, if provided, or left unmodified, otherwise. At this point, 0-D
    vectors are not supported by `vector.mask`. They may be supported in the
    future.

    The `vector.mask` operation does not prescribe how a maskable operation
    should be masked or how a masked operation should be lowered. Masking
    constraints and some semantic details are provided by each maskable
    operation through the `MaskableOpInterface`. Lowering of masked operations
    is implementation defined. For instance, scalarizing the masked operation
    or executing the operation for the masked-off lanes are valid lowerings as
    long as the execution of masked-off lanes does not change the observable
    behavior of the program.

    Examples:

    ```
      %0 = vector.mask %mask { vector.reduction <add>, %a : vector<8xi32> into i32 } : vector<8xi1> -> i32
    ```

    ```
      %0 = vector.mask %mask, %passthru { arith.divsi %a, %b : vector<8xi32> } : vector<8xi1> -> vector<8xi32>
    ```

    ```
      vector.mask %mask { vector.transfer_write %val, %t0[%idx] : vector<16xf32>, memref<?xf32> } : vector<16xi1>
    ```

    ```
      vector.mask %mask { vector.transfer_write %val, %t0[%idx] : vector<16xf32>, tensor<?xf32> } : vector<16xi1> -> tensor<?xf32>
    ```
  }];

  // TODO: Support multiple passthru values.
  let arguments = (ins VectorOfNonZeroRankOf<[I1]>:$mask,
                   Optional<AnyType>:$passthru);
  let results = (outs Variadic<AnyType>:$results);
  let regions = (region SizedRegion<1>:$maskRegion);

  let skipDefaultBuilders = 1;
  let builders = [
    OpBuilder<(ins "Value":$mask, "Operation *":$maskableOp,
                   CArg<"function_ref<void(OpBuilder &, Operation *)>">:$maskRegion)>,
    OpBuilder<(ins "TypeRange":$resultTypes, "Value":$mask, "Operation *":$maskableOp,
                   CArg<"function_ref<void(OpBuilder &, Operation *)>">:$maskRegion)>,
    OpBuilder<(ins "TypeRange":$resultTypes, "Value":$mask, "Value":$passthru,
                   "Operation *":$maskableOp,
                   CArg<"function_ref<void(OpBuilder &, Operation *)>">:$maskRegion)>
  ];

  let extraClassDeclaration = [{
    Block *getMaskBlock() { return &getMaskRegion().front(); }

    /// Returns true if mask op is not masking any operation.
    bool isEmpty() {
      Block *block = getMaskBlock();
      if (block->getOperations().size() > 1)
        return false;
      return true;
    }

    static void ensureTerminator(Region &region, Builder &builder,
                                 Location loc);
  }];

  let hasCanonicalizer = 1;
  let hasFolder = 1;
  let hasCustomAssemblyFormat = 1;
  let hasVerifier = 1;
}

def Vector_TransposeOp :
  Vector_Op<"transpose", [Pure,
    DeclareOpInterfaceMethods<VectorUnrollOpInterface, ["getShapeForUnroll"]>,
    PredOpTrait<"operand and result have same element type",
                 TCresVTEtIsSameAsOpBase<0, 0>>]> {
  let summary = "vector transpose operation";
  let description = [{
    Takes a n-D vector and returns the transposed n-D vector defined by
    the permutation of ranks in the n-sized integer array attribute (in case
    of 0-D vectors the array attribute must be empty).

    In the operation

    ```mlir
    %1 = vector.transpose %0, [i_1, .., i_n]
      : vector<d_1 x .. x d_n x f32>
      to vector<d_trans[0] x .. x d_trans[n-1] x f32>
    ```

    the `permutation` array [i_1, .., i_n] must be a permutation of [0, .., n-1].

    Example:

    ```mlir
    %1 = vector.transpose %0, [1, 0] : vector<2x3xf32> to vector<3x2xf32>

     [ [a, b, c],       [ [a, d],
       [d, e, f] ]  ->    [b, e],
                          [c, f] ]
    ```
  }];

  let arguments = (ins AnyVectorOfAnyRank:$vector,
                       DenseI64ArrayAttr:$permutation);
  let results = (outs AnyVectorOfAnyRank:$result);

  let builders = [
    OpBuilder<(ins "Value":$vector, "ArrayRef<int64_t>":$permutation)>
  ];
  let extraClassDeclaration = [{
    VectorType getSourceVectorType() {
      return ::llvm::cast<VectorType>(getVector().getType());
    }
    VectorType getResultVectorType() {
      return ::llvm::cast<VectorType>(getResult().getType());
    }
  }];
  let assemblyFormat = [{
    $vector `,` $permutation attr-dict `:` type($vector) `to` type($result)
  }];
  let hasCanonicalizer = 1;
  let hasFolder = 1;
  let hasVerifier = 1;
}

def Vector_PrintOp :
  Vector_Op<"print", [
    MemoryEffects<[MemWrite]>,
    PredOpTrait<
      "`source` or `punctuation` are not set when printing strings",
      CPred<"!getStringLiteral() || (!getSource() && getPunctuation() == PrintPunctuation::NewLine)">
    >,
  ]>,
  Arguments<(ins Optional<Type<Or<[
    AnyVectorOfAnyRank.predicate,
    AnyInteger.predicate, Index.predicate, AnyFloat.predicate
  ]>>>:$source, DefaultValuedAttr<Vector_PrintPunctuation,
                      "::mlir::vector::PrintPunctuation::NewLine">:$punctuation,
                OptionalAttr<Builtin_StringAttr>:$stringLiteral)
  > {
  let summary = "print operation (for testing and debugging)";
  let description = [{
    Prints the source vector (or scalar) to stdout in a human-readable format
    (for testing and debugging). No return value.

    Example:

    ```mlir
    %v = arith.constant dense<0.0> : vector<4xf32>
    vector.print %v : vector<4xf32>
    ```

    When lowered to LLVM, the vector print is decomposed into elementary
    printing method calls that at runtime will yield:

    ```
    ( 0.0, 0.0, 0.0, 0.0 )
    ```

    This is printed to stdout via a small runtime support library, which only
    needs to provide a few printing methods (single value for all data
    types, opening/closing bracket, comma, newline).

    By default `vector.print` adds a newline after the vector, but this can be
    controlled by the `punctuation` attribute. For example, to print a comma
    after instead do:

    ```mlir
    vector.print %v : vector<4xf32> punctuation <comma>
    ```

    Note that it is possible to use the punctuation attribute alone. The
    following will print a single newline:

    ```mlir
    vector.print punctuation <newline>
    ```

    Additionally, to aid with debugging and testing `vector.print` can also
    print constant strings:

    ```mlir
    vector.print str "Hello, World!"
    ```
  }];
  let extraClassDeclaration = [{
    Type getPrintType() {
      return getSource().getType();
    }
  }];
  let builders = [
    OpBuilder<(ins "PrintPunctuation":$punctuation), [{
      build($_builder, $_state, {}, punctuation, {});
    }]>,
    OpBuilder<(ins "::mlir::Value":$source), [{
      build($_builder, $_state, source, PrintPunctuation::NewLine);
    }]>,
    OpBuilder<(ins "::mlir::Value":$source, "PrintPunctuation":$punctuation), [{
      build($_builder, $_state, source, punctuation, {});
    }]>,
    OpBuilder<(ins "::llvm::StringRef":$string), [{
      build($_builder, $_state, {}, PrintPunctuation::NewLine, $_builder.getStringAttr(string));
    }]>,
  ];

  let assemblyFormat = [{
      ($source^ `:` type($source))?
        oilist(
            `str` $stringLiteral
          | `punctuation` $punctuation)
        attr-dict
    }];
}

//===----------------------------------------------------------------------===//
// Ops used for supporting progressive lowering and conversion type changes.
// The Ops are typically not used directly by higher level dialects, but are
// used by intra-dialect rewriting rules to bring vector operations closer
// to the hardware ISA.
//===----------------------------------------------------------------------===//

/// Vector dialect matrix multiplication op that operates on flattened 1-D
/// MLIR vectors. This is the counterpart of llvm.matrix.multiply in MLIR.
/// This may seem redundant with vector.contract but it serves the purposes of
/// more progressive lowering and localized type conversion on the path:
///   `vector<...x...xf32> -> vector<...xf32> -> !llvm<... x float>`.
def Vector_MatmulOp : Vector_Op<"matrix_multiply", [Pure,
        PredOpTrait<"lhs operand and result have same element type",
                    TCresVTEtIsSameAsOpBase<0, 0>>,
        PredOpTrait<"rhs operand and result have same element type",
                    TCresVTEtIsSameAsOpBase<0, 1>>]>,
      Arguments<(
        // TODO: tighten vector element types that make sense.
        ins FixedVectorOfRankAndType<[1],
              [AnySignlessInteger, AnySignedInteger, Index, AnyFloat]>:$lhs,
            FixedVectorOfRankAndType<[1],
              [AnySignlessInteger, AnySignedInteger, Index, AnyFloat]>:$rhs,
            I32Attr:$lhs_rows, I32Attr:$lhs_columns, I32Attr:$rhs_columns)>,
      Results<(
        outs FixedVectorOfRankAndType<[1],
               [AnySignlessInteger, AnySignedInteger, Index, AnyFloat]>:$res)>
{
  let summary = "Vector matrix multiplication op that operates on flattened 1-D"
    " MLIR vectors";
  let description = [{
    This is the counterpart of llvm.matrix.multiply in MLIR. It serves the
    purposes of more progressive lowering and localized type conversion.
    Higher levels typically lower matrix multiplications into 'vector.contract'
    operations. Subsequent rewriting rule progressively lower these operations
    into 'vector.matrix_multiply' operations to bring the operations closer
    to the hardware ISA.

    The ‘vector.matrix_multiply’ op treats `lhs` as matrix with <lhs_rows> rows
    and <lhs_columns> columns, `rhs` as matrix with <lhs_columns> rows and
    <rhs_columns> and multiplies them. The result matrix is returned embedded in
    the result vector.

    Note, the corresponding LLVM intrinsic, `@llvm.matrix.multiply.*`, does not
    support scalable vectors. Hence, this Op is only available for fixed-width
    vectors. Also see:

    http://llvm.org/docs/LangRef.html#llvm-matrix-multiply-intrinsic

    Example:

    ```mlir
    %C = vector.matrix_multiply %A, %B
      { lhs_rows = 4: i32, lhs_columns = 16: i32 , rhs_columns = 3: i32 } :
      (vector<64xf64>, vector<48xf64>) -> vector<12xf64>
    ```
  }];
  let builders = [
   OpBuilder<(ins "Value":$lhs, "Value":$rhs, "unsigned":$lhsRows,
     "unsigned":$lhsColumns, "unsigned":$rhsColumns),
   [{
     $_state.addOperands({lhs, rhs});
     $_state.addAttribute("lhs_rows",$_builder.getI32IntegerAttr(lhsRows));
     $_state.addAttribute("lhs_columns",$_builder.getI32IntegerAttr(lhsColumns));
     $_state.addAttribute("rhs_columns",$_builder.getI32IntegerAttr(rhsColumns));
     $_state.addTypes(VectorType::get(lhsRows * rhsColumns,
       ::llvm::cast<VectorType>(lhs.getType()).getElementType()));
   }]>,
  ];
  let assemblyFormat = "$lhs `,` $rhs attr-dict "
    "`:` `(` type($lhs) `,` type($rhs) `)` `->` type($res)";
}

/// Vector dialect matrix tranposition op that operates on flattened 1-D
/// MLIR vectors. This is the counterpart of llvm.matrix.transpose in MLIR.
/// This may seem redundant with vector.transpose but it serves the purposes of
/// more progressive lowering and localized type conversion on the path:
///   `vector<...x...xf32> -> vector<...xf32> -> !llvm<... x float>`.
def Vector_FlatTransposeOp : Vector_Op<"flat_transpose", [Pure,
  PredOpTrait<"source operand and result have same element type",
                 TCresVTEtIsSameAsOpBase<0, 0>>]>,
    Arguments<(
      // TODO: tighten vector element types that make sense.
      ins FixedVectorOfRankAndType<[1],
            [AnySignlessInteger, AnySignedInteger, Index, AnyFloat]>:$matrix,
          I32Attr:$rows, I32Attr:$columns)>,
    Results<(
      outs FixedVectorOfRankAndType<[1],
             [AnySignlessInteger, AnySignedInteger, Index, AnyFloat]>:$res)> {
  let summary = "Vector matrix transposition on flattened 1-D MLIR vectors";
  let description = [{
    This is the counterpart of llvm.matrix.transpose in MLIR. It serves
    the purposes of more progressive lowering and localized type conversion.
    Higher levels typically lower matrix tranpositions into 'vector.transpose'
    operations. Subsequent rewriting rule progressively lower these operations
    into 'vector.flat_transpose' operations to bring the operations closer
    to the hardware ISA.

    The `vector.flat_transpose` op treats the 1-D input `matrix` as
    a 2-D matrix with <rows> rows and <columns> columns, and returns the
    transposed matrix in flattened form in 'res'.

    Note, the corresponding LLVM intrinsic, `@llvm.matrix.transpose.*`, does not
    support scalable vectors. Hence, this Op is only available for fixed-width
    vectors. Also see:

    http://llvm.org/docs/LangRef.html#llvm-matrix-transpose-intrinsic

    Example:

    ```mlir
    %1 = vector.flat_transpose %0 {columns = 4 : i32, rows = 4 : i32}
       : vector<16xf32> -> vector<16xf32>
    ```
  }];
  let assemblyFormat = "$matrix attr-dict `:` type($matrix) `->` type($res)";
}

//===----------------------------------------------------------------------===//
// SplatOp
//===----------------------------------------------------------------------===//

def Vector_SplatOp : Vector_Op<"splat", [
    Pure,
    DeclareOpInterfaceMethods<InferIntRangeInterface, ["inferResultRanges"]>,
    TypesMatchWith<"operand type matches element type of result",
                   "aggregate", "input",
                   "::llvm::cast<VectorType>($_self).getElementType()">
  ]> {
  let summary = "vector splat or broadcast operation";
  let description = [{
    Broadcast the operand to all elements of the result vector. The operand is
    required to be of integer/index/float type.

    Example:

    ```mlir
    %s = arith.constant 10.1 : f32
    %t = vector.splat %s : vector<8x16xf32>
    ```
  }];

  let arguments = (ins AnyTypeOf<[AnySignlessInteger, Index, AnyFloat],
                                 "integer/index/float type">:$input);
  let results = (outs AnyVectorOfAnyRank:$aggregate);

  let builders = [
    OpBuilder<(ins "Value":$element, "Type":$aggregateType),
    [{ build($_builder, $_state, aggregateType, element); }]>];
  let assemblyFormat = "$input attr-dict `:` type($aggregate)";

  let hasFolder = 1;
}

//===----------------------------------------------------------------------===//
// VectorScaleOp
//===----------------------------------------------------------------------===//

// TODO: In the future, we might want to have scalable vectors with different
//       scales for different dimensions. E.g.: vector<[16]x[16]xf32>, in
//       which case we might need to add an index to 'vscale' to select one
//       of them. In order to support GPUs, we might also want to differentiate
//       between a 'global' scale, a scale that's fixed throughout the
//       execution, and a 'local' scale that is fixed but might vary with each
//       call to the function. For that, it might be useful to have a
//       'vector.scale.global' and a 'vector.scale.local' operation.
def VectorScaleOp : Vector_Op<"vscale",
  [Pure, DeclareOpInterfaceMethods<OpAsmOpInterface, ["getAsmResultNames"]>]
> {
  let summary = "Load vector scale size";
  let description = [{
    The `vscale` op returns the scale of the scalable vectors, a positive
    integer value that is constant at runtime but unknown at compile-time.
    The scale of the vector indicates the multiplicity of the vectors and
    vector operations. For example, a `vector<[4]xi32>` is equivalent to
    `vscale` consecutive `vector<4xi32>`; and an operation on a
    `vector<[4]xi32>` is equivalent to performing that operation `vscale`
    times, once on each `<4xi32>` segment of the scalable vector. The `vscale`
    op can be used to calculate the step in vector-length agnostic (VLA) loops.
    Right now we only support one contiguous set of scalable dimensions, all of
    them grouped and scaled with the value returned by 'vscale'.
  }];
  let results = (outs Index:$res);
  let assemblyFormat = "attr-dict";

  let extraClassDefinition = [{
    void $cppClass::getAsmResultNames(
        ::llvm::function_ref<void(mlir::Value, mlir::StringRef)> setNameFn) {
      setNameFn(getResult(), "vscale");
    }
  }];
}

//===----------------------------------------------------------------------===//
// VectorScanOp
//===----------------------------------------------------------------------===//

def Vector_ScanOp :
  Vector_Op<"scan", [Pure,
    AllTypesMatch<["source", "dest"]>,
    AllTypesMatch<["initial_value", "accumulated_value"]> ]>,
    Arguments<(ins Vector_CombiningKindAttr:$kind,
                   AnyVectorOfNonZeroRank:$source,
                   AnyVectorOfAnyRank:$initial_value,
                   I64Attr:$reduction_dim,
                   BoolAttr:$inclusive)>,
    Results<(outs AnyVectorOfNonZeroRank:$dest,
                  AnyVectorOfAnyRank:$accumulated_value)> {
  let summary = "Scan operation";
  let description = [{
    Performs an inclusive/exclusive scan on an n-D vector along a single
    dimension returning an n-D result vector using the given
    operation (`add`/`mul`/`minsi`/`minui`/`maxsi`/`maxui`/`and`/`or`/`xor` for
    integers, and `add`/`mul`/`minnumf`/`maxnumf`/`minimumf`/`maximumf` for
    floats), and a specified value for the initial value. The operator returns
    the result of scan as well as the result of the last reduction in the scan.

    Example:

    ```mlir
    %1:2 = vector.scan <add>, %0, %acc {inclusive = false, reduction_dim = 1 : i64} :
      vector<4x8x16x32xf32>, vector<4x16x32xf32>
    ```
  }];
  let builders = [
    OpBuilder<(ins "Value":$source, "Value":$initial_value,
                   "CombiningKind":$kind,
                   CArg<"int64_t", "0">:$reduction_dim,
                   CArg<"bool", "true">:$inclusive)>
  ];
  let extraClassDeclaration = [{
    VectorType getSourceType() {
      return ::llvm::cast<VectorType>(getSource().getType());
    }
    VectorType getDestType() {
      return ::llvm::cast<VectorType>(getDest().getType());
    }
    VectorType getAccumulatorType() {
      return ::llvm::cast<VectorType>(getAccumulatedValue().getType());
    }
    VectorType getInitialValueType() {
      return ::llvm::cast<VectorType>(getInitialValue().getType());
    }
  }];
  let assemblyFormat =
    "$kind `,` $source `,` $initial_value attr-dict `:` "
    "type($source) `,` type($initial_value) ";
  let hasVerifier = 1;
}

//===----------------------------------------------------------------------===//
// VectorStepOp
//===----------------------------------------------------------------------===//

def Vector_StepOp : Vector_Op<"step", [Pure]> {
  let summary = "A linear sequence of values from 0 to N";
  let description = [{
    A `step` operation produces an index vector, i.e. a 1-D vector of values of
    index type that represents a linear sequence from 0 to N-1, where N is the
    number of elements in the `result` vector.

    Supports fixed-width and scalable vectors.

    Examples:

    ```mlir
    %0 = vector.step : vector<4xindex> ; [0, 1, 2, 3]
    %1 = vector.step : vector<[4]xindex> ; [0, 1, .., <vscale * 4 - 1>]
    ```
  }];
  let results = (outs VectorOfRankAndType<[1], [Index]>:$result);
  let assemblyFormat = "attr-dict `:` type($result)";
}

def Vector_YieldOp : Vector_Op<"yield", [
    Pure, ReturnLike, Terminator]> {
  let summary = "Terminates and yields values from vector regions.";
  let description = [{
    "vector.yield" yields an SSA value from the Vector dialect op region and
    terminates the regions. The semantics of how the values are yielded is
    defined by the parent operation.
    If "vector.yield" has any operands, the operands must correspond to the
    parent operation's results.
    If the parent operation defines no value the vector.yield may be omitted
    when printing the region.
  }];

  let arguments = (ins Variadic<AnyType>:$operands);

  let builders = [
    OpBuilder<(ins), [{ /* nothing to do */ }]>,
  ];

  let assemblyFormat = "attr-dict ($operands^ `:` type($operands))?";
}


#endif // MLIR_DIALECT_VECTOR_IR_VECTOR_OPS<|MERGE_RESOLUTION|>--- conflicted
+++ resolved
@@ -2086,11 +2086,7 @@
   Vector_Op<"expandload">,
     Arguments<(ins Arg<AnyMemRef, "", [MemRead]>:$base,
                Variadic<Index>:$indices,
-<<<<<<< HEAD
-               VectorOfNonZeroRankOf<[I1]>:$mask,
-=======
                FixedVectorOfNonZeroRankOf<[I1]>:$mask,
->>>>>>> 93e44d24
                AnyVectorOfNonZeroRank:$pass_thru)>,
     Results<(outs AnyVectorOfNonZeroRank:$result)> {
 
@@ -2159,11 +2155,7 @@
   Vector_Op<"compressstore">,
     Arguments<(ins Arg<AnyMemRef, "", [MemWrite]>:$base,
                Variadic<Index>:$indices,
-<<<<<<< HEAD
-               VectorOfNonZeroRankOf<[I1]>:$mask,
-=======
                FixedVectorOfNonZeroRankOf<[I1]>:$mask,
->>>>>>> 93e44d24
                AnyVectorOfNonZeroRank:$valueToStore)> {
 
   let summary = "writes elements selectively from a vector as defined by a mask";
