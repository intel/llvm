--- conflicted
+++ resolved
@@ -1712,26 +1712,15 @@
 
     An optional `alignment` attribute allows to specify the byte alignment of the
     load operation. It must be a positive power of 2. The operation must access
-<<<<<<< HEAD
-    memory at an address aligned to this boundary. Violations may lead to
-    architecture-specific faults or performance penalties.
-    A value of 0 indicates no specific alignment requirement.
-=======
     memory at an address aligned to this boundary. Violating this requirement
     triggers immediate undefined behavior.
->>>>>>> 35227056
   }];
 
   let arguments = (ins Arg<AnyMemRef, "the reference to load from",
       [MemRead]>:$base,
       Variadic<Index>:$indices,
       DefaultValuedOptionalAttr<BoolAttr, "false">:$nontemporal,
-<<<<<<< HEAD
-      ConfinedAttr<OptionalAttr<I64Attr>,
-                   [AllAttrOf<[IntPositive, IntPowerOf2]>]>:$alignment);
-=======
       OptionalAttr<IntValidAlignment<I64Attr>>: $alignment);
->>>>>>> 35227056
 
   let builders = [
     OpBuilder<(ins "VectorType":$resultType,
@@ -1837,14 +1826,8 @@
 
     An optional `alignment` attribute allows to specify the byte alignment of the
     store operation. It must be a positive power of 2. The operation must access
-<<<<<<< HEAD
-    memory at an address aligned to this boundary. Violations may lead to
-    architecture-specific faults or performance penalties.
-    A value of 0 indicates no specific alignment requirement.
-=======
     memory at an address aligned to this boundary. Violating this requirement
     triggers immediate undefined behavior.
->>>>>>> 35227056
   }];
 
   let arguments = (ins
@@ -1853,12 +1836,7 @@
       [MemWrite]>:$base,
       Variadic<Index>:$indices,
       DefaultValuedOptionalAttr<BoolAttr, "false">:$nontemporal,
-<<<<<<< HEAD
-      ConfinedAttr<OptionalAttr<I64Attr>,
-                   [AllAttrOf<[IntPositive, IntPowerOf2]>]>:$alignment);
-=======
       OptionalAttr<IntValidAlignment<I64Attr>>: $alignment);
->>>>>>> 35227056
 
   let builders = [
     OpBuilder<(ins "Value":$valueToStore,
@@ -1895,12 +1873,7 @@
                Variadic<Index>:$indices,
                VectorOfNonZeroRankOf<[I1]>:$mask,
                AnyVectorOfNonZeroRank:$pass_thru,
-<<<<<<< HEAD
-               ConfinedAttr<OptionalAttr<I64Attr>,
-                   [AllAttrOf<[IntPositive, IntPowerOf2]>]>:$alignment)>,
-=======
                OptionalAttr<IntValidAlignment<I64Attr>>: $alignment)>,
->>>>>>> 35227056
     Results<(outs AnyVectorOfNonZeroRank:$result)> {
 
   let summary = "loads elements from memory into a vector as defined by a mask vector";
@@ -1939,14 +1912,8 @@
 
     An optional `alignment` attribute allows to specify the byte alignment of the
     load operation. It must be a positive power of 2. The operation must access
-<<<<<<< HEAD
-    memory at an address aligned to this boundary. Violations may lead to
-    architecture-specific faults or performance penalties.
-    A value of 0 indicates no specific alignment requirement.
-=======
     memory at an address aligned to this boundary. Violating this requirement
     triggers immediate undefined behavior.
->>>>>>> 35227056
   }];
   let extraClassDeclaration = [{
     MemRefType getMemRefType() {
@@ -1998,12 +1965,7 @@
                Variadic<Index>:$indices,
                VectorOfNonZeroRankOf<[I1]>:$mask,
                AnyVectorOfNonZeroRank:$valueToStore,
-<<<<<<< HEAD
-               ConfinedAttr<OptionalAttr<I64Attr>,
-                   [AllAttrOf<[IntPositive, IntPowerOf2]>]>:$alignment)> {
-=======
                OptionalAttr<IntValidAlignment<I64Attr>>: $alignment)> {
->>>>>>> 35227056
 
   let summary = "stores elements from a vector into memory as defined by a mask vector";
 
@@ -2041,14 +2003,8 @@
 
     An optional `alignment` attribute allows to specify the byte alignment of the
     store operation. It must be a positive power of 2. The operation must access
-<<<<<<< HEAD
-    memory at an address aligned to this boundary. Violations may lead to
-    architecture-specific faults or performance penalties.
-    A value of 0 indicates no specific alignment requirement.
-=======
     memory at an address aligned to this boundary. Violating this requirement
     triggers immediate undefined behavior.
->>>>>>> 35227056
   }];
   let extraClassDeclaration = [{
     MemRefType getMemRefType() {
@@ -2111,19 +2067,11 @@
 
     ```mlir
     func.func @gather_3D_to_2D(
-<<<<<<< HEAD
-        %base: memref<?x10x?xf32>, %i0: index, %i1: index, %i2: index,
-        %index_vec: vector<2x3xi32>, %mask: vector<2x3xi1>,
-        %fall_thru: vector<2x3xf32>) -> vector<2x3xf32> {
-            %result = vector.gather %base[%i0, %i1, %i2]
-                                   [%index_vec], %mask, %fall_thru : [...]
-=======
         %base: memref<?x10x?xf32>, %ofs_0: index, %ofs_1: index, %ofs_2: index,
         %indices: vector<2x3xi32>, %mask: vector<2x3xi1>,
         %fall_thru: vector<2x3xf32>) -> vector<2x3xf32> {
             %result = vector.gather %base[%ofs_0, %ofs_1, %ofs_2]
                                    [%indices], %mask, %fall_thru : [...]
->>>>>>> 35227056
             return %result : vector<2x3xf32>
     }
     ```
@@ -2131,11 +2079,7 @@
     The indexing semantics are then,
 
     ```
-<<<<<<< HEAD
-    result[i,j] := if mask[i,j] then base[i0, i1, i2 + index_vec[i,j]]
-=======
     result[i,j] := if mask[i,j] then base[i0, i1, i2 + indices[i,j]]
->>>>>>> 35227056
                    else pass_thru[i,j]
     ```
     The index into `base` only varies in the innermost ((k-1)-th) dimension.
@@ -2145,8 +2089,6 @@
     comes from the pass-through vector regardless of the index, and the index is
     allowed to be out-of-bounds.
 
-<<<<<<< HEAD
-=======
     The gather operation can be used directly where applicable, or can be used
     during progressively lowering to bring other memory operations closer to
     hardware ISA support for a gather.
@@ -2156,7 +2098,6 @@
     memory at an address aligned to this boundary. Violating this requirement
     triggers immediate undefined behavior.
 
->>>>>>> 35227056
     Examples:
 
     ```mlir
