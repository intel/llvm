//===- Utils.h - Affine dialect utilities -----------------------*- C++ -*-===//
//
// Part of the LLVM Project, under the Apache License v2.0 with LLVM Exceptions.
// See https://llvm.org/LICENSE.txt for license information.
// SPDX-License-Identifier: Apache-2.0 WITH LLVM-exception
//
//===----------------------------------------------------------------------===//
//
// This header file declares a set of utilities for the affine dialect ops.
//
//===----------------------------------------------------------------------===//

#ifndef MLIR_DIALECT_AFFINE_UTILS_H
#define MLIR_DIALECT_AFFINE_UTILS_H

#include "mlir/Dialect/Affine/Analysis/AffineAnalysis.h"
#include "mlir/Dialect/Affine/IR/AffineOps.h"
#include <optional>

namespace mlir {
class DominanceInfo;
class Operation;
class PostDominanceInfo;

namespace func {
class FuncOp;
} // namespace func

namespace memref {
class AllocOp;
} // namespace memref

struct LogicalResult;

namespace affine {
class AffineForOp;
class AffineIfOp;
class AffineParallelOp;

using ReductionLoopMap = DenseMap<Operation *, SmallVector<LoopReduction, 2>>;

/// Replaces a parallel affine.for op with a 1-d affine.parallel op. `forOp`'s
/// body is taken by the affine.parallel op and the former is erased.
/// (mlir::isLoopParallel can be used to detect a parallel affine.for op.) The
/// reductions specified in `parallelReductions` are also parallelized.
/// Parallelization will fail in the presence of loop iteration arguments that
/// are not listed in `parallelReductions`. `resOp` if non-null is set to the
/// newly created affine.parallel op.
LogicalResult affineParallelize(AffineForOp forOp,
                                ArrayRef<LoopReduction> parallelReductions = {},
                                AffineParallelOp *resOp = nullptr);

/// Hoists out affine.if/else to as high as possible, i.e., past all invariant
/// affine.fors/parallel's. Returns success if any hoisting happened; folded` is
/// set to true if the op was folded or erased. This hoisting could lead to
/// significant code expansion in some cases.
LogicalResult hoistAffineIfOp(AffineIfOp ifOp, bool *folded = nullptr);

/// Holds parameters to perform n-D vectorization on a single loop nest.
/// For example, for the following loop nest:
///
/// func @vec2d(%in: memref<64x128x512xf32>, %out: memref<64x128x512xf32>) {
///   affine.for %i0 = 0 to 64 {
///     affine.for %i1 = 0 to 128 {
///       affine.for %i2 = 0 to 512 {
///         %ld = affine.load %in[%i0, %i1, %i2] : memref<64x128x512xf32>
///         affine.store %ld, %out[%i0, %i1, %i2] : memref<64x128x512xf32>
///       }
///     }
///   }
///   return
/// }
///
/// and VectorizationStrategy = 'vectorSizes = {8, 4}', 'loopToVectorDim =
/// {{i1->0}, {i2->1}}', SuperVectorizer will generate:
///
///  func @vec2d(%arg0: memref<64x128x512xf32>, %arg1: memref<64x128x512xf32>) {
///    affine.for %arg2 = 0 to 64 {
///      affine.for %arg3 = 0 to 128 step 8 {
///        affine.for %arg4 = 0 to 512 step 4 {
///          %cst = arith.constant 0.000000e+00 : f32
///          %0 = vector.transfer_read %arg0[%arg2, %arg3, %arg4], %cst : ...
///          vector.transfer_write %0, %arg1[%arg2, %arg3, %arg4] : ...
///        }
///      }
///    }
///    return
///  }
// TODO: Hoist to a VectorizationStrategy.cpp when appropriate.
struct VectorizationStrategy {
  // Vectorization factors to apply to each target vector dimension.
  // Each factor will be applied to a different loop.
  SmallVector<int64_t, 8> vectorSizes;
  // Maps each AffineForOp vectorization candidate with its vector dimension.
  // The candidate will be vectorized using the vectorization factor in
  // 'vectorSizes' for that dimension.
  DenseMap<Operation *, unsigned> loopToVectorDim;
  // Maps loops that implement vectorizable reductions to the corresponding
  // reduction descriptors.
  ReductionLoopMap reductionLoops;
};

/// Replace affine store and load accesses by scalars by forwarding stores to
/// loads and eliminate invariant affine loads; consequently, eliminate dead
/// allocs.
void affineScalarReplace(func::FuncOp f, DominanceInfo &domInfo,
                         PostDominanceInfo &postDomInfo);

/// Vectorizes affine loops in 'loops' using the n-D vectorization factors in
/// 'vectorSizes'. By default, each vectorization factor is applied
/// inner-to-outer to the loops of each loop nest. 'fastestVaryingPattern' can
/// be optionally used to provide a different loop vectorization order.
/// If `reductionLoops` is not empty, the given reduction loops may be
/// vectorized along the reduction dimension.
/// TODO: Vectorizing reductions is supported only for 1-D vectorization.
void vectorizeAffineLoops(
    Operation *parentOp,
    llvm::DenseSet<Operation *, DenseMapInfo<Operation *>> &loops,
    ArrayRef<int64_t> vectorSizes, ArrayRef<int64_t> fastestVaryingPattern,
    const ReductionLoopMap &reductionLoops = ReductionLoopMap());

/// External utility to vectorize affine loops from a single loop nest using an
/// n-D vectorization strategy (see doc in VectorizationStrategy definition).
/// Loops are provided in a 2D vector container. The first dimension represents
/// the nesting level relative to the loops to be vectorized. The second
/// dimension contains the loops. This means that:
///   a) every loop in 'loops[i]' must have a parent loop in 'loops[i-1]',
///   b) a loop in 'loops[i]' may or may not have a child loop in 'loops[i+1]'.
///
/// For example, for the following loop nest:
///
///   func @vec2d(%in0: memref<64x128x512xf32>, %in1: memref<64x128x128xf32>,
///               %out0: memref<64x128x512xf32>,
///               %out1: memref<64x128x128xf32>) {
///     affine.for %i0 = 0 to 64 {
///       affine.for %i1 = 0 to 128 {
///         affine.for %i2 = 0 to 512 {
///           %ld = affine.load %in0[%i0, %i1, %i2] : memref<64x128x512xf32>
///           affine.store %ld, %out0[%i0, %i1, %i2] : memref<64x128x512xf32>
///         }
///         affine.for %i3 = 0 to 128 {
///           %ld = affine.load %in1[%i0, %i1, %i3] : memref<64x128x128xf32>
///           affine.store %ld, %out1[%i0, %i1, %i3] : memref<64x128x128xf32>
///         }
///       }
///     }
///     return
///   }
///
/// loops = {{%i0}, {%i2, %i3}}, to vectorize the outermost and the two
/// innermost loops;
/// loops = {{%i1}, {%i2, %i3}}, to vectorize the middle and the two innermost
/// loops;
/// loops = {{%i2}}, to vectorize only the first innermost loop;
/// loops = {{%i3}}, to vectorize only the second innermost loop;
/// loops = {{%i1}}, to vectorize only the middle loop.
LogicalResult
vectorizeAffineLoopNest(std::vector<SmallVector<AffineForOp, 2>> &loops,
                        const VectorizationStrategy &strategy);

/// Normalize a affine.parallel op so that lower bounds are 0 and steps are 1.
/// As currently implemented, this transformation cannot fail and will return
/// early if the op is already in a normalized form.
void normalizeAffineParallel(AffineParallelOp op);

/// Normalize an affine.for op. An affine.for op is normalized by converting the
/// lower bound to zero and loop step to one. The upper bound is set to the trip
/// count of the loop. Original loops must have a lower bound with only a single
/// result. There is no such restriction on upper bounds. Returns success if the
/// loop has been normalized (or is already in the normal form). If
/// `promoteSingleIter` is true, the loop is simply promoted if it has a single
/// iteration.
LogicalResult normalizeAffineFor(AffineForOp op,
                                 bool promoteSingleIter = false);

/// Traverse `e` and return an AffineExpr where all occurrences of `dim` have
/// been replaced by either:
///  - `min` if `positivePath` is true when we reach an occurrence of `dim`
///  - `max` if `positivePath` is true when we reach an occurrence of `dim`
/// `positivePath` is negated each time we hit a multiplicative or divisive
/// binary op with a constant negative coefficient.
AffineExpr substWithMin(AffineExpr e, AffineExpr dim, AffineExpr min,
                        AffineExpr max, bool positivePath = true);

/// Replaces all "dereferencing" uses of `oldMemRef` with `newMemRef` while
/// optionally remapping the old memref's indices using the supplied affine map,
/// `indexRemap`. The new memref could be of a different shape or rank.
/// `extraIndices` provides any additional access indices to be added to the
/// start.
///
/// `indexRemap` remaps indices of the old memref access to a new set of indices
/// that are used to index the memref. Additional input operands to indexRemap
/// can be optionally provided in `extraOperands`, and they occupy the start
/// of its input list. `indexRemap`'s dimensional inputs are expected to
/// correspond to memref's indices, and its symbolic inputs if any should be
/// provided in `symbolOperands`.
///
/// `domOpFilter`, if non-null, restricts the replacement to only those
/// operations that are dominated by the former; similarly, `postDomOpFilter`
/// restricts replacement to only those operations that are postdominated by it.
///
/// 'allowNonDereferencingOps', if set, allows replacement of non-dereferencing
/// uses of a memref without any requirement for access index rewrites as long
/// as the user operation has the MemRefsNormalizable trait. The default value
/// of this flag is false.
///
/// 'replaceInDeallocOp', if set, lets DeallocOp, a non-dereferencing user, to
/// also be a candidate for replacement. The default value of this flag is
/// false.
///
/// Returns true on success and false if the replacement is not possible,
/// whenever a memref is used as an operand in a non-dereferencing context and
/// 'allowNonDereferencingOps' is false, except for dealloc's on the memref
/// which are left untouched. See comments at function definition for an
/// example.
//
//  Ex: to replace load %A[%i, %j] with load %Abuf[%t mod 2, %ii - %i, %j]:
//  The SSA value corresponding to '%t mod 2' should be in 'extraIndices', and
//  index remap will perform (%i, %j) -> (%ii - %i, %j), i.e., indexRemap = (d0,
//  d1, d2) -> (d0 - d1, d2), and %ii will be the extra operand. Without any
//  extra operands, note that 'indexRemap' would just be applied to existing
//  indices (%i, %j).
//  TODO: allow extraIndices to be added at any position.
LogicalResult replaceAllMemRefUsesWith(
    Value oldMemRef, Value newMemRef, ArrayRef<Value> extraIndices = {},
    AffineMap indexRemap = AffineMap(), ArrayRef<Value> extraOperands = {},
    ArrayRef<Value> symbolOperands = {}, Operation *domOpFilter = nullptr,
    Operation *postDomOpFilter = nullptr, bool allowNonDereferencingOps = false,
    bool replaceInDeallocOp = false);

/// Performs the same replacement as the other version above but only for the
/// dereferencing uses of `oldMemRef` in `op`, except in cases where
/// 'allowNonDereferencingOps' is set to true where we replace the
/// non-dereferencing uses as well.
LogicalResult replaceAllMemRefUsesWith(Value oldMemRef, Value newMemRef,
                                       Operation *op,
                                       ArrayRef<Value> extraIndices = {},
                                       AffineMap indexRemap = AffineMap(),
                                       ArrayRef<Value> extraOperands = {},
                                       ArrayRef<Value> symbolOperands = {},
                                       bool allowNonDereferencingOps = false);

/// Rewrites the memref defined by this alloc op to have an identity layout map
/// and updates all its indexing uses. Returns failure if any of its uses
/// escape (while leaving the IR in a valid state).
LogicalResult normalizeMemRef(memref::AllocOp *op);

/// Normalizes `memrefType` so that the affine layout map of the memref is
/// transformed to an identity map with a new shape being computed for the
/// normalized memref type and returns it. The old memref type is simplify
/// returned if the normalization failed.
<<<<<<< HEAD
MemRefType normalizeMemRefType(MemRefType memrefType,
                               unsigned numSymbolicOperands);
=======
MemRefType normalizeMemRefType(MemRefType memrefType);
>>>>>>> bac3a63c

/// Given an operation, inserts one or more single result affine apply
/// operations, results of which are exclusively used by this operation.
/// The operands of these newly created affine apply ops are
/// guaranteed to be loop iterators or terminal symbols of a function.
///
/// Before
///
/// affine.for %i = 0 to #map(%N)
///   %idx = affine.apply (d0) -> (d0 mod 2) (%i)
///   send %A[%idx], ...
///   %v = "compute"(%idx, ...)
///
/// After
///
/// affine.for %i = 0 to #map(%N)
///   %idx = affine.apply (d0) -> (d0 mod 2) (%i)
///   send %A[%idx], ...
///   %idx_ = affine.apply (d0) -> (d0 mod 2) (%i)
///   %v = "compute"(%idx_, ...)

/// This allows the application of different transformations on send and
/// compute (for eg. different shifts/delays)
///
/// Fills `sliceOps` with the list of affine.apply operations.
/// In the following cases, `sliceOps` remains empty:
///   1. If none of opInst's operands were the result of an affine.apply
///      (i.e., there was no affine computation slice to create).
///   2. If all the affine.apply op's supplying operands to this opInst did not
///      have any uses other than those in this opInst.
void createAffineComputationSlice(Operation *opInst,
                                  SmallVectorImpl<AffineApplyOp> *sliceOps);

/// Emit code that computes the given affine expression using standard
/// arithmetic operations applied to the provided dimension and symbol values.
Value expandAffineExpr(OpBuilder &builder, Location loc, AffineExpr expr,
                       ValueRange dimValues, ValueRange symbolValues);

/// Create a sequence of operations that implement the `affineMap` applied to
/// the given `operands` (as it it were an AffineApplyOp).
std::optional<SmallVector<Value, 8>> expandAffineMap(OpBuilder &builder,
                                                     Location loc,
                                                     AffineMap affineMap,
                                                     ValueRange operands);

/// Holds the result of (div a, b)  and (mod a, b).
struct DivModValue {
  Value quotient;
  Value remainder;
};

/// Create IR to calculate (div lhs, rhs) and (mod lhs, rhs).
DivModValue getDivMod(OpBuilder &b, Location loc, Value lhs, Value rhs);

/// Generate the IR to delinearize `linearIndex` given the `basis` and return
/// the multi-index.
FailureOr<SmallVector<Value>> delinearizeIndex(OpBuilder &b, Location loc,
                                               Value linearIndex,
                                               ArrayRef<Value> basis);

/// Ensure that all operations that could be executed after `start`
/// (noninclusive) and prior to `memOp` (e.g. on a control flow/op path
/// between the operations) do not have the potential memory effect
/// `EffectType` on `memOp`. `memOp`  is an operation that reads or writes to
/// a memref. For example, if `EffectType` is MemoryEffects::Write, this method
/// will check if there is no write to the memory between `start` and `memOp`
/// that would change the read within `memOp`.
template <typename EffectType, typename T>
bool hasNoInterveningEffect(Operation *start, T memOp);

struct AffineValueExpr {
  explicit AffineValueExpr(AffineExpr e) : e(e) {}
  AffineValueExpr bind(Value v) {
    this->v = v;
    return *this;
  }
  AffineValueExpr bind(OpFoldResult v) {
    this->v = v;
    return *this;
  }
  operator AffineExpr() const { return e; }
  operator OpFoldResult() const { return v; }
  AffineExpr e;
  OpFoldResult v;
};

/// Helper struct to build simple AffineValueExprs with minimal type inference
/// support.
struct AffineBuilder {
  AffineBuilder(OpBuilder &b, Location loc) : b(b), loc(loc) {}
  OpFoldResult add(AffineValueExpr lhs, AffineValueExpr rhs) {
    return makeComposedFoldedAffineApply(b, loc, {lhs.e + rhs.e}, {lhs, rhs});
  }
  OpFoldResult sub(AffineValueExpr lhs, AffineValueExpr rhs) {
    return makeComposedFoldedAffineApply(b, loc, {lhs.e - rhs.e}, {lhs, rhs});
  }
  OpFoldResult mul(AffineValueExpr lhs, AffineValueExpr rhs) {
    return makeComposedFoldedAffineApply(b, loc, {lhs.e * rhs.e}, {lhs, rhs});
  }
  OpFoldResult floor(AffineValueExpr lhs, AffineValueExpr rhs) {
    return makeComposedFoldedAffineApply(b, loc, {lhs.e.floorDiv(rhs.e)},
                                         {lhs, rhs});
  }
  OpFoldResult ceil(AffineValueExpr lhs, AffineValueExpr rhs) {
    return makeComposedFoldedAffineApply(b, loc, {lhs.e.ceilDiv(rhs.e)},
                                         {lhs, rhs});
  }
  OpFoldResult min(ArrayRef<OpFoldResult> vals) {
    return makeComposedFoldedAffineMin(
        b, loc, AffineMap::getMultiDimIdentityMap(vals.size(), b.getContext()),
        vals);
  }
  OpFoldResult max(ArrayRef<OpFoldResult> vals) {
    return makeComposedFoldedAffineMax(
        b, loc, AffineMap::getMultiDimIdentityMap(vals.size(), b.getContext()),
        vals);
  }

private:
  OpBuilder &b;
  Location loc;
};

} // namespace affine
} // namespace mlir

#endif // MLIR_DIALECT_AFFINE_UTILS_H<|MERGE_RESOLUTION|>--- conflicted
+++ resolved
@@ -249,12 +249,7 @@
 /// transformed to an identity map with a new shape being computed for the
 /// normalized memref type and returns it. The old memref type is simplify
 /// returned if the normalization failed.
-<<<<<<< HEAD
-MemRefType normalizeMemRefType(MemRefType memrefType,
-                               unsigned numSymbolicOperands);
-=======
 MemRefType normalizeMemRefType(MemRefType memrefType);
->>>>>>> bac3a63c
 
 /// Given an operation, inserts one or more single result affine apply
 /// operations, results of which are exclusively used by this operation.
