//===- AffineOps.td - Affine operation definitions ---------*- tablegen -*-===//
//
// Part of the LLVM Project, under the Apache License v2.0 with LLVM Exceptions.
// See https://llvm.org/LICENSE.txt for license information.
// SPDX-License-Identifier: Apache-2.0 WITH LLVM-exception
//
//===----------------------------------------------------------------------===//
//
// Defines MLIR affine operations.
//
//===----------------------------------------------------------------------===//

#ifndef AFFINE_OPS
#define AFFINE_OPS

include "mlir/Dialect/Arith/IR/ArithBase.td"
include "mlir/Dialect/Affine/IR/AffineMemoryOpInterfaces.td"
include "mlir/Interfaces/ControlFlowInterfaces.td"
include "mlir/Interfaces/InferTypeOpInterface.td"
include "mlir/Interfaces/LoopLikeInterface.td"
include "mlir/Interfaces/SideEffectInterfaces.td"

def Affine_Dialect : Dialect {
  let name = "affine";
  let cppNamespace = "::mlir::affine";
  let hasConstantMaterializer = 1;
  let dependentDialects = ["arith::ArithDialect", "ub::UBDialect"];
}

// Base class for Affine dialect ops.
class Affine_Op<string mnemonic, list<Trait> traits = []> :
    Op<Affine_Dialect, mnemonic, traits>;

// Require regions to have affine.yield.
def ImplicitAffineTerminator
    : SingleBlockImplicitTerminator<"AffineYieldOp">;

def AffineApplyOp : Affine_Op<"apply", [Pure]> {
  let summary = "affine apply operation";
  let description = [{
    The `affine.apply` operation applies an [affine mapping](#affine-maps)
    to a list of SSA values, yielding a single SSA value. The number of
    dimension and symbol arguments to `affine.apply` must be equal to the
    respective number of dimensional and symbolic inputs to the affine mapping;
    the affine mapping has to be one-dimensional, and so the `affine.apply`
    operation always returns one value. The input operands and result must all
    have ‘index’ type.

    Example:

    ```mlir
    #map10 = affine_map<(d0, d1) -> (d0 floordiv 8 + d1 floordiv 128)>
    ...
    %1 = affine.apply #map10 (%s, %t)

    // Inline example.
    %2 = affine.apply affine_map<(i)[s0] -> (i+s0)> (%42)[%n]
    ```
  }];
  let arguments = (ins AffineMapAttr:$map, Variadic<Index>:$mapOperands);
  let results = (outs Index);

  // TODO: The auto-generated builders should check to see if the return type
  // has a constant builder. That way we wouldn't need to explicitly specify the
  // result types here.
  let builders = [
    OpBuilder<(ins "ArrayRef<AffineExpr> ":$exprList,"ValueRange":$mapOperands),
    [{
      build($_builder, $_state, $_builder.getIndexType(),
            AffineMap::inferFromExprList(exprList, $_builder.getContext())
                                        .front(), mapOperands);
    }]>
  ];

  let extraClassDeclaration = [{
    /// Returns the affine map to be applied by this operation.
    AffineMap getAffineMap() { return getMap(); }

    /// Returns the affine value map computed from this operation.
    AffineValueMap getAffineValueMap();

    /// Returns true if the result of this operation can be used as dimension id
    /// in the region of the closest surrounding op with trait AffineScope.
    bool isValidDim();

    /// Returns true if the result of this operation can be used as dimension id
    /// within 'region', i.e., for all its uses with `region`.
    bool isValidDim(Region *region);

    /// Returns true if the result of this operation is a symbol in the region
    /// of the closest surrounding op that has the trait AffineScope.
    bool isValidSymbol();

    /// Returns true if the result of this operation is a symbol for all its
    /// uses in `region`.
    bool isValidSymbol(Region *region);

    /// Returns all dimension operands.
    ValueRange getDimOperands() {
      return OperandRange{getOperands().begin(),
                          getOperands().begin() + getMap().getNumDims()};
    }

    /// Returns all symbol operands.
    ValueRange getSymbolOperands() {
      return OperandRange{getOperands().begin() + getMap().getNumDims(),
                          getOperands().end()};
    }
  }];

  let hasCanonicalizer = 1;
  let hasCustomAssemblyFormat = 1;
  let hasFolder = 1;
  let hasVerifier = 1;
}

def AffineForOp : Affine_Op<"for",
    [AttrSizedOperandSegments, AutomaticAllocationScope,
     ImplicitAffineTerminator, ConditionallySpeculatable,
     RecursiveMemoryEffects, DeclareOpInterfaceMethods<LoopLikeOpInterface,
     ["getLoopInductionVars", "getLoopLowerBounds", "getLoopSteps",
      "getLoopUpperBounds", "getYieldedValuesMutable",
      "replaceWithAdditionalYields"]>,
     DeclareOpInterfaceMethods<RegionBranchOpInterface,
     ["getEntrySuccessorOperands"]>]> {
  let summary = "for operation";
  let description = [{
    Syntax:

    ```
    operation   ::= `affine.for` ssa-id `=` lower-bound `to` upper-bound
                    (`step` integer-literal)? `{` op* `}`

    lower-bound ::= `max`? affine-map-attribute dim-and-symbol-use-list | shorthand-bound
    upper-bound ::= `min`? affine-map-attribute dim-and-symbol-use-list | shorthand-bound
    shorthand-bound ::= ssa-id | `-`? integer-literal
    ```

    The `affine.for` operation represents an affine loop nest. It has one region
    containing its body. This region must contain one block that terminates with
    [`affine.yield`](#affineyield-mliraffineyieldop). *Note:* when
    `affine.for` is printed in custom format, the terminator is omitted. The
    block has one argument of [`index`](Builtin.md/#indextype) type that
    represents the induction variable of the loop.

    The `affine.for` operation executes its body a number of times iterating
    from a lower bound to an upper bound by a stride. The stride, represented by
    `step`, is a positive constant integer which defaults to "1" if not present.
    The lower and upper bounds specify a half-open range: the range includes the
    lower bound but does not include the upper bound.

    The lower and upper bounds of a `affine.for` operation are represented as an
    application of an affine mapping to a list of SSA values passed to the map.
    The [same restrictions](#restrictions-on-dimensions-and-symbols) hold for
    these SSA values as for all bindings of SSA values to dimensions and
    symbols.

    The affine mappings for the bounds may return multiple results, in which
    case the `max`/`min` keywords are required (for the lower/upper bound
    respectively), and the bound is the maximum/minimum of the returned values.
    There is no semantic ambiguity, but MLIR syntax requires the use of these
    keywords to make things more obvious to human readers.

    Many upper and lower bounds are simple, so MLIR accepts two custom form
    syntaxes: the form that accepts a single 'ssa-id' (e.g. `%N`) is shorthand
    for applying that SSA value to a function that maps a single symbol to
    itself, e.g., `()[s]->(s)()[%N]`. The integer literal form (e.g. `-42`) is
    shorthand for a nullary mapping function that returns the constant value
    (e.g. `()->(-42)()`).

    Example showing reverse iteration of the inner loop:

    ```mlir
    #map57 = affine_map<(d0)[s0] -> (s0 - d0 - 1)>

    func.func @simple_example(%A: memref<?x?xf32>, %B: memref<?x?xf32>) {
      %N = dim %A, 0 : memref<?x?xf32>
      affine.for %i = 0 to %N step 1 {
        affine.for %j = 0 to %N {   // implicitly steps by 1
          %0 = affine.apply #map57(%j)[%N]
          %tmp = call @F1(%A, %i, %0) : (memref<?x?xf32>, index, index)->(f32)
          call @F2(%tmp, %B, %i, %0) : (f32, memref<?x?xf32>, index, index)->()
        }
      }
      return
    }
    ```
    `affine.for` can also operate on loop-carried variables (`iter_args`) and
    return the final values after loop termination. The initial values of the
    variables are passed as additional SSA operands to the `affine.for`
    following the operands for the loop's lower and upper bounds. The
    operation's region has equivalent arguments for each variable representing
    the value of the variable at the current iteration.

    The region must terminate with an `affine.yield` that passes all the current
    iteration variables to the next iteration, or to the `affine.for`'s results
    if at the last iteration. For `affine.for`'s that execute zero iterations, the
    initial values of the loop-carried variables (corresponding to the SSA
    operands) will be the op's results.

    For example, to sum-reduce a memref:

     ```mlir
    func.func @reduce(%buffer: memref<1024xf32>) -> (f32) {
      // Initial sum set to 0.
      %sum_0 = arith.constant 0.0 : f32
      // iter_args binds initial values to the loop's region arguments.
      %sum = affine.for %i = 0 to 10 step 2
          iter_args(%sum_iter = %sum_0) -> (f32) {
        %t = affine.load %buffer[%i] : memref<1024xf32>
        %sum_next = arith.addf %sum_iter, %t : f32
        // Yield current iteration sum to next iteration %sum_iter or to %sum
        // if final iteration.
        affine.yield %sum_next : f32
      }
      return %sum : f32
    }
    ```

    ```mlir
    %res:2 = affine.for %i = 0 to 128 iter_args(%arg0 = %init0, %arg1 = %init1)
               -> (index, index) {
      %y0 = arith.addi %arg0, %c1 : index
      %y1 = arith.addi %arg1, %c2 : index
      affine.yield %y0, %y1 : index, index
    }
    ```
    If the `affine.for` defines any values, a yield terminator must be
    explicitly present. The number and types of the "affine.for" results must
    match the initial values in the `iter_args` binding and the yield operands.
  }];
  let arguments = (ins Variadic<Index>:$lowerBoundOperands,
                       Variadic<Index>:$upperBoundOperands,
                       Variadic<AnyType>:$inits,
                       AffineMapAttr:$lowerBoundMap,
                       AffineMapAttr:$upperBoundMap,
                       IndexAttr:$step);
  let results = (outs Variadic<AnyType>:$results);
  let regions = (region SizedRegion<1>:$region);

  let skipDefaultBuilders = 1;
  let builders = [
    OpBuilder<(ins "int64_t":$lowerBound, "int64_t":$upperBound,
      CArg<"int64_t", "1">:$step, CArg<"ValueRange", "std::nullopt">:$iterArgs,
      CArg<"function_ref<void(OpBuilder &, Location, Value, ValueRange)>",
           "nullptr">:$bodyBuilder)>,
    OpBuilder<(ins "ValueRange":$lbOperands, "AffineMap":$lbMap,
      "ValueRange":$ubOperands, "AffineMap":$ubMap, CArg<"int64_t", "1">:$step,
      CArg<"ValueRange", "std::nullopt">:$iterArgs,
      CArg<"function_ref<void(OpBuilder &, Location, Value, ValueRange)>",
           "nullptr">:$bodyBuilder)>
  ];

  let extraClassDeclaration = [{
    /// Defining the function type we use for building the body of affine.for.
    using BodyBuilderFn =
        function_ref<void(OpBuilder &, Location, Value, ValueRange)>;

    BlockArgument getInductionVar() { return getBody()->getArgument(0); }
    Block::BlockArgListType getRegionIterArgs() {
      return getBody()->getArguments().drop_front();
    }

    /// Returns operands for the lower and upper bound maps with the operands
    /// for the lower bound map in front of those for the upper bound map.
    operand_range getControlOperands();

    /// Returns information about the lower bound as a single object.
    AffineBound getLowerBound();

    /// Returns information about the upper bound as a single object.
    AffineBound getUpperBound();

    /// Returns loop step.
    int64_t getStepAsInt() { return getStep().getSExtValue(); }

    /// Set lower bound. The new bound must have the same number of operands as
    /// the current bound map. Otherwise, 'replaceForLowerBound' should be used.
    void setLowerBound(ValueRange operands, AffineMap map);
    /// Set upper bound. The new bound must not have more operands than the
    /// current bound map. Otherwise, 'replaceForUpperBound' should be used.
    void setUpperBound(ValueRange operands, AffineMap map);

    /// Set loop step.
    void setStep(int64_t step) {
      assert(step > 0 && "step has to be a positive integer constant");
      setStep(APInt(/*numBits=*/64, step, /*isSigned=*/true));
    }

    /// Returns number of region arguments for loop-carried values.
    unsigned getNumRegionIterArgs() {
      return getBody()->getNumArguments() - 1;
    }

    /// Number of operands controlling the loop: lb and ub.
    unsigned getNumControlOperands() {
      return getOperation()->getNumOperands() - getNumIterOperands();
    }

    /// Get the number of loop-carried values.
    unsigned getNumIterOperands();

    /// Returns true if the lower bound is constant.
    bool hasConstantLowerBound();
    /// Returns true if the upper bound is constant.
    bool hasConstantUpperBound();
    /// Returns true if both bounds are constant.
    bool hasConstantBounds() {
      return hasConstantLowerBound() && hasConstantUpperBound();
    }
    /// Returns the value of the constant lower bound.
    /// Fails assertion if the bound is non-constant.
    int64_t getConstantLowerBound();
    /// Returns the value of the constant upper bound. The upper bound is
    /// exclusive. Fails assertion if the bound is non-constant.
    int64_t getConstantUpperBound();
    /// Sets the lower bound to the given constant value.
    void setConstantLowerBound(int64_t value);
    /// Sets the upper bound to the given constant value.
    void setConstantUpperBound(int64_t value);

    /// Returns true if both the lower and upper bound have the same operand
    /// lists (same operands in the same order).
    bool matchingBoundOperandList();

    /// Interface method for ConditionallySpeculatable.
    Speculation::Speculatability getSpeculatability();
  }];

  let hasCanonicalizer = 1;
  let hasCustomAssemblyFormat = 1;
  let hasFolder = 1;
  let hasRegionVerifier = 1;
}

def AffineIfOp : Affine_Op<"if",
                           [ImplicitAffineTerminator, RecursivelySpeculatable,
                            RecursiveMemoryEffects, NoRegionArguments,
                            DeclareOpInterfaceMethods<RegionBranchOpInterface>
                           ]> {
  let summary = "if-then-else operation";
  let description = [{
    Syntax:

    ```
    operation  ::= `affine.if` if-op-cond `{` op* `}` (`else` `{` op* `}`)?
    if-op-cond ::= integer-set-attr dim-and-symbol-use-list
    ```

    The `affine.if` operation restricts execution to a subset of the loop
    iteration space defined by an integer set (a conjunction of affine
    constraints). A single `affine.if` may end with an optional `else` clause.

    The condition of the `affine.if` is represented by an
    [integer set](#integer-sets) (a conjunction of affine constraints),
    and the SSA values bound to the dimensions and symbols in the integer set.
    The [same restrictions](#restrictions-on-dimensions-and-symbols) hold for
    these SSA values as for all bindings of SSA values to dimensions and
    symbols.

    The `affine.if` operation contains two regions for the "then" and "else"
    clauses.  `affine.if` may return results that are defined in its regions.
    The values defined are determined by which execution path is taken.  Each
    region of the `affine.if` must contain a single block with no arguments,
    and be terminated by `affine.yield`.  If `affine.if` defines no values,
    the `affine.yield` can be left out, and will be inserted implicitly.
    Otherwise, it must be explicit.  If no values are defined, the else block
    may be empty (i.e. contain no blocks).

    Example:

    ```mlir
    #set = affine_set<(d0, d1)[s0]: (d0 - 10 >= 0, s0 - d0 - 9 >= 0,
                                     d1 - 10 >= 0, s0 - d1 - 9 >= 0)>
    func.func @reduced_domain_example(%A, %X, %N) : (memref<10xi32>, i32, i32) {
      affine.for %i = 0 to %N {
         affine.for %j = 0 to %N {
           %0 = affine.apply #map42(%j)
           %tmp = call @S1(%X, %i, %0)
           affine.if #set(%i, %j)[%N] {
              %1 = affine.apply #map43(%i, %j)
              call @S2(%tmp, %A, %i, %1)
           }
        }
      }
      return
    }
    ```

    Example with an explicit yield (initialization with edge padding):

    ```mlir
    #interior = affine_set<(i, j) : (i - 1 >= 0, j - 1 >= 0,  10 - i >= 0, 10 - j >= 0)> (%i, %j)
    func.func @pad_edges(%I : memref<10x10xf32>) -> (memref<12x12xf32) {
      %O = alloc memref<12x12xf32>
      affine.parallel (%i, %j) = (0, 0) to (12, 12) {
        %1 = affine.if #interior (%i, %j) {
          %2 = load %I[%i - 1, %j - 1] : memref<10x10xf32>
          affine.yield %2
        } else {
          %2 = arith.constant 0.0 : f32
          affine.yield %2 : f32
        }
        affine.store %1, %O[%i, %j] : memref<12x12xf32>
      }
      return %O
    }
    ```
  }];
  let arguments = (ins Variadic<AnyType>,
                       IntegerSetAttr:$condition);
  let results = (outs Variadic<AnyType>:$results);
  let regions = (region SizedRegion<1>:$thenRegion, AnyRegion:$elseRegion);

  let skipDefaultBuilders = 1;

  let builders = [
    OpBuilder<(ins "IntegerSet":$set, "ValueRange":$args,
      "bool":$withElseRegion)>,
    OpBuilder<(ins "TypeRange":$resultTypes, "IntegerSet":$set,
      "ValueRange":$args, "bool":$withElseRegion)>,
  ];

  let extraClassDeclaration = [{
    static StringRef getConditionAttrStrName() { return "condition"; }

    IntegerSet getIntegerSet();
    void setIntegerSet(IntegerSet newSet);

    /// Sets the integer set with its operands.
    void setConditional(IntegerSet set, ValueRange operands);

    /// Returns true if an else block exists.
    bool hasElse() { return !getElseRegion().empty(); }

    Block *getThenBlock() {
      assert(!getThenRegion().empty() && "Unexpected empty 'then' region.");
      return &getThenRegion().front();
    }

    Block *getElseBlock() {
      assert(hasElse() && "Empty 'else' region.");
      return &getElseRegion().front();
    }

    OpBuilder getThenBodyBuilder() {
      assert(!getThenRegion().empty() && "Unexpected empty 'then' region.");
      Block &body = getThenRegion().front();
      return OpBuilder(&body, std::prev(body.end()));
    }
    OpBuilder getElseBodyBuilder() {
      assert(hasElse() && "No 'else' block");
      Block &body = getElseRegion().front();
      return OpBuilder(&body, std::prev(body.end()));
    }
  }];

  let hasCanonicalizer = 1;
  let hasCustomAssemblyFormat = 1;
  let hasFolder = 1;
  let hasVerifier = 1;
}

class AffineLoadOpBase<string mnemonic, list<Trait> traits = []> :
    Affine_Op<mnemonic, !listconcat(traits,
        [DeclareOpInterfaceMethods<AffineReadOpInterface>,
        DeclareOpInterfaceMethods<AffineMapAccessInterface>,
        MemRefsNormalizable])> {
  let arguments = (ins Arg<AnyMemRef, "the reference to load from",
      [MemRead]>:$memref,
      Variadic<Index>:$indices,
      AffineMapAttr:$map);

  code extraClassDeclarationBase = [{
    /// Returns the operand index of the memref.
    unsigned getMemRefOperandIndex() { return 0; }

    void setMemRef(Value value) { setOperand(getMemRefOperandIndex(), value); }

    /// Returns the affine map used to index the memref for this operation.
    AffineMapAttr getAffineMapAttr() {
      return getProperties().map;
    }

    static StringRef getMapAttrStrName() { return "map"; }
  }];
}

def AffineLoadOp : AffineLoadOpBase<"load"> {
  let summary = "affine load operation";
  let description = [{
    Syntax:

    ```
    operation ::= ssa-id `=` `affine.load` ssa-use `[` multi-dim-affine-map-of-ssa-ids `]` `:` memref-type
    ```

    The `affine.load` op reads an element from a memref, where the index
    for each memref dimension is an affine expression of loop induction
    variables and symbols. The output of `affine.load` is a new value with the
    same type as the elements of the memref. An affine expression of loop IVs
    and symbols must be specified for each dimension of the memref. The keyword
    `symbol` can be used to indicate SSA identifiers which are symbolic.

    Example 1:

    ```mlir
    %1 = affine.load %0[%i0 + 3, %i1 + 7] : memref<100x100xf32>
    ```

    Example 2: Uses `symbol` keyword for symbols `%n` and `%m`.

    ```mlir
    %1 = affine.load %0[%i0 + symbol(%n), %i1 + symbol(%m)] : memref<100x100xf32>
    ```
  }];

  let results = (outs AnyType:$result);

  let builders = [
    /// Builds an affine load op with the specified map and operands.
    OpBuilder<(ins "AffineMap":$map, "ValueRange":$operands)>,
    /// Builds an affine load op with an identity map and operands.
    OpBuilder<(ins "Value":$memref, CArg<"ValueRange", "{}">:$indices)>,
    /// Builds an affine load op with the specified map and its operands.
    OpBuilder<(ins "Value":$memref, "AffineMap":$map,
      "ValueRange":$mapOperands)>
  ];

  let extraClassDeclaration = extraClassDeclarationBase;

  let hasCanonicalizer = 1;
  let hasCustomAssemblyFormat = 1;
  let hasFolder = 1;
  let hasVerifier = 1;
}

class AffineMinMaxOpBase<string mnemonic, list<Trait> traits = []> :
    Op<Affine_Dialect, mnemonic, traits> {
  let arguments = (ins AffineMapAttr:$map, Variadic<Index>:$operands);
  let results = (outs Index);

  let extraClassDeclaration = [{
    static StringRef getMapAttrStrName() { return "map"; }
    AffineMap getAffineMap() { return getMap(); }
    ValueRange getMapOperands() { return getOperands(); }
    ValueRange getDimOperands() {
      return OperandRange{getOperands().begin(),
                          getOperands().begin() + getMap().getNumDims()};
    }
    ValueRange getSymbolOperands() {
      return OperandRange{getOperands().begin() + getMap().getNumDims(),
                          getOperands().end()};
    }
  }];
  let hasCustomAssemblyFormat = 1;
  let hasFolder = 1;
  let hasCanonicalizer = 1;
  let hasVerifier = 1;
}

def AffineMinOp : AffineMinMaxOpBase<"min", [Pure]> {
  let summary = "min operation";
  let description = [{
    Syntax:

    ```
    operation ::= ssa-id `=` `affine.min` affine-map-attribute dim-and-symbol-use-list
    ```

    The `affine.min` operation applies an [affine mapping](#affine-expressions)
    to a list of SSA values, and returns the minimum value of all result
    expressions. The number of dimension and symbol arguments to `affine.min`
    must be equal to the respective number of dimensional and symbolic inputs to
    the affine mapping; the `affine.min` operation always returns one value. The
    input operands and result must all have 'index' type.

    Example:

    ```mlir
    %0 = affine.min affine_map<(d0)[s0] -> (1000, d0 + 512, s0)> (%arg0)[%arg1]
    ```
  }];
}

def AffineMaxOp : AffineMinMaxOpBase<"max", [Pure]> {
  let summary = "max operation";
  let description = [{
    The `affine.max` operation computes the maximum value result from a multi-result
    affine map.

    Example:

    ```mlir
    %0 = affine.max (d0) -> (1000, d0 + 512) (%i0) : index
    ```
  }];
}

def AffineParallelOp : Affine_Op<"parallel",
    [AutomaticAllocationScope, ImplicitAffineTerminator, RecursivelySpeculatable,
     RecursiveMemoryEffects, DeclareOpInterfaceMethods<LoopLikeOpInterface>,
     MemRefsNormalizable]> {
  let summary = "multi-index parallel band operation";
  let description = [{
    The `affine.parallel` operation represents a hyper-rectangular affine
    parallel band, defining zero or more SSA values for its induction variables.
    It has one region capturing the parallel band body. The induction variables
    are represented as arguments of this region. These SSA values always have
    type index, which is the size of the machine word. The strides, represented
    by steps, are positive constant integers which defaults to "1" if not
    present. The lower and upper bounds specify a half-open range: the range
    includes the lower bound but does not include the upper bound. The body
    region must contain exactly one block that terminates with `affine.yield`.

    The lower and upper bounds of a parallel operation are represented as an
    application of an affine mapping to a list of SSA values passed to the map.
    The same restrictions hold for these SSA values as for all bindings of SSA
    values to dimensions and symbols. The list of expressions in each map is
    interpreted according to the respective bounds group attribute. If a single
    expression belongs to the group, then the result of this expression is taken
    as a lower(upper) bound of the corresponding loop induction variable. If
    multiple expressions belong to the group, then the lower(upper) bound is the
    max(min) of these values obtained from these expressions. The loop band has
    as many loops as elements in the group bounds attributes.

    Each value yielded by `affine.yield` will be accumulated/reduced via one of
    the reduction methods defined in the AtomicRMWKind enum.  The order of
    reduction is unspecified, and lowering may produce any valid ordering.
    Loops with a 0 trip count will produce as a result the identity value
    associated with each reduction (i.e. 0.0 for addf, 1.0 for mulf).  Assign
    reductions for loops with a trip count != 1 produces undefined results.

    Note: Calling `AffineParallelOp::build` will create the required region and
    block, and insert the required terminator if it is trivial (i.e. no values
    are yielded).  Parsing will also create the required region, block, and
    terminator, even when they are missing from the textual representation.

    Example (3x3 valid convolution):

    ```mlir
    func.func @conv_2d(%D : memref<100x100xf32>, %K : memref<3x3xf32>) -> (memref<98x98xf32>) {
      %O = memref.alloc() : memref<98x98xf32>
      affine.parallel (%x, %y) = (0, 0) to (98, 98) {
        %0 = affine.parallel (%kx, %ky) = (0, 0) to (2, 2) reduce ("addf") -> f32 {
          %1 = affine.load %D[%x + %kx, %y + %ky] : memref<100x100xf32>
          %2 = affine.load %K[%kx, %ky] : memref<3x3xf32>
          %3 = arith.mulf %1, %2 : f32
          affine.yield %3 : f32
        }
        affine.store %0, %O[%x, %y] : memref<98x98xf32>
      }
      return %O : memref<98x98xf32>
    }
    ```

    Example (tiling by potentially imperfectly dividing sizes):

    ```mlir
    affine.parallel (%ii, %jj) = (0, 0) to (%N, %M) step (32, 32) {
      affine.parallel (%i, %j) = (%ii, %jj)
                              to (min(%ii + 32, %N), min(%jj + 32, %M)) {
        call @f(%i, %j) : (index, index) -> ()
      }
    }
    ```
  }];

  let arguments = (ins
     TypedArrayAttrBase<AtomicRMWKindAttr, "Reduction ops">:$reductions,
     AffineMapAttr:$lowerBoundsMap,
     I32ElementsAttr:$lowerBoundsGroups,
     AffineMapAttr:$upperBoundsMap,
     I32ElementsAttr:$upperBoundsGroups,
     I64SmallVectorArrayAttr:$steps,
     Variadic<Index>:$mapOperands);
  let results = (outs Variadic<AnyType>:$results);
  let regions = (region SizedRegion<1>:$region);

  let builders = [
    OpBuilder<(ins "TypeRange":$resultTypes,
      "ArrayRef<arith::AtomicRMWKind>":$reductions, "ArrayRef<int64_t>":$ranges)>,
    OpBuilder<(ins "TypeRange":$resultTypes,
      "ArrayRef<arith::AtomicRMWKind>":$reductions, "ArrayRef<AffineMap>":$lbMaps,
      "ValueRange":$lbArgs, "ArrayRef<AffineMap>":$ubMaps, "ValueRange":$ubArgs,
      "ArrayRef<int64_t>":$steps)>
  ];

  let extraClassDeclaration = [{
    /// Get the number of dimensions.
    unsigned getNumDims();

    /// Get ranges as constants, may fail in dynamic case.
    std::optional<SmallVector<int64_t, 8>> getConstantRanges();

    Block *getBody();
    OpBuilder getBodyBuilder();
    MutableArrayRef<BlockArgument> getIVs() {
      return getBody()->getArguments();
    }

    /// Returns elements of the loop lower bound.
    AffineMap getLowerBoundMap(unsigned pos);
    operand_range getLowerBoundsOperands();
    AffineValueMap getLowerBoundsValueMap();

    /// Sets elements of the loop lower bound.
    void setLowerBounds(ValueRange operands, AffineMap map);

    /// Returns elements of the loop upper bound.
    AffineMap getUpperBoundMap(unsigned pos);
    operand_range getUpperBoundsOperands();
    AffineValueMap getUpperBoundsValueMap();

    /// Sets elements fo the loop upper bound.
    void setUpperBounds(ValueRange operands, AffineMap map);

    void setSteps(ArrayRef<int64_t> newSteps);

    /// Returns attribute names to use in op construction. Not expected to be
    /// used directly.
    static StringRef getReductionsAttrStrName() { return "reductions"; }
    static StringRef getLowerBoundsMapAttrStrName() { return "lowerBoundsMap"; }
    static StringRef getLowerBoundsGroupsAttrStrName() {
      return "lowerBoundsGroups";
    }
    static StringRef getUpperBoundsMapAttrStrName() { return "upperBoundsMap"; }
    static StringRef getUpperBoundsGroupsAttrStrName() {
      return "upperBoundsGroups";
    }
    static StringRef getStepsAttrStrName() { return "steps"; }

    /// Returns `true` if the loop bounds have min/max expressions.
    bool hasMinMaxBounds() {
      return getLowerBoundsMap().getNumResults() != getNumDims() ||
             getUpperBoundsMap().getNumResults() != getNumDims();
    }
  }];

  let hasCustomAssemblyFormat = 1;
  let hasFolder = 1;
  let hasVerifier = 1;
}

def AffinePrefetchOp : Affine_Op<"prefetch",
  [DeclareOpInterfaceMethods<AffineMapAccessInterface>,
   MemRefsNormalizable]> {
  let summary = "affine prefetch operation";
  let description = [{
    The `affine.prefetch` op prefetches data from a memref location described
    with an affine subscript similar to affine.load, and has three attributes:
    a read/write specifier, a locality hint, and a cache type specifier as shown
    below:

    ```mlir
    affine.prefetch %0[%i, %j + 5], read, locality<3>, data : memref<400x400xi32>
    ```

    The read/write specifier is either 'read' or 'write', the locality hint
    specifier ranges from locality<0> (no locality) to locality<3> (extremely
    local keep in cache). The cache type specifier is either 'data' or 'instr'
    and specifies whether the prefetch is performed on data cache or on
    instruction cache.
  }];

  let arguments = (ins AnyMemRef:$memref, Variadic<Index>:$indices,
                   BoolAttr:$isWrite,
                   ConfinedAttr<I32Attr, [IntMinValue<0>,
                     IntMaxValue<3>]>:$localityHint,
                   BoolAttr:$isDataCache,
                   AffineMapAttr:$map);

  let builders = [
    OpBuilder<(ins "Value":$memref, "AffineMap":$map,
      "ArrayRef<Value>":$mapOperands, "bool":$isWrite, "unsigned":$localityHint,
      "bool":$isDataCache),
    [{
      assert(map.getNumInputs() == mapOperands.size()
             && "inconsistent index info");
      auto localityHintAttr = $_builder.getI32IntegerAttr(localityHint);
      auto isWriteAttr = $_builder.getBoolAttr(isWrite);
      auto isDataCacheAttr = $_builder.getBoolAttr(isDataCache);
      $_state.addOperands(memref);
      $_state.addOperands(mapOperands);
      Properties &prop = $_state.getOrAddProperties<Properties>();
      prop.map = AffineMapAttr::get(map);
      prop.localityHint = localityHintAttr;
      prop.isWrite = isWriteAttr;
      prop.isDataCache = isDataCacheAttr;
    }]>];

  let extraClassDeclaration = [{
    MemRefType getMemRefType() {
      return ::llvm::cast<MemRefType>(getMemref().getType());
    }

    /// Returns the affine map used to index the memref for this operation.
    AffineMap getAffineMap() { return getAffineMapAttr().getValue(); }
    AffineMapAttr getAffineMapAttr() {
      return getProperties().map;
    }

    /// Implements the AffineMapAccessInterface.
    /// Returns the AffineMapAttr associated with 'memref'.
    NamedAttribute getAffineMapAttrForMemRef(Value mref) {
      assert(mref == getMemref() &&
             "Expected mref argument to match memref operand");
      return {StringAttr::get(getContext(), getMapAttrStrName()),
        getAffineMapAttr()};
    }

    /// Get affine map operands.
    operand_range getMapOperands() {
      return {operand_begin() + 1, operand_end()};
    }

    static StringRef getMapAttrStrName() { return "map"; }
    static StringRef getLocalityHintAttrStrName() { return "localityHint"; }
    static StringRef getIsWriteAttrStrName() { return "isWrite"; }
    static StringRef getIsDataCacheAttrStrName() { return "isDataCache"; }
  }];

  let hasCanonicalizer = 1;
  let hasCustomAssemblyFormat = 1;
  let hasFolder = 1;
  let hasVerifier = 1;
}

class AffineStoreOpBase<string mnemonic, list<Trait> traits = []> :
    Affine_Op<mnemonic, !listconcat(traits,
    [DeclareOpInterfaceMethods<AffineWriteOpInterface>,
    DeclareOpInterfaceMethods<AffineMapAccessInterface>,
    MemRefsNormalizable])> {
  code extraClassDeclarationBase = [{
    /// Returns the operand index of the value to be stored.
    unsigned getStoredValOperandIndex() { return 0; }

    /// Returns the operand index of the memref.
    unsigned getMemRefOperandIndex() { return 1; }

    void setMemRef(Value value) { setOperand(getMemRefOperandIndex(), value); }

    /// Returns the affine map used to index the memref for this operation.
    AffineMapAttr getAffineMapAttr() {
      return getProperties().map;
    }

    static StringRef getMapAttrStrName() { return "map"; }
  }];
}

def AffineStoreOp : AffineStoreOpBase<"store"> {
  let summary = "affine store operation";
  let description = [{
    Syntax:

    ```
    operation ::= `affine.store` ssa-use, ssa-use `[` multi-dim-affine-map-of-ssa-ids `]` `:` memref-type
    ```

    The `affine.store` op writes an element to a memref, where the index
    for each memref dimension is an affine expression of loop induction
    variables and symbols. The `affine.store` op stores a new value which is the
    same type as the elements of the memref. An affine expression of loop IVs
    and symbols must be specified for each dimension of the memref. The keyword
    `symbol` can be used to indicate SSA identifiers which are symbolic.

    Example 1:

    ```mlir
    affine.store %v0, %0[%i0 + 3, %i1 + 7] : memref<100x100xf32>
    ```

    Example 2: Uses `symbol` keyword for symbols `%n` and `%m`.

    ```mlir
    affine.store %v0, %0[%i0 + symbol(%n), %i1 + symbol(%m)] : memref<100x100xf32>
    ```
  }];
  let arguments = (ins AnyType:$value,
      Arg<AnyMemRef, "the reference to store to",
      [MemWrite]>:$memref,
      Variadic<Index>:$indices,
      AffineMapAttr:$map);

  let skipDefaultBuilders = 1;
  let builders = [
    OpBuilder<(ins "Value":$valueToStore, "Value":$memref,
      "ValueRange":$indices)>,
    OpBuilder<(ins "Value":$valueToStore, "Value":$memref, "AffineMap":$map,
      "ValueRange":$mapOperands)>
  ];

  let extraClassDeclaration = extraClassDeclarationBase;

  let hasCanonicalizer = 1;
  let hasCustomAssemblyFormat = 1;
  let hasFolder = 1;
  let hasVerifier = 1;
}

def AffineYieldOp : Affine_Op<"yield", [Pure, Terminator, ReturnLike,
    MemRefsNormalizable]> {
  let summary = "Yield values to parent operation";
  let description = [{
    The `affine.yield` yields zero or more SSA values from an affine op region and
    terminates the region. The semantics of how the values yielded are used
    is defined by the parent operation.
    If `affine.yield` has any operands, the operands must match the parent
    operation's results.
    If the parent operation defines no values, then the `affine.yield` may be
    left out in the custom syntax and the builders will insert one implicitly.
    Otherwise, it has to be present in the syntax to indicate which values are
    yielded.
  }];

  let arguments = (ins Variadic<AnyType>:$operands);

  let builders = [
    OpBuilder<(ins), [{ build($_builder, $_state, std::nullopt); }]>
  ];

  let assemblyFormat = "attr-dict ($operands^ `:` type($operands))?";
  let hasVerifier = 1;
}

def AffineVectorLoadOp : AffineLoadOpBase<"vector_load"> {
  let summary = "affine vector load operation";
  let description = [{
    The `affine.vector_load` is the vector counterpart of
    [affine.load](#affineload-mliraffineloadop). It reads a slice from a
    [MemRef](Builtin.md/#memreftype), supplied as its first operand,
    into a [vector](Builtin.md/#vectortype) of the same base elemental type.
    The index for each memref dimension is an affine expression of loop induction
    variables and symbols. These indices determine the start position of the read
    within the memref. The shape of the return vector type determines the shape of
    the slice read from the memref. This slice is contiguous along the respective
    dimensions of the shape. Strided vector loads will be supported in the future.
    An affine expression of loop IVs and symbols must be specified for each
    dimension of the memref. The keyword `symbol` can be used to indicate SSA
    identifiers which are symbolic.

    Example 1: 8-wide f32 vector load.

    ```mlir
    %1 = affine.vector_load %0[%i0 + 3, %i1 + 7] : memref<100x100xf32>, vector<8xf32>
    ```

    Example 2: 4-wide f32 vector load. Uses `symbol` keyword for symbols `%n` and `%m`.

    ```mlir
    %1 = affine.vector_load %0[%i0 + symbol(%n), %i1 + symbol(%m)] : memref<100x100xf32>, vector<4xf32>
    ```

    Example 3: 2-dim f32 vector load.

    ```mlir
    %1 = affine.vector_load %0[%i0, %i1] : memref<100x100xf32>, vector<2x8xf32>
    ```

    TODOs:
    * Add support for strided vector loads.
    * Consider adding a permutation map to permute the slice that is read from memory
    (see [vector.transfer_read](../Vector/#vectortransfer_read-mlirvectortransferreadop)).
  }];

  let results = (outs AnyVector:$result);

  let builders = [
    /// Builds an affine vector load op with the specified map and operands.
    OpBuilder<(ins "VectorType":$resultType, "AffineMap":$map,
      "ValueRange":$operands)>,
    /// Builds an affine vector load op with an identity map and operands.
    OpBuilder<(ins "VectorType":$resultType, "Value":$memref,
      CArg<"ValueRange", "{}">:$indices)>,
    /// Builds an affine vector load op with the specified map and its operands.
    OpBuilder<(ins "VectorType":$resultType, "Value":$memref,
      "AffineMap":$map, "ValueRange":$mapOperands)>
  ];

  let extraClassDeclaration = extraClassDeclarationBase # [{
    VectorType getVectorType() {
      return ::llvm::cast<VectorType>(getResult().getType());
    }
  }];

  let hasCanonicalizer = 1;
  let hasCustomAssemblyFormat = 1;
  let hasVerifier = 1;
}

def AffineVectorStoreOp : AffineStoreOpBase<"vector_store"> {
  let summary = "affine vector store operation";
  let description = [{
    The `affine.vector_store` is the vector counterpart of
    [affine.store](#affinestore-mliraffinestoreop). It writes a
    [vector](Builtin.md/#vectortype), supplied as its first operand,
    into a slice within a [MemRef](Builtin.md/#memreftype) of the same base
    elemental type, supplied as its second operand.
    The index for each memref dimension is an affine expression of loop
    induction variables and symbols. These indices determine the start position
    of the write within the memref. The shape of th input vector determines the
    shape of the slice written to the memref. This slice is contiguous along the
    respective dimensions of the shape. Strided vector stores will be supported
    in the future.
    An affine expression of loop IVs and symbols must be specified for each
    dimension of the memref. The keyword `symbol` can be used to indicate SSA
    identifiers which are symbolic.

    Example 1: 8-wide f32 vector store.

    ```mlir
    affine.vector_store %v0, %0[%i0 + 3, %i1 + 7] : memref<100x100xf32>, vector<8xf32>
    ```

    Example 2: 4-wide f32 vector store. Uses `symbol` keyword for symbols `%n` and `%m`.

    ```mlir
    affine.vector_store %v0, %0[%i0 + symbol(%n), %i1 + symbol(%m)] : memref<100x100xf32>, vector<4xf32>
    ```

    Example 3: 2-dim f32 vector store.

    ```mlir
    affine.vector_store %v0, %0[%i0, %i1] : memref<100x100xf32>, vector<2x8xf32>
    ```

    TODOs:
    * Add support for strided vector stores.
    * Consider adding a permutation map to permute the slice that is written to memory
    (see [vector.transfer_write](../Vector/#vectortransfer_write-mlirvectortransferwriteop)).
  }];

  let arguments = (ins AnyVector:$value,
      Arg<AnyMemRef, "the reference to store to",
      [MemWrite]>:$memref,
      Variadic<Index>:$indices,
      AffineMapAttr:$map);

  let skipDefaultBuilders = 1;
  let builders = [
    OpBuilder<(ins "Value":$valueToStore, "Value":$memref,
      "ValueRange":$indices)>,
    OpBuilder<(ins "Value":$valueToStore, "Value":$memref, "AffineMap":$map,
      "ValueRange":$mapOperands)>
  ];

  let extraClassDeclaration = extraClassDeclarationBase # [{
    VectorType getVectorType() {
      return ::llvm::cast<VectorType>(getValue().getType());
    }
  }];

  let hasCanonicalizer = 1;
  let hasCustomAssemblyFormat = 1;
  let hasVerifier = 1;
}

//===----------------------------------------------------------------------===//
// AffineDelinearizeIndexOp
//===----------------------------------------------------------------------===//

def AffineDelinearizeIndexOp : Affine_Op<"delinearize_index", [Pure]> {
  let summary = "delinearize an index";
  let description = [{
    The `affine.delinearize_index` operation takes a single index value and
    calculates the multi-index according to the given basis.

    Example:

    ```
    %indices:3 = affine.delinearize_index %linear_index into (%c16, %c224, %c224) : index, index, index
    ```

    In the above example, `%indices:3` conceptually holds the following:

    ```
    #map0 = affine_map<()[s0] -> (s0 floordiv 50176)>
    #map1 = affine_map<()[s0] -> ((s0 mod 50176) floordiv 224)>
    #map2 = affine_map<()[s0] -> (s0 mod 224)>
    %indices_0 = affine.apply #map0()[%linear_index]
    %indices_1 = affine.apply #map1()[%linear_index]
    %indices_2 = affine.apply #map2()[%linear_index]
    ```

    The basis may either contain `N` or `N-1` elements, where `N` is the number of results.
    If there are N basis elements, the first one will not be used during computations,
    but may be used during analysis and canonicalization to eliminate terms from
    the `affine.delinearize_index` or to enable conclusions about the total size of
    `%linear_index`.

    If the basis is fully provided, the delinearize_index operation is said to "have
    an outer bound". The builders assume that an `affine.delinearize_index` has
    an outer bound by default, as this is how the operation was initially defined.

    That is, the example above could also have been written
    ```mlir
    %0:3 = affine.delinearize_index %linear_index into (244, 244) : index, index
    ```

    Note that, due to the constraints of affine maps, all the basis elements must
    be strictly positive. A dynamic basis element being 0 or negative causes
    undefined behavior.
  }];

  let arguments = (ins Index:$linear_index,
    Variadic<Index>:$dynamic_basis,
    DenseI64ArrayAttr:$static_basis);
  let results = (outs Variadic<Index>:$multi_index);

  let assemblyFormat = [{
<<<<<<< HEAD
    $linear_index `into` ` `
=======
    $linear_index `into`
>>>>>>> a8d96e15
    custom<DynamicIndexList>($dynamic_basis, $static_basis, "::mlir::AsmParser::Delimiter::Paren")
    attr-dict `:` type($multi_index)
  }];

  let builders = [
<<<<<<< HEAD
    OpBuilder<(ins "Value":$linear_index, "ValueRange":$basis)>,
    OpBuilder<(ins "Value":$linear_index, "ArrayRef<OpFoldResult>":$basis)>,
    OpBuilder<(ins "Value":$linear_index, "ArrayRef<int64_t>":$basis)>
  ];

  let extraClassDeclaration = [{
    /// Returns a vector with all the static and dynamic basis values.
    SmallVector<OpFoldResult> getMixedBasis() {
      OpBuilder builder(getContext());
      return ::mlir::getMixedValues(getStaticBasis(), getDynamicBasis(), builder);
    }
  }];

  let hasVerifier = 1;
  let hasCanonicalizer = 1;
}

//===----------------------------------------------------------------------===//
// AffineLinearizeIndexOp
//===----------------------------------------------------------------------===//
def AffineLinearizeIndexOp : Affine_Op<"linearize_index",
    [Pure, AttrSizedOperandSegments]> {
  let summary = "linearize an index";
  let description = [{
    The `affine.linearize_index` operation takes a sequence of index values and a
    basis of the same length and linearizes the indices using that basis.

    That is, for indices `%idx_1` through `%idx_N` and basis elements `b_1` through `b_N`,
    it computes

    ```
    sum(i = 1 to N) %idx_i * product(j = i + 1 to N) B_j
    ```

    If the `disjoint` property is present, this is an optimization hint that,
    for all `i`, `0 <= %idx_i < B_i` - that is, no index affects any other index,
    except that `%idx_0` may be negative to make the index as a whole negative.

    Note that the outputs of `affine.delinearize_index` are, by definition, `disjoint`.

    Example:

    ```mlir
    %linear_index = affine.linearize_index [%index_0, %index_1, %index_2] (2, 3, 5) : index
    ```

    In the above example, `%linear_index` conceptually holds the following:

    ```mlir
    #map = affine_map<()[s0, s1, s2] -> (s0 * 15 + s1 * 5 + s2)>
    %linear_index = affine.apply #map()[%index_0, %index_1, %index_2]
    ```
  }];

  let arguments = (ins Variadic<Index>:$multi_index,
    Variadic<Index>:$dynamic_basis,
    DenseI64ArrayAttr:$static_basis,
    UnitProperty:$disjoint);
  let results = (outs Index:$linear_index);

  let assemblyFormat = [{
    (`disjoint` $disjoint^)? ` `
    `[` $multi_index `]` `by` ` `
    custom<DynamicIndexList>($dynamic_basis, $static_basis, "::mlir::AsmParser::Delimiter::Paren")
    attr-dict `:` type($linear_index)
  }];

  let builders = [
    OpBuilder<(ins "ValueRange":$multi_index, "ValueRange":$basis, CArg<"bool", "false">:$disjoint)>,
    OpBuilder<(ins "ValueRange":$multi_index, "ArrayRef<OpFoldResult>":$basis, CArg<"bool", "false">:$disjoint)>,
    OpBuilder<(ins "ValueRange":$multi_index, "ArrayRef<int64_t>":$basis, CArg<"bool", "false">:$disjoint)>
  ];

  let extraClassDeclaration = [{
    /// Return a vector with all the static and dynamic basis values.
=======
    OpBuilder<(ins "Value":$linear_index, "ValueRange":$dynamic_basis, "ArrayRef<int64_t>":$static_asis, CArg<"bool", "true">:$hasOuterBound)>,
    OpBuilder<(ins "Value":$linear_index, "ValueRange":$basis, CArg<"bool", "true">:$hasOuterBound)>,
    OpBuilder<(ins "Value":$linear_index, "ArrayRef<OpFoldResult>":$basis, CArg<"bool", "true">:$hasOuterBound)>,
    OpBuilder<(ins "Value":$linear_index, "ArrayRef<int64_t>":$basis, CArg<"bool", "true">:$hasOuterBound)>
  ];

  let extraClassDeclaration = [{
    /// Return true if the basis includes a bound on the first index input.
    bool hasOuterBound() {
      return getMultiIndex().size() == getStaticBasis().size();
    }

    /// Returns a vector with all the static and dynamic basis values.
>>>>>>> a8d96e15
    SmallVector<OpFoldResult> getMixedBasis() {
      OpBuilder builder(getContext());
      return ::mlir::getMixedValues(getStaticBasis(), getDynamicBasis(), builder);
    }

<<<<<<< HEAD
=======
    /// Return a vector that contains the basis of the operation, removing
    /// the outer bound if one is present.
    SmallVector<OpFoldResult> getEffectiveBasis();
>>>>>>> a8d96e15
  }];

  let hasVerifier = 1;
  let hasFolder = 1;
  let hasCanonicalizer = 1;
}

//===----------------------------------------------------------------------===//
// AffineLinearizeIndexOp
//===----------------------------------------------------------------------===//
def AffineLinearizeIndexOp : Affine_Op<"linearize_index",
    [Pure, AttrSizedOperandSegments]> {
  let summary = "linearize an index";
  let description = [{
    The `affine.linearize_index` operation takes a sequence of index values and a
    basis of the same length and linearizes the indices using that basis.

    That is, for indices `%idx_0` to `%idx_{N-1}` and basis elements `b_0`
    (or `b_1`) up to `b_{N-1}` it computes

    ```
    sum(i = 0 to N-1) %idx_i * product(j = i + 1 to N-1) B_j
    ```

    The basis may either have `N` or `N-1` elements, where `N` is the number of
    inputs to linearize_index. If `N` inputs are provided, the first one is not used
    in computation, but may be used during analysis or canonicalization as a bound
    on `%idx_0`.

    If all `N` basis elements are provided, the linearize_index operation is said to
    "have an outer bound".

    If the `disjoint` property is present, this is an optimization hint that,
    for all `i`, `0 <= %idx_i < B_i` - that is, no index affects any other index,
    except that `%idx_0` may be negative to make the index as a whole negative.

    Note that the outputs of `affine.delinearize_index` are, by definition, `disjoint`.

    Example:

    ```mlir
    %linear_index = affine.linearize_index [%index_0, %index_1, %index_2] by (2, 3, 5) : index
    // Same effect
    %linear_index = affine.linearize_index [%index_0, %index_1, %index_2] by (3, 5) : index
    ```

    In the above example, `%linear_index` conceptually holds the following:

    ```mlir
    #map = affine_map<()[s0, s1, s2] -> (s0 * 15 + s1 * 5 + s2)>
    %linear_index = affine.apply #map()[%index_0, %index_1, %index_2]
    ```
  }];

  let arguments = (ins Variadic<Index>:$multi_index,
    Variadic<Index>:$dynamic_basis,
    DenseI64ArrayAttr:$static_basis,
    UnitProperty:$disjoint);
  let results = (outs Index:$linear_index);

  let assemblyFormat = [{
    (`disjoint` $disjoint^)? ` `
    `[` $multi_index `]` `by`
    custom<DynamicIndexList>($dynamic_basis, $static_basis, "::mlir::AsmParser::Delimiter::Paren")
    attr-dict `:` type($linear_index)
  }];

  let builders = [
    OpBuilder<(ins "ValueRange":$multi_index, "ValueRange":$basis, CArg<"bool", "false">:$disjoint)>,
    OpBuilder<(ins "ValueRange":$multi_index, "ArrayRef<OpFoldResult>":$basis, CArg<"bool", "false">:$disjoint)>,
    OpBuilder<(ins "ValueRange":$multi_index, "ArrayRef<int64_t>":$basis, CArg<"bool", "false">:$disjoint)>
  ];

  let extraClassDeclaration = [{
    /// Return true if the basis includes a bound on the first index input.
    bool hasOuterBound() {
      return getMultiIndex().size() == getStaticBasis().size();
    }

    /// Return a vector with all the static and dynamic basis values.
    SmallVector<OpFoldResult> getMixedBasis() {
      OpBuilder builder(getContext());
      return ::mlir::getMixedValues(getStaticBasis(), getDynamicBasis(), builder);
    }

    /// Return a vector that contains the basis of the operation, removing
    /// the outer bound if one is present.
    SmallVector<OpFoldResult> getEffectiveBasis();
  }];

  let hasVerifier = 1;
  let hasFolder = 1;
  let hasCanonicalizer = 1;
}

#endif // AFFINE_OPS<|MERGE_RESOLUTION|>--- conflicted
+++ resolved
@@ -1109,31 +1109,37 @@
   let results = (outs Variadic<Index>:$multi_index);
 
   let assemblyFormat = [{
-<<<<<<< HEAD
-    $linear_index `into` ` `
-=======
     $linear_index `into`
->>>>>>> a8d96e15
     custom<DynamicIndexList>($dynamic_basis, $static_basis, "::mlir::AsmParser::Delimiter::Paren")
     attr-dict `:` type($multi_index)
   }];
 
   let builders = [
-<<<<<<< HEAD
-    OpBuilder<(ins "Value":$linear_index, "ValueRange":$basis)>,
-    OpBuilder<(ins "Value":$linear_index, "ArrayRef<OpFoldResult>":$basis)>,
-    OpBuilder<(ins "Value":$linear_index, "ArrayRef<int64_t>":$basis)>
+    OpBuilder<(ins "Value":$linear_index, "ValueRange":$dynamic_basis, "ArrayRef<int64_t>":$static_asis, CArg<"bool", "true">:$hasOuterBound)>,
+    OpBuilder<(ins "Value":$linear_index, "ValueRange":$basis, CArg<"bool", "true">:$hasOuterBound)>,
+    OpBuilder<(ins "Value":$linear_index, "ArrayRef<OpFoldResult>":$basis, CArg<"bool", "true">:$hasOuterBound)>,
+    OpBuilder<(ins "Value":$linear_index, "ArrayRef<int64_t>":$basis, CArg<"bool", "true">:$hasOuterBound)>
   ];
 
   let extraClassDeclaration = [{
+    /// Return true if the basis includes a bound on the first index input.
+    bool hasOuterBound() {
+      return getMultiIndex().size() == getStaticBasis().size();
+    }
+
     /// Returns a vector with all the static and dynamic basis values.
     SmallVector<OpFoldResult> getMixedBasis() {
       OpBuilder builder(getContext());
       return ::mlir::getMixedValues(getStaticBasis(), getDynamicBasis(), builder);
     }
+
+    /// Return a vector that contains the basis of the operation, removing
+    /// the outer bound if one is present.
+    SmallVector<OpFoldResult> getEffectiveBasis();
   }];
 
   let hasVerifier = 1;
+  let hasFolder = 1;
   let hasCanonicalizer = 1;
 }
 
@@ -1147,12 +1153,20 @@
     The `affine.linearize_index` operation takes a sequence of index values and a
     basis of the same length and linearizes the indices using that basis.
 
-    That is, for indices `%idx_1` through `%idx_N` and basis elements `b_1` through `b_N`,
-    it computes
-
-    ```
-    sum(i = 1 to N) %idx_i * product(j = i + 1 to N) B_j
-    ```
+    That is, for indices `%idx_0` to `%idx_{N-1}` and basis elements `b_0`
+    (or `b_1`) up to `b_{N-1}` it computes
+
+    ```
+    sum(i = 0 to N-1) %idx_i * product(j = i + 1 to N-1) B_j
+    ```
+
+    The basis may either have `N` or `N-1` elements, where `N` is the number of
+    inputs to linearize_index. If `N` inputs are provided, the first one is not used
+    in computation, but may be used during analysis or canonicalization as a bound
+    on `%idx_0`.
+
+    If all `N` basis elements are provided, the linearize_index operation is said to
+    "have an outer bound".
 
     If the `disjoint` property is present, this is an optimization hint that,
     for all `i`, `0 <= %idx_i < B_i` - that is, no index affects any other index,
@@ -1163,7 +1177,9 @@
     Example:
 
     ```mlir
-    %linear_index = affine.linearize_index [%index_0, %index_1, %index_2] (2, 3, 5) : index
+    %linear_index = affine.linearize_index [%index_0, %index_1, %index_2] by (2, 3, 5) : index
+    // Same effect
+    %linear_index = affine.linearize_index [%index_0, %index_1, %index_2] by (3, 5) : index
     ```
 
     In the above example, `%linear_index` conceptually holds the following:
@@ -1182,7 +1198,7 @@
 
   let assemblyFormat = [{
     (`disjoint` $disjoint^)? ` `
-    `[` $multi_index `]` `by` ` `
+    `[` $multi_index `]` `by`
     custom<DynamicIndexList>($dynamic_basis, $static_basis, "::mlir::AsmParser::Delimiter::Paren")
     attr-dict `:` type($linear_index)
   }];
@@ -1194,107 +1210,6 @@
   ];
 
   let extraClassDeclaration = [{
-    /// Return a vector with all the static and dynamic basis values.
-=======
-    OpBuilder<(ins "Value":$linear_index, "ValueRange":$dynamic_basis, "ArrayRef<int64_t>":$static_asis, CArg<"bool", "true">:$hasOuterBound)>,
-    OpBuilder<(ins "Value":$linear_index, "ValueRange":$basis, CArg<"bool", "true">:$hasOuterBound)>,
-    OpBuilder<(ins "Value":$linear_index, "ArrayRef<OpFoldResult>":$basis, CArg<"bool", "true">:$hasOuterBound)>,
-    OpBuilder<(ins "Value":$linear_index, "ArrayRef<int64_t>":$basis, CArg<"bool", "true">:$hasOuterBound)>
-  ];
-
-  let extraClassDeclaration = [{
-    /// Return true if the basis includes a bound on the first index input.
-    bool hasOuterBound() {
-      return getMultiIndex().size() == getStaticBasis().size();
-    }
-
-    /// Returns a vector with all the static and dynamic basis values.
->>>>>>> a8d96e15
-    SmallVector<OpFoldResult> getMixedBasis() {
-      OpBuilder builder(getContext());
-      return ::mlir::getMixedValues(getStaticBasis(), getDynamicBasis(), builder);
-    }
-
-<<<<<<< HEAD
-=======
-    /// Return a vector that contains the basis of the operation, removing
-    /// the outer bound if one is present.
-    SmallVector<OpFoldResult> getEffectiveBasis();
->>>>>>> a8d96e15
-  }];
-
-  let hasVerifier = 1;
-  let hasFolder = 1;
-  let hasCanonicalizer = 1;
-}
-
-//===----------------------------------------------------------------------===//
-// AffineLinearizeIndexOp
-//===----------------------------------------------------------------------===//
-def AffineLinearizeIndexOp : Affine_Op<"linearize_index",
-    [Pure, AttrSizedOperandSegments]> {
-  let summary = "linearize an index";
-  let description = [{
-    The `affine.linearize_index` operation takes a sequence of index values and a
-    basis of the same length and linearizes the indices using that basis.
-
-    That is, for indices `%idx_0` to `%idx_{N-1}` and basis elements `b_0`
-    (or `b_1`) up to `b_{N-1}` it computes
-
-    ```
-    sum(i = 0 to N-1) %idx_i * product(j = i + 1 to N-1) B_j
-    ```
-
-    The basis may either have `N` or `N-1` elements, where `N` is the number of
-    inputs to linearize_index. If `N` inputs are provided, the first one is not used
-    in computation, but may be used during analysis or canonicalization as a bound
-    on `%idx_0`.
-
-    If all `N` basis elements are provided, the linearize_index operation is said to
-    "have an outer bound".
-
-    If the `disjoint` property is present, this is an optimization hint that,
-    for all `i`, `0 <= %idx_i < B_i` - that is, no index affects any other index,
-    except that `%idx_0` may be negative to make the index as a whole negative.
-
-    Note that the outputs of `affine.delinearize_index` are, by definition, `disjoint`.
-
-    Example:
-
-    ```mlir
-    %linear_index = affine.linearize_index [%index_0, %index_1, %index_2] by (2, 3, 5) : index
-    // Same effect
-    %linear_index = affine.linearize_index [%index_0, %index_1, %index_2] by (3, 5) : index
-    ```
-
-    In the above example, `%linear_index` conceptually holds the following:
-
-    ```mlir
-    #map = affine_map<()[s0, s1, s2] -> (s0 * 15 + s1 * 5 + s2)>
-    %linear_index = affine.apply #map()[%index_0, %index_1, %index_2]
-    ```
-  }];
-
-  let arguments = (ins Variadic<Index>:$multi_index,
-    Variadic<Index>:$dynamic_basis,
-    DenseI64ArrayAttr:$static_basis,
-    UnitProperty:$disjoint);
-  let results = (outs Index:$linear_index);
-
-  let assemblyFormat = [{
-    (`disjoint` $disjoint^)? ` `
-    `[` $multi_index `]` `by`
-    custom<DynamicIndexList>($dynamic_basis, $static_basis, "::mlir::AsmParser::Delimiter::Paren")
-    attr-dict `:` type($linear_index)
-  }];
-
-  let builders = [
-    OpBuilder<(ins "ValueRange":$multi_index, "ValueRange":$basis, CArg<"bool", "false">:$disjoint)>,
-    OpBuilder<(ins "ValueRange":$multi_index, "ArrayRef<OpFoldResult>":$basis, CArg<"bool", "false">:$disjoint)>,
-    OpBuilder<(ins "ValueRange":$multi_index, "ArrayRef<int64_t>":$basis, CArg<"bool", "false">:$disjoint)>
-  ];
-
-  let extraClassDeclaration = [{
     /// Return true if the basis includes a bound on the first index input.
     bool hasOuterBound() {
       return getMultiIndex().size() == getStaticBasis().size();
