--- conflicted
+++ resolved
@@ -4604,12 +4604,8 @@
       SPIRV_OC_OpCompositeConstruct, SPIRV_OC_OpCompositeExtract,
       SPIRV_OC_OpCompositeInsert, SPIRV_OC_OpTranspose,
       SPIRV_OC_OpImageSampleImplicitLod, SPIRV_OC_OpImageSampleExplicitLod,
-<<<<<<< HEAD
-      SPIRV_OC_OpImageSampleProjDrefImplicitLod, SPIRV_OC_OpImageDrefGather,
-=======
       SPIRV_OC_OpImageSampleProjDrefImplicitLod, SPIRV_OC_OpImageFetch,
       SPIRV_OC_OpImageDrefGather,
->>>>>>> 10a576f7
       SPIRV_OC_OpImageRead, SPIRV_OC_OpImageWrite, SPIRV_OC_OpImage,
       SPIRV_OC_OpImageQuerySize,
       SPIRV_OC_OpConvertFToU, SPIRV_OC_OpConvertFToS, SPIRV_OC_OpConvertSToF,
