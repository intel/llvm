--- conflicted
+++ resolved
@@ -4253,11 +4253,7 @@
     SPIRV_Void, SPIRV_Bool, SPIRV_Integer, SPIRV_AnyFloat, SPIRV_Vector,
     SPIRV_AnyPtr, SPIRV_AnyArray, SPIRV_AnyRTArray, SPIRV_AnyStruct,
     SPIRV_AnyCooperativeMatrix, SPIRV_AnyMatrix, SPIRV_AnySampledImage,
-<<<<<<< HEAD
-    SPIRV_AnyImage
-=======
     SPIRV_AnyImage, SPIRV_AnyTensorArm
->>>>>>> 5ee67ebe
   ]>;
 
 def SPIRV_SignedInt : SignedIntOfWidths<[8, 16, 32, 64]>;
