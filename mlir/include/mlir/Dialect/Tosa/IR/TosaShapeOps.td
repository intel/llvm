--- conflicted
+++ resolved
@@ -70,11 +70,7 @@
     ```
   }];
 
-<<<<<<< HEAD
-  let arguments = (ins IndexElementsAttr : $values);
-=======
   let arguments = (ins IndexElementsAttr:$values);
->>>>>>> d465594a
 
   let results = (outs Tosa_Shape:$output);
 
