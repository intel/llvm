//===-- TosaOps.td - TOSA dialect operation definitions ----*- tablegen -*-===//
//
// Part of the LLVM Project, under the Apache License v2.0 with LLVM Exceptions.
// See https://llvm.org/LICENSE.txt for license information.
// SPDX-License-Identifier: Apache-2.0 WITH LLVM-exception
//
//===----------------------------------------------------------------------===//
//
// This file defines the operation set for the TOSA dialect as defined in
// the TOSA specfication (https://developer.mlplatform.org/w/tosa/).
//
//===----------------------------------------------------------------------===//

#ifndef TOSA_OPS
#define TOSA_OPS

include "mlir/IR/OpBase.td"

include "mlir/Interfaces/SideEffectInterfaces.td"
include "mlir/Interfaces/InferTypeOpInterface.td"
include "mlir/Interfaces/LoopLikeInterface.td"
include "mlir/Dialect/Tosa/IR/TosaInterfaces.td"

include "mlir/Dialect/Tosa/IR/TosaTypesBase.td"
include "mlir/Dialect/Tosa/IR/TosaOpBase.td"

//===----------------------------------------------------------------------===//
<<<<<<< HEAD
// Operator Class: Tensor Data Engine Operators.
=======
// Operator Class: Tensor Operators.
>>>>>>> 5eee2751
//===----------------------------------------------------------------------===//

//===----------------------------------------------------------------------===//
// Operator: argmax
//===----------------------------------------------------------------------===//
def Tosa_ArgMaxOp : Tosa_InferShapedTypeOp<"argmax"> {
  let summary = "Perform argmax on the input.";

  let description = [{
    This returns the index with the largest value across the given axis of the
    input tensor. If multiple locations have equal values, returns the first
    match along the search axis.
  }];

  let arguments = (ins
    Tosa_TensorAtLeast1D: $input,
    I32Attr: $axis,
    DefaultValuedAttr<Tosa_NanPropagationAttr, "\"PROPAGATE\"">:$nan_mode
  );

  let results = (outs
    Tosa_Tensor: $output
  );

  list<Availability> availability = [
    Profile<[Tosa_PRO_INT, Tosa_PRO_FP]>,
    Extension<[Tosa_EXT_INT16, Tosa_EXT_FP8E4M3, Tosa_EXT_FP8E5M2, Tosa_EXT_BF16]>,
  ];

  let hasFolder = 1;
  let hasVerifier = 1;
}

//===----------------------------------------------------------------------===//
// Accumulator types.
//===----------------------------------------------------------------------===//

def Tosa_AccType : AnyTypeOf<[I<32>, I<48>, F16, F32]>;

//===----------------------------------------------------------------------===//
// Operator: avg_pool2d
//===----------------------------------------------------------------------===//
def Tosa_AvgPool2dOp : Tosa_InferShapedTypeOp<"avg_pool2d"> {
  let summary = "Performs average pooling on the input.";

  let description = [{
    This performs an average pooling over the given input tensor. A sliding
    window of size given by <kernel size> is passed over the input tensor, with
    the mean value being placed in the output tensor. When calculating the
    average, only the number of valid input tensor values, but not padding, are
    used to calculate the divisor.
  }];

  let arguments = (ins
    Tosa_Tensor4D:$input,
    Tosa_ScalarIntOrFloatTensor:$input_zp,
    Tosa_ScalarIntOrFloatTensor:$output_zp,
    Tosa_IntArrayAttr2:$kernel,
    Tosa_IntArrayAttr2:$stride,
    Tosa_IntArrayAttr4:$pad,
    TypeAttrOf<Tosa_AccType>:$acc_type
  );

  let results = (outs
    Tosa_Tensor4D:$output
  );

  list<Availability> availability = [
    Profile<[Tosa_PRO_INT, Tosa_PRO_FP]>,
    Extension<[Tosa_EXT_INT16, Tosa_EXT_FP8E4M3, Tosa_EXT_FP8E5M2, Tosa_EXT_BF16]>,
  ];

  let builders = [Tosa_AvgPool2dOpQuantInfoBuilder];

  let extraClassDeclaration = [{
    FailureOr<int64_t> getInputZeroPoint();
    FailureOr<int64_t> getOutputZeroPoint();
    LogicalResult verifyInputZeroPoint(int64_t zp);
    LogicalResult verifyOutputZeroPoint(int64_t zp);
  }];

  let hasVerifier = 1;
}

//===----------------------------------------------------------------------===//
// Operator: conv2d
//===----------------------------------------------------------------------===//
def Tosa_Conv2DOp : Tosa_ConvOp<"conv2d"> {
<<<<<<< HEAD
  let summary = "2D Convolution Operator";
=======
  let summary = "2D Convolution operator.";
>>>>>>> 5eee2751

  let description = [{
    Performs a 2D convolution over the given tensor input, using the weight
    tensor. Implementations may choose to skip calculation of multiplies in
    the padding area.
  }];

  let arguments = (ins
    Tosa_Tensor4D:$input,
    TosaTensorRankOf<[Tosa_Weight], [4]>:$weight,
    Tosa_Tensor1D:$bias,
    Tosa_ScalarIntOrFloatTensor:$input_zp,
    Tosa_ScalarIntOrFloatTensor:$weight_zp,

    Tosa_IntArrayAttr4:$pad,
    Tosa_IntArrayAttr2:$stride,
    Tosa_IntArrayAttr2:$dilation,
    TypeAttrOf<Tosa_AccType>:$acc_type,
    DefaultValuedOptionalAttr<BoolAttr, "false">:$local_bound
  );

  let results = (outs
    Tosa_Tensor4D:$output
  );

  list<Availability> availability = [
    Profile<[Tosa_PRO_INT, Tosa_PRO_FP]>,
    Extension<[Tosa_EXT_INT4, Tosa_EXT_INT16, Tosa_EXT_FP8E4M3, Tosa_EXT_FP8E5M2, Tosa_EXT_BF16]>,
  ];

  let extraClassDeclaration = [{
    FailureOr<int64_t> getInputZeroPoint();
    FailureOr<int64_t> getWeightZeroPoint();
    LogicalResult verifyInputZeroPoint(int64_t zp);
    LogicalResult verifyWeightZeroPoint(int64_t zp);
  }];

  let builders = [Tosa_ConvOpQuantInfoBuilder];
  let hasVerifier = 1;
}

//===----------------------------------------------------------------------===//
// Operator: conv3d
//===----------------------------------------------------------------------===//
def Tosa_Conv3DOp : Tosa_ConvOp<"conv3d"> {
<<<<<<< HEAD
  let summary = "3D Convolution operator";
=======
  let summary = "3D Convolution operator.";
>>>>>>> 5eee2751

  let description = [{
    Performs a 3D convolution over the given input tensor. Implementations
    may choose to skip calculation of multiplies in the padding area.
  }];

  let arguments = (ins
    Tosa_Tensor5D:$input,
    TosaTensorRankOf<[Tosa_Weight], [5]>:$weight,
    Tosa_Tensor1D:$bias,
    Tosa_ScalarIntOrFloatTensor:$input_zp,
    Tosa_ScalarIntOrFloatTensor:$weight_zp,

    Tosa_IntArrayAttr6:$pad,
    Tosa_IntArrayAttr3:$stride,
    Tosa_IntArrayAttr3:$dilation,
    TypeAttrOf<Tosa_AccType>:$acc_type,
    DefaultValuedOptionalAttr<BoolAttr, "false">:$local_bound
  );

  let results = (outs
    Tosa_Tensor5D:$output
  );

  list<Availability> availability = [
    Profile<[Tosa_PRO_INT, Tosa_PRO_FP]>,
    Extension<[Tosa_EXT_INT4, Tosa_EXT_INT16, Tosa_EXT_FP8E4M3, Tosa_EXT_FP8E5M2, Tosa_EXT_BF16]>,
  ];

  let extraClassDeclaration = [{
    FailureOr<int64_t> getInputZeroPoint();
    FailureOr<int64_t> getWeightZeroPoint();
    LogicalResult verifyInputZeroPoint(int64_t zp);
    LogicalResult verifyWeightZeroPoint(int64_t zp);
  }];

  let builders = [Tosa_ConvOpQuantInfoBuilder];
  let hasVerifier = 1;
}

//===----------------------------------------------------------------------===//
// Operator: depthwise_conv2d
//===----------------------------------------------------------------------===//
def Tosa_DepthwiseConv2DOp : Tosa_ConvOp<"depthwise_conv2d"> {
<<<<<<< HEAD
  let summary = "Depthwise 2D Convolution operator";
=======
  let summary = "Depthwise 2D Convolution operator.";
>>>>>>> 5eee2751

  let description = [{
    Performs 2D convolutions separately over each channel of the given tensor
    input, using the weight tensor. Implementations may choose to skip
    calculation of multiplies in the padding area.
  }];

  let arguments = (ins
    Tosa_Tensor4D:$input,
    TosaTensorRankOf<[Tosa_Weight], [4]>:$weight,
    Tosa_Tensor1D:$bias,
    Tosa_ScalarIntOrFloatTensor:$input_zp,
    Tosa_ScalarIntOrFloatTensor:$weight_zp,

    Tosa_IntArrayAttr4:$pad,
    Tosa_IntArrayAttr2:$stride,
    Tosa_IntArrayAttr2:$dilation,
    TypeAttrOf<Tosa_AccType>:$acc_type,
    DefaultValuedOptionalAttr<BoolAttr, "false">:$local_bound
  );

  let results = (outs
    Tosa_Tensor4D:$output
  );

  list<Availability> availability = [
    Profile<[Tosa_PRO_INT, Tosa_PRO_FP]>,
    Extension<[Tosa_EXT_INT4, Tosa_EXT_INT16, Tosa_EXT_FP8E4M3, Tosa_EXT_FP8E5M2, Tosa_EXT_BF16]>,
  ];

  let extraClassDeclaration = [{
    FailureOr<int64_t> getInputZeroPoint();
    FailureOr<int64_t> getWeightZeroPoint();
    LogicalResult verifyInputZeroPoint(int64_t zp);
    LogicalResult verifyWeightZeroPoint(int64_t zp);
  }];

  let builders = [Tosa_ConvOpQuantInfoBuilder];
  let hasVerifier = 1;
}

//===----------------------------------------------------------------------===//
// Operator: fft2d
//===----------------------------------------------------------------------===//
def Tosa_FFT2dOp : Tosa_InferShapedTypeOp<"fft2d", [
    SameOperandsAndResultElementType,
    SameOperandsAndResultShape,
    ResultsAreFloatLike]> {
  let summary = "Performs FFT2D operation on the input.";

  let description = [{
    Performs a batched complex 2D Fast Fourier Transform over the input. The
    complex input values are constructed from the corresponding values in the
    input_real and input_imag tensors. The resulting values in the output are
    split into the output_real and output_imag tensors. No normalization is
    applied on either the forward or inverse versions of the operation.

    Example:

    ```mlir
     %out_real, %out_imag = tosa.fft2d %in_real, %in_imag : (tensor<8x9xf32>, tensor<8x9xf32>) -> (tensor<8x9xf32>, tensor<8x9xf32>)
    ```
  }];

  let arguments = (ins
    Tosa_Tensor3D:$input_real,
    Tosa_Tensor3D:$input_imag,

    BoolAttr:$inverse,
    DefaultValuedOptionalAttr<BoolAttr, "false">:$local_bound
  );

  let results = (outs
    Tosa_Tensor3D:$output_real,
    Tosa_Tensor3D:$output_imag
  );

  list<Availability> availability = [
    Profile<[]>,
    Extension<[Tosa_EXT_FFT]>,
  ];

  let assemblyFormat = [{
    $input_real `,` $input_imag attr-dict `:` `(` type($input_real) `,`
    type($input_imag) `)` `->` `(` type($output_real) `,` type($output_imag) `)`
  }];

  let hasVerifier = 1;
}

//===----------------------------------------------------------------------===//
// Operator: matmul
//===----------------------------------------------------------------------===//
def Tosa_MatMulOp : Tosa_InferShapedTypeOp<"matmul"> {
<<<<<<< HEAD
  let summary = "Matrix multiplication";
=======
  let summary = "Matrix multiplication operator.";
>>>>>>> 5eee2751

  let description = [{
    Performs two dimensional matrix multiplications.
  }];

  let arguments = (ins
    Tosa_Tensor3D:$a,
    Tosa_Tensor3D:$b,
    Tosa_ScalarIntOrFloatTensor:$a_zp,
    Tosa_ScalarIntOrFloatTensor:$b_zp
  );

  let results = (outs
    Tosa_Tensor3D:$output
  );

  list<Availability> availability = [
    Profile<[Tosa_PRO_INT, Tosa_PRO_FP]>,
    Extension<[Tosa_EXT_INT16, Tosa_EXT_FP8E4M3, Tosa_EXT_FP8E5M2, Tosa_EXT_BF16]>,
  ];

  let extraClassDeclaration = [{
    FailureOr<int64_t> getAZeroPoint();
    FailureOr<int64_t> getBZeroPoint();
    LogicalResult verifyAZeroPoint(int64_t zp);
    LogicalResult verifyBZeroPoint(int64_t zp);
  }];

  let builders = [Tosa_MatMulOpQuantInfoBuilder];
  let hasVerifier = 1;
}

//===----------------------------------------------------------------------===//
// Operator: max_pool2d
//===----------------------------------------------------------------------===//
def Tosa_MaxPool2dOp : Tosa_InferShapedTypeOp<"max_pool2d"> {
  let summary = "Performs max pooling on the input.";

  let description = [{
    This performs a max pooling over the given input tensor. A sliding window of
    size given by <kernel size> is passed over the input tensor, with the
    maximum value being placed in the
    output tensor.
  }];

  let arguments = (ins
    Tosa_Tensor4D:$input,

    Tosa_IntArrayAttr2:$kernel,
    Tosa_IntArrayAttr2:$stride,
    Tosa_IntArrayAttr4:$pad,
    DefaultValuedAttr<Tosa_NanPropagationAttr, "\"PROPAGATE\"">:$nan_mode
  );

  let results = (outs
    Tosa_Tensor4D:$output
  );

  list<Availability> availability = [
    Profile<[Tosa_PRO_INT, Tosa_PRO_FP]>,
    Extension<[Tosa_EXT_INT16, Tosa_EXT_FP8E4M3, Tosa_EXT_FP8E5M2, Tosa_EXT_BF16]>,
  ];

  let hasCanonicalizer = 1;
  let hasVerifier = 1;
}

//===----------------------------------------------------------------------===//
// Operator: rfft2d
//===----------------------------------------------------------------------===//
def Tosa_RFFT2dOp : Tosa_InferShapedTypeOp<"rfft2d", [
    SameOperandsAndResultElementType,
    ResultsAreFloatLike]> {
  let summary = "Performs RFFT2D operation on the input.";

  let description = [{
    Performs a batched 2D real-valued Fast Fourier Transform over the input where
    the input tensor consists of real values producing complex valued output. The
    complex output values will be split into the output_real and output_imag
    tensor arguments. RFFT2D takes advantage of Hermitian symmetry to only
    calculate the first half of the final output axis. Implementations may choose
    to skip calculation of the imaginary values at (0,0), (0,W/2), (H/2,0), and
    (H/2, W/2). If the calculation is skipped, the result at that location must be
    zero.

    Example:

    ```mlir
     %real, %imag = tosa.rfft2d %in : (tensor<8x16xf32>) -> (tensor<8x9xf32>, tensor<8x9xf32>)
    ```
  }];

  let arguments = (ins
    Tosa_Tensor3D:$input_real,
    DefaultValuedOptionalAttr<BoolAttr, "false">:$local_bound
  );

  let results = (outs
    Tosa_Tensor3D:$output_real,
    Tosa_Tensor3D:$output_imag
  );

  list<Availability> availability = [
    Profile<[]>,
    Extension<[Tosa_EXT_FFT]>,
  ];

  let assemblyFormat = [{
    $input_real attr-dict `:` `(` type($input_real) `)` `->` `(` type($output_real) `,` type($output_imag) `)`
  }];

  let hasVerifier = 1;
}

//===----------------------------------------------------------------------===//
// Operator: transpose_conv2d
//===----------------------------------------------------------------------===//
def Tosa_TransposeConv2DOp : Tosa_ConvOp<"transpose_conv2d"> {
  let summary = "Transpose 2D Convolution operator.";

  let description = [{
    Performs a 2D transposed convolution over the given tensor input, using the
    weights tensor. Implementations may choose to skip calculation of multiplies
    by zero at fractional input positions.
  }];

  let arguments = (ins
    Tosa_Tensor4D:$input,
    TosaTensorRankOf<[Tosa_Weight], [4]>:$weight,
    Tosa_Tensor1D:$bias,
    Tosa_ScalarIntOrFloatTensor:$input_zp,
    Tosa_ScalarIntOrFloatTensor:$weight_zp,

    Tosa_IntArrayAttr4:$out_pad,
    Tosa_IntArrayAttr2:$stride,
    TypeAttrOf<Tosa_AccType>:$acc_type,
    DefaultValuedOptionalAttr<BoolAttr, "false">:$local_bound
  );

  let results = (outs
    Tosa_Tensor4D:$output
  );

  list<Availability> availability = [
    Profile<[Tosa_PRO_INT, Tosa_PRO_FP]>,
    Extension<[Tosa_EXT_INT4, Tosa_EXT_INT16, Tosa_EXT_FP8E4M3, Tosa_EXT_FP8E5M2, Tosa_EXT_BF16]>,
  ];

  let extraClassDeclaration = [{
    FailureOr<int64_t> getInputZeroPoint();
    FailureOr<int64_t> getWeightZeroPoint();
    LogicalResult verifyInputZeroPoint(int64_t zp);
    LogicalResult verifyWeightZeroPoint(int64_t zp);
  }];

  let builders = [Tosa_TransConvOpQuantInfoBuilder];
  let hasVerifier = 1;
}

//===----------------------------------------------------------------------===//
// Operator Class: Activation Functions.
//===----------------------------------------------------------------------===//

//===----------------------------------------------------------------------===//
// Operator: clamp
//===----------------------------------------------------------------------===//
def Tosa_ClampOp : Tosa_ElementwiseUnaryOp<"clamp"> {
  let summary = "Computes clamp(features, min, max).";

  let description = [{
    Clamp to an arbitrary minimum and maximum value.
    Maximum and minimum values are specified as values in the range of the
    input type.
    No zero point subtraction is done to the values, thus to clamp to the zero
    point value, the zero point itself should be supplied as the minimum value.
  }];

  let arguments = (ins
    Tosa_Tensor:$input,
    Tosa_IntOrFloatAttr:$min_val,
    Tosa_IntOrFloatAttr:$max_val,
    DefaultValuedAttr<Tosa_NanPropagationAttr, "\"PROPAGATE\"">:$nan_mode
  );

  let results = (outs
    Tosa_Tensor:$output
  );

  list<Availability> availability = [
    Profile<[Tosa_PRO_INT, Tosa_PRO_FP]>,
    Extension<[Tosa_EXT_INT16, Tosa_EXT_BF16]>,
  ];

  let hasCanonicalizer = 1;
  let hasVerifier = 1;
}

//===----------------------------------------------------------------------===//
// Operator: sigmoid
//===----------------------------------------------------------------------===//
def Tosa_SigmoidOp : Tosa_ElementwiseUnaryOp<"sigmoid"> {
  let summary = "Computes elementwise sigmoid of input.";

  let description = [{
    Applies the sigmoid logistic function to each element of the input tensor:
    $ sigmoid(x) = \frac{1}{1 + e^{-x}} $.

    For quantized integer data types, the TABLE operator should be used instead.
    Each implementation may choose an appropriate TABLE given the scale and zero
    point of the input data. Eight or sixteen bit precision tables may be used
    based on the input tensor to the sigmoid function. The sigmoid table has 513
    entries each of 16-bit precision and covering the input range -16.0 to +16.0
    in steps of 1/16.
  }];

  let arguments = (ins
    Tosa_Tensor:$input
  );

  let results = (outs
    Tosa_Tensor:$output
  );

  list<Availability> availability = [
    Profile<[Tosa_PRO_FP]>,
    Extension<[Tosa_EXT_BF16]>,
  ];
}

//===----------------------------------------------------------------------===//
// Operator: tanh
//===----------------------------------------------------------------------===//
def Tosa_TanhOp : Tosa_ElementwiseUnaryOp<"tanh"> {
  let summary = "Computes elementwise hyperbolic tangent of input.";

  let description = [{
    Parameterized hyperbolic tangent: $ tanh(x) = \frac{1 - e^{-2x}}{1 + e^{-2x}} $.

    For quantized integer data types, the TABLE operator should be used instead.
    Each implementation may choose an appropriate TABLE given the scale and zero
    point of the input data. Eight or sixteen bit precision tables may be used
<<<<<<< HEAD
    based on the input tensor to the tanh function. The tanh_table has 513
    entries each of 16-bit precision and covering the input range -8.0 to +8.0
    in steps of 1/32.
=======
    based on the input tensor to the tanh function.
>>>>>>> 5eee2751
  }];

  let arguments = (ins
    Tosa_Tensor:$input
  );

  let results = (outs
    Tosa_Tensor:$output
  );

  list<Availability> availability = [
    Profile<[Tosa_PRO_FP]>,
    Extension<[Tosa_EXT_BF16]>,
  ];
}

//===----------------------------------------------------------------------===//
// Operator: erf
//===----------------------------------------------------------------------===//
def Tosa_ErfOp : Tosa_ElementwiseUnaryOp<"erf"> {
  let summary = "Computes gauss error function of input.";

  let description = [{
    Gauss error function: $ erf(x) = \frac{2}{\sqrt{\pi}} \int_{0}^{x} e^{-t^2} dt $
    For quantized integer data types, the TABLE operator should be used instead
    with the following definition. The ERF table has 513 entries each of
    16-bit precision and covering the input range -4.0 to +4.0 in steps of 1/64.
  }];

  let arguments = (ins
    Tosa_Tensor:$input
  );

  let results = (outs
    Tosa_Tensor:$output
  );

  list<Availability> availability = [
    Profile<[Tosa_PRO_FP]>,
    Extension<[Tosa_EXT_BF16]>,
  ];

  let assemblyFormat = "operands attr-dict `:` functional-type(operands, results)";
}

//===----------------------------------------------------------------------===//
<<<<<<< HEAD
// Operator Class: Elementwise unary/binary/ternary operators.
// Operator Subclass: Elementwise binary ops.
=======
// Operator Class: Elementwise Binary Operators.
>>>>>>> 5eee2751
//===----------------------------------------------------------------------===//

//===----------------------------------------------------------------------===//
// Operator: add
//===----------------------------------------------------------------------===//
def Tosa_AddOp : Tosa_ElementwiseOp<"add", [
    Commutative,
    SameOperandsAndResultElementType]> {
<<<<<<< HEAD
  let summary = "Elementwise addition operator";
=======
  let summary = "Elementwise addition operator.";
>>>>>>> 5eee2751

  let description = [{
    Elementwise addition of input1 and input2. Axis of size 1 will be broadcast,
    as necessary. Rank of input tensors must match.

    Example:

    ```mlir
    // Elementwise addition.
    %out = tosa.add %in1, %in2 : tensor<12x6xf32>, tensor<12x6xf32> -> tensor<12x6xf32>

    // Elementwise addition with broadcasting.
    %out = tosa.add %in1, %in2 : tensor<12x6xsi32>, tensor<1x1xsi32> -> tensor<12x6xsi32>
    ```
  }];

  let arguments = (ins
    Tosa_Tensor:$input1,
    Tosa_Tensor:$input2
  );

  let results = (outs
    Tosa_Tensor:$output
  );

  list<Availability> availability = [
    Profile<[Tosa_PRO_INT, Tosa_PRO_FP]>,
    Extension<[Tosa_EXT_BF16]>,
  ];

  let hasFolder = 1;
}

//===----------------------------------------------------------------------===//
// Operator: arithmetic_right_shift
//===----------------------------------------------------------------------===//
def Tosa_ArithmeticRightShiftOp : Tosa_ElementwiseOp<"arithmetic_right_shift",
    [SameOperandsAndResultElementType]> {
<<<<<<< HEAD
  let summary = "Elementwise Arithmetic Right Shift";
=======
  let summary = "Elementwise Arithmetic Right Shift.";
>>>>>>> 5eee2751

  let description = [{
    Elementwise arithmetic right shift of input1 by the amount specified in
    input2. Axis of size 1 will be broadcast, as necessary. Rank of input tensors
    must match.
  }];

  let arguments = (ins
    Tosa_Tensor:$input1,
    Tosa_Tensor:$input2,
    BoolAttr:$round
  );

  let results = (outs
    Tosa_Tensor:$output
  );

  list<Availability> availability = [
    Profile<[Tosa_PRO_INT]>,
    Extension<[]>,
  ];
}

//===----------------------------------------------------------------------===//
// Operator: bitwise_and
//===----------------------------------------------------------------------===//
def Tosa_BitwiseAndOp : Tosa_ElementwiseOp<"bitwise_and", [
    Commutative,
    SameOperandsAndResultElementType]> {
<<<<<<< HEAD
  let summary = "Bitwise AND operator";
=======
  let summary = "Bitwise AND operator.";
>>>>>>> 5eee2751

  let description = [{
    Elementwise bitwise AND of input1 and input2. Axis of size 1
    will be broadcast as necessary. Rank of input tensors must match.
  }];

  let arguments = (ins
    Tosa_Tensor:$input1,
    Tosa_Tensor:$input2
  );

  let results = (outs
    Tosa_Tensor:$output
  );

  list<Availability> availability = [
    Profile<[Tosa_PRO_INT]>,
    Extension<[]>,
  ];
}

//===----------------------------------------------------------------------===//
// Operator: bitwise_or
//===----------------------------------------------------------------------===//
def Tosa_BitwiseOrOp : Tosa_ElementwiseOp<"bitwise_or", [
    Commutative,
    SameOperandsAndResultElementType]> {
<<<<<<< HEAD
  let summary = "Bitwise OR operator";
=======
  let summary = "Bitwise OR operator.";
>>>>>>> 5eee2751

  let description = [{
    Elementwise bitwise OR of input1 and input2. Axis of size 1 will be
    broadcast as necessary. Rank of input tensors must match.
  }];

  let arguments = (ins
    Tosa_Tensor:$input1,
    Tosa_Tensor:$input2
  );

  let results = (outs
    Tosa_Tensor:$output
  );

  list<Availability> availability = [
    Profile<[Tosa_PRO_INT]>,
    Extension<[]>,
  ];
}

//===----------------------------------------------------------------------===//
// Operator: bitwise_xor
//===----------------------------------------------------------------------===//
def Tosa_BitwiseXorOp : Tosa_ElementwiseOp<"bitwise_xor", [
    Commutative,
    SameOperandsAndResultElementType]> {
<<<<<<< HEAD
  let summary = "Bitwise XOR operator";
=======
  let summary = "Bitwise XOR operator.";
>>>>>>> 5eee2751

  let description = [{
    Elementwise bitwise XOR of input1 and input2. Axis of size 1 will be
    broadcast as necessary. Rank of input tensors must match.
  }];

  let arguments = (ins
    Tosa_Tensor:$input1,
    Tosa_Tensor:$input2
  );

  let results = (outs
    Tosa_Tensor:$output
  );

  list<Availability> availability = [
    Profile<[Tosa_PRO_INT]>,
    Extension<[]>,
  ];
}

//===----------------------------------------------------------------------===//
// Operator: int_div
//===----------------------------------------------------------------------===//
def Tosa_IntDivOp : Tosa_ElementwiseOp<"int_div", [SameOperandsAndResultElementType]> {
<<<<<<< HEAD
  let summary = "Integer divide operator";

  let description = [{
    Elementwise integer divide operator of input1 by input2. The result of the divide
    is truncated towards zero. Expected use is for operations on non-scaled integers.
    Floating point divide should use RECIPROCAL and MUL. Quantized integer divide
    should use TABLE (for 1/x) and MUL.
=======
  let summary = "Integer divide operator.";

  let description = [{
    Elementwise integer divide of input1 by input2. Axis of size 1 will be 
    broadcast as necessary. Rank of input tensors must match. The result of the 
    divide is truncated towards zero. Expected use is for operations on 
    non-scaled integers. Floating point divide should use RECIPROCAL and MUL. 
    Quantized integer divide should use TABLE (for 1/x) and MUL.
>>>>>>> 5eee2751
  }];

  let arguments = (ins
    Tosa_Int32Tensor:$input1,
    Tosa_Int32Tensor:$input2
  );

  let results = (outs
    Tosa_Int32Tensor:$output
  );

  list<Availability> availability = [
    Profile<[Tosa_PRO_INT, Tosa_PRO_FP]>,
    Extension<[]>,
  ];

  let hasFolder = 1;
}

//===----------------------------------------------------------------------===//
// Operator: logical_and
//===----------------------------------------------------------------------===//
def Tosa_LogicalAndOp : Tosa_ElementwiseOp<"logical_and", [
    Commutative,
    SameOperandsAndResultElementType]> {
<<<<<<< HEAD
  let summary = "Returns the truth value of x AND y element-wise.";
=======
  let summary = "Returns the truth value of input1 AND input2 element-wise.";
>>>>>>> 5eee2751

  let description = [{
    Elementwise logical AND of input1 and input2. Axis of size 1 will be
    broadcast, as necessary. Rank of input tensors must match.
  }];

  let arguments = (ins
    Tosa_I1Tensor:$input1,
    Tosa_I1Tensor:$input2
  );

  let results = (outs
    Tosa_I1Tensor:$output
  );

  list<Availability> availability = [
<<<<<<< HEAD
    Profile<[Tosa_PRO_INT]>,
=======
    Profile<[Tosa_PRO_INT, Tosa_PRO_FP]>,
>>>>>>> 5eee2751
    Extension<[]>,
  ];
}

//===----------------------------------------------------------------------===//
// Operator: logical_left_shift
//===----------------------------------------------------------------------===//
def Tosa_LogicalLeftShiftOp : Tosa_ElementwiseOp<"logical_left_shift",
    [SameOperandsAndResultElementType]> {
<<<<<<< HEAD
  let summary = "Elementwise Logical Left Shift";

  let description = [{
    Elementwise left shift of input1 and input2. Axis of size 1 will be
    broadcast, as necessary. Rank of input tensors must match.
=======
  let summary = "Elementwise Logical Left Shift.";

  let description = [{
    Elementwise logical left-shift of input1 by the amount specified in input2.
    Axis of size 1 will be broadcast, as necessary.
    Rank of input tensors must match.
>>>>>>> 5eee2751
  }];

  let arguments = (ins
    Tosa_Tensor:$input1,
    Tosa_Tensor:$input2
  );

  let results = (outs
    Tosa_Tensor:$output
  );

  list<Availability> availability = [
<<<<<<< HEAD
    Profile<[Tosa_PRO_INT]>,
=======
    Profile<[Tosa_PRO_INT, Tosa_PRO_FP]>,
>>>>>>> 5eee2751
    Extension<[]>,
  ];
}

//===----------------------------------------------------------------------===//
// Operator: logical_right_shift
//===----------------------------------------------------------------------===//
def Tosa_LogicalRightShiftOp : Tosa_ElementwiseOp<"logical_right_shift",
    [SameOperandsAndResultElementType]> {
<<<<<<< HEAD
  let summary = "Elementwise Logical Right Shift";
=======
  let summary = "Elementwise Logical Right Shift.";
>>>>>>> 5eee2751

  let description = [{
    Elementwise logical right shift of input1 by the amount specified in input2.
    Axis of size 1 will be broadcast, as necessary. Rank of input tensors must
    match.
  }];

  let arguments = (ins
    Tosa_Tensor:$input1,
    Tosa_Tensor:$input2
  );

  let results = (outs
    Tosa_Tensor:$output
  );

  list<Availability> availability = [
<<<<<<< HEAD
    Profile<[Tosa_PRO_INT]>,
=======
    Profile<[Tosa_PRO_INT, Tosa_PRO_FP]>,
>>>>>>> 5eee2751
    Extension<[]>,
  ];
}

//===----------------------------------------------------------------------===//
// Operator: logical_or
//===----------------------------------------------------------------------===//
def Tosa_LogicalOrOp : Tosa_ElementwiseOp<"logical_or", [
    Commutative,
    SameOperandsAndResultElementType]> {
  let summary = "Returns the truth value of x OR y element-wise.";

  let description = [{
    Elementwise logical OR of input1 and input2. Axis of size 1 will be
    broadcast as necessary. Rank of input tensors must match.
  }];

  let arguments = (ins
    Tosa_I1Tensor:$input1,
    Tosa_I1Tensor:$input2
  );

  let results = (outs
    Tosa_I1Tensor:$output
  );

  list<Availability> availability = [
<<<<<<< HEAD
    Profile<[Tosa_PRO_INT]>,
=======
    Profile<[Tosa_PRO_INT, Tosa_PRO_FP]>,
>>>>>>> 5eee2751
    Extension<[]>,
  ];
}

//===----------------------------------------------------------------------===//
// Operator: logical_xor
//===----------------------------------------------------------------------===//
def Tosa_LogicalXorOp : Tosa_ElementwiseOp<"logical_xor", [
    Commutative,
    SameOperandsAndResultElementType]> {
<<<<<<< HEAD
  let summary = "Returns the truth value of x XOR y element-wise.";
=======
  let summary = "Returns the truth value of input1 XOR input2 element-wise.";
>>>>>>> 5eee2751

  let description = [{
    Elementwise logical XOR of input1 and input2. Axis of size 1 will be
    broadcast as necessary. Rank of input tensors must match.
  }];

  let arguments = (ins
    Tosa_I1Tensor:$input1,
    Tosa_I1Tensor:$input2
  );

  let results = (outs
    Tosa_I1Tensor:$output
  );

  list<Availability> availability = [
<<<<<<< HEAD
    Profile<[Tosa_PRO_INT]>,
=======
    Profile<[Tosa_PRO_INT, Tosa_PRO_FP]>,
>>>>>>> 5eee2751
    Extension<[]>,
  ];
}

//===----------------------------------------------------------------------===//
// Operator: maximum
//===----------------------------------------------------------------------===//
def Tosa_MaximumOp : Tosa_ElementwiseOp<"maximum", [
    Commutative,
    SameOperandsAndResultElementType]> {
<<<<<<< HEAD
  let summary = "Elementwise Maximum";
=======
  let summary = "Elementwise Maximum.";
>>>>>>> 5eee2751

  let description = [{
    Elementwise max of input1 and input2. Axis of size 1 will be broadcast, as
    necessary. Rank of input tensors must match.
  }];

  let arguments = (ins
    Tosa_Tensor:$input1,
    Tosa_Tensor:$input2,
    DefaultValuedAttr<Tosa_NanPropagationAttr, "\"PROPAGATE\"">:$nan_mode
  );

  let results = (outs
    Tosa_Tensor:$output
  );

  list<Availability> availability = [
    Profile<[Tosa_PRO_INT, Tosa_PRO_FP]>,
    Extension<[Tosa_EXT_BF16]>,
  ];
}

//===----------------------------------------------------------------------===//
// Operator: minimum
//===----------------------------------------------------------------------===//
def Tosa_MinimumOp : Tosa_ElementwiseOp<"minimum", [
    Commutative,
    SameOperandsAndResultElementType]> {
<<<<<<< HEAD
  let summary = "Elementwise Minimum";
=======
  let summary = "Elementwise Minimum.";
>>>>>>> 5eee2751

  let description = [{
    Elementwise minimum of input1 and input2. Axis of size 1
    will be broadcast, as necessary. Rank of input tensors must match.
  }];

  let arguments = (ins
    Tosa_Tensor:$input1,
    Tosa_Tensor:$input2,
    DefaultValuedAttr<Tosa_NanPropagationAttr, "\"PROPAGATE\"">:$nan_mode
  );

  let results = (outs
    Tosa_Tensor:$output
  );

  list<Availability> availability = [
    Profile<[Tosa_PRO_INT, Tosa_PRO_FP]>,
    Extension<[Tosa_EXT_BF16]>,
  ];
}

def MulOperandsAndResultElementType :
  NativeOpTrait<"MulOperandsAndResultElementType"> {
  let cppNamespace = "mlir::OpTrait::tosa";
}

//===----------------------------------------------------------------------===//
// Operator: mul
//===----------------------------------------------------------------------===//
def Tosa_MulOp : Tosa_Op<"mul", [
    DeclareOpInterfaceMethods<InferShapedTypeOpInterface,
                              ["inferReturnTypeComponents"]>,
    Commutative,
    Pure]> {
<<<<<<< HEAD
  let summary = "Multiplication operator";
=======
  let summary = "Multiplication operator.";
>>>>>>> 5eee2751

  let description = [{
    Elementwise multiplication (Hadamard product) of input1 and input2.
    Axis of size 1 will be broadcast, as necessary. Rank of input tensors must
    match.
  }];

  let arguments = (ins
    Tosa_Tensor:$input1,
    Tosa_Tensor:$input2,
    // Apply right shift on i32_t input data only
    Tosa_ScalarInt8Tensor:$shift
  );

  let results = (outs
    Tosa_Tensor:$output
  );

  list<Availability> availability = [
    Profile<[Tosa_PRO_INT, Tosa_PRO_FP]>,
    Extension<[Tosa_EXT_BF16]>,
  ];

  let hasFolder = 1;
  let hasVerifier = 1;

  let assemblyFormat =
      "operands attr-dict `:` functional-type(operands, results)";
}

//===----------------------------------------------------------------------===//
// Operator: pow
//===----------------------------------------------------------------------===//
def Tosa_PowOp : Tosa_ElementwiseOp<"pow", [SameOperandsAndResultElementType]> {
  let summary = "Computes the power of one value to another.";

  let description = [{
<<<<<<< HEAD
    Elementwise input1 raised to the power of input2.
=======
    Elementwise input1 value raised to the power of input2.
>>>>>>> 5eee2751
    Axis of size 1 will be broadcast, as necessary. Rank of input tensors must
    match.
  }];

  let arguments = (ins
    Tosa_Tensor:$input1,
    Tosa_Tensor:$input2
  );

  let results = (outs
    Tosa_Tensor:$output
  );

  list<Availability> availability = [
    Profile<[Tosa_PRO_FP]>,
    Extension<[Tosa_EXT_BF16]>,
  ];
}

//===----------------------------------------------------------------------===//
// Operator: sub
//===----------------------------------------------------------------------===//
def Tosa_SubOp : Tosa_ElementwiseOp<"sub", [SameOperandsAndResultElementType]> {
<<<<<<< HEAD
  let summary = "Elementwise subtraction operator";
=======
  let summary = "Elementwise subtraction operator.";
>>>>>>> 5eee2751

  let description = [{
    Elementwise subtraction of input1 and input2. Axis of size 1 will be
    broadcast as necessary. Rank of input tensors must match.
  }];

  let arguments = (ins
    Tosa_Tensor:$input1,
    Tosa_Tensor:$input2
  );

  let results = (outs
    Tosa_Tensor:$output
  );

  list<Availability> availability = [
    Profile<[Tosa_PRO_INT, Tosa_PRO_FP]>,
    Extension<[Tosa_EXT_BF16]>,
  ];

  let hasFolder = 1;
}

//===----------------------------------------------------------------------===//
// Operator: table
//===----------------------------------------------------------------------===//
def Tosa_TableOp : Tosa_InferShapedTypeOp<"table"> {
  let summary = "Table lookup operator.";

  let description = [{
    Table lookup operation. For int8_t TABLE operation, perform a 256 entry
    table lookup returning an int8_t value. For int16_t tables, the int16_t
    input is treated as a fixed-point 9.7 value. The most significant 9 bits
    are used to index into the table. The fractional 7 bits are used to
    interpolate based on table[index] and table[index+1]. For int16_t inputs,
    the TABLE operator returns a 16.7 interpolated value in an int32_t. This
    value can then be input to the RESCALE operator to scale to the required
    output data type. Note that int16_t table has 513 values to handle
    table[index+1] when index=511.

    An int16_t to int16_t table lookup can be constructed in TOSA as follows:
    * Use the TABLE operator to produce a fixed point 16.7 interpolated result
    * Use RESCALE (in_t=int32_t, out_t=int16_t, scale=1<<14, shift=21) to
      scale the output to int16_t range (or alternate scale as required)
  }];

  let arguments = (ins
    Tosa_Tensor: $input1,
    Tosa_Tensor1D: $table
  );

  let results = (outs
    Tosa_Tensor:$output
  );

  list<Availability> availability = [
    Profile<[Tosa_PRO_INT]>,
<<<<<<< HEAD
    Extension<[Tosa_EXT_BF16]>,
=======
    Extension<[Tosa_EXT_INT16]>,
>>>>>>> 5eee2751
  ];

  let assemblyFormat = [{
    $input1 `,` $table attr-dict `:` `(` type($input1) `,` type($table) `)` `->` type($output)
  }];

  let hasVerifier = 1;
}

//===----------------------------------------------------------------------===//
<<<<<<< HEAD
// Operator Class: Elementwise unary/binary/ternary operators.
// Operator Subclass: Elementwise unary ops.
=======
// Operator Class: Elementwise Unary Operators.
>>>>>>> 5eee2751
//===----------------------------------------------------------------------===//

//===----------------------------------------------------------------------===//
// Operator: abs
//===----------------------------------------------------------------------===//
def Tosa_AbsOp : Tosa_ElementwiseUnaryOp<"abs"> {
  let summary = "Elementwise abs operator.";

  let description = [{
    Elementwise absolute value operation.

    Example:

    ```mlir
    %out = tosa.abs(%in) : (tensor<21x3xf32>) -> tensor<21x3xf32>
    ```
  }];

  let arguments = (ins
    Tosa_Tensor:$input1
  );

  let results = (outs
    Tosa_Tensor:$output
  );

  list<Availability> availability = [
    Profile<[Tosa_PRO_INT, Tosa_PRO_FP]>,
    Extension<[Tosa_EXT_BF16]>,
  ];

  let hasFolder = 1;
}

//===----------------------------------------------------------------------===//
// Operator: bitwise_not
//===----------------------------------------------------------------------===//
def Tosa_BitwiseNotOp : Tosa_ElementwiseUnaryOp<"bitwise_not"> {
  let summary = "Bitwise NOT operator.";

  let description = [{
    Elementwise bitwise NOT of input tensor.
  }];

  let arguments = (ins
    Tosa_Tensor:$input1
  );

  let results = (outs
    Tosa_Tensor:$output
  );

  list<Availability> availability = [
    Profile<[Tosa_PRO_INT]>,
    Extension<[]>,
  ];
}

//===----------------------------------------------------------------------===//
// Operator: ceil
//===----------------------------------------------------------------------===//
def Tosa_CeilOp : Tosa_ElementwiseUnaryOp<"ceil"> {
  let summary = "Elementwise ceil operator.";

  let description = [{
    Elementwise ceiling operation.
  }];

  let arguments = (ins
    Tosa_Tensor:$input1
  );

  let results = (outs
    Tosa_Tensor:$output
  );

  list<Availability> availability = [
    Profile<[Tosa_PRO_FP]>,
    Extension<[Tosa_EXT_BF16]>,
  ];
}

//===----------------------------------------------------------------------===//
// Operator: clz
//===----------------------------------------------------------------------===//
def Tosa_ClzOp : Tosa_ElementwiseUnaryOp<"clz"> {
  let summary = "Elementwise count leading zero operator.";

  let description = [{
    Elementwise count leading zeros operation.
  }];

  let arguments = (ins
    Tosa_Tensor:$input1
  );

  let results = (outs
    Tosa_Tensor:$output
  );

  list<Availability> availability = [
    Profile<[Tosa_PRO_INT]>,
    Extension<[]>,
  ];
}

//===----------------------------------------------------------------------===//
// Operator: cos
//===----------------------------------------------------------------------===//
def Tosa_CosOp : Tosa_ElementwiseUnaryOp<"cos"> {
  let summary = "Elementwise cos operator.";

  let description = [{
    Elementwise cosine operation for values given in radians.
  }];

  let arguments = (ins
    Tosa_FloatTensor:$input1
  );

  let results = (outs
    Tosa_FloatTensor:$output
  );

  list<Availability> availability = [
    Profile<[Tosa_PRO_FP]>,
    Extension<[Tosa_EXT_BF16]>,
  ];
}

//===----------------------------------------------------------------------===//
// Operator: exp
//===----------------------------------------------------------------------===//
def Tosa_ExpOp : Tosa_ElementwiseUnaryOp<"exp"> {
  let summary = "Elementwise exp operator.";

  let description = [{
    Elementwise e to the x operation
  }];

  let arguments = (ins
    Tosa_Tensor:$input1
  );

  let results = (outs
    Tosa_Tensor:$output
  );

  list<Availability> availability = [
    Profile<[Tosa_PRO_FP]>,
    Extension<[Tosa_EXT_BF16]>,
  ];

  let hasFolder = 1;
}

//===----------------------------------------------------------------------===//
// Operator: floor
//===----------------------------------------------------------------------===//
def Tosa_FloorOp : Tosa_ElementwiseUnaryOp<"floor"> {
  let summary = "Elementwise floor operator.";

  let description = [{
    Elementwise floor operation.
  }];

  let arguments = (ins
    Tosa_Tensor:$input1
  );

  let results = (outs
    Tosa_Tensor:$output
  );

  list<Availability> availability = [
    Profile<[Tosa_PRO_FP]>,
    Extension<[Tosa_EXT_BF16]>,
  ];
}

//===----------------------------------------------------------------------===//
// Operator: log
//===----------------------------------------------------------------------===//
def Tosa_LogOp : Tosa_ElementwiseUnaryOp<"log"> {
  let summary = "Elementwise log operator.";

  let description = [{
    Elementwise natural logarithm operation
  }];

  let arguments = (ins
    Tosa_Tensor:$input1
  );

  let results = (outs
    Tosa_Tensor:$output
  );

  list<Availability> availability = [
    Profile<[Tosa_PRO_FP]>,
    Extension<[Tosa_EXT_BF16]>,
  ];

  let hasFolder = 1;
}

//===----------------------------------------------------------------------===//
// Operator: logical_not
//===----------------------------------------------------------------------===//
def Tosa_LogicalNotOp : Tosa_ElementwiseUnaryOp<"logical_not"> {
  let summary = "Returns the truth value of NOT input1 element-wise.";

  let description = [{
    Elementwise logical NOT of input.
  }];

  let arguments = (ins
    Tosa_I1Tensor:$input1
  );

  let results = (outs
    Tosa_I1Tensor:$output
  );

  list<Availability> availability = [
    Profile<[Tosa_PRO_INT, Tosa_PRO_FP]>,
    Extension<[]>,
  ];
}

//===----------------------------------------------------------------------===//
// Operator: negate
//===----------------------------------------------------------------------===//
def Tosa_NegateOp : Tosa_InferShapedTypeOp<"negate", [
    TosaElementwiseOperator,
    Pure]> {
<<<<<<< HEAD
  let summary = "Elementwise negate op";
=======
  let summary = "Elementwise negate operator.";
>>>>>>> 5eee2751

  let description = [{
    Elementwise negation operation.
  }];

  let arguments = (ins
      Tosa_Tensor:$input1,
      Tosa_ScalarIntOrFloatTensor:$input1_zp,
      Tosa_ScalarIntOrFloatTensor:$output_zp
  );

  let results = (outs
    Tosa_Tensor:$output
  );

  list<Availability> availability = [
    Profile<[Tosa_PRO_INT, Tosa_PRO_FP]>,
    Extension<[Tosa_EXT_BF16]>,
  ];

  let builders = [Tosa_NegateOpQuantInfoBuilder];

  let extraClassDeclaration = [{
    FailureOr<int64_t> getInput1ZeroPoint();
    FailureOr<int64_t> getOutputZeroPoint();
    LogicalResult verifyInput1ZeroPoint(int64_t zp);
    LogicalResult verifyOutputZeroPoint(int64_t zp);
  }];

  let hasFolder = 1;
  let hasVerifier = 1;

  let assemblyFormat =
      "operands attr-dict `:` functional-type(operands, results)";
}

//===----------------------------------------------------------------------===//
// Operator: reciprocal
//===----------------------------------------------------------------------===//
def Tosa_ReciprocalOp : Tosa_ElementwiseUnaryOp<"reciprocal"> {
  let summary = "Elementwise reciprocal operator.";

  let description = [{
    Elementwise reciprocal operation. For integer operation, a TABLE should be
    used with the appropriate ranges.
  }];

  let arguments = (ins
    Tosa_Tensor:$input1
  );

  let results = (outs
    Tosa_Tensor:$output
  );

  list<Availability> availability = [
    Profile<[Tosa_PRO_FP]>,
    Extension<[Tosa_EXT_BF16]>,
  ];

  let extraClassDeclaration = [{
    /// Return the reciprocal result on the operand.
    static inline APFloat calcOneElement(const APFloat &operand) {
      APFloat recip = APFloat(operand.getSemantics(), 1);
      recip.divide(operand, APFloat::rmNearestTiesToEven);
      return recip;
    }
  }];

  let hasFolder = 1;
}

//===----------------------------------------------------------------------===//
// Operator: rsqrt
//===----------------------------------------------------------------------===//
def Tosa_RsqrtOp : Tosa_ElementwiseUnaryOp<"rsqrt"> {
  let summary = "Elementwise 1/sqrt operator.";

  let description = [{
    Elementwise reciprocal square root operation. For integer operation, a TABLE
    should be used with the appropriate ranges.
  }];

  let arguments = (ins
    Tosa_Tensor:$input1
  );

  let results = (outs
    Tosa_Tensor:$output
  );

  list<Availability> availability = [
    Profile<[Tosa_PRO_FP]>,
    Extension<[Tosa_EXT_BF16]>,
  ];
}

//===----------------------------------------------------------------------===//
// Operator: sin
//===----------------------------------------------------------------------===//
def Tosa_SinOp : Tosa_ElementwiseUnaryOp<"sin"> {
  let summary = "Elementwise sin operator.";

  let description = [{
    Elementwise sine operation for values given in radians.
  }];

  let arguments = (ins
    Tosa_FloatTensor:$input1
  );

  let results = (outs
    Tosa_FloatTensor:$output
  );

  list<Availability> availability = [
    Profile<[Tosa_PRO_FP]>,
    Extension<[Tosa_EXT_BF16]>,
  ];
}

//===----------------------------------------------------------------------===//
<<<<<<< HEAD
// Operator Class: Elementwise unary/binary/ternary operators.
// Operator Subclass: Elementwise ternary ops.
=======
// Operator Class: Elementwise Unary Operators.
>>>>>>> 5eee2751
//===----------------------------------------------------------------------===//

//===----------------------------------------------------------------------===//
// Operator: select
//===----------------------------------------------------------------------===//
def Tosa_SelectOp : Tosa_ElementwiseOp<"select"> {
<<<<<<< HEAD
  let summary = "Elementwise select operator";
=======
  let summary = "Elementwise select operator.";
>>>>>>> 5eee2751

  let description = [{
    Elementwise select of the output based on a condition.
  }];

  let arguments = (ins
    Tosa_I1Tensor:$input1,
    Tosa_Tensor:$input2,
    Tosa_Tensor:$input3
  );

  let results = (outs
    Tosa_Tensor:$output
  );

  list<Availability> availability = [
    Profile<[Tosa_PRO_INT, Tosa_PRO_FP]>,
    Extension<[Tosa_EXT_BF16]>,
  ];

  let hasCanonicalizeMethod = 1;
  let hasFolder = 1;
  let hasVerifier = 1;

  let assemblyFormat = [{
    operands attr-dict `:` `(` type($input1) `,` type($input2) `,` type($input3)
    `)` `->` type($output)
  }];
}

//===----------------------------------------------------------------------===//
<<<<<<< HEAD
// Operator Class: Logical Operations.
=======
// Operator Class: Comparison Operators.
>>>>>>> 5eee2751
//===----------------------------------------------------------------------===//

//===----------------------------------------------------------------------===//
// Operator: equal
//===----------------------------------------------------------------------===//
def Tosa_EqualOp : Tosa_ElementwiseOp<"equal", [
    InferTensorType,
    Commutative,
    SameOperandsElementType]> {
<<<<<<< HEAD
  let summary = "Returns the truth value of (x == y) element-wise.";
=======
  let summary = "Returns the truth value of (input1 == input2) element-wise.";
>>>>>>> 5eee2751

  let description = [{
     Elementwise comparison operation.
  }];

  let arguments = (ins
    Tosa_Tensor:$input1,
    Tosa_Tensor:$input2
  );

  let results = (outs
    Tosa_I1Tensor:$output
  );

  list<Availability> availability = [
    Profile<[Tosa_PRO_INT, Tosa_PRO_FP]>,
    Extension<[Tosa_EXT_BF16]>,
  ];

  let extraClassDeclaration = [{
    /// Returns when two result types are compatible for this op; method used by
    /// InferTypeOpInterface.
    static bool isCompatibleReturnTypes(TypeRange l, TypeRange r);
  }];

  let hasFolder = 1;
}

//===----------------------------------------------------------------------===//
// Operator: greater
//===----------------------------------------------------------------------===//
def Tosa_GreaterOp : Tosa_ElementwiseOp<"greater", [SameOperandsElementType]> {
<<<<<<< HEAD
  let summary = "Returns the truth value of (x > y) element-wise.";
=======
  let summary = "Returns the truth value of (input1 > input2) element-wise.";
>>>>>>> 5eee2751

  let description = [{
    Elementwise greater than comparison operation.
  }];

  let arguments = (ins
    Tosa_Tensor:$input1,
    Tosa_Tensor:$input2
  );

  let results = (outs
    Tosa_I1Tensor:$output
  );

  list<Availability> availability = [
    Profile<[Tosa_PRO_INT, Tosa_PRO_FP]>,
    Extension<[Tosa_EXT_BF16]>,
  ];

  let hasFolder = 1;
}

//===----------------------------------------------------------------------===//
// Operator: greater_equal
//===----------------------------------------------------------------------===//
def Tosa_GreaterEqualOp : Tosa_ElementwiseOp<"greater_equal",
    [SameOperandsElementType]> {
<<<<<<< HEAD
  let summary = "Returns the truth value of (x >= y) element-wise.";
=======
  let summary = "Returns the truth value of (input1 >= input2) element-wise.";
>>>>>>> 5eee2751

  let description = [{
    Elementwise comparison operation.
  }];

  let arguments = (ins
    Tosa_Tensor:$input1,
    Tosa_Tensor:$input2
  );

  let results = (outs
    Tosa_I1Tensor:$output
  );

  list<Availability> availability = [
    Profile<[Tosa_PRO_INT, Tosa_PRO_FP]>,
    Extension<[Tosa_EXT_BF16]>,
  ];

  let hasFolder = 1;
}

//===----------------------------------------------------------------------===//
<<<<<<< HEAD
// Operator Class: Reduction Ops.
=======
// Operator Class: Reduction Operators.
>>>>>>> 5eee2751
//===----------------------------------------------------------------------===//

//===----------------------------------------------------------------------===//
// Operator: reduce_all
//===----------------------------------------------------------------------===//
def Tosa_ReduceAllOp : Tosa_InferTensorTypeOp<"reduce_all"> {
  let summary = "Reduce All operator.";

  let description = [{
    Reduce a tensor along the given axis with a logical AND operation.
  }];

  let arguments = (ins
    Tosa_TensorAtLeast1D:$input,
    I32Attr:$axis
  );

  let results = (outs
    Tosa_TensorAtLeast1D:$output
  );

  list<Availability> availability = [
    Profile<[Tosa_PRO_INT, Tosa_PRO_FP]>,
    Extension<[]>,
  ];

  let hasFolder = 1;
  let hasVerifier = 1;

  let extraClassDeclaration = [{
    /// Returns true when two result types are compatible for this op;
    /// Method used by InferTypeOpInterface.
    static bool isCompatibleReturnTypes(TypeRange l, TypeRange r);

    /// Return the AND result between two integer operands
    static inline APInt calcOneElement(APInt leftOperand, APInt rightOperand) {
      return leftOperand & rightOperand;
    }
  }];
}

//===----------------------------------------------------------------------===//
// Operator: reduce_any
//===----------------------------------------------------------------------===//
def Tosa_ReduceAnyOp : Tosa_InferTensorTypeOp<"reduce_any"> {
  let summary = "Reduce Any operator.";

  let description = [{
    Reduce a tensor along the given axis with a logical OR operation.
  }];

  let arguments = (ins
    Tosa_TensorAtLeast1D:$input,
    I32Attr:$axis
  );

  let results = (outs
    Tosa_TensorAtLeast1D:$output
  );

  list<Availability> availability = [
    Profile<[Tosa_PRO_INT, Tosa_PRO_FP]>,
    Extension<[]>,
  ];

  let hasFolder = 1;
  let hasVerifier = 1;

  let extraClassDeclaration = [{
    /// Returns true when two result types are compatible for this op;
    /// Method used by InferTypeOpInterface.
    static bool isCompatibleReturnTypes(TypeRange l, TypeRange r);

    /// Return the OR result between two integer operands
    static inline APInt calcOneElement(APInt leftOperand, APInt rightOperand) {
      return leftOperand | rightOperand;
    }
  }];
}

//===----------------------------------------------------------------------===//
// Operator: reduce_max
//===----------------------------------------------------------------------===//
def Tosa_ReduceMaxOp : Tosa_InferTensorTypeOp<"reduce_max"> {
  let summary = "Reduce Max operator.";

  let description = [{
    Reduce a tensor along the given axis with a maximum operation.
  }];

  let arguments = (ins
    Tosa_TensorAtLeast1D:$input,
    I32Attr:$axis,
    DefaultValuedAttr<Tosa_NanPropagationAttr, "\"PROPAGATE\"">:$nan_mode
  );

  let results = (outs
    Tosa_TensorAtLeast1D:$output
  );

  list<Availability> availability = [
    Profile<[Tosa_PRO_INT, Tosa_PRO_FP]>,
    Extension<[Tosa_EXT_BF16]>,
  ];

  let hasFolder = 1;
  let hasVerifier = 1;

  let extraClassDeclaration = [{
    /// Returns true when two result types are compatible for this op;
    /// Method used by InferTypeOpInterface.
    static bool isCompatibleReturnTypes(TypeRange l, TypeRange r);

    /// Return the max of the two integer operands
    static inline APInt calcOneElement(APInt leftOperand, APInt rightOperand) {
      return (leftOperand.sge(rightOperand)) ? leftOperand : rightOperand;
    }
  }];
}

//===----------------------------------------------------------------------===//
// Operator: reduce_min
//===----------------------------------------------------------------------===//
def Tosa_ReduceMinOp : Tosa_InferTensorTypeOp<"reduce_min"> {
  let summary = "Reduce Min operator.";

  let description = [{
    Reduce a tensor along the given axis with a minimum operation.
  }];

  let arguments = (ins
    Tosa_TensorAtLeast1D:$input,
    I32Attr:$axis,
    DefaultValuedAttr<Tosa_NanPropagationAttr, "\"PROPAGATE\"">:$nan_mode
  );

  let results = (outs
    Tosa_TensorAtLeast1D:$output
  );

  list<Availability> availability = [
    Profile<[Tosa_PRO_INT, Tosa_PRO_FP]>,
    Extension<[Tosa_EXT_BF16]>,
  ];

  let hasFolder = 1;
  let hasVerifier = 1;

  let extraClassDeclaration = [{
    /// Returns true when two result types are compatible for this op;
    /// Method used by InferTypeOpInterface.
    static bool isCompatibleReturnTypes(TypeRange l, TypeRange r);

    /// Return the min of the two integer operands
    static inline APInt calcOneElement(APInt leftOperand, APInt rightOperand) {
      return (leftOperand.sle(rightOperand)) ? leftOperand : rightOperand;
    }
  }];
}

//===----------------------------------------------------------------------===//
// Operator: reduce_prod
//===----------------------------------------------------------------------===//
def Tosa_ReduceProductOp : Tosa_InferTensorTypeOp<"reduce_product"> {
<<<<<<< HEAD
  let summary = "Reduce Product operator";
=======
  let summary = "Reduce Product operator.";
>>>>>>> 5eee2751

  let description = [{
    Reduce a tensor along the given axis by computing the product of the axis.
  }];

  let arguments = (ins
    Tosa_TensorAtLeast1D:$input,
    I32Attr:$axis
  );

  let results = (outs
    Tosa_TensorAtLeast1D:$output
  );

  list<Availability> availability = [
    Profile<[Tosa_PRO_FP]>,
    Extension<[Tosa_EXT_BF16]>,
  ];

  let hasFolder = 1;
  let hasVerifier = 1;

  let extraClassDeclaration = [{
    /// Returns true when two result types are compatible for this op;
    /// Method used by InferTypeOpInterface.
    static bool isCompatibleReturnTypes(TypeRange l, TypeRange r);

    /// Return the prod of the two integer operands
    static inline APInt calcOneElement(APInt leftOperand, APInt rightOperand) {
      return leftOperand * rightOperand;
    }
  }];
}

//===----------------------------------------------------------------------===//
// Operator: reduce_sum
//===----------------------------------------------------------------------===//
def Tosa_ReduceSumOp : Tosa_InferTensorTypeOp<"reduce_sum"> {
  let summary = "Reduce Sum operator.";

  let description = [{
    Reduce a tensor along the given axis by computing the sum of the axis.
  }];

  let arguments = (ins
    Tosa_TensorAtLeast1D:$input,
    I32Attr:$axis
  );

  let results = (outs
    Tosa_TensorAtLeast1D:$output
  );

  list<Availability> availability = [
    Profile<[Tosa_PRO_INT, Tosa_PRO_FP]>,
    Extension<[Tosa_EXT_BF16]>,
  ];

  let hasFolder = 1;
  let hasVerifier = 1;

  let extraClassDeclaration = [{
    /// Returns true when two result types are compatible for this op;
    /// Method used by InferTypeOpInterface.
    static bool isCompatibleReturnTypes(TypeRange l, TypeRange r);

    /// Return the sum of the two integer operands
    static inline APInt calcOneElement(APInt leftOperand, APInt rightOperand) {
      return leftOperand + rightOperand;
    }
  }];
}

//===----------------------------------------------------------------------===//
<<<<<<< HEAD
// Operator Class: Data Layout / Memory Reinterpretation.
=======
// Operator Class: Data Layout.
>>>>>>> 5eee2751
//===----------------------------------------------------------------------===//

//===----------------------------------------------------------------------===//
// Operator: concat
//===----------------------------------------------------------------------===//
def Tosa_ConcatOp : Tosa_InferTensorTypeOp<"concat"> {
  let summary = "Concatenates tensors along one dimension.";

  let description = [{
    Concatenate a list of tensors along a given axis.
    No data conversion happens during a concat operation.
  }];

  let arguments = (ins
    Variadic<Tosa_TensorAtLeast1D>:$input1,
    I32Attr:$axis
  );

  let results = (outs
    Tosa_TensorAtLeast1D:$output
  );

  list<Availability> availability = [
    Profile<[Tosa_PRO_INT, Tosa_PRO_FP]>,
<<<<<<< HEAD
    Extension<[Tosa_EXT_FP8E4M3, Tosa_EXT_FP8E5M2, Tosa_EXT_BF16]>,
=======
    Extension<[Tosa_EXT_FP8E4M3, Tosa_EXT_FP8E5M2, Tosa_EXT_BF16, Tosa_EXT_INT16]>,
>>>>>>> 5eee2751
  ];

  let hasCanonicalizer = 1;
  let hasFolder = 1;
  let hasVerifier = 1;

  let extraClassDeclaration = [{
    /// Returns true when two result types are compatible for this op;
    /// Method used by InferTypeOpInterface.
    static bool isCompatibleReturnTypes(TypeRange l, TypeRange r);
  }];
}

//===----------------------------------------------------------------------===//
// Operator: pad
//===----------------------------------------------------------------------===//
def Tosa_PadOp : Tosa_InferShapedTypeOp<"pad"> {
  let summary = "Pads a tensor with value specified.";

  let description = [{
    Pads a tensor along the borders of each dimension with a supplied value.
    Returns a new tensor with the padding included. The pad_const value includes
    the zero point if the tensor uses a zero point.

    Example:

    ```mlir
    %pad_const = "tosa.const"() {values = dense<3.14> : tensor<1xf32>} : () -> tensor<1xf32>
    %padding = tosa.const_shape {values = dense<[1, 2, 3, 4]> : tensor<4xindex> } : () -> !tosa.shape<4>
    tosa.pad %arg0, %padding, %pad_const: (tensor<1x2xf32>, !tosa.shape<4>, tensor<1xf32>)  -> (tensor<4x9xf32>)
    ```

    Example 2:

    ```mlir
    %pad_const = "tosa.const"() {values = dense<3.14> : tensor<1xf32>} : () -> tensor<1xf32>
    %padding = tosa.const_shape {values = dense<[-1, 2, 3, 4]> : tensor<4xindex> } : () -> !tosa.shape<4>
    tosa.pad %arg0, %padding, %pad_const : (tensor<1x2xf32>, !tosa.shape<4>, tensor<1xf32>)  -> (tensor<?x9xf32>)
    ```
  }];

  let arguments = (ins
    Tosa_TensorAtLeast1D:$input1,
    Tosa_Shape:$padding,
    Tosa_ScalarTensor:$pad_const
  );

  let results = (outs
    Tosa_TensorAtLeast1D:$output
  );

  list<Availability> availability = [
    Profile<[Tosa_PRO_INT, Tosa_PRO_FP]>,
    Extension<[Tosa_EXT_FP8E4M3, Tosa_EXT_FP8E5M2, Tosa_EXT_BF16]>,
  ];

  let builders = [Tosa_PadOpQuantInfoBuilder];

  let hasFolder = 1;
  let hasVerifier = 1;
}

//===----------------------------------------------------------------------===//
// Operator: reshape
//===----------------------------------------------------------------------===//
def Tosa_ReshapeOp : Tosa_InferTensorTypeOp<"reshape"> {
  let summary = "Reshape operator.";

  let description = [{
    Returns a tensor with the same type/values as the input, with a new shape
    specified by the shape argument. Reshape may operate on tensors of any rank.
    No data conversion happens during a reshape operation.
  }];

  let hasFolder = 1;
  let hasVerifier = 1;

  let arguments = (ins
    Tosa_Tensor:$input1,
    Tosa_Shape:$shape
  );

  let results = (outs
    Tosa_RankedTensor:$output
  );

  list<Availability> availability = [
    Profile<[Tosa_PRO_INT, Tosa_PRO_FP]>,
    Extension<[Tosa_EXT_FP8E4M3, Tosa_EXT_FP8E5M2, Tosa_EXT_BF16]>,
  ];

  let extraClassDeclaration = [{
    /// Returns true when two result types are compatible for this op;
    /// Method used by InferTypeOpInterface.
    static bool isCompatibleReturnTypes(TypeRange l, TypeRange r);
  }];

  let assemblyFormat = "operands attr-dict `:` functional-type(operands, results)";
}

//===----------------------------------------------------------------------===//
// Operator: reverse
//===----------------------------------------------------------------------===//
def Tosa_ReverseOp: Tosa_Op<"reverse", [
    DeclareOpInterfaceMethods<InferShapedTypeOpInterface,
                              ["inferReturnTypeComponents"]>, Pure]> {
  let summary = "Reverse operator.";

  let description = [{
    Returns a tensor with the same type/values as the input, with the data
    reversed along the given axis. No data conversion happens during a reverse
    operation.
  }];

  let arguments = (ins
    Tosa_TensorAtLeast1D:$input1,
    I32Attr:$axis
  );

  let results = (outs
    Tosa_TensorAtLeast1D:$output
  );

  list<Availability> availability = [
    Profile<[Tosa_PRO_INT, Tosa_PRO_FP]>,
    Extension<[Tosa_EXT_FP8E4M3, Tosa_EXT_FP8E5M2, Tosa_EXT_BF16]>,
  ];

  let hasFolder = 1;
  let hasVerifier = 1;

  let assemblyFormat = "operands attr-dict `:` functional-type(operands, results)";
}

//===----------------------------------------------------------------------===//
// Operator: slice
//===----------------------------------------------------------------------===//
def Tosa_SliceOp : Tosa_InferShapedTypeOp<"slice"> {
  let summary = "Slice operator.";

  let description = [{
    Extracts a slice of input1, beginning at the start coordinates,
    and extending for size elements in each direction.
    No data conversion happens during a slice operation.
  }];

  let arguments = (ins
    Tosa_TensorAtLeast1D:$input1,
    Tosa_Shape:$start,
    Tosa_Shape:$size
  );

  let results = (outs
    Tosa_TensorAtLeast1D:$output
  );

  list<Availability> availability = [
    Profile<[Tosa_PRO_INT, Tosa_PRO_FP]>,
    Extension<[Tosa_EXT_FP8E4M3, Tosa_EXT_FP8E5M2, Tosa_EXT_BF16]>,
  ];

  let hasCanonicalizer = 1;
  let hasFolder = 1;
  let hasVerifier = 1;
}

//===----------------------------------------------------------------------===//
// Operator: tile
//===----------------------------------------------------------------------===//
def Tosa_TileOp : Tosa_InferShapedTypeOp<"tile"> {
  let summary = "Tile operator.";

  let description = [{
<<<<<<< HEAD
    Replicates input1 multiplies times along each dimension.
=======
    Replicates input1 multiples times along each dimension.
>>>>>>> 5eee2751
  }];

  let arguments = (ins
    Tosa_TensorAtLeast1D:$input1,
    Tosa_Shape:$multiples);

  let results = (outs
    Tosa_TensorAtLeast1D:$output
  );

  list<Availability> availability = [
    Profile<[Tosa_PRO_INT, Tosa_PRO_FP]>,
    Extension<[Tosa_EXT_FP8E4M3, Tosa_EXT_FP8E5M2, Tosa_EXT_BF16]>,
  ];

  let extraClassDeclaration = [{
    LogicalResult getConstantMultiples(llvm::SmallVector<int64_t> &multiples);
  }];

  let hasFolder = 1;
  let hasVerifier = 1;
}

//===----------------------------------------------------------------------===//
// Operator: transpose
//===----------------------------------------------------------------------===//
def Tosa_TransposeOp : Tosa_InferShapedTypeOp<"transpose",
                [DeclareOpInterfaceMethods<ReifyRankedShapedTypeOpInterface>,
                 AllElementTypesMatch<["input1", "output"]>]> {
  let summary = "Transpose operator.";

  let description = [{
    Permutes the dimensions of the input tensor input1 based on the perms
    argument. Each value in the perms list must be a valid dimension of the
    input tensor and may not be repeated.
  }];

  let arguments = (ins
    Tosa_TensorAtLeast1D:$input1,
    DenseI32ArrayAttr:$perms
  );

  let results = (
    outs Tosa_TensorAtLeast1D:$output
  );

  list<Availability> availability = [
    Profile<[Tosa_PRO_INT, Tosa_PRO_FP]>,
    Extension<[Tosa_EXT_FP8E4M3, Tosa_EXT_FP8E5M2, Tosa_EXT_BF16]>,
  ];

  let hasCanonicalizer = 1;
  let hasFolder = 1;
  let hasVerifier = 1;
}

//===----------------------------------------------------------------------===//
<<<<<<< HEAD
// Operator Class: Scatter/gather Operations.
=======
// Operator Class: Scatter/Gather Operators.
>>>>>>> 5eee2751
//===----------------------------------------------------------------------===//

//===----------------------------------------------------------------------===//
// Operator: gather
//===----------------------------------------------------------------------===//
def Tosa_GatherOp : Tosa_InferShapedTypeOp<"gather"> {
  let summary = "Gather operation.";

  let description = [{
    Generate a tensor for which each element in the output is a subtensor of the
    values tensor based on the indices. N is the number of batches, W the number
    of indices in each batch, K the range of each index and C the number data
    channels for each index.
  }];

  let arguments = (ins
    Tosa_Tensor3D:$values,
    TosaTensorRankOf<[Tosa_Int32], [2]>:$indices
  );

  let results = (outs
    Tosa_Tensor3D:$output
  );

  list<Availability> availability = [
    Profile<[Tosa_PRO_INT, Tosa_PRO_FP]>,
    Extension<[Tosa_EXT_FP8E4M3, Tosa_EXT_FP8E5M2, Tosa_EXT_BF16]>,
  ];

  let hasVerifier = 1;
}

//===----------------------------------------------------------------------===//
// Operator: scatter
//===----------------------------------------------------------------------===//
def Tosa_ScatterOp : Tosa_InferShapedTypeOp<"scatter"> {
  let summary = "Scatter operation.";

  let description = [{
    The values_out tensor is set to the values_in tensor with data modified as
    follows: data from the input tensor is inserted at the positions specified
    by the indices tensor. N is the number of batches, W the number of indices
    in each batch, K the range of each index and C the number data channels for
    each index. It is not permitted to repeat the same output index within a
    single SCATTER operation and so each output index occurs at most once. It
    follows that K >= W. In use cases that require multiple updates to the same
    output position, these must be decomposed into multiple SCATTER operations.
  }];

  let arguments = (ins
    Tosa_Tensor3D:$values_in,
    TosaTensorRankOf<[Tosa_Int32], [2]>:$indices,
    Tosa_Tensor3D:$input
  );

  let results = (outs
    Tosa_Tensor3D:$values_out
  );

  list<Availability> availability = [
    Profile<[Tosa_PRO_INT, Tosa_PRO_FP]>,
    Extension<[Tosa_EXT_FP8E4M3, Tosa_EXT_FP8E5M2, Tosa_EXT_BF16]>,
  ];

  let hasVerifier = 1;
}

//===----------------------------------------------------------------------===//
<<<<<<< HEAD
// Operator Class: Image Frontend Functions.
=======
// Operator Class: Image Operators.
>>>>>>> 5eee2751
//===----------------------------------------------------------------------===//

//===----------------------------------------------------------------------===//
// Operator: resize
//===----------------------------------------------------------------------===//
def Tosa_ResizeOp : Tosa_InferShapedTypeOp<"resize"> {
  let summary = "Resize operation, supports various resize/upsample modes.";

  let description = [{
    Resizes a tensor. Resize is only allowed in the H and W dimensions.

    The height dimension is scaled by factor (scale_y_n/scale_y_d). The width
    dimension is scaled by factor (scale_x_n/scale_x_d).

    The NEAREST_NEIGHBOR mode returns the value of the input tensor closest to
    the calculated sample position for both floating-point and integer data
    formats.

    Floating-point BILINEAR mode returns a bilinearly interpolated output value
    based on the four closest input sample positions.

    For integer BILINEAR interpolation mode, the output value must be scaled by
    1/(scale_y_n * scale_x_n) in a following operation to complete the
    interpolation (for example with a RESCALE operator).

    The output dimensions can be derived from the input dimensions by inverting
    the scale as described in the pseudocode. The [border_y, border_x] values
    adjust the output size to allow fractional sampling beyond integer input
    position (IH - 1,IW - 1).

    The limit MAX_SCALE is applied to each scale ratio after reduction of the
<<<<<<< HEAD
    ratio. Individual scale numerator and denominaor values are allowed to be
=======
    ratio. Individual scale numerator and denominator values are allowed to be
>>>>>>> 5eee2751
    larger than MAX_SCALE.
  }];

  let arguments = (ins
    Tosa_Tensor4D:$input,
    Rank4TosaShape:$scale,
    Rank2TosaShape:$offset,
    Rank2TosaShape:$border,
    Tosa_ResizeTypeAttr:$mode
  );

  let results = (outs
    Tosa_Tensor4D:$output
  );

  list<Availability> availability = [
    Profile<[Tosa_PRO_INT, Tosa_PRO_FP]>,
    Extension<[Tosa_EXT_INT16, Tosa_EXT_BF16]>,
  ];

  let hasFolder = 1;
  let hasVerifier = 1;
}

//===----------------------------------------------------------------------===//
// Operator Class: Type Conversion.
//===----------------------------------------------------------------------===//

//===----------------------------------------------------------------------===//
// Operator: cast
//===----------------------------------------------------------------------===//
def Tosa_CastOp: Tosa_Op<"cast", [Pure,
      DeclareOpInterfaceMethods<InferShapedTypeOpInterface,
                              ["inferReturnTypeComponents"]>]> {

  let summary = "Cast operation.";

  let description = [{
    Casts a tensor from one data type to another.
    * This table is showing the supported conversions from the TOSA Specification.
    * The MLIR dialect here can be used to represent other conversions. 

    | Mode                     | Input   | Output  |
    |--------------------------|---------|---------|
    | fp16 to fp32             | float16 | float32 |
    | fp16 to int 16           | float16 | int16   |
    | fp16 to int 32           | float16 | int32   |
    | fp16 to int 8            | float16 | int8    |
    | fp32 to fp16             | float32 | float16 |
    | fp32 to int 16           | float32 | int16   |
    | fp32 to int 32           | float32 | int32   |
    | fp32 to int 8            | float32 | int8    |
    | int 16 to fp16           | int16   | float16 |
    | int 16 to fp32           | int16   | float32 |
    | int 32 to fp16           | int32   | float16 |
    | int 32 to fp32           | int32   | float32 |
    | int 8 to fp16            | int8    | float16 |
    | int 8 to fp32            | int8    | float32 |
    | bool to int 16           | Boolean | int16   |
    | bool to int 32           | Boolean | int32   |
    | bool to int 8            | Boolean | int8    |
    | int 16 to bool           | int16   | Boolean |
    | int 16 to int 32         | int16   | int32   |
    | int 16 to int 8          | int16   | int8    |
    | int 32 to bool           | int32   | Boolean |
    | int 32 to int 16         | int32   | int16   |
    | int 32 to int 8          | int32   | int8    |
    | int 8 to bool            | int8    | Boolean |
    | int 8 to int 16          | int8    | int16   |
    | int 8 to int 32          | int8    | int32   |
    | bf16 to fp32             | bf16    | float32 |
    | bf16 to int 16           | bf16    | int16   |
    | bf16 to int 32           | bf16    | int32   |
    | bf16 to int 8            | bf16    | int8    |
    | fp32 to bf16             | float32 | bf16    |
    | int 16 to bf16           | int16   | bf16    |
    | int 32 to bf16           | int32   | bf16    |
    | int 8 to bf16            | int8    | bf16    |
    | bf16 to fp8e4m3          | bf16    | fp8e4m3 |
    | fp8e4m3 to bf16          | fp8e4m3 | bf16    |
    | bf16 to fp8e5m2          | bf16    | fp8e5m2 |
    | fp8e5m2 to bf16          | fp8e5m2 | bf16    |
    | fp16 to fp8e4m3          | float16 | fp8e4m3 |
    | fp32 to fp8e4m3          | float32 | fp8e4m3 |
    | fp8e4m3 to fp16          | fp8e4m3 | float16 |
    | fp8e4m3 to fp32          | fp8e4m3 | float32 |
    | fp16 to fp8e5m2          | float16 | fp8e5m2 |
    | fp32 to fp8e5m2          | float32 | fp8e5m2 |
    | fp8e5m2 to fp16          | fp8e5m2 | float16 |
    | fp8e5m2 to fp32          | fp8e5m2 | float32 |
  }];

  let arguments = (ins
    Tosa_Tensor:$input
  );

  let results = (outs
    Tosa_Tensor:$output
  );

  list<Availability> availability = [
    Profile<[Tosa_PRO_INT, Tosa_PRO_FP]>,
<<<<<<< HEAD
    Extension<[Tosa_EXT_INT16, Tosa_EXT_FP8E4M3, Tosa_EXT_FP8E5M2, Tosa_EXT_BF16]>,
=======
    Extension<[Tosa_EXT_FP8E4M3, Tosa_EXT_FP8E5M2, Tosa_EXT_BF16]>,
>>>>>>> 5eee2751
  ];

  let assemblyFormat = "operands attr-dict `:` functional-type(operands, results)";

  let hasFolder = 1;
}

//===----------------------------------------------------------------------===//
// Operator: rescale
//===----------------------------------------------------------------------===//
def Tosa_RescaleOp : Tosa_InferShapedTypeOp<"rescale"> {
<<<<<<< HEAD
  let summary = "Tosa rescale operator";
=======
  let summary = "Tosa rescale operator.";
>>>>>>> 5eee2751

  let description = [{
    Rescale quantized values into a new domain. Supported rescalings are:

    | Mode                   | Input | Output | Unsigned input | Unsigned output |
    |------------------------|-------|--------|----------------|-----------------|
    | signed 16 to 16        | int16 | int16  |  false         |  false          |
    | signed 16 to 32        | int16 | int32  |  false         |  false          |
    | signed 16 to 8         | int16 | int8   |  false         |  false          |
    | signed 32 to 16        | int32 | int16  |  false         |  false          |
    | signed 32 to 32        | int32 | int32  |  false         |  false          |
    | signed 32 to 8         | int32 | int8   |  false         |  false          |
    | signed 8 to 16         | int8  | int16  |  false         |  false          |
    | signed 8 to 32         | int8  | int32  |  false         |  false          |
    | signed 8 to 8          | int8  | int8   |  false         |  false          |
    | signed 48 to 16        | int48 | int16  |  false         |  false          |
    | signed 48 to 32        | int48 | int32  |  false         |  false          |
    | signed 48 to 8         | int48 | int8   |  false         |  false          |
    | unsigned 8 to signed 8 | uint8 | int8   |  true          |  false          |
    | signed 8 to unsigned 8 | int8  | uint8  |  false         |  true           |
  }];

  let arguments = (ins
    Tosa_Tensor:$input,
    Tosa_1DInt16Or32Tensor:$multiplier,
    Tosa_1DInt8Tensor:$shift,
    Tosa_ScalarIntOrFloatTensor:$input_zp,
    Tosa_ScalarIntOrFloatTensor:$output_zp,
    BoolAttr:$scale32,
    Tosa_RoundingTypeAttr:$rounding_mode,
    BoolAttr:$per_channel,
    BoolAttr: $input_unsigned,
    BoolAttr: $output_unsigned
  );

  let results = (outs
    Tosa_Tensor:$output
  );

  list<Availability> availability = [
    Profile<[Tosa_PRO_INT]>,
    Extension<[Tosa_EXT_INT16]>,
  ];

  let extraClassDeclaration = [{
    FailureOr<int64_t> getInputZeroPoint();
    FailureOr<int64_t> getOutputZeroPoint();
    LogicalResult verifyInputZeroPoint(int64_t zp);
    LogicalResult verifyOutputZeroPoint(int64_t zp);
  }];

  let hasVerifier = 1;

  let assemblyFormat = "operands attr-dict `:` functional-type(operands, results)";
}

//===----------------------------------------------------------------------===//
<<<<<<< HEAD
// Operator Class: Data Node Ops.
=======
// Operator Class: Data Nodes.
>>>>>>> 5eee2751
//===----------------------------------------------------------------------===//

//===----------------------------------------------------------------------===//
// Operator: const
//===----------------------------------------------------------------------===//
def Tosa_ConstOp : Tosa_Op<"const", [ConstantLike, Pure,
                                     AllShapesMatch<["values", "output"]>,
                                     FirstAttrDerivedResultType]> {
  let summary = "Constant operator.";

  let description = [{
    A node containing constant data for use as the input to an operation. May
    hold data in any of the supported data formats.

    Example:

    ```mlir
    // Generic form
    %out = "tosa.const"() {values = dense<0> : tensor<2x3xi32>} : () -> tensor<2x3xi32>
    ```
  }];

  let arguments = (ins
    ElementsAttr:$values
  );

  let results = (outs
    Tosa_Tensor:$output
  );

  list<Availability> availability = [
    Profile<[Tosa_PRO_INT, Tosa_PRO_FP]>,
    Extension<[Tosa_EXT_INT4, Tosa_EXT_INT16, Tosa_EXT_FP8E4M3, Tosa_EXT_FP8E5M2, Tosa_EXT_BF16]>,
  ];

  let hasFolder = 1;
  let hasVerifier = 1;
}

//===----------------------------------------------------------------------===//
// Operator: identity
//===----------------------------------------------------------------------===//
def Tosa_IdentityOp: Tosa_Op<"identity", [Pure,
      DeclareOpInterfaceMethods<InferShapedTypeOpInterface,
                              ["inferReturnTypeComponents"]>]> {
  let summary = "Identity operator.";
  let description = [{
    Returns a tensor with the same shape, type, and contents as the input.
  }];

  let arguments = (ins
    Tosa_Tensor:$input1
  );

  let results = (outs
    Tosa_Tensor:$output
  );

  list<Availability> availability = [
    Profile<[Tosa_PRO_INT, Tosa_PRO_FP]>,
    Extension<[Tosa_EXT_INT4, Tosa_EXT_INT16, Tosa_EXT_FP8E4M3, Tosa_EXT_FP8E5M2, Tosa_EXT_BF16]>,
  ];

  let assemblyFormat = "operands attr-dict `:` functional-type(operands, results)";
}

//===----------------------------------------------------------------------===//
// Operator Class: Custom Operators.
//===----------------------------------------------------------------------===//

//===----------------------------------------------------------------------===//
// Operator: custom
//===----------------------------------------------------------------------===//
def Tosa_CustomOp : Tosa_Op<"custom"> {

  let summary = "Custom operator wrapper for Tosa";

  let description = [{
    Hardware implementing TOSA may choose to add additional custom operators
    that are not expressed in the existing TOSA operations. These operators are
    not expected to be portable across TOSA implementations. The input and
    output signatures must be expressed in the corresponding TOSA node.

    `operator_name` is a string that tells the backend which custom operator is
    being called.

    `domain_name` is a string identifier which can help avoid name collisions on
    the identifier field.

    `implementation_attrs` is a string which is a backend and identifier specific
    set of attributes to the custom operator.

    `input_list` is the set of tensor inputs to the custom operator.

    `output_list` is the list of tensors returned by the operator. The number of operators
    is backend specific.

    Example:

    ```mlir
    %out = tosa.custom %in {domain_name = "tosa_mlir_test", operator_name =
           "custom_test", implementation_attrs = ""}: (tensor<10xi32>) ->
           (tensor<10xi32>)
    ```
  }];

  let arguments = (ins
    StrAttr:$operator_name,
    StrAttr:$domain_name,
    StrAttr:$implementation_attrs,
    Variadic<Tosa_Tensor>:$input_list
  );

  let results = (outs
    Variadic<Tosa_Tensor>:$output_list
  );

  list<Availability> availability = [
    Profile<[Tosa_PRO_INT, Tosa_PRO_FP]>,
    Extension<[]>,
  ];

  let assemblyFormat = "operands attr-dict `:` functional-type(operands, results)";
}

//===----------------------------------------------------------------------===//
// Operator Class: Control Flow Operators.
//===----------------------------------------------------------------------===//

//===----------------------------------------------------------------------===//
// Operator: cond_if
//===----------------------------------------------------------------------===//
def Tosa_IfOp : Tosa_Op<"cond_if",
       [InferShapedTypeOpAdaptor,
       SingleBlockImplicitTerminator<"YieldOp">,
       RecursiveMemoryEffects]> {
  let summary = "Conditional if operator.";

  let description = [{
    Evaluates a Boolean condition and then takes one of two distinct execution
    paths. This implements the semantic If-then-else structure.
  }];

  let arguments = (ins
    Tosa_I1Tensor:$condition,
    Variadic<Tosa_Tensor>:$input_list
  );

  let results = (outs
    Variadic<Tosa_Tensor>:$output_list
  );

  list<Availability> availability = [
    Profile<[]>,
    Extension<[Tosa_EXT_CONTROLFLOW]>,
  ];

  let regions = (region
    SizedRegion<1>:$then_graph,
    SizedRegion<1>:$else_graph
  );

  let hasCustomAssemblyFormat = 1;
}

//===----------------------------------------------------------------------===//
// Operator: while_loop
//===----------------------------------------------------------------------===//
def Tosa_WhileOp : Tosa_Op<"while_loop", [
       DeclareOpInterfaceMethods<LoopLikeOpInterface>,
       InferShapedTypeOpAdaptor,
       SingleBlockImplicitTerminator<"YieldOp">,
       RecursiveMemoryEffects]> {
  let summary = "output = input; While (Cond(output)) {output = Body(output)}";

  let description = [{
    Generates and evaluates a Boolean condition and either executes a loop body
    or exits the loop. This action is performed repeatedly after
    updating and re-evaluating the Boolean condition every iteration. This
    implements the semantic foreach or while iterative loop structure.
  }];

  let arguments = (ins
    Variadic<Tosa_Tensor>:$input_list
  );

  let results = (outs
    Variadic<Tosa_Tensor>:$output_list
  );

  list<Availability> availability = [
    Profile<[]>,
    Extension<[Tosa_EXT_CONTROLFLOW]>,
  ];

  let regions = (region
    SizedRegion<1>:$cond_graph,
    SizedRegion<1>:$body_graph
  );

  let hasCustomAssemblyFormat = 1;
}

include "mlir/Dialect/Tosa/IR/TosaUtilOps.td"

include "mlir/Dialect/Tosa/IR/TosaShapeOps.td"

#endif // TOSA_OPS<|MERGE_RESOLUTION|>--- conflicted
+++ resolved
@@ -25,11 +25,7 @@
 include "mlir/Dialect/Tosa/IR/TosaOpBase.td"
 
 //===----------------------------------------------------------------------===//
-<<<<<<< HEAD
-// Operator Class: Tensor Data Engine Operators.
-=======
 // Operator Class: Tensor Operators.
->>>>>>> 5eee2751
 //===----------------------------------------------------------------------===//
 
 //===----------------------------------------------------------------------===//
@@ -118,11 +114,7 @@
 // Operator: conv2d
 //===----------------------------------------------------------------------===//
 def Tosa_Conv2DOp : Tosa_ConvOp<"conv2d"> {
-<<<<<<< HEAD
-  let summary = "2D Convolution Operator";
-=======
   let summary = "2D Convolution operator.";
->>>>>>> 5eee2751
 
   let description = [{
     Performs a 2D convolution over the given tensor input, using the weight
@@ -168,11 +160,7 @@
 // Operator: conv3d
 //===----------------------------------------------------------------------===//
 def Tosa_Conv3DOp : Tosa_ConvOp<"conv3d"> {
-<<<<<<< HEAD
-  let summary = "3D Convolution operator";
-=======
   let summary = "3D Convolution operator.";
->>>>>>> 5eee2751
 
   let description = [{
     Performs a 3D convolution over the given input tensor. Implementations
@@ -217,11 +205,7 @@
 // Operator: depthwise_conv2d
 //===----------------------------------------------------------------------===//
 def Tosa_DepthwiseConv2DOp : Tosa_ConvOp<"depthwise_conv2d"> {
-<<<<<<< HEAD
-  let summary = "Depthwise 2D Convolution operator";
-=======
   let summary = "Depthwise 2D Convolution operator.";
->>>>>>> 5eee2751
 
   let description = [{
     Performs 2D convolutions separately over each channel of the given tensor
@@ -316,11 +300,7 @@
 // Operator: matmul
 //===----------------------------------------------------------------------===//
 def Tosa_MatMulOp : Tosa_InferShapedTypeOp<"matmul"> {
-<<<<<<< HEAD
-  let summary = "Matrix multiplication";
-=======
   let summary = "Matrix multiplication operator.";
->>>>>>> 5eee2751
 
   let description = [{
     Performs two dimensional matrix multiplications.
@@ -562,13 +542,7 @@
     For quantized integer data types, the TABLE operator should be used instead.
     Each implementation may choose an appropriate TABLE given the scale and zero
     point of the input data. Eight or sixteen bit precision tables may be used
-<<<<<<< HEAD
-    based on the input tensor to the tanh function. The tanh_table has 513
-    entries each of 16-bit precision and covering the input range -8.0 to +8.0
-    in steps of 1/32.
-=======
     based on the input tensor to the tanh function.
->>>>>>> 5eee2751
   }];
 
   let arguments = (ins
@@ -615,12 +589,7 @@
 }
 
 //===----------------------------------------------------------------------===//
-<<<<<<< HEAD
-// Operator Class: Elementwise unary/binary/ternary operators.
-// Operator Subclass: Elementwise binary ops.
-=======
 // Operator Class: Elementwise Binary Operators.
->>>>>>> 5eee2751
 //===----------------------------------------------------------------------===//
 
 //===----------------------------------------------------------------------===//
@@ -629,11 +598,7 @@
 def Tosa_AddOp : Tosa_ElementwiseOp<"add", [
     Commutative,
     SameOperandsAndResultElementType]> {
-<<<<<<< HEAD
-  let summary = "Elementwise addition operator";
-=======
   let summary = "Elementwise addition operator.";
->>>>>>> 5eee2751
 
   let description = [{
     Elementwise addition of input1 and input2. Axis of size 1 will be broadcast,
@@ -672,11 +637,7 @@
 //===----------------------------------------------------------------------===//
 def Tosa_ArithmeticRightShiftOp : Tosa_ElementwiseOp<"arithmetic_right_shift",
     [SameOperandsAndResultElementType]> {
-<<<<<<< HEAD
-  let summary = "Elementwise Arithmetic Right Shift";
-=======
   let summary = "Elementwise Arithmetic Right Shift.";
->>>>>>> 5eee2751
 
   let description = [{
     Elementwise arithmetic right shift of input1 by the amount specified in
@@ -706,11 +667,7 @@
 def Tosa_BitwiseAndOp : Tosa_ElementwiseOp<"bitwise_and", [
     Commutative,
     SameOperandsAndResultElementType]> {
-<<<<<<< HEAD
-  let summary = "Bitwise AND operator";
-=======
   let summary = "Bitwise AND operator.";
->>>>>>> 5eee2751
 
   let description = [{
     Elementwise bitwise AND of input1 and input2. Axis of size 1
@@ -738,11 +695,7 @@
 def Tosa_BitwiseOrOp : Tosa_ElementwiseOp<"bitwise_or", [
     Commutative,
     SameOperandsAndResultElementType]> {
-<<<<<<< HEAD
-  let summary = "Bitwise OR operator";
-=======
   let summary = "Bitwise OR operator.";
->>>>>>> 5eee2751
 
   let description = [{
     Elementwise bitwise OR of input1 and input2. Axis of size 1 will be
@@ -770,11 +723,7 @@
 def Tosa_BitwiseXorOp : Tosa_ElementwiseOp<"bitwise_xor", [
     Commutative,
     SameOperandsAndResultElementType]> {
-<<<<<<< HEAD
-  let summary = "Bitwise XOR operator";
-=======
   let summary = "Bitwise XOR operator.";
->>>>>>> 5eee2751
 
   let description = [{
     Elementwise bitwise XOR of input1 and input2. Axis of size 1 will be
@@ -800,15 +749,6 @@
 // Operator: int_div
 //===----------------------------------------------------------------------===//
 def Tosa_IntDivOp : Tosa_ElementwiseOp<"int_div", [SameOperandsAndResultElementType]> {
-<<<<<<< HEAD
-  let summary = "Integer divide operator";
-
-  let description = [{
-    Elementwise integer divide operator of input1 by input2. The result of the divide
-    is truncated towards zero. Expected use is for operations on non-scaled integers.
-    Floating point divide should use RECIPROCAL and MUL. Quantized integer divide
-    should use TABLE (for 1/x) and MUL.
-=======
   let summary = "Integer divide operator.";
 
   let description = [{
@@ -817,7 +757,6 @@
     divide is truncated towards zero. Expected use is for operations on 
     non-scaled integers. Floating point divide should use RECIPROCAL and MUL. 
     Quantized integer divide should use TABLE (for 1/x) and MUL.
->>>>>>> 5eee2751
   }];
 
   let arguments = (ins
@@ -843,11 +782,7 @@
 def Tosa_LogicalAndOp : Tosa_ElementwiseOp<"logical_and", [
     Commutative,
     SameOperandsAndResultElementType]> {
-<<<<<<< HEAD
-  let summary = "Returns the truth value of x AND y element-wise.";
-=======
   let summary = "Returns the truth value of input1 AND input2 element-wise.";
->>>>>>> 5eee2751
 
   let description = [{
     Elementwise logical AND of input1 and input2. Axis of size 1 will be
@@ -864,11 +799,7 @@
   );
 
   list<Availability> availability = [
-<<<<<<< HEAD
-    Profile<[Tosa_PRO_INT]>,
-=======
-    Profile<[Tosa_PRO_INT, Tosa_PRO_FP]>,
->>>>>>> 5eee2751
+    Profile<[Tosa_PRO_INT, Tosa_PRO_FP]>,
     Extension<[]>,
   ];
 }
@@ -878,20 +809,12 @@
 //===----------------------------------------------------------------------===//
 def Tosa_LogicalLeftShiftOp : Tosa_ElementwiseOp<"logical_left_shift",
     [SameOperandsAndResultElementType]> {
-<<<<<<< HEAD
-  let summary = "Elementwise Logical Left Shift";
-
-  let description = [{
-    Elementwise left shift of input1 and input2. Axis of size 1 will be
-    broadcast, as necessary. Rank of input tensors must match.
-=======
   let summary = "Elementwise Logical Left Shift.";
 
   let description = [{
     Elementwise logical left-shift of input1 by the amount specified in input2.
     Axis of size 1 will be broadcast, as necessary.
     Rank of input tensors must match.
->>>>>>> 5eee2751
   }];
 
   let arguments = (ins
@@ -904,11 +827,7 @@
   );
 
   list<Availability> availability = [
-<<<<<<< HEAD
-    Profile<[Tosa_PRO_INT]>,
-=======
-    Profile<[Tosa_PRO_INT, Tosa_PRO_FP]>,
->>>>>>> 5eee2751
+    Profile<[Tosa_PRO_INT, Tosa_PRO_FP]>,
     Extension<[]>,
   ];
 }
@@ -918,11 +837,7 @@
 //===----------------------------------------------------------------------===//
 def Tosa_LogicalRightShiftOp : Tosa_ElementwiseOp<"logical_right_shift",
     [SameOperandsAndResultElementType]> {
-<<<<<<< HEAD
-  let summary = "Elementwise Logical Right Shift";
-=======
   let summary = "Elementwise Logical Right Shift.";
->>>>>>> 5eee2751
 
   let description = [{
     Elementwise logical right shift of input1 by the amount specified in input2.
@@ -940,11 +855,7 @@
   );
 
   list<Availability> availability = [
-<<<<<<< HEAD
-    Profile<[Tosa_PRO_INT]>,
-=======
-    Profile<[Tosa_PRO_INT, Tosa_PRO_FP]>,
->>>>>>> 5eee2751
+    Profile<[Tosa_PRO_INT, Tosa_PRO_FP]>,
     Extension<[]>,
   ];
 }
@@ -972,11 +883,7 @@
   );
 
   list<Availability> availability = [
-<<<<<<< HEAD
-    Profile<[Tosa_PRO_INT]>,
-=======
-    Profile<[Tosa_PRO_INT, Tosa_PRO_FP]>,
->>>>>>> 5eee2751
+    Profile<[Tosa_PRO_INT, Tosa_PRO_FP]>,
     Extension<[]>,
   ];
 }
@@ -987,11 +894,7 @@
 def Tosa_LogicalXorOp : Tosa_ElementwiseOp<"logical_xor", [
     Commutative,
     SameOperandsAndResultElementType]> {
-<<<<<<< HEAD
-  let summary = "Returns the truth value of x XOR y element-wise.";
-=======
   let summary = "Returns the truth value of input1 XOR input2 element-wise.";
->>>>>>> 5eee2751
 
   let description = [{
     Elementwise logical XOR of input1 and input2. Axis of size 1 will be
@@ -1008,11 +911,7 @@
   );
 
   list<Availability> availability = [
-<<<<<<< HEAD
-    Profile<[Tosa_PRO_INT]>,
-=======
-    Profile<[Tosa_PRO_INT, Tosa_PRO_FP]>,
->>>>>>> 5eee2751
+    Profile<[Tosa_PRO_INT, Tosa_PRO_FP]>,
     Extension<[]>,
   ];
 }
@@ -1023,11 +922,7 @@
 def Tosa_MaximumOp : Tosa_ElementwiseOp<"maximum", [
     Commutative,
     SameOperandsAndResultElementType]> {
-<<<<<<< HEAD
-  let summary = "Elementwise Maximum";
-=======
   let summary = "Elementwise Maximum.";
->>>>>>> 5eee2751
 
   let description = [{
     Elementwise max of input1 and input2. Axis of size 1 will be broadcast, as
@@ -1056,11 +951,7 @@
 def Tosa_MinimumOp : Tosa_ElementwiseOp<"minimum", [
     Commutative,
     SameOperandsAndResultElementType]> {
-<<<<<<< HEAD
-  let summary = "Elementwise Minimum";
-=======
   let summary = "Elementwise Minimum.";
->>>>>>> 5eee2751
 
   let description = [{
     Elementwise minimum of input1 and input2. Axis of size 1
@@ -1096,11 +987,7 @@
                               ["inferReturnTypeComponents"]>,
     Commutative,
     Pure]> {
-<<<<<<< HEAD
-  let summary = "Multiplication operator";
-=======
   let summary = "Multiplication operator.";
->>>>>>> 5eee2751
 
   let description = [{
     Elementwise multiplication (Hadamard product) of input1 and input2.
@@ -1138,11 +1025,7 @@
   let summary = "Computes the power of one value to another.";
 
   let description = [{
-<<<<<<< HEAD
-    Elementwise input1 raised to the power of input2.
-=======
     Elementwise input1 value raised to the power of input2.
->>>>>>> 5eee2751
     Axis of size 1 will be broadcast, as necessary. Rank of input tensors must
     match.
   }];
@@ -1166,11 +1049,7 @@
 // Operator: sub
 //===----------------------------------------------------------------------===//
 def Tosa_SubOp : Tosa_ElementwiseOp<"sub", [SameOperandsAndResultElementType]> {
-<<<<<<< HEAD
-  let summary = "Elementwise subtraction operator";
-=======
   let summary = "Elementwise subtraction operator.";
->>>>>>> 5eee2751
 
   let description = [{
     Elementwise subtraction of input1 and input2. Axis of size 1 will be
@@ -1228,11 +1107,7 @@
 
   list<Availability> availability = [
     Profile<[Tosa_PRO_INT]>,
-<<<<<<< HEAD
-    Extension<[Tosa_EXT_BF16]>,
-=======
     Extension<[Tosa_EXT_INT16]>,
->>>>>>> 5eee2751
   ];
 
   let assemblyFormat = [{
@@ -1243,12 +1118,7 @@
 }
 
 //===----------------------------------------------------------------------===//
-<<<<<<< HEAD
-// Operator Class: Elementwise unary/binary/ternary operators.
-// Operator Subclass: Elementwise unary ops.
-=======
 // Operator Class: Elementwise Unary Operators.
->>>>>>> 5eee2751
 //===----------------------------------------------------------------------===//
 
 //===----------------------------------------------------------------------===//
@@ -1485,11 +1355,7 @@
 def Tosa_NegateOp : Tosa_InferShapedTypeOp<"negate", [
     TosaElementwiseOperator,
     Pure]> {
-<<<<<<< HEAD
-  let summary = "Elementwise negate op";
-=======
   let summary = "Elementwise negate operator.";
->>>>>>> 5eee2751
 
   let description = [{
     Elementwise negation operation.
@@ -1612,23 +1478,14 @@
 }
 
 //===----------------------------------------------------------------------===//
-<<<<<<< HEAD
-// Operator Class: Elementwise unary/binary/ternary operators.
-// Operator Subclass: Elementwise ternary ops.
-=======
 // Operator Class: Elementwise Unary Operators.
->>>>>>> 5eee2751
 //===----------------------------------------------------------------------===//
 
 //===----------------------------------------------------------------------===//
 // Operator: select
 //===----------------------------------------------------------------------===//
 def Tosa_SelectOp : Tosa_ElementwiseOp<"select"> {
-<<<<<<< HEAD
-  let summary = "Elementwise select operator";
-=======
   let summary = "Elementwise select operator.";
->>>>>>> 5eee2751
 
   let description = [{
     Elementwise select of the output based on a condition.
@@ -1660,11 +1517,7 @@
 }
 
 //===----------------------------------------------------------------------===//
-<<<<<<< HEAD
-// Operator Class: Logical Operations.
-=======
 // Operator Class: Comparison Operators.
->>>>>>> 5eee2751
 //===----------------------------------------------------------------------===//
 
 //===----------------------------------------------------------------------===//
@@ -1674,11 +1527,7 @@
     InferTensorType,
     Commutative,
     SameOperandsElementType]> {
-<<<<<<< HEAD
-  let summary = "Returns the truth value of (x == y) element-wise.";
-=======
   let summary = "Returns the truth value of (input1 == input2) element-wise.";
->>>>>>> 5eee2751
 
   let description = [{
      Elementwise comparison operation.
@@ -1711,11 +1560,7 @@
 // Operator: greater
 //===----------------------------------------------------------------------===//
 def Tosa_GreaterOp : Tosa_ElementwiseOp<"greater", [SameOperandsElementType]> {
-<<<<<<< HEAD
-  let summary = "Returns the truth value of (x > y) element-wise.";
-=======
   let summary = "Returns the truth value of (input1 > input2) element-wise.";
->>>>>>> 5eee2751
 
   let description = [{
     Elementwise greater than comparison operation.
@@ -1743,11 +1588,7 @@
 //===----------------------------------------------------------------------===//
 def Tosa_GreaterEqualOp : Tosa_ElementwiseOp<"greater_equal",
     [SameOperandsElementType]> {
-<<<<<<< HEAD
-  let summary = "Returns the truth value of (x >= y) element-wise.";
-=======
   let summary = "Returns the truth value of (input1 >= input2) element-wise.";
->>>>>>> 5eee2751
 
   let description = [{
     Elementwise comparison operation.
@@ -1771,11 +1612,7 @@
 }
 
 //===----------------------------------------------------------------------===//
-<<<<<<< HEAD
-// Operator Class: Reduction Ops.
-=======
 // Operator Class: Reduction Operators.
->>>>>>> 5eee2751
 //===----------------------------------------------------------------------===//
 
 //===----------------------------------------------------------------------===//
@@ -1940,11 +1777,7 @@
 // Operator: reduce_prod
 //===----------------------------------------------------------------------===//
 def Tosa_ReduceProductOp : Tosa_InferTensorTypeOp<"reduce_product"> {
-<<<<<<< HEAD
-  let summary = "Reduce Product operator";
-=======
   let summary = "Reduce Product operator.";
->>>>>>> 5eee2751
 
   let description = [{
     Reduce a tensor along the given axis by computing the product of the axis.
@@ -2019,11 +1852,7 @@
 }
 
 //===----------------------------------------------------------------------===//
-<<<<<<< HEAD
-// Operator Class: Data Layout / Memory Reinterpretation.
-=======
 // Operator Class: Data Layout.
->>>>>>> 5eee2751
 //===----------------------------------------------------------------------===//
 
 //===----------------------------------------------------------------------===//
@@ -2048,11 +1877,7 @@
 
   list<Availability> availability = [
     Profile<[Tosa_PRO_INT, Tosa_PRO_FP]>,
-<<<<<<< HEAD
-    Extension<[Tosa_EXT_FP8E4M3, Tosa_EXT_FP8E5M2, Tosa_EXT_BF16]>,
-=======
     Extension<[Tosa_EXT_FP8E4M3, Tosa_EXT_FP8E5M2, Tosa_EXT_BF16, Tosa_EXT_INT16]>,
->>>>>>> 5eee2751
   ];
 
   let hasCanonicalizer = 1;
@@ -2226,11 +2051,7 @@
   let summary = "Tile operator.";
 
   let description = [{
-<<<<<<< HEAD
-    Replicates input1 multiplies times along each dimension.
-=======
     Replicates input1 multiples times along each dimension.
->>>>>>> 5eee2751
   }];
 
   let arguments = (ins
@@ -2288,11 +2109,7 @@
 }
 
 //===----------------------------------------------------------------------===//
-<<<<<<< HEAD
-// Operator Class: Scatter/gather Operations.
-=======
 // Operator Class: Scatter/Gather Operators.
->>>>>>> 5eee2751
 //===----------------------------------------------------------------------===//
 
 //===----------------------------------------------------------------------===//
@@ -2361,11 +2178,7 @@
 }
 
 //===----------------------------------------------------------------------===//
-<<<<<<< HEAD
-// Operator Class: Image Frontend Functions.
-=======
 // Operator Class: Image Operators.
->>>>>>> 5eee2751
 //===----------------------------------------------------------------------===//
 
 //===----------------------------------------------------------------------===//
@@ -2397,11 +2210,7 @@
     position (IH - 1,IW - 1).
 
     The limit MAX_SCALE is applied to each scale ratio after reduction of the
-<<<<<<< HEAD
-    ratio. Individual scale numerator and denominaor values are allowed to be
-=======
     ratio. Individual scale numerator and denominator values are allowed to be
->>>>>>> 5eee2751
     larger than MAX_SCALE.
   }];
 
@@ -2504,11 +2313,7 @@
 
   list<Availability> availability = [
     Profile<[Tosa_PRO_INT, Tosa_PRO_FP]>,
-<<<<<<< HEAD
-    Extension<[Tosa_EXT_INT16, Tosa_EXT_FP8E4M3, Tosa_EXT_FP8E5M2, Tosa_EXT_BF16]>,
-=======
     Extension<[Tosa_EXT_FP8E4M3, Tosa_EXT_FP8E5M2, Tosa_EXT_BF16]>,
->>>>>>> 5eee2751
   ];
 
   let assemblyFormat = "operands attr-dict `:` functional-type(operands, results)";
@@ -2520,11 +2325,7 @@
 // Operator: rescale
 //===----------------------------------------------------------------------===//
 def Tosa_RescaleOp : Tosa_InferShapedTypeOp<"rescale"> {
-<<<<<<< HEAD
-  let summary = "Tosa rescale operator";
-=======
   let summary = "Tosa rescale operator.";
->>>>>>> 5eee2751
 
   let description = [{
     Rescale quantized values into a new domain. Supported rescalings are:
@@ -2582,11 +2383,7 @@
 }
 
 //===----------------------------------------------------------------------===//
-<<<<<<< HEAD
-// Operator Class: Data Node Ops.
-=======
 // Operator Class: Data Nodes.
->>>>>>> 5eee2751
 //===----------------------------------------------------------------------===//
 
 //===----------------------------------------------------------------------===//
